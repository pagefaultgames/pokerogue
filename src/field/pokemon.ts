import Phaser from "phaser";
import BattleScene, { AnySound } from "../battle-scene";
import { Variant, VariantSet, variantColorCache } from "#app/data/variant";
import { variantData } from "#app/data/variant";
import BattleInfo, { PlayerBattleInfo, EnemyBattleInfo } from "../ui/battle-info";
import Move, { HighCritAttr, HitsTagAttr, applyMoveAttrs, FixedDamageAttr, VariableAtkAttr, allMoves, MoveCategory, TypelessAttr, CritOnlyAttr, getMoveTargets, OneHitKOAttr, VariableMoveTypeAttr, StatusMoveTypeImmunityAttr, VariableDefAttr, AttackMove, ModifiedDamageAttr, VariableMoveTypeMultiplierAttr, IgnoreOpponentStatChangesAttr, SacrificialAttr, VariableMoveCategoryAttr, CounterDamageAttr, StatChangeAttr, RechargeAttr, ChargeAttr, IgnoreWeatherTypeDebuffAttr, BypassBurnDamageReductionAttr, SacrificialAttrOnHit, MoveFlags, NeutralDamageAgainstFlyingTypeMultiplierAttr, OneHitKOAccuracyAttr } from "../data/move";
import { default as PokemonSpecies, PokemonSpeciesForm, SpeciesFormKey, getFusedSpeciesName, getPokemonSpecies, getPokemonSpeciesForm, getStarterValueFriendshipCap, speciesStarters, starterPassiveAbilities } from "../data/pokemon-species";
import { Constructor } from "#app/utils";
import * as Utils from "../utils";
import { Type, TypeDamageMultiplier, getTypeDamageMultiplier, getTypeRgb } from "../data/type";
import { getLevelTotalExp } from "../data/exp";
import { Stat } from "../data/pokemon-stat";
import { DamageMoneyRewardModifier, EnemyDamageBoosterModifier, EnemyDamageReducerModifier, EnemyEndureChanceModifier, EnemyFusionChanceModifier, HiddenAbilityRateBoosterModifier, PokemonBaseStatModifier, PokemonFriendshipBoosterModifier, PokemonHeldItemModifier, PokemonNatureWeightModifier, ShinyRateBoosterModifier, SurviveDamageModifier, TempBattleStatBoosterModifier, StatBoosterModifier, CritBoosterModifier, TerastallizeModifier } from "../modifier/modifier";
import { PokeballType } from "../data/pokeball";
import { Gender } from "../data/gender";
import { initMoveAnim, loadMoveAnimAssets } from "../data/battle-anims";
import { Status, StatusEffect, getRandomStatus } from "../data/status-effect";
import { pokemonEvolutions, pokemonPrevolutions, SpeciesFormEvolution, SpeciesEvolutionCondition, FusionSpeciesFormEvolution } from "../data/pokemon-evolutions";
import { reverseCompatibleTms, tmSpecies, tmPoolTiers } from "../data/tms";
import { DamagePhase, FaintPhase, LearnMovePhase, MoveEffectPhase, ObtainStatusEffectPhase, StatChangePhase, SwitchSummonPhase, ToggleDoublePositionPhase, MoveEndPhase } from "../phases";
import { BattleStat } from "../data/battle-stat";
import { BattlerTag, BattlerTagLapseType, EncoreTag, GroundedTag, HighestStatBoostTag, TypeImmuneTag, getBattlerTag, SemiInvulnerableTag, TypeBoostTag } from "../data/battler-tags";
import { WeatherType } from "../data/weather";
import { TempBattleStat } from "../data/temp-battle-stat";
import { ArenaTagSide, WeakenMoveScreenTag } from "../data/arena-tag";
import { Ability, AbAttr, BattleStatMultiplierAbAttr, BlockCritAbAttr, BonusCritAbAttr, BypassBurnDamageReductionAbAttr, FieldPriorityMoveImmunityAbAttr, IgnoreOpponentStatChangesAbAttr, MoveImmunityAbAttr, PreDefendFullHpEndureAbAttr, ReceivedMoveDamageMultiplierAbAttr, ReduceStatusEffectDurationAbAttr, StabBoostAbAttr, StatusEffectImmunityAbAttr, TypeImmunityAbAttr, WeightMultiplierAbAttr, allAbilities, applyAbAttrs, applyBattleStatMultiplierAbAttrs, applyPreApplyBattlerTagAbAttrs, applyPreAttackAbAttrs, applyPreDefendAbAttrs, applyPreSetStatusAbAttrs, UnsuppressableAbilityAbAttr, SuppressFieldAbilitiesAbAttr, NoFusionAbilityAbAttr, MultCritAbAttr, IgnoreTypeImmunityAbAttr, DamageBoostAbAttr, IgnoreTypeStatusEffectImmunityAbAttr, ConditionalCritAbAttr, applyFieldBattleStatMultiplierAbAttrs, FieldMultiplyBattleStatAbAttr, AddSecondStrikeAbAttr, IgnoreOpponentEvasionAbAttr, UserFieldStatusEffectImmunityAbAttr, UserFieldBattlerTagImmunityAbAttr, BattlerTagImmunityAbAttr } from "../data/ability";
import PokemonData from "../system/pokemon-data";
import { BattlerIndex } from "../battle";
import { Mode } from "../ui/ui";
import PartyUiHandler, { PartyOption, PartyUiMode } from "../ui/party-ui-handler";
import SoundFade from "phaser3-rex-plugins/plugins/soundfade";
import { LevelMoves } from "../data/pokemon-level-moves";
import { DamageAchv, achvs } from "../system/achv";
import { DexAttr, StarterDataEntry, StarterMoveset } from "../system/game-data";
import { QuantizerCelebi, argbFromRgba, rgbaFromArgb } from "@material/material-color-utilities";
import { Nature, getNatureStatMultiplier } from "../data/nature";
import { SpeciesFormChange, SpeciesFormChangeActiveTrigger, SpeciesFormChangeMoveLearnedTrigger, SpeciesFormChangePostMoveTrigger, SpeciesFormChangeStatusEffectTrigger } from "../data/pokemon-forms";
import { TerrainType } from "../data/terrain";
import { TrainerSlot } from "../data/trainer-config";
import Overrides from "#app/overrides";
import i18next from "i18next";
import { speciesEggMoves } from "../data/egg-moves";
import { ModifierTier } from "../modifier/modifier-tier";
import { applyChallenges, ChallengeType } from "#app/data/challenge.js";
import { Abilities } from "#enums/abilities";
import { ArenaTagType } from "#enums/arena-tag-type";
import { BattleSpec } from "#enums/battle-spec";
import { BattlerTagType } from "#enums/battler-tag-type";
import { BerryType } from "#enums/berry-type";
import { Biome } from "#enums/biome";
import { Moves } from "#enums/moves";
import { Species } from "#enums/species";
import { getPokemonNameWithAffix } from "#app/messages.js";

export enum FieldPosition {
  CENTER,
  LEFT,
  RIGHT
}

export default abstract class Pokemon extends Phaser.GameObjects.Container {
  public id: integer;
  public name: string;
  public nickname: string;
  public species: PokemonSpecies;
  public formIndex: integer;
  public abilityIndex: integer;
  public passive: boolean;
  public shiny: boolean;
  public variant: Variant;
  public pokeball: PokeballType;
  protected battleInfo: BattleInfo;
  public level: integer;
  public exp: integer;
  public levelExp: integer;
  public gender: Gender;
  public hp: integer;
  public stats: integer[];
  public ivs: integer[];
  public nature: Nature;
  public natureOverride: Nature | -1;
  public moveset: (PokemonMove | null)[];
  public status: Status | null;
  public friendship: integer;
  public metLevel: integer;
  public metBiome: Biome | -1;
  public metSpecies: Species;
  public luck: integer;
  public pauseEvolutions: boolean;
  public pokerus: boolean;

  public fusionSpecies: PokemonSpecies | null;
  public fusionFormIndex: integer;
  public fusionAbilityIndex: integer;
  public fusionShiny: boolean;
  public fusionVariant: Variant;
  public fusionGender: Gender;
  public fusionLuck: integer;

  private summonDataPrimer: PokemonSummonData | null;

  public summonData: PokemonSummonData;
  public battleData: PokemonBattleData;
  public battleSummonData: PokemonBattleSummonData;
  public turnData: PokemonTurnData;

  public fieldPosition: FieldPosition;

  public maskEnabled: boolean;
  public maskSprite: Phaser.GameObjects.Sprite | null;

  private shinySparkle: Phaser.GameObjects.Sprite;

  constructor(scene: BattleScene, x: number, y: number, species: PokemonSpecies, level: integer, abilityIndex?: integer, formIndex?: integer, gender?: Gender, shiny?: boolean, variant?: Variant, ivs?: integer[], nature?: Nature, dataSource?: Pokemon | PokemonData) {
    super(scene, x, y);

    if (!species.isObtainable() && this.isPlayer()) {
      throw `Cannot create a player Pokemon for species '${species.getName(formIndex)}'`;
    }

    const hiddenAbilityChance = new Utils.IntegerHolder(256);
    if (!this.hasTrainer()) {
      this.scene.applyModifiers(HiddenAbilityRateBoosterModifier, true, hiddenAbilityChance);
    }

    const hasHiddenAbility = !Utils.randSeedInt(hiddenAbilityChance.value);
    const randAbilityIndex = Utils.randSeedInt(2);

    this.species = species;
    this.pokeball = dataSource?.pokeball || PokeballType.POKEBALL;
    this.level = level;
    // Determine the ability index
    if (abilityIndex !== undefined) {
      this.abilityIndex = abilityIndex; // Use the provided ability index if it is defined
    } else {
      // If abilityIndex is not provided, determine it based on species and hidden ability
      if (species.abilityHidden && hasHiddenAbility) {
        // If the species has a hidden ability and the hidden ability is present
        this.abilityIndex = 2;
      } else {
        // If there is no hidden ability or species does not have a hidden ability
        this.abilityIndex = species.ability2 !== species.ability1 ? randAbilityIndex : 0; // Use random ability index if species has a second ability, otherwise use 0
      }
    }
    if (formIndex !== undefined) {
      this.formIndex = formIndex;
    }
    if (gender !== undefined) {
      this.gender = gender;
    }
    if (shiny !== undefined) {
      this.shiny = shiny;
    }
    if (variant !== undefined) {
      this.variant = variant;
    }
    this.exp = dataSource?.exp || getLevelTotalExp(this.level, species.growthRate);
    this.levelExp = dataSource?.levelExp || 0;
    if (dataSource) {
      this.id = dataSource.id;
      this.hp = dataSource.hp;
      this.stats = dataSource.stats;
      this.ivs = dataSource.ivs;
      this.passive = !!dataSource.passive;
      if (this.variant === undefined) {
        this.variant = 0;
      }
      this.nature = dataSource.nature || 0 as Nature;
      this.nickname = dataSource.nickname;
      this.natureOverride = dataSource.natureOverride !== undefined ? dataSource.natureOverride : -1;
      this.moveset = dataSource.moveset;
      this.status = dataSource.status!; // TODO: is this bang correct?
      this.friendship = dataSource.friendship !== undefined ? dataSource.friendship : this.species.baseFriendship;
      this.metLevel = dataSource.metLevel || 5;
      this.luck = dataSource.luck;
      this.metBiome = dataSource.metBiome;
      this.metSpecies = dataSource.metSpecies ?? (this.metBiome !== -1 ? this.species.speciesId : this.species.getRootSpeciesId(true));
      this.pauseEvolutions = dataSource.pauseEvolutions;
      this.pokerus = !!dataSource.pokerus;
      this.fusionSpecies = dataSource.fusionSpecies instanceof PokemonSpecies ? dataSource.fusionSpecies : dataSource.fusionSpecies ? getPokemonSpecies(dataSource.fusionSpecies) : null;
      this.fusionFormIndex = dataSource.fusionFormIndex;
      this.fusionAbilityIndex = dataSource.fusionAbilityIndex;
      this.fusionShiny = dataSource.fusionShiny;
      this.fusionVariant = dataSource.fusionVariant || 0;
      this.fusionGender = dataSource.fusionGender;
      this.fusionLuck = dataSource.fusionLuck;
    } else {
      this.id = Utils.randSeedInt(4294967296);
      this.ivs = ivs || Utils.getIvsFromId(this.id);

      if (this.gender === undefined) {
        this.generateGender();
      }

      if (this.formIndex === undefined) {
        this.formIndex = this.scene.getSpeciesFormIndex(species, this.gender, this.nature, this.isPlayer());
      }

      if (this.shiny === undefined) {
        this.trySetShiny();
      }

      if (this.variant === undefined) {
        this.variant = this.shiny ? this.generateVariant() : 0;
      }

      if (nature !== undefined) {
        this.setNature(nature);
      } else {
        this.generateNature();
      }

      this.natureOverride = -1;

      this.friendship = species.baseFriendship;
      this.metLevel = level;
      this.metBiome = scene.currentBattle ? scene.arena.biomeType : -1;
      this.metSpecies = species.speciesId;
      this.pokerus = false;

      if (level > 1) {
        const fused = new Utils.BooleanHolder(scene.gameMode.isSplicedOnly);
        if (!fused.value && !this.isPlayer() && !this.hasTrainer()) {
          this.scene.applyModifier(EnemyFusionChanceModifier, false, fused);
        }

        if (fused.value) {
          this.calculateStats();
          this.generateFusionSpecies();
        }
      }
      this.luck = (this.shiny ? this.variant + 1 : 0) + (this.fusionShiny ? this.fusionVariant + 1 : 0);
      this.fusionLuck = this.luck;
    }

    this.generateName();

    if (!species.isObtainable()) {
      this.shiny = false;
    }

    this.calculateStats();
  }


  getNameToRender() {
    try {
      if (this.nickname) {
        return decodeURIComponent(escape(atob(this.nickname)));
      }
      return this.name;
    } catch (err) {
      console.error(`Failed to decode nickname for ${this.name}`, err);
      return this.name;
    }
  }

  init(): void {
    this.fieldPosition = FieldPosition.CENTER;

    this.initBattleInfo();

    this.scene.fieldUI.addAt(this.battleInfo, 0);

    const getSprite = (hasShadow?: boolean) => {
      const ret = this.scene.addPokemonSprite(this, 0, 0, `pkmn__${this.isPlayer() ? "back__" : ""}sub`, undefined, true);
      ret.setOrigin(0.5, 1);
      ret.setPipeline(this.scene.spritePipeline, { tone: [ 0.0, 0.0, 0.0, 0.0 ], hasShadow: !!hasShadow, teraColor: getTypeRgb(this.getTeraType()) });
      return ret;
    };

    this.setScale(this.getSpriteScale());

    const sprite = getSprite(true);
    const tintSprite = getSprite();

    tintSprite.setVisible(false);

    this.addAt(sprite, 0);
    this.addAt(tintSprite, 1);

    if (this.isShiny() && !this.shinySparkle) {
      this.initShinySparkle();
    }
  }

  abstract initBattleInfo(): void;

  isOnField(): boolean {
    if (!this.scene) {
      return false;
    }
    return this.scene.field.getIndex(this) > -1;
  }

  isFainted(checkStatus?: boolean): boolean {
    return !this.hp && (!checkStatus || this.status?.effect === StatusEffect.FAINT);
  }

  /**
   * Check if this pokemon is both not fainted and allowed to be in battle.
   * This is frequently a better alternative to {@link isFainted}
   * @returns {boolean} True if pokemon is allowed in battle
   */
  isAllowedInBattle(): boolean {
    const challengeAllowed = new Utils.BooleanHolder(true);
    applyChallenges(this.scene.gameMode, ChallengeType.POKEMON_IN_BATTLE, this, challengeAllowed);
    return !this.isFainted() && challengeAllowed.value;
  }

  isActive(onField?: boolean): boolean {
    if (!this.scene) {
      return false;
    }
    return this.isAllowedInBattle() && !!this.scene && (!onField || this.isOnField());
  }

  getDexAttr(): bigint {
    let ret = 0n;
    ret |= this.gender !== Gender.FEMALE ? DexAttr.MALE : DexAttr.FEMALE;
    ret |= !this.shiny ? DexAttr.NON_SHINY : DexAttr.SHINY;
    ret |= this.variant >= 2 ? DexAttr.VARIANT_3 : this.variant === 1 ? DexAttr.VARIANT_2 : DexAttr.DEFAULT_VARIANT;
    ret |= this.scene.gameData.getFormAttr(this.formIndex);
    return ret;
  }

  /**
   * Sets the Pokemon's name. Only called when loading a Pokemon so this function needs to be called when
   * initializing hardcoded Pokemon or else it will not display the form index name properly.
   * @returns n/a
   */
  generateName(): void {
    if (!this.fusionSpecies) {
      this.name = this.species.getName(this.formIndex);
      return;
    }
    this.name = getFusedSpeciesName(this.species.getName(this.formIndex), this.fusionSpecies.getName(this.fusionFormIndex));
    if (this.battleInfo) {
      this.updateInfo(true);
    }
  }

  abstract isPlayer(): boolean;

  abstract hasTrainer(): boolean;

  abstract getFieldIndex(): integer;

  abstract getBattlerIndex(): BattlerIndex;

  loadAssets(ignoreOverride: boolean = true): Promise<void> {
    return new Promise(resolve => {
      const moveIds = this.getMoveset().map(m => m!.getMove().id); // TODO: is this bang correct?
      Promise.allSettled(moveIds.map(m => initMoveAnim(this.scene, m)))
        .then(() => {
          loadMoveAnimAssets(this.scene, moveIds);
          this.getSpeciesForm().loadAssets(this.scene, this.getGender() === Gender.FEMALE, this.formIndex, this.shiny, this.variant);
          if (this.isPlayer() || this.getFusionSpeciesForm()) {
            this.scene.loadPokemonAtlas(this.getBattleSpriteKey(true, ignoreOverride), this.getBattleSpriteAtlasPath(true, ignoreOverride));
          }
          if (this.getFusionSpeciesForm()) {
            this.getFusionSpeciesForm().loadAssets(this.scene, this.getFusionGender() === Gender.FEMALE, this.fusionFormIndex, this.fusionShiny, this.fusionVariant);
            this.scene.loadPokemonAtlas(this.getFusionBattleSpriteKey(true, ignoreOverride), this.getFusionBattleSpriteAtlasPath(true, ignoreOverride));
          }
          this.scene.load.once(Phaser.Loader.Events.COMPLETE, () => {
            if (this.isPlayer()) {
              const originalWarn = console.warn;
              // Ignore warnings for missing frames, because there will be a lot
              console.warn = () => {};
              const battleFrameNames = this.scene.anims.generateFrameNames(this.getBattleSpriteKey(), { zeroPad: 4, suffix: ".png", start: 1, end: 400 });
              console.warn = originalWarn;
              if (!(this.scene.anims.exists(this.getBattleSpriteKey()))) {
                this.scene.anims.create({
                  key: this.getBattleSpriteKey(),
                  frames: battleFrameNames,
                  frameRate: 12,
                  repeat: -1
                });
              }
            }
            this.playAnim();
            const updateFusionPaletteAndResolve = () => {
              this.updateFusionPalette();
              if (this.summonData?.speciesForm) {
                this.updateFusionPalette(true);
              }
              resolve();
            };
            if (this.shiny) {
              const populateVariantColors = (key: string, back: boolean = false): Promise<void> => {
                return new Promise(resolve => {
                  const battleSpritePath = this.getBattleSpriteAtlasPath(back, ignoreOverride).replace("variant/", "").replace(/_[1-3]$/, "");
                  let config = variantData;
                  const useExpSprite = this.scene.experimentalSprites && this.scene.hasExpSprite(this.getBattleSpriteKey(back, ignoreOverride));
                  battleSpritePath.split("/").map(p => config ? config = config[p] : null);
                  const variantSet: VariantSet = config as VariantSet;
                  if (variantSet && variantSet[this.variant] === 1) {
                    if (variantColorCache.hasOwnProperty(key)) {
                      return resolve();
                    }
                    this.scene.cachedFetch(`./images/pokemon/variant/${useExpSprite ? "exp/" : ""}${battleSpritePath}.json`).
                      then(res => {
                        // Prevent the JSON from processing if it failed to load
                        if (!res.ok) {
                          console.error(`Could not load ${res.url}!`);
                          return;
                        }
                        return res.json();
                      }).then(c => {
                        variantColorCache[key] = c;
                        resolve();
                      });
                  } else {
                    resolve();
                  }
                });
              };
              if (this.isPlayer()) {
                Promise.all([ populateVariantColors(this.getBattleSpriteKey(false)), populateVariantColors(this.getBattleSpriteKey(true), true) ]).then(() => updateFusionPaletteAndResolve());
              } else {
                populateVariantColors(this.getBattleSpriteKey(false)).then(() => updateFusionPaletteAndResolve());
              }
            } else {
              updateFusionPaletteAndResolve();
            }
          });
          if (!this.scene.load.isLoading()) {
            this.scene.load.start();
          }
        });
    });
  }

  getFormKey(): string {
    if (!this.species.forms.length || this.species.forms.length <= this.formIndex) {
      return "";
    }
    return this.species.forms[this.formIndex].formKey;
  }

  getFusionFormKey(): string | null {
    if (!this.fusionSpecies) {
      return null;
    }
    if (!this.fusionSpecies.forms.length || this.fusionSpecies.forms.length <= this.fusionFormIndex) {
      return "";
    }
    return this.fusionSpecies.forms[this.fusionFormIndex].formKey;
  }

  getSpriteAtlasPath(ignoreOverride?: boolean): string {
    const spriteId = this.getSpriteId(ignoreOverride).replace(/\_{2}/g, "/");
    return `${/_[1-3]$/.test(spriteId) ? "variant/" : ""}${spriteId}`;
  }

  getBattleSpriteAtlasPath(back?: boolean, ignoreOverride?: boolean): string {
    const spriteId = this.getBattleSpriteId(back, ignoreOverride).replace(/\_{2}/g, "/");
    return `${/_[1-3]$/.test(spriteId) ? "variant/" : ""}${spriteId}`;
  }

  getSpriteId(ignoreOverride?: boolean): string {
    return this.getSpeciesForm(ignoreOverride).getSpriteId(this.getGender(ignoreOverride) === Gender.FEMALE, this.formIndex, this.shiny, this.variant);
  }

  getBattleSpriteId(back?: boolean, ignoreOverride?: boolean): string {
    if (back === undefined) {
      back = this.isPlayer();
    }
    return this.getSpeciesForm(ignoreOverride).getSpriteId(this.getGender(ignoreOverride) === Gender.FEMALE, this.formIndex, this.shiny, this.variant, back);
  }

  getSpriteKey(ignoreOverride?: boolean): string {
    return this.getSpeciesForm(ignoreOverride).getSpriteKey(this.getGender(ignoreOverride) === Gender.FEMALE, this.formIndex, this.shiny, this.variant);
  }

  getBattleSpriteKey(back?: boolean, ignoreOverride?: boolean): string {
    return `pkmn__${this.getBattleSpriteId(back, ignoreOverride)}`;
  }

  getFusionSpriteId(ignoreOverride?: boolean): string {
    return this.getFusionSpeciesForm(ignoreOverride).getSpriteId(this.getFusionGender(ignoreOverride) === Gender.FEMALE, this.fusionFormIndex, this.fusionShiny, this.fusionVariant);
  }

  getFusionBattleSpriteId(back?: boolean, ignoreOverride?: boolean): string {
    if (back === undefined) {
      back = this.isPlayer();
    }
    return this.getFusionSpeciesForm(ignoreOverride).getSpriteId(this.getFusionGender(ignoreOverride) === Gender.FEMALE, this.fusionFormIndex, this.fusionShiny, this.fusionVariant, back);
  }

  getFusionBattleSpriteKey(back?: boolean, ignoreOverride?: boolean): string {
    return `pkmn__${this.getFusionBattleSpriteId(back, ignoreOverride)}`;
  }

  getFusionBattleSpriteAtlasPath(back?: boolean, ignoreOverride?: boolean): string {
    return this.getFusionBattleSpriteId(back, ignoreOverride).replace(/\_{2}/g, "/");
  }

  getIconAtlasKey(ignoreOverride?: boolean): string {
    return this.getSpeciesForm(ignoreOverride).getIconAtlasKey(this.formIndex, this.shiny, this.variant);
  }

  getFusionIconAtlasKey(ignoreOverride?: boolean): string {
    return this.getFusionSpeciesForm(ignoreOverride).getIconAtlasKey(this.fusionFormIndex, this.fusionShiny, this.fusionVariant);
  }

  getIconId(ignoreOverride?: boolean): string {
    return this.getSpeciesForm(ignoreOverride).getIconId(this.getGender(ignoreOverride) === Gender.FEMALE, this.formIndex, this.shiny, this.variant);
  }

  getFusionIconId(ignoreOverride?: boolean): string {
    return this.getFusionSpeciesForm(ignoreOverride).getIconId(this.getFusionGender(ignoreOverride) === Gender.FEMALE, this.fusionFormIndex, this.fusionShiny, this.fusionVariant);
  }

  getSpeciesForm(ignoreOverride?: boolean): PokemonSpeciesForm {
    if (!ignoreOverride && this.summonData?.speciesForm) {
      return this.summonData.speciesForm;
    }
    if (!this.species.forms?.length) {
      return this.species;
    }
    return this.species.forms[this.formIndex];
  }

  getFusionSpeciesForm(ignoreOverride?: boolean): PokemonSpeciesForm {
    if (!ignoreOverride && this.summonData?.speciesForm) {
      return this.summonData.fusionSpeciesForm;
    }
    if (!this.fusionSpecies?.forms?.length || this.fusionFormIndex >= this.fusionSpecies?.forms.length) {
      //@ts-ignore
      return this.fusionSpecies; // TODO: I don't even know how to fix this... A complete cluster of classes involved + null
    }
    return this.fusionSpecies?.forms[this.fusionFormIndex];
  }

  getSprite(): Phaser.GameObjects.Sprite {
    return this.getAt(0) as Phaser.GameObjects.Sprite;
  }

  getTintSprite(): Phaser.GameObjects.Sprite | null {
    return !this.maskEnabled
      ? this.getAt(1) as Phaser.GameObjects.Sprite
      : this.maskSprite;
  }

  getSpriteScale(): number {
    const formKey = this.getFormKey();
    if (formKey.indexOf(SpeciesFormKey.GIGANTAMAX) > -1 || formKey.indexOf(SpeciesFormKey.ETERNAMAX) > -1) {
      return 1.5;
    }
    return 1;
  }

  getHeldItems(): PokemonHeldItemModifier[] {
    if (!this.scene) {
      return [];
    }
    return this.scene.findModifiers(m => m instanceof PokemonHeldItemModifier && m.pokemonId === this.id, this.isPlayer()) as PokemonHeldItemModifier[];
  }

  updateScale(): void {
    this.setScale(this.getSpriteScale());
  }

  updateSpritePipelineData(): void {
    [ this.getSprite(), this.getTintSprite() ].filter(s => !!s).map(s => s.pipelineData["teraColor"] = getTypeRgb(this.getTeraType()));
    this.updateInfo(true);
  }

  initShinySparkle(): void {
    const keySuffix = this.variant ? `_${this.variant + 1}` : "";
    const key = `shiny${keySuffix}`;
    const shinySparkle = this.scene.addFieldSprite(0, 0, key);
    shinySparkle.setVisible(false);
    shinySparkle.setOrigin(0.5, 1);
    const frameNames = this.scene.anims.generateFrameNames(key, { suffix: ".png", end: 34 });
    if (!(this.scene.anims.exists(`sparkle${keySuffix}`))) {
      this.scene.anims.create({
        key: `sparkle${keySuffix}`,
        frames: frameNames,
        frameRate: 32,
        showOnStart: true,
        hideOnComplete: true,
      });
    }
    this.add(shinySparkle);

    this.shinySparkle = shinySparkle;
  }

  /**
   * Attempts to animate a given {@linkcode Phaser.GameObjects.Sprite}
   * @see {@linkcode Phaser.GameObjects.Sprite.play}
   * @param sprite {@linkcode Phaser.GameObjects.Sprite} to animate
   * @param tintSprite {@linkcode Phaser.GameObjects.Sprite} placed on top of the sprite to add a color tint
   * @param animConfig {@linkcode String} to pass to {@linkcode Phaser.GameObjects.Sprite.play}
   * @returns true if the sprite was able to be animated
   */
  tryPlaySprite(sprite: Phaser.GameObjects.Sprite, tintSprite: Phaser.GameObjects.Sprite, key: string): boolean {
    // Catch errors when trying to play an animation that doesn't exist
    try {
      sprite.play(key);
      tintSprite.play(key);
    } catch (error: unknown) {
      console.error(`Couldn't play animation for '${key}'!\nIs the image for this Pokemon missing?\n`, error);

      return false;
    }

    return true;
  }

  playAnim(): void {
    this.tryPlaySprite(this.getSprite(), this.getTintSprite()!, this.getBattleSpriteKey()); // TODO: is the bag correct?
  }

  getFieldPositionOffset(): [ number, number ] {
    switch (this.fieldPosition) {
    case FieldPosition.CENTER:
      return [ 0, 0 ];
    case FieldPosition.LEFT:
      return [ -32, -8 ];
    case FieldPosition.RIGHT:
      return [ 32, 0 ];
    }
  }

  setFieldPosition(fieldPosition: FieldPosition, duration?: integer): Promise<void> {
    return new Promise(resolve => {
      if (fieldPosition === this.fieldPosition) {
        resolve();
        return;
      }

      const initialOffset = this.getFieldPositionOffset();

      this.fieldPosition = fieldPosition;

      this.battleInfo.setMini(fieldPosition !== FieldPosition.CENTER);
      this.battleInfo.setOffset(fieldPosition === FieldPosition.RIGHT);

      const newOffset = this.getFieldPositionOffset();

      const relX = newOffset[0] - initialOffset[0];
      const relY = newOffset[1] - initialOffset[1];

      if (duration) {
        this.scene.tweens.add({
          targets: this,
          x: (_target, _key, value: number) => value + relX,
          y: (_target, _key, value: number) => value + relY,
          duration: duration,
          ease: "Sine.easeOut",
          onComplete: () => resolve()
        });
      } else {
        this.x += relX;
        this.y += relY;
      }
    });
  }

  getStat(stat: Stat): integer {
    return this.stats[stat];
  }

  getBattleStat(stat: Stat, opponent?: Pokemon, move?: Move, isCritical: boolean = false): integer {
    if (stat === Stat.HP) {
      return this.getStat(Stat.HP);
    }
    const battleStat = (stat - 1) as BattleStat;
    const statLevel = new Utils.IntegerHolder(this.summonData.battleStats[battleStat]);
    if (opponent) {
      if (isCritical) {
        switch (stat) {
        case Stat.ATK:
        case Stat.SPATK:
          statLevel.value = Math.max(statLevel.value, 0);
          break;
        case Stat.DEF:
        case Stat.SPDEF:
          statLevel.value = Math.min(statLevel.value, 0);
          break;
        }
      }
      applyAbAttrs(IgnoreOpponentStatChangesAbAttr, opponent, null, statLevel);
      if (move) {
        applyMoveAttrs(IgnoreOpponentStatChangesAttr, this, opponent, move, statLevel);
      }
    }
    if (this.isPlayer()) {
      this.scene.applyModifiers(TempBattleStatBoosterModifier, this.isPlayer(), battleStat as integer as TempBattleStat, statLevel);
    }
    const statValue = new Utils.NumberHolder(this.getStat(stat));
    this.scene.applyModifiers(StatBoosterModifier, this.isPlayer(), this, stat, statValue);

    const fieldApplied = new Utils.BooleanHolder(false);
    for (const pokemon of this.scene.getField(true)) {
      applyFieldBattleStatMultiplierAbAttrs(FieldMultiplyBattleStatAbAttr, pokemon, stat, statValue, this, fieldApplied);
      if (fieldApplied.value) {
        break;
      }
    }
    applyBattleStatMultiplierAbAttrs(BattleStatMultiplierAbAttr, this, battleStat, statValue);
    let ret = statValue.value * (Math.max(2, 2 + statLevel.value) / Math.max(2, 2 - statLevel.value));
    switch (stat) {
    case Stat.ATK:
      if (this.getTag(BattlerTagType.SLOW_START)) {
        ret >>= 1;
      }
      break;
    case Stat.DEF:
      if (this.isOfType(Type.ICE) && this.scene.arena.weather?.weatherType === WeatherType.SNOW) {
        ret *= 1.5;
      }
      break;
    case Stat.SPATK:
      break;
    case Stat.SPDEF:
      if (this.isOfType(Type.ROCK) && this.scene.arena.weather?.weatherType === WeatherType.SANDSTORM) {
        ret *= 1.5;
      }
      break;
    case Stat.SPD:
      // Check both the player and enemy to see if Tailwind should be multiplying the speed of the Pokemon
      if    ((this.isPlayer() && this.scene.arena.getTagOnSide(ArenaTagType.TAILWIND, ArenaTagSide.PLAYER))
          ||  (!this.isPlayer() && this.scene.arena.getTagOnSide(ArenaTagType.TAILWIND, ArenaTagSide.ENEMY))) {
        ret *= 2;
      }

      if (this.getTag(BattlerTagType.SLOW_START)) {
        ret >>= 1;
      }
      if (this.status && this.status.effect === StatusEffect.PARALYSIS) {
        ret >>= 1;
      }
      break;
    }

    const highestStatBoost = this.findTag(t => t instanceof HighestStatBoostTag && (t as HighestStatBoostTag).stat === stat) as HighestStatBoostTag;
    if (highestStatBoost) {
      ret *= highestStatBoost.multiplier;
    }

    return Math.floor(ret);
  }

  calculateStats(): void {
    if (!this.stats) {
      this.stats = [ 0, 0, 0, 0, 0, 0 ];
    }
    const baseStats = this.getSpeciesForm().baseStats.slice(0);
    if (this.fusionSpecies) {
      const fusionBaseStats = this.getFusionSpeciesForm().baseStats;
      for (let s = 0; s < this.stats.length; s++) {
        baseStats[s] = Math.ceil((baseStats[s] + fusionBaseStats[s]) / 2);
      }
    } else if (this.scene.gameMode.isSplicedOnly) {
      for (let s = 0; s < this.stats.length; s++) {
        baseStats[s] = Math.ceil(baseStats[s] / 2);
      }
    }
    this.scene.applyModifiers(PokemonBaseStatModifier, this.isPlayer(), this, baseStats);
    const stats = Utils.getEnumValues(Stat);
    for (const s of stats) {
      const isHp = s === Stat.HP;
      const baseStat = baseStats[s];
      let value = Math.floor(((2 * baseStat + this.ivs[s]) * this.level) * 0.01);
      if (isHp) {
        value = value + this.level + 10;
        if (this.hasAbility(Abilities.WONDER_GUARD, false, true)) {
          value = 1;
        }
        if (this.hp > value || this.hp === undefined) {
          this.hp = value;
        } else if (this.hp) {
          const lastMaxHp = this.getMaxHp();
          if (lastMaxHp && value > lastMaxHp) {
            this.hp += value - lastMaxHp;
          }
        }
      } else {
        value += 5;
        const natureStatMultiplier = new Utils.NumberHolder(getNatureStatMultiplier(this.getNature(), s));
        this.scene.applyModifier(PokemonNatureWeightModifier, this.isPlayer(), this, natureStatMultiplier);
        if (natureStatMultiplier.value !== 1) {
          value = Math.max(Math[natureStatMultiplier.value > 1 ? "ceil" : "floor"](value * natureStatMultiplier.value), 1);
        }
      }
      this.stats[s] = value;
    }
  }

  getNature(): Nature {
    return this.natureOverride !== -1 ? this.natureOverride : this.nature;
  }

  setNature(nature: Nature): void {
    this.nature = nature;
    this.calculateStats();
  }

  generateNature(naturePool?: Nature[]): void {
    if (naturePool === undefined) {
      naturePool = Utils.getEnumValues(Nature);
    }
    const nature = naturePool[Utils.randSeedInt(naturePool.length)];
    this.setNature(nature);
  }

  isFullHp(): boolean {
    return this.hp >= this.getMaxHp();
  }

  getMaxHp(): integer {
    return this.getStat(Stat.HP);
  }

  getInverseHp(): integer {
    return this.getMaxHp() - this.hp;
  }

  getHpRatio(precise: boolean = false): number {
    return precise
      ? this.hp / this.getMaxHp()
      : Math.round((this.hp / this.getMaxHp()) * 100) / 100;
  }

  generateGender(): void {
    if (this.species.malePercent === null) {
      this.gender = Gender.GENDERLESS;
    } else {
      const genderChance = (this.id % 256) * 0.390625;
      if (genderChance < this.species.malePercent) {
        this.gender = Gender.MALE;
      } else {
        this.gender = Gender.FEMALE;
      }
    }
  }

  getGender(ignoreOverride?: boolean): Gender {
    if (!ignoreOverride && this.summonData?.gender !== undefined) {
      return this.summonData.gender;
    }
    return this.gender;
  }

  getFusionGender(ignoreOverride?: boolean): Gender {
    if (!ignoreOverride && this.summonData?.fusionGender !== undefined) {
      return this.summonData.fusionGender;
    }
    return this.fusionGender;
  }

  isShiny(): boolean {
    return this.shiny || (this.isFusion() && this.fusionShiny);
  }

  getVariant(): Variant {
    return !this.isFusion() ? this.variant : Math.max(this.variant, this.fusionVariant) as Variant;
  }

  getLuck(): integer {
    return this.luck + (this.isFusion() ? this.fusionLuck : 0);
  }

  isFusion(): boolean {
    return !!this.fusionSpecies;
  }

  abstract isBoss(): boolean;

  getMoveset(ignoreOverride?: boolean): (PokemonMove | null)[] {
    const ret = !ignoreOverride && this.summonData?.moveset
      ? this.summonData.moveset
      : this.moveset;

    // Overrides moveset based on arrays specified in overrides.ts
    const overrideArray: Array<Moves> = this.isPlayer() ? Overrides.MOVESET_OVERRIDE : Overrides.OPP_MOVESET_OVERRIDE;
    if (overrideArray.length > 0) {
      overrideArray.forEach((move: Moves, index: number) => {
        const ppUsed = this.moveset[index]?.ppUsed || 0;
        this.moveset[index] = new PokemonMove(move, Math.min(ppUsed, allMoves[move].pp));
      });
    }

    return ret;
  }

  /**
   * Checks which egg moves have been unlocked for the {@linkcode Pokemon} based
   * on the species it was met at or by the first {@linkcode Pokemon} in its evolution
   * line that can act as a starter and provides those egg moves.
   * @returns an array of {@linkcode Moves}, the length of which is determined by how many
   * egg moves are unlocked for that species.
   */
  getUnlockedEggMoves(): Moves[] {
    const moves: Moves[] = [];
    const species = this.metSpecies in speciesEggMoves ? this.metSpecies : this.getSpeciesForm(true).getRootSpeciesId(true);
    if (species in speciesEggMoves) {
      for (let i = 0; i < 4; i++) {
        if (this.scene.gameData.starterData[species].eggMoves & (1 << i)) {
          moves.push(speciesEggMoves[species][i]);
        }
      }
    }
    return moves;
  }

  /**
   * Gets all possible learnable level moves for the {@linkcode Pokemon},
   * excluding any moves already known.
   *
   * Available egg moves are only included if the {@linkcode Pokemon} was
   * in the starting party of the run.
   * @returns an array of {@linkcode Moves}, the length of which is determined
   * by how many learnable moves there are for the {@linkcode Pokemon}.
   */
  getLearnableLevelMoves(): Moves[] {
<<<<<<< HEAD
    return this.getLevelMoves(1, true, false, true).map(lm => lm[1]).filter(lm => !this.moveset.filter(m => m?.moveId === lm).length).filter((move: Moves, i: integer, array: Moves[]) => array.indexOf(move) === i);
=======
    let levelMoves = this.getLevelMoves(1, true).map(lm => lm[1]);
    if (this.metBiome === -1) {
      levelMoves = this.getUnlockedEggMoves().concat(levelMoves);
    }
    return levelMoves.filter(lm => !this.moveset.some(m => m.moveId === lm));
>>>>>>> 03ba575e
  }

  /**
   * Gets the types of a pokemon
   * @param includeTeraType boolean to include tera-formed type, default false
   * @param forDefend boolean if the pokemon is defending from an attack
   * @param ignoreOverride boolean if true, ignore ability changing effects
   * @returns array of {@linkcode Type}
   */
  getTypes(includeTeraType = false, forDefend: boolean = false, ignoreOverride?: boolean): Type[] {
    const types : Type[] = [];

    if (includeTeraType) {
      const teraType = this.getTeraType();
      if (teraType !== Type.UNKNOWN) {
        types.push(teraType);
      }
    }

    if (!types.length || !includeTeraType) {
      if (!ignoreOverride && this.summonData?.types && this.summonData.types.length !== 0) {
        this.summonData.types.forEach(t => types.push(t));
      } else {
        const speciesForm = this.getSpeciesForm(ignoreOverride);

        types.push(speciesForm.type1);

        const fusionSpeciesForm = this.getFusionSpeciesForm(ignoreOverride);
        if (fusionSpeciesForm) {
          if (fusionSpeciesForm.type2 !== null && fusionSpeciesForm.type2 !== speciesForm.type1) {
            types.push(fusionSpeciesForm.type2);
          } else if (fusionSpeciesForm.type1 !== speciesForm.type1) {
            types.push(fusionSpeciesForm.type1);
          }
        }

        if (types.length === 1 && speciesForm.type2 !== null) {
          types.push(speciesForm.type2);
        }
      }
    }

    // this.scene potentially can be undefined for a fainted pokemon in doubles
    // use optional chaining to avoid runtime errors
    if (forDefend && (this.getTag(GroundedTag) || this.scene?.arena.getTag(ArenaTagType.GRAVITY))) {
      const flyingIndex = types.indexOf(Type.FLYING);
      if (flyingIndex > -1) {
        types.splice(flyingIndex, 1);
      }
    }

    if (!types.length) { // become UNKNOWN if no types are present
      types.push(Type.UNKNOWN);
    }

    if (types.length > 1 && types.includes(Type.UNKNOWN)) { // remove UNKNOWN if other types are present
      const index = types.indexOf(Type.UNKNOWN);
      if (index !== -1) {
        types.splice(index, 1);
      }
    }

    return types;
  }

  isOfType(type: Type, includeTeraType: boolean = true, forDefend: boolean = false, ignoreOverride?: boolean): boolean {
    return !!this.getTypes(includeTeraType, forDefend, ignoreOverride).some(t => t === type);
  }

  /**
   * Gets the non-passive ability of the pokemon. This accounts for fusions and ability changing effects.
   * This should rarely be called, most of the time {@link hasAbility} or {@link hasAbilityWithAttr} are better used as
   * those check both the passive and non-passive abilities and account for ability suppression.
   * @see {@link hasAbility} {@link hasAbilityWithAttr} Intended ways to check abilities in most cases
   * @param {boolean} ignoreOverride If true, ignore ability changing effects
   * @returns {Ability} The non-passive ability of the pokemon
   */
  getAbility(ignoreOverride?: boolean): Ability {
    if (!ignoreOverride && this.summonData?.ability) {
      return allAbilities[this.summonData.ability];
    }
    if (Overrides.ABILITY_OVERRIDE && this.isPlayer()) {
      return allAbilities[Overrides.ABILITY_OVERRIDE];
    }
    if (Overrides.OPP_ABILITY_OVERRIDE && !this.isPlayer()) {
      return allAbilities[Overrides.OPP_ABILITY_OVERRIDE];
    }
    if (this.isFusion()) {
      return allAbilities[this.getFusionSpeciesForm(ignoreOverride).getAbility(this.fusionAbilityIndex)];
    }
    let abilityId = this.getSpeciesForm(ignoreOverride).getAbility(this.abilityIndex);
    if (abilityId === Abilities.NONE) {
      abilityId = this.species.ability1;
    }
    return allAbilities[abilityId];
  }

  /**
   * Gets the passive ability of the pokemon. This should rarely be called, most of the time
   * {@link hasAbility} or {@link hasAbilityWithAttr} are better used as those check both the passive and
   * non-passive abilities and account for ability suppression.
   * @see {@link hasAbility} {@link hasAbilityWithAttr} Intended ways to check abilities in most cases
   * @returns {Ability} The passive ability of the pokemon
   */
  getPassiveAbility(): Ability {
    if (Overrides.PASSIVE_ABILITY_OVERRIDE && this.isPlayer()) {
      return allAbilities[Overrides.PASSIVE_ABILITY_OVERRIDE];
    }
    if (Overrides.OPP_PASSIVE_ABILITY_OVERRIDE && !this.isPlayer()) {
      return allAbilities[Overrides.OPP_PASSIVE_ABILITY_OVERRIDE];
    }

    let starterSpeciesId = this.species.speciesId;
    while (pokemonPrevolutions.hasOwnProperty(starterSpeciesId)) {
      starterSpeciesId = pokemonPrevolutions[starterSpeciesId];
    }
    return allAbilities[starterPassiveAbilities[starterSpeciesId]];
  }

  /**
   * Gets a list of all instances of a given ability attribute among abilities this pokemon has.
   * Accounts for all the various effects which can affect whether an ability will be present or
   * in effect, and both passive and non-passive.
   * @param attrType {@linkcode AbAttr} The ability attribute to check for.
   * @param canApply {@linkcode Boolean} If false, it doesn't check whether the ability is currently active
   * @param ignoreOverride {@linkcode Boolean} If true, it ignores ability changing effects
   * @returns {AbAttr[]} A list of all the ability attributes on this ability.
   */
  getAbilityAttrs(attrType: { new(...args: any[]): AbAttr }, canApply: boolean = true, ignoreOverride?: boolean): AbAttr[] {
    const abilityAttrs: AbAttr[] = [];

    if (!canApply || this.canApplyAbility()) {
      abilityAttrs.push(...this.getAbility(ignoreOverride).getAttrs(attrType));
    }

    if (!canApply || this.canApplyAbility(true)) {
      abilityAttrs.push(...this.getPassiveAbility().getAttrs(attrType));
    }

    return abilityAttrs;
  }

  /**
   * Checks if a pokemon has a passive either from:
   *  - bought with starter candy
   *  - set by override
   *  - is a boss pokemon
   * @returns whether or not a pokemon should have a passive
   */
  hasPassive(): boolean {
    // returns override if valid for current case
    if ((Overrides.PASSIVE_ABILITY_OVERRIDE !== Abilities.NONE && this.isPlayer()) ||
        (Overrides.OPP_PASSIVE_ABILITY_OVERRIDE !== Abilities.NONE && !this.isPlayer())) {
      return true;
    }
    return this.passive || this.isBoss();
  }

  /**
   * Checks whether an ability of a pokemon can be currently applied. This should rarely be
   * directly called, as {@link hasAbility} and {@link hasAbilityWithAttr} already call this.
   * @see {@link hasAbility} {@link hasAbilityWithAttr} Intended ways to check abilities in most cases
   * @param {boolean} passive If true, check if passive can be applied instead of non-passive
   * @returns {Ability} The passive ability of the pokemon
   */
  canApplyAbility(passive: boolean = false): boolean {
    if (passive && !this.hasPassive()) {
      return false;
    }
    const ability = (!passive ? this.getAbility() : this.getPassiveAbility());
    if (this.isFusion() && ability.hasAttr(NoFusionAbilityAbAttr)) {
      return false;
    }
    if (this.scene?.arena.ignoreAbilities && ability.isIgnorable) {
      return false;
    }
    if (this.summonData?.abilitySuppressed && !ability.hasAttr(UnsuppressableAbilityAbAttr)) {
      return false;
    }
    if (this.isOnField() && !ability.hasAttr(SuppressFieldAbilitiesAbAttr)) {
      const suppressed = new Utils.BooleanHolder(false);
      this.scene.getField(true).filter(p => p !== this).map(p => {
        if (p.getAbility().hasAttr(SuppressFieldAbilitiesAbAttr) && p.canApplyAbility()) {
          p.getAbility().getAttrs(SuppressFieldAbilitiesAbAttr).map(a => a.apply(this, false, suppressed, [ability]));
        }
        if (p.getPassiveAbility().hasAttr(SuppressFieldAbilitiesAbAttr) && p.canApplyAbility(true)) {
          p.getPassiveAbility().getAttrs(SuppressFieldAbilitiesAbAttr).map(a => a.apply(this, true, suppressed, [ability]));
        }
      });
      if (suppressed.value) {
        return false;
      }
    }
    return (!!this.hp || ability.isBypassFaint) && !ability.conditions.find(condition => !condition(this));
  }

  /**
   * Checks whether a pokemon has the specified ability and it's in effect. Accounts for all the various
   * effects which can affect whether an ability will be present or in effect, and both passive and
   * non-passive. This is the primary way to check whether a pokemon has a particular ability.
   * @param {Abilities} ability The ability to check for
   * @param {boolean} canApply If false, it doesn't check whether the abiltiy is currently active
   * @param {boolean} ignoreOverride If true, it ignores ability changing effects
   * @returns {boolean} Whether the ability is present and active
   */
  hasAbility(ability: Abilities, canApply: boolean = true, ignoreOverride?: boolean): boolean {
    if ((!canApply || this.canApplyAbility()) && this.getAbility(ignoreOverride).id === ability) {
      return true;
    }
    if (this.hasPassive() && (!canApply || this.canApplyAbility(true)) && this.getPassiveAbility().id === ability) {
      return true;
    }
    return false;
  }

  /**
   * Checks whether a pokemon has an ability with the specified attribute and it's in effect.
   * Accounts for all the various effects which can affect whether an ability will be present or
   * in effect, and both passive and non-passive. This is one of the two primary ways to check
   * whether a pokemon has a particular ability.
   * @param {AbAttr} attrType The ability attribute to check for
   * @param {boolean} canApply If false, it doesn't check whether the ability is currently active
   * @param {boolean} ignoreOverride If true, it ignores ability changing effects
   * @returns {boolean} Whether an ability with that attribute is present and active
   */
  hasAbilityWithAttr(attrType: Constructor<AbAttr>, canApply: boolean = true, ignoreOverride?: boolean): boolean {
    if ((!canApply || this.canApplyAbility()) && this.getAbility(ignoreOverride).hasAttr(attrType)) {
      return true;
    }
    if (this.hasPassive() && (!canApply || this.canApplyAbility(true)) && this.getPassiveAbility().hasAttr(attrType)) {
      return true;
    }
    return false;
  }

  getWeight(): number {
    const weight = new Utils.NumberHolder(this.species.weight);
    // This will trigger the ability overlay so only call this function when necessary
    applyAbAttrs(WeightMultiplierAbAttr, this, null, weight);
    return weight.value;
  }

  /**
   * Gets the tera-formed type of the pokemon, or UNKNOWN if not present
   * @returns the {@linkcode Type}
   */
  getTeraType(): Type {
    // this.scene can be undefined for a fainted mon in doubles
    if (this.scene !== undefined) {
      const teraModifier = this.scene.findModifier(m => m instanceof TerastallizeModifier
        && m.pokemonId === this.id && !!m.getBattlesLeft(), this.isPlayer()) as TerastallizeModifier;
      // return teraType
      if (teraModifier) {
        return teraModifier.teraType;
      }
    }
    // if scene is undefined, or if teraModifier is considered false, then return unknown type
    return Type.UNKNOWN;
  }

  isTerastallized(): boolean {
    return this.getTeraType() !== Type.UNKNOWN;
  }

  isGrounded(): boolean {
    return !!this.getTag(GroundedTag) || (!this.isOfType(Type.FLYING, true, true) && !this.hasAbility(Abilities.LEVITATE) && !this.getTag(BattlerTagType.MAGNET_RISEN) && !this.getTag(SemiInvulnerableTag));
  }

  /**
   * Calculates the effectiveness of a move against the Pokémon.
   *
   * @param source - The Pokémon using the move.
   * @param move - The move being used.
   * @returns The type damage multiplier or undefined if it's a status move
   */
  getMoveEffectiveness(source: Pokemon, move: PokemonMove): TypeDamageMultiplier | undefined {
    if (move.getMove().category === MoveCategory.STATUS) {
      return undefined;
    }

    return this.getAttackMoveEffectiveness(source, move, !this.battleData?.abilityRevealed);
  }

  /**
   * Calculates the effectiveness of an attack move against the Pokémon.
   *
   * @param source - The attacking Pokémon.
   * @param pokemonMove - The move being used by the attacking Pokémon.
   * @param ignoreAbility - Whether to check for abilities that might affect type effectiveness or immunity.
   * @returns The type damage multiplier, indicating the effectiveness of the move
   */
  getAttackMoveEffectiveness(source: Pokemon, pokemonMove: PokemonMove, ignoreAbility: boolean = false): TypeDamageMultiplier {
    const move = pokemonMove.getMove();
    const typeless = move.hasAttr(TypelessAttr);
    const typeMultiplier = new Utils.NumberHolder(this.getAttackTypeEffectiveness(move, source));
    const cancelled = new Utils.BooleanHolder(false);
    applyMoveAttrs(VariableMoveTypeMultiplierAttr, source, this, move, typeMultiplier);
    if (!typeless && !ignoreAbility) {
      applyPreDefendAbAttrs(TypeImmunityAbAttr, this, source, move, cancelled, typeMultiplier, true);
    }
    if (!cancelled.value && !ignoreAbility) {
      applyPreDefendAbAttrs(MoveImmunityAbAttr, this, source, move, cancelled, typeMultiplier, true);
    }

    return (!cancelled.value ? Number(typeMultiplier.value) : 0) as TypeDamageMultiplier;
  }

  /**
   * Calculates the type effectiveness multiplier for an attack type
   * @param moveOrType The move being used, or a type if the move is unknown
   * @param source the Pokemon using the move
   * @param ignoreStrongWinds whether or not this ignores strong winds (anticipation, forewarn, stealth rocks)
   * @param simulated tag to only apply the strong winds effect message when the move is used
   * @returns a multiplier for the type effectiveness
   */
  getAttackTypeEffectiveness(moveOrType: Move | Type, source?: Pokemon, ignoreStrongWinds: boolean = false, simulated: boolean = true): TypeDamageMultiplier {
    const move = (moveOrType instanceof Move)
      ? moveOrType
      : undefined;
    const moveType = (moveOrType instanceof Move)
      ? move!.type // TODO: is this bang correct?
      : moveOrType;

    if (moveType === Type.STELLAR) {
      return this.isTerastallized() ? 2 : 1;
    }
    const types = this.getTypes(true, true);

    let multiplier = types.map(defType => {
      if (source) {
        const ignoreImmunity = new Utils.BooleanHolder(false);
        if (source.isActive(true) && source.hasAbilityWithAttr(IgnoreTypeImmunityAbAttr)) {
          applyAbAttrs(IgnoreTypeImmunityAbAttr, source, ignoreImmunity, moveType, defType);
        }
        if (ignoreImmunity.value) {
          return 1;
        }
      }

      return getTypeDamageMultiplier(moveType, defType);
    }).reduce((acc, cur) => acc * cur, 1) as TypeDamageMultiplier;

    // Handle strong winds lowering effectiveness of types super effective against pure flying
    if (!ignoreStrongWinds && this.scene.arena.weather?.weatherType === WeatherType.STRONG_WINDS && !this.scene.arena.weather.isEffectSuppressed(this.scene) && this.isOfType(Type.FLYING) && getTypeDamageMultiplier(moveType, Type.FLYING) === 2) {
      multiplier /= 2;
      if (!simulated) {
        this.scene.queueMessage(i18next.t("weather:strongWindsEffectMessage"));
      }
    }

    const immuneTags = this.findTags(tag => tag instanceof TypeImmuneTag && tag.immuneType === moveType);
    for (const tag of immuneTags) {
      if (move && !move.getAttrs(HitsTagAttr).some(attr => attr.tagType === tag.tagType)) {
        multiplier = 0;
        break;
      }
    }

    return multiplier as TypeDamageMultiplier;
  }

  /**
   * Computes the given Pokemon's matchup score against this Pokemon.
   * In most cases, this score ranges from near-zero to 16, but the maximum possible matchup score is 64.
   * @param opponent {@linkcode Pokemon} The Pokemon to compare this Pokemon against
   * @returns A score value based on how favorable this Pokemon is when fighting the given Pokemon
   */
  getMatchupScore(opponent: Pokemon): number {
    const types = this.getTypes(true);
    const enemyTypes = opponent.getTypes(true, true);
    /** Is this Pokemon faster than the opponent? */
    const outspeed = (this.isActive(true) ? this.getBattleStat(Stat.SPD, opponent) : this.getStat(Stat.SPD)) >= opponent.getBattleStat(Stat.SPD, this);
    /**
     * Based on how effective this Pokemon's types are offensively against the opponent's types.
     * This score is increased by 25 percent if this Pokemon is faster than the opponent.
     */
    let atkScore = opponent.getAttackTypeEffectiveness(types[0], this) * (outspeed ? 1.25 : 1);
    /**
     * Based on how effectively this Pokemon defends against the opponent's types.
     * This score cannot be higher than 4.
     */
    let defScore = 1 / Math.max(this.getAttackTypeEffectiveness(enemyTypes[0], opponent), 0.25);
    if (types.length > 1) {
      atkScore *= opponent.getAttackTypeEffectiveness(types[1], this);
    }
    if (enemyTypes.length > 1) {
      defScore *= (1 / Math.max(this.getAttackTypeEffectiveness(enemyTypes[1], opponent), 0.25));
    }
    /**
     * Based on this Pokemon's HP ratio compared to that of the opponent.
     * This ratio is multiplied by 1.5 if this Pokemon outspeeds the opponent;
     * however, the final ratio cannot be higher than 1.
     */
    let hpDiffRatio = this.getHpRatio() + (1 - opponent.getHpRatio());
    if (outspeed) {
      hpDiffRatio = Math.min(hpDiffRatio * 1.5, 1);
    }
    return (atkScore + defScore) * hpDiffRatio;
  }

  getEvolution(): SpeciesFormEvolution | null {
    if (pokemonEvolutions.hasOwnProperty(this.species.speciesId)) {
      const evolutions = pokemonEvolutions[this.species.speciesId];
      for (const e of evolutions) {
        if (!e.item && this.level >= e.level && (!e.preFormKey || this.getFormKey() === e.preFormKey)) {
          if (e.condition === null || (e.condition as SpeciesEvolutionCondition).predicate(this)) {
            return e;
          }
        }
      }
    }

    if (this.isFusion() && this.fusionSpecies && pokemonEvolutions.hasOwnProperty(this.fusionSpecies.speciesId)) {
      const fusionEvolutions = pokemonEvolutions[this.fusionSpecies.speciesId].map(e => new FusionSpeciesFormEvolution(this.species.speciesId, e));
      for (const fe of fusionEvolutions) {
        if (!fe.item && this.level >= fe.level && (!fe.preFormKey || this.getFusionFormKey() === fe.preFormKey)) {
          if (fe.condition === null || (fe.condition as SpeciesEvolutionCondition).predicate(this)) {
            return fe;
          }
        }
      }
    }

    return null;
  }

  /**
   * Gets all level up moves in a given range for a particular pokemon.
   * @param {integer} startingLevel Don't include moves below this level
   * @param {boolean} includeEvolutionMoves Whether to include evolution moves
   * @param {boolean} simulateEvolutionChain Whether to include moves from prior evolutions
   * @param {boolean} includeRelearnerMoves Whether to include moves that would require a relearner. Note the move relearner inherently allows evolution moves
   * @returns {LevelMoves} A list of moves and the levels they can be learned at
   */
  getLevelMoves(startingLevel?: integer, includeEvolutionMoves: boolean = false, simulateEvolutionChain: boolean = false, includeRelearnerMoves: boolean = false): LevelMoves {
    const ret: LevelMoves = [];
    let levelMoves: LevelMoves = [];
    if (!startingLevel) {
      startingLevel = this.level;
    }
    if (simulateEvolutionChain) {
      const evolutionChain = this.species.getSimulatedEvolutionChain(this.level, this.hasTrainer(), this.isBoss(), this.isPlayer());
      for (let e = 0; e < evolutionChain.length; e++) {
        // TODO: Might need to pass specific form index in simulated evolution chain
        const speciesLevelMoves = getPokemonSpeciesForm(evolutionChain[e][0] as Species, this.formIndex).getLevelMoves();
        if (includeRelearnerMoves) {
          levelMoves.push(...speciesLevelMoves);
        } else {
          levelMoves.push(...speciesLevelMoves.filter(lm => (includeEvolutionMoves && lm[0] === 0) || ((!e || lm[0] > 1) && (e === evolutionChain.length - 1 || lm[0] <= evolutionChain[e + 1][1]))));
        }
      }
    } else {
      levelMoves = this.getSpeciesForm(true).getLevelMoves().filter(lm => (includeEvolutionMoves && lm[0] === 0) || (includeRelearnerMoves && lm[0] === -1) || lm[0] > 0);
    }
    if (this.fusionSpecies) {
      if (simulateEvolutionChain) {
        const fusionEvolutionChain = this.fusionSpecies.getSimulatedEvolutionChain(this.level, this.hasTrainer(), this.isBoss(), this.isPlayer());
        for (let e = 0; e < fusionEvolutionChain.length; e++) {
          // TODO: Might need to pass specific form index in simulated evolution chain
          const speciesLevelMoves = getPokemonSpeciesForm(fusionEvolutionChain[e][0] as Species, this.fusionFormIndex).getLevelMoves();
          if (includeRelearnerMoves) {
            levelMoves.push(...speciesLevelMoves.filter(lm => (includeEvolutionMoves && lm[0] === 0) || lm[0] !== 0));
          } else {
            levelMoves.push(...speciesLevelMoves.filter(lm => (includeEvolutionMoves && lm[0] === 0) || ((!e || lm[0] > 1) && (e === fusionEvolutionChain.length - 1 || lm[0] <= fusionEvolutionChain[e + 1][1]))));
          }
        }
      } else {
        levelMoves.push(...this.getFusionSpeciesForm(true).getLevelMoves().filter(lm => (includeEvolutionMoves && lm[0] === 0) || (includeRelearnerMoves && lm[0] === -1) || lm[0] > 0));
      }
    }
    levelMoves.sort((lma: [integer, integer], lmb: [integer, integer]) => lma[0] > lmb[0] ? 1 : lma[0] < lmb[0] ? -1 : 0);
    const uniqueMoves: Moves[] = [];
    levelMoves = levelMoves.filter(lm => {
      if (uniqueMoves.find(m => m === lm[1])) {
        return false;
      }
      uniqueMoves.push(lm[1]);
      return true;
    });

    if (levelMoves) {
      for (const lm of levelMoves) {
        const level = lm[0];
        if (!includeRelearnerMoves && ((level > 0 && level < startingLevel) || (!includeEvolutionMoves && level === 0) || level < 0)) {
          continue;
        } else if (level > this.level) {
          break;
        }
        ret.push(lm);
      }
    }

    return ret;
  }

  setMove(moveIndex: integer, moveId: Moves): void {
    const move = moveId ? new PokemonMove(moveId) : null;
    this.moveset[moveIndex] = move;
    if (this.summonData?.moveset) {
      this.summonData.moveset[moveIndex] = move;
    }
  }

  /**
   * Function that tries to set a Pokemon shiny based on the trainer's trainer ID and secret ID
   * Endless Pokemon in the end biome are unable to be set to shiny
   *
   * The exact mechanic is that it calculates E as the XOR of the player's trainer ID and secret ID
   * F is calculated as the XOR of the first 16 bits of the Pokemon's ID with the last 16 bits
   * The XOR of E and F are then compared to the thresholdOverride (default case 32) to see whether or not to generate a shiny
   * @param thresholdOverride number that is divided by 2^16 (65536) to get the shiny chance
   * @returns true if the Pokemon has been set as a shiny, false otherwise
   */
  trySetShiny(thresholdOverride?: integer): boolean {
    // Shiny Pokemon should not spawn in the end biome in endless
    if (this.scene.gameMode.isEndless && this.scene.arena.biomeType === Biome.END) {
      return false;
    }

    const rand1 = (this.id & 0xFFFF0000) >>> 16;
    const rand2 = (this.id & 0x0000FFFF);

    const E = this.scene.gameData.trainerId ^ this.scene.gameData.secretId;
    const F = rand1 ^ rand2;

    const shinyThreshold = new Utils.IntegerHolder(32);
    if (thresholdOverride === undefined) {
      if (this.scene.eventManager.isEventActive()) {
        shinyThreshold.value *= this.scene.eventManager.getShinyMultiplier();
      }
      if (!this.hasTrainer()) {
        this.scene.applyModifiers(ShinyRateBoosterModifier, true, shinyThreshold);
      }
    } else {
      shinyThreshold.value = thresholdOverride;
    }

    this.shiny = (E ^ F) < shinyThreshold.value;
    if ((E ^ F) < 32) {
      console.log("REAL SHINY!!");
    }

    if (this.shiny) {
      this.initShinySparkle();
    }

    return this.shiny;
  }

  /**
   * Generates a variant
   * Has a 10% of returning 2 (epic variant)
   * And a 30% of returning 1 (rare variant)
   * Returns 0 (basic shiny) if there is no variant or 60% of the time otherwise
   * @returns the shiny variant
   */
  generateVariant(): Variant {
    const formIndex: number = this.formIndex;
    let variantDataIndex: string | number = this.species.speciesId;
    if (this.species.forms.length > 0) {
      const formKey = this.species.forms[formIndex]?.formKey;
      if (formKey) {
        variantDataIndex = `${variantDataIndex}-${formKey}`;
      }
    }
    // Checks if there is no variant data for both the index or index with form
    if (!this.shiny || (!variantData.hasOwnProperty(variantDataIndex) && !variantData.hasOwnProperty(this.species.speciesId))) {
      return 0;
    }
    const rand = Utils.randSeedInt(10);
    if (rand >= 4) {
      return 0;             // 6/10
    } else if (rand >= 1) {
      return 1;             // 3/10
    } else {
      return 2;             // 1/10
    }
  }

  generateFusionSpecies(forStarter?: boolean): void {
    const hiddenAbilityChance = new Utils.IntegerHolder(256);
    if (!this.hasTrainer()) {
      this.scene.applyModifiers(HiddenAbilityRateBoosterModifier, true, hiddenAbilityChance);
    }

    const hasHiddenAbility = !Utils.randSeedInt(hiddenAbilityChance.value);
    const randAbilityIndex = Utils.randSeedInt(2);

    const filter = !forStarter ? this.species.getCompatibleFusionSpeciesFilter()
      : species => {
        return pokemonEvolutions.hasOwnProperty(species.speciesId)
      && !pokemonPrevolutions.hasOwnProperty(species.speciesId)
      && !species.pseudoLegendary
      && !species.legendary
      && !species.mythical
      && !species.isTrainerForbidden()
      && species.speciesId !== this.species.speciesId;
      };

    this.fusionSpecies = this.scene.randomSpecies(this.scene.currentBattle?.waveIndex || 0, this.level, false, filter, true);
    this.fusionAbilityIndex = (this.fusionSpecies.abilityHidden && hasHiddenAbility ? this.fusionSpecies.ability2 ? 2 : 1 : this.fusionSpecies.ability2 ? randAbilityIndex : 0);
    this.fusionShiny = this.shiny;
    this.fusionVariant = this.variant;

    if (this.fusionSpecies.malePercent === null) {
      this.fusionGender = Gender.GENDERLESS;
    } else {
      const genderChance = (this.id % 256) * 0.390625;
      if (genderChance < this.fusionSpecies.malePercent) {
        this.fusionGender = Gender.MALE;
      } else {
        this.fusionGender = Gender.FEMALE;
      }
    }

    this.fusionFormIndex = this.scene.getSpeciesFormIndex(this.fusionSpecies, this.fusionGender, this.getNature(), true);
    this.fusionLuck = this.luck;

    this.generateName();
  }

  clearFusionSpecies(): void {
    this.fusionSpecies = null;
    this.fusionFormIndex = 0;
    this.fusionAbilityIndex = 0;
    this.fusionShiny = false;
    this.fusionVariant = 0;
    this.fusionGender = 0;
    this.fusionLuck = 0;

    this.generateName();
    this.calculateStats();
  }

  generateAndPopulateMoveset(): void {
    this.moveset = [];
    let movePool: [Moves, number][] = [];
    const allLevelMoves = this.getLevelMoves(1, true, true);
    if (!allLevelMoves) {
      console.log(this.species.speciesId, "ERROR");
      return;
    }

    for (let m = 0; m < allLevelMoves.length; m++) {
      const levelMove = allLevelMoves[m];
      if (this.level < levelMove[0]) {
        break;
      }
      let weight = levelMove[0];
      if (weight === 0) { // Evo Moves
        weight = 50;
      }
      if (weight === 1 && allMoves[levelMove[1]].power >= 80) { // Assume level 1 moves with 80+ BP are "move reminder" moves and bump their weight
        weight = 40;
      }
      if (allMoves[levelMove[1]].name.endsWith(" (N)")) {
        weight /= 100;
      } // Unimplemented level up moves are possible to generate, but 1% of their normal chance.
      if (!movePool.some(m => m[0] === levelMove[1])) {
        movePool.push([levelMove[1], weight]);
      }
    }

    if (this.hasTrainer()) {
      const tms = Object.keys(tmSpecies);
      for (const tm of tms) {
        const moveId = parseInt(tm) as Moves;
        let compatible = false;
        for (const p of tmSpecies[tm]) {
          if (Array.isArray(p)) {
            if (p[0] === this.species.speciesId || (this.fusionSpecies && p[0] === this.fusionSpecies.speciesId) && p.slice(1).indexOf(this.species.forms[this.formIndex]) > -1) {
              compatible = true;
              break;
            }
          } else if (p === this.species.speciesId || (this.fusionSpecies && p === this.fusionSpecies.speciesId)) {
            compatible = true;
            break;
          }
        }
        if (compatible && !movePool.some(m => m[0] === moveId) && !allMoves[moveId].name.endsWith(" (N)")) {
          if (tmPoolTiers[moveId] === ModifierTier.COMMON && this.level >= 15) {
            movePool.push([moveId, 4]);
          } else if (tmPoolTiers[moveId] === ModifierTier.GREAT && this.level >= 30) {
            movePool.push([moveId, 8]);
          } else if (tmPoolTiers[moveId] === ModifierTier.ULTRA && this.level >= 50) {
            movePool.push([moveId, 14]);
          }
        }
      }

      if (this.level >= 60) { // No egg moves below level 60
        for (let i = 0; i < 3; i++) {
          const moveId = speciesEggMoves[this.species.getRootSpeciesId()][i];
          if (!movePool.some(m => m[0] === moveId) && !allMoves[moveId].name.endsWith(" (N)")) {
            movePool.push([moveId, 40]);
          }
        }
        const moveId = speciesEggMoves[this.species.getRootSpeciesId()][3];
        if (this.level >= 170 && !movePool.some(m => m[0] === moveId) && !allMoves[moveId].name.endsWith(" (N)") && !this.isBoss()) { // No rare egg moves before e4
          movePool.push([moveId, 30]);
        }
        if (this.fusionSpecies) {
          for (let i = 0; i < 3; i++) {
            const moveId = speciesEggMoves[this.fusionSpecies.getRootSpeciesId()][i];
            if (!movePool.some(m => m[0] === moveId) && !allMoves[moveId].name.endsWith(" (N)")) {
              movePool.push([moveId, 40]);
            }
          }
          const moveId = speciesEggMoves[this.fusionSpecies.getRootSpeciesId()][3];
          if (this.level >= 170 && !movePool.some(m => m[0] === moveId) && !allMoves[moveId].name.endsWith(" (N)") && !this.isBoss()) {// No rare egg moves before e4
            movePool.push([moveId, 30]);
          }
        }
      }
    }

    if (this.isBoss()) { // Bosses never get self ko moves
      movePool = movePool.filter(m => !allMoves[m[0]].hasAttr(SacrificialAttr));
    }
    movePool = movePool.filter(m => !allMoves[m[0]].hasAttr(SacrificialAttrOnHit));
    if (this.hasTrainer()) {
      // Trainers never get OHKO moves
      movePool = movePool.filter(m => !allMoves[m[0]].hasAttr(OneHitKOAttr));
      // Half the weight of self KO moves
      movePool = movePool.map(m => [m[0], m[1] * (!!allMoves[m[0]].hasAttr(SacrificialAttr) ? 0.5 : 1)]);
      movePool = movePool.map(m => [m[0], m[1] * (!!allMoves[m[0]].hasAttr(SacrificialAttrOnHit) ? 0.5 : 1)]);
      // Trainers get a weight bump to stat buffing moves
      movePool = movePool.map(m => [m[0], m[1] * (allMoves[m[0]].getAttrs(StatChangeAttr).some(a => a.levels > 1 && a.selfTarget) ? 1.25 : 1)]);
      // Trainers get a weight decrease to multiturn moves
      movePool = movePool.map(m => [m[0], m[1] * (!!allMoves[m[0]].hasAttr(ChargeAttr) || !!allMoves[m[0]].hasAttr(RechargeAttr) ? 0.7 : 1)]);
    }

    // Weight towards higher power moves, by reducing the power of moves below the highest power.
    // Caps max power at 90 to avoid something like hyper beam ruining the stats.
    // This is a pretty soft weighting factor, although it is scaled with the weight multiplier.
    const maxPower = Math.min(movePool.reduce((v, m) => Math.max(allMoves[m[0]].power, v), 40), 90);
    movePool = movePool.map(m => [m[0], m[1] * (allMoves[m[0]].category === MoveCategory.STATUS ? 1 : Math.max(Math.min(allMoves[m[0]].power/maxPower, 1), 0.5))]);

    // Weight damaging moves against the lower stat
    const worseCategory: MoveCategory = this.stats[Stat.ATK] > this.stats[Stat.SPATK] ? MoveCategory.SPECIAL : MoveCategory.PHYSICAL;
    const statRatio = worseCategory === MoveCategory.PHYSICAL ? this.stats[Stat.ATK]/this.stats[Stat.SPATK] : this.stats[Stat.SPATK]/this.stats[Stat.ATK];
    movePool = movePool.map(m => [m[0], m[1] * (allMoves[m[0]].category === worseCategory ? statRatio : 1)]);

    let weightMultiplier = 0.9; // The higher this is the more the game weights towards higher level moves. At 0 all moves are equal weight.
    if (this.hasTrainer()) {
      weightMultiplier += 0.7;
    }
    if (this.isBoss()) {
      weightMultiplier += 0.4;
    }
    const baseWeights: [Moves, number][] = movePool.map(m => [m[0], Math.ceil(Math.pow(m[1], weightMultiplier)*100)]);

    if (this.hasTrainer() || this.isBoss()) { // Trainers and bosses always force a stab move
      const stabMovePool = baseWeights.filter(m => allMoves[m[0]].category !== MoveCategory.STATUS && this.isOfType(allMoves[m[0]].type));

      if (stabMovePool.length) {
        const totalWeight = stabMovePool.reduce((v, m) => v + m[1], 0);
        let rand = Utils.randSeedInt(totalWeight);
        let index = 0;
        while (rand > stabMovePool[index][1]) {
          rand -= stabMovePool[index++][1];
        }
        this.moveset.push(new PokemonMove(stabMovePool[index][0], 0, 0));
      }
    } else { // Normal wild pokemon just force a random damaging move
      const attackMovePool = baseWeights.filter(m => allMoves[m[0]].category !== MoveCategory.STATUS);
      if (attackMovePool.length) {
        const totalWeight = attackMovePool.reduce((v, m) => v + m[1], 0);
        let rand = Utils.randSeedInt(totalWeight);
        let index = 0;
        while (rand > attackMovePool[index][1]) {
          rand -= attackMovePool[index++][1];
        }
        this.moveset.push(new PokemonMove(attackMovePool[index][0], 0, 0));
      }
    }

    while (baseWeights.length > this.moveset.length && this.moveset.length < 4) {
      if (this.hasTrainer()) {
        // Sqrt the weight of any damaging moves with overlapping types. This is about a 0.05 - 0.1 multiplier.
        // Other damaging moves 2x weight if 0-1 damaging moves, 0.5x if 2, 0.125x if 3. These weights double if STAB.
        // Status moves remain unchanged on weight, this encourages 1-2
        movePool = baseWeights.filter(m => !this.moveset.some(mo => m[0] === mo?.moveId)).map(m => [m[0], this.moveset.some(mo => mo?.getMove().category !== MoveCategory.STATUS && mo?.getMove().type === allMoves[m[0]].type) ? Math.ceil(Math.sqrt(m[1])) : allMoves[m[0]].category !== MoveCategory.STATUS ? Math.ceil(m[1]/Math.max(Math.pow(4, this.moveset.filter(mo => (mo?.getMove().power!) > 1).length)/8,0.5) * (this.isOfType(allMoves[m[0]].type) ? 2 : 1)) : m[1]]); // TODO: is this bang correct?
      } else { // Non-trainer pokemon just use normal weights
        movePool = baseWeights.filter(m => !this.moveset.some(mo => m[0] === mo?.moveId));
      }
      const totalWeight = movePool.reduce((v, m) => v + m[1], 0);
      let rand = Utils.randSeedInt(totalWeight);
      let index = 0;
      while (rand > movePool[index][1]) {
        rand -= movePool[index++][1];
      }
      this.moveset.push(new PokemonMove(movePool[index][0], 0, 0));
    }

    this.scene.triggerPokemonFormChange(this, SpeciesFormChangeMoveLearnedTrigger);
  }

  trySelectMove(moveIndex: integer, ignorePp?: boolean): boolean {
    const move = this.getMoveset().length > moveIndex
      ? this.getMoveset()[moveIndex]
      : null;
    return move?.isUsable(this, ignorePp)!; // TODO: is this bang correct?
  }

  showInfo(): void {
    if (!this.battleInfo.visible) {
      const otherBattleInfo = this.scene.fieldUI.getAll().slice(0, 4).filter(ui => ui instanceof BattleInfo && ((ui as BattleInfo) instanceof PlayerBattleInfo) === this.isPlayer()).find(() => true);
      if (!otherBattleInfo || !this.getFieldIndex()) {
        this.scene.fieldUI.sendToBack(this.battleInfo);
        this.scene.sendTextToBack(); // Push the top right text objects behind everything else
      } else {
        this.scene.fieldUI.moveAbove(this.battleInfo, otherBattleInfo);
      }
      this.battleInfo.setX(this.battleInfo.x + (this.isPlayer() ? 150 : !this.isBoss() ? -150 : -198));
      this.battleInfo.setVisible(true);
      if (this.isPlayer()) {
        this.battleInfo.expMaskRect.x += 150;
      }
      this.scene.tweens.add({
        targets: [ this.battleInfo, this.battleInfo.expMaskRect ],
        x: this.isPlayer() ? "-=150" : `+=${!this.isBoss() ? 150 : 246}`,
        duration: 1000,
        ease: "Cubic.easeOut"
      });
    }
  }

  hideInfo(): Promise<void> {
    return new Promise(resolve => {
      if (this.battleInfo.visible) {
        this.scene.tweens.add({
          targets: [ this.battleInfo, this.battleInfo.expMaskRect ],
          x: this.isPlayer() ? "+=150" : `-=${!this.isBoss() ? 150 : 246}`,
          duration: 500,
          ease: "Cubic.easeIn",
          onComplete: () => {
            if (this.isPlayer()) {
              this.battleInfo.expMaskRect.x -= 150;
            }
            this.battleInfo.setVisible(false);
            this.battleInfo.setX(this.battleInfo.x - (this.isPlayer() ? 150 : !this.isBoss() ? -150 : -198));
            resolve();
          }
        });
      } else {
        resolve();
      }
    });
  }

  updateInfo(instant?: boolean): Promise<void> {
    return this.battleInfo.updateInfo(this, instant);
  }

  /**
   * Show or hide the type effectiveness multiplier window
   * Passing undefined will hide the window
   */
  updateEffectiveness(effectiveness?: string) {
    this.battleInfo.updateEffectiveness(effectiveness);
  }

  toggleStats(visible: boolean): void {
    this.battleInfo.toggleStats(visible);
  }

  toggleFlyout(visible: boolean): void {
    this.battleInfo.toggleFlyout(visible);
  }

  addExp(exp: integer) {
    const maxExpLevel = this.scene.getMaxExpLevel();
    const initialExp = this.exp;
    this.exp += exp;
    while (this.level < maxExpLevel && this.exp >= getLevelTotalExp(this.level + 1, this.species.growthRate)) {
      this.level++;
    }
    if (this.level >= maxExpLevel) {
      console.log(initialExp, this.exp, getLevelTotalExp(this.level, this.species.growthRate));
      this.exp = Math.max(getLevelTotalExp(this.level, this.species.growthRate), initialExp);
    }
    this.levelExp = this.exp - getLevelTotalExp(this.level, this.species.growthRate);
  }

  getOpponent(targetIndex: integer): Pokemon | null {
    const ret = this.getOpponents()[targetIndex];
    if (ret.summonData) {
      return ret;
    }
    return null;
  }

  getOpponents(): Pokemon[] {
    return ((this.isPlayer() ? this.scene.getEnemyField() : this.scene.getPlayerField()) as Pokemon[]).filter(p => p.isActive());
  }

  getOpponentDescriptor(): string {
    const opponents = this.getOpponents();
    if (opponents.length === 1) {
      return opponents[0].name;
    }
    return this.isPlayer() ? i18next.t("arenaTag:opposingTeam") : i18next.t("arenaTag:yourTeam");
  }

  getAlly(): Pokemon {
    return (this.isPlayer() ? this.scene.getPlayerField() : this.scene.getEnemyField())[this.getFieldIndex() ? 0 : 1];
  }

  /**
   * Gets the Pokémon on the allied field.
   *
   * @returns An array of Pokémon on the allied field.
   */
  getAlliedField(): Pokemon[] {
    return this instanceof PlayerPokemon ? this.scene.getPlayerField() : this.scene.getEnemyField();
  }

  /**
   * Calculates the accuracy multiplier of the user against a target.
   *
   * This method considers various factors such as the user's accuracy level, the target's evasion level,
   * abilities, and modifiers to compute the final accuracy multiplier.
   *
   * @param target {@linkcode Pokemon} - The target Pokémon against which the move is used.
   * @param sourceMove {@linkcode Move}  - The move being used by the user.
   * @returns The calculated accuracy multiplier.
   */
  getAccuracyMultiplier(target: Pokemon, sourceMove: Move): number {
    const isOhko = sourceMove.hasAttr(OneHitKOAccuracyAttr);
    if (isOhko) {
      return 1;
    }

    const userAccuracyLevel = new Utils.IntegerHolder(this.summonData.battleStats[BattleStat.ACC]);
    const targetEvasionLevel = new Utils.IntegerHolder(target.summonData.battleStats[BattleStat.EVA]);

    applyAbAttrs(IgnoreOpponentStatChangesAbAttr, target, null, userAccuracyLevel);
    applyAbAttrs(IgnoreOpponentStatChangesAbAttr, this, null, targetEvasionLevel);
    applyAbAttrs(IgnoreOpponentEvasionAbAttr, this, null, targetEvasionLevel);
    applyMoveAttrs(IgnoreOpponentStatChangesAttr, this, target, sourceMove, targetEvasionLevel);
    this.scene.applyModifiers(TempBattleStatBoosterModifier, this.isPlayer(), TempBattleStat.ACC, userAccuracyLevel);

    const accuracyMultiplier = new Utils.NumberHolder(1);
    if (userAccuracyLevel.value !== targetEvasionLevel.value) {
      accuracyMultiplier.value = userAccuracyLevel.value > targetEvasionLevel.value
        ? (3 + Math.min(userAccuracyLevel.value - targetEvasionLevel.value, 6)) / 3
        : 3 / (3 + Math.min(targetEvasionLevel.value - userAccuracyLevel.value, 6));
    }

    applyBattleStatMultiplierAbAttrs(BattleStatMultiplierAbAttr, this, BattleStat.ACC, accuracyMultiplier, sourceMove);

    const evasionMultiplier = new Utils.NumberHolder(1);
    applyBattleStatMultiplierAbAttrs(BattleStatMultiplierAbAttr, target, BattleStat.EVA, evasionMultiplier);

    accuracyMultiplier.value /= evasionMultiplier.value;

    return accuracyMultiplier.value;
  }

  apply(source: Pokemon, move: Move): HitResult {
    let result: HitResult;
    const damage = new Utils.NumberHolder(0);
    const defendingSidePlayField = this.isPlayer() ? this.scene.getPlayerField() : this.scene.getEnemyField();

    const variableCategory = new Utils.IntegerHolder(move.category);
    applyMoveAttrs(VariableMoveCategoryAttr, source, this, move, variableCategory);
    const moveCategory = variableCategory.value as MoveCategory;

    applyMoveAttrs(VariableMoveTypeAttr, source, this, move);
    const types = this.getTypes(true, true);

    const cancelled = new Utils.BooleanHolder(false);
    const power = move.calculateBattlePower(source, this);
    const typeless = move.hasAttr(TypelessAttr);

    const typeMultiplier = new Utils.NumberHolder(!typeless && (moveCategory !== MoveCategory.STATUS || move.getAttrs(StatusMoveTypeImmunityAttr).find(attr => types.includes(attr.immuneType)))
      ? this.getAttackTypeEffectiveness(move, source, false, false)
      : 1);
    applyMoveAttrs(VariableMoveTypeMultiplierAttr, source, this, move, typeMultiplier);
    if (typeless) {
      typeMultiplier.value = 1;
    }
    if (types.find(t => move.isTypeImmune(source, this, t))) {
      typeMultiplier.value = 0;
    }

    // Apply arena tags for conditional protection
    if (!move.checkFlag(MoveFlags.IGNORE_PROTECT, source, this) && !move.isAllyTarget()) {
      const defendingSide = this.isPlayer() ? ArenaTagSide.PLAYER : ArenaTagSide.ENEMY;
      this.scene.arena.applyTagsForSide(ArenaTagType.QUICK_GUARD, defendingSide, cancelled, this, move.priority);
      this.scene.arena.applyTagsForSide(ArenaTagType.WIDE_GUARD, defendingSide, cancelled, this, move.moveTarget);
      this.scene.arena.applyTagsForSide(ArenaTagType.MAT_BLOCK, defendingSide, cancelled, this, move.category);
      this.scene.arena.applyTagsForSide(ArenaTagType.CRAFTY_SHIELD, defendingSide, cancelled, this, move.category, move.moveTarget);
    }

    // Apply exceptional condition of Crafty Shield if the move used is Curse
    if (move.id === Moves.CURSE) {
      const defendingSide = this.isPlayer() ? ArenaTagSide.PLAYER : ArenaTagSide.ENEMY;
      this.scene.arena.applyTagsForSide(ArenaTagType.CRAFTY_SHIELD, defendingSide, cancelled, this, move.category, move.moveTarget);
    }

    switch (moveCategory) {
    case MoveCategory.PHYSICAL:
    case MoveCategory.SPECIAL:
      const isPhysical = moveCategory === MoveCategory.PHYSICAL;
      const sourceTeraType = source.getTeraType();

      if (!typeless) {
        applyPreDefendAbAttrs(TypeImmunityAbAttr, this, source, move, cancelled, typeMultiplier);
        applyMoveAttrs(NeutralDamageAgainstFlyingTypeMultiplierAttr, source, this, move, typeMultiplier);
      }
      if (!cancelled.value) {
        applyPreDefendAbAttrs(MoveImmunityAbAttr, this, source, move, cancelled, typeMultiplier);
        defendingSidePlayField.forEach((p) => applyPreDefendAbAttrs(FieldPriorityMoveImmunityAbAttr, p, source, move, cancelled, typeMultiplier));
      }

      if (cancelled.value) {
        source.stopMultiHit(this);
        result = HitResult.NO_EFFECT;
      } else {
        const typeBoost = source.findTag(t => t instanceof TypeBoostTag && t.boostedType === move.type) as TypeBoostTag;
        if (typeBoost?.oneUse) {
          source.removeTag(typeBoost.tagType);
        }

        const arenaAttackTypeMultiplier = new Utils.NumberHolder(this.scene.arena.getAttackTypeMultiplier(move.type, source.isGrounded()));
        applyMoveAttrs(IgnoreWeatherTypeDebuffAttr, source, this, move, arenaAttackTypeMultiplier);

        const glaiveRushModifier = new Utils.IntegerHolder(1);
        if (this.getTag(BattlerTagType.RECEIVE_DOUBLE_DAMAGE)) {
          glaiveRushModifier.value = 2;
        }
        let isCritical: boolean;
        const critOnly = new Utils.BooleanHolder(false);
        const critAlways = source.getTag(BattlerTagType.ALWAYS_CRIT);
        applyMoveAttrs(CritOnlyAttr, source, this, move, critOnly);
        applyAbAttrs(ConditionalCritAbAttr, source, null, critOnly, this, move);
        if (critOnly.value || critAlways) {
          isCritical = true;
        } else {
          const critLevel = new Utils.IntegerHolder(0);
          applyMoveAttrs(HighCritAttr, source, this, move, critLevel);
          this.scene.applyModifiers(CritBoosterModifier, source.isPlayer(), source, critLevel);
          this.scene.applyModifiers(TempBattleStatBoosterModifier, source.isPlayer(), TempBattleStat.CRIT, critLevel);
          const bonusCrit = new Utils.BooleanHolder(false);
          //@ts-ignore
          if (applyAbAttrs(BonusCritAbAttr, source, null, bonusCrit)) { // TODO: resolve ts-ignore. This is a promise. Checking a promise is bogus.
            if (bonusCrit.value) {
              critLevel.value += 1;
            }
          }
          if (source.getTag(BattlerTagType.CRIT_BOOST)) {
            critLevel.value += 2;
          }
          console.log(`crit stage: +${critLevel.value}`);
          const critChance = [24, 8, 2, 1][Math.max(0, Math.min(critLevel.value, 3))];
          isCritical = !source.getTag(BattlerTagType.NO_CRIT) && (critChance === 1 || !this.scene.randBattleSeedInt(critChance));
          if (Overrides.NEVER_CRIT_OVERRIDE) {
            isCritical = false;
          }
        }
        if (isCritical) {
          const blockCrit = new Utils.BooleanHolder(false);
          applyAbAttrs(BlockCritAbAttr, this, null, blockCrit);
          if (blockCrit.value) {
            isCritical = false;
          }
        }
        const sourceAtk = new Utils.IntegerHolder(source.getBattleStat(isPhysical ? Stat.ATK : Stat.SPATK, this, undefined, isCritical));
        const targetDef = new Utils.IntegerHolder(this.getBattleStat(isPhysical ? Stat.DEF : Stat.SPDEF, source, move, isCritical));
        const criticalMultiplier = new Utils.NumberHolder(isCritical ? 1.5 : 1);
        applyAbAttrs(MultCritAbAttr, source, null, criticalMultiplier);
        const screenMultiplier = new Utils.NumberHolder(1);
        if (!isCritical) {
          this.scene.arena.applyTagsForSide(WeakenMoveScreenTag, this.isPlayer() ? ArenaTagSide.PLAYER : ArenaTagSide.ENEMY, move.category, this.scene.currentBattle.double, screenMultiplier);
        }
        const isTypeImmune = (typeMultiplier.value * arenaAttackTypeMultiplier.value) === 0;
        const sourceTypes = source.getTypes();
        const matchesSourceType = sourceTypes[0] === move.type || (sourceTypes.length > 1 && sourceTypes[1] === move.type);
        const stabMultiplier = new Utils.NumberHolder(1);
        if (sourceTeraType === Type.UNKNOWN && matchesSourceType) {
          stabMultiplier.value += 0.5;
        } else if (sourceTeraType !== Type.UNKNOWN && sourceTeraType === move.type) {
          stabMultiplier.value += 0.5;
        }

        applyAbAttrs(StabBoostAbAttr, source, null, stabMultiplier);

        if (sourceTeraType !== Type.UNKNOWN && matchesSourceType) {
          stabMultiplier.value = Math.min(stabMultiplier.value + 0.5, 2.25);
        }

        const targetCount = getMoveTargets(source, move.id).targets.length;
        const targetMultiplier = targetCount > 1 ? 0.75 : 1; // 25% damage debuff on multi-target hits (even if it's immune)

        applyMoveAttrs(VariableAtkAttr, source, this, move, sourceAtk);
        applyMoveAttrs(VariableDefAttr, source, this, move, targetDef);

        const effectPhase = this.scene.getCurrentPhase();
        let numTargets = 1;
        if (effectPhase instanceof MoveEffectPhase) {
          numTargets = effectPhase.getTargets().length;
        }
        const twoStrikeMultiplier = new Utils.NumberHolder(1);
        applyPreAttackAbAttrs(AddSecondStrikeAbAttr, source, this, move, numTargets, new Utils.IntegerHolder(0), twoStrikeMultiplier);

        if (!isTypeImmune) {
          const levelMultiplier = (2 * source.level / 5 + 2);
          const randomMultiplier = ((this.scene.randBattleSeedInt(16) + 85) / 100);
          damage.value = Math.ceil((((levelMultiplier * power * sourceAtk.value / targetDef.value) / 50) + 2)
                                   * stabMultiplier.value
                                   * typeMultiplier.value
                                   * arenaAttackTypeMultiplier.value
                                   * screenMultiplier.value
                                   * twoStrikeMultiplier.value
                                   * targetMultiplier
                                   * criticalMultiplier.value
                                   * glaiveRushModifier.value
                                   * randomMultiplier);

          if (isPhysical && source.status && source.status.effect === StatusEffect.BURN) {
            if (!move.hasAttr(BypassBurnDamageReductionAttr)) {
              const burnDamageReductionCancelled = new Utils.BooleanHolder(false);
              applyAbAttrs(BypassBurnDamageReductionAbAttr, source, burnDamageReductionCancelled);
              if (!burnDamageReductionCancelled.value) {
                damage.value = Math.floor(damage.value / 2);
              }
            }
          }

          applyPreAttackAbAttrs(DamageBoostAbAttr, source, this, move, damage);

          /**
           * For each {@link HitsTagAttr} the move has, doubles the damage of the move if:
           * The target has a {@link BattlerTagType} that this move interacts with
           * AND
           * The move doubles damage when used against that tag
           */
          move.getAttrs(HitsTagAttr).filter(hta => hta.doubleDamage).forEach(hta => {
            if (this.getTag(hta.tagType)) {
              damage.value *= 2;
            }
          });
        }

        if (this.scene.arena.terrain?.terrainType === TerrainType.MISTY && this.isGrounded() && move.type === Type.DRAGON) {
          damage.value = Math.floor(damage.value / 2);
        }

        const fixedDamage = new Utils.IntegerHolder(0);
        applyMoveAttrs(FixedDamageAttr, source, this, move, fixedDamage);
        if (!isTypeImmune && fixedDamage.value) {
          damage.value = fixedDamage.value;
          isCritical = false;
          result = HitResult.EFFECTIVE;
        }
        result = result!; // telling TS compiler that result is defined!

        if (!result) {
          if (!typeMultiplier.value) {
            result = move.id === Moves.SHEER_COLD ? HitResult.IMMUNE : HitResult.NO_EFFECT;
          } else {
            const isOneHitKo = new Utils.BooleanHolder(false);
            applyMoveAttrs(OneHitKOAttr, source, this, move, isOneHitKo);
            if (isOneHitKo.value) {
              result = HitResult.ONE_HIT_KO;
              isCritical = false;
              damage.value = this.hp;
            } else if (typeMultiplier.value >= 2) {
              result = HitResult.SUPER_EFFECTIVE;
            } else if (typeMultiplier.value >= 1) {
              result = HitResult.EFFECTIVE;
            } else {
              result = HitResult.NOT_VERY_EFFECTIVE;
            }
          }
        }

        const isOneHitKo = result === HitResult.ONE_HIT_KO;

        if (!fixedDamage.value && !isOneHitKo) {
          if (!source.isPlayer()) {
            this.scene.applyModifiers(EnemyDamageBoosterModifier, false, damage);
          }
          if (!this.isPlayer()) {
            this.scene.applyModifiers(EnemyDamageReducerModifier, false, damage);
          }

          applyPreDefendAbAttrs(ReceivedMoveDamageMultiplierAbAttr, this, source, move, cancelled, damage);
        }

        // This attribute may modify damage arbitrarily, so be careful about changing its order of application.
        applyMoveAttrs(ModifiedDamageAttr, source, this, move, damage);

        console.log("damage", damage.value, move.name, power, sourceAtk, targetDef);

        // In case of fatal damage, this tag would have gotten cleared before we could lapse it.
        const destinyTag = this.getTag(BattlerTagType.DESTINY_BOND);

        if (damage.value) {
          if (this.isFullHp()) {
            applyPreDefendAbAttrs(PreDefendFullHpEndureAbAttr, this, source, move, cancelled, damage);
          } else if (!this.isPlayer() && damage.value >= this.hp) {
            this.scene.applyModifiers(EnemyEndureChanceModifier, false, this);
          }

          /**
           * We explicitly require to ignore the faint phase here, as we want to show the messages
           * about the critical hit and the super effective/not very effective messages before the faint phase.
           */
          damage.value = this.damageAndUpdate(damage.value, result as DamageResult, isCritical, isOneHitKo, isOneHitKo, true);
          this.turnData.damageTaken += damage.value;

          if (isCritical) {
            this.scene.queueMessage(i18next.t("battle:hitResultCriticalHit"));
          }
          if (source.isPlayer()) {
            this.scene.validateAchvs(DamageAchv, damage);
            if (damage.value > this.scene.gameData.gameStats.highestDamage) {
              this.scene.gameData.gameStats.highestDamage = damage.value;
            }
          }
          source.turnData.damageDealt += damage.value;
          source.turnData.currDamageDealt = damage.value;
          this.battleData.hitCount++;
          const attackResult = { move: move.id, result: result as DamageResult, damage: damage.value, critical: isCritical, sourceId: source.id, sourceBattlerIndex: source.getBattlerIndex() };
          this.turnData.attacksReceived.unshift(attackResult);
          if (source.isPlayer() && !this.isPlayer()) {
            this.scene.applyModifiers(DamageMoneyRewardModifier, true, source, damage);
          }
        }

        // want to include is.Fainted() in case multi hit move ends early, still want to render message
        if (source.turnData.hitsLeft === 1 || this.isFainted()) {
          switch (result) {
          case HitResult.SUPER_EFFECTIVE:
            this.scene.queueMessage(i18next.t("battle:hitResultSuperEffective"));
            break;
          case HitResult.NOT_VERY_EFFECTIVE:
            this.scene.queueMessage(i18next.t("battle:hitResultNotVeryEffective"));
            break;
          case HitResult.NO_EFFECT:
            this.scene.queueMessage(i18next.t("battle:hitResultNoEffect", { pokemonName: getPokemonNameWithAffix(this) }));
            break;
          case HitResult.IMMUNE:
            this.scene.queueMessage(`${this.name} is unaffected!`);
            break;
          case HitResult.ONE_HIT_KO:
            this.scene.queueMessage(i18next.t("battle:hitResultOneHitKO"));
            break;
          }
        }

        if (this.isFainted()) {
          // set splice index here, so future scene queues happen before FaintedPhase
          this.scene.setPhaseQueueSplice();
          this.scene.unshiftPhase(new FaintPhase(this.scene, this.getBattlerIndex(), isOneHitKo));
          this.resetSummonData();
        }

        if (damage) {
          const attacker = this.scene.getPokemonById(source.id)!; // TODO: is this bang correct?
          destinyTag?.lapse(attacker, BattlerTagLapseType.CUSTOM);
        }
      }
      break;
    case MoveCategory.STATUS:
      if (!typeless) {
        applyPreDefendAbAttrs(TypeImmunityAbAttr, this, source, move, cancelled, typeMultiplier);
      }
      if (!cancelled.value) {
        applyPreDefendAbAttrs(MoveImmunityAbAttr, this, source, move, cancelled, typeMultiplier);
        defendingSidePlayField.forEach((p) => applyPreDefendAbAttrs(FieldPriorityMoveImmunityAbAttr, p, source, move, cancelled, typeMultiplier));
      }
      if (!typeMultiplier.value) {
        this.scene.queueMessage(i18next.t("battle:hitResultNoEffect", { pokemonName: getPokemonNameWithAffix(this) }));
      }
      result = cancelled.value || !typeMultiplier.value ? HitResult.NO_EFFECT : HitResult.STATUS;
      break;
    }

    return result;
  }

  /**
   * Called by damageAndUpdate()
   * @param damage integer
   * @param ignoreSegments boolean, not currently used
   * @param preventEndure  used to update damage if endure or sturdy
   * @param ignoreFaintPhase  flag on wheter to add FaintPhase if pokemon after applying damage faints
   * @returns integer representing damage
   */
  damage(damage: integer, ignoreSegments: boolean = false, preventEndure: boolean = false, ignoreFaintPhase: boolean = false): integer {
    if (this.isFainted()) {
      return 0;
    }
    const surviveDamage = new Utils.BooleanHolder(false);

    if (!preventEndure && this.hp - damage <= 0) {
      if (this.hp >= 1 && this.getTag(BattlerTagType.ENDURING)) {
        surviveDamage.value = this.lapseTag(BattlerTagType.ENDURING);
      } else if (this.hp > 1 && this.getTag(BattlerTagType.STURDY)) {
        surviveDamage.value = this.lapseTag(BattlerTagType.STURDY);
      }
      if (!surviveDamage.value) {
        this.scene.applyModifiers(SurviveDamageModifier, this.isPlayer(), this, surviveDamage);
      }
      if (surviveDamage.value) {
        damage = this.hp - 1;
      }
    }

    damage = Math.min(damage, this.hp);
    this.hp = this.hp - damage;
    if (this.isFainted() && !ignoreFaintPhase) {
      /**
       * When adding the FaintPhase, want to toggle future unshiftPhase() and queueMessage() calls
       * to appear before the FaintPhase (as FaintPhase will potentially end the encounter and add Phases such as
       * GameOverPhase, VictoryPhase, etc.. that will interfere with anything else that happens during this MoveEffectPhase)
       *
       * Once the MoveEffectPhase is over (and calls it's .end() function, shiftPhase() will reset the PhaseQueueSplice via clearPhaseQueueSplice() )
       */
      this.scene.setPhaseQueueSplice();
      this.scene.unshiftPhase(new FaintPhase(this.scene, this.getBattlerIndex(), preventEndure));
      this.resetSummonData();
    }

    return damage;
  }

  /**
   * Called by apply(), given the damage, adds a new DamagePhase and actually updates HP values, etc.
   * @param damage integer - passed to damage()
   * @param result an enum if it's super effective, not very, etc.
   * @param critical boolean if move is a critical hit
   * @param ignoreSegments boolean, passed to damage() and not used currently
   * @param preventEndure boolean, ignore endure properties of pokemon, passed to damage()
   * @param ignoreFaintPhase boolean to ignore adding a FaintPhase, passsed to damage()
   * @returns integer of damage done
   */
  damageAndUpdate(damage: integer, result?: DamageResult, critical: boolean = false, ignoreSegments: boolean = false, preventEndure: boolean = false, ignoreFaintPhase: boolean = false): integer {
    const damagePhase = new DamagePhase(this.scene, this.getBattlerIndex(), damage, result as DamageResult, critical);
    this.scene.unshiftPhase(damagePhase);
    damage = this.damage(damage, ignoreSegments, preventEndure, ignoreFaintPhase);
    // Damage amount may have changed, but needed to be queued before calling damage function
    damagePhase.updateAmount(damage);
    return damage;
  }

  heal(amount: integer): integer {
    const healAmount = Math.min(amount, this.getMaxHp() - this.hp);
    this.hp += healAmount;
    return healAmount;
  }

  isBossImmune(): boolean {
    return this.isBoss();
  }

  isMax(): boolean {
    const maxForms = [SpeciesFormKey.GIGANTAMAX, SpeciesFormKey.GIGANTAMAX_RAPID, SpeciesFormKey.GIGANTAMAX_SINGLE, SpeciesFormKey.ETERNAMAX] as string[];
    return maxForms.includes(this.getFormKey()) || (!!this.getFusionFormKey() && maxForms.includes(this.getFusionFormKey()!));
  }

  addTag(tagType: BattlerTagType, turnCount: integer = 0, sourceMove?: Moves, sourceId?: integer): boolean {
    const existingTag = this.getTag(tagType);
    if (existingTag) {
      existingTag.onOverlap(this);
      return false;
    }

    const newTag = getBattlerTag(tagType, turnCount, sourceMove!, sourceId!); // TODO: are the bangs correct?

    const cancelled = new Utils.BooleanHolder(false);
    applyPreApplyBattlerTagAbAttrs(BattlerTagImmunityAbAttr, this, newTag, cancelled);

    const userField = this.getAlliedField();
    userField.forEach(pokemon => applyPreApplyBattlerTagAbAttrs(UserFieldBattlerTagImmunityAbAttr, pokemon, newTag, cancelled));

    if (!cancelled.value && newTag.canAdd(this)) {
      this.summonData.tags.push(newTag);
      newTag.onAdd(this);

      return true;
    }

    return false;
  }

  /** @overload */
  getTag(tagType: BattlerTagType): BattlerTag | null;

  /** @overload */
  getTag<T extends BattlerTag>(tagType: Constructor<T>): T | null;

  getTag(tagType: BattlerTagType | Constructor<BattlerTag>): BattlerTag | null {
    if (!this.summonData) {
      return null;
    }
    return (tagType instanceof Function
      ? this.summonData.tags.find(t => t instanceof tagType)
      : this.summonData.tags.find(t => t.tagType === tagType)
    )!; // TODO: is this bang correct?
  }

  findTag(tagFilter: ((tag: BattlerTag) => boolean)) {
    if (!this.summonData) {
      return null;
    }
    return this.summonData.tags.find(t => tagFilter(t));
  }

  findTags(tagFilter: ((tag: BattlerTag) => boolean)): BattlerTag[] {
    if (!this.summonData) {
      return [];
    }
    return this.summonData.tags.filter(t => tagFilter(t));
  }

  lapseTag(tagType: BattlerTagType): boolean {
    const tags = this.summonData.tags;
    const tag = tags.find(t => t.tagType === tagType);
    if (tag && !(tag.lapse(this, BattlerTagLapseType.CUSTOM))) {
      tag.onRemove(this);
      tags.splice(tags.indexOf(tag), 1);
    }
    return !!tag;
  }

  lapseTags(lapseType: BattlerTagLapseType): void {
    const tags = this.summonData.tags;
    tags.filter(t => lapseType === BattlerTagLapseType.FAINT || ((t.lapseTypes.some(lType => lType === lapseType)) && !(t.lapse(this, lapseType)))).forEach(t => {
      t.onRemove(this);
      tags.splice(tags.indexOf(t), 1);
    });
  }

  removeTag(tagType: BattlerTagType): boolean {
    const tags = this.summonData.tags;
    const tag = tags.find(t => t.tagType === tagType);
    if (tag) {
      tag.onRemove(this);
      tags.splice(tags.indexOf(tag), 1);
    }
    return !!tag;
  }

  findAndRemoveTags(tagFilter: ((tag: BattlerTag) => boolean)): boolean {
    if (!this.summonData) {
      return false;
    }
    const tags = this.summonData.tags;
    const tagsToRemove = tags.filter(t => tagFilter(t));
    for (const tag of tagsToRemove) {
      tag.turnCount = 0;
      tag.onRemove(this);
      tags.splice(tags.indexOf(tag), 1);
    }
    return true;
  }

  removeTagsBySourceId(sourceId: integer): void {
    this.findAndRemoveTags(t => t.isSourceLinked() && t.sourceId === sourceId);
  }

  transferTagsBySourceId(sourceId: integer, newSourceId: integer): void {
    if (!this.summonData) {
      return;
    }
    const tags = this.summonData.tags;
    tags.filter(t => t.sourceId === sourceId).forEach(t => t.sourceId = newSourceId);
  }

  /**
   * Transferring stat changes and Tags
   * @param source {@linkcode Pokemon} the pokemon whose stats/Tags are to be passed on from, ie: the Pokemon using Baton Pass
   */
  transferSummon(source: Pokemon): void {
    const battleStats = Utils.getEnumValues(BattleStat);
    for (const stat of battleStats) {
      this.summonData.battleStats[stat] = source.summonData.battleStats[stat];
    }
    for (const tag of source.summonData.tags) {

      // bypass yawn, and infatuation as those can not be passed via Baton Pass
      if (tag.sourceMove === Moves.YAWN || tag.tagType === BattlerTagType.INFATUATED) {
        continue;
      }

      this.summonData.tags.push(tag);
    }
    if (this instanceof PlayerPokemon && source.summonData.battleStats.find(bs => bs === 6)) {
      this.scene.validateAchv(achvs.TRANSFER_MAX_BATTLE_STAT);
    }
    this.updateInfo();
  }

  getMoveHistory(): TurnMove[] {
    return this.battleSummonData.moveHistory;
  }

  pushMoveHistory(turnMove: TurnMove) {
    turnMove.turn = this.scene.currentBattle?.turn;
    this.getMoveHistory().push(turnMove);
  }

  getLastXMoves(turnCount: integer = 0): TurnMove[] {
    const moveHistory = this.getMoveHistory();
    return moveHistory.slice(turnCount >= 0 ? Math.max(moveHistory.length - (turnCount || 1), 0) : 0, moveHistory.length).reverse();
  }

  getMoveQueue(): QueuedMove[] {
    return this.summonData.moveQueue;
  }

  /**
   * If this Pokemon is using a multi-hit move, cancels all subsequent strikes
   * @param {Pokemon} target If specified, this only cancels subsequent strikes against the given target
   */
  stopMultiHit(target?: Pokemon): void {
    const effectPhase = this.scene.getCurrentPhase();
    if (effectPhase instanceof MoveEffectPhase && effectPhase.getUserPokemon() === this) {
      effectPhase.stopMultiHit(target);
    }
  }

  changeForm(formChange: SpeciesFormChange): Promise<void> {
    return new Promise(resolve => {
      this.formIndex = Math.max(this.species.forms.findIndex(f => f.formKey === formChange.formKey), 0);
      this.generateName();
      const abilityCount = this.getSpeciesForm().getAbilityCount();
      if (this.abilityIndex >= abilityCount) {// Shouldn't happen
        this.abilityIndex = abilityCount - 1;
      }
      this.scene.gameData.setPokemonSeen(this, false);
      this.setScale(this.getSpriteScale());
      this.loadAssets().then(() => {
        this.calculateStats();
        this.scene.updateModifiers(this.isPlayer(), true);
        Promise.all([ this.updateInfo(), this.scene.updateFieldScale() ]).then(() => resolve());
      });
    });
  }

  cry(soundConfig?: Phaser.Types.Sound.SoundConfig, sceneOverride?: BattleScene): AnySound {
    const scene = sceneOverride || this.scene;
    const cry = this.getSpeciesForm().cry(scene, soundConfig);
    let duration = cry.totalDuration * 1000;
    if (this.fusionSpecies && this.getSpeciesForm() !== this.getFusionSpeciesForm()) {
      let fusionCry = this.getFusionSpeciesForm().cry(scene, soundConfig, true);
      duration = Math.min(duration, fusionCry.totalDuration * 1000);
      fusionCry.destroy();
      scene.time.delayedCall(Utils.fixedInt(Math.ceil(duration * 0.4)), () => {
        try {
          SoundFade.fadeOut(scene, cry, Utils.fixedInt(Math.ceil(duration * 0.2)));
          fusionCry = this.getFusionSpeciesForm().cry(scene, Object.assign({ seek: Math.max(fusionCry.totalDuration * 0.4, 0) }, soundConfig));
          SoundFade.fadeIn(scene, fusionCry, Utils.fixedInt(Math.ceil(duration * 0.2)), scene.masterVolume * scene.seVolume, 0);
        } catch (err) {
          console.error(err);
        }
      });
    }

    return cry;
  }

  faintCry(callback: Function): void {
    if (this.fusionSpecies && this.getSpeciesForm() !== this.getFusionSpeciesForm()) {
      return this.fusionFaintCry(callback);
    }

    const key = this.getSpeciesForm().getCryKey(this.formIndex);
    //eslint-disable-next-line @typescript-eslint/no-unused-vars
    let i = 0;
    let rate = 0.85;
    const cry = this.scene.playSound(key, { rate: rate }) as AnySound;
    const sprite = this.getSprite();
    const tintSprite = this.getTintSprite();
    const delay = Math.max(this.scene.sound.get(key).totalDuration * 50, 25);

    let frameProgress = 0;
    let frameThreshold: number;

    sprite.anims.pause();
    tintSprite?.anims.pause();

    let faintCryTimer : Phaser.Time.TimerEvent | null = this.scene.time.addEvent({
      delay: Utils.fixedInt(delay),
      repeat: -1,
      callback: () => {
        ++i;
        frameThreshold = sprite.anims.msPerFrame / rate;
        frameProgress += delay;
        while (frameProgress > frameThreshold) {
          if (sprite.anims.duration) {
            sprite.anims.nextFrame();
            tintSprite?.anims.nextFrame();
          }
          frameProgress -= frameThreshold;
        }
        if (cry && !cry.pendingRemove) {
          rate *= 0.99;
          cry.setRate(rate);
        } else {
          faintCryTimer?.destroy();
          faintCryTimer = null;
          if (callback) {
            callback();
          }
        }
      }
    });

    // Failsafe
    this.scene.time.delayedCall(Utils.fixedInt(3000), () => {
      if (!faintCryTimer || !this.scene) {
        return;
      }
      if (cry?.isPlaying) {
        cry.stop();
      }
      faintCryTimer.destroy();
      if (callback) {
        callback();
      }
    });
  }

  private fusionFaintCry(callback: Function): void {
    const key = this.getSpeciesForm().getCryKey(this.formIndex);
    let i = 0;
    let rate = 0.85;
    const cry = this.scene.playSound(key, { rate: rate }) as AnySound;
    const sprite = this.getSprite();
    const tintSprite = this.getTintSprite();
    let duration = cry.totalDuration * 1000;

    let fusionCry = this.scene.playSound(this.getFusionSpeciesForm().getCryKey(this.fusionFormIndex), { rate: rate }) as AnySound;
    fusionCry.stop();
    duration = Math.min(duration, fusionCry.totalDuration * 1000);
    fusionCry.destroy();

    const delay = Math.max(duration * 0.05, 25);

    let transitionIndex = 0;
    let durationProgress = 0;

    const transitionThreshold = Math.ceil(duration * 0.4);
    while (durationProgress < transitionThreshold) {
      ++i;
      durationProgress += delay * rate;
      rate *= 0.99;
    }

    transitionIndex = i;

    i = 0;
    rate = 0.85;

    let frameProgress = 0;
    let frameThreshold: number;

    sprite.anims.pause();
    tintSprite?.anims.pause();

    let faintCryTimer: Phaser.Time.TimerEvent | null = this.scene.time.addEvent({
      delay: Utils.fixedInt(delay),
      repeat: -1,
      callback: () => {
        ++i;
        frameThreshold = sprite.anims.msPerFrame / rate;
        frameProgress += delay;
        while (frameProgress > frameThreshold) {
          if (sprite.anims.duration) {
            sprite.anims.nextFrame();
            tintSprite?.anims.nextFrame();
          }
          frameProgress -= frameThreshold;
        }
        if (i === transitionIndex) {
          SoundFade.fadeOut(this.scene, cry, Utils.fixedInt(Math.ceil((duration / rate) * 0.2)));
          fusionCry = this.scene.playSound(this.getFusionSpeciesForm().getCryKey(this.fusionFormIndex), Object.assign({ seek: Math.max(fusionCry.totalDuration * 0.4, 0), rate: rate }));
          SoundFade.fadeIn(this.scene, fusionCry, Utils.fixedInt(Math.ceil((duration / rate) * 0.2)), this.scene.masterVolume * this.scene.seVolume, 0);
        }
        rate *= 0.99;
        if (cry && !cry.pendingRemove) {
          cry.setRate(rate);
        }
        if (fusionCry && !fusionCry.pendingRemove) {
          fusionCry.setRate(rate);
        }
        if ((!cry || cry.pendingRemove) && (!fusionCry || fusionCry.pendingRemove)) {
          faintCryTimer?.destroy();
          faintCryTimer = null;
          if (callback) {
            callback();
          }
        }
      }
    });

    // Failsafe
    this.scene.time.delayedCall(Utils.fixedInt(3000), () => {
      if (!faintCryTimer || !this.scene) {
        return;
      }
      if (cry?.isPlaying) {
        cry.stop();
      }
      if (fusionCry?.isPlaying) {
        fusionCry.stop();
      }
      faintCryTimer.destroy();
      if (callback) {
        callback();
      }
    });
  }

  isOppositeGender(pokemon: Pokemon): boolean {
    return this.gender !== Gender.GENDERLESS && pokemon.gender === (this.gender === Gender.MALE ? Gender.FEMALE : Gender.MALE);
  }

  canSetStatus(effect: StatusEffect | undefined, quiet: boolean = false, overrideStatus: boolean = false, sourcePokemon: Pokemon | null = null): boolean {
    if (effect !== StatusEffect.FAINT) {
      if (overrideStatus ? this.status?.effect === effect : this.status) {
        return false;
      }
      if (this.isGrounded() && this.scene.arena.terrain?.terrainType === TerrainType.MISTY) {
        return false;
      }
    }

    const types = this.getTypes(true, true);

    switch (effect) {
    case StatusEffect.POISON:
    case StatusEffect.TOXIC:
      // Check if the Pokemon is immune to Poison/Toxic or if the source pokemon is canceling the immunity
      const poisonImmunity = types.map(defType => {
        // Check if the Pokemon is not immune to Poison/Toxic
        if (defType !== Type.POISON && defType !== Type.STEEL) {
          return false;
        }

        // Check if the source Pokemon has an ability that cancels the Poison/Toxic immunity
        const cancelImmunity = new Utils.BooleanHolder(false);
        if (sourcePokemon) {
          applyAbAttrs(IgnoreTypeStatusEffectImmunityAbAttr, sourcePokemon, cancelImmunity, effect, defType);
          if (cancelImmunity.value) {
            return false;
          }
        }

        return true;
      });

      if (this.isOfType(Type.POISON) || this.isOfType(Type.STEEL)) {
        if (poisonImmunity.includes(true)) {
          return false;
        }
      }
      break;
    case StatusEffect.PARALYSIS:
      if (this.isOfType(Type.ELECTRIC)) {
        return false;
      }
      break;
    case StatusEffect.SLEEP:
      if (this.isGrounded() && this.scene.arena.terrain?.terrainType === TerrainType.ELECTRIC) {
        return false;
      }
      break;
    case StatusEffect.FREEZE:
      if (this.isOfType(Type.ICE) || (this.scene?.arena?.weather?.weatherType &&[WeatherType.SUNNY, WeatherType.HARSH_SUN].includes(this.scene.arena.weather.weatherType))) {
        return false;
      }
      break;
    case StatusEffect.BURN:
      if (this.isOfType(Type.FIRE)) {
        return false;
      }
      break;
    }

    const cancelled = new Utils.BooleanHolder(false);
    applyPreSetStatusAbAttrs(StatusEffectImmunityAbAttr, this, effect, cancelled, quiet);

    const userField = this.getAlliedField();
    userField.forEach(pokemon => applyPreSetStatusAbAttrs(UserFieldStatusEffectImmunityAbAttr, pokemon, effect, cancelled, quiet));

    if (cancelled.value) {
      return false;
    }

    return true;
  }

  trySetStatus(effect: StatusEffect | undefined, asPhase: boolean = false, sourcePokemon: Pokemon | null = null, cureTurn: integer | null = 0, sourceText: string | null = null): boolean {
    if (!this.canSetStatus(effect, asPhase, false, sourcePokemon)) {
      return false;
    }

    /**
     * If this Pokemon falls asleep or freezes in the middle of a multi-hit attack,
     * cancel the attack's subsequent hits.
     */
    if (effect === StatusEffect.SLEEP || effect === StatusEffect.FREEZE) {
      this.stopMultiHit();
    }

    if (asPhase) {
      this.scene.unshiftPhase(new ObtainStatusEffectPhase(this.scene, this.getBattlerIndex(), effect, cureTurn, sourceText!, sourcePokemon!)); // TODO: are these bangs correct?
      return true;
    }

    let statusCureTurn: Utils.IntegerHolder;

    if (effect === StatusEffect.SLEEP) {
      statusCureTurn = new Utils.IntegerHolder(this.randSeedIntRange(2, 4));
      applyAbAttrs(ReduceStatusEffectDurationAbAttr, this, null, effect, statusCureTurn);

      this.setFrameRate(4);

      // If the user is invulnerable, lets remove their invulnerability when they fall asleep
      const invulnerableTags = [
        BattlerTagType.UNDERGROUND,
        BattlerTagType.UNDERWATER,
        BattlerTagType.HIDDEN,
        BattlerTagType.FLYING
      ];

      const tag = invulnerableTags.find((t) => this.getTag(t));

      if (tag) {
        this.removeTag(tag);
        this.getMoveQueue().pop();
      }
    }

    statusCureTurn = statusCureTurn!; // tell TS compiler it's defined
    effect = effect!; // If `effect` is undefined then `trySetStatus()` will have already returned early via the `canSetStatus()` call
    this.status = new Status(effect, 0, statusCureTurn?.value);

    if (effect !== StatusEffect.FAINT) {
      this.scene.triggerPokemonFormChange(this, SpeciesFormChangeStatusEffectTrigger, true);
    }

    return true;
  }

  /**
  * Resets the status of a pokemon.
  * @param revive Whether revive should be cured; defaults to true.
  * @param confusion Whether resetStatus should include confusion or not; defaults to false.
  * @param reloadAssets Whether to reload the assets or not; defaults to false.
  */
  resetStatus(revive: boolean = true, confusion: boolean = false, reloadAssets: boolean = false): void {
    const lastStatus = this.status?.effect;
    if (!revive && lastStatus === StatusEffect.FAINT) {
      return;
    }
    this.status = null;
    if (lastStatus === StatusEffect.SLEEP) {
      this.setFrameRate(12);
      if (this.getTag(BattlerTagType.NIGHTMARE)) {
        this.lapseTag(BattlerTagType.NIGHTMARE);
      }
    }
    if (confusion) {
      if (this.getTag(BattlerTagType.CONFUSED)) {
        this.lapseTag(BattlerTagType.CONFUSED);
      }
    }
    if (reloadAssets) {
      this.loadAssets(false).then(() => this.playAnim());
    }
  }

  primeSummonData(summonDataPrimer: PokemonSummonData): void {
    this.summonDataPrimer = summonDataPrimer;
  }

  resetSummonData(): void {
    if (this.summonData?.speciesForm) {
      this.summonData.speciesForm = null;
      this.updateFusionPalette();
    }
    this.summonData = new PokemonSummonData();
    if (!this.battleData) {
      this.resetBattleData();
    }
    this.resetBattleSummonData();
    if (this.summonDataPrimer) {
      for (const k of Object.keys(this.summonData)) {
        if (this.summonDataPrimer[k]) {
          this.summonData[k] = this.summonDataPrimer[k];
        }
      }
      this.summonDataPrimer = null;
    }
    this.updateInfo();
  }

  resetBattleData(): void {
    this.battleData = new PokemonBattleData();
  }

  resetBattleSummonData(): void {
    this.battleSummonData = new PokemonBattleSummonData();
    if (this.getTag(BattlerTagType.SEEDED)) {
      this.lapseTag(BattlerTagType.SEEDED);
    }
    if (this.scene) {
      this.scene.triggerPokemonFormChange(this, SpeciesFormChangePostMoveTrigger, true);
    }
  }

  resetTurnData(): void {
    this.turnData = new PokemonTurnData();
  }

  getExpValue(): integer {
    // Logic to factor in victor level has been removed for balancing purposes, so the player doesn't have to focus on EXP maxxing
    return ((this.getSpeciesForm().getBaseExp() * this.level) / 5 + 1);
  }

  setFrameRate(frameRate: integer) {
    this.scene.anims.get(this.getBattleSpriteKey()).frameRate = frameRate;
    this.getSprite().play(this.getBattleSpriteKey());
    this.getTintSprite()?.play(this.getBattleSpriteKey());
  }

  tint(color: number, alpha?: number, duration?: integer, ease?: string) {
    const tintSprite = this.getTintSprite();
    tintSprite?.setTintFill(color);
    tintSprite?.setVisible(true);

    if (duration) {
      tintSprite?.setAlpha(0);

      this.scene.tweens.add({
        targets: tintSprite,
        alpha: alpha || 1,
        duration: duration,
        ease: ease || "Linear"
      });
    } else {
      tintSprite?.setAlpha(alpha);
    }
  }

  untint(duration: integer, ease?: string) {
    const tintSprite = this.getTintSprite();

    if (duration) {
      this.scene.tweens.add({
        targets: tintSprite,
        alpha: 0,
        duration: duration,
        ease: ease || "Linear",
        onComplete: () => {
          tintSprite?.setVisible(false);
          tintSprite?.setAlpha(1);
        }
      });
    } else {
      tintSprite?.setVisible(false);
      tintSprite?.setAlpha(1);
    }
  }

  enableMask() {
    if (!this.maskEnabled) {
      this.maskSprite = this.getTintSprite();
      this.maskSprite?.setVisible(true);
      this.maskSprite?.setPosition(this.x * this.parentContainer.scale + this.parentContainer.x,
        this.y * this.parentContainer.scale + this.parentContainer.y);
      this.maskSprite?.setScale(this.getSpriteScale() * this.parentContainer.scale);
      this.maskEnabled = true;
    }
  }

  disableMask() {
    if (this.maskEnabled) {
      this.maskSprite?.setVisible(false);
      this.maskSprite?.setPosition(0, 0);
      this.maskSprite?.setScale(this.getSpriteScale());
      this.maskSprite = null;
      this.maskEnabled = false;
    }
  }

  sparkle(): void {
    if (this.shinySparkle) {
      this.shinySparkle.play(`sparkle${this.variant ? `_${this.variant + 1}` : ""}`);
      this.scene.playSound("sparkle");
    }
  }

  updateFusionPalette(ignoreOveride?: boolean): void {
    if (!this.getFusionSpeciesForm(ignoreOveride)) {
      [ this.getSprite(), this.getTintSprite() ].filter(s => !!s).map(s => {
        s.pipelineData[`spriteColors${ignoreOveride && this.summonData?.speciesForm ? "Base" : ""}`] = [];
        s.pipelineData[`fusionSpriteColors${ignoreOveride && this.summonData?.speciesForm ? "Base" : ""}`] = [];
      });
      return;
    }

    const speciesForm = this.getSpeciesForm(ignoreOveride);
    const fusionSpeciesForm = this.getFusionSpeciesForm(ignoreOveride);

    const spriteKey = speciesForm.getSpriteKey(this.getGender(ignoreOveride) === Gender.FEMALE, speciesForm.formIndex, this.shiny, this.variant);
    const backSpriteKey = speciesForm.getSpriteKey(this.getGender(ignoreOveride) === Gender.FEMALE, speciesForm.formIndex, this.shiny, this.variant).replace("pkmn__", "pkmn__back__");
    const fusionSpriteKey = fusionSpeciesForm.getSpriteKey(this.getFusionGender(ignoreOveride) === Gender.FEMALE, fusionSpeciesForm.formIndex, this.fusionShiny, this.fusionVariant);
    const fusionBackSpriteKey = fusionSpeciesForm.getSpriteKey(this.getFusionGender(ignoreOveride) === Gender.FEMALE, fusionSpeciesForm.formIndex, this.fusionShiny, this.fusionVariant).replace("pkmn__", "pkmn__back__");

    const sourceTexture = this.scene.textures.get(spriteKey);
    const sourceBackTexture = this.scene.textures.get(backSpriteKey);
    const fusionTexture = this.scene.textures.get(fusionSpriteKey);
    const fusionBackTexture = this.scene.textures.get(fusionBackSpriteKey);

    const [ sourceFrame, sourceBackFrame, fusionFrame, fusionBackFrame ] = [ sourceTexture, sourceBackTexture, fusionTexture, fusionBackTexture ].map(texture => texture.frames[texture.firstFrame]);
    const [ sourceImage, sourceBackImage, fusionImage, fusionBackImage ] = [ sourceTexture, sourceBackTexture, fusionTexture, fusionBackTexture ].map(i => i.getSourceImage() as HTMLImageElement);

    const canvas = document.createElement("canvas");
    const backCanvas = document.createElement("canvas");
    const fusionCanvas = document.createElement("canvas");
    const fusionBackCanvas = document.createElement("canvas");

    const spriteColors: integer[][] = [];
    const pixelData: Uint8ClampedArray[] = [];

    [ canvas, backCanvas, fusionCanvas, fusionBackCanvas ].forEach((canv: HTMLCanvasElement, c: integer) => {
      const context = canv.getContext("2d");
      const frame = [ sourceFrame, sourceBackFrame, fusionFrame, fusionBackFrame ][c];
      canv.width = frame.width;
      canv.height = frame.height;

      if (context) {
        context.drawImage([ sourceImage, sourceBackImage, fusionImage, fusionBackImage ][c], frame.cutX, frame.cutY, frame.width, frame.height, 0, 0, frame.width, frame.height);
        const imageData = context.getImageData(frame.cutX, frame.cutY, frame.width, frame.height);
        pixelData.push(imageData.data);
      }
    });

    for (let f = 0; f < 2; f++) {
      const variantColors = variantColorCache[!f ? spriteKey : backSpriteKey];
      const variantColorSet = new Map<integer, integer[]>();
      if (this.shiny && variantColors && variantColors[this.variant]) {
        Object.keys(variantColors[this.variant]).forEach(k => {
          variantColorSet.set(Utils.rgbaToInt(Array.from(Object.values(Utils.rgbHexToRgba(k)))), Array.from(Object.values(Utils.rgbHexToRgba(variantColors[this.variant][k]))));
        });
      }

      for (let i = 0; i < pixelData[f].length; i += 4) {
        if (pixelData[f][i + 3]) {
          const pixel = pixelData[f].slice(i, i + 4);
          let [ r, g, b, a ] = pixel;
          if (variantColors) {
            const color = Utils.rgbaToInt([r, g, b, a]);
            if (variantColorSet.has(color)) {
              const mappedPixel = variantColorSet.get(color);
              if (mappedPixel) {
                [ r, g, b, a ] = mappedPixel;
              }
            }
          }
          if (!spriteColors.find(c => c[0] === r && c[1] === g && c[2] === b)) {
            spriteColors.push([ r, g, b, a ]);
          }
        }
      }
    }

    const fusionSpriteColors = JSON.parse(JSON.stringify(spriteColors));

    const pixelColors: number[] = [];
    for (let f = 0; f < 2; f++) {
      for (let i = 0; i < pixelData[f].length; i += 4) {
        const total = pixelData[f].slice(i, i + 3).reduce((total: integer, value: integer) => total + value, 0);
        if (!total) {
          continue;
        }
        pixelColors.push(argbFromRgba({ r: pixelData[f][i], g: pixelData[f][i + 1], b: pixelData[f][i + 2], a: pixelData[f][i + 3] }));
      }
    }

    const fusionPixelColors : number[] = [];
    for (let f = 0; f < 2; f++) {
      const variantColors = variantColorCache[!f ? fusionSpriteKey : fusionBackSpriteKey];
      const variantColorSet = new Map<integer, integer[]>();
      if (this.fusionShiny && variantColors && variantColors[this.fusionVariant]) {
        Object.keys(variantColors[this.fusionVariant]).forEach(k => {
          variantColorSet.set(Utils.rgbaToInt(Array.from(Object.values(Utils.rgbHexToRgba(k)))), Array.from(Object.values(Utils.rgbHexToRgba(variantColors[this.fusionVariant][k]))));
        });
      }
      for (let i = 0; i < pixelData[2 + f].length; i += 4) {
        const total = pixelData[2 + f].slice(i, i + 3).reduce((total: integer, value: integer) => total + value, 0);
        if (!total) {
          continue;
        }
        let [ r, g, b, a ] = [ pixelData[2 + f][i], pixelData[2 + f][i + 1], pixelData[2 + f][i + 2], pixelData[2 + f][i + 3] ];
        if (variantColors) {
          const color = Utils.rgbaToInt([r, g, b, a]);
          if (variantColorSet.has(color)) {
            const mappedPixel = variantColorSet.get(color);
            if (mappedPixel) {
              [ r, g, b, a ] = mappedPixel;
            }
          }
        }
        fusionPixelColors.push(argbFromRgba({ r, g, b, a }));
      }
    }

    let paletteColors: Map<number, number>;
    let fusionPaletteColors: Map<number, number>;

    const originalRandom = Math.random;
    Math.random = () => Phaser.Math.RND.realInRange(0, 1);

    this.scene.executeWithSeedOffset(() => {
      paletteColors = QuantizerCelebi.quantize(pixelColors, 4);
      fusionPaletteColors = QuantizerCelebi.quantize(fusionPixelColors, 4);
    }, 0, "This result should not vary");

    Math.random = originalRandom;

    paletteColors = paletteColors!; // tell TS compiler that paletteColors is defined!
    fusionPaletteColors = fusionPaletteColors!; // TS compiler that fusionPaletteColors is defined!
    const [ palette, fusionPalette ] = [ paletteColors, fusionPaletteColors ]
      .map(paletteColors => {
        let keys = Array.from(paletteColors.keys()).sort((a: integer, b: integer) => paletteColors.get(a)! < paletteColors.get(b)! ? 1 : -1);
        let rgbaColors: Map<number, integer[]>;
        let hsvColors: Map<number, number[]>;

        const mappedColors = new Map<integer, integer[]>();

        do {
          mappedColors.clear();

          rgbaColors = keys.reduce((map: Map<number, integer[]>, k: number) => {
            map.set(k, Object.values(rgbaFromArgb(k))); return map;
          }, new Map<number, integer[]>());
          hsvColors = Array.from(rgbaColors.keys()).reduce((map: Map<number, number[]>, k: number) => {
            const rgb = rgbaColors.get(k)!.slice(0, 3);
            map.set(k, Utils.rgbToHsv(rgb[0], rgb[1], rgb[2]));
            return map;
          }, new Map<number, number[]>());

          for (let c = keys.length - 1; c >= 0; c--) {
            const hsv = hsvColors.get(keys[c])!;
            for (let c2 = 0; c2 < c; c2++) {
              const hsv2 = hsvColors.get(keys[c2])!;
              const diff = Math.abs(hsv[0] - hsv2[0]);
              if (diff < 30 || diff >= 330) {
                if (mappedColors.has(keys[c])) {
                  mappedColors.get(keys[c])!.push(keys[c2]);
                } else {
                  mappedColors.set(keys[c], [ keys[c2] ]);
                }
                break;
              }
            }
          }

          mappedColors.forEach((values: integer[], key: integer) => {
            const keyColor = rgbaColors.get(key)!;
            const valueColors = values.map(v => rgbaColors.get(v)!);
            const color = keyColor.slice(0);
            let count = paletteColors.get(key)!;
            for (const value of values) {
              const valueCount = paletteColors.get(value);
              if (!valueCount) {
                continue;
              }
              count += valueCount;
            }

            for (let c = 0; c < 3; c++) {
              color[c] *= (paletteColors.get(key)! / count);
              values.forEach((value: integer, i: integer) => {
                if (paletteColors.has(value)) {
                  const valueCount = paletteColors.get(value)!;
                  color[c] += valueColors[i][c] * (valueCount / count);
                }
              });
              color[c] = Math.round(color[c]);
            }

            paletteColors.delete(key);
            for (const value of values) {
              paletteColors.delete(value);
              if (mappedColors.has(value)) {
                mappedColors.delete(value);
              }
            }

            paletteColors.set(argbFromRgba({ r: color[0], g: color[1], b: color[2], a: color[3] }), count);
          });

          keys = Array.from(paletteColors.keys()).sort((a: integer, b: integer) => paletteColors.get(a)! < paletteColors.get(b)! ? 1 : -1);
        } while (mappedColors.size);

        return keys.map(c => Object.values(rgbaFromArgb(c)));
      }
      );

    const paletteDeltas: number[][] = [];

    spriteColors.forEach((sc: integer[], i: integer) => {
      paletteDeltas.push([]);
      for (let p = 0; p < palette.length; p++) {
        paletteDeltas[i].push(Utils.deltaRgb(sc, palette[p]));
      }
    });

    const easeFunc = Phaser.Tweens.Builders.GetEaseFunction("Cubic.easeIn");

    for (let sc = 0; sc < spriteColors.length; sc++) {
      const delta = Math.min(...paletteDeltas[sc]);
      const paletteIndex = Math.min(paletteDeltas[sc].findIndex(pd => pd === delta), fusionPalette.length - 1);
      if (delta < 255) {
        const ratio = easeFunc(delta / 255);
        const color = [ 0, 0, 0, fusionSpriteColors[sc][3] ];
        for (let c = 0; c < 3; c++) {
          color[c] = Math.round((fusionSpriteColors[sc][c] * ratio) + (fusionPalette[paletteIndex][c] * (1 - ratio)));
        }
        fusionSpriteColors[sc] = color;
      }
    }

    [ this.getSprite(), this.getTintSprite() ].filter(s => !!s).map(s => {
      s.pipelineData[`spriteColors${ignoreOveride && this.summonData?.speciesForm ? "Base" : ""}`] = spriteColors;
      s.pipelineData[`fusionSpriteColors${ignoreOveride && this.summonData?.speciesForm ? "Base" : ""}`] = fusionSpriteColors;
    });

    canvas.remove();
    fusionCanvas.remove();
  }

  randSeedInt(range: integer, min: integer = 0): integer {
    return this.scene.currentBattle
      ? this.scene.randBattleSeedInt(range, min)
      : Utils.randSeedInt(range, min);
  }

  randSeedIntRange(min: integer, max: integer): integer {
    return this.randSeedInt((max - min) + 1, min);
  }

  destroy(): void {
    this.battleInfo?.destroy();
    super.destroy();
  }

  getBattleInfo(): BattleInfo {
    return this.battleInfo;
  }

  /**
   * Checks whether or not the Pokemon's root form has the same ability
   * @param abilityIndex the given ability index we are checking
   * @returns true if the abilities are the same
   */
  hasSameAbilityInRootForm(abilityIndex: number): boolean {
    const currentAbilityIndex = this.abilityIndex;
    const rootForm = getPokemonSpecies(this.species.getRootSpeciesId());
    return rootForm.getAbility(abilityIndex) === rootForm.getAbility(currentAbilityIndex);
  }
}

export default interface Pokemon {
  scene: BattleScene
}

export class PlayerPokemon extends Pokemon {
  public compatibleTms: Moves[];

  constructor(scene: BattleScene, species: PokemonSpecies, level: integer, abilityIndex?: integer, formIndex?: integer, gender?: Gender, shiny?: boolean, variant?: Variant, ivs?: integer[], nature?: Nature, dataSource?: Pokemon | PokemonData) {
    super(scene, 106, 148, species, level, abilityIndex, formIndex, gender, shiny, variant, ivs, nature, dataSource);

    if (Overrides.STATUS_OVERRIDE) {
      this.status = new Status(Overrides.STATUS_OVERRIDE);
    }

    if (Overrides.SHINY_OVERRIDE) {
      this.shiny = true;
      this.initShinySparkle();
      if (Overrides.VARIANT_OVERRIDE) {
        this.variant = Overrides.VARIANT_OVERRIDE;
      }
    }

    if (!dataSource) {
      this.generateAndPopulateMoveset();
    }
    this.generateCompatibleTms();
  }

  initBattleInfo(): void {
    this.battleInfo = new PlayerBattleInfo(this.scene);
    this.battleInfo.initInfo(this);
  }

  isPlayer(): boolean {
    return true;
  }

  hasTrainer(): boolean {
    return true;
  }

  isBoss(): boolean {
    return false;
  }

  getFieldIndex(): integer {
    return this.scene.getPlayerField().indexOf(this);
  }

  getBattlerIndex(): BattlerIndex {
    return this.getFieldIndex();
  }

  generateCompatibleTms(): void {
    this.compatibleTms = [];

    const tms = Object.keys(tmSpecies);
    for (const tm of tms) {
      const moveId = parseInt(tm) as Moves;
      let compatible = false;
      for (const p of tmSpecies[tm]) {
        if (Array.isArray(p)) {
          if (p[0] === this.species.speciesId || (this.fusionSpecies && p[0] === this.fusionSpecies.speciesId) && p.slice(1).indexOf(this.species.forms[this.formIndex]) > -1) {
            compatible = true;
            break;
          }
        } else if (p === this.species.speciesId || (this.fusionSpecies && p === this.fusionSpecies.speciesId)) {
          compatible = true;
          break;
        }
      }
      if (reverseCompatibleTms.indexOf(moveId) > -1) {
        compatible = !compatible;
      }
      if (compatible) {
        this.compatibleTms.push(moveId);
      }
    }
  }

  tryPopulateMoveset(moveset: StarterMoveset): boolean {
    if (!this.getSpeciesForm().validateStarterMoveset(moveset, this.scene.gameData.starterData[this.species.getRootSpeciesId()].eggMoves)) {
      return false;
    }

    this.moveset = moveset.map(m => new PokemonMove(m));

    return true;
  }

  switchOut(batonPass: boolean, removeFromField: boolean = false): Promise<void> {
    return new Promise(resolve => {
      this.resetTurnData();
      if (!batonPass) {
        this.resetSummonData();
      }
      this.hideInfo();
      this.setVisible(false);

      this.scene.ui.setMode(Mode.PARTY, PartyUiMode.FAINT_SWITCH, this.getFieldIndex(), (slotIndex: integer, option: PartyOption) => {
        if (slotIndex >= this.scene.currentBattle.getBattlerCount() && slotIndex < 6) {
          this.scene.prependToPhase(new SwitchSummonPhase(this.scene, this.getFieldIndex(), slotIndex, false, batonPass), MoveEndPhase);
        }
        if (removeFromField) {
          this.setVisible(false);
          this.scene.field.remove(this);
          this.scene.triggerPokemonFormChange(this, SpeciesFormChangeActiveTrigger, true);
        }
        this.scene.ui.setMode(Mode.MESSAGE).then(() => resolve());
      }, PartyUiHandler.FilterNonFainted);
    });
  }

  addFriendship(friendship: integer): void {
    const starterSpeciesId = this.species.getRootSpeciesId();
    const fusionStarterSpeciesId = this.isFusion() && this.fusionSpecies ? this.fusionSpecies.getRootSpeciesId() : 0;
    const starterData = [
      this.scene.gameData.starterData[starterSpeciesId],
      fusionStarterSpeciesId ? this.scene.gameData.starterData[fusionStarterSpeciesId] : null
    ].filter(d => !!d);
    const amount = new Utils.IntegerHolder(friendship);
    const starterAmount = new Utils.IntegerHolder(Math.floor(friendship * (this.scene.gameMode.isClassic && friendship > 0 ? 2 : 1) / (fusionStarterSpeciesId ? 2 : 1)));
    if (amount.value > 0) {
      this.scene.applyModifier(PokemonFriendshipBoosterModifier, true, this, amount);
      this.scene.applyModifier(PokemonFriendshipBoosterModifier, true, this, starterAmount);

      this.friendship = Math.min(this.friendship + amount.value, 255);
      if (this.friendship === 255) {
        this.scene.validateAchv(achvs.MAX_FRIENDSHIP);
      }
      starterData.forEach((sd: StarterDataEntry, i: integer) => {
        const speciesId = !i ? starterSpeciesId : fusionStarterSpeciesId as Species;
        sd.friendship = (sd.friendship || 0) + starterAmount.value;
        if (sd.friendship >= getStarterValueFriendshipCap(speciesStarters[speciesId])) {
          this.scene.gameData.addStarterCandy(getPokemonSpecies(speciesId), 1);
          sd.friendship = 0;
        }
      });
    } else {
      this.friendship = Math.max(this.friendship + amount.value, 0);
      for (const sd of starterData) {
        sd.friendship = Math.max((sd.friendship || 0) + starterAmount.value, 0);
      }
    }
  }
  /**
   * Handles Revival Blessing when used by player.
   * @returns Promise to revive a pokemon.
   * @see {@linkcode RevivalBlessingAttr}
   */
  revivalBlessing(): Promise<void> {
    return new Promise(resolve => {
      this.scene.ui.setMode(Mode.PARTY, PartyUiMode.REVIVAL_BLESSING, this.getFieldIndex(), (slotIndex:integer, option: PartyOption) => {
        if (slotIndex >= 0 && slotIndex<6) {
          const pokemon = this.scene.getParty()[slotIndex];
          if (!pokemon || !pokemon.isFainted()) {
            resolve();
          }

          pokemon.resetTurnData();
          pokemon.resetStatus();
          pokemon.heal(Math.min(Math.max(Math.ceil(Math.floor(0.5 * pokemon.getMaxHp())), 1), pokemon.getMaxHp()));
          this.scene.queueMessage(`${pokemon.name} was revived!`,0,true);

          if (this.scene.currentBattle.double && this.scene.getParty().length > 1) {
            const allyPokemon = this.getAlly();
            if (slotIndex<=1) {
              // Revived ally pokemon
              this.scene.unshiftPhase(new SwitchSummonPhase(this.scene, pokemon.getFieldIndex(), slotIndex, false, false, true));
              this.scene.unshiftPhase(new ToggleDoublePositionPhase(this.scene, true));
            } else if (allyPokemon.isFainted()) {
              // Revived party pokemon, and ally pokemon is fainted
              this.scene.unshiftPhase(new SwitchSummonPhase(this.scene, allyPokemon.getFieldIndex(), slotIndex, false, false, true));
              this.scene.unshiftPhase(new ToggleDoublePositionPhase(this.scene, true));
            }
          }

        }
        this.scene.ui.setMode(Mode.MESSAGE).then(() => resolve());
      }, PartyUiHandler.FilterFainted);
    });
  }

  getPossibleEvolution(evolution: SpeciesFormEvolution | null): Promise<Pokemon> {
    if (!evolution) {
      return new Promise(resolve => resolve(this));
    }
    return new Promise(resolve => {
      const evolutionSpecies = getPokemonSpecies(evolution.speciesId);
      const isFusion = evolution instanceof FusionSpeciesFormEvolution;
      let ret: PlayerPokemon;
      if (isFusion) {
        const originalFusionSpecies = this.fusionSpecies;
        const originalFusionFormIndex = this.fusionFormIndex;
        this.fusionSpecies = evolutionSpecies;
        this.fusionFormIndex = evolution.evoFormKey !== null ? Math.max(evolutionSpecies.forms.findIndex(f => f.formKey === evolution.evoFormKey), 0) : this.fusionFormIndex;
        ret = this.scene.addPlayerPokemon(this.species, this.level, this.abilityIndex, this.formIndex, this.gender, this.shiny, this.variant, this.ivs, this.nature, this);
        this.fusionSpecies = originalFusionSpecies;
        this.fusionFormIndex = originalFusionFormIndex;
      } else {
        const formIndex = evolution.evoFormKey !== null && !isFusion ? Math.max(evolutionSpecies.forms.findIndex(f => f.formKey === evolution.evoFormKey), 0) : this.formIndex;
        ret = this.scene.addPlayerPokemon(!isFusion ? evolutionSpecies : this.species, this.level, this.abilityIndex, formIndex, this.gender, this.shiny, this.variant, this.ivs, this.nature, this);
      }
      ret.loadAssets().then(() => resolve(ret));
    });
  }

  evolve(evolution: SpeciesFormEvolution | null, preEvolution: PokemonSpeciesForm): Promise<void> {
    if (!evolution) {
      return new Promise(resolve => resolve());
    }
    return new Promise(resolve => {
      this.pauseEvolutions = false;
      // Handles Nincada evolving into Ninjask + Shedinja
      this.handleSpecialEvolutions(evolution);
      const isFusion = evolution instanceof FusionSpeciesFormEvolution;
      if (!isFusion) {
        this.species = getPokemonSpecies(evolution.speciesId);
      } else {
        this.fusionSpecies = getPokemonSpecies(evolution.speciesId);
      }
      if (evolution.preFormKey !== null) {
        const formIndex = Math.max((!isFusion || !this.fusionSpecies ? this.species : this.fusionSpecies).forms.findIndex(f => f.formKey === evolution.evoFormKey), 0);
        if (!isFusion) {
          this.formIndex = formIndex;
        } else {
          this.fusionFormIndex = formIndex;
        }
      }
      this.generateName();
      if (!isFusion) {
        const abilityCount = this.getSpeciesForm().getAbilityCount();
        const preEvoAbilityCount = preEvolution.getAbilityCount();
        if ([0, 1, 2].includes(this.abilityIndex)) {
          // Handles cases where a Pokemon with 3 abilities evolves into a Pokemon with 2 abilities (ie: Eevee -> any Eeveelution)
          if (this.abilityIndex === 2 && preEvoAbilityCount === 3 && abilityCount === 2) {
            this.abilityIndex = 1;
          }
        } else { // Prevent pokemon with an illegal ability value from breaking things
          console.warn("this.abilityIndex is somehow an illegal value, please report this");
          console.warn(this.abilityIndex);
          this.abilityIndex = 0;
        }
      } else { // Do the same as above, but for fusions
        const abilityCount = this.getFusionSpeciesForm().getAbilityCount();
        const preEvoAbilityCount = preEvolution.getAbilityCount();
        if ([0, 1, 2].includes(this.fusionAbilityIndex)) {
          if (this.fusionAbilityIndex === 2 && preEvoAbilityCount === 3 && abilityCount === 2) {
            this.fusionAbilityIndex = 1;
          }
        } else {
          console.warn("this.fusionAbilityIndex is somehow an illegal value, please report this");
          console.warn(this.fusionAbilityIndex);
          this.fusionAbilityIndex = 0;
        }
      }
      this.compatibleTms.splice(0, this.compatibleTms.length);
      this.generateCompatibleTms();
      const updateAndResolve = () => {
        this.loadAssets().then(() => {
          this.calculateStats();
          this.updateInfo(true).then(() => resolve());
        });
      };
      if (!this.scene.gameMode.isDaily || this.metBiome > -1) {
        this.scene.gameData.updateSpeciesDexIvs(this.species.speciesId, this.ivs);
        this.scene.gameData.setPokemonSeen(this, false);
        this.scene.gameData.setPokemonCaught(this, false).then(() => updateAndResolve());
      } else {
        updateAndResolve();
      }
    });
  }

  private handleSpecialEvolutions(evolution: SpeciesFormEvolution) {
    const isFusion = evolution instanceof FusionSpeciesFormEvolution;

    const evoSpecies = (!isFusion ? this.species : this.fusionSpecies);
    if (evoSpecies?.speciesId === Species.NINCADA && evolution.speciesId === Species.NINJASK) {
      const newEvolution = pokemonEvolutions[evoSpecies.speciesId][1];

      if (newEvolution.condition?.predicate(this)) {
        const newPokemon = this.scene.addPlayerPokemon(this.species, this.level, this.abilityIndex, this.formIndex, undefined, this.shiny, this.variant, this.ivs, this.nature);
        newPokemon.natureOverride = this.natureOverride;
        newPokemon.passive = this.passive;
        newPokemon.moveset = this.moveset.slice();
        newPokemon.moveset = this.copyMoveset();
        newPokemon.luck = this.luck;
        newPokemon.fusionSpecies = this.fusionSpecies;
        newPokemon.fusionFormIndex = this.fusionFormIndex;
        newPokemon.fusionAbilityIndex = this.fusionAbilityIndex;
        newPokemon.fusionShiny = this.fusionShiny;
        newPokemon.fusionVariant = this.fusionVariant;
        newPokemon.fusionGender = this.fusionGender;
        newPokemon.fusionLuck = this.fusionLuck;

        this.scene.getParty().push(newPokemon);
        newPokemon.evolve((!isFusion ? newEvolution : new FusionSpeciesFormEvolution(this.id, newEvolution)), evoSpecies);
        const modifiers = this.scene.findModifiers(m => m instanceof PokemonHeldItemModifier
          && m.pokemonId === this.id, true) as PokemonHeldItemModifier[];
        modifiers.forEach(m => {
          const clonedModifier = m.clone() as PokemonHeldItemModifier;
          clonedModifier.pokemonId = newPokemon.id;
          this.scene.addModifier(clonedModifier, true);
        });
        this.scene.updateModifiers(true);
      }
    }
  }

  getPossibleForm(formChange: SpeciesFormChange): Promise<Pokemon> {
    return new Promise(resolve => {
      const formIndex = Math.max(this.species.forms.findIndex(f => f.formKey === formChange.formKey), 0);
      const ret = this.scene.addPlayerPokemon(this.species, this.level, this.abilityIndex, formIndex, this.gender, this.shiny, this.variant, this.ivs, this.nature, this);
      ret.loadAssets().then(() => resolve(ret));
    });
  }

  changeForm(formChange: SpeciesFormChange): Promise<void> {
    return new Promise(resolve => {
      this.formIndex = Math.max(this.species.forms.findIndex(f => f.formKey === formChange.formKey), 0);
      this.generateName();
      const abilityCount = this.getSpeciesForm().getAbilityCount();
      if (this.abilityIndex >= abilityCount) { // Shouldn't happen
        this.abilityIndex = abilityCount - 1;
      }
      this.compatibleTms.splice(0, this.compatibleTms.length);
      this.generateCompatibleTms();
      const updateAndResolve = () => {
        this.loadAssets().then(() => {
          this.calculateStats();
          this.scene.updateModifiers(true, true);
          this.updateInfo(true).then(() => resolve());
        });
      };
      if (!this.scene.gameMode.isDaily || this.metBiome > -1) {
        this.scene.gameData.setPokemonSeen(this, false);
        this.scene.gameData.setPokemonCaught(this, false).then(() => updateAndResolve());
      } else {
        updateAndResolve();
      }
    });
  }

  clearFusionSpecies(): void {
    super.clearFusionSpecies();
    this.generateCompatibleTms();
  }

  /**
  * Returns a Promise to fuse two PlayerPokemon together
  * @param pokemon The PlayerPokemon to fuse to this one
  */
  fuse(pokemon: PlayerPokemon): Promise<void> {
    return new Promise(resolve => {
      this.fusionSpecies = pokemon.species;
      this.fusionFormIndex = pokemon.formIndex;
      this.fusionAbilityIndex = pokemon.abilityIndex;
      this.fusionShiny = pokemon.shiny;
      this.fusionVariant = pokemon.variant;
      this.fusionGender = pokemon.gender;
      this.fusionLuck = pokemon.luck;

      this.scene.validateAchv(achvs.SPLICE);
      this.scene.gameData.gameStats.pokemonFused++;

      // Store the average HP% that each Pokemon has
      const newHpPercent = ((pokemon.hp / pokemon.stats[Stat.HP]) + (this.hp / this.stats[Stat.HP])) / 2;

      this.generateName();
      this.calculateStats();

      // Set this Pokemon's HP to the average % of both fusion components
      this.hp = Math.round(this.stats[Stat.HP] * newHpPercent);
      if (!this.isFainted()) {
        // If this Pokemon hasn't fainted, make sure the HP wasn't set over the new maximum
        this.hp = Math.min(this.hp, this.stats[Stat.HP]);
        this.status = getRandomStatus(this.status!, pokemon.status!); // Get a random valid status between the two  // TODO: are the bangs correct?
      } else if (!pokemon.isFainted()) {
        // If this Pokemon fainted but the other hasn't, make sure the HP wasn't set to zero
        this.hp = Math.max(this.hp, 1);
        this.status = pokemon.status; // Inherit the other Pokemon's status
      }

      this.generateCompatibleTms();
      this.updateInfo(true);
      const fusedPartyMemberIndex = this.scene.getParty().indexOf(pokemon);
      let partyMemberIndex = this.scene.getParty().indexOf(this);
      if (partyMemberIndex > fusedPartyMemberIndex) {
        partyMemberIndex--;
      }
      const fusedPartyMemberHeldModifiers = this.scene.findModifiers(m => m instanceof PokemonHeldItemModifier
        && m.pokemonId === pokemon.id, true) as PokemonHeldItemModifier[];
      const transferModifiers: Promise<boolean>[] = [];
      for (const modifier of fusedPartyMemberHeldModifiers) {
        transferModifiers.push(this.scene.tryTransferHeldItemModifier(modifier, this, false, modifier.getStackCount(), true, true));
      }
      Promise.allSettled(transferModifiers).then(() => {
        this.scene.updateModifiers(true, true).then(() => {
          this.scene.removePartyMemberModifiers(fusedPartyMemberIndex);
          this.scene.getParty().splice(fusedPartyMemberIndex, 1)[0];
          const newPartyMemberIndex = this.scene.getParty().indexOf(this);
          pokemon.getMoveset(true).map(m => this.scene.unshiftPhase(new LearnMovePhase(this.scene, newPartyMemberIndex, m!.getMove().id))); // TODO: is the bang correct?
          pokemon.destroy();
          this.updateFusionPalette();
          resolve();
        });
      });
    });
  }

  unfuse(): Promise<void> {
    return new Promise(resolve => {
      this.clearFusionSpecies();

      this.updateInfo(true).then(() => resolve());
      this.updateFusionPalette();
    });
  }

  /** Returns a deep copy of this Pokemon's moveset array */
  copyMoveset(): PokemonMove[] {
    const newMoveset : PokemonMove[] = [];
    this.moveset.forEach(move =>
      newMoveset.push(new PokemonMove(move!.moveId, 0, move!.ppUp, move!.virtual))); // TODO: are those bangs correct?

    return newMoveset;
  }
}

export class EnemyPokemon extends Pokemon {
  public trainerSlot: TrainerSlot;
  public aiType: AiType;
  public bossSegments: integer;
  public bossSegmentIndex: integer;
  /** To indicate of the instance was populated with a dataSource -> e.g. loaded & populated from session data */
  public readonly isPopulatedFromDataSource: boolean;

  constructor(scene: BattleScene, species: PokemonSpecies, level: integer, trainerSlot: TrainerSlot, boss: boolean, dataSource?: PokemonData) {
    super(scene, 236, 84, species, level, dataSource?.abilityIndex, dataSource?.formIndex,
      dataSource?.gender, dataSource ? dataSource.shiny : false, dataSource ? dataSource.variant : undefined, undefined, dataSource ? dataSource.nature : undefined, dataSource);

    this.trainerSlot = trainerSlot;
    this.isPopulatedFromDataSource = !!dataSource; // if a dataSource is provided, then it was populated from dataSource
    if (boss) {
      this.setBoss(boss, dataSource?.bossSegments);
    }

    if (Overrides.OPP_STATUS_OVERRIDE) {
      this.status = new Status(Overrides.OPP_STATUS_OVERRIDE);
    }

    if (!dataSource) {
      this.generateAndPopulateMoveset();

      this.trySetShiny();
      if (Overrides.OPP_SHINY_OVERRIDE) {
        this.shiny = true;
        this.initShinySparkle();
      }
      if (this.shiny) {
        this.variant = this.generateVariant();
        if (Overrides.OPP_VARIANT_OVERRIDE) {
          this.variant = Overrides.OPP_VARIANT_OVERRIDE;
        }
      }

      this.luck = (this.shiny ? this.variant + 1 : 0) + (this.fusionShiny ? this.fusionVariant + 1 : 0);

      let prevolution: Species;
      let speciesId = species.speciesId;
      while ((prevolution = pokemonPrevolutions[speciesId])) {
        const evolution = pokemonEvolutions[prevolution].find(pe => pe.speciesId === speciesId && (!pe.evoFormKey || pe.evoFormKey === this.getFormKey()));
        if (evolution?.condition?.enforceFunc) {
          evolution.condition.enforceFunc(this);
        }
        speciesId = prevolution;
      }
    }

    this.aiType = boss || this.hasTrainer() ? AiType.SMART : AiType.SMART_RANDOM;
  }

  initBattleInfo(): void {
    if (!this.battleInfo) {
      this.battleInfo = new EnemyBattleInfo(this.scene);
      this.battleInfo.updateBossSegments(this);
      this.battleInfo.initInfo(this);
    } else {
      this.battleInfo.updateBossSegments(this);
    }
  }

  /**
   * Sets the pokemons boss status. If true initializes the boss segments either from the arguments
   * or through the the Scene.getEncounterBossSegments function
   *
   * @param boss if the pokemon is a boss
   * @param bossSegments amount of boss segments (health-bar segments)
   */
  setBoss(boss: boolean = true, bossSegments: integer = 0): void {
    if (boss) {
      this.bossSegments = bossSegments || this.scene.getEncounterBossSegments(this.scene.currentBattle.waveIndex, this.level, this.species, true);
      this.bossSegmentIndex = this.bossSegments - 1;
    } else {
      this.bossSegments = 0;
      this.bossSegmentIndex = 0;
    }
  }

  generateAndPopulateMoveset(formIndex?: integer): void {
    switch (true) {
    case (this.species.speciesId === Species.SMEARGLE):
      this.moveset = [
        new PokemonMove(Moves.SKETCH),
        new PokemonMove(Moves.SKETCH),
        new PokemonMove(Moves.SKETCH),
        new PokemonMove(Moves.SKETCH)
      ];
      break;
    case (this.species.speciesId === Species.ETERNATUS):
      this.moveset = (formIndex !== undefined ? formIndex : this.formIndex)
        ? [
          new PokemonMove(Moves.DYNAMAX_CANNON),
          new PokemonMove(Moves.CROSS_POISON),
          new PokemonMove(Moves.FLAMETHROWER),
          new PokemonMove(Moves.RECOVER, 0, -4)
        ]
        : [
          new PokemonMove(Moves.ETERNABEAM),
          new PokemonMove(Moves.SLUDGE_BOMB),
          new PokemonMove(Moves.DRAGON_DANCE),
          new PokemonMove(Moves.COSMIC_POWER)
        ];
      break;
    default:
      super.generateAndPopulateMoveset();
      break;
    }
  }

  /**
   * Determines the move this Pokemon will use on the next turn, as well as
   * the Pokemon the move will target.
   * @returns this Pokemon's next move in the format {move, moveTargets}
   */
  getNextMove(): QueuedMove {
    // If this Pokemon has a move already queued, return it.
    const queuedMove = this.getMoveQueue().length
      ? this.getMoveset().find(m => m?.moveId === this.getMoveQueue()[0].move)
      : null;
    if (queuedMove) {
      if (queuedMove.isUsable(this, this.getMoveQueue()[0].ignorePP)) {
        return { move: queuedMove.moveId, targets: this.getMoveQueue()[0].targets, ignorePP: this.getMoveQueue()[0].ignorePP };
      } else {
        this.getMoveQueue().shift();
        return this.getNextMove();
      }
    }

    // Filter out any moves this Pokemon cannot use
    const movePool = this.getMoveset().filter(m => m?.isUsable(this));
    // If no moves are left, use Struggle. Otherwise, continue with move selection
    if (movePool.length) {
      // If there's only 1 move in the move pool, use it.
      if (movePool.length === 1) {
        return { move: movePool[0]!.moveId, targets: this.getNextTargets(movePool[0]!.moveId) }; // TODO: are the bangs correct?
      }
      // If a move is forced because of Encore, use it.
      const encoreTag = this.getTag(EncoreTag) as EncoreTag;
      if (encoreTag) {
        const encoreMove = movePool.find(m => m?.moveId === encoreTag.moveId);
        if (encoreMove) {
          return { move: encoreMove.moveId, targets: this.getNextTargets(encoreMove.moveId) };
        }
      }
      switch (this.aiType) {
      case AiType.RANDOM: // No enemy should spawn with this AI type in-game
        const moveId = movePool[this.scene.randBattleSeedInt(movePool.length)]!.moveId; // TODO: is the bang correct?
        return { move: moveId, targets: this.getNextTargets(moveId) };
      case AiType.SMART_RANDOM:
      case AiType.SMART:
        /**
         * Move selection is based on the move's calculated "benefit score" against the
         * best possible target(s) (as determined by {@linkcode getNextTargets}).
         * For more information on how benefit scores are calculated, see `docs/enemy-ai.md`.
         */
        const moveScores = movePool.map(() => 0);
        const moveTargets = Object.fromEntries(movePool.map(m => [ m!.moveId, this.getNextTargets(m!.moveId) ])); // TODO: are those bangs correct?
        for (const m in movePool) {
          const pokemonMove = movePool[m]!; // TODO: is the bang correct?
          const move = pokemonMove.getMove();

          let moveScore = moveScores[m];
          const targetScores: integer[] = [];

          for (const mt of moveTargets[move.id]) {
            // Prevent a target score from being calculated when the target is whoever attacks the user
            if (mt === BattlerIndex.ATTACKER) {
              break;
            }

            const target = this.scene.getField()[mt];
            /**
             * The "target score" of a move is given by the move's user benefit score + the move's target benefit score.
             * If the target is an ally, the target benefit score is multiplied by -1.
             */
            let targetScore = move.getUserBenefitScore(this, target, move) + move.getTargetBenefitScore(this, target, move) * (mt < BattlerIndex.ENEMY === this.isPlayer() ? 1 : -1);
            if (Number.isNaN(targetScore)) {
              console.error(`Move ${move.name} returned score of NaN`);
              targetScore = 0;
            }
            /**
             * If this move is unimplemented, or the move is known to fail when used, set its
             * target score to -20
             */
            if ((move.name.endsWith(" (N)") || !move.applyConditions(this, target, move)) && ![Moves.SUCKER_PUNCH, Moves.UPPER_HAND, Moves.THUNDERCLAP].includes(move.id)) {
              targetScore = -20;
            } else if (move instanceof AttackMove) {
              /**
               * Attack moves are given extra multipliers to their base benefit score based on
               * the move's type effectiveness against the target and whether the move is a STAB move.
               */
              const effectiveness = target.getAttackMoveEffectiveness(this, pokemonMove);
              if (target.isPlayer() !== this.isPlayer()) {
                targetScore *= effectiveness;
                if (this.isOfType(move.type)) {
                  targetScore *= 1.5;
                }
              } else if (effectiveness) {
                targetScore /= effectiveness;
                if (this.isOfType(move.type)) {
                  targetScore /= 1.5;
                }
              }
              /** If a move has a base benefit score of 0, its benefit score is assumed to be unimplemented at this point */
              if (!targetScore) {
                targetScore = -20;
              }
            }
            targetScores.push(targetScore);
          }
          // When a move has multiple targets, its score is equal to the maximum target score across all targets
          moveScore += Math.max(...targetScores);

          // could make smarter by checking opponent def/spdef
          moveScores[m] = moveScore;
        }

        console.log(moveScores);

        // Sort the move pool in decreasing order of move score
        const sortedMovePool = movePool.slice(0);
        sortedMovePool.sort((a, b) => {
          const scoreA = moveScores[movePool.indexOf(a)];
          const scoreB = moveScores[movePool.indexOf(b)];
          return scoreA < scoreB ? 1 : scoreA > scoreB ? -1 : 0;
        });
        let r = 0;
        if (this.aiType === AiType.SMART_RANDOM) {
          // Has a 5/8 chance to select the best move, and a 3/8 chance to advance to the next best move (and repeat this roll)
          while (r < sortedMovePool.length - 1 && this.scene.randBattleSeedInt(8) >= 5) {
            r++;
          }
        } else if (this.aiType === AiType.SMART) {
          // The chance to advance to the next best move increases when the compared moves' scores are closer to each other.
          while (r < sortedMovePool.length - 1 && (moveScores[movePool.indexOf(sortedMovePool[r + 1])] / moveScores[movePool.indexOf(sortedMovePool[r])]) >= 0
              && this.scene.randBattleSeedInt(100) < Math.round((moveScores[movePool.indexOf(sortedMovePool[r + 1])] / moveScores[movePool.indexOf(sortedMovePool[r])]) * 50)) {
            r++;
          }
        }
        console.log(movePool.map(m => m!.getName()), moveScores, r, sortedMovePool.map(m => m!.getName())); // TODO: are those bangs correct?
        return { move: sortedMovePool[r]!.moveId, targets: moveTargets[sortedMovePool[r]!.moveId] };
      }
    }

    return { move: Moves.STRUGGLE, targets: this.getNextTargets(Moves.STRUGGLE) };
  }

  /**
   * Determines the Pokemon the given move would target if used by this Pokemon
   * @param moveId {@linkcode Moves} The move to be used
   * @returns The indexes of the Pokemon the given move would target
   */
  getNextTargets(moveId: Moves): BattlerIndex[] {
    const moveTargets = getMoveTargets(this, moveId);
    const targets = this.scene.getField(true).filter(p => moveTargets.targets.indexOf(p.getBattlerIndex()) > -1);
    // If the move is multi-target, return all targets' indexes
    if (moveTargets.multiple) {
      return targets.map(p => p.getBattlerIndex());
    }

    const move = allMoves[moveId];

    /**
     * Get the move's target benefit score against each potential target.
     * For allies, this score is multiplied by -1.
     */
    const benefitScores = targets
      .map(p => [ p.getBattlerIndex(), move.getTargetBenefitScore(this, p, move) * (p.isPlayer() === this.isPlayer() ? 1 : -1) ]);

    const sortedBenefitScores = benefitScores.slice(0);
    sortedBenefitScores.sort((a, b) => {
      const scoreA = a[1];
      const scoreB = b[1];
      return scoreA < scoreB ? 1 : scoreA > scoreB ? -1 : 0;
    });

    if (!sortedBenefitScores.length) {
      // Set target to BattlerIndex.ATTACKER when using a counter move
      // This is the same as when the player does so
      if (move.hasAttr(CounterDamageAttr)) {
        return [BattlerIndex.ATTACKER];
      }

      return [];
    }

    let targetWeights = sortedBenefitScores.map(s => s[1]);
    const lowestWeight = targetWeights[targetWeights.length - 1];

    // If the lowest target weight (i.e. benefit score) is negative, add abs(lowestWeight) to all target weights
    if (lowestWeight < 1) {
      for (let w = 0; w < targetWeights.length; w++) {
        targetWeights[w] += Math.abs(lowestWeight - 1);
      }
    }

    // Remove any targets whose weights are less than half the max of the target weights from consideration
    const benefitCutoffIndex = targetWeights.findIndex(s => s < targetWeights[0] / 2);
    if (benefitCutoffIndex > -1) {
      targetWeights = targetWeights.slice(0, benefitCutoffIndex);
    }

    const thresholds: integer[] = [];
    let totalWeight: integer = 0;
    targetWeights.reduce((total: integer, w: integer) => {
      total += w;
      thresholds.push(total);
      totalWeight = total;
      return total;
    }, 0);

    /**
     * Generate a random number from 0 to (totalWeight-1),
     * then select the first target whose cumulative weight (with all previous targets' weights)
     * is greater than that random number.
     */
    const randValue = this.scene.randBattleSeedInt(totalWeight);
    let targetIndex: integer = 0;

    thresholds.every((t, i) => {
      if (randValue >= t) {
        return true;
      }

      targetIndex = i;
      return false;
    });

    return [ sortedBenefitScores[targetIndex][0] ];
  }

  isPlayer() {
    return false;
  }

  hasTrainer(): boolean {
    return !!this.trainerSlot;
  }

  isBoss(): boolean {
    return !!this.bossSegments;
  }

  getBossSegmentIndex(): integer {
    const segments = (this as EnemyPokemon).bossSegments;
    const segmentSize = this.getMaxHp() / segments;
    for (let s = segments - 1; s > 0; s--) {
      const hpThreshold = Math.round(segmentSize * s);
      if (this.hp > hpThreshold) {
        return s;
      }
    }

    return 0;
  }

  damage(damage: integer, ignoreSegments: boolean = false, preventEndure: boolean = false, ignoreFaintPhase: boolean = false): integer {
    if (this.isFainted()) {
      return 0;
    }

    let clearedBossSegmentIndex = this.isBoss()
      ? this.bossSegmentIndex + 1
      : 0;

    if (this.isBoss() && !ignoreSegments) {
      const segmentSize = this.getMaxHp() / this.bossSegments;
      for (let s = this.bossSegmentIndex; s > 0; s--) {
        const hpThreshold = segmentSize * s;
        const roundedHpThreshold = Math.round(hpThreshold);
        if (this.hp >= roundedHpThreshold) {
          if (this.hp - damage <= roundedHpThreshold) {
            const hpRemainder = this.hp - roundedHpThreshold;
            let segmentsBypassed = 0;
            while (segmentsBypassed < this.bossSegmentIndex && this.canBypassBossSegments(segmentsBypassed + 1) && (damage - hpRemainder) >= Math.round(segmentSize * Math.pow(2, segmentsBypassed + 1))) {
              segmentsBypassed++;
              //console.log('damage', damage, 'segment', segmentsBypassed + 1, 'segment size', segmentSize, 'damage needed', Math.round(segmentSize * Math.pow(2, segmentsBypassed + 1)));
            }

            damage = hpRemainder + Math.round(segmentSize * segmentsBypassed);
            clearedBossSegmentIndex = s - segmentsBypassed;
          }
          break;
        }
      }
    }

    switch (this.scene.currentBattle.battleSpec) {
    case BattleSpec.FINAL_BOSS:
      if (!this.formIndex && this.bossSegmentIndex < 1) {
        damage = Math.min(damage, this.hp - 1);
      }
    }

    const ret = super.damage(damage, ignoreSegments, preventEndure, ignoreFaintPhase);

    if (this.isBoss()) {
      if (ignoreSegments) {
        const segmentSize = this.getMaxHp() / this.bossSegments;
        clearedBossSegmentIndex = Math.ceil(this.hp / segmentSize);
      }
      if (clearedBossSegmentIndex <= this.bossSegmentIndex) {
        this.handleBossSegmentCleared(clearedBossSegmentIndex);
      }
      this.battleInfo.updateBossSegments(this);
    }

    return ret;
  }

  canBypassBossSegments(segmentCount: integer = 1): boolean {
    if (this.scene.currentBattle.battleSpec === BattleSpec.FINAL_BOSS) {
      if (!this.formIndex && (this.bossSegmentIndex - segmentCount) < 1) {
        return false;
      }
    }

    return true;
  }

  handleBossSegmentCleared(segmentIndex: integer): void {
    while (segmentIndex - 1 < this.bossSegmentIndex) {
      let boostedStat = BattleStat.RAND;

      const battleStats = Utils.getEnumValues(BattleStat).slice(0, -3);
      const statWeights = new Array().fill(battleStats.length).filter((bs: BattleStat) => this.summonData.battleStats[bs] < 6).map((bs: BattleStat) => this.getStat(bs + 1));
      const statThresholds: integer[] = [];
      let totalWeight = 0;
      for (const bs of battleStats) {
        totalWeight += statWeights[bs];
        statThresholds.push(totalWeight);
      }

      const randInt = Utils.randSeedInt(totalWeight);

      for (const bs of battleStats) {
        if (randInt < statThresholds[bs]) {
          boostedStat = bs;
          break;
        }
      }

      let statLevels = 1;

      switch (segmentIndex) {
      case 1:
        if (this.bossSegments >= 3) {
          statLevels++;
        }
        break;
      case 2:
        if (this.bossSegments >= 5) {
          statLevels++;
        }
        break;
      }

      this.scene.unshiftPhase(new StatChangePhase(this.scene, this.getBattlerIndex(), true, [ boostedStat ], statLevels, true, true));

      this.bossSegmentIndex--;
    }
  }

  heal(amount: integer): integer {
    if (this.isBoss()) {
      const amountRatio = amount / this.getMaxHp();
      const segmentBypassCount = Math.floor(amountRatio / (1 / this.bossSegments));
      const segmentSize = this.getMaxHp() / this.bossSegments;
      for (let s = 1; s < this.bossSegments; s++) {
        const hpThreshold = segmentSize * s;
        if (this.hp <= Math.round(hpThreshold)) {
          const healAmount = Math.min(amount, this.getMaxHp() - this.hp, Math.round(hpThreshold + (segmentSize * segmentBypassCount) - this.hp));
          this.hp += healAmount;
          return healAmount;
        } else if (s >= this.bossSegmentIndex) {
          return super.heal(amount);
        }
      }
    }

    return super.heal(amount);
  }

  getFieldIndex(): integer {
    return this.scene.getEnemyField().indexOf(this);
  }

  getBattlerIndex(): BattlerIndex {
    return BattlerIndex.ENEMY + this.getFieldIndex();
  }

  addToParty(pokeballType: PokeballType) {
    const party = this.scene.getParty();
    let ret: PlayerPokemon | null = null;

    if (party.length < 6) {
      this.pokeball = pokeballType;
      this.metLevel = this.level;
      this.metBiome = this.scene.arena.biomeType;
      this.metSpecies = this.species.speciesId;
      const newPokemon = this.scene.addPlayerPokemon(this.species, this.level, this.abilityIndex, this.formIndex, this.gender, this.shiny, this.variant, this.ivs, this.nature, this);
      party.push(newPokemon);
      ret = newPokemon;
      this.scene.triggerPokemonFormChange(newPokemon, SpeciesFormChangeActiveTrigger, true);
    }

    return ret;
  }
}

export interface TurnMove {
  move: Moves;
  targets?: BattlerIndex[];
  result: MoveResult;
  virtual?: boolean;
  turn?: integer;
}

export interface QueuedMove {
  move: Moves;
  targets: BattlerIndex[];
  ignorePP?: boolean;
}

export interface AttackMoveResult {
  move: Moves;
  result: DamageResult;
  damage: integer;
  critical: boolean;
  sourceId: integer;
  sourceBattlerIndex: BattlerIndex;
}

export class PokemonSummonData {
  public battleStats: integer[] = [ 0, 0, 0, 0, 0, 0, 0 ];
  public moveQueue: QueuedMove[] = [];
  public disabledMove: Moves = Moves.NONE;
  public disabledTurns: integer = 0;
  public tags: BattlerTag[] = [];
  public abilitySuppressed: boolean = false;
  public abilitiesApplied: Abilities[] = [];

  public speciesForm: PokemonSpeciesForm | null;
  public fusionSpeciesForm: PokemonSpeciesForm;
  public ability: Abilities = Abilities.NONE;
  public gender: Gender;
  public fusionGender: Gender;
  public stats: integer[];
  public moveset: (PokemonMove | null)[];
  // If not initialized this value will not be populated from save data.
  public types: Type[] = [];
}

export class PokemonBattleData {
  public hitCount: integer = 0;
  public endured: boolean = false;
  public berriesEaten: BerryType[] = [];
  public abilitiesApplied: Abilities[] = [];
  public abilityRevealed: boolean = false;
}

export class PokemonBattleSummonData {
  /** The number of turns the pokemon has passed since entering the battle */
  public turnCount: integer = 1;
  /** The list of moves the pokemon has used since entering the battle */
  public moveHistory: TurnMove[] = [];
}

export class PokemonTurnData {
  public flinched: boolean;
  public acted: boolean;
  public hitCount: integer;
  public hitsLeft: integer;
  public damageDealt: integer = 0;
  public currDamageDealt: integer = 0;
  public damageTaken: integer = 0;
  public attacksReceived: AttackMoveResult[] = [];
  public order: number;
}

export enum AiType {
  RANDOM,
  SMART_RANDOM,
  SMART
}

export enum MoveResult {
  PENDING,
  SUCCESS,
  FAIL,
  MISS,
  OTHER
}

export enum HitResult {
  EFFECTIVE = 1,
  SUPER_EFFECTIVE,
  NOT_VERY_EFFECTIVE,
  ONE_HIT_KO,
  NO_EFFECT,
  STATUS,
  HEAL,
  FAIL,
  MISS,
  OTHER,
  IMMUNE
}

export type DamageResult = HitResult.EFFECTIVE | HitResult.SUPER_EFFECTIVE | HitResult.NOT_VERY_EFFECTIVE | HitResult.ONE_HIT_KO | HitResult.OTHER;

/**
 * Wrapper class for the {@linkcode Move} class for Pokemon to interact with.
 * These are the moves assigned to a {@linkcode Pokemon} object.
 * It links to {@linkcode Move} class via the move ID.
 * Compared to {@linkcode Move}, this class also tracks if a move has received.
 * PP Ups, amount of PP used, and things like that.
 * @see {@linkcode isUsable} - checks if move is disabled, out of PP, or not implemented.
 * @see {@linkcode getMove} - returns {@linkcode Move} object by looking it up via ID.
 * @see {@linkcode usePp} - removes a point of PP from the move.
 * @see {@linkcode getMovePp} - returns amount of PP a move currently has.
 * @see {@linkcode getPpRatio} - returns the current PP amount / max PP amount.
 * @see {@linkcode getName} - returns name of {@linkcode Move}.
 **/
export class PokemonMove {
  public moveId: Moves;
  public ppUsed: integer;
  public ppUp: integer;
  public virtual: boolean;

  constructor(moveId: Moves, ppUsed?: integer, ppUp?: integer, virtual?: boolean) {
    this.moveId = moveId;
    this.ppUsed = ppUsed || 0;
    this.ppUp = ppUp || 0;
    this.virtual = !!virtual;
  }

  isUsable(pokemon: Pokemon, ignorePp?: boolean): boolean {
    if (this.moveId && pokemon.summonData?.disabledMove === this.moveId) {
      return false;
    }
    return (ignorePp || this.ppUsed < this.getMovePp() || this.getMove().pp === -1) && !this.getMove().name.endsWith(" (N)");
  }

  getMove(): Move {
    return allMoves[this.moveId];
  }

  /**
   * Sets {@link ppUsed} for this move and ensures the value does not exceed {@link getMovePp}
   * @param {number} count Amount of PP to use
   */
  usePp(count: number = 1) {
    this.ppUsed = Math.min(this.ppUsed + count, this.getMovePp());
  }

  getMovePp(): integer {
    return this.getMove().pp + this.ppUp * Math.max(Math.floor(this.getMove().pp / 5), 1);
  }

  getPpRatio(): number {
    return 1 - (this.ppUsed / this.getMovePp());
  }

  getName(): string {
    return this.getMove().name;
  }

  /**
  * Copies an existing move or creates a valid PokemonMove object from json representing one
  * @param {PokemonMove | any} source The data for the move to copy
  * @return {PokemonMove} A valid pokemonmove object
  */
  static loadMove(source: PokemonMove | any): PokemonMove {
    return new PokemonMove(source.moveId, source.ppUsed, source.ppUp, source.virtual);
  }
}<|MERGE_RESOLUTION|>--- conflicted
+++ resolved
@@ -918,15 +918,11 @@
    * by how many learnable moves there are for the {@linkcode Pokemon}.
    */
   getLearnableLevelMoves(): Moves[] {
-<<<<<<< HEAD
-    return this.getLevelMoves(1, true, false, true).map(lm => lm[1]).filter(lm => !this.moveset.filter(m => m?.moveId === lm).length).filter((move: Moves, i: integer, array: Moves[]) => array.indexOf(move) === i);
-=======
     let levelMoves = this.getLevelMoves(1, true).map(lm => lm[1]);
     if (this.metBiome === -1) {
       levelMoves = this.getUnlockedEggMoves().concat(levelMoves);
     }
-    return levelMoves.filter(lm => !this.moveset.some(m => m.moveId === lm));
->>>>>>> 03ba575e
+    return levelMoves.filter(lm => !this.moveset.some(m => m?.moveId === lm));
   }
 
   /**
