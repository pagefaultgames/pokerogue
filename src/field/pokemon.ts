import Phaser from "phaser";
import BattleScene, { AnySound } from "../battle-scene";
import { Variant, VariantSet, variantColorCache } from "#app/data/variant";
import { variantData } from "#app/data/variant";
import BattleInfo, { PlayerBattleInfo, EnemyBattleInfo } from "../ui/battle-info";
import Move, { HighCritAttr, HitsTagAttr, applyMoveAttrs, FixedDamageAttr, VariableAtkAttr, VariablePowerAttr, allMoves, MoveCategory, TypelessAttr, CritOnlyAttr, getMoveTargets, OneHitKOAttr, MultiHitAttr, VariableMoveTypeAttr, StatusMoveTypeImmunityAttr, MoveTarget, VariableDefAttr, AttackMove, ModifiedDamageAttr, VariableMoveTypeMultiplierAttr, IgnoreOpponentStatChangesAttr, SacrificialAttr, VariableMoveCategoryAttr, CounterDamageAttr, StatChangeAttr, RechargeAttr, ChargeAttr, IgnoreWeatherTypeDebuffAttr, BypassBurnDamageReductionAttr, SacrificialAttrOnHit, MoveFlags } from "../data/move";
import { default as PokemonSpecies, PokemonSpeciesForm, SpeciesFormKey, getFusedSpeciesName, getPokemonSpecies, getPokemonSpeciesForm, getStarterValueFriendshipCap, speciesStarters, starterPassiveAbilities } from "../data/pokemon-species";
import { Constructor } from "#app/utils";
import * as Utils from "../utils";
import { Type, TypeDamageMultiplier, getTypeDamageMultiplier, getTypeRgb } from "../data/type";
import { getLevelTotalExp } from "../data/exp";
import { Stat } from "../data/pokemon-stat";
import { AttackTypeBoosterModifier, DamageMoneyRewardModifier, EnemyDamageBoosterModifier, EnemyDamageReducerModifier, EnemyEndureChanceModifier, EnemyFusionChanceModifier, HiddenAbilityRateBoosterModifier, PokemonBaseStatModifier, PokemonFriendshipBoosterModifier, PokemonHeldItemModifier, PokemonMultiHitModifier, PokemonNatureWeightModifier, ShinyRateBoosterModifier, SurviveDamageModifier, TempBattleStatBoosterModifier, TerastallizeModifier } from "../modifier/modifier";
import { PokeballType } from "../data/pokeball";
import { Gender } from "../data/gender";
import { initMoveAnim, loadMoveAnimAssets } from "../data/battle-anims";
import { Status, StatusEffect, getRandomStatus } from "../data/status-effect";
import { pokemonEvolutions, pokemonPrevolutions, SpeciesFormEvolution, SpeciesEvolutionCondition, FusionSpeciesFormEvolution } from "../data/pokemon-evolutions";
import { reverseCompatibleTms, tmSpecies, tmPoolTiers } from "../data/tms";
import { DamagePhase, FaintPhase, LearnMovePhase, ObtainStatusEffectPhase, StatChangePhase, SwitchSummonPhase, ToggleDoublePositionPhase  } from "../phases";
import { BattleStat } from "../data/battle-stat";
import { BattlerTag, BattlerTagLapseType, EncoreTag, HelpingHandTag, HighestStatBoostTag, TypeBoostTag, TypeImmuneTag, getBattlerTag } from "../data/battler-tags";
import { WeatherType } from "../data/weather";
import { TempBattleStat } from "../data/temp-battle-stat";
import { ArenaTagSide, WeakenMoveScreenTag, WeakenMoveTypeTag } from "../data/arena-tag";
import { Ability, AbAttr, BattleStatMultiplierAbAttr, BlockCritAbAttr, BonusCritAbAttr, BypassBurnDamageReductionAbAttr, FieldPriorityMoveImmunityAbAttr, IgnoreOpponentStatChangesAbAttr, MoveImmunityAbAttr, MoveTypeChangeAttr, PreApplyBattlerTagAbAttr, PreDefendFullHpEndureAbAttr, ReceivedMoveDamageMultiplierAbAttr, ReduceStatusEffectDurationAbAttr, StabBoostAbAttr, StatusEffectImmunityAbAttr, TypeImmunityAbAttr, VariableMovePowerAbAttr, WeightMultiplierAbAttr, allAbilities, applyAbAttrs, applyBattleStatMultiplierAbAttrs, applyPreApplyBattlerTagAbAttrs, applyPreAttackAbAttrs, applyPreDefendAbAttrs, applyPreSetStatusAbAttrs, UnsuppressableAbilityAbAttr, SuppressFieldAbilitiesAbAttr, NoFusionAbilityAbAttr, MultCritAbAttr, IgnoreTypeImmunityAbAttr, DamageBoostAbAttr, IgnoreTypeStatusEffectImmunityAbAttr, ConditionalCritAbAttr, applyFieldBattleStatMultiplierAbAttrs, FieldMultiplyBattleStatAbAttr, AllyMoveCategoryPowerBoostAbAttr, FieldMoveTypePowerBoostAbAttr } from "../data/ability";
import PokemonData from "../system/pokemon-data";
import { BattlerIndex } from "../battle";
import { Mode } from "../ui/ui";
import PartyUiHandler, { PartyOption, PartyUiMode } from "../ui/party-ui-handler";
import SoundFade from "phaser3-rex-plugins/plugins/soundfade";
import { LevelMoves } from "../data/pokemon-level-moves";
import { DamageAchv, achvs } from "../system/achv";
import { DexAttr, StarterDataEntry, StarterMoveset } from "../system/game-data";
import { QuantizerCelebi, argbFromRgba, rgbaFromArgb } from "@material/material-color-utilities";
import { Nature, getNatureStatMultiplier } from "../data/nature";
import { SpeciesFormChange, SpeciesFormChangeActiveTrigger, SpeciesFormChangeMoveLearnedTrigger, SpeciesFormChangePostMoveTrigger, SpeciesFormChangeStatusEffectTrigger } from "../data/pokemon-forms";
import { TerrainType } from "../data/terrain";
import { TrainerSlot } from "../data/trainer-config";
import * as Overrides from "../overrides";
import i18next from "i18next";
import { speciesEggMoves } from "../data/egg-moves";
import { ModifierTier } from "../modifier/modifier-tier";
import { applyChallenges, ChallengeType } from "#app/data/challenge.js";
import { Abilities } from "#enums/abilities";
import { ArenaTagType } from "#enums/arena-tag-type";
import { BattleSpec } from "#enums/battle-spec";
import { BattlerTagType } from "#enums/battler-tag-type";
import { BerryType } from "#enums/berry-type";
import { Biome } from "#enums/biome";
import { Moves } from "#enums/moves";
import { Species } from "#enums/species";

export enum FieldPosition {
  CENTER,
  LEFT,
  RIGHT
}

export default abstract class Pokemon extends Phaser.GameObjects.Container {
  public id: integer;
  public name: string;
  public species: PokemonSpecies;
  public formIndex: integer;
  public abilityIndex: integer;
  public passive: boolean;
  public shiny: boolean;
  public variant: Variant;
  public pokeball: PokeballType;
  protected battleInfo: BattleInfo;
  public level: integer;
  public exp: integer;
  public levelExp: integer;
  public gender: Gender;
  public hp: integer;
  public stats: integer[];
  public ivs: integer[];
  public nature: Nature;
  public natureOverride: Nature | -1;
  public moveset: PokemonMove[];
  public status: Status;
  public friendship: integer;
  public metLevel: integer;
  public metBiome: Biome | -1;
  public luck: integer;
  public pauseEvolutions: boolean;
  public pokerus: boolean;

  public fusionSpecies: PokemonSpecies;
  public fusionFormIndex: integer;
  public fusionAbilityIndex: integer;
  public fusionShiny: boolean;
  public fusionVariant: Variant;
  public fusionGender: Gender;
  public fusionLuck: integer;

  private summonDataPrimer: PokemonSummonData;

  public summonData: PokemonSummonData;
  public battleData: PokemonBattleData;
  public battleSummonData: PokemonBattleSummonData;
  public turnData: PokemonTurnData;

  public fieldPosition: FieldPosition;

  public maskEnabled: boolean;
  public maskSprite: Phaser.GameObjects.Sprite;

  private shinySparkle: Phaser.GameObjects.Sprite;

  constructor(scene: BattleScene, x: number, y: number, species: PokemonSpecies, level: integer, abilityIndex?: integer, formIndex?: integer, gender?: Gender, shiny?: boolean, variant?: Variant, ivs?: integer[], nature?: Nature, dataSource?: Pokemon | PokemonData) {
    super(scene, x, y);

    if (!species.isObtainable() && this.isPlayer()) {
      throw `Cannot create a player Pokemon for species '${species.getName(formIndex)}'`;
    }

    const hiddenAbilityChance = new Utils.IntegerHolder(256);
    if (!this.hasTrainer()) {
      this.scene.applyModifiers(HiddenAbilityRateBoosterModifier, true, hiddenAbilityChance);
    }

    const hasHiddenAbility = !Utils.randSeedInt(hiddenAbilityChance.value);
    const randAbilityIndex = Utils.randSeedInt(2);

    this.species = species;
    this.pokeball = dataSource?.pokeball || PokeballType.POKEBALL;
    this.level = level;
    this.abilityIndex = abilityIndex !== undefined
      ? abilityIndex
      : (species.abilityHidden && hasHiddenAbility ? species.ability2 ? 2 : 1 : species.ability2 ? randAbilityIndex : 0);
    if (formIndex !== undefined) {
      this.formIndex = formIndex;
    }
    if (gender !== undefined) {
      this.gender = gender;
    }
    if (shiny !== undefined) {
      this.shiny = shiny;
    }
    if (variant !== undefined) {
      this.variant = variant;
    }
    this.exp = dataSource?.exp || getLevelTotalExp(this.level, species.growthRate);
    this.levelExp = dataSource?.levelExp || 0;
    if (dataSource) {
      this.id = dataSource.id;
      this.hp = dataSource.hp;
      this.stats = dataSource.stats;
      this.ivs = dataSource.ivs;
      this.passive = !!dataSource.passive;
      if (this.variant === undefined) {
        this.variant = 0;
      }
      this.nature = dataSource.nature || 0 as Nature;
      this.natureOverride = dataSource.natureOverride !== undefined ? dataSource.natureOverride : -1;
      this.moveset = dataSource.moveset;
      this.status = dataSource.status;
      this.friendship = dataSource.friendship !== undefined ? dataSource.friendship : this.species.baseFriendship;
      this.metLevel = dataSource.metLevel || 5;
      this.luck = dataSource.luck;
      this.metBiome = dataSource.metBiome;
      this.pauseEvolutions = dataSource.pauseEvolutions;
      this.pokerus = !!dataSource.pokerus;
      this.fusionSpecies = dataSource.fusionSpecies instanceof PokemonSpecies ? dataSource.fusionSpecies : getPokemonSpecies(dataSource.fusionSpecies);
      this.fusionFormIndex = dataSource.fusionFormIndex;
      this.fusionAbilityIndex = dataSource.fusionAbilityIndex;
      this.fusionShiny = dataSource.fusionShiny;
      this.fusionVariant = dataSource.fusionVariant || 0;
      this.fusionGender = dataSource.fusionGender;
      this.fusionLuck = dataSource.fusionLuck;
    } else {
      this.id = Utils.randSeedInt(4294967296);
      this.ivs = ivs || Utils.getIvsFromId(this.id);

      if (this.gender === undefined) {
        this.generateGender();
      }

      if (this.formIndex === undefined) {
        this.formIndex = this.scene.getSpeciesFormIndex(species, this.gender, this.nature, this.isPlayer());
      }

      if (this.shiny === undefined) {
        this.trySetShiny();
      }

      if (this.variant === undefined) {
        this.variant = this.shiny ? this.generateVariant() : 0;
      }

      if (nature !== undefined) {
        this.setNature(nature);
      } else {
        this.generateNature();
      }

      this.natureOverride = -1;

      this.friendship = species.baseFriendship;
      this.metLevel = level;
      this.metBiome = scene.currentBattle ? scene.arena.biomeType : -1;
      this.pokerus = false;

      if (level > 1) {
        const fused = new Utils.BooleanHolder(scene.gameMode.isSplicedOnly);
        if (!fused.value && !this.isPlayer() && !this.hasTrainer()) {
          this.scene.applyModifier(EnemyFusionChanceModifier, false, fused);
        }

        if (fused.value) {
          this.calculateStats();
          this.generateFusionSpecies();
        }
      }
      this.luck = (this.shiny ? this.variant + 1 : 0) + (this.fusionShiny ? this.fusionVariant + 1 : 0);
      this.fusionLuck = this.luck;
    }

    this.generateName();

    if (!species.isObtainable()) {
      this.shiny = false;
    }

    this.calculateStats();
  }

  init(): void {
    this.fieldPosition = FieldPosition.CENTER;

    this.initBattleInfo();

    this.scene.fieldUI.addAt(this.battleInfo, 0);

    const getSprite = (hasShadow?: boolean) => {
      const ret = this.scene.addPokemonSprite(this, 0, 0, `pkmn__${this.isPlayer() ? "back__" : ""}sub`, undefined, true);
      ret.setOrigin(0.5, 1);
      ret.setPipeline(this.scene.spritePipeline, { tone: [ 0.0, 0.0, 0.0, 0.0 ], hasShadow: !!hasShadow, teraColor: getTypeRgb(this.getTeraType()) });
      return ret;
    };

    this.setScale(this.getSpriteScale());

    const sprite = getSprite(true);
    const tintSprite = getSprite();

    tintSprite.setVisible(false);

    this.addAt(sprite, 0);
    this.addAt(tintSprite, 1);

    if (this.isShiny() && !this.shinySparkle) {
      this.initShinySparkle();
    }
  }

  abstract initBattleInfo(): void;

  isOnField(): boolean {
    if (!this.scene) {
      return false;
    }
    return this.scene.field.getIndex(this) > -1;
  }

  isFainted(checkStatus?: boolean): boolean {
    return !this.hp && (!checkStatus || this.status?.effect === StatusEffect.FAINT);
  }

  /**
   * Check if this pokemon is both not fainted and allowed to be in battle.
   * This is frequently a better alternative to {@link isFainted}
   * @returns {boolean} True if pokemon is allowed in battle
   */
  isAllowedInBattle(): boolean {
    const challengeAllowed = new Utils.BooleanHolder(true);
    applyChallenges(this.scene.gameMode, ChallengeType.POKEMON_IN_BATTLE, this, challengeAllowed);
    return !this.isFainted() && challengeAllowed.value;
  }

  isActive(onField?: boolean): boolean {
    if (!this.scene) {
      return false;
    }
    return this.isAllowedInBattle() && !!this.scene && (!onField || this.isOnField());
  }

  getDexAttr(): bigint {
    let ret = 0n;
    ret |= this.gender !== Gender.FEMALE ? DexAttr.MALE : DexAttr.FEMALE;
    ret |= !this.shiny ? DexAttr.NON_SHINY : DexAttr.SHINY;
    ret |= this.variant >= 2 ? DexAttr.VARIANT_3 : this.variant === 1 ? DexAttr.VARIANT_2 : DexAttr.DEFAULT_VARIANT;
    ret |= this.scene.gameData.getFormAttr(this.formIndex);
    return ret;
  }

  generateName(): void {
    if (!this.fusionSpecies) {
      this.name = this.species.getName(this.formIndex);
      return;
    }
    this.name = getFusedSpeciesName(this.species.getName(this.formIndex), this.fusionSpecies.getName(this.fusionFormIndex));
    if (this.battleInfo) {
      this.updateInfo(true);
    }
  }

  abstract isPlayer(): boolean;

  abstract hasTrainer(): boolean;

  abstract getFieldIndex(): integer;

  abstract getBattlerIndex(): BattlerIndex;

  loadAssets(ignoreOverride: boolean = true): Promise<void> {
    return new Promise(resolve => {
      const moveIds = this.getMoveset().map(m => m.getMove().id);
      Promise.allSettled(moveIds.map(m => initMoveAnim(this.scene, m)))
        .then(() => {
          loadMoveAnimAssets(this.scene, moveIds);
          this.getSpeciesForm().loadAssets(this.scene, this.getGender() === Gender.FEMALE, this.formIndex, this.shiny, this.variant);
          if (this.isPlayer() || this.getFusionSpeciesForm()) {
            this.scene.loadPokemonAtlas(this.getBattleSpriteKey(true, ignoreOverride), this.getBattleSpriteAtlasPath(true, ignoreOverride));
          }
          if (this.getFusionSpeciesForm()) {
            this.getFusionSpeciesForm().loadAssets(this.scene, this.getFusionGender() === Gender.FEMALE, this.fusionFormIndex, this.fusionShiny, this.fusionVariant);
            this.scene.loadPokemonAtlas(this.getFusionBattleSpriteKey(true, ignoreOverride), this.getFusionBattleSpriteAtlasPath(true, ignoreOverride));
          }
          this.scene.load.once(Phaser.Loader.Events.COMPLETE, () => {
            if (this.isPlayer()) {
              const originalWarn = console.warn;
              // Ignore warnings for missing frames, because there will be a lot
              console.warn = () => {};
              const battleFrameNames = this.scene.anims.generateFrameNames(this.getBattleSpriteKey(), { zeroPad: 4, suffix: ".png", start: 1, end: 400 });
              console.warn = originalWarn;
              if (!(this.scene.anims.exists(this.getBattleSpriteKey()))) {
                this.scene.anims.create({
                  key: this.getBattleSpriteKey(),
                  frames: battleFrameNames,
                  frameRate: 12,
                  repeat: -1
                });
              }
            }
            this.playAnim();
            const updateFusionPaletteAndResolve = () => {
              this.updateFusionPalette();
              if (this.summonData?.speciesForm) {
                this.updateFusionPalette(true);
              }
              resolve();
            };
            if (this.shiny) {
              const populateVariantColors = (key: string, back: boolean = false): Promise<void> => {
                return new Promise(resolve => {
                  const battleSpritePath = this.getBattleSpriteAtlasPath(back, ignoreOverride).replace("variant/", "").replace(/_[1-3]$/, "");
                  let config = variantData;
                  const useExpSprite = this.scene.experimentalSprites && this.scene.hasExpSprite(this.getBattleSpriteKey(back, ignoreOverride));
                  battleSpritePath.split("/").map(p => config ? config = config[p] : null);
                  const variantSet: VariantSet = config as VariantSet;
                  if (variantSet && variantSet[this.variant] === 1) {
                    if (variantColorCache.hasOwnProperty(key)) {
                      return resolve();
                    }
                    this.scene.cachedFetch(`./images/pokemon/variant/${useExpSprite ? "exp/" : ""}${battleSpritePath}.json`).
                      then(res => {
                        // Prevent the JSON from processing if it failed to load
                        if (!res.ok) {
                          console.error(`Could not load ${res.url}!`);
                          return;
                        }
                        return res.json();
                      }).then(c => {
                        variantColorCache[key] = c;
                        resolve();
                      });
                  } else {
                    resolve();
                  }
                });
              };
              if (this.isPlayer()) {
                Promise.all([ populateVariantColors(this.getBattleSpriteKey(false)), populateVariantColors(this.getBattleSpriteKey(true), true) ]).then(() => updateFusionPaletteAndResolve());
              } else {
                populateVariantColors(this.getBattleSpriteKey(false)).then(() => updateFusionPaletteAndResolve());
              }
            } else {
              updateFusionPaletteAndResolve();
            }
          });
          if (!this.scene.load.isLoading()) {
            this.scene.load.start();
          }
        });
    });
  }

  getFormKey(): string {
    if (!this.species.forms.length || this.species.forms.length <= this.formIndex) {
      return "";
    }
    return this.species.forms[this.formIndex].formKey;
  }

  getFusionFormKey(): string {
    if (!this.fusionSpecies) {
      return null;
    }
    if (!this.fusionSpecies.forms.length || this.fusionSpecies.forms.length <= this.fusionFormIndex) {
      return "";
    }
    return this.fusionSpecies.forms[this.fusionFormIndex].formKey;
  }

  getSpriteAtlasPath(ignoreOverride?: boolean): string {
    const spriteId = this.getSpriteId(ignoreOverride).replace(/\_{2}/g, "/");
    return `${/_[1-3]$/.test(spriteId) ? "variant/" : ""}${spriteId}`;
  }

  getBattleSpriteAtlasPath(back?: boolean, ignoreOverride?: boolean): string {
    const spriteId = this.getBattleSpriteId(back, ignoreOverride).replace(/\_{2}/g, "/");
    return `${/_[1-3]$/.test(spriteId) ? "variant/" : ""}${spriteId}`;
  }

  getSpriteId(ignoreOverride?: boolean): string {
    return this.getSpeciesForm(ignoreOverride).getSpriteId(this.getGender(ignoreOverride) === Gender.FEMALE, this.formIndex, this.shiny, this.variant);
  }

  getBattleSpriteId(back?: boolean, ignoreOverride?: boolean): string {
    if (back === undefined) {
      back = this.isPlayer();
    }
    return this.getSpeciesForm(ignoreOverride).getSpriteId(this.getGender(ignoreOverride) === Gender.FEMALE, this.formIndex, this.shiny, this.variant, back);
  }

  getSpriteKey(ignoreOverride?: boolean): string {
    return this.getSpeciesForm(ignoreOverride).getSpriteKey(this.getGender(ignoreOverride) === Gender.FEMALE, this.formIndex, this.shiny, this.variant);
  }

  getBattleSpriteKey(back?: boolean, ignoreOverride?: boolean): string {
    return `pkmn__${this.getBattleSpriteId(back, ignoreOverride)}`;
  }

  getFusionSpriteId(ignoreOverride?: boolean): string {
    return this.getFusionSpeciesForm(ignoreOverride).getSpriteId(this.getFusionGender(ignoreOverride) === Gender.FEMALE, this.fusionFormIndex, this.fusionShiny, this.fusionVariant);
  }

  getFusionBattleSpriteId(back?: boolean, ignoreOverride?: boolean): string {
    if (back === undefined) {
      back = this.isPlayer();
    }
    return this.getFusionSpeciesForm(ignoreOverride).getSpriteId(this.getFusionGender(ignoreOverride) === Gender.FEMALE, this.fusionFormIndex, this.fusionShiny, this.fusionVariant, back);
  }

  getFusionBattleSpriteKey(back?: boolean, ignoreOverride?: boolean): string {
    return `pkmn__${this.getFusionBattleSpriteId(back, ignoreOverride)}`;
  }

  getFusionBattleSpriteAtlasPath(back?: boolean, ignoreOverride?: boolean): string {
    return this.getFusionBattleSpriteId(back, ignoreOverride).replace(/\_{2}/g, "/");
  }

  getIconAtlasKey(ignoreOverride?: boolean): string {
    return this.getSpeciesForm(ignoreOverride).getIconAtlasKey(this.formIndex, this.shiny, this.variant);
  }

  getFusionIconAtlasKey(ignoreOverride?: boolean): string {
    return this.getFusionSpeciesForm(ignoreOverride).getIconAtlasKey(this.fusionFormIndex, this.fusionShiny, this.fusionVariant);
  }

  getIconId(ignoreOverride?: boolean): string {
    return this.getSpeciesForm(ignoreOverride).getIconId(this.getGender(ignoreOverride) === Gender.FEMALE, this.formIndex, this.shiny, this.variant);
  }

  getFusionIconId(ignoreOverride?: boolean): string {
    return this.getFusionSpeciesForm(ignoreOverride).getIconId(this.getFusionGender(ignoreOverride) === Gender.FEMALE, this.fusionFormIndex, this.fusionShiny, this.fusionVariant);
  }

  getSpeciesForm(ignoreOverride?: boolean): PokemonSpeciesForm {
    if (!ignoreOverride && this.summonData?.speciesForm) {
      return this.summonData.speciesForm;
    }
    if (!this.species.forms?.length) {
      return this.species;
    }
    return this.species.forms[this.formIndex];
  }

  getFusionSpeciesForm(ignoreOverride?: boolean): PokemonSpeciesForm {
    if (!ignoreOverride && this.summonData?.speciesForm) {
      return this.summonData.fusionSpeciesForm;
    }
    if (!this.fusionSpecies?.forms?.length || this.fusionFormIndex >= this.fusionSpecies?.forms.length) {
      return this.fusionSpecies;
    }
    return this.fusionSpecies?.forms[this.fusionFormIndex];
  }

  getSprite(): Phaser.GameObjects.Sprite {
    return this.getAt(0) as Phaser.GameObjects.Sprite;
  }

  getTintSprite(): Phaser.GameObjects.Sprite {
    return !this.maskEnabled
      ? this.getAt(1) as Phaser.GameObjects.Sprite
      : this.maskSprite;
  }

  getSpriteScale(): number {
    const formKey = this.getFormKey();
    if (formKey.indexOf(SpeciesFormKey.GIGANTAMAX) > -1 || formKey.indexOf(SpeciesFormKey.ETERNAMAX) > -1) {
      return 1.5;
    }
    return 1;
  }

  getHeldItems(): PokemonHeldItemModifier[] {
    if (!this.scene) {
      return [];
    }
    return this.scene.findModifiers(m => m instanceof PokemonHeldItemModifier && (m as PokemonHeldItemModifier).pokemonId === this.id, this.isPlayer()) as PokemonHeldItemModifier[];
  }

  updateScale(): void {
    this.setScale(this.getSpriteScale());
  }

  updateSpritePipelineData(): void {
    [ this.getSprite(), this.getTintSprite() ].map(s => s.pipelineData["teraColor"] = getTypeRgb(this.getTeraType()));
    this.updateInfo(true);
  }

  initShinySparkle(): void {
    const keySuffix = this.variant ? `_${this.variant + 1}` : "";
    const key = `shiny${keySuffix}`;
    const shinySparkle = this.scene.addFieldSprite(0, 0, key);
    shinySparkle.setVisible(false);
    shinySparkle.setOrigin(0.5, 1);
    const frameNames = this.scene.anims.generateFrameNames(key, { suffix: ".png", end: 34 });
    if (!(this.scene.anims.exists(`sparkle${keySuffix}`))) {
      this.scene.anims.create({
        key: `sparkle${keySuffix}`,
        frames: frameNames,
        frameRate: 32,
        showOnStart: true,
        hideOnComplete: true,
      });
    }
    this.add(shinySparkle);

    this.shinySparkle = shinySparkle;
  }

  /**
   * Attempts to animate a given {@linkcode Phaser.GameObjects.Sprite}
   * @see {@linkcode Phaser.GameObjects.Sprite.play}
   * @param sprite {@linkcode Phaser.GameObjects.Sprite} to animate
   * @param tintSprite {@linkcode Phaser.GameObjects.Sprite} placed on top of the sprite to add a color tint
   * @param animConfig {@linkcode String} to pass to {@linkcode Phaser.GameObjects.Sprite.play}
   * @returns true if the sprite was able to be animated
   */
  tryPlaySprite(sprite: Phaser.GameObjects.Sprite, tintSprite: Phaser.GameObjects.Sprite, key: string): boolean {
    // Catch errors when trying to play an animation that doesn't exist
    try {
      sprite.play(key);
      tintSprite.play(key);
    } catch (error: unknown) {
      console.error(`Couldn't play animation for '${key}'!\nIs the image for this Pokemon missing?\n`, error);

      return false;
    }

    return true;
  }

  playAnim(): void {
    this.tryPlaySprite(this.getSprite(), this.getTintSprite(), this.getBattleSpriteKey());
  }

  getFieldPositionOffset(): [ number, number ] {
    switch (this.fieldPosition) {
    case FieldPosition.CENTER:
      return [ 0, 0 ];
    case FieldPosition.LEFT:
      return [ -32, -8 ];
    case FieldPosition.RIGHT:
      return [ 32, 0 ];
    }
  }

  setFieldPosition(fieldPosition: FieldPosition, duration?: integer): Promise<void> {
    return new Promise(resolve => {
      if (fieldPosition === this.fieldPosition) {
        resolve();
        return;
      }

      const initialOffset = this.getFieldPositionOffset();

      this.fieldPosition = fieldPosition;

      this.battleInfo.setMini(fieldPosition !== FieldPosition.CENTER);
      this.battleInfo.setOffset(fieldPosition === FieldPosition.RIGHT);

      const newOffset = this.getFieldPositionOffset();

      const relX = newOffset[0] - initialOffset[0];
      const relY = newOffset[1] - initialOffset[1];

      if (duration) {
        this.scene.tweens.add({
          targets: this,
          x: (_target, _key, value: number) => value + relX,
          y: (_target, _key, value: number) => value + relY,
          duration: duration,
          ease: "Sine.easeOut",
          onComplete: () => resolve()
        });
      } else {
        this.x += relX;
        this.y += relY;
      }
    });
  }

  getStat(stat: Stat): integer {
    return this.stats[stat];
  }

  getBattleStat(stat: Stat, opponent?: Pokemon, move?: Move, isCritical: boolean = false): integer {
    if (stat === Stat.HP) {
      return this.getStat(Stat.HP);
    }
    const battleStat = (stat - 1) as BattleStat;
    const statLevel = new Utils.IntegerHolder(this.summonData.battleStats[battleStat]);
    if (opponent) {
      if (isCritical) {
        switch (stat) {
        case Stat.ATK:
        case Stat.SPATK:
          statLevel.value = Math.max(statLevel.value, 0);
          break;
        case Stat.DEF:
        case Stat.SPDEF:
          statLevel.value = Math.min(statLevel.value, 0);
          break;
        }
      }
      applyAbAttrs(IgnoreOpponentStatChangesAbAttr, opponent, null, statLevel);
      if (move) {
        applyMoveAttrs(IgnoreOpponentStatChangesAttr, this, opponent, move, statLevel);
      }
    }
    if (this.isPlayer()) {
      this.scene.applyModifiers(TempBattleStatBoosterModifier, this.isPlayer(), battleStat as integer as TempBattleStat, statLevel);
    }
    const statValue = new Utils.NumberHolder(this.getStat(stat));
    const fieldApplied = new Utils.BooleanHolder(false);
    for (const pokemon of this.scene.getField(true)) {
      applyFieldBattleStatMultiplierAbAttrs(FieldMultiplyBattleStatAbAttr, pokemon, stat, statValue, this, fieldApplied);
      if (fieldApplied.value) {
        break;
      }
    }
    applyBattleStatMultiplierAbAttrs(BattleStatMultiplierAbAttr, this, battleStat, statValue);
    let ret = statValue.value * (Math.max(2, 2 + statLevel.value) / Math.max(2, 2 - statLevel.value));
    switch (stat) {
    case Stat.ATK:
      if (this.getTag(BattlerTagType.SLOW_START)) {
        ret >>= 1;
      }
      break;
    case Stat.DEF:
      if (this.isOfType(Type.ICE) && this.scene.arena.weather?.weatherType === WeatherType.SNOW) {
        ret *= 1.5;
      }
      break;
    case Stat.SPATK:
      break;
    case Stat.SPDEF:
      if (this.isOfType(Type.ROCK) && this.scene.arena.weather?.weatherType === WeatherType.SANDSTORM) {
        ret *= 1.5;
      }
      break;
    case Stat.SPD:
      // Check both the player and enemy to see if Tailwind should be multiplying the speed of the Pokemon
      if    ((this.isPlayer() && this.scene.arena.getTagOnSide(ArenaTagType.TAILWIND, ArenaTagSide.PLAYER))
          ||  (!this.isPlayer() && this.scene.arena.getTagOnSide(ArenaTagType.TAILWIND, ArenaTagSide.ENEMY))) {
        ret *= 2;
      }

      if (this.getTag(BattlerTagType.SLOW_START)) {
        ret >>= 1;
      }
      if (this.status && this.status.effect === StatusEffect.PARALYSIS) {
        ret >>= 1;
      }
      break;
    }

    const highestStatBoost = this.findTag(t => t instanceof HighestStatBoostTag && (t as HighestStatBoostTag).stat === stat) as HighestStatBoostTag;
    if (highestStatBoost) {
      ret *= highestStatBoost.multiplier;
    }

    return Math.floor(ret);
  }

  calculateStats(): void {
    if (!this.stats) {
      this.stats = [ 0, 0, 0, 0, 0, 0 ];
    }
    const baseStats = this.getSpeciesForm().baseStats.slice(0);
    if (this.fusionSpecies) {
      const fusionBaseStats = this.getFusionSpeciesForm().baseStats;
      for (let s = 0; s < this.stats.length; s++) {
        baseStats[s] = Math.ceil((baseStats[s] + fusionBaseStats[s]) / 2);
      }
    } else if (this.scene.gameMode.isSplicedOnly) {
      for (let s = 0; s < this.stats.length; s++) {
        baseStats[s] = Math.ceil(baseStats[s] / 2);
      }
    }
    this.scene.applyModifiers(PokemonBaseStatModifier, this.isPlayer(), this, baseStats);
    const stats = Utils.getEnumValues(Stat);
    for (const s of stats) {
      const isHp = s === Stat.HP;
      const baseStat = baseStats[s];
      let value = Math.floor(((2 * baseStat + this.ivs[s]) * this.level) * 0.01);
      if (isHp) {
        value = value + this.level + 10;
        if (this.hasAbility(Abilities.WONDER_GUARD, false, true)) {
          value = 1;
        }
        if (this.hp > value || this.hp === undefined) {
          this.hp = value;
        } else if (this.hp) {
          const lastMaxHp = this.getMaxHp();
          if (lastMaxHp && value > lastMaxHp) {
            this.hp += value - lastMaxHp;
          }
        }
      } else {
        value += 5;
        const natureStatMultiplier = new Utils.NumberHolder(getNatureStatMultiplier(this.getNature(), s));
        this.scene.applyModifier(PokemonNatureWeightModifier, this.isPlayer(), this, natureStatMultiplier);
        if (natureStatMultiplier.value !== 1) {
          value = Math.max(Math[natureStatMultiplier.value > 1 ? "ceil" : "floor"](value * natureStatMultiplier.value), 1);
        }
      }
      this.stats[s] = value;
    }
  }

  getNature(): Nature {
    return this.natureOverride !== -1 ? this.natureOverride : this.nature;
  }

  setNature(nature: Nature): void {
    this.nature = nature;
    this.calculateStats();
  }

  generateNature(naturePool?: Nature[]): void {
    if (naturePool === undefined) {
      naturePool = Utils.getEnumValues(Nature);
    }
    const nature = naturePool[Utils.randSeedInt(naturePool.length)];
    this.setNature(nature);
  }

  getMaxHp(): integer {
    return this.getStat(Stat.HP);
  }

  getInverseHp(): integer {
    return this.getMaxHp() - this.hp;
  }

  getHpRatio(precise: boolean = false): number {
    return precise
      ? this.hp / this.getMaxHp()
      : Math.round((this.hp / this.getMaxHp()) * 100) / 100;
  }

  generateGender(): void {
    if (this.species.malePercent === null) {
      this.gender = Gender.GENDERLESS;
    } else {
      const genderChance = (this.id % 256) * 0.390625;
      if (genderChance < this.species.malePercent) {
        this.gender = Gender.MALE;
      } else {
        this.gender = Gender.FEMALE;
      }
    }
  }

  getGender(ignoreOverride?: boolean): Gender {
    if (!ignoreOverride && this.summonData?.gender !== undefined) {
      return this.summonData.gender;
    }
    return this.gender;
  }

  getFusionGender(ignoreOverride?: boolean): Gender {
    if (!ignoreOverride && this.summonData?.fusionGender !== undefined) {
      return this.summonData.fusionGender;
    }
    return this.fusionGender;
  }

  isShiny(): boolean {
    return this.shiny || (this.isFusion() && this.fusionShiny);
  }

  getVariant(): Variant {
    return !this.isFusion() ? this.variant : Math.max(this.variant, this.fusionVariant) as Variant;
  }

  getLuck(): integer {
    return this.luck + (this.isFusion() ? this.fusionLuck : 0);
  }

  isFusion(): boolean {
    return !!this.fusionSpecies;
  }

  abstract isBoss(): boolean;

  getMoveset(ignoreOverride?: boolean): PokemonMove[] {
    const ret = !ignoreOverride && this.summonData?.moveset
      ? this.summonData.moveset
      : this.moveset;

    // Overrides moveset based on arrays specified in overrides.ts
    const overrideArray: Array<Moves> = this.isPlayer() ? Overrides.MOVESET_OVERRIDE : Overrides.OPP_MOVESET_OVERRIDE;
    if (overrideArray.length > 0) {
      overrideArray.forEach((move: Moves, index: number) => {
        const ppUsed = this.moveset[index]?.ppUsed || 0;
        this.moveset[index] = new PokemonMove(move, Math.min(ppUsed, allMoves[move].pp));
      });
    }

    return ret;
  }

  getLearnableLevelMoves(): Moves[] {
    return this.getLevelMoves(1, true).map(lm => lm[1]).filter(lm => !this.moveset.filter(m => m.moveId === lm).length).filter((move: Moves, i: integer, array: Moves[]) => array.indexOf(move) === i);
  }

  getTypes(includeTeraType = false, forDefend: boolean = false, ignoreOverride?: boolean): Type[] {
    const types = [];

    if (includeTeraType) {
      const teraType = this.getTeraType();
      if (teraType !== Type.UNKNOWN) {
        types.push(teraType);
      }
    }

    if (!types.length || !includeTeraType) {
      if (!ignoreOverride && this.summonData?.types) {
        this.summonData.types.forEach(t => types.push(t));
      } else {
        const speciesForm = this.getSpeciesForm(ignoreOverride);

        types.push(speciesForm.type1);

        const fusionSpeciesForm = this.getFusionSpeciesForm(ignoreOverride);
        if (fusionSpeciesForm) {
          if (fusionSpeciesForm.type2 !== null && fusionSpeciesForm.type2 !== speciesForm.type1) {
            types.push(fusionSpeciesForm.type2);
          } else if (fusionSpeciesForm.type1 !== speciesForm.type1) {
            types.push(fusionSpeciesForm.type1);
          }
        }

        if (types.length === 1 && speciesForm.type2 !== null) {
          types.push(speciesForm.type2);
        }
      }
    }

    if (forDefend && (this.getTag(BattlerTagType.IGNORE_FLYING) || this.scene.arena.getTag(ArenaTagType.GRAVITY) || this.getTag(BattlerTagType.GROUNDED))) {
      const flyingIndex = types.indexOf(Type.FLYING);
      if (flyingIndex > -1) {
        types.splice(flyingIndex, 1);
      }
    }

    if (!types.length) { // become UNKNOWN if no types are present
      types.push(Type.UNKNOWN);
    }

    if (types.length > 1 && types.includes(Type.UNKNOWN)) { // remove UNKNOWN if other types are present
      const index = types.indexOf(Type.UNKNOWN);
      if (index !== -1) {
        types.splice(index, 1);
      }
    }

    return types;
  }

  isOfType(type: Type, includeTeraType: boolean = true, forDefend: boolean = false, ignoreOverride?: boolean): boolean {
    return !!this.getTypes(includeTeraType, forDefend, ignoreOverride).some(t => t === type);
  }

  /**
   * Gets the non-passive ability of the pokemon. This accounts for fusions and ability changing effects.
   * This should rarely be called, most of the time {@link hasAbility} or {@link hasAbilityWithAttr} are better used as
   * those check both the passive and non-passive abilities and account for ability suppression.
   * @see {@link hasAbility} {@link hasAbilityWithAttr} Intended ways to check abilities in most cases
   * @param {boolean} ignoreOverride If true, ignore ability changing effects
   * @returns {Ability} The non-passive ability of the pokemon
   */
  getAbility(ignoreOverride?: boolean): Ability {
    if (!ignoreOverride && this.summonData?.ability) {
      return allAbilities[this.summonData.ability];
    }
    if (Overrides.ABILITY_OVERRIDE && this.isPlayer()) {
      return allAbilities[Overrides.ABILITY_OVERRIDE];
    }
    if (Overrides.OPP_ABILITY_OVERRIDE && !this.isPlayer()) {
      return allAbilities[Overrides.OPP_ABILITY_OVERRIDE];
    }
    if (this.isFusion()) {
      return allAbilities[this.getFusionSpeciesForm(ignoreOverride).getAbility(this.fusionAbilityIndex)];
    }
    let abilityId = this.getSpeciesForm(ignoreOverride).getAbility(this.abilityIndex);
    if (abilityId === Abilities.NONE) {
      abilityId = this.species.ability1;
    }
    return allAbilities[abilityId];
  }

  /**
   * Gets the passive ability of the pokemon. This should rarely be called, most of the time
   * {@link hasAbility} or {@link hasAbilityWithAttr} are better used as those check both the passive and
   * non-passive abilities and account for ability suppression.
   * @see {@link hasAbility} {@link hasAbilityWithAttr} Intended ways to check abilities in most cases
   * @returns {Ability} The passive ability of the pokemon
   */
  getPassiveAbility(): Ability {
    if (Overrides.PASSIVE_ABILITY_OVERRIDE && this.isPlayer()) {
      return allAbilities[Overrides.PASSIVE_ABILITY_OVERRIDE];
    }
    if (Overrides.OPP_PASSIVE_ABILITY_OVERRIDE && !this.isPlayer()) {
      return allAbilities[Overrides.OPP_PASSIVE_ABILITY_OVERRIDE];
    }

    let starterSpeciesId = this.species.speciesId;
    while (pokemonPrevolutions.hasOwnProperty(starterSpeciesId)) {
      starterSpeciesId = pokemonPrevolutions[starterSpeciesId];
    }
    return allAbilities[starterPassiveAbilities[starterSpeciesId]];
  }

  /**
   * Gets a list of all instances of a given ability attribute among abilities this pokemon has.
   * Accounts for all the various effects which can affect whether an ability will be present or
   * in effect, and both passive and non-passive.
   * @param attrType {@linkcode AbAttr} The ability attribute to check for.
   * @param canApply {@linkcode Boolean} If false, it doesn't check whether the ability is currently active
   * @param ignoreOverride {@linkcode Boolean} If true, it ignores ability changing effects
   * @returns {AbAttr[]} A list of all the ability attributes on this ability.
   */
  getAbilityAttrs(attrType: { new(...args: any[]): AbAttr }, canApply: boolean = true, ignoreOverride?: boolean): AbAttr[] {
    const abilityAttrs: AbAttr[] = [];

    if (!canApply || this.canApplyAbility()) {
      abilityAttrs.push(...this.getAbility(ignoreOverride).getAttrs(attrType));
    }

    if (!canApply || this.canApplyAbility(true)) {
      abilityAttrs.push(...this.getPassiveAbility().getAttrs(attrType));
    }

    return abilityAttrs;
  }

  /**
   * Checks if a pokemon has a passive either from:
   *  - bought with starter candy
   *  - set by override
   *  - is a boss pokemon
   * @returns whether or not a pokemon should have a passive
   */
  hasPassive(): boolean {
    // returns override if valid for current case
    if ((Overrides.PASSIVE_ABILITY_OVERRIDE !== Abilities.NONE && this.isPlayer()) ||
        (Overrides.OPP_PASSIVE_ABILITY_OVERRIDE !== Abilities.NONE && !this.isPlayer())) {
      return true;
    }
    return this.passive || this.isBoss();
  }

  /**
   * Checks whether an ability of a pokemon can be currently applied. This should rarely be
   * directly called, as {@link hasAbility} and {@link hasAbilityWithAttr} already call this.
   * @see {@link hasAbility} {@link hasAbilityWithAttr} Intended ways to check abilities in most cases
   * @param {boolean} passive If true, check if passive can be applied instead of non-passive
   * @returns {Ability} The passive ability of the pokemon
   */
  canApplyAbility(passive: boolean = false): boolean {
    if (passive && !this.hasPassive()) {
      return false;
    }
    const ability = (!passive ? this.getAbility() : this.getPassiveAbility());
    if (this.isFusion() && ability.hasAttr(NoFusionAbilityAbAttr)) {
      return false;
    }
    if (this.scene?.arena.ignoreAbilities && ability.isIgnorable) {
      return false;
    }
    if (this.summonData?.abilitySuppressed && !ability.hasAttr(UnsuppressableAbilityAbAttr)) {
      return false;
    }
    if (this.isOnField() && !ability.hasAttr(SuppressFieldAbilitiesAbAttr)) {
      const suppressed = new Utils.BooleanHolder(false);
      this.scene.getField(true).filter(p => p !== this).map(p => {
        if (p.getAbility().hasAttr(SuppressFieldAbilitiesAbAttr) && p.canApplyAbility()) {
          p.getAbility().getAttrs(SuppressFieldAbilitiesAbAttr).map(a => a.apply(this, false, suppressed, [ability]));
        }
        if (p.getPassiveAbility().hasAttr(SuppressFieldAbilitiesAbAttr) && p.canApplyAbility(true)) {
          p.getPassiveAbility().getAttrs(SuppressFieldAbilitiesAbAttr).map(a => a.apply(this, true, suppressed, [ability]));
        }
      });
      if (suppressed.value) {
        return false;
      }
    }
    return (this.hp || ability.isBypassFaint) && !ability.conditions.find(condition => !condition(this));
  }

  /**
   * Checks whether a pokemon has the specified ability and it's in effect. Accounts for all the various
   * effects which can affect whether an ability will be present or in effect, and both passive and
   * non-passive. This is the primary way to check whether a pokemon has a particular ability.
   * @param {Abilities} ability The ability to check for
   * @param {boolean} canApply If false, it doesn't check whether the abiltiy is currently active
   * @param {boolean} ignoreOverride If true, it ignores ability changing effects
   * @returns {boolean} Whether the ability is present and active
   */
  hasAbility(ability: Abilities, canApply: boolean = true, ignoreOverride?: boolean): boolean {
    if ((!canApply || this.canApplyAbility()) && this.getAbility(ignoreOverride).id === ability) {
      return true;
    }
    if (this.hasPassive() && (!canApply || this.canApplyAbility(true)) && this.getPassiveAbility().id === ability) {
      return true;
    }
    return false;
  }

  /**
   * Checks whether a pokemon has an ability with the specified attribute and it's in effect.
   * Accounts for all the various effects which can affect whether an ability will be present or
   * in effect, and both passive and non-passive. This is one of the two primary ways to check
   * whether a pokemon has a particular ability.
   * @param {AbAttr} attrType The ability attribute to check for
   * @param {boolean} canApply If false, it doesn't check whether the abiltiy is currently active
   * @param {boolean} ignoreOverride If true, it ignores ability changing effects
   * @returns {boolean} Whether an ability with that attribute is present and active
   */
  hasAbilityWithAttr(attrType: Constructor<AbAttr>, canApply: boolean = true, ignoreOverride?: boolean): boolean {
    if ((!canApply || this.canApplyAbility()) && this.getAbility(ignoreOverride).hasAttr(attrType)) {
      return true;
    }
    if (this.hasPassive() && (!canApply || this.canApplyAbility(true)) && this.getPassiveAbility().hasAttr(attrType)) {
      return true;
    }
    return false;
  }

  getWeight(): number {
    const weight = new Utils.NumberHolder(this.species.weight);
    // This will trigger the ability overlay so only call this function when necessary
    applyAbAttrs(WeightMultiplierAbAttr, this, null, weight);
    return weight.value;
  }

  getTeraType(): Type {
    const teraModifier = this.scene.findModifier(m => m instanceof TerastallizeModifier
      && m.pokemonId === this.id && !!m.getBattlesLeft(), this.isPlayer()) as TerastallizeModifier;
    if (teraModifier) {
      return teraModifier.teraType;
    }

    return Type.UNKNOWN;
  }

  isTerastallized(): boolean {
    return this.getTeraType() !== Type.UNKNOWN;
  }

  isGrounded(): boolean {
    return !this.isOfType(Type.FLYING, true, true) && !this.hasAbility(Abilities.LEVITATE) && !this.getTag(BattlerTagType.MAGNET_RISEN);
  }

  /**
   * Calculates the effectiveness of a move against the Pokémon.
   *
   * @param source - The Pokémon using the move.
   * @param move - The move being used.
   * @returns The type damage multiplier or undefined if it's a status move
   */
  getMoveEffectiveness(source: Pokemon, move: PokemonMove): TypeDamageMultiplier | undefined {
    if (move.getMove().category === MoveCategory.STATUS) {
      return undefined;
    }

    return this.getAttackMoveEffectiveness(source, move, !this.battleData?.abilityRevealed);
  }

  /**
   * Calculates the effectiveness of an attack move against the Pokémon.
   *
   * @param source - The attacking Pokémon.
   * @param pokemonMove - The move being used by the attacking Pokémon.
   * @param ignoreAbility - Whether to check for abilities that might affect type effectiveness or immunity.
   * @returns The type damage multiplier, indicating the effectiveness of the move
   */
  getAttackMoveEffectiveness(source: Pokemon, pokemonMove: PokemonMove, ignoreAbility: boolean = false): TypeDamageMultiplier {
    const move = pokemonMove.getMove();
    const typeless = move.hasAttr(TypelessAttr);
    const typeMultiplier = new Utils.NumberHolder(this.getAttackTypeEffectiveness(move.type, source));
    const cancelled = new Utils.BooleanHolder(false);
    applyMoveAttrs(VariableMoveTypeMultiplierAttr, source, this, move, typeMultiplier);
    if (!typeless && !ignoreAbility) {
      applyPreDefendAbAttrs(TypeImmunityAbAttr, this, source, move, cancelled, typeMultiplier, true);
    }
    if (!cancelled.value && !ignoreAbility) {
      applyPreDefendAbAttrs(MoveImmunityAbAttr, this, source, move, cancelled, typeMultiplier, true);
    }

    return (!cancelled.value ? typeMultiplier.value : 0) as TypeDamageMultiplier;
  }

  getAttackTypeEffectiveness(moveType: Type, source?: Pokemon, ignoreStrongWinds: boolean = false): TypeDamageMultiplier {
    if (moveType === Type.STELLAR) {
      return this.isTerastallized() ? 2 : 1;
    }
    const types = this.getTypes(true, true);

    let multiplier = types.map(defType => {
      if (source) {
        const ignoreImmunity = new Utils.BooleanHolder(false);
        if (source.isActive(true) && source.hasAbilityWithAttr(IgnoreTypeImmunityAbAttr)) {
          applyAbAttrs(IgnoreTypeImmunityAbAttr, source, ignoreImmunity, moveType, defType);
        }
        if (ignoreImmunity.value) {
          return 1;
        }
      }

      return getTypeDamageMultiplier(moveType, defType);
    }).reduce((acc, cur) => acc * cur, 1) as TypeDamageMultiplier;

    // Handle strong winds lowering effectiveness of types super effective against pure flying
    if (!ignoreStrongWinds && this.scene.arena.weather?.weatherType === WeatherType.STRONG_WINDS && !this.scene.arena.weather.isEffectSuppressed(this.scene) && multiplier >= 2 && this.isOfType(Type.FLYING) && getTypeDamageMultiplier(moveType, Type.FLYING) === 2) {
      multiplier /= 2;
    }

    if (!!this.summonData?.tags.find((tag) => tag instanceof TypeImmuneTag && tag.immuneType === moveType)) {
      multiplier = 0;
    }

    return multiplier;
  }

  getMatchupScore(pokemon: Pokemon): number {
    const types = this.getTypes(true);
    const enemyTypes = pokemon.getTypes(true, true);
    const outspeed = (this.isActive(true) ? this.getBattleStat(Stat.SPD, pokemon) : this.getStat(Stat.SPD)) <= pokemon.getBattleStat(Stat.SPD, this);
    let atkScore = pokemon.getAttackTypeEffectiveness(types[0], this) * (outspeed ? 1.25 : 1);
    let defScore = 1 / Math.max(this.getAttackTypeEffectiveness(enemyTypes[0], pokemon), 0.25);
    if (types.length > 1) {
      atkScore *= pokemon.getAttackTypeEffectiveness(types[1], this);
    }
    if (enemyTypes.length > 1) {
      defScore *= (1 / Math.max(this.getAttackTypeEffectiveness(enemyTypes[1], pokemon), 0.25));
    }
    let hpDiffRatio = this.getHpRatio() + (1 - pokemon.getHpRatio());
    if (outspeed) {
      hpDiffRatio = Math.min(hpDiffRatio * 1.5, 1);
    }
    return (atkScore + defScore) * hpDiffRatio;
  }

  getEvolution(): SpeciesFormEvolution {
    if (pokemonEvolutions.hasOwnProperty(this.species.speciesId)) {
      const evolutions = pokemonEvolutions[this.species.speciesId];
      for (const e of evolutions) {
        if (!e.item && this.level >= e.level && (!e.preFormKey || this.getFormKey() === e.preFormKey)) {
          if (e.condition === null || (e.condition as SpeciesEvolutionCondition).predicate(this)) {
            return e;
          }
        }
      }
    }

    if (this.isFusion() && pokemonEvolutions.hasOwnProperty(this.fusionSpecies.speciesId)) {
      const fusionEvolutions = pokemonEvolutions[this.fusionSpecies.speciesId].map(e => new FusionSpeciesFormEvolution(this.species.speciesId, e));
      for (const fe of fusionEvolutions) {
        if (!fe.item && this.level >= fe.level && (!fe.preFormKey || this.getFusionFormKey() === fe.preFormKey)) {
          if (fe.condition === null || (fe.condition as SpeciesEvolutionCondition).predicate(this)) {
            return fe;
          }
        }
      }
    }

    return null;
  }

  getLevelMoves(startingLevel?: integer, includeEvolutionMoves: boolean = false, simulateEvolutionChain: boolean = false): LevelMoves {
    const ret: LevelMoves = [];
    let levelMoves: LevelMoves = [];
    if (!startingLevel) {
      startingLevel = this.level;
    }
    if (simulateEvolutionChain) {
      const evolutionChain = this.species.getSimulatedEvolutionChain(this.level, this.hasTrainer(), this.isBoss(), this.isPlayer());
      for (let e = 0; e < evolutionChain.length; e++) {
        // TODO: Might need to pass specific form index in simulated evolution chain
        const speciesLevelMoves = getPokemonSpeciesForm(evolutionChain[e][0] as Species, this.formIndex).getLevelMoves();
        levelMoves.push(...speciesLevelMoves.filter(lm => (includeEvolutionMoves && !lm[0]) || ((!e || lm[0] > 1) && (e === evolutionChain.length - 1 || lm[0] <= evolutionChain[e + 1][1]))));
      }
      levelMoves.sort((lma: [integer, integer], lmb: [integer, integer]) => lma[0] > lmb[0] ? 1 : lma[0] < lmb[0] ? -1 : 0);
      const uniqueMoves: Moves[] = [];
      levelMoves = levelMoves.filter(lm => {
        if (uniqueMoves.find(m => m === lm[1])) {
          return false;
        }
        uniqueMoves.push(lm[1]);
        return true;
      });
    } else {
      levelMoves = this.getSpeciesForm(true).getLevelMoves();
    }
    if (this.fusionSpecies) {
      const evolutionLevelMoves = levelMoves.slice(0, Math.max(levelMoves.findIndex(lm => !!lm[0]), 0));
      const fusionLevelMoves = this.getFusionSpeciesForm(true).getLevelMoves();
      const fusionEvolutionLevelMoves = fusionLevelMoves.slice(0, Math.max(fusionLevelMoves.findIndex(flm => !!flm[0]), 0));
      const newLevelMoves: LevelMoves = [];
      while (levelMoves.length && levelMoves[0][0] < startingLevel) {
        levelMoves.shift();
      }
      while (fusionLevelMoves.length && fusionLevelMoves[0][0] < startingLevel) {
        fusionLevelMoves.shift();
      }
      if (includeEvolutionMoves) {
        for (const elm of evolutionLevelMoves.reverse()) {
          levelMoves.unshift(elm);
        }
        for (const felm of fusionEvolutionLevelMoves.reverse()) {
          fusionLevelMoves.unshift(felm);
        }
      }
      for (let l = includeEvolutionMoves ? 0 : startingLevel; l <= this.level; l++) {
        if (l === 1 && startingLevel > 1) {
          l = startingLevel;
        }
        while (levelMoves.length && levelMoves[0][0] === l) {
          const levelMove = levelMoves.shift();
          if (!newLevelMoves.find(lm => lm[1] === levelMove[1])) {
            newLevelMoves.push(levelMove);
          }
        }
        while (fusionLevelMoves.length && fusionLevelMoves[0][0] === l) {
          const fusionLevelMove = fusionLevelMoves.shift();
          if (!newLevelMoves.find(lm => lm[1] === fusionLevelMove[1])) {
            newLevelMoves.push(fusionLevelMove);
          }
        }
      }
      levelMoves = newLevelMoves;
    }
    if (levelMoves) {
      for (const lm of levelMoves) {
        const level = lm[0];
        if ((!includeEvolutionMoves || level) && level < startingLevel) {
          continue;
        } else if (level > this.level) {
          break;
        }
        ret.push(lm);
      }
    }

    return ret;
  }

  setMove(moveIndex: integer, moveId: Moves): void {
    const move = moveId ? new PokemonMove(moveId) : null;
    this.moveset[moveIndex] = move;
    if (this.summonData?.moveset) {
      this.summonData.moveset[moveIndex] = move;
    }
  }

  /**
   * Function that tries to set a Pokemon shiny based on the trainer's trainer ID and secret ID
   * Endless Pokemon in the end biome are unable to be set to shiny
   *
   * The exact mechanic is that it calculates E as the XOR of the player's trainer ID and secret ID
   * F is calculated as the XOR of the first 16 bits of the Pokemon's ID with the last 16 bits
   * The XOR of E and F are then compared to the thresholdOverride (default case 32) to see whether or not to generate a shiny
   * @param thresholdOverride number that is divided by 2^16 (65536) to get the shiny chance
   * @returns true if the Pokemon has been set as a shiny, false otherwise
   */
  trySetShiny(thresholdOverride?: integer): boolean {
    // Shiny Pokemon should not spawn in the end biome in endless
    if (this.scene.gameMode.isEndless && this.scene.arena.biomeType === Biome.END) {
      return false;
    }

    const rand1 = Utils.binToDec(Utils.decToBin(this.id).substring(0, 16));
    const rand2 = Utils.binToDec(Utils.decToBin(this.id).substring(16, 32));

    const E = this.scene.gameData.trainerId ^ this.scene.gameData.secretId;
    const F = rand1 ^ rand2;

    const shinyThreshold = new Utils.IntegerHolder(32);
    if (thresholdOverride === undefined) {
      if (this.scene.eventManager.isEventActive()) {
        shinyThreshold.value *= this.scene.eventManager.getShinyMultiplier();
      }
      if (!this.hasTrainer()) {
        this.scene.applyModifiers(ShinyRateBoosterModifier, true, shinyThreshold);
      }
    } else {
      shinyThreshold.value = thresholdOverride;
    }

    this.shiny = (E ^ F) < shinyThreshold.value;
    if ((E ^ F) < 32) {
      console.log("REAL SHINY!!");
    }

    if (this.shiny) {
      this.initShinySparkle();
    }

    return this.shiny;
  }

  /**
   * Generates a variant
   * Has a 10% of returning 2 (epic variant)
   * And a 30% of returning 1 (rare variant)
   * Returns 0 (basic shiny) if there is no variant or 60% of the time otherwise
   * @returns the shiny variant
   */
  generateVariant(): Variant {
    const formIndex: number = this.formIndex;
    let variantDataIndex: string | number = this.species.speciesId;
    if (this.species.forms.length > 0) {
      const formKey = this.species.forms[formIndex]?.formKey;
      if (formKey) {
        variantDataIndex = `${variantDataIndex}-${formKey}`;
      }
    }
    // Checks if there is no variant data for both the index or index with form
    if (!this.shiny || (!variantData.hasOwnProperty(variantDataIndex) && !variantData.hasOwnProperty(this.species.speciesId))) {
      return 0;
    }
    const rand = Utils.randSeedInt(10);
    if (rand >= 4) {
      return 0;             // 6/10
    } else if (rand >= 1) {
      return 1;             // 3/10
    } else {
      return 2;             // 1/10
    }
  }

  generateFusionSpecies(forStarter?: boolean): void {
    const hiddenAbilityChance = new Utils.IntegerHolder(256);
    if (!this.hasTrainer()) {
      this.scene.applyModifiers(HiddenAbilityRateBoosterModifier, true, hiddenAbilityChance);
    }

    const hasHiddenAbility = !Utils.randSeedInt(hiddenAbilityChance.value);
    const randAbilityIndex = Utils.randSeedInt(2);

    const filter = !forStarter ? this.species.getCompatibleFusionSpeciesFilter()
      : species => {
        return pokemonEvolutions.hasOwnProperty(species.speciesId)
      && !pokemonPrevolutions.hasOwnProperty(species.speciesId)
      && !species.pseudoLegendary
      && !species.legendary
      && !species.mythical
      && !species.isTrainerForbidden()
      && species.speciesId !== this.species.speciesId;
      };

    this.fusionSpecies = this.scene.randomSpecies(this.scene.currentBattle?.waveIndex || 0, this.level, false, filter, true);
    this.fusionAbilityIndex = (this.fusionSpecies.abilityHidden && hasHiddenAbility ? this.fusionSpecies.ability2 ? 2 : 1 : this.fusionSpecies.ability2 ? randAbilityIndex : 0);
    this.fusionShiny = this.shiny;
    this.fusionVariant = this.variant;

    if (this.fusionSpecies.malePercent === null) {
      this.fusionGender = Gender.GENDERLESS;
    } else {
      const genderChance = (this.id % 256) * 0.390625;
      if (genderChance < this.fusionSpecies.malePercent) {
        this.fusionGender = Gender.MALE;
      } else {
        this.fusionGender = Gender.FEMALE;
      }
    }

    this.fusionFormIndex = this.scene.getSpeciesFormIndex(this.fusionSpecies, this.fusionGender, this.getNature(), true);
    this.fusionLuck = this.luck;

    this.generateName();
  }

  clearFusionSpecies(): void {
    this.fusionSpecies = undefined;
    this.fusionFormIndex = 0;
    this.fusionAbilityIndex = 0;
    this.fusionShiny = false;
    this.fusionVariant = 0;
    this.fusionGender = 0;
    this.fusionLuck = 0;

    this.generateName();
    this.calculateStats();
  }

  generateAndPopulateMoveset(): void {
    this.moveset = [];
    let movePool: [Moves, number][] = [];
    const allLevelMoves = this.getLevelMoves(1, true, true);
    if (!allLevelMoves) {
      console.log(this.species.speciesId, "ERROR");
      return;
    }

    for (let m = 0; m < allLevelMoves.length; m++) {
      const levelMove = allLevelMoves[m];
      if (this.level < levelMove[0]) {
        break;
      }
      let weight = levelMove[0];
      if (weight === 0) { // Evo Moves
        weight = 50;
      }
      if (weight === 1 && allMoves[levelMove[1]].power >= 80) { // Assume level 1 moves with 80+ BP are "move reminder" moves and bump their weight
        weight = 40;
      }
      if (allMoves[levelMove[1]].name.endsWith(" (N)")) {
        weight /= 100;
      } // Unimplemented level up moves are possible to generate, but 1% of their normal chance.
      if (!movePool.some(m => m[0] === levelMove[1])) {
        movePool.push([levelMove[1], weight]);
      }
    }

    if (this.hasTrainer()) {
      const tms = Object.keys(tmSpecies);
      for (const tm of tms) {
        const moveId = parseInt(tm) as Moves;
        let compatible = false;
        for (const p of tmSpecies[tm]) {
          if (Array.isArray(p)) {
            if (p[0] === this.species.speciesId || (this.fusionSpecies && p[0] === this.fusionSpecies.speciesId) && p.slice(1).indexOf(this.species.forms[this.formIndex]) > -1) {
              compatible = true;
              break;
            }
          } else if (p === this.species.speciesId || (this.fusionSpecies && p === this.fusionSpecies.speciesId)) {
            compatible = true;
            break;
          }
        }
        if (compatible && !movePool.some(m => m[0] === moveId) && !allMoves[moveId].name.endsWith(" (N)")) {
          if (tmPoolTiers[moveId] === ModifierTier.COMMON && this.level >= 15) {
            movePool.push([moveId, 4]);
          } else if (tmPoolTiers[moveId] === ModifierTier.GREAT && this.level >= 30) {
            movePool.push([moveId, 8]);
          } else if (tmPoolTiers[moveId] === ModifierTier.ULTRA && this.level >= 50) {
            movePool.push([moveId, 14]);
          }
        }
      }

      if (this.level >= 60) { // No egg moves below level 60
        for (let i = 0; i < 3; i++) {
          const moveId = speciesEggMoves[this.species.getRootSpeciesId()][i];
          if (!movePool.some(m => m[0] === moveId) && !allMoves[moveId].name.endsWith(" (N)")) {
            movePool.push([moveId, 40]);
          }
        }
        const moveId = speciesEggMoves[this.species.getRootSpeciesId()][3];
        if (this.level >= 170 && !movePool.some(m => m[0] === moveId) && !allMoves[moveId].name.endsWith(" (N)") && !this.isBoss()) { // No rare egg moves before e4
          movePool.push([moveId, 30]);
        }
        if (this.fusionSpecies) {
          for (let i = 0; i < 3; i++) {
            const moveId = speciesEggMoves[this.fusionSpecies.getRootSpeciesId()][i];
            if (!movePool.some(m => m[0] === moveId) && !allMoves[moveId].name.endsWith(" (N)")) {
              movePool.push([moveId, 40]);
            }
          }
          const moveId = speciesEggMoves[this.fusionSpecies.getRootSpeciesId()][3];
          if (this.level >= 170 && !movePool.some(m => m[0] === moveId) && !allMoves[moveId].name.endsWith(" (N)") && !this.isBoss()) {// No rare egg moves before e4
            movePool.push([moveId, 30]);
          }
        }
      }
    }

    if (this.isBoss()) { // Bosses never get self ko moves
      movePool = movePool.filter(m => !allMoves[m[0]].hasAttr(SacrificialAttr));
    }
    movePool = movePool.filter(m => !allMoves[m[0]].hasAttr(SacrificialAttrOnHit));
    if (this.hasTrainer()) {
      // Trainers never get OHKO moves
      movePool = movePool.filter(m => !allMoves[m[0]].hasAttr(OneHitKOAttr));
      // Half the weight of self KO moves
      movePool = movePool.map(m => [m[0], m[1] * (!!allMoves[m[0]].hasAttr(SacrificialAttr) ? 0.5 : 1)]);
      movePool = movePool.map(m => [m[0], m[1] * (!!allMoves[m[0]].hasAttr(SacrificialAttrOnHit) ? 0.5 : 1)]);
      // Trainers get a weight bump to stat buffing moves
      movePool = movePool.map(m => [m[0], m[1] * (allMoves[m[0]].getAttrs(StatChangeAttr).some(a => a.levels > 1 && a.selfTarget) ? 1.25 : 1)]);
      // Trainers get a weight decrease to multiturn moves
      movePool = movePool.map(m => [m[0], m[1] * (!!allMoves[m[0]].hasAttr(ChargeAttr) || !!allMoves[m[0]].hasAttr(RechargeAttr) ? 0.7 : 1)]);
    }

    // Weight towards higher power moves, by reducing the power of moves below the highest power.
    // Caps max power at 90 to avoid something like hyper beam ruining the stats.
    // This is a pretty soft weighting factor, although it is scaled with the weight multiplier.
    const maxPower = Math.min(movePool.reduce((v, m) => Math.max(allMoves[m[0]].power, v), 40), 90);
    movePool = movePool.map(m => [m[0], m[1] * (allMoves[m[0]].category === MoveCategory.STATUS ? 1 : Math.max(Math.min(allMoves[m[0]].power/maxPower, 1), 0.5))]);

    // Weight damaging moves against the lower stat
    const worseCategory: MoveCategory = this.stats[Stat.ATK] > this.stats[Stat.SPATK] ? MoveCategory.SPECIAL : MoveCategory.PHYSICAL;
    const statRatio = worseCategory === MoveCategory.PHYSICAL ? this.stats[Stat.ATK]/this.stats[Stat.SPATK] : this.stats[Stat.SPATK]/this.stats[Stat.ATK];
    movePool = movePool.map(m => [m[0], m[1] * (allMoves[m[0]].category === worseCategory ? statRatio : 1)]);

    let weightMultiplier = 0.9; // The higher this is the more the game weights towards higher level moves. At 0 all moves are equal weight.
    if (this.hasTrainer()) {
      weightMultiplier += 0.7;
    }
    if (this.isBoss()) {
      weightMultiplier += 0.4;
    }
    const baseWeights: [Moves, number][] = movePool.map(m => [m[0], Math.ceil(Math.pow(m[1], weightMultiplier)*100)]);

    if (this.hasTrainer() || this.isBoss()) { // Trainers and bosses always force a stab move
      const stabMovePool = baseWeights.filter(m => allMoves[m[0]].category !== MoveCategory.STATUS && this.isOfType(allMoves[m[0]].type));

      if (stabMovePool.length) {
        const totalWeight = stabMovePool.reduce((v, m) => v + m[1], 0);
        let rand = Utils.randSeedInt(totalWeight);
        let index = 0;
        while (rand > stabMovePool[index][1]) {
          rand -= stabMovePool[index++][1];
        }
        this.moveset.push(new PokemonMove(stabMovePool[index][0], 0, 0));
      }
    } else { // Normal wild pokemon just force a random damaging move
      const attackMovePool = baseWeights.filter(m => allMoves[m[0]].category !== MoveCategory.STATUS);
      if (attackMovePool.length) {
        const totalWeight = attackMovePool.reduce((v, m) => v + m[1], 0);
        let rand = Utils.randSeedInt(totalWeight);
        let index = 0;
        while (rand > attackMovePool[index][1]) {
          rand -= attackMovePool[index++][1];
        }
        this.moveset.push(new PokemonMove(attackMovePool[index][0], 0, 0));
      }
    }

    while (baseWeights.length > this.moveset.length && this.moveset.length < 4) {
      if (this.hasTrainer()) {
        // Sqrt the weight of any damaging moves with overlapping types. This is about a 0.05 - 0.1 multiplier.
        // Other damaging moves 2x weight if 0-1 damaging moves, 0.5x if 2, 0.125x if 3. These weights double if STAB.
        // Status moves remain unchanged on weight, this encourages 1-2
        movePool = baseWeights.filter(m => !this.moveset.some(mo => m[0] === mo.moveId)).map(m => [m[0], this.moveset.some(mo => mo.getMove().category !== MoveCategory.STATUS && mo.getMove().type === allMoves[m[0]].type) ? Math.ceil(Math.sqrt(m[1])) : allMoves[m[0]].category !== MoveCategory.STATUS ? Math.ceil(m[1]/Math.max(Math.pow(4, this.moveset.filter(mo => mo.getMove().power > 1).length)/8,0.5) * (this.isOfType(allMoves[m[0]].type) ? 2 : 1)) : m[1]]);
      } else { // Non-trainer pokemon just use normal weights
        movePool = baseWeights.filter(m => !this.moveset.some(mo => m[0] === mo.moveId));
      }
      const totalWeight = movePool.reduce((v, m) => v + m[1], 0);
      let rand = Utils.randSeedInt(totalWeight);
      let index = 0;
      while (rand > movePool[index][1]) {
        rand -= movePool[index++][1];
      }
      this.moveset.push(new PokemonMove(movePool[index][0], 0, 0));
    }

    this.scene.triggerPokemonFormChange(this, SpeciesFormChangeMoveLearnedTrigger);
  }

  trySelectMove(moveIndex: integer, ignorePp?: boolean): boolean {
    const move = this.getMoveset().length > moveIndex
      ? this.getMoveset()[moveIndex]
      : null;
    return move?.isUsable(this, ignorePp);
  }

  showInfo(): void {
    if (!this.battleInfo.visible) {
      const otherBattleInfo = this.scene.fieldUI.getAll().slice(0, 4).filter(ui => ui instanceof BattleInfo && ((ui as BattleInfo) instanceof PlayerBattleInfo) === this.isPlayer()).find(() => true);
      if (!otherBattleInfo || !this.getFieldIndex()) {
        this.scene.fieldUI.sendToBack(this.battleInfo);
        this.scene.sendTextToBack(); // Push the top right text objects behind everything else
      } else {
        this.scene.fieldUI.moveAbove(this.battleInfo, otherBattleInfo);
      }
      this.battleInfo.setX(this.battleInfo.x + (this.isPlayer() ? 150 : !this.isBoss() ? -150 : -198));
      this.battleInfo.setVisible(true);
      if (this.isPlayer()) {
        this.battleInfo.expMaskRect.x += 150;
      }
      this.scene.tweens.add({
        targets: [ this.battleInfo, this.battleInfo.expMaskRect ],
        x: this.isPlayer() ? "-=150" : `+=${!this.isBoss() ? 150 : 246}`,
        duration: 1000,
        ease: "Cubic.easeOut"
      });
    }
  }

  hideInfo(): Promise<void> {
    return new Promise(resolve => {
      if (this.battleInfo.visible) {
        this.scene.tweens.add({
          targets: [ this.battleInfo, this.battleInfo.expMaskRect ],
          x: this.isPlayer() ? "+=150" : `-=${!this.isBoss() ? 150 : 246}`,
          duration: 500,
          ease: "Cubic.easeIn",
          onComplete: () => {
            if (this.isPlayer()) {
              this.battleInfo.expMaskRect.x -= 150;
            }
            this.battleInfo.setVisible(false);
            this.battleInfo.setX(this.battleInfo.x - (this.isPlayer() ? 150 : !this.isBoss() ? -150 : -198));
            resolve();
          }
        });
      } else {
        resolve();
      }
    });
  }

  updateInfo(instant?: boolean): Promise<void> {
    return this.battleInfo.updateInfo(this, instant);
  }

  /**
   * Show or hide the type effectiveness multiplier window
   * Passing undefined will hide the window
   */
  updateEffectiveness(effectiveness?: string) {
    this.battleInfo.updateEffectiveness(effectiveness);
  }

  toggleStats(visible: boolean): void {
    this.battleInfo.toggleStats(visible);
  }

  toggleFlyout(visible: boolean): void {
    this.battleInfo.toggleFlyout(visible);
  }

  addExp(exp: integer) {
    const maxExpLevel = this.scene.getMaxExpLevel();
    const initialExp = this.exp;
    this.exp += exp;
    while (this.level < maxExpLevel && this.exp >= getLevelTotalExp(this.level + 1, this.species.growthRate)) {
      this.level++;
    }
    if (this.level >= maxExpLevel) {
      console.log(initialExp, this.exp, getLevelTotalExp(this.level, this.species.growthRate));
      this.exp = Math.max(getLevelTotalExp(this.level, this.species.growthRate), initialExp);
    }
    this.levelExp = this.exp - getLevelTotalExp(this.level, this.species.growthRate);
  }

  getOpponent(targetIndex: integer): Pokemon {
    const ret = this.getOpponents()[targetIndex];
    if (ret.summonData) {
      return ret;
    }
    return null;
  }

  getOpponents(): Pokemon[] {
    return ((this.isPlayer() ? this.scene.getEnemyField() : this.scene.getPlayerField()) as Pokemon[]).filter(p => p.isActive());
  }

  getOpponentDescriptor(): string {
    const opponents = this.getOpponents();
    if (opponents.length === 1) {
      return opponents[0].name;
    }
    return this.isPlayer() ? "the opposing team" : "your team";
  }

  getAlly(): Pokemon {
    return (this.isPlayer() ? this.scene.getPlayerField() : this.scene.getEnemyField())[this.getFieldIndex() ? 0 : 1];
  }

<<<<<<< HEAD
  /**
   * Does damage calculations on a pokemon given a move
   * @param source {@linkcode Pokemon} that is being hit
   * @param battlerMove {@linkcode PokemonMove} the move
   * @returns a HitResult enum: eg: SUPER_EFFECTIVE, ONE_HIT_KO, NO_EFFECT
   */
  apply(source: Pokemon, battlerMove: PokemonMove): HitResult {
=======
  apply(source: Pokemon, move: Move): HitResult {
>>>>>>> a14128ae
    let result: HitResult;
    const damage = new Utils.NumberHolder(0);
    const defendingSidePlayField = this.isPlayer() ? this.scene.getPlayerField() : this.scene.getEnemyField();

    const variableCategory = new Utils.IntegerHolder(move.category);
    applyMoveAttrs(VariableMoveCategoryAttr, source, this, move, variableCategory);
    const moveCategory = variableCategory.value as MoveCategory;

    const typeChangeMovePowerMultiplier = new Utils.NumberHolder(1);
    applyMoveAttrs(VariableMoveTypeAttr, source, this, move);
    applyPreAttackAbAttrs(MoveTypeChangeAttr, source, this, move, typeChangeMovePowerMultiplier);
    const types = this.getTypes(true, true);

    const cancelled = new Utils.BooleanHolder(false);
    const typeless = move.hasAttr(TypelessAttr);
    const typeMultiplier = new Utils.NumberHolder(!typeless && (moveCategory !== MoveCategory.STATUS || move.getAttrs(StatusMoveTypeImmunityAttr).find(attr => types.includes(attr.immuneType)))
      ? this.getAttackTypeEffectiveness(move.type, source)
      : 1);
    applyMoveAttrs(VariableMoveTypeMultiplierAttr, source, this, move, typeMultiplier);
    if (typeless) {
      typeMultiplier.value = 1;
    }
    if (types.find(t => move.isTypeImmune(source, this, t))) {
      typeMultiplier.value = 0;
    }

    // Apply arena tags for conditional protection
    if (!move.checkFlag(MoveFlags.IGNORE_PROTECT, source, this) && !move.isAllyTarget()) {
      const defendingSide = this.isPlayer() ? ArenaTagSide.PLAYER : ArenaTagSide.ENEMY;
      this.scene.arena.applyTagsForSide(ArenaTagType.QUICK_GUARD, defendingSide, cancelled, this, move.priority);
      this.scene.arena.applyTagsForSide(ArenaTagType.WIDE_GUARD, defendingSide, cancelled, this, move.moveTarget);
      this.scene.arena.applyTagsForSide(ArenaTagType.MAT_BLOCK, defendingSide, cancelled, this, move.category);
      this.scene.arena.applyTagsForSide(ArenaTagType.CRAFTY_SHIELD, defendingSide, cancelled, this, move.category, move.moveTarget);
    }

    switch (moveCategory) {
    case MoveCategory.PHYSICAL:
    case MoveCategory.SPECIAL:
      const isPhysical = moveCategory === MoveCategory.PHYSICAL;
      const power = new Utils.NumberHolder(move.power);
      const sourceTeraType = source.getTeraType();
      if (sourceTeraType !== Type.UNKNOWN && sourceTeraType === move.type && power.value < 60 && move.priority <= 0 && !move.hasAttr(MultiHitAttr) && !this.scene.findModifier(m => m instanceof PokemonMultiHitModifier && m.pokemonId === source.id)) {
        power.value = 60;
      }
      applyPreAttackAbAttrs(VariableMovePowerAbAttr, source, this, move, power);

      if (source.getAlly()?.hasAbilityWithAttr(AllyMoveCategoryPowerBoostAbAttr)) {
        applyPreAttackAbAttrs(AllyMoveCategoryPowerBoostAbAttr, source, this, move, power);
      }

      const fieldAuras = new Set(
        this.scene.getField(true)
          .map((p) => p.getAbilityAttrs(FieldMoveTypePowerBoostAbAttr) as FieldMoveTypePowerBoostAbAttr[])
          .flat(),
      );
      for (const aura of fieldAuras) {
        // The only relevant values are `move` and the `power` holder
        aura.applyPreAttack(null, null, null, move, [power]);
      }

      applyPreDefendAbAttrs(ReceivedMoveDamageMultiplierAbAttr, this, source, move, cancelled, power);

      power.value *= typeChangeMovePowerMultiplier.value;

      if (!typeless) {
        applyPreDefendAbAttrs(TypeImmunityAbAttr, this, source, move, cancelled, typeMultiplier);
      }
      if (!cancelled.value) {
        applyPreDefendAbAttrs(MoveImmunityAbAttr, this, source, move, cancelled, typeMultiplier);
        defendingSidePlayField.forEach((p) => applyPreDefendAbAttrs(FieldPriorityMoveImmunityAbAttr, p, source, move, cancelled, typeMultiplier));
      }

      if (cancelled.value) {
        result = HitResult.NO_EFFECT;
      } else {
        const typeBoost = source.findTag(t => t instanceof TypeBoostTag && t.boostedType === move.type) as TypeBoostTag;
        if (typeBoost) {
          power.value *= typeBoost.boostValue;
          if (typeBoost.oneUse) {
            source.removeTag(typeBoost.tagType);
          }
        }
        const arenaAttackTypeMultiplier = new Utils.NumberHolder(this.scene.arena.getAttackTypeMultiplier(move.type, source.isGrounded()));
        applyMoveAttrs(IgnoreWeatherTypeDebuffAttr, source, this, move, arenaAttackTypeMultiplier);
        if (this.scene.arena.getTerrainType() === TerrainType.GRASSY && this.isGrounded() && move.type === Type.GROUND && move.moveTarget === MoveTarget.ALL_NEAR_OTHERS) {
          power.value /= 2;
        }
        applyMoveAttrs(VariablePowerAttr, source, this, move, power);
        this.scene.applyModifiers(PokemonMultiHitModifier, source.isPlayer(), source, new Utils.IntegerHolder(0), power);
        if (!typeless) {
          this.scene.arena.applyTags(WeakenMoveTypeTag, move.type, power);
          this.scene.applyModifiers(AttackTypeBoosterModifier, source.isPlayer(), source, move.type, power);
        }
        if (source.getTag(HelpingHandTag)) {
          power.value *= 1.5;
        }
        let isCritical: boolean;
        const critOnly = new Utils.BooleanHolder(false);
        const critAlways = source.getTag(BattlerTagType.ALWAYS_CRIT);
        applyMoveAttrs(CritOnlyAttr, source, this, move, critOnly);
        applyAbAttrs(ConditionalCritAbAttr, source, null, critOnly, this, move);
        if (critOnly.value || critAlways) {
          isCritical = true;
        } else {
          const critLevel = new Utils.IntegerHolder(0);
          applyMoveAttrs(HighCritAttr, source, this, move, critLevel);
          this.scene.applyModifiers(TempBattleStatBoosterModifier, source.isPlayer(), TempBattleStat.CRIT, critLevel);
          const bonusCrit = new Utils.BooleanHolder(false);
          if (applyAbAttrs(BonusCritAbAttr, source, null, bonusCrit)) {
            if (bonusCrit.value) {
              critLevel.value += 1;
            }
          }
          if (source.getTag(BattlerTagType.CRIT_BOOST)) {
            critLevel.value += 2;
          }
          const critChance = [24, 8, 2, 1][Math.max(0, Math.min(critLevel.value, 3))];
          isCritical = !source.getTag(BattlerTagType.NO_CRIT) && (critChance === 1 || !this.scene.randBattleSeedInt(critChance));
          if (Overrides.NEVER_CRIT_OVERRIDE) {
            isCritical = false;
          }
        }
        if (isCritical) {
          const blockCrit = new Utils.BooleanHolder(false);
          applyAbAttrs(BlockCritAbAttr, this, null, blockCrit);
          if (blockCrit.value) {
            isCritical = false;
          }
        }
        const sourceAtk = new Utils.IntegerHolder(source.getBattleStat(isPhysical ? Stat.ATK : Stat.SPATK, this, null, isCritical));
        const targetDef = new Utils.IntegerHolder(this.getBattleStat(isPhysical ? Stat.DEF : Stat.SPDEF, source, move, isCritical));
        const criticalMultiplier = new Utils.NumberHolder(isCritical ? 1.5 : 1);
        applyAbAttrs(MultCritAbAttr, source, null, criticalMultiplier);
        const screenMultiplier = new Utils.NumberHolder(1);
        if (!isCritical) {
          this.scene.arena.applyTagsForSide(WeakenMoveScreenTag, this.isPlayer() ? ArenaTagSide.PLAYER : ArenaTagSide.ENEMY, move.category, this.scene.currentBattle.double, screenMultiplier);
        }
        const isTypeImmune = (typeMultiplier.value * arenaAttackTypeMultiplier.value) === 0;
        const sourceTypes = source.getTypes();
        const matchesSourceType = sourceTypes[0] === move.type || (sourceTypes.length > 1 && sourceTypes[1] === move.type);
        const stabMultiplier = new Utils.NumberHolder(1);
        if (sourceTeraType === Type.UNKNOWN && matchesSourceType) {
          stabMultiplier.value += 0.5;
        } else if (sourceTeraType !== Type.UNKNOWN && sourceTeraType === move.type) {
          stabMultiplier.value += 0.5;
        }

        applyAbAttrs(StabBoostAbAttr, source, null, stabMultiplier);

        if (sourceTeraType !== Type.UNKNOWN && matchesSourceType) {
          stabMultiplier.value = Math.min(stabMultiplier.value + 0.5, 2.25);
        }

        applyMoveAttrs(VariableAtkAttr, source, this, move, sourceAtk);
        applyMoveAttrs(VariableDefAttr, source, this, move, targetDef);

        if (!isTypeImmune) {
          damage.value = Math.ceil(((((2 * source.level / 5 + 2) * power.value * sourceAtk.value / targetDef.value) / 50) + 2) * stabMultiplier.value * typeMultiplier.value * arenaAttackTypeMultiplier.value * screenMultiplier.value * ((this.scene.randBattleSeedInt(15) + 85) / 100) * criticalMultiplier.value);
          if (isPhysical && source.status && source.status.effect === StatusEffect.BURN) {
            if (!move.hasAttr(BypassBurnDamageReductionAttr)) {
              const burnDamageReductionCancelled = new Utils.BooleanHolder(false);
              applyAbAttrs(BypassBurnDamageReductionAbAttr, source, burnDamageReductionCancelled);
              if (!burnDamageReductionCancelled.value) {
                damage.value = Math.floor(damage.value / 2);
              }
            }
          }

          applyPreAttackAbAttrs(DamageBoostAbAttr, source, this, move, damage);

          /**
           * For each {@link HitsTagAttr} the move has, doubles the damage of the move if:
           * The target has a {@link BattlerTagType} that this move interacts with
           * AND
           * The move doubles damage when used against that tag
           */
          move.getAttrs(HitsTagAttr).filter(hta => hta.doubleDamage).forEach(hta => {
            if (this.getTag(hta.tagType)) {
              damage.value *= 2;
            }
          });
        }

        if (this.scene.arena.terrain?.terrainType === TerrainType.MISTY && this.isGrounded() && move.type === Type.DRAGON) {
          damage.value = Math.floor(damage.value / 2);
        }

        const fixedDamage = new Utils.IntegerHolder(0);
        applyMoveAttrs(FixedDamageAttr, source, this, move, fixedDamage);
        if (!isTypeImmune && fixedDamage.value) {
          damage.value = fixedDamage.value;
          isCritical = false;
          result = HitResult.EFFECTIVE;
        }

        if (!result) {
          if (!typeMultiplier.value) {
            result = move.id === Moves.SHEER_COLD ? HitResult.IMMUNE : HitResult.NO_EFFECT;
          } else {
            const oneHitKo = new Utils.BooleanHolder(false);
            applyMoveAttrs(OneHitKOAttr, source, this, move, oneHitKo);
            if (oneHitKo.value) {
              result = HitResult.ONE_HIT_KO;
              isCritical = false;
              damage.value = this.hp;
            } else if (typeMultiplier.value >= 2) {
              result = HitResult.SUPER_EFFECTIVE;
            } else if (typeMultiplier.value >= 1) {
              result = HitResult.EFFECTIVE;
            } else {
              result = HitResult.NOT_VERY_EFFECTIVE;
            }
          }
        }

        if (!fixedDamage.value) {
          if (!source.isPlayer()) {
            this.scene.applyModifiers(EnemyDamageBoosterModifier, false, damage);
          }
          if (!this.isPlayer()) {
            this.scene.applyModifiers(EnemyDamageReducerModifier, false, damage);
          }
        }

        applyMoveAttrs(ModifiedDamageAttr, source, this, move, damage);

        if (power.value === 0) {
          damage.value = 0;
        }

        console.log("damage", damage.value, move.name, power.value, sourceAtk, targetDef);

        // In case of fatal damage, this tag would have gotten cleared before we could lapse it.
        const destinyTag = this.getTag(BattlerTagType.DESTINY_BOND);

        const oneHitKo = result === HitResult.ONE_HIT_KO;
        if (damage.value) {
          if (this.getHpRatio() === 1) {
            applyPreDefendAbAttrs(PreDefendFullHpEndureAbAttr, this, source, move, cancelled, damage);
          } else if (!this.isPlayer() && damage.value >= this.hp) {
            this.scene.applyModifiers(EnemyEndureChanceModifier, false, this);
          }

          /**
           * We explicitly require to ignore the faint phase here, as we want to show the messages
           * about the critical hit and the super effective/not very effective messages before the faint phase.
           */
          damage.value = this.damageAndUpdate(damage.value, result as DamageResult, isCritical, oneHitKo, oneHitKo, true);
          this.turnData.damageTaken += damage.value;

          // queue critical message before effectiveness
          if (isCritical) {
            this.scene.queueMessage(i18next.t("battle:hitResultCriticalHit"));
          }
          if (source.isPlayer()) {
            this.scene.validateAchvs(DamageAchv, damage);
            if (damage.value > this.scene.gameData.gameStats.highestDamage) {
              this.scene.gameData.gameStats.highestDamage = damage.value;
            }
          }
          source.turnData.damageDealt += damage.value;
          source.turnData.currDamageDealt = damage.value;
          this.battleData.hitCount++;
          // create attack result and push to turnData
          const attackResult = { move: move.id, result: result as DamageResult, damage: damage.value, critical: isCritical, sourceId: source.id };
          this.turnData.attacksReceived.unshift(attackResult);
          if (source.isPlayer() && !this.isPlayer()) {
            this.scene.applyModifiers(DamageMoneyRewardModifier, true, source, damage);
          }
        }

        // want to include is.Fainted() in case multi hit move ends early, still want to render message
        if (source.turnData.hitsLeft === 1 || this.isFainted()) {
          switch (result) {
          case HitResult.SUPER_EFFECTIVE:
            this.scene.queueMessage(i18next.t("battle:hitResultSuperEffective"));
            break;
          case HitResult.NOT_VERY_EFFECTIVE:
            this.scene.queueMessage(i18next.t("battle:hitResultNotVeryEffective"));
            break;
          case HitResult.NO_EFFECT:
            this.scene.queueMessage(i18next.t("battle:hitResultNoEffect", { pokemonName: this.name }));
            break;
          case HitResult.IMMUNE:
            this.scene.queueMessage(`${this.name} is unaffected!`);
            break;
          case HitResult.ONE_HIT_KO:
            this.scene.queueMessage(i18next.t("battle:hitResultOneHitKO"));
            break;
          }
        }
        source.turnData.damageDealt += damage.value;
        source.turnData.currDamageDealt = damage.value;
        this.battleData.hitCount++;
        const attackResult = { move: move.id, result: result as DamageResult, damage: damage.value, critical: isCritical, sourceId: source.id };
        this.turnData.attacksReceived.unshift(attackResult);
        if (source.isPlayer() && !this.isPlayer()) {
          this.scene.applyModifiers(DamageMoneyRewardModifier, true, source, damage);
        }

        if (this.isFainted()) {
          // set splice index here, so future scene queues happen before FaintedPhase
          this.scene.setPhaseQueueSplice();
          this.scene.unshiftPhase(new FaintPhase(this.scene, this.getBattlerIndex(), oneHitKo));
          this.resetSummonData();
        }

        /**
         * since damage is an object, I don't see how this would ever by false?
         * i think the motivation was to have this here to counter setPhaseQueueSplice()
         * not sure the original motivation
         * It would be bad to run both the top if block and the one below commented out without changing the later's condition
         */

        if (damage) {
          //this.scene.clearPhaseQueueSplice();

          const attacker = this.scene.getPokemonById(source.id);
          destinyTag?.lapse(attacker, BattlerTagLapseType.CUSTOM);
        }
      }
      break;
    case MoveCategory.STATUS:
      if (!typeless) {
        applyPreDefendAbAttrs(TypeImmunityAbAttr, this, source, move, cancelled, typeMultiplier);
      }
      if (!cancelled.value) {
        applyPreDefendAbAttrs(MoveImmunityAbAttr, this, source, move, cancelled, typeMultiplier);
        defendingSidePlayField.forEach((p) => applyPreDefendAbAttrs(FieldPriorityMoveImmunityAbAttr, p, source, move, cancelled, typeMultiplier));
      }
      if (!typeMultiplier.value) {
        this.scene.queueMessage(i18next.t("battle:hitResultNoEffect", { pokemonName: this.name }));
      }
      result = cancelled.value || !typeMultiplier.value ? HitResult.NO_EFFECT : HitResult.STATUS;
      break;
    }

    return result;
  }

  /**
   * called by damageAndUpdate()
   * @param damage integer
   * @param ignoreSegments boolean, not currently used
   * @param preventEndure  used to update damage if endure or sturdy
   * @param ignoreFaintPhase  flag on wheter to add FaintPhase if pokemon after applying damage faints
   * @returns integer representing damage
   */
  damage(damage: integer, ignoreSegments: boolean = false, preventEndure: boolean = false, ignoreFaintPhase: boolean = false): integer {
    if (this.isFainted()) {
      return 0;
    }
    const surviveDamage = new Utils.BooleanHolder(false);

    if (!preventEndure && this.hp - damage <= 0) {
      if (this.hp >= 1 && this.getTag(BattlerTagType.ENDURING)) {
        surviveDamage.value = this.lapseTag(BattlerTagType.ENDURING);
      } else if (this.hp > 1 && this.getTag(BattlerTagType.STURDY)) {
        surviveDamage.value = this.lapseTag(BattlerTagType.STURDY);
      }
      if (!surviveDamage.value) {
        this.scene.applyModifiers(SurviveDamageModifier, this.isPlayer(), this, surviveDamage);
      }
      if (surviveDamage.value) {
        damage = this.hp - 1;
      }
    }

    damage = Math.min(damage, this.hp);
    this.hp = this.hp - damage;
    if (this.isFainted() && !ignoreFaintPhase) {
      /**
       * when adding the FaintPhase, want to toggle future unshiftPhase() and queueMessage() calls
       * to appear before the FaintPhase (as FaintPhase will potentially end the encounter and add Phases such as
       * GameOverPhase, VictoryPhase, etc.. that will interfere with anything else that happens during this MoveEffectPhase)
       *
       * once the MoveEffectPhase is over (and calls it's .end() function, shiftPhase() will reset the PhaseQueueSplice via clearPhaseQueueSplice() )
       */
      this.scene.setPhaseQueueSplice();
      this.scene.unshiftPhase(new FaintPhase(this.scene, this.getBattlerIndex(), preventEndure));
      this.resetSummonData();
    }

    return damage;
  }

  /**
   * Called by apply(), given the damage, adds a new DamagePhase and actually updates HP values, etc.
   * @param damage integer - passed to damage()
   * @param result an enum if it's super effective, not very, etc.
   * @param critical boolean if move is a critical hit
   * @param ignoreSegments boolean, passed to damage() and not used currently
   * @param preventEndure boolean, ignore endure properties of pokemon, passed to damage()
   * @param ignoreFaintPhase boolean to ignore adding a FaintPhase, passsed to damage()
   * @returns integer of damage done
   */
  damageAndUpdate(damage: integer, result?: DamageResult, critical: boolean = false, ignoreSegments: boolean = false, preventEndure: boolean = false, ignoreFaintPhase: boolean = false): integer {
    const damagePhase = new DamagePhase(this.scene, this.getBattlerIndex(), damage, result as DamageResult, critical);
    this.scene.unshiftPhase(damagePhase);
    damage = this.damage(damage, ignoreSegments, preventEndure, ignoreFaintPhase);
    // Damage amount may have changed, but needed to be queued before calling damage function
    damagePhase.updateAmount(damage);
    return damage;
  }

  heal(amount: integer): integer {
    const healAmount = Math.min(amount, this.getMaxHp() - this.hp);
    this.hp += healAmount;
    return healAmount;
  }

  isBossImmune(): boolean {
    return this.isBoss();
  }

  isMax(): boolean {
    const maxForms = [SpeciesFormKey.GIGANTAMAX, SpeciesFormKey.GIGANTAMAX_RAPID, SpeciesFormKey.GIGANTAMAX_SINGLE, SpeciesFormKey.ETERNAMAX] as string[];
    return maxForms.includes(this.getFormKey()) || maxForms.includes(this.getFusionFormKey());
  }

  addTag(tagType: BattlerTagType, turnCount: integer = 0, sourceMove?: Moves, sourceId?: integer): boolean {
    const existingTag = this.getTag(tagType);
    if (existingTag) {
      existingTag.onOverlap(this);
      return false;
    }

    const newTag = getBattlerTag(tagType, turnCount, sourceMove, sourceId);

    const cancelled = new Utils.BooleanHolder(false);
    applyPreApplyBattlerTagAbAttrs(PreApplyBattlerTagAbAttr, this, newTag, cancelled);

    if (!cancelled.value && newTag.canAdd(this)) {
      this.summonData.tags.push(newTag);
      newTag.onAdd(this);

      return true;
    }

    return false;
  }

  getTag(tagType: BattlerTagType | Constructor<BattlerTag>): BattlerTag {
    if (!this.summonData) {
      return null;
    }
    return typeof(tagType) === "string"
      ? this.summonData.tags.find(t => t.tagType === tagType)
      : this.summonData.tags.find(t => t instanceof tagType);
  }

  findTag(tagFilter: ((tag: BattlerTag) => boolean)) {
    if (!this.summonData) {
      return null;
    }
    return this.summonData.tags.find(t => tagFilter(t));
  }

  getTags(tagType: BattlerTagType | Constructor<BattlerTag>): BattlerTag[] {
    if (!this.summonData) {
      return [];
    }
    return typeof(tagType) === "string"
      ? this.summonData.tags.filter(t => t.tagType === tagType)
      : this.summonData.tags.filter(t => t instanceof tagType);
  }

  findTags(tagFilter: ((tag: BattlerTag) => boolean)): BattlerTag[] {
    if (!this.summonData) {
      return [];
    }
    return this.summonData.tags.filter(t => tagFilter(t));
  }

  lapseTag(tagType: BattlerTagType): boolean {
    const tags = this.summonData.tags;
    const tag = tags.find(t => t.tagType === tagType);
    if (tag && !(tag.lapse(this, BattlerTagLapseType.CUSTOM))) {
      tag.onRemove(this);
      tags.splice(tags.indexOf(tag), 1);
    }
    return !!tag;
  }

  lapseTags(lapseType: BattlerTagLapseType): void {
    const tags = this.summonData.tags;
    tags.filter(t => lapseType === BattlerTagLapseType.FAINT || ((t.lapseType === lapseType) && !(t.lapse(this, lapseType))) || (lapseType === BattlerTagLapseType.TURN_END && t.turnCount < 1)).forEach(t => {
      t.onRemove(this);
      tags.splice(tags.indexOf(t), 1);
    });
  }

  removeTag(tagType: BattlerTagType): boolean {
    const tags = this.summonData.tags;
    const tag = tags.find(t => t.tagType === tagType);
    if (tag) {
      tag.turnCount = 0;
      tag.onRemove(this);
      tags.splice(tags.indexOf(tag), 1);
    }
    return !!tag;
  }

  findAndRemoveTags(tagFilter: ((tag: BattlerTag) => boolean)): boolean {
    if (!this.summonData) {
      return false;
    }
    const tags = this.summonData.tags;
    const tagsToRemove = tags.filter(t => tagFilter(t));
    for (const tag of tagsToRemove) {
      tag.turnCount = 0;
      tag.onRemove(this);
      tags.splice(tags.indexOf(tag), 1);
    }
    return true;
  }

  removeTagsBySourceId(sourceId: integer): void {
    this.findAndRemoveTags(t => t.isSourceLinked() && t.sourceId === sourceId);
  }

  transferTagsBySourceId(sourceId: integer, newSourceId: integer): void {
    if (!this.summonData) {
      return;
    }
    const tags = this.summonData.tags;
    tags.filter(t => t.sourceId === sourceId).forEach(t => t.sourceId = newSourceId);
  }

  /**
   * Transferring stat changes and Tags
   * @param source {@linkcode Pokemon} the pokemon whose stats/Tags are to be passed on from, ie: the Pokemon using Baton Pass
   */
  transferSummon(source: Pokemon): void {
    const battleStats = Utils.getEnumValues(BattleStat);
    for (const stat of battleStats) {
      this.summonData.battleStats[stat] = source.summonData.battleStats[stat];
    }
    for (const tag of source.summonData.tags) {

      // bypass yawn, and infatuation as those can not be passed via Baton Pass
      if (tag.sourceMove === Moves.YAWN || tag.tagType === BattlerTagType.INFATUATED) {
        continue;
      }

      this.summonData.tags.push(tag);
    }
    if (this instanceof PlayerPokemon && source.summonData.battleStats.find(bs => bs === 6)) {
      this.scene.validateAchv(achvs.TRANSFER_MAX_BATTLE_STAT);
    }
    this.updateInfo();
  }

  getMoveHistory(): TurnMove[] {
    return this.battleSummonData.moveHistory;
  }

  pushMoveHistory(turnMove: TurnMove) {
    turnMove.turn = this.scene.currentBattle?.turn;
    this.getMoveHistory().push(turnMove);
  }

  getLastXMoves(turnCount?: integer): TurnMove[] {
    const moveHistory = this.getMoveHistory();
    return moveHistory.slice(turnCount >= 0 ? Math.max(moveHistory.length - (turnCount || 1), 0) : 0, moveHistory.length).reverse();
  }

  getMoveQueue(): QueuedMove[] {
    return this.summonData.moveQueue;
  }

  changeForm(formChange: SpeciesFormChange): Promise<void> {
    return new Promise(resolve => {
      this.formIndex = Math.max(this.species.forms.findIndex(f => f.formKey === formChange.formKey), 0);
      this.generateName();
      const abilityCount = this.getSpeciesForm().getAbilityCount();
      if (this.abilityIndex >= abilityCount) {// Shouldn't happen
        this.abilityIndex = abilityCount - 1;
      }
      this.scene.gameData.setPokemonSeen(this, false);
      this.setScale(this.getSpriteScale());
      this.loadAssets().then(() => {
        this.calculateStats();
        this.scene.updateModifiers(this.isPlayer(), true);
        Promise.all([ this.updateInfo(), this.scene.updateFieldScale() ]).then(() => resolve());
      });
    });
  }

  cry(soundConfig?: Phaser.Types.Sound.SoundConfig, sceneOverride?: BattleScene): AnySound {
    const scene = sceneOverride || this.scene;
    const cry = this.getSpeciesForm().cry(scene, soundConfig);
    let duration = cry.totalDuration * 1000;
    if (this.fusionSpecies && this.getSpeciesForm() !== this.getFusionSpeciesForm()) {
      let fusionCry = this.getFusionSpeciesForm().cry(scene, soundConfig, true);
      duration = Math.min(duration, fusionCry.totalDuration * 1000);
      fusionCry.destroy();
      scene.time.delayedCall(Utils.fixedInt(Math.ceil(duration * 0.4)), () => {
        try {
          SoundFade.fadeOut(scene, cry, Utils.fixedInt(Math.ceil(duration * 0.2)));
          fusionCry = this.getFusionSpeciesForm().cry(scene, Object.assign({ seek: Math.max(fusionCry.totalDuration * 0.4, 0) }, soundConfig));
          SoundFade.fadeIn(scene, fusionCry, Utils.fixedInt(Math.ceil(duration * 0.2)), scene.masterVolume * scene.seVolume, 0);
        } catch (err) {
          console.error(err);
        }
      });
    }

    return cry;
  }

  faintCry(callback: Function): void {
    if (this.fusionSpecies && this.getSpeciesForm() !== this.getFusionSpeciesForm()) {
      return this.fusionFaintCry(callback);
    }

    const key = this.getSpeciesForm().getCryKey(this.formIndex);
    //eslint-disable-next-line @typescript-eslint/no-unused-vars
    let i = 0;
    let rate = 0.85;
    const cry = this.scene.playSound(key, { rate: rate }) as AnySound;
    const sprite = this.getSprite();
    const tintSprite = this.getTintSprite();
    const delay = Math.max(this.scene.sound.get(key).totalDuration * 50, 25);

    let frameProgress = 0;
    let frameThreshold: number;

    sprite.anims.pause();
    tintSprite.anims.pause();

    let faintCryTimer = this.scene.time.addEvent({
      delay: Utils.fixedInt(delay),
      repeat: -1,
      callback: () => {
        ++i;
        frameThreshold = sprite.anims.msPerFrame / rate;
        frameProgress += delay;
        while (frameProgress > frameThreshold) {
          if (sprite.anims.duration) {
            sprite.anims.nextFrame();
            tintSprite.anims.nextFrame();
          }
          frameProgress -= frameThreshold;
        }
        if (cry && !cry.pendingRemove) {
          rate *= 0.99;
          cry.setRate(rate);
        } else {
          faintCryTimer.destroy();
          faintCryTimer = null;
          if (callback) {
            callback();
          }
        }
      }
    });

    // Failsafe
    this.scene.time.delayedCall(Utils.fixedInt(3000), () => {
      if (!faintCryTimer || !this.scene) {
        return;
      }
      if (cry?.isPlaying) {
        cry.stop();
      }
      faintCryTimer.destroy();
      if (callback) {
        callback();
      }
    });
  }

  private fusionFaintCry(callback: Function): void {
    const key = this.getSpeciesForm().getCryKey(this.formIndex);
    let i = 0;
    let rate = 0.85;
    const cry = this.scene.playSound(key, { rate: rate }) as AnySound;
    const sprite = this.getSprite();
    const tintSprite = this.getTintSprite();
    let duration = cry.totalDuration * 1000;

    let fusionCry = this.scene.playSound(this.getFusionSpeciesForm().getCryKey(this.fusionFormIndex), { rate: rate }) as AnySound;
    fusionCry.stop();
    duration = Math.min(duration, fusionCry.totalDuration * 1000);
    fusionCry.destroy();

    const delay = Math.max(duration * 0.05, 25);

    let transitionIndex = 0;
    let durationProgress = 0;

    const transitionThreshold = Math.ceil(duration * 0.4);
    while (durationProgress < transitionThreshold) {
      ++i;
      durationProgress += delay * rate;
      rate *= 0.99;
    }

    transitionIndex = i;

    i = 0;
    rate = 0.85;

    let frameProgress = 0;
    let frameThreshold: number;

    sprite.anims.pause();
    tintSprite.anims.pause();

    let faintCryTimer = this.scene.time.addEvent({
      delay: Utils.fixedInt(delay),
      repeat: -1,
      callback: () => {
        ++i;
        frameThreshold = sprite.anims.msPerFrame / rate;
        frameProgress += delay;
        while (frameProgress > frameThreshold) {
          if (sprite.anims.duration) {
            sprite.anims.nextFrame();
            tintSprite.anims.nextFrame();
          }
          frameProgress -= frameThreshold;
        }
        if (i === transitionIndex) {
          SoundFade.fadeOut(this.scene, cry, Utils.fixedInt(Math.ceil((duration / rate) * 0.2)));
          fusionCry = this.scene.playSound(this.getFusionSpeciesForm().getCryKey(this.fusionFormIndex), Object.assign({ seek: Math.max(fusionCry.totalDuration * 0.4, 0), rate: rate }));
          SoundFade.fadeIn(this.scene, fusionCry, Utils.fixedInt(Math.ceil((duration / rate) * 0.2)), this.scene.masterVolume * this.scene.seVolume, 0);
        }
        rate *= 0.99;
        if (cry && !cry.pendingRemove) {
          cry.setRate(rate);
        }
        if (fusionCry && !fusionCry.pendingRemove) {
          fusionCry.setRate(rate);
        }
        if ((!cry || cry.pendingRemove) && (!fusionCry || fusionCry.pendingRemove)) {
          faintCryTimer.destroy();
          faintCryTimer = null;
          if (callback) {
            callback();
          }
        }
      }
    });

    // Failsafe
    this.scene.time.delayedCall(Utils.fixedInt(3000), () => {
      if (!faintCryTimer || !this.scene) {
        return;
      }
      if (cry?.isPlaying) {
        cry.stop();
      }
      if (fusionCry?.isPlaying) {
        fusionCry.stop();
      }
      faintCryTimer.destroy();
      if (callback) {
        callback();
      }
    });
  }

  isOppositeGender(pokemon: Pokemon): boolean {
    return this.gender !== Gender.GENDERLESS && pokemon.gender === (this.gender === Gender.MALE ? Gender.FEMALE : Gender.MALE);
  }

  canSetStatus(effect: StatusEffect, quiet: boolean = false, overrideStatus: boolean = false, sourcePokemon: Pokemon = null): boolean {
    if (effect !== StatusEffect.FAINT) {
      if (overrideStatus ? this.status?.effect === effect : this.status) {
        return false;
      }
      if (this.isGrounded() && this.scene.arena.terrain?.terrainType === TerrainType.MISTY) {
        return false;
      }
    }

    const types = this.getTypes(true, true);

    switch (effect) {
    case StatusEffect.POISON:
    case StatusEffect.TOXIC:
      // Check if the Pokemon is immune to Poison/Toxic or if the source pokemon is canceling the immunity
      const poisonImmunity = types.map(defType => {
        // Check if the Pokemon is not immune to Poison/Toxic
        if (defType !== Type.POISON && defType !== Type.STEEL) {
          return false;
        }

        // Check if the source Pokemon has an ability that cancels the Poison/Toxic immunity
        const cancelImmunity = new Utils.BooleanHolder(false);
        if (sourcePokemon) {
          applyAbAttrs(IgnoreTypeStatusEffectImmunityAbAttr, sourcePokemon, cancelImmunity, effect, defType);
          if (cancelImmunity.value) {
            return false;
          }
        }

        return true;
      });

      if (this.isOfType(Type.POISON) || this.isOfType(Type.STEEL)) {
        if (poisonImmunity.includes(true)) {
          return false;
        }
      }
      break;
    case StatusEffect.PARALYSIS:
      if (this.isOfType(Type.ELECTRIC)) {
        return false;
      }
      break;
    case StatusEffect.SLEEP:
      if (this.isGrounded() && this.scene.arena.terrain?.terrainType === TerrainType.ELECTRIC) {
        return false;
      }
      break;
    case StatusEffect.FREEZE:
      if (this.isOfType(Type.ICE) || [WeatherType.SUNNY, WeatherType.HARSH_SUN].includes(this.scene?.arena.weather?.weatherType)) {
        return false;
      }
      break;
    case StatusEffect.BURN:
      if (this.isOfType(Type.FIRE)) {
        return false;
      }
      break;
    }

    const cancelled = new Utils.BooleanHolder(false);
    applyPreSetStatusAbAttrs(StatusEffectImmunityAbAttr, this, effect, cancelled, quiet);

    if (cancelled.value) {
      return false;
    }

    return true;
  }

  trySetStatus(effect: StatusEffect, asPhase: boolean = false, sourcePokemon: Pokemon = null, cureTurn: integer = 0, sourceText: string = null): boolean {
    if (!this.canSetStatus(effect, asPhase, false, sourcePokemon)) {
      return false;
    }

    if (asPhase) {
      this.scene.unshiftPhase(new ObtainStatusEffectPhase(this.scene, this.getBattlerIndex(), effect, cureTurn, sourceText, sourcePokemon));
      return true;
    }

    let statusCureTurn: Utils.IntegerHolder;

    if (effect === StatusEffect.SLEEP) {
      statusCureTurn = new Utils.IntegerHolder(this.randSeedIntRange(2, 4));
      applyAbAttrs(ReduceStatusEffectDurationAbAttr, this, null, effect, statusCureTurn);

      this.setFrameRate(4);

      // If the user is invulnerable, lets remove their invulnerability when they fall asleep
      const invulnerableTags = [
        BattlerTagType.UNDERGROUND,
        BattlerTagType.UNDERWATER,
        BattlerTagType.HIDDEN,
        BattlerTagType.FLYING
      ];

      const tag = invulnerableTags.find((t) => this.getTag(t));

      if (tag) {
        this.removeTag(tag);
        this.getMoveQueue().pop();
      }
    }

    this.status = new Status(effect, 0, statusCureTurn?.value);

    if (effect !== StatusEffect.FAINT) {
      this.scene.triggerPokemonFormChange(this, SpeciesFormChangeStatusEffectTrigger, true);
    }

    return true;
  }

  /**
  * Resets the status of a pokemon.
  * @param revive Whether revive should be cured; defaults to true.
  * @param confusion Whether resetStatus should include confusion or not; defaults to false.
  * @param reloadAssets Whether to reload the assets or not; defaults to false.
  */
  resetStatus(revive: boolean = true, confusion: boolean = false, reloadAssets: boolean = false): void {
    const lastStatus = this.status?.effect;
    if (!revive && lastStatus === StatusEffect.FAINT) {
      return;
    }
    this.status = undefined;
    if (lastStatus === StatusEffect.SLEEP) {
      this.setFrameRate(12);
      if (this.getTag(BattlerTagType.NIGHTMARE)) {
        this.lapseTag(BattlerTagType.NIGHTMARE);
      }
    }
    if (confusion) {
      if (this.getTag(BattlerTagType.CONFUSED)) {
        this.lapseTag(BattlerTagType.CONFUSED);
      }
    }
    if (reloadAssets) {
      this.loadAssets(false).then(() => this.playAnim());
    }
  }

  primeSummonData(summonDataPrimer: PokemonSummonData): void {
    this.summonDataPrimer = summonDataPrimer;
  }

  resetSummonData(): void {
    if (this.summonData?.speciesForm) {
      this.summonData.speciesForm = null;
      this.updateFusionPalette();
    }
    this.summonData = new PokemonSummonData();
    if (!this.battleData) {
      this.resetBattleData();
    }
    this.resetBattleSummonData();
    if (this.summonDataPrimer) {
      for (const k of Object.keys(this.summonData)) {
        if (this.summonDataPrimer[k]) {
          this.summonData[k] = this.summonDataPrimer[k];
        }
      }
      this.summonDataPrimer = null;
    }
    this.updateInfo();
  }

  resetBattleData(): void {
    this.battleData = new PokemonBattleData();
  }

  resetBattleSummonData(): void {
    this.battleSummonData = new PokemonBattleSummonData();
    if (this.getTag(BattlerTagType.SEEDED)) {
      this.lapseTag(BattlerTagType.SEEDED);
    }
    if (this.scene) {
      this.scene.triggerPokemonFormChange(this, SpeciesFormChangePostMoveTrigger, true);
    }
  }

  resetTurnData(): void {
    this.turnData = new PokemonTurnData();
  }

  getExpValue(): integer {
    // Logic to factor in victor level has been removed for balancing purposes, so the player doesn't have to focus on EXP maxxing
    return ((this.getSpeciesForm().getBaseExp() * this.level) / 5 + 1);
  }

  setFrameRate(frameRate: integer) {
    this.scene.anims.get(this.getBattleSpriteKey()).frameRate = frameRate;
    this.getSprite().play(this.getBattleSpriteKey());
    this.getTintSprite().play(this.getBattleSpriteKey());
  }

  tint(color: number, alpha?: number, duration?: integer, ease?: string) {
    const tintSprite = this.getTintSprite();
    tintSprite.setTintFill(color);
    tintSprite.setVisible(true);

    if (duration) {
      tintSprite.setAlpha(0);

      this.scene.tweens.add({
        targets: tintSprite,
        alpha: alpha || 1,
        duration: duration,
        ease: ease || "Linear"
      });
    } else {
      tintSprite.setAlpha(alpha);
    }
  }

  untint(duration: integer, ease?: string) {
    const tintSprite = this.getTintSprite();

    if (duration) {
      this.scene.tweens.add({
        targets: tintSprite,
        alpha: 0,
        duration: duration,
        ease: ease || "Linear",
        onComplete: () => {
          tintSprite.setVisible(false);
          tintSprite.setAlpha(1);
        }
      });
    } else {
      tintSprite.setVisible(false);
      tintSprite.setAlpha(1);
    }
  }

  enableMask() {
    if (!this.maskEnabled) {
      this.maskSprite = this.getTintSprite();
      this.maskSprite.setVisible(true);
      this.maskSprite.setPosition(this.x * this.parentContainer.scale + this.parentContainer.x,
        this.y * this.parentContainer.scale + this.parentContainer.y);
      this.maskSprite.setScale(this.getSpriteScale() * this.parentContainer.scale);
      this.maskEnabled = true;
    }
  }

  disableMask() {
    if (this.maskEnabled) {
      this.maskSprite.setVisible(false);
      this.maskSprite.setPosition(0, 0);
      this.maskSprite.setScale(this.getSpriteScale());
      this.maskSprite = null;
      this.maskEnabled = false;
    }
  }

  sparkle(): void {
    if (this.shinySparkle) {
      this.shinySparkle.play(`sparkle${this.variant ? `_${this.variant + 1}` : ""}`);
      this.scene.playSound("sparkle");
    }
  }

  updateFusionPalette(ignoreOveride?: boolean): void {
    if (!this.getFusionSpeciesForm(ignoreOveride)) {
      [ this.getSprite(), this.getTintSprite() ].map(s => {
        s.pipelineData[`spriteColors${ignoreOveride && this.summonData?.speciesForm ? "Base" : ""}`] = [];
        s.pipelineData[`fusionSpriteColors${ignoreOveride && this.summonData?.speciesForm ? "Base" : ""}`] = [];
      });
      return;
    }

    const speciesForm = this.getSpeciesForm(ignoreOveride);
    const fusionSpeciesForm = this.getFusionSpeciesForm(ignoreOveride);

    const spriteKey = speciesForm.getSpriteKey(this.getGender(ignoreOveride) === Gender.FEMALE, speciesForm.formIndex, this.shiny, this.variant);
    const backSpriteKey = speciesForm.getSpriteKey(this.getGender(ignoreOveride) === Gender.FEMALE, speciesForm.formIndex, this.shiny, this.variant).replace("pkmn__", "pkmn__back__");
    const fusionSpriteKey = fusionSpeciesForm.getSpriteKey(this.getFusionGender(ignoreOveride) === Gender.FEMALE, fusionSpeciesForm.formIndex, this.fusionShiny, this.fusionVariant);
    const fusionBackSpriteKey = fusionSpeciesForm.getSpriteKey(this.getFusionGender(ignoreOveride) === Gender.FEMALE, fusionSpeciesForm.formIndex, this.fusionShiny, this.fusionVariant).replace("pkmn__", "pkmn__back__");

    const sourceTexture = this.scene.textures.get(spriteKey);
    const sourceBackTexture = this.scene.textures.get(backSpriteKey);
    const fusionTexture = this.scene.textures.get(fusionSpriteKey);
    const fusionBackTexture = this.scene.textures.get(fusionBackSpriteKey);

    const [ sourceFrame, sourceBackFrame, fusionFrame, fusionBackFrame ] = [ sourceTexture, sourceBackTexture, fusionTexture, fusionBackTexture ].map(texture => texture.frames[texture.firstFrame]);
    const [ sourceImage, sourceBackImage, fusionImage, fusionBackImage ] = [ sourceTexture, sourceBackTexture, fusionTexture, fusionBackTexture ].map(i => i.getSourceImage() as HTMLImageElement);

    const canvas = document.createElement("canvas");
    const backCanvas = document.createElement("canvas");
    const fusionCanvas = document.createElement("canvas");
    const fusionBackCanvas = document.createElement("canvas");

    const spriteColors: integer[][] = [];
    const pixelData: Uint8ClampedArray[] = [];

    [ canvas, backCanvas, fusionCanvas, fusionBackCanvas ].forEach((canv: HTMLCanvasElement, c: integer) => {
      const context = canv.getContext("2d");
      const frame = [ sourceFrame, sourceBackFrame, fusionFrame, fusionBackFrame ][c];
      canv.width = frame.width;
      canv.height = frame.height;
      context.drawImage([ sourceImage, sourceBackImage, fusionImage, fusionBackImage ][c], frame.cutX, frame.cutY, frame.width, frame.height, 0, 0, frame.width, frame.height);
      const imageData = context.getImageData(frame.cutX, frame.cutY, frame.width, frame.height);
      pixelData.push(imageData.data);
    });

    for (let f = 0; f < 2; f++) {
      const variantColors = variantColorCache[!f ? spriteKey : backSpriteKey];
      const variantColorSet = new Map<integer, integer[]>();
      if (this.shiny && variantColors && variantColors[this.variant]) {
        Object.keys(variantColors[this.variant]).forEach(k => {
          variantColorSet.set(Utils.rgbaToInt(Array.from(Object.values(Utils.rgbHexToRgba(k)))), Array.from(Object.values(Utils.rgbHexToRgba(variantColors[this.variant][k]))));
        });
      }

      for (let i = 0; i < pixelData[f].length; i += 4) {
        if (pixelData[f][i + 3]) {
          const pixel = pixelData[f].slice(i, i + 4);
          let [ r, g, b, a ] = pixel;
          if (variantColors) {
            const color = Utils.rgbaToInt([r, g, b, a]);
            if (variantColorSet.has(color)) {
              const mappedPixel = variantColorSet.get(color);
              [ r, g, b, a ] = mappedPixel;
            }
          }
          if (!spriteColors.find(c => c[0] === r && c[1] === g && c[2] === b)) {
            spriteColors.push([ r, g, b, a ]);
          }
        }
      }
    }

    const fusionSpriteColors = JSON.parse(JSON.stringify(spriteColors));

    const pixelColors = [];
    for (let f = 0; f < 2; f++) {
      for (let i = 0; i < pixelData[f].length; i += 4) {
        const total = pixelData[f].slice(i, i + 3).reduce((total: integer, value: integer) => total + value, 0);
        if (!total) {
          continue;
        }
        pixelColors.push(argbFromRgba({ r: pixelData[f][i], g: pixelData[f][i + 1], b: pixelData[f][i + 2], a: pixelData[f][i + 3] }));
      }
    }

    const fusionPixelColors = [];
    for (let f = 0; f < 2; f++) {
      const variantColors = variantColorCache[!f ? fusionSpriteKey : fusionBackSpriteKey];
      const variantColorSet = new Map<integer, integer[]>();
      if (this.fusionShiny && variantColors && variantColors[this.fusionVariant]) {
        Object.keys(variantColors[this.fusionVariant]).forEach(k => {
          variantColorSet.set(Utils.rgbaToInt(Array.from(Object.values(Utils.rgbHexToRgba(k)))), Array.from(Object.values(Utils.rgbHexToRgba(variantColors[this.fusionVariant][k]))));
        });
      }
      for (let i = 0; i < pixelData[2 + f].length; i += 4) {
        const total = pixelData[2 + f].slice(i, i + 3).reduce((total: integer, value: integer) => total + value, 0);
        if (!total) {
          continue;
        }
        let [ r, g, b, a ] = [ pixelData[2 + f][i], pixelData[2 + f][i + 1], pixelData[2 + f][i + 2], pixelData[2 + f][i + 3] ];
        if (variantColors) {
          const color = Utils.rgbaToInt([r, g, b, a]);
          if (variantColorSet.has(color)) {
            const mappedPixel = variantColorSet.get(color);
            [ r, g, b, a ] = mappedPixel;
          }
        }
        fusionPixelColors.push(argbFromRgba({ r, g, b, a }));
      }
    }

    let paletteColors: Map<number, number>;
    let fusionPaletteColors: Map<number, number>;

    const originalRandom = Math.random;
    Math.random = () => Phaser.Math.RND.realInRange(0, 1);

    this.scene.executeWithSeedOffset(() => {
      paletteColors = QuantizerCelebi.quantize(pixelColors, 4);
      fusionPaletteColors = QuantizerCelebi.quantize(fusionPixelColors, 4);
    }, 0, "This result should not vary");

    Math.random = originalRandom;

    const [ palette, fusionPalette ] = [ paletteColors, fusionPaletteColors ]
      .map(paletteColors => {
        let keys = Array.from(paletteColors.keys()).sort((a: integer, b: integer) => paletteColors.get(a) < paletteColors.get(b) ? 1 : -1);
        let rgbaColors: Map<number, integer[]>;
        let hsvColors: Map<number, number[]>;

        const mappedColors = new Map<integer, integer[]>();

        do {
          mappedColors.clear();

          rgbaColors = keys.reduce((map: Map<number, integer[]>, k: number) => {
            map.set(k, Object.values(rgbaFromArgb(k))); return map;
          }, new Map<number, integer[]>());
          hsvColors = Array.from(rgbaColors.keys()).reduce((map: Map<number, number[]>, k: number) => {
            const rgb = rgbaColors.get(k).slice(0, 3);
            map.set(k, Utils.rgbToHsv(rgb[0], rgb[1], rgb[2]));
            return map;
          }, new Map<number, number[]>());

          for (let c = keys.length - 1; c >= 0; c--) {
            const hsv = hsvColors.get(keys[c]);
            for (let c2 = 0; c2 < c; c2++) {
              const hsv2 = hsvColors.get(keys[c2]);
              const diff = Math.abs(hsv[0] - hsv2[0]);
              if (diff < 30 || diff >= 330) {
                if (mappedColors.has(keys[c])) {
                  mappedColors.get(keys[c]).push(keys[c2]);
                } else {
                  mappedColors.set(keys[c], [ keys[c2] ]);
                }
                break;
              }
            }
          }

          mappedColors.forEach((values: integer[], key: integer) => {
            const keyColor = rgbaColors.get(key);
            const valueColors = values.map(v => rgbaColors.get(v));
            const color = keyColor.slice(0);
            let count = paletteColors.get(key);
            for (const value of values) {
              const valueCount = paletteColors.get(value);
              if (!valueCount) {
                continue;
              }
              count += valueCount;
            }

            for (let c = 0; c < 3; c++) {
              color[c] *= (paletteColors.get(key) / count);
              values.forEach((value: integer, i: integer) => {
                if (paletteColors.has(value)) {
                  const valueCount = paletteColors.get(value);
                  color[c] += valueColors[i][c] * (valueCount / count);
                }
              });
              color[c] = Math.round(color[c]);
            }

            paletteColors.delete(key);
            for (const value of values) {
              paletteColors.delete(value);
              if (mappedColors.has(value)) {
                mappedColors.delete(value);
              }
            }

            paletteColors.set(argbFromRgba({ r: color[0], g: color[1], b: color[2], a: color[3] }), count);
          });

          keys = Array.from(paletteColors.keys()).sort((a: integer, b: integer) => paletteColors.get(a) < paletteColors.get(b) ? 1 : -1);
        } while (mappedColors.size);

        return keys.map(c => Object.values(rgbaFromArgb(c)));
      }
      );

    const paletteDeltas: number[][] = [];

    spriteColors.forEach((sc: integer[], i: integer) => {
      paletteDeltas.push([]);
      for (let p = 0; p < palette.length; p++) {
        paletteDeltas[i].push(Utils.deltaRgb(sc, palette[p]));
      }
    });

    const easeFunc = Phaser.Tweens.Builders.GetEaseFunction("Cubic.easeIn");

    for (let sc = 0; sc < spriteColors.length; sc++) {
      const delta = Math.min(...paletteDeltas[sc]);
      const paletteIndex = Math.min(paletteDeltas[sc].findIndex(pd => pd === delta), fusionPalette.length - 1);
      if (delta < 255) {
        const ratio = easeFunc(delta / 255);
        const color = [ 0, 0, 0, fusionSpriteColors[sc][3] ];
        for (let c = 0; c < 3; c++) {
          color[c] = Math.round((fusionSpriteColors[sc][c] * ratio) + (fusionPalette[paletteIndex][c] * (1 - ratio)));
        }
        fusionSpriteColors[sc] = color;
      }
    }

    [ this.getSprite(), this.getTintSprite() ].map(s => {
      s.pipelineData[`spriteColors${ignoreOveride && this.summonData?.speciesForm ? "Base" : ""}`] = spriteColors;
      s.pipelineData[`fusionSpriteColors${ignoreOveride && this.summonData?.speciesForm ? "Base" : ""}`] = fusionSpriteColors;
    });

    canvas.remove();
    fusionCanvas.remove();
  }

  randSeedInt(range: integer, min: integer = 0): integer {
    return this.scene.currentBattle
      ? this.scene.randBattleSeedInt(range, min)
      : Utils.randSeedInt(range, min);
  }

  randSeedIntRange(min: integer, max: integer): integer {
    return this.randSeedInt((max - min) + 1, min);
  }

  destroy(): void {
    this.battleInfo?.destroy();
    super.destroy();
  }

  getBattleInfo(): BattleInfo {
    return this.battleInfo;
  }
}

export default interface Pokemon {
  scene: BattleScene
}

export class PlayerPokemon extends Pokemon {
  public compatibleTms: Moves[];

  constructor(scene: BattleScene, species: PokemonSpecies, level: integer, abilityIndex: integer, formIndex: integer, gender: Gender, shiny: boolean, variant: Variant, ivs: integer[], nature: Nature, dataSource: Pokemon | PokemonData) {
    super(scene, 106, 148, species, level, abilityIndex, formIndex, gender, shiny, variant, ivs, nature, dataSource);

    if (Overrides.STATUS_OVERRIDE) {
      this.status = new Status(Overrides.STATUS_OVERRIDE);
    }

    if (Overrides.SHINY_OVERRIDE) {
      this.shiny = true;
      this.initShinySparkle();
      if (Overrides.VARIANT_OVERRIDE) {
        this.variant = Overrides.VARIANT_OVERRIDE;
      }
    }

    if (!dataSource) {
      this.generateAndPopulateMoveset();
    }
    this.generateCompatibleTms();
  }

  initBattleInfo(): void {
    this.battleInfo = new PlayerBattleInfo(this.scene);
    this.battleInfo.initInfo(this);
  }

  isPlayer(): boolean {
    return true;
  }

  hasTrainer(): boolean {
    return true;
  }

  isBoss(): boolean {
    return false;
  }

  getFieldIndex(): integer {
    return this.scene.getPlayerField().indexOf(this);
  }

  getBattlerIndex(): BattlerIndex {
    return this.getFieldIndex();
  }

  generateCompatibleTms(): void {
    this.compatibleTms = [];

    const tms = Object.keys(tmSpecies);
    for (const tm of tms) {
      const moveId = parseInt(tm) as Moves;
      let compatible = false;
      for (const p of tmSpecies[tm]) {
        if (Array.isArray(p)) {
          if (p[0] === this.species.speciesId || (this.fusionSpecies && p[0] === this.fusionSpecies.speciesId) && p.slice(1).indexOf(this.species.forms[this.formIndex]) > -1) {
            compatible = true;
            break;
          }
        } else if (p === this.species.speciesId || (this.fusionSpecies && p === this.fusionSpecies.speciesId)) {
          compatible = true;
          break;
        }
      }
      if (reverseCompatibleTms.indexOf(moveId) > -1) {
        compatible = !compatible;
      }
      if (compatible) {
        this.compatibleTms.push(moveId);
      }
    }
  }

  tryPopulateMoveset(moveset: StarterMoveset): boolean {
    if (!this.getSpeciesForm().validateStarterMoveset(moveset, this.scene.gameData.starterData[this.species.getRootSpeciesId()].eggMoves)) {
      return false;
    }

    this.moveset = moveset.map(m => new PokemonMove(m));

    return true;
  }

  switchOut(batonPass: boolean, removeFromField: boolean = false): Promise<void> {
    return new Promise(resolve => {
      this.resetTurnData();
      if (!batonPass) {
        this.resetSummonData();
      }
      this.hideInfo();
      this.setVisible(false);

      this.scene.ui.setMode(Mode.PARTY, PartyUiMode.FAINT_SWITCH, this.getFieldIndex(), (slotIndex: integer, option: PartyOption) => {
        if (slotIndex >= this.scene.currentBattle.getBattlerCount() && slotIndex < 6) {
          this.scene.unshiftPhase(new SwitchSummonPhase(this.scene, this.getFieldIndex(), slotIndex, false, batonPass));
        }
        if (removeFromField) {
          this.setVisible(false);
          this.scene.field.remove(this);
          this.scene.triggerPokemonFormChange(this, SpeciesFormChangeActiveTrigger, true);
        }
        this.scene.ui.setMode(Mode.MESSAGE).then(() => resolve());
      }, PartyUiHandler.FilterNonFainted);
    });
  }

  addFriendship(friendship: integer): void {
    const starterSpeciesId = this.species.getRootSpeciesId();
    const fusionStarterSpeciesId = this.isFusion() ? this.fusionSpecies.getRootSpeciesId() : 0;
    const starterData = [
      this.scene.gameData.starterData[starterSpeciesId],
      fusionStarterSpeciesId ? this.scene.gameData.starterData[fusionStarterSpeciesId] : null
    ].filter(d => d);
    const amount = new Utils.IntegerHolder(friendship);
    const starterAmount = new Utils.IntegerHolder(Math.floor(friendship * (this.scene.gameMode.isClassic ? 2 : 1) / (fusionStarterSpeciesId ? 2 : 1)));
    if (amount.value > 0) {
      this.scene.applyModifier(PokemonFriendshipBoosterModifier, true, this, amount);
      this.scene.applyModifier(PokemonFriendshipBoosterModifier, true, this, starterAmount);

      this.friendship = Math.min(this.friendship + amount.value, 255);
      if (this.friendship === 255) {
        this.scene.validateAchv(achvs.MAX_FRIENDSHIP);
      }
      starterData.forEach((sd: StarterDataEntry, i: integer) => {
        const speciesId = !i ? starterSpeciesId : fusionStarterSpeciesId as Species;
        sd.friendship = (sd.friendship || 0) + starterAmount.value;
        if (sd.friendship >= getStarterValueFriendshipCap(speciesStarters[speciesId])) {
          this.scene.gameData.addStarterCandy(getPokemonSpecies(speciesId), 1);
          sd.friendship = 0;
        }
      });
    } else {
      this.friendship = Math.max(this.friendship + amount.value, 0);
      for (const sd of starterData) {
        sd.friendship = Math.max((sd.friendship || 0) + starterAmount.value, 0);
      }
    }
  }
  /**
   * Handles Revival Blessing when used by player.
   * @returns Promise to revive a pokemon.
   * @see {@linkcode RevivalBlessingAttr}
   */
  revivalBlessing(): Promise<void> {
    return new Promise(resolve => {
      this.scene.ui.setMode(Mode.PARTY, PartyUiMode.REVIVAL_BLESSING, this.getFieldIndex(), (slotIndex:integer, option: PartyOption) => {
        if (slotIndex >= 0 && slotIndex<6) {
          const pokemon = this.scene.getParty()[slotIndex];
          if (!pokemon || !pokemon.isFainted()) {
            resolve();
          }

          pokemon.resetTurnData();
          pokemon.resetStatus();
          pokemon.heal(Math.min(Math.max(Math.ceil(Math.floor(0.5 * pokemon.getMaxHp())), 1), pokemon.getMaxHp()));
          this.scene.queueMessage(`${pokemon.name} was revived!`,0,true);

          if (this.scene.currentBattle.double && this.scene.getParty().length > 1) {
            const allyPokemon = this.getAlly();
            if (slotIndex<=1) {
              // Revived ally pokemon
              this.scene.unshiftPhase(new SwitchSummonPhase(this.scene, pokemon.getFieldIndex(), slotIndex, false, false, true));
              this.scene.unshiftPhase(new ToggleDoublePositionPhase(this.scene, true));
            } else if (allyPokemon.isFainted()) {
              // Revived party pokemon, and ally pokemon is fainted
              this.scene.unshiftPhase(new SwitchSummonPhase(this.scene, allyPokemon.getFieldIndex(), slotIndex, false, false, true));
              this.scene.unshiftPhase(new ToggleDoublePositionPhase(this.scene, true));
            }
          }

        }
        this.scene.ui.setMode(Mode.MESSAGE).then(() => resolve());
      }, PartyUiHandler.FilterFainted);
    });
  }

  getPossibleEvolution(evolution: SpeciesFormEvolution): Promise<Pokemon> {
    return new Promise(resolve => {
      const evolutionSpecies = getPokemonSpecies(evolution.speciesId);
      const isFusion = evolution instanceof FusionSpeciesFormEvolution;
      let ret: PlayerPokemon;
      if (isFusion) {
        const originalFusionSpecies = this.fusionSpecies;
        const originalFusionFormIndex = this.fusionFormIndex;
        this.fusionSpecies = evolutionSpecies;
        this.fusionFormIndex = evolution.evoFormKey !== null ? Math.max(evolutionSpecies.forms.findIndex(f => f.formKey === evolution.evoFormKey), 0) : this.fusionFormIndex;
        ret = this.scene.addPlayerPokemon(this.species, this.level, this.abilityIndex, this.formIndex, this.gender, this.shiny, this.variant, this.ivs, this.nature, this);
        this.fusionSpecies = originalFusionSpecies;
        this.fusionFormIndex = originalFusionFormIndex;
      } else {
        const formIndex = evolution.evoFormKey !== null && !isFusion ? Math.max(evolutionSpecies.forms.findIndex(f => f.formKey === evolution.evoFormKey), 0) : this.formIndex;
        ret = this.scene.addPlayerPokemon(!isFusion ? evolutionSpecies : this.species, this.level, this.abilityIndex, formIndex, this.gender, this.shiny, this.variant, this.ivs, this.nature, this);
      }
      ret.loadAssets().then(() => resolve(ret));
    });
  }

  evolve(evolution: SpeciesFormEvolution): Promise<void> {
    return new Promise(resolve => {
      this.pauseEvolutions = false;
      this.handleSpecialEvolutions(evolution);
      const isFusion = evolution instanceof FusionSpeciesFormEvolution;
      if (!isFusion) {
        this.species = getPokemonSpecies(evolution.speciesId);
      } else {
        this.fusionSpecies = getPokemonSpecies(evolution.speciesId);
      }
      if (evolution.preFormKey !== null) {
        const formIndex = Math.max((!isFusion ? this.species : this.fusionSpecies).forms.findIndex(f => f.formKey === evolution.evoFormKey), 0);
        if (!isFusion) {
          this.formIndex = formIndex;
        } else {
          this.fusionFormIndex = formIndex;
        }
      }
      this.generateName();
      if (!isFusion) {
        const abilityCount = this.getSpeciesForm().getAbilityCount();
        if (this.abilityIndex >= abilityCount) { // Shouldn't happen
          this.abilityIndex = abilityCount - 1;
        }
      } else {
        const abilityCount = this.getFusionSpeciesForm().getAbilityCount();
        if (this.fusionAbilityIndex >= abilityCount) {// Shouldn't happen
          this.fusionAbilityIndex = abilityCount - 1;
        }
      }
      this.compatibleTms.splice(0, this.compatibleTms.length);
      this.generateCompatibleTms();
      const updateAndResolve = () => {
        this.loadAssets().then(() => {
          this.calculateStats();
          this.updateInfo(true).then(() => resolve());
        });
      };
      if (!this.scene.gameMode.isDaily || this.metBiome > -1) {
        this.scene.gameData.updateSpeciesDexIvs(this.species.speciesId, this.ivs);
        this.scene.gameData.setPokemonSeen(this, false);
        this.scene.gameData.setPokemonCaught(this, false).then(() => updateAndResolve());
      } else {
        updateAndResolve();
      }
    });
  }

  private handleSpecialEvolutions(evolution: SpeciesFormEvolution) {
    const isFusion = evolution instanceof FusionSpeciesFormEvolution;

    const evoSpecies = (!isFusion ? this.species : this.fusionSpecies);
    if (evoSpecies.speciesId === Species.NINCADA && evolution.speciesId === Species.NINJASK) {
      const newEvolution = pokemonEvolutions[evoSpecies.speciesId][1];

      if (newEvolution.condition.predicate(this)) {
        const newPokemon = this.scene.addPlayerPokemon(this.species, this.level, this.abilityIndex, this.formIndex, undefined, this.shiny, this.variant, this.ivs, this.nature);
        newPokemon.natureOverride = this.natureOverride;
        newPokemon.passive = this.passive;
        newPokemon.moveset = this.moveset.slice();
        newPokemon.moveset = this.copyMoveset();
        newPokemon.luck = this.luck;
        newPokemon.fusionSpecies = this.fusionSpecies;
        newPokemon.fusionFormIndex = this.fusionFormIndex;
        newPokemon.fusionAbilityIndex = this.fusionAbilityIndex;
        newPokemon.fusionShiny = this.fusionShiny;
        newPokemon.fusionVariant = this.fusionVariant;
        newPokemon.fusionGender = this.fusionGender;
        newPokemon.fusionLuck = this.fusionLuck;

        this.scene.getParty().push(newPokemon);
        newPokemon.evolve(!isFusion ? newEvolution : new FusionSpeciesFormEvolution(this.id, newEvolution));
        const modifiers = this.scene.findModifiers(m => m instanceof PokemonHeldItemModifier
          && (m as PokemonHeldItemModifier).pokemonId === this.id, true) as PokemonHeldItemModifier[];
        modifiers.forEach(m => {
          const clonedModifier = m.clone() as PokemonHeldItemModifier;
          clonedModifier.pokemonId = newPokemon.id;
          this.scene.addModifier(clonedModifier, true);
        });
        this.scene.updateModifiers(true);
      }
    }
  }

  getPossibleForm(formChange: SpeciesFormChange): Promise<Pokemon> {
    return new Promise(resolve => {
      const formIndex = Math.max(this.species.forms.findIndex(f => f.formKey === formChange.formKey), 0);
      const ret = this.scene.addPlayerPokemon(this.species, this.level, this.abilityIndex, formIndex, this.gender, this.shiny, this.variant, this.ivs, this.nature, this);
      ret.loadAssets().then(() => resolve(ret));
    });
  }

  changeForm(formChange: SpeciesFormChange): Promise<void> {
    return new Promise(resolve => {
      this.formIndex = Math.max(this.species.forms.findIndex(f => f.formKey === formChange.formKey), 0);
      this.generateName();
      const abilityCount = this.getSpeciesForm().getAbilityCount();
      if (this.abilityIndex >= abilityCount) { // Shouldn't happen
        this.abilityIndex = abilityCount - 1;
      }
      this.compatibleTms.splice(0, this.compatibleTms.length);
      this.generateCompatibleTms();
      const updateAndResolve = () => {
        this.loadAssets().then(() => {
          this.calculateStats();
          this.scene.updateModifiers(true, true);
          this.updateInfo(true).then(() => resolve());
        });
      };
      if (!this.scene.gameMode.isDaily || this.metBiome > -1) {
        this.scene.gameData.setPokemonSeen(this, false);
        this.scene.gameData.setPokemonCaught(this, false).then(() => updateAndResolve());
      } else {
        updateAndResolve();
      }
    });
  }

  clearFusionSpecies(): void {
    super.clearFusionSpecies();
    this.generateCompatibleTms();
  }

  /**
  * Returns a Promise to fuse two PlayerPokemon together
  * @param pokemon The PlayerPokemon to fuse to this one
  */
  fuse(pokemon: PlayerPokemon): Promise<void> {
    return new Promise(resolve => {
      this.fusionSpecies = pokemon.species;
      this.fusionFormIndex = pokemon.formIndex;
      this.fusionAbilityIndex = pokemon.abilityIndex;
      this.fusionShiny = pokemon.shiny;
      this.fusionVariant = pokemon.variant;
      this.fusionGender = pokemon.gender;
      this.fusionLuck = pokemon.luck;

      this.scene.validateAchv(achvs.SPLICE);
      this.scene.gameData.gameStats.pokemonFused++;

      // Store the average HP% that each Pokemon has
      const newHpPercent = ((pokemon.hp / pokemon.stats[Stat.HP]) + (this.hp / this.stats[Stat.HP])) / 2;

      this.generateName();
      this.calculateStats();

      // Set this Pokemon's HP to the average % of both fusion components
      this.hp = Math.round(this.stats[Stat.HP] * newHpPercent);
      if (!this.isFainted()) {
        // If this Pokemon hasn't fainted, make sure the HP wasn't set over the new maximum
        this.hp = Math.min(this.hp, this.stats[Stat.HP]);
        this.status = getRandomStatus(this.status, pokemon.status); // Get a random valid status between the two
      } else if (!pokemon.isFainted()) {
        // If this Pokemon fainted but the other hasn't, make sure the HP wasn't set to zero
        this.hp = Math.max(this.hp, 1);
        this.status = pokemon.status; // Inherit the other Pokemon's status
      }

      this.generateCompatibleTms();
      this.updateInfo(true);
      const fusedPartyMemberIndex = this.scene.getParty().indexOf(pokemon);
      let partyMemberIndex = this.scene.getParty().indexOf(this);
      if (partyMemberIndex > fusedPartyMemberIndex) {
        partyMemberIndex--;
      }
      const fusedPartyMemberHeldModifiers = this.scene.findModifiers(m => m instanceof PokemonHeldItemModifier
        && (m as PokemonHeldItemModifier).pokemonId === pokemon.id, true) as PokemonHeldItemModifier[];
      const transferModifiers: Promise<boolean>[] = [];
      for (const modifier of fusedPartyMemberHeldModifiers) {
        transferModifiers.push(this.scene.tryTransferHeldItemModifier(modifier, this, false, modifier.getStackCount(), true, true));
      }
      Promise.allSettled(transferModifiers).then(() => {
        this.scene.updateModifiers(true, true).then(() => {
          this.scene.removePartyMemberModifiers(fusedPartyMemberIndex);
          this.scene.getParty().splice(fusedPartyMemberIndex, 1)[0];
          const newPartyMemberIndex = this.scene.getParty().indexOf(this);
          pokemon.getMoveset(true).map(m => this.scene.unshiftPhase(new LearnMovePhase(this.scene, newPartyMemberIndex, m.getMove().id)));
          pokemon.destroy();
          this.updateFusionPalette();
          resolve();
        });
      });
    });
  }

  unfuse(): Promise<void> {
    return new Promise(resolve => {
      this.clearFusionSpecies();

      this.updateInfo(true).then(() => resolve());
      this.updateFusionPalette();
    });
  }

  /** Returns a deep copy of this Pokemon's moveset array */
  copyMoveset(): PokemonMove[] {
    const newMoveset = [];
    this.moveset.forEach(move =>
      newMoveset.push(new PokemonMove(move.moveId, 0, move.ppUp, move.virtual)));

    return newMoveset;
  }
}

export class EnemyPokemon extends Pokemon {
  public trainerSlot: TrainerSlot;
  public aiType: AiType;
  public bossSegments: integer;
  public bossSegmentIndex: integer;

  constructor(scene: BattleScene, species: PokemonSpecies, level: integer, trainerSlot: TrainerSlot, boss: boolean, dataSource: PokemonData) {
    super(scene, 236, 84, species, level, dataSource?.abilityIndex, dataSource?.formIndex,
      dataSource?.gender, dataSource ? dataSource.shiny : false, dataSource ? dataSource.variant : undefined, null, dataSource ? dataSource.nature : undefined, dataSource);

    this.trainerSlot = trainerSlot;
    if (boss) {
      this.setBoss();
    }

    if (Overrides.OPP_STATUS_OVERRIDE) {
      this.status = new Status(Overrides.OPP_STATUS_OVERRIDE);
    }

    if (!dataSource) {
      this.generateAndPopulateMoveset();

      this.trySetShiny();
      if (Overrides.OPP_SHINY_OVERRIDE) {
        this.shiny = true;
        this.initShinySparkle();
      }
      if (this.shiny) {
        this.variant = this.generateVariant();
        if (Overrides.OPP_VARIANT_OVERRIDE) {
          this.variant = Overrides.OPP_VARIANT_OVERRIDE;
        }
      }

      this.luck = (this.shiny ? this.variant + 1 : 0) + (this.fusionShiny ? this.fusionVariant + 1 : 0);

      let prevolution: Species;
      let speciesId = species.speciesId;
      while ((prevolution = pokemonPrevolutions[speciesId])) {
        const evolution = pokemonEvolutions[prevolution].find(pe => pe.speciesId === speciesId && (!pe.evoFormKey || pe.evoFormKey === this.getFormKey()));
        if (evolution.condition?.enforceFunc) {
          evolution.condition.enforceFunc(this);
        }
        speciesId = prevolution;
      }
    }

    this.aiType = boss || this.hasTrainer() ? AiType.SMART : AiType.SMART_RANDOM;
  }

  initBattleInfo(): void {
    if (!this.battleInfo) {
      this.battleInfo = new EnemyBattleInfo(this.scene);
      this.battleInfo.updateBossSegments(this);
      this.battleInfo.initInfo(this);
    } else {
      this.battleInfo.updateBossSegments(this);
    }
  }

  setBoss(boss: boolean = true, bossSegments: integer = 0): void {
    if (boss) {
      this.bossSegments = bossSegments || this.scene.getEncounterBossSegments(this.scene.currentBattle.waveIndex, this.level, this.species, true);
      this.bossSegmentIndex = this.bossSegments - 1;
    } else {
      this.bossSegments = 0;
      this.bossSegmentIndex = 0;
    }
  }

  generateAndPopulateMoveset(formIndex?: integer): void {
    switch (true) {
    case (this.species.speciesId === Species.SMEARGLE):
      this.moveset = [
        new PokemonMove(Moves.SKETCH),
        new PokemonMove(Moves.SKETCH),
        new PokemonMove(Moves.SKETCH),
        new PokemonMove(Moves.SKETCH)
      ];
      break;
    case (this.species.speciesId === Species.ETERNATUS):
      this.moveset = (formIndex !== undefined ? formIndex : this.formIndex)
        ? [
          new PokemonMove(Moves.DYNAMAX_CANNON),
          new PokemonMove(Moves.CROSS_POISON),
          new PokemonMove(Moves.FLAMETHROWER),
          new PokemonMove(Moves.RECOVER, 0, -4)
        ]
        : [
          new PokemonMove(Moves.ETERNABEAM),
          new PokemonMove(Moves.SLUDGE_BOMB),
          new PokemonMove(Moves.DRAGON_DANCE),
          new PokemonMove(Moves.COSMIC_POWER)
        ];
      break;
    default:
      super.generateAndPopulateMoveset();
      break;
    }
  }

  getNextMove(): QueuedMove {
    const queuedMove = this.getMoveQueue().length
      ? this.getMoveset().find(m => m.moveId === this.getMoveQueue()[0].move)
      : null;
    if (queuedMove) {
      if (queuedMove.isUsable(this, this.getMoveQueue()[0].ignorePP)) {
        return { move: queuedMove.moveId, targets: this.getMoveQueue()[0].targets, ignorePP: this.getMoveQueue()[0].ignorePP };
      } else {
        this.getMoveQueue().shift();
        return this.getNextMove();
      }
    }

    const movePool = this.getMoveset().filter(m => m.isUsable(this));
    if (movePool.length) {
      if (movePool.length === 1) {
        return { move: movePool[0].moveId, targets: this.getNextTargets(movePool[0].moveId) };
      }
      const encoreTag = this.getTag(EncoreTag) as EncoreTag;
      if (encoreTag) {
        const encoreMove = movePool.find(m => m.moveId === encoreTag.moveId);
        if (encoreMove) {
          return { move: encoreMove.moveId, targets: this.getNextTargets(encoreMove.moveId) };
        }
      }
      switch (this.aiType) {
      case AiType.RANDOM:
        const moveId = movePool[this.scene.randBattleSeedInt(movePool.length)].moveId;
        return { move: moveId, targets: this.getNextTargets(moveId) };
      case AiType.SMART_RANDOM:
      case AiType.SMART:
        const moveScores = movePool.map(() => 0);
        const moveTargets = Object.fromEntries(movePool.map(m => [ m.moveId, this.getNextTargets(m.moveId) ]));
        for (const m in movePool) {
          const pokemonMove = movePool[m];
          const move = pokemonMove.getMove();

          let moveScore = moveScores[m];
          const targetScores: integer[] = [];

          for (const mt of moveTargets[move.id]) {
            // Prevent a target score from being calculated when the target is whoever attacks the user
            if (mt === BattlerIndex.ATTACKER) {
              break;
            }

            const target = this.scene.getField()[mt];
            let targetScore = move.getUserBenefitScore(this, target, move) + move.getTargetBenefitScore(this, target, move) * (mt < BattlerIndex.ENEMY === this.isPlayer() ? 1 : -1);
            if (Number.isNaN(targetScore)) {
              console.error(`Move ${move.name} returned score of NaN`);
              targetScore = 0;
            }
            if ((move.name.endsWith(" (N)") || !move.applyConditions(this, target, move)) && ![Moves.SUCKER_PUNCH, Moves.UPPER_HAND, Moves.THUNDERCLAP].includes(move.id)) {
              targetScore = -20;
            } else if (move instanceof AttackMove) {
              const effectiveness = target.getAttackMoveEffectiveness(this, pokemonMove);
              if (target.isPlayer() !== this.isPlayer()) {
                targetScore *= effectiveness;
                if (this.isOfType(move.type)) {
                  targetScore *= 1.5;
                }
              } else if (effectiveness) {
                targetScore /= effectiveness;
                if (this.isOfType(move.type)) {
                  targetScore /= 1.5;
                }
              }
              if (!targetScore) {
                targetScore = -20;
              }
            }
            targetScores.push(targetScore);
          }

          moveScore += Math.max(...targetScores);

          // could make smarter by checking opponent def/spdef
          moveScores[m] = moveScore;
        }

        console.log(moveScores);

        const sortedMovePool = movePool.slice(0);
        sortedMovePool.sort((a, b) => {
          const scoreA = moveScores[movePool.indexOf(a)];
          const scoreB = moveScores[movePool.indexOf(b)];
          return scoreA < scoreB ? 1 : scoreA > scoreB ? -1 : 0;
        });
        let r = 0;
        if (this.aiType === AiType.SMART_RANDOM) {
          while (r < sortedMovePool.length - 1 && this.scene.randBattleSeedInt(8) >= 5) {
            r++;
          }
        } else if (this.aiType === AiType.SMART) {
          while (r < sortedMovePool.length - 1 && (moveScores[movePool.indexOf(sortedMovePool[r + 1])] / moveScores[movePool.indexOf(sortedMovePool[r])]) >= 0
              && this.scene.randBattleSeedInt(100) < Math.round((moveScores[movePool.indexOf(sortedMovePool[r + 1])] / moveScores[movePool.indexOf(sortedMovePool[r])]) * 50)) {
            r++;
          }
        }
        console.log(movePool.map(m => m.getName()), moveScores, r, sortedMovePool.map(m => m.getName()));
        return { move: sortedMovePool[r].moveId, targets: moveTargets[sortedMovePool[r].moveId] };
      }
    }

    return { move: Moves.STRUGGLE, targets: this.getNextTargets(Moves.STRUGGLE) };
  }

  getNextTargets(moveId: Moves): BattlerIndex[] {
    const moveTargets = getMoveTargets(this, moveId);
    const targets = this.scene.getField(true).filter(p => moveTargets.targets.indexOf(p.getBattlerIndex()) > -1);
    if (moveTargets.multiple) {
      return targets.map(p => p.getBattlerIndex());
    }

    const move = allMoves[moveId];

    const benefitScores = targets
      .map(p => [ p.getBattlerIndex(), move.getTargetBenefitScore(this, p, move) * (p.isPlayer() === this.isPlayer() ? 1 : -1) ]);

    const sortedBenefitScores = benefitScores.slice(0);
    sortedBenefitScores.sort((a, b) => {
      const scoreA = a[1];
      const scoreB = b[1];
      return scoreA < scoreB ? 1 : scoreA > scoreB ? -1 : 0;
    });

    if (!sortedBenefitScores.length) {
      // Set target to BattlerIndex.ATTACKER when using a counter move
      // This is the same as when the player does so
      if (move.hasAttr(CounterDamageAttr)) {
        return [BattlerIndex.ATTACKER];
      }

      return [];
    }

    let targetWeights = sortedBenefitScores.map(s => s[1]);
    const lowestWeight = targetWeights[targetWeights.length - 1];

    if (lowestWeight < 1) {
      for (let w = 0; w < targetWeights.length; w++) {
        targetWeights[w] += Math.abs(lowestWeight - 1);
      }
    }

    const benefitCutoffIndex = targetWeights.findIndex(s => s < targetWeights[0] / 2);
    if (benefitCutoffIndex > -1) {
      targetWeights = targetWeights.slice(0, benefitCutoffIndex);
    }

    const thresholds: integer[] = [];
    let totalWeight: integer;
    targetWeights.reduce((total: integer, w: integer) => {
      total += w;
      thresholds.push(total);
      totalWeight = total;
      return total;
    }, 0);

    const randValue = this.scene.randBattleSeedInt(totalWeight);
    let targetIndex: integer;

    thresholds.every((t, i) => {
      if (randValue >= t) {
        return true;
      }

      targetIndex = i;
      return false;
    });

    return [ sortedBenefitScores[targetIndex][0] ];
  }

  isPlayer() {
    return false;
  }

  hasTrainer(): boolean {
    return !!this.trainerSlot;
  }

  isBoss(): boolean {
    return !!this.bossSegments;
  }

  getBossSegmentIndex(): integer {
    const segments = (this as EnemyPokemon).bossSegments;
    const segmentSize = this.getMaxHp() / segments;
    for (let s = segments - 1; s > 0; s--) {
      const hpThreshold = Math.round(segmentSize * s);
      if (this.hp > hpThreshold) {
        return s;
      }
    }

    return 0;
  }

  damage(damage: integer, ignoreSegments: boolean = false, preventEndure: boolean = false, ignoreFaintPhase: boolean = false): integer {
    if (this.isFainted()) {
      return 0;
    }

    let clearedBossSegmentIndex = this.isBoss()
      ? this.bossSegmentIndex + 1
      : 0;

    if (this.isBoss() && !ignoreSegments) {
      const segmentSize = this.getMaxHp() / this.bossSegments;
      for (let s = this.bossSegmentIndex; s > 0; s--) {
        const hpThreshold = segmentSize * s;
        const roundedHpThreshold = Math.round(hpThreshold);
        if (this.hp >= roundedHpThreshold) {
          if (this.hp - damage <= roundedHpThreshold) {
            const hpRemainder = this.hp - roundedHpThreshold;
            let segmentsBypassed = 0;
            while (segmentsBypassed < this.bossSegmentIndex && this.canBypassBossSegments(segmentsBypassed + 1) && (damage - hpRemainder) >= Math.round(segmentSize * Math.pow(2, segmentsBypassed + 1))) {
              segmentsBypassed++;
              //console.log('damage', damage, 'segment', segmentsBypassed + 1, 'segment size', segmentSize, 'damage needed', Math.round(segmentSize * Math.pow(2, segmentsBypassed + 1)));
            }

            damage = hpRemainder + Math.round(segmentSize * segmentsBypassed);
            clearedBossSegmentIndex = s - segmentsBypassed;
          }
          break;
        }
      }
    }

    switch (this.scene.currentBattle.battleSpec) {
    case BattleSpec.FINAL_BOSS:
      if (!this.formIndex && this.bossSegmentIndex < 1) {
        damage = Math.min(damage, this.hp - 1);
      }
    }

    const ret = super.damage(damage, ignoreSegments, preventEndure, ignoreFaintPhase);

    if (this.isBoss()) {
      if (ignoreSegments) {
        const segmentSize = this.getMaxHp() / this.bossSegments;
        clearedBossSegmentIndex = Math.ceil(this.hp / segmentSize);
      }
      if (clearedBossSegmentIndex <= this.bossSegmentIndex) {
        this.handleBossSegmentCleared(clearedBossSegmentIndex);
      }
      this.battleInfo.updateBossSegments(this);
    }

    return ret;
  }

  canBypassBossSegments(segmentCount: integer = 1): boolean {
    if (this.scene.currentBattle.battleSpec === BattleSpec.FINAL_BOSS) {
      if (!this.formIndex && (this.bossSegmentIndex - segmentCount) < 1) {
        return false;
      }
    }

    return true;
  }

  handleBossSegmentCleared(segmentIndex: integer): void {
    while (segmentIndex - 1 < this.bossSegmentIndex) {
      let boostedStat = BattleStat.RAND;

      const battleStats = Utils.getEnumValues(BattleStat).slice(0, -3);
      const statWeights = new Array().fill(battleStats.length).filter((bs: BattleStat) => this.summonData.battleStats[bs] < 6).map((bs: BattleStat) => this.getStat(bs + 1));
      const statThresholds: integer[] = [];
      let totalWeight = 0;
      for (const bs of battleStats) {
        totalWeight += statWeights[bs];
        statThresholds.push(totalWeight);
      }

      const randInt = Utils.randSeedInt(totalWeight);

      for (const bs of battleStats) {
        if (randInt < statThresholds[bs]) {
          boostedStat = bs;
          break;
        }
      }

      let statLevels = 1;

      switch (segmentIndex) {
      case 1:
        if (this.bossSegments >= 3) {
          statLevels++;
        }
        break;
      case 2:
        if (this.bossSegments >= 5) {
          statLevels++;
        }
        break;
      }

      this.scene.unshiftPhase(new StatChangePhase(this.scene, this.getBattlerIndex(), true, [ boostedStat ], statLevels, true, true));

      this.bossSegmentIndex--;
    }
  }

  heal(amount: integer): integer {
    if (this.isBoss()) {
      const amountRatio = amount / this.getMaxHp();
      const segmentBypassCount = Math.floor(amountRatio / (1 / this.bossSegments));
      const segmentSize = this.getMaxHp() / this.bossSegments;
      for (let s = 1; s < this.bossSegments; s++) {
        const hpThreshold = segmentSize * s;
        if (this.hp <= Math.round(hpThreshold)) {
          const healAmount = Math.min(amount, this.getMaxHp() - this.hp, Math.round(hpThreshold + (segmentSize * segmentBypassCount) - this.hp));
          this.hp += healAmount;
          return healAmount;
        } else if (s >= this.bossSegmentIndex) {
          return super.heal(amount);
        }
      }
    }

    return super.heal(amount);
  }

  getFieldIndex(): integer {
    return this.scene.getEnemyField().indexOf(this);
  }

  getBattlerIndex(): BattlerIndex {
    return BattlerIndex.ENEMY + this.getFieldIndex();
  }

  addToParty(pokeballType: PokeballType) {
    const party = this.scene.getParty();
    let ret: PlayerPokemon = null;

    if (party.length < 6) {
      this.pokeball = pokeballType;
      this.metLevel = this.level;
      this.metBiome = this.scene.arena.biomeType;
      const newPokemon = this.scene.addPlayerPokemon(this.species, this.level, this.abilityIndex, this.formIndex, this.gender, this.shiny, this.variant, this.ivs, this.nature, this);
      party.push(newPokemon);
      ret = newPokemon;
      this.scene.triggerPokemonFormChange(newPokemon, SpeciesFormChangeActiveTrigger, true);
    }

    return ret;
  }
}

export interface TurnMove {
  move: Moves;
  targets?: BattlerIndex[];
  result: MoveResult;
  virtual?: boolean;
  turn?: integer;
}

export interface QueuedMove {
  move: Moves;
  targets: BattlerIndex[];
  ignorePP?: boolean;
}

export interface AttackMoveResult {
  move: Moves;
  result: DamageResult;
  damage: integer;
  critical: boolean;
  sourceId: integer;
}

export class PokemonSummonData {
  public battleStats: integer[] = [ 0, 0, 0, 0, 0, 0, 0 ];
  public moveQueue: QueuedMove[] = [];
  public disabledMove: Moves = Moves.NONE;
  public disabledTurns: integer = 0;
  public tags: BattlerTag[] = [];
  public abilitySuppressed: boolean = false;
  public abilitiesApplied: Abilities[] = [];

  public speciesForm: PokemonSpeciesForm;
  public fusionSpeciesForm: PokemonSpeciesForm;
  public ability: Abilities = Abilities.NONE;
  public gender: Gender;
  public fusionGender: Gender;
  public stats: integer[];
  public moveset: PokemonMove[];
  // If not initialized this value will not be populated from save data.
  public types: Type[] = null;
}

export class PokemonBattleData {
  public hitCount: integer = 0;
  public endured: boolean = false;
  public berriesEaten: BerryType[] = [];
  public abilitiesApplied: Abilities[] = [];
  public abilityRevealed: boolean = false;
}

export class PokemonBattleSummonData {
  /** The number of turns the pokemon has passed since entering the battle */
  public turnCount: integer = 1;
  /** The list of moves the pokemon has used since entering the battle */
  public moveHistory: TurnMove[] = [];
}

export class PokemonTurnData {
  public flinched: boolean;
  public acted: boolean;
  public hitCount: integer;
  public hitsLeft: integer;
  public damageDealt: integer = 0;
  public currDamageDealt: integer = 0;
  public damageTaken: integer = 0;
  public attacksReceived: AttackMoveResult[] = [];
}

export enum AiType {
  RANDOM,
  SMART_RANDOM,
  SMART
}

export enum MoveResult {
  PENDING,
  SUCCESS,
  FAIL,
  MISS,
  OTHER
}

export enum HitResult {
  EFFECTIVE = 1,
  SUPER_EFFECTIVE,
  NOT_VERY_EFFECTIVE,
  ONE_HIT_KO,
  NO_EFFECT,
  STATUS,
  HEAL,
  FAIL,
  MISS,
  OTHER,
  IMMUNE
}

export type DamageResult = HitResult.EFFECTIVE | HitResult.SUPER_EFFECTIVE | HitResult.NOT_VERY_EFFECTIVE | HitResult.ONE_HIT_KO | HitResult.OTHER;

/**
 * Wrapper class for the {@linkcode Move} class for Pokemon to interact with.
 * These are the moves assigned to a {@linkcode Pokemon} object.
 * It links to {@linkcode Move} class via the move ID.
 * Compared to {@linkcode Move}, this class also tracks if a move has received.
 * PP Ups, amount of PP used, and things like that.
 * @see {@linkcode isUsable} - checks if move is disabled, out of PP, or not implemented.
 * @see {@linkcode getMove} - returns {@linkcode Move} object by looking it up via ID.
 * @see {@linkcode usePp} - removes a point of PP from the move.
 * @see {@linkcode getMovePp} - returns amount of PP a move currently has.
 * @see {@linkcode getPpRatio} - returns the current PP amount / max PP amount.
 * @see {@linkcode getName} - returns name of {@linkcode Move}.
 **/
export class PokemonMove {
  public moveId: Moves;
  public ppUsed: integer;
  public ppUp: integer;
  public virtual: boolean;

  constructor(moveId: Moves, ppUsed?: integer, ppUp?: integer, virtual?: boolean) {
    this.moveId = moveId;
    this.ppUsed = ppUsed || 0;
    this.ppUp = ppUp || 0;
    this.virtual = !!virtual;
  }

  isUsable(pokemon: Pokemon, ignorePp?: boolean): boolean {
    if (this.moveId && pokemon.summonData?.disabledMove === this.moveId) {
      return false;
    }
    return (ignorePp || this.ppUsed < this.getMovePp() || this.getMove().pp === -1) && !this.getMove().name.endsWith(" (N)");
  }

  getMove(): Move {
    return allMoves[this.moveId];
  }

  /**
   * Sets {@link ppUsed} for this move and ensures the value does not exceed {@link getMovePp}
   * @param {number} count Amount of PP to use
   */
  usePp(count: number = 1) {
    this.ppUsed = Math.min(this.ppUsed + count, this.getMovePp());
  }

  getMovePp(): integer {
    return this.getMove().pp + this.ppUp * Math.max(Math.floor(this.getMove().pp / 5), 1);
  }

  getPpRatio(): number {
    return 1 - (this.ppUsed / this.getMovePp());
  }

  getName(): string {
    return this.getMove().name;
  }

  /**
  * Copies an existing move or creates a valid PokemonMove object from json representing one
  * @param {PokemonMove | any} source The data for the move to copy
  * @return {PokemonMove} A valid pokemonmove object
  */
  static loadMove(source: PokemonMove | any): PokemonMove {
    return new PokemonMove(source.moveId, source.ppUsed, source.ppUp, source.virtual);
  }
}<|MERGE_RESOLUTION|>--- conflicted
+++ resolved
@@ -1708,17 +1708,7 @@
     return (this.isPlayer() ? this.scene.getPlayerField() : this.scene.getEnemyField())[this.getFieldIndex() ? 0 : 1];
   }
 
-<<<<<<< HEAD
-  /**
-   * Does damage calculations on a pokemon given a move
-   * @param source {@linkcode Pokemon} that is being hit
-   * @param battlerMove {@linkcode PokemonMove} the move
-   * @returns a HitResult enum: eg: SUPER_EFFECTIVE, ONE_HIT_KO, NO_EFFECT
-   */
-  apply(source: Pokemon, battlerMove: PokemonMove): HitResult {
-=======
   apply(source: Pokemon, move: Move): HitResult {
->>>>>>> a14128ae
     let result: HitResult;
     const damage = new Utils.NumberHolder(0);
     const defendingSidePlayField = this.isPlayer() ? this.scene.getPlayerField() : this.scene.getEnemyField();
