--- conflicted
+++ resolved
@@ -2258,44 +2258,10 @@
 
     // ------ END BASE DAMAGE MULTIPLIERS ------
 
-<<<<<<< HEAD
     /** 25% damage debuff on moves hitting more than one non-fainted target (regardless of immunities) */
     const { targets, multiple } = getMoveTargets(source, move.id);
     const numTargets = multiple ? targets.length : 1;
     const targetMultiplier = (numTargets > 1) ? 0.75 : 1;
-=======
-        const effectPhase = this.scene.getCurrentPhase();
-        let numTargets = 1;
-        if (effectPhase instanceof MoveEffectPhase) {
-          numTargets = effectPhase.getTargets().length;
-        }
-        const twoStrikeMultiplier = new Utils.NumberHolder(1);
-        applyPreAttackAbAttrs(AddSecondStrikeAbAttr, source, this, move, false, numTargets, new Utils.IntegerHolder(0), twoStrikeMultiplier);
-
-        if (!isTypeImmune) {
-          const levelMultiplier = (2 * source.level / 5 + 2);
-          const randomMultiplier = (this.randSeedIntRange(85, 100) / 100);
-          damage.value = Utils.toDmgValue((((levelMultiplier * power * sourceAtk.value / targetDef.value) / 50) + 2)
-                                   * stabMultiplier.value
-                                   * typeMultiplier
-                                   * arenaAttackTypeMultiplier.value
-                                   * screenMultiplier.value
-                                   * twoStrikeMultiplier.value
-                                   * targetMultiplier
-                                   * criticalMultiplier.value
-                                   * glaiveRushModifier.value
-                                   * randomMultiplier);
-
-          if (isPhysical && source.status && source.status.effect === StatusEffect.BURN) {
-            if (!move.hasAttr(BypassBurnDamageReductionAttr)) {
-              const burnDamageReductionCancelled = new Utils.BooleanHolder(false);
-              applyAbAttrs(BypassBurnDamageReductionAbAttr, source, burnDamageReductionCancelled, false);
-              if (!burnDamageReductionCancelled.value) {
-                damage.value = Utils.toDmgValue(damage.value / 2);
-              }
-            }
-          }
->>>>>>> df250c8b
 
     /** 0.25x multiplier if this is an added strike from the attacker's Parental Bond */
     const parentalBondMultiplier = new Utils.NumberHolder(1);
