import Phaser from "phaser";
import type { AnySound } from "#app/battle-scene";
import type BattleScene from "#app/battle-scene";
import { globalScene } from "#app/global-scene";
import type { Variant } from "#app/sprites/variant";
import { populateVariantColors, variantColorCache } from "#app/sprites/variant";
import { variantData } from "#app/sprites/variant";
import BattleInfo, {
  PlayerBattleInfo,
  EnemyBattleInfo,
} from "#app/ui/battle-info";
import type Move from "#app/data/moves/move";
import {
  HighCritAttr,
  StatChangeBeforeDmgCalcAttr,
  HitsTagAttr,
  applyMoveAttrs,
  FixedDamageAttr,
  VariableAtkAttr,
  allMoves,
  TypelessAttr,
  CritOnlyAttr,
  getMoveTargets,
  OneHitKOAttr,
  VariableMoveTypeAttr,
  VariableDefAttr,
  AttackMove,
  ModifiedDamageAttr,
  VariableMoveTypeMultiplierAttr,
  IgnoreOpponentStatStagesAttr,
  SacrificialAttr,
  VariableMoveCategoryAttr,
  CounterDamageAttr,
  StatStageChangeAttr,
  RechargeAttr,
  IgnoreWeatherTypeDebuffAttr,
  BypassBurnDamageReductionAttr,
  SacrificialAttrOnHit,
  OneHitKOAccuracyAttr,
  RespectAttackTypeImmunityAttr,
  CombinedPledgeStabBoostAttr,
  VariableMoveTypeChartAttr,
  HpSplitAttr,
} from "#app/data/moves/move";
import { MoveTarget } from "#enums/MoveTarget";
import { MoveCategory } from "#enums/MoveCategory";
import type { PokemonSpeciesForm } from "#app/data/pokemon-species";
import {
  default as PokemonSpecies,
  getFusedSpeciesName,
  getPokemonSpecies,
  getPokemonSpeciesForm,
} from "#app/data/pokemon-species";
import {
  getStarterValueFriendshipCap,
  speciesStarterCosts,
} from "#app/data/balance/starters";
import { NumberHolder, randSeedInt, getIvsFromId, BooleanHolder, randSeedItem, isNullOrUndefined, getEnumValues, toDmgValue, fixedInt, rgbaToInt, rgbHexToRgba, rgbToHsv, deltaRgb, isBetween, type nil, type Constructor } from "#app/utils";
import type { TypeDamageMultiplier } from "#app/data/type";
import { getTypeDamageMultiplier, getTypeRgb } from "#app/data/type";
import { PokemonType } from "#enums/pokemon-type";
import { getLevelTotalExp } from "#app/data/exp";
import {
  Stat,
  type PermanentStat,
  type BattleStat,
  type EffectiveStat,
  PERMANENT_STATS,
  BATTLE_STATS,
  EFFECTIVE_STATS,
} from "#enums/stat";
import {
  DamageMoneyRewardModifier,
  EnemyDamageBoosterModifier,
  EnemyDamageReducerModifier,
  EnemyEndureChanceModifier,
  EnemyFusionChanceModifier,
  HiddenAbilityRateBoosterModifier,
  BaseStatModifier,
  PokemonFriendshipBoosterModifier,
  PokemonHeldItemModifier,
  PokemonNatureWeightModifier,
  ShinyRateBoosterModifier,
  SurviveDamageModifier,
  TempStatStageBoosterModifier,
  TempCritBoosterModifier,
  StatBoosterModifier,
  CritBoosterModifier,
  PokemonBaseStatFlatModifier,
  PokemonBaseStatTotalModifier,
  PokemonIncrementingStatModifier,
  EvoTrackerModifier,
  PokemonMultiHitModifier,
} from "#app/modifier/modifier";
import { PokeballType } from "#enums/pokeball";
import { Gender } from "#app/data/gender";
import { Status, getRandomStatus } from "#app/data/status-effect";
import type {
  SpeciesFormEvolution,
  SpeciesEvolutionCondition,
} from "#app/data/balance/pokemon-evolutions";
import {
  pokemonEvolutions,
  pokemonPrevolutions,
  FusionSpeciesFormEvolution,
} from "#app/data/balance/pokemon-evolutions";
import {
  reverseCompatibleTms,
  tmSpecies,
  tmPoolTiers,
} from "#app/data/balance/tms";
import {
  BattlerTag,
  BattlerTagLapseType,
  EncoreTag,
  GroundedTag,
  HighestStatBoostTag,
  SubstituteTag,
  TypeImmuneTag,
  getBattlerTag,
  SemiInvulnerableTag,
  TypeBoostTag,
  MoveRestrictionBattlerTag,
  ExposedTag,
  DragonCheerTag,
  CritBoostTag,
  TrappedTag,
  TarShotTag,
  AutotomizedTag,
  PowerTrickTag,
} from "../data/battler-tags";
import { WeatherType } from "#enums/weather-type";
import {
  ArenaTagSide,
  NoCritTag,
  WeakenMoveScreenTag,
} from "#app/data/arena-tag";
import type { SuppressAbilitiesTag } from "#app/data/arena-tag";
import type { Ability, AbAttr } from "#app/data/ability";
import {
  StatMultiplierAbAttr,
  BlockCritAbAttr,
  BonusCritAbAttr,
  BypassBurnDamageReductionAbAttr,
  FieldPriorityMoveImmunityAbAttr,
  IgnoreOpponentStatStagesAbAttr,
  MoveImmunityAbAttr,
  PreDefendFullHpEndureAbAttr,
  ReceivedMoveDamageMultiplierAbAttr,
  StabBoostAbAttr,
  StatusEffectImmunityAbAttr,
  TypeImmunityAbAttr,
  WeightMultiplierAbAttr,
  allAbilities,
  applyAbAttrs,
  applyStatMultiplierAbAttrs,
  applyPreApplyBattlerTagAbAttrs,
  applyPreAttackAbAttrs,
  applyPreDefendAbAttrs,
  applyPreSetStatusAbAttrs,
  NoFusionAbilityAbAttr,
  MultCritAbAttr,
  IgnoreTypeImmunityAbAttr,
  DamageBoostAbAttr,
  IgnoreTypeStatusEffectImmunityAbAttr,
  ConditionalCritAbAttr,
  applyFieldStatMultiplierAbAttrs,
  FieldMultiplyStatAbAttr,
  AddSecondStrikeAbAttr,
  UserFieldStatusEffectImmunityAbAttr,
  UserFieldBattlerTagImmunityAbAttr,
  BattlerTagImmunityAbAttr,
  MoveTypeChangeAbAttr,
  FullHpResistTypeAbAttr,
  applyCheckTrappedAbAttrs,
  CheckTrappedAbAttr, InfiltratorAbAttr,
  AlliedFieldDamageReductionAbAttr,
  PostDamageAbAttr,
  applyPostDamageAbAttrs,
  CommanderAbAttr,
  applyPostItemLostAbAttrs,
  PostItemLostAbAttr,
  applyOnGainAbAttrs,
  PreLeaveFieldAbAttr,
  applyPreLeaveFieldAbAttrs,
  applyOnLoseAbAttrs,
  PreLeaveFieldRemoveSuppressAbilitiesSourceAbAttr,
  applyAllyStatMultiplierAbAttrs,
  AllyStatMultiplierAbAttr,
  MoveAbilityBypassAbAttr
} from "#app/data/ability";
import type PokemonData from "#app/system/pokemon-data";
import { BattlerIndex } from "#app/battle";
import { Mode } from "#app/ui/ui";
import type { PartyOption } from "#app/ui/party-ui-handler";
import PartyUiHandler, { PartyUiMode } from "#app/ui/party-ui-handler";
import SoundFade from "phaser3-rex-plugins/plugins/soundfade";
import type { LevelMoves } from "#app/data/balance/pokemon-level-moves";
import {
  EVOLVE_MOVE,
  RELEARN_MOVE,
} from "#app/data/balance/pokemon-level-moves";
import { DamageAchv, achvs } from "#app/system/achv";
import type { StarterDataEntry, StarterMoveset } from "#app/system/game-data";
import { DexAttr } from "#app/system/game-data";
import {
  QuantizerCelebi,
  argbFromRgba,
  rgbaFromArgb,
} from "@material/material-color-utilities";
import { getNatureStatMultiplier } from "#app/data/nature";
import type { SpeciesFormChange } from "#app/data/pokemon-forms";
import {
  SpeciesFormChangeActiveTrigger,
  SpeciesFormChangeLapseTeraTrigger,
  SpeciesFormChangeMoveLearnedTrigger,
  SpeciesFormChangePostMoveTrigger
} from "#app/data/pokemon-forms";
import { TerrainType } from "#app/data/terrain";
import type { TrainerSlot } from "#enums/trainer-slot";
import Overrides from "#app/overrides";
import i18next from "i18next";
import { speciesEggMoves } from "#app/data/balance/egg-moves";
import { ModifierTier } from "#app/modifier/modifier-tier";
import { applyChallenges, ChallengeType } from "#app/data/challenge";
import { Abilities } from "#enums/abilities";
import { ArenaTagType } from "#enums/arena-tag-type";
import { BattleSpec } from "#enums/battle-spec";
import { BattlerTagType } from "#enums/battler-tag-type";
import type { BerryType } from "#enums/berry-type";
import { Biome } from "#enums/biome";
import { Moves } from "#enums/moves";
import { Species } from "#enums/species";
import { getPokemonNameWithAffix } from "#app/messages";
import { DamageAnimPhase } from "#app/phases/damage-anim-phase";
import { FaintPhase } from "#app/phases/faint-phase";
import { LearnMovePhase } from "#app/phases/learn-move-phase";
import { MoveEffectPhase } from "#app/phases/move-effect-phase";
import { MoveEndPhase } from "#app/phases/move-end-phase";
import { ObtainStatusEffectPhase } from "#app/phases/obtain-status-effect-phase";
import { StatStageChangePhase } from "#app/phases/stat-stage-change-phase";
import { SwitchSummonPhase } from "#app/phases/switch-summon-phase";
import { Challenges } from "#enums/challenges";
import { PokemonAnimType } from "#enums/pokemon-anim-type";
import { PLAYER_PARTY_MAX_SIZE } from "#app/constants";
import { CustomPokemonData } from "#app/data/custom-pokemon-data";
import { SwitchType } from "#enums/switch-type";
import { SpeciesFormKey } from "#enums/species-form-key";
import {
  BASE_HIDDEN_ABILITY_CHANCE,
  BASE_SHINY_CHANCE,
  SHINY_EPIC_CHANCE,
  SHINY_VARIANT_CHANCE,
} from "#app/data/balance/rates";
import { Nature } from "#enums/nature";
import { StatusEffect } from "#enums/status-effect";
import { doShinySparkleAnim } from "#app/field/anims";
import { MoveFlags } from "#enums/MoveFlags";
import { timedEventManager } from "#app/global-event-manager";
import { loadMoveAnimations } from "#app/sprites/pokemon-asset-loader";
import { ResetStatusPhase } from "#app/phases/reset-status-phase";

export enum LearnMoveSituation {
  MISC,
  LEVEL_UP,
  RELEARN,
  EVOLUTION,
  EVOLUTION_FUSED, // If fusionSpecies has Evolved
  EVOLUTION_FUSED_BASE, // If fusion's base species has Evolved
}

export enum FieldPosition {
  CENTER,
  LEFT,
  RIGHT,
}

export default abstract class Pokemon extends Phaser.GameObjects.Container {
  public id: number;
  public name: string;
  public nickname: string;
  public species: PokemonSpecies;
  public formIndex: number;
  public abilityIndex: number;
  public passive: boolean;
  public shiny: boolean;
  public variant: Variant;
  public pokeball: PokeballType;
  protected battleInfo: BattleInfo;
  public level: number;
  public exp: number;
  public levelExp: number;
  public gender: Gender;
  public hp: number;
  public stats: number[];
  public ivs: number[];
  public nature: Nature;
  public moveset: PokemonMove[];
  public status: Status | null;
  public friendship: number;
  public metLevel: number;
  public metBiome: Biome | -1;
  public metSpecies: Species;
  public metWave: number;
  public luck: number;
  public pauseEvolutions: boolean;
  public pokerus: boolean;
  public switchOutStatus: boolean;
  public evoCounter: number;
  public teraType: PokemonType;
  public isTerastallized: boolean;
  public stellarTypesBoosted: PokemonType[];

  public fusionSpecies: PokemonSpecies | null;
  public fusionFormIndex: number;
  public fusionAbilityIndex: number;
  public fusionShiny: boolean;
  public fusionVariant: Variant;
  public fusionGender: Gender;
  public fusionLuck: number;
  public fusionCustomPokemonData: CustomPokemonData | null;
  public fusionTeraType: PokemonType;

  private summonDataPrimer: PokemonSummonData | null;

  public summonData: PokemonSummonData;
  public battleData: PokemonBattleData;
  public battleSummonData: PokemonBattleSummonData;
  public turnData: PokemonTurnData;
  public customPokemonData: CustomPokemonData;

  /** Used by Mystery Encounters to execute pokemon-specific logic (such as stat boosts) at start of battle */
  public mysteryEncounterBattleEffects?: (pokemon: Pokemon) => void;

  public fieldPosition: FieldPosition;

  public maskEnabled: boolean;
  public maskSprite: Phaser.GameObjects.Sprite | null;

  public usedTMs: Moves[];

  private shinySparkle: Phaser.GameObjects.Sprite;

  constructor(
    x: number,
    y: number,
    species: PokemonSpecies,
    level: number,
    abilityIndex?: number,
    formIndex?: number,
    gender?: Gender,
    shiny?: boolean,
    variant?: Variant,
    ivs?: number[],
    nature?: Nature,
    dataSource?: Pokemon | PokemonData,
  ) {
    super(globalScene, x, y);

    if (!species.isObtainable() && this.isPlayer()) {
      throw `Cannot create a player Pokemon for species '${species.getName(formIndex)}'`;
    }

    const hiddenAbilityChance = new NumberHolder(
      BASE_HIDDEN_ABILITY_CHANCE,
    );
    if (!this.hasTrainer()) {
      globalScene.applyModifiers(
        HiddenAbilityRateBoosterModifier,
        true,
        hiddenAbilityChance,
      );
    }

    this.species = species;
    this.pokeball = dataSource?.pokeball || PokeballType.POKEBALL;
    this.level = level;
    this.switchOutStatus = false;

    // Determine the ability index
    if (abilityIndex !== undefined) {
      this.abilityIndex = abilityIndex; // Use the provided ability index if it is defined
    } else {
      // If abilityIndex is not provided, determine it based on species and hidden ability
      const hasHiddenAbility = !randSeedInt(hiddenAbilityChance.value);
      const randAbilityIndex = randSeedInt(2);
      if (species.abilityHidden && hasHiddenAbility) {
        // If the species has a hidden ability and the hidden ability is present
        this.abilityIndex = 2;
      } else {
        // If there is no hidden ability or species does not have a hidden ability
        this.abilityIndex =
          species.ability2 !== species.ability1 ? randAbilityIndex : 0; // Use random ability index if species has a second ability, otherwise use 0
      }
    }
    if (formIndex !== undefined) {
      this.formIndex = formIndex;
    }
    if (gender !== undefined) {
      this.gender = gender;
    }
    if (shiny !== undefined) {
      this.shiny = shiny;
    }
    if (variant !== undefined) {
      this.variant = variant;
    }
    this.exp =
      dataSource?.exp || getLevelTotalExp(this.level, species.growthRate);
    this.levelExp = dataSource?.levelExp || 0;
    if (dataSource) {
      this.id = dataSource.id;
      this.hp = dataSource.hp;
      this.stats = dataSource.stats;
      this.ivs = dataSource.ivs;
      this.passive = !!dataSource.passive;
      if (this.variant === undefined) {
        this.variant = 0;
      }
      this.nature = dataSource.nature || (0 as Nature);
      this.nickname = dataSource.nickname;
      this.moveset = dataSource.moveset;
      this.status = dataSource.status!; // TODO: is this bang correct?
      this.friendship =
        dataSource.friendship !== undefined
          ? dataSource.friendship
          : this.species.baseFriendship;
      this.metLevel = dataSource.metLevel || 5;
      this.luck = dataSource.luck;
      this.metBiome = dataSource.metBiome;
      this.metSpecies =
        dataSource.metSpecies ??
        (this.metBiome !== -1
          ? this.species.speciesId
          : this.species.getRootSpeciesId(true));
      this.metWave = dataSource.metWave ?? (this.metBiome === -1 ? -1 : 0);
      this.pauseEvolutions = dataSource.pauseEvolutions;
      this.pokerus = !!dataSource.pokerus;
      this.evoCounter = dataSource.evoCounter ?? 0;
      this.fusionSpecies =
        dataSource.fusionSpecies instanceof PokemonSpecies
          ? dataSource.fusionSpecies
          : dataSource.fusionSpecies
            ? getPokemonSpecies(dataSource.fusionSpecies)
            : null;
      this.fusionFormIndex = dataSource.fusionFormIndex;
      this.fusionAbilityIndex = dataSource.fusionAbilityIndex;
      this.fusionShiny = dataSource.fusionShiny;
      this.fusionVariant = dataSource.fusionVariant || 0;
      this.fusionGender = dataSource.fusionGender;
      this.fusionLuck = dataSource.fusionLuck;
      this.fusionCustomPokemonData = dataSource.fusionCustomPokemonData;
      this.fusionTeraType = dataSource.fusionTeraType;
      this.usedTMs = dataSource.usedTMs ?? [];
      this.customPokemonData = new CustomPokemonData(
        dataSource.customPokemonData,
      );
      this.teraType = dataSource.teraType;
      this.isTerastallized = dataSource.isTerastallized;
      this.stellarTypesBoosted = dataSource.stellarTypesBoosted ?? [];
    } else {
      this.id = randSeedInt(4294967296);
      this.ivs = ivs || getIvsFromId(this.id);

      if (this.gender === undefined) {
        this.generateGender();
      }

      if (this.formIndex === undefined) {
        this.formIndex = globalScene.getSpeciesFormIndex(
          species,
          this.gender,
          this.nature,
          this.isPlayer(),
        );
      }

      if (this.shiny === undefined) {
        this.trySetShiny();
      }

      if (this.variant === undefined) {
        this.variant = this.shiny ? this.generateShinyVariant() : 0;
      }

      this.customPokemonData = new CustomPokemonData();

      if (nature !== undefined) {
        this.setNature(nature);
      } else {
        this.generateNature();
      }

      this.friendship = species.baseFriendship;
      this.metLevel = level;
      this.metBiome = globalScene.currentBattle
        ? globalScene.arena.biomeType
        : -1;
      this.metSpecies = species.speciesId;
      this.metWave = globalScene.currentBattle
        ? globalScene.currentBattle.waveIndex
        : -1;
      this.pokerus = false;

      if (level > 1) {
        const fused = new BooleanHolder(
          globalScene.gameMode.isSplicedOnly,
        );
        if (!fused.value && !this.isPlayer() && !this.hasTrainer()) {
          globalScene.applyModifier(EnemyFusionChanceModifier, false, fused);
        }

        if (fused.value) {
          this.calculateStats();
          this.generateFusionSpecies();
        }
      }
      this.luck =
        (this.shiny ? this.variant + 1 : 0) +
        (this.fusionShiny ? this.fusionVariant + 1 : 0);
      this.fusionLuck = this.luck;

      this.teraType = randSeedItem(this.getTypes(false, false, true));
      this.isTerastallized = false;
      this.stellarTypesBoosted = [];
    }

    this.generateName();

    if (!species.isObtainable()) {
      this.shiny = false;
    }

    if (!dataSource) {
      this.calculateStats();
    }
  }

  /**
   * @param {boolean} useIllusion - Whether we want the fake name or the real name of the Pokemon (for Illusion ability).
   */
  getNameToRender(useIllusion: boolean = true) {
    const name: string = (!useIllusion && !!this.summonData?.illusion) ? this.summonData?.illusion.basePokemon!.name : this.name;
    const nickname: string = (!useIllusion && !!this.summonData?.illusion) ? this.summonData?.illusion.basePokemon!.nickname : this.nickname;
    try {
      if (nickname) {
        return decodeURIComponent(escape(atob(nickname)));
      }
      return name;
    } catch (err) {
      console.error(`Failed to decode nickname for ${name}`, err);
      return name;
    }
  }

  getPokeball(useIllusion = false){
    if(useIllusion){
      return this.summonData?.illusion?.pokeball ?? this.pokeball
    } else {
      return this.pokeball
    }
  }

  init(): void {
    this.fieldPosition = FieldPosition.CENTER;
    this.initBattleInfo();

    globalScene.fieldUI.addAt(this.battleInfo, 0);

    const getSprite = (hasShadow?: boolean) => {
      const ret = globalScene.addPokemonSprite(
        this,
        0,
        0,
        `pkmn__${this.isPlayer() ? "back__" : ""}sub`,
        undefined,
        true,
      );
      ret.setOrigin(0.5, 1);
      ret.setPipeline(globalScene.spritePipeline, {
        tone: [0.0, 0.0, 0.0, 0.0],
        hasShadow: !!hasShadow,
        teraColor: getTypeRgb(this.getTeraType()),
        isTerastallized: this.isTerastallized,
      });
      return ret;
    };

    this.setScale(this.getSpriteScale());

    const sprite = getSprite(true);
    const tintSprite = getSprite();

    tintSprite.setVisible(false);

    this.addAt(sprite, 0);
    this.addAt(tintSprite, 1);

    if (this.isShiny(true) && !this.shinySparkle) {
      this.initShinySparkle();
    }
  }

  abstract initBattleInfo(): void;

  isOnField(): boolean {
    if (!globalScene) {
      return false;
    }
    if (this.switchOutStatus) {
      return false;
    }
    return globalScene.field.getIndex(this) > -1;
  }

  /**
   * Checks if a pokemon is fainted (ie: its `hp <= 0`).
   * It's usually better to call {@linkcode isAllowedInBattle()}
   * @param checkStatus `true` to also check that the pokemon's status is {@linkcode StatusEffect.FAINT}
   * @returns `true` if the pokemon is fainted
   */
  public isFainted(checkStatus = false): boolean {
    return (
      this.hp <= 0 &&
      (!checkStatus || this.status?.effect === StatusEffect.FAINT)
    );
  }

  /**
   * Check if this pokemon is both not fainted and allowed to be in battle based on currently active challenges.
   * @returns {boolean} `true` if pokemon is allowed in battle
   */
  public isAllowedInBattle(): boolean {
    return !this.isFainted() && this.isAllowedInChallenge();
  }

  /**
   * Check if this pokemon is allowed based on any active challenges.
   * It's usually better to call {@linkcode isAllowedInBattle()}
   * @returns {boolean} `true` if pokemon is allowed in battle
   */
  public isAllowedInChallenge(): boolean {
    const challengeAllowed = new BooleanHolder(true);
    applyChallenges(
      ChallengeType.POKEMON_IN_BATTLE,
      this,
      challengeAllowed,
    );
    return challengeAllowed.value;
  }

  /**
   * Checks if the pokemon is allowed in battle (ie: not fainted, and allowed under any active challenges).
   * @param onField `true` to also check if the pokemon is currently on the field, defaults to `false`
   * @returns `true` if the pokemon is "active". Returns `false` if there is no active {@linkcode BattleScene}
   */
  public isActive(onField = false): boolean {
    if (!globalScene) {
      return false;
    }
    return this.isAllowedInBattle() && (!onField || this.isOnField());
  }

  getDexAttr(): bigint {
    let ret = 0n;
    ret |= this.gender !== Gender.FEMALE ? DexAttr.MALE : DexAttr.FEMALE;
    ret |= !this.shiny ? DexAttr.NON_SHINY : DexAttr.SHINY;
    ret |=
      this.variant >= 2
        ? DexAttr.VARIANT_3
        : this.variant === 1
          ? DexAttr.VARIANT_2
          : DexAttr.DEFAULT_VARIANT;
    ret |= globalScene.gameData.getFormAttr(this.formIndex);
    return ret;
  }

  /**
   * Sets the Pokemon's name. Only called when loading a Pokemon so this function needs to be called when
   * initializing hardcoded Pokemon or else it will not display the form index name properly.
   * @returns n/a
   */
  generateName(): void {
    if (!this.fusionSpecies) {
      this.name = this.species.getName(this.formIndex);
      return;
    }
    this.name = getFusedSpeciesName(
      this.species.getName(this.formIndex),
      this.fusionSpecies.getName(this.fusionFormIndex),
    );
    if (this.battleInfo) {
      this.updateInfo(true);
    }
  }

  /**
   * Generate an illusion of the last pokemon in the party, as other wild pokemon in the area.
   */
  setIllusion(pokemon: Pokemon): boolean {
    if(!!this.summonData?.illusion){
      this.breakIllusion();
    }
    if (this.hasTrainer()) {
      const speciesId = pokemon.species.speciesId;

      this.summonData.illusion = {
        basePokemon: {
          name: this.name,
          nickname: this.nickname,
          shiny: this.shiny,
          variant: this.variant,
          fusionShiny: this.fusionShiny,
          fusionVariant: this.fusionVariant
        },
        species: speciesId,
        formIndex: pokemon.formIndex,
        gender: pokemon.gender,
        pokeball: pokemon.pokeball,
        fusionFormIndex: pokemon.fusionFormIndex,
        fusionSpecies: pokemon.fusionSpecies || undefined,
        fusionGender: pokemon.fusionGender
      };

      this.name = pokemon.name;
      this.nickname = pokemon.nickname;
      this.shiny = pokemon.shiny;
      this.variant = pokemon.variant;
      this.fusionVariant = pokemon.fusionVariant;
      this.fusionShiny = pokemon.fusionShiny;
      if (this.shiny) {
        this.initShinySparkle();
      }
      this.loadAssets(false, true).then(() => this.playAnim());
      this.updateInfo();
    } else {
      const randomIllusion: PokemonSpecies = globalScene.arena.randomSpecies(globalScene.currentBattle.waveIndex, this.level);

      this.summonData.illusion = {
        basePokemon: {
          name: this.name,
          nickname: this.nickname,
          shiny: this.shiny,
          variant: this.variant,
          fusionShiny: this.fusionShiny,
          fusionVariant: this.fusionVariant
        },
        species: randomIllusion.speciesId,
        formIndex: randomIllusion.formIndex,
        gender: this.gender,
        pokeball: this.pokeball
      };

      this.name = randomIllusion.name;
      this.loadAssets(false, true).then(() => this.playAnim());
    }
    return true;
  }

  breakIllusion(): boolean {
    if (!this.summonData?.illusion) {
      return false;
    } else {
      this.name = this.summonData?.illusion.basePokemon.name;
      this.nickname = this.summonData?.illusion.basePokemon.nickname;
      this.shiny = this.summonData?.illusion.basePokemon.shiny;
      this.variant = this.summonData?.illusion.basePokemon.variant;
      this.fusionVariant = this.summonData?.illusion.basePokemon.fusionVariant;
      this.fusionShiny = this.summonData?.illusion.basePokemon.fusionShiny;
      this.summonData.illusion = null;
    }
    if (this.isOnField()) {
      globalScene.playSound("PRSFX- Transform");
    }
    if (this.shiny) {
      this.initShinySparkle();
    }
    this.loadAssets(false).then(() => this.playAnim());
    this.updateInfo(true);
    return true;
  }

  abstract isPlayer(): boolean;

  abstract hasTrainer(): boolean;

  abstract getFieldIndex(): number;

  abstract getBattlerIndex(): BattlerIndex;

  /**
   * @param useIllusion - Whether we want the illusion or not.
   */
  async loadAssets(ignoreOverride = true, useIllusion: boolean = false): Promise<void> {
    /** Promises that are loading assets and can be run concurrently. */
    const loadPromises: Promise<void>[] = [];
    // Assets for moves
    loadPromises.push(loadMoveAnimations(this.getMoveset().map(m => m.getMove().id)));
  
    // Load the assets for the species form
    const formIndex = !!this.summonData?.illusion && useIllusion ? this.summonData?.illusion.formIndex : this.formIndex;
    loadPromises.push(
      this.getSpeciesForm(false, useIllusion).loadAssets(
        this.getGender(useIllusion) === Gender.FEMALE, 
        formIndex, 
        this.isShiny(useIllusion),
        this.getVariant(useIllusion)
      ),
    );

    if (this.isPlayer() || this.getFusionSpeciesForm(false, useIllusion)) {
      globalScene.loadPokemonAtlas(
        this.getBattleSpriteKey(true, ignoreOverride),
        this.getBattleSpriteAtlasPath(true, ignoreOverride),
      );
    }
    if (this.getFusionSpeciesForm()) {
      const fusionFormIndex = !!this.summonData?.illusion && useIllusion ? this.summonData?.illusion.fusionFormIndex : this.fusionFormIndex;
      const fusionShiny = !!this.summonData?.illusion && !useIllusion ? this.summonData?.illusion.basePokemon!.fusionShiny : this.fusionShiny;
      const fusionVariant = !!this.summonData?.illusion && !useIllusion ? this.summonData?.illusion.basePokemon!.fusionVariant : this.fusionVariant;
      loadPromises.push(this.getFusionSpeciesForm(false, useIllusion).loadAssets(
        this.getFusionGender(false, useIllusion) === Gender.FEMALE, 
        fusionFormIndex, 
        fusionShiny, 
        fusionVariant
      ));
      globalScene.loadPokemonAtlas(
        this.getFusionBattleSpriteKey(true, ignoreOverride),
        this.getFusionBattleSpriteAtlasPath(true, ignoreOverride),
      );
    }

    if (this.isShiny(true)) {
      loadPromises.push(populateVariantColors(this, false, ignoreOverride))
      if (this.isPlayer()) {
        loadPromises.push(populateVariantColors(this, true, ignoreOverride));
      }
    }

    await Promise.allSettled(loadPromises);

    // Wait for the assets we queued to load to finish loading, then...
    if (!globalScene.load.isLoading()) {
      globalScene.load.start();
    }
    // See https://developer.mozilla.org/en-US/docs/Web/JavaScript/Guide/Using_promises#creating_a_promise_around_an_old_callback_api
    await new Promise(resolve => globalScene.load.once(Phaser.Loader.Events.COMPLETE, resolve));

    // With the sprites loaded, generate the animation frame information
    if (this.isPlayer()) {
      const originalWarn = console.warn;
      // Ignore warnings for missing frames, because there will be a lot
      console.warn = () => {};
      const battleFrameNames = globalScene.anims.generateFrameNames(this.getBattleSpriteKey(), {
        zeroPad: 4,
        suffix: ".png",
        start: 1,
        end: 400,
      });
      console.warn = originalWarn;
      globalScene.anims.create({
        key: this.getBattleSpriteKey(),
        frames: battleFrameNames,
        frameRate: 10,
        repeat: -1,
      });
    }
    // With everything loaded, now begin playing the animation.
    this.playAnim();

    // update the fusion palette
    this.updateFusionPalette();
    if (this.summonData?.speciesForm) {
      this.updateFusionPalette(true);
    }
  }

  /**
   * Gracefully handle errors loading a variant sprite. Log if it fails and attempt to fall back on
   * non-experimental sprites before giving up.
   *
   * @param cacheKey the cache key for the variant color sprite
   * @param attemptedSpritePath the sprite path that failed to load
   * @param useExpSprite was the attempted sprite experimental
   * @param battleSpritePath the filename of the sprite
   * @param optionalParams any additional params to log
   */
  async fallbackVariantColor(
    cacheKey: string,
    attemptedSpritePath: string,
    useExpSprite: boolean,
    battleSpritePath: string,
    ...optionalParams: any[]
  ) {
    console.warn(`Could not load ${attemptedSpritePath}!`, ...optionalParams);
    if (useExpSprite) {
      await this.populateVariantColorCache(cacheKey, false, battleSpritePath);
    }
  }

  /**
   * Attempt to process variant sprite.
   *
   * @param cacheKey the cache key for the variant color sprite
   * @param useExpSprite should the experimental sprite be used
   * @param battleSpritePath the filename of the sprite
   */
  async populateVariantColorCache(
    cacheKey: string,
    useExpSprite: boolean,
    battleSpritePath: string,
  ) {
    const spritePath = `./images/pokemon/variant/${useExpSprite ? "exp/" : ""}${battleSpritePath}.json`;
    return globalScene
      .cachedFetch(spritePath)
      .then(res => {
        // Prevent the JSON from processing if it failed to load
        if (!res.ok) {
          return this.fallbackVariantColor(
            cacheKey,
            res.url,
            useExpSprite,
            battleSpritePath,
            res.status,
            res.statusText,
          );
        }
        return res.json();
      })
      .catch(error => {
        return this.fallbackVariantColor(
          cacheKey,
          spritePath,
          useExpSprite,
          battleSpritePath,
          error,
        );
      })
      .then(c => {
        if (!isNullOrUndefined(c)) {
          variantColorCache[cacheKey] = c;
        }
      });
  }

  getFormKey(): string {
    if (
      !this.species.forms.length ||
      this.species.forms.length <= this.formIndex
    ) {
      return "";
    }
    return this.species.forms[this.formIndex].formKey;
  }

  getFusionFormKey(): string | null {
    if (!this.fusionSpecies) {
      return null;
    }
    if (
      !this.fusionSpecies.forms.length ||
      this.fusionSpecies.forms.length <= this.fusionFormIndex
    ) {
      return "";
    }
    return this.fusionSpecies.forms[this.fusionFormIndex].formKey;
  }

  getSpriteAtlasPath(ignoreOverride?: boolean): string {
    const spriteId = this.getSpriteId(ignoreOverride).replace(/\_{2}/g, "/");
    return `${/_[1-3]$/.test(spriteId) ? "variant/" : ""}${spriteId}`;
  }

  getBattleSpriteAtlasPath(back?: boolean, ignoreOverride?: boolean): string {
    const spriteId = this.getBattleSpriteId(back, ignoreOverride).replace(
      /\_{2}/g,
      "/",
    );
    return `${/_[1-3]$/.test(spriteId) ? "variant/" : ""}${spriteId}`;
  }

  getSpriteId(ignoreOverride?: boolean): string {
    const formIndex: integer = !!this.summonData?.illusion ?  this.summonData?.illusion.formIndex! : this.formIndex;
    return this.getSpeciesForm(ignoreOverride, true).getSpriteId(
      this.getGender(ignoreOverride, true) === Gender.FEMALE, 
      formIndex, 
      this.shiny, 
      this.variant
    );
  }

  getBattleSpriteId(back?: boolean, ignoreOverride?: boolean): string {
    if (back === undefined) {
      back = this.isPlayer();
    }

    const formIndex: integer = !!this.summonData?.illusion ?  this.summonData?.illusion.formIndex! : this.formIndex;

    return this.getSpeciesForm(ignoreOverride, true).getSpriteId(
      this.getGender(ignoreOverride, true) === Gender.FEMALE, 
      formIndex, 
      this.shiny, 
      this.variant, 
      back
    );
  }

  getSpriteKey(ignoreOverride?: boolean): string {
    return this.getSpeciesForm(ignoreOverride, false).getSpriteKey(
      this.getGender(ignoreOverride) === Gender.FEMALE,
      this.formIndex,
      this.summonData?.illusion?.basePokemon.shiny ?? this.shiny,
      this.summonData?.illusion?.basePokemon.variant ?? this.variant
    );
  }

  getBattleSpriteKey(back?: boolean, ignoreOverride?: boolean): string {
    return `pkmn__${this.getBattleSpriteId(back, ignoreOverride)}`;
  }

  getFusionSpriteId(ignoreOverride?: boolean): string {
    const fusionFormIndex: integer = !!this.summonData?.illusion ?  this.summonData?.illusion.fusionFormIndex! : this.fusionFormIndex;
    return this.getFusionSpeciesForm(ignoreOverride, true).getSpriteId(
      this.getFusionGender(ignoreOverride, true) === Gender.FEMALE, 
      fusionFormIndex, 
      this.fusionShiny, 
      this.fusionVariant
    );
  }

  getFusionBattleSpriteId(back?: boolean, ignoreOverride?: boolean): string {
    if (back === undefined) {
      back = this.isPlayer();
    }

    const fusionFormIndex: integer = !!this.summonData?.illusion ?  this.summonData?.illusion.fusionFormIndex! : this.fusionFormIndex;

    return this.getFusionSpeciesForm(ignoreOverride, true).getSpriteId(
      this.getFusionGender(ignoreOverride, true) === Gender.FEMALE, 
      fusionFormIndex, 
      this.fusionShiny, 
      this.fusionVariant, 
      back
    );
  }

  getFusionBattleSpriteKey(back?: boolean, ignoreOverride?: boolean): string {
    return `pkmn__${this.getFusionBattleSpriteId(back, ignoreOverride)}`;
  }

  getFusionBattleSpriteAtlasPath(
    back?: boolean,
    ignoreOverride?: boolean,
  ): string {
    return this.getFusionBattleSpriteId(back, ignoreOverride).replace(
      /\_{2}/g,
      "/",
    );
  }

  getIconAtlasKey(ignoreOverride?: boolean): string {
    const formIndex: integer = !!this.summonData?.illusion ?  this.summonData?.illusion.formIndex : this.formIndex;
    return this.getSpeciesForm(ignoreOverride, true).getIconAtlasKey(
      formIndex, 
      this.shiny, 
      this.variant
    );
  }

  getFusionIconAtlasKey(ignoreOverride?: boolean): string {
    return this.getFusionSpeciesForm(ignoreOverride, true).getIconAtlasKey(
      this.fusionFormIndex, 
      this.fusionShiny, 
      this.fusionVariant
    );
  }

  getIconId(ignoreOverride?: boolean): string {
    const formIndex: integer = !!this.summonData?.illusion ?  this.summonData?.illusion.formIndex : this.formIndex;
    return this.getSpeciesForm(ignoreOverride, true).getIconId(
      this.getGender(ignoreOverride, true) === Gender.FEMALE, 
      formIndex, 
      this.shiny, 
      this.variant
    );
  }

  getFusionIconId(ignoreOverride?: boolean): string {
    const fusionFormIndex: integer = !!this.summonData?.illusion ?  this.summonData?.illusion.fusionFormIndex! : this.fusionFormIndex;
    return this.getFusionSpeciesForm(ignoreOverride, true).getIconId(
      this.getFusionGender(ignoreOverride, true) === Gender.FEMALE, 
      fusionFormIndex, 
      this.fusionShiny, 
      this.fusionVariant
    );
  }

  /**
   * @param {boolean} useIllusion - Whether we want the speciesForm of the illusion or not.
   */
  getSpeciesForm(ignoreOverride?: boolean, useIllusion: boolean = false): PokemonSpeciesForm {
    const species: PokemonSpecies = useIllusion && !!this.summonData?.illusion ? getPokemonSpecies(this.summonData?.illusion.species) : this.species;

    const formIndex: integer = useIllusion && !!this.summonData?.illusion ? this.summonData?.illusion.formIndex : this.formIndex;

    if (!ignoreOverride && this.summonData?.speciesForm) {
      return this.summonData.speciesForm;
    }
    if (species.forms && species.forms.length > 0) {
      return species.forms[formIndex];
    }

    return species;
  }

  /**
   * @param {boolean} useIllusion - Whether we want the fusionSpeciesForm of the illusion or not.
   */
  getFusionSpeciesForm(ignoreOverride?: boolean, useIllusion: boolean = false): PokemonSpeciesForm {
    const fusionSpecies: PokemonSpecies = useIllusion && !!this.summonData?.illusion ? this.summonData?.illusion.fusionSpecies! : this.fusionSpecies!;
    const fusionFormIndex: integer = useIllusion && !!this.summonData?.illusion ? this.summonData?.illusion.fusionFormIndex! : this.fusionFormIndex;

    if (!ignoreOverride && this.summonData?.speciesForm) {
      return this.summonData.fusionSpeciesForm;
    }
    if (
      !fusionSpecies?.forms?.length || 
      fusionFormIndex >= fusionSpecies?.forms.length
    ) {
      return fusionSpecies;
    }
    return fusionSpecies?.forms[fusionFormIndex];
  }

  getSprite(): Phaser.GameObjects.Sprite {
    return this.getAt(0) as Phaser.GameObjects.Sprite;
  }

  getTintSprite(): Phaser.GameObjects.Sprite | null {
    return !this.maskEnabled
      ? (this.getAt(1) as Phaser.GameObjects.Sprite)
      : this.maskSprite;
  }

  getSpriteScale(): number {
    const formKey = this.getFormKey();
    if (
      this.isMax() === true ||
      formKey === "segin-starmobile" ||
      formKey === "schedar-starmobile" ||
      formKey === "navi-starmobile" ||
      formKey === "ruchbah-starmobile" ||
      formKey === "caph-starmobile"
    ) {
      return 1.5;
    }
    if (this.customPokemonData.spriteScale > 0) {
      return this.customPokemonData.spriteScale;
    }
    return 1;
  }

  /** Resets the pokemon's field sprite properties, including position, alpha, and scale */
  resetSprite(): void {
    // Resetting properties should not be shown on the field
    this.setVisible(false);

    // Remove the offset from having a Substitute active
    if (this.isOffsetBySubstitute()) {
      this.x -= this.getSubstituteOffset()[0];
      this.y -= this.getSubstituteOffset()[1];
    }

    // Reset sprite display properties
    this.setAlpha(1);
    this.setScale(this.getSpriteScale());
  }

  getHeldItems(): PokemonHeldItemModifier[] {
    if (!globalScene) {
      return [];
    }
    return globalScene.findModifiers(
      m => m instanceof PokemonHeldItemModifier && m.pokemonId === this.id,
      this.isPlayer(),
    ) as PokemonHeldItemModifier[];
  }

  updateScale(): void {
    this.setScale(this.getSpriteScale());
  }

  updateSpritePipelineData(): void {
    [this.getSprite(), this.getTintSprite()]
      .filter(s => !!s)
      .map(s => {
        s.pipelineData["teraColor"] = getTypeRgb(this.getTeraType());
        s.pipelineData["isTerastallized"] = this.isTerastallized;
      });
    this.updateInfo(true);
  }

  initShinySparkle(): void {
    const shinySparkle = globalScene.addFieldSprite(0, 0, "shiny");
    shinySparkle.setVisible(false);
    shinySparkle.setOrigin(0.5, 1);
    this.add(shinySparkle);

    this.shinySparkle = shinySparkle;
  }

  /**
   * Attempts to animate a given {@linkcode Phaser.GameObjects.Sprite}
   * @see {@linkcode Phaser.GameObjects.Sprite.play}
   * @param sprite {@linkcode Phaser.GameObjects.Sprite} to animate
   * @param tintSprite {@linkcode Phaser.GameObjects.Sprite} placed on top of the sprite to add a color tint
   * @param animConfig {@linkcode String} to pass to {@linkcode Phaser.GameObjects.Sprite.play}
   * @returns true if the sprite was able to be animated
   */
  tryPlaySprite(
    sprite: Phaser.GameObjects.Sprite,
    tintSprite: Phaser.GameObjects.Sprite,
    key: string,
  ): boolean {
    // Catch errors when trying to play an animation that doesn't exist
    try {
      sprite.play(key);
      tintSprite.play(key);
    } catch (error: unknown) {
      console.error(
        `Couldn't play animation for '${key}'!\nIs the image for this Pokemon missing?\n`,
        error,
      );

      return false;
    }

    return true;
  }

  playAnim(): void {
    this.tryPlaySprite(
      this.getSprite(),
      this.getTintSprite()!,
      this.getBattleSpriteKey(),
    ); // TODO: is the bag correct?
  }

  getFieldPositionOffset(): [number, number] {
    switch (this.fieldPosition) {
      case FieldPosition.CENTER:
        return [0, 0];
      case FieldPosition.LEFT:
        return [-32, -8];
      case FieldPosition.RIGHT:
        return [32, 0];
    }
  }

  /**
   * Returns the Pokemon's offset from its current field position in the event that
   * it has a Substitute doll in effect. The offset is returned in `[ x, y ]` format.
   * @see {@linkcode SubstituteTag}
   * @see {@linkcode getFieldPositionOffset}
   */
  getSubstituteOffset(): [number, number] {
    return this.isPlayer() ? [-30, 10] : [30, -10];
  }

  /**
   * Returns whether or not the Pokemon's position on the field is offset because
   * the Pokemon has a Substitute active.
   * @see {@linkcode SubstituteTag}
   */
  isOffsetBySubstitute(): boolean {
    const substitute = this.getTag(SubstituteTag);
    if (substitute) {
      if (substitute.sprite === undefined) {
        return false;
      }

      // During the Pokemon's MoveEffect phase, the offset is removed to put the Pokemon "in focus"
      const currentPhase = globalScene.getCurrentPhase();
      if (
        currentPhase instanceof MoveEffectPhase &&
        currentPhase.getPokemon() === this
      ) {
        return false;
      }
      return true;
    } else {
      return false;
    }
  }

  /** If this Pokemon has a Substitute on the field, removes its sprite from the field. */
  destroySubstitute(): void {
    const substitute = this.getTag(SubstituteTag);
    if (substitute && substitute.sprite) {
      substitute.sprite.destroy();
    }
  }

  setFieldPosition(
    fieldPosition: FieldPosition,
    duration?: number,
  ): Promise<void> {
    return new Promise(resolve => {
      if (fieldPosition === this.fieldPosition) {
        resolve();
        return;
      }

      const initialOffset = this.getFieldPositionOffset();

      this.fieldPosition = fieldPosition;

      this.battleInfo.setMini(fieldPosition !== FieldPosition.CENTER);
      this.battleInfo.setOffset(fieldPosition === FieldPosition.RIGHT);

      const newOffset = this.getFieldPositionOffset();

      const relX = newOffset[0] - initialOffset[0];
      const relY = newOffset[1] - initialOffset[1];

      const subTag = this.getTag(SubstituteTag);

      if (duration) {
        // TODO: can this use stricter typing?
        const targets: any[] = [this];
        if (subTag?.sprite) {
          targets.push(subTag.sprite);
        }
        globalScene.tweens.add({
          targets: targets,
          x: (_target, _key, value: number) => value + relX,
          y: (_target, _key, value: number) => value + relY,
          duration: duration,
          ease: "Sine.easeOut",
          onComplete: () => resolve(),
        });
      } else {
        this.x += relX;
        this.y += relY;
        if (subTag?.sprite) {
          subTag.sprite.x += relX;
          subTag.sprite.y += relY;
        }
      }
    });
  }

  /**
   * Retrieves the entire set of stats of the {@linkcode Pokemon}.
   * @param bypassSummonData prefer actual stats (`true` by default) or in-battle overriden stats (`false`)
   * @returns the numeric values of the {@linkcode Pokemon}'s stats
   */
  getStats(bypassSummonData = true): number[] {
    if (!bypassSummonData && this.summonData?.stats) {
      return this.summonData.stats;
    }
    return this.stats;
  }

  /**
   * Retrieves the corresponding {@linkcode PermanentStat} of the {@linkcode Pokemon}.
   * @param stat the desired {@linkcode PermanentStat}
   * @param bypassSummonData prefer actual stats (`true` by default) or in-battle overridden stats (`false`)
   * @returns the numeric value of the desired {@linkcode Stat}
   */
  getStat(stat: PermanentStat, bypassSummonData = true): number {
    if (
      !bypassSummonData &&
      this.summonData &&
      this.summonData.stats[stat] !== 0
    ) {
      return this.summonData.stats[stat];
    }
    return this.stats[stat];
  }

  /**
   * Writes the value to the corrseponding {@linkcode PermanentStat} of the {@linkcode Pokemon}.
   *
   * Note that this does nothing if {@linkcode value} is less than 0.
   * @param stat the desired {@linkcode PermanentStat} to be overwritten
   * @param value the desired numeric value
   * @param bypassSummonData write to actual stats (`true` by default) or in-battle overridden stats (`false`)
   */
  setStat(stat: PermanentStat, value: number, bypassSummonData = true): void {
    if (value >= 0) {
      if (!bypassSummonData && this.summonData) {
        this.summonData.stats[stat] = value;
      } else {
        this.stats[stat] = value;
      }
    }
  }

  /**
   * Retrieves the entire set of in-battle stat stages of the {@linkcode Pokemon}.
   * @returns the numeric values of the {@linkcode Pokemon}'s in-battle stat stages if available, a fresh stat stage array otherwise
   */
  getStatStages(): number[] {
    return this.summonData ? this.summonData.statStages : [0, 0, 0, 0, 0, 0, 0];
  }

  /**
   * Retrieves the in-battle stage of the specified {@linkcode BattleStat}.
   * @param stat the {@linkcode BattleStat} whose stage is desired
   * @returns the stage of the desired {@linkcode BattleStat} if available, 0 otherwise
   */
  getStatStage(stat: BattleStat): number {
    return this.summonData ? this.summonData.statStages[stat - 1] : 0;
  }

  /**
   * Writes the value to the in-battle stage of the corresponding {@linkcode BattleStat} of the {@linkcode Pokemon}.
   *
   * Note that, if the value is not within a range of [-6, 6], it will be forced to the closest range bound.
   * @param stat the {@linkcode BattleStat} whose stage is to be overwritten
   * @param value the desired numeric value
   */
  setStatStage(stat: BattleStat, value: number): void {
    if (this.summonData) {
      if (value >= -6) {
        this.summonData.statStages[stat - 1] = Math.min(value, 6);
      } else {
        this.summonData.statStages[stat - 1] = Math.max(value, -6);
      }
    }
  }

  /**
   * Calculate the critical-hit stage of a move used against this pokemon by
   * the given source
   * 
   * @param source the {@linkcode Pokemon} who using the move
   * @param move the {@linkcode Move} being used
   * @returns the final critical-hit stage value
   */
  getCritStage(source: Pokemon, move: Move): number {
    const critStage = new NumberHolder(0);
    applyMoveAttrs(HighCritAttr, source, this, move, critStage);
    globalScene.applyModifiers(
      CritBoosterModifier,
      source.isPlayer(),
      source,
      critStage,
    );
    globalScene.applyModifiers(
      TempCritBoosterModifier,
      source.isPlayer(),
      critStage,
    );
    applyAbAttrs(BonusCritAbAttr, source, null, false, critStage)
    const critBoostTag = source.getTag(CritBoostTag);
    if (critBoostTag) {
      if (critBoostTag instanceof DragonCheerTag) {
        critStage.value += critBoostTag.typesOnAdd.includes(PokemonType.DRAGON)
          ? 2
          : 1;
      } else {
        critStage.value += 2;
      }
    }

    console.log(`crit stage: +${critStage.value}`);
    return critStage.value;
  }

  /**
   * Calculates and retrieves the final value of a stat considering any held
   * items, move effects, opponent abilities, and whether there was a critical
   * hit.
   * @param stat the desired {@linkcode EffectiveStat}
   * @param opponent the target {@linkcode Pokemon}
   * @param move the {@linkcode Move} being used
   * @param ignoreAbility determines whether this Pokemon's abilities should be ignored during the stat calculation
   * @param ignoreOppAbility during an attack, determines whether the opposing Pokemon's abilities should be ignored during the stat calculation.
   * @param ignoreAllyAbility during an attack, determines whether the ally Pokemon's abilities should be ignored during the stat calculation.
   * @param isCritical determines whether a critical hit has occurred or not (`false` by default)
   * @param simulated if `true`, nullifies any effects that produce any changes to game state from triggering
   * @param ignoreHeldItems determines whether this Pokemon's held items should be ignored during the stat calculation, default `false`
   * @returns the final in-battle value of a stat
   */
  getEffectiveStat(
    stat: EffectiveStat,
    opponent?: Pokemon,
    move?: Move,
    ignoreAbility = false,
    ignoreOppAbility = false,
    ignoreAllyAbility = false,
    isCritical = false,
    simulated = true,
    ignoreHeldItems = false,
  ): number {
    const statValue = new NumberHolder(this.getStat(stat, false));
    if (!ignoreHeldItems) {
      globalScene.applyModifiers(
        StatBoosterModifier,
        this.isPlayer(),
        this,
        stat,
        statValue,
      );
    }

    // The Ruin abilities here are never ignored, but they reveal themselves on summon anyway
    const fieldApplied = new BooleanHolder(false);
    for (const pokemon of globalScene.getField(true)) {
      applyFieldStatMultiplierAbAttrs(
        FieldMultiplyStatAbAttr,
        pokemon,
        stat,
        statValue,
        this,
        fieldApplied,
        simulated,
      );
      if (fieldApplied.value) {
        break;
      }
    }
    if (!ignoreAbility) {
      applyStatMultiplierAbAttrs(
        StatMultiplierAbAttr,
        this,
        stat,
        statValue,
        simulated,
      );
    }

    const ally = this.getAlly();
    if (!isNullOrUndefined(ally)) {
      applyAllyStatMultiplierAbAttrs(AllyStatMultiplierAbAttr, ally, stat, statValue, simulated, this, move?.hasFlag(MoveFlags.IGNORE_ABILITIES) || ignoreAllyAbility);
    }

    let ret =
      statValue.value *
      this.getStatStageMultiplier(
        stat,
        opponent,
        move,
        ignoreOppAbility,
        isCritical,
        simulated,
        ignoreHeldItems,
      );

    switch (stat) {
      case Stat.ATK:
        if (this.getTag(BattlerTagType.SLOW_START)) {
          ret >>= 1;
        }
        break;
      case Stat.DEF:
        if (
          this.isOfType(PokemonType.ICE) &&
          globalScene.arena.weather?.weatherType === WeatherType.SNOW
        ) {
          ret *= 1.5;
        }
        break;
      case Stat.SPATK:
        break;
      case Stat.SPDEF:
        if (
          this.isOfType(PokemonType.ROCK) &&
          globalScene.arena.weather?.weatherType === WeatherType.SANDSTORM
        ) {
          ret *= 1.5;
        }
        break;
      case Stat.SPD:
        const side = this.isPlayer() ? ArenaTagSide.PLAYER : ArenaTagSide.ENEMY;
        if (globalScene.arena.getTagOnSide(ArenaTagType.TAILWIND, side)) {
          ret *= 2;
        }
        if (
          globalScene.arena.getTagOnSide(ArenaTagType.GRASS_WATER_PLEDGE, side)
        ) {
          ret >>= 2;
        }

        if (this.getTag(BattlerTagType.SLOW_START)) {
          ret >>= 1;
        }
        if (this.status && this.status.effect === StatusEffect.PARALYSIS) {
          ret >>= 1;
        }
        if (
          this.getTag(BattlerTagType.UNBURDEN) &&
          this.hasAbility(Abilities.UNBURDEN)
        ) {
          ret *= 2;
        }
        break;
    }

    const highestStatBoost = this.findTag(
      t =>
        t instanceof HighestStatBoostTag &&
        (t as HighestStatBoostTag).stat === stat,
    ) as HighestStatBoostTag;
    if (highestStatBoost) {
      ret *= highestStatBoost.multiplier;
    }

    return Math.floor(ret);
  }

  calculateStats(): void {
    if (!this.stats) {
      this.stats = [0, 0, 0, 0, 0, 0];
    }

    // Get and manipulate base stats
    const baseStats = this.calculateBaseStats();
    // Using base stats, calculate and store stats one by one
    for (const s of PERMANENT_STATS) {
      const statHolder = new NumberHolder(
        Math.floor((2 * baseStats[s] + this.ivs[s]) * this.level * 0.01),
      );
      if (s === Stat.HP) {
        statHolder.value = statHolder.value + this.level + 10;
        globalScene.applyModifier(
          PokemonIncrementingStatModifier,
          this.isPlayer(),
          this,
          s,
          statHolder,
        );
        if (this.hasAbility(Abilities.WONDER_GUARD, false, true)) {
          statHolder.value = 1;
        }
        if (this.hp > statHolder.value || this.hp === undefined) {
          this.hp = statHolder.value;
        } else if (this.hp) {
          const lastMaxHp = this.getMaxHp();
          if (lastMaxHp && statHolder.value > lastMaxHp) {
            this.hp += statHolder.value - lastMaxHp;
          }
        }
      } else {
        statHolder.value += 5;
        const natureStatMultiplier = new NumberHolder(
          getNatureStatMultiplier(this.getNature(), s),
        );
        globalScene.applyModifier(
          PokemonNatureWeightModifier,
          this.isPlayer(),
          this,
          natureStatMultiplier,
        );
        if (natureStatMultiplier.value !== 1) {
          statHolder.value = Math.max(
            Math[natureStatMultiplier.value > 1 ? "ceil" : "floor"](
              statHolder.value * natureStatMultiplier.value,
            ),
            1,
          );
        }
        globalScene.applyModifier(
          PokemonIncrementingStatModifier,
          this.isPlayer(),
          this,
          s,
          statHolder,
        );
      }

      statHolder.value = Phaser.Math.Clamp(
        statHolder.value,
        1,
        Number.MAX_SAFE_INTEGER,
      );

      this.setStat(s, statHolder.value);
    }
  }

  calculateBaseStats(): number[] {
    const baseStats = this.getSpeciesForm(true).baseStats.slice(0);
    applyChallenges(
      ChallengeType.FLIP_STAT,
      this,
      baseStats,
    );
    // Shuckle Juice
    globalScene.applyModifiers(
      PokemonBaseStatTotalModifier,
      this.isPlayer(),
      this,
      baseStats,
    );
    // Old Gateau
    globalScene.applyModifiers(
      PokemonBaseStatFlatModifier,
      this.isPlayer(),
      this,
      baseStats,
    );
    if (this.isFusion()) {
      const fusionBaseStats = this.getFusionSpeciesForm(true).baseStats;
      applyChallenges(
        ChallengeType.FLIP_STAT,
        this,
        fusionBaseStats,
      );

      for (const s of PERMANENT_STATS) {
        baseStats[s] = Math.ceil((baseStats[s] + fusionBaseStats[s]) / 2);
      }
    } else if (globalScene.gameMode.isSplicedOnly) {
      for (const s of PERMANENT_STATS) {
        baseStats[s] = Math.ceil(baseStats[s] / 2);
      }
    }
    // Vitamins
    globalScene.applyModifiers(
      BaseStatModifier,
      this.isPlayer(),
      this,
      baseStats,
    );

    return baseStats;
  }

  getNature(): Nature {
    return this.customPokemonData.nature !== -1
      ? this.customPokemonData.nature
      : this.nature;
  }

  setNature(nature: Nature): void {
    this.nature = nature;
    this.calculateStats();
  }

  setCustomNature(nature: Nature): void {
    this.customPokemonData.nature = nature;
    this.calculateStats();
  }

  generateNature(naturePool?: Nature[]): void {
    if (naturePool === undefined) {
      naturePool = getEnumValues(Nature);
    }
    const nature = naturePool[randSeedInt(naturePool.length)];
    this.setNature(nature);
  }

  isFullHp(): boolean {
    return this.hp >= this.getMaxHp();
  }

  getMaxHp(): number {
    return this.getStat(Stat.HP);
  }

  /** Returns the amount of hp currently missing from this {@linkcode Pokemon} (max - current) */
  getInverseHp(): number {
    return this.getMaxHp() - this.hp;
  }

  getHpRatio(precise = false): number {
    return precise
      ? this.hp / this.getMaxHp()
      : Math.round((this.hp / this.getMaxHp()) * 100) / 100;
  }

  generateGender(): void {
    if (this.species.malePercent === null) {
      this.gender = Gender.GENDERLESS;
    } else {
      const genderChance = (this.id % 256) * 0.390625;
      if (genderChance < this.species.malePercent) {
        this.gender = Gender.MALE;
      } else {
        this.gender = Gender.FEMALE;
      }
    }
  }

  /**
   * @param {boolean} useIllusion - Whether we want the fake or real gender (illusion ability).
   */
  getGender(ignoreOverride?: boolean, useIllusion: boolean = false): Gender {
    if (useIllusion && !!this.summonData?.illusion) {
      return this.summonData?.illusion.gender!;
    } else if (!ignoreOverride && this.summonData?.gender !== undefined) {
      return this.summonData.gender;
    }
    return this.gender;
  }

  /**
   * @param {boolean} useIllusion - Whether we want the fake or real gender (illusion ability).
   */
  getFusionGender(ignoreOverride?: boolean, useIllusion: boolean = false): Gender {
    if (useIllusion && !!this.summonData?.illusion) {
      return this.summonData?.illusion.fusionGender!;
    } else if (!ignoreOverride && this.summonData?.fusionGender !== undefined) {
      return this.summonData.fusionGender;
    }
    return this.fusionGender;
  }

  /**
   * @param {boolean} useIllusion - Whether we want the fake or real shininess (illusion ability).
   */
  isShiny(useIllusion: boolean = false): boolean {
    if (!useIllusion && !!this.summonData?.illusion) {
      return this.summonData?.illusion.basePokemon?.shiny || (!!this.summonData?.illusion.fusionSpecies && this.summonData?.illusion.basePokemon?.fusionShiny) || false;
    } else {
      return this.shiny || (this.isFusion(useIllusion) && this.fusionShiny);
    }
  }

  /**
   * 
   * @param useIllusion - Whether we want the fake or real shininess (illusion ability).
   * @returns `true` if the {@linkcode Pokemon} is shiny and the fusion is shiny as well, `false` otherwise
   */
  isDoubleShiny(useIllusion: boolean = false): boolean {
    if (!useIllusion && !!this.summonData?.illusion) {
      return this.isFusion(false) && this.summonData?.illusion.basePokemon.shiny && this.summonData?.illusion.basePokemon.fusionShiny;
    } else {
      return this.isFusion(useIllusion) && this.shiny && this.fusionShiny;
    }
  }

  /**
   * @param {boolean} useIllusion - Whether we want the fake or real variant (illusion ability).
   */
  getVariant(useIllusion: boolean = false): Variant {
    if (!useIllusion && !!this.summonData?.illusion) {
      return !this.isFusion(false) 
      ? this.summonData?.illusion.basePokemon!.variant 
      : Math.max(this.variant, this.fusionVariant) as Variant;
    } else {
      return !this.isFusion(true) 
      ? this.variant 
      : Math.max(this.variant, this.fusionVariant) as Variant;
    }
  }

  getBaseVariant(doubleShiny: boolean): Variant {
    if (doubleShiny) {
      return !!this.summonData?.illusion 
      ? this.summonData?.illusion.basePokemon!.variant 
      : this.variant;
    } else {
      return this.getVariant();
    }
  }

  getLuck(): number {
    return this.luck + (this.isFusion() ? this.fusionLuck : 0);
  }

  isFusion(useIllusion: boolean = false): boolean {
    if (useIllusion && !!this.summonData?.illusion) {
      return !!this.summonData?.illusion.fusionSpecies;
    } else {
      return !!this.fusionSpecies;
    }
  }

  /**
   * @param {boolean} useIllusion - Whether we want the fake name or the real name of the Pokemon (for Illusion ability).
   */
  getName(useIllusion: boolean = false): string {
    return (!useIllusion && !!this.summonData?.illusion && this.summonData?.illusion.basePokemon) 
    ? this.summonData?.illusion.basePokemon.name 
    : this.name;
  }

  /**
   * Checks if the {@linkcode Pokemon} has a fusion with the specified {@linkcode Species}.
   * @param species the pokemon {@linkcode Species} to check
   * @returns `true` if the {@linkcode Pokemon} has a fusion with the specified {@linkcode Species}, `false` otherwise
   */
  hasFusionSpecies(species: Species): boolean {
    return this.fusionSpecies?.speciesId === species;
  }

  /**
   * Checks if the {@linkcode Pokemon} has is the specified {@linkcode Species} or is fused with it.
   * @param species the pokemon {@linkcode Species} to check
   * @param formKey If provided, requires the species to be in that form
   * @returns `true` if the pokemon is the species or is fused with it, `false` otherwise
   */
  hasSpecies(species: Species, formKey?: string): boolean {
    if (isNullOrUndefined(formKey)) {
      return (
      this.species.speciesId === species ||
      this.fusionSpecies?.speciesId === species
    );
    }

    return (this.species.speciesId === species && this.getFormKey() === formKey) || (this.fusionSpecies?.speciesId === species && this.getFusionFormKey() === formKey);
  }

  abstract isBoss(): boolean;

  getMoveset(ignoreOverride?: boolean): PokemonMove[] {
    const ret =
      !ignoreOverride && this.summonData?.moveset
        ? this.summonData.moveset
        : this.moveset;

    // Overrides moveset based on arrays specified in overrides.ts
    let overrideArray: Moves | Array<Moves> = this.isPlayer()
      ? Overrides.MOVESET_OVERRIDE
      : Overrides.OPP_MOVESET_OVERRIDE;
    if (!Array.isArray(overrideArray)) {
      overrideArray = [overrideArray];
    }
    if (overrideArray.length > 0) {
      if (!this.isPlayer()) {
        this.moveset = [];
      }
      overrideArray.forEach((move: Moves, index: number) => {
        const ppUsed = this.moveset[index]?.ppUsed ?? 0;
        this.moveset[index] = new PokemonMove(
          move,
          Math.min(ppUsed, allMoves[move].pp),
        );
      });
    }

    return ret;
  }

  /**
   * Checks which egg moves have been unlocked for the {@linkcode Pokemon} based
   * on the species it was met at or by the first {@linkcode Pokemon} in its evolution
   * line that can act as a starter and provides those egg moves.
   * @returns an array of {@linkcode Moves}, the length of which is determined by how many
   * egg moves are unlocked for that species.
   */
  getUnlockedEggMoves(): Moves[] {
    const moves: Moves[] = [];
    const species =
      this.metSpecies in speciesEggMoves
        ? this.metSpecies
        : this.getSpeciesForm(true).getRootSpeciesId(true);
    if (species in speciesEggMoves) {
      for (let i = 0; i < 4; i++) {
        if (globalScene.gameData.starterData[species].eggMoves & (1 << i)) {
          moves.push(speciesEggMoves[species][i]);
        }
      }
    }
    return moves;
  }

  /**
   * Gets all possible learnable level moves for the {@linkcode Pokemon},
   * excluding any moves already known.
   *
   * Available egg moves are only included if the {@linkcode Pokemon} was
   * in the starting party of the run and if Fresh Start is not active.
   * @returns an array of {@linkcode Moves}, the length of which is determined
   * by how many learnable moves there are for the {@linkcode Pokemon}.
   */
  public getLearnableLevelMoves(): Moves[] {
    let levelMoves = this.getLevelMoves(1, true, false, true).map(lm => lm[1]);
    if (
      this.metBiome === -1 &&
      !globalScene.gameMode.isFreshStartChallenge() &&
      !globalScene.gameMode.isDaily
    ) {
      levelMoves = this.getUnlockedEggMoves().concat(levelMoves);
    }
    if (Array.isArray(this.usedTMs) && this.usedTMs.length > 0) {
      levelMoves = this.usedTMs
        .filter(m => !levelMoves.includes(m))
        .concat(levelMoves);
    }
    levelMoves = levelMoves.filter(lm => !this.moveset.some(m => m.moveId === lm));
    return levelMoves;
  }

  /**
   * Gets the types of a pokemon
   * @param includeTeraType - `true` to include tera-formed type; Default: `false`
   * @param forDefend - `true` if the pokemon is defending from an attack; Default: `false`
   * @param ignoreOverride - If `true`, ignore ability changing effects; Default: `false`
   * @param useIllusion - `true` to return the types of the illusion instead of the actual types; "AUTO" will depend on forDefend param; Default: "AUTO"
   * @returns array of {@linkcode PokemonType}
   */
  public getTypes(
    includeTeraType = false, 
    forDefend: boolean = false, 
    ignoreOverride?: boolean, 
    useIllusion: boolean | "AUTO" = "AUTO"
  ): PokemonType[] {
    const types: PokemonType[] = [];

    if (includeTeraType && this.isTerastallized) {
      const teraType = this.getTeraType();
      if (this.isTerastallized && !(forDefend && teraType === PokemonType.STELLAR)) {
        // Stellar tera uses its original types defensively
        types.push(teraType);
        if (forDefend) {
          return types;
        }
      }
    }
    if (!types.length || !includeTeraType) {

      const doIllusion: boolean = (useIllusion === "AUTO") ? !forDefend : useIllusion;
      if (
        !ignoreOverride && 
        this.summonData?.types && 
        this.summonData.types.length > 0 && 
        (!this.summonData?.illusion || !doIllusion)
      ) {
        this.summonData.types.forEach(t => types.push(t));
      } else {
        const speciesForm = this.getSpeciesForm(ignoreOverride, doIllusion);
        const fusionSpeciesForm = this.getFusionSpeciesForm(ignoreOverride, doIllusion);
        const customTypes = this.customPokemonData.types?.length > 0;

        // First type, checking for "permanently changed" types from ME
        const firstType =
          customTypes && this.customPokemonData.types[0] !== PokemonType.UNKNOWN
            ? this.customPokemonData.types[0]
            : speciesForm.type1;
        types.push(firstType);

        // Second type
        let secondType: PokemonType = PokemonType.UNKNOWN;

        if (fusionSpeciesForm) {
          // Check if the fusion Pokemon also has permanent changes from ME when determining the fusion types
          const fusionType1 =
            this.fusionCustomPokemonData?.types &&
            this.fusionCustomPokemonData.types.length > 0 &&
            this.fusionCustomPokemonData.types[0] !== PokemonType.UNKNOWN
              ? this.fusionCustomPokemonData.types[0]
              : fusionSpeciesForm.type1;
          const fusionType2 =
            this.fusionCustomPokemonData?.types &&
            this.fusionCustomPokemonData.types.length > 1 &&
            this.fusionCustomPokemonData.types[1] !== PokemonType.UNKNOWN
              ? this.fusionCustomPokemonData.types[1]
              : fusionSpeciesForm.type2;

          // Assign second type if the fusion can provide one
          if (fusionType2 !== null && fusionType2 !== types[0]) {
            secondType = fusionType2;
          } else if (fusionType1 !== types[0]) {
            secondType = fusionType1;
          }

          if (
            secondType === PokemonType.UNKNOWN &&
            isNullOrUndefined(fusionType2)
          ) {
            // If second pokemon was monotype and shared its primary type
            secondType =
              customTypes &&
              this.customPokemonData.types.length > 1 &&
              this.customPokemonData.types[1] !== PokemonType.UNKNOWN
                ? this.customPokemonData.types[1]
                : (speciesForm.type2 ?? PokemonType.UNKNOWN);
          }
        } else {
          // If not a fusion, just get the second type from the species, checking for permanent changes from ME
          secondType =
            customTypes &&
            this.customPokemonData.types.length > 1 &&
            this.customPokemonData.types[1] !== PokemonType.UNKNOWN
              ? this.customPokemonData.types[1]
              : (speciesForm.type2 ?? PokemonType.UNKNOWN);
        }

        if (secondType !== PokemonType.UNKNOWN) {
          types.push(secondType);
        }
      }
    }

    // become UNKNOWN if no types are present
    if (!types.length) {
      types.push(PokemonType.UNKNOWN);
    }

    // remove UNKNOWN if other types are present
    if (types.length > 1 && types.includes(PokemonType.UNKNOWN)) {
      const index = types.indexOf(PokemonType.UNKNOWN);
      if (index !== -1) {
        types.splice(index, 1);
      }
    }

    // the type added to Pokemon from moves like Forest's Curse or Trick Or Treat
    if (
      !ignoreOverride &&
      this.summonData &&
      this.summonData.addedType &&
      !types.includes(this.summonData.addedType)
    ) {
      types.push(this.summonData.addedType);
    }

    // If both types are the same (can happen in weird custom typing scenarios), reduce to single type
    if (types.length > 1 && types[0] === types[1]) {
      types.splice(0, 1);
    }

    return types;
  }

  /**
   * Checks if the pokemon's typing includes the specified type
   * @param type - {@linkcode PokemonType} to check
   * @param includeTeraType - `true` to include tera-formed type; Default: `true`
   * @param forDefend - `true` if the pokemon is defending from an attack; Default: `false`
   * @param ignoreOverride - If `true`, ignore ability changing effects; Default: `false`
   * @returns `true` if the Pokemon's type matches
   */
  public isOfType(
    type: PokemonType,
    includeTeraType = true,
    forDefend = false,
    ignoreOverride = false,
  ): boolean {
    return this.getTypes(includeTeraType, forDefend, ignoreOverride).some(
      t => t === type,
    );
  }

  /**
   * Gets the non-passive ability of the pokemon. This accounts for fusions and ability changing effects.
   * This should rarely be called, most of the time {@linkcode hasAbility} or {@linkcode hasAbilityWithAttr} are better used as
   * those check both the passive and non-passive abilities and account for ability suppression.
   * @see {@linkcode hasAbility} {@linkcode hasAbilityWithAttr} Intended ways to check abilities in most cases
   * @param ignoreOverride - If `true`, ignore ability changing effects; Default: `false`
   * @returns The non-passive {@linkcode Ability} of the pokemon
   */
  public getAbility(ignoreOverride = false): Ability {
    if (!ignoreOverride && this.summonData?.ability) {
      return allAbilities[this.summonData.ability];
    }
    if (Overrides.ABILITY_OVERRIDE && this.isPlayer()) {
      return allAbilities[Overrides.ABILITY_OVERRIDE];
    }
    if (Overrides.OPP_ABILITY_OVERRIDE && !this.isPlayer()) {
      return allAbilities[Overrides.OPP_ABILITY_OVERRIDE];
    }
    if (this.isFusion()) {
      if (
        !isNullOrUndefined(this.fusionCustomPokemonData?.ability) &&
        this.fusionCustomPokemonData.ability !== -1
      ) {
        return allAbilities[this.fusionCustomPokemonData.ability];
      }
      return allAbilities[
        this.getFusionSpeciesForm(ignoreOverride).getAbility(
          this.fusionAbilityIndex,
        )
      ];
    }
    if (
      !isNullOrUndefined(this.customPokemonData.ability) &&
      this.customPokemonData.ability !== -1
    ) {
      return allAbilities[this.customPokemonData.ability];
    }
    let abilityId = this.getSpeciesForm(ignoreOverride).getAbility(
      this.abilityIndex,
    );
    if (abilityId === Abilities.NONE) {
      abilityId = this.species.ability1;
    }
    return allAbilities[abilityId];
  }

  /**
   * Gets the passive ability of the pokemon. This should rarely be called, most of the time
   * {@linkcode hasAbility} or {@linkcode hasAbilityWithAttr} are better used as those check both the passive and
   * non-passive abilities and account for ability suppression.
   * @see {@linkcode hasAbility} {@linkcode hasAbilityWithAttr} Intended ways to check abilities in most cases
   * @returns The passive {@linkcode Ability} of the pokemon
   */
  public getPassiveAbility(): Ability {
    if (Overrides.PASSIVE_ABILITY_OVERRIDE && this.isPlayer()) {
      return allAbilities[Overrides.PASSIVE_ABILITY_OVERRIDE];
    }
    if (Overrides.OPP_PASSIVE_ABILITY_OVERRIDE && !this.isPlayer()) {
      return allAbilities[Overrides.OPP_PASSIVE_ABILITY_OVERRIDE];
    }
    if (
      !isNullOrUndefined(this.customPokemonData.passive) &&
      this.customPokemonData.passive !== -1
    ) {
      return allAbilities[this.customPokemonData.passive];
    }

    return allAbilities[this.species.getPassiveAbility(this.formIndex)];
  }

  /**
   * Gets a list of all instances of a given ability attribute among abilities this pokemon has.
   * Accounts for all the various effects which can affect whether an ability will be present or
   * in effect, and both passive and non-passive.
   * @param attrType - {@linkcode AbAttr} The ability attribute to check for.
   * @param canApply - If `false`, it doesn't check whether the ability is currently active; Default `true`
   * @param ignoreOverride - If `true`, it ignores ability changing effects; Default `false`
   * @returns An array of all the ability attributes on this ability.
   */
  public getAbilityAttrs<T extends AbAttr = AbAttr>(
    attrType: { new (...args: any[]): T },
    canApply = true,
    ignoreOverride = false,
  ): T[] {
    const abilityAttrs: T[] = [];

    if (!canApply || this.canApplyAbility()) {
      abilityAttrs.push(
        ...this.getAbility(ignoreOverride).getAttrs<T>(attrType),
      );
    }

    if (!canApply || this.canApplyAbility(true)) {
      abilityAttrs.push(...this.getPassiveAbility().getAttrs(attrType));
    }

    return abilityAttrs;
  }

  /**
   * Sets the {@linkcode Pokemon}'s ability and activates it if it normally activates on summon
   *
   * Also clears primal weather if it is from the ability being changed
   * @param ability New Ability
   */
  public setTempAbility(ability: Ability, passive = false): void {
    applyOnLoseAbAttrs(this, passive);
    if (passive) {
      this.summonData.passiveAbility = ability.id;
    } else {
      this.summonData.ability = ability.id;
    }
    applyOnGainAbAttrs(this, passive);
  }

  /**
   * Suppresses an ability and calls its onlose attributes
   */
  public suppressAbility() {
    [true, false].forEach(passive => applyOnLoseAbAttrs(this, passive));
    this.summonData.abilitySuppressed = true;
  }

  /**
   * Checks if a pokemon has a passive either from:
   *  - bought with starter candy
   *  - set by override
   *  - is a boss pokemon
   * @returns `true` if the Pokemon has a passive
   */
  public hasPassive(): boolean {
    // returns override if valid for current case
    if (
      (Overrides.HAS_PASSIVE_ABILITY_OVERRIDE === false && this.isPlayer()) ||
      (Overrides.OPP_HAS_PASSIVE_ABILITY_OVERRIDE === false && !this.isPlayer())
    ) {
      return false;
    }
    if (
      ((Overrides.PASSIVE_ABILITY_OVERRIDE !== Abilities.NONE ||
        Overrides.HAS_PASSIVE_ABILITY_OVERRIDE) &&
        this.isPlayer()) ||
      ((Overrides.OPP_PASSIVE_ABILITY_OVERRIDE !== Abilities.NONE ||
        Overrides.OPP_HAS_PASSIVE_ABILITY_OVERRIDE) &&
        !this.isPlayer())
    ) {
      return true;
    }

    // Classic Final boss and Endless Minor/Major bosses do not have passive
    const { currentBattle, gameMode } = globalScene;
    const waveIndex = currentBattle?.waveIndex;
    if (
      this instanceof EnemyPokemon &&
      (currentBattle?.battleSpec === BattleSpec.FINAL_BOSS ||
        gameMode.isEndlessMinorBoss(waveIndex) ||
        gameMode.isEndlessMajorBoss(waveIndex))
    ) {
      return false;
    }

    return this.passive || this.isBoss();
  }

  /**
   * Checks whether an ability of a pokemon can be currently applied. This should rarely be
   * directly called, as {@linkcode hasAbility} and {@linkcode hasAbilityWithAttr} already call this.
   * @see {@linkcode hasAbility} {@linkcode hasAbilityWithAttr} Intended ways to check abilities in most cases
   * @param passive If true, check if passive can be applied instead of non-passive
   * @returns `true` if the ability can be applied
   */
  public canApplyAbility(passive = false): boolean {
    if (passive && !this.hasPassive()) {
      return false;
    }
    const ability = !passive ? this.getAbility() : this.getPassiveAbility();
    if (this.isFusion() && ability.hasAttr(NoFusionAbilityAbAttr)) {
      return false;
    }
    const arena = globalScene?.arena;
    if (
      arena.ignoreAbilities &&
      arena.ignoringEffectSource !== this.getBattlerIndex() &&
      ability.isIgnorable
    ) {
      return false;
    }
    if (
      this.summonData?.abilitySuppressed &&
      ability.isSuppressable
    ) {
      return false;
    }
    const suppressAbilitiesTag = arena.getTag(
      ArenaTagType.NEUTRALIZING_GAS,
    ) as SuppressAbilitiesTag;
    if (
      this.isOnField() &&
      suppressAbilitiesTag &&
      !suppressAbilitiesTag.isBeingRemoved()
    ) {
      const thisAbilitySuppressing = ability.hasAttr(
        PreLeaveFieldRemoveSuppressAbilitiesSourceAbAttr,
      );
      const hasSuppressingAbility = this.hasAbilityWithAttr(
        PreLeaveFieldRemoveSuppressAbilitiesSourceAbAttr,
        false,
      );
      // Neutralizing gas is up - suppress abilities unless they are unsuppressable or this pokemon is responsible for the gas
      // (Balance decided that the other ability of a neutralizing gas pokemon should not be neutralized)
      // If the ability itself is neutralizing gas, don't suppress it (handled through arena tag)
      const unsuppressable =
        !ability.isSuppressable ||
        thisAbilitySuppressing ||
        (hasSuppressingAbility && !suppressAbilitiesTag.shouldApplyToSelf());
      if (!unsuppressable) {
        return false;
      }
    }
    return (
      (this.hp > 0 || ability.isBypassFaint) &&
      !ability.conditions.find(condition => !condition(this))
    );
  }

  /**
   * Checks whether a pokemon has the specified ability and it's in effect. Accounts for all the various
   * effects which can affect whether an ability will be present or in effect, and both passive and
   * non-passive. This is the primary way to check whether a pokemon has a particular ability.
   * @param {Abilities} ability The ability to check for
   * @param {boolean} canApply If false, it doesn't check whether the ability is currently active
   * @param {boolean} ignoreOverride If true, it ignores ability changing effects
   * @returns {boolean} Whether the ability is present and active
   */
  public hasAbility(
    ability: Abilities,
    canApply = true,
    ignoreOverride?: boolean,
  ): boolean {
    if (
      this.getAbility(ignoreOverride).id === ability &&
      (!canApply || this.canApplyAbility())
    ) {
      return true;
    }
    if (
      this.getPassiveAbility().id === ability &&
      this.hasPassive() &&
      (!canApply || this.canApplyAbility(true))
    ) {
      return true;
    }
    return false;
  }

  /**
   * Checks whether a pokemon has an ability with the specified attribute and it's in effect.
   * Accounts for all the various effects which can affect whether an ability will be present or
   * in effect, and both passive and non-passive. This is one of the two primary ways to check
   * whether a pokemon has a particular ability.
   * @param {AbAttr} attrType The ability attribute to check for
   * @param {boolean} canApply If false, it doesn't check whether the ability is currently active
   * @param {boolean} ignoreOverride If true, it ignores ability changing effects
   * @returns {boolean} Whether an ability with that attribute is present and active
   */
  public hasAbilityWithAttr(
    attrType: Constructor<AbAttr>,
    canApply = true,
    ignoreOverride?: boolean,
  ): boolean {
    if (
      (!canApply || this.canApplyAbility()) &&
      this.getAbility(ignoreOverride).hasAttr(attrType)
    ) {
      return true;
    }
    if (
      this.hasPassive() &&
      (!canApply || this.canApplyAbility(true)) &&
      this.getPassiveAbility().hasAttr(attrType)
    ) {
      return true;
    }
    return false;
  }

  /**
   * Gets the weight of the Pokemon with subtractive modifiers (Autotomize) happening first
   * and then multiplicative modifiers happening after (Heavy Metal and Light Metal)
   * @returns the kg of the Pokemon (minimum of 0.1)
   */
  public getWeight(): number {
    const autotomizedTag = this.getTag(AutotomizedTag);
    let weightRemoved = 0;
    if (!isNullOrUndefined(autotomizedTag)) {
      weightRemoved = 100 * autotomizedTag!.autotomizeCount;
    }
    const minWeight = 0.1;
    const weight = new NumberHolder(this.species.weight - weightRemoved);

    // This will trigger the ability overlay so only call this function when necessary
    applyAbAttrs(WeightMultiplierAbAttr, this, null, false, weight);
    return Math.max(minWeight, weight.value);
  }

  /**
   * @returns the pokemon's current tera {@linkcode PokemonType}
   */
  getTeraType(): PokemonType {
    if (this.hasSpecies(Species.TERAPAGOS)) {
      return PokemonType.STELLAR;
    }
    if (this.hasSpecies(Species.OGERPON)) {
      const ogerponForm =
        this.species.speciesId === Species.OGERPON
          ? this.formIndex
          : this.fusionFormIndex;
      switch (ogerponForm) {
        case 0:
        case 4:
          return PokemonType.GRASS;
        case 1:
        case 5:
          return PokemonType.WATER;
        case 2:
        case 6:
          return PokemonType.FIRE;
        case 3:
        case 7:
          return PokemonType.ROCK;
      }
    }
    if (this.hasSpecies(Species.SHEDINJA)) {
      return PokemonType.BUG;
    }
    return this.teraType;
  }

  public isGrounded(): boolean {
    return (
      !!this.getTag(GroundedTag) ||
      (!this.isOfType(PokemonType.FLYING, true, true) &&
        !this.hasAbility(Abilities.LEVITATE) &&
        !this.getTag(BattlerTagType.FLOATING) &&
        !this.getTag(SemiInvulnerableTag))
    );
  }

  /**
   * Determines whether this Pokemon is prevented from running or switching due
   * to effects from moves and/or abilities.
   * @param trappedAbMessages - If defined, ability trigger messages
   * (e.g. from Shadow Tag) are forwarded through this array.
   * @param simulated - If `true`, applies abilities via simulated calls.
   * @returns `true` if the pokemon is trapped
   */
  public isTrapped(
    trappedAbMessages: string[] = [],
    simulated = true,
  ): boolean {
    const commandedTag = this.getTag(BattlerTagType.COMMANDED);
    if (commandedTag?.getSourcePokemon()?.isActive(true)) {
      return true;
    }

    if (this.isOfType(PokemonType.GHOST)) {
      return false;
    }

    const trappedByAbility = new BooleanHolder(false);
    /**
     * Contains opposing Pokemon (Enemy/Player Pokemon) depending on perspective
     * Afterwards, it filters out Pokemon that have been switched out of the field so trapped abilities/moves do not trigger
     */
    const opposingFieldUnfiltered = this.isPlayer()
      ? globalScene.getEnemyField()
      : globalScene.getPlayerField();
    const opposingField = opposingFieldUnfiltered.filter(
      enemyPkm => enemyPkm.switchOutStatus === false,
    );

    for (const opponent of opposingField) {
      applyCheckTrappedAbAttrs(
        CheckTrappedAbAttr,
        opponent,
        trappedByAbility,
        this,
        trappedAbMessages,
        simulated,
      );
    }

    const side = this.isPlayer() ? ArenaTagSide.PLAYER : ArenaTagSide.ENEMY;
    return (
      trappedByAbility.value ||
      !!this.getTag(TrappedTag) ||
      !!globalScene.arena.getTagOnSide(ArenaTagType.FAIRY_LOCK, side)
    );
  }

  /**
   * Calculates the type of a move when used by this Pokemon after
   * type-changing move and ability attributes have applied.
   * @param move - {@linkcode Move} The move being used.
   * @param simulated - If `true`, prevents showing abilities applied in this calculation.
   * @returns The {@linkcode PokemonType} of the move after attributes are applied
   */
  public getMoveType(move: Move, simulated = true): PokemonType {
    const moveTypeHolder = new NumberHolder(move.type);

    applyMoveAttrs(VariableMoveTypeAttr, this, null, move, moveTypeHolder);
    applyPreAttackAbAttrs(
      MoveTypeChangeAbAttr,
      this,
      null,
      move,
      simulated,
      moveTypeHolder,
    );

    globalScene.arena.applyTags(
      ArenaTagType.ION_DELUGE,
      simulated,
      moveTypeHolder,
    );
    if (this.getTag(BattlerTagType.ELECTRIFIED)) {
      moveTypeHolder.value = PokemonType.ELECTRIC;
    }

    return moveTypeHolder.value as PokemonType;
  }

  /**
   * Calculates the effectiveness of a move against the Pokémon.
   * This includes modifiers from move and ability attributes.
   * @param source {@linkcode Pokemon} The attacking Pokémon.
   * @param move {@linkcode Move} The move being used by the attacking Pokémon.
   * @param ignoreAbility Whether to ignore abilities that might affect type effectiveness or immunity (defaults to `false`).
   * @param simulated Whether to apply abilities via simulated calls (defaults to `true`)
<<<<<<< HEAD
   * @param cancelled {@linkcode Utils.BooleanHolder} Stores whether the move was cancelled by a non-type-based immunity.
   * @param useIllusion - Whether we want the attack move effectiveness on the illusion or not
=======
   * @param cancelled {@linkcode BooleanHolder} Stores whether the move was cancelled by a non-type-based immunity.
>>>>>>> f9ff4abf
   * Currently only used by {@linkcode Pokemon.apply} to determine whether a "No effect" message should be shown.
   * @returns The type damage multiplier, indicating the effectiveness of the move
   */
  getMoveEffectiveness(
<<<<<<< HEAD
    source: Pokemon, 
    move: Move, 
    ignoreAbility: boolean = false, 
    simulated: boolean = true, 
    cancelled?: Utils.BooleanHolder, 
    useIllusion: boolean = false
=======
    source: Pokemon,
    move: Move,
    ignoreAbility = false,
    simulated = true,
    cancelled?: BooleanHolder,
>>>>>>> f9ff4abf
  ): TypeDamageMultiplier {
    if (!isNullOrUndefined(this.turnData?.moveEffectiveness)) {
      return this.turnData?.moveEffectiveness;
    }

    if (move.hasAttr(TypelessAttr)) {
      return 1;
    }
    const moveType = source.getMoveType(move);

<<<<<<< HEAD
    const typeMultiplier = new Utils.NumberHolder(
      move.category !== MoveCategory.STATUS || 
      move.hasAttr(RespectAttackTypeImmunityAttr)
      ? this.getAttackTypeEffectiveness(
        moveType, 
        source, 
        false, 
        simulated, 
        move, 
        useIllusion
      )
      : 1);
=======
    const typeMultiplier = new NumberHolder(
      move.category !== MoveCategory.STATUS ||
        move.hasAttr(RespectAttackTypeImmunityAttr)
        ? this.getAttackTypeEffectiveness(
            moveType,
            source,
            false,
            simulated,
            move,
          )
        : 1,
    );
>>>>>>> f9ff4abf

    applyMoveAttrs(
      VariableMoveTypeMultiplierAttr,
      source,
      this,
      move,
      typeMultiplier,
    );
    if (
      this.getTypes(true, true).find(t => move.isTypeImmune(source, this, t))
    ) {
      typeMultiplier.value = 0;
    }

    if (this.getTag(TarShotTag) && this.getMoveType(move) === PokemonType.FIRE) {
      typeMultiplier.value *= 2;
    }

    const cancelledHolder = cancelled ?? new BooleanHolder(false);
    if (!ignoreAbility) {
      applyPreDefendAbAttrs(
        TypeImmunityAbAttr,
        this,
        source,
        move,
        cancelledHolder,
        simulated,
        typeMultiplier,
      );

      if (!cancelledHolder.value) {
        applyPreDefendAbAttrs(
          MoveImmunityAbAttr,
          this,
          source,
          move,
          cancelledHolder,
          simulated,
          typeMultiplier,
        );
      }

      if (!cancelledHolder.value) {
        const defendingSidePlayField = this.isPlayer()
          ? globalScene.getPlayerField()
          : globalScene.getEnemyField();
        defendingSidePlayField.forEach(p =>
          applyPreDefendAbAttrs(
            FieldPriorityMoveImmunityAbAttr,
            p,
            source,
            move,
            cancelledHolder,
          ),
        );
      }
    }

    const immuneTags = this.findTags(
      tag => tag instanceof TypeImmuneTag && tag.immuneType === moveType,
    );
    for (const tag of immuneTags) {
      if (
        move &&
        !move.getAttrs(HitsTagAttr).some(attr => attr.tagType === tag.tagType)
      ) {
        typeMultiplier.value = 0;
        break;
      }
    }

    // Apply Tera Shell's effect to attacks after all immunities are accounted for
    if (!ignoreAbility && move.category !== MoveCategory.STATUS) {
      applyPreDefendAbAttrs(
        FullHpResistTypeAbAttr,
        this,
        source,
        move,
        cancelledHolder,
        simulated,
        typeMultiplier,
      );
    }

    if (
      move.category === MoveCategory.STATUS &&
      move.hitsSubstitute(source, this)
    ) {
      typeMultiplier.value = 0;
    }

    return (
      !cancelledHolder.value ? typeMultiplier.value : 0
    ) as TypeDamageMultiplier;
  }

  /**
   * Calculates the move's type effectiveness multiplier based on the target's type/s.
   * @param moveType {@linkcode PokemonType} the type of the move being used
   * @param source {@linkcode Pokemon} the Pokemon using the move
   * @param ignoreStrongWinds whether or not this ignores strong winds (anticipation, forewarn, stealth rocks)
   * @param simulated tag to only apply the strong winds effect message when the move is used
   * @param move (optional) the move whose type effectiveness is to be checked. Used for applying {@linkcode VariableMoveTypeChartAttr}
   * @param useIllusion - Whether we want the attack type effectiveness on the illusion or not
   * @returns a multiplier for the type effectiveness
   */
  getAttackTypeEffectiveness(
    moveType: PokemonType, 
    source?: Pokemon, 
    ignoreStrongWinds: boolean = false, 
    simulated: boolean = true, 
    move?: Move, 
    useIllusion: boolean = false
  ): TypeDamageMultiplier {
    if (moveType === PokemonType.STELLAR) {
      return this.isTerastallized ? 2 : 1;
    }
    const types = this.getTypes(true, true, undefined, useIllusion);
    const arena = globalScene.arena;

    // Handle flying v ground type immunity without removing flying type so effective types are still effective
    // Related to https://github.com/pagefaultgames/pokerogue/issues/524
    if (
      moveType === PokemonType.GROUND &&
      (this.isGrounded() || arena.hasTag(ArenaTagType.GRAVITY))
    ) {
      const flyingIndex = types.indexOf(PokemonType.FLYING);
      if (flyingIndex > -1) {
        types.splice(flyingIndex, 1);
      }
    }

    let multiplier = types
      .map(defType => {
        const multiplier = new NumberHolder(
          getTypeDamageMultiplier(moveType, defType),
        );
        applyChallenges(
          ChallengeType.TYPE_EFFECTIVENESS,
          multiplier,
        );
        if (move) {
          applyMoveAttrs(
            VariableMoveTypeChartAttr,
            null,
            this,
            move,
            multiplier,
            defType,
          );
        }
        if (source) {
          const ignoreImmunity = new BooleanHolder(false);
          if (
            source.isActive(true) &&
            source.hasAbilityWithAttr(IgnoreTypeImmunityAbAttr)
          ) {
            applyAbAttrs(
              IgnoreTypeImmunityAbAttr,
              source,
              ignoreImmunity,
              simulated,
              moveType,
              defType,
            );
          }
          if (ignoreImmunity.value) {
            if (multiplier.value === 0) {
              return 1;
            }
          }

          const exposedTags = this.findTags(
            tag => tag instanceof ExposedTag,
          ) as ExposedTag[];
          if (exposedTags.some(t => t.ignoreImmunity(defType, moveType))) {
            if (multiplier.value === 0) {
              return 1;
            }
          }
        }
        return multiplier.value;
      })
      .reduce((acc, cur) => acc * cur, 1) as TypeDamageMultiplier;

    const typeMultiplierAgainstFlying = new NumberHolder(
      getTypeDamageMultiplier(moveType, PokemonType.FLYING),
    );
    applyChallenges(
      ChallengeType.TYPE_EFFECTIVENESS,
      typeMultiplierAgainstFlying,
    );
    // Handle strong winds lowering effectiveness of types super effective against pure flying
    if (
      !ignoreStrongWinds &&
      arena.weather?.weatherType === WeatherType.STRONG_WINDS &&
      !arena.weather.isEffectSuppressed() &&
      this.isOfType(PokemonType.FLYING) &&
      typeMultiplierAgainstFlying.value === 2
    ) {
      multiplier /= 2;
      if (!simulated) {
        globalScene.queueMessage(i18next.t("weather:strongWindsEffectMessage"));
      }
    }
    return multiplier as TypeDamageMultiplier;
  }

  /**
   * Computes the given Pokemon's matchup score against this Pokemon.
   * In most cases, this score ranges from near-zero to 16, but the maximum possible matchup score is 64.
   * @param opponent {@linkcode Pokemon} The Pokemon to compare this Pokemon against
   * @returns A score value based on how favorable this Pokemon is when fighting the given Pokemon
   */
  getMatchupScore(opponent: Pokemon): number {
    const types = this.getTypes(true);

    const enemyTypes = opponent.getTypes(true, true, false, true);
    /** Is this Pokemon faster than the opponent? */
    const outspeed =
      (this.isActive(true)
        ? this.getEffectiveStat(Stat.SPD, opponent)
        : this.getStat(Stat.SPD, false)) >=
      opponent.getEffectiveStat(Stat.SPD, this);
    /**
     * Based on how effective this Pokemon's types are offensively against the opponent's types.
     * This score is increased by 25 percent if this Pokemon is faster than the opponent.
     */
    let atkScore = opponent.getAttackTypeEffectiveness(types[0], this, false, true, undefined, true) * (outspeed ? 1.25 : 1);
    /**
     * Based on how effectively this Pokemon defends against the opponent's types.
     * This score cannot be higher than 4.
     */
    let defScore =
      1 /
      Math.max(this.getAttackTypeEffectiveness(enemyTypes[0], opponent), 0.25);
    if (types.length > 1) {
      atkScore *= opponent.getAttackTypeEffectiveness(types[1], this);
    }
    if (enemyTypes.length > 1) {
      defScore *= (1 / Math.max(this.getAttackTypeEffectiveness(enemyTypes[1], opponent, false, false, undefined, true), 0.25));
    }
    /**
     * Based on this Pokemon's HP ratio compared to that of the opponent.
     * This ratio is multiplied by 1.5 if this Pokemon outspeeds the opponent;
     * however, the final ratio cannot be higher than 1.
     */
    let hpDiffRatio = this.getHpRatio() + (1 - opponent.getHpRatio());
    if (outspeed) {
      hpDiffRatio = Math.min(hpDiffRatio * 1.5, 1);
    }
    return (atkScore + defScore) * hpDiffRatio;
  }

  getEvolution(): SpeciesFormEvolution | null {
    if (pokemonEvolutions.hasOwnProperty(this.species.speciesId)) {
      const evolutions = pokemonEvolutions[this.species.speciesId];
      for (const e of evolutions) {
        if (
          !e.item &&
          this.level >= e.level &&
          (isNullOrUndefined(e.preFormKey) ||
            this.getFormKey() === e.preFormKey)
        ) {
          if (
            e.condition === null ||
            (e.condition as SpeciesEvolutionCondition).predicate(this)
          ) {
            return e;
          }
        }
      }
    }

    if (
      this.isFusion() &&
      this.fusionSpecies &&
      pokemonEvolutions.hasOwnProperty(this.fusionSpecies.speciesId)
    ) {
      const fusionEvolutions = pokemonEvolutions[
        this.fusionSpecies.speciesId
      ].map(e => new FusionSpeciesFormEvolution(this.species.speciesId, e));
      for (const fe of fusionEvolutions) {
        if (
          !fe.item &&
          this.level >= fe.level &&
          (isNullOrUndefined(fe.preFormKey) ||
            this.getFusionFormKey() === fe.preFormKey)
        ) {
          if (
            fe.condition === null ||
            (fe.condition as SpeciesEvolutionCondition).predicate(this)
          ) {
            return fe;
          }
        }
      }
    }

    return null;
  }

  /**
   * Gets all level up moves in a given range for a particular pokemon.
   * @param {number} startingLevel Don't include moves below this level
   * @param {boolean} includeEvolutionMoves Whether to include evolution moves
   * @param {boolean} simulateEvolutionChain Whether to include moves from prior evolutions
   * @param {boolean} includeRelearnerMoves Whether to include moves that would require a relearner. Note the move relearner inherently allows evolution moves
   * @returns {LevelMoves} A list of moves and the levels they can be learned at
   */
  getLevelMoves(
    startingLevel?: number,
    includeEvolutionMoves = false,
    simulateEvolutionChain = false,
    includeRelearnerMoves = false,
    learnSituation: LearnMoveSituation = LearnMoveSituation.MISC,
  ): LevelMoves {
    const ret: LevelMoves = [];
    let levelMoves: LevelMoves = [];
    if (!startingLevel) {
      startingLevel = this.level;
    }
    if (
      learnSituation === LearnMoveSituation.EVOLUTION_FUSED &&
      this.fusionSpecies
    ) {
      // For fusion evolutions, get ONLY the moves of the component mon that evolved
      levelMoves = this.getFusionSpeciesForm(true)
        .getLevelMoves()
        .filter(
          lm =>
            (includeEvolutionMoves && lm[0] === EVOLVE_MOVE) ||
            (includeRelearnerMoves && lm[0] === RELEARN_MOVE) ||
            lm[0] > 0,
        );
    } else {
      if (simulateEvolutionChain) {
        const evolutionChain = this.species.getSimulatedEvolutionChain(
          this.level,
          this.hasTrainer(),
          this.isBoss(),
          this.isPlayer(),
        );
        for (let e = 0; e < evolutionChain.length; e++) {
          // TODO: Might need to pass specific form index in simulated evolution chain
          const speciesLevelMoves = getPokemonSpeciesForm(
            evolutionChain[e][0],
            this.formIndex,
          ).getLevelMoves();
          if (includeRelearnerMoves) {
            levelMoves.push(...speciesLevelMoves);
          } else {
            levelMoves.push(
              ...speciesLevelMoves.filter(
                lm =>
                  (includeEvolutionMoves && lm[0] === EVOLVE_MOVE) ||
                  ((!e || lm[0] > 1) &&
                    (e === evolutionChain.length - 1 ||
                      lm[0] <= evolutionChain[e + 1][1])),
              ),
            );
          }
        }
      } else {
        levelMoves = this.getSpeciesForm(true)
          .getLevelMoves()
          .filter(
            lm =>
              (includeEvolutionMoves && lm[0] === EVOLVE_MOVE) ||
              (includeRelearnerMoves && lm[0] === RELEARN_MOVE) ||
              lm[0] > 0,
          );
      }
      if (
        this.fusionSpecies &&
        learnSituation !== LearnMoveSituation.EVOLUTION_FUSED_BASE
      ) {
        // For fusion evolutions, get ONLY the moves of the component mon that evolved
        if (simulateEvolutionChain) {
          const fusionEvolutionChain =
            this.fusionSpecies.getSimulatedEvolutionChain(
              this.level,
              this.hasTrainer(),
              this.isBoss(),
              this.isPlayer(),
            );
          for (let e = 0; e < fusionEvolutionChain.length; e++) {
            // TODO: Might need to pass specific form index in simulated evolution chain
            const speciesLevelMoves = getPokemonSpeciesForm(
              fusionEvolutionChain[e][0],
              this.fusionFormIndex,
            ).getLevelMoves();
            if (includeRelearnerMoves) {
              levelMoves.push(
                ...speciesLevelMoves.filter(
                  lm =>
                    (includeEvolutionMoves && lm[0] === EVOLVE_MOVE) ||
                    lm[0] !== EVOLVE_MOVE,
                ),
              );
            } else {
              levelMoves.push(
                ...speciesLevelMoves.filter(
                  lm =>
                    (includeEvolutionMoves && lm[0] === EVOLVE_MOVE) ||
                    ((!e || lm[0] > 1) &&
                      (e === fusionEvolutionChain.length - 1 ||
                        lm[0] <= fusionEvolutionChain[e + 1][1])),
                ),
              );
            }
          }
        } else {
          levelMoves.push(
            ...this.getFusionSpeciesForm(true)
              .getLevelMoves()
              .filter(
                lm =>
                  (includeEvolutionMoves && lm[0] === EVOLVE_MOVE) ||
                  (includeRelearnerMoves && lm[0] === RELEARN_MOVE) ||
                  lm[0] > 0,
              ),
          );
        }
      }
    }
    levelMoves.sort((lma: [number, number], lmb: [number, number]) =>
      lma[0] > lmb[0] ? 1 : lma[0] < lmb[0] ? -1 : 0,
    );

    /**
     * Filter out moves not within the correct level range(s)
     * Includes moves below startingLevel, or of specifically level 0 if
     * includeRelearnerMoves or includeEvolutionMoves are true respectively
     */
    levelMoves = levelMoves.filter(lm => {
      const level = lm[0];
      const isRelearner = level < startingLevel;
      const allowedEvolutionMove = level === 0 && includeEvolutionMoves;

      return (
        !(level > this.level) &&
        (includeRelearnerMoves || !isRelearner || allowedEvolutionMove)
      );
    });

    /**
     * This must be done AFTER filtering by level, else if the same move shows up
     * in levelMoves multiple times all but the lowest level one will be skipped.
     * This causes problems when there are intentional duplicates (i.e. Smeargle with Sketch)
     */
    if (levelMoves) {
      this.getUniqueMoves(levelMoves, ret);
    }

    return ret;
  }

  /**
   * Helper function for getLevelMoves.
   * Finds all non-duplicate items from the input, and pushes them into the output.
   * Two items count as duplicate if they have the same Move, regardless of level.
   *
   * @param levelMoves the input array to search for non-duplicates from
   * @param ret the output array to be pushed into.
   */
  private getUniqueMoves(levelMoves: LevelMoves, ret: LevelMoves): void {
    const uniqueMoves: Moves[] = [];
    for (const lm of levelMoves) {
      if (!uniqueMoves.find(m => m === lm[1])) {
        uniqueMoves.push(lm[1]);
        ret.push(lm);
      }
    }
  }

  /**
   * Get a list of all egg moves
   *
   * @returns list of egg moves
   */
  getEggMoves(): Moves[] | undefined {
    return speciesEggMoves[this.getSpeciesForm().getRootSpeciesId()];
  }

  setMove(moveIndex: number, moveId: Moves): void {
    if (moveId === Moves.NONE) {
      return;
    }
    const move = new PokemonMove(moveId);
    this.moveset[moveIndex] = move;
    if (this.summonData?.moveset) {
      this.summonData.moveset[moveIndex] = move;
    }
  }

  /**
   * Function that tries to set a Pokemon shiny based on the trainer's trainer ID and secret ID.
   * Endless Pokemon in the end biome are unable to be set to shiny
   *
   * The exact mechanic is that it calculates E as the XOR of the player's trainer ID and secret ID.
   * F is calculated as the XOR of the first 16 bits of the Pokemon's ID with the last 16 bits.
   * The XOR of E and F are then compared to the {@linkcode shinyThreshold} (or {@linkcode thresholdOverride} if set) to see whether or not to generate a shiny.
   * The base shiny odds are {@linkcode BASE_SHINY_CHANCE} / 65536
   * @param thresholdOverride number that is divided by 2^16 (65536) to get the shiny chance, overrides {@linkcode shinyThreshold} if set (bypassing shiny rate modifiers such as Shiny Charm)
   * @returns true if the Pokemon has been set as a shiny, false otherwise
   */
  trySetShiny(thresholdOverride?: number): boolean {
    // Shiny Pokemon should not spawn in the end biome in endless
    if (
      globalScene.gameMode.isEndless &&
      globalScene.arena.biomeType === Biome.END
    ) {
      return false;
    }

    const rand1 = (this.id & 0xffff0000) >>> 16;
    const rand2 = this.id & 0x0000ffff;

    const E = globalScene.gameData.trainerId ^ globalScene.gameData.secretId;
    const F = rand1 ^ rand2;

    const shinyThreshold = new NumberHolder(BASE_SHINY_CHANCE);
    if (thresholdOverride === undefined) {
      if (timedEventManager.isEventActive()) {
        const tchance = timedEventManager.getClassicTrainerShinyChance();
        shinyThreshold.value *= timedEventManager.getShinyMultiplier();
        if (this.hasTrainer() && tchance > 0) {
          shinyThreshold.value = Math.max(tchance, shinyThreshold.value); // Choose the higher boost
        }
      }
      if (!this.hasTrainer()) {
        globalScene.applyModifiers(
          ShinyRateBoosterModifier,
          true,
          shinyThreshold,
        );
      }
    } else {
      shinyThreshold.value = thresholdOverride;
    }

    this.shiny = (E ^ F) < shinyThreshold.value;

    if (this.shiny) {
      this.initShinySparkle();
    }

    return this.shiny;
  }

  /**
   * Function that tries to set a Pokemon shiny based on seed.
   * For manual use only, usually to roll a Pokemon's shiny chance a second time.
   * If it rolls shiny, also sets a random variant and give the Pokemon the associated luck.
   *
   * The base shiny odds are {@linkcode BASE_SHINY_CHANCE} / `65536`
   * @param thresholdOverride number that is divided by `2^16` (`65536`) to get the shiny chance, overrides {@linkcode shinyThreshold} if set (bypassing shiny rate modifiers such as Shiny Charm)
   * @param applyModifiersToOverride If {@linkcode thresholdOverride} is set and this is true, will apply Shiny Charm and event modifiers to {@linkcode thresholdOverride}
   * @returns `true` if the Pokemon has been set as a shiny, `false` otherwise
   */
  public trySetShinySeed(
    thresholdOverride?: number,
    applyModifiersToOverride?: boolean,
  ): boolean {
    const shinyThreshold = new NumberHolder(BASE_SHINY_CHANCE);
    if (thresholdOverride === undefined || applyModifiersToOverride) {
      if (thresholdOverride !== undefined && applyModifiersToOverride) {
        shinyThreshold.value = thresholdOverride;
      }
      if (timedEventManager.isEventActive()) {
        shinyThreshold.value *= timedEventManager.getShinyMultiplier();
      }
      if (!this.hasTrainer()) {
        globalScene.applyModifiers(
          ShinyRateBoosterModifier,
          true,
          shinyThreshold,
        );
      }
    } else {
      shinyThreshold.value = thresholdOverride;
    }

    this.shiny = randSeedInt(65536) < shinyThreshold.value;

    if (this.shiny) {
      this.variant = this.generateShinyVariant();
      this.luck =
        this.variant + 1 + (this.fusionShiny ? this.fusionVariant + 1 : 0);
      this.initShinySparkle();
    }

    return this.shiny;
  }

  /**
   * Generates a shiny variant
   * @returns `0-2`, with the following probabilities:
   * - Has a 10% chance of returning `2` (epic variant)
   * - Has a 30% chance of returning `1` (rare variant)
   * - Has a 60% chance of returning `0` (basic shiny)
   */
  protected generateShinyVariant(): Variant {
    const formIndex: number = this.formIndex;
    let variantDataIndex: string | number = this.species.speciesId;
    if (this.species.forms.length > 0) {
      const formKey = this.species.forms[formIndex]?.formKey;
      if (formKey) {
        variantDataIndex = `${variantDataIndex}-${formKey}`;
      }
    }
    // Checks if there is no variant data for both the index or index with form
    if (
      !this.shiny ||
      (!variantData.hasOwnProperty(variantDataIndex) &&
        !variantData.hasOwnProperty(this.species.speciesId))
    ) {
      return 0;
    }
    const rand = new NumberHolder(0);
    globalScene.executeWithSeedOffset(
      () => {
        rand.value = randSeedInt(10);
      },
      this.id,
      globalScene.waveSeed,
    );
    if (rand.value >= SHINY_VARIANT_CHANCE) {
      return 0; // 6/10
    }
    if (rand.value >= SHINY_EPIC_CHANCE) {
      return 1; // 3/10
    }
    return 2; // 1/10
  }

  /**
   * Function that tries to set a Pokemon to have its hidden ability based on seed, if it exists.
   * For manual use only, usually to roll a Pokemon's hidden ability chance a second time.
   *
   * The base hidden ability odds are {@linkcode BASE_HIDDEN_ABILITY_CHANCE} / `65536`
   * @param thresholdOverride number that is divided by `2^16` (`65536`) to get the HA chance, overrides {@linkcode haThreshold} if set (bypassing HA rate modifiers such as Ability Charm)
   * @param applyModifiersToOverride If {@linkcode thresholdOverride} is set and this is true, will apply Ability Charm to {@linkcode thresholdOverride}
   * @returns `true` if the Pokemon has been set to have its hidden ability, `false` otherwise
   */
  public tryRerollHiddenAbilitySeed(
    thresholdOverride?: number,
    applyModifiersToOverride?: boolean,
  ): boolean {
    if (!this.species.abilityHidden) {
      return false;
    }
    const haThreshold = new NumberHolder(BASE_HIDDEN_ABILITY_CHANCE);
    if (thresholdOverride === undefined || applyModifiersToOverride) {
      if (thresholdOverride !== undefined && applyModifiersToOverride) {
        haThreshold.value = thresholdOverride;
      }
      if (!this.hasTrainer()) {
        globalScene.applyModifiers(
          HiddenAbilityRateBoosterModifier,
          true,
          haThreshold,
        );
      }
    } else {
      haThreshold.value = thresholdOverride;
    }

    if (randSeedInt(65536) < haThreshold.value) {
      this.abilityIndex = 2;
    }

    return this.abilityIndex === 2;
  }

  public generateFusionSpecies(forStarter?: boolean): void {
    const hiddenAbilityChance = new NumberHolder(
      BASE_HIDDEN_ABILITY_CHANCE,
    );
    if (!this.hasTrainer()) {
      globalScene.applyModifiers(
        HiddenAbilityRateBoosterModifier,
        true,
        hiddenAbilityChance,
      );
    }

    const hasHiddenAbility = !randSeedInt(hiddenAbilityChance.value);
    const randAbilityIndex = randSeedInt(2);

    const filter = !forStarter
      ? this.species.getCompatibleFusionSpeciesFilter()
      : (species: PokemonSpecies) => {
          return (
            pokemonEvolutions.hasOwnProperty(species.speciesId) &&
            !pokemonPrevolutions.hasOwnProperty(species.speciesId) &&
            !species.subLegendary &&
            !species.legendary &&
            !species.mythical &&
            !species.isTrainerForbidden() &&
            species.speciesId !== this.species.speciesId &&
            species.speciesId !== Species.DITTO
          );
        };

    let fusionOverride: PokemonSpecies | undefined = undefined;

    if (
      forStarter &&
      this instanceof PlayerPokemon &&
      Overrides.STARTER_FUSION_SPECIES_OVERRIDE
    ) {
      fusionOverride = getPokemonSpecies(
        Overrides.STARTER_FUSION_SPECIES_OVERRIDE,
      );
    } else if (
      this instanceof EnemyPokemon &&
      Overrides.OPP_FUSION_SPECIES_OVERRIDE
    ) {
      fusionOverride = getPokemonSpecies(Overrides.OPP_FUSION_SPECIES_OVERRIDE);
    }

    this.fusionSpecies =
      fusionOverride ??
      globalScene.randomSpecies(
        globalScene.currentBattle?.waveIndex || 0,
        this.level,
        false,
        filter,
        true,
      );
    this.fusionAbilityIndex =
      this.fusionSpecies.abilityHidden && hasHiddenAbility
        ? 2
        : this.fusionSpecies.ability2 !== this.fusionSpecies.ability1
          ? randAbilityIndex
          : 0;
    this.fusionShiny = this.shiny;
    this.fusionVariant = this.variant;

    if (this.fusionSpecies.malePercent === null) {
      this.fusionGender = Gender.GENDERLESS;
    } else {
      const genderChance = (this.id % 256) * 0.390625;
      if (genderChance < this.fusionSpecies.malePercent) {
        this.fusionGender = Gender.MALE;
      } else {
        this.fusionGender = Gender.FEMALE;
      }
    }

    this.fusionFormIndex = globalScene.getSpeciesFormIndex(
      this.fusionSpecies,
      this.fusionGender,
      this.getNature(),
      true,
    );
    this.fusionLuck = this.luck;

    this.generateName();
  }

  public clearFusionSpecies(): void {
    this.fusionSpecies = null;
    this.fusionFormIndex = 0;
    this.fusionAbilityIndex = 0;
    this.fusionShiny = false;
    this.fusionVariant = 0;
    this.fusionGender = 0;
    this.fusionLuck = 0;
    this.fusionCustomPokemonData = null;

    this.generateName();
    this.calculateStats();
  }

  /** Generates a semi-random moveset for a Pokemon */
  public generateAndPopulateMoveset(): void {
    this.moveset = [];
    let movePool: [Moves, number][] = [];
    const allLevelMoves = this.getLevelMoves(1, true, true);
    if (!allLevelMoves) {
      console.warn(
        "Error encountered trying to generate moveset for:",
        this.species.name,
      );
      return;
    }

    for (let m = 0; m < allLevelMoves.length; m++) {
      const levelMove = allLevelMoves[m];
      if (this.level < levelMove[0]) {
        break;
      }
      let weight = levelMove[0];
      // Evolution Moves
      if (weight === 0) {
        weight = 50;
      }
      // Assume level 1 moves with 80+ BP are "move reminder" moves and bump their weight
      if (weight === 1 && allMoves[levelMove[1]].power >= 80) {
        weight = 40;
      }
      if (
        !movePool.some(m => m[0] === levelMove[1]) &&
        !allMoves[levelMove[1]].name.endsWith(" (N)")
      ) {
        movePool.push([levelMove[1], weight]);
      }
    }

    if (this.hasTrainer()) {
      const tms = Object.keys(tmSpecies);
      for (const tm of tms) {
        const moveId = Number.parseInt(tm) as Moves;
        let compatible = false;
        for (const p of tmSpecies[tm]) {
          if (Array.isArray(p)) {
            if (
              p[0] === this.species.speciesId ||
              (this.fusionSpecies &&
                p[0] === this.fusionSpecies.speciesId &&
                p.slice(1).indexOf(this.species.forms[this.formIndex]) > -1)
            ) {
              compatible = true;
              break;
            }
          } else if (
            p === this.species.speciesId ||
            (this.fusionSpecies && p === this.fusionSpecies.speciesId)
          ) {
            compatible = true;
            break;
          }
        }
        if (
          compatible &&
          !movePool.some(m => m[0] === moveId) &&
          !allMoves[moveId].name.endsWith(" (N)")
        ) {
          if (tmPoolTiers[moveId] === ModifierTier.COMMON && this.level >= 15) {
            movePool.push([moveId, 4]);
          } else if (
            tmPoolTiers[moveId] === ModifierTier.GREAT &&
            this.level >= 30
          ) {
            movePool.push([moveId, 8]);
          } else if (
            tmPoolTiers[moveId] === ModifierTier.ULTRA &&
            this.level >= 50
          ) {
            movePool.push([moveId, 14]);
          }
        }
      }

      // No egg moves below level 60
      if (this.level >= 60) {
        for (let i = 0; i < 3; i++) {
          const moveId = speciesEggMoves[this.species.getRootSpeciesId()][i];
          if (
            !movePool.some(m => m[0] === moveId) &&
            !allMoves[moveId].name.endsWith(" (N)")
          ) {
            movePool.push([moveId, 40]);
          }
        }
        const moveId = speciesEggMoves[this.species.getRootSpeciesId()][3];
        // No rare egg moves before e4
        if (
          this.level >= 170 &&
          !movePool.some(m => m[0] === moveId) &&
          !allMoves[moveId].name.endsWith(" (N)") &&
          !this.isBoss()
        ) {
          movePool.push([moveId, 30]);
        }
        if (this.fusionSpecies) {
          for (let i = 0; i < 3; i++) {
            const moveId =
              speciesEggMoves[this.fusionSpecies.getRootSpeciesId()][i];
            if (
              !movePool.some(m => m[0] === moveId) &&
              !allMoves[moveId].name.endsWith(" (N)")
            ) {
              movePool.push([moveId, 40]);
            }
          }
          const moveId =
            speciesEggMoves[this.fusionSpecies.getRootSpeciesId()][3];
          // No rare egg moves before e4
          if (
            this.level >= 170 &&
            !movePool.some(m => m[0] === moveId) &&
            !allMoves[moveId].name.endsWith(" (N)") &&
            !this.isBoss()
          ) {
            movePool.push([moveId, 30]);
          }
        }
      }
    }

    // Bosses never get self ko moves or Pain Split
    if (this.isBoss()) {
      movePool = movePool.filter(m => !allMoves[m[0]].hasAttr(SacrificialAttr));
      movePool = movePool.filter(m => !allMoves[m[0]].hasAttr(HpSplitAttr));
    }
    movePool = movePool.filter(
      m => !allMoves[m[0]].hasAttr(SacrificialAttrOnHit),
    );
    if (this.hasTrainer()) {
      // Trainers never get OHKO moves
      movePool = movePool.filter(m => !allMoves[m[0]].hasAttr(OneHitKOAttr));
      // Half the weight of self KO moves
      movePool = movePool.map(m => [
        m[0],
        m[1] * (allMoves[m[0]].hasAttr(SacrificialAttr) ? 0.5 : 1),
      ]);
      movePool = movePool.map(m => [
        m[0],
        m[1] * (allMoves[m[0]].hasAttr(SacrificialAttrOnHit) ? 0.5 : 1),
      ]);
      // Trainers get a weight bump to stat buffing moves
      movePool = movePool.map(m => [
        m[0],
        m[1] *
          (allMoves[m[0]]
            .getAttrs(StatStageChangeAttr)
            .some(a => a.stages > 1 && a.selfTarget)
            ? 1.25
            : 1),
      ]);
      // Trainers get a weight decrease to multiturn moves
      movePool = movePool.map(m => [
        m[0],
        m[1] *
          (!!allMoves[m[0]].isChargingMove() ||
          !!allMoves[m[0]].hasAttr(RechargeAttr)
            ? 0.7
            : 1),
      ]);
    }

    // Weight towards higher power moves, by reducing the power of moves below the highest power.
    // Caps max power at 90 to avoid something like hyper beam ruining the stats.
    // This is a pretty soft weighting factor, although it is scaled with the weight multiplier.
    const maxPower = Math.min(
      movePool.reduce(
        (v, m) => Math.max(allMoves[m[0]].calculateEffectivePower(), v),
        40,
      ),
      90,
    );
    movePool = movePool.map(m => [
      m[0],
      m[1] *
        (allMoves[m[0]].category === MoveCategory.STATUS
          ? 1
          : Math.max(
              Math.min(allMoves[m[0]].calculateEffectivePower() / maxPower, 1),
              0.5,
            )),
    ]);

    // Weight damaging moves against the lower stat. This uses a non-linear relationship.
    // If the higher stat is 1 - 1.09x higher, no change. At higher stat ~1.38x lower stat, off-stat moves have half weight.
    // One third weight at ~1.58x higher, one quarter weight at ~1.73x higher, one fifth at ~1.87x, and one tenth at ~2.35x higher.
    const atk = this.getStat(Stat.ATK);
    const spAtk = this.getStat(Stat.SPATK);
    const worseCategory: MoveCategory =
      atk > spAtk ? MoveCategory.SPECIAL : MoveCategory.PHYSICAL;
    const statRatio =
      worseCategory === MoveCategory.PHYSICAL ? atk / spAtk : spAtk / atk;
    movePool = movePool.map(m => [
      m[0],
      m[1] *
        (allMoves[m[0]].category === worseCategory
          ? Math.min(Math.pow(statRatio, 3) * 1.3, 1)
          : 1),
    ]);

    /** The higher this is the more the game weights towards higher level moves. At `0` all moves are equal weight. */
    let weightMultiplier = 0.9;
    if (this.hasTrainer()) {
      weightMultiplier += 0.7;
    }
    if (this.isBoss()) {
      weightMultiplier += 0.4;
    }
    const baseWeights: [Moves, number][] = movePool.map(m => [
      m[0],
      Math.ceil(Math.pow(m[1], weightMultiplier) * 100),
    ]);

    // Trainers and bosses always force a stab move
    if (this.hasTrainer() || this.isBoss()) {
      const stabMovePool = baseWeights.filter(
        m =>
          allMoves[m[0]].category !== MoveCategory.STATUS &&
          this.isOfType(allMoves[m[0]].type),
      );

      if (stabMovePool.length) {
        const totalWeight = stabMovePool.reduce((v, m) => v + m[1], 0);
        let rand = randSeedInt(totalWeight);
        let index = 0;
        while (rand > stabMovePool[index][1]) {
          rand -= stabMovePool[index++][1];
        }
        this.moveset.push(new PokemonMove(stabMovePool[index][0], 0, 0));
      }
    } else {
      // Normal wild pokemon just force a random damaging move
      const attackMovePool = baseWeights.filter(
        m => allMoves[m[0]].category !== MoveCategory.STATUS,
      );
      if (attackMovePool.length) {
        const totalWeight = attackMovePool.reduce((v, m) => v + m[1], 0);
        let rand = randSeedInt(totalWeight);
        let index = 0;
        while (rand > attackMovePool[index][1]) {
          rand -= attackMovePool[index++][1];
        }
        this.moveset.push(new PokemonMove(attackMovePool[index][0], 0, 0));
      }
    }

    while (
      baseWeights.length > this.moveset.length &&
      this.moveset.length < 4
    ) {
      if (this.hasTrainer()) {
        // Sqrt the weight of any damaging moves with overlapping types. This is about a 0.05 - 0.1 multiplier.
        // Other damaging moves 2x weight if 0-1 damaging moves, 0.5x if 2, 0.125x if 3. These weights get 20x if STAB.
        // Status moves remain unchanged on weight, this encourages 1-2
        movePool = baseWeights
          .filter(m => !this.moveset.some(mo => m[0] === mo.moveId))
          .map(m => {
            let ret: number;
            if (
              this.moveset.some(
                mo =>
                  mo.getMove().category !== MoveCategory.STATUS &&
                  mo.getMove().type === allMoves[m[0]].type,
              )
            ) {
              ret = Math.ceil(Math.sqrt(m[1]));
            } else if (allMoves[m[0]].category !== MoveCategory.STATUS) {
              ret = Math.ceil(
                (m[1] /
                  Math.max(
                    Math.pow(
                      4,
                      this.moveset.filter(mo => (mo.getMove().power ?? 0) > 1)
                        .length,
                    ) / 8,
                    0.5,
                  )) *
                  (this.isOfType(allMoves[m[0]].type) ? 20 : 1),
              );
            } else {
              ret = m[1];
            }
            return [m[0], ret];
          });
      } else {
        // Non-trainer pokemon just use normal weights
        movePool = baseWeights.filter(m => !this.moveset.some(mo => m[0] === mo.moveId));
      }
      const totalWeight = movePool.reduce((v, m) => v + m[1], 0);
      let rand = randSeedInt(totalWeight);
      let index = 0;
      while (rand > movePool[index][1]) {
        rand -= movePool[index++][1];
      }
      this.moveset.push(new PokemonMove(movePool[index][0], 0, 0));
    }

    // Trigger FormChange, except for enemy Pokemon during Mystery Encounters, to avoid crashes
    if (
      this.isPlayer() ||
      !globalScene.currentBattle?.isBattleMysteryEncounter() ||
      !globalScene.currentBattle?.mysteryEncounter
    ) {
      globalScene.triggerPokemonFormChange(
        this,
        SpeciesFormChangeMoveLearnedTrigger,
      );
    }
  }

  public trySelectMove(moveIndex: number, ignorePp?: boolean): boolean {
    const move =
      this.getMoveset().length > moveIndex
        ? this.getMoveset()[moveIndex]
        : null;
    return move?.isUsable(this, ignorePp) ?? false;
  }

  showInfo(): void {
    if (!this.battleInfo.visible) {
      const otherBattleInfo = globalScene.fieldUI
        .getAll()
        .slice(0, 4)
        .filter(
          ui =>
            ui instanceof BattleInfo &&
            (ui as BattleInfo) instanceof PlayerBattleInfo === this.isPlayer(),
        )
        .find(() => true);
      if (!otherBattleInfo || !this.getFieldIndex()) {
        globalScene.fieldUI.sendToBack(this.battleInfo);
        globalScene.sendTextToBack(); // Push the top right text objects behind everything else
      } else {
        globalScene.fieldUI.moveAbove(this.battleInfo, otherBattleInfo);
      }
      this.battleInfo.setX(
        this.battleInfo.x +
          (this.isPlayer() ? 150 : !this.isBoss() ? -150 : -198),
      );
      this.battleInfo.setVisible(true);
      if (this.isPlayer()) {
        this.battleInfo.expMaskRect.x += 150;
      }
      globalScene.tweens.add({
        targets: [this.battleInfo, this.battleInfo.expMaskRect],
        x: this.isPlayer() ? "-=150" : `+=${!this.isBoss() ? 150 : 246}`,
        duration: 1000,
        ease: "Cubic.easeOut",
      });
    }
  }

  hideInfo(): Promise<void> {
    return new Promise(resolve => {
      if (this.battleInfo && this.battleInfo.visible) {
        globalScene.tweens.add({
          targets: [this.battleInfo, this.battleInfo.expMaskRect],
          x: this.isPlayer() ? "+=150" : `-=${!this.isBoss() ? 150 : 246}`,
          duration: 500,
          ease: "Cubic.easeIn",
          onComplete: () => {
            if (this.isPlayer()) {
              this.battleInfo.expMaskRect.x -= 150;
            }
            this.battleInfo.setVisible(false);
            this.battleInfo.setX(
              this.battleInfo.x -
                (this.isPlayer() ? 150 : !this.isBoss() ? -150 : -198),
            );
            resolve();
          },
        });
      } else {
        resolve();
      }
    });
  }

  /**
   * sets if the pokemon is switching out (if it's a enemy wild implies it's going to flee)
   * @param status - boolean
   */
  setSwitchOutStatus(status: boolean): void {
    this.switchOutStatus = status;
  }

  updateInfo(instant?: boolean): Promise<void> {
    return this.battleInfo.updateInfo(this, instant);
  }

  /**
   * Show or hide the type effectiveness multiplier window
   * Passing undefined will hide the window
   */
  updateEffectiveness(effectiveness?: string) {
    this.battleInfo.updateEffectiveness(effectiveness);
  }

  toggleStats(visible: boolean): void {
    this.battleInfo.toggleStats(visible);
  }

  toggleFlyout(visible: boolean): void {
    this.battleInfo.toggleFlyout(visible);
  }

  /**
   * Adds experience to this PlayerPokemon, subject to wave based level caps.
   * @param exp The amount of experience to add
   * @param ignoreLevelCap Whether to ignore level caps when adding experience (defaults to false)
   */
  addExp(exp: number, ignoreLevelCap = false) {
    const maxExpLevel = globalScene.getMaxExpLevel(ignoreLevelCap);
    const initialExp = this.exp;
    this.exp += exp;
    while (
      this.level < maxExpLevel &&
      this.exp >= getLevelTotalExp(this.level + 1, this.species.growthRate)
    ) {
      this.level++;
    }
    if (this.level >= maxExpLevel) {
      console.log(
        initialExp,
        this.exp,
        getLevelTotalExp(this.level, this.species.growthRate),
      );
      this.exp = Math.max(
        getLevelTotalExp(this.level, this.species.growthRate),
        initialExp,
      );
    }
    this.levelExp =
      this.exp - getLevelTotalExp(this.level, this.species.growthRate);
  }

  /**
   * Compares if `this` and {@linkcode target} are on the same team.
   * @param target the {@linkcode Pokemon} to compare against.
   * @returns `true` if the two pokemon are allies, `false` otherwise
   */
  public isOpponent(target: Pokemon): boolean {
    return this.isPlayer() !== target.isPlayer();
  }

  getOpponent(targetIndex: number): Pokemon | null {
    const ret = this.getOpponents()[targetIndex];
    if (ret.summonData) {
      return ret;
    }
    return null;
  }

  getOpponents(): Pokemon[] {
    return (
      (this.isPlayer()
        ? globalScene.getEnemyField()
        : globalScene.getPlayerField()) as Pokemon[]
    ).filter(p => p.isActive());
  }

  getOpponentDescriptor(): string {
    const opponents = this.getOpponents();
    if (opponents.length === 1) {
      return opponents[0].name;
    }
    return this.isPlayer()
      ? i18next.t("arenaTag:opposingTeam")
      : i18next.t("arenaTag:yourTeam");
  }

  getAlly(): Pokemon | undefined {
    return (
      this.isPlayer()
        ? globalScene.getPlayerField()
        : globalScene.getEnemyField()
    )[this.getFieldIndex() ? 0 : 1];
  }

  /**
   * Gets the Pokémon on the allied field.
   *
   * @returns An array of Pokémon on the allied field.
   */
  getAlliedField(): Pokemon[] {
    return this instanceof PlayerPokemon
      ? globalScene.getPlayerField()
      : globalScene.getEnemyField();
  }

  /**
   * Calculates the stat stage multiplier of the user against an opponent.
   *
   * Note that this does not apply to evasion or accuracy
   * @see {@linkcode getAccuracyMultiplier}
   * @param stat the desired {@linkcode EffectiveStat}
   * @param opponent the target {@linkcode Pokemon}
   * @param move the {@linkcode Move} being used
   * @param ignoreOppAbility determines whether the effects of the opponent's abilities (i.e. Unaware) should be ignored (`false` by default)
   * @param isCritical determines whether a critical hit has occurred or not (`false` by default)
   * @param simulated determines whether effects are applied without altering game state (`true` by default)
   * @param ignoreHeldItems determines whether this Pokemon's held items should be ignored during the stat calculation, default `false`
   * @return the stat stage multiplier to be used for effective stat calculation
   */
  getStatStageMultiplier(
    stat: EffectiveStat,
    opponent?: Pokemon,
    move?: Move,
    ignoreOppAbility = false,
    isCritical = false,
    simulated = true,
    ignoreHeldItems = false,
  ): number {
    const statStage = new NumberHolder(this.getStatStage(stat));
    const ignoreStatStage = new BooleanHolder(false);

    if (opponent) {
      if (isCritical) {
        switch (stat) {
          case Stat.ATK:
          case Stat.SPATK:
            statStage.value = Math.max(statStage.value, 0);
            break;
          case Stat.DEF:
          case Stat.SPDEF:
            statStage.value = Math.min(statStage.value, 0);
            break;
        }
      }
      if (!ignoreOppAbility) {
        applyAbAttrs(
          IgnoreOpponentStatStagesAbAttr,
          opponent,
          null,
          simulated,
          stat,
          ignoreStatStage,
        );
      }
      if (move) {
        applyMoveAttrs(
          IgnoreOpponentStatStagesAttr,
          this,
          opponent,
          move,
          ignoreStatStage,
        );
      }
    }

    if (!ignoreStatStage.value) {
      const statStageMultiplier = new NumberHolder(
        Math.max(2, 2 + statStage.value) / Math.max(2, 2 - statStage.value),
      );
      if (!ignoreHeldItems) {
        globalScene.applyModifiers(
          TempStatStageBoosterModifier,
          this.isPlayer(),
          stat,
          statStageMultiplier,
        );
      }
      return Math.min(statStageMultiplier.value, 4);
    }
    return 1;
  }

  /**
   * Calculates the accuracy multiplier of the user against a target.
   *
   * This method considers various factors such as the user's accuracy level, the target's evasion level,
   * abilities, and modifiers to compute the final accuracy multiplier.
   *
   * @param target {@linkcode Pokemon} - The target Pokémon against which the move is used.
   * @param sourceMove {@linkcode Move}  - The move being used by the user.
   * @returns The calculated accuracy multiplier.
   */
  getAccuracyMultiplier(target: Pokemon, sourceMove: Move): number {
    const isOhko = sourceMove.hasAttr(OneHitKOAccuracyAttr);
    if (isOhko) {
      return 1;
    }

    const userAccStage = new NumberHolder(this.getStatStage(Stat.ACC));
    const targetEvaStage = new NumberHolder(
      target.getStatStage(Stat.EVA),
    );

    const ignoreAccStatStage = new BooleanHolder(false);
    const ignoreEvaStatStage = new BooleanHolder(false);

    applyAbAttrs(
      IgnoreOpponentStatStagesAbAttr,
      target,
      null,
      false,
      Stat.ACC,
      ignoreAccStatStage,
    );
    applyAbAttrs(
      IgnoreOpponentStatStagesAbAttr,
      this,
      null,
      false,
      Stat.EVA,
      ignoreEvaStatStage,
    );
    applyMoveAttrs(
      IgnoreOpponentStatStagesAttr,
      this,
      target,
      sourceMove,
      ignoreEvaStatStage,
    );

    globalScene.applyModifiers(
      TempStatStageBoosterModifier,
      this.isPlayer(),
      Stat.ACC,
      userAccStage,
    );

    userAccStage.value = ignoreAccStatStage.value
      ? 0
      : Math.min(userAccStage.value, 6);
    targetEvaStage.value = ignoreEvaStatStage.value ? 0 : targetEvaStage.value;

    if (target.findTag(t => t instanceof ExposedTag)) {
      targetEvaStage.value = Math.min(0, targetEvaStage.value);
    }

    const accuracyMultiplier = new NumberHolder(1);
    if (userAccStage.value !== targetEvaStage.value) {
      accuracyMultiplier.value =
        userAccStage.value > targetEvaStage.value
          ? (3 + Math.min(userAccStage.value - targetEvaStage.value, 6)) / 3
          : 3 / (3 + Math.min(targetEvaStage.value - userAccStage.value, 6));
    }

    applyStatMultiplierAbAttrs(
      StatMultiplierAbAttr,
      this,
      Stat.ACC,
      accuracyMultiplier,
      false,
      sourceMove,
    );

    const evasionMultiplier = new NumberHolder(1);
    applyStatMultiplierAbAttrs(
      StatMultiplierAbAttr,
      target,
      Stat.EVA,
      evasionMultiplier,
    );

    const ally = this.getAlly();
    if (!isNullOrUndefined(ally)) {
      const ignore = this.hasAbilityWithAttr(MoveAbilityBypassAbAttr) || sourceMove.hasFlag(MoveFlags.IGNORE_ABILITIES);
      applyAllyStatMultiplierAbAttrs(AllyStatMultiplierAbAttr, ally, Stat.ACC, accuracyMultiplier, false, this, ignore);
      applyAllyStatMultiplierAbAttrs(AllyStatMultiplierAbAttr, ally, Stat.EVA, evasionMultiplier, false, this, ignore);
    }

    return accuracyMultiplier.value / evasionMultiplier.value;
  }

  /**
   * Calculates the base damage of the given move against this Pokemon when attacked by the given source.
   * Used during damage calculation and for Shell Side Arm's forecasting effect.
   * @param source the attacking {@linkcode Pokemon}.
   * @param move the {@linkcode Move} used in the attack.
   * @param moveCategory the move's {@linkcode MoveCategory} after variable-category effects are applied.
   * @param ignoreAbility if `true`, ignores this Pokemon's defensive ability effects (defaults to `false`).
   * @param ignoreSourceAbility if `true`, ignore's the attacking Pokemon's ability effects (defaults to `false`).
   * @param ignoreAllyAbility if `true`, ignores the ally Pokemon's ability effects (defaults to `false`).
   * @param ignoreSourceAllyAbility if `true`, ignores the attacking Pokemon's ally's ability effects (defaults to `false`).
   * @param isCritical if `true`, calculates effective stats as if the hit were critical (defaults to `false`).
   * @param simulated if `true`, suppresses changes to game state during calculation (defaults to `true`).
   * @returns The move's base damage against this Pokemon when used by the source Pokemon.
   */
  getBaseDamage(
    source: Pokemon,
    move: Move,
    moveCategory: MoveCategory,
    ignoreAbility = false,
    ignoreSourceAbility = false,
    ignoreAllyAbility = false,
    ignoreSourceAllyAbility = false,
    isCritical = false,
    simulated = true,
  ): number {
    const isPhysical = moveCategory === MoveCategory.PHYSICAL;

    /** A base damage multiplier based on the source's level */
    const levelMultiplier = (2 * source.level) / 5 + 2;

    /** The power of the move after power boosts from abilities, etc. have applied */
    const power = move.calculateBattlePower(source, this, simulated);

    /**
     * The attacker's offensive stat for the given move's category.
     * Critical hits cause negative stat stages to be ignored.
     */
    const sourceAtk = new NumberHolder(
      source.getEffectiveStat(
        isPhysical ? Stat.ATK : Stat.SPATK,
        this,
        undefined,
        ignoreSourceAbility,
        ignoreAbility,
        ignoreAllyAbility,
        isCritical,
        simulated,
      ),
    );
    applyMoveAttrs(VariableAtkAttr, source, this, move, sourceAtk);

    /**
     * This Pokemon's defensive stat for the given move's category.
     * Critical hits cause positive stat stages to be ignored.
     */
    const targetDef = new NumberHolder(
      this.getEffectiveStat(
        isPhysical ? Stat.DEF : Stat.SPDEF,
        source,
        move,
        ignoreAbility,
        ignoreSourceAbility,
        ignoreSourceAllyAbility,
        isCritical,
        simulated,
      ),
    );
    applyMoveAttrs(VariableDefAttr, source, this, move, targetDef);

    /**
     * The attack's base damage, as determined by the source's level, move power
     * and Attack stat as well as this Pokemon's Defense stat
     */
    const baseDamage =
      (levelMultiplier * power * sourceAtk.value) / targetDef.value / 50 + 2;

    /** Debug message for non-simulated calls (i.e. when damage is actually dealt) */
    if (!simulated) {
      console.log(
        "base damage",
        baseDamage,
        move.name,
        power,
        sourceAtk.value,
        targetDef.value,
      );
    }

    return baseDamage;
  }

  /**
   * Calculates the damage of an attack made by another Pokemon against this Pokemon
   * @param source {@linkcode Pokemon} the attacking Pokemon
   * @param move {@linkcode Pokemon} the move used in the attack
   * @param ignoreAbility If `true`, ignores this Pokemon's defensive ability effects
   * @param ignoreSourceAbility If `true`, ignores the attacking Pokemon's ability effects
   * @param ignoreAllyAbility If `true`, ignores the ally Pokemon's ability effects
   * @param ignoreSourceAllyAbility If `true`, ignores the ability effects of the attacking pokemon's ally
   * @param isCritical If `true`, calculates damage for a critical hit.
   * @param simulated If `true`, suppresses changes to game state during the calculation.
   * @returns a {@linkcode DamageCalculationResult} object with three fields:
   * - `cancelled`: `true` if the move was cancelled by another effect.
   * - `result`: {@linkcode HitResult} indicates the attack's type effectiveness.
   * - `damage`: `number` the attack's final damage output.
   */
  getAttackDamage(
    source: Pokemon,
    move: Move,
    ignoreAbility = false,
    ignoreSourceAbility = false,
    ignoreAllyAbility = false,
    ignoreSourceAllyAbility = false,
    isCritical = false,
    simulated = true,
  ): DamageCalculationResult {
    const damage = new NumberHolder(0);
    const defendingSide = this.isPlayer()
      ? ArenaTagSide.PLAYER
      : ArenaTagSide.ENEMY;

    const variableCategory = new NumberHolder(move.category);
    applyMoveAttrs(
      VariableMoveCategoryAttr,
      source,
      this,
      move,
      variableCategory,
    );
    const moveCategory = variableCategory.value as MoveCategory;

    /** The move's type after type-changing effects are applied */
    const moveType = source.getMoveType(move);

    /** If `value` is `true`, cancels the move and suppresses "No Effect" messages */
    const cancelled = new BooleanHolder(false);

    /**
     * The effectiveness of the move being used. Along with type matchups, this
     * accounts for changes in effectiveness from the move's attributes and the
     * abilities of both the source and this Pokemon.
     *
     * Note that the source's abilities are not ignored here
     */
    const typeMultiplier = this.getMoveEffectiveness(
      source,
      move,
      ignoreAbility,
      simulated,
      cancelled,
    );

    const isPhysical = moveCategory === MoveCategory.PHYSICAL;

    /** Combined damage multiplier from field effects such as weather, terrain, etc. */
    const arenaAttackTypeMultiplier = new NumberHolder(
      globalScene.arena.getAttackTypeMultiplier(moveType, source.isGrounded()),
    );
    applyMoveAttrs(
      IgnoreWeatherTypeDebuffAttr,
      source,
      this,
      move,
      arenaAttackTypeMultiplier,
    );

    const isTypeImmune = typeMultiplier * arenaAttackTypeMultiplier.value === 0;

    if (cancelled.value || isTypeImmune) {
      return {
        cancelled: cancelled.value,
        result:
          move.id === Moves.SHEER_COLD ? HitResult.IMMUNE : HitResult.NO_EFFECT,
        damage: 0,
      };
    }

    // If the attack deals fixed damage, return a result with that much damage
    const fixedDamage = new NumberHolder(0);
    applyMoveAttrs(FixedDamageAttr, source, this, move, fixedDamage);
    if (fixedDamage.value) {
      const multiLensMultiplier = new NumberHolder(1);
      globalScene.applyModifiers(
        PokemonMultiHitModifier,
        source.isPlayer(),
        source,
        move.id,
        null,
        multiLensMultiplier,
      );
      fixedDamage.value = toDmgValue(
        fixedDamage.value * multiLensMultiplier.value,
      );

      return {
        cancelled: false,
        result: HitResult.EFFECTIVE,
        damage: fixedDamage.value,
      };
    }

    // If the attack is a one-hit KO move, return a result with damage equal to this Pokemon's HP
    const isOneHitKo = new BooleanHolder(false);
    applyMoveAttrs(OneHitKOAttr, source, this, move, isOneHitKo);
    if (isOneHitKo.value) {
      return {
        cancelled: false,
        result: HitResult.ONE_HIT_KO,
        damage: this.hp,
      };
    }

    /**
     * The attack's base damage, as determined by the source's level, move power
     * and Attack stat as well as this Pokemon's Defense stat
     */
    const baseDamage = this.getBaseDamage(
      source,
      move,
      moveCategory,
      ignoreAbility,
      ignoreSourceAbility,
      ignoreAllyAbility,
      ignoreSourceAllyAbility,
      isCritical,
      simulated,
    );

    /** 25% damage debuff on moves hitting more than one non-fainted target (regardless of immunities) */
    const { targets, multiple } = getMoveTargets(source, move.id);
    const numTargets = multiple ? targets.length : 1;
    const targetMultiplier = numTargets > 1 ? 0.75 : 1;

    /** Multiplier for moves enhanced by Multi-Lens and/or Parental Bond */
    const multiStrikeEnhancementMultiplier = new NumberHolder(1);
    globalScene.applyModifiers(
      PokemonMultiHitModifier,
      source.isPlayer(),
      source,
      move.id,
      null,
      multiStrikeEnhancementMultiplier,
    );
    if (!ignoreSourceAbility) {
      applyPreAttackAbAttrs(
        AddSecondStrikeAbAttr,
        source,
        this,
        move,
        simulated,
        null,
        multiStrikeEnhancementMultiplier,
      );
    }

    /** Doubles damage if this Pokemon's last move was Glaive Rush */
    const glaiveRushMultiplier = new NumberHolder(1);
    if (this.getTag(BattlerTagType.RECEIVE_DOUBLE_DAMAGE)) {
      glaiveRushMultiplier.value = 2;
    }

    /** The damage multiplier when the given move critically hits */
    const criticalMultiplier = new NumberHolder(isCritical ? 1.5 : 1);
    applyAbAttrs(MultCritAbAttr, source, null, simulated, criticalMultiplier);

    /**
     * A multiplier for random damage spread in the range [0.85, 1]
     * This is always 1 for simulated calls.
     */
    const randomMultiplier = simulated
      ? 1
      : this.randSeedIntRange(85, 100) / 100;

    const sourceTypes = source.getTypes();
    const sourceTeraType = source.getTeraType();
    const matchesSourceType = sourceTypes.includes(moveType);
    /** A damage multiplier for when the attack is of the attacker's type and/or Tera type. */
    const stabMultiplier = new NumberHolder(1);
    if (matchesSourceType && moveType !== PokemonType.STELLAR) {
      stabMultiplier.value += 0.5;
    }

    if (!ignoreSourceAbility) {
      applyAbAttrs(StabBoostAbAttr, source, null, simulated, stabMultiplier);
    }

    applyMoveAttrs(
      CombinedPledgeStabBoostAttr,
      source,
      this,
      move,
      stabMultiplier,
    );

    if (
      source.isTerastallized &&
      sourceTeraType === moveType &&
      moveType !== PokemonType.STELLAR
    ) {
      stabMultiplier.value += 0.5;
    }

    if (
      source.isTerastallized &&
      source.getTeraType() === PokemonType.STELLAR &&
      (!source.stellarTypesBoosted.includes(moveType) ||
        source.hasSpecies(Species.TERAPAGOS))
    ) {
      if (matchesSourceType) {
        stabMultiplier.value += 0.5;
      } else {
        stabMultiplier.value += 0.2;
      }
    }

    stabMultiplier.value = Math.min(stabMultiplier.value, 2.25);

    /** Halves damage if the attacker is using a physical attack while burned */
    const burnMultiplier = new NumberHolder(1);
    if (
      isPhysical &&
      source.status &&
      source.status.effect === StatusEffect.BURN
    ) {
      if (!move.hasAttr(BypassBurnDamageReductionAttr)) {
        const burnDamageReductionCancelled = new BooleanHolder(false);
        if (!ignoreSourceAbility) {
          applyAbAttrs(
            BypassBurnDamageReductionAbAttr,
            source,
            burnDamageReductionCancelled,
            simulated,
          );
        }
        if (!burnDamageReductionCancelled.value) {
          burnMultiplier.value = 0.5;
        }
      }
    }

    /** Reduces damage if this Pokemon has a relevant screen (e.g. Light Screen for special attacks) */
    const screenMultiplier = new NumberHolder(1);

    // Critical hits should bypass screens
    if (!isCritical) {
      globalScene.arena.applyTagsForSide(
      WeakenMoveScreenTag,
      defendingSide,
      simulated,
      source,
      moveCategory,
      screenMultiplier,
    );
    }

    /**
     * For each {@linkcode HitsTagAttr} the move has, doubles the damage of the move if:
     * The target has a {@linkcode BattlerTagType} that this move interacts with
     * AND
     * The move doubles damage when used against that tag
     */
    const hitsTagMultiplier = new NumberHolder(1);
    move
      .getAttrs(HitsTagAttr)
      .filter(hta => hta.doubleDamage)
      .forEach(hta => {
        if (this.getTag(hta.tagType)) {
          hitsTagMultiplier.value *= 2;
        }
      });

    /** Halves damage if this Pokemon is grounded in Misty Terrain against a Dragon-type attack */
    const mistyTerrainMultiplier =
      globalScene.arena.terrain?.terrainType === TerrainType.MISTY &&
      this.isGrounded() &&
      moveType === PokemonType.DRAGON
        ? 0.5
        : 1;

    damage.value = toDmgValue(
      baseDamage *
        targetMultiplier *
        multiStrikeEnhancementMultiplier.value *
        arenaAttackTypeMultiplier.value *
        glaiveRushMultiplier.value *
        criticalMultiplier.value *
        randomMultiplier *
        stabMultiplier.value *
        typeMultiplier *
        burnMultiplier.value *
        screenMultiplier.value *
        hitsTagMultiplier.value *
        mistyTerrainMultiplier,
    );

    /** Doubles damage if the attacker has Tinted Lens and is using a resisted move */
    if (!ignoreSourceAbility) {
      applyPreAttackAbAttrs(
        DamageBoostAbAttr,
        source,
        this,
        move,
        simulated,
        damage,
      );
    }

    /** Apply the enemy's Damage and Resistance tokens */
    if (!source.isPlayer()) {
      globalScene.applyModifiers(EnemyDamageBoosterModifier, false, damage);
    }
    if (!this.isPlayer()) {
      globalScene.applyModifiers(EnemyDamageReducerModifier, false, damage);
    }

    /** Apply this Pokemon's post-calc defensive modifiers (e.g. Fur Coat) */
    if (!ignoreAbility) {
      applyPreDefendAbAttrs(
        ReceivedMoveDamageMultiplierAbAttr,
        this,
        source,
        move,
        cancelled,
        simulated,
        damage,
      );

      const ally = this.getAlly();
      /** Additionally apply friend guard damage reduction if ally has it. */
      if (globalScene.currentBattle.double && !isNullOrUndefined(ally) && ally.isActive(true)) {
        applyPreDefendAbAttrs(
          AlliedFieldDamageReductionAbAttr,
          ally,
          source,
          move,
          cancelled,
          simulated,
          damage,
        );
      }
    }

    // This attribute may modify damage arbitrarily, so be careful about changing its order of application.
    applyMoveAttrs(ModifiedDamageAttr, source, this, move, damage);

    if (this.isFullHp() && !ignoreAbility) {
      applyPreDefendAbAttrs(
        PreDefendFullHpEndureAbAttr,
        this,
        source,
        move,
        cancelled,
        false,
        damage,
      );
    }

    // debug message for when damage is applied (i.e. not simulated)
    if (!simulated) {
      console.log("damage", damage.value, move.name);
    }

    let hitResult: HitResult;
    if (typeMultiplier < 1) {
      hitResult = HitResult.NOT_VERY_EFFECTIVE;
    } else if (typeMultiplier > 1) {
      hitResult = HitResult.SUPER_EFFECTIVE;
    } else {
      hitResult = HitResult.EFFECTIVE;
    }

    return {
      cancelled: cancelled.value,
      result: hitResult,
      damage: damage.value,
    };
  }

  /**
   * Applies the results of a move to this pokemon
   * @param source The {@linkcode Pokemon} using the move
   * @param move The {@linkcode Move} being used
   * @returns The {@linkcode HitResult} of the attack
   */
  apply(source: Pokemon, move: Move): HitResult {
    const defendingSide = this.isPlayer()
      ? ArenaTagSide.PLAYER
      : ArenaTagSide.ENEMY;
    const moveCategory = new NumberHolder(move.category);
    applyMoveAttrs(VariableMoveCategoryAttr, source, this, move, moveCategory);
    if (moveCategory.value === MoveCategory.STATUS) {
      const cancelled = new BooleanHolder(false);
      const typeMultiplier = this.getMoveEffectiveness(
        source,
        move,
        false,
        false,
        cancelled,
      );

      if (!cancelled.value && typeMultiplier === 0) {
        globalScene.queueMessage(
          i18next.t("battle:hitResultNoEffect", {
            pokemonName: getPokemonNameWithAffix(this),
          }),
        );
      }
      return typeMultiplier === 0 ? HitResult.NO_EFFECT : HitResult.STATUS;
    }
    /** Determines whether the attack critically hits */
    let isCritical: boolean;
    const critOnly = new BooleanHolder(false);
    const critAlways = source.getTag(BattlerTagType.ALWAYS_CRIT);
    applyMoveAttrs(CritOnlyAttr, source, this, move, critOnly);
    applyAbAttrs(
      ConditionalCritAbAttr,
      source,
      null,
      false,
      critOnly,
      this,
      move,
    );
    if (critOnly.value || critAlways) {
      isCritical = true;
    } else {
      const critChance = [24, 8, 2, 1][
        Math.max(0, Math.min(this.getCritStage(source, move), 3))
      ];
      isCritical =
        critChance === 1 || !globalScene.randBattleSeedInt(critChance);
    }

    const noCritTag = globalScene.arena.getTagOnSide(NoCritTag, defendingSide);
    const blockCrit = new BooleanHolder(false);
    applyAbAttrs(BlockCritAbAttr, this, null, false, blockCrit);
    if (noCritTag || blockCrit.value || Overrides.NEVER_CRIT_OVERRIDE) {
      isCritical = false;
    }

    /**
     * Applies stat changes from {@linkcode move} and gives it to {@linkcode source}
     * before damage calculation
     */
    applyMoveAttrs(StatChangeBeforeDmgCalcAttr, source, this, move);

    const {
      cancelled,
      result,
      damage: dmg,
    } = this.getAttackDamage(source, move, false, false, false, false, isCritical, false);

    const typeBoost = source.findTag(
      t =>
        t instanceof TypeBoostTag && t.boostedType === source.getMoveType(move),
    ) as TypeBoostTag;
    if (typeBoost?.oneUse) {
      source.removeTag(typeBoost.tagType);
    }

    if (
      cancelled ||
      result === HitResult.IMMUNE ||
      result === HitResult.NO_EFFECT
    ) {
      source.stopMultiHit(this);

      if (!cancelled) {
        if (result === HitResult.IMMUNE) {
          globalScene.queueMessage(
            i18next.t("battle:hitResultImmune", {
              pokemonName: getPokemonNameWithAffix(this),
            }),
          );
        } else {
          globalScene.queueMessage(
            i18next.t("battle:hitResultNoEffect", {
              pokemonName: getPokemonNameWithAffix(this),
            }),
          );
        }
      }
      return result;
    }

      // In case of fatal damage, this tag would have gotten cleared before we could lapse it.
      const destinyTag = this.getTag(BattlerTagType.DESTINY_BOND);
      const grudgeTag = this.getTag(BattlerTagType.GRUDGE);

    if (dmg) {
      this.lapseTags(BattlerTagLapseType.HIT);

      const substitute = this.getTag(SubstituteTag);
      const isBlockedBySubstitute =
        !!substitute && move.hitsSubstitute(source, this);
      if (isBlockedBySubstitute) {
        substitute.hp -= dmg;
      }
      if (!this.isPlayer() && dmg >= this.hp) {
        globalScene.applyModifiers(EnemyEndureChanceModifier, false, this);
      }

        /**
         * We explicitly require to ignore the faint phase here, as we want to show the messages
         * about the critical hit and the super effective/not very effective messages before the faint phase.
         */
        const damage = this.damageAndUpdate(isBlockedBySubstitute ? 0 : dmg, 
          { 
            result: result as DamageResult, 
            isCritical, 
            ignoreFaintPhase: true, 
            source 
          });

      if (damage > 0) {
        if (source.isPlayer()) {
          globalScene.validateAchvs(DamageAchv, new NumberHolder(damage));
          if (damage > globalScene.gameData.gameStats.highestDamage) {
            globalScene.gameData.gameStats.highestDamage = damage;
          }
        }
        source.turnData.totalDamageDealt += damage;
        source.turnData.singleHitDamageDealt = damage;
        this.turnData.damageTaken += damage;
        this.battleData.hitCount++;

        const attackResult = {
          move: move.id,
          result: result as DamageResult,
          damage: damage,
          critical: isCritical,
          sourceId: source.id,
          sourceBattlerIndex: source.getBattlerIndex(),
        };
        this.turnData.attacksReceived.unshift(attackResult);
        if (source.isPlayer() && !this.isPlayer()) {
          globalScene.applyModifiers(
            DamageMoneyRewardModifier,
            true,
            source,
            new NumberHolder(damage),
          );
        }
      }
    }

    if (isCritical) {
      globalScene.queueMessage(i18next.t("battle:hitResultCriticalHit"));
    }

    // want to include is.Fainted() in case multi hit move ends early, still want to render message
    if (source.turnData.hitsLeft === 1 || this.isFainted()) {
      switch (result) {
        case HitResult.SUPER_EFFECTIVE:
          globalScene.queueMessage(i18next.t("battle:hitResultSuperEffective"));
          break;
        case HitResult.NOT_VERY_EFFECTIVE:
          globalScene.queueMessage(
            i18next.t("battle:hitResultNotVeryEffective"),
          );
          break;
        case HitResult.ONE_HIT_KO:
          globalScene.queueMessage(i18next.t("battle:hitResultOneHitKO"));
          break;
      }
    }

    if (this.isFainted()) {
      // set splice index here, so future scene queues happen before FaintedPhase
      globalScene.setPhaseQueueSplice();
      globalScene.unshiftPhase(
        new FaintPhase(
          this.getBattlerIndex(),
          false,
          destinyTag,
          grudgeTag,
          source,
        ),
      );

      this.destroySubstitute();
      this.lapseTag(BattlerTagType.COMMANDED);
      this.resetSummonData();
    }

    return result;
  }

  /**
   * Called by damageAndUpdate()
   * @param damage integer
   * @param ignoreSegments boolean, not currently used
   * @param preventEndure  used to update damage if endure or sturdy
   * @param ignoreFaintPhase  flag on wheter to add FaintPhase if pokemon after applying damage faints
   * @returns integer representing damage
   */
  damage(
    damage: number,
    _ignoreSegments = false,
    preventEndure = false,
    ignoreFaintPhase = false,
  ): number {
    if (this.isFainted()) {
      return 0;
    }
    const surviveDamage = new BooleanHolder(false);

    if (!preventEndure && this.hp - damage <= 0) {
      if (this.hp >= 1 && this.getTag(BattlerTagType.ENDURING)) {
        surviveDamage.value = this.lapseTag(BattlerTagType.ENDURING);
      } else if (this.hp > 1 && this.getTag(BattlerTagType.STURDY)) {
        surviveDamage.value = this.lapseTag(BattlerTagType.STURDY);
      } else if (this.hp >= 1 && this.getTag(BattlerTagType.ENDURE_TOKEN)) {
        surviveDamage.value = this.lapseTag(BattlerTagType.ENDURE_TOKEN);
      }
      if (!surviveDamage.value) {
        globalScene.applyModifiers(
          SurviveDamageModifier,
          this.isPlayer(),
          this,
          surviveDamage,
        );
      }
      if (surviveDamage.value) {
        damage = this.hp - 1;
      }
    }

    damage = Math.min(damage, this.hp);
    this.hp = this.hp - damage;
    if (this.isFainted() && !ignoreFaintPhase) {
      /**
       * When adding the FaintPhase, want to toggle future unshiftPhase() and queueMessage() calls
       * to appear before the FaintPhase (as FaintPhase will potentially end the encounter and add Phases such as
       * GameOverPhase, VictoryPhase, etc.. that will interfere with anything else that happens during this MoveEffectPhase)
       *
       * Once the MoveEffectPhase is over (and calls it's .end() function, shiftPhase() will reset the PhaseQueueSplice via clearPhaseQueueSplice() )
       */
      globalScene.setPhaseQueueSplice();
      globalScene.unshiftPhase(
        new FaintPhase(this.getBattlerIndex(), preventEndure),
      );
      this.destroySubstitute();
      this.lapseTag(BattlerTagType.COMMANDED);
      this.resetSummonData();
    }
    return damage;
  }

  /**
   * Called by apply(), given the damage, adds a new DamagePhase and actually updates HP values, etc.
   * Checks for 'Indirect' HitResults to account for Endure/Reviver Seed applying correctly
   * @param damage integer - passed to damage()
   * @param result an enum if it's super effective, not very, etc.
   * @param isCritical boolean if move is a critical hit
   * @param ignoreSegments boolean, passed to damage() and not used currently
   * @param preventEndure boolean, ignore endure properties of pokemon, passed to damage()
   * @param ignoreFaintPhase boolean to ignore adding a FaintPhase, passsed to damage()
   * @returns integer of damage done
   */
  damageAndUpdate(damage: number,
    {
      result = HitResult.EFFECTIVE, 
      isCritical = false, 
      ignoreSegments = false, 
      ignoreFaintPhase = false, 
      source = undefined,
    }:
    {
      result?: DamageResult, 
      isCritical?: boolean, 
      ignoreSegments?: boolean, 
      ignoreFaintPhase?: boolean, 
      source?: Pokemon,
    } = {}
  ): number {
    const isIndirectDamage = [ HitResult.INDIRECT, HitResult.INDIRECT_KO ].includes(result);
    const damagePhase = new DamageAnimPhase(
      this.getBattlerIndex(), 
      damage, 
      result as DamageResult, 
      isCritical
    );
    globalScene.unshiftPhase(damagePhase);
    if (this.switchOutStatus && source) {
      damage = 0;
    }
    damage = this.damage(
      damage,
      ignoreSegments,
      isIndirectDamage,
      ignoreFaintPhase,
    );
    // Damage amount may have changed, but needed to be queued before calling damage function
    damagePhase.updateAmount(damage);
    /**
     * Run PostDamageAbAttr from any source of damage that is not from a multi-hit
     * Multi-hits are handled in move-effect-phase.ts for PostDamageAbAttr
     */
    if (!source || source.turnData.hitCount <= 1) {
      applyPostDamageAbAttrs(
        PostDamageAbAttr,
        this,
        damage,
        this.hasPassive(),
        false,
        [],
        source,
      );
    }
    return damage;
  }

  heal(amount: number): number {
    const healAmount = Math.min(amount, this.getMaxHp() - this.hp);
    this.hp += healAmount;
    return healAmount;
  }

  isBossImmune(): boolean {
    return this.isBoss();
  }

  isMax(): boolean {
    const maxForms = [ SpeciesFormKey.GIGANTAMAX, SpeciesFormKey.GIGANTAMAX_RAPID, SpeciesFormKey.GIGANTAMAX_SINGLE, SpeciesFormKey.ETERNAMAX ] as string[];
    return maxForms.includes(this.getFormKey()) || (!!this.getFusionFormKey() && maxForms.includes(this.getFusionFormKey()!));
  }

  isMega(): boolean {
    const megaForms = [ SpeciesFormKey.MEGA, SpeciesFormKey.MEGA_X, SpeciesFormKey.MEGA_Y, SpeciesFormKey.PRIMAL ] as string[];
    return megaForms.includes(this.getFormKey()) || (!!this.getFusionFormKey() && megaForms.includes(this.getFusionFormKey()!));
  }

  canAddTag(tagType: BattlerTagType): boolean {
    if (this.getTag(tagType)) {
      return false;
    }

    const stubTag = new BattlerTag(tagType, 0, 0);

    const cancelled = new BooleanHolder(false);
    applyPreApplyBattlerTagAbAttrs(
      BattlerTagImmunityAbAttr,
      this,
      stubTag,
      cancelled,
      true,
    );

    const userField = this.getAlliedField();
    userField.forEach(pokemon =>
      applyPreApplyBattlerTagAbAttrs(
        UserFieldBattlerTagImmunityAbAttr,
        pokemon,
        stubTag,
        cancelled,
        true,
        this,
      ),
    );

    return !cancelled.value;
  }

  addTag(
    tagType: BattlerTagType,
    turnCount = 0,
    sourceMove?: Moves,
    sourceId?: number,
  ): boolean {
    const existingTag = this.getTag(tagType);
    if (existingTag) {
      existingTag.onOverlap(this);
      return false;
    }

    const newTag = getBattlerTag(tagType, turnCount, sourceMove!, sourceId!); // TODO: are the bangs correct?

    const cancelled = new BooleanHolder(false);
    applyPreApplyBattlerTagAbAttrs(
      BattlerTagImmunityAbAttr,
      this,
      newTag,
      cancelled,
    );
    if (cancelled.value) {
      return false;
    }

    for (const pokemon of this.getAlliedField()) {
      applyPreApplyBattlerTagAbAttrs(
        UserFieldBattlerTagImmunityAbAttr,
        pokemon,
        newTag,
        cancelled,
        false,
        this
      );
      if (cancelled.value) {
        return false;
      }
    }

    if (newTag.canAdd(this)) {
      this.summonData.tags.push(newTag);
      newTag.onAdd(this);
      return true;
    }

    return false;
  }

  /** @overload */
  getTag(tagType: BattlerTagType): BattlerTag | nil;

  /** @overload */
  getTag<T extends BattlerTag>(tagType: Constructor<T>): T | nil;

  getTag(tagType: BattlerTagType | Constructor<BattlerTag>): BattlerTag | nil {
    if (!this.summonData) {
      return null;
    }
    return tagType instanceof Function
      ? this.summonData.tags.find(t => t instanceof tagType)
      : this.summonData.tags.find(t => t.tagType === tagType);
  }

  findTag(tagFilter: (tag: BattlerTag) => boolean) {
    if (!this.summonData) {
      return null;
    }
    return this.summonData.tags.find(t => tagFilter(t));
  }

  findTags(tagFilter: (tag: BattlerTag) => boolean): BattlerTag[] {
    if (!this.summonData) {
      return [];
    }
    return this.summonData.tags.filter(t => tagFilter(t));
  }

  lapseTag(tagType: BattlerTagType): boolean {
    if (!this.summonData) {
      return false;
    }
    const tags = this.summonData.tags;
    const tag = tags.find(t => t.tagType === tagType);
    if (tag && !tag.lapse(this, BattlerTagLapseType.CUSTOM)) {
      tag.onRemove(this);
      tags.splice(tags.indexOf(tag), 1);
    }
    return !!tag;
  }

  lapseTags(lapseType: BattlerTagLapseType): void {
    if (!this.summonData) {
      return;
    }
    const tags = this.summonData.tags;
    tags
      .filter(
        t =>
          lapseType === BattlerTagLapseType.FAINT ||
          (t.lapseTypes.some(lType => lType === lapseType) &&
            !t.lapse(this, lapseType)),
      )
      .forEach(t => {
        t.onRemove(this);
        tags.splice(tags.indexOf(t), 1);
      });
  }

  removeTag(tagType: BattlerTagType): boolean {
    if (!this.summonData) {
      return false;
    }
    const tags = this.summonData.tags;
    const tag = tags.find(t => t.tagType === tagType);
    if (tag) {
      tag.onRemove(this);
      tags.splice(tags.indexOf(tag), 1);
    }
    return !!tag;
  }

  findAndRemoveTags(tagFilter: (tag: BattlerTag) => boolean): boolean {
    if (!this.summonData) {
      return false;
    }
    const tags = this.summonData.tags;
    const tagsToRemove = tags.filter(t => tagFilter(t));
    for (const tag of tagsToRemove) {
      tag.turnCount = 0;
      tag.onRemove(this);
      tags.splice(tags.indexOf(tag), 1);
    }
    return true;
  }

  removeTagsBySourceId(sourceId: number): void {
    this.findAndRemoveTags(t => t.isSourceLinked() && t.sourceId === sourceId);
  }

  transferTagsBySourceId(sourceId: number, newSourceId: number): void {
    if (!this.summonData) {
      return;
    }
    const tags = this.summonData.tags;
    tags
      .filter(t => t.sourceId === sourceId)
      .forEach(t => (t.sourceId = newSourceId));
  }

  /**
   * Transferring stat changes and Tags
   * @param source {@linkcode Pokemon} the pokemon whose stats/Tags are to be passed on from, ie: the Pokemon using Baton Pass
   */
  transferSummon(source: Pokemon): void {
    // Copy all stat stages
    for (const s of BATTLE_STATS) {
      const sourceStage = source.getStatStage(s);
      if (this instanceof PlayerPokemon && sourceStage === 6) {
        globalScene.validateAchv(achvs.TRANSFER_MAX_STAT_STAGE);
      }
      this.setStatStage(s, sourceStage);
    }

    for (const tag of source.summonData.tags) {
      if (
        !tag.isBatonPassable ||
        (tag.tagType === BattlerTagType.TELEKINESIS &&
          this.species.speciesId === Species.GENGAR &&
          this.getFormKey() === "mega")
      ) {
        continue;
      }

      if (tag instanceof PowerTrickTag) {
        tag.swapStat(this);
      }

      this.summonData.tags.push(tag);
    }

    this.updateInfo();
  }

  /**
   * Gets whether the given move is currently disabled for this Pokemon.
   *
   * @param {Moves} moveId {@linkcode Moves} ID of the move to check
   * @returns {boolean} `true` if the move is disabled for this Pokemon, otherwise `false`
   *
   * @see {@linkcode MoveRestrictionBattlerTag}
   */
  public isMoveRestricted(moveId: Moves, pokemon?: Pokemon): boolean {
    return this.getRestrictingTag(moveId, pokemon) !== null;
  }

  /**
   * Gets whether the given move is currently disabled for the user based on the player's target selection
   *
   * @param {Moves} moveId {@linkcode Moves} ID of the move to check
   * @param {Pokemon} user {@linkcode Pokemon} the move user
   * @param {Pokemon} target {@linkcode Pokemon} the target of the move
   *
   * @returns {boolean} `true` if the move is disabled for this Pokemon due to the player's target selection
   *
   * @see {@linkcode MoveRestrictionBattlerTag}
   */
  isMoveTargetRestricted(
    moveId: Moves,
    user: Pokemon,
    target: Pokemon,
  ): boolean {
    for (const tag of this.findTags(
      t => t instanceof MoveRestrictionBattlerTag,
    )) {
      if (
        (tag as MoveRestrictionBattlerTag).isMoveTargetRestricted(
          moveId,
          user,
          target,
        )
      ) {
        return (tag as MoveRestrictionBattlerTag) !== null;
      }
    }
    return false;
  }

  /**
   * Gets the {@link MoveRestrictionBattlerTag} that is restricting a move, if it exists.
   *
   * @param {Moves} moveId {@linkcode Moves} ID of the move to check
   * @param {Pokemon} user {@linkcode Pokemon} the move user, optional and used when the target is a factor in the move's restricted status
   * @param {Pokemon} target {@linkcode Pokemon} the target of the move, optional and used when the target is a factor in the move's restricted status
   * @returns {MoveRestrictionBattlerTag | null} the first tag on this Pokemon that restricts the move, or `null` if the move is not restricted.
   */
  getRestrictingTag(
    moveId: Moves,
    user?: Pokemon,
    target?: Pokemon,
  ): MoveRestrictionBattlerTag | null {
    for (const tag of this.findTags(
      t => t instanceof MoveRestrictionBattlerTag,
    )) {
      if ((tag as MoveRestrictionBattlerTag).isMoveRestricted(moveId, user)) {
        return tag as MoveRestrictionBattlerTag;
      }
      if (
        user &&
        target &&
        (tag as MoveRestrictionBattlerTag).isMoveTargetRestricted(
          moveId,
          user,
          target,
        )
      ) {
        return tag as MoveRestrictionBattlerTag;
      }
    }
    return null;
  }

  public getMoveHistory(): TurnMove[] {
    return this.battleSummonData.moveHistory;
  }

  public pushMoveHistory(turnMove: TurnMove): void {
    if (!this.isOnField()) {
      return;
    }
    turnMove.turn = globalScene.currentBattle?.turn;
    this.getMoveHistory().push(turnMove);
  }

  /**
   * Returns a list of the most recent move entries in this Pokemon's move history.
   * The retrieved move entries are sorted in order from NEWEST to OLDEST.
   * @param moveCount The number of move entries to retrieve.
   *   If negative, retrieve the Pokemon's entire move history (equivalent to reversing the output of {@linkcode getMoveHistory()}).
   *   Default is `1`.
   * @returns A list of {@linkcode TurnMove}, as specified above.
   */
  getLastXMoves(moveCount = 1): TurnMove[] {
    const moveHistory = this.getMoveHistory();
    if (moveCount >= 0) {
      return moveHistory
        .slice(Math.max(moveHistory.length - moveCount, 0))
        .reverse();
    }
    return moveHistory.slice(0).reverse();
  }

  getMoveQueue(): TurnMove[] {
    return this.summonData.moveQueue;
  }

  /**
   * If this Pokemon is using a multi-hit move, cancels all subsequent strikes
   * @param {Pokemon} target If specified, this only cancels subsequent strikes against the given target
   */
  stopMultiHit(target?: Pokemon): void {
    const effectPhase = globalScene.getCurrentPhase();
    if (
      effectPhase instanceof MoveEffectPhase &&
      effectPhase.getUserPokemon() === this
    ) {
      effectPhase.stopMultiHit(target);
    }
  }

  changeForm(formChange: SpeciesFormChange): Promise<void> {
    return new Promise(resolve => {
      this.formIndex = Math.max(
        this.species.forms.findIndex(f => f.formKey === formChange.formKey),
        0,
      );
      this.generateName();
      const abilityCount = this.getSpeciesForm().getAbilityCount();
      if (this.abilityIndex >= abilityCount) {
        // Shouldn't happen
        this.abilityIndex = abilityCount - 1;
      }
      globalScene.gameData.setPokemonSeen(this, false);
      this.setScale(this.getSpriteScale());
      this.loadAssets().then(() => {
        this.calculateStats();
        globalScene.updateModifiers(this.isPlayer(), true);
        Promise.all([this.updateInfo(), globalScene.updateFieldScale()]).then(
          () => resolve(),
        );
      });
    });
  }

  cry(
    soundConfig?: Phaser.Types.Sound.SoundConfig,
    sceneOverride?: BattleScene,
  ): AnySound {
    const scene = sceneOverride ?? globalScene; // TODO: is `sceneOverride` needed?
    const cry = this.getSpeciesForm().cry(soundConfig);
    let duration = cry.totalDuration * 1000;
    if (
      this.fusionSpecies &&
      this.getSpeciesForm() !== this.getFusionSpeciesForm()
    ) {
      let fusionCry = this.getFusionSpeciesForm().cry(soundConfig, true);
      duration = Math.min(duration, fusionCry.totalDuration * 1000);
      fusionCry.destroy();
      scene.time.delayedCall(fixedInt(Math.ceil(duration * 0.4)), () => {
        try {
          SoundFade.fadeOut(
            scene,
            cry,
            fixedInt(Math.ceil(duration * 0.2)),
          );
          fusionCry = this.getFusionSpeciesForm().cry(
            Object.assign(
              { seek: Math.max(fusionCry.totalDuration * 0.4, 0) },
              soundConfig,
            ),
          );
          SoundFade.fadeIn(
            scene,
            fusionCry,
            fixedInt(Math.ceil(duration * 0.2)),
            scene.masterVolume * scene.fieldVolume,
            0,
          );
        } catch (err) {
          console.error(err);
        }
      });
    }

    return cry;
  }

  // biome-ignore lint: there are a ton of issues..
  faintCry(callback: Function): void {
    if (
      this.fusionSpecies &&
      this.getSpeciesForm() !== this.getFusionSpeciesForm()
    ) {
      return this.fusionFaintCry(callback);
    }

    const key = this.species.getCryKey(this.formIndex);
    let rate = 0.85;
    const cry = globalScene.playSound(key, { rate: rate }) as AnySound;
    if (!cry || globalScene.fieldVolume === 0) {
      return callback();
    }
    const sprite = this.getSprite();
    const tintSprite = this.getTintSprite();
    const delay = Math.max(globalScene.sound.get(key).totalDuration * 50, 25);

    let frameProgress = 0;
    let frameThreshold: number;

    sprite.anims.pause();
    tintSprite?.anims.pause();

    let faintCryTimer: Phaser.Time.TimerEvent | null =
      globalScene.time.addEvent({
        delay: fixedInt(delay),
        repeat: -1,
        callback: () => {
          frameThreshold = sprite.anims.msPerFrame / rate;
          frameProgress += delay;
          while (frameProgress > frameThreshold) {
            if (sprite.anims.duration) {
              sprite.anims.nextFrame();
              tintSprite?.anims.nextFrame();
            }
            frameProgress -= frameThreshold;
          }
          if (cry && !cry.pendingRemove) {
            rate *= 0.99;
            cry.setRate(rate);
          } else {
            faintCryTimer?.destroy();
            faintCryTimer = null;
            if (callback) {
              callback();
            }
          }
        },
      });

    // Failsafe
    globalScene.time.delayedCall(fixedInt(3000), () => {
      if (!faintCryTimer || !globalScene) {
        return;
      }
      if (cry?.isPlaying) {
        cry.stop();
      }
      faintCryTimer.destroy();
      if (callback) {
        callback();
      }
    });
  }

  // biome-ignore lint/complexity/noBannedTypes: Consider refactoring to change type of Function
  private fusionFaintCry(callback: Function): void {
    const key = this.species.getCryKey(this.formIndex);
    let i = 0;
    let rate = 0.85;
    const cry = globalScene.playSound(key, { rate: rate }) as AnySound;
    const sprite = this.getSprite();
    const tintSprite = this.getTintSprite();
    let duration = cry.totalDuration * 1000;

    const fusionCryKey = this.fusionSpecies!.getCryKey(this.fusionFormIndex);
    let fusionCry = globalScene.playSound(fusionCryKey, {
      rate: rate,
    }) as AnySound;
    if (!cry || !fusionCry || globalScene.fieldVolume === 0) {
      return callback();
    }
    fusionCry.stop();
    duration = Math.min(duration, fusionCry.totalDuration * 1000);
    fusionCry.destroy();
    const delay = Math.max(duration * 0.05, 25);

    let transitionIndex = 0;
    let durationProgress = 0;

    const transitionThreshold = Math.ceil(duration * 0.4);
    while (durationProgress < transitionThreshold) {
      ++i;
      durationProgress += delay * rate;
      rate *= 0.99;
    }

    transitionIndex = i;

    i = 0;
    rate = 0.85;

    let frameProgress = 0;
    let frameThreshold: number;

    sprite.anims.pause();
    tintSprite?.anims.pause();

    let faintCryTimer: Phaser.Time.TimerEvent | null =
      globalScene.time.addEvent({
        delay: fixedInt(delay),
        repeat: -1,
        callback: () => {
          ++i;
          frameThreshold = sprite.anims.msPerFrame / rate;
          frameProgress += delay;
          while (frameProgress > frameThreshold) {
            if (sprite.anims.duration) {
              sprite.anims.nextFrame();
              tintSprite?.anims.nextFrame();
            }
            frameProgress -= frameThreshold;
          }
          if (i === transitionIndex && fusionCryKey) {
            SoundFade.fadeOut(
              globalScene,
              cry,
              fixedInt(Math.ceil((duration / rate) * 0.2)),
            );
            fusionCry = globalScene.playSound(
              fusionCryKey,
              Object.assign({
                seek: Math.max(fusionCry.totalDuration * 0.4, 0),
                rate: rate,
              }),
            );
            SoundFade.fadeIn(
              globalScene,
              fusionCry,
              fixedInt(Math.ceil((duration / rate) * 0.2)),
              globalScene.masterVolume * globalScene.fieldVolume,
              0,
            );
          }
          rate *= 0.99;
          if (cry && !cry.pendingRemove) {
            cry.setRate(rate);
          }
          if (fusionCry && !fusionCry.pendingRemove) {
            fusionCry.setRate(rate);
          }
          if (
            (!cry || cry.pendingRemove) &&
            (!fusionCry || fusionCry.pendingRemove)
          ) {
            faintCryTimer?.destroy();
            faintCryTimer = null;
            if (callback) {
              callback();
            }
          }
        },
      });

    // Failsafe
    globalScene.time.delayedCall(fixedInt(3000), () => {
      if (!faintCryTimer || !globalScene) {
        return;
      }
      if (cry?.isPlaying) {
        cry.stop();
      }
      if (fusionCry?.isPlaying) {
        fusionCry.stop();
      }
      faintCryTimer.destroy();
      if (callback) {
        callback();
      }
    });
  }

  isOppositeGender(pokemon: Pokemon): boolean {
    return (
      this.gender !== Gender.GENDERLESS &&
      pokemon.gender ===
        (this.gender === Gender.MALE ? Gender.FEMALE : Gender.MALE)
    );
  }

  /**
   * Checks if a status effect can be applied to the Pokemon.
   *
   * @param effect The {@linkcode StatusEffect} whose applicability is being checked
   * @param quiet Whether in-battle messages should trigger or not
   * @param overrideStatus Whether the Pokemon's current status can be overriden
   * @param sourcePokemon The Pokemon that is setting the status effect
   * @param ignoreField Whether any field effects (weather, terrain, etc.) should be considered
   */
  canSetStatus(
    effect: StatusEffect | undefined,
    quiet = false,
    overrideStatus = false,
    sourcePokemon: Pokemon | null = null,
    ignoreField = false,
  ): boolean {
    if (effect !== StatusEffect.FAINT) {
      if (overrideStatus ? this.status?.effect === effect : this.status) {
        return false;
      }
      if (
        this.isGrounded() &&
        !ignoreField &&
        globalScene.arena.terrain?.terrainType === TerrainType.MISTY
      ) {
        return false;
      }
    }

    if (
      sourcePokemon &&
      sourcePokemon !== this &&
      this.isSafeguarded(sourcePokemon)
    ) {
      return false;
    }

    const types = this.getTypes(true, true);

    switch (effect) {
      case StatusEffect.POISON:
      case StatusEffect.TOXIC:
        // Check if the Pokemon is immune to Poison/Toxic or if the source pokemon is canceling the immunity
        const poisonImmunity = types.map(defType => {
          // Check if the Pokemon is not immune to Poison/Toxic
          if (defType !== PokemonType.POISON && defType !== PokemonType.STEEL) {
            return false;
          }

          // Check if the source Pokemon has an ability that cancels the Poison/Toxic immunity
          const cancelImmunity = new BooleanHolder(false);
          if (sourcePokemon) {
            applyAbAttrs(
              IgnoreTypeStatusEffectImmunityAbAttr,
              sourcePokemon,
              cancelImmunity,
              false,
              effect,
              defType,
            );
            if (cancelImmunity.value) {
              return false;
            }
          }

          return true;
        });

        if (this.isOfType(PokemonType.POISON) || this.isOfType(PokemonType.STEEL)) {
          if (poisonImmunity.includes(true)) {
            return false;
          }
        }
        break;
      case StatusEffect.PARALYSIS:
        if (this.isOfType(PokemonType.ELECTRIC)) {
          return false;
        }
        break;
      case StatusEffect.SLEEP:
        if (
          this.isGrounded() &&
          globalScene.arena.terrain?.terrainType === TerrainType.ELECTRIC
        ) {
          return false;
        }
        break;
      case StatusEffect.FREEZE:
        if (
          this.isOfType(PokemonType.ICE) ||
          (!ignoreField &&
            globalScene?.arena?.weather?.weatherType &&
            [WeatherType.SUNNY, WeatherType.HARSH_SUN].includes(
              globalScene.arena.weather.weatherType,
            ))
        ) {
          return false;
        }
        break;
      case StatusEffect.BURN:
        if (this.isOfType(PokemonType.FIRE)) {
          return false;
        }
        break;
    }

    const cancelled = new BooleanHolder(false);
    applyPreSetStatusAbAttrs(
      StatusEffectImmunityAbAttr,
      this,
      effect,
      cancelled,
      quiet,
    );
    if (cancelled.value) {
      return false;
    }

    for (const pokemon of this.getAlliedField()) {
      applyPreSetStatusAbAttrs(
        UserFieldStatusEffectImmunityAbAttr,
        pokemon,
        effect,
        cancelled,
        quiet, this, sourcePokemon,
      )
      if (cancelled.value) {
        break;
      }
    }

    if (cancelled.value) {
      return false;
    }

    return true;
  }

  trySetStatus(
    effect?: StatusEffect,
    asPhase = false,
    sourcePokemon: Pokemon | null = null,
    turnsRemaining = 0,
    sourceText: string | null = null,
    overrideStatus?: boolean
  ): boolean {
    if (!this.canSetStatus(effect, asPhase, overrideStatus, sourcePokemon)) {
      return false;
    }
    if (this.isFainted() && effect !== StatusEffect.FAINT) {
      return false;
    }

    /**
     * If this Pokemon falls asleep or freezes in the middle of a multi-hit attack,
     * cancel the attack's subsequent hits.
     */
    if (effect === StatusEffect.SLEEP || effect === StatusEffect.FREEZE) {
      this.stopMultiHit();
    }

    if (asPhase) {
      if (overrideStatus) {
        this.resetStatus(false);
      }
      globalScene.unshiftPhase(
        new ObtainStatusEffectPhase(
          this.getBattlerIndex(),
          effect,
          turnsRemaining,
          sourceText,
          sourcePokemon,
        ),
      );
      return true;
    }

    let sleepTurnsRemaining: NumberHolder;

    if (effect === StatusEffect.SLEEP) {
      sleepTurnsRemaining = new NumberHolder(this.randSeedIntRange(2, 4));

      this.setFrameRate(4);

      // If the user is invulnerable, lets remove their invulnerability when they fall asleep
      const invulnerableTags = [
        BattlerTagType.UNDERGROUND,
        BattlerTagType.UNDERWATER,
        BattlerTagType.HIDDEN,
        BattlerTagType.FLYING,
      ];

      const tag = invulnerableTags.find(t => this.getTag(t));

      if (tag) {
        this.removeTag(tag);
        this.getMoveQueue().pop();
      }
    }

    sleepTurnsRemaining = sleepTurnsRemaining!; // tell TS compiler it's defined
    effect = effect!; // If `effect` is undefined then `trySetStatus()` will have already returned early via the `canSetStatus()` call
    this.status = new Status(effect, 0, sleepTurnsRemaining?.value);

    return true;
  }

  /**
   * Resets the status of a pokemon.
   * @param revive Whether revive should be cured; defaults to true.
   * @param confusion Whether resetStatus should include confusion or not; defaults to false.
   * @param reloadAssets Whether to reload the assets or not; defaults to false.
   */
  resetStatus(revive = true, confusion = false, reloadAssets = false): void {
    const lastStatus = this.status?.effect;
    if (!revive && lastStatus === StatusEffect.FAINT) {
      return;
    }
    globalScene.unshiftPhase(new ResetStatusPhase(this, confusion, reloadAssets));
  }

  /**
   * Checks if this Pokemon is protected by Safeguard
   * @param attacker the {@linkcode Pokemon} inflicting status on this Pokemon
   * @returns `true` if this Pokemon is protected by Safeguard; `false` otherwise.
   */
  isSafeguarded(attacker: Pokemon): boolean {
    const defendingSide = this.isPlayer()
      ? ArenaTagSide.PLAYER
      : ArenaTagSide.ENEMY;
    if (globalScene.arena.getTagOnSide(ArenaTagType.SAFEGUARD, defendingSide)) {
      const bypassed = new BooleanHolder(false);
      if (attacker) {
        applyAbAttrs(InfiltratorAbAttr, attacker, null, false, bypassed);
      }
      return !bypassed.value;
    }
    return false;
  }

  primeSummonData(summonDataPrimer: PokemonSummonData): void {
    this.summonDataPrimer = summonDataPrimer;
  }

  // For PreSummonAbAttr to get access to summonData
  initSummondata(): void {
    this.summonData = this.summonData ?? this.summonDataPrimer ?? new PokemonSummonData()
  }

  resetSummonData(): void {
    const illusion: IllusionData | null = this.summonData?.illusion;
    if (this.summonData?.speciesForm) {
      this.summonData.speciesForm = null;
      this.updateFusionPalette();
    }
    this.summonData = new PokemonSummonData();
    this.setSwitchOutStatus(false);
    if (!this.battleData) {
      this.resetBattleData();
    }
    this.resetBattleSummonData();
    if (this.summonDataPrimer) {
      for (const k of Object.keys(this.summonDataPrimer)) {
        if (this.summonDataPrimer[k]) {
          this.summonData[k] = this.summonDataPrimer[k];
        }
      }
      // If this Pokemon has a Substitute when loading in, play an animation to add its sprite
      if (this.getTag(SubstituteTag)) {
        globalScene.triggerPokemonBattleAnim(
          this,
          PokemonAnimType.SUBSTITUTE_ADD,
        );
        this.getTag(SubstituteTag)!.sourceInFocus = false;
      }

      // If this Pokemon has Commander and Dondozo as an active ally, hide this Pokemon's sprite.
      if (
        this.hasAbilityWithAttr(CommanderAbAttr) &&
        globalScene.currentBattle.double &&
        this.getAlly()?.species.speciesId === Species.DONDOZO
      ) {
        this.setVisible(false);
      }
      this.summonDataPrimer = null;
    }
    this.summonData.illusion = illusion
    this.updateInfo();
  }

  resetBattleData(): void {
    this.battleData = new PokemonBattleData();
  }

  resetBattleSummonData(): void {
    this.battleSummonData = new PokemonBattleSummonData();
    if (this.getTag(BattlerTagType.SEEDED)) {
      this.lapseTag(BattlerTagType.SEEDED);
    }
    if (globalScene) {
      globalScene.triggerPokemonFormChange(
        this,
        SpeciesFormChangePostMoveTrigger,
        true,
      );
    }
  }

  resetTera(): void {
    const wasTerastallized = this.isTerastallized;
    this.isTerastallized = false;
    this.stellarTypesBoosted = [];
    if (wasTerastallized) {
      this.updateSpritePipelineData();
      globalScene.triggerPokemonFormChange(
        this,
        SpeciesFormChangeLapseTeraTrigger,
      );
    }
  }

  resetTurnData(): void {
    this.turnData = new PokemonTurnData();
  }

  getExpValue(): number {
    // Logic to factor in victor level has been removed for balancing purposes, so the player doesn't have to focus on EXP maxxing
    return (this.getSpeciesForm().getBaseExp() * this.level) / 5 + 1;
  }

  setFrameRate(frameRate: number) {
    globalScene.anims.get(this.getBattleSpriteKey()).frameRate = frameRate;
    try {
      this.getSprite().play(this.getBattleSpriteKey());
    } catch (err: unknown) {
      console.error(
        `Failed to play animation for ${this.getBattleSpriteKey()}`,
        err,
      );
    }
    try {
      this.getTintSprite()?.play(this.getBattleSpriteKey());
    } catch (err: unknown) {
      console.error(
        `Failed to play animation for ${this.getBattleSpriteKey()}`,
        err,
      );
    }
  }

  tint(color: number, alpha?: number, duration?: number, ease?: string) {
    const tintSprite = this.getTintSprite();
    tintSprite?.setTintFill(color);
    tintSprite?.setVisible(true);

    if (duration) {
      tintSprite?.setAlpha(0);

      globalScene.tweens.add({
        targets: tintSprite,
        alpha: alpha || 1,
        duration: duration,
        ease: ease || "Linear",
      });
    } else {
      tintSprite?.setAlpha(alpha);
    }
  }

  untint(duration: number, ease?: string) {
    const tintSprite = this.getTintSprite();

    if (duration) {
      globalScene.tweens.add({
        targets: tintSprite,
        alpha: 0,
        duration: duration,
        ease: ease || "Linear",
        onComplete: () => {
          tintSprite?.setVisible(false);
          tintSprite?.setAlpha(1);
        },
      });
    } else {
      tintSprite?.setVisible(false);
      tintSprite?.setAlpha(1);
    }
  }

  enableMask() {
    if (!this.maskEnabled) {
      this.maskSprite = this.getTintSprite();
      this.maskSprite?.setVisible(true);
      this.maskSprite?.setPosition(
        this.x * this.parentContainer.scale + this.parentContainer.x,
        this.y * this.parentContainer.scale + this.parentContainer.y,
      );
      this.maskSprite?.setScale(
        this.getSpriteScale() * this.parentContainer.scale,
      );
      this.maskEnabled = true;
    }
  }

  disableMask() {
    if (this.maskEnabled) {
      this.maskSprite?.setVisible(false);
      this.maskSprite?.setPosition(0, 0);
      this.maskSprite?.setScale(this.getSpriteScale());
      this.maskSprite = null;
      this.maskEnabled = false;
    }
  }

  sparkle(): void {
    if (this.shinySparkle) {
      doShinySparkleAnim(this.shinySparkle, this.variant);
    }
  }

  updateFusionPalette(ignoreOveride?: boolean): void {
    if (!this.getFusionSpeciesForm(ignoreOveride)) {
      [this.getSprite(), this.getTintSprite()]
        .filter(s => !!s)
        .map(s => {
          s.pipelineData[
            `spriteColors${ignoreOveride && this.summonData?.speciesForm ? "Base" : ""}`
          ] = [];
          s.pipelineData[
            `fusionSpriteColors${ignoreOveride && this.summonData?.speciesForm ? "Base" : ""}`
          ] = [];
        });
      return;
    }

    const speciesForm = this.getSpeciesForm(ignoreOveride);
    const fusionSpeciesForm = this.getFusionSpeciesForm(ignoreOveride);

    const spriteKey = speciesForm.getSpriteKey(
      this.getGender(ignoreOveride) === Gender.FEMALE,
      speciesForm.formIndex,
      this.shiny,
      this.variant,
    );
    const backSpriteKey = speciesForm
      .getSpriteKey(
        this.getGender(ignoreOveride) === Gender.FEMALE,
        speciesForm.formIndex,
        this.shiny,
        this.variant,
      )
      .replace("pkmn__", "pkmn__back__");
    const fusionSpriteKey = fusionSpeciesForm.getSpriteKey(
      this.getFusionGender(ignoreOveride) === Gender.FEMALE,
      fusionSpeciesForm.formIndex,
      this.fusionShiny,
      this.fusionVariant,
    );
    const fusionBackSpriteKey = fusionSpeciesForm
      .getSpriteKey(
        this.getFusionGender(ignoreOveride) === Gender.FEMALE,
        fusionSpeciesForm.formIndex,
        this.fusionShiny,
        this.fusionVariant,
      )
      .replace("pkmn__", "pkmn__back__");

    const sourceTexture = globalScene.textures.get(spriteKey);
    const sourceBackTexture = globalScene.textures.get(backSpriteKey);
    const fusionTexture = globalScene.textures.get(fusionSpriteKey);
    const fusionBackTexture = globalScene.textures.get(fusionBackSpriteKey);

    const [sourceFrame, sourceBackFrame, fusionFrame, fusionBackFrame] = [
      sourceTexture,
      sourceBackTexture,
      fusionTexture,
      fusionBackTexture,
    ].map(texture => texture.frames[texture.firstFrame]);
    const [sourceImage, sourceBackImage, fusionImage, fusionBackImage] = [
      sourceTexture,
      sourceBackTexture,
      fusionTexture,
      fusionBackTexture,
    ].map(i => i.getSourceImage() as HTMLImageElement);

    const canvas = document.createElement("canvas");
    const backCanvas = document.createElement("canvas");
    const fusionCanvas = document.createElement("canvas");
    const fusionBackCanvas = document.createElement("canvas");

    const spriteColors: number[][] = [];
    const pixelData: Uint8ClampedArray[] = [];

    [canvas, backCanvas, fusionCanvas, fusionBackCanvas].forEach(
      (canv: HTMLCanvasElement, c: number) => {
        const context = canv.getContext("2d");
        const frame = [
          sourceFrame,
          sourceBackFrame,
          fusionFrame,
          fusionBackFrame,
        ][c];
        canv.width = frame.width;
        canv.height = frame.height;

        if (context) {
          context.drawImage(
            [sourceImage, sourceBackImage, fusionImage, fusionBackImage][c],
            frame.cutX,
            frame.cutY,
            frame.width,
            frame.height,
            0,
            0,
            frame.width,
            frame.height,
          );
          const imageData = context.getImageData(
            frame.cutX,
            frame.cutY,
            frame.width,
            frame.height,
          );
          pixelData.push(imageData.data);
        }
      },
    );

    for (let f = 0; f < 2; f++) {
      const variantColors = variantColorCache[!f ? spriteKey : backSpriteKey];
      const variantColorSet = new Map<number, number[]>();
      if (this.shiny && variantColors && variantColors[this.variant]) {
        Object.keys(variantColors[this.variant]).forEach(k => {
          variantColorSet.set(
            rgbaToInt(Array.from(Object.values(rgbHexToRgba(k)))),
            Array.from(
              Object.values(rgbHexToRgba(variantColors[this.variant][k])),
            ),
          );
        });
      }

      for (let i = 0; i < pixelData[f].length; i += 4) {
        if (pixelData[f][i + 3]) {
          const pixel = pixelData[f].slice(i, i + 4);
          let [r, g, b, a] = pixel;
          if (variantColors) {
            const color = rgbaToInt([r, g, b, a]);
            if (variantColorSet.has(color)) {
              const mappedPixel = variantColorSet.get(color);
              if (mappedPixel) {
                [r, g, b, a] = mappedPixel;
              }
            }
          }
          if (!spriteColors.find(c => c[0] === r && c[1] === g && c[2] === b)) {
            spriteColors.push([r, g, b, a]);
          }
        }
      }
    }

    const fusionSpriteColors = JSON.parse(JSON.stringify(spriteColors));

    const pixelColors: number[] = [];
    for (let f = 0; f < 2; f++) {
      for (let i = 0; i < pixelData[f].length; i += 4) {
        const total = pixelData[f]
          .slice(i, i + 3)
          .reduce((total: number, value: number) => total + value, 0);
        if (!total) {
          continue;
        }
        pixelColors.push(
          argbFromRgba({
            r: pixelData[f][i],
            g: pixelData[f][i + 1],
            b: pixelData[f][i + 2],
            a: pixelData[f][i + 3],
          }),
        );
      }
    }

    const fusionPixelColors: number[] = [];
    for (let f = 0; f < 2; f++) {
      const variantColors =
        variantColorCache[!f ? fusionSpriteKey : fusionBackSpriteKey];
      const variantColorSet = new Map<number, number[]>();
      if (
        this.fusionShiny &&
        variantColors &&
        variantColors[this.fusionVariant]
      ) {
        for (const k of Object.keys(variantColors[this.fusionVariant])) {
          variantColorSet.set(
            rgbaToInt(Array.from(Object.values(rgbHexToRgba(k)))),
            Array.from(
              Object.values(
                rgbHexToRgba(variantColors[this.fusionVariant][k]),
              ),
            ),
          );
        }
      }
      for (let i = 0; i < pixelData[2 + f].length; i += 4) {
        const total = pixelData[2 + f]
          .slice(i, i + 3)
          .reduce((total: number, value: number) => total + value, 0);
        if (!total) {
          continue;
        }
        let [r, g, b, a] = [
          pixelData[2 + f][i],
          pixelData[2 + f][i + 1],
          pixelData[2 + f][i + 2],
          pixelData[2 + f][i + 3],
        ];
        if (variantColors) {
          const color = rgbaToInt([r, g, b, a]);
          if (variantColorSet.has(color)) {
            const mappedPixel = variantColorSet.get(color);
            if (mappedPixel) {
              [r, g, b, a] = mappedPixel;
            }
          }
        }
        fusionPixelColors.push(argbFromRgba({ r, g, b, a }));
      }
    }

    if (fusionPixelColors.length === 0) {
      // ERROR HANDLING IS NOT OPTIONAL BUDDY
      console.log("Failed to create fusion palette");
      return;
    }

    let paletteColors: Map<number, number>;
    let fusionPaletteColors: Map<number, number>;

    const originalRandom = Math.random;
    Math.random = () => Phaser.Math.RND.realInRange(0, 1);

    globalScene.executeWithSeedOffset(
      () => {
        paletteColors = QuantizerCelebi.quantize(pixelColors, 4);
        fusionPaletteColors = QuantizerCelebi.quantize(fusionPixelColors, 4);
      },
      0,
      "This result should not vary",
    );

    Math.random = originalRandom;

    paletteColors = paletteColors!; // erroneously tell TS compiler that paletteColors is defined!
    fusionPaletteColors = fusionPaletteColors!; // mischievously misinform TS compiler that fusionPaletteColors is defined!
    const [palette, fusionPalette] = [paletteColors, fusionPaletteColors].map(
      paletteColors => {
        let keys = Array.from(paletteColors.keys()).sort(
          (a: number, b: number) =>
            paletteColors.get(a)! < paletteColors.get(b)! ? 1 : -1,
        );
        let rgbaColors: Map<number, number[]>;
        let hsvColors: Map<number, number[]>;

        const mappedColors = new Map<number, number[]>();

        do {
          mappedColors.clear();

          rgbaColors = keys.reduce((map: Map<number, number[]>, k: number) => {
            map.set(k, Object.values(rgbaFromArgb(k)));
            return map;
          }, new Map<number, number[]>());
          hsvColors = Array.from(rgbaColors.keys()).reduce(
            (map: Map<number, number[]>, k: number) => {
              const rgb = rgbaColors.get(k)!.slice(0, 3);
              map.set(k, rgbToHsv(rgb[0], rgb[1], rgb[2]));
              return map;
            },
            new Map<number, number[]>(),
          );

          for (let c = keys.length - 1; c >= 0; c--) {
            const hsv = hsvColors.get(keys[c])!;
            for (let c2 = 0; c2 < c; c2++) {
              const hsv2 = hsvColors.get(keys[c2])!;
              const diff = Math.abs(hsv[0] - hsv2[0]);
              if (diff < 30 || diff >= 330) {
                if (mappedColors.has(keys[c])) {
                  mappedColors.get(keys[c])!.push(keys[c2]);
                } else {
                  mappedColors.set(keys[c], [keys[c2]]);
                }
                break;
              }
            }
          }

          mappedColors.forEach((values: number[], key: number) => {
            const keyColor = rgbaColors.get(key)!;
            const valueColors = values.map(v => rgbaColors.get(v)!);
            const color = keyColor.slice(0);
            let count = paletteColors.get(key)!;
            for (const value of values) {
              const valueCount = paletteColors.get(value);
              if (!valueCount) {
                continue;
              }
              count += valueCount;
            }

            for (let c = 0; c < 3; c++) {
              color[c] *= paletteColors.get(key)! / count;
              values.forEach((value: number, i: number) => {
                if (paletteColors.has(value)) {
                  const valueCount = paletteColors.get(value)!;
                  color[c] += valueColors[i][c] * (valueCount / count);
                }
              });
              color[c] = Math.round(color[c]);
            }

            paletteColors.delete(key);
            for (const value of values) {
              paletteColors.delete(value);
              if (mappedColors.has(value)) {
                mappedColors.delete(value);
              }
            }

            paletteColors.set(
              argbFromRgba({
                r: color[0],
                g: color[1],
                b: color[2],
                a: color[3],
              }),
              count,
            );
          });

          keys = Array.from(paletteColors.keys()).sort(
            (a: number, b: number) =>
              paletteColors.get(a)! < paletteColors.get(b)! ? 1 : -1,
          );
        } while (mappedColors.size);

        return keys.map(c => Object.values(rgbaFromArgb(c)));
      },
    );

    const paletteDeltas: number[][] = [];

    spriteColors.forEach((sc: number[], i: number) => {
      paletteDeltas.push([]);
      for (let p = 0; p < palette.length; p++) {
        paletteDeltas[i].push(deltaRgb(sc, palette[p]));
      }
    });

    const easeFunc = Phaser.Tweens.Builders.GetEaseFunction("Cubic.easeIn");

    for (let sc = 0; sc < spriteColors.length; sc++) {
      const delta = Math.min(...paletteDeltas[sc]);
      const paletteIndex = Math.min(
        paletteDeltas[sc].findIndex(pd => pd === delta),
        fusionPalette.length - 1,
      );
      if (delta < 255) {
        const ratio = easeFunc(delta / 255);
        const color = [0, 0, 0, fusionSpriteColors[sc][3]];
        for (let c = 0; c < 3; c++) {
          color[c] = Math.round(
            fusionSpriteColors[sc][c] * ratio +
              fusionPalette[paletteIndex][c] * (1 - ratio),
          );
        }
        fusionSpriteColors[sc] = color;
      }
    }

    [this.getSprite(), this.getTintSprite()]
      .filter(s => !!s)
      .map(s => {
        s.pipelineData[
          `spriteColors${ignoreOveride && this.summonData?.speciesForm ? "Base" : ""}`
        ] = spriteColors;
        s.pipelineData[
          `fusionSpriteColors${ignoreOveride && this.summonData?.speciesForm ? "Base" : ""}`
        ] = fusionSpriteColors;
      });

    canvas.remove();
    fusionCanvas.remove();
  }

  /**
   * Generates a random number using the current battle's seed, or the global seed if `globalScene.currentBattle` is falsy
   * <!-- @import "../battle".Battle -->
   * This calls either {@linkcode BattleScene.randBattleSeedInt}({@linkcode range}, {@linkcode min}) in `src/battle-scene.ts`
   * which calls {@linkcode Battle.randSeedInt}({@linkcode range}, {@linkcode min}) in `src/battle.ts`
   * which calls {@linkcode randSeedInt randSeedInt}({@linkcode range}, {@linkcode min}) in `src/utils.ts`,
   * or it directly calls {@linkcode randSeedInt randSeedInt}({@linkcode range}, {@linkcode min}) in `src/utils.ts` if there is no current battle
   *
   * @param range How large of a range of random numbers to choose from. If {@linkcode range} <= 1, returns {@linkcode min}
   * @param min The minimum integer to pick, default `0`
   * @returns A random integer between {@linkcode min} and ({@linkcode min} + {@linkcode range} - 1)
   */
  randSeedInt(range: number, min = 0): number {
    return globalScene.currentBattle
      ? globalScene.randBattleSeedInt(range, min)
      : randSeedInt(range, min);
  }

  /**
   * Generates a random number using the current battle's seed, or the global seed if `globalScene.currentBattle` is falsy
   * @param min The minimum integer to generate
   * @param max The maximum integer to generate
   * @returns a random integer between {@linkcode min} and {@linkcode max} inclusive
   */
  randSeedIntRange(min: number, max: number): number {
    return this.randSeedInt(max - min + 1, min);
  }

  /**
   * Causes a Pokemon to leave the field (such as in preparation for a switch out/escape).
   * @param clearEffects Indicates if effects should be cleared (true) or passed
   * to the next pokemon, such as during a baton pass (false)
   * @param hideInfo Indicates if this should also play the animation to hide the Pokemon's
   * info container.
   */
  leaveField(clearEffects = true, hideInfo = true, destroy = false) {
    this.resetSprite();
    this.resetTurnData();
    globalScene
      .getField(true)
      .filter(p => p !== this)
      .forEach(p => p.removeTagsBySourceId(this.id));

    if (clearEffects) {
      this.destroySubstitute();
      this.resetSummonData(); // this also calls `resetBattleSummonData`
    }
    if (hideInfo) {
      this.hideInfo();
    }
    // Trigger abilities that activate upon leaving the field
    applyPreLeaveFieldAbAttrs(PreLeaveFieldAbAttr, this);
    this.setSwitchOutStatus(true);
    globalScene.triggerPokemonFormChange(
      this,
      SpeciesFormChangeActiveTrigger,
      true,
    );
    globalScene.field.remove(this, destroy);
  }

  destroy(): void {
    this.battleInfo?.destroy();
    this.destroySubstitute();
    super.destroy();
  }

  getBattleInfo(): BattleInfo {
    return this.battleInfo;
  }

  /**
   * Checks whether or not the Pokemon's root form has the same ability
   * @param abilityIndex the given ability index we are checking
   * @returns true if the abilities are the same
   */
  hasSameAbilityInRootForm(abilityIndex: number): boolean {
    const currentAbilityIndex = this.abilityIndex;
    const rootForm = getPokemonSpecies(this.species.getRootSpeciesId());
    return (
      rootForm.getAbility(abilityIndex) ===
      rootForm.getAbility(currentAbilityIndex)
    );
  }

  /**
   * Helper function to check if the player already owns the starter data of the Pokemon's
   * current ability
   * @param ownedAbilityAttrs the owned abilityAttr of this Pokemon's root form
   * @returns true if the player already has it, false otherwise
   */
  checkIfPlayerHasAbilityOfStarter(ownedAbilityAttrs: number): boolean {
    if ((ownedAbilityAttrs & 1) > 0 && this.hasSameAbilityInRootForm(0)) {
      return true;
    }
    if ((ownedAbilityAttrs & 2) > 0 && this.hasSameAbilityInRootForm(1)) {
      return true;
    }
    if ((ownedAbilityAttrs & 4) > 0 && this.hasSameAbilityInRootForm(2)) {
      return true;
    }
    return false;
  }

  /**
   * Reduces one of this Pokemon's held item stacks by 1, and removes the item if applicable.
   * Does nothing if this Pokemon is somehow not the owner of the held item.
   * @param heldItem The item stack to be reduced by 1.
   * @param forBattle If `false`, do not trigger in-battle effects (such as Unburden) from losing the item. For example, set this to `false` if the Pokemon is giving away the held item for a Mystery Encounter. Default is `true`.
   * @returns `true` if the item was removed successfully, `false` otherwise.
   */
  public loseHeldItem(
    heldItem: PokemonHeldItemModifier,
    forBattle = true,
  ): boolean {
    if (heldItem.pokemonId === -1 || heldItem.pokemonId === this.id) {
      heldItem.stackCount--;
      if (heldItem.stackCount <= 0) {
        globalScene.removeModifier(heldItem, !this.isPlayer());
      }
      if (forBattle) {
        applyPostItemLostAbAttrs(PostItemLostAbAttr, this, false);
      }
      return true;
    } else {
      return false;
    }
  }
}

export class PlayerPokemon extends Pokemon {
  public compatibleTms: Moves[];

  constructor(
    species: PokemonSpecies,
    level: number,
    abilityIndex?: number,
    formIndex?: number,
    gender?: Gender,
    shiny?: boolean,
    variant?: Variant,
    ivs?: number[],
    nature?: Nature,
    dataSource?: Pokemon | PokemonData,
  ) {
    super(
      106,
      148,
      species,
      level,
      abilityIndex,
      formIndex,
      gender,
      shiny,
      variant,
      ivs,
      nature,
      dataSource,
    );

    if (Overrides.STATUS_OVERRIDE) {
      this.status = new Status(Overrides.STATUS_OVERRIDE, 0, 4);
    }

    if (Overrides.SHINY_OVERRIDE) {
      this.shiny = true;
      this.initShinySparkle();
    } else if (Overrides.SHINY_OVERRIDE === false) {
      this.shiny = false;
    }

    if (Overrides.VARIANT_OVERRIDE !== null && this.shiny) {
      this.variant = Overrides.VARIANT_OVERRIDE;
    }

    if (!dataSource) {
      if (globalScene.gameMode.isDaily) {
        this.generateAndPopulateMoveset();
      } else {
        this.moveset = [];
      }
    }
    this.generateCompatibleTms();
  }

  initBattleInfo(): void {
    this.battleInfo = new PlayerBattleInfo();
    this.battleInfo.initInfo(this);
  }

  isPlayer(): boolean {
    return true;
  }

  hasTrainer(): boolean {
    return true;
  }

  isBoss(): boolean {
    return false;
  }

  getFieldIndex(): number {
    return globalScene.getPlayerField().indexOf(this);
  }

  getBattlerIndex(): BattlerIndex {
    return this.getFieldIndex();
  }

  generateCompatibleTms(): void {
    this.compatibleTms = [];

    const tms = Object.keys(tmSpecies);
    for (const tm of tms) {
      const moveId = Number.parseInt(tm) as Moves;
      let compatible = false;
      for (const p of tmSpecies[tm]) {
        if (Array.isArray(p)) {
          const [pkm, form] = p;
          if (
            (pkm === this.species.speciesId ||
              (this.fusionSpecies && pkm === this.fusionSpecies.speciesId)) &&
            form === this.getFormKey()
          ) {
            compatible = true;
            break;
          }
        } else if (
          p === this.species.speciesId ||
          (this.fusionSpecies && p === this.fusionSpecies.speciesId)
        ) {
          compatible = true;
          break;
        }
      }
      if (reverseCompatibleTms.indexOf(moveId) > -1) {
        compatible = !compatible;
      }
      if (compatible) {
        this.compatibleTms.push(moveId);
      }
    }
  }

  tryPopulateMoveset(moveset: StarterMoveset): boolean {
    if (
      !this.getSpeciesForm().validateStarterMoveset(
        moveset,
        globalScene.gameData.starterData[this.species.getRootSpeciesId()]
          .eggMoves,
      )
    ) {
      return false;
    }

    this.moveset = moveset.map(m => new PokemonMove(m));

    return true;
  }

  /**
   * Causes this mon to leave the field (via {@linkcode leaveField}) and then
   * opens the party switcher UI to switch a new mon in
   * @param switchType the {@linkcode SwitchType} for this switch-out. If this is
   * `BATON_PASS` or `SHED_TAIL`, this Pokemon's effects are not cleared upon leaving
   * the field.
   */
  switchOut(switchType: SwitchType = SwitchType.SWITCH): Promise<void> {
    return new Promise(resolve => {
      this.leaveField(switchType === SwitchType.SWITCH);

      globalScene.ui.setMode(
        Mode.PARTY,
        PartyUiMode.FAINT_SWITCH,
        this.getFieldIndex(),
        (slotIndex: number, option: PartyOption) => {
          if (
            slotIndex >= globalScene.currentBattle.getBattlerCount() &&
            slotIndex < 6
          ) {
            globalScene.prependToPhase(
              new SwitchSummonPhase(
                switchType,
                this.getFieldIndex(),
                slotIndex,
                false,
              ),
              MoveEndPhase,
            );
          }
          globalScene.ui.setMode(Mode.MESSAGE).then(resolve);
        },
        PartyUiHandler.FilterNonFainted,
      );
    });
  }

  addFriendship(friendship: number): void {
    if (friendship > 0) {
      const starterSpeciesId = this.species.getRootSpeciesId();
      const fusionStarterSpeciesId =
        this.isFusion() && this.fusionSpecies
          ? this.fusionSpecies.getRootSpeciesId()
          : 0;
      const starterData = [
        globalScene.gameData.starterData[starterSpeciesId],
        fusionStarterSpeciesId
          ? globalScene.gameData.starterData[fusionStarterSpeciesId]
          : null,
      ].filter(d => !!d);
      const amount = new NumberHolder(friendship);
      globalScene.applyModifier(
        PokemonFriendshipBoosterModifier,
        true,
        this,
        amount,
      );
      const candyFriendshipMultiplier = globalScene.gameMode.isClassic
        ? timedEventManager.getClassicFriendshipMultiplier()
        : 1;
      const fusionReduction = fusionStarterSpeciesId
        ? timedEventManager.areFusionsBoosted()
          ? 1.5 // Divide candy gain for fusions by 1.5 during events
          : 2 // 2 for fusions outside events
        : 1; // 1 for non-fused mons
      const starterAmount = new NumberHolder(
        Math.floor(
          (amount.value * candyFriendshipMultiplier) / fusionReduction,
        ),
      );

      // Add friendship to this PlayerPokemon
      this.friendship = Math.min(this.friendship + amount.value, 255);
      if (this.friendship === 255) {
        globalScene.validateAchv(achvs.MAX_FRIENDSHIP);
      }
      // Add to candy progress for this mon's starter species and its fused species (if it has one)
      starterData.forEach((sd: StarterDataEntry, i: number) => {
        const speciesId = !i
          ? starterSpeciesId
          : (fusionStarterSpeciesId as Species);
        sd.friendship = (sd.friendship || 0) + starterAmount.value;
        if (
          sd.friendship >=
          getStarterValueFriendshipCap(speciesStarterCosts[speciesId])
        ) {
          globalScene.gameData.addStarterCandy(getPokemonSpecies(speciesId), 1);
          sd.friendship = 0;
        }
      });
    } else {
      // Lose friendship upon fainting
      this.friendship = Math.max(this.friendship + friendship, 0);
    }
  }

  getPossibleEvolution(
    evolution: SpeciesFormEvolution | null,
  ): Promise<Pokemon> {
    if (!evolution) {
      return new Promise(resolve => resolve(this));
    }
    return new Promise(resolve => {
      const evolutionSpecies = getPokemonSpecies(evolution.speciesId);
      const isFusion = evolution instanceof FusionSpeciesFormEvolution;
      let ret: PlayerPokemon;
      if (isFusion) {
        const originalFusionSpecies = this.fusionSpecies;
        const originalFusionFormIndex = this.fusionFormIndex;
        this.fusionSpecies = evolutionSpecies;
        this.fusionFormIndex =
          evolution.evoFormKey !== null
            ? Math.max(
                evolutionSpecies.forms.findIndex(
                  f => f.formKey === evolution.evoFormKey,
                ),
                0,
              )
            : this.fusionFormIndex;
        ret = globalScene.addPlayerPokemon(
          this.species,
          this.level,
          this.abilityIndex,
          this.formIndex,
          this.gender,
          this.shiny,
          this.variant,
          this.ivs,
          this.nature,
          this,
        );
        this.fusionSpecies = originalFusionSpecies;
        this.fusionFormIndex = originalFusionFormIndex;
      } else {
        const formIndex =
          evolution.evoFormKey !== null && !isFusion
            ? Math.max(
                evolutionSpecies.forms.findIndex(
                  f => f.formKey === evolution.evoFormKey,
                ),
                0,
              )
            : this.formIndex;
        ret = globalScene.addPlayerPokemon(
          !isFusion ? evolutionSpecies : this.species,
          this.level,
          this.abilityIndex,
          formIndex,
          this.gender,
          this.shiny,
          this.variant,
          this.ivs,
          this.nature,
          this,
        );
      }
      ret.loadAssets().then(() => resolve(ret));
    });
  }

  evolve(
    evolution: SpeciesFormEvolution | null,
    preEvolution: PokemonSpeciesForm,
  ): Promise<void> {
    if (!evolution) {
      return new Promise(resolve => resolve());
    }
    return new Promise(resolve => {
      this.pauseEvolutions = false;
      // Handles Nincada evolving into Ninjask + Shedinja
      this.handleSpecialEvolutions(evolution);
      const isFusion = evolution instanceof FusionSpeciesFormEvolution;
      if (!isFusion) {
        this.species = getPokemonSpecies(evolution.speciesId);
      } else {
        this.fusionSpecies = getPokemonSpecies(evolution.speciesId);
      }
      if (evolution.preFormKey !== null) {
        const formIndex = Math.max(
          (!isFusion || !this.fusionSpecies
            ? this.species
            : this.fusionSpecies
          ).forms.findIndex(f => f.formKey === evolution.evoFormKey),
          0,
        );
        if (!isFusion) {
          this.formIndex = formIndex;
        } else {
          this.fusionFormIndex = formIndex;
        }
      }
      this.generateName();
      if (!isFusion) {
        const abilityCount = this.getSpeciesForm().getAbilityCount();
        const preEvoAbilityCount = preEvolution.getAbilityCount();
        if ([0, 1, 2].includes(this.abilityIndex)) {
          // Handles cases where a Pokemon with 3 abilities evolves into a Pokemon with 2 abilities (ie: Eevee -> any Eeveelution)
          if (
            this.abilityIndex === 2 &&
            preEvoAbilityCount === 3 &&
            abilityCount === 2
          ) {
            this.abilityIndex = 1;
          }
        } else {
          // Prevent pokemon with an illegal ability value from breaking things
          console.warn(
            "this.abilityIndex is somehow an illegal value, please report this",
          );
          console.warn(this.abilityIndex);
          this.abilityIndex = 0;
        }
      } else {
        // Do the same as above, but for fusions
        const abilityCount = this.getFusionSpeciesForm().getAbilityCount();
        const preEvoAbilityCount = preEvolution.getAbilityCount();
        if ([0, 1, 2].includes(this.fusionAbilityIndex)) {
          if (
            this.fusionAbilityIndex === 2 &&
            preEvoAbilityCount === 3 &&
            abilityCount === 2
          ) {
            this.fusionAbilityIndex = 1;
          }
        } else {
          console.warn(
            "this.fusionAbilityIndex is somehow an illegal value, please report this",
          );
          console.warn(this.fusionAbilityIndex);
          this.fusionAbilityIndex = 0;
        }
      }
      this.compatibleTms.splice(0, this.compatibleTms.length);
      this.generateCompatibleTms();
      const updateAndResolve = () => {
        this.loadAssets().then(() => {
          this.calculateStats();
          this.updateInfo(true).then(() => resolve());
        });
      };
      if (preEvolution.speciesId === Species.GIMMIGHOUL) {
        const evotracker =
          this.getHeldItems().filter(m => m instanceof EvoTrackerModifier)[0] ??
          null;
        if (evotracker) {
          globalScene.removeModifier(evotracker);
        }
      }
      if (!globalScene.gameMode.isDaily || this.metBiome > -1) {
        globalScene.gameData.updateSpeciesDexIvs(
          this.species.speciesId,
          this.ivs,
        );
        globalScene.gameData.setPokemonSeen(this, false);
        globalScene.gameData
          .setPokemonCaught(this, false)
          .then(() => updateAndResolve());
      } else {
        updateAndResolve();
      }
    });
  }

  private handleSpecialEvolutions(evolution: SpeciesFormEvolution) {
    const isFusion = evolution instanceof FusionSpeciesFormEvolution;

    const evoSpecies = !isFusion ? this.species : this.fusionSpecies;
    if (
      evoSpecies?.speciesId === Species.NINCADA &&
      evolution.speciesId === Species.NINJASK
    ) {
      const newEvolution = pokemonEvolutions[evoSpecies.speciesId][1];

      if (newEvolution.condition?.predicate(this)) {
        const newPokemon = globalScene.addPlayerPokemon(
          this.species,
          this.level,
          this.abilityIndex,
          this.formIndex,
          undefined,
          this.shiny,
          this.variant,
          this.ivs,
          this.nature,
        );
        newPokemon.passive = this.passive;
        newPokemon.moveset = this.moveset.slice();
        newPokemon.moveset = this.copyMoveset();
        newPokemon.luck = this.luck;
        newPokemon.gender = Gender.GENDERLESS;
        newPokemon.metLevel = this.metLevel;
        newPokemon.metBiome = this.metBiome;
        newPokemon.metSpecies = this.metSpecies;
        newPokemon.metWave = this.metWave;
        newPokemon.fusionSpecies = this.fusionSpecies;
        newPokemon.fusionFormIndex = this.fusionFormIndex;
        newPokemon.fusionAbilityIndex = this.fusionAbilityIndex;
        newPokemon.fusionShiny = this.fusionShiny;
        newPokemon.fusionVariant = this.fusionVariant;
        newPokemon.fusionGender = this.fusionGender;
        newPokemon.fusionLuck = this.fusionLuck;
        newPokemon.fusionTeraType = this.fusionTeraType;
        newPokemon.usedTMs = this.usedTMs;
        newPokemon.evoCounter = this.evoCounter;

        globalScene.getPlayerParty().push(newPokemon);
        newPokemon.evolve(
          !isFusion
            ? newEvolution
            : new FusionSpeciesFormEvolution(this.id, newEvolution),
          evoSpecies,
        );
        const modifiers = globalScene.findModifiers(
          m => m instanceof PokemonHeldItemModifier && m.pokemonId === this.id,
          true,
        ) as PokemonHeldItemModifier[];
        modifiers.forEach(m => {
          const clonedModifier = m.clone() as PokemonHeldItemModifier;
          clonedModifier.pokemonId = newPokemon.id;
          globalScene.addModifier(clonedModifier, true);
        });
        globalScene.updateModifiers(true);
      }
    }
  }

  getPossibleForm(formChange: SpeciesFormChange): Promise<Pokemon> {
    return new Promise(resolve => {
      const formIndex = Math.max(
        this.species.forms.findIndex(f => f.formKey === formChange.formKey),
        0,
      );
      const ret = globalScene.addPlayerPokemon(
        this.species,
        this.level,
        this.abilityIndex,
        formIndex,
        this.gender,
        this.shiny,
        this.variant,
        this.ivs,
        this.nature,
        this,
      );
      ret.loadAssets().then(() => resolve(ret));
    });
  }

  changeForm(formChange: SpeciesFormChange): Promise<void> {
    return new Promise(resolve => {
      this.formIndex = Math.max(
        this.species.forms.findIndex(f => f.formKey === formChange.formKey),
        0,
      );
      this.generateName();
      const abilityCount = this.getSpeciesForm().getAbilityCount();
      if (this.abilityIndex >= abilityCount) {
        // Shouldn't happen
        this.abilityIndex = abilityCount - 1;
      }

      this.compatibleTms.splice(0, this.compatibleTms.length);
      this.generateCompatibleTms();
      const updateAndResolve = () => {
        this.loadAssets().then(() => {
          this.calculateStats();
          globalScene.updateModifiers(true, true);
          this.updateInfo(true).then(() => resolve());
        });
      };
      if (!globalScene.gameMode.isDaily || this.metBiome > -1) {
        globalScene.gameData.setPokemonSeen(this, false);
        globalScene.gameData
          .setPokemonCaught(this, false)
          .then(() => updateAndResolve());
      } else {
        updateAndResolve();
      }
    });
  }

  clearFusionSpecies(): void {
    super.clearFusionSpecies();
    this.generateCompatibleTms();
  }

  /**
   * Returns a Promise to fuse two PlayerPokemon together
   * @param pokemon The PlayerPokemon to fuse to this one
   */
  fuse(pokemon: PlayerPokemon): void {
    this.fusionSpecies = pokemon.species;
    this.fusionFormIndex = pokemon.formIndex;
    this.fusionAbilityIndex = pokemon.abilityIndex;
    this.fusionShiny = pokemon.shiny;
    this.fusionVariant = pokemon.variant;
    this.fusionGender = pokemon.gender;
    this.fusionLuck = pokemon.luck;
    this.fusionCustomPokemonData = pokemon.customPokemonData;
    this.evoCounter = Math.max(pokemon.evoCounter, this.evoCounter);
    if (pokemon.pauseEvolutions || this.pauseEvolutions) {
      this.pauseEvolutions = true;
    }

    globalScene.validateAchv(achvs.SPLICE);
    globalScene.gameData.gameStats.pokemonFused++;

    // Store the average HP% that each Pokemon has
    const maxHp = this.getMaxHp();
    const newHpPercent =
      (pokemon.hp / pokemon.getMaxHp() + this.hp / maxHp) / 2;

    this.generateName();
    this.calculateStats();

    // Set this Pokemon's HP to the average % of both fusion components
    this.hp = Math.round(maxHp * newHpPercent);
    if (!this.isFainted()) {
      // If this Pokemon hasn't fainted, make sure the HP wasn't set over the new maximum
      this.hp = Math.min(this.hp, maxHp);
      this.status = getRandomStatus(this.status, pokemon.status); // Get a random valid status between the two
    } else if (!pokemon.isFainted()) {
      // If this Pokemon fainted but the other hasn't, make sure the HP wasn't set to zero
      this.hp = Math.max(this.hp, 1);
      this.status = pokemon.status; // Inherit the other Pokemon's status
    }

    this.generateCompatibleTms();
    this.updateInfo(true);
    const fusedPartyMemberIndex = globalScene.getPlayerParty().indexOf(pokemon);
    let partyMemberIndex = globalScene.getPlayerParty().indexOf(this);
    if (partyMemberIndex > fusedPartyMemberIndex) {
      partyMemberIndex--;
    }
    const fusedPartyMemberHeldModifiers = globalScene.findModifiers(
      m => m instanceof PokemonHeldItemModifier && m.pokemonId === pokemon.id,
      true,
    ) as PokemonHeldItemModifier[];
    for (const modifier of fusedPartyMemberHeldModifiers) {
      globalScene.tryTransferHeldItemModifier(
        modifier,
        this,
        false,
        modifier.getStackCount(),
        true,
        true,
        false,
      );
    }
    globalScene.updateModifiers(true, true);
    globalScene.removePartyMemberModifiers(fusedPartyMemberIndex);
    globalScene.getPlayerParty().splice(fusedPartyMemberIndex, 1)[0];
    const newPartyMemberIndex = globalScene.getPlayerParty().indexOf(this);
    pokemon
      .getMoveset(true)
      .map((m: PokemonMove) =>
        globalScene.unshiftPhase(
          new LearnMovePhase(newPartyMemberIndex, m.getMove().id),
        ),
      );
    pokemon.destroy();
    this.updateFusionPalette();
  }

  unfuse(): Promise<void> {
    return new Promise(resolve => {
      this.clearFusionSpecies();

      this.updateInfo(true).then(() => resolve());
      this.updateFusionPalette();
    });
  }

  /** Returns a deep copy of this Pokemon's moveset array */
  copyMoveset(): PokemonMove[] {
    const newMoveset: PokemonMove[] = [];
    this.moveset.forEach(move => {
      newMoveset.push(new PokemonMove(move.moveId, 0, move.ppUp, move.virtual, move.maxPpOverride));
    });

    return newMoveset;
  }
}

export class EnemyPokemon extends Pokemon {
  public trainerSlot: TrainerSlot;
  public aiType: AiType;
  public bossSegments: number;
  public bossSegmentIndex: number;
  public initialTeamIndex: number;
  /** To indicate if the instance was populated with a dataSource -> e.g. loaded & populated from session data */
  public readonly isPopulatedFromDataSource: boolean;

  constructor(
    species: PokemonSpecies,
    level: number,
    trainerSlot: TrainerSlot,
    boss: boolean,
    shinyLock = false,
    dataSource?: PokemonData,
  ) {
    super(
      236,
      84,
      species,
      level,
      dataSource?.abilityIndex,
      dataSource?.formIndex,
      dataSource?.gender,
      !shinyLock && dataSource ? dataSource.shiny : false,
      !shinyLock && dataSource ? dataSource.variant : undefined,
      undefined,
      dataSource ? dataSource.nature : undefined,
      dataSource,
    );

    this.trainerSlot = trainerSlot;
    this.initialTeamIndex = globalScene.currentBattle?.enemyParty.length ?? 0;
    this.isPopulatedFromDataSource = !!dataSource; // if a dataSource is provided, then it was populated from dataSource
    if (boss) {
      this.setBoss(boss, dataSource?.bossSegments);
    }

    if (Overrides.OPP_STATUS_OVERRIDE) {
      this.status = new Status(Overrides.OPP_STATUS_OVERRIDE, 0, 4);
    }

    if (Overrides.OPP_GENDER_OVERRIDE !== null) {
      this.gender = Overrides.OPP_GENDER_OVERRIDE;
    }

    const speciesId = this.species.speciesId;

    if (
      speciesId in Overrides.OPP_FORM_OVERRIDES &&
      !isNullOrUndefined(Overrides.OPP_FORM_OVERRIDES[speciesId]) &&
      this.species.forms[Overrides.OPP_FORM_OVERRIDES[speciesId]]
    ) {
      this.formIndex = Overrides.OPP_FORM_OVERRIDES[speciesId];
    }

    if (!dataSource) {
      this.generateAndPopulateMoveset();

      if (shinyLock || Overrides.OPP_SHINY_OVERRIDE === false) {
        this.shiny = false;
      } else {
        this.trySetShiny();
      }

      if (!this.shiny && Overrides.OPP_SHINY_OVERRIDE) {
        this.shiny = true;
        this.initShinySparkle();
      }

      if (this.shiny) {
        this.variant = this.generateShinyVariant();
        if (Overrides.OPP_VARIANT_OVERRIDE !== null) {
          this.variant = Overrides.OPP_VARIANT_OVERRIDE;
        }
      }

      this.luck =
        (this.shiny ? this.variant + 1 : 0) +
        (this.fusionShiny ? this.fusionVariant + 1 : 0);

      let prevolution: Species;
      let speciesId = species.speciesId;
      while ((prevolution = pokemonPrevolutions[speciesId])) {
        const evolution = pokemonEvolutions[prevolution].find(
          pe =>
            pe.speciesId === speciesId &&
            (!pe.evoFormKey || pe.evoFormKey === this.getFormKey()),
        );
        if (evolution?.condition?.enforceFunc) {
          evolution.condition.enforceFunc(this);
        }
        speciesId = prevolution;
      }
    }

    this.aiType =
      boss || this.hasTrainer() ? AiType.SMART : AiType.SMART_RANDOM;
  }

  initBattleInfo(): void {
    if (!this.battleInfo) {
      this.battleInfo = new EnemyBattleInfo();
      this.battleInfo.updateBossSegments(this);
      this.battleInfo.initInfo(this);
    } else {
      this.battleInfo.updateBossSegments(this);
    }
  }

  /**
   * Sets the pokemons boss status. If true initializes the boss segments either from the arguments
   * or through the the Scene.getEncounterBossSegments function
   *
   * @param boss if the pokemon is a boss
   * @param bossSegments amount of boss segments (health-bar segments)
   */
  setBoss(boss = true, bossSegments = 0): void {
    if (boss) {
      this.bossSegments =
        bossSegments ||
        globalScene.getEncounterBossSegments(
          globalScene.currentBattle.waveIndex,
          this.level,
          this.species,
          true,
        );
      this.bossSegmentIndex = this.bossSegments - 1;
    } else {
      this.bossSegments = 0;
      this.bossSegmentIndex = 0;
    }
  }

  generateAndPopulateMoveset(formIndex?: number): void {
    switch (true) {
      case this.species.speciesId === Species.SMEARGLE:
        this.moveset = [
          new PokemonMove(Moves.SKETCH),
          new PokemonMove(Moves.SKETCH),
          new PokemonMove(Moves.SKETCH),
          new PokemonMove(Moves.SKETCH),
        ];
        break;
      case this.species.speciesId === Species.ETERNATUS:
        this.moveset = (formIndex !== undefined ? formIndex : this.formIndex)
          ? [
              new PokemonMove(Moves.DYNAMAX_CANNON),
              new PokemonMove(Moves.CROSS_POISON),
              new PokemonMove(Moves.FLAMETHROWER),
              new PokemonMove(Moves.RECOVER, 0, -4),
            ]
          : [
              new PokemonMove(Moves.ETERNABEAM),
              new PokemonMove(Moves.SLUDGE_BOMB),
              new PokemonMove(Moves.FLAMETHROWER),
              new PokemonMove(Moves.COSMIC_POWER),
            ];
        if (globalScene.gameMode.hasChallenge(Challenges.INVERSE_BATTLE)) {
          this.moveset[2] = new PokemonMove(Moves.THUNDERBOLT);
        }
        break;
      default:
        super.generateAndPopulateMoveset();
        break;
    }
  }

  /**
   * Determines the move this Pokemon will use on the next turn, as well as
   * the Pokemon the move will target.
   * @returns this Pokemon's next move in the format {move, moveTargets}
   */
  getNextMove(): TurnMove {
    // If this Pokemon has a move already queued, return it.
    const moveQueue = this.getMoveQueue();
    if (moveQueue.length !== 0) {
      const queuedMove = moveQueue[0];
      if (queuedMove) {
        const moveIndex = this.getMoveset().findIndex(m => m.moveId === queuedMove.move);
        if ((moveIndex > -1 && this.getMoveset()[moveIndex].isUsable(this, queuedMove.ignorePP)) || queuedMove.virtual) {
          return queuedMove;
        } else {
          this.getMoveQueue().shift();
          return this.getNextMove();
        }
      }
    }

    // Filter out any moves this Pokemon cannot use
    let movePool = this.getMoveset().filter(m => m.isUsable(this));
    // If no moves are left, use Struggle. Otherwise, continue with move selection
    if (movePool.length) {
      // If there's only 1 move in the move pool, use it.
      if (movePool.length === 1) {
        return { move: movePool[0].moveId, targets: this.getNextTargets(movePool[0].moveId) };
      }
      // If a move is forced because of Encore, use it.
      const encoreTag = this.getTag(EncoreTag) as EncoreTag;
      if (encoreTag) {
        const encoreMove = movePool.find(m => m.moveId === encoreTag.moveId);
        if (encoreMove) {
          return {
            move: encoreMove.moveId,
            targets: this.getNextTargets(encoreMove.moveId),
          };
        }
      }
      switch (this.aiType) {
        case AiType.RANDOM: // No enemy should spawn with this AI type in-game
          const moveId = movePool[globalScene.randBattleSeedInt(movePool.length)].moveId;
          return { move: moveId, targets: this.getNextTargets(moveId) };
        case AiType.SMART_RANDOM:
        case AiType.SMART:
          /**
           * Search this Pokemon's move pool for moves that will KO an opposing target.
           * If there are any moves that can KO an opponent (i.e. a player Pokemon),
           * those moves are the only ones considered for selection on this turn.
           */
          const koMoves = movePool.filter(pkmnMove => {
            if (!pkmnMove) {
              return false;
            }

            const move = pkmnMove.getMove()!;
            if (move.moveTarget === MoveTarget.ATTACKER) {
              return false;
            }

            const fieldPokemon = globalScene.getField();
            const moveTargets = getMoveTargets(this, move.id)
              .targets.map(ind => fieldPokemon[ind])
              .filter(p => this.isPlayer() !== p.isPlayer());
            // Only considers critical hits for crit-only moves or when this Pokemon is under the effect of Laser Focus
            const isCritical =
              move.hasAttr(CritOnlyAttr) ||
              !!this.getTag(BattlerTagType.ALWAYS_CRIT);

            return (
              move.category !== MoveCategory.STATUS &&
              moveTargets.some(p => {
                const doesNotFail =
                  move.applyConditions(this, p, move) ||
                  [
                    Moves.SUCKER_PUNCH,
                    Moves.UPPER_HAND,
                    Moves.THUNDERCLAP,
                  ].includes(move.id);
                return (
                  doesNotFail &&
                  p.getAttackDamage(
                    this,
                    move,
                    !p.battleData.abilityRevealed,
                    false,
                    !p.getAlly()?.battleData.abilityRevealed,
                    false,
                    isCritical,
                  ).damage >= p.hp
                );
              })
            );
          }, this);

          if (koMoves.length > 0) {
            movePool = koMoves;
          }

          /**
           * Move selection is based on the move's calculated "benefit score" against the
           * best possible target(s) (as determined by {@linkcode getNextTargets}).
           * For more information on how benefit scores are calculated, see `docs/enemy-ai.md`.
           */
          const moveScores = movePool.map(() => 0);
          const moveTargets = Object.fromEntries(movePool.map(m => [ m.moveId, this.getNextTargets(m.moveId) ]));
          for (const m in movePool) {
            const pokemonMove = movePool[m];
            const move = pokemonMove.getMove();

            let moveScore = moveScores[m];
            const targetScores: number[] = [];

            for (const mt of moveTargets[move.id]) {
              // Prevent a target score from being calculated when the target is whoever attacks the user
              if (mt === BattlerIndex.ATTACKER) {
                break;
              }

              const target = globalScene.getField()[mt];
              /**
               * The "target score" of a move is given by the move's user benefit score + the move's target benefit score.
               * If the target is an ally, the target benefit score is multiplied by -1.
               */
              let targetScore =
                move.getUserBenefitScore(this, target, move) +
                move.getTargetBenefitScore(this, target, move) *
                  (mt < BattlerIndex.ENEMY === this.isPlayer() ? 1 : -1);
              if (Number.isNaN(targetScore)) {
                console.error(`Move ${move.name} returned score of NaN`);
                targetScore = 0;
              }
              /**
               * If this move is unimplemented, or the move is known to fail when used, set its
               * target score to -20
               */
              if (
                (move.name.endsWith(" (N)") ||
                  !move.applyConditions(this, target, move)) &&
                ![
                  Moves.SUCKER_PUNCH,
                  Moves.UPPER_HAND,
                  Moves.THUNDERCLAP,
                ].includes(move.id)
              ) {
                targetScore = -20;
              } else if (move instanceof AttackMove) {
              /**
               * Attack moves are given extra multipliers to their base benefit score based on
               * the move's type effectiveness against the target and whether the move is a STAB move.
               */
                const effectiveness = target.getMoveEffectiveness(this, move, !target.battleData?.abilityRevealed, undefined, undefined, true);
                if (target.isPlayer() !== this.isPlayer()) {
                  targetScore *= effectiveness;
                  if (this.isOfType(move.type)) {
                    targetScore *= 1.5;
                  }
                } else if (effectiveness) {
                  targetScore /= effectiveness;
                  if (this.isOfType(move.type)) {
                    targetScore /= 1.5;
                  }
                }
                /** If a move has a base benefit score of 0, its benefit score is assumed to be unimplemented at this point */
                if (!targetScore) {
                  targetScore = -20;
                }
              }
              targetScores.push(targetScore);
            }
            // When a move has multiple targets, its score is equal to the maximum target score across all targets
            moveScore += Math.max(...targetScores);

            // could make smarter by checking opponent def/spdef
            moveScores[m] = moveScore;
          }

          console.log(moveScores);

          // Sort the move pool in decreasing order of move score
          const sortedMovePool = movePool.slice(0);
          sortedMovePool.sort((a, b) => {
            const scoreA = moveScores[movePool.indexOf(a)];
            const scoreB = moveScores[movePool.indexOf(b)];
            return scoreA < scoreB ? 1 : scoreA > scoreB ? -1 : 0;
          });
          let r = 0;
          if (this.aiType === AiType.SMART_RANDOM) {
            // Has a 5/8 chance to select the best move, and a 3/8 chance to advance to the next best move (and repeat this roll)
            while (
              r < sortedMovePool.length - 1 &&
              globalScene.randBattleSeedInt(8) >= 5
            ) {
              r++;
            }
          } else if (this.aiType === AiType.SMART) {
            // The chance to advance to the next best move increases when the compared moves' scores are closer to each other.
            while (
              r < sortedMovePool.length - 1 &&
              moveScores[movePool.indexOf(sortedMovePool[r + 1])] /
                moveScores[movePool.indexOf(sortedMovePool[r])] >=
                0 &&
              globalScene.randBattleSeedInt(100) <
                Math.round(
                  (moveScores[movePool.indexOf(sortedMovePool[r + 1])] /
                    moveScores[movePool.indexOf(sortedMovePool[r])]) *
                    50,
                )
            ) {
              r++;
            }
          }
          console.log(movePool.map(m => m.getName()), moveScores, r, sortedMovePool.map(m => m.getName()));
          return { move: sortedMovePool[r]!.moveId, targets: moveTargets[sortedMovePool[r]!.moveId] };
      }
    }

    return {
      move: Moves.STRUGGLE,
      targets: this.getNextTargets(Moves.STRUGGLE),
    };
  }

  /**
   * Determines the Pokemon the given move would target if used by this Pokemon
   * @param moveId {@linkcode Moves} The move to be used
   * @returns The indexes of the Pokemon the given move would target
   */
  getNextTargets(moveId: Moves): BattlerIndex[] {
    const moveTargets = getMoveTargets(this, moveId);
    const targets = globalScene
      .getField(true)
      .filter(p => moveTargets.targets.indexOf(p.getBattlerIndex()) > -1);
    // If the move is multi-target, return all targets' indexes
    if (moveTargets.multiple) {
      return targets.map(p => p.getBattlerIndex());
    }

    const move = allMoves[moveId];

    /**
     * Get the move's target benefit score against each potential target.
     * For allies, this score is multiplied by -1.
     */
    const benefitScores = targets.map(p => [
      p.getBattlerIndex(),
      move.getTargetBenefitScore(this, p, move) *
        (p.isPlayer() === this.isPlayer() ? 1 : -1),
    ]);

    const sortedBenefitScores = benefitScores.slice(0);
    sortedBenefitScores.sort((a, b) => {
      const scoreA = a[1];
      const scoreB = b[1];
      return scoreA < scoreB ? 1 : scoreA > scoreB ? -1 : 0;
    });

    if (!sortedBenefitScores.length) {
      // Set target to BattlerIndex.ATTACKER when using a counter move
      // This is the same as when the player does so
      if (move.hasAttr(CounterDamageAttr)) {
        return [BattlerIndex.ATTACKER];
      }

      return [];
    }

    let targetWeights = sortedBenefitScores.map(s => s[1]);
    const lowestWeight = targetWeights[targetWeights.length - 1];

    // If the lowest target weight (i.e. benefit score) is negative, add abs(lowestWeight) to all target weights
    if (lowestWeight < 1) {
      for (let w = 0; w < targetWeights.length; w++) {
        targetWeights[w] += Math.abs(lowestWeight - 1);
      }
    }

    // Remove any targets whose weights are less than half the max of the target weights from consideration
    const benefitCutoffIndex = targetWeights.findIndex(
      s => s < targetWeights[0] / 2,
    );
    if (benefitCutoffIndex > -1) {
      targetWeights = targetWeights.slice(0, benefitCutoffIndex);
    }

    const thresholds: number[] = [];
    let totalWeight = 0;
    targetWeights.reduce((total: number, w: number) => {
      total += w;
      thresholds.push(total);
      totalWeight = total;
      return total;
    }, 0);

    /**
     * Generate a random number from 0 to (totalWeight-1),
     * then select the first target whose cumulative weight (with all previous targets' weights)
     * is greater than that random number.
     */
    const randValue = globalScene.randBattleSeedInt(totalWeight);
    let targetIndex = 0;

    thresholds.every((t, i) => {
      if (randValue >= t) {
        return true;
      }

      targetIndex = i;
      return false;
    });

    return [sortedBenefitScores[targetIndex][0]];
  }

  isPlayer() {
    return false;
  }

  hasTrainer(): boolean {
    return !!this.trainerSlot;
  }

  isBoss(): boolean {
    return !!this.bossSegments;
  }

  getBossSegmentIndex(): number {
    const segments = (this as EnemyPokemon).bossSegments;
    const segmentSize = this.getMaxHp() / segments;
    for (let s = segments - 1; s > 0; s--) {
      const hpThreshold = Math.round(segmentSize * s);
      if (this.hp > hpThreshold) {
        return s;
      }
    }

    return 0;
  }

  damage(
    damage: number,
    ignoreSegments = false,
    preventEndure = false,
    ignoreFaintPhase = false,
  ): number {
    if (this.isFainted()) {
      return 0;
    }

    let clearedBossSegmentIndex = this.isBoss() ? this.bossSegmentIndex + 1 : 0;

    if (this.isBoss() && !ignoreSegments) {
      const segmentSize = this.getMaxHp() / this.bossSegments;
      for (let s = this.bossSegmentIndex; s > 0; s--) {
        const hpThreshold = segmentSize * s;
        const roundedHpThreshold = Math.round(hpThreshold);
        if (this.hp >= roundedHpThreshold) {
          if (this.hp - damage <= roundedHpThreshold) {
            const hpRemainder = this.hp - roundedHpThreshold;
            let segmentsBypassed = 0;
            while (
              segmentsBypassed < this.bossSegmentIndex &&
              this.canBypassBossSegments(segmentsBypassed + 1) &&
              damage - hpRemainder >=
                Math.round(segmentSize * Math.pow(2, segmentsBypassed + 1))
            ) {
              segmentsBypassed++;
              //console.log('damage', damage, 'segment', segmentsBypassed + 1, 'segment size', segmentSize, 'damage needed', Math.round(segmentSize * Math.pow(2, segmentsBypassed + 1)));
            }

            damage = toDmgValue(
              this.hp - hpThreshold + segmentSize * segmentsBypassed,
            );
            clearedBossSegmentIndex = s - segmentsBypassed;
          }
          break;
        }
      }
    }

    switch (globalScene.currentBattle.battleSpec) {
      case BattleSpec.FINAL_BOSS:
        if (!this.formIndex && this.bossSegmentIndex < 1) {
          damage = Math.min(damage, this.hp - 1);
        }
    }

    const ret = super.damage(
      damage,
      ignoreSegments,
      preventEndure,
      ignoreFaintPhase,
    );

    if (this.isBoss()) {
      if (ignoreSegments) {
        const segmentSize = this.getMaxHp() / this.bossSegments;
        clearedBossSegmentIndex = Math.ceil(this.hp / segmentSize);
      }
      if (clearedBossSegmentIndex <= this.bossSegmentIndex) {
        this.handleBossSegmentCleared(clearedBossSegmentIndex);
      }
      this.battleInfo.updateBossSegments(this);
    }

    return ret;
  }

  canBypassBossSegments(segmentCount = 1): boolean {
    if (globalScene.currentBattle.battleSpec === BattleSpec.FINAL_BOSS) {
      if (!this.formIndex && this.bossSegmentIndex - segmentCount < 1) {
        return false;
      }
    }

    return true;
  }

  /**
   * Go through a boss' health segments and give stats boosts for each newly cleared segment
   * The base boost is 1 to a random stat that's not already maxed out per broken shield
   * For Pokemon with 3 health segments or more, breaking the last shield gives +2 instead
   * For Pokemon with 5 health segments or more, breaking the last two shields give +2 each
   * @param segmentIndex index of the segment to get down to (0 = no shield left, 1 = 1 shield left, etc.)
   */
  handleBossSegmentCleared(segmentIndex: number): void {
    while (
      this.bossSegmentIndex > 0 &&
      segmentIndex - 1 < this.bossSegmentIndex
    ) {
      // Filter out already maxed out stat stages and weigh the rest based on existing stats
      const leftoverStats = EFFECTIVE_STATS.filter(
        (s: EffectiveStat) => this.getStatStage(s) < 6,
      );
      const statWeights = leftoverStats.map((s: EffectiveStat) =>
        this.getStat(s, false),
      );

      let boostedStat: EffectiveStat;
      const statThresholds: number[] = [];
      let totalWeight = 0;

      for (const i in statWeights) {
        totalWeight += statWeights[i];
        statThresholds.push(totalWeight);
      }

      // Pick a random stat from the leftover stats to increase its stages
      const randInt = randSeedInt(totalWeight);
      for (const i in statThresholds) {
        if (randInt < statThresholds[i]) {
          boostedStat = leftoverStats[i];
          break;
        }
      }

      let stages = 1;

      // increase the boost if the boss has at least 3 segments and we passed last shield
      if (this.bossSegments >= 3 && this.bossSegmentIndex === 1) {
        stages++;
      }
      // increase the boost if the boss has at least 5 segments and we passed the second to last shield
      if (this.bossSegments >= 5 && this.bossSegmentIndex === 2) {
        stages++;
      }

      globalScene.unshiftPhase(
        new StatStageChangePhase(
          this.getBattlerIndex(),
          true,
          [boostedStat!],
          stages,
          true,
          true,
        ),
      );
      this.bossSegmentIndex--;
    }
  }

  getFieldIndex(): number {
    return globalScene.getEnemyField().indexOf(this);
  }

  getBattlerIndex(): BattlerIndex {
    return BattlerIndex.ENEMY + this.getFieldIndex();
  }

  /**
   * Add a new pokemon to the player's party (at `slotIndex` if set).
   * The new pokemon's visibility will be set to `false`.
   * @param pokeballType the type of pokeball the pokemon was caught with
   * @param slotIndex an optional index to place the pokemon in the party
   * @returns the pokemon that was added or null if the pokemon could not be added
   */
  addToParty(pokeballType: PokeballType, slotIndex = -1) {
    const party = globalScene.getPlayerParty();
    let ret: PlayerPokemon | null = null;

    if (party.length < PLAYER_PARTY_MAX_SIZE) {
      this.pokeball = pokeballType;
      this.metLevel = this.level;
      this.metBiome = globalScene.arena.biomeType;
      this.metWave = globalScene.currentBattle.waveIndex;
      this.metSpecies = this.species.speciesId;
      const newPokemon = globalScene.addPlayerPokemon(
        this.species,
        this.level,
        this.abilityIndex,
        this.formIndex,
        this.gender,
        this.shiny,
        this.variant,
        this.ivs,
        this.nature,
        this,
      );

      if (isBetween(slotIndex, 0, PLAYER_PARTY_MAX_SIZE - 1)) {
        party.splice(slotIndex, 0, newPokemon);
      } else {
        party.push(newPokemon);
      }

      // Hide the Pokemon since it is not on the field
      newPokemon.setVisible(false);

      ret = newPokemon;
      globalScene.triggerPokemonFormChange(
        newPokemon,
        SpeciesFormChangeActiveTrigger,
        true,
      );
    }

    return ret;
  }
}

/**
 * Illusion property
 */
interface IllusionData {
  basePokemon: {
    /** The actual name of the Pokemon */
    name: string;
    /** The actual nickname of the Pokemon */
    nickname: string;
    /** Whether the base pokemon is shiny or not */
    shiny: boolean;
    /** The shiny variant of the base pokemon */
    variant: Variant;
    /** Whether the fusion species of the base pokemon is shiny or not */
    fusionShiny: boolean;
    /** The variant of the fusion species of the base pokemon */
    fusionVariant: Variant;
  };
  /** The species of the illusion */
  species: Species;
  /** The formIndex of the illusion */
  formIndex: number;
  /** The gender of the illusion */
  gender: Gender;
  /** The pokeball of the illusion */
  pokeball: PokeballType;
  /** The fusion species of the illusion if it's a fusion */
  fusionSpecies?: PokemonSpecies;
  /** The fusionFormIndex of the illusion */
  fusionFormIndex?: number;
  /** The fusionGender of the illusion if it's a fusion */
  fusionGender?: Gender;
  /** The level of the illusion (not used currently) */
  level?: number
}

export interface TurnMove {
  move: Moves;
  targets: BattlerIndex[];
  result?: MoveResult;
  virtual?: boolean;
  turn?: number;
  ignorePP?: boolean;
}

export interface AttackMoveResult {
  move: Moves;
  result: DamageResult;
  damage: number;
  critical: boolean;
  sourceId: number;
  sourceBattlerIndex: BattlerIndex;
}

export class PokemonSummonData {
  /** [Atk, Def, SpAtk, SpDef, Spd, Acc, Eva] */
  public statStages: number[] = [0, 0, 0, 0, 0, 0, 0];
  public moveQueue: TurnMove[] = [];
  public tags: BattlerTag[] = [];
  public abilitySuppressed = false;
  public abilitiesApplied: Abilities[] = [];
  public speciesForm: PokemonSpeciesForm | null;
  public fusionSpeciesForm: PokemonSpeciesForm;
  public ability: Abilities = Abilities.NONE;
  public passiveAbility: Abilities = Abilities.NONE;
  public gender: Gender;
  public fusionGender: Gender;
  public stats: number[] = [0, 0, 0, 0, 0, 0];
  public moveset: PokemonMove[];
  public illusionBroken: boolean = false;

  // If not initialized this value will not be populated from save data.
  public types: PokemonType[] = [];
  public addedType: PokemonType | null = null;
  public illusion: IllusionData | null = null;
}

export class PokemonBattleData {
  /** counts the hits the pokemon received */
  public hitCount = 0;
  /** used for {@linkcode Moves.RAGE_FIST} in order to save hit Counts received before Rage Fist is applied */
  public prevHitCount = 0;
  public endured = false;
  public berriesEaten: BerryType[] = [];
  public abilitiesApplied: Abilities[] = [];
  public abilityRevealed: boolean = false;
}

export class PokemonBattleSummonData {
  /** The number of turns the pokemon has passed since entering the battle */
  public turnCount = 1;
  /** The number of turns the pokemon has passed since the start of the wave */
  public waveTurnCount = 1;
  /** The list of moves the pokemon has used since entering the battle */
  public moveHistory: TurnMove[] = [];
}

export class PokemonTurnData {
  public flinched = false;
  public acted = false;
  /** How many times the move should hit the target(s) */
  public hitCount = 0;
  /**
   * - `-1` = Calculate how many hits are left
   * - `0` = Move is finished
   */
  public hitsLeft = -1;
  public totalDamageDealt = 0;
  public singleHitDamageDealt = 0;
  public damageTaken = 0;
  public attacksReceived: AttackMoveResult[] = [];
  public order: number;
  public statStagesIncreased = false;
  public statStagesDecreased = false;
  public moveEffectiveness: TypeDamageMultiplier | null = null;
  public combiningPledge?: Moves;
  public switchedInThisTurn = false;
  public failedRunAway = false;
  public joinedRound = false;
  /**
   * Used to make sure multi-hits occur properly when the user is
   * forced to act again in the same turn
   */
  public extraTurns = 0;
}

export enum AiType {
  RANDOM,
  SMART_RANDOM,
  SMART,
}

export enum MoveResult {
  PENDING,
  SUCCESS,
  FAIL,
  MISS,
  OTHER,
}

export enum HitResult {
  EFFECTIVE = 1,
  SUPER_EFFECTIVE,
  NOT_VERY_EFFECTIVE,
  ONE_HIT_KO,
  NO_EFFECT,
  STATUS,
  HEAL,
  FAIL,
  MISS,
  INDIRECT,
  IMMUNE,
  CONFUSION,
  INDIRECT_KO,
}

export type DamageResult =
  | HitResult.EFFECTIVE
  | HitResult.SUPER_EFFECTIVE
  | HitResult.NOT_VERY_EFFECTIVE
  | HitResult.ONE_HIT_KO
  | HitResult.CONFUSION 
  | HitResult.INDIRECT_KO 
  | HitResult.INDIRECT;

/** Interface containing the results of a damage calculation for a given move */
export interface DamageCalculationResult {
  /** `true` if the move was cancelled (thus suppressing "No Effect" messages) */
  cancelled: boolean;
  /** The effectiveness of the move */
  result: HitResult;
  /** The damage dealt by the move */
  damage: number;
}

/**
 * Wrapper class for the {@linkcode Move} class for Pokemon to interact with.
 * These are the moves assigned to a {@linkcode Pokemon} object.
 * It links to {@linkcode Move} class via the move ID.
 * Compared to {@linkcode Move}, this class also tracks if a move has received.
 * PP Ups, amount of PP used, and things like that.
 * @see {@linkcode isUsable} - checks if move is restricted, out of PP, or not implemented.
 * @see {@linkcode getMove} - returns {@linkcode Move} object by looking it up via ID.
 * @see {@linkcode usePp} - removes a point of PP from the move.
 * @see {@linkcode getMovePp} - returns amount of PP a move currently has.
 * @see {@linkcode getPpRatio} - returns the current PP amount / max PP amount.
 * @see {@linkcode getName} - returns name of {@linkcode Move}.
 **/
export class PokemonMove {
  public moveId: Moves;
  public ppUsed: number;
  public ppUp: number;
  public virtual: boolean;

  /**
   * If defined and nonzero, overrides the maximum PP of the move (e.g., due to move being copied by Transform).
   * This also nullifies all effects of `ppUp`.
   */
  public maxPpOverride?: number;

  constructor(
    moveId: Moves,
    ppUsed = 0,
    ppUp = 0,
    virtual = false,
    maxPpOverride?: number,
  ) {
    this.moveId = moveId;
    this.ppUsed = ppUsed;
    this.ppUp = ppUp;
    this.virtual = virtual;
    this.maxPpOverride = maxPpOverride;
  }

  /**
   * Checks whether the move can be selected or performed by a Pokemon, without consideration for the move's targets.
   * The move is unusable if it is out of PP, restricted by an effect, or unimplemented.
   *
   * @param {Pokemon} pokemon {@linkcode Pokemon} that would be using this move
   * @param {boolean} ignorePp If `true`, skips the PP check
   * @param {boolean} ignoreRestrictionTags If `true`, skips the check for move restriction tags (see {@link MoveRestrictionBattlerTag})
   * @returns `true` if the move can be selected and used by the Pokemon, otherwise `false`.
   */
  isUsable(
    pokemon: Pokemon,
    ignorePp = false,
    ignoreRestrictionTags = false,
  ): boolean {
    if (
      this.moveId &&
      !ignoreRestrictionTags &&
      pokemon.isMoveRestricted(this.moveId, pokemon)
    ) {
      return false;
    }

    if (this.getMove().name.endsWith(" (N)")) {
      return false;
    }

    return (
      ignorePp || this.ppUsed < this.getMovePp() || this.getMove().pp === -1
    );
  }

  getMove(): Move {
    return allMoves[this.moveId];
  }

  /**
   * Sets {@link ppUsed} for this move and ensures the value does not exceed {@link getMovePp}
   * @param {number} count Amount of PP to use
   */
  usePp(count = 1) {
    this.ppUsed = Math.min(this.ppUsed + count, this.getMovePp());
  }

  getMovePp(): number {
    return (
      this.maxPpOverride ||
      this.getMove().pp + this.ppUp * toDmgValue(this.getMove().pp / 5)
    );
  }

  getPpRatio(): number {
    return 1 - this.ppUsed / this.getMovePp();
  }

  getName(): string {
    return this.getMove().name;
  }

  /**
   * Copies an existing move or creates a valid PokemonMove object from json representing one
   * @param {PokemonMove | any} source The data for the move to copy
   * @return {PokemonMove} A valid pokemonmove object
   */
  static loadMove(source: PokemonMove | any): PokemonMove {
    return new PokemonMove(
      source.moveId,
      source.ppUsed,
      source.ppUp,
      source.virtual,
      source.maxPpOverride,
    );
  }
}<|MERGE_RESOLUTION|>--- conflicted
+++ resolved
@@ -2576,30 +2576,18 @@
    * @param move {@linkcode Move} The move being used by the attacking Pokémon.
    * @param ignoreAbility Whether to ignore abilities that might affect type effectiveness or immunity (defaults to `false`).
    * @param simulated Whether to apply abilities via simulated calls (defaults to `true`)
-<<<<<<< HEAD
-   * @param cancelled {@linkcode Utils.BooleanHolder} Stores whether the move was cancelled by a non-type-based immunity.
+   * @param cancelled {@linkcode BooleanHolder} Stores whether the move was cancelled by a non-type-based immunity.
    * @param useIllusion - Whether we want the attack move effectiveness on the illusion or not
-=======
-   * @param cancelled {@linkcode BooleanHolder} Stores whether the move was cancelled by a non-type-based immunity.
->>>>>>> f9ff4abf
    * Currently only used by {@linkcode Pokemon.apply} to determine whether a "No effect" message should be shown.
    * @returns The type damage multiplier, indicating the effectiveness of the move
    */
   getMoveEffectiveness(
-<<<<<<< HEAD
-    source: Pokemon, 
-    move: Move, 
-    ignoreAbility: boolean = false, 
-    simulated: boolean = true, 
-    cancelled?: Utils.BooleanHolder, 
-    useIllusion: boolean = false
-=======
     source: Pokemon,
     move: Move,
     ignoreAbility = false,
     simulated = true,
     cancelled?: BooleanHolder,
->>>>>>> f9ff4abf
+    useIllusion: boolean = false
   ): TypeDamageMultiplier {
     if (!isNullOrUndefined(this.turnData?.moveEffectiveness)) {
       return this.turnData?.moveEffectiveness;
@@ -2610,8 +2598,7 @@
     }
     const moveType = source.getMoveType(move);
 
-<<<<<<< HEAD
-    const typeMultiplier = new Utils.NumberHolder(
+    const typeMultiplier = new NumberHolder(
       move.category !== MoveCategory.STATUS || 
       move.hasAttr(RespectAttackTypeImmunityAttr)
       ? this.getAttackTypeEffectiveness(
@@ -2623,20 +2610,6 @@
         useIllusion
       )
       : 1);
-=======
-    const typeMultiplier = new NumberHolder(
-      move.category !== MoveCategory.STATUS ||
-        move.hasAttr(RespectAttackTypeImmunityAttr)
-        ? this.getAttackTypeEffectiveness(
-            moveType,
-            source,
-            false,
-            simulated,
-            move,
-          )
-        : 1,
-    );
->>>>>>> f9ff4abf
 
     applyMoveAttrs(
       VariableMoveTypeMultiplierAttr,
