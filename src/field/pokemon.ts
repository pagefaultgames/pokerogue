--- conflicted
+++ resolved
@@ -5050,11 +5050,8 @@
   public statStagesIncreased: boolean = false;
   public statStagesDecreased: boolean = false;
   public moveEffectiveness: TypeDamageMultiplier | null = null;
-<<<<<<< HEAD
   public itemsLost: number = 0;
-=======
   public combiningPledge?: Moves;
->>>>>>> f5fa478e
 }
 
 export enum AiType {
