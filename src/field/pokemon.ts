--- conflicted
+++ resolved
@@ -338,11 +338,7 @@
   isAllowed(): boolean {
     const challengeAllowed = new Utils.BooleanHolder(true);
     applyChallenges(this.scene.gameMode, ChallengeType.POKEMON_IN_BATTLE, this, challengeAllowed);
-<<<<<<< HEAD
     return !this.isFainted() && challengeAllowed.value;
-=======
-    return !this.wildFlee && challengeAllowed.value;
->>>>>>> 763c1922
   }
 
   isActive(onField?: boolean): boolean {
