--- conflicted
+++ resolved
@@ -1640,13 +1640,10 @@
 
           console.log('damage', damage.value, move.name, power.value, sourceAtk, targetDef);
 
-<<<<<<< HEAD
           // In case of fatal damage, this tag would have gotten cleared before we could lapse it.
           const destinyTag = this.getTag(BattlerTagType.DESTINY_BOND);
-
-=======
+          
           const oneHitKo = result === HitResult.ONE_HIT_KO;
->>>>>>> cd7e818a
           if (damage.value) {
             if (this.getHpRatio() === 1)
               applyPreDefendAbAttrs(PreDefendFullHpEndureAbAttr, this, source, battlerMove, cancelled, damage);
@@ -1695,16 +1692,12 @@
             }
           }
 
-<<<<<<< HEAD
-          if (damage) {
-=======
           if (this.isFainted()) {
             this.scene.unshiftPhase(new FaintPhase(this.scene, this.getBattlerIndex(), oneHitKo));
             this.resetSummonData();
           }
 
-          if (damage)
->>>>>>> cd7e818a
+          if (damage) {
             this.scene.clearPhaseQueueSplice();
 
             const attacker = this.scene.getPokemonById(source.id);
