import Phaser from "phaser";
import type { AnySound } from "#app/battle-scene";
import type BattleScene from "#app/battle-scene";
import { globalScene } from "#app/global-scene";
import type { Variant } from "#app/sprites/variant";
import { populateVariantColors, variantColorCache } from "#app/sprites/variant";
import { variantData } from "#app/sprites/variant";
import BattleInfo from "#app/ui/battle-info/battle-info";
import { EnemyBattleInfo } from "#app/ui/battle-info/enemy-battle-info";
import { PlayerBattleInfo } from "#app/ui/battle-info/player-battle-info";
import type Move from "#app/data/moves/move";
import { getMoveTargets } from "#app/data/moves/move-utils";
import { applyMoveAttrs } from "#app/data/moves/apply-attrs";
import { allMoves } from "#app/data/data-lists";
import { MoveTarget } from "#enums/MoveTarget";
import { MoveCategory } from "#enums/MoveCategory";
import type { PokemonSpeciesForm } from "#app/data/pokemon-species";
import { default as PokemonSpecies, getFusedSpeciesName, getPokemonSpeciesForm } from "#app/data/pokemon-species";
import { getPokemonSpecies } from "#app/utils/pokemon-utils";
import { getStarterValueFriendshipCap, speciesStarterCosts } from "#app/data/balance/starters";
import {
  NumberHolder,
  randSeedInt,
  getIvsFromId,
  BooleanHolder,
  randSeedItem,
  isNullOrUndefined,
  getEnumValues,
  toDmgValue,
  fixedInt,
  rgbaToInt,
  rgbHexToRgba,
  rgbToHsv,
  deltaRgb,
  isBetween,
  randSeedFloat,
  type Constructor,
  randSeedIntRange,
  coerceArray,
} from "#app/utils/common";
import type { TypeDamageMultiplier } from "#app/data/type";
import { getTypeDamageMultiplier, getTypeRgb } from "#app/data/type";
import { PokemonType } from "#enums/pokemon-type";
import { getLevelTotalExp } from "#app/data/exp";
import {
  Stat,
  type PermanentStat,
  type BattleStat,
  type EffectiveStat,
  PERMANENT_STATS,
  BATTLE_STATS,
  EFFECTIVE_STATS,
} from "#enums/stat";
import {
  EnemyDamageBoosterModifier,
  EnemyDamageReducerModifier,
  EnemyFusionChanceModifier,
  HiddenAbilityRateBoosterModifier,
  BaseStatModifier,
  PokemonFriendshipBoosterModifier,
  PokemonHeldItemModifier,
  PokemonNatureWeightModifier,
  ShinyRateBoosterModifier,
  SurviveDamageModifier,
  TempStatStageBoosterModifier,
  TempCritBoosterModifier,
  StatBoosterModifier,
  CritBoosterModifier,
  PokemonBaseStatFlatModifier,
  PokemonBaseStatTotalModifier,
  PokemonIncrementingStatModifier,
  EvoTrackerModifier,
  PokemonMultiHitModifier,
} from "#app/modifier/modifier";
import { PokeballType } from "#enums/pokeball";
import { Gender } from "#app/data/gender";
import { Status, getRandomStatus } from "#app/data/status-effect";
import type { SpeciesFormEvolution } from "#app/data/balance/pokemon-evolutions";
import {
  pokemonEvolutions,
  pokemonPrevolutions,
  FusionSpeciesFormEvolution,
  validateShedinjaEvo,
} from "#app/data/balance/pokemon-evolutions";
import { reverseCompatibleTms, tmSpecies, tmPoolTiers } from "#app/data/balance/tms";
import {
  BattlerTag,
  EncoreTag,
  GroundedTag,
  HighestStatBoostTag,
  SubstituteTag,
  TypeImmuneTag,
  getBattlerTag,
  SemiInvulnerableTag,
  MoveRestrictionBattlerTag,
  ExposedTag,
  DragonCheerTag,
  CritBoostTag,
  TrappedTag,
  TarShotTag,
  AutotomizedTag,
  PowerTrickTag,
  type GrudgeTag,
} from "../data/battler-tags";
import { BattlerTagLapseType } from "#enums/battler-tag-lapse-type";
import { WeatherType } from "#enums/weather-type";
import { NoCritTag, WeakenMoveScreenTag } from "#app/data/arena-tag";
import { ArenaTagSide } from "#enums/arena-tag-side";
import type { SuppressAbilitiesTag } from "#app/data/arena-tag";
import type { Ability, PreAttackModifyDamageAbAttrParams } from "#app/data/abilities/ability";
import { applyAbAttrs, applyOnGainAbAttrs, applyOnLoseAbAttrs } from "#app/data/abilities/apply-ab-attrs";
import { allAbilities } from "#app/data/data-lists";
import type PokemonData from "#app/system/pokemon-data";
import { BattlerIndex } from "#enums/battler-index";
import { UiMode } from "#enums/ui-mode";
import type { PartyOption } from "#app/ui/party-ui-handler";
import PartyUiHandler, { PartyUiMode } from "#app/ui/party-ui-handler";
import SoundFade from "phaser3-rex-plugins/plugins/soundfade";
import type { LevelMoves } from "#app/data/balance/pokemon-level-moves";
import { EVOLVE_MOVE, RELEARN_MOVE } from "#app/data/balance/pokemon-level-moves";
import { achvs } from "#app/system/achv";
import type { StarterDataEntry, StarterMoveset } from "#app/system/game-data";
import { DexAttr } from "#enums/dex-attr";
import { QuantizerCelebi, argbFromRgba, rgbaFromArgb } from "@material/material-color-utilities";
import { getNatureStatMultiplier } from "#app/data/nature";
import type { SpeciesFormChange } from "#app/data/pokemon-forms";
import {
  SpeciesFormChangeActiveTrigger,
  SpeciesFormChangeLapseTeraTrigger,
  SpeciesFormChangeMoveLearnedTrigger,
  SpeciesFormChangePostMoveTrigger,
} from "#app/data/pokemon-forms/form-change-triggers";
import { TerrainType } from "#app/data/terrain";
import type { TrainerSlot } from "#enums/trainer-slot";
import Overrides from "#app/overrides";
import i18next from "i18next";
import { speciesEggMoves } from "#app/data/balance/egg-moves";
import { ModifierTier } from "#enums/modifier-tier";
import { applyChallenges } from "#app/data/challenge";
import { ChallengeType } from "#enums/challenge-type";
import { AbilityId } from "#enums/ability-id";
import { ArenaTagType } from "#enums/arena-tag-type";
import { BattleSpec } from "#enums/battle-spec";
import { BattlerTagType } from "#enums/battler-tag-type";
import type { BerryType } from "#enums/berry-type";
import { BiomeId } from "#enums/biome-id";
import { MoveId } from "#enums/move-id";
import { SpeciesId } from "#enums/species-id";
import { getPokemonNameWithAffix } from "#app/messages";
import { Challenges } from "#enums/challenges";
import { PokemonAnimType } from "#enums/pokemon-anim-type";
import { PLAYER_PARTY_MAX_SIZE } from "#app/constants";
import {
  CustomPokemonData,
  PokemonBattleData,
  PokemonSummonData,
  PokemonTempSummonData,
  PokemonTurnData,
  PokemonWaveData,
} from "#app/data/pokemon/pokemon-data";
import { SwitchType } from "#enums/switch-type";
import { SpeciesFormKey } from "#enums/species-form-key";
import { getStatusEffectOverlapText } from "#app/data/status-effect";
import {
  BASE_HIDDEN_ABILITY_CHANCE,
  BASE_SHINY_CHANCE,
  SHINY_EPIC_CHANCE,
  SHINY_VARIANT_CHANCE,
} from "#app/data/balance/rates";
import { Nature } from "#enums/nature";
import { StatusEffect } from "#enums/status-effect";
import { doShinySparkleAnim } from "#app/field/anims";
import { MoveFlags } from "#enums/MoveFlags";
import { timedEventManager } from "#app/global-event-manager";
import { loadMoveAnimations } from "#app/sprites/pokemon-asset-loader";
import { isVirtual, isIgnorePP, MoveUseMode } from "#enums/move-use-mode";
import { FieldPosition } from "#enums/field-position";
import { LearnMoveSituation } from "#enums/learn-move-situation";
import { HitResult } from "#enums/hit-result";
import { AiType } from "#enums/ai-type";
import { PokemonMove } from "#app/data/moves/pokemon-move";
<<<<<<< HEAD
import type { AbAttrMap, AbAttrString } from "#app/@types/ability-types";
import type { IllusionData } from "#app/@types/illusion-data";
import type { TurnMove } from "#app/@types/turn-move";
import type { DamageCalculationResult, DamageResult } from "#app/@types/damage-result";
=======
import type { AbAttrMap, AbAttrString, TypeMultiplierAbAttrParams } from "#app/@types/ability-types";
>>>>>>> 6547e1d5

/** Base typeclass for damage parameter methods, used for DRY */
type damageParams = {
  /** The attacking {@linkcode Pokemon} */
  source: Pokemon;
  /** The move used in the attack */
  move: Move;
  /** The move's {@linkcode MoveCategory} after variable-category effects are applied */
  moveCategory: MoveCategory;
  /** If `true`, ignores this Pokemon's defensive ability effects */
  ignoreAbility?: boolean;
  /** If `true`, ignores the attacking Pokemon's ability effects */
  ignoreSourceAbility?: boolean;
  /** If `true`, ignores the ally Pokemon's ability effects */
  ignoreAllyAbility?: boolean;
  /** If `true`, ignores the ability effects of the attacking pokemon's ally */
  ignoreSourceAllyAbility?: boolean;
  /** If `true`, calculates damage for a critical hit */
  isCritical?: boolean;
  /** If `true`, suppresses changes to game state during the calculation */
  simulated?: boolean;
  /** If defined, used in place of calculated effectiveness values */
  effectiveness?: number;
};

/** Type for the parameters of {@linkcode Pokemon#getBaseDamage | getBaseDamage} */
type getBaseDamageParams = Omit<damageParams, "effectiveness">;

/** Type for the parameters of {@linkcode Pokemon#getAttackDamage | getAttackDamage} */
type getAttackDamageParams = Omit<damageParams, "moveCategory">;

export default abstract class Pokemon extends Phaser.GameObjects.Container {
  /**
   * This pokemon's {@link https://bulbapedia.bulbagarden.net/wiki/Personality_value | Personality value/PID},
   * used to determine various parameters of this Pokemon.
   * Represented as a random 32-bit unsigned integer.
   * TODO: Stop treating this like a unique ID and stop treating 0 as no pokemon
   */
  public id: number;
  public name: string;
  public nickname: string;
  public species: PokemonSpecies;
  public formIndex: number;
  public abilityIndex: number;
  public passive: boolean;
  public shiny: boolean;
  public variant: Variant;
  public pokeball: PokeballType;
  protected battleInfo: BattleInfo;
  public level: number;
  public exp: number;
  public levelExp: number;
  public gender: Gender;
  public hp: number;
  public stats: number[];
  public ivs: number[];
  public nature: Nature;
  public moveset: PokemonMove[];
  public status: Status | null;
  public friendship: number;
  public metLevel: number;
  public metBiome: BiomeId | -1;
  public metSpecies: SpeciesId;
  public metWave: number;
  public luck: number;
  public pauseEvolutions: boolean;
  public pokerus: boolean;
  public switchOutStatus = false;
  public evoCounter: number;
  public teraType: PokemonType;
  public isTerastallized: boolean;
  public stellarTypesBoosted: PokemonType[];

  public fusionSpecies: PokemonSpecies | null;
  public fusionFormIndex: number;
  public fusionAbilityIndex: number;
  public fusionShiny: boolean;
  public fusionVariant: Variant;
  public fusionGender: Gender;
  public fusionLuck: number;
  public fusionCustomPokemonData: CustomPokemonData | null;
  public fusionTeraType: PokemonType;

  public customPokemonData: CustomPokemonData = new CustomPokemonData();

  /* Pokemon data types, in vaguely decreasing order of precedence */

  /**
   * Data that resets only on *battle* end (hit count, harvest berries, etc.)
   * Kept between waves.
   */
  public battleData: PokemonBattleData = new PokemonBattleData();
  /** Data that resets on switch or battle end (stat stages, battler tags, etc.) */
  public summonData: PokemonSummonData = new PokemonSummonData();
  /** Similar to {@linkcode PokemonSummonData}, but is reset on reload (not saved to file). */
  public tempSummonData: PokemonTempSummonData = new PokemonTempSummonData();
  /** Wave data correponding to moves/ability information revealed */
  public waveData: PokemonWaveData = new PokemonWaveData();
  /** Per-turn data like hit count & flinch tracking */
  public turnData: PokemonTurnData = new PokemonTurnData();

  /** Used by Mystery Encounters to execute pokemon-specific logic (such as stat boosts) at start of battle */
  public mysteryEncounterBattleEffects?: (pokemon: Pokemon) => void;

  public fieldPosition: FieldPosition;

  public maskEnabled: boolean;
  public maskSprite: Phaser.GameObjects.Sprite | null;

  public usedTMs: MoveId[];

  private shinySparkle: Phaser.GameObjects.Sprite;

  // TODO: Rework this eventually
  constructor(
    x: number,
    y: number,
    species: PokemonSpecies,
    level: number,
    abilityIndex?: number,
    formIndex?: number,
    gender?: Gender,
    shiny?: boolean,
    variant?: Variant,
    ivs?: number[],
    nature?: Nature,
    dataSource?: Pokemon | PokemonData,
  ) {
    super(globalScene, x, y);

    if (!species.isObtainable() && this.isPlayer()) {
      throw `Cannot create a player Pokemon for species "${species.getName(formIndex)}"`;
    }

    this.species = species;
    this.pokeball = dataSource?.pokeball || PokeballType.POKEBALL;
    this.level = level;

    this.abilityIndex = abilityIndex ?? this.generateAbilityIndex();

    if (formIndex !== undefined) {
      this.formIndex = formIndex;
    }
    if (gender !== undefined) {
      this.gender = gender;
    }
    if (shiny !== undefined) {
      this.shiny = shiny;
    }
    if (variant !== undefined) {
      this.variant = variant;
    }
    this.exp = dataSource?.exp || getLevelTotalExp(this.level, species.growthRate);
    this.levelExp = dataSource?.levelExp || 0;

    if (dataSource) {
      this.id = dataSource.id;
      this.hp = dataSource.hp;
      this.stats = dataSource.stats;
      this.ivs = dataSource.ivs;
      this.passive = !!dataSource.passive;
      if (this.variant === undefined) {
        this.variant = 0;
      }
      this.nature = dataSource.nature || (0 as Nature);
      this.nickname = dataSource.nickname;
      this.moveset = dataSource.moveset;
      this.status = dataSource.status!; // TODO: is this bang correct?
      this.friendship = dataSource.friendship ?? this.species.baseFriendship;
      this.metLevel = dataSource.metLevel || 5;
      this.luck = dataSource.luck;
      this.metBiome = dataSource.metBiome;
      this.metSpecies =
        dataSource.metSpecies ?? (this.metBiome !== -1 ? this.species.speciesId : this.species.getRootSpeciesId(true));
      this.metWave = dataSource.metWave ?? (this.metBiome === -1 ? -1 : 0);
      this.pauseEvolutions = dataSource.pauseEvolutions;
      this.pokerus = !!dataSource.pokerus;
      this.fusionSpecies =
        dataSource.fusionSpecies instanceof PokemonSpecies
          ? dataSource.fusionSpecies
          : dataSource.fusionSpecies
            ? getPokemonSpecies(dataSource.fusionSpecies)
            : null;
      this.fusionFormIndex = dataSource.fusionFormIndex;
      this.fusionAbilityIndex = dataSource.fusionAbilityIndex;
      this.fusionShiny = dataSource.fusionShiny;
      this.fusionVariant = dataSource.fusionVariant || 0;
      this.fusionGender = dataSource.fusionGender;
      this.fusionLuck = dataSource.fusionLuck;
      this.fusionCustomPokemonData = dataSource.fusionCustomPokemonData;
      this.fusionTeraType = dataSource.fusionTeraType;
      this.usedTMs = dataSource.usedTMs ?? [];
      this.customPokemonData = new CustomPokemonData(dataSource.customPokemonData);
      this.teraType = dataSource.teraType;
      this.isTerastallized = dataSource.isTerastallized;
      this.stellarTypesBoosted = dataSource.stellarTypesBoosted ?? [];
    } else {
      this.id = randSeedInt(4294967296);
      this.ivs = ivs || getIvsFromId(this.id);

      if (this.gender === undefined) {
        this.generateGender();
      }

      if (this.formIndex === undefined) {
        this.formIndex = globalScene.getSpeciesFormIndex(species, this.gender, this.nature, this.isPlayer());
      }

      if (this.shiny === undefined) {
        this.trySetShiny();
      }

      if (this.variant === undefined) {
        this.variant = this.shiny ? this.generateShinyVariant() : 0;
      }

      if (nature !== undefined) {
        this.setNature(nature);
      } else {
        this.generateNature();
      }

      this.friendship = species.baseFriendship;
      this.metLevel = level;
      this.metBiome = globalScene.currentBattle ? globalScene.arena.biomeType : -1;
      this.metSpecies = species.speciesId;
      this.metWave = globalScene.currentBattle ? globalScene.currentBattle.waveIndex : -1;
      this.pokerus = false;

      if (level > 1) {
        const fused = new BooleanHolder(globalScene.gameMode.isSplicedOnly);
        if (!fused.value && this.isEnemy() && !this.hasTrainer()) {
          globalScene.applyModifier(EnemyFusionChanceModifier, false, fused);
        }

        if (fused.value) {
          this.calculateStats();
          this.generateFusionSpecies();
        }
      }
      this.luck = (this.shiny ? this.variant + 1 : 0) + (this.fusionShiny ? this.fusionVariant + 1 : 0);
      this.fusionLuck = this.luck;

      this.teraType = randSeedItem(this.getTypes(false, false, true));
      this.isTerastallized = false;
      this.stellarTypesBoosted = [];
    }

    this.summonData = new PokemonSummonData(dataSource?.summonData);
    this.battleData = new PokemonBattleData(dataSource?.battleData);

    this.generateName();

    if (!species.isObtainable()) {
      this.shiny = false;
    }

    if (!dataSource) {
      this.calculateStats();
    }
  }

  /**
   * @param useIllusion - Whether we want the fake name or the real name of the Pokemon (for Illusion ability).
   */
  getNameToRender(useIllusion = true) {
    const name: string =
      !useIllusion && this.summonData.illusion ? this.summonData.illusion.basePokemon.name : this.name;
    const nickname: string =
      !useIllusion && this.summonData.illusion ? this.summonData.illusion.basePokemon.nickname : this.nickname;
    try {
      if (nickname) {
        return decodeURIComponent(escape(atob(nickname)));
      }
      return name;
    } catch (err) {
      console.error(`Failed to decode nickname for ${name}`, err);
      return name;
    }
  }

  getPokeball(useIllusion = false) {
    if (useIllusion) {
      return this.summonData.illusion?.pokeball ?? this.pokeball;
    }
    return this.pokeball;
  }

  init(): void {
    this.fieldPosition = FieldPosition.CENTER;
    this.initBattleInfo();

    globalScene.fieldUI.addAt(this.battleInfo, 0);

    const getSprite = (hasShadow?: boolean) => {
      const ret = globalScene.addPokemonSprite(
        this,
        0,
        0,
        `pkmn__${this.isPlayer() ? "back__" : ""}sub`,
        undefined,
        true,
      );
      ret.setOrigin(0.5, 1);
      ret.setPipeline(globalScene.spritePipeline, {
        tone: [0.0, 0.0, 0.0, 0.0],
        hasShadow: !!hasShadow,
        teraColor: getTypeRgb(this.getTeraType()),
        isTerastallized: this.isTerastallized,
      });
      return ret;
    };

    this.setScale(this.getSpriteScale());

    const sprite = getSprite(true);
    const tintSprite = getSprite();

    tintSprite.setVisible(false);

    this.addAt(sprite, 0);
    this.addAt(tintSprite, 1);

    if (this.isShiny(true) && !this.shinySparkle) {
      this.initShinySparkle();
    }
  }

  abstract initBattleInfo(): void;

  isOnField(): boolean {
    if (!globalScene) {
      return false;
    }
    if (this.switchOutStatus) {
      return false;
    }
    return globalScene.field.getIndex(this) > -1;
  }

  /**
   * Checks if a pokemon is fainted (ie: its `hp <= 0`).
   * It's usually better to call {@linkcode isAllowedInBattle()}
   * @param checkStatus `true` to also check that the pokemon's status is {@linkcode StatusEffect.FAINT}
   * @returns `true` if the pokemon is fainted
   */
  public isFainted(checkStatus = false): boolean {
    return this.hp <= 0 && (!checkStatus || this.status?.effect === StatusEffect.FAINT);
  }

  /**
   * Check if this pokemon is both not fainted and allowed to be in battle based on currently active challenges.
   * @returns {boolean} `true` if pokemon is allowed in battle
   */
  public isAllowedInBattle(): boolean {
    return !this.isFainted() && this.isAllowedInChallenge();
  }

  /**
   * Check if this pokemon is allowed based on any active challenges.
   * It's usually better to call {@linkcode isAllowedInBattle()}
   * @returns {boolean} `true` if pokemon is allowed in battle
   */
  public isAllowedInChallenge(): boolean {
    const challengeAllowed = new BooleanHolder(true);
    applyChallenges(ChallengeType.POKEMON_IN_BATTLE, this, challengeAllowed);
    return challengeAllowed.value;
  }

  /**
   * Checks if this {@linkcode Pokemon} is allowed in battle (ie: not fainted, and allowed under any active challenges).
   * @param onField `true` to also check if the pokemon is currently on the field; default `false`
   * @returns `true` if the pokemon is "active", as described above.
   * Returns `false` if there is no active {@linkcode BattleScene} or the pokemon is disallowed.
   */
  public isActive(onField = false): boolean {
    if (!globalScene) {
      return false;
    }
    return this.isAllowedInBattle() && (!onField || this.isOnField());
  }

  getDexAttr(): bigint {
    let ret = 0n;
    ret |= this.gender !== Gender.FEMALE ? DexAttr.MALE : DexAttr.FEMALE;
    ret |= !this.shiny ? DexAttr.NON_SHINY : DexAttr.SHINY;
    ret |= this.variant >= 2 ? DexAttr.VARIANT_3 : this.variant === 1 ? DexAttr.VARIANT_2 : DexAttr.DEFAULT_VARIANT;
    ret |= globalScene.gameData.getFormAttr(this.formIndex);
    return ret;
  }

  /**
   * Sets the Pokemon's name. Only called when loading a Pokemon so this function needs to be called when
   * initializing hardcoded Pokemon or else it will not display the form index name properly.
   * @returns n/a
   */
  generateName(): void {
    if (!this.fusionSpecies) {
      this.name = this.species.getName(this.formIndex);
      return;
    }
    this.name = getFusedSpeciesName(
      this.species.getName(this.formIndex),
      this.fusionSpecies.getName(this.fusionFormIndex),
    );
    if (this.battleInfo) {
      this.updateInfo(true);
    }
  }

  /** Generate `abilityIndex` based on species and hidden ability if not pre-defined. */
  private generateAbilityIndex(): number {
    // Roll for hidden ability chance, applying any ability charms for enemy mons
    const hiddenAbilityChance = new NumberHolder(BASE_HIDDEN_ABILITY_CHANCE);
    if (!this.hasTrainer()) {
      globalScene.applyModifiers(HiddenAbilityRateBoosterModifier, true, hiddenAbilityChance);
    }

    // If the roll succeeded and we have one, use HA; otherwise pick a random ability
    const hasHiddenAbility = !randSeedInt(hiddenAbilityChance.value);
    if (this.species.abilityHidden && hasHiddenAbility) {
      return 2;
    }

    // only use random ability if species has a second ability
    return this.species.ability2 !== this.species.ability1 ? randSeedInt(2) : 0;
  }

  /**
   * Generate an illusion of the last pokemon in the party, as other wild pokemon in the area.
   */
  setIllusion(pokemon: Pokemon): boolean {
    if (this.summonData.illusion) {
      this.breakIllusion();
    }
    if (this.hasTrainer()) {
      const speciesId = pokemon.species.speciesId;

      this.summonData.illusion = {
        basePokemon: {
          name: this.name,
          nickname: this.nickname,
          shiny: this.shiny,
          variant: this.variant,
          fusionShiny: this.fusionShiny,
          fusionVariant: this.fusionVariant,
        },
        species: speciesId,
        formIndex: pokemon.formIndex,
        gender: pokemon.gender,
        pokeball: pokemon.pokeball,
        fusionFormIndex: pokemon.fusionFormIndex,
        fusionSpecies: pokemon.fusionSpecies || undefined,
        fusionGender: pokemon.fusionGender,
      };

      this.name = pokemon.name;
      this.nickname = pokemon.nickname;
      this.shiny = pokemon.shiny;
      this.variant = pokemon.variant;
      this.fusionVariant = pokemon.fusionVariant;
      this.fusionShiny = pokemon.fusionShiny;
      if (this.shiny) {
        this.initShinySparkle();
      }
      this.loadAssets(false, true).then(() => this.playAnim());
      this.updateInfo();
    } else {
      const randomIllusion: PokemonSpecies = globalScene.arena.randomSpecies(
        globalScene.currentBattle.waveIndex,
        this.level,
      );

      this.summonData.illusion = {
        basePokemon: {
          name: this.name,
          nickname: this.nickname,
          shiny: this.shiny,
          variant: this.variant,
          fusionShiny: this.fusionShiny,
          fusionVariant: this.fusionVariant,
        },
        species: randomIllusion.speciesId,
        formIndex: randomIllusion.formIndex,
        gender: this.gender,
        pokeball: this.pokeball,
      };

      this.name = randomIllusion.name;
      this.loadAssets(false, true).then(() => this.playAnim());
    }
    return true;
  }

  breakIllusion(): boolean {
    if (!this.summonData.illusion) {
      return false;
    }
    this.name = this.summonData.illusion.basePokemon.name;
    this.nickname = this.summonData.illusion.basePokemon.nickname;
    this.shiny = this.summonData.illusion.basePokemon.shiny;
    this.variant = this.summonData.illusion.basePokemon.variant;
    this.fusionVariant = this.summonData.illusion.basePokemon.fusionVariant;
    this.fusionShiny = this.summonData.illusion.basePokemon.fusionShiny;
    this.summonData.illusion = null;
    if (this.isOnField()) {
      globalScene.playSound("PRSFX- Transform");
    }
    if (this.shiny) {
      this.initShinySparkle();
    }
    this.loadAssets(false).then(() => this.playAnim());
    this.updateInfo(true);
    return true;
  }

  abstract isPlayer(): this is PlayerPokemon;

  abstract isEnemy(): this is EnemyPokemon;

  abstract hasTrainer(): boolean;

  abstract getFieldIndex(): number;

  abstract getBattlerIndex(): BattlerIndex;

  /**
   * @param useIllusion - Whether we want the illusion or not.
   */
  async loadAssets(ignoreOverride = true, useIllusion = false): Promise<void> {
    /** Promises that are loading assets and can be run concurrently. */
    const loadPromises: Promise<void>[] = [];
    // Assets for moves
    loadPromises.push(loadMoveAnimations(this.getMoveset().map(m => m.getMove().id)));

    // Load the assets for the species form
    const formIndex = useIllusion && this.summonData.illusion ? this.summonData.illusion.formIndex : this.formIndex;
    loadPromises.push(
      this.getSpeciesForm(false, useIllusion).loadAssets(
        this.getGender(useIllusion) === Gender.FEMALE,
        formIndex,
        this.isShiny(useIllusion),
        this.getVariant(useIllusion),
      ),
    );

    if (this.isPlayer() || this.getFusionSpeciesForm(false, useIllusion)) {
      globalScene.loadPokemonAtlas(
        this.getBattleSpriteKey(true, ignoreOverride),
        this.getBattleSpriteAtlasPath(true, ignoreOverride),
      );
    }
    if (this.getFusionSpeciesForm()) {
      const fusionFormIndex =
        useIllusion && this.summonData.illusion ? this.summonData.illusion.fusionFormIndex : this.fusionFormIndex;
      const fusionShiny =
        !useIllusion && this.summonData.illusion?.basePokemon
          ? this.summonData.illusion.basePokemon.fusionShiny
          : this.fusionShiny;
      const fusionVariant =
        !useIllusion && this.summonData.illusion?.basePokemon
          ? this.summonData.illusion.basePokemon.fusionVariant
          : this.fusionVariant;
      loadPromises.push(
        this.getFusionSpeciesForm(false, useIllusion).loadAssets(
          this.getFusionGender(false, useIllusion) === Gender.FEMALE,
          fusionFormIndex,
          fusionShiny,
          fusionVariant,
        ),
      );
      globalScene.loadPokemonAtlas(
        this.getFusionBattleSpriteKey(true, ignoreOverride),
        this.getFusionBattleSpriteAtlasPath(true, ignoreOverride),
      );
    }

    if (this.isShiny(true)) {
      loadPromises.push(populateVariantColors(this, false, ignoreOverride));
      if (this.isPlayer()) {
        loadPromises.push(populateVariantColors(this, true, ignoreOverride));
      }
    }

    await Promise.allSettled(loadPromises);

    // This must be initiated before we queue loading, otherwise the load could have finished before
    // we reach the line of code that adds the listener, causing a deadlock.
    const waitOnLoadPromise = new Promise<void>(resolve =>
      globalScene.load.once(Phaser.Loader.Events.COMPLETE, resolve),
    );

    if (!globalScene.load.isLoading()) {
      globalScene.load.start();
    }

    // Wait for the assets we queued to load to finish loading, then...
    // See https://developer.mozilla.org/en-US/docs/Web/JavaScript/Guide/Using_promises#creating_a_promise_around_an_old_callback_api
    await waitOnLoadPromise;

    // With the sprites loaded, generate the animation frame information
    if (this.isPlayer()) {
      const originalWarn = console.warn;
      // Ignore warnings for missing frames, because there will be a lot
      console.warn = () => {};
      const battleSpriteKey = this.getBattleSpriteKey(this.isPlayer(), ignoreOverride);
      const battleFrameNames = globalScene.anims.generateFrameNames(battleSpriteKey, {
        zeroPad: 4,
        suffix: ".png",
        start: 1,
        end: 400,
      });
      console.warn = originalWarn;
      if (!globalScene.anims.exists(battleSpriteKey)) {
        globalScene.anims.create({
          key: battleSpriteKey,
          frames: battleFrameNames,
          frameRate: 10,
          repeat: -1,
        });
      }
    }
    // With everything loaded, now begin playing the animation.
    this.playAnim();

    // update the fusion palette
    this.updateFusionPalette();
    if (this.summonData.speciesForm) {
      this.updateFusionPalette(true);
    }
  }

  /**
   * Gracefully handle errors loading a variant sprite. Log if it fails and attempt to fall back on
   * non-experimental sprites before giving up.
   *
   * @param cacheKey the cache key for the variant color sprite
   * @param attemptedSpritePath the sprite path that failed to load
   * @param useExpSprite was the attempted sprite experimental
   * @param battleSpritePath the filename of the sprite
   * @param optionalParams any additional params to log
   */
  async fallbackVariantColor(
    cacheKey: string,
    attemptedSpritePath: string,
    useExpSprite: boolean,
    battleSpritePath: string,
    ...optionalParams: any[]
  ) {
    console.warn(`Could not load ${attemptedSpritePath}!`, ...optionalParams);
    if (useExpSprite) {
      await this.populateVariantColorCache(cacheKey, false, battleSpritePath);
    }
  }

  /**
   * Attempt to process variant sprite.
   *
   * @param cacheKey the cache key for the variant color sprite
   * @param useExpSprite should the experimental sprite be used
   * @param battleSpritePath the filename of the sprite
   */
  async populateVariantColorCache(cacheKey: string, useExpSprite: boolean, battleSpritePath: string) {
    const spritePath = `./images/pokemon/variant/${useExpSprite ? "exp/" : ""}${battleSpritePath}.json`;
    return globalScene
      .cachedFetch(spritePath)
      .then(res => {
        // Prevent the JSON from processing if it failed to load
        if (!res.ok) {
          return this.fallbackVariantColor(
            cacheKey,
            res.url,
            useExpSprite,
            battleSpritePath,
            res.status,
            res.statusText,
          );
        }
        return res.json();
      })
      .catch(error => {
        return this.fallbackVariantColor(cacheKey, spritePath, useExpSprite, battleSpritePath, error);
      })
      .then(c => {
        if (!isNullOrUndefined(c)) {
          variantColorCache[cacheKey] = c;
        }
      });
  }

  getFormKey(): string {
    if (!this.species.forms.length || this.species.forms.length <= this.formIndex) {
      return "";
    }
    return this.species.forms[this.formIndex].formKey;
  }

  getFusionFormKey(): string | null {
    if (!this.fusionSpecies) {
      return null;
    }
    if (!this.fusionSpecies.forms.length || this.fusionSpecies.forms.length <= this.fusionFormIndex) {
      return "";
    }
    return this.fusionSpecies.forms[this.fusionFormIndex].formKey;
  }

  getSpriteAtlasPath(ignoreOverride?: boolean): string {
    const spriteId = this.getSpriteId(ignoreOverride).replace(/_{2}/g, "/");
    return `${/_[1-3]$/.test(spriteId) ? "variant/" : ""}${spriteId}`;
  }

  getBattleSpriteAtlasPath(back?: boolean, ignoreOverride?: boolean): string {
    const spriteId = this.getBattleSpriteId(back, ignoreOverride).replace(/_{2}/g, "/");
    return `${/_[1-3]$/.test(spriteId) ? "variant/" : ""}${spriteId}`;
  }

  getSpriteId(ignoreOverride?: boolean): string {
    const formIndex = this.summonData.illusion?.formIndex ?? this.formIndex;
    return this.getSpeciesForm(ignoreOverride, true).getSpriteId(
      this.getGender(ignoreOverride, true) === Gender.FEMALE,
      formIndex,
      this.shiny,
      this.variant,
    );
  }

  getBattleSpriteId(back?: boolean, ignoreOverride?: boolean): string {
    if (back === undefined) {
      back = this.isPlayer();
    }

    const formIndex = this.summonData.illusion?.formIndex ?? this.formIndex;

    return this.getSpeciesForm(ignoreOverride, true).getSpriteId(
      this.getGender(ignoreOverride, true) === Gender.FEMALE,
      formIndex,
      this.shiny,
      this.variant,
      back,
    );
  }

  getSpriteKey(ignoreOverride?: boolean): string {
    return this.getSpeciesForm(ignoreOverride, false).getSpriteKey(
      this.getGender(ignoreOverride) === Gender.FEMALE,
      this.formIndex,
      this.summonData.illusion?.basePokemon.shiny ?? this.shiny,
      this.summonData.illusion?.basePokemon.variant ?? this.variant,
    );
  }

  getBattleSpriteKey(back?: boolean, ignoreOverride?: boolean): string {
    return `pkmn__${this.getBattleSpriteId(back, ignoreOverride)}`;
  }

  getFusionSpriteId(ignoreOverride?: boolean): string {
    const fusionFormIndex = this.summonData.illusion?.fusionFormIndex ?? this.fusionFormIndex;
    return this.getFusionSpeciesForm(ignoreOverride, true).getSpriteId(
      this.getFusionGender(ignoreOverride, true) === Gender.FEMALE,
      fusionFormIndex,
      this.fusionShiny,
      this.fusionVariant,
    );
  }

  getFusionBattleSpriteId(back?: boolean, ignoreOverride?: boolean): string {
    if (back === undefined) {
      back = this.isPlayer();
    }

    const fusionFormIndex = this.summonData.illusion?.fusionFormIndex ?? this.fusionFormIndex;

    return this.getFusionSpeciesForm(ignoreOverride, true).getSpriteId(
      this.getFusionGender(ignoreOverride, true) === Gender.FEMALE,
      fusionFormIndex,
      this.fusionShiny,
      this.fusionVariant,
      back,
    );
  }

  getFusionBattleSpriteKey(back?: boolean, ignoreOverride?: boolean): string {
    return `pkmn__${this.getFusionBattleSpriteId(back, ignoreOverride)}`;
  }

  getFusionBattleSpriteAtlasPath(back?: boolean, ignoreOverride?: boolean): string {
    return this.getFusionBattleSpriteId(back, ignoreOverride).replace(/_{2}/g, "/");
  }

  getIconAtlasKey(ignoreOverride = false, useIllusion = true): string {
    // TODO: confirm the correct behavior here (is it intentional that the check fails if `illusion.formIndex` is `0`?)
    const formIndex =
      useIllusion && this.summonData.illusion?.formIndex ? this.summonData.illusion.formIndex : this.formIndex;
    const variant =
      !useIllusion && this.summonData.illusion ? this.summonData.illusion.basePokemon.variant : this.variant;
    return this.getSpeciesForm(ignoreOverride, useIllusion).getIconAtlasKey(
      formIndex,
      this.isBaseShiny(useIllusion),
      variant,
    );
  }

  getFusionIconAtlasKey(ignoreOverride = false, useIllusion = true): string {
    // TODO: confirm the correct behavior here (is it intentional that the check fails if `illusion.fusionFormIndex` is `0`?)
    const fusionFormIndex =
      useIllusion && this.summonData.illusion?.fusionFormIndex
        ? this.summonData.illusion.fusionFormIndex
        : this.fusionFormIndex;
    const fusionVariant =
      !useIllusion && this.summonData.illusion
        ? this.summonData.illusion.basePokemon.fusionVariant
        : this.fusionVariant;
    return this.getFusionSpeciesForm(ignoreOverride, useIllusion).getIconAtlasKey(
      fusionFormIndex,
      this.isFusionShiny(),
      fusionVariant,
    );
  }

  getIconId(ignoreOverride?: boolean, useIllusion = true): string {
    const formIndex =
      useIllusion && this.summonData.illusion?.formIndex ? this.summonData.illusion?.formIndex : this.formIndex;
    const variant =
      !useIllusion && !!this.summonData.illusion ? this.summonData.illusion?.basePokemon.variant : this.variant;
    return this.getSpeciesForm(ignoreOverride, useIllusion).getIconId(
      this.getGender(ignoreOverride, useIllusion) === Gender.FEMALE,
      formIndex,
      this.isBaseShiny(),
      variant,
    );
  }

  getFusionIconId(ignoreOverride?: boolean, useIllusion = true): string {
    const fusionFormIndex =
      useIllusion && this.summonData.illusion?.fusionFormIndex
        ? this.summonData.illusion?.fusionFormIndex
        : this.fusionFormIndex;
    const fusionVariant =
      !useIllusion && !!this.summonData.illusion
        ? this.summonData.illusion?.basePokemon.fusionVariant
        : this.fusionVariant;
    return this.getFusionSpeciesForm(ignoreOverride, useIllusion).getIconId(
      this.getFusionGender(ignoreOverride, useIllusion) === Gender.FEMALE,
      fusionFormIndex,
      this.isFusionShiny(),
      fusionVariant,
    );
  }

  /**
   * Get this {@linkcode Pokemon}'s {@linkcode PokemonSpeciesForm}.
   * @param ignoreOverride - Whether to ignore overridden species from {@linkcode MoveId.TRANSFORM}, default `false`.
   * This overrides `useIllusion` if `true`.
   * @param useIllusion - `true` to use the speciesForm of the illusion; default `false`.
   */
  getSpeciesForm(ignoreOverride = false, useIllusion = false): PokemonSpeciesForm {
    if (!ignoreOverride && this.summonData.speciesForm) {
      return this.summonData.speciesForm;
    }

    const species: PokemonSpecies =
      useIllusion && this.summonData.illusion ? getPokemonSpecies(this.summonData.illusion.species) : this.species;
    const formIndex = useIllusion && this.summonData.illusion ? this.summonData.illusion.formIndex : this.formIndex;

    if (species.forms && species.forms.length > 0) {
      return species.forms[formIndex];
    }

    return species;
  }

  /**
   * @param {boolean} useIllusion - Whether we want the fusionSpeciesForm of the illusion or not.
   */
  getFusionSpeciesForm(ignoreOverride?: boolean, useIllusion = false): PokemonSpeciesForm {
    const fusionSpecies: PokemonSpecies =
      useIllusion && this.summonData.illusion ? this.summonData.illusion.fusionSpecies! : this.fusionSpecies!;
    const fusionFormIndex =
      useIllusion && this.summonData.illusion ? this.summonData.illusion.fusionFormIndex! : this.fusionFormIndex;

    if (!ignoreOverride && this.summonData.fusionSpeciesForm) {
      return this.summonData.fusionSpeciesForm;
    }
    if (!fusionSpecies?.forms?.length || fusionFormIndex >= fusionSpecies?.forms.length) {
      return fusionSpecies;
    }
    return fusionSpecies?.forms[fusionFormIndex];
  }

  getSprite(): Phaser.GameObjects.Sprite {
    return this.getAt(0) as Phaser.GameObjects.Sprite;
  }

  getTintSprite(): Phaser.GameObjects.Sprite | null {
    return !this.maskEnabled ? (this.getAt(1) as Phaser.GameObjects.Sprite) : this.maskSprite;
  }

  getSpriteScale(): number {
    const formKey = this.getFormKey();
    if (
      this.isMax() === true ||
      formKey === "segin-starmobile" ||
      formKey === "schedar-starmobile" ||
      formKey === "navi-starmobile" ||
      formKey === "ruchbah-starmobile" ||
      formKey === "caph-starmobile"
    ) {
      // G-Max and starmobiles have flat 1.5x scale
      return 1.5;
    }

    // TODO: Rather than using -1 as a default... why don't we just change it to 1????????
    if (this.customPokemonData.spriteScale <= 0) {
      return 1;
    }
    return this.customPokemonData.spriteScale;
  }

  /** Resets the pokemon's field sprite properties, including position, alpha, and scale */
  resetSprite(): void {
    // Resetting properties should not be shown on the field
    this.setVisible(false);

    // Remove the offset from having a Substitute active
    if (this.isOffsetBySubstitute()) {
      this.x -= this.getSubstituteOffset()[0];
      this.y -= this.getSubstituteOffset()[1];
    }

    // Reset sprite display properties
    this.setAlpha(1);
    this.setScale(this.getSpriteScale());
  }

  getHeldItems(): PokemonHeldItemModifier[] {
    if (!globalScene) {
      return [];
    }
    return globalScene.findModifiers(
      m => m instanceof PokemonHeldItemModifier && m.pokemonId === this.id,
      this.isPlayer(),
    ) as PokemonHeldItemModifier[];
  }

  updateScale(): void {
    this.setScale(this.getSpriteScale());
  }

  updateSpritePipelineData(): void {
    [this.getSprite(), this.getTintSprite()]
      .filter(s => !!s)
      .map(s => {
        s.pipelineData["teraColor"] = getTypeRgb(this.getTeraType());
        s.pipelineData["isTerastallized"] = this.isTerastallized;
      });
    this.updateInfo(true);
  }

  initShinySparkle(): void {
    const shinySparkle = globalScene.addFieldSprite(0, 0, "shiny");
    shinySparkle.setVisible(false);
    shinySparkle.setOrigin(0.5, 1);
    this.add(shinySparkle);

    this.shinySparkle = shinySparkle;
  }

  /**
   * Attempts to animate a given {@linkcode Phaser.GameObjects.Sprite}
   * @see {@linkcode Phaser.GameObjects.Sprite.play}
   * @param sprite {@linkcode Phaser.GameObjects.Sprite} to animate
   * @param tintSprite {@linkcode Phaser.GameObjects.Sprite} placed on top of the sprite to add a color tint
   * @param animConfig {@linkcode String} to pass to {@linkcode Phaser.GameObjects.Sprite.play}
   * @returns true if the sprite was able to be animated
   */
  tryPlaySprite(sprite: Phaser.GameObjects.Sprite, tintSprite: Phaser.GameObjects.Sprite, key: string): boolean {
    // Catch errors when trying to play an animation that doesn't exist
    try {
      sprite.play(key);
      tintSprite.play(key);
    } catch (error: unknown) {
      console.error(`Couldn't play animation for '${key}'!\nIs the image for this Pokemon missing?\n`, error);

      return false;
    }

    return true;
  }

  playAnim(): void {
    this.tryPlaySprite(this.getSprite(), this.getTintSprite()!, this.getBattleSpriteKey()); // TODO: is the bang correct?
  }

  getFieldPositionOffset(): [number, number] {
    switch (this.fieldPosition) {
      case FieldPosition.CENTER:
        return [0, 0];
      case FieldPosition.LEFT:
        return [-32, -8];
      case FieldPosition.RIGHT:
        return [32, 0];
    }
  }

  /**
   * Returns the Pokemon's offset from its current field position in the event that
   * it has a Substitute doll in effect. The offset is returned in `[ x, y ]` format.
   * @see {@linkcode SubstituteTag}
   * @see {@linkcode getFieldPositionOffset}
   */
  getSubstituteOffset(): [number, number] {
    return this.isPlayer() ? [-30, 10] : [30, -10];
  }

  /**
   * Returns whether or not the Pokemon's position on the field is offset because
   * the Pokemon has a Substitute active.
   * @see {@linkcode SubstituteTag}
   */
  isOffsetBySubstitute(): boolean {
    const substitute = this.getTag(SubstituteTag);
    if (!substitute || substitute.sprite === undefined) {
      return false;
    }
    // During the Pokemon's MoveEffect phase, the offset is removed to put the Pokemon "in focus"
    const currentPhase = globalScene.phaseManager.getCurrentPhase();
    return !(currentPhase?.is("MoveEffectPhase") && currentPhase.getPokemon() === this);
  }

  /** If this Pokemon has a Substitute on the field, removes its sprite from the field. */
  destroySubstitute(): void {
    const substitute = this.getTag(SubstituteTag);
    if (substitute?.sprite) {
      substitute.sprite.destroy();
    }
  }

  setFieldPosition(fieldPosition: FieldPosition, duration?: number): Promise<void> {
    return new Promise(resolve => {
      if (fieldPosition === this.fieldPosition) {
        resolve();
        return;
      }

      const initialOffset = this.getFieldPositionOffset();

      this.fieldPosition = fieldPosition;

      this.battleInfo.setMini(fieldPosition !== FieldPosition.CENTER);
      this.battleInfo.setOffset(fieldPosition === FieldPosition.RIGHT);

      const newOffset = this.getFieldPositionOffset();

      const relX = newOffset[0] - initialOffset[0];
      const relY = newOffset[1] - initialOffset[1];

      const subTag = this.getTag(SubstituteTag);

      if (duration) {
        // TODO: can this use stricter typing?
        const targets: any[] = [this];
        if (subTag?.sprite) {
          targets.push(subTag.sprite);
        }
        globalScene.tweens.add({
          targets: targets,
          x: (_target, _key, value: number) => value + relX,
          y: (_target, _key, value: number) => value + relY,
          duration: duration,
          ease: "Sine.easeOut",
          onComplete: () => resolve(),
        });
      } else {
        this.x += relX;
        this.y += relY;
        if (subTag?.sprite) {
          subTag.sprite.x += relX;
          subTag.sprite.y += relY;
        }
      }
    });
  }

  /**
   * Retrieves the entire set of stats of this {@linkcode Pokemon}.
   * @param bypassSummonData - whether to use actual stats or in-battle overriden stats from Transform; default `true`
   * @returns the numeric values of this {@linkcode Pokemon}'s stats
   */
  getStats(bypassSummonData = true): number[] {
    if (!bypassSummonData && this.summonData.stats) {
      return this.summonData.stats;
    }
    return this.stats;
  }

  /**
   * Retrieves the corresponding {@linkcode PermanentStat} of the {@linkcode Pokemon}.
   * @param stat the desired {@linkcode PermanentStat}
   * @param bypassSummonData prefer actual stats (`true` by default) or in-battle overridden stats (`false`)
   * @returns the numeric value of the desired {@linkcode Stat}
   */
  getStat(stat: PermanentStat, bypassSummonData = true): number {
    if (!bypassSummonData && this.summonData.stats[stat] !== 0) {
      return this.summonData.stats[stat];
    }
    return this.stats[stat];
  }

  /**
   * Writes the value to the corrseponding {@linkcode PermanentStat} of the {@linkcode Pokemon}.
   *
   * Note that this does nothing if {@linkcode value} is less than 0.
   * @param stat the desired {@linkcode PermanentStat} to be overwritten
   * @param value the desired numeric value
   * @param bypassSummonData write to actual stats (`true` by default) or in-battle overridden stats (`false`)
   */
  setStat(stat: PermanentStat, value: number, bypassSummonData = true): void {
    if (value < 0) {
      return;
    }

    if (!bypassSummonData) {
      this.summonData.stats[stat] = value;
    } else {
      this.stats[stat] = value;
    }
  }

  /**
   * Retrieves the entire set of in-battle stat stages of the {@linkcode Pokemon}.
   * @returns the numeric values of the {@linkcode Pokemon}'s in-battle stat stages if available, a fresh stat stage array otherwise
   */
  getStatStages(): number[] {
    return this.summonData ? this.summonData.statStages : [0, 0, 0, 0, 0, 0, 0];
  }

  /**
   * Retrieves the in-battle stage of the specified {@linkcode BattleStat}.
   * @param stat the {@linkcode BattleStat} whose stage is desired
   * @returns the stage of the desired {@linkcode BattleStat} if available, 0 otherwise
   */
  getStatStage(stat: BattleStat): number {
    return this.summonData ? this.summonData.statStages[stat - 1] : 0;
  }

  /**
   * Writes the value to the in-battle stage of the corresponding {@linkcode BattleStat} of the {@linkcode Pokemon}.
   *
   * Note that, if the value is not within a range of [-6, 6], it will be forced to the closest range bound.
   * @param stat the {@linkcode BattleStat} whose stage is to be overwritten
   * @param value the desired numeric value
   */
  setStatStage(stat: BattleStat, value: number): void {
    if (value >= -6) {
      this.summonData.statStages[stat - 1] = Math.min(value, 6);
    } else {
      this.summonData.statStages[stat - 1] = Math.max(value, -6);
    }
  }

  /**
   * Calculate the critical-hit stage of a move used **against** this pokemon by
   * the given source.
   *
   * @param source - The {@linkcode Pokemon} using the move
   * @param move - The {@linkcode Move} being used
   * @returns The final critical-hit stage value
   */
  getCritStage(source: Pokemon, move: Move): number {
    const critStage = new NumberHolder(0);
    applyMoveAttrs("HighCritAttr", source, this, move, critStage);
    globalScene.applyModifiers(CritBoosterModifier, source.isPlayer(), source, critStage);
    globalScene.applyModifiers(TempCritBoosterModifier, source.isPlayer(), critStage);
    applyAbAttrs("BonusCritAbAttr", { pokemon: source, critStage });
    const critBoostTag = source.getTag(CritBoostTag);
    if (critBoostTag) {
      // Dragon cheer only gives +1 crit stage to non-dragon types
      critStage.value +=
        critBoostTag instanceof DragonCheerTag && !critBoostTag.typesOnAdd.includes(PokemonType.DRAGON) ? 1 : 2;
    }

    console.log(`crit stage: +${critStage.value}`);
    return critStage.value;
  }

  /**
   * Calculates the category of a move when used by this pokemon after
   * category-changing move effects are applied.
   * @param target - The {@linkcode Pokemon} using the move
   * @param move - The {@linkcode Move} being used
   * @returns The given move's final category
   */
  getMoveCategory(target: Pokemon, move: Move): MoveCategory {
    const moveCategory = new NumberHolder(move.category);
    applyMoveAttrs("VariableMoveCategoryAttr", this, target, move, moveCategory);
    return moveCategory.value;
  }

  /**
   * Calculates and retrieves the final value of a stat considering any held
   * items, move effects, opponent abilities, and whether there was a critical
   * hit.
   * @param stat the desired {@linkcode EffectiveStat}
   * @param opponent the target {@linkcode Pokemon}
   * @param move the {@linkcode Move} being used
   * @param ignoreAbility determines whether this Pokemon's abilities should be ignored during the stat calculation
   * @param ignoreOppAbility during an attack, determines whether the opposing Pokemon's abilities should be ignored during the stat calculation.
   * @param ignoreAllyAbility during an attack, determines whether the ally Pokemon's abilities should be ignored during the stat calculation.
   * @param isCritical determines whether a critical hit has occurred or not (`false` by default)
   * @param simulated if `true`, nullifies any effects that produce any changes to game state from triggering
   * @param ignoreHeldItems determines whether this Pokemon's held items should be ignored during the stat calculation, default `false`
   * @returns the final in-battle value of a stat
   */
  getEffectiveStat(
    stat: EffectiveStat,
    opponent?: Pokemon,
    move?: Move,
    ignoreAbility = false,
    ignoreOppAbility = false,
    ignoreAllyAbility = false,
    isCritical = false,
    simulated = true,
    ignoreHeldItems = false,
  ): number {
    const statVal = new NumberHolder(this.getStat(stat, false));
    if (!ignoreHeldItems) {
      globalScene.applyModifiers(StatBoosterModifier, this.isPlayer(), this, stat, statVal);
    }

    // The Ruin abilities here are never ignored, but they reveal themselves on summon anyway
    const fieldApplied = new BooleanHolder(false);
    for (const pokemon of globalScene.getField(true)) {
      applyAbAttrs("FieldMultiplyStatAbAttr", {
        pokemon,
        stat,
        statVal,
        target: this,
        hasApplied: fieldApplied,
        simulated,
      });
      if (fieldApplied.value) {
        break;
      }
    }
    if (!ignoreAbility) {
      applyAbAttrs("StatMultiplierAbAttr", {
        pokemon: this,
        stat,
        statVal,
        simulated,
        // TODO: maybe just don't call this if the move is none?
        move: move ?? allMoves[MoveId.NONE],
      });
    }

    const ally = this.getAlly();
    if (!isNullOrUndefined(ally)) {
      applyAbAttrs("AllyStatMultiplierAbAttr", {
        pokemon: ally,
        stat,
        statVal,
        simulated,
        // TODO: maybe just don't call this if the move is none?
        move: move ?? allMoves[MoveId.NONE],
        ignoreAbility: move?.hasFlag(MoveFlags.IGNORE_ABILITIES) || ignoreAllyAbility,
      });
    }

    let ret =
      statVal.value *
      this.getStatStageMultiplier(stat, opponent, move, ignoreOppAbility, isCritical, simulated, ignoreHeldItems);

    switch (stat) {
      case Stat.ATK:
        if (this.getTag(BattlerTagType.SLOW_START)) {
          ret >>= 1;
        }
        break;
      case Stat.DEF:
        if (this.isOfType(PokemonType.ICE) && globalScene.arena.weather?.weatherType === WeatherType.SNOW) {
          ret *= 1.5;
        }
        break;
      case Stat.SPATK:
        break;
      case Stat.SPDEF:
        if (this.isOfType(PokemonType.ROCK) && globalScene.arena.weather?.weatherType === WeatherType.SANDSTORM) {
          ret *= 1.5;
        }
        break;
      case Stat.SPD: {
        const side = this.isPlayer() ? ArenaTagSide.PLAYER : ArenaTagSide.ENEMY;
        if (globalScene.arena.getTagOnSide(ArenaTagType.TAILWIND, side)) {
          ret *= 2;
        }
        if (globalScene.arena.getTagOnSide(ArenaTagType.GRASS_WATER_PLEDGE, side)) {
          ret >>= 2;
        }

        if (this.getTag(BattlerTagType.SLOW_START)) {
          ret >>= 1;
        }
        if (this.status && this.status.effect === StatusEffect.PARALYSIS) {
          ret >>= 1;
        }
        if (this.getTag(BattlerTagType.UNBURDEN) && this.hasAbility(AbilityId.UNBURDEN)) {
          ret *= 2;
        }
        break;
      }
    }

    const highestStatBoost = this.findTag(
      t => t instanceof HighestStatBoostTag && (t as HighestStatBoostTag).stat === stat,
    ) as HighestStatBoostTag;
    if (highestStatBoost) {
      ret *= highestStatBoost.multiplier;
    }

    return Math.floor(ret);
  }

  calculateStats(): void {
    if (!this.stats) {
      this.stats = [0, 0, 0, 0, 0, 0];
    }

    // Get and manipulate base stats
    const baseStats = this.calculateBaseStats();
    // Using base stats, calculate and store stats one by one
    for (const s of PERMANENT_STATS) {
      const statHolder = new NumberHolder(Math.floor((2 * baseStats[s] + this.ivs[s]) * this.level * 0.01));
      if (s === Stat.HP) {
        statHolder.value = statHolder.value + this.level + 10;
        globalScene.applyModifier(PokemonIncrementingStatModifier, this.isPlayer(), this, s, statHolder);
        if (this.hasAbility(AbilityId.WONDER_GUARD, false, true)) {
          statHolder.value = 1;
        }
        if (this.hp > statHolder.value || this.hp === undefined) {
          this.hp = statHolder.value;
        } else if (this.hp) {
          const lastMaxHp = this.getMaxHp();
          if (lastMaxHp && statHolder.value > lastMaxHp) {
            this.hp += statHolder.value - lastMaxHp;
          }
        }
      } else {
        statHolder.value += 5;
        const natureStatMultiplier = new NumberHolder(getNatureStatMultiplier(this.getNature(), s));
        globalScene.applyModifier(PokemonNatureWeightModifier, this.isPlayer(), this, natureStatMultiplier);
        if (natureStatMultiplier.value !== 1) {
          statHolder.value = Math.max(
            Math[natureStatMultiplier.value > 1 ? "ceil" : "floor"](statHolder.value * natureStatMultiplier.value),
            1,
          );
        }
        globalScene.applyModifier(PokemonIncrementingStatModifier, this.isPlayer(), this, s, statHolder);
      }

      statHolder.value = Phaser.Math.Clamp(statHolder.value, 1, Number.MAX_SAFE_INTEGER);

      this.setStat(s, statHolder.value);
    }
  }

  calculateBaseStats(): number[] {
    const baseStats = this.getSpeciesForm(true).baseStats.slice(0);
    applyChallenges(ChallengeType.FLIP_STAT, this, baseStats);
    // Shuckle Juice
    globalScene.applyModifiers(PokemonBaseStatTotalModifier, this.isPlayer(), this, baseStats);
    // Old Gateau
    globalScene.applyModifiers(PokemonBaseStatFlatModifier, this.isPlayer(), this, baseStats);
    if (this.isFusion()) {
      const fusionBaseStats = this.getFusionSpeciesForm(true).baseStats;
      applyChallenges(ChallengeType.FLIP_STAT, this, fusionBaseStats);

      for (const s of PERMANENT_STATS) {
        baseStats[s] = Math.ceil((baseStats[s] + fusionBaseStats[s]) / 2);
      }
    } else if (globalScene.gameMode.isSplicedOnly) {
      for (const s of PERMANENT_STATS) {
        baseStats[s] = Math.ceil(baseStats[s] / 2);
      }
    }
    // Vitamins
    globalScene.applyModifiers(BaseStatModifier, this.isPlayer(), this, baseStats);

    return baseStats;
  }

  getNature(): Nature {
    return this.customPokemonData.nature !== -1 ? this.customPokemonData.nature : this.nature;
  }

  setNature(nature: Nature): void {
    this.nature = nature;
    this.calculateStats();
  }

  setCustomNature(nature: Nature): void {
    this.customPokemonData.nature = nature;
    this.calculateStats();
  }

  generateNature(naturePool?: Nature[]): void {
    if (naturePool === undefined) {
      naturePool = getEnumValues(Nature);
    }
    const nature = naturePool[randSeedInt(naturePool.length)];
    this.setNature(nature);
  }

  isFullHp(): boolean {
    return this.hp >= this.getMaxHp();
  }

  getMaxHp(): number {
    return this.getStat(Stat.HP);
  }

  /** Returns the amount of hp currently missing from this {@linkcode Pokemon} (max - current) */
  getInverseHp(): number {
    return this.getMaxHp() - this.hp;
  }

  getHpRatio(precise = false): number {
    return precise ? this.hp / this.getMaxHp() : Math.round((this.hp / this.getMaxHp()) * 100) / 100;
  }

  generateGender(): void {
    if (this.species.malePercent === null) {
      this.gender = Gender.GENDERLESS;
    } else {
      const genderChance = (this.id % 256) * 0.390625;
      if (genderChance < this.species.malePercent) {
        this.gender = Gender.MALE;
      } else {
        this.gender = Gender.FEMALE;
      }
    }
  }

  /**
   * @param useIllusion - Whether we want the fake or real gender (illusion ability).
   */
  getGender(ignoreOverride?: boolean, useIllusion = false): Gender {
    if (useIllusion && this.summonData.illusion) {
      return this.summonData.illusion.gender;
    }
    if (!ignoreOverride && !isNullOrUndefined(this.summonData.gender)) {
      return this.summonData.gender;
    }
    return this.gender;
  }

  /**
   * @param useIllusion - Whether we want the fake or real gender (illusion ability).
   */
  getFusionGender(ignoreOverride?: boolean, useIllusion = false): Gender {
    if (useIllusion && this.summonData.illusion?.fusionGender) {
      return this.summonData.illusion.fusionGender;
    }
    if (!ignoreOverride && !isNullOrUndefined(this.summonData.fusionGender)) {
      return this.summonData.fusionGender;
    }
    return this.fusionGender;
  }

  /**
   * @param useIllusion - Whether we want the fake or real shininess (illusion ability).
   */
  isShiny(useIllusion = false): boolean {
    if (!useIllusion && this.summonData.illusion) {
      return !!(
        this.summonData.illusion.basePokemon?.shiny ||
        (this.summonData.illusion.fusionSpecies && this.summonData.illusion.basePokemon?.fusionShiny)
      );
    }
    return this.shiny || (this.isFusion(useIllusion) && this.fusionShiny);
  }

  isBaseShiny(useIllusion = false) {
    if (!useIllusion && this.summonData.illusion) {
      return !!this.summonData.illusion.basePokemon?.shiny;
    }
    return this.shiny;
  }

  isFusionShiny(useIllusion = false) {
    if (!useIllusion && this.summonData.illusion) {
      return !!this.summonData.illusion.basePokemon?.fusionShiny;
    }
    return this.isFusion(useIllusion) && this.fusionShiny;
  }

  /**
   *
   * @param useIllusion - Whether we want the fake or real shininess (illusion ability).
   * @returns `true` if the {@linkcode Pokemon} is shiny and the fusion is shiny as well, `false` otherwise
   */
  isDoubleShiny(useIllusion = false): boolean {
    if (!useIllusion && this.summonData.illusion?.basePokemon) {
      return (
        this.isFusion(false) &&
        this.summonData.illusion.basePokemon.shiny &&
        this.summonData.illusion.basePokemon.fusionShiny
      );
    }
    return this.isFusion(useIllusion) && this.shiny && this.fusionShiny;
  }

  /**
   * @param useIllusion - Whether we want the fake or real variant (illusion ability).
   */
  getVariant(useIllusion = false): Variant {
    if (!useIllusion && this.summonData.illusion) {
      return !this.isFusion(false)
        ? this.summonData.illusion.basePokemon!.variant
        : (Math.max(this.variant, this.fusionVariant) as Variant);
    }
    return !this.isFusion(true) ? this.variant : (Math.max(this.variant, this.fusionVariant) as Variant);
  }

  getBaseVariant(doubleShiny: boolean): Variant {
    if (doubleShiny) {
      return this.summonData.illusion?.basePokemon?.variant ?? this.variant;
    }
    return this.getVariant();
  }

  getLuck(): number {
    return this.luck + (this.isFusion() ? this.fusionLuck : 0);
  }

  isFusion(useIllusion = false): boolean {
    if (useIllusion && this.summonData.illusion) {
      return !!this.summonData.illusion.fusionSpecies;
    }
    return !!this.fusionSpecies;
  }

  /**
   * @param useIllusion - Whether we want the fake name or the real name of the Pokemon (for Illusion ability).
   */
  getName(useIllusion = false): string {
    return !useIllusion && this.summonData.illusion?.basePokemon
      ? this.summonData.illusion.basePokemon.name
      : this.name;
  }

  /**
   * Checks if the {@linkcode Pokemon} has a fusion with the specified {@linkcode SpeciesId}.
   * @param species the pokemon {@linkcode SpeciesId} to check
   * @returns `true` if the {@linkcode Pokemon} has a fusion with the specified {@linkcode SpeciesId}, `false` otherwise
   */
  hasFusionSpecies(species: SpeciesId): boolean {
    return this.fusionSpecies?.speciesId === species;
  }

  /**
   * Checks if the {@linkcode Pokemon} has is the specified {@linkcode SpeciesId} or is fused with it.
   * @param species the pokemon {@linkcode SpeciesId} to check
   * @param formKey If provided, requires the species to be in that form
   * @returns `true` if the pokemon is the species or is fused with it, `false` otherwise
   */
  hasSpecies(species: SpeciesId, formKey?: string): boolean {
    if (isNullOrUndefined(formKey)) {
      return this.species.speciesId === species || this.fusionSpecies?.speciesId === species;
    }

    return (
      (this.species.speciesId === species && this.getFormKey() === formKey) ||
      (this.fusionSpecies?.speciesId === species && this.getFusionFormKey() === formKey)
    );
  }

  abstract isBoss(): boolean;

  getMoveset(ignoreOverride?: boolean): PokemonMove[] {
    const ret = !ignoreOverride && this.summonData.moveset ? this.summonData.moveset : this.moveset;

    // Overrides moveset based on arrays specified in overrides.ts
    let overrideArray: MoveId | Array<MoveId> = this.isPlayer()
      ? Overrides.MOVESET_OVERRIDE
      : Overrides.OPP_MOVESET_OVERRIDE;
    overrideArray = coerceArray(overrideArray);
    if (overrideArray.length > 0) {
      if (!this.isPlayer()) {
        this.moveset = [];
      }
      overrideArray.forEach((move: MoveId, index: number) => {
        const ppUsed = this.moveset[index]?.ppUsed ?? 0;
        this.moveset[index] = new PokemonMove(move, Math.min(ppUsed, allMoves[move].pp));
      });
    }

    return ret;
  }

  /**
   * Checks which egg moves have been unlocked for the {@linkcode Pokemon} based
   * on the species it was met at or by the first {@linkcode Pokemon} in its evolution
   * line that can act as a starter and provides those egg moves.
   * @returns an array of {@linkcode MoveId}, the length of which is determined by how many
   * egg moves are unlocked for that species.
   */
  getUnlockedEggMoves(): MoveId[] {
    const moves: MoveId[] = [];
    const species =
      this.metSpecies in speciesEggMoves ? this.metSpecies : this.getSpeciesForm(true).getRootSpeciesId(true);
    if (species in speciesEggMoves) {
      for (let i = 0; i < 4; i++) {
        if (globalScene.gameData.starterData[species].eggMoves & (1 << i)) {
          moves.push(speciesEggMoves[species][i]);
        }
      }
    }
    return moves;
  }

  /**
   * Gets all possible learnable level moves for the {@linkcode Pokemon},
   * excluding any moves already known.
   *
   * Available egg moves are only included if the {@linkcode Pokemon} was
   * in the starting party of the run and if Fresh Start is not active.
   * @returns an array of {@linkcode MoveId}, the length of which is determined
   * by how many learnable moves there are for the {@linkcode Pokemon}.
   */
  public getLearnableLevelMoves(): MoveId[] {
    let levelMoves = this.getLevelMoves(1, true, false, true).map(lm => lm[1]);
    if (this.metBiome === -1 && !globalScene.gameMode.isFreshStartChallenge() && !globalScene.gameMode.isDaily) {
      levelMoves = this.getUnlockedEggMoves().concat(levelMoves);
    }
    if (Array.isArray(this.usedTMs) && this.usedTMs.length > 0) {
      levelMoves = this.usedTMs.filter(m => !levelMoves.includes(m)).concat(levelMoves);
    }
    levelMoves = levelMoves.filter(lm => !this.moveset.some(m => m.moveId === lm));
    return levelMoves;
  }

  /**
   * Gets the types of a pokemon
   * @param includeTeraType - `true` to include tera-formed type; Default: `false`
   * @param forDefend - `true` if the pokemon is defending from an attack; Default: `false`
   * @param ignoreOverride - If `true`, ignore ability changing effects; Default: `false`
   * @param useIllusion - `true` to return the types of the illusion instead of the actual types; Default: `false`
   * @returns array of {@linkcode PokemonType}
   */
  public getTypes(
    includeTeraType = false,
    forDefend = false,
    ignoreOverride = false,
    useIllusion = false,
  ): PokemonType[] {
    const types: PokemonType[] = [];

    if (includeTeraType && this.isTerastallized) {
      const teraType = this.getTeraType();
      if (this.isTerastallized && !(forDefend && teraType === PokemonType.STELLAR)) {
        // Stellar tera uses its original types defensively
        types.push(teraType);
        if (forDefend) {
          return types;
        }
      }
    }
    if (!types.length || !includeTeraType) {
      if (
        !ignoreOverride &&
        this.summonData.types &&
        this.summonData.types.length > 0 &&
        (!this.summonData.illusion || !useIllusion)
      ) {
        this.summonData.types.forEach(t => types.push(t));
      } else {
        const speciesForm = this.getSpeciesForm(ignoreOverride, useIllusion);
        const fusionSpeciesForm = this.getFusionSpeciesForm(ignoreOverride, useIllusion);
        const customTypes = this.customPokemonData.types?.length > 0;

        // First type, checking for "permanently changed" types from ME
        const firstType =
          customTypes && this.customPokemonData.types[0] !== PokemonType.UNKNOWN
            ? this.customPokemonData.types[0]
            : speciesForm.type1;
        types.push(firstType);

        // Second type
        let secondType: PokemonType = PokemonType.UNKNOWN;

        if (fusionSpeciesForm) {
          // Check if the fusion Pokemon also has permanent changes from ME when determining the fusion types
          const fusionType1 =
            this.fusionCustomPokemonData?.types &&
            this.fusionCustomPokemonData.types.length > 0 &&
            this.fusionCustomPokemonData.types[0] !== PokemonType.UNKNOWN
              ? this.fusionCustomPokemonData.types[0]
              : fusionSpeciesForm.type1;
          const fusionType2 =
            this.fusionCustomPokemonData?.types &&
            this.fusionCustomPokemonData.types.length > 1 &&
            this.fusionCustomPokemonData.types[1] !== PokemonType.UNKNOWN
              ? this.fusionCustomPokemonData.types[1]
              : fusionSpeciesForm.type2;

          // Assign second type if the fusion can provide one
          if (fusionType2 !== null && fusionType2 !== types[0]) {
            secondType = fusionType2;
          } else if (fusionType1 !== types[0]) {
            secondType = fusionType1;
          }

          if (secondType === PokemonType.UNKNOWN && isNullOrUndefined(fusionType2)) {
            // If second pokemon was monotype and shared its primary type
            secondType =
              customTypes &&
              this.customPokemonData.types.length > 1 &&
              this.customPokemonData.types[1] !== PokemonType.UNKNOWN
                ? this.customPokemonData.types[1]
                : (speciesForm.type2 ?? PokemonType.UNKNOWN);
          }
        } else {
          // If not a fusion, just get the second type from the species, checking for permanent changes from ME
          secondType =
            customTypes &&
            this.customPokemonData.types.length > 1 &&
            this.customPokemonData.types[1] !== PokemonType.UNKNOWN
              ? this.customPokemonData.types[1]
              : (speciesForm.type2 ?? PokemonType.UNKNOWN);
        }

        if (secondType !== PokemonType.UNKNOWN) {
          types.push(secondType);
        }
      }
    }

    // become UNKNOWN if no types are present
    if (!types.length) {
      types.push(PokemonType.UNKNOWN);
    }

    // remove UNKNOWN if other types are present
    if (types.length > 1 && types.includes(PokemonType.UNKNOWN)) {
      const index = types.indexOf(PokemonType.UNKNOWN);
      if (index !== -1) {
        types.splice(index, 1);
      }
    }

    // check type added to Pokemon from moves like Forest's Curse or Trick Or Treat
    if (!ignoreOverride && this.summonData.addedType && !types.includes(this.summonData.addedType)) {
      types.push(this.summonData.addedType);
    }

    // If both types are the same (can happen in weird custom typing scenarios), reduce to single type
    if (types.length > 1 && types[0] === types[1]) {
      types.splice(0, 1);
    }

    return types;
  }

  /**
   * Checks if the pokemon's typing includes the specified type
   * @param type - {@linkcode PokemonType} to check
   * @param includeTeraType - `true` to include tera-formed type; Default: `true`
   * @param forDefend - `true` if the pokemon is defending from an attack; Default: `false`
   * @param ignoreOverride - If `true`, ignore ability changing effects; Default: `false`
   * @returns `true` if the Pokemon's type matches
   */
  public isOfType(type: PokemonType, includeTeraType = true, forDefend = false, ignoreOverride = false): boolean {
    return this.getTypes(includeTeraType, forDefend, ignoreOverride).some(t => t === type);
  }

  /**
   * Gets the non-passive ability of the pokemon. This accounts for fusions and ability changing effects.
   * This should rarely be called, most of the time {@linkcode hasAbility} or {@linkcode hasAbilityWithAttr} are better used as
   * those check both the passive and non-passive abilities and account for ability suppression.
   * @see {@linkcode hasAbility} {@linkcode hasAbilityWithAttr} Intended ways to check abilities in most cases
   * @param ignoreOverride - If `true`, ignore ability changing effects; Default: `false`
   * @returns The non-passive {@linkcode Ability} of the pokemon
   */
  public getAbility(ignoreOverride = false): Ability {
    if (!ignoreOverride && this.summonData.ability) {
      return allAbilities[this.summonData.ability];
    }
    if (Overrides.ABILITY_OVERRIDE && this.isPlayer()) {
      return allAbilities[Overrides.ABILITY_OVERRIDE];
    }
    if (Overrides.OPP_ABILITY_OVERRIDE && this.isEnemy()) {
      return allAbilities[Overrides.OPP_ABILITY_OVERRIDE];
    }
    if (this.isFusion()) {
      if (!isNullOrUndefined(this.fusionCustomPokemonData?.ability) && this.fusionCustomPokemonData.ability !== -1) {
        return allAbilities[this.fusionCustomPokemonData.ability];
      }
      return allAbilities[this.getFusionSpeciesForm(ignoreOverride).getAbility(this.fusionAbilityIndex)];
    }
    if (!isNullOrUndefined(this.customPokemonData.ability) && this.customPokemonData.ability !== -1) {
      return allAbilities[this.customPokemonData.ability];
    }
    let abilityId = this.getSpeciesForm(ignoreOverride).getAbility(this.abilityIndex);
    if (abilityId === AbilityId.NONE) {
      abilityId = this.species.ability1;
    }
    return allAbilities[abilityId];
  }

  /**
   * Gets the passive ability of the pokemon. This should rarely be called, most of the time
   * {@linkcode hasAbility} or {@linkcode hasAbilityWithAttr} are better used as those check both the passive and
   * non-passive abilities and account for ability suppression.
   * @see {@linkcode hasAbility} {@linkcode hasAbilityWithAttr} Intended ways to check abilities in most cases
   * @returns The passive {@linkcode Ability} of the pokemon
   */
  public getPassiveAbility(): Ability {
    if (Overrides.PASSIVE_ABILITY_OVERRIDE && this.isPlayer()) {
      return allAbilities[Overrides.PASSIVE_ABILITY_OVERRIDE];
    }
    if (Overrides.OPP_PASSIVE_ABILITY_OVERRIDE && this.isEnemy()) {
      return allAbilities[Overrides.OPP_PASSIVE_ABILITY_OVERRIDE];
    }
    if (!isNullOrUndefined(this.customPokemonData.passive) && this.customPokemonData.passive !== -1) {
      return allAbilities[this.customPokemonData.passive];
    }

    return allAbilities[this.species.getPassiveAbility(this.formIndex)];
  }

  /**
   * Gets a list of all instances of a given ability attribute among abilities this pokemon has.
   * Accounts for all the various effects which can affect whether an ability will be present or
   * in effect, and both passive and non-passive.
   * @param attrType - {@linkcode AbAttr} The ability attribute to check for.
   * @param canApply - Whether to check if the ability is currently active; Default `true`
   * @param ignoreOverride - Whether to ignore ability changing effects; Default `false`
   * @returns An array of all the ability attributes on this ability.
   */
  public getAbilityAttrs<T extends AbAttrString>(attrType: T, canApply = true, ignoreOverride = false): AbAttrMap[T][] {
    const abilityAttrs: AbAttrMap[T][] = [];

    if (!canApply || this.canApplyAbility()) {
      abilityAttrs.push(...this.getAbility(ignoreOverride).getAttrs(attrType));
    }

    if (!canApply || this.canApplyAbility(true)) {
      abilityAttrs.push(...this.getPassiveAbility().getAttrs(attrType));
    }

    return abilityAttrs;
  }

  /**
   * Sets the {@linkcode Pokemon}'s ability and activates it if it normally activates on summon
   *
   * Also clears primal weather if it is from the ability being changed
   * @param ability New Ability
   */
  public setTempAbility(ability: Ability, passive = false): void {
    applyOnLoseAbAttrs({ pokemon: this, passive });
    if (passive) {
      this.summonData.passiveAbility = ability.id;
    } else {
      this.summonData.ability = ability.id;
    }
    applyOnGainAbAttrs({ pokemon: this, passive });
  }

  /**
   * Suppresses an ability and calls its onlose attributes
   */
  public suppressAbility() {
    [true, false].forEach(passive => applyOnLoseAbAttrs({ pokemon: this, passive }));
    this.summonData.abilitySuppressed = true;
  }

  /**
   * Checks if a pokemon has a passive either from:
   *  - bought with starter candy
   *  - set by override
   *  - is a boss pokemon
   * @returns `true` if the Pokemon has a passive
   */
  public hasPassive(): boolean {
    // returns override if valid for current case
    if (
      (Overrides.HAS_PASSIVE_ABILITY_OVERRIDE === false && this.isPlayer()) ||
      (Overrides.OPP_HAS_PASSIVE_ABILITY_OVERRIDE === false && this.isEnemy())
    ) {
      return false;
    }
    if (
      ((Overrides.PASSIVE_ABILITY_OVERRIDE !== AbilityId.NONE || Overrides.HAS_PASSIVE_ABILITY_OVERRIDE) &&
        this.isPlayer()) ||
      ((Overrides.OPP_PASSIVE_ABILITY_OVERRIDE !== AbilityId.NONE || Overrides.OPP_HAS_PASSIVE_ABILITY_OVERRIDE) &&
        this.isEnemy())
    ) {
      return true;
    }

    // Classic Final boss and Endless Minor/Major bosses do not have passive
    const { currentBattle, gameMode } = globalScene;
    const waveIndex = currentBattle?.waveIndex;
    if (
      this.isEnemy() &&
      (currentBattle?.battleSpec === BattleSpec.FINAL_BOSS ||
        gameMode.isEndlessMinorBoss(waveIndex) ||
        gameMode.isEndlessMajorBoss(waveIndex))
    ) {
      return false;
    }

    return this.passive || this.isBoss();
  }

  /**
   * Checks whether an ability of a pokemon can be currently applied. This should rarely be
   * directly called, as {@linkcode hasAbility} and {@linkcode hasAbilityWithAttr} already call this.
   * @see {@linkcode hasAbility} {@linkcode hasAbilityWithAttr} Intended ways to check abilities in most cases
   * @param passive If true, check if passive can be applied instead of non-passive
   * @returns `true` if the ability can be applied
   */
  public canApplyAbility(passive = false): boolean {
    if (passive && !this.hasPassive()) {
      return false;
    }
    const ability = !passive ? this.getAbility() : this.getPassiveAbility();
    if (this.isFusion() && ability.hasAttr("NoFusionAbilityAbAttr")) {
      return false;
    }
    const arena = globalScene?.arena;
    if (arena.ignoreAbilities && arena.ignoringEffectSource !== this.getBattlerIndex() && ability.isIgnorable) {
      return false;
    }
    if (this.summonData.abilitySuppressed && ability.isSuppressable) {
      return false;
    }
    const suppressAbilitiesTag = arena.getTag(ArenaTagType.NEUTRALIZING_GAS) as SuppressAbilitiesTag;
    const suppressOffField = ability.hasAttr("PreSummonAbAttr");
    if ((this.isOnField() || suppressOffField) && suppressAbilitiesTag && !suppressAbilitiesTag.isBeingRemoved()) {
      const thisAbilitySuppressing = ability.hasAttr("PreLeaveFieldRemoveSuppressAbilitiesSourceAbAttr");
      const hasSuppressingAbility = this.hasAbilityWithAttr("PreLeaveFieldRemoveSuppressAbilitiesSourceAbAttr", false);
      // Neutralizing gas is up - suppress abilities unless they are unsuppressable or this pokemon is responsible for the gas
      // (Balance decided that the other ability of a neutralizing gas pokemon should not be neutralized)
      // If the ability itself is neutralizing gas, don't suppress it (handled through arena tag)
      const unsuppressable =
        !ability.isSuppressable ||
        thisAbilitySuppressing ||
        (hasSuppressingAbility && !suppressAbilitiesTag.shouldApplyToSelf());
      if (!unsuppressable) {
        return false;
      }
    }
    return (this.hp > 0 || ability.isBypassFaint) && !ability.conditions.find(condition => !condition(this));
  }

  /**
   * Checks whether a pokemon has the specified ability and it's in effect. Accounts for all the various
   * effects which can affect whether an ability will be present or in effect, and both passive and
   * non-passive. This is the primary way to check whether a pokemon has a particular ability.
   * @param ability The ability to check for
   * @param canApply - Whether to check if the ability is currently active; default `true`
   * @param ignoreOverride Whether to ignore ability changing effects; default `false`
   * @returns `true` if the ability is present and active
   */
  public hasAbility(ability: AbilityId, canApply = true, ignoreOverride = false): boolean {
    if (this.getAbility(ignoreOverride).id === ability && (!canApply || this.canApplyAbility())) {
      return true;
    }
    return this.getPassiveAbility().id === ability && this.hasPassive() && (!canApply || this.canApplyAbility(true));
  }

  /**
   * Checks whether a pokemon has an ability with the specified attribute and it's in effect.
   * Accounts for all the various effects which can affect whether an ability will be present or
   * in effect, and both passive and non-passive. This is one of the two primary ways to check
   * whether a pokemon has a particular ability.
   * @param attrType The {@link AbAttr | ability attribute} to check for
   * @param canApply - Whether to check if the ability is currently active; default `true`
   * @param ignoreOverride Whether to ignore ability changing effects; default `false`
   * @returns `true` if an ability with the given {@linkcode AbAttr} is present and active
   */
  public hasAbilityWithAttr(attrType: AbAttrString, canApply = true, ignoreOverride = false): boolean {
    if ((!canApply || this.canApplyAbility()) && this.getAbility(ignoreOverride).hasAttr(attrType)) {
      return true;
    }
    return this.hasPassive() && (!canApply || this.canApplyAbility(true)) && this.getPassiveAbility().hasAttr(attrType);
  }

  public getAbilityPriorities(): [number, number] {
    return [this.getAbility().postSummonPriority, this.getPassiveAbility().postSummonPriority];
  }

  /**
   * Gets the weight of the Pokemon with subtractive modifiers (Autotomize) happening first
   * and then multiplicative modifiers happening after (Heavy Metal and Light Metal)
   * @returns the kg of the Pokemon (minimum of 0.1)
   */
  public getWeight(): number {
    const autotomizedTag = this.getTag(AutotomizedTag);
    let weightRemoved = 0;
    if (!isNullOrUndefined(autotomizedTag)) {
      weightRemoved = 100 * autotomizedTag!.autotomizeCount;
    }
    const minWeight = 0.1;
    const weight = new NumberHolder(this.species.weight - weightRemoved);

    // This will trigger the ability overlay so only call this function when necessary
    applyAbAttrs("WeightMultiplierAbAttr", { pokemon: this, weight });
    return Math.max(minWeight, weight.value);
  }

  /**
   * @returns the pokemon's current tera {@linkcode PokemonType}
   */
  getTeraType(): PokemonType {
    if (this.hasSpecies(SpeciesId.TERAPAGOS)) {
      return PokemonType.STELLAR;
    }
    if (this.hasSpecies(SpeciesId.OGERPON)) {
      const ogerponForm = this.species.speciesId === SpeciesId.OGERPON ? this.formIndex : this.fusionFormIndex;
      switch (ogerponForm) {
        case 0:
        case 4:
          return PokemonType.GRASS;
        case 1:
        case 5:
          return PokemonType.WATER;
        case 2:
        case 6:
          return PokemonType.FIRE;
        case 3:
        case 7:
          return PokemonType.ROCK;
      }
    }
    if (this.hasSpecies(SpeciesId.SHEDINJA)) {
      return PokemonType.BUG;
    }
    return this.teraType;
  }

  public isGrounded(): boolean {
    return (
      !!this.getTag(GroundedTag) ||
      (!this.isOfType(PokemonType.FLYING, true, true) &&
        !this.hasAbility(AbilityId.LEVITATE) &&
        !this.getTag(BattlerTagType.FLOATING) &&
        !this.getTag(SemiInvulnerableTag))
    );
  }

  /**
   * Determines whether this Pokemon is prevented from running or switching due
   * to effects from moves and/or abilities.
   * @param trappedAbMessages - If defined, ability trigger messages
   * (e.g. from Shadow Tag) are forwarded through this array.
   * @param simulated - If `true`, applies abilities via simulated calls.
   * @returns `true` if the pokemon is trapped
   */
  public isTrapped(trappedAbMessages: string[] = [], simulated = true): boolean {
    const commandedTag = this.getTag(BattlerTagType.COMMANDED);
    if (commandedTag?.getSourcePokemon()?.isActive(true)) {
      return true;
    }

    if (this.isOfType(PokemonType.GHOST)) {
      return false;
    }

    /** Holds whether the pokemon is trapped due to an ability */
    const trapped = new BooleanHolder(false);
    /**
     * Contains opposing Pokemon (Enemy/Player Pokemon) depending on perspective
     * Afterwards, it filters out Pokemon that have been switched out of the field so trapped abilities/moves do not trigger
     */
    const opposingFieldUnfiltered = this.isPlayer() ? globalScene.getEnemyField() : globalScene.getPlayerField();
    const opposingField = opposingFieldUnfiltered.filter(enemyPkm => enemyPkm.switchOutStatus === false);

    for (const opponent of opposingField) {
      applyAbAttrs("CheckTrappedAbAttr", { pokemon: opponent, trapped, opponent: this, simulated }, trappedAbMessages);
    }

    const side = this.isPlayer() ? ArenaTagSide.PLAYER : ArenaTagSide.ENEMY;
    return (
      trapped.value || !!this.getTag(TrappedTag) || !!globalScene.arena.getTagOnSide(ArenaTagType.FAIRY_LOCK, side)
    );
  }

  /**
   * Calculates the type of a move when used by this Pokemon after
   * type-changing move and ability attributes have applied.
   * @param move - {@linkcode Move} The move being used.
   * @param simulated - If `true`, prevents showing abilities applied in this calculation.
   * @returns The {@linkcode PokemonType} of the move after attributes are applied
   */
  public getMoveType(move: Move, simulated = true): PokemonType {
    const moveTypeHolder = new NumberHolder(move.type);

    applyMoveAttrs("VariableMoveTypeAttr", this, null, move, moveTypeHolder);

    const power = new NumberHolder(move.power);
    applyAbAttrs("MoveTypeChangeAbAttr", {
      pokemon: this,
      move,
      simulated,
      moveType: moveTypeHolder,
      power,
      opponent: this,
    });

    // If the user is terastallized and the move is tera blast, or tera starstorm that is stellar type,
    // then bypass the check for ion deluge and electrify
    if (
      this.isTerastallized &&
      (move.id === MoveId.TERA_BLAST ||
        (move.id === MoveId.TERA_STARSTORM && moveTypeHolder.value === PokemonType.STELLAR))
    ) {
      return moveTypeHolder.value as PokemonType;
    }

    globalScene.arena.applyTags(ArenaTagType.ION_DELUGE, simulated, moveTypeHolder);
    if (this.getTag(BattlerTagType.ELECTRIFIED)) {
      moveTypeHolder.value = PokemonType.ELECTRIC;
    }

    return moveTypeHolder.value as PokemonType;
  }

  /**
   * Calculates the effectiveness of a move against the Pokémon.
   * This includes modifiers from move and ability attributes.
   * @param source {@linkcode Pokemon} The attacking Pokémon.
   * @param move {@linkcode Move} The move being used by the attacking Pokémon.
   * @param ignoreAbility Whether to ignore abilities that might affect type effectiveness or immunity (defaults to `false`).
   * @param simulated Whether to apply abilities via simulated calls (defaults to `true`)
   * @param cancelled {@linkcode BooleanHolder} Stores whether the move was cancelled by a non-type-based immunity.
   * @param useIllusion - Whether we want the attack move effectiveness on the illusion or not
   * @returns The type damage multiplier, indicating the effectiveness of the move
   */
  getMoveEffectiveness(
    source: Pokemon,
    move: Move,
    ignoreAbility = false,
    simulated = true,
    cancelled?: BooleanHolder,
    useIllusion = false,
  ): TypeDamageMultiplier {
    if (!isNullOrUndefined(this.turnData?.moveEffectiveness)) {
      return this.turnData?.moveEffectiveness;
    }

    if (move.hasAttr("TypelessAttr")) {
      return 1;
    }
    const moveType = source.getMoveType(move);

    const typeMultiplier = new NumberHolder(
      move.category !== MoveCategory.STATUS || move.hasAttr("RespectAttackTypeImmunityAttr")
        ? this.getAttackTypeEffectiveness(moveType, source, false, simulated, move, useIllusion)
        : 1,
    );

    applyMoveAttrs("VariableMoveTypeMultiplierAttr", source, this, move, typeMultiplier);
    if (this.getTypes(true, true).find(t => move.isTypeImmune(source, this, t))) {
      typeMultiplier.value = 0;
    }

    if (this.getTag(TarShotTag) && this.getMoveType(move) === PokemonType.FIRE) {
      typeMultiplier.value *= 2;
    }

    const cancelledHolder = cancelled ?? new BooleanHolder(false);
    // TypeMultiplierAbAttrParams is shared amongst the type of AbAttrs we will be invoking
    const commonAbAttrParams: TypeMultiplierAbAttrParams = {
      pokemon: this,
      opponent: source,
      move,
      cancelled: cancelledHolder,
      simulated,
      typeMultiplier,
    };
    if (!ignoreAbility) {
      applyAbAttrs("TypeImmunityAbAttr", commonAbAttrParams);

      if (!cancelledHolder.value) {
        applyAbAttrs("MoveImmunityAbAttr", commonAbAttrParams);
      }

      if (!cancelledHolder.value) {
        const defendingSidePlayField = this.isPlayer() ? globalScene.getPlayerField() : globalScene.getEnemyField();
        defendingSidePlayField.forEach(p =>
          applyAbAttrs("FieldPriorityMoveImmunityAbAttr", {
            pokemon: p,
            opponent: source,
            move,
            cancelled: cancelledHolder,
          }),
        );
      }
    }

    const immuneTags = this.findTags(tag => tag instanceof TypeImmuneTag && tag.immuneType === moveType);
    for (const tag of immuneTags) {
      if (move && !move.getAttrs("HitsTagAttr").some(attr => attr.tagType === tag.tagType)) {
        typeMultiplier.value = 0;
        break;
      }
    }

    // Apply Tera Shell's effect to attacks after all immunities are accounted for
    if (!ignoreAbility && move.category !== MoveCategory.STATUS) {
      applyAbAttrs("FullHpResistTypeAbAttr", commonAbAttrParams);
    }

    if (move.category === MoveCategory.STATUS && move.hitsSubstitute(source, this)) {
      typeMultiplier.value = 0;
    }

    return (!cancelledHolder.value ? typeMultiplier.value : 0) as TypeDamageMultiplier;
  }

  /**
   * Calculates the move's type effectiveness multiplier based on the target's type/s.
   * @param moveType {@linkcode PokemonType} the type of the move being used
   * @param source {@linkcode Pokemon} the Pokemon using the move
   * @param ignoreStrongWinds whether or not this ignores strong winds (anticipation, forewarn, stealth rocks)
   * @param simulated tag to only apply the strong winds effect message when the move is used
   * @param move (optional) the move whose type effectiveness is to be checked. Used for applying {@linkcode VariableMoveTypeChartAttr}
   * @param useIllusion - Whether we want the attack type effectiveness on the illusion or not
   * @returns a multiplier for the type effectiveness
   */
  getAttackTypeEffectiveness(
    moveType: PokemonType,
    source?: Pokemon,
    ignoreStrongWinds = false,
    simulated = true,
    move?: Move,
    useIllusion = false,
  ): TypeDamageMultiplier {
    if (moveType === PokemonType.STELLAR) {
      return this.isTerastallized ? 2 : 1;
    }
    const types = this.getTypes(true, true, undefined, useIllusion);
    const arena = globalScene.arena;

    // Handle flying v ground type immunity without removing flying type so effective types are still effective
    // Related to https://github.com/pagefaultgames/pokerogue/issues/524
    if (moveType === PokemonType.GROUND && (this.isGrounded() || arena.hasTag(ArenaTagType.GRAVITY))) {
      const flyingIndex = types.indexOf(PokemonType.FLYING);
      if (flyingIndex > -1) {
        types.splice(flyingIndex, 1);
      }
    }

    let multiplier = types
      .map(defenderType => {
        const multiplier = new NumberHolder(getTypeDamageMultiplier(moveType, defenderType));
        applyChallenges(ChallengeType.TYPE_EFFECTIVENESS, multiplier);
        if (move) {
          applyMoveAttrs("VariableMoveTypeChartAttr", null, this, move, multiplier, defenderType);
        }
        if (source) {
          const ignoreImmunity = new BooleanHolder(false);
          if (source.isActive(true) && source.hasAbilityWithAttr("IgnoreTypeImmunityAbAttr")) {
            applyAbAttrs("IgnoreTypeImmunityAbAttr", {
              pokemon: source,
              cancelled: ignoreImmunity,
              simulated,
              moveType,
              defenderType,
            });
          }
          if (ignoreImmunity.value) {
            if (multiplier.value === 0) {
              return 1;
            }
          }

          const exposedTags = this.findTags(tag => tag instanceof ExposedTag) as ExposedTag[];
          if (exposedTags.some(t => t.ignoreImmunity(defenderType, moveType))) {
            if (multiplier.value === 0) {
              return 1;
            }
          }
        }
        return multiplier.value;
      })
      .reduce((acc, cur) => acc * cur, 1) as TypeDamageMultiplier;

    const typeMultiplierAgainstFlying = new NumberHolder(getTypeDamageMultiplier(moveType, PokemonType.FLYING));
    applyChallenges(ChallengeType.TYPE_EFFECTIVENESS, typeMultiplierAgainstFlying);
    // Handle strong winds lowering effectiveness of types super effective against pure flying
    if (
      !ignoreStrongWinds &&
      arena.weather?.weatherType === WeatherType.STRONG_WINDS &&
      !arena.weather.isEffectSuppressed() &&
      this.isOfType(PokemonType.FLYING) &&
      typeMultiplierAgainstFlying.value === 2
    ) {
      multiplier /= 2;
      if (!simulated) {
        globalScene.phaseManager.queueMessage(i18next.t("weather:strongWindsEffectMessage"));
      }
    }
    return multiplier as TypeDamageMultiplier;
  }

  /**
   * Computes the given Pokemon's matchup score against this Pokemon.
   * In most cases, this score ranges from near-zero to 16, but the maximum possible matchup score is 64.
   * @param opponent {@linkcode Pokemon} The Pokemon to compare this Pokemon against
   * @returns A score value based on how favorable this Pokemon is when fighting the given Pokemon
   */
  getMatchupScore(opponent: Pokemon): number {
    const types = this.getTypes(true);

    const enemyTypes = opponent.getTypes(true, true, false, true);
    /** Is this Pokemon faster than the opponent? */
    const outspeed =
      (this.isActive(true) ? this.getEffectiveStat(Stat.SPD, opponent) : this.getStat(Stat.SPD, false)) >=
      opponent.getEffectiveStat(Stat.SPD, this);
    /**
     * Based on how effective this Pokemon's types are offensively against the opponent's types.
     * This score is increased by 25 percent if this Pokemon is faster than the opponent.
     */
    let atkScore =
      opponent.getAttackTypeEffectiveness(types[0], this, false, true, undefined, true) * (outspeed ? 1.25 : 1);
    /**
     * Based on how effectively this Pokemon defends against the opponent's types.
     * This score cannot be higher than 4.
     */
    let defScore = 1 / Math.max(this.getAttackTypeEffectiveness(enemyTypes[0], opponent), 0.25);
    if (types.length > 1) {
      atkScore *= opponent.getAttackTypeEffectiveness(types[1], this);
    }
    if (enemyTypes.length > 1) {
      defScore *=
        1 / Math.max(this.getAttackTypeEffectiveness(enemyTypes[1], opponent, false, false, undefined, true), 0.25);
    }
    atkScore *= 1.25; //give more value for the pokemon's typing
    const moveset = this.moveset;
    let moveAtkScoreLength = 0;
    for (const move of moveset) {
      if (move.getMove().category === MoveCategory.SPECIAL || move.getMove().category === MoveCategory.PHYSICAL) {
        atkScore += opponent.getAttackTypeEffectiveness(move.getMove().type, this, false, true, undefined, true);
        moveAtkScoreLength++;
      }
    }
    atkScore = atkScore / (moveAtkScoreLength + 1); //calculate the median for the attack score
    /**
     * Based on this Pokemon's HP ratio compared to that of the opponent.
     * This ratio is multiplied by 1.5 if this Pokemon outspeeds the opponent;
     * however, the final ratio cannot be higher than 1.
     */
    const hpRatio = this.getHpRatio();
    const oppHpRatio = opponent.getHpRatio();
    const isDying = hpRatio <= 0.2;
    let hpDiffRatio = hpRatio + (1 - oppHpRatio);
    if (isDying && this.isActive(true)) {
      //It might be a sacrifice candidate if hp under 20%
      const badMatchup = atkScore < 1.5 && defScore < 1.5;
      if (!outspeed && badMatchup) {
        //It might not be a worthy sacrifice if it doesn't outspeed or doesn't do enough damage
        hpDiffRatio *= 0.85;
      } else {
        hpDiffRatio = Math.min(1 - hpRatio + (outspeed ? 0.2 : 0.1), 1);
      }
    } else if (outspeed) {
      hpDiffRatio = Math.min(hpDiffRatio * 1.25, 1);
    } else if (hpRatio > 0.2 && hpRatio <= 0.4) {
      //Might be considered to be switched because it's not in low enough health
      hpDiffRatio = Math.min(hpDiffRatio * 0.5, 1);
    }
    return (atkScore + defScore) * hpDiffRatio;
  }

  getEvolution(): SpeciesFormEvolution | null {
    if (pokemonEvolutions.hasOwnProperty(this.species.speciesId)) {
      const evolutions = pokemonEvolutions[this.species.speciesId];
      for (const e of evolutions) {
        if (e.validate(this)) {
          return e;
        }
      }
    }

    if (this.isFusion() && this.fusionSpecies && pokemonEvolutions.hasOwnProperty(this.fusionSpecies.speciesId)) {
      const fusionEvolutions = pokemonEvolutions[this.fusionSpecies.speciesId].map(
        e => new FusionSpeciesFormEvolution(this.species.speciesId, e),
      );
      for (const fe of fusionEvolutions) {
        if (fe.validate(this)) {
          return fe;
        }
      }
    }

    return null;
  }

  /**
   * Gets all level up moves in a given range for a particular pokemon.
   * @param {number} startingLevel Don't include moves below this level
   * @param {boolean} includeEvolutionMoves Whether to include evolution moves
   * @param {boolean} simulateEvolutionChain Whether to include moves from prior evolutions
   * @param {boolean} includeRelearnerMoves Whether to include moves that would require a relearner. Note the move relearner inherently allows evolution moves
   * @returns {LevelMoves} A list of moves and the levels they can be learned at
   */
  getLevelMoves(
    startingLevel?: number,
    includeEvolutionMoves = false,
    simulateEvolutionChain = false,
    includeRelearnerMoves = false,
    learnSituation: LearnMoveSituation = LearnMoveSituation.MISC,
  ): LevelMoves {
    const ret: LevelMoves = [];
    let levelMoves: LevelMoves = [];
    if (!startingLevel) {
      startingLevel = this.level;
    }
    if (learnSituation === LearnMoveSituation.EVOLUTION_FUSED && this.fusionSpecies) {
      // For fusion evolutions, get ONLY the moves of the component mon that evolved
      levelMoves = this.getFusionSpeciesForm(true)
        .getLevelMoves()
        .filter(
          lm =>
            (includeEvolutionMoves && lm[0] === EVOLVE_MOVE) ||
            (includeRelearnerMoves && lm[0] === RELEARN_MOVE) ||
            lm[0] > 0,
        );
    } else {
      if (simulateEvolutionChain) {
        const evolutionChain = this.species.getSimulatedEvolutionChain(
          this.level,
          this.hasTrainer(),
          this.isBoss(),
          this.isPlayer(),
        );
        for (let e = 0; e < evolutionChain.length; e++) {
          // TODO: Might need to pass specific form index in simulated evolution chain
          const speciesLevelMoves = getPokemonSpeciesForm(evolutionChain[e][0], this.formIndex).getLevelMoves();
          if (includeRelearnerMoves) {
            levelMoves.push(...speciesLevelMoves);
          } else {
            levelMoves.push(
              ...speciesLevelMoves.filter(
                lm =>
                  (includeEvolutionMoves && lm[0] === EVOLVE_MOVE) ||
                  ((!e || lm[0] > 1) && (e === evolutionChain.length - 1 || lm[0] <= evolutionChain[e + 1][1])),
              ),
            );
          }
        }
      } else {
        levelMoves = this.getSpeciesForm(true)
          .getLevelMoves()
          .filter(
            lm =>
              (includeEvolutionMoves && lm[0] === EVOLVE_MOVE) ||
              (includeRelearnerMoves && lm[0] === RELEARN_MOVE) ||
              lm[0] > 0,
          );
      }
      if (this.fusionSpecies && learnSituation !== LearnMoveSituation.EVOLUTION_FUSED_BASE) {
        // For fusion evolutions, get ONLY the moves of the component mon that evolved
        if (simulateEvolutionChain) {
          const fusionEvolutionChain = this.fusionSpecies.getSimulatedEvolutionChain(
            this.level,
            this.hasTrainer(),
            this.isBoss(),
            this.isPlayer(),
          );
          for (let e = 0; e < fusionEvolutionChain.length; e++) {
            // TODO: Might need to pass specific form index in simulated evolution chain
            const speciesLevelMoves = getPokemonSpeciesForm(
              fusionEvolutionChain[e][0],
              this.fusionFormIndex,
            ).getLevelMoves();
            if (includeRelearnerMoves) {
              levelMoves.push(
                ...speciesLevelMoves.filter(
                  lm => (includeEvolutionMoves && lm[0] === EVOLVE_MOVE) || lm[0] !== EVOLVE_MOVE,
                ),
              );
            } else {
              levelMoves.push(
                ...speciesLevelMoves.filter(
                  lm =>
                    (includeEvolutionMoves && lm[0] === EVOLVE_MOVE) ||
                    ((!e || lm[0] > 1) &&
                      (e === fusionEvolutionChain.length - 1 || lm[0] <= fusionEvolutionChain[e + 1][1])),
                ),
              );
            }
          }
        } else {
          levelMoves.push(
            ...this.getFusionSpeciesForm(true)
              .getLevelMoves()
              .filter(
                lm =>
                  (includeEvolutionMoves && lm[0] === EVOLVE_MOVE) ||
                  (includeRelearnerMoves && lm[0] === RELEARN_MOVE) ||
                  lm[0] > 0,
              ),
          );
        }
      }
    }
    levelMoves.sort((lma: [number, number], lmb: [number, number]) => (lma[0] > lmb[0] ? 1 : lma[0] < lmb[0] ? -1 : 0));

    /**
     * Filter out moves not within the correct level range(s)
     * Includes moves below startingLevel, or of specifically level 0 if
     * includeRelearnerMoves or includeEvolutionMoves are true respectively
     */
    levelMoves = levelMoves.filter(lm => {
      const level = lm[0];
      const isRelearner = level < startingLevel;
      const allowedEvolutionMove = level === 0 && includeEvolutionMoves;

      return !(level > this.level) && (includeRelearnerMoves || !isRelearner || allowedEvolutionMove);
    });

    /**
     * This must be done AFTER filtering by level, else if the same move shows up
     * in levelMoves multiple times all but the lowest level one will be skipped.
     * This causes problems when there are intentional duplicates (i.e. Smeargle with Sketch)
     */
    if (levelMoves) {
      this.getUniqueMoves(levelMoves, ret);
    }

    return ret;
  }

  /**
   * Helper function for getLevelMoves.
   * Finds all non-duplicate items from the input, and pushes them into the output.
   * Two items count as duplicate if they have the same Move, regardless of level.
   *
   * @param levelMoves the input array to search for non-duplicates from
   * @param ret the output array to be pushed into.
   */
  private getUniqueMoves(levelMoves: LevelMoves, ret: LevelMoves): void {
    const uniqueMoves: MoveId[] = [];
    for (const lm of levelMoves) {
      if (!uniqueMoves.find(m => m === lm[1])) {
        uniqueMoves.push(lm[1]);
        ret.push(lm);
      }
    }
  }

  /**
   * Get a list of all egg moves
   *
   * @returns list of egg moves
   */
  getEggMoves(): MoveId[] | undefined {
    return speciesEggMoves[this.getSpeciesForm().getRootSpeciesId()];
  }

  setMove(moveIndex: number, moveId: MoveId): void {
    if (moveId === MoveId.NONE) {
      return;
    }
    const move = new PokemonMove(moveId);
    this.moveset[moveIndex] = move;
    if (this.summonData.moveset) {
      this.summonData.moveset[moveIndex] = move;
    }
  }

  /**
   * Function that tries to set a Pokemon shiny based on the trainer's trainer ID and secret ID.
   * Endless Pokemon in the end biome are unable to be set to shiny
   *
   * The exact mechanic is that it calculates E as the XOR of the player's trainer ID and secret ID.
   * F is calculated as the XOR of the first 16 bits of the Pokemon's ID with the last 16 bits.
   * The XOR of E and F are then compared to the {@linkcode shinyThreshold} (or {@linkcode thresholdOverride} if set) to see whether or not to generate a shiny.
   * The base shiny odds are {@linkcode BASE_SHINY_CHANCE} / 65536
   * @param thresholdOverride number that is divided by 2^16 (65536) to get the shiny chance, overrides {@linkcode shinyThreshold} if set (bypassing shiny rate modifiers such as Shiny Charm)
   * @returns true if the Pokemon has been set as a shiny, false otherwise
   */
  trySetShiny(thresholdOverride?: number): boolean {
    // Shiny Pokemon should not spawn in the end biome in endless
    if (globalScene.gameMode.isEndless && globalScene.arena.biomeType === BiomeId.END) {
      return false;
    }

    const rand1 = (this.id & 0xffff0000) >>> 16;
    const rand2 = this.id & 0x0000ffff;

    const E = globalScene.gameData.trainerId ^ globalScene.gameData.secretId;
    const F = rand1 ^ rand2;

    const shinyThreshold = new NumberHolder(BASE_SHINY_CHANCE);
    if (thresholdOverride === undefined) {
      if (timedEventManager.isEventActive()) {
        const tchance = timedEventManager.getClassicTrainerShinyChance();
        shinyThreshold.value *= timedEventManager.getShinyMultiplier();
        if (this.hasTrainer() && tchance > 0) {
          shinyThreshold.value = Math.max(tchance, shinyThreshold.value); // Choose the higher boost
        }
      }
      if (!this.hasTrainer()) {
        globalScene.applyModifiers(ShinyRateBoosterModifier, true, shinyThreshold);
      }
    } else {
      shinyThreshold.value = thresholdOverride;
    }

    this.shiny = (E ^ F) < shinyThreshold.value;

    if (this.shiny) {
      this.initShinySparkle();
    }

    return this.shiny;
  }

  /**
   * Function that tries to set a Pokemon shiny based on seed.
   * For manual use only, usually to roll a Pokemon's shiny chance a second time.
   * If it rolls shiny, or if it's already shiny, also sets a random variant and give the Pokemon the associated luck.
   *
   * The base shiny odds are {@linkcode BASE_SHINY_CHANCE} / `65536`
   * @param thresholdOverride number that is divided by `2^16` (`65536`) to get the shiny chance, overrides {@linkcode shinyThreshold} if set (bypassing shiny rate modifiers such as Shiny Charm)
   * @param applyModifiersToOverride If {@linkcode thresholdOverride} is set and this is true, will apply Shiny Charm and event modifiers to {@linkcode thresholdOverride}
   * @returns `true` if the Pokemon has been set as a shiny, `false` otherwise
   */
  public trySetShinySeed(thresholdOverride?: number, applyModifiersToOverride?: boolean): boolean {
    if (!this.shiny) {
      const shinyThreshold = new NumberHolder(thresholdOverride ?? BASE_SHINY_CHANCE);
      if (applyModifiersToOverride) {
        if (timedEventManager.isEventActive()) {
          shinyThreshold.value *= timedEventManager.getShinyMultiplier();
        }
        globalScene.applyModifiers(ShinyRateBoosterModifier, true, shinyThreshold);
      }

      this.shiny = randSeedInt(65536) < shinyThreshold.value;
    }

    if (this.shiny) {
      this.variant = this.variant ?? 0;
      this.variant = Math.max(this.generateShinyVariant(), this.variant) as Variant; // Don't set a variant lower than the current one
      this.luck = this.variant + 1 + (this.fusionShiny ? this.fusionVariant + 1 : 0);
      this.initShinySparkle();
    }

    return this.shiny;
  }

  /**
   * Generates a shiny variant
   * @returns `0-2`, with the following probabilities:
   * - Has a 10% chance of returning `2` (epic variant)
   * - Has a 30% chance of returning `1` (rare variant)
   * - Has a 60% chance of returning `0` (basic shiny)
   */
  protected generateShinyVariant(): Variant {
    const formIndex: number = this.formIndex;
    let variantDataIndex: string | number = this.species.speciesId;
    if (this.species.forms.length > 0) {
      const formKey = this.species.forms[formIndex]?.formKey;
      if (formKey) {
        variantDataIndex = `${variantDataIndex}-${formKey}`;
      }
    }
    // Checks if there is no variant data for both the index or index with form
    if (
      !this.shiny ||
      (!variantData.hasOwnProperty(variantDataIndex) && !variantData.hasOwnProperty(this.species.speciesId))
    ) {
      return 0;
    }
    const rand = new NumberHolder(0);
    globalScene.executeWithSeedOffset(
      () => {
        rand.value = randSeedInt(10);
      },
      this.id,
      globalScene.waveSeed,
    );
    if (rand.value >= SHINY_VARIANT_CHANCE) {
      return 0; // 6/10
    }
    if (rand.value >= SHINY_EPIC_CHANCE) {
      return 1; // 3/10
    }
    return 2; // 1/10
  }

  /**
   * Function that tries to set a Pokemon to have its hidden ability based on seed, if it exists.
   * For manual use only, usually to roll a Pokemon's hidden ability chance a second time.
   *
   * The base hidden ability odds are {@linkcode BASE_HIDDEN_ABILITY_CHANCE} / `65536`
   * @param thresholdOverride number that is divided by `2^16` (`65536`) to get the HA chance, overrides {@linkcode haThreshold} if set (bypassing HA rate modifiers such as Ability Charm)
   * @param applyModifiersToOverride If {@linkcode thresholdOverride} is set and this is true, will apply Ability Charm to {@linkcode thresholdOverride}
   * @returns `true` if the Pokemon has been set to have its hidden ability, `false` otherwise
   */
  public tryRerollHiddenAbilitySeed(thresholdOverride?: number, applyModifiersToOverride?: boolean): boolean {
    if (!this.species.abilityHidden) {
      return false;
    }
    const haThreshold = new NumberHolder(thresholdOverride ?? BASE_HIDDEN_ABILITY_CHANCE);
    if (applyModifiersToOverride) {
      if (!this.hasTrainer()) {
        globalScene.applyModifiers(HiddenAbilityRateBoosterModifier, true, haThreshold);
      }
    }

    if (randSeedInt(65536) < haThreshold.value) {
      this.abilityIndex = 2;
    }

    return this.abilityIndex === 2;
  }

  public generateFusionSpecies(forStarter?: boolean): void {
    const hiddenAbilityChance = new NumberHolder(BASE_HIDDEN_ABILITY_CHANCE);
    if (!this.hasTrainer()) {
      globalScene.applyModifiers(HiddenAbilityRateBoosterModifier, true, hiddenAbilityChance);
    }

    const hasHiddenAbility = !randSeedInt(hiddenAbilityChance.value);
    const randAbilityIndex = randSeedInt(2);

    const filter = !forStarter
      ? this.species.getCompatibleFusionSpeciesFilter()
      : (species: PokemonSpecies) => {
          return (
            pokemonEvolutions.hasOwnProperty(species.speciesId) &&
            !pokemonPrevolutions.hasOwnProperty(species.speciesId) &&
            !species.subLegendary &&
            !species.legendary &&
            !species.mythical &&
            !species.isTrainerForbidden() &&
            species.speciesId !== this.species.speciesId &&
            species.speciesId !== SpeciesId.DITTO
          );
        };

    let fusionOverride: PokemonSpecies | undefined;

    if (forStarter && this.isPlayer() && Overrides.STARTER_FUSION_SPECIES_OVERRIDE) {
      fusionOverride = getPokemonSpecies(Overrides.STARTER_FUSION_SPECIES_OVERRIDE);
    } else if (this.isEnemy() && Overrides.OPP_FUSION_SPECIES_OVERRIDE) {
      fusionOverride = getPokemonSpecies(Overrides.OPP_FUSION_SPECIES_OVERRIDE);
    }

    this.fusionSpecies =
      fusionOverride ??
      globalScene.randomSpecies(globalScene.currentBattle?.waveIndex || 0, this.level, false, filter, true);
    this.fusionAbilityIndex =
      this.fusionSpecies.abilityHidden && hasHiddenAbility
        ? 2
        : this.fusionSpecies.ability2 !== this.fusionSpecies.ability1
          ? randAbilityIndex
          : 0;
    this.fusionShiny = this.shiny;
    this.fusionVariant = this.variant;

    if (this.fusionSpecies.malePercent === null) {
      this.fusionGender = Gender.GENDERLESS;
    } else {
      const genderChance = (this.id % 256) * 0.390625;
      if (genderChance < this.fusionSpecies.malePercent) {
        this.fusionGender = Gender.MALE;
      } else {
        this.fusionGender = Gender.FEMALE;
      }
    }

    this.fusionFormIndex = globalScene.getSpeciesFormIndex(
      this.fusionSpecies,
      this.fusionGender,
      this.getNature(),
      true,
    );
    this.fusionLuck = this.luck;

    this.generateName();
  }

  public clearFusionSpecies(): void {
    this.fusionSpecies = null;
    this.fusionFormIndex = 0;
    this.fusionAbilityIndex = 0;
    this.fusionShiny = false;
    this.fusionVariant = 0;
    this.fusionGender = 0;
    this.fusionLuck = 0;
    this.fusionCustomPokemonData = null;

    this.generateName();
    this.calculateStats();
  }

  /** Generates a semi-random moveset for a Pokemon */
  public generateAndPopulateMoveset(): void {
    this.moveset = [];
    let movePool: [MoveId, number][] = [];
    const allLevelMoves = this.getLevelMoves(1, true, true);
    if (!allLevelMoves) {
      console.warn("Error encountered trying to generate moveset for:", this.species.name);
      return;
    }

    for (let m = 0; m < allLevelMoves.length; m++) {
      const levelMove = allLevelMoves[m];
      if (this.level < levelMove[0]) {
        break;
      }
      let weight = levelMove[0];
      // Evolution Moves
      if (weight === EVOLVE_MOVE) {
        weight = 50;
      }
      // Assume level 1 moves with 80+ BP are "move reminder" moves and bump their weight. Trainers use actual relearn moves.
      if ((weight === 1 && allMoves[levelMove[1]].power >= 80) || (weight === RELEARN_MOVE && this.hasTrainer())) {
        weight = 40;
      }
      if (!movePool.some(m => m[0] === levelMove[1]) && !allMoves[levelMove[1]].name.endsWith(" (N)")) {
        movePool.push([levelMove[1], weight]);
      }
    }

    if (this.hasTrainer()) {
      const tms = Object.keys(tmSpecies);
      for (const tm of tms) {
        const moveId = Number.parseInt(tm) as MoveId;
        let compatible = false;
        for (const p of tmSpecies[tm]) {
          if (Array.isArray(p)) {
            if (
              p[0] === this.species.speciesId ||
              (this.fusionSpecies &&
                p[0] === this.fusionSpecies.speciesId &&
                p.slice(1).indexOf(this.species.forms[this.formIndex]) > -1)
            ) {
              compatible = true;
              break;
            }
          } else if (p === this.species.speciesId || (this.fusionSpecies && p === this.fusionSpecies.speciesId)) {
            compatible = true;
            break;
          }
        }
        if (compatible && !movePool.some(m => m[0] === moveId) && !allMoves[moveId].name.endsWith(" (N)")) {
          if (tmPoolTiers[moveId] === ModifierTier.COMMON && this.level >= 15) {
            movePool.push([moveId, 4]);
          } else if (tmPoolTiers[moveId] === ModifierTier.GREAT && this.level >= 30) {
            movePool.push([moveId, 8]);
          } else if (tmPoolTiers[moveId] === ModifierTier.ULTRA && this.level >= 50) {
            movePool.push([moveId, 14]);
          }
        }
      }

      // No egg moves below level 60
      if (this.level >= 60) {
        for (let i = 0; i < 3; i++) {
          const moveId = speciesEggMoves[this.species.getRootSpeciesId()][i];
          if (!movePool.some(m => m[0] === moveId) && !allMoves[moveId].name.endsWith(" (N)")) {
            movePool.push([moveId, 40]);
          }
        }
        const moveId = speciesEggMoves[this.species.getRootSpeciesId()][3];
        // No rare egg moves before e4
        if (
          this.level >= 170 &&
          !movePool.some(m => m[0] === moveId) &&
          !allMoves[moveId].name.endsWith(" (N)") &&
          !this.isBoss()
        ) {
          movePool.push([moveId, 30]);
        }
        if (this.fusionSpecies) {
          for (let i = 0; i < 3; i++) {
            const moveId = speciesEggMoves[this.fusionSpecies.getRootSpeciesId()][i];
            if (!movePool.some(m => m[0] === moveId) && !allMoves[moveId].name.endsWith(" (N)")) {
              movePool.push([moveId, 40]);
            }
          }
          const moveId = speciesEggMoves[this.fusionSpecies.getRootSpeciesId()][3];
          // No rare egg moves before e4
          if (
            this.level >= 170 &&
            !movePool.some(m => m[0] === moveId) &&
            !allMoves[moveId].name.endsWith(" (N)") &&
            !this.isBoss()
          ) {
            movePool.push([moveId, 30]);
          }
        }
      }
    }

    // Bosses never get self ko moves or Pain Split
    if (this.isBoss()) {
      movePool = movePool.filter(
        m => !allMoves[m[0]].hasAttr("SacrificialAttr") && !allMoves[m[0]].hasAttr("HpSplitAttr"),
      );
    }
    // No one gets Memento or Final Gambit
    movePool = movePool.filter(m => !allMoves[m[0]].hasAttr("SacrificialAttrOnHit"));
    if (this.hasTrainer()) {
      // Trainers never get OHKO moves
      movePool = movePool.filter(m => !allMoves[m[0]].hasAttr("OneHitKOAttr"));
      // Half the weight of self KO moves
      movePool = movePool.map(m => [m[0], m[1] * (allMoves[m[0]].hasAttr("SacrificialAttr") ? 0.5 : 1)]);
      // Trainers get a weight bump to stat buffing moves
      movePool = movePool.map(m => [
        m[0],
        m[1] * (allMoves[m[0]].getAttrs("StatStageChangeAttr").some(a => a.stages > 1 && a.selfTarget) ? 1.25 : 1),
      ]);
      // Trainers get a weight decrease to multiturn moves
      movePool = movePool.map(m => [
        m[0],
        m[1] * (!!allMoves[m[0]].isChargingMove() || !!allMoves[m[0]].hasAttr("RechargeAttr") ? 0.7 : 1),
      ]);
    }

    // Weight towards higher power moves, by reducing the power of moves below the highest power.
    // Caps max power at 90 to avoid something like hyper beam ruining the stats.
    // This is a pretty soft weighting factor, although it is scaled with the weight multiplier.
    const maxPower = Math.min(
      movePool.reduce((v, m) => Math.max(allMoves[m[0]].calculateEffectivePower(), v), 40),
      90,
    );
    movePool = movePool.map(m => [
      m[0],
      m[1] *
        (allMoves[m[0]].category === MoveCategory.STATUS
          ? 1
          : Math.max(Math.min(allMoves[m[0]].calculateEffectivePower() / maxPower, 1), 0.5)),
    ]);

    // Weight damaging moves against the lower stat. This uses a non-linear relationship.
    // If the higher stat is 1 - 1.09x higher, no change. At higher stat ~1.38x lower stat, off-stat moves have half weight.
    // One third weight at ~1.58x higher, one quarter weight at ~1.73x higher, one fifth at ~1.87x, and one tenth at ~2.35x higher.
    const atk = this.getStat(Stat.ATK);
    const spAtk = this.getStat(Stat.SPATK);
    const worseCategory: MoveCategory = atk > spAtk ? MoveCategory.SPECIAL : MoveCategory.PHYSICAL;
    const statRatio = worseCategory === MoveCategory.PHYSICAL ? atk / spAtk : spAtk / atk;
    movePool = movePool.map(m => [
      m[0],
      m[1] * (allMoves[m[0]].category === worseCategory ? Math.min(Math.pow(statRatio, 3) * 1.3, 1) : 1),
    ]);

    /** The higher this is the more the game weights towards higher level moves. At `0` all moves are equal weight. */
    let weightMultiplier = 1.6;
    if (this.isBoss()) {
      weightMultiplier += 0.4;
    }
    const baseWeights: [MoveId, number][] = movePool.map(m => [
      m[0],
      Math.ceil(Math.pow(m[1], weightMultiplier) * 100),
    ]);

    // All Pokemon force a STAB move first
    const stabMovePool = baseWeights.filter(
      m => allMoves[m[0]].category !== MoveCategory.STATUS && this.isOfType(allMoves[m[0]].type),
    );

    if (stabMovePool.length) {
      const totalWeight = stabMovePool.reduce((v, m) => v + m[1], 0);
      let rand = randSeedInt(totalWeight);
      let index = 0;
      while (rand > stabMovePool[index][1]) {
        rand -= stabMovePool[index++][1];
      }
      this.moveset.push(new PokemonMove(stabMovePool[index][0]));
    }

    while (baseWeights.length > this.moveset.length && this.moveset.length < 4) {
      if (this.hasTrainer()) {
        // Sqrt the weight of any damaging moves with overlapping types. This is about a 0.05 - 0.1 multiplier.
        // Other damaging moves 2x weight if 0-1 damaging moves, 0.5x if 2, 0.125x if 3. These weights get 20x if STAB.
        // Status moves remain unchanged on weight, this encourages 1-2
        movePool = baseWeights
          .filter(
            m =>
              !this.moveset.some(
                mo =>
                  m[0] === mo.moveId ||
                  (allMoves[m[0]].hasAttr("SacrificialAttr") && mo.getMove().hasAttr("SacrificialAttr")), // Only one self-KO move allowed
              ),
          )
          .map(m => {
            let ret: number;
            if (
              this.moveset.some(
                mo => mo.getMove().category !== MoveCategory.STATUS && mo.getMove().type === allMoves[m[0]].type,
              )
            ) {
              ret = Math.ceil(Math.sqrt(m[1]));
            } else if (allMoves[m[0]].category !== MoveCategory.STATUS) {
              ret = Math.ceil(
                (m[1] /
                  Math.max(Math.pow(4, this.moveset.filter(mo => (mo.getMove().power ?? 0) > 1).length) / 8, 0.5)) *
                  (this.isOfType(allMoves[m[0]].type) ? 20 : 1),
              );
            } else {
              ret = m[1];
            }
            return [m[0], ret];
          });
      } else {
        // Non-trainer pokemon just use normal weights
        movePool = baseWeights.filter(
          m =>
            !this.moveset.some(
              mo =>
                m[0] === mo.moveId ||
                (allMoves[m[0]].hasAttr("SacrificialAttr") && mo.getMove().hasAttr("SacrificialAttr")), // Only one self-KO move allowed
            ),
        );
      }
      const totalWeight = movePool.reduce((v, m) => v + m[1], 0);
      let rand = randSeedInt(totalWeight);
      let index = 0;
      while (rand > movePool[index][1]) {
        rand -= movePool[index++][1];
      }
      this.moveset.push(new PokemonMove(movePool[index][0]));
    }

    // Trigger FormChange, except for enemy Pokemon during Mystery Encounters, to avoid crashes
    if (
      this.isPlayer() ||
      !globalScene.currentBattle?.isBattleMysteryEncounter() ||
      !globalScene.currentBattle?.mysteryEncounter
    ) {
      globalScene.triggerPokemonFormChange(this, SpeciesFormChangeMoveLearnedTrigger);
    }
  }

  public trySelectMove(moveIndex: number, ignorePp?: boolean): boolean {
    const move = this.getMoveset().length > moveIndex ? this.getMoveset()[moveIndex] : null;
    return move?.isUsable(this, ignorePp) ?? false;
  }

  showInfo(): void {
    if (!this.battleInfo.visible) {
      const otherBattleInfo = globalScene.fieldUI
        .getAll()
        .slice(0, 4)
        .filter(ui => ui instanceof BattleInfo && (ui as BattleInfo) instanceof PlayerBattleInfo === this.isPlayer())
        .find(() => true);
      if (!otherBattleInfo || !this.getFieldIndex()) {
        globalScene.fieldUI.sendToBack(this.battleInfo);
        globalScene.sendTextToBack(); // Push the top right text objects behind everything else
      } else {
        globalScene.fieldUI.moveAbove(this.battleInfo, otherBattleInfo);
      }
      this.battleInfo.setX(this.battleInfo.x + (this.isPlayer() ? 150 : !this.isBoss() ? -150 : -198));
      this.battleInfo.setVisible(true);
      if (this.isPlayer()) {
        // TODO: How do you get this to not require a private property access?
        this["battleInfo"].expMaskRect.x += 150;
      }
      globalScene.tweens.add({
        targets: [this.battleInfo, this.battleInfo.expMaskRect],
        x: this.isPlayer() ? "-=150" : `+=${!this.isBoss() ? 150 : 246}`,
        duration: 1000,
        ease: "Cubic.easeOut",
      });
    }
  }

  hideInfo(): Promise<void> {
    return new Promise(resolve => {
      if (this.battleInfo?.visible) {
        globalScene.tweens.add({
          targets: [this.battleInfo, this.battleInfo.expMaskRect],
          x: this.isPlayer() ? "+=150" : `-=${!this.isBoss() ? 150 : 246}`,
          duration: 500,
          ease: "Cubic.easeIn",
          onComplete: () => {
            if (this.isPlayer()) {
              // TODO: How do you get this to not require a private property access?
              this["battleInfo"].expMaskRect.x -= 150;
            }
            this.battleInfo.setVisible(false);
            this.battleInfo.setX(this.battleInfo.x - (this.isPlayer() ? 150 : !this.isBoss() ? -150 : -198));
            resolve();
          },
        });
      } else {
        resolve();
      }
    });
  }

  /**
   * sets if the pokemon is switching out (if it's a enemy wild implies it's going to flee)
   * @param status - boolean
   */
  setSwitchOutStatus(status: boolean): void {
    this.switchOutStatus = status;
  }

  updateInfo(instant?: boolean): Promise<void> {
    return this.battleInfo.updateInfo(this, instant);
  }

  toggleStats(visible: boolean): void {
    this.battleInfo.toggleStats(visible);
  }

  /**
   * Adds experience to this PlayerPokemon, subject to wave based level caps.
   * @param exp The amount of experience to add
   * @param ignoreLevelCap Whether to ignore level caps when adding experience (defaults to false)
   */
  addExp(exp: number, ignoreLevelCap = false) {
    const maxExpLevel = globalScene.getMaxExpLevel(ignoreLevelCap);
    const initialExp = this.exp;
    this.exp += exp;
    while (this.level < maxExpLevel && this.exp >= getLevelTotalExp(this.level + 1, this.species.growthRate)) {
      this.level++;
    }
    if (this.level >= maxExpLevel) {
      console.log(initialExp, this.exp, getLevelTotalExp(this.level, this.species.growthRate));
      this.exp = Math.max(getLevelTotalExp(this.level, this.species.growthRate), initialExp);
    }
    this.levelExp = this.exp - getLevelTotalExp(this.level, this.species.growthRate);
  }

  /**
   * Compares if `this` and {@linkcode target} are on the same team.
   * @param target the {@linkcode Pokemon} to compare against.
   * @returns `true` if the two pokemon are allies, `false` otherwise
   */
  public isOpponent(target: Pokemon): boolean {
    return this.isPlayer() !== target.isPlayer();
  }

  getOpponent(targetIndex: number): Pokemon | null {
    const ret = this.getOpponents()[targetIndex];
    // TODO: why does this check for summonData and can we remove it?
    if (ret.summonData) {
      return ret;
    }
    return null;
  }

  /**
   * Returns the pokemon that oppose this one and are active
   *
   * @param onField - whether to also check if the pokemon is currently on the field (defaults to true)
   */
  getOpponents(onField = true): Pokemon[] {
    return ((this.isPlayer() ? globalScene.getEnemyField() : globalScene.getPlayerField()) as Pokemon[]).filter(p =>
      p.isActive(onField),
    );
  }

  getOpponentDescriptor(): string {
    const opponents = this.getOpponents();
    if (opponents.length === 1) {
      return opponents[0].name;
    }
    return this.isPlayer() ? i18next.t("arenaTag:opposingTeam") : i18next.t("arenaTag:yourTeam");
  }

  getAlly(): Pokemon | undefined {
    return (this.isPlayer() ? globalScene.getPlayerField() : globalScene.getEnemyField())[this.getFieldIndex() ? 0 : 1];
  }

  /**
   * Gets the Pokémon on the allied field.
   *
   * @returns An array of Pokémon on the allied field.
   */
  getAlliedField(): Pokemon[] {
    return this.isPlayer() ? globalScene.getPlayerField() : globalScene.getEnemyField();
  }

  /**
   * Calculates the stat stage multiplier of the user against an opponent.
   *
   * Note that this does not apply to evasion or accuracy
   * @see {@linkcode getAccuracyMultiplier}
   * @param stat the desired {@linkcode EffectiveStat}
   * @param opponent the target {@linkcode Pokemon}
   * @param move the {@linkcode Move} being used
   * @param ignoreOppAbility determines whether the effects of the opponent's abilities (i.e. Unaware) should be ignored (`false` by default)
   * @param isCritical determines whether a critical hit has occurred or not (`false` by default)
   * @param simulated determines whether effects are applied without altering game state (`true` by default)
   * @param ignoreHeldItems determines whether this Pokemon's held items should be ignored during the stat calculation, default `false`
   * @return the stat stage multiplier to be used for effective stat calculation
   */
  getStatStageMultiplier(
    stat: EffectiveStat,
    opponent?: Pokemon,
    move?: Move,
    ignoreOppAbility = false,
    isCritical = false,
    simulated = true,
    ignoreHeldItems = false,
  ): number {
    const statStage = new NumberHolder(this.getStatStage(stat));
    const ignoreStatStage = new BooleanHolder(false);

    if (opponent) {
      if (isCritical) {
        switch (stat) {
          case Stat.ATK:
          case Stat.SPATK:
            statStage.value = Math.max(statStage.value, 0);
            break;
          case Stat.DEF:
          case Stat.SPDEF:
            statStage.value = Math.min(statStage.value, 0);
            break;
        }
      }
      if (!ignoreOppAbility) {
        applyAbAttrs("IgnoreOpponentStatStagesAbAttr", {
          pokemon: opponent,
          ignored: ignoreStatStage,
          stat,
          simulated,
        });
      }
      if (move) {
        applyMoveAttrs("IgnoreOpponentStatStagesAttr", this, opponent, move, ignoreStatStage);
      }
    }

    if (!ignoreStatStage.value) {
      const statStageMultiplier = new NumberHolder(Math.max(2, 2 + statStage.value) / Math.max(2, 2 - statStage.value));
      if (!ignoreHeldItems) {
        globalScene.applyModifiers(TempStatStageBoosterModifier, this.isPlayer(), stat, statStageMultiplier);
      }
      return Math.min(statStageMultiplier.value, 4);
    }
    return 1;
  }

  /**
   * Calculates the accuracy multiplier of the user against a target.
   *
   * This method considers various factors such as the user's accuracy level, the target's evasion level,
   * abilities, and modifiers to compute the final accuracy multiplier.
   *
   * @param target {@linkcode Pokemon} - The target Pokémon against which the move is used.
   * @param sourceMove {@linkcode Move}  - The move being used by the user.
   * @returns The calculated accuracy multiplier.
   */
  getAccuracyMultiplier(target: Pokemon, sourceMove: Move): number {
    const isOhko = sourceMove.hasAttr("OneHitKOAccuracyAttr");
    if (isOhko) {
      return 1;
    }

    const userAccStage = new NumberHolder(this.getStatStage(Stat.ACC));
    const targetEvaStage = new NumberHolder(target.getStatStage(Stat.EVA));

    const ignoreAccStatStage = new BooleanHolder(false);
    const ignoreEvaStatStage = new BooleanHolder(false);

    // TODO: consider refactoring this method to accept `simulated` and then pass simulated to these applyAbAttrs
    applyAbAttrs("IgnoreOpponentStatStagesAbAttr", { pokemon: target, stat: Stat.ACC, ignored: ignoreAccStatStage });
    applyAbAttrs("IgnoreOpponentStatStagesAbAttr", { pokemon: this, stat: Stat.EVA, ignored: ignoreEvaStatStage });
    applyMoveAttrs("IgnoreOpponentStatStagesAttr", this, target, sourceMove, ignoreEvaStatStage);

    globalScene.applyModifiers(TempStatStageBoosterModifier, this.isPlayer(), Stat.ACC, userAccStage);

    userAccStage.value = ignoreAccStatStage.value ? 0 : Math.min(userAccStage.value, 6);
    targetEvaStage.value = ignoreEvaStatStage.value ? 0 : targetEvaStage.value;

    if (target.findTag(t => t instanceof ExposedTag)) {
      targetEvaStage.value = Math.min(0, targetEvaStage.value);
    }

    const accuracyMultiplier = new NumberHolder(1);
    if (userAccStage.value !== targetEvaStage.value) {
      accuracyMultiplier.value =
        userAccStage.value > targetEvaStage.value
          ? (3 + Math.min(userAccStage.value - targetEvaStage.value, 6)) / 3
          : 3 / (3 + Math.min(targetEvaStage.value - userAccStage.value, 6));
    }

    applyAbAttrs("StatMultiplierAbAttr", {
      pokemon: this,
      stat: Stat.ACC,
      statVal: accuracyMultiplier,
      move: sourceMove,
    });

    const evasionMultiplier = new NumberHolder(1);
    applyAbAttrs("StatMultiplierAbAttr", {
      pokemon: target,
      stat: Stat.EVA,
      statVal: evasionMultiplier,
      move: sourceMove,
    });

    const ally = this.getAlly();
    if (!isNullOrUndefined(ally)) {
      const ignore =
        this.hasAbilityWithAttr("MoveAbilityBypassAbAttr") || sourceMove.hasFlag(MoveFlags.IGNORE_ABILITIES);
      applyAbAttrs("AllyStatMultiplierAbAttr", {
        pokemon: ally,
        stat: Stat.ACC,
        statVal: accuracyMultiplier,
        ignoreAbility: ignore,
        move: sourceMove,
      });

      applyAbAttrs("AllyStatMultiplierAbAttr", {
        pokemon: ally,
        stat: Stat.EVA,
        statVal: evasionMultiplier,
        ignoreAbility: ignore,
        move: sourceMove,
      });
    }

    return accuracyMultiplier.value / evasionMultiplier.value;
  }

  /**
   * Calculates the base damage of the given move against this Pokemon when attacked by the given source.
   * Used during damage calculation and for Shell Side Arm's forecasting effect.
   * @param source - The attacking {@linkcode Pokemon}.
   * @param move - The {@linkcode Move} used in the attack.
   * @param moveCategory - The move's {@linkcode MoveCategory} after variable-category effects are applied.
   * @param ignoreAbility - If `true`, ignores this Pokemon's defensive ability effects (defaults to `false`).
   * @param ignoreSourceAbility - If `true`, ignore's the attacking Pokemon's ability effects (defaults to `false`).
   * @param ignoreAllyAbility - If `true`, ignores the ally Pokemon's ability effects (defaults to `false`).
   * @param ignoreSourceAllyAbility - If `true`, ignores the attacking Pokemon's ally's ability effects (defaults to `false`).
   * @param isCritical - if `true`, calculates effective stats as if the hit were critical (defaults to `false`).
   * @param simulated - if `true`, suppresses changes to game state during calculation (defaults to `true`).
   * @returns The move's base damage against this Pokemon when used by the source Pokemon.
   */
  getBaseDamage({
    source,
    move,
    moveCategory,
    ignoreAbility = false,
    ignoreSourceAbility = false,
    ignoreAllyAbility = false,
    ignoreSourceAllyAbility = false,
    isCritical = false,
    simulated = true,
  }: getBaseDamageParams): number {
    const isPhysical = moveCategory === MoveCategory.PHYSICAL;

    /** A base damage multiplier based on the source's level */
    const levelMultiplier = (2 * source.level) / 5 + 2;

    /** The power of the move after power boosts from abilities, etc. have applied */
    const power = move.calculateBattlePower(source, this, simulated);

    /**
     * The attacker's offensive stat for the given move's category.
     * Critical hits cause negative stat stages to be ignored.
     */
    const sourceAtk = new NumberHolder(
      source.getEffectiveStat(
        isPhysical ? Stat.ATK : Stat.SPATK,
        this,
        undefined,
        ignoreSourceAbility,
        ignoreAbility,
        ignoreAllyAbility,
        isCritical,
        simulated,
      ),
    );
    applyMoveAttrs("VariableAtkAttr", source, this, move, sourceAtk);

    /**
     * This Pokemon's defensive stat for the given move's category.
     * Critical hits cause positive stat stages to be ignored.
     */
    const targetDef = new NumberHolder(
      this.getEffectiveStat(
        isPhysical ? Stat.DEF : Stat.SPDEF,
        source,
        move,
        ignoreAbility,
        ignoreSourceAbility,
        ignoreSourceAllyAbility,
        isCritical,
        simulated,
      ),
    );
    applyMoveAttrs("VariableDefAttr", source, this, move, targetDef);

    /**
     * The attack's base damage, as determined by the source's level, move power
     * and Attack stat as well as this Pokemon's Defense stat
     */
    const baseDamage = (levelMultiplier * power * sourceAtk.value) / targetDef.value / 50 + 2;

    /** Debug message for non-simulated calls (i.e. when damage is actually dealt) */
    if (!simulated) {
      console.log("base damage", baseDamage, move.name, power, sourceAtk.value, targetDef.value);
    }

    return baseDamage;
  }

  /** Determine the STAB multiplier for a move used against this pokemon.
   *
   * @param source - The attacking {@linkcode Pokemon}
   * @param move - The {@linkcode Move} used in the attack
   * @param ignoreSourceAbility - If `true`, ignores the attacking Pokemon's ability effects
   * @param simulated - If `true`, suppresses changes to game state during the calculation
   *
   * @returns The STAB multiplier for the move used against this Pokemon
   */
  calculateStabMultiplier(source: Pokemon, move: Move, ignoreSourceAbility: boolean, simulated: boolean): number {
    // If the move has the Typeless attribute, it doesn't get STAB (e.g. struggle)
    if (move.hasAttr("TypelessAttr")) {
      return 1;
    }
    const sourceTypes = source.getTypes();
    const sourceTeraType = source.getTeraType();
    const moveType = source.getMoveType(move);
    const matchesSourceType = sourceTypes.includes(source.getMoveType(move));
    const stabMultiplier = new NumberHolder(1);
    if (matchesSourceType && moveType !== PokemonType.STELLAR) {
      stabMultiplier.value += 0.5;
    }

    applyMoveAttrs("CombinedPledgeStabBoostAttr", source, this, move, stabMultiplier);

    if (!ignoreSourceAbility) {
      applyAbAttrs("StabBoostAbAttr", { pokemon: source, simulated, multiplier: stabMultiplier });
    }

    if (source.isTerastallized && sourceTeraType === moveType && moveType !== PokemonType.STELLAR) {
      stabMultiplier.value += 0.5;
    }

    if (
      source.isTerastallized &&
      source.getTeraType() === PokemonType.STELLAR &&
      (!source.stellarTypesBoosted.includes(moveType) || source.hasSpecies(SpeciesId.TERAPAGOS))
    ) {
      stabMultiplier.value += matchesSourceType ? 0.5 : 0.2;
    }

    return Math.min(stabMultiplier.value, 2.25);
  }

  /**
   * Calculates the damage of an attack made by another Pokemon against this Pokemon
   * @param source {@linkcode Pokemon} the attacking Pokemon
   * @param move The {@linkcode Move} used in the attack
   * @param ignoreAbility If `true`, ignores this Pokemon's defensive ability effects
   * @param ignoreSourceAbility If `true`, ignores the attacking Pokemon's ability effects
   * @param ignoreAllyAbility If `true`, ignores the ally Pokemon's ability effects
   * @param ignoreSourceAllyAbility If `true`, ignores the ability effects of the attacking pokemon's ally
   * @param isCritical If `true`, calculates damage for a critical hit.
   * @param simulated If `true`, suppresses changes to game state during the calculation.
   * @param effectiveness If defined, used in place of calculated effectiveness values
   * @returns The {@linkcode DamageCalculationResult}
   */
  getAttackDamage({
    source,
    move,
    ignoreAbility = false,
    ignoreSourceAbility = false,
    ignoreAllyAbility = false,
    ignoreSourceAllyAbility = false,
    isCritical = false,
    simulated = true,
    effectiveness,
  }: getAttackDamageParams): DamageCalculationResult {
    const damage = new NumberHolder(0);
    const defendingSide = this.isPlayer() ? ArenaTagSide.PLAYER : ArenaTagSide.ENEMY;

    const variableCategory = new NumberHolder(move.category);
    applyMoveAttrs("VariableMoveCategoryAttr", source, this, move, variableCategory);
    const moveCategory = variableCategory.value as MoveCategory;

    /** The move's type after type-changing effects are applied */
    const moveType = source.getMoveType(move);

    /** If `value` is `true`, cancels the move and suppresses "No Effect" messages */
    const cancelled = new BooleanHolder(false);

    /**
     * The effectiveness of the move being used. Along with type matchups, this
     * accounts for changes in effectiveness from the move's attributes and the
     * abilities of both the source and this Pokemon.
     *
     * Note that the source's abilities are not ignored here
     */
    const typeMultiplier =
      effectiveness ?? this.getMoveEffectiveness(source, move, ignoreAbility, simulated, cancelled);

    const isPhysical = moveCategory === MoveCategory.PHYSICAL;

    /** Combined damage multiplier from field effects such as weather, terrain, etc. */
    const arenaAttackTypeMultiplier = new NumberHolder(
      globalScene.arena.getAttackTypeMultiplier(moveType, source.isGrounded()),
    );
    applyMoveAttrs("IgnoreWeatherTypeDebuffAttr", source, this, move, arenaAttackTypeMultiplier);

    const isTypeImmune = typeMultiplier * arenaAttackTypeMultiplier.value === 0;

    if (cancelled.value || isTypeImmune) {
      return {
        cancelled: cancelled.value,
        result: move.id === MoveId.SHEER_COLD ? HitResult.IMMUNE : HitResult.NO_EFFECT,
        damage: 0,
      };
    }

    // If the attack deals fixed damage, return a result with that much damage
    const fixedDamage = new NumberHolder(0);
    applyMoveAttrs("FixedDamageAttr", source, this, move, fixedDamage);
    if (fixedDamage.value) {
      const multiLensMultiplier = new NumberHolder(1);
      globalScene.applyModifiers(
        PokemonMultiHitModifier,
        source.isPlayer(),
        source,
        move.id,
        null,
        multiLensMultiplier,
      );
      fixedDamage.value = toDmgValue(fixedDamage.value * multiLensMultiplier.value);

      return {
        cancelled: false,
        result: HitResult.EFFECTIVE,
        damage: fixedDamage.value,
      };
    }

    // If the attack is a one-hit KO move, return a result with damage equal to this Pokemon's HP
    const isOneHitKo = new BooleanHolder(false);
    applyMoveAttrs("OneHitKOAttr", source, this, move, isOneHitKo);
    if (isOneHitKo.value) {
      return {
        cancelled: false,
        result: HitResult.ONE_HIT_KO,
        damage: this.hp,
      };
    }

    /**
     * The attack's base damage, as determined by the source's level, move power
     * and Attack stat as well as this Pokemon's Defense stat
     */
    const baseDamage = this.getBaseDamage({
      source,
      move,
      moveCategory,
      ignoreAbility,
      ignoreSourceAbility,
      ignoreAllyAbility,
      ignoreSourceAllyAbility,
      isCritical,
      simulated,
    });

    /** 25% damage debuff on moves hitting more than one non-fainted target (regardless of immunities) */
    const { targets, multiple } = getMoveTargets(source, move.id);
    const numTargets = multiple ? targets.length : 1;
    const targetMultiplier = numTargets > 1 ? 0.75 : 1;

    /** Multiplier for moves enhanced by Multi-Lens and/or Parental Bond */
    const multiStrikeEnhancementMultiplier = new NumberHolder(1);
    globalScene.applyModifiers(
      PokemonMultiHitModifier,
      source.isPlayer(),
      source,
      move.id,
      null,
      multiStrikeEnhancementMultiplier,
    );

    if (!ignoreSourceAbility) {
      applyAbAttrs("AddSecondStrikeAbAttr", {
        pokemon: source,
        move,
        simulated,
        multiplier: multiStrikeEnhancementMultiplier,
      });
    }

    /** Doubles damage if this Pokemon's last move was Glaive Rush */
    const glaiveRushMultiplier = new NumberHolder(1);
    if (this.getTag(BattlerTagType.RECEIVE_DOUBLE_DAMAGE)) {
      glaiveRushMultiplier.value = 2;
    }

    /** The damage multiplier when the given move critically hits */
    const criticalMultiplier = new NumberHolder(isCritical ? 1.5 : 1);
    applyAbAttrs("MultCritAbAttr", { pokemon: source, simulated, critMult: criticalMultiplier });

    /**
     * A multiplier for random damage spread in the range [0.85, 1]
     * This is always 1 for simulated calls.
     */
    const randomMultiplier = simulated ? 1 : this.randBattleSeedIntRange(85, 100) / 100;

    /** A damage multiplier for when the attack is of the attacker's type and/or Tera type. */
    const stabMultiplier = this.calculateStabMultiplier(source, move, ignoreSourceAbility, simulated);

    /** Halves damage if the attacker is using a physical attack while burned */
    let burnMultiplier = 1;
    if (
      isPhysical &&
      source.status &&
      source.status.effect === StatusEffect.BURN &&
      !move.hasAttr("BypassBurnDamageReductionAttr")
    ) {
      const burnDamageReductionCancelled = new BooleanHolder(false);
      if (!ignoreSourceAbility) {
        applyAbAttrs("BypassBurnDamageReductionAbAttr", {
          pokemon: source,
          cancelled: burnDamageReductionCancelled,
          simulated,
        });
      }
      if (!burnDamageReductionCancelled.value) {
        burnMultiplier = 0.5;
      }
    }

    /** Reduces damage if this Pokemon has a relevant screen (e.g. Light Screen for special attacks) */
    const screenMultiplier = new NumberHolder(1);

    // Critical hits should bypass screens
    if (!isCritical) {
      globalScene.arena.applyTagsForSide(
        WeakenMoveScreenTag,
        defendingSide,
        simulated,
        source,
        moveCategory,
        screenMultiplier,
      );
    }

    /**
     * For each {@linkcode HitsTagAttr} the move has, doubles the damage of the move if:
     * The target has a {@linkcode BattlerTagType} that this move interacts with
     * AND
     * The move doubles damage when used against that tag
     */
    const hitsTagMultiplier = new NumberHolder(1);
    move
      .getAttrs("HitsTagAttr")
      .filter(hta => hta.doubleDamage)
      .forEach(hta => {
        if (this.getTag(hta.tagType)) {
          hitsTagMultiplier.value *= 2;
        }
      });

    /** Halves damage if this Pokemon is grounded in Misty Terrain against a Dragon-type attack */
    const mistyTerrainMultiplier =
      globalScene.arena.terrain?.terrainType === TerrainType.MISTY &&
      this.isGrounded() &&
      moveType === PokemonType.DRAGON
        ? 0.5
        : 1;

    damage.value = toDmgValue(
      baseDamage *
        targetMultiplier *
        multiStrikeEnhancementMultiplier.value *
        arenaAttackTypeMultiplier.value *
        glaiveRushMultiplier.value *
        criticalMultiplier.value *
        randomMultiplier *
        stabMultiplier *
        typeMultiplier *
        burnMultiplier *
        screenMultiplier.value *
        hitsTagMultiplier.value *
        mistyTerrainMultiplier,
    );

    /** Doubles damage if the attacker has Tinted Lens and is using a resisted move */
    if (!ignoreSourceAbility) {
      applyAbAttrs("DamageBoostAbAttr", {
        pokemon: source,
        opponent: this,
        move,
        simulated,
        damage,
      });
    }

    /** Apply the enemy's Damage and Resistance tokens */
    if (!source.isPlayer()) {
      globalScene.applyModifiers(EnemyDamageBoosterModifier, false, damage);
    }
    if (!this.isPlayer()) {
      globalScene.applyModifiers(EnemyDamageReducerModifier, false, damage);
    }

    const abAttrParams: PreAttackModifyDamageAbAttrParams = {
      pokemon: this,
      opponent: source,
      move,
      simulated,
      damage,
    };
    /** Apply this Pokemon's post-calc defensive modifiers (e.g. Fur Coat) */
    if (!ignoreAbility) {
      applyAbAttrs("ReceivedMoveDamageMultiplierAbAttr", abAttrParams);

      const ally = this.getAlly();
      /** Additionally apply friend guard damage reduction if ally has it. */
      if (globalScene.currentBattle.double && !isNullOrUndefined(ally) && ally.isActive(true)) {
        applyAbAttrs("AlliedFieldDamageReductionAbAttr", {
          ...abAttrParams,
          // Same parameters as before, except we are applying the ally's ability
          pokemon: ally,
        });
      }
    }

    // This attribute may modify damage arbitrarily, so be careful about changing its order of application.
    applyMoveAttrs("ModifiedDamageAttr", source, this, move, damage);

    if (this.isFullHp() && !ignoreAbility) {
      applyAbAttrs("PreDefendFullHpEndureAbAttr", abAttrParams);
    }

    // debug message for when damage is applied (i.e. not simulated)
    if (!simulated) {
      console.log("damage", damage.value, move.name);
    }

    let hitResult: HitResult;
    if (typeMultiplier < 1) {
      hitResult = HitResult.NOT_VERY_EFFECTIVE;
    } else if (typeMultiplier > 1) {
      hitResult = HitResult.SUPER_EFFECTIVE;
    } else {
      hitResult = HitResult.EFFECTIVE;
    }

    return {
      cancelled: cancelled.value,
      result: hitResult,
      damage: damage.value,
    };
  }

  /**
   * Determine whether the given move will score a critical hit **against** this Pokemon.
   * @param source - The {@linkcode Pokemon} using the move
   * @param move - The {@linkcode Move} being used
   * @returns Whether the move will critically hit the defender.
   */
  getCriticalHitResult(source: Pokemon, move: Move): boolean {
    if (move.hasAttr("FixedDamageAttr")) {
      // fixed damage moves (Dragon Rage, etc.) will nevet crit
      return false;
    }

    const alwaysCrit = new BooleanHolder(false);
    applyMoveAttrs("CritOnlyAttr", source, this, move, alwaysCrit);
    applyAbAttrs("ConditionalCritAbAttr", { pokemon: source, isCritical: alwaysCrit, target: this, move });
    const alwaysCritTag = !!source.getTag(BattlerTagType.ALWAYS_CRIT);
    const critChance = [24, 8, 2, 1][Phaser.Math.Clamp(this.getCritStage(source, move), 0, 3)];

    let isCritical = alwaysCrit.value || alwaysCritTag || critChance === 1;

    // If we aren't already guaranteed to crit, do a random roll & check overrides
    isCritical ||= Overrides.CRITICAL_HIT_OVERRIDE ?? globalScene.randBattleSeedInt(critChance) === 0;

    // apply crit block effects from lucky chant & co., overriding previous effects
    const blockCrit = new BooleanHolder(false);
    applyAbAttrs("BlockCritAbAttr", { pokemon: this, blockCrit });
    const blockCritTag = globalScene.arena.getTagOnSide(
      NoCritTag,
      this.isPlayer() ? ArenaTagSide.PLAYER : ArenaTagSide.ENEMY,
    );
    isCritical &&= !blockCritTag && !blockCrit.value; // need to roll a crit and not be blocked by either crit prevention effect

    return isCritical;
  }

  /**
   * Called by damageAndUpdate()
   * @param damage integer
   * @param ignoreSegments boolean, not currently used
   * @param preventEndure used to update damage if endure or sturdy
   * @param ignoreFaintPhas  flag on whether to add FaintPhase if pokemon after applying damage faints
   * @returns integer representing damage dealt
   */
  damage(damage: number, _ignoreSegments = false, preventEndure = false, ignoreFaintPhase = false): number {
    if (this.isFainted()) {
      return 0;
    }
    const surviveDamage = new BooleanHolder(false);

    // check for endure and other abilities that would prevent us from death
    if (!preventEndure && this.hp - damage <= 0) {
      if (this.hp >= 1 && this.getTag(BattlerTagType.ENDURING)) {
        surviveDamage.value = this.lapseTag(BattlerTagType.ENDURING);
      } else if (this.hp > 1 && this.getTag(BattlerTagType.STURDY)) {
        surviveDamage.value = this.lapseTag(BattlerTagType.STURDY);
      } else if (this.hp >= 1 && this.getTag(BattlerTagType.ENDURE_TOKEN)) {
        surviveDamage.value = this.lapseTag(BattlerTagType.ENDURE_TOKEN);
      }
      if (!surviveDamage.value) {
        globalScene.applyModifiers(SurviveDamageModifier, this.isPlayer(), this, surviveDamage);
      }
      if (surviveDamage.value) {
        damage = this.hp - 1;
      }
    }

    damage = Math.min(damage, this.hp);
    this.hp = this.hp - damage;
    if (this.isFainted() && !ignoreFaintPhase) {
      /**
       * When adding the FaintPhase, want to toggle future unshiftPhase() and queueMessage() calls
       * to appear before the FaintPhase (as FaintPhase will potentially end the encounter and add Phases such as
       * GameOverPhase, VictoryPhase, etc.. that will interfere with anything else that happens during this MoveEffectPhase)
       *
       * Once the MoveEffectPhase is over (and calls it's .end() function, shiftPhase() will reset the PhaseQueueSplice via clearPhaseQueueSplice() )
       */
      globalScene.phaseManager.setPhaseQueueSplice();
      globalScene.phaseManager.unshiftNew("FaintPhase", this.getBattlerIndex(), preventEndure);
      this.destroySubstitute();
      this.lapseTag(BattlerTagType.COMMANDED);
    }
    return damage;
  }

  /**
   * Given the damage, adds a new DamagePhase and update HP values, etc.
   *
   * Checks for 'Indirect' HitResults to account for Endure/Reviver Seed applying correctly
   * @param damage integer - passed to damage()
   * @param result an enum if it's super effective, not very, etc.
   * @param isCritical boolean if move is a critical hit
   * @param ignoreSegments boolean, passed to damage() and not used currently
   * @param preventEndure boolean, ignore endure properties of pokemon, passed to damage()
   * @param ignoreFaintPhase boolean to ignore adding a FaintPhase, passsed to damage()
   * @returns integer of damage done
   */
  damageAndUpdate(
    damage: number,
    {
      result = HitResult.EFFECTIVE,
      isCritical = false,
      ignoreSegments = false,
      ignoreFaintPhase = false,
      source = undefined,
    }: {
      result?: DamageResult;
      isCritical?: boolean;
      ignoreSegments?: boolean;
      ignoreFaintPhase?: boolean;
      source?: Pokemon;
    } = {},
  ): number {
    const isIndirectDamage = [HitResult.INDIRECT, HitResult.INDIRECT_KO].includes(result);
    const damagePhase = globalScene.phaseManager.create(
      "DamageAnimPhase",
      this.getBattlerIndex(),
      damage,
      result as DamageResult,
      isCritical,
    );
    globalScene.phaseManager.unshiftPhase(damagePhase);
    if (this.switchOutStatus && source) {
      damage = 0;
    }
    damage = this.damage(damage, ignoreSegments, isIndirectDamage, ignoreFaintPhase);
    // Ensure the battle-info bar's HP is updated, though only if the battle info is visible
    // TODO: When battle-info UI is refactored, make this only update the HP bar
    if (this.battleInfo.visible) {
      this.updateInfo();
    }
    // Damage amount may have changed, but needed to be queued before calling damage function
    damagePhase.updateAmount(damage);
    /**
     * Run PostDamageAbAttr from any source of damage that is not from a multi-hit
     * Multi-hits are handled in move-effect-phase.ts for PostDamageAbAttr
     */
    if (!source || source.turnData.hitCount <= 1) {
      applyAbAttrs("PostDamageAbAttr", { pokemon: this, damage, source });
    }
    return damage;
  }

  heal(amount: number): number {
    const healAmount = Math.min(amount, this.getMaxHp() - this.hp);
    this.hp += healAmount;
    return healAmount;
  }

  isBossImmune(): boolean {
    return this.isBoss();
  }

  isMax(): boolean {
    const maxForms = [
      SpeciesFormKey.GIGANTAMAX,
      SpeciesFormKey.GIGANTAMAX_RAPID,
      SpeciesFormKey.GIGANTAMAX_SINGLE,
      SpeciesFormKey.ETERNAMAX,
    ] as string[];
    return (
      maxForms.includes(this.getFormKey()) || (!!this.getFusionFormKey() && maxForms.includes(this.getFusionFormKey()!))
    );
  }

  isMega(): boolean {
    const megaForms = [
      SpeciesFormKey.MEGA,
      SpeciesFormKey.MEGA_X,
      SpeciesFormKey.MEGA_Y,
      SpeciesFormKey.PRIMAL,
    ] as string[];
    return (
      megaForms.includes(this.getFormKey()) ||
      (!!this.getFusionFormKey() && megaForms.includes(this.getFusionFormKey()!))
    );
  }

  canAddTag(tagType: BattlerTagType): boolean {
    if (this.getTag(tagType)) {
      return false;
    }

    const stubTag = new BattlerTag(tagType, 0, 0);

    const cancelled = new BooleanHolder(false);
    applyAbAttrs("BattlerTagImmunityAbAttr", { pokemon: this, tag: stubTag, cancelled, simulated: true });

    const userField = this.getAlliedField();
    userField.forEach(pokemon =>
      applyAbAttrs("UserFieldBattlerTagImmunityAbAttr", {
        pokemon,
        tag: stubTag,
        cancelled,
        simulated: true,
        target: this,
      }),
    );

    return !cancelled.value;
  }

  addTag(tagType: BattlerTagType, turnCount = 0, sourceMove?: MoveId, sourceId?: number): boolean {
    const existingTag = this.getTag(tagType);
    if (existingTag) {
      existingTag.onOverlap(this);
      return false;
    }

    const newTag = getBattlerTag(tagType, turnCount, sourceMove!, sourceId!); // TODO: are the bangs correct?

    const cancelled = new BooleanHolder(false);
    applyAbAttrs("BattlerTagImmunityAbAttr", { pokemon: this, tag: newTag, cancelled });
    if (cancelled.value) {
      return false;
    }

    for (const pokemon of this.getAlliedField()) {
      applyAbAttrs("UserFieldBattlerTagImmunityAbAttr", { pokemon, tag: newTag, cancelled, target: this });
      if (cancelled.value) {
        return false;
      }
    }

    if (newTag.canAdd(this)) {
      this.summonData.tags.push(newTag);
      newTag.onAdd(this);
      return true;
    }

    return false;
  }

  /**@overload */
  getTag(tagType: BattlerTagType.GRUDGE): GrudgeTag | undefined;

  /** @overload */
  getTag(tagType: BattlerTagType.SUBSTITUTE): SubstituteTag | undefined;

  /** @overload */
  getTag(tagType: BattlerTagType): BattlerTag | undefined;

  /** @overload */
  getTag<T extends BattlerTag>(tagType: Constructor<T>): T | undefined;

  getTag(tagType: BattlerTagType | Constructor<BattlerTag>): BattlerTag | undefined {
    return typeof tagType === "function"
      ? this.summonData.tags.find(t => t instanceof tagType)
      : this.summonData.tags.find(t => t.tagType === tagType);
  }

  findTag(tagFilter: (tag: BattlerTag) => boolean) {
    return this.summonData.tags.find(t => tagFilter(t));
  }

  findTags(tagFilter: (tag: BattlerTag) => boolean): BattlerTag[] {
    return this.summonData.tags.filter(t => tagFilter(t));
  }

  /**
   * Tick down the first {@linkcode BattlerTag} found matching the given {@linkcode BattlerTagType},
   * removing it if its duration goes below 0.
   * @param tagType the {@linkcode BattlerTagType} to check against
   * @returns `true` if the tag was present
   */
  lapseTag(tagType: BattlerTagType): boolean {
    const tags = this.summonData.tags;
    const tag = tags.find(t => t.tagType === tagType);
    if (!tag) {
      return false;
    }

    if (!tag.lapse(this, BattlerTagLapseType.CUSTOM)) {
      tag.onRemove(this);
      tags.splice(tags.indexOf(tag), 1);
    }
    return true;
  }

  /**
   * Tick down all {@linkcode BattlerTags} matching the given {@linkcode BattlerTagLapseType},
   * removing any whose durations fall below 0.
   * @param tagType the {@linkcode BattlerTagLapseType} to tick down
   */
  lapseTags(lapseType: BattlerTagLapseType): void {
    const tags = this.summonData.tags;
    tags
      .filter(
        t =>
          lapseType === BattlerTagLapseType.FAINT ||
          (t.lapseTypes.some(lType => lType === lapseType) && !t.lapse(this, lapseType)),
      )
      .forEach(t => {
        t.onRemove(this);
        tags.splice(tags.indexOf(t), 1);
      });
  }

  /**
   * Remove the first tag matching the given {@linkcode BattlerTagType}.
   * @param tagType the {@linkcode BattlerTagType} to search for and remove
   */
  removeTag(tagType: BattlerTagType): void {
    const tags = this.summonData.tags;
    const tag = tags.find(t => t.tagType === tagType);
    if (tag) {
      tag.onRemove(this);
      tags.splice(tags.indexOf(tag), 1);
    }
  }

  /**
   * Find and remove all {@linkcode BattlerTag}s matching the given function.
   * @param tagFilter a function dictating which tags to remove
   */
  findAndRemoveTags(tagFilter: (tag: BattlerTag) => boolean): void {
    const tags = this.summonData.tags;
    const tagsToRemove = tags.filter(t => tagFilter(t));
    for (const tag of tagsToRemove) {
      tag.turnCount = 0;
      tag.onRemove(this);
      tags.splice(tags.indexOf(tag), 1);
    }
  }

  removeTagsBySourceId(sourceId: number): void {
    this.findAndRemoveTags(t => t.isSourceLinked() && t.sourceId === sourceId);
  }

  transferTagsBySourceId(sourceId: number, newSourceId: number): void {
    this.summonData.tags.forEach(t => {
      if (t.sourceId === sourceId) {
        t.sourceId = newSourceId;
      }
    });
  }

  /**
   * Transferring stat changes and Tags
   * @param source {@linkcode Pokemon} the pokemon whose stats/Tags are to be passed on from, ie: the Pokemon using Baton Pass
   */
  transferSummon(source: Pokemon): void {
    // Copy all stat stages
    for (const s of BATTLE_STATS) {
      const sourceStage = source.getStatStage(s);
      if (this.isPlayer() && sourceStage === 6) {
        globalScene.validateAchv(achvs.TRANSFER_MAX_STAT_STAGE);
      }
      this.setStatStage(s, sourceStage);
    }

    for (const tag of source.summonData.tags) {
      if (
        !tag.isBatonPassable ||
        (tag.tagType === BattlerTagType.TELEKINESIS &&
          this.species.speciesId === SpeciesId.GENGAR &&
          this.getFormKey() === "mega")
      ) {
        continue;
      }

      if (tag instanceof PowerTrickTag) {
        tag.swapStat(this);
      }

      this.summonData.tags.push(tag);
    }

    this.updateInfo();
  }

  /**
   * Gets whether the given move is currently disabled for this Pokemon.
   *
   * @param moveId - The {@linkcode MoveId} ID of the move to check
   * @returns `true` if the move is disabled for this Pokemon, otherwise `false`
   *
   * @see {@linkcode MoveRestrictionBattlerTag}
   */
  public isMoveRestricted(moveId: MoveId, pokemon?: Pokemon): boolean {
    return this.getRestrictingTag(moveId, pokemon) !== null;
  }

  /**
   * Gets whether the given move is currently disabled for the user based on the player's target selection
   *
   * @param moveId - The {@linkcode MoveId} ID of the move to check
   * @param user - The move user
   * @param target - The target of the move
   *
   * @returns {boolean} `true` if the move is disabled for this Pokemon due to the player's target selection
   *
   * @see {@linkcode MoveRestrictionBattlerTag}
   */
  isMoveTargetRestricted(moveId: MoveId, user: Pokemon, target: Pokemon): boolean {
    for (const tag of this.findTags(t => t instanceof MoveRestrictionBattlerTag)) {
      if ((tag as MoveRestrictionBattlerTag).isMoveTargetRestricted(moveId, user, target)) {
        return (tag as MoveRestrictionBattlerTag) !== null;
      }
    }
    return false;
  }

  /**
   * Gets the {@link MoveRestrictionBattlerTag} that is restricting a move, if it exists.
   *
   * @param moveId - {@linkcode MoveId} ID of the move to check
   * @param user - {@linkcode Pokemon} the move user, optional and used when the target is a factor in the move's restricted status
   * @param target - {@linkcode Pokemon} the target of the move, optional and used when the target is a factor in the move's restricted status
   * @returns The first tag on this Pokemon that restricts the move, or `null` if the move is not restricted.
   */
  getRestrictingTag(moveId: MoveId, user?: Pokemon, target?: Pokemon): MoveRestrictionBattlerTag | null {
    for (const tag of this.findTags(t => t instanceof MoveRestrictionBattlerTag)) {
      if ((tag as MoveRestrictionBattlerTag).isMoveRestricted(moveId, user)) {
        return tag as MoveRestrictionBattlerTag;
      }
      if (user && target && (tag as MoveRestrictionBattlerTag).isMoveTargetRestricted(moveId, user, target)) {
        return tag as MoveRestrictionBattlerTag;
      }
    }
    return null;
  }

  public getMoveHistory(): TurnMove[] {
    return this.summonData.moveHistory;
  }

  public pushMoveHistory(turnMove: TurnMove): void {
    if (!this.isOnField()) {
      return;
    }
    turnMove.turn = globalScene.currentBattle?.turn;
    this.getMoveHistory().push(turnMove);
  }

  /**
   * Returns a list of the most recent move entries in this Pokemon's move history.
   * The retrieved move entries are sorted in order from NEWEST to OLDEST.
   * @param moveCount The number of move entries to retrieve.
   *   If negative, retrieve the Pokemon's entire move history (equivalent to reversing the output of {@linkcode getMoveHistory()}).
   *   Default is `1`.
   * @returns A list of {@linkcode TurnMove}, as specified above.
   */
  getLastXMoves(moveCount = 1): TurnMove[] {
    const moveHistory = this.getMoveHistory();
    if (moveCount >= 0) {
      return moveHistory.slice(Math.max(moveHistory.length - moveCount, 0)).reverse();
    }
    return moveHistory.slice(0).reverse();
  }

  /**
   * Return the most recently executed {@linkcode TurnMove} this {@linkcode Pokemon} has used that is:
   * - Not {@linkcode MoveId.NONE}
   * - Non-virtual ({@linkcode MoveUseMode | useMode} < {@linkcode MoveUseMode.INDIRECT})
   * @param ignoreStruggle - Whether to additionally ignore {@linkcode Moves.STRUGGLE}; default `false`
   * @param ignoreFollowUp - Whether to ignore moves with a use type of {@linkcode MoveUseMode.FOLLOW_UP}
   * (e.g. ones called by Copycat/Mirror Move); default `true`.
   * @returns The last move this Pokemon has used satisfying the aforementioned conditions,
   * or `undefined` if no applicable moves have been used since switching in.
   */
  getLastNonVirtualMove(ignoreStruggle = false, ignoreFollowUp = true): TurnMove | undefined {
    return this.getLastXMoves(-1).find(
      m =>
        m.move !== MoveId.NONE &&
        (!ignoreStruggle || m.move !== MoveId.STRUGGLE) &&
        (!isVirtual(m.useMode) || (!ignoreFollowUp && m.useMode === MoveUseMode.FOLLOW_UP)),
    );
  }

  /**
   * Return this Pokemon's move queue, consisting of all the moves it is slated to perform.
   * @returns An array of {@linkcode TurnMove}, as described above
   */
  getMoveQueue(): TurnMove[] {
    return this.summonData.moveQueue;
  }

  /**
   * Add a new entry to the end of this Pokemon's move queue.
   * @param queuedMove - A {@linkcode TurnMove} to push to this Pokemon's queue.
   */
  pushMoveQueue(queuedMove: TurnMove): void {
    this.summonData.moveQueue.push(queuedMove);
  }

  changeForm(formChange: SpeciesFormChange): Promise<void> {
    return new Promise(resolve => {
      this.formIndex = Math.max(
        this.species.forms.findIndex(f => f.formKey === formChange.formKey),
        0,
      );
      this.generateName();
      const abilityCount = this.getSpeciesForm().getAbilityCount();
      if (this.abilityIndex >= abilityCount) {
        // Shouldn't happen
        this.abilityIndex = abilityCount - 1;
      }
      globalScene.gameData.setPokemonSeen(this, false);
      this.setScale(this.getSpriteScale());
      this.loadAssets().then(() => {
        this.calculateStats();
        globalScene.updateModifiers(this.isPlayer(), true);
        Promise.all([this.updateInfo(), globalScene.updateFieldScale()]).then(() => resolve());
      });
    });
  }

  cry(soundConfig?: Phaser.Types.Sound.SoundConfig, sceneOverride?: BattleScene): AnySound {
    const scene = sceneOverride ?? globalScene; // TODO: is `sceneOverride` needed?
    const cry = this.getSpeciesForm(undefined, true).cry(soundConfig);
    let duration = cry.totalDuration * 1000;
    if (this.fusionSpecies && this.getSpeciesForm(undefined, true) !== this.getFusionSpeciesForm(undefined, true)) {
      let fusionCry = this.getFusionSpeciesForm(undefined, true).cry(soundConfig, true);
      duration = Math.min(duration, fusionCry.totalDuration * 1000);
      fusionCry.destroy();
      scene.time.delayedCall(fixedInt(Math.ceil(duration * 0.4)), () => {
        try {
          SoundFade.fadeOut(scene, cry, fixedInt(Math.ceil(duration * 0.2)));
          fusionCry = this.getFusionSpeciesForm(undefined, true).cry({
            seek: Math.max(fusionCry.totalDuration * 0.4, 0),
            ...soundConfig,
          });
          SoundFade.fadeIn(
            scene,
            fusionCry,
            fixedInt(Math.ceil(duration * 0.2)),
            scene.masterVolume * scene.fieldVolume,
            0,
          );
        } catch (err) {
          console.error(err);
        }
      });
    }

    return cry;
  }

  // biome-ignore lint: there are a ton of issues..
  faintCry(callback: Function): void {
    if (this.fusionSpecies && this.getSpeciesForm() !== this.getFusionSpeciesForm()) {
      this.fusionFaintCry(callback);
      return;
    }

    const key = this.species.getCryKey(this.formIndex);
    let rate = 0.85;
    const cry = globalScene.playSound(key, { rate: rate }) as AnySound;
    if (!cry || globalScene.fieldVolume === 0) {
      callback();
      return;
    }
    const sprite = this.getSprite();
    const tintSprite = this.getTintSprite();
    const delay = Math.max(globalScene.sound.get(key).totalDuration * 50, 25);

    let frameProgress = 0;
    let frameThreshold: number;

    sprite.anims.pause();
    tintSprite?.anims.pause();

    let faintCryTimer: Phaser.Time.TimerEvent | null = globalScene.time.addEvent({
      delay: fixedInt(delay),
      repeat: -1,
      callback: () => {
        frameThreshold = sprite.anims.msPerFrame / rate;
        frameProgress += delay;
        while (frameProgress > frameThreshold) {
          if (sprite.anims.duration) {
            sprite.anims.nextFrame();
            tintSprite?.anims.nextFrame();
          }
          frameProgress -= frameThreshold;
        }
        if (cry && !cry.pendingRemove) {
          rate *= 0.99;
          cry.setRate(rate);
        } else {
          faintCryTimer?.destroy();
          faintCryTimer = null;
          if (callback) {
            callback();
          }
        }
      },
    });

    // Failsafe
    globalScene.time.delayedCall(fixedInt(3000), () => {
      if (!faintCryTimer || !globalScene) {
        return;
      }
      if (cry?.isPlaying) {
        cry.stop();
      }
      faintCryTimer.destroy();
      if (callback) {
        callback();
      }
    });
  }

  // biome-ignore lint/complexity/noBannedTypes: Consider refactoring to change type of Function
  private fusionFaintCry(callback: Function): void {
    const key = this.species.getCryKey(this.formIndex);
    let i = 0;
    let rate = 0.85;
    const cry = globalScene.playSound(key, { rate: rate }) as AnySound;
    const sprite = this.getSprite();
    const tintSprite = this.getTintSprite();
    let duration = cry.totalDuration * 1000;

    const fusionCryKey = this.fusionSpecies!.getCryKey(this.fusionFormIndex);
    let fusionCry = globalScene.playSound(fusionCryKey, {
      rate: rate,
    }) as AnySound;
    if (!cry || !fusionCry || globalScene.fieldVolume === 0) {
      callback();
      return;
    }
    fusionCry.stop();
    duration = Math.min(duration, fusionCry.totalDuration * 1000);
    fusionCry.destroy();
    const delay = Math.max(duration * 0.05, 25);

    let transitionIndex = 0;
    let durationProgress = 0;

    const transitionThreshold = Math.ceil(duration * 0.4);
    while (durationProgress < transitionThreshold) {
      ++i;
      durationProgress += delay * rate;
      rate *= 0.99;
    }

    transitionIndex = i;

    i = 0;
    rate = 0.85;

    let frameProgress = 0;
    let frameThreshold: number;

    sprite.anims.pause();
    tintSprite?.anims.pause();

    let faintCryTimer: Phaser.Time.TimerEvent | null = globalScene.time.addEvent({
      delay: fixedInt(delay),
      repeat: -1,
      callback: () => {
        ++i;
        frameThreshold = sprite.anims.msPerFrame / rate;
        frameProgress += delay;
        while (frameProgress > frameThreshold) {
          if (sprite.anims.duration) {
            sprite.anims.nextFrame();
            tintSprite?.anims.nextFrame();
          }
          frameProgress -= frameThreshold;
        }
        if (i === transitionIndex && fusionCryKey) {
          SoundFade.fadeOut(globalScene, cry, fixedInt(Math.ceil((duration / rate) * 0.2)));
          fusionCry = globalScene.playSound(fusionCryKey, {
            seek: Math.max(fusionCry.totalDuration * 0.4, 0),
            rate: rate,
          });
          SoundFade.fadeIn(
            globalScene,
            fusionCry,
            fixedInt(Math.ceil((duration / rate) * 0.2)),
            globalScene.masterVolume * globalScene.fieldVolume,
            0,
          );
        }
        rate *= 0.99;
        if (cry && !cry.pendingRemove) {
          cry.setRate(rate);
        }
        if (fusionCry && !fusionCry.pendingRemove) {
          fusionCry.setRate(rate);
        }
        if ((!cry || cry.pendingRemove) && (!fusionCry || fusionCry.pendingRemove)) {
          faintCryTimer?.destroy();
          faintCryTimer = null;
          if (callback) {
            callback();
          }
        }
      },
    });

    // Failsafe
    globalScene.time.delayedCall(fixedInt(3000), () => {
      if (!faintCryTimer || !globalScene) {
        return;
      }
      if (cry?.isPlaying) {
        cry.stop();
      }
      if (fusionCry?.isPlaying) {
        fusionCry.stop();
      }
      faintCryTimer.destroy();
      if (callback) {
        callback();
      }
    });
  }

  isOppositeGender(pokemon: Pokemon): boolean {
    return (
      this.gender !== Gender.GENDERLESS &&
      pokemon.gender === (this.gender === Gender.MALE ? Gender.FEMALE : Gender.MALE)
    );
  }

  queueImmuneMessage(quiet: boolean, effect?: StatusEffect): void {
    if (!effect || quiet) {
      return;
    }
    const message =
      effect && this.status?.effect === effect
        ? getStatusEffectOverlapText(effect ?? StatusEffect.NONE, getPokemonNameWithAffix(this))
        : i18next.t("abilityTriggers:moveImmunity", {
            pokemonNameWithAffix: getPokemonNameWithAffix(this),
          });
    globalScene.phaseManager.queueMessage(message);
  }

  /**
   * Checks if a status effect can be applied to the Pokemon.
   *
   * @param effect The {@linkcode StatusEffect} whose applicability is being checked
   * @param quiet Whether in-battle messages should trigger or not
   * @param overrideStatus Whether the Pokemon's current status can be overriden
   * @param sourcePokemon The Pokemon that is setting the status effect
   * @param ignoreField Whether any field effects (weather, terrain, etc.) should be considered
   */
  canSetStatus(
    effect: StatusEffect,
    quiet = false,
    overrideStatus = false,
    sourcePokemon: Pokemon | null = null,
    ignoreField = false,
  ): boolean {
    if (effect !== StatusEffect.FAINT) {
      if (overrideStatus ? this.status?.effect === effect : this.status) {
        this.queueImmuneMessage(quiet, effect);
        return false;
      }
      if (this.isGrounded() && !ignoreField && globalScene.arena.terrain?.terrainType === TerrainType.MISTY) {
        this.queueImmuneMessage(quiet, effect);
        return false;
      }
    }

    const types = this.getTypes(true, true);

    switch (effect) {
      case StatusEffect.POISON:
      case StatusEffect.TOXIC: {
        // Check if the Pokemon is immune to Poison/Toxic or if the source pokemon is canceling the immunity
        const poisonImmunity = types.map(defType => {
          // Check if the Pokemon is not immune to Poison/Toxic
          if (defType !== PokemonType.POISON && defType !== PokemonType.STEEL) {
            return false;
          }

          // Check if the source Pokemon has an ability that cancels the Poison/Toxic immunity
          const cancelImmunity = new BooleanHolder(false);
          // TODO: Determine if we need to pass `quiet` as the value for simulated in this call
          if (sourcePokemon) {
            applyAbAttrs("IgnoreTypeStatusEffectImmunityAbAttr", {
              pokemon: sourcePokemon,
              cancelled: cancelImmunity,
              statusEffect: effect,
              defenderType: defType,
            });
            if (cancelImmunity.value) {
              return false;
            }
          }

          return true;
        });

        if (this.isOfType(PokemonType.POISON) || this.isOfType(PokemonType.STEEL)) {
          if (poisonImmunity.includes(true)) {
            this.queueImmuneMessage(quiet, effect);
            return false;
          }
        }
        break;
      }
      case StatusEffect.PARALYSIS:
        if (this.isOfType(PokemonType.ELECTRIC)) {
          this.queueImmuneMessage(quiet, effect);
          return false;
        }
        break;
      case StatusEffect.SLEEP:
        if (this.isGrounded() && globalScene.arena.terrain?.terrainType === TerrainType.ELECTRIC) {
          this.queueImmuneMessage(quiet, effect);
          return false;
        }
        break;
      case StatusEffect.FREEZE:
        if (
          this.isOfType(PokemonType.ICE) ||
          (!ignoreField &&
            globalScene?.arena?.weather?.weatherType &&
            [WeatherType.SUNNY, WeatherType.HARSH_SUN].includes(globalScene.arena.weather.weatherType))
        ) {
          this.queueImmuneMessage(quiet, effect);
          return false;
        }
        break;
      case StatusEffect.BURN:
        if (this.isOfType(PokemonType.FIRE)) {
          this.queueImmuneMessage(quiet, effect);
          return false;
        }
        break;
    }

    const cancelled = new BooleanHolder(false);
    applyAbAttrs("StatusEffectImmunityAbAttr", { pokemon: this, effect, cancelled, simulated: quiet });
    if (cancelled.value) {
      return false;
    }

    for (const pokemon of this.getAlliedField()) {
      applyAbAttrs("UserFieldStatusEffectImmunityAbAttr", {
        pokemon,
        effect,
        cancelled,
        simulated: quiet,
        target: this,
        source: sourcePokemon,
      });
      if (cancelled.value) {
        break;
      }
    }

    if (cancelled.value) {
      return false;
    }

    if (sourcePokemon && sourcePokemon !== this && this.isSafeguarded(sourcePokemon)) {
      if (!quiet) {
        globalScene.phaseManager.queueMessage(
          i18next.t("moveTriggers:safeguard", { targetName: getPokemonNameWithAffix(this) }),
        );
      }
      return false;
    }

    return true;
  }

  trySetStatus(
    effect?: StatusEffect,
    asPhase = false,
    sourcePokemon: Pokemon | null = null,
    turnsRemaining = 0,
    sourceText: string | null = null,
    overrideStatus?: boolean,
    quiet = true,
  ): boolean {
    if (!effect) {
      return false;
    }
    if (!this.canSetStatus(effect, quiet, overrideStatus, sourcePokemon)) {
      return false;
    }
    if (this.isFainted() && effect !== StatusEffect.FAINT) {
      return false;
    }

    /**
     * If this Pokemon falls asleep or freezes in the middle of a multi-hit attack,
     * cancel the attack's subsequent hits.
     */
    if (effect === StatusEffect.SLEEP || effect === StatusEffect.FREEZE) {
      const currentPhase = globalScene.phaseManager.getCurrentPhase();
      if (currentPhase?.is("MoveEffectPhase") && currentPhase.getUserPokemon() === this) {
        this.turnData.hitCount = 1;
        this.turnData.hitsLeft = 1;
      }
    }

    if (asPhase) {
      if (overrideStatus) {
        this.resetStatus(false);
      }
      globalScene.phaseManager.unshiftNew(
        "ObtainStatusEffectPhase",
        this.getBattlerIndex(),
        effect,
        turnsRemaining,
        sourceText,
        sourcePokemon,
      );
      return true;
    }

    let sleepTurnsRemaining: NumberHolder;

    if (effect === StatusEffect.SLEEP) {
      sleepTurnsRemaining = new NumberHolder(this.randBattleSeedIntRange(2, 4));

      this.setFrameRate(4);

      // If the user is invulnerable, lets remove their invulnerability when they fall asleep
      const invulnerableTags = [
        BattlerTagType.UNDERGROUND,
        BattlerTagType.UNDERWATER,
        BattlerTagType.HIDDEN,
        BattlerTagType.FLYING,
      ];

      const tag = invulnerableTags.find(t => this.getTag(t));

      if (tag) {
        this.removeTag(tag);
        this.getMoveQueue().pop();
      }
    }

    sleepTurnsRemaining = sleepTurnsRemaining!; // tell TS compiler it's defined
    this.status = new Status(effect, 0, sleepTurnsRemaining?.value);

    return true;
  }

  /**
   * Resets the status of a pokemon.
   * @param revive Whether revive should be cured; defaults to true.
   * @param confusion Whether resetStatus should include confusion or not; defaults to false.
   * @param reloadAssets Whether to reload the assets or not; defaults to false.
   * @param asPhase Whether to reset the status in a phase or immediately
   */
  resetStatus(revive = true, confusion = false, reloadAssets = false, asPhase = true): void {
    const lastStatus = this.status?.effect;
    if (!revive && lastStatus === StatusEffect.FAINT) {
      return;
    }

    if (asPhase) {
      globalScene.phaseManager.unshiftNew("ResetStatusPhase", this, confusion, reloadAssets);
    } else {
      this.clearStatus(confusion, reloadAssets);
    }
  }

  /**
   * Performs the action of clearing a Pokemon's status
   *
   * This is a helper to {@linkcode resetStatus}, which should be called directly instead of this method
   */
  public clearStatus(confusion: boolean, reloadAssets: boolean) {
    const lastStatus = this.status?.effect;
    this.status = null;
    if (lastStatus === StatusEffect.SLEEP) {
      this.setFrameRate(10);
      if (this.getTag(BattlerTagType.NIGHTMARE)) {
        this.lapseTag(BattlerTagType.NIGHTMARE);
      }
    }
    if (confusion) {
      if (this.getTag(BattlerTagType.CONFUSED)) {
        this.lapseTag(BattlerTagType.CONFUSED);
      }
    }
    if (reloadAssets) {
      this.loadAssets(false).then(() => this.playAnim());
    }
    this.updateInfo(true);
  }

  /**
   * Checks if this Pokemon is protected by Safeguard
   * @param attacker the {@linkcode Pokemon} inflicting status on this Pokemon
   * @returns `true` if this Pokemon is protected by Safeguard; `false` otherwise.
   */
  isSafeguarded(attacker: Pokemon): boolean {
    const defendingSide = this.isPlayer() ? ArenaTagSide.PLAYER : ArenaTagSide.ENEMY;
    if (globalScene.arena.getTagOnSide(ArenaTagType.SAFEGUARD, defendingSide)) {
      const bypassed = new BooleanHolder(false);
      if (attacker) {
        applyAbAttrs("InfiltratorAbAttr", { pokemon: attacker, bypassed });
      }
      return !bypassed.value;
    }
    return false;
  }

  /**
   * Performs miscellaneous setup for when the Pokemon is summoned, like generating the substitute sprite
   * @param resetSummonData - Whether to additionally reset the Pokemon's summon data (default: `false`)
   */
  public fieldSetup(resetSummonData?: boolean): void {
    this.setSwitchOutStatus(false);
    if (globalScene) {
      globalScene.triggerPokemonFormChange(this, SpeciesFormChangePostMoveTrigger, true);
    }
    // If this Pokemon has a Substitute when loading in, play an animation to add its sprite
    if (this.getTag(SubstituteTag)) {
      globalScene.triggerPokemonBattleAnim(this, PokemonAnimType.SUBSTITUTE_ADD);
      this.getTag(SubstituteTag)!.sourceInFocus = false;
    }

    // If this Pokemon has Commander and Dondozo as an active ally, hide this Pokemon's sprite.
    if (
      this.hasAbilityWithAttr("CommanderAbAttr") &&
      globalScene.currentBattle.double &&
      this.getAlly()?.species.speciesId === SpeciesId.DONDOZO
    ) {
      this.setVisible(false);
    }

    if (resetSummonData) {
      this.resetSummonData();
    }
  }

  /**
   * Reset this Pokemon's {@linkcode PokemonSummonData | SummonData} and {@linkcode PokemonTempSummonData | TempSummonData}
   * in preparation for switching pokemon, as well as removing any relevant on-switch tags.
   */
  resetSummonData(): void {
    const illusion: IllusionData | null = this.summonData.illusion;
    if (this.summonData.speciesForm) {
      this.summonData.speciesForm = null;
      this.updateFusionPalette();
    }
    this.summonData = new PokemonSummonData();
    this.tempSummonData = new PokemonTempSummonData();
    this.summonData.illusion = illusion;
    this.updateInfo();
  }

  /**
   * Reset a {@linkcode Pokemon}'s per-battle {@linkcode PokemonBattleData | battleData},
   * as well as any transient {@linkcode PokemonWaveData | waveData} for the current wave.
   * Should be called once per arena transition (new biome/trainer battle/Mystery Encounter).
   */
  resetBattleAndWaveData(): void {
    this.battleData = new PokemonBattleData();
    this.resetWaveData();
  }

  /**
   * Reset a {@linkcode Pokemon}'s {@linkcode PokemonWaveData | waveData}.
   * Should be called upon starting a new wave in addition to whenever an arena transition occurs.
   * @see {@linkcode resetBattleAndWaveData()}
   */
  resetWaveData(): void {
    this.waveData = new PokemonWaveData();
  }

  resetTera(): void {
    const wasTerastallized = this.isTerastallized;
    this.isTerastallized = false;
    this.stellarTypesBoosted = [];
    if (wasTerastallized) {
      this.updateSpritePipelineData();
      globalScene.triggerPokemonFormChange(this, SpeciesFormChangeLapseTeraTrigger);
    }
  }

  resetTurnData(): void {
    this.turnData = new PokemonTurnData();
  }

  getExpValue(): number {
    // Logic to factor in victor level has been removed for balancing purposes, so the player doesn't have to focus on EXP maxxing
    return (this.getSpeciesForm().getBaseExp() * this.level) / 5 + 1;
  }

  setFrameRate(frameRate: number) {
    globalScene.anims.get(this.getBattleSpriteKey()).frameRate = frameRate;
    try {
      this.getSprite().play(this.getBattleSpriteKey());
    } catch (err: unknown) {
      console.error(`Failed to play animation for ${this.getBattleSpriteKey()}`, err);
    }
    try {
      this.getTintSprite()?.play(this.getBattleSpriteKey());
    } catch (err: unknown) {
      console.error(`Failed to play animation for ${this.getBattleSpriteKey()}`, err);
    }
  }

  tint(color: number, alpha?: number, duration?: number, ease?: string) {
    const tintSprite = this.getTintSprite();
    tintSprite?.setTintFill(color);
    tintSprite?.setVisible(true);

    if (duration) {
      tintSprite?.setAlpha(0);

      globalScene.tweens.add({
        targets: tintSprite,
        alpha: alpha || 1,
        duration: duration,
        ease: ease || "Linear",
      });
    } else {
      tintSprite?.setAlpha(alpha);
    }
  }

  untint(duration: number, ease?: string) {
    const tintSprite = this.getTintSprite();

    if (duration) {
      globalScene.tweens.add({
        targets: tintSprite,
        alpha: 0,
        duration: duration,
        ease: ease || "Linear",
        onComplete: () => {
          tintSprite?.setVisible(false);
          tintSprite?.setAlpha(1);
        },
      });
    } else {
      tintSprite?.setVisible(false);
      tintSprite?.setAlpha(1);
    }
  }

  enableMask() {
    if (!this.maskEnabled) {
      this.maskSprite = this.getTintSprite();
      this.maskSprite?.setVisible(true);
      this.maskSprite?.setPosition(
        this.x * this.parentContainer.scale + this.parentContainer.x,
        this.y * this.parentContainer.scale + this.parentContainer.y,
      );
      this.maskSprite?.setScale(this.getSpriteScale() * this.parentContainer.scale);
      this.maskEnabled = true;
    }
  }

  disableMask() {
    if (this.maskEnabled) {
      this.maskSprite?.setVisible(false);
      this.maskSprite?.setPosition(0, 0);
      this.maskSprite?.setScale(this.getSpriteScale());
      this.maskSprite = null;
      this.maskEnabled = false;
    }
  }

  sparkle(): void {
    if (this.shinySparkle) {
      doShinySparkleAnim(this.shinySparkle, this.variant);
    }
  }

  updateFusionPalette(ignoreOveride?: boolean): void {
    if (!this.getFusionSpeciesForm(ignoreOveride)) {
      [this.getSprite(), this.getTintSprite()]
        .filter(s => !!s)
        .map(s => {
          s.pipelineData[`spriteColors${ignoreOveride && this.summonData.speciesForm ? "Base" : ""}`] = [];
          s.pipelineData[`fusionSpriteColors${ignoreOveride && this.summonData.speciesForm ? "Base" : ""}`] = [];
        });
      return;
    }

    const speciesForm = this.getSpeciesForm(ignoreOveride);
    const fusionSpeciesForm = this.getFusionSpeciesForm(ignoreOveride);

    const spriteKey = speciesForm.getSpriteKey(
      this.getGender(ignoreOveride) === Gender.FEMALE,
      speciesForm.formIndex,
      this.shiny,
      this.variant,
    );
    const backSpriteKey = speciesForm
      .getSpriteKey(this.getGender(ignoreOveride) === Gender.FEMALE, speciesForm.formIndex, this.shiny, this.variant)
      .replace("pkmn__", "pkmn__back__");
    const fusionSpriteKey = fusionSpeciesForm.getSpriteKey(
      this.getFusionGender(ignoreOveride) === Gender.FEMALE,
      fusionSpeciesForm.formIndex,
      this.fusionShiny,
      this.fusionVariant,
    );
    const fusionBackSpriteKey = fusionSpeciesForm
      .getSpriteKey(
        this.getFusionGender(ignoreOveride) === Gender.FEMALE,
        fusionSpeciesForm.formIndex,
        this.fusionShiny,
        this.fusionVariant,
      )
      .replace("pkmn__", "pkmn__back__");

    const sourceTexture = globalScene.textures.get(spriteKey);
    const sourceBackTexture = globalScene.textures.get(backSpriteKey);
    const fusionTexture = globalScene.textures.get(fusionSpriteKey);
    const fusionBackTexture = globalScene.textures.get(fusionBackSpriteKey);

    const [sourceFrame, sourceBackFrame, fusionFrame, fusionBackFrame] = [
      sourceTexture,
      sourceBackTexture,
      fusionTexture,
      fusionBackTexture,
    ].map(texture => texture.frames[texture.firstFrame]);
    const [sourceImage, sourceBackImage, fusionImage, fusionBackImage] = [
      sourceTexture,
      sourceBackTexture,
      fusionTexture,
      fusionBackTexture,
    ].map(i => i.getSourceImage() as HTMLImageElement);

    const canvas = document.createElement("canvas");
    const backCanvas = document.createElement("canvas");
    const fusionCanvas = document.createElement("canvas");
    const fusionBackCanvas = document.createElement("canvas");

    const spriteColors: number[][] = [];
    const pixelData: Uint8ClampedArray[] = [];

    [canvas, backCanvas, fusionCanvas, fusionBackCanvas].forEach((canv: HTMLCanvasElement, c: number) => {
      const context = canv.getContext("2d");
      const frame = [sourceFrame, sourceBackFrame, fusionFrame, fusionBackFrame][c];
      canv.width = frame.width;
      canv.height = frame.height;

      if (context) {
        context.drawImage(
          [sourceImage, sourceBackImage, fusionImage, fusionBackImage][c],
          frame.cutX,
          frame.cutY,
          frame.width,
          frame.height,
          0,
          0,
          frame.width,
          frame.height,
        );
        const imageData = context.getImageData(frame.cutX, frame.cutY, frame.width, frame.height);
        pixelData.push(imageData.data);
      }
    });

    for (let f = 0; f < 2; f++) {
      const variantColors = variantColorCache[!f ? spriteKey : backSpriteKey];
      const variantColorSet = new Map<number, number[]>();
      if (this.shiny && variantColors && variantColors[this.variant]) {
        Object.keys(variantColors[this.variant]).forEach(k => {
          variantColorSet.set(
            rgbaToInt(Array.from(Object.values(rgbHexToRgba(k)))),
            Array.from(Object.values(rgbHexToRgba(variantColors[this.variant][k]))),
          );
        });
      }

      for (let i = 0; i < pixelData[f].length; i += 4) {
        if (pixelData[f][i + 3]) {
          const pixel = pixelData[f].slice(i, i + 4);
          let [r, g, b, a] = pixel;
          if (variantColors) {
            const color = rgbaToInt([r, g, b, a]);
            if (variantColorSet.has(color)) {
              const mappedPixel = variantColorSet.get(color);
              if (mappedPixel) {
                [r, g, b, a] = mappedPixel;
              }
            }
          }
          if (!spriteColors.find(c => c[0] === r && c[1] === g && c[2] === b)) {
            spriteColors.push([r, g, b, a]);
          }
        }
      }
    }

    const fusionSpriteColors = JSON.parse(JSON.stringify(spriteColors));

    const pixelColors: number[] = [];
    for (let f = 0; f < 2; f++) {
      for (let i = 0; i < pixelData[f].length; i += 4) {
        const total = pixelData[f].slice(i, i + 3).reduce((total: number, value: number) => total + value, 0);
        if (!total) {
          continue;
        }
        pixelColors.push(
          argbFromRgba({
            r: pixelData[f][i],
            g: pixelData[f][i + 1],
            b: pixelData[f][i + 2],
            a: pixelData[f][i + 3],
          }),
        );
      }
    }

    const fusionPixelColors: number[] = [];
    for (let f = 0; f < 2; f++) {
      const variantColors = variantColorCache[!f ? fusionSpriteKey : fusionBackSpriteKey];
      const variantColorSet = new Map<number, number[]>();
      if (this.fusionShiny && variantColors && variantColors[this.fusionVariant]) {
        for (const k of Object.keys(variantColors[this.fusionVariant])) {
          variantColorSet.set(
            rgbaToInt(Array.from(Object.values(rgbHexToRgba(k)))),
            Array.from(Object.values(rgbHexToRgba(variantColors[this.fusionVariant][k]))),
          );
        }
      }
      for (let i = 0; i < pixelData[2 + f].length; i += 4) {
        const total = pixelData[2 + f].slice(i, i + 3).reduce((total: number, value: number) => total + value, 0);
        if (!total) {
          continue;
        }
        let [r, g, b, a] = [
          pixelData[2 + f][i],
          pixelData[2 + f][i + 1],
          pixelData[2 + f][i + 2],
          pixelData[2 + f][i + 3],
        ];
        if (variantColors) {
          const color = rgbaToInt([r, g, b, a]);
          if (variantColorSet.has(color)) {
            const mappedPixel = variantColorSet.get(color);
            if (mappedPixel) {
              [r, g, b, a] = mappedPixel;
            }
          }
        }
        fusionPixelColors.push(argbFromRgba({ r, g, b, a }));
      }
    }

    if (fusionPixelColors.length === 0) {
      // ERROR HANDLING IS NOT OPTIONAL BUDDY
      console.log("Failed to create fusion palette");
      return;
    }

    let paletteColors: Map<number, number>;
    let fusionPaletteColors: Map<number, number>;

    const originalRandom = Math.random;
    Math.random = () => randSeedFloat();

    globalScene.executeWithSeedOffset(
      () => {
        paletteColors = QuantizerCelebi.quantize(pixelColors, 4);
        fusionPaletteColors = QuantizerCelebi.quantize(fusionPixelColors, 4);
      },
      0,
      "This result should not vary",
    );

    Math.random = originalRandom;

    paletteColors = paletteColors!; // erroneously tell TS compiler that paletteColors is defined!
    fusionPaletteColors = fusionPaletteColors!; // mischievously misinform TS compiler that fusionPaletteColors is defined!
    const [palette, fusionPalette] = [paletteColors, fusionPaletteColors].map(paletteColors => {
      let keys = Array.from(paletteColors.keys()).sort((a: number, b: number) =>
        paletteColors.get(a)! < paletteColors.get(b)! ? 1 : -1,
      );
      let rgbaColors: Map<number, number[]>;
      let hsvColors: Map<number, number[]>;

      const mappedColors = new Map<number, number[]>();

      do {
        mappedColors.clear();

        rgbaColors = keys.reduce((map: Map<number, number[]>, k: number) => {
          map.set(k, Object.values(rgbaFromArgb(k)));
          return map;
        }, new Map<number, number[]>());
        hsvColors = Array.from(rgbaColors.keys()).reduce((map: Map<number, number[]>, k: number) => {
          const rgb = rgbaColors.get(k)!.slice(0, 3);
          map.set(k, rgbToHsv(rgb[0], rgb[1], rgb[2]));
          return map;
        }, new Map<number, number[]>());

        for (let c = keys.length - 1; c >= 0; c--) {
          const hsv = hsvColors.get(keys[c])!;
          for (let c2 = 0; c2 < c; c2++) {
            const hsv2 = hsvColors.get(keys[c2])!;
            const diff = Math.abs(hsv[0] - hsv2[0]);
            if (diff < 30 || diff >= 330) {
              if (mappedColors.has(keys[c])) {
                mappedColors.get(keys[c])!.push(keys[c2]);
              } else {
                mappedColors.set(keys[c], [keys[c2]]);
              }
              break;
            }
          }
        }

        mappedColors.forEach((values: number[], key: number) => {
          const keyColor = rgbaColors.get(key)!;
          const valueColors = values.map(v => rgbaColors.get(v)!);
          const color = keyColor.slice(0);
          let count = paletteColors.get(key)!;
          for (const value of values) {
            const valueCount = paletteColors.get(value);
            if (!valueCount) {
              continue;
            }
            count += valueCount;
          }

          for (let c = 0; c < 3; c++) {
            color[c] *= paletteColors.get(key)! / count;
            values.forEach((value: number, i: number) => {
              if (paletteColors.has(value)) {
                const valueCount = paletteColors.get(value)!;
                color[c] += valueColors[i][c] * (valueCount / count);
              }
            });
            color[c] = Math.round(color[c]);
          }

          paletteColors.delete(key);
          for (const value of values) {
            paletteColors.delete(value);
            if (mappedColors.has(value)) {
              mappedColors.delete(value);
            }
          }

          paletteColors.set(
            argbFromRgba({
              r: color[0],
              g: color[1],
              b: color[2],
              a: color[3],
            }),
            count,
          );
        });

        keys = Array.from(paletteColors.keys()).sort((a: number, b: number) =>
          paletteColors.get(a)! < paletteColors.get(b)! ? 1 : -1,
        );
      } while (mappedColors.size);

      return keys.map(c => Object.values(rgbaFromArgb(c)));
    });

    const paletteDeltas: number[][] = [];

    spriteColors.forEach((sc: number[], i: number) => {
      paletteDeltas.push([]);
      for (let p = 0; p < palette.length; p++) {
        paletteDeltas[i].push(deltaRgb(sc, palette[p]));
      }
    });

    const easeFunc = Phaser.Tweens.Builders.GetEaseFunction("Cubic.easeIn");

    for (let sc = 0; sc < spriteColors.length; sc++) {
      const delta = Math.min(...paletteDeltas[sc]);
      const paletteIndex = Math.min(paletteDeltas[sc].indexOf(delta), fusionPalette.length - 1);
      if (delta < 255) {
        const ratio = easeFunc(delta / 255);
        const color = [0, 0, 0, fusionSpriteColors[sc][3]];
        for (let c = 0; c < 3; c++) {
          color[c] = Math.round(fusionSpriteColors[sc][c] * ratio + fusionPalette[paletteIndex][c] * (1 - ratio));
        }
        fusionSpriteColors[sc] = color;
      }
    }

    [this.getSprite(), this.getTintSprite()]
      .filter(s => !!s)
      .map(s => {
        s.pipelineData[`spriteColors${ignoreOveride && this.summonData.speciesForm ? "Base" : ""}`] = spriteColors;
        s.pipelineData[`fusionSpriteColors${ignoreOveride && this.summonData.speciesForm ? "Base" : ""}`] =
          fusionSpriteColors;
      });

    canvas.remove();
    fusionCanvas.remove();
  }

  /**
   * Generates a random number using the current battle's seed, or the global seed if `globalScene.currentBattle` is falsy
   * <!-- @import "../battle".Battle -->
   * This calls either {@linkcode BattleScene.randBattleSeedInt}({@linkcode range}, {@linkcode min}) in `src/battle-scene.ts`
   * which calls {@linkcode Battle.randSeedInt}({@linkcode range}, {@linkcode min}) in `src/battle.ts`
   * which calls {@linkcode randSeedInt randSeedInt}({@linkcode range}, {@linkcode min}) in `src/utils.ts`,
   * or it directly calls {@linkcode randSeedInt randSeedInt}({@linkcode range}, {@linkcode min}) in `src/utils.ts` if there is no current battle
   *
   * @param range How large of a range of random numbers to choose from. If {@linkcode range} <= 1, returns {@linkcode min}
   * @param min The minimum integer to pick, default `0`
   * @returns A random integer between {@linkcode min} and ({@linkcode min} + {@linkcode range} - 1)
   */
  randBattleSeedInt(range: number, min = 0): number {
    return globalScene.currentBattle ? globalScene.randBattleSeedInt(range, min) : randSeedInt(range, min);
  }

  /**
   * Generates a random number using the current battle's seed, or the global seed if `globalScene.currentBattle` is falsy
   * @param min The minimum integer to generate
   * @param max The maximum integer to generate
   * @returns a random integer between {@linkcode min} and {@linkcode max} inclusive
   */
  randBattleSeedIntRange(min: number, max: number): number {
    return globalScene.currentBattle ? globalScene.randBattleSeedInt(max - min + 1, min) : randSeedIntRange(min, max);
  }

  /**
   * Causes a Pokemon to leave the field (such as in preparation for a switch out/escape).
   * @param clearEffects Indicates if effects should be cleared (true) or passed
   * to the next pokemon, such as during a baton pass (false)
   * @param hideInfo Indicates if this should also play the animation to hide the Pokemon's
   * info container.
   */
  leaveField(clearEffects = true, hideInfo = true, destroy = false) {
    this.resetSprite();
    this.resetTurnData();
    globalScene
      .getField(true)
      .filter(p => p !== this)
      .forEach(p => p.removeTagsBySourceId(this.id));

    if (clearEffects) {
      this.destroySubstitute();
      this.resetSummonData();
    }
    if (hideInfo) {
      this.hideInfo();
    }
    // Trigger abilities that activate upon leaving the field
    applyAbAttrs("PreLeaveFieldAbAttr", { pokemon: this });
    this.setSwitchOutStatus(true);
    globalScene.triggerPokemonFormChange(this, SpeciesFormChangeActiveTrigger, true);
    globalScene.field.remove(this, destroy);
  }

  destroy(): void {
    this.battleInfo?.destroy();
    this.destroySubstitute();
    super.destroy();
  }

  getBattleInfo(): BattleInfo {
    return this.battleInfo;
  }

  /**
   * Checks whether or not the Pokemon's root form has the same ability
   * @param abilityIndex the given ability index we are checking
   * @returns true if the abilities are the same
   */
  hasSameAbilityInRootForm(abilityIndex: number): boolean {
    const currentAbilityIndex = this.abilityIndex;
    const rootForm = getPokemonSpecies(this.species.getRootSpeciesId());
    return rootForm.getAbility(abilityIndex) === rootForm.getAbility(currentAbilityIndex);
  }

  /**
   * Helper function to check if the player already owns the starter data of the Pokemon's
   * current ability
   * @param ownedAbilityAttrs the owned abilityAttr of this Pokemon's root form
   * @returns true if the player already has it, false otherwise
   */
  checkIfPlayerHasAbilityOfStarter(ownedAbilityAttrs: number): boolean {
    if ((ownedAbilityAttrs & 1) > 0 && this.hasSameAbilityInRootForm(0)) {
      return true;
    }
    if ((ownedAbilityAttrs & 2) > 0 && this.hasSameAbilityInRootForm(1)) {
      return true;
    }
    return (ownedAbilityAttrs & 4) > 0 && this.hasSameAbilityInRootForm(2);
  }

  /**
   * Reduces one of this Pokemon's held item stacks by 1, and removes the item if applicable.
   * Does nothing if this Pokemon is somehow not the owner of the held item.
   * @param heldItem The item stack to be reduced by 1.
   * @param forBattle If `false`, do not trigger in-battle effects (such as Unburden) from losing the item. For example, set this to `false` if the Pokemon is giving away the held item for a Mystery Encounter. Default is `true`.
   * @returns `true` if the item was removed successfully, `false` otherwise.
   */
  public loseHeldItem(heldItem: PokemonHeldItemModifier, forBattle = true): boolean {
    if (heldItem.pokemonId !== -1 && heldItem.pokemonId !== this.id) {
      return false;
    }

    heldItem.stackCount--;
    if (heldItem.stackCount <= 0) {
      globalScene.removeModifier(heldItem, this.isEnemy());
    }
    if (forBattle) {
      applyAbAttrs("PostItemLostAbAttr", { pokemon: this });
    }

    return true;
  }

  /**
   * Record a berry being eaten for ability and move triggers.
   * Only tracks things that proc _every_ time a berry is eaten.
   * @param berryType The type of berry being eaten.
   * @param updateHarvest Whether to track the berry for harvest; default `true`.
   */
  public recordEatenBerry(berryType: BerryType, updateHarvest = true) {
    this.battleData.hasEatenBerry = true;
    if (updateHarvest) {
      // Only track for harvest if we actually consumed the berry
      this.battleData.berriesEaten.push(berryType);
    }
    this.turnData.berriesEaten.push(berryType);
  }

  getPersistentTreasureCount(): number {
    return (
      this.getHeldItems().filter(m => m.is("DamageMoneyRewardModifier")).length +
      globalScene.findModifiers(m => m.is("MoneyMultiplierModifier") || m.is("ExtraModifierModifier")).length
    );
  }
}

export class PlayerPokemon extends Pokemon {
  protected battleInfo: PlayerBattleInfo;
  public compatibleTms: MoveId[];

  constructor(
    species: PokemonSpecies,
    level: number,
    abilityIndex?: number,
    formIndex?: number,
    gender?: Gender,
    shiny?: boolean,
    variant?: Variant,
    ivs?: number[],
    nature?: Nature,
    dataSource?: Pokemon | PokemonData,
  ) {
    super(106, 148, species, level, abilityIndex, formIndex, gender, shiny, variant, ivs, nature, dataSource);

    if (Overrides.STATUS_OVERRIDE) {
      this.status = new Status(Overrides.STATUS_OVERRIDE, 0, 4);
    }

    if (Overrides.SHINY_OVERRIDE) {
      this.shiny = true;
      this.initShinySparkle();
    } else if (Overrides.SHINY_OVERRIDE === false) {
      this.shiny = false;
    }

    if (Overrides.VARIANT_OVERRIDE !== null && this.shiny) {
      this.variant = Overrides.VARIANT_OVERRIDE;
    }

    if (!dataSource) {
      if (globalScene.gameMode.isDaily) {
        this.generateAndPopulateMoveset();
      } else {
        this.moveset = [];
      }
    }
    this.generateCompatibleTms();
  }

  initBattleInfo(): void {
    this.battleInfo = new PlayerBattleInfo();
    this.battleInfo.initInfo(this);
  }

  override isPlayer(): this is PlayerPokemon {
    return true;
  }

  override isEnemy(): this is EnemyPokemon {
    return false;
  }

  override hasTrainer(): boolean {
    return true;
  }

  override isBoss(): boolean {
    return false;
  }

  getFieldIndex(): number {
    return globalScene.getPlayerField().indexOf(this);
  }

  getBattlerIndex(): BattlerIndex {
    return this.getFieldIndex();
  }

  generateCompatibleTms(): void {
    this.compatibleTms = [];

    const tms = Object.keys(tmSpecies);
    for (const tm of tms) {
      const moveId = Number.parseInt(tm) as MoveId;
      let compatible = false;
      for (const p of tmSpecies[tm]) {
        if (Array.isArray(p)) {
          const [pkm, form] = p;
          if (
            (pkm === this.species.speciesId || (this.fusionSpecies && pkm === this.fusionSpecies.speciesId)) &&
            form === this.getFormKey()
          ) {
            compatible = true;
            break;
          }
        } else if (p === this.species.speciesId || (this.fusionSpecies && p === this.fusionSpecies.speciesId)) {
          compatible = true;
          break;
        }
      }
      if (reverseCompatibleTms.indexOf(moveId) > -1) {
        compatible = !compatible;
      }
      if (compatible) {
        this.compatibleTms.push(moveId);
      }
    }
  }

  tryPopulateMoveset(moveset: StarterMoveset): boolean {
    if (
      !this.getSpeciesForm().validateStarterMoveset(
        moveset,
        globalScene.gameData.starterData[this.species.getRootSpeciesId()].eggMoves,
      )
    ) {
      return false;
    }

    this.moveset = moveset.map(m => new PokemonMove(m));

    return true;
  }

  /**
   * Causes this mon to leave the field (via {@linkcode leaveField}) and then
   * opens the party switcher UI to switch a new mon in
   * @param switchType the {@linkcode SwitchType} for this switch-out. If this is
   * `BATON_PASS` or `SHED_TAIL`, this Pokemon's effects are not cleared upon leaving
   * the field.
   */
  switchOut(switchType: SwitchType = SwitchType.SWITCH): Promise<void> {
    return new Promise(resolve => {
      this.leaveField(switchType === SwitchType.SWITCH);

      globalScene.ui.setMode(
        UiMode.PARTY,
        PartyUiMode.FAINT_SWITCH,
        this.getFieldIndex(),
        (slotIndex: number, _option: PartyOption) => {
          if (slotIndex >= globalScene.currentBattle.getBattlerCount() && slotIndex < 6) {
            globalScene.phaseManager.prependNewToPhase(
              "MoveEndPhase",
              "SwitchSummonPhase",
              switchType,
              this.getFieldIndex(),
              slotIndex,
              false,
            );
          }
          globalScene.ui.setMode(UiMode.MESSAGE).then(resolve);
        },
        PartyUiHandler.FilterNonFainted,
      );
    });
  }

  addFriendship(friendship: number): void {
    if (friendship > 0) {
      const starterSpeciesId = this.species.getRootSpeciesId();
      const fusionStarterSpeciesId = this.isFusion() && this.fusionSpecies ? this.fusionSpecies.getRootSpeciesId() : 0;
      const starterData = [
        globalScene.gameData.starterData[starterSpeciesId],
        fusionStarterSpeciesId ? globalScene.gameData.starterData[fusionStarterSpeciesId] : null,
      ].filter(d => !!d);
      const amount = new NumberHolder(friendship);
      globalScene.applyModifier(PokemonFriendshipBoosterModifier, true, this, amount);
      const candyFriendshipMultiplier = globalScene.gameMode.isClassic
        ? timedEventManager.getClassicFriendshipMultiplier()
        : 1;
      const fusionReduction = fusionStarterSpeciesId
        ? timedEventManager.areFusionsBoosted()
          ? 1.5 // Divide candy gain for fusions by 1.5 during events
          : 2 // 2 for fusions outside events
        : 1; // 1 for non-fused mons
      const starterAmount = new NumberHolder(Math.floor((amount.value * candyFriendshipMultiplier) / fusionReduction));

      // Add friendship to this PlayerPokemon
      this.friendship = Math.min(this.friendship + amount.value, 255);
      if (this.friendship === 255) {
        globalScene.validateAchv(achvs.MAX_FRIENDSHIP);
      }
      // Add to candy progress for this mon's starter species and its fused species (if it has one)
      starterData.forEach((sd: StarterDataEntry, i: number) => {
        const speciesId = !i ? starterSpeciesId : (fusionStarterSpeciesId as SpeciesId);
        sd.friendship = (sd.friendship || 0) + starterAmount.value;
        if (sd.friendship >= getStarterValueFriendshipCap(speciesStarterCosts[speciesId])) {
          globalScene.gameData.addStarterCandy(getPokemonSpecies(speciesId), 1);
          sd.friendship = 0;
        }
      });
    } else {
      // Lose friendship upon fainting
      this.friendship = Math.max(this.friendship + friendship, 0);
    }
  }

  getPossibleEvolution(evolution: SpeciesFormEvolution | null): Promise<Pokemon> {
    if (!evolution) {
      return new Promise(resolve => resolve(this));
    }
    return new Promise(resolve => {
      const evolutionSpecies = getPokemonSpecies(evolution.speciesId);
      const isFusion = evolution instanceof FusionSpeciesFormEvolution;
      let ret: PlayerPokemon;
      if (isFusion) {
        const originalFusionSpecies = this.fusionSpecies;
        const originalFusionFormIndex = this.fusionFormIndex;
        this.fusionSpecies = evolutionSpecies;
        this.fusionFormIndex =
          evolution.evoFormKey !== null
            ? Math.max(
                evolutionSpecies.forms.findIndex(f => f.formKey === evolution.evoFormKey),
                0,
              )
            : this.fusionFormIndex;
        ret = globalScene.addPlayerPokemon(
          this.species,
          this.level,
          this.abilityIndex,
          this.formIndex,
          this.gender,
          this.shiny,
          this.variant,
          this.ivs,
          this.nature,
          this,
        );
        this.fusionSpecies = originalFusionSpecies;
        this.fusionFormIndex = originalFusionFormIndex;
      } else {
        const formIndex =
          evolution.evoFormKey !== null && !isFusion
            ? Math.max(
                evolutionSpecies.forms.findIndex(f => f.formKey === evolution.evoFormKey),
                0,
              )
            : this.formIndex;
        ret = globalScene.addPlayerPokemon(
          !isFusion ? evolutionSpecies : this.species,
          this.level,
          this.abilityIndex,
          formIndex,
          this.gender,
          this.shiny,
          this.variant,
          this.ivs,
          this.nature,
          this,
        );
      }
      ret.loadAssets().then(() => resolve(ret));
    });
  }

  evolve(evolution: SpeciesFormEvolution | null, preEvolution: PokemonSpeciesForm): Promise<void> {
    if (!evolution) {
      return new Promise(resolve => resolve());
    }
    return new Promise(resolve => {
      this.pauseEvolutions = false;
      // Handles Nincada evolving into Ninjask + Shedinja
      this.handleSpecialEvolutions(evolution);
      const isFusion = evolution instanceof FusionSpeciesFormEvolution;
      if (!isFusion) {
        this.species = getPokemonSpecies(evolution.speciesId);
      } else {
        this.fusionSpecies = getPokemonSpecies(evolution.speciesId);
      }
      if (evolution.preFormKey !== null) {
        const formIndex = Math.max(
          (!isFusion || !this.fusionSpecies ? this.species : this.fusionSpecies).forms.findIndex(
            f => f.formKey === evolution.evoFormKey,
          ),
          0,
        );
        if (!isFusion) {
          this.formIndex = formIndex;
        } else {
          this.fusionFormIndex = formIndex;
        }
      }
      this.generateName();
      if (!isFusion) {
        const abilityCount = this.getSpeciesForm().getAbilityCount();
        const preEvoAbilityCount = preEvolution.getAbilityCount();
        if ([0, 1, 2].includes(this.abilityIndex)) {
          // Handles cases where a Pokemon with 3 abilities evolves into a Pokemon with 2 abilities (ie: Eevee -> any Eeveelution)
          if (this.abilityIndex === 2 && preEvoAbilityCount === 3 && abilityCount === 2) {
            this.abilityIndex = 1;
          }
        } else {
          // Prevent pokemon with an illegal ability value from breaking things
          console.warn("this.abilityIndex is somehow an illegal value, please report this");
          console.warn(this.abilityIndex);
          this.abilityIndex = 0;
        }
      } else {
        // Do the same as above, but for fusions
        const abilityCount = this.getFusionSpeciesForm().getAbilityCount();
        const preEvoAbilityCount = preEvolution.getAbilityCount();
        if ([0, 1, 2].includes(this.fusionAbilityIndex)) {
          if (this.fusionAbilityIndex === 2 && preEvoAbilityCount === 3 && abilityCount === 2) {
            this.fusionAbilityIndex = 1;
          }
        } else {
          console.warn("this.fusionAbilityIndex is somehow an illegal value, please report this");
          console.warn(this.fusionAbilityIndex);
          this.fusionAbilityIndex = 0;
        }
      }
      this.compatibleTms.splice(0, this.compatibleTms.length);
      this.generateCompatibleTms();
      const updateAndResolve = () => {
        this.loadAssets().then(() => {
          this.calculateStats();
          this.updateInfo(true).then(() => resolve());
        });
      };
      if (preEvolution.speciesId === SpeciesId.GIMMIGHOUL) {
        const evotracker = this.getHeldItems().filter(m => m instanceof EvoTrackerModifier)[0] ?? null;
        if (evotracker) {
          globalScene.removeModifier(evotracker);
        }
      }
      if (!globalScene.gameMode.isDaily || this.metBiome > -1) {
        globalScene.gameData.updateSpeciesDexIvs(this.species.speciesId, this.ivs);
        globalScene.gameData.setPokemonSeen(this, false);
        globalScene.gameData.setPokemonCaught(this, false).then(() => updateAndResolve());
      } else {
        updateAndResolve();
      }
    });
  }

  private handleSpecialEvolutions(evolution: SpeciesFormEvolution) {
    const isFusion = evolution instanceof FusionSpeciesFormEvolution;

    const evoSpecies = !isFusion ? this.species : this.fusionSpecies;
    if (evoSpecies?.speciesId === SpeciesId.NINCADA && evolution.speciesId === SpeciesId.NINJASK) {
      const newEvolution = pokemonEvolutions[evoSpecies.speciesId][1];

      if (validateShedinjaEvo()) {
        const newPokemon = globalScene.addPlayerPokemon(
          this.species,
          this.level,
          this.abilityIndex,
          this.formIndex,
          undefined,
          this.shiny,
          this.variant,
          this.ivs,
          this.nature,
        );
        newPokemon.passive = this.passive;
        newPokemon.moveset = this.moveset.slice();
        newPokemon.moveset = this.copyMoveset();
        newPokemon.luck = this.luck;
        newPokemon.gender = Gender.GENDERLESS;
        newPokemon.metLevel = this.metLevel;
        newPokemon.metBiome = this.metBiome;
        newPokemon.metSpecies = this.metSpecies;
        newPokemon.metWave = this.metWave;
        newPokemon.fusionSpecies = this.fusionSpecies;
        newPokemon.fusionFormIndex = this.fusionFormIndex;
        newPokemon.fusionAbilityIndex = this.fusionAbilityIndex;
        newPokemon.fusionShiny = this.fusionShiny;
        newPokemon.fusionVariant = this.fusionVariant;
        newPokemon.fusionGender = this.fusionGender;
        newPokemon.fusionLuck = this.fusionLuck;
        newPokemon.fusionTeraType = this.fusionTeraType;
        newPokemon.usedTMs = this.usedTMs;

        globalScene.getPlayerParty().push(newPokemon);
        newPokemon.evolve(!isFusion ? newEvolution : new FusionSpeciesFormEvolution(this.id, newEvolution), evoSpecies);
        const modifiers = globalScene.findModifiers(
          m => m instanceof PokemonHeldItemModifier && m.pokemonId === this.id,
          true,
        ) as PokemonHeldItemModifier[];
        modifiers.forEach(m => {
          const clonedModifier = m.clone() as PokemonHeldItemModifier;
          clonedModifier.pokemonId = newPokemon.id;
          globalScene.addModifier(clonedModifier, true);
        });
        globalScene.updateModifiers(true);
      }
    }
  }

  getPossibleForm(formChange: SpeciesFormChange): Promise<Pokemon> {
    return new Promise(resolve => {
      const formIndex = Math.max(
        this.species.forms.findIndex(f => f.formKey === formChange.formKey),
        0,
      );
      const ret = globalScene.addPlayerPokemon(
        this.species,
        this.level,
        this.abilityIndex,
        formIndex,
        this.gender,
        this.shiny,
        this.variant,
        this.ivs,
        this.nature,
        this,
      );
      ret.loadAssets().then(() => resolve(ret));
    });
  }

  changeForm(formChange: SpeciesFormChange): Promise<void> {
    return new Promise(resolve => {
      this.formIndex = Math.max(
        this.species.forms.findIndex(f => f.formKey === formChange.formKey),
        0,
      );
      this.generateName();
      const abilityCount = this.getSpeciesForm().getAbilityCount();
      if (this.abilityIndex >= abilityCount) {
        // Shouldn't happen
        this.abilityIndex = abilityCount - 1;
      }

      this.compatibleTms.splice(0, this.compatibleTms.length);
      this.generateCompatibleTms();
      const updateAndResolve = () => {
        this.loadAssets().then(() => {
          this.calculateStats();
          globalScene.updateModifiers(true, true);
          this.updateInfo(true).then(() => resolve());
        });
      };
      if (!globalScene.gameMode.isDaily || this.metBiome > -1) {
        globalScene.gameData.setPokemonSeen(this, false);
        globalScene.gameData.setPokemonCaught(this, false).then(() => updateAndResolve());
      } else {
        updateAndResolve();
      }
    });
  }

  clearFusionSpecies(): void {
    super.clearFusionSpecies();
    this.generateCompatibleTms();
  }

  /**
   * Returns a Promise to fuse two PlayerPokemon together
   * @param pokemon The PlayerPokemon to fuse to this one
   */
  fuse(pokemon: PlayerPokemon): void {
    this.fusionSpecies = pokemon.species;
    this.fusionFormIndex = pokemon.formIndex;
    this.fusionAbilityIndex = pokemon.abilityIndex;
    this.fusionShiny = pokemon.shiny;
    this.fusionVariant = pokemon.variant;
    this.fusionGender = pokemon.gender;
    this.fusionLuck = pokemon.luck;
    this.fusionCustomPokemonData = pokemon.customPokemonData;
    if (pokemon.pauseEvolutions || this.pauseEvolutions) {
      this.pauseEvolutions = true;
    }

    globalScene.validateAchv(achvs.SPLICE);
    globalScene.gameData.gameStats.pokemonFused++;

    // Store the average HP% that each Pokemon has
    const maxHp = this.getMaxHp();
    const newHpPercent = (pokemon.hp / pokemon.getMaxHp() + this.hp / maxHp) / 2;

    this.generateName();
    this.calculateStats();

    // Set this Pokemon's HP to the average % of both fusion components
    this.hp = Math.round(maxHp * newHpPercent);
    if (!this.isFainted()) {
      // If this Pokemon hasn't fainted, make sure the HP wasn't set over the new maximum
      this.hp = Math.min(this.hp, maxHp);
      this.status = getRandomStatus(this.status, pokemon.status); // Get a random valid status between the two
    } else if (!pokemon.isFainted()) {
      // If this Pokemon fainted but the other hasn't, make sure the HP wasn't set to zero
      this.hp = Math.max(this.hp, 1);
      this.status = pokemon.status; // Inherit the other Pokemon's status
    }

    this.generateCompatibleTms();
    this.updateInfo(true);
    const fusedPartyMemberIndex = globalScene.getPlayerParty().indexOf(pokemon);
    let partyMemberIndex = globalScene.getPlayerParty().indexOf(this);
    if (partyMemberIndex > fusedPartyMemberIndex) {
      partyMemberIndex--;
    }

    // combine the two mons' held items
    const fusedPartyMemberHeldModifiers = globalScene.findModifiers(
      m => m instanceof PokemonHeldItemModifier && m.pokemonId === pokemon.id,
      true,
    ) as PokemonHeldItemModifier[];
    for (const modifier of fusedPartyMemberHeldModifiers) {
      globalScene.tryTransferHeldItemModifier(modifier, this, false, modifier.getStackCount(), true, true, false);
    }
    globalScene.updateModifiers(true, true);
    globalScene.removePartyMemberModifiers(fusedPartyMemberIndex);
    globalScene.getPlayerParty().splice(fusedPartyMemberIndex, 1)[0];
    const newPartyMemberIndex = globalScene.getPlayerParty().indexOf(this);
    pokemon
      .getMoveset(true)
      .map((m: PokemonMove) =>
        globalScene.phaseManager.unshiftNew("LearnMovePhase", newPartyMemberIndex, m.getMove().id),
      );
    pokemon.destroy();
    this.updateFusionPalette();
  }

  unfuse(): Promise<void> {
    return new Promise(resolve => {
      this.clearFusionSpecies();

      this.updateInfo(true).then(() => resolve());
      this.updateFusionPalette();
    });
  }

  /** Returns a deep copy of this Pokemon's moveset array */
  copyMoveset(): PokemonMove[] {
    const newMoveset: PokemonMove[] = [];
    this.moveset.forEach(move => {
      newMoveset.push(new PokemonMove(move.moveId, 0, move.ppUp, move.maxPpOverride));
    });

    return newMoveset;
  }
}

export class EnemyPokemon extends Pokemon {
  protected battleInfo: EnemyBattleInfo;
  public trainerSlot: TrainerSlot;
  public aiType: AiType;
  public bossSegments: number;
  public bossSegmentIndex: number;
  public initialTeamIndex: number;
  /** To indicate if the instance was populated with a dataSource -> e.g. loaded & populated from session data */
  public readonly isPopulatedFromDataSource: boolean;

  constructor(
    species: PokemonSpecies,
    level: number,
    trainerSlot: TrainerSlot,
    boss: boolean,
    shinyLock = false,
    dataSource?: PokemonData,
  ) {
    super(
      236,
      84,
      species,
      level,
      dataSource?.abilityIndex,
      dataSource?.formIndex,
      dataSource?.gender,
      !shinyLock && dataSource ? dataSource.shiny : false,
      !shinyLock && dataSource ? dataSource.variant : undefined,
      undefined,
      dataSource ? dataSource.nature : undefined,
      dataSource,
    );

    this.trainerSlot = trainerSlot;
    this.initialTeamIndex = globalScene.currentBattle?.enemyParty.length ?? 0;
    this.isPopulatedFromDataSource = !!dataSource; // if a dataSource is provided, then it was populated from dataSource
    if (boss) {
      this.setBoss(boss, dataSource?.bossSegments);
    }

    if (Overrides.OPP_STATUS_OVERRIDE) {
      this.status = new Status(Overrides.OPP_STATUS_OVERRIDE, 0, 4);
    }

    if (Overrides.OPP_GENDER_OVERRIDE !== null) {
      this.gender = Overrides.OPP_GENDER_OVERRIDE;
    }

    const speciesId = this.species.speciesId;

    if (
      speciesId in Overrides.OPP_FORM_OVERRIDES &&
      !isNullOrUndefined(Overrides.OPP_FORM_OVERRIDES[speciesId]) &&
      this.species.forms[Overrides.OPP_FORM_OVERRIDES[speciesId]]
    ) {
      this.formIndex = Overrides.OPP_FORM_OVERRIDES[speciesId];
    }

    if (!dataSource) {
      this.generateAndPopulateMoveset();
      if (shinyLock || Overrides.OPP_SHINY_OVERRIDE === false) {
        this.shiny = false;
      } else {
        this.trySetShiny();
      }

      if (!this.shiny && Overrides.OPP_SHINY_OVERRIDE) {
        this.shiny = true;
        this.initShinySparkle();
      }

      if (this.shiny) {
        this.variant = this.generateShinyVariant();
        if (Overrides.OPP_VARIANT_OVERRIDE !== null) {
          this.variant = Overrides.OPP_VARIANT_OVERRIDE;
        }
      }

      this.luck = (this.shiny ? this.variant + 1 : 0) + (this.fusionShiny ? this.fusionVariant + 1 : 0);

      if (this.hasTrainer() && globalScene.currentBattle) {
        const { waveIndex } = globalScene.currentBattle;
        const ivs: number[] = [];
        while (ivs.length < 6) {
          ivs.push(randSeedIntRange(Math.floor(waveIndex / 10), 31));
        }
        this.ivs = ivs;
      }
    }

    this.aiType = boss || this.hasTrainer() ? AiType.SMART : AiType.SMART_RANDOM;
  }

  initBattleInfo(): void {
    if (!this.battleInfo) {
      this.battleInfo = new EnemyBattleInfo();
      this.battleInfo.initInfo(this);
      this.battleInfo.updateBossSegments(this);
    } else {
      this.battleInfo.updateBossSegments(this);
    }
  }

  /**
   * Sets the pokemons boss status. If true initializes the boss segments either from the arguments
   * or through the the Scene.getEncounterBossSegments function
   *
   * @param boss if the pokemon is a boss
   * @param bossSegments amount of boss segments (health-bar segments)
   */
  setBoss(boss = true, bossSegments = 0): void {
    if (boss) {
      this.bossSegments =
        bossSegments ||
        globalScene.getEncounterBossSegments(globalScene.currentBattle.waveIndex, this.level, this.species, true);
      this.bossSegmentIndex = this.bossSegments - 1;
    } else {
      this.bossSegments = 0;
      this.bossSegmentIndex = 0;
    }
  }

  generateAndPopulateMoveset(formIndex?: number): void {
    switch (true) {
      case this.species.speciesId === SpeciesId.SMEARGLE:
        this.moveset = [
          new PokemonMove(MoveId.SKETCH),
          new PokemonMove(MoveId.SKETCH),
          new PokemonMove(MoveId.SKETCH),
          new PokemonMove(MoveId.SKETCH),
        ];
        break;
      case this.species.speciesId === SpeciesId.ETERNATUS:
        this.moveset = (formIndex !== undefined ? formIndex : this.formIndex)
          ? [
              new PokemonMove(MoveId.DYNAMAX_CANNON),
              new PokemonMove(MoveId.CROSS_POISON),
              new PokemonMove(MoveId.FLAMETHROWER),
              new PokemonMove(MoveId.RECOVER, 0, -4),
            ]
          : [
              new PokemonMove(MoveId.ETERNABEAM),
              new PokemonMove(MoveId.SLUDGE_BOMB),
              new PokemonMove(MoveId.FLAMETHROWER),
              new PokemonMove(MoveId.COSMIC_POWER),
            ];
        if (globalScene.gameMode.hasChallenge(Challenges.INVERSE_BATTLE)) {
          this.moveset[2] = new PokemonMove(MoveId.THUNDERBOLT);
        }
        break;
      default:
        super.generateAndPopulateMoveset();
        break;
    }
  }

  /**
   * Determines the move this Pokemon will use on the next turn, as well as
   * the Pokemon the move will target.
   * @returns this Pokemon's next move in the format {move, moveTargets}
   */
  // TODO: split this up and move it elsewhere
  getNextMove(): TurnMove {
    // If this Pokemon has a usable move already queued, return it,
    // removing all unusable moves before it in the queue.
    const moveQueue = this.getMoveQueue();
    for (const [i, queuedMove] of moveQueue.entries()) {
      const movesetMove = this.getMoveset().find(m => m.moveId === queuedMove.move);
      // If the queued move was called indirectly, ignore all PP and usability checks.
      // Otherwise, ensure that the move being used is actually usable & in our moveset.
      // TODO: What should happen if a pokemon forgets a charging move mid-use?
      if (isVirtual(queuedMove.useMode) || movesetMove?.isUsable(this, isIgnorePP(queuedMove.useMode))) {
        moveQueue.splice(0, i); // TODO: This should not be done here
        return queuedMove;
      }
    }

    // We went through the entire queue without a match; clear the entire thing.
    this.summonData.moveQueue = [];

    // Filter out any moves this Pokemon cannot use
    let movePool = this.getMoveset().filter(m => m.isUsable(this));
    // If no moves are left, use Struggle. Otherwise, continue with move selection
    if (movePool.length) {
      // If there's only 1 move in the move pool, use it.
      if (movePool.length === 1) {
        return {
          move: movePool[0].moveId,
          targets: this.getNextTargets(movePool[0].moveId),
          useMode: MoveUseMode.NORMAL,
        };
      }
      // If a move is forced because of Encore, use it.
      // Said moves are executed normally
      const encoreTag = this.getTag(EncoreTag) as EncoreTag;
      if (encoreTag) {
        const encoreMove = movePool.find(m => m.moveId === encoreTag.moveId);
        if (encoreMove) {
          return {
            move: encoreMove.moveId,
            targets: this.getNextTargets(encoreMove.moveId),
            useMode: MoveUseMode.NORMAL,
          };
        }
      }
      switch (this.aiType) {
        // No enemy should spawn with this AI type in-game
        case AiType.RANDOM: {
          const moveId = movePool[globalScene.randBattleSeedInt(movePool.length)].moveId;
          return { move: moveId, targets: this.getNextTargets(moveId), useMode: MoveUseMode.NORMAL };
        }
        case AiType.SMART_RANDOM:
        case AiType.SMART: {
          /**
           * Search this Pokemon's move pool for moves that will KO an opposing target.
           * If there are any moves that can KO an opponent (i.e. a player Pokemon),
           * those moves are the only ones considered for selection on this turn.
           */
          const koMoves = movePool.filter(pkmnMove => {
            if (!pkmnMove) {
              return false;
            }

            const move = pkmnMove.getMove()!;
            if (move.moveTarget === MoveTarget.ATTACKER) {
              return false;
            }

            const fieldPokemon = globalScene.getField();
            const moveTargets = getMoveTargets(this, move.id)
              .targets.map(ind => fieldPokemon[ind])
              .filter(p => this.isPlayer() !== p.isPlayer());
            // Only considers critical hits for crit-only moves or when this Pokemon is under the effect of Laser Focus
            const isCritical = move.hasAttr("CritOnlyAttr") || !!this.getTag(BattlerTagType.ALWAYS_CRIT);

            return (
              move.category !== MoveCategory.STATUS &&
              moveTargets.some(p => {
                const doesNotFail =
                  move.applyConditions(this, p, move) ||
                  [MoveId.SUCKER_PUNCH, MoveId.UPPER_HAND, MoveId.THUNDERCLAP].includes(move.id);
                return (
                  doesNotFail &&
                  p.getAttackDamage({
                    source: this,
                    move,
                    ignoreAbility: !p.waveData.abilityRevealed,
                    ignoreSourceAbility: false,
                    ignoreAllyAbility: !p.getAlly()?.waveData.abilityRevealed,
                    ignoreSourceAllyAbility: false,
                    isCritical,
                  }).damage >= p.hp
                );
              })
            );
          }, this);

          if (koMoves.length > 0) {
            movePool = koMoves;
          }

          /**
           * Move selection is based on the move's calculated "benefit score" against the
           * best possible target(s) (as determined by {@linkcode getNextTargets}).
           * For more information on how benefit scores are calculated, see `docs/enemy-ai.md`.
           */
          const moveScores = movePool.map(() => 0);
          const moveTargets = Object.fromEntries(movePool.map(m => [m.moveId, this.getNextTargets(m.moveId)]));
          for (const m in movePool) {
            const pokemonMove = movePool[m];
            const move = pokemonMove.getMove();

            let moveScore = moveScores[m];
            const targetScores: number[] = [];

            for (const mt of moveTargets[move.id]) {
              // Prevent a target score from being calculated when the target is whoever attacks the user
              if (mt === BattlerIndex.ATTACKER) {
                break;
              }

              const target = globalScene.getField()[mt];
              /**
               * The "target score" of a move is given by the move's user benefit score + the move's target benefit score.
               * If the target is an ally, the target benefit score is multiplied by -1.
               */
              let targetScore =
                move.getUserBenefitScore(this, target, move) +
                move.getTargetBenefitScore(this, target, move) * (mt < BattlerIndex.ENEMY === this.isPlayer() ? 1 : -1);
              if (Number.isNaN(targetScore)) {
                console.error(`Move ${move.name} returned score of NaN`);
                targetScore = 0;
              }
              /**
               * If this move is unimplemented, or the move is known to fail when used, set its
               * target score to -20
               */
              if (
                (move.name.endsWith(" (N)") || !move.applyConditions(this, target, move)) &&
                ![MoveId.SUCKER_PUNCH, MoveId.UPPER_HAND, MoveId.THUNDERCLAP].includes(move.id)
              ) {
                targetScore = -20;
              } else if (move.is("AttackMove")) {
                /**
                 * Attack moves are given extra multipliers to their base benefit score based on
                 * the move's type effectiveness against the target and whether the move is a STAB move.
                 */
                const effectiveness = target.getMoveEffectiveness(
                  this,
                  move,
                  !target.waveData.abilityRevealed,
                  undefined,
                  undefined,
                  true,
                );

                if (target.isPlayer() !== this.isPlayer()) {
                  targetScore *= effectiveness;
                  if (this.isOfType(move.type)) {
                    targetScore *= 1.5;
                  }
                } else if (effectiveness) {
                  targetScore /= effectiveness;
                  if (this.isOfType(move.type)) {
                    targetScore /= 1.5;
                  }
                }
                /** If a move has a base benefit score of 0, its benefit score is assumed to be unimplemented at this point */
                if (!targetScore) {
                  targetScore = -20;
                }
              }
              targetScores.push(targetScore);
            }
            // When a move has multiple targets, its score is equal to the maximum target score across all targets
            moveScore += Math.max(...targetScores);

            // could make smarter by checking opponent def/spdef
            moveScores[m] = moveScore;
          }

          console.log(moveScores);

          // Sort the move pool in decreasing order of move score
          const sortedMovePool = movePool.slice(0);
          sortedMovePool.sort((a, b) => {
            const scoreA = moveScores[movePool.indexOf(a)];
            const scoreB = moveScores[movePool.indexOf(b)];
            return scoreA < scoreB ? 1 : scoreA > scoreB ? -1 : 0;
          });
          let r = 0;
          if (this.aiType === AiType.SMART_RANDOM) {
            // Has a 5/8 chance to select the best move, and a 3/8 chance to advance to the next best move (and repeat this roll)
            while (r < sortedMovePool.length - 1 && globalScene.randBattleSeedInt(8) >= 5) {
              r++;
            }
          } else if (this.aiType === AiType.SMART) {
            // The chance to advance to the next best move increases when the compared moves' scores are closer to each other.
            while (
              r < sortedMovePool.length - 1 &&
              moveScores[movePool.indexOf(sortedMovePool[r + 1])] / moveScores[movePool.indexOf(sortedMovePool[r])] >=
                0 &&
              globalScene.randBattleSeedInt(100) <
                Math.round(
                  (moveScores[movePool.indexOf(sortedMovePool[r + 1])] /
                    moveScores[movePool.indexOf(sortedMovePool[r])]) *
                    50,
                )
            ) {
              r++;
            }
          }
          console.log(
            movePool.map(m => m.getName()),
            moveScores,
            r,
            sortedMovePool.map(m => m.getName()),
          );
          return {
            move: sortedMovePool[r]!.moveId,
            targets: moveTargets[sortedMovePool[r]!.moveId],
            useMode: MoveUseMode.NORMAL,
          };
        }
      }
    }

    // No moves left means struggle
    return {
      move: MoveId.STRUGGLE,
      targets: this.getNextTargets(MoveId.STRUGGLE),
      useMode: MoveUseMode.IGNORE_PP,
    };
  }

  /**
   * Determines the Pokemon the given move would target if used by this Pokemon
   * @param moveId {@linkcode MoveId} The move to be used
   * @returns The indexes of the Pokemon the given move would target
   */
  getNextTargets(moveId: MoveId): BattlerIndex[] {
    const moveTargets = getMoveTargets(this, moveId);
    const targets = globalScene.getField(true).filter(p => moveTargets.targets.indexOf(p.getBattlerIndex()) > -1);
    // If the move is multi-target, return all targets' indexes
    if (moveTargets.multiple) {
      return targets.map(p => p.getBattlerIndex());
    }

    const move = allMoves[moveId];

    /**
     * Get the move's target benefit score against each potential target.
     * For allies, this score is multiplied by -1.
     */
    const benefitScores = targets.map(p => [
      p.getBattlerIndex(),
      move.getTargetBenefitScore(this, p, move) * (p.isPlayer() === this.isPlayer() ? 1 : -1),
    ]);

    const sortedBenefitScores = benefitScores.slice(0);
    sortedBenefitScores.sort((a, b) => {
      const scoreA = a[1];
      const scoreB = b[1];
      return scoreA < scoreB ? 1 : scoreA > scoreB ? -1 : 0;
    });

    if (!sortedBenefitScores.length) {
      // Set target to BattlerIndex.ATTACKER when using a counter move
      // This is the same as when the player does so
      if (move.hasAttr("CounterDamageAttr")) {
        return [BattlerIndex.ATTACKER];
      }

      return [];
    }

    let targetWeights = sortedBenefitScores.map(s => s[1]);
    const lowestWeight = targetWeights[targetWeights.length - 1];

    // If the lowest target weight (i.e. benefit score) is negative, add abs(lowestWeight) to all target weights
    if (lowestWeight < 1) {
      for (let w = 0; w < targetWeights.length; w++) {
        targetWeights[w] += Math.abs(lowestWeight - 1);
      }
    }

    // Remove any targets whose weights are less than half the max of the target weights from consideration
    const benefitCutoffIndex = targetWeights.findIndex(s => s < targetWeights[0] / 2);
    if (benefitCutoffIndex > -1) {
      targetWeights = targetWeights.slice(0, benefitCutoffIndex);
    }

    const thresholds: number[] = [];
    let totalWeight = 0;
    targetWeights.reduce((total: number, w: number) => {
      total += w;
      thresholds.push(total);
      totalWeight = total;
      return total;
    }, 0);

    /**
     * Generate a random number from 0 to (totalWeight-1),
     * then select the first target whose cumulative weight (with all previous targets' weights)
     * is greater than that random number.
     */
    const randValue = globalScene.randBattleSeedInt(totalWeight);
    let targetIndex = 0;

    thresholds.every((t, i) => {
      if (randValue >= t) {
        return true;
      }

      targetIndex = i;
      return false;
    });

    return [sortedBenefitScores[targetIndex][0]];
  }

  override isPlayer(): this is PlayerPokemon {
    return false;
  }

  override isEnemy(): this is EnemyPokemon {
    return true;
  }

  override hasTrainer(): boolean {
    return !!this.trainerSlot;
  }

  override isBoss(): boolean {
    return !!this.bossSegments;
  }

  getBossSegmentIndex(): number {
    const segments = (this as EnemyPokemon).bossSegments;
    const segmentSize = this.getMaxHp() / segments;
    for (let s = segments - 1; s > 0; s--) {
      const hpThreshold = Math.round(segmentSize * s);
      if (this.hp > hpThreshold) {
        return s;
      }
    }

    return 0;
  }

  damage(damage: number, ignoreSegments = false, preventEndure = false, ignoreFaintPhase = false): number {
    if (this.isFainted()) {
      return 0;
    }

    let clearedBossSegmentIndex = this.isBoss() ? this.bossSegmentIndex + 1 : 0;

    if (this.isBoss() && !ignoreSegments) {
      const segmentSize = this.getMaxHp() / this.bossSegments;
      for (let s = this.bossSegmentIndex; s > 0; s--) {
        const hpThreshold = segmentSize * s;
        const roundedHpThreshold = Math.round(hpThreshold);
        if (this.hp >= roundedHpThreshold) {
          if (this.hp - damage <= roundedHpThreshold) {
            const hpRemainder = this.hp - roundedHpThreshold;
            let segmentsBypassed = 0;
            while (
              segmentsBypassed < this.bossSegmentIndex &&
              this.canBypassBossSegments(segmentsBypassed + 1) &&
              damage - hpRemainder >= Math.round(segmentSize * Math.pow(2, segmentsBypassed + 1))
            ) {
              segmentsBypassed++;
              //console.log('damage', damage, 'segment', segmentsBypassed + 1, 'segment size', segmentSize, 'damage needed', Math.round(segmentSize * Math.pow(2, segmentsBypassed + 1)));
            }

            damage = toDmgValue(this.hp - hpThreshold + segmentSize * segmentsBypassed);
            clearedBossSegmentIndex = s - segmentsBypassed;
          }
          break;
        }
      }
    }

    switch (globalScene.currentBattle.battleSpec) {
      case BattleSpec.FINAL_BOSS:
        if (!this.formIndex && this.bossSegmentIndex < 1) {
          damage = Math.min(damage, this.hp - 1);
        }
    }

    const ret = super.damage(damage, ignoreSegments, preventEndure, ignoreFaintPhase);

    if (this.isBoss()) {
      if (ignoreSegments) {
        const segmentSize = this.getMaxHp() / this.bossSegments;
        clearedBossSegmentIndex = Math.ceil(this.hp / segmentSize);
      }
      if (clearedBossSegmentIndex <= this.bossSegmentIndex) {
        this.handleBossSegmentCleared(clearedBossSegmentIndex);
      }
      this.battleInfo.updateBossSegments(this);
    }

    return ret;
  }

  canBypassBossSegments(segmentCount = 1): boolean {
    if (globalScene.currentBattle.battleSpec === BattleSpec.FINAL_BOSS) {
      if (!this.formIndex && this.bossSegmentIndex - segmentCount < 1) {
        return false;
      }
    }

    return true;
  }

  /**
   * Go through a boss' health segments and give stats boosts for each newly cleared segment
   * The base boost is 1 to a random stat that's not already maxed out per broken shield
   * For Pokemon with 3 health segments or more, breaking the last shield gives +2 instead
   * For Pokemon with 5 health segments or more, breaking the last two shields give +2 each
   * @param segmentIndex index of the segment to get down to (0 = no shield left, 1 = 1 shield left, etc.)
   */
  handleBossSegmentCleared(segmentIndex: number): void {
    while (this.bossSegmentIndex > 0 && segmentIndex - 1 < this.bossSegmentIndex) {
      // Filter out already maxed out stat stages and weigh the rest based on existing stats
      const leftoverStats = EFFECTIVE_STATS.filter((s: EffectiveStat) => this.getStatStage(s) < 6);
      const statWeights = leftoverStats.map((s: EffectiveStat) => this.getStat(s, false));

      let boostedStat: EffectiveStat;
      const statThresholds: number[] = [];
      let totalWeight = 0;

      for (const i in statWeights) {
        totalWeight += statWeights[i];
        statThresholds.push(totalWeight);
      }

      // Pick a random stat from the leftover stats to increase its stages
      const randInt = randSeedInt(totalWeight);
      for (const i in statThresholds) {
        if (randInt < statThresholds[i]) {
          boostedStat = leftoverStats[i];
          break;
        }
      }

      let stages = 1;

      // increase the boost if the boss has at least 3 segments and we passed last shield
      if (this.bossSegments >= 3 && this.bossSegmentIndex === 1) {
        stages++;
      }
      // increase the boost if the boss has at least 5 segments and we passed the second to last shield
      if (this.bossSegments >= 5 && this.bossSegmentIndex === 2) {
        stages++;
      }

      globalScene.phaseManager.unshiftNew(
        "StatStageChangePhase",
        this.getBattlerIndex(),
        true,
        [boostedStat!],
        stages,
        true,
        true,
      );
      this.bossSegmentIndex--;
    }
  }

  getFieldIndex(): number {
    return globalScene.getEnemyField().indexOf(this);
  }

  getBattlerIndex(): BattlerIndex {
    return BattlerIndex.ENEMY + this.getFieldIndex();
  }

  /**
   * Add a new pokemon to the player's party (at `slotIndex` if set).
   * The new pokemon's visibility will be set to `false`.
   * @param pokeballType the type of pokeball the pokemon was caught with
   * @param slotIndex an optional index to place the pokemon in the party
   * @returns the pokemon that was added or null if the pokemon could not be added
   */
  addToParty(pokeballType: PokeballType, slotIndex = -1) {
    const party = globalScene.getPlayerParty();
    let ret: PlayerPokemon | null = null;

    if (party.length < PLAYER_PARTY_MAX_SIZE) {
      this.pokeball = pokeballType;
      this.metLevel = this.level;
      this.metBiome = globalScene.arena.biomeType;
      this.metWave = globalScene.currentBattle.waveIndex;
      this.metSpecies = this.species.speciesId;
      const newPokemon = globalScene.addPlayerPokemon(
        this.species,
        this.level,
        this.abilityIndex,
        this.formIndex,
        this.gender,
        this.shiny,
        this.variant,
        this.ivs,
        this.nature,
        this,
      );

      if (isBetween(slotIndex, 0, PLAYER_PARTY_MAX_SIZE - 1)) {
        party.splice(slotIndex, 0, newPokemon);
      } else {
        party.push(newPokemon);
      }

      // Hide the Pokemon since it is not on the field
      newPokemon.setVisible(false);

      ret = newPokemon;
      globalScene.triggerPokemonFormChange(newPokemon, SpeciesFormChangeActiveTrigger, true);
    }

    return ret;
  }

  /**
   * Show or hide the type effectiveness multiplier window
   * Passing undefined will hide the window
   */
  updateEffectiveness(effectiveness?: string) {
    this.battleInfo.updateEffectiveness(effectiveness);
  }

  toggleFlyout(visible: boolean): void {
    this.battleInfo.toggleFlyout(visible);
  }
}<|MERGE_RESOLUTION|>--- conflicted
+++ resolved
@@ -179,14 +179,10 @@
 import { HitResult } from "#enums/hit-result";
 import { AiType } from "#enums/ai-type";
 import { PokemonMove } from "#app/data/moves/pokemon-move";
-<<<<<<< HEAD
-import type { AbAttrMap, AbAttrString } from "#app/@types/ability-types";
 import type { IllusionData } from "#app/@types/illusion-data";
 import type { TurnMove } from "#app/@types/turn-move";
 import type { DamageCalculationResult, DamageResult } from "#app/@types/damage-result";
-=======
 import type { AbAttrMap, AbAttrString, TypeMultiplierAbAttrParams } from "#app/@types/ability-types";
->>>>>>> 6547e1d5
 
 /** Base typeclass for damage parameter methods, used for DRY */
 type damageParams = {
