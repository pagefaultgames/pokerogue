import Phaser from "phaser";
import BattleScene, { AnySound } from "../battle-scene";
import { Variant, VariantSet, variantColorCache } from "#app/data/variant";
import { variantData } from "#app/data/variant";
import BattleInfo, { PlayerBattleInfo, EnemyBattleInfo } from "../ui/battle-info";
import Move, { HighCritAttr, HitsTagAttr, applyMoveAttrs, FixedDamageAttr, VariableAtkAttr, allMoves, MoveCategory, TypelessAttr, CritOnlyAttr, getMoveTargets, OneHitKOAttr, VariableMoveTypeAttr, StatusMoveTypeImmunityAttr, VariableDefAttr, AttackMove, ModifiedDamageAttr, VariableMoveTypeMultiplierAttr, IgnoreOpponentStatChangesAttr, SacrificialAttr, VariableMoveCategoryAttr, CounterDamageAttr, StatChangeAttr, RechargeAttr, ChargeAttr, IgnoreWeatherTypeDebuffAttr, BypassBurnDamageReductionAttr, SacrificialAttrOnHit, MoveFlags, NeutralDamageAgainstFlyingTypeMultiplierAttr } from "../data/move";
import { default as PokemonSpecies, PokemonSpeciesForm, SpeciesFormKey, getFusedSpeciesName, getPokemonSpecies, getPokemonSpeciesForm, getStarterValueFriendshipCap, speciesStarters, starterPassiveAbilities } from "../data/pokemon-species";
import { Constructor } from "#app/utils";
import * as Utils from "../utils";
import { Type, TypeDamageMultiplier, getTypeDamageMultiplier, getTypeRgb } from "../data/type";
import { getLevelTotalExp } from "../data/exp";
import { Stat } from "../data/pokemon-stat";
import { DamageMoneyRewardModifier, EnemyDamageBoosterModifier, EnemyDamageReducerModifier, EnemyEndureChanceModifier, EnemyFusionChanceModifier, HiddenAbilityRateBoosterModifier, PokemonBaseStatModifier, PokemonFriendshipBoosterModifier, PokemonHeldItemModifier, PokemonNatureWeightModifier, ShinyRateBoosterModifier, SurviveDamageModifier, TempBattleStatBoosterModifier, StatBoosterModifier, TerastallizeModifier } from "../modifier/modifier";
import { PokeballType } from "../data/pokeball";
import { Gender } from "../data/gender";
import { initMoveAnim, loadMoveAnimAssets } from "../data/battle-anims";
import { Status, StatusEffect, getRandomStatus } from "../data/status-effect";
import { pokemonEvolutions, pokemonPrevolutions, SpeciesFormEvolution, SpeciesEvolutionCondition, FusionSpeciesFormEvolution } from "../data/pokemon-evolutions";
import { reverseCompatibleTms, tmSpecies, tmPoolTiers } from "../data/tms";
import { DamagePhase, FaintPhase, LearnMovePhase, MoveEffectPhase, ObtainStatusEffectPhase, StatChangePhase, SwitchSummonPhase, ToggleDoublePositionPhase  } from "../phases";
import { BattleStat } from "../data/battle-stat";
import { BattlerTag, BattlerTagLapseType, EncoreTag, GroundedTag, HighestStatBoostTag, TypeImmuneTag, getBattlerTag, SemiInvulnerableTag, TypeBoostTag } from "../data/battler-tags";
import { WeatherType } from "../data/weather";
import { TempBattleStat } from "../data/temp-battle-stat";
import { ArenaTagSide, WeakenMoveScreenTag } from "../data/arena-tag";
import { Ability, AbAttr, BattleStatMultiplierAbAttr, BlockCritAbAttr, BonusCritAbAttr, BypassBurnDamageReductionAbAttr, FieldPriorityMoveImmunityAbAttr, IgnoreOpponentStatChangesAbAttr, MoveImmunityAbAttr, PreApplyBattlerTagAbAttr, PreDefendFullHpEndureAbAttr, ReceivedMoveDamageMultiplierAbAttr, ReduceStatusEffectDurationAbAttr, StabBoostAbAttr, StatusEffectImmunityAbAttr, TypeImmunityAbAttr, WeightMultiplierAbAttr, allAbilities, applyAbAttrs, applyBattleStatMultiplierAbAttrs, applyPreApplyBattlerTagAbAttrs, applyPreAttackAbAttrs, applyPreDefendAbAttrs, applyPreSetStatusAbAttrs, UnsuppressableAbilityAbAttr, SuppressFieldAbilitiesAbAttr, NoFusionAbilityAbAttr, MultCritAbAttr, IgnoreTypeImmunityAbAttr, DamageBoostAbAttr, IgnoreTypeStatusEffectImmunityAbAttr, ConditionalCritAbAttr, applyFieldBattleStatMultiplierAbAttrs, FieldMultiplyBattleStatAbAttr, AddSecondStrikeAbAttr } from "../data/ability";
import PokemonData from "../system/pokemon-data";
import { BattlerIndex } from "../battle";
import { Mode } from "../ui/ui";
import PartyUiHandler, { PartyOption, PartyUiMode } from "../ui/party-ui-handler";
import SoundFade from "phaser3-rex-plugins/plugins/soundfade";
import { LevelMoves } from "../data/pokemon-level-moves";
import { DamageAchv, achvs } from "../system/achv";
import { DexAttr, StarterDataEntry, StarterMoveset } from "../system/game-data";
import { QuantizerCelebi, argbFromRgba, rgbaFromArgb } from "@material/material-color-utilities";
import { Nature, getNatureStatMultiplier } from "../data/nature";
import { SpeciesFormChange, SpeciesFormChangeActiveTrigger, SpeciesFormChangeMoveLearnedTrigger, SpeciesFormChangePostMoveTrigger, SpeciesFormChangeStatusEffectTrigger } from "../data/pokemon-forms";
import { TerrainType } from "../data/terrain";
import { TrainerSlot } from "../data/trainer-config";
import Overrides from "../overrides";
import i18next from "i18next";
import { speciesEggMoves } from "../data/egg-moves";
import { ModifierTier } from "../modifier/modifier-tier";
import { applyChallenges, ChallengeType } from "#app/data/challenge.js";
import { Abilities } from "#enums/abilities";
import { ArenaTagType } from "#enums/arena-tag-type";
import { BattleSpec } from "#enums/battle-spec";
import { BattlerTagType } from "#enums/battler-tag-type";
import { BerryType } from "#enums/berry-type";
import { Biome } from "#enums/biome";
import { Moves } from "#enums/moves";
import { Species } from "#enums/species";

export enum FieldPosition {
  CENTER,
  LEFT,
  RIGHT
}

export default abstract class Pokemon extends Phaser.GameObjects.Container {
  public id: integer;
  public name: string;
  public species: PokemonSpecies;
  public formIndex: integer;
  public abilityIndex: integer;
  public passive: boolean;
  public shiny: boolean;
  public variant: Variant;
  public pokeball: PokeballType;
  protected battleInfo: BattleInfo;
  public level: integer;
  public exp: integer;
  public levelExp: integer;
  public gender: Gender;
  public hp: integer;
  public stats: integer[];
  public ivs: integer[];
  public nature: Nature;
  public natureOverride: Nature | -1;
  public moveset: PokemonMove[];
  public status: Status;
  public friendship: integer;
  public metLevel: integer;
  public metBiome: Biome | -1;
  public luck: integer;
  public pauseEvolutions: boolean;
  public pokerus: boolean;

  public fusionSpecies: PokemonSpecies;
  public fusionFormIndex: integer;
  public fusionAbilityIndex: integer;
  public fusionShiny: boolean;
  public fusionVariant: Variant;
  public fusionGender: Gender;
  public fusionLuck: integer;

  private summonDataPrimer: PokemonSummonData;

  public summonData: PokemonSummonData;
  public battleData: PokemonBattleData;
  public battleSummonData: PokemonBattleSummonData;
  public turnData: PokemonTurnData;

  public fieldPosition: FieldPosition;

  public maskEnabled: boolean;
  public maskSprite: Phaser.GameObjects.Sprite;

  private shinySparkle: Phaser.GameObjects.Sprite;

  constructor(scene: BattleScene, x: number, y: number, species: PokemonSpecies, level: integer, abilityIndex?: integer, formIndex?: integer, gender?: Gender, shiny?: boolean, variant?: Variant, ivs?: integer[], nature?: Nature, dataSource?: Pokemon | PokemonData) {
    super(scene, x, y);

    if (!species.isObtainable() && this.isPlayer()) {
      throw `Cannot create a player Pokemon for species '${species.getName(formIndex)}'`;
    }

    const hiddenAbilityChance = new Utils.IntegerHolder(256);
    if (!this.hasTrainer()) {
      this.scene.applyModifiers(HiddenAbilityRateBoosterModifier, true, hiddenAbilityChance);
    }

    const hasHiddenAbility = !Utils.randSeedInt(hiddenAbilityChance.value);
    const randAbilityIndex = Utils.randSeedInt(2);

    this.species = species;
    this.pokeball = dataSource?.pokeball || PokeballType.POKEBALL;
    this.level = level;
    this.abilityIndex = abilityIndex !== undefined
      ? abilityIndex
      : (species.abilityHidden && hasHiddenAbility ? species.ability2 ? 2 : 1 : species.ability2 ? randAbilityIndex : 0);
    if (formIndex !== undefined) {
      this.formIndex = formIndex;
    }
    if (gender !== undefined) {
      this.gender = gender;
    }
    if (shiny !== undefined) {
      this.shiny = shiny;
    }
    if (variant !== undefined) {
      this.variant = variant;
    }
    this.exp = dataSource?.exp || getLevelTotalExp(this.level, species.growthRate);
    this.levelExp = dataSource?.levelExp || 0;
    if (dataSource) {
      this.id = dataSource.id;
      this.hp = dataSource.hp;
      this.stats = dataSource.stats;
      this.ivs = dataSource.ivs;
      this.passive = !!dataSource.passive;
      if (this.variant === undefined) {
        this.variant = 0;
      }
      this.nature = dataSource.nature || 0 as Nature;
      this.natureOverride = dataSource.natureOverride !== undefined ? dataSource.natureOverride : -1;
      this.moveset = dataSource.moveset;
      this.status = dataSource.status;
      this.friendship = dataSource.friendship !== undefined ? dataSource.friendship : this.species.baseFriendship;
      this.metLevel = dataSource.metLevel || 5;
      this.luck = dataSource.luck;
      this.metBiome = dataSource.metBiome;
      this.pauseEvolutions = dataSource.pauseEvolutions;
      this.pokerus = !!dataSource.pokerus;
      this.fusionSpecies = dataSource.fusionSpecies instanceof PokemonSpecies ? dataSource.fusionSpecies : getPokemonSpecies(dataSource.fusionSpecies);
      this.fusionFormIndex = dataSource.fusionFormIndex;
      this.fusionAbilityIndex = dataSource.fusionAbilityIndex;
      this.fusionShiny = dataSource.fusionShiny;
      this.fusionVariant = dataSource.fusionVariant || 0;
      this.fusionGender = dataSource.fusionGender;
      this.fusionLuck = dataSource.fusionLuck;
    } else {
      this.id = Utils.randSeedInt(4294967296);
      this.ivs = ivs || Utils.getIvsFromId(this.id);

      if (this.gender === undefined) {
        this.generateGender();
      }

      if (this.formIndex === undefined) {
        this.formIndex = this.scene.getSpeciesFormIndex(species, this.gender, this.nature, this.isPlayer());
      }

      if (this.shiny === undefined) {
        this.trySetShiny();
      }

      if (this.variant === undefined) {
        this.variant = this.shiny ? this.generateVariant() : 0;
      }

      if (nature !== undefined) {
        this.setNature(nature);
      } else {
        this.generateNature();
      }

      this.natureOverride = -1;

      this.friendship = species.baseFriendship;
      this.metLevel = level;
      this.metBiome = scene.currentBattle ? scene.arena.biomeType : -1;
      this.pokerus = false;

      if (level > 1) {
        const fused = new Utils.BooleanHolder(scene.gameMode.isSplicedOnly);
        if (!fused.value && !this.isPlayer() && !this.hasTrainer()) {
          this.scene.applyModifier(EnemyFusionChanceModifier, false, fused);
        }

        if (fused.value) {
          this.calculateStats();
          this.generateFusionSpecies();
        }
      }
      this.luck = (this.shiny ? this.variant + 1 : 0) + (this.fusionShiny ? this.fusionVariant + 1 : 0);
      this.fusionLuck = this.luck;
    }

    this.generateName();

    if (!species.isObtainable()) {
      this.shiny = false;
    }

    this.calculateStats();
  }

  init(): void {
    this.fieldPosition = FieldPosition.CENTER;

    this.initBattleInfo();

    this.scene.fieldUI.addAt(this.battleInfo, 0);

    const getSprite = (hasShadow?: boolean) => {
      const ret = this.scene.addPokemonSprite(this, 0, 0, `pkmn__${this.isPlayer() ? "back__" : ""}sub`, undefined, true);
      ret.setOrigin(0.5, 1);
      ret.setPipeline(this.scene.spritePipeline, { tone: [ 0.0, 0.0, 0.0, 0.0 ], hasShadow: !!hasShadow, teraColor: getTypeRgb(this.getTeraType()) });
      return ret;
    };

    this.setScale(this.getSpriteScale());

    const sprite = getSprite(true);
    const tintSprite = getSprite();

    tintSprite.setVisible(false);

    this.addAt(sprite, 0);
    this.addAt(tintSprite, 1);

    if (this.isShiny() && !this.shinySparkle) {
      this.initShinySparkle();
    }
  }

  abstract initBattleInfo(): void;

  isOnField(): boolean {
    if (!this.scene) {
      return false;
    }
    return this.scene.field.getIndex(this) > -1;
  }

  isFainted(checkStatus?: boolean): boolean {
    return !this.hp && (!checkStatus || this.status?.effect === StatusEffect.FAINT);
  }

  /**
   * Check if this pokemon is both not fainted and allowed to be in battle.
   * This is frequently a better alternative to {@link isFainted}
   * @returns {boolean} True if pokemon is allowed in battle
   */
  isAllowedInBattle(): boolean {
    const challengeAllowed = new Utils.BooleanHolder(true);
    applyChallenges(this.scene.gameMode, ChallengeType.POKEMON_IN_BATTLE, this, challengeAllowed);
    return !this.isFainted() && challengeAllowed.value;
  }

  isActive(onField?: boolean): boolean {
    if (!this.scene) {
      return false;
    }
    return this.isAllowedInBattle() && !!this.scene && (!onField || this.isOnField());
  }

  getDexAttr(): bigint {
    let ret = 0n;
    ret |= this.gender !== Gender.FEMALE ? DexAttr.MALE : DexAttr.FEMALE;
    ret |= !this.shiny ? DexAttr.NON_SHINY : DexAttr.SHINY;
    ret |= this.variant >= 2 ? DexAttr.VARIANT_3 : this.variant === 1 ? DexAttr.VARIANT_2 : DexAttr.DEFAULT_VARIANT;
    ret |= this.scene.gameData.getFormAttr(this.formIndex);
    return ret;
  }

  /**
   * Sets the Pokemon's name. Only called when loading a Pokemon so this function needs to be called when
   * initializing hardcoded Pokemon or else it will not display the form index name properly.
   * @returns n/a
   */
  generateName(): void {
    if (!this.fusionSpecies) {
      this.name = this.species.getName(this.formIndex);
      return;
    }
    this.name = getFusedSpeciesName(this.species.getName(this.formIndex), this.fusionSpecies.getName(this.fusionFormIndex));
    if (this.battleInfo) {
      this.updateInfo(true);
    }
  }

  abstract isPlayer(): boolean;

  abstract hasTrainer(): boolean;

  abstract getFieldIndex(): integer;

  abstract getBattlerIndex(): BattlerIndex;

  loadAssets(ignoreOverride: boolean = true): Promise<void> {
    return new Promise(resolve => {
      const moveIds = this.getMoveset().map(m => m.getMove().id);
      Promise.allSettled(moveIds.map(m => initMoveAnim(this.scene, m)))
        .then(() => {
          loadMoveAnimAssets(this.scene, moveIds);
          this.getSpeciesForm().loadAssets(this.scene, this.getGender() === Gender.FEMALE, this.formIndex, this.shiny, this.variant);
          if (this.isPlayer() || this.getFusionSpeciesForm()) {
            this.scene.loadPokemonAtlas(this.getBattleSpriteKey(true, ignoreOverride), this.getBattleSpriteAtlasPath(true, ignoreOverride));
          }
          if (this.getFusionSpeciesForm()) {
            this.getFusionSpeciesForm().loadAssets(this.scene, this.getFusionGender() === Gender.FEMALE, this.fusionFormIndex, this.fusionShiny, this.fusionVariant);
            this.scene.loadPokemonAtlas(this.getFusionBattleSpriteKey(true, ignoreOverride), this.getFusionBattleSpriteAtlasPath(true, ignoreOverride));
          }
          this.scene.load.once(Phaser.Loader.Events.COMPLETE, () => {
            if (this.isPlayer()) {
              const originalWarn = console.warn;
              // Ignore warnings for missing frames, because there will be a lot
              console.warn = () => {};
              const battleFrameNames = this.scene.anims.generateFrameNames(this.getBattleSpriteKey(), { zeroPad: 4, suffix: ".png", start: 1, end: 400 });
              console.warn = originalWarn;
              if (!(this.scene.anims.exists(this.getBattleSpriteKey()))) {
                this.scene.anims.create({
                  key: this.getBattleSpriteKey(),
                  frames: battleFrameNames,
                  frameRate: 12,
                  repeat: -1
                });
              }
            }
            this.playAnim();
            const updateFusionPaletteAndResolve = () => {
              this.updateFusionPalette();
              if (this.summonData?.speciesForm) {
                this.updateFusionPalette(true);
              }
              resolve();
            };
            if (this.shiny) {
              const populateVariantColors = (key: string, back: boolean = false): Promise<void> => {
                return new Promise(resolve => {
                  const battleSpritePath = this.getBattleSpriteAtlasPath(back, ignoreOverride).replace("variant/", "").replace(/_[1-3]$/, "");
                  let config = variantData;
                  const useExpSprite = this.scene.experimentalSprites && this.scene.hasExpSprite(this.getBattleSpriteKey(back, ignoreOverride));
                  battleSpritePath.split("/").map(p => config ? config = config[p] : null);
                  const variantSet: VariantSet = config as VariantSet;
                  if (variantSet && variantSet[this.variant] === 1) {
                    if (variantColorCache.hasOwnProperty(key)) {
                      return resolve();
                    }
                    this.scene.cachedFetch(`./images/pokemon/variant/${useExpSprite ? "exp/" : ""}${battleSpritePath}.json`).
                      then(res => {
                        // Prevent the JSON from processing if it failed to load
                        if (!res.ok) {
                          console.error(`Could not load ${res.url}!`);
                          return;
                        }
                        return res.json();
                      }).then(c => {
                        variantColorCache[key] = c;
                        resolve();
                      });
                  } else {
                    resolve();
                  }
                });
              };
              if (this.isPlayer()) {
                Promise.all([ populateVariantColors(this.getBattleSpriteKey(false)), populateVariantColors(this.getBattleSpriteKey(true), true) ]).then(() => updateFusionPaletteAndResolve());
              } else {
                populateVariantColors(this.getBattleSpriteKey(false)).then(() => updateFusionPaletteAndResolve());
              }
            } else {
              updateFusionPaletteAndResolve();
            }
          });
          if (!this.scene.load.isLoading()) {
            this.scene.load.start();
          }
        });
    });
  }

  getFormKey(): string {
    if (!this.species.forms.length || this.species.forms.length <= this.formIndex) {
      return "";
    }
    return this.species.forms[this.formIndex].formKey;
  }

  getFusionFormKey(): string {
    if (!this.fusionSpecies) {
      return null;
    }
    if (!this.fusionSpecies.forms.length || this.fusionSpecies.forms.length <= this.fusionFormIndex) {
      return "";
    }
    return this.fusionSpecies.forms[this.fusionFormIndex].formKey;
  }

  getSpriteAtlasPath(ignoreOverride?: boolean): string {
    const spriteId = this.getSpriteId(ignoreOverride).replace(/\_{2}/g, "/");
    return `${/_[1-3]$/.test(spriteId) ? "variant/" : ""}${spriteId}`;
  }

  getBattleSpriteAtlasPath(back?: boolean, ignoreOverride?: boolean): string {
    const spriteId = this.getBattleSpriteId(back, ignoreOverride).replace(/\_{2}/g, "/");
    return `${/_[1-3]$/.test(spriteId) ? "variant/" : ""}${spriteId}`;
  }

  getSpriteId(ignoreOverride?: boolean): string {
    return this.getSpeciesForm(ignoreOverride).getSpriteId(this.getGender(ignoreOverride) === Gender.FEMALE, this.formIndex, this.shiny, this.variant);
  }

  getBattleSpriteId(back?: boolean, ignoreOverride?: boolean): string {
    if (back === undefined) {
      back = this.isPlayer();
    }
    return this.getSpeciesForm(ignoreOverride).getSpriteId(this.getGender(ignoreOverride) === Gender.FEMALE, this.formIndex, this.shiny, this.variant, back);
  }

  getSpriteKey(ignoreOverride?: boolean): string {
    return this.getSpeciesForm(ignoreOverride).getSpriteKey(this.getGender(ignoreOverride) === Gender.FEMALE, this.formIndex, this.shiny, this.variant);
  }

  getBattleSpriteKey(back?: boolean, ignoreOverride?: boolean): string {
    return `pkmn__${this.getBattleSpriteId(back, ignoreOverride)}`;
  }

  getFusionSpriteId(ignoreOverride?: boolean): string {
    return this.getFusionSpeciesForm(ignoreOverride).getSpriteId(this.getFusionGender(ignoreOverride) === Gender.FEMALE, this.fusionFormIndex, this.fusionShiny, this.fusionVariant);
  }

  getFusionBattleSpriteId(back?: boolean, ignoreOverride?: boolean): string {
    if (back === undefined) {
      back = this.isPlayer();
    }
    return this.getFusionSpeciesForm(ignoreOverride).getSpriteId(this.getFusionGender(ignoreOverride) === Gender.FEMALE, this.fusionFormIndex, this.fusionShiny, this.fusionVariant, back);
  }

  getFusionBattleSpriteKey(back?: boolean, ignoreOverride?: boolean): string {
    return `pkmn__${this.getFusionBattleSpriteId(back, ignoreOverride)}`;
  }

  getFusionBattleSpriteAtlasPath(back?: boolean, ignoreOverride?: boolean): string {
    return this.getFusionBattleSpriteId(back, ignoreOverride).replace(/\_{2}/g, "/");
  }

  getIconAtlasKey(ignoreOverride?: boolean): string {
    return this.getSpeciesForm(ignoreOverride).getIconAtlasKey(this.formIndex, this.shiny, this.variant);
  }

  getFusionIconAtlasKey(ignoreOverride?: boolean): string {
    return this.getFusionSpeciesForm(ignoreOverride).getIconAtlasKey(this.fusionFormIndex, this.fusionShiny, this.fusionVariant);
  }

  getIconId(ignoreOverride?: boolean): string {
    return this.getSpeciesForm(ignoreOverride).getIconId(this.getGender(ignoreOverride) === Gender.FEMALE, this.formIndex, this.shiny, this.variant);
  }

  getFusionIconId(ignoreOverride?: boolean): string {
    return this.getFusionSpeciesForm(ignoreOverride).getIconId(this.getFusionGender(ignoreOverride) === Gender.FEMALE, this.fusionFormIndex, this.fusionShiny, this.fusionVariant);
  }

  getSpeciesForm(ignoreOverride?: boolean): PokemonSpeciesForm {
    if (!ignoreOverride && this.summonData?.speciesForm) {
      return this.summonData.speciesForm;
    }
    if (!this.species.forms?.length) {
      return this.species;
    }
    return this.species.forms[this.formIndex];
  }

  getFusionSpeciesForm(ignoreOverride?: boolean): PokemonSpeciesForm {
    if (!ignoreOverride && this.summonData?.speciesForm) {
      return this.summonData.fusionSpeciesForm;
    }
    if (!this.fusionSpecies?.forms?.length || this.fusionFormIndex >= this.fusionSpecies?.forms.length) {
      return this.fusionSpecies;
    }
    return this.fusionSpecies?.forms[this.fusionFormIndex];
  }

  getSprite(): Phaser.GameObjects.Sprite {
    return this.getAt(0) as Phaser.GameObjects.Sprite;
  }

  getTintSprite(): Phaser.GameObjects.Sprite {
    return !this.maskEnabled
      ? this.getAt(1) as Phaser.GameObjects.Sprite
      : this.maskSprite;
  }

  getSpriteScale(): number {
    const formKey = this.getFormKey();
    if (formKey.indexOf(SpeciesFormKey.GIGANTAMAX) > -1 || formKey.indexOf(SpeciesFormKey.ETERNAMAX) > -1) {
      return 1.5;
    }
    return 1;
  }

  getHeldItems(): PokemonHeldItemModifier[] {
    if (!this.scene) {
      return [];
    }
    return this.scene.findModifiers(m => m instanceof PokemonHeldItemModifier && m.pokemonId === this.id, this.isPlayer()) as PokemonHeldItemModifier[];
  }

  updateScale(): void {
    this.setScale(this.getSpriteScale());
  }

  updateSpritePipelineData(): void {
    [ this.getSprite(), this.getTintSprite() ].map(s => s.pipelineData["teraColor"] = getTypeRgb(this.getTeraType()));
    this.updateInfo(true);
  }

  initShinySparkle(): void {
    const keySuffix = this.variant ? `_${this.variant + 1}` : "";
    const key = `shiny${keySuffix}`;
    const shinySparkle = this.scene.addFieldSprite(0, 0, key);
    shinySparkle.setVisible(false);
    shinySparkle.setOrigin(0.5, 1);
    const frameNames = this.scene.anims.generateFrameNames(key, { suffix: ".png", end: 34 });
    if (!(this.scene.anims.exists(`sparkle${keySuffix}`))) {
      this.scene.anims.create({
        key: `sparkle${keySuffix}`,
        frames: frameNames,
        frameRate: 32,
        showOnStart: true,
        hideOnComplete: true,
      });
    }
    this.add(shinySparkle);

    this.shinySparkle = shinySparkle;
  }

  /**
   * Attempts to animate a given {@linkcode Phaser.GameObjects.Sprite}
   * @see {@linkcode Phaser.GameObjects.Sprite.play}
   * @param sprite {@linkcode Phaser.GameObjects.Sprite} to animate
   * @param tintSprite {@linkcode Phaser.GameObjects.Sprite} placed on top of the sprite to add a color tint
   * @param animConfig {@linkcode String} to pass to {@linkcode Phaser.GameObjects.Sprite.play}
   * @returns true if the sprite was able to be animated
   */
  tryPlaySprite(sprite: Phaser.GameObjects.Sprite, tintSprite: Phaser.GameObjects.Sprite, key: string): boolean {
    // Catch errors when trying to play an animation that doesn't exist
    try {
      sprite.play(key);
      tintSprite.play(key);
    } catch (error: unknown) {
      console.error(`Couldn't play animation for '${key}'!\nIs the image for this Pokemon missing?\n`, error);

      return false;
    }

    return true;
  }

  playAnim(): void {
    this.tryPlaySprite(this.getSprite(), this.getTintSprite(), this.getBattleSpriteKey());
  }

  getFieldPositionOffset(): [ number, number ] {
    switch (this.fieldPosition) {
    case FieldPosition.CENTER:
      return [ 0, 0 ];
    case FieldPosition.LEFT:
      return [ -32, -8 ];
    case FieldPosition.RIGHT:
      return [ 32, 0 ];
    }
  }

  setFieldPosition(fieldPosition: FieldPosition, duration?: integer): Promise<void> {
    return new Promise(resolve => {
      if (fieldPosition === this.fieldPosition) {
        resolve();
        return;
      }

      const initialOffset = this.getFieldPositionOffset();

      this.fieldPosition = fieldPosition;

      this.battleInfo.setMini(fieldPosition !== FieldPosition.CENTER);
      this.battleInfo.setOffset(fieldPosition === FieldPosition.RIGHT);

      const newOffset = this.getFieldPositionOffset();

      const relX = newOffset[0] - initialOffset[0];
      const relY = newOffset[1] - initialOffset[1];

      if (duration) {
        this.scene.tweens.add({
          targets: this,
          x: (_target, _key, value: number) => value + relX,
          y: (_target, _key, value: number) => value + relY,
          duration: duration,
          ease: "Sine.easeOut",
          onComplete: () => resolve()
        });
      } else {
        this.x += relX;
        this.y += relY;
      }
    });
  }

  getStat(stat: Stat): integer {
    return this.stats[stat];
  }

  getBattleStat(stat: Stat, opponent?: Pokemon, move?: Move, isCritical: boolean = false): integer {
    if (stat === Stat.HP) {
      return this.getStat(Stat.HP);
    }
    const battleStat = (stat - 1) as BattleStat;
    const statLevel = new Utils.IntegerHolder(this.summonData.battleStats[battleStat]);
    if (opponent) {
      if (isCritical) {
        switch (stat) {
        case Stat.ATK:
        case Stat.SPATK:
          statLevel.value = Math.max(statLevel.value, 0);
          break;
        case Stat.DEF:
        case Stat.SPDEF:
          statLevel.value = Math.min(statLevel.value, 0);
          break;
        }
      }
      applyAbAttrs(IgnoreOpponentStatChangesAbAttr, opponent, null, statLevel);
      if (move) {
        applyMoveAttrs(IgnoreOpponentStatChangesAttr, this, opponent, move, statLevel);
      }
    }
    if (this.isPlayer()) {
      this.scene.applyModifiers(TempBattleStatBoosterModifier, this.isPlayer(), battleStat as integer as TempBattleStat, statLevel);
    }
    const statValue = new Utils.NumberHolder(this.getStat(stat));
    this.scene.applyModifiers(StatBoosterModifier, this.isPlayer(), this, stat, statValue);

    const fieldApplied = new Utils.BooleanHolder(false);
    for (const pokemon of this.scene.getField(true)) {
      applyFieldBattleStatMultiplierAbAttrs(FieldMultiplyBattleStatAbAttr, pokemon, stat, statValue, this, fieldApplied);
      if (fieldApplied.value) {
        break;
      }
    }
    applyBattleStatMultiplierAbAttrs(BattleStatMultiplierAbAttr, this, battleStat, statValue);
    let ret = statValue.value * (Math.max(2, 2 + statLevel.value) / Math.max(2, 2 - statLevel.value));
    switch (stat) {
    case Stat.ATK:
      if (this.getTag(BattlerTagType.SLOW_START)) {
        ret >>= 1;
      }
      break;
    case Stat.DEF:
      if (this.isOfType(Type.ICE) && this.scene.arena.weather?.weatherType === WeatherType.SNOW) {
        ret *= 1.5;
      }
      break;
    case Stat.SPATK:
      break;
    case Stat.SPDEF:
      if (this.isOfType(Type.ROCK) && this.scene.arena.weather?.weatherType === WeatherType.SANDSTORM) {
        ret *= 1.5;
      }
      break;
    case Stat.SPD:
      // Check both the player and enemy to see if Tailwind should be multiplying the speed of the Pokemon
      if    ((this.isPlayer() && this.scene.arena.getTagOnSide(ArenaTagType.TAILWIND, ArenaTagSide.PLAYER))
          ||  (!this.isPlayer() && this.scene.arena.getTagOnSide(ArenaTagType.TAILWIND, ArenaTagSide.ENEMY))) {
        ret *= 2;
      }

      if (this.getTag(BattlerTagType.SLOW_START)) {
        ret >>= 1;
      }
      if (this.status && this.status.effect === StatusEffect.PARALYSIS) {
        ret >>= 1;
      }
      break;
    }

    const highestStatBoost = this.findTag(t => t instanceof HighestStatBoostTag && (t as HighestStatBoostTag).stat === stat) as HighestStatBoostTag;
    if (highestStatBoost) {
      ret *= highestStatBoost.multiplier;
    }

    return Math.floor(ret);
  }

  calculateStats(): void {
    if (!this.stats) {
      this.stats = [ 0, 0, 0, 0, 0, 0 ];
    }
    const baseStats = this.getSpeciesForm().baseStats.slice(0);
    if (this.fusionSpecies) {
      const fusionBaseStats = this.getFusionSpeciesForm().baseStats;
      for (let s = 0; s < this.stats.length; s++) {
        baseStats[s] = Math.ceil((baseStats[s] + fusionBaseStats[s]) / 2);
      }
    } else if (this.scene.gameMode.isSplicedOnly) {
      for (let s = 0; s < this.stats.length; s++) {
        baseStats[s] = Math.ceil(baseStats[s] / 2);
      }
    }
    this.scene.applyModifiers(PokemonBaseStatModifier, this.isPlayer(), this, baseStats);
    const stats = Utils.getEnumValues(Stat);
    for (const s of stats) {
      const isHp = s === Stat.HP;
      const baseStat = baseStats[s];
      let value = Math.floor(((2 * baseStat + this.ivs[s]) * this.level) * 0.01);
      if (isHp) {
        value = value + this.level + 10;
        if (this.hasAbility(Abilities.WONDER_GUARD, false, true)) {
          value = 1;
        }
        if (this.hp > value || this.hp === undefined) {
          this.hp = value;
        } else if (this.hp) {
          const lastMaxHp = this.getMaxHp();
          if (lastMaxHp && value > lastMaxHp) {
            this.hp += value - lastMaxHp;
          }
        }
      } else {
        value += 5;
        const natureStatMultiplier = new Utils.NumberHolder(getNatureStatMultiplier(this.getNature(), s));
        this.scene.applyModifier(PokemonNatureWeightModifier, this.isPlayer(), this, natureStatMultiplier);
        if (natureStatMultiplier.value !== 1) {
          value = Math.max(Math[natureStatMultiplier.value > 1 ? "ceil" : "floor"](value * natureStatMultiplier.value), 1);
        }
      }
      this.stats[s] = value;
    }
  }

  getNature(): Nature {
    return this.natureOverride !== -1 ? this.natureOverride : this.nature;
  }

  setNature(nature: Nature): void {
    this.nature = nature;
    this.calculateStats();
  }

  generateNature(naturePool?: Nature[]): void {
    if (naturePool === undefined) {
      naturePool = Utils.getEnumValues(Nature);
    }
    const nature = naturePool[Utils.randSeedInt(naturePool.length)];
    this.setNature(nature);
  }

  getMaxHp(): integer {
    return this.getStat(Stat.HP);
  }

  getInverseHp(): integer {
    return this.getMaxHp() - this.hp;
  }

  getHpRatio(precise: boolean = false): number {
    return precise
      ? this.hp / this.getMaxHp()
      : Math.round((this.hp / this.getMaxHp()) * 100) / 100;
  }

  generateGender(): void {
    if (this.species.malePercent === null) {
      this.gender = Gender.GENDERLESS;
    } else {
      const genderChance = (this.id % 256) * 0.390625;
      if (genderChance < this.species.malePercent) {
        this.gender = Gender.MALE;
      } else {
        this.gender = Gender.FEMALE;
      }
    }
  }

  getGender(ignoreOverride?: boolean): Gender {
    if (!ignoreOverride && this.summonData?.gender !== undefined) {
      return this.summonData.gender;
    }
    return this.gender;
  }

  getFusionGender(ignoreOverride?: boolean): Gender {
    if (!ignoreOverride && this.summonData?.fusionGender !== undefined) {
      return this.summonData.fusionGender;
    }
    return this.fusionGender;
  }

  isShiny(): boolean {
    return this.shiny || (this.isFusion() && this.fusionShiny);
  }

  getVariant(): Variant {
    return !this.isFusion() ? this.variant : Math.max(this.variant, this.fusionVariant) as Variant;
  }

  getLuck(): integer {
    return this.luck + (this.isFusion() ? this.fusionLuck : 0);
  }

  isFusion(): boolean {
    return !!this.fusionSpecies;
  }

  abstract isBoss(): boolean;

  getMoveset(ignoreOverride?: boolean): PokemonMove[] {
    const ret = !ignoreOverride && this.summonData?.moveset
      ? this.summonData.moveset
      : this.moveset;

    // Overrides moveset based on arrays specified in overrides.ts
    const overrideArray: Array<Moves> = this.isPlayer() ? Overrides.MOVESET_OVERRIDE : Overrides.OPP_MOVESET_OVERRIDE;
    if (overrideArray.length > 0) {
      overrideArray.forEach((move: Moves, index: number) => {
        const ppUsed = this.moveset[index]?.ppUsed || 0;
        this.moveset[index] = new PokemonMove(move, Math.min(ppUsed, allMoves[move].pp));
      });
    }

    return ret;
  }

  /**
   * All moves that could be relearned by this pokemon at this point. Used for memory mushrooms.
   * @returns {Moves[]} The valid moves
   */
  getLearnableLevelMoves(): Moves[] {
    return this.getLevelMoves(1, true, false, true).map(lm => lm[1]).filter(lm => !this.moveset.filter(m => m.moveId === lm).length).filter((move: Moves, i: integer, array: Moves[]) => array.indexOf(move) === i);
  }

  /**
   * Gets the types of a pokemon
   * @param includeTeraType boolean to include tera-formed type, default false
   * @param forDefend boolean if the pokemon is defending from an attack
   * @param ignoreOverride boolean if true, ignore ability changing effects
   * @returns array of {@linkcode Type}
   */
  getTypes(includeTeraType = false, forDefend: boolean = false, ignoreOverride?: boolean): Type[] {
    const types = [];

    if (includeTeraType) {
      const teraType = this.getTeraType();
      if (teraType !== Type.UNKNOWN) {
        types.push(teraType);
      }
    }

    if (!types.length || !includeTeraType) {
      if (!ignoreOverride && this.summonData?.types) {
        this.summonData.types.forEach(t => types.push(t));
      } else {
        const speciesForm = this.getSpeciesForm(ignoreOverride);

        types.push(speciesForm.type1);

        const fusionSpeciesForm = this.getFusionSpeciesForm(ignoreOverride);
        if (fusionSpeciesForm) {
          if (fusionSpeciesForm.type2 !== null && fusionSpeciesForm.type2 !== speciesForm.type1) {
            types.push(fusionSpeciesForm.type2);
          } else if (fusionSpeciesForm.type1 !== speciesForm.type1) {
            types.push(fusionSpeciesForm.type1);
          }
        }

        if (types.length === 1 && speciesForm.type2 !== null) {
          types.push(speciesForm.type2);
        }
      }
    }

    // this.scene potentially can be undefined for a fainted pokemon in doubles
    // use optional chaining to avoid runtime errors
    if (forDefend && (this.getTag(GroundedTag) || this.scene?.arena.getTag(ArenaTagType.GRAVITY))) {
      const flyingIndex = types.indexOf(Type.FLYING);
      if (flyingIndex > -1) {
        types.splice(flyingIndex, 1);
      }
    }

    if (!types.length) { // become UNKNOWN if no types are present
      types.push(Type.UNKNOWN);
    }

    if (types.length > 1 && types.includes(Type.UNKNOWN)) { // remove UNKNOWN if other types are present
      const index = types.indexOf(Type.UNKNOWN);
      if (index !== -1) {
        types.splice(index, 1);
      }
    }

    return types;
  }

  isOfType(type: Type, includeTeraType: boolean = true, forDefend: boolean = false, ignoreOverride?: boolean): boolean {
    return !!this.getTypes(includeTeraType, forDefend, ignoreOverride).some(t => t === type);
  }

  /**
   * Gets the non-passive ability of the pokemon. This accounts for fusions and ability changing effects.
   * This should rarely be called, most of the time {@link hasAbility} or {@link hasAbilityWithAttr} are better used as
   * those check both the passive and non-passive abilities and account for ability suppression.
   * @see {@link hasAbility} {@link hasAbilityWithAttr} Intended ways to check abilities in most cases
   * @param {boolean} ignoreOverride If true, ignore ability changing effects
   * @returns {Ability} The non-passive ability of the pokemon
   */
  getAbility(ignoreOverride?: boolean): Ability {
    if (!ignoreOverride && this.summonData?.ability) {
      return allAbilities[this.summonData.ability];
    }
    if (Overrides.ABILITY_OVERRIDE && this.isPlayer()) {
      return allAbilities[Overrides.ABILITY_OVERRIDE];
    }
    if (Overrides.OPP_ABILITY_OVERRIDE && !this.isPlayer()) {
      return allAbilities[Overrides.OPP_ABILITY_OVERRIDE];
    }
    if (this.isFusion()) {
      return allAbilities[this.getFusionSpeciesForm(ignoreOverride).getAbility(this.fusionAbilityIndex)];
    }
    let abilityId = this.getSpeciesForm(ignoreOverride).getAbility(this.abilityIndex);
    if (abilityId === Abilities.NONE) {
      abilityId = this.species.ability1;
    }
    return allAbilities[abilityId];
  }

  /**
   * Gets the passive ability of the pokemon. This should rarely be called, most of the time
   * {@link hasAbility} or {@link hasAbilityWithAttr} are better used as those check both the passive and
   * non-passive abilities and account for ability suppression.
   * @see {@link hasAbility} {@link hasAbilityWithAttr} Intended ways to check abilities in most cases
   * @returns {Ability} The passive ability of the pokemon
   */
  getPassiveAbility(): Ability {
    if (Overrides.PASSIVE_ABILITY_OVERRIDE && this.isPlayer()) {
      return allAbilities[Overrides.PASSIVE_ABILITY_OVERRIDE];
    }
    if (Overrides.OPP_PASSIVE_ABILITY_OVERRIDE && !this.isPlayer()) {
      return allAbilities[Overrides.OPP_PASSIVE_ABILITY_OVERRIDE];
    }

    let starterSpeciesId = this.species.speciesId;
    while (pokemonPrevolutions.hasOwnProperty(starterSpeciesId)) {
      starterSpeciesId = pokemonPrevolutions[starterSpeciesId];
    }
    return allAbilities[starterPassiveAbilities[starterSpeciesId]];
  }

  /**
   * Gets a list of all instances of a given ability attribute among abilities this pokemon has.
   * Accounts for all the various effects which can affect whether an ability will be present or
   * in effect, and both passive and non-passive.
   * @param attrType {@linkcode AbAttr} The ability attribute to check for.
   * @param canApply {@linkcode Boolean} If false, it doesn't check whether the ability is currently active
   * @param ignoreOverride {@linkcode Boolean} If true, it ignores ability changing effects
   * @returns {AbAttr[]} A list of all the ability attributes on this ability.
   */
  getAbilityAttrs(attrType: { new(...args: any[]): AbAttr }, canApply: boolean = true, ignoreOverride?: boolean): AbAttr[] {
    const abilityAttrs: AbAttr[] = [];

    if (!canApply || this.canApplyAbility()) {
      abilityAttrs.push(...this.getAbility(ignoreOverride).getAttrs(attrType));
    }

    if (!canApply || this.canApplyAbility(true)) {
      abilityAttrs.push(...this.getPassiveAbility().getAttrs(attrType));
    }

    return abilityAttrs;
  }

  /**
   * Checks if a pokemon has a passive either from:
   *  - bought with starter candy
   *  - set by override
   *  - is a boss pokemon
   * @returns whether or not a pokemon should have a passive
   */
  hasPassive(): boolean {
    // returns override if valid for current case
    if ((Overrides.PASSIVE_ABILITY_OVERRIDE !== Abilities.NONE && this.isPlayer()) ||
        (Overrides.OPP_PASSIVE_ABILITY_OVERRIDE !== Abilities.NONE && !this.isPlayer())) {
      return true;
    }
    return this.passive || this.isBoss();
  }

  /**
   * Checks whether an ability of a pokemon can be currently applied. This should rarely be
   * directly called, as {@link hasAbility} and {@link hasAbilityWithAttr} already call this.
   * @see {@link hasAbility} {@link hasAbilityWithAttr} Intended ways to check abilities in most cases
   * @param {boolean} passive If true, check if passive can be applied instead of non-passive
   * @returns {Ability} The passive ability of the pokemon
   */
  canApplyAbility(passive: boolean = false): boolean {
    if (passive && !this.hasPassive()) {
      return false;
    }
    const ability = (!passive ? this.getAbility() : this.getPassiveAbility());
    if (this.isFusion() && ability.hasAttr(NoFusionAbilityAbAttr)) {
      return false;
    }
    if (this.scene?.arena.ignoreAbilities && ability.isIgnorable) {
      return false;
    }
    if (this.summonData?.abilitySuppressed && !ability.hasAttr(UnsuppressableAbilityAbAttr)) {
      return false;
    }
    if (this.isOnField() && !ability.hasAttr(SuppressFieldAbilitiesAbAttr)) {
      const suppressed = new Utils.BooleanHolder(false);
      this.scene.getField(true).filter(p => p !== this).map(p => {
        if (p.getAbility().hasAttr(SuppressFieldAbilitiesAbAttr) && p.canApplyAbility()) {
          p.getAbility().getAttrs(SuppressFieldAbilitiesAbAttr).map(a => a.apply(this, false, suppressed, [ability]));
        }
        if (p.getPassiveAbility().hasAttr(SuppressFieldAbilitiesAbAttr) && p.canApplyAbility(true)) {
          p.getPassiveAbility().getAttrs(SuppressFieldAbilitiesAbAttr).map(a => a.apply(this, true, suppressed, [ability]));
        }
      });
      if (suppressed.value) {
        return false;
      }
    }
    return (this.hp || ability.isBypassFaint) && !ability.conditions.find(condition => !condition(this));
  }

  /**
   * Checks whether a pokemon has the specified ability and it's in effect. Accounts for all the various
   * effects which can affect whether an ability will be present or in effect, and both passive and
   * non-passive. This is the primary way to check whether a pokemon has a particular ability.
   * @param {Abilities} ability The ability to check for
   * @param {boolean} canApply If false, it doesn't check whether the abiltiy is currently active
   * @param {boolean} ignoreOverride If true, it ignores ability changing effects
   * @returns {boolean} Whether the ability is present and active
   */
  hasAbility(ability: Abilities, canApply: boolean = true, ignoreOverride?: boolean): boolean {
    if ((!canApply || this.canApplyAbility()) && this.getAbility(ignoreOverride).id === ability) {
      return true;
    }
    if (this.hasPassive() && (!canApply || this.canApplyAbility(true)) && this.getPassiveAbility().id === ability) {
      return true;
    }
    return false;
  }

  /**
   * Checks whether a pokemon has an ability with the specified attribute and it's in effect.
   * Accounts for all the various effects which can affect whether an ability will be present or
   * in effect, and both passive and non-passive. This is one of the two primary ways to check
   * whether a pokemon has a particular ability.
   * @param {AbAttr} attrType The ability attribute to check for
   * @param {boolean} canApply If false, it doesn't check whether the ability is currently active
   * @param {boolean} ignoreOverride If true, it ignores ability changing effects
   * @returns {boolean} Whether an ability with that attribute is present and active
   */
  hasAbilityWithAttr(attrType: Constructor<AbAttr>, canApply: boolean = true, ignoreOverride?: boolean): boolean {
    if ((!canApply || this.canApplyAbility()) && this.getAbility(ignoreOverride).hasAttr(attrType)) {
      return true;
    }
    if (this.hasPassive() && (!canApply || this.canApplyAbility(true)) && this.getPassiveAbility().hasAttr(attrType)) {
      return true;
    }
    return false;
  }

  getWeight(): number {
    const weight = new Utils.NumberHolder(this.species.weight);
    // This will trigger the ability overlay so only call this function when necessary
    applyAbAttrs(WeightMultiplierAbAttr, this, null, weight);
    return weight.value;
  }

  /**
   * Gets the tera-formed type of the pokemon, or UNKNOWN if not present
   * @returns the {@linkcode Type}
   */
  getTeraType(): Type {
    // this.scene can be undefined for a fainted mon in doubles
    if (this.scene !== undefined) {
      const teraModifier = this.scene.findModifier(m => m instanceof TerastallizeModifier
        && m.pokemonId === this.id && !!m.getBattlesLeft(), this.isPlayer()) as TerastallizeModifier;
      // return teraType
      if (teraModifier) {
        return teraModifier.teraType;
      }
    }
    // if scene is undefined, or if teraModifier is considered false, then return unknown type
    return Type.UNKNOWN;
  }

  isTerastallized(): boolean {
    return this.getTeraType() !== Type.UNKNOWN;
  }

  isGrounded(): boolean {
    return !!this.getTag(GroundedTag) || (!this.isOfType(Type.FLYING, true, true) && !this.hasAbility(Abilities.LEVITATE) && !this.getTag(BattlerTagType.MAGNET_RISEN) && !this.getTag(SemiInvulnerableTag));
  }

  /**
   * Calculates the effectiveness of a move against the Pokémon.
   *
   * @param source - The Pokémon using the move.
   * @param move - The move being used.
   * @returns The type damage multiplier or undefined if it's a status move
   */
  getMoveEffectiveness(source: Pokemon, move: PokemonMove): TypeDamageMultiplier | undefined {
    if (move.getMove().category === MoveCategory.STATUS) {
      return undefined;
    }

    return this.getAttackMoveEffectiveness(source, move, !this.battleData?.abilityRevealed);
  }

  /**
   * Calculates the effectiveness of an attack move against the Pokémon.
   *
   * @param source - The attacking Pokémon.
   * @param pokemonMove - The move being used by the attacking Pokémon.
   * @param ignoreAbility - Whether to check for abilities that might affect type effectiveness or immunity.
   * @returns The type damage multiplier, indicating the effectiveness of the move
   */
  getAttackMoveEffectiveness(source: Pokemon, pokemonMove: PokemonMove, ignoreAbility: boolean = false): TypeDamageMultiplier {
    const move = pokemonMove.getMove();
    const typeless = move.hasAttr(TypelessAttr);
    const typeMultiplier = new Utils.NumberHolder(this.getAttackTypeEffectiveness(move.type, source));
    const cancelled = new Utils.BooleanHolder(false);
    applyMoveAttrs(VariableMoveTypeMultiplierAttr, source, this, move, typeMultiplier);
    if (!typeless && !ignoreAbility) {
      applyPreDefendAbAttrs(TypeImmunityAbAttr, this, source, move, cancelled, typeMultiplier, true);
    }
    if (!cancelled.value && !ignoreAbility) {
      applyPreDefendAbAttrs(MoveImmunityAbAttr, this, source, move, cancelled, typeMultiplier, true);
    }

    return (!cancelled.value ? Number(typeMultiplier.value) : 0) as TypeDamageMultiplier;
  }

  /**
   * Calculates the type effectiveness multiplier for an attack type
   * @param moveType Type of the move
   * @param source the Pokemon using the move
   * @param ignoreStrongWinds whether or not this ignores strong winds (anticipation, forewarn, stealth rocks)
   * @param simulated tag to only apply the strong winds effect message when the move is used
   * @returns a multiplier for the type effectiveness
   */
  getAttackTypeEffectiveness(moveType: Type, source?: Pokemon, ignoreStrongWinds: boolean = false, simulated: boolean = true): TypeDamageMultiplier {
    if (moveType === Type.STELLAR) {
      return this.isTerastallized() ? 2 : 1;
    }
    const types = this.getTypes(true, true);

    let multiplier = types.map(defType => {
      if (source) {
        const ignoreImmunity = new Utils.BooleanHolder(false);
        if (source.isActive(true) && source.hasAbilityWithAttr(IgnoreTypeImmunityAbAttr)) {
          applyAbAttrs(IgnoreTypeImmunityAbAttr, source, ignoreImmunity, moveType, defType);
        }
        if (ignoreImmunity.value) {
          return 1;
        }
      }

      return getTypeDamageMultiplier(moveType, defType);
    }).reduce((acc, cur) => acc * cur, 1) as TypeDamageMultiplier;

    // Handle strong winds lowering effectiveness of types super effective against pure flying
    if (!ignoreStrongWinds && this.scene.arena.weather?.weatherType === WeatherType.STRONG_WINDS && !this.scene.arena.weather.isEffectSuppressed(this.scene) && this.isOfType(Type.FLYING) && getTypeDamageMultiplier(moveType, Type.FLYING) === 2) {
      multiplier /= 2;
      if (!simulated) {
        this.scene.queueMessage(i18next.t("weather:strongWindsEffectMessage"));
      }
    }

    if (!!this.summonData?.tags.find((tag) => tag instanceof TypeImmuneTag && tag.immuneType === moveType)) {
      multiplier = 0;
    }

    return multiplier;
  }

  getMatchupScore(pokemon: Pokemon): number {
    const types = this.getTypes(true);
    const enemyTypes = pokemon.getTypes(true, true);
    const outspeed = (this.isActive(true) ? this.getBattleStat(Stat.SPD, pokemon) : this.getStat(Stat.SPD)) <= pokemon.getBattleStat(Stat.SPD, this);
    let atkScore = pokemon.getAttackTypeEffectiveness(types[0], this) * (outspeed ? 1.25 : 1);
    let defScore = 1 / Math.max(this.getAttackTypeEffectiveness(enemyTypes[0], pokemon), 0.25);
    if (types.length > 1) {
      atkScore *= pokemon.getAttackTypeEffectiveness(types[1], this);
    }
    if (enemyTypes.length > 1) {
      defScore *= (1 / Math.max(this.getAttackTypeEffectiveness(enemyTypes[1], pokemon), 0.25));
    }
    let hpDiffRatio = this.getHpRatio() + (1 - pokemon.getHpRatio());
    if (outspeed) {
      hpDiffRatio = Math.min(hpDiffRatio * 1.5, 1);
    }
    return (atkScore + defScore) * hpDiffRatio;
  }

  getEvolution(): SpeciesFormEvolution {
    if (pokemonEvolutions.hasOwnProperty(this.species.speciesId)) {
      const evolutions = pokemonEvolutions[this.species.speciesId];
      for (const e of evolutions) {
        if (!e.item && this.level >= e.level && (!e.preFormKey || this.getFormKey() === e.preFormKey)) {
          if (e.condition === null || (e.condition as SpeciesEvolutionCondition).predicate(this)) {
            return e;
          }
        }
      }
    }

    if (this.isFusion() && pokemonEvolutions.hasOwnProperty(this.fusionSpecies.speciesId)) {
      const fusionEvolutions = pokemonEvolutions[this.fusionSpecies.speciesId].map(e => new FusionSpeciesFormEvolution(this.species.speciesId, e));
      for (const fe of fusionEvolutions) {
        if (!fe.item && this.level >= fe.level && (!fe.preFormKey || this.getFusionFormKey() === fe.preFormKey)) {
          if (fe.condition === null || (fe.condition as SpeciesEvolutionCondition).predicate(this)) {
            return fe;
          }
        }
      }
    }

    return null;
  }

  /**
   * Gets all level up moves in a given range for a particular pokemon.
   * @param {integer} startingLevel Don't include moves below this level
   * @param {boolean} includeEvolutionMoves Whether to include evolution moves
   * @param {boolean} simulateEvolutionChain Whether to include moves from prior evolutions
   * @param {boolean} includeRelearnerMoves Whether to include moves that would require a relearner. Note the move relearner inherently allows evolution moves
   * @returns {LevelMoves} A list of moves and the levels they can be learned at
   */
  getLevelMoves(startingLevel?: integer, includeEvolutionMoves: boolean = false, simulateEvolutionChain: boolean = false, includeRelearnerMoves: boolean = false): LevelMoves {
    const ret: LevelMoves = [];
    let levelMoves: LevelMoves = [];
    if (!startingLevel) {
      startingLevel = this.level;
    }
    if (simulateEvolutionChain) {
      const evolutionChain = this.species.getSimulatedEvolutionChain(this.level, this.hasTrainer(), this.isBoss(), this.isPlayer());
      for (let e = 0; e < evolutionChain.length; e++) {
        // TODO: Might need to pass specific form index in simulated evolution chain
        const speciesLevelMoves = getPokemonSpeciesForm(evolutionChain[e][0] as Species, this.formIndex).getLevelMoves();
        if (includeRelearnerMoves) {
          levelMoves.push(...speciesLevelMoves);
        } else {
          levelMoves.push(...speciesLevelMoves.filter(lm => (includeEvolutionMoves && lm[0] === 0) || ((!e || lm[0] > 1) && (e === evolutionChain.length - 1 || lm[0] <= evolutionChain[e + 1][1]))));
        }
      }
    } else {
      levelMoves = this.getSpeciesForm(true).getLevelMoves().filter(lm => (includeEvolutionMoves && lm[0] === 0) || (includeRelearnerMoves && lm[0] === -1) || lm[0] > 0);
    }
    if (this.fusionSpecies) {
      if (simulateEvolutionChain) {
        const fusionEvolutionChain = this.fusionSpecies.getSimulatedEvolutionChain(this.level, this.hasTrainer(), this.isBoss(), this.isPlayer());
        for (let e = 0; e < fusionEvolutionChain.length; e++) {
          // TODO: Might need to pass specific form index in simulated evolution chain
          const speciesLevelMoves = getPokemonSpeciesForm(fusionEvolutionChain[e][0] as Species, this.fusionFormIndex).getLevelMoves();
          if (includeRelearnerMoves) {
            levelMoves.push(...speciesLevelMoves.filter(lm => (includeEvolutionMoves && lm[0] === 0) || lm[0] !== 0));
          } else {
            levelMoves.push(...speciesLevelMoves.filter(lm => (includeEvolutionMoves && lm[0] === 0) || ((!e || lm[0] > 1) && (e === fusionEvolutionChain.length - 1 || lm[0] <= fusionEvolutionChain[e + 1][1]))));
          }
        }
      } else {
        levelMoves.push(...this.getFusionSpeciesForm(true).getLevelMoves().filter(lm => (includeEvolutionMoves && lm[0] === 0) || (includeRelearnerMoves && lm[0] === -1) || lm[0] > 0));
      }
    }
    levelMoves.sort((lma: [integer, integer], lmb: [integer, integer]) => lma[0] > lmb[0] ? 1 : lma[0] < lmb[0] ? -1 : 0);
    const uniqueMoves: Moves[] = [];
    levelMoves = levelMoves.filter(lm => {
      if (uniqueMoves.find(m => m === lm[1])) {
        return false;
      }
      uniqueMoves.push(lm[1]);
      return true;
    });

    if (levelMoves) {
      for (const lm of levelMoves) {
        const level = lm[0];
        if (!includeRelearnerMoves && ((level > 0 && level < startingLevel) || (!includeEvolutionMoves && level === 0) || level < 0)) {
          continue;
        } else if (level > this.level) {
          break;
        }
        ret.push(lm);
      }
    }

    return ret;
  }

  setMove(moveIndex: integer, moveId: Moves): void {
    const move = moveId ? new PokemonMove(moveId) : null;
    this.moveset[moveIndex] = move;
    if (this.summonData?.moveset) {
      this.summonData.moveset[moveIndex] = move;
    }
  }

  /**
   * Function that tries to set a Pokemon shiny based on the trainer's trainer ID and secret ID
   * Endless Pokemon in the end biome are unable to be set to shiny
   *
   * The exact mechanic is that it calculates E as the XOR of the player's trainer ID and secret ID
   * F is calculated as the XOR of the first 16 bits of the Pokemon's ID with the last 16 bits
   * The XOR of E and F are then compared to the thresholdOverride (default case 32) to see whether or not to generate a shiny
   * @param thresholdOverride number that is divided by 2^16 (65536) to get the shiny chance
   * @returns true if the Pokemon has been set as a shiny, false otherwise
   */
  trySetShiny(thresholdOverride?: integer): boolean {
    // Shiny Pokemon should not spawn in the end biome in endless
    if (this.scene.gameMode.isEndless && this.scene.arena.biomeType === Biome.END) {
      return false;
    }

    const rand1 = Utils.binToDec(Utils.decToBin(this.id).substring(0, 16));
    const rand2 = Utils.binToDec(Utils.decToBin(this.id).substring(16, 32));

    const E = this.scene.gameData.trainerId ^ this.scene.gameData.secretId;
    const F = rand1 ^ rand2;

    const shinyThreshold = new Utils.IntegerHolder(32);
    if (thresholdOverride === undefined) {
      if (this.scene.eventManager.isEventActive()) {
        shinyThreshold.value *= this.scene.eventManager.getShinyMultiplier();
      }
      if (!this.hasTrainer()) {
        this.scene.applyModifiers(ShinyRateBoosterModifier, true, shinyThreshold);
      }
    } else {
      shinyThreshold.value = thresholdOverride;
    }

    this.shiny = (E ^ F) < shinyThreshold.value;
    if ((E ^ F) < 32) {
      console.log("REAL SHINY!!");
    }

    if (this.shiny) {
      this.initShinySparkle();
    }

    return this.shiny;
  }

  /**
   * Generates a variant
   * Has a 10% of returning 2 (epic variant)
   * And a 30% of returning 1 (rare variant)
   * Returns 0 (basic shiny) if there is no variant or 60% of the time otherwise
   * @returns the shiny variant
   */
  generateVariant(): Variant {
    const formIndex: number = this.formIndex;
    let variantDataIndex: string | number = this.species.speciesId;
    if (this.species.forms.length > 0) {
      const formKey = this.species.forms[formIndex]?.formKey;
      if (formKey) {
        variantDataIndex = `${variantDataIndex}-${formKey}`;
      }
    }
    // Checks if there is no variant data for both the index or index with form
    if (!this.shiny || (!variantData.hasOwnProperty(variantDataIndex) && !variantData.hasOwnProperty(this.species.speciesId))) {
      return 0;
    }
    const rand = Utils.randSeedInt(10);
    if (rand >= 4) {
      return 0;             // 6/10
    } else if (rand >= 1) {
      return 1;             // 3/10
    } else {
      return 2;             // 1/10
    }
  }

  generateFusionSpecies(forStarter?: boolean): void {
    const hiddenAbilityChance = new Utils.IntegerHolder(256);
    if (!this.hasTrainer()) {
      this.scene.applyModifiers(HiddenAbilityRateBoosterModifier, true, hiddenAbilityChance);
    }

    const hasHiddenAbility = !Utils.randSeedInt(hiddenAbilityChance.value);
    const randAbilityIndex = Utils.randSeedInt(2);

    const filter = !forStarter ? this.species.getCompatibleFusionSpeciesFilter()
      : species => {
        return pokemonEvolutions.hasOwnProperty(species.speciesId)
      && !pokemonPrevolutions.hasOwnProperty(species.speciesId)
      && !species.pseudoLegendary
      && !species.legendary
      && !species.mythical
      && !species.isTrainerForbidden()
      && species.speciesId !== this.species.speciesId;
      };

    this.fusionSpecies = this.scene.randomSpecies(this.scene.currentBattle?.waveIndex || 0, this.level, false, filter, true);
    this.fusionAbilityIndex = (this.fusionSpecies.abilityHidden && hasHiddenAbility ? this.fusionSpecies.ability2 ? 2 : 1 : this.fusionSpecies.ability2 ? randAbilityIndex : 0);
    this.fusionShiny = this.shiny;
    this.fusionVariant = this.variant;

    if (this.fusionSpecies.malePercent === null) {
      this.fusionGender = Gender.GENDERLESS;
    } else {
      const genderChance = (this.id % 256) * 0.390625;
      if (genderChance < this.fusionSpecies.malePercent) {
        this.fusionGender = Gender.MALE;
      } else {
        this.fusionGender = Gender.FEMALE;
      }
    }

    this.fusionFormIndex = this.scene.getSpeciesFormIndex(this.fusionSpecies, this.fusionGender, this.getNature(), true);
    this.fusionLuck = this.luck;

    this.generateName();
  }

  clearFusionSpecies(): void {
    this.fusionSpecies = undefined;
    this.fusionFormIndex = 0;
    this.fusionAbilityIndex = 0;
    this.fusionShiny = false;
    this.fusionVariant = 0;
    this.fusionGender = 0;
    this.fusionLuck = 0;

    this.generateName();
    this.calculateStats();
  }

  generateAndPopulateMoveset(): void {
    this.moveset = [];
    let movePool: [Moves, number][] = [];
    const allLevelMoves = this.getLevelMoves(1, true, true);
    if (!allLevelMoves) {
      console.log(this.species.speciesId, "ERROR");
      return;
    }

    for (let m = 0; m < allLevelMoves.length; m++) {
      const levelMove = allLevelMoves[m];
      if (this.level < levelMove[0]) {
        break;
      }
      let weight = levelMove[0];
      if (weight === 0) { // Evo Moves
        weight = 50;
      }
      if (weight === 1 && allMoves[levelMove[1]].power >= 80) { // Assume level 1 moves with 80+ BP are "move reminder" moves and bump their weight
        weight = 40;
      }
      if (allMoves[levelMove[1]].name.endsWith(" (N)")) {
        weight /= 100;
      } // Unimplemented level up moves are possible to generate, but 1% of their normal chance.
      if (!movePool.some(m => m[0] === levelMove[1])) {
        movePool.push([levelMove[1], weight]);
      }
    }

    if (this.hasTrainer()) {
      const tms = Object.keys(tmSpecies);
      for (const tm of tms) {
        const moveId = parseInt(tm) as Moves;
        let compatible = false;
        for (const p of tmSpecies[tm]) {
          if (Array.isArray(p)) {
            if (p[0] === this.species.speciesId || (this.fusionSpecies && p[0] === this.fusionSpecies.speciesId) && p.slice(1).indexOf(this.species.forms[this.formIndex]) > -1) {
              compatible = true;
              break;
            }
          } else if (p === this.species.speciesId || (this.fusionSpecies && p === this.fusionSpecies.speciesId)) {
            compatible = true;
            break;
          }
        }
        if (compatible && !movePool.some(m => m[0] === moveId) && !allMoves[moveId].name.endsWith(" (N)")) {
          if (tmPoolTiers[moveId] === ModifierTier.COMMON && this.level >= 15) {
            movePool.push([moveId, 4]);
          } else if (tmPoolTiers[moveId] === ModifierTier.GREAT && this.level >= 30) {
            movePool.push([moveId, 8]);
          } else if (tmPoolTiers[moveId] === ModifierTier.ULTRA && this.level >= 50) {
            movePool.push([moveId, 14]);
          }
        }
      }

      if (this.level >= 60) { // No egg moves below level 60
        for (let i = 0; i < 3; i++) {
          const moveId = speciesEggMoves[this.species.getRootSpeciesId()][i];
          if (!movePool.some(m => m[0] === moveId) && !allMoves[moveId].name.endsWith(" (N)")) {
            movePool.push([moveId, 40]);
          }
        }
        const moveId = speciesEggMoves[this.species.getRootSpeciesId()][3];
        if (this.level >= 170 && !movePool.some(m => m[0] === moveId) && !allMoves[moveId].name.endsWith(" (N)") && !this.isBoss()) { // No rare egg moves before e4
          movePool.push([moveId, 30]);
        }
        if (this.fusionSpecies) {
          for (let i = 0; i < 3; i++) {
            const moveId = speciesEggMoves[this.fusionSpecies.getRootSpeciesId()][i];
            if (!movePool.some(m => m[0] === moveId) && !allMoves[moveId].name.endsWith(" (N)")) {
              movePool.push([moveId, 40]);
            }
          }
          const moveId = speciesEggMoves[this.fusionSpecies.getRootSpeciesId()][3];
          if (this.level >= 170 && !movePool.some(m => m[0] === moveId) && !allMoves[moveId].name.endsWith(" (N)") && !this.isBoss()) {// No rare egg moves before e4
            movePool.push([moveId, 30]);
          }
        }
      }
    }

    if (this.isBoss()) { // Bosses never get self ko moves
      movePool = movePool.filter(m => !allMoves[m[0]].hasAttr(SacrificialAttr));
    }
    movePool = movePool.filter(m => !allMoves[m[0]].hasAttr(SacrificialAttrOnHit));
    if (this.hasTrainer()) {
      // Trainers never get OHKO moves
      movePool = movePool.filter(m => !allMoves[m[0]].hasAttr(OneHitKOAttr));
      // Half the weight of self KO moves
      movePool = movePool.map(m => [m[0], m[1] * (!!allMoves[m[0]].hasAttr(SacrificialAttr) ? 0.5 : 1)]);
      movePool = movePool.map(m => [m[0], m[1] * (!!allMoves[m[0]].hasAttr(SacrificialAttrOnHit) ? 0.5 : 1)]);
      // Trainers get a weight bump to stat buffing moves
      movePool = movePool.map(m => [m[0], m[1] * (allMoves[m[0]].getAttrs(StatChangeAttr).some(a => a.levels > 1 && a.selfTarget) ? 1.25 : 1)]);
      // Trainers get a weight decrease to multiturn moves
      movePool = movePool.map(m => [m[0], m[1] * (!!allMoves[m[0]].hasAttr(ChargeAttr) || !!allMoves[m[0]].hasAttr(RechargeAttr) ? 0.7 : 1)]);
    }

    // Weight towards higher power moves, by reducing the power of moves below the highest power.
    // Caps max power at 90 to avoid something like hyper beam ruining the stats.
    // This is a pretty soft weighting factor, although it is scaled with the weight multiplier.
    const maxPower = Math.min(movePool.reduce((v, m) => Math.max(allMoves[m[0]].power, v), 40), 90);
    movePool = movePool.map(m => [m[0], m[1] * (allMoves[m[0]].category === MoveCategory.STATUS ? 1 : Math.max(Math.min(allMoves[m[0]].power/maxPower, 1), 0.5))]);

    // Weight damaging moves against the lower stat
    const worseCategory: MoveCategory = this.stats[Stat.ATK] > this.stats[Stat.SPATK] ? MoveCategory.SPECIAL : MoveCategory.PHYSICAL;
    const statRatio = worseCategory === MoveCategory.PHYSICAL ? this.stats[Stat.ATK]/this.stats[Stat.SPATK] : this.stats[Stat.SPATK]/this.stats[Stat.ATK];
    movePool = movePool.map(m => [m[0], m[1] * (allMoves[m[0]].category === worseCategory ? statRatio : 1)]);

    let weightMultiplier = 0.9; // The higher this is the more the game weights towards higher level moves. At 0 all moves are equal weight.
    if (this.hasTrainer()) {
      weightMultiplier += 0.7;
    }
    if (this.isBoss()) {
      weightMultiplier += 0.4;
    }
    const baseWeights: [Moves, number][] = movePool.map(m => [m[0], Math.ceil(Math.pow(m[1], weightMultiplier)*100)]);

    if (this.hasTrainer() || this.isBoss()) { // Trainers and bosses always force a stab move
      const stabMovePool = baseWeights.filter(m => allMoves[m[0]].category !== MoveCategory.STATUS && this.isOfType(allMoves[m[0]].type));

      if (stabMovePool.length) {
        const totalWeight = stabMovePool.reduce((v, m) => v + m[1], 0);
        let rand = Utils.randSeedInt(totalWeight);
        let index = 0;
        while (rand > stabMovePool[index][1]) {
          rand -= stabMovePool[index++][1];
        }
        this.moveset.push(new PokemonMove(stabMovePool[index][0], 0, 0));
      }
    } else { // Normal wild pokemon just force a random damaging move
      const attackMovePool = baseWeights.filter(m => allMoves[m[0]].category !== MoveCategory.STATUS);
      if (attackMovePool.length) {
        const totalWeight = attackMovePool.reduce((v, m) => v + m[1], 0);
        let rand = Utils.randSeedInt(totalWeight);
        let index = 0;
        while (rand > attackMovePool[index][1]) {
          rand -= attackMovePool[index++][1];
        }
        this.moveset.push(new PokemonMove(attackMovePool[index][0], 0, 0));
      }
    }

    while (baseWeights.length > this.moveset.length && this.moveset.length < 4) {
      if (this.hasTrainer()) {
        // Sqrt the weight of any damaging moves with overlapping types. This is about a 0.05 - 0.1 multiplier.
        // Other damaging moves 2x weight if 0-1 damaging moves, 0.5x if 2, 0.125x if 3. These weights double if STAB.
        // Status moves remain unchanged on weight, this encourages 1-2
        movePool = baseWeights.filter(m => !this.moveset.some(mo => m[0] === mo.moveId)).map(m => [m[0], this.moveset.some(mo => mo.getMove().category !== MoveCategory.STATUS && mo.getMove().type === allMoves[m[0]].type) ? Math.ceil(Math.sqrt(m[1])) : allMoves[m[0]].category !== MoveCategory.STATUS ? Math.ceil(m[1]/Math.max(Math.pow(4, this.moveset.filter(mo => mo.getMove().power > 1).length)/8,0.5) * (this.isOfType(allMoves[m[0]].type) ? 2 : 1)) : m[1]]);
      } else { // Non-trainer pokemon just use normal weights
        movePool = baseWeights.filter(m => !this.moveset.some(mo => m[0] === mo.moveId));
      }
      const totalWeight = movePool.reduce((v, m) => v + m[1], 0);
      let rand = Utils.randSeedInt(totalWeight);
      let index = 0;
      while (rand > movePool[index][1]) {
        rand -= movePool[index++][1];
      }
      this.moveset.push(new PokemonMove(movePool[index][0], 0, 0));
    }

    this.scene.triggerPokemonFormChange(this, SpeciesFormChangeMoveLearnedTrigger);
  }

  trySelectMove(moveIndex: integer, ignorePp?: boolean): boolean {
    const move = this.getMoveset().length > moveIndex
      ? this.getMoveset()[moveIndex]
      : null;
    return move?.isUsable(this, ignorePp);
  }

  showInfo(): void {
    if (!this.battleInfo.visible) {
      const otherBattleInfo = this.scene.fieldUI.getAll().slice(0, 4).filter(ui => ui instanceof BattleInfo && ((ui as BattleInfo) instanceof PlayerBattleInfo) === this.isPlayer()).find(() => true);
      if (!otherBattleInfo || !this.getFieldIndex()) {
        this.scene.fieldUI.sendToBack(this.battleInfo);
        this.scene.sendTextToBack(); // Push the top right text objects behind everything else
      } else {
        this.scene.fieldUI.moveAbove(this.battleInfo, otherBattleInfo);
      }
      this.battleInfo.setX(this.battleInfo.x + (this.isPlayer() ? 150 : !this.isBoss() ? -150 : -198));
      this.battleInfo.setVisible(true);
      if (this.isPlayer()) {
        this.battleInfo.expMaskRect.x += 150;
      }
      this.scene.tweens.add({
        targets: [ this.battleInfo, this.battleInfo.expMaskRect ],
        x: this.isPlayer() ? "-=150" : `+=${!this.isBoss() ? 150 : 246}`,
        duration: 1000,
        ease: "Cubic.easeOut"
      });
    }
  }

  hideInfo(): Promise<void> {
    return new Promise(resolve => {
      if (this.battleInfo.visible) {
        this.scene.tweens.add({
          targets: [ this.battleInfo, this.battleInfo.expMaskRect ],
          x: this.isPlayer() ? "+=150" : `-=${!this.isBoss() ? 150 : 246}`,
          duration: 500,
          ease: "Cubic.easeIn",
          onComplete: () => {
            if (this.isPlayer()) {
              this.battleInfo.expMaskRect.x -= 150;
            }
            this.battleInfo.setVisible(false);
            this.battleInfo.setX(this.battleInfo.x - (this.isPlayer() ? 150 : !this.isBoss() ? -150 : -198));
            resolve();
          }
        });
      } else {
        resolve();
      }
    });
  }

  updateInfo(instant?: boolean): Promise<void> {
    return this.battleInfo.updateInfo(this, instant);
  }

  /**
   * Show or hide the type effectiveness multiplier window
   * Passing undefined will hide the window
   */
  updateEffectiveness(effectiveness?: string) {
    this.battleInfo.updateEffectiveness(effectiveness);
  }

  toggleStats(visible: boolean): void {
    this.battleInfo.toggleStats(visible);
  }

  toggleFlyout(visible: boolean): void {
    this.battleInfo.toggleFlyout(visible);
  }

  addExp(exp: integer) {
    const maxExpLevel = this.scene.getMaxExpLevel();
    const initialExp = this.exp;
    this.exp += exp;
    while (this.level < maxExpLevel && this.exp >= getLevelTotalExp(this.level + 1, this.species.growthRate)) {
      this.level++;
    }
    if (this.level >= maxExpLevel) {
      console.log(initialExp, this.exp, getLevelTotalExp(this.level, this.species.growthRate));
      this.exp = Math.max(getLevelTotalExp(this.level, this.species.growthRate), initialExp);
    }
    this.levelExp = this.exp - getLevelTotalExp(this.level, this.species.growthRate);
  }

  getOpponent(targetIndex: integer): Pokemon {
    const ret = this.getOpponents()[targetIndex];
    if (ret.summonData) {
      return ret;
    }
    return null;
  }

  getOpponents(): Pokemon[] {
    return ((this.isPlayer() ? this.scene.getEnemyField() : this.scene.getPlayerField()) as Pokemon[]).filter(p => p.isActive());
  }

  getOpponentDescriptor(): string {
    const opponents = this.getOpponents();
    if (opponents.length === 1) {
      return opponents[0].name;
    }
    return this.isPlayer() ? "the opposing team" : "your team";
  }

  getAlly(): Pokemon {
    return (this.isPlayer() ? this.scene.getPlayerField() : this.scene.getEnemyField())[this.getFieldIndex() ? 0 : 1];
  }

  apply(source: Pokemon, move: Move): HitResult {
    let result: HitResult;
    const damage = new Utils.NumberHolder(0);
    const defendingSidePlayField = this.isPlayer() ? this.scene.getPlayerField() : this.scene.getEnemyField();

    const variableCategory = new Utils.IntegerHolder(move.category);
    applyMoveAttrs(VariableMoveCategoryAttr, source, this, move, variableCategory);
    const moveCategory = variableCategory.value as MoveCategory;

    applyMoveAttrs(VariableMoveTypeAttr, source, this, move);
    const types = this.getTypes(true, true);

    const cancelled = new Utils.BooleanHolder(false);
    const typeless = move.hasAttr(TypelessAttr);
    const typeMultiplier = new Utils.NumberHolder(!typeless && (moveCategory !== MoveCategory.STATUS || move.getAttrs(StatusMoveTypeImmunityAttr).find(attr => types.includes(attr.immuneType)))
      ? this.getAttackTypeEffectiveness(move.type, source, false, false)
      : 1);
    applyMoveAttrs(VariableMoveTypeMultiplierAttr, source, this, move, typeMultiplier);
    if (typeless) {
      typeMultiplier.value = 1;
    }
    if (types.find(t => move.isTypeImmune(source, this, t))) {
      typeMultiplier.value = 0;
    }

    // Apply arena tags for conditional protection
    if (!move.checkFlag(MoveFlags.IGNORE_PROTECT, source, this) && !move.isAllyTarget()) {
      const defendingSide = this.isPlayer() ? ArenaTagSide.PLAYER : ArenaTagSide.ENEMY;
      this.scene.arena.applyTagsForSide(ArenaTagType.QUICK_GUARD, defendingSide, cancelled, this, move.priority);
      this.scene.arena.applyTagsForSide(ArenaTagType.WIDE_GUARD, defendingSide, cancelled, this, move.moveTarget);
      this.scene.arena.applyTagsForSide(ArenaTagType.MAT_BLOCK, defendingSide, cancelled, this, move.category);
      this.scene.arena.applyTagsForSide(ArenaTagType.CRAFTY_SHIELD, defendingSide, cancelled, this, move.category, move.moveTarget);
    }

    switch (moveCategory) {
    case MoveCategory.PHYSICAL:
    case MoveCategory.SPECIAL:
      const isPhysical = moveCategory === MoveCategory.PHYSICAL;
      const power = move.calculateBattlePower(source, this);
      const sourceTeraType = source.getTeraType();

      if (!typeless) {
        applyPreDefendAbAttrs(TypeImmunityAbAttr, this, source, move, cancelled, typeMultiplier);
        applyMoveAttrs(NeutralDamageAgainstFlyingTypeMultiplierAttr, source, this, move, typeMultiplier);
      }
      if (!cancelled.value) {
        applyPreDefendAbAttrs(MoveImmunityAbAttr, this, source, move, cancelled, typeMultiplier);
        defendingSidePlayField.forEach((p) => applyPreDefendAbAttrs(FieldPriorityMoveImmunityAbAttr, p, source, move, cancelled, typeMultiplier));
      }

      if (cancelled.value) {
        source.stopMultiHit(this);
        result = HitResult.NO_EFFECT;
      } else {
        const typeBoost = source.findTag(t => t instanceof TypeBoostTag && t.boostedType === move.type) as TypeBoostTag;
        if (typeBoost?.oneUse) {
          source.removeTag(typeBoost.tagType);
        }

        const arenaAttackTypeMultiplier = new Utils.NumberHolder(this.scene.arena.getAttackTypeMultiplier(move.type, source.isGrounded()));
        applyMoveAttrs(IgnoreWeatherTypeDebuffAttr, source, this, move, arenaAttackTypeMultiplier);

        let isCritical: boolean;
        const critOnly = new Utils.BooleanHolder(false);
        const critAlways = source.getTag(BattlerTagType.ALWAYS_CRIT);
        applyMoveAttrs(CritOnlyAttr, source, this, move, critOnly);
        applyAbAttrs(ConditionalCritAbAttr, source, null, critOnly, this, move);
        if (critOnly.value || critAlways) {
          isCritical = true;
        } else {
          const critLevel = new Utils.IntegerHolder(0);
          applyMoveAttrs(HighCritAttr, source, this, move, critLevel);
          this.scene.applyModifiers(TempBattleStatBoosterModifier, source.isPlayer(), TempBattleStat.CRIT, critLevel);
          const bonusCrit = new Utils.BooleanHolder(false);
          if (applyAbAttrs(BonusCritAbAttr, source, null, bonusCrit)) {
            if (bonusCrit.value) {
              critLevel.value += 1;
            }
          }
          if (source.getTag(BattlerTagType.CRIT_BOOST)) {
            critLevel.value += 2;
          }
          const critChance = [24, 8, 2, 1][Math.max(0, Math.min(critLevel.value, 3))];
          isCritical = !source.getTag(BattlerTagType.NO_CRIT) && (critChance === 1 || !this.scene.randBattleSeedInt(critChance));
          if (Overrides.NEVER_CRIT_OVERRIDE) {
            isCritical = false;
          }
        }
        if (isCritical) {
          const blockCrit = new Utils.BooleanHolder(false);
          applyAbAttrs(BlockCritAbAttr, this, null, blockCrit);
          if (blockCrit.value) {
            isCritical = false;
          }
        }
        const sourceAtk = new Utils.IntegerHolder(source.getBattleStat(isPhysical ? Stat.ATK : Stat.SPATK, this, null, isCritical));
        const targetDef = new Utils.IntegerHolder(this.getBattleStat(isPhysical ? Stat.DEF : Stat.SPDEF, source, move, isCritical));
        const criticalMultiplier = new Utils.NumberHolder(isCritical ? 1.5 : 1);
        applyAbAttrs(MultCritAbAttr, source, null, criticalMultiplier);
        const screenMultiplier = new Utils.NumberHolder(1);
        if (!isCritical) {
          this.scene.arena.applyTagsForSide(WeakenMoveScreenTag, this.isPlayer() ? ArenaTagSide.PLAYER : ArenaTagSide.ENEMY, move.category, this.scene.currentBattle.double, screenMultiplier);
        }
        const isTypeImmune = (typeMultiplier.value * arenaAttackTypeMultiplier.value) === 0;
        const sourceTypes = source.getTypes();
        const matchesSourceType = sourceTypes[0] === move.type || (sourceTypes.length > 1 && sourceTypes[1] === move.type);
        const stabMultiplier = new Utils.NumberHolder(1);
        if (sourceTeraType === Type.UNKNOWN && matchesSourceType) {
          stabMultiplier.value += 0.5;
        } else if (sourceTeraType !== Type.UNKNOWN && sourceTeraType === move.type) {
          stabMultiplier.value += 0.5;
        }

        applyAbAttrs(StabBoostAbAttr, source, null, stabMultiplier);

        if (sourceTeraType !== Type.UNKNOWN && matchesSourceType) {
          stabMultiplier.value = Math.min(stabMultiplier.value + 0.5, 2.25);
        }

        const targetCount = getMoveTargets(source, move.id).targets.length;
        const targetMultiplier = targetCount > 1 ? 0.75 : 1;

        applyMoveAttrs(VariableAtkAttr, source, this, move, sourceAtk);
        applyMoveAttrs(VariableDefAttr, source, this, move, targetDef);

        const effectPhase = this.scene.getCurrentPhase();
        let numTargets = 1;
        if (effectPhase instanceof MoveEffectPhase) {
          numTargets = effectPhase.getTargets().length;
        }
        const twoStrikeMultiplier = new Utils.NumberHolder(1);
        applyPreAttackAbAttrs(AddSecondStrikeAbAttr, source, this, move, numTargets, new Utils.IntegerHolder(0), twoStrikeMultiplier);

        if (!isTypeImmune) {
<<<<<<< HEAD
          damage.value = Math.ceil(
            ((((2 * source.level / 5 + 2) * power.value * sourceAtk.value / targetDef.value) / 50) + 2)
            * stabMultiplier.value * typeMultiplier.value * arenaAttackTypeMultiplier.value * screenMultiplier.value * targetMultiplier * twoStrikeMultiplier.value * ((this.scene.randBattleSeedInt(16) + 85) / 100) * criticalMultiplier.value);
=======
          const levelMultiplier = (2 * source.level / 5 + 2);
          const randomMultiplier = ((this.scene.randBattleSeedInt(16) + 85) / 100);
          damage.value = Math.ceil((((levelMultiplier * power * sourceAtk.value / targetDef.value) / 50) + 2)
                                   * stabMultiplier.value
                                   * typeMultiplier.value
                                   * arenaAttackTypeMultiplier.value
                                   * screenMultiplier.value
                                   * twoStrikeMultiplier.value
                                   * criticalMultiplier.value
                                   * randomMultiplier);

>>>>>>> dd693ae2
          if (isPhysical && source.status && source.status.effect === StatusEffect.BURN) {
            if (!move.hasAttr(BypassBurnDamageReductionAttr)) {
              const burnDamageReductionCancelled = new Utils.BooleanHolder(false);
              applyAbAttrs(BypassBurnDamageReductionAbAttr, source, burnDamageReductionCancelled);
              if (!burnDamageReductionCancelled.value) {
                damage.value = Math.floor(damage.value / 2);
              }
            }
          }

          applyPreAttackAbAttrs(DamageBoostAbAttr, source, this, move, damage);

          /**
           * For each {@link HitsTagAttr} the move has, doubles the damage of the move if:
           * The target has a {@link BattlerTagType} that this move interacts with
           * AND
           * The move doubles damage when used against that tag
           */
          move.getAttrs(HitsTagAttr).filter(hta => hta.doubleDamage).forEach(hta => {
            if (this.getTag(hta.tagType)) {
              damage.value *= 2;
            }
          });
        }

        if (this.scene.arena.terrain?.terrainType === TerrainType.MISTY && this.isGrounded() && move.type === Type.DRAGON) {
          damage.value = Math.floor(damage.value / 2);
        }

        const fixedDamage = new Utils.IntegerHolder(0);
        applyMoveAttrs(FixedDamageAttr, source, this, move, fixedDamage);
        if (!isTypeImmune && fixedDamage.value) {
          damage.value = fixedDamage.value;
          isCritical = false;
          result = HitResult.EFFECTIVE;
        }

        if (!result) {
          if (!typeMultiplier.value) {
            result = move.id === Moves.SHEER_COLD ? HitResult.IMMUNE : HitResult.NO_EFFECT;
          } else {
            const isOneHitKo = new Utils.BooleanHolder(false);
            applyMoveAttrs(OneHitKOAttr, source, this, move, isOneHitKo);
            if (isOneHitKo.value) {
              result = HitResult.ONE_HIT_KO;
              isCritical = false;
              damage.value = this.hp;
            } else if (typeMultiplier.value >= 2) {
              result = HitResult.SUPER_EFFECTIVE;
            } else if (typeMultiplier.value >= 1) {
              result = HitResult.EFFECTIVE;
            } else {
              result = HitResult.NOT_VERY_EFFECTIVE;
            }
          }
        }

        const isOneHitKo = result === HitResult.ONE_HIT_KO;

        if (!fixedDamage.value && !isOneHitKo) {
          if (!source.isPlayer()) {
            this.scene.applyModifiers(EnemyDamageBoosterModifier, false, damage);
          }
          if (!this.isPlayer()) {
            this.scene.applyModifiers(EnemyDamageReducerModifier, false, damage);
          }

          applyPreDefendAbAttrs(ReceivedMoveDamageMultiplierAbAttr, this, source, move, cancelled, damage);
        }

        // This attribute may modify damage arbitrarily, so be careful about changing its order of application.
        applyMoveAttrs(ModifiedDamageAttr, source, this, move, damage);

        console.log("damage", damage.value, move.name, power, sourceAtk, targetDef);

        // In case of fatal damage, this tag would have gotten cleared before we could lapse it.
        const destinyTag = this.getTag(BattlerTagType.DESTINY_BOND);

        if (damage.value) {
          if (this.getHpRatio() === 1) {
            applyPreDefendAbAttrs(PreDefendFullHpEndureAbAttr, this, source, move, cancelled, damage);
          } else if (!this.isPlayer() && damage.value >= this.hp) {
            this.scene.applyModifiers(EnemyEndureChanceModifier, false, this);
          }

          /**
           * We explicitly require to ignore the faint phase here, as we want to show the messages
           * about the critical hit and the super effective/not very effective messages before the faint phase.
           */
          damage.value = this.damageAndUpdate(damage.value, result as DamageResult, isCritical, isOneHitKo, isOneHitKo, true);
          this.turnData.damageTaken += damage.value;
          if (isCritical) {
            this.scene.queueMessage(i18next.t("battle:hitResultCriticalHit"));
          }
          if (source.isPlayer()) {
            this.scene.validateAchvs(DamageAchv, damage);
            if (damage.value > this.scene.gameData.gameStats.highestDamage) {
              this.scene.gameData.gameStats.highestDamage = damage.value;
            }
          }
          source.turnData.damageDealt += damage.value;
          source.turnData.currDamageDealt = damage.value;
          this.battleData.hitCount++;
          const attackResult = { move: move.id, result: result as DamageResult, damage: damage.value, critical: isCritical, sourceId: source.id };
          this.turnData.attacksReceived.unshift(attackResult);
          if (source.isPlayer() && !this.isPlayer()) {
            this.scene.applyModifiers(DamageMoneyRewardModifier, true, source, damage);
          }
        }

        if (source.turnData.hitsLeft === 1) {
          switch (result) {
          case HitResult.SUPER_EFFECTIVE:
            this.scene.queueMessage(i18next.t("battle:hitResultSuperEffective"));
            break;
          case HitResult.NOT_VERY_EFFECTIVE:
            this.scene.queueMessage(i18next.t("battle:hitResultNotVeryEffective"));
            break;
          case HitResult.NO_EFFECT:
            this.scene.queueMessage(i18next.t("battle:hitResultNoEffect", { pokemonName: this.name }));
            break;
          case HitResult.IMMUNE:
            this.scene.queueMessage(`${this.name} is unaffected!`);
            break;
          case HitResult.ONE_HIT_KO:
            this.scene.queueMessage(i18next.t("battle:hitResultOneHitKO"));
            break;
          }
        }

        if (this.isFainted()) {
          this.scene.unshiftPhase(new FaintPhase(this.scene, this.getBattlerIndex(), isOneHitKo));
          this.resetSummonData();
        }

        if (damage) {
          this.scene.clearPhaseQueueSplice();

          const attacker = this.scene.getPokemonById(source.id);
          destinyTag?.lapse(attacker, BattlerTagLapseType.CUSTOM);
        }
      }
      break;
    case MoveCategory.STATUS:
      if (!typeless) {
        applyPreDefendAbAttrs(TypeImmunityAbAttr, this, source, move, cancelled, typeMultiplier);
      }
      if (!cancelled.value) {
        applyPreDefendAbAttrs(MoveImmunityAbAttr, this, source, move, cancelled, typeMultiplier);
        defendingSidePlayField.forEach((p) => applyPreDefendAbAttrs(FieldPriorityMoveImmunityAbAttr, p, source, move, cancelled, typeMultiplier));
      }
      if (!typeMultiplier.value) {
        this.scene.queueMessage(i18next.t("battle:hitResultNoEffect", { pokemonName: this.name }));
      }
      result = cancelled.value || !typeMultiplier.value ? HitResult.NO_EFFECT : HitResult.STATUS;
      break;
    }

    return result;
  }

  damage(damage: integer, ignoreSegments: boolean = false, preventEndure: boolean = false, ignoreFaintPhase: boolean = false): integer {
    if (this.isFainted()) {
      return 0;
    }
    const surviveDamage = new Utils.BooleanHolder(false);

    if (!preventEndure && this.hp - damage <= 0) {
      if (this.hp >= 1 && this.getTag(BattlerTagType.ENDURING)) {
        surviveDamage.value = this.lapseTag(BattlerTagType.ENDURING);
      } else if (this.hp > 1 && this.getTag(BattlerTagType.STURDY)) {
        surviveDamage.value = this.lapseTag(BattlerTagType.STURDY);
      }
      if (!surviveDamage.value) {
        this.scene.applyModifiers(SurviveDamageModifier, this.isPlayer(), this, surviveDamage);
      }
      if (surviveDamage.value) {
        damage = this.hp - 1;
      }
    }

    damage = Math.min(damage, this.hp);

    this.hp = this.hp - damage;
    if (this.isFainted() && !ignoreFaintPhase) {
      this.scene.unshiftPhase(new FaintPhase(this.scene, this.getBattlerIndex(), preventEndure));
      this.resetSummonData();
    }

    return damage;
  }

  damageAndUpdate(damage: integer, result?: DamageResult, critical: boolean = false, ignoreSegments: boolean = false, preventEndure: boolean = false, ignoreFaintPhase: boolean = false): integer {
    const damagePhase = new DamagePhase(this.scene, this.getBattlerIndex(), damage, result as DamageResult, critical);
    this.scene.unshiftPhase(damagePhase);
    damage = this.damage(damage, ignoreSegments, preventEndure, ignoreFaintPhase);
    // Damage amount may have changed, but needed to be queued before calling damage function
    damagePhase.updateAmount(damage);
    return damage;
  }

  heal(amount: integer): integer {
    const healAmount = Math.min(amount, this.getMaxHp() - this.hp);
    this.hp += healAmount;
    return healAmount;
  }

  isBossImmune(): boolean {
    return this.isBoss();
  }

  isMax(): boolean {
    const maxForms = [SpeciesFormKey.GIGANTAMAX, SpeciesFormKey.GIGANTAMAX_RAPID, SpeciesFormKey.GIGANTAMAX_SINGLE, SpeciesFormKey.ETERNAMAX] as string[];
    return maxForms.includes(this.getFormKey()) || maxForms.includes(this.getFusionFormKey());
  }

  addTag(tagType: BattlerTagType, turnCount: integer = 0, sourceMove?: Moves, sourceId?: integer): boolean {
    const existingTag = this.getTag(tagType);
    if (existingTag) {
      existingTag.onOverlap(this);
      return false;
    }

    const newTag = getBattlerTag(tagType, turnCount, sourceMove, sourceId);

    const cancelled = new Utils.BooleanHolder(false);
    applyPreApplyBattlerTagAbAttrs(PreApplyBattlerTagAbAttr, this, newTag, cancelled);

    if (!cancelled.value && newTag.canAdd(this)) {
      this.summonData.tags.push(newTag);
      newTag.onAdd(this);

      return true;
    }

    return false;
  }

  getTag(tagType: BattlerTagType | Constructor<BattlerTag>): BattlerTag {
    if (!this.summonData) {
      return null;
    }
    return typeof(tagType) === "string"
      ? this.summonData.tags.find(t => t.tagType === tagType)
      : this.summonData.tags.find(t => t instanceof tagType);
  }

  findTag(tagFilter: ((tag: BattlerTag) => boolean)) {
    if (!this.summonData) {
      return null;
    }
    return this.summonData.tags.find(t => tagFilter(t));
  }

  getTags(tagType: BattlerTagType | Constructor<BattlerTag>): BattlerTag[] {
    if (!this.summonData) {
      return [];
    }
    return typeof(tagType) === "string"
      ? this.summonData.tags.filter(t => t.tagType === tagType)
      : this.summonData.tags.filter(t => t instanceof tagType);
  }

  findTags(tagFilter: ((tag: BattlerTag) => boolean)): BattlerTag[] {
    if (!this.summonData) {
      return [];
    }
    return this.summonData.tags.filter(t => tagFilter(t));
  }

  lapseTag(tagType: BattlerTagType): boolean {
    const tags = this.summonData.tags;
    const tag = tags.find(t => t.tagType === tagType);
    if (tag && !(tag.lapse(this, BattlerTagLapseType.CUSTOM))) {
      tag.onRemove(this);
      tags.splice(tags.indexOf(tag), 1);
    }
    return !!tag;
  }

  lapseTags(lapseType: BattlerTagLapseType): void {
    const tags = this.summonData.tags;
    tags.filter(t => lapseType === BattlerTagLapseType.FAINT || ((t.lapseType.some(lType => lType === lapseType)) && !(t.lapse(this, lapseType)))).forEach(t => {
      t.onRemove(this);
      tags.splice(tags.indexOf(t), 1);
    });
  }

  removeTag(tagType: BattlerTagType): boolean {
    const tags = this.summonData.tags;
    const tag = tags.find(t => t.tagType === tagType);
    if (tag) {
      tag.turnCount = 0;
      tag.onRemove(this);
      tags.splice(tags.indexOf(tag), 1);
    }
    return !!tag;
  }

  findAndRemoveTags(tagFilter: ((tag: BattlerTag) => boolean)): boolean {
    if (!this.summonData) {
      return false;
    }
    const tags = this.summonData.tags;
    const tagsToRemove = tags.filter(t => tagFilter(t));
    for (const tag of tagsToRemove) {
      tag.turnCount = 0;
      tag.onRemove(this);
      tags.splice(tags.indexOf(tag), 1);
    }
    return true;
  }

  removeTagsBySourceId(sourceId: integer): void {
    this.findAndRemoveTags(t => t.isSourceLinked() && t.sourceId === sourceId);
  }

  transferTagsBySourceId(sourceId: integer, newSourceId: integer): void {
    if (!this.summonData) {
      return;
    }
    const tags = this.summonData.tags;
    tags.filter(t => t.sourceId === sourceId).forEach(t => t.sourceId = newSourceId);
  }

  /**
   * Transferring stat changes and Tags
   * @param source {@linkcode Pokemon} the pokemon whose stats/Tags are to be passed on from, ie: the Pokemon using Baton Pass
   */
  transferSummon(source: Pokemon): void {
    const battleStats = Utils.getEnumValues(BattleStat);
    for (const stat of battleStats) {
      this.summonData.battleStats[stat] = source.summonData.battleStats[stat];
    }
    for (const tag of source.summonData.tags) {

      // bypass yawn, and infatuation as those can not be passed via Baton Pass
      if (tag.sourceMove === Moves.YAWN || tag.tagType === BattlerTagType.INFATUATED) {
        continue;
      }

      this.summonData.tags.push(tag);
    }
    if (this instanceof PlayerPokemon && source.summonData.battleStats.find(bs => bs === 6)) {
      this.scene.validateAchv(achvs.TRANSFER_MAX_BATTLE_STAT);
    }
    this.updateInfo();
  }

  getMoveHistory(): TurnMove[] {
    return this.battleSummonData.moveHistory;
  }

  pushMoveHistory(turnMove: TurnMove) {
    turnMove.turn = this.scene.currentBattle?.turn;
    this.getMoveHistory().push(turnMove);
  }

  getLastXMoves(turnCount?: integer): TurnMove[] {
    const moveHistory = this.getMoveHistory();
    return moveHistory.slice(turnCount >= 0 ? Math.max(moveHistory.length - (turnCount || 1), 0) : 0, moveHistory.length).reverse();
  }

  getMoveQueue(): QueuedMove[] {
    return this.summonData.moveQueue;
  }

  /**
   * If this Pokemon is using a multi-hit move, cancels all subsequent strikes
   * @param {Pokemon} target If specified, this only cancels subsequent strikes against the given target
   */
  stopMultiHit(target?: Pokemon): void {
    const effectPhase = this.scene.getCurrentPhase();
    if (effectPhase instanceof MoveEffectPhase && effectPhase.getUserPokemon() === this) {
      effectPhase.stopMultiHit(target);
    }
  }

  changeForm(formChange: SpeciesFormChange): Promise<void> {
    return new Promise(resolve => {
      this.formIndex = Math.max(this.species.forms.findIndex(f => f.formKey === formChange.formKey), 0);
      this.generateName();
      const abilityCount = this.getSpeciesForm().getAbilityCount();
      if (this.abilityIndex >= abilityCount) {// Shouldn't happen
        this.abilityIndex = abilityCount - 1;
      }
      this.scene.gameData.setPokemonSeen(this, false);
      this.setScale(this.getSpriteScale());
      this.loadAssets().then(() => {
        this.calculateStats();
        this.scene.updateModifiers(this.isPlayer(), true);
        Promise.all([ this.updateInfo(), this.scene.updateFieldScale() ]).then(() => resolve());
      });
    });
  }

  cry(soundConfig?: Phaser.Types.Sound.SoundConfig, sceneOverride?: BattleScene): AnySound {
    const scene = sceneOverride || this.scene;
    const cry = this.getSpeciesForm().cry(scene, soundConfig);
    let duration = cry.totalDuration * 1000;
    if (this.fusionSpecies && this.getSpeciesForm() !== this.getFusionSpeciesForm()) {
      let fusionCry = this.getFusionSpeciesForm().cry(scene, soundConfig, true);
      duration = Math.min(duration, fusionCry.totalDuration * 1000);
      fusionCry.destroy();
      scene.time.delayedCall(Utils.fixedInt(Math.ceil(duration * 0.4)), () => {
        try {
          SoundFade.fadeOut(scene, cry, Utils.fixedInt(Math.ceil(duration * 0.2)));
          fusionCry = this.getFusionSpeciesForm().cry(scene, Object.assign({ seek: Math.max(fusionCry.totalDuration * 0.4, 0) }, soundConfig));
          SoundFade.fadeIn(scene, fusionCry, Utils.fixedInt(Math.ceil(duration * 0.2)), scene.masterVolume * scene.seVolume, 0);
        } catch (err) {
          console.error(err);
        }
      });
    }

    return cry;
  }

  faintCry(callback: Function): void {
    if (this.fusionSpecies && this.getSpeciesForm() !== this.getFusionSpeciesForm()) {
      return this.fusionFaintCry(callback);
    }

    const key = this.getSpeciesForm().getCryKey(this.formIndex);
    //eslint-disable-next-line @typescript-eslint/no-unused-vars
    let i = 0;
    let rate = 0.85;
    const cry = this.scene.playSound(key, { rate: rate }) as AnySound;
    const sprite = this.getSprite();
    const tintSprite = this.getTintSprite();
    const delay = Math.max(this.scene.sound.get(key).totalDuration * 50, 25);

    let frameProgress = 0;
    let frameThreshold: number;

    sprite.anims.pause();
    tintSprite.anims.pause();

    let faintCryTimer = this.scene.time.addEvent({
      delay: Utils.fixedInt(delay),
      repeat: -1,
      callback: () => {
        ++i;
        frameThreshold = sprite.anims.msPerFrame / rate;
        frameProgress += delay;
        while (frameProgress > frameThreshold) {
          if (sprite.anims.duration) {
            sprite.anims.nextFrame();
            tintSprite.anims.nextFrame();
          }
          frameProgress -= frameThreshold;
        }
        if (cry && !cry.pendingRemove) {
          rate *= 0.99;
          cry.setRate(rate);
        } else {
          faintCryTimer.destroy();
          faintCryTimer = null;
          if (callback) {
            callback();
          }
        }
      }
    });

    // Failsafe
    this.scene.time.delayedCall(Utils.fixedInt(3000), () => {
      if (!faintCryTimer || !this.scene) {
        return;
      }
      if (cry?.isPlaying) {
        cry.stop();
      }
      faintCryTimer.destroy();
      if (callback) {
        callback();
      }
    });
  }

  private fusionFaintCry(callback: Function): void {
    const key = this.getSpeciesForm().getCryKey(this.formIndex);
    let i = 0;
    let rate = 0.85;
    const cry = this.scene.playSound(key, { rate: rate }) as AnySound;
    const sprite = this.getSprite();
    const tintSprite = this.getTintSprite();
    let duration = cry.totalDuration * 1000;

    let fusionCry = this.scene.playSound(this.getFusionSpeciesForm().getCryKey(this.fusionFormIndex), { rate: rate }) as AnySound;
    fusionCry.stop();
    duration = Math.min(duration, fusionCry.totalDuration * 1000);
    fusionCry.destroy();

    const delay = Math.max(duration * 0.05, 25);

    let transitionIndex = 0;
    let durationProgress = 0;

    const transitionThreshold = Math.ceil(duration * 0.4);
    while (durationProgress < transitionThreshold) {
      ++i;
      durationProgress += delay * rate;
      rate *= 0.99;
    }

    transitionIndex = i;

    i = 0;
    rate = 0.85;

    let frameProgress = 0;
    let frameThreshold: number;

    sprite.anims.pause();
    tintSprite.anims.pause();

    let faintCryTimer = this.scene.time.addEvent({
      delay: Utils.fixedInt(delay),
      repeat: -1,
      callback: () => {
        ++i;
        frameThreshold = sprite.anims.msPerFrame / rate;
        frameProgress += delay;
        while (frameProgress > frameThreshold) {
          if (sprite.anims.duration) {
            sprite.anims.nextFrame();
            tintSprite.anims.nextFrame();
          }
          frameProgress -= frameThreshold;
        }
        if (i === transitionIndex) {
          SoundFade.fadeOut(this.scene, cry, Utils.fixedInt(Math.ceil((duration / rate) * 0.2)));
          fusionCry = this.scene.playSound(this.getFusionSpeciesForm().getCryKey(this.fusionFormIndex), Object.assign({ seek: Math.max(fusionCry.totalDuration * 0.4, 0), rate: rate }));
          SoundFade.fadeIn(this.scene, fusionCry, Utils.fixedInt(Math.ceil((duration / rate) * 0.2)), this.scene.masterVolume * this.scene.seVolume, 0);
        }
        rate *= 0.99;
        if (cry && !cry.pendingRemove) {
          cry.setRate(rate);
        }
        if (fusionCry && !fusionCry.pendingRemove) {
          fusionCry.setRate(rate);
        }
        if ((!cry || cry.pendingRemove) && (!fusionCry || fusionCry.pendingRemove)) {
          faintCryTimer.destroy();
          faintCryTimer = null;
          if (callback) {
            callback();
          }
        }
      }
    });

    // Failsafe
    this.scene.time.delayedCall(Utils.fixedInt(3000), () => {
      if (!faintCryTimer || !this.scene) {
        return;
      }
      if (cry?.isPlaying) {
        cry.stop();
      }
      if (fusionCry?.isPlaying) {
        fusionCry.stop();
      }
      faintCryTimer.destroy();
      if (callback) {
        callback();
      }
    });
  }

  isOppositeGender(pokemon: Pokemon): boolean {
    return this.gender !== Gender.GENDERLESS && pokemon.gender === (this.gender === Gender.MALE ? Gender.FEMALE : Gender.MALE);
  }

  canSetStatus(effect: StatusEffect, quiet: boolean = false, overrideStatus: boolean = false, sourcePokemon: Pokemon = null): boolean {
    if (effect !== StatusEffect.FAINT) {
      if (overrideStatus ? this.status?.effect === effect : this.status) {
        return false;
      }
      if (this.isGrounded() && this.scene.arena.terrain?.terrainType === TerrainType.MISTY) {
        return false;
      }
    }

    const types = this.getTypes(true, true);

    switch (effect) {
    case StatusEffect.POISON:
    case StatusEffect.TOXIC:
      // Check if the Pokemon is immune to Poison/Toxic or if the source pokemon is canceling the immunity
      const poisonImmunity = types.map(defType => {
        // Check if the Pokemon is not immune to Poison/Toxic
        if (defType !== Type.POISON && defType !== Type.STEEL) {
          return false;
        }

        // Check if the source Pokemon has an ability that cancels the Poison/Toxic immunity
        const cancelImmunity = new Utils.BooleanHolder(false);
        if (sourcePokemon) {
          applyAbAttrs(IgnoreTypeStatusEffectImmunityAbAttr, sourcePokemon, cancelImmunity, effect, defType);
          if (cancelImmunity.value) {
            return false;
          }
        }

        return true;
      });

      if (this.isOfType(Type.POISON) || this.isOfType(Type.STEEL)) {
        if (poisonImmunity.includes(true)) {
          return false;
        }
      }
      break;
    case StatusEffect.PARALYSIS:
      if (this.isOfType(Type.ELECTRIC)) {
        return false;
      }
      break;
    case StatusEffect.SLEEP:
      if (this.isGrounded() && this.scene.arena.terrain?.terrainType === TerrainType.ELECTRIC) {
        return false;
      }
      break;
    case StatusEffect.FREEZE:
      if (this.isOfType(Type.ICE) || [WeatherType.SUNNY, WeatherType.HARSH_SUN].includes(this.scene?.arena.weather?.weatherType)) {
        return false;
      }
      break;
    case StatusEffect.BURN:
      if (this.isOfType(Type.FIRE)) {
        return false;
      }
      break;
    }

    const cancelled = new Utils.BooleanHolder(false);
    applyPreSetStatusAbAttrs(StatusEffectImmunityAbAttr, this, effect, cancelled, quiet);

    if (cancelled.value) {
      return false;
    }

    return true;
  }

  trySetStatus(effect: StatusEffect, asPhase: boolean = false, sourcePokemon: Pokemon = null, cureTurn: integer = 0, sourceText: string = null): boolean {
    if (!this.canSetStatus(effect, asPhase, false, sourcePokemon)) {
      return false;
    }

    /**
     * If this Pokemon falls asleep or freezes in the middle of a multi-hit attack,
     * cancel the attack's subsequent hits.
     */
    if (effect === StatusEffect.SLEEP || effect === StatusEffect.FREEZE) {
      this.stopMultiHit();
    }

    if (asPhase) {
      this.scene.unshiftPhase(new ObtainStatusEffectPhase(this.scene, this.getBattlerIndex(), effect, cureTurn, sourceText, sourcePokemon));
      return true;
    }

    let statusCureTurn: Utils.IntegerHolder;

    if (effect === StatusEffect.SLEEP) {
      statusCureTurn = new Utils.IntegerHolder(this.randSeedIntRange(2, 4));
      applyAbAttrs(ReduceStatusEffectDurationAbAttr, this, null, effect, statusCureTurn);

      this.setFrameRate(4);

      // If the user is invulnerable, lets remove their invulnerability when they fall asleep
      const invulnerableTags = [
        BattlerTagType.UNDERGROUND,
        BattlerTagType.UNDERWATER,
        BattlerTagType.HIDDEN,
        BattlerTagType.FLYING
      ];

      const tag = invulnerableTags.find((t) => this.getTag(t));

      if (tag) {
        this.removeTag(tag);
        this.getMoveQueue().pop();
      }
    }

    this.status = new Status(effect, 0, statusCureTurn?.value);

    if (effect !== StatusEffect.FAINT) {
      this.scene.triggerPokemonFormChange(this, SpeciesFormChangeStatusEffectTrigger, true);
    }

    return true;
  }

  /**
  * Resets the status of a pokemon.
  * @param revive Whether revive should be cured; defaults to true.
  * @param confusion Whether resetStatus should include confusion or not; defaults to false.
  * @param reloadAssets Whether to reload the assets or not; defaults to false.
  */
  resetStatus(revive: boolean = true, confusion: boolean = false, reloadAssets: boolean = false): void {
    const lastStatus = this.status?.effect;
    if (!revive && lastStatus === StatusEffect.FAINT) {
      return;
    }
    this.status = undefined;
    if (lastStatus === StatusEffect.SLEEP) {
      this.setFrameRate(12);
      if (this.getTag(BattlerTagType.NIGHTMARE)) {
        this.lapseTag(BattlerTagType.NIGHTMARE);
      }
    }
    if (confusion) {
      if (this.getTag(BattlerTagType.CONFUSED)) {
        this.lapseTag(BattlerTagType.CONFUSED);
      }
    }
    if (reloadAssets) {
      this.loadAssets(false).then(() => this.playAnim());
    }
  }

  primeSummonData(summonDataPrimer: PokemonSummonData): void {
    this.summonDataPrimer = summonDataPrimer;
  }

  resetSummonData(): void {
    if (this.summonData?.speciesForm) {
      this.summonData.speciesForm = null;
      this.updateFusionPalette();
    }
    this.summonData = new PokemonSummonData();
    if (!this.battleData) {
      this.resetBattleData();
    }
    this.resetBattleSummonData();
    if (this.summonDataPrimer) {
      for (const k of Object.keys(this.summonData)) {
        if (this.summonDataPrimer[k]) {
          this.summonData[k] = this.summonDataPrimer[k];
        }
      }
      this.summonDataPrimer = null;
    }
    this.updateInfo();
  }

  resetBattleData(): void {
    this.battleData = new PokemonBattleData();
  }

  resetBattleSummonData(): void {
    this.battleSummonData = new PokemonBattleSummonData();
    if (this.getTag(BattlerTagType.SEEDED)) {
      this.lapseTag(BattlerTagType.SEEDED);
    }
    if (this.scene) {
      this.scene.triggerPokemonFormChange(this, SpeciesFormChangePostMoveTrigger, true);
    }
  }

  resetTurnData(): void {
    this.turnData = new PokemonTurnData();
  }

  getExpValue(): integer {
    // Logic to factor in victor level has been removed for balancing purposes, so the player doesn't have to focus on EXP maxxing
    return ((this.getSpeciesForm().getBaseExp() * this.level) / 5 + 1);
  }

  setFrameRate(frameRate: integer) {
    this.scene.anims.get(this.getBattleSpriteKey()).frameRate = frameRate;
    this.getSprite().play(this.getBattleSpriteKey());
    this.getTintSprite().play(this.getBattleSpriteKey());
  }

  tint(color: number, alpha?: number, duration?: integer, ease?: string) {
    const tintSprite = this.getTintSprite();
    tintSprite.setTintFill(color);
    tintSprite.setVisible(true);

    if (duration) {
      tintSprite.setAlpha(0);

      this.scene.tweens.add({
        targets: tintSprite,
        alpha: alpha || 1,
        duration: duration,
        ease: ease || "Linear"
      });
    } else {
      tintSprite.setAlpha(alpha);
    }
  }

  untint(duration: integer, ease?: string) {
    const tintSprite = this.getTintSprite();

    if (duration) {
      this.scene.tweens.add({
        targets: tintSprite,
        alpha: 0,
        duration: duration,
        ease: ease || "Linear",
        onComplete: () => {
          tintSprite.setVisible(false);
          tintSprite.setAlpha(1);
        }
      });
    } else {
      tintSprite.setVisible(false);
      tintSprite.setAlpha(1);
    }
  }

  enableMask() {
    if (!this.maskEnabled) {
      this.maskSprite = this.getTintSprite();
      this.maskSprite.setVisible(true);
      this.maskSprite.setPosition(this.x * this.parentContainer.scale + this.parentContainer.x,
        this.y * this.parentContainer.scale + this.parentContainer.y);
      this.maskSprite.setScale(this.getSpriteScale() * this.parentContainer.scale);
      this.maskEnabled = true;
    }
  }

  disableMask() {
    if (this.maskEnabled) {
      this.maskSprite.setVisible(false);
      this.maskSprite.setPosition(0, 0);
      this.maskSprite.setScale(this.getSpriteScale());
      this.maskSprite = null;
      this.maskEnabled = false;
    }
  }

  sparkle(): void {
    if (this.shinySparkle) {
      this.shinySparkle.play(`sparkle${this.variant ? `_${this.variant + 1}` : ""}`);
      this.scene.playSound("sparkle");
    }
  }

  updateFusionPalette(ignoreOveride?: boolean): void {
    if (!this.getFusionSpeciesForm(ignoreOveride)) {
      [ this.getSprite(), this.getTintSprite() ].map(s => {
        s.pipelineData[`spriteColors${ignoreOveride && this.summonData?.speciesForm ? "Base" : ""}`] = [];
        s.pipelineData[`fusionSpriteColors${ignoreOveride && this.summonData?.speciesForm ? "Base" : ""}`] = [];
      });
      return;
    }

    const speciesForm = this.getSpeciesForm(ignoreOveride);
    const fusionSpeciesForm = this.getFusionSpeciesForm(ignoreOveride);

    const spriteKey = speciesForm.getSpriteKey(this.getGender(ignoreOveride) === Gender.FEMALE, speciesForm.formIndex, this.shiny, this.variant);
    const backSpriteKey = speciesForm.getSpriteKey(this.getGender(ignoreOveride) === Gender.FEMALE, speciesForm.formIndex, this.shiny, this.variant).replace("pkmn__", "pkmn__back__");
    const fusionSpriteKey = fusionSpeciesForm.getSpriteKey(this.getFusionGender(ignoreOveride) === Gender.FEMALE, fusionSpeciesForm.formIndex, this.fusionShiny, this.fusionVariant);
    const fusionBackSpriteKey = fusionSpeciesForm.getSpriteKey(this.getFusionGender(ignoreOveride) === Gender.FEMALE, fusionSpeciesForm.formIndex, this.fusionShiny, this.fusionVariant).replace("pkmn__", "pkmn__back__");

    const sourceTexture = this.scene.textures.get(spriteKey);
    const sourceBackTexture = this.scene.textures.get(backSpriteKey);
    const fusionTexture = this.scene.textures.get(fusionSpriteKey);
    const fusionBackTexture = this.scene.textures.get(fusionBackSpriteKey);

    const [ sourceFrame, sourceBackFrame, fusionFrame, fusionBackFrame ] = [ sourceTexture, sourceBackTexture, fusionTexture, fusionBackTexture ].map(texture => texture.frames[texture.firstFrame]);
    const [ sourceImage, sourceBackImage, fusionImage, fusionBackImage ] = [ sourceTexture, sourceBackTexture, fusionTexture, fusionBackTexture ].map(i => i.getSourceImage() as HTMLImageElement);

    const canvas = document.createElement("canvas");
    const backCanvas = document.createElement("canvas");
    const fusionCanvas = document.createElement("canvas");
    const fusionBackCanvas = document.createElement("canvas");

    const spriteColors: integer[][] = [];
    const pixelData: Uint8ClampedArray[] = [];

    [ canvas, backCanvas, fusionCanvas, fusionBackCanvas ].forEach((canv: HTMLCanvasElement, c: integer) => {
      const context = canv.getContext("2d");
      const frame = [ sourceFrame, sourceBackFrame, fusionFrame, fusionBackFrame ][c];
      canv.width = frame.width;
      canv.height = frame.height;
      context.drawImage([ sourceImage, sourceBackImage, fusionImage, fusionBackImage ][c], frame.cutX, frame.cutY, frame.width, frame.height, 0, 0, frame.width, frame.height);
      const imageData = context.getImageData(frame.cutX, frame.cutY, frame.width, frame.height);
      pixelData.push(imageData.data);
    });

    for (let f = 0; f < 2; f++) {
      const variantColors = variantColorCache[!f ? spriteKey : backSpriteKey];
      const variantColorSet = new Map<integer, integer[]>();
      if (this.shiny && variantColors && variantColors[this.variant]) {
        Object.keys(variantColors[this.variant]).forEach(k => {
          variantColorSet.set(Utils.rgbaToInt(Array.from(Object.values(Utils.rgbHexToRgba(k)))), Array.from(Object.values(Utils.rgbHexToRgba(variantColors[this.variant][k]))));
        });
      }

      for (let i = 0; i < pixelData[f].length; i += 4) {
        if (pixelData[f][i + 3]) {
          const pixel = pixelData[f].slice(i, i + 4);
          let [ r, g, b, a ] = pixel;
          if (variantColors) {
            const color = Utils.rgbaToInt([r, g, b, a]);
            if (variantColorSet.has(color)) {
              const mappedPixel = variantColorSet.get(color);
              [ r, g, b, a ] = mappedPixel;
            }
          }
          if (!spriteColors.find(c => c[0] === r && c[1] === g && c[2] === b)) {
            spriteColors.push([ r, g, b, a ]);
          }
        }
      }
    }

    const fusionSpriteColors = JSON.parse(JSON.stringify(spriteColors));

    const pixelColors = [];
    for (let f = 0; f < 2; f++) {
      for (let i = 0; i < pixelData[f].length; i += 4) {
        const total = pixelData[f].slice(i, i + 3).reduce((total: integer, value: integer) => total + value, 0);
        if (!total) {
          continue;
        }
        pixelColors.push(argbFromRgba({ r: pixelData[f][i], g: pixelData[f][i + 1], b: pixelData[f][i + 2], a: pixelData[f][i + 3] }));
      }
    }

    const fusionPixelColors = [];
    for (let f = 0; f < 2; f++) {
      const variantColors = variantColorCache[!f ? fusionSpriteKey : fusionBackSpriteKey];
      const variantColorSet = new Map<integer, integer[]>();
      if (this.fusionShiny && variantColors && variantColors[this.fusionVariant]) {
        Object.keys(variantColors[this.fusionVariant]).forEach(k => {
          variantColorSet.set(Utils.rgbaToInt(Array.from(Object.values(Utils.rgbHexToRgba(k)))), Array.from(Object.values(Utils.rgbHexToRgba(variantColors[this.fusionVariant][k]))));
        });
      }
      for (let i = 0; i < pixelData[2 + f].length; i += 4) {
        const total = pixelData[2 + f].slice(i, i + 3).reduce((total: integer, value: integer) => total + value, 0);
        if (!total) {
          continue;
        }
        let [ r, g, b, a ] = [ pixelData[2 + f][i], pixelData[2 + f][i + 1], pixelData[2 + f][i + 2], pixelData[2 + f][i + 3] ];
        if (variantColors) {
          const color = Utils.rgbaToInt([r, g, b, a]);
          if (variantColorSet.has(color)) {
            const mappedPixel = variantColorSet.get(color);
            [ r, g, b, a ] = mappedPixel;
          }
        }
        fusionPixelColors.push(argbFromRgba({ r, g, b, a }));
      }
    }

    let paletteColors: Map<number, number>;
    let fusionPaletteColors: Map<number, number>;

    const originalRandom = Math.random;
    Math.random = () => Phaser.Math.RND.realInRange(0, 1);

    this.scene.executeWithSeedOffset(() => {
      paletteColors = QuantizerCelebi.quantize(pixelColors, 4);
      fusionPaletteColors = QuantizerCelebi.quantize(fusionPixelColors, 4);
    }, 0, "This result should not vary");

    Math.random = originalRandom;

    const [ palette, fusionPalette ] = [ paletteColors, fusionPaletteColors ]
      .map(paletteColors => {
        let keys = Array.from(paletteColors.keys()).sort((a: integer, b: integer) => paletteColors.get(a) < paletteColors.get(b) ? 1 : -1);
        let rgbaColors: Map<number, integer[]>;
        let hsvColors: Map<number, number[]>;

        const mappedColors = new Map<integer, integer[]>();

        do {
          mappedColors.clear();

          rgbaColors = keys.reduce((map: Map<number, integer[]>, k: number) => {
            map.set(k, Object.values(rgbaFromArgb(k))); return map;
          }, new Map<number, integer[]>());
          hsvColors = Array.from(rgbaColors.keys()).reduce((map: Map<number, number[]>, k: number) => {
            const rgb = rgbaColors.get(k).slice(0, 3);
            map.set(k, Utils.rgbToHsv(rgb[0], rgb[1], rgb[2]));
            return map;
          }, new Map<number, number[]>());

          for (let c = keys.length - 1; c >= 0; c--) {
            const hsv = hsvColors.get(keys[c]);
            for (let c2 = 0; c2 < c; c2++) {
              const hsv2 = hsvColors.get(keys[c2]);
              const diff = Math.abs(hsv[0] - hsv2[0]);
              if (diff < 30 || diff >= 330) {
                if (mappedColors.has(keys[c])) {
                  mappedColors.get(keys[c]).push(keys[c2]);
                } else {
                  mappedColors.set(keys[c], [ keys[c2] ]);
                }
                break;
              }
            }
          }

          mappedColors.forEach((values: integer[], key: integer) => {
            const keyColor = rgbaColors.get(key);
            const valueColors = values.map(v => rgbaColors.get(v));
            const color = keyColor.slice(0);
            let count = paletteColors.get(key);
            for (const value of values) {
              const valueCount = paletteColors.get(value);
              if (!valueCount) {
                continue;
              }
              count += valueCount;
            }

            for (let c = 0; c < 3; c++) {
              color[c] *= (paletteColors.get(key) / count);
              values.forEach((value: integer, i: integer) => {
                if (paletteColors.has(value)) {
                  const valueCount = paletteColors.get(value);
                  color[c] += valueColors[i][c] * (valueCount / count);
                }
              });
              color[c] = Math.round(color[c]);
            }

            paletteColors.delete(key);
            for (const value of values) {
              paletteColors.delete(value);
              if (mappedColors.has(value)) {
                mappedColors.delete(value);
              }
            }

            paletteColors.set(argbFromRgba({ r: color[0], g: color[1], b: color[2], a: color[3] }), count);
          });

          keys = Array.from(paletteColors.keys()).sort((a: integer, b: integer) => paletteColors.get(a) < paletteColors.get(b) ? 1 : -1);
        } while (mappedColors.size);

        return keys.map(c => Object.values(rgbaFromArgb(c)));
      }
      );

    const paletteDeltas: number[][] = [];

    spriteColors.forEach((sc: integer[], i: integer) => {
      paletteDeltas.push([]);
      for (let p = 0; p < palette.length; p++) {
        paletteDeltas[i].push(Utils.deltaRgb(sc, palette[p]));
      }
    });

    const easeFunc = Phaser.Tweens.Builders.GetEaseFunction("Cubic.easeIn");

    for (let sc = 0; sc < spriteColors.length; sc++) {
      const delta = Math.min(...paletteDeltas[sc]);
      const paletteIndex = Math.min(paletteDeltas[sc].findIndex(pd => pd === delta), fusionPalette.length - 1);
      if (delta < 255) {
        const ratio = easeFunc(delta / 255);
        const color = [ 0, 0, 0, fusionSpriteColors[sc][3] ];
        for (let c = 0; c < 3; c++) {
          color[c] = Math.round((fusionSpriteColors[sc][c] * ratio) + (fusionPalette[paletteIndex][c] * (1 - ratio)));
        }
        fusionSpriteColors[sc] = color;
      }
    }

    [ this.getSprite(), this.getTintSprite() ].map(s => {
      s.pipelineData[`spriteColors${ignoreOveride && this.summonData?.speciesForm ? "Base" : ""}`] = spriteColors;
      s.pipelineData[`fusionSpriteColors${ignoreOveride && this.summonData?.speciesForm ? "Base" : ""}`] = fusionSpriteColors;
    });

    canvas.remove();
    fusionCanvas.remove();
  }

  randSeedInt(range: integer, min: integer = 0): integer {
    return this.scene.currentBattle
      ? this.scene.randBattleSeedInt(range, min)
      : Utils.randSeedInt(range, min);
  }

  randSeedIntRange(min: integer, max: integer): integer {
    return this.randSeedInt((max - min) + 1, min);
  }

  destroy(): void {
    this.battleInfo?.destroy();
    super.destroy();
  }

  getBattleInfo(): BattleInfo {
    return this.battleInfo;
  }
}

export default interface Pokemon {
  scene: BattleScene
}

export class PlayerPokemon extends Pokemon {
  public compatibleTms: Moves[];

  constructor(scene: BattleScene, species: PokemonSpecies, level: integer, abilityIndex: integer, formIndex: integer, gender: Gender, shiny: boolean, variant: Variant, ivs: integer[], nature: Nature, dataSource: Pokemon | PokemonData) {
    super(scene, 106, 148, species, level, abilityIndex, formIndex, gender, shiny, variant, ivs, nature, dataSource);

    if (Overrides.STATUS_OVERRIDE) {
      this.status = new Status(Overrides.STATUS_OVERRIDE);
    }

    if (Overrides.SHINY_OVERRIDE) {
      this.shiny = true;
      this.initShinySparkle();
      if (Overrides.VARIANT_OVERRIDE) {
        this.variant = Overrides.VARIANT_OVERRIDE;
      }
    }

    if (!dataSource) {
      this.generateAndPopulateMoveset();
    }
    this.generateCompatibleTms();
  }

  initBattleInfo(): void {
    this.battleInfo = new PlayerBattleInfo(this.scene);
    this.battleInfo.initInfo(this);
  }

  isPlayer(): boolean {
    return true;
  }

  hasTrainer(): boolean {
    return true;
  }

  isBoss(): boolean {
    return false;
  }

  getFieldIndex(): integer {
    return this.scene.getPlayerField().indexOf(this);
  }

  getBattlerIndex(): BattlerIndex {
    return this.getFieldIndex();
  }

  generateCompatibleTms(): void {
    this.compatibleTms = [];

    const tms = Object.keys(tmSpecies);
    for (const tm of tms) {
      const moveId = parseInt(tm) as Moves;
      let compatible = false;
      for (const p of tmSpecies[tm]) {
        if (Array.isArray(p)) {
          if (p[0] === this.species.speciesId || (this.fusionSpecies && p[0] === this.fusionSpecies.speciesId) && p.slice(1).indexOf(this.species.forms[this.formIndex]) > -1) {
            compatible = true;
            break;
          }
        } else if (p === this.species.speciesId || (this.fusionSpecies && p === this.fusionSpecies.speciesId)) {
          compatible = true;
          break;
        }
      }
      if (reverseCompatibleTms.indexOf(moveId) > -1) {
        compatible = !compatible;
      }
      if (compatible) {
        this.compatibleTms.push(moveId);
      }
    }
  }

  tryPopulateMoveset(moveset: StarterMoveset): boolean {
    if (!this.getSpeciesForm().validateStarterMoveset(moveset, this.scene.gameData.starterData[this.species.getRootSpeciesId()].eggMoves)) {
      return false;
    }

    this.moveset = moveset.map(m => new PokemonMove(m));

    return true;
  }

  switchOut(batonPass: boolean, removeFromField: boolean = false): Promise<void> {
    return new Promise(resolve => {
      this.resetTurnData();
      if (!batonPass) {
        this.resetSummonData();
      }
      this.hideInfo();
      this.setVisible(false);

      this.scene.ui.setMode(Mode.PARTY, PartyUiMode.FAINT_SWITCH, this.getFieldIndex(), (slotIndex: integer, option: PartyOption) => {
        if (slotIndex >= this.scene.currentBattle.getBattlerCount() && slotIndex < 6) {
          this.scene.unshiftPhase(new SwitchSummonPhase(this.scene, this.getFieldIndex(), slotIndex, false, batonPass));
        }
        if (removeFromField) {
          this.setVisible(false);
          this.scene.field.remove(this);
          this.scene.triggerPokemonFormChange(this, SpeciesFormChangeActiveTrigger, true);
        }
        this.scene.ui.setMode(Mode.MESSAGE).then(() => resolve());
      }, PartyUiHandler.FilterNonFainted);
    });
  }

  addFriendship(friendship: integer): void {
    const starterSpeciesId = this.species.getRootSpeciesId();
    const fusionStarterSpeciesId = this.isFusion() ? this.fusionSpecies.getRootSpeciesId() : 0;
    const starterData = [
      this.scene.gameData.starterData[starterSpeciesId],
      fusionStarterSpeciesId ? this.scene.gameData.starterData[fusionStarterSpeciesId] : null
    ].filter(d => d);
    const amount = new Utils.IntegerHolder(friendship);
    const starterAmount = new Utils.IntegerHolder(Math.floor(friendship * (this.scene.gameMode.isClassic && friendship > 0 ? 2 : 1) / (fusionStarterSpeciesId ? 2 : 1)));
    if (amount.value > 0) {
      this.scene.applyModifier(PokemonFriendshipBoosterModifier, true, this, amount);
      this.scene.applyModifier(PokemonFriendshipBoosterModifier, true, this, starterAmount);

      this.friendship = Math.min(this.friendship + amount.value, 255);
      if (this.friendship === 255) {
        this.scene.validateAchv(achvs.MAX_FRIENDSHIP);
      }
      starterData.forEach((sd: StarterDataEntry, i: integer) => {
        const speciesId = !i ? starterSpeciesId : fusionStarterSpeciesId as Species;
        sd.friendship = (sd.friendship || 0) + starterAmount.value;
        if (sd.friendship >= getStarterValueFriendshipCap(speciesStarters[speciesId])) {
          this.scene.gameData.addStarterCandy(getPokemonSpecies(speciesId), 1);
          sd.friendship = 0;
        }
      });
    } else {
      this.friendship = Math.max(this.friendship + amount.value, 0);
      for (const sd of starterData) {
        sd.friendship = Math.max((sd.friendship || 0) + starterAmount.value, 0);
      }
    }
  }
  /**
   * Handles Revival Blessing when used by player.
   * @returns Promise to revive a pokemon.
   * @see {@linkcode RevivalBlessingAttr}
   */
  revivalBlessing(): Promise<void> {
    return new Promise(resolve => {
      this.scene.ui.setMode(Mode.PARTY, PartyUiMode.REVIVAL_BLESSING, this.getFieldIndex(), (slotIndex:integer, option: PartyOption) => {
        if (slotIndex >= 0 && slotIndex<6) {
          const pokemon = this.scene.getParty()[slotIndex];
          if (!pokemon || !pokemon.isFainted()) {
            resolve();
          }

          pokemon.resetTurnData();
          pokemon.resetStatus();
          pokemon.heal(Math.min(Math.max(Math.ceil(Math.floor(0.5 * pokemon.getMaxHp())), 1), pokemon.getMaxHp()));
          this.scene.queueMessage(`${pokemon.name} was revived!`,0,true);

          if (this.scene.currentBattle.double && this.scene.getParty().length > 1) {
            const allyPokemon = this.getAlly();
            if (slotIndex<=1) {
              // Revived ally pokemon
              this.scene.unshiftPhase(new SwitchSummonPhase(this.scene, pokemon.getFieldIndex(), slotIndex, false, false, true));
              this.scene.unshiftPhase(new ToggleDoublePositionPhase(this.scene, true));
            } else if (allyPokemon.isFainted()) {
              // Revived party pokemon, and ally pokemon is fainted
              this.scene.unshiftPhase(new SwitchSummonPhase(this.scene, allyPokemon.getFieldIndex(), slotIndex, false, false, true));
              this.scene.unshiftPhase(new ToggleDoublePositionPhase(this.scene, true));
            }
          }

        }
        this.scene.ui.setMode(Mode.MESSAGE).then(() => resolve());
      }, PartyUiHandler.FilterFainted);
    });
  }

  getPossibleEvolution(evolution: SpeciesFormEvolution): Promise<Pokemon> {
    return new Promise(resolve => {
      const evolutionSpecies = getPokemonSpecies(evolution.speciesId);
      const isFusion = evolution instanceof FusionSpeciesFormEvolution;
      let ret: PlayerPokemon;
      if (isFusion) {
        const originalFusionSpecies = this.fusionSpecies;
        const originalFusionFormIndex = this.fusionFormIndex;
        this.fusionSpecies = evolutionSpecies;
        this.fusionFormIndex = evolution.evoFormKey !== null ? Math.max(evolutionSpecies.forms.findIndex(f => f.formKey === evolution.evoFormKey), 0) : this.fusionFormIndex;
        ret = this.scene.addPlayerPokemon(this.species, this.level, this.abilityIndex, this.formIndex, this.gender, this.shiny, this.variant, this.ivs, this.nature, this);
        this.fusionSpecies = originalFusionSpecies;
        this.fusionFormIndex = originalFusionFormIndex;
      } else {
        const formIndex = evolution.evoFormKey !== null && !isFusion ? Math.max(evolutionSpecies.forms.findIndex(f => f.formKey === evolution.evoFormKey), 0) : this.formIndex;
        ret = this.scene.addPlayerPokemon(!isFusion ? evolutionSpecies : this.species, this.level, this.abilityIndex, formIndex, this.gender, this.shiny, this.variant, this.ivs, this.nature, this);
      }
      ret.loadAssets().then(() => resolve(ret));
    });
  }

  evolve(evolution: SpeciesFormEvolution): Promise<void> {
    return new Promise(resolve => {
      this.pauseEvolutions = false;
      this.handleSpecialEvolutions(evolution);
      const isFusion = evolution instanceof FusionSpeciesFormEvolution;
      if (!isFusion) {
        this.species = getPokemonSpecies(evolution.speciesId);
      } else {
        this.fusionSpecies = getPokemonSpecies(evolution.speciesId);
      }
      if (evolution.preFormKey !== null) {
        const formIndex = Math.max((!isFusion ? this.species : this.fusionSpecies).forms.findIndex(f => f.formKey === evolution.evoFormKey), 0);
        if (!isFusion) {
          this.formIndex = formIndex;
        } else {
          this.fusionFormIndex = formIndex;
        }
      }
      this.generateName();
      if (!isFusion) {
        const abilityCount = this.getSpeciesForm().getAbilityCount();
        if (this.abilityIndex >= abilityCount) { // Shouldn't happen
          this.abilityIndex = abilityCount - 1;
        }
      } else {
        const abilityCount = this.getFusionSpeciesForm().getAbilityCount();
        if (this.fusionAbilityIndex >= abilityCount) {// Shouldn't happen
          this.fusionAbilityIndex = abilityCount - 1;
        }
      }
      this.compatibleTms.splice(0, this.compatibleTms.length);
      this.generateCompatibleTms();
      const updateAndResolve = () => {
        this.loadAssets().then(() => {
          this.calculateStats();
          this.updateInfo(true).then(() => resolve());
        });
      };
      if (!this.scene.gameMode.isDaily || this.metBiome > -1) {
        this.scene.gameData.updateSpeciesDexIvs(this.species.speciesId, this.ivs);
        this.scene.gameData.setPokemonSeen(this, false);
        this.scene.gameData.setPokemonCaught(this, false).then(() => updateAndResolve());
      } else {
        updateAndResolve();
      }
    });
  }

  private handleSpecialEvolutions(evolution: SpeciesFormEvolution) {
    const isFusion = evolution instanceof FusionSpeciesFormEvolution;

    const evoSpecies = (!isFusion ? this.species : this.fusionSpecies);
    if (evoSpecies.speciesId === Species.NINCADA && evolution.speciesId === Species.NINJASK) {
      const newEvolution = pokemonEvolutions[evoSpecies.speciesId][1];

      if (newEvolution.condition.predicate(this)) {
        const newPokemon = this.scene.addPlayerPokemon(this.species, this.level, this.abilityIndex, this.formIndex, undefined, this.shiny, this.variant, this.ivs, this.nature);
        newPokemon.natureOverride = this.natureOverride;
        newPokemon.passive = this.passive;
        newPokemon.moveset = this.moveset.slice();
        newPokemon.moveset = this.copyMoveset();
        newPokemon.luck = this.luck;
        newPokemon.fusionSpecies = this.fusionSpecies;
        newPokemon.fusionFormIndex = this.fusionFormIndex;
        newPokemon.fusionAbilityIndex = this.fusionAbilityIndex;
        newPokemon.fusionShiny = this.fusionShiny;
        newPokemon.fusionVariant = this.fusionVariant;
        newPokemon.fusionGender = this.fusionGender;
        newPokemon.fusionLuck = this.fusionLuck;

        this.scene.getParty().push(newPokemon);
        newPokemon.evolve(!isFusion ? newEvolution : new FusionSpeciesFormEvolution(this.id, newEvolution));
        const modifiers = this.scene.findModifiers(m => m instanceof PokemonHeldItemModifier
          && m.pokemonId === this.id, true) as PokemonHeldItemModifier[];
        modifiers.forEach(m => {
          const clonedModifier = m.clone() as PokemonHeldItemModifier;
          clonedModifier.pokemonId = newPokemon.id;
          this.scene.addModifier(clonedModifier, true);
        });
        this.scene.updateModifiers(true);
      }
    }
  }

  getPossibleForm(formChange: SpeciesFormChange): Promise<Pokemon> {
    return new Promise(resolve => {
      const formIndex = Math.max(this.species.forms.findIndex(f => f.formKey === formChange.formKey), 0);
      const ret = this.scene.addPlayerPokemon(this.species, this.level, this.abilityIndex, formIndex, this.gender, this.shiny, this.variant, this.ivs, this.nature, this);
      ret.loadAssets().then(() => resolve(ret));
    });
  }

  changeForm(formChange: SpeciesFormChange): Promise<void> {
    return new Promise(resolve => {
      this.formIndex = Math.max(this.species.forms.findIndex(f => f.formKey === formChange.formKey), 0);
      this.generateName();
      const abilityCount = this.getSpeciesForm().getAbilityCount();
      if (this.abilityIndex >= abilityCount) { // Shouldn't happen
        this.abilityIndex = abilityCount - 1;
      }
      this.compatibleTms.splice(0, this.compatibleTms.length);
      this.generateCompatibleTms();
      const updateAndResolve = () => {
        this.loadAssets().then(() => {
          this.calculateStats();
          this.scene.updateModifiers(true, true);
          this.updateInfo(true).then(() => resolve());
        });
      };
      if (!this.scene.gameMode.isDaily || this.metBiome > -1) {
        this.scene.gameData.setPokemonSeen(this, false);
        this.scene.gameData.setPokemonCaught(this, false).then(() => updateAndResolve());
      } else {
        updateAndResolve();
      }
    });
  }

  clearFusionSpecies(): void {
    super.clearFusionSpecies();
    this.generateCompatibleTms();
  }

  /**
  * Returns a Promise to fuse two PlayerPokemon together
  * @param pokemon The PlayerPokemon to fuse to this one
  */
  fuse(pokemon: PlayerPokemon): Promise<void> {
    return new Promise(resolve => {
      this.fusionSpecies = pokemon.species;
      this.fusionFormIndex = pokemon.formIndex;
      this.fusionAbilityIndex = pokemon.abilityIndex;
      this.fusionShiny = pokemon.shiny;
      this.fusionVariant = pokemon.variant;
      this.fusionGender = pokemon.gender;
      this.fusionLuck = pokemon.luck;

      this.scene.validateAchv(achvs.SPLICE);
      this.scene.gameData.gameStats.pokemonFused++;

      // Store the average HP% that each Pokemon has
      const newHpPercent = ((pokemon.hp / pokemon.stats[Stat.HP]) + (this.hp / this.stats[Stat.HP])) / 2;

      this.generateName();
      this.calculateStats();

      // Set this Pokemon's HP to the average % of both fusion components
      this.hp = Math.round(this.stats[Stat.HP] * newHpPercent);
      if (!this.isFainted()) {
        // If this Pokemon hasn't fainted, make sure the HP wasn't set over the new maximum
        this.hp = Math.min(this.hp, this.stats[Stat.HP]);
        this.status = getRandomStatus(this.status, pokemon.status); // Get a random valid status between the two
      } else if (!pokemon.isFainted()) {
        // If this Pokemon fainted but the other hasn't, make sure the HP wasn't set to zero
        this.hp = Math.max(this.hp, 1);
        this.status = pokemon.status; // Inherit the other Pokemon's status
      }

      this.generateCompatibleTms();
      this.updateInfo(true);
      const fusedPartyMemberIndex = this.scene.getParty().indexOf(pokemon);
      let partyMemberIndex = this.scene.getParty().indexOf(this);
      if (partyMemberIndex > fusedPartyMemberIndex) {
        partyMemberIndex--;
      }
      const fusedPartyMemberHeldModifiers = this.scene.findModifiers(m => m instanceof PokemonHeldItemModifier
        && m.pokemonId === pokemon.id, true) as PokemonHeldItemModifier[];
      const transferModifiers: Promise<boolean>[] = [];
      for (const modifier of fusedPartyMemberHeldModifiers) {
        transferModifiers.push(this.scene.tryTransferHeldItemModifier(modifier, this, false, modifier.getStackCount(), true, true));
      }
      Promise.allSettled(transferModifiers).then(() => {
        this.scene.updateModifiers(true, true).then(() => {
          this.scene.removePartyMemberModifiers(fusedPartyMemberIndex);
          this.scene.getParty().splice(fusedPartyMemberIndex, 1)[0];
          const newPartyMemberIndex = this.scene.getParty().indexOf(this);
          pokemon.getMoveset(true).map(m => this.scene.unshiftPhase(new LearnMovePhase(this.scene, newPartyMemberIndex, m.getMove().id)));
          pokemon.destroy();
          this.updateFusionPalette();
          resolve();
        });
      });
    });
  }

  unfuse(): Promise<void> {
    return new Promise(resolve => {
      this.clearFusionSpecies();

      this.updateInfo(true).then(() => resolve());
      this.updateFusionPalette();
    });
  }

  /** Returns a deep copy of this Pokemon's moveset array */
  copyMoveset(): PokemonMove[] {
    const newMoveset = [];
    this.moveset.forEach(move =>
      newMoveset.push(new PokemonMove(move.moveId, 0, move.ppUp, move.virtual)));

    return newMoveset;
  }
}

export class EnemyPokemon extends Pokemon {
  public trainerSlot: TrainerSlot;
  public aiType: AiType;
  public bossSegments: integer;
  public bossSegmentIndex: integer;
  /** To indicate of the instance was populated with a dataSource -> e.g. loaded & populated from session data */
  public readonly isPopulatedFromDataSource: boolean;

  constructor(scene: BattleScene, species: PokemonSpecies, level: integer, trainerSlot: TrainerSlot, boss: boolean, dataSource: PokemonData) {
    super(scene, 236, 84, species, level, dataSource?.abilityIndex, dataSource?.formIndex,
      dataSource?.gender, dataSource ? dataSource.shiny : false, dataSource ? dataSource.variant : undefined, null, dataSource ? dataSource.nature : undefined, dataSource);

    this.trainerSlot = trainerSlot;
    this.isPopulatedFromDataSource = !!dataSource; // if a dataSource is provided, then it was populated from dataSource
    if (boss) {
      this.setBoss(boss, dataSource?.bossSegments);
    }

    if (Overrides.OPP_STATUS_OVERRIDE) {
      this.status = new Status(Overrides.OPP_STATUS_OVERRIDE);
    }

    if (!dataSource) {
      this.generateAndPopulateMoveset();

      this.trySetShiny();
      if (Overrides.OPP_SHINY_OVERRIDE) {
        this.shiny = true;
        this.initShinySparkle();
      }
      if (this.shiny) {
        this.variant = this.generateVariant();
        if (Overrides.OPP_VARIANT_OVERRIDE) {
          this.variant = Overrides.OPP_VARIANT_OVERRIDE;
        }
      }

      this.luck = (this.shiny ? this.variant + 1 : 0) + (this.fusionShiny ? this.fusionVariant + 1 : 0);

      let prevolution: Species;
      let speciesId = species.speciesId;
      while ((prevolution = pokemonPrevolutions[speciesId])) {
        const evolution = pokemonEvolutions[prevolution].find(pe => pe.speciesId === speciesId && (!pe.evoFormKey || pe.evoFormKey === this.getFormKey()));
        if (evolution.condition?.enforceFunc) {
          evolution.condition.enforceFunc(this);
        }
        speciesId = prevolution;
      }
    }

    this.aiType = boss || this.hasTrainer() ? AiType.SMART : AiType.SMART_RANDOM;
  }

  initBattleInfo(): void {
    if (!this.battleInfo) {
      this.battleInfo = new EnemyBattleInfo(this.scene);
      this.battleInfo.updateBossSegments(this);
      this.battleInfo.initInfo(this);
    } else {
      this.battleInfo.updateBossSegments(this);
    }
  }

  /**
   * Sets the pokemons boss status. If true initializes the boss segments either from the arguments
   * or through the the Scene.getEncounterBossSegments function
   *
   * @param boss if the pokemon is a boss
   * @param bossSegments amount of boss segments (health-bar segments)
   */
  setBoss(boss: boolean = true, bossSegments: integer = 0): void {
    if (boss) {
      this.bossSegments = bossSegments || this.scene.getEncounterBossSegments(this.scene.currentBattle.waveIndex, this.level, this.species, true);
      this.bossSegmentIndex = this.bossSegments - 1;
    } else {
      this.bossSegments = 0;
      this.bossSegmentIndex = 0;
    }
  }

  generateAndPopulateMoveset(formIndex?: integer): void {
    switch (true) {
    case (this.species.speciesId === Species.SMEARGLE):
      this.moveset = [
        new PokemonMove(Moves.SKETCH),
        new PokemonMove(Moves.SKETCH),
        new PokemonMove(Moves.SKETCH),
        new PokemonMove(Moves.SKETCH)
      ];
      break;
    case (this.species.speciesId === Species.ETERNATUS):
      this.moveset = (formIndex !== undefined ? formIndex : this.formIndex)
        ? [
          new PokemonMove(Moves.DYNAMAX_CANNON),
          new PokemonMove(Moves.CROSS_POISON),
          new PokemonMove(Moves.FLAMETHROWER),
          new PokemonMove(Moves.RECOVER, 0, -4)
        ]
        : [
          new PokemonMove(Moves.ETERNABEAM),
          new PokemonMove(Moves.SLUDGE_BOMB),
          new PokemonMove(Moves.DRAGON_DANCE),
          new PokemonMove(Moves.COSMIC_POWER)
        ];
      break;
    default:
      super.generateAndPopulateMoveset();
      break;
    }
  }

  getNextMove(): QueuedMove {
    const queuedMove = this.getMoveQueue().length
      ? this.getMoveset().find(m => m.moveId === this.getMoveQueue()[0].move)
      : null;
    if (queuedMove) {
      if (queuedMove.isUsable(this, this.getMoveQueue()[0].ignorePP)) {
        return { move: queuedMove.moveId, targets: this.getMoveQueue()[0].targets, ignorePP: this.getMoveQueue()[0].ignorePP };
      } else {
        this.getMoveQueue().shift();
        return this.getNextMove();
      }
    }

    const movePool = this.getMoveset().filter(m => m.isUsable(this));
    if (movePool.length) {
      if (movePool.length === 1) {
        return { move: movePool[0].moveId, targets: this.getNextTargets(movePool[0].moveId) };
      }
      const encoreTag = this.getTag(EncoreTag) as EncoreTag;
      if (encoreTag) {
        const encoreMove = movePool.find(m => m.moveId === encoreTag.moveId);
        if (encoreMove) {
          return { move: encoreMove.moveId, targets: this.getNextTargets(encoreMove.moveId) };
        }
      }
      switch (this.aiType) {
      case AiType.RANDOM:
        const moveId = movePool[this.scene.randBattleSeedInt(movePool.length)].moveId;
        return { move: moveId, targets: this.getNextTargets(moveId) };
      case AiType.SMART_RANDOM:
      case AiType.SMART:
        const moveScores = movePool.map(() => 0);
        const moveTargets = Object.fromEntries(movePool.map(m => [ m.moveId, this.getNextTargets(m.moveId) ]));
        for (const m in movePool) {
          const pokemonMove = movePool[m];
          const move = pokemonMove.getMove();

          let moveScore = moveScores[m];
          const targetScores: integer[] = [];

          for (const mt of moveTargets[move.id]) {
            // Prevent a target score from being calculated when the target is whoever attacks the user
            if (mt === BattlerIndex.ATTACKER) {
              break;
            }

            const target = this.scene.getField()[mt];
            let targetScore = move.getUserBenefitScore(this, target, move) + move.getTargetBenefitScore(this, target, move) * (mt < BattlerIndex.ENEMY === this.isPlayer() ? 1 : -1);
            if (Number.isNaN(targetScore)) {
              console.error(`Move ${move.name} returned score of NaN`);
              targetScore = 0;
            }
            if ((move.name.endsWith(" (N)") || !move.applyConditions(this, target, move)) && ![Moves.SUCKER_PUNCH, Moves.UPPER_HAND, Moves.THUNDERCLAP].includes(move.id)) {
              targetScore = -20;
            } else if (move instanceof AttackMove) {
              const effectiveness = target.getAttackMoveEffectiveness(this, pokemonMove);
              if (target.isPlayer() !== this.isPlayer()) {
                targetScore *= effectiveness;
                if (this.isOfType(move.type)) {
                  targetScore *= 1.5;
                }
              } else if (effectiveness) {
                targetScore /= effectiveness;
                if (this.isOfType(move.type)) {
                  targetScore /= 1.5;
                }
              }
              if (!targetScore) {
                targetScore = -20;
              }
            }
            targetScores.push(targetScore);
          }

          moveScore += Math.max(...targetScores);

          // could make smarter by checking opponent def/spdef
          moveScores[m] = moveScore;
        }

        console.log(moveScores);

        const sortedMovePool = movePool.slice(0);
        sortedMovePool.sort((a, b) => {
          const scoreA = moveScores[movePool.indexOf(a)];
          const scoreB = moveScores[movePool.indexOf(b)];
          return scoreA < scoreB ? 1 : scoreA > scoreB ? -1 : 0;
        });
        let r = 0;
        if (this.aiType === AiType.SMART_RANDOM) {
          while (r < sortedMovePool.length - 1 && this.scene.randBattleSeedInt(8) >= 5) {
            r++;
          }
        } else if (this.aiType === AiType.SMART) {
          while (r < sortedMovePool.length - 1 && (moveScores[movePool.indexOf(sortedMovePool[r + 1])] / moveScores[movePool.indexOf(sortedMovePool[r])]) >= 0
              && this.scene.randBattleSeedInt(100) < Math.round((moveScores[movePool.indexOf(sortedMovePool[r + 1])] / moveScores[movePool.indexOf(sortedMovePool[r])]) * 50)) {
            r++;
          }
        }
        console.log(movePool.map(m => m.getName()), moveScores, r, sortedMovePool.map(m => m.getName()));
        return { move: sortedMovePool[r].moveId, targets: moveTargets[sortedMovePool[r].moveId] };
      }
    }

    return { move: Moves.STRUGGLE, targets: this.getNextTargets(Moves.STRUGGLE) };
  }

  getNextTargets(moveId: Moves): BattlerIndex[] {
    const moveTargets = getMoveTargets(this, moveId);
    const targets = this.scene.getField(true).filter(p => moveTargets.targets.indexOf(p.getBattlerIndex()) > -1);
    if (moveTargets.multiple) {
      return targets.map(p => p.getBattlerIndex());
    }

    const move = allMoves[moveId];

    const benefitScores = targets
      .map(p => [ p.getBattlerIndex(), move.getTargetBenefitScore(this, p, move) * (p.isPlayer() === this.isPlayer() ? 1 : -1) ]);

    const sortedBenefitScores = benefitScores.slice(0);
    sortedBenefitScores.sort((a, b) => {
      const scoreA = a[1];
      const scoreB = b[1];
      return scoreA < scoreB ? 1 : scoreA > scoreB ? -1 : 0;
    });

    if (!sortedBenefitScores.length) {
      // Set target to BattlerIndex.ATTACKER when using a counter move
      // This is the same as when the player does so
      if (move.hasAttr(CounterDamageAttr)) {
        return [BattlerIndex.ATTACKER];
      }

      return [];
    }

    let targetWeights = sortedBenefitScores.map(s => s[1]);
    const lowestWeight = targetWeights[targetWeights.length - 1];

    if (lowestWeight < 1) {
      for (let w = 0; w < targetWeights.length; w++) {
        targetWeights[w] += Math.abs(lowestWeight - 1);
      }
    }

    const benefitCutoffIndex = targetWeights.findIndex(s => s < targetWeights[0] / 2);
    if (benefitCutoffIndex > -1) {
      targetWeights = targetWeights.slice(0, benefitCutoffIndex);
    }

    const thresholds: integer[] = [];
    let totalWeight: integer;
    targetWeights.reduce((total: integer, w: integer) => {
      total += w;
      thresholds.push(total);
      totalWeight = total;
      return total;
    }, 0);

    const randValue = this.scene.randBattleSeedInt(totalWeight);
    let targetIndex: integer;

    thresholds.every((t, i) => {
      if (randValue >= t) {
        return true;
      }

      targetIndex = i;
      return false;
    });

    return [ sortedBenefitScores[targetIndex][0] ];
  }

  isPlayer() {
    return false;
  }

  hasTrainer(): boolean {
    return !!this.trainerSlot;
  }

  isBoss(): boolean {
    return !!this.bossSegments;
  }

  getBossSegmentIndex(): integer {
    const segments = (this as EnemyPokemon).bossSegments;
    const segmentSize = this.getMaxHp() / segments;
    for (let s = segments - 1; s > 0; s--) {
      const hpThreshold = Math.round(segmentSize * s);
      if (this.hp > hpThreshold) {
        return s;
      }
    }

    return 0;
  }

  damage(damage: integer, ignoreSegments: boolean = false, preventEndure: boolean = false, ignoreFaintPhase: boolean = false): integer {
    if (this.isFainted()) {
      return 0;
    }

    let clearedBossSegmentIndex = this.isBoss()
      ? this.bossSegmentIndex + 1
      : 0;

    if (this.isBoss() && !ignoreSegments) {
      const segmentSize = this.getMaxHp() / this.bossSegments;
      for (let s = this.bossSegmentIndex; s > 0; s--) {
        const hpThreshold = segmentSize * s;
        const roundedHpThreshold = Math.round(hpThreshold);
        if (this.hp >= roundedHpThreshold) {
          if (this.hp - damage <= roundedHpThreshold) {
            const hpRemainder = this.hp - roundedHpThreshold;
            let segmentsBypassed = 0;
            while (segmentsBypassed < this.bossSegmentIndex && this.canBypassBossSegments(segmentsBypassed + 1) && (damage - hpRemainder) >= Math.round(segmentSize * Math.pow(2, segmentsBypassed + 1))) {
              segmentsBypassed++;
              //console.log('damage', damage, 'segment', segmentsBypassed + 1, 'segment size', segmentSize, 'damage needed', Math.round(segmentSize * Math.pow(2, segmentsBypassed + 1)));
            }

            damage = hpRemainder + Math.round(segmentSize * segmentsBypassed);
            clearedBossSegmentIndex = s - segmentsBypassed;
          }
          break;
        }
      }
    }

    switch (this.scene.currentBattle.battleSpec) {
    case BattleSpec.FINAL_BOSS:
      if (!this.formIndex && this.bossSegmentIndex < 1) {
        damage = Math.min(damage, this.hp - 1);
      }
    }

    const ret = super.damage(damage, ignoreSegments, preventEndure, ignoreFaintPhase);

    if (this.isBoss()) {
      if (ignoreSegments) {
        const segmentSize = this.getMaxHp() / this.bossSegments;
        clearedBossSegmentIndex = Math.ceil(this.hp / segmentSize);
      }
      if (clearedBossSegmentIndex <= this.bossSegmentIndex) {
        this.handleBossSegmentCleared(clearedBossSegmentIndex);
      }
      this.battleInfo.updateBossSegments(this);
    }

    return ret;
  }

  canBypassBossSegments(segmentCount: integer = 1): boolean {
    if (this.scene.currentBattle.battleSpec === BattleSpec.FINAL_BOSS) {
      if (!this.formIndex && (this.bossSegmentIndex - segmentCount) < 1) {
        return false;
      }
    }

    return true;
  }

  handleBossSegmentCleared(segmentIndex: integer): void {
    while (segmentIndex - 1 < this.bossSegmentIndex) {
      let boostedStat = BattleStat.RAND;

      const battleStats = Utils.getEnumValues(BattleStat).slice(0, -3);
      const statWeights = new Array().fill(battleStats.length).filter((bs: BattleStat) => this.summonData.battleStats[bs] < 6).map((bs: BattleStat) => this.getStat(bs + 1));
      const statThresholds: integer[] = [];
      let totalWeight = 0;
      for (const bs of battleStats) {
        totalWeight += statWeights[bs];
        statThresholds.push(totalWeight);
      }

      const randInt = Utils.randSeedInt(totalWeight);

      for (const bs of battleStats) {
        if (randInt < statThresholds[bs]) {
          boostedStat = bs;
          break;
        }
      }

      let statLevels = 1;

      switch (segmentIndex) {
      case 1:
        if (this.bossSegments >= 3) {
          statLevels++;
        }
        break;
      case 2:
        if (this.bossSegments >= 5) {
          statLevels++;
        }
        break;
      }

      this.scene.unshiftPhase(new StatChangePhase(this.scene, this.getBattlerIndex(), true, [ boostedStat ], statLevels, true, true));

      this.bossSegmentIndex--;
    }
  }

  heal(amount: integer): integer {
    if (this.isBoss()) {
      const amountRatio = amount / this.getMaxHp();
      const segmentBypassCount = Math.floor(amountRatio / (1 / this.bossSegments));
      const segmentSize = this.getMaxHp() / this.bossSegments;
      for (let s = 1; s < this.bossSegments; s++) {
        const hpThreshold = segmentSize * s;
        if (this.hp <= Math.round(hpThreshold)) {
          const healAmount = Math.min(amount, this.getMaxHp() - this.hp, Math.round(hpThreshold + (segmentSize * segmentBypassCount) - this.hp));
          this.hp += healAmount;
          return healAmount;
        } else if (s >= this.bossSegmentIndex) {
          return super.heal(amount);
        }
      }
    }

    return super.heal(amount);
  }

  getFieldIndex(): integer {
    return this.scene.getEnemyField().indexOf(this);
  }

  getBattlerIndex(): BattlerIndex {
    return BattlerIndex.ENEMY + this.getFieldIndex();
  }

  addToParty(pokeballType: PokeballType) {
    const party = this.scene.getParty();
    let ret: PlayerPokemon = null;

    if (party.length < 6) {
      this.pokeball = pokeballType;
      this.metLevel = this.level;
      this.metBiome = this.scene.arena.biomeType;
      const newPokemon = this.scene.addPlayerPokemon(this.species, this.level, this.abilityIndex, this.formIndex, this.gender, this.shiny, this.variant, this.ivs, this.nature, this);
      party.push(newPokemon);
      ret = newPokemon;
      this.scene.triggerPokemonFormChange(newPokemon, SpeciesFormChangeActiveTrigger, true);
    }

    return ret;
  }
}

export interface TurnMove {
  move: Moves;
  targets?: BattlerIndex[];
  result: MoveResult;
  virtual?: boolean;
  turn?: integer;
}

export interface QueuedMove {
  move: Moves;
  targets: BattlerIndex[];
  ignorePP?: boolean;
}

export interface AttackMoveResult {
  move: Moves;
  result: DamageResult;
  damage: integer;
  critical: boolean;
  sourceId: integer;
}

export class PokemonSummonData {
  public battleStats: integer[] = [ 0, 0, 0, 0, 0, 0, 0 ];
  public moveQueue: QueuedMove[] = [];
  public disabledMove: Moves = Moves.NONE;
  public disabledTurns: integer = 0;
  public tags: BattlerTag[] = [];
  public abilitySuppressed: boolean = false;
  public abilitiesApplied: Abilities[] = [];

  public speciesForm: PokemonSpeciesForm;
  public fusionSpeciesForm: PokemonSpeciesForm;
  public ability: Abilities = Abilities.NONE;
  public gender: Gender;
  public fusionGender: Gender;
  public stats: integer[];
  public moveset: PokemonMove[];
  // If not initialized this value will not be populated from save data.
  public types: Type[] = null;
}

export class PokemonBattleData {
  public hitCount: integer = 0;
  public endured: boolean = false;
  public berriesEaten: BerryType[] = [];
  public abilitiesApplied: Abilities[] = [];
  public abilityRevealed: boolean = false;
}

export class PokemonBattleSummonData {
  /** The number of turns the pokemon has passed since entering the battle */
  public turnCount: integer = 1;
  /** The list of moves the pokemon has used since entering the battle */
  public moveHistory: TurnMove[] = [];
}

export class PokemonTurnData {
  public flinched: boolean;
  public acted: boolean;
  public hitCount: integer;
  public hitsLeft: integer;
  public damageDealt: integer = 0;
  public currDamageDealt: integer = 0;
  public damageTaken: integer = 0;
  public attacksReceived: AttackMoveResult[] = [];
}

export enum AiType {
  RANDOM,
  SMART_RANDOM,
  SMART
}

export enum MoveResult {
  PENDING,
  SUCCESS,
  FAIL,
  MISS,
  OTHER
}

export enum HitResult {
  EFFECTIVE = 1,
  SUPER_EFFECTIVE,
  NOT_VERY_EFFECTIVE,
  ONE_HIT_KO,
  NO_EFFECT,
  STATUS,
  HEAL,
  FAIL,
  MISS,
  OTHER,
  IMMUNE
}

export type DamageResult = HitResult.EFFECTIVE | HitResult.SUPER_EFFECTIVE | HitResult.NOT_VERY_EFFECTIVE | HitResult.ONE_HIT_KO | HitResult.OTHER;

/**
 * Wrapper class for the {@linkcode Move} class for Pokemon to interact with.
 * These are the moves assigned to a {@linkcode Pokemon} object.
 * It links to {@linkcode Move} class via the move ID.
 * Compared to {@linkcode Move}, this class also tracks if a move has received.
 * PP Ups, amount of PP used, and things like that.
 * @see {@linkcode isUsable} - checks if move is disabled, out of PP, or not implemented.
 * @see {@linkcode getMove} - returns {@linkcode Move} object by looking it up via ID.
 * @see {@linkcode usePp} - removes a point of PP from the move.
 * @see {@linkcode getMovePp} - returns amount of PP a move currently has.
 * @see {@linkcode getPpRatio} - returns the current PP amount / max PP amount.
 * @see {@linkcode getName} - returns name of {@linkcode Move}.
 **/
export class PokemonMove {
  public moveId: Moves;
  public ppUsed: integer;
  public ppUp: integer;
  public virtual: boolean;

  constructor(moveId: Moves, ppUsed?: integer, ppUp?: integer, virtual?: boolean) {
    this.moveId = moveId;
    this.ppUsed = ppUsed || 0;
    this.ppUp = ppUp || 0;
    this.virtual = !!virtual;
  }

  isUsable(pokemon: Pokemon, ignorePp?: boolean): boolean {
    if (this.moveId && pokemon.summonData?.disabledMove === this.moveId) {
      return false;
    }
    return (ignorePp || this.ppUsed < this.getMovePp() || this.getMove().pp === -1) && !this.getMove().name.endsWith(" (N)");
  }

  getMove(): Move {
    return allMoves[this.moveId];
  }

  /**
   * Sets {@link ppUsed} for this move and ensures the value does not exceed {@link getMovePp}
   * @param {number} count Amount of PP to use
   */
  usePp(count: number = 1) {
    this.ppUsed = Math.min(this.ppUsed + count, this.getMovePp());
  }

  getMovePp(): integer {
    return this.getMove().pp + this.ppUp * Math.max(Math.floor(this.getMove().pp / 5), 1);
  }

  getPpRatio(): number {
    return 1 - (this.ppUsed / this.getMovePp());
  }

  getName(): string {
    return this.getMove().name;
  }

  /**
  * Copies an existing move or creates a valid PokemonMove object from json representing one
  * @param {PokemonMove | any} source The data for the move to copy
  * @return {PokemonMove} A valid pokemonmove object
  */
  static loadMove(source: PokemonMove | any): PokemonMove {
    return new PokemonMove(source.moveId, source.ppUsed, source.ppUp, source.virtual);
  }
}<|MERGE_RESOLUTION|>--- conflicted
+++ resolved
@@ -1872,11 +1872,6 @@
         applyPreAttackAbAttrs(AddSecondStrikeAbAttr, source, this, move, numTargets, new Utils.IntegerHolder(0), twoStrikeMultiplier);
 
         if (!isTypeImmune) {
-<<<<<<< HEAD
-          damage.value = Math.ceil(
-            ((((2 * source.level / 5 + 2) * power.value * sourceAtk.value / targetDef.value) / 50) + 2)
-            * stabMultiplier.value * typeMultiplier.value * arenaAttackTypeMultiplier.value * screenMultiplier.value * targetMultiplier * twoStrikeMultiplier.value * ((this.scene.randBattleSeedInt(16) + 85) / 100) * criticalMultiplier.value);
-=======
           const levelMultiplier = (2 * source.level / 5 + 2);
           const randomMultiplier = ((this.scene.randBattleSeedInt(16) + 85) / 100);
           damage.value = Math.ceil((((levelMultiplier * power * sourceAtk.value / targetDef.value) / 50) + 2)
@@ -1885,10 +1880,10 @@
                                    * arenaAttackTypeMultiplier.value
                                    * screenMultiplier.value
                                    * twoStrikeMultiplier.value
+                                   * targetMultiplier
                                    * criticalMultiplier.value
                                    * randomMultiplier);
 
->>>>>>> dd693ae2
           if (isPhysical && source.status && source.status.effect === StatusEffect.BURN) {
             if (!move.hasAttr(BypassBurnDamageReductionAttr)) {
               const burnDamageReductionCancelled = new Utils.BooleanHolder(false);
