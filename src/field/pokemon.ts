--- conflicted
+++ resolved
@@ -1299,14 +1299,7 @@
 
       // During the Pokemon's MoveEffect phase, the offset is removed to put the Pokemon "in focus"
       const currentPhase = globalScene.getCurrentPhase();
-<<<<<<< HEAD
-      return !(currentPhase instanceof MoveEffectPhase && currentPhase.getPokemon() === this);
-=======
-      if (currentPhase?.is("MoveEffectPhase") && currentPhase.getPokemon() === this) {
-        return false;
-      }
-      return true;
->>>>>>> 3ca11e83
+      return !(currentPhase?.is("MoveEffectPhase") && currentPhase.getPokemon() === this);
     }
     return false;
   }
