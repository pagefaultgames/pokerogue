import Phaser from "phaser";
import BattleScene, { AnySound } from "../battle-scene";
import { Variant, VariantSet, variantColorCache } from "#app/data/variant";
import { variantData } from "#app/data/variant";
import BattleInfo, { PlayerBattleInfo, EnemyBattleInfo } from "../ui/battle-info";
import Move, { HighCritAttr, HitsTagAttr, applyMoveAttrs, FixedDamageAttr, VariableAtkAttr, VariablePowerAttr, allMoves, MoveCategory, TypelessAttr, CritOnlyAttr, getMoveTargets, OneHitKOAttr, MultiHitAttr, VariableMoveTypeAttr, StatusMoveTypeImmunityAttr, MoveTarget, VariableDefAttr, AttackMove, ModifiedDamageAttr, VariableMoveTypeMultiplierAttr, IgnoreOpponentStatChangesAttr, SacrificialAttr, VariableMoveCategoryAttr, CounterDamageAttr, StatChangeAttr, RechargeAttr, ChargeAttr, IgnoreWeatherTypeDebuffAttr, BypassBurnDamageReductionAttr, SacrificialAttrOnHit, MoveFlags, NeutralDamageAgainstFlyingTypeMultiplierAttr } from "../data/move";
import { default as PokemonSpecies, PokemonSpeciesForm, SpeciesFormKey, getFusedSpeciesName, getPokemonSpecies, getPokemonSpeciesForm, getStarterValueFriendshipCap, speciesStarters, starterPassiveAbilities } from "../data/pokemon-species";
import { Constructor } from "#app/utils";
import * as Utils from "../utils";
import { Type, TypeDamageMultiplier, getTypeDamageMultiplier, getTypeRgb } from "../data/type";
import { getLevelTotalExp } from "../data/exp";
import { Stat } from "../data/pokemon-stat";
import { AttackTypeBoosterModifier, DamageMoneyRewardModifier, EnemyDamageBoosterModifier, EnemyDamageReducerModifier, EnemyEndureChanceModifier, EnemyFusionChanceModifier, HiddenAbilityRateBoosterModifier, PokemonBaseStatModifier, PokemonFriendshipBoosterModifier, PokemonHeldItemModifier, PokemonMultiHitModifier, PokemonNatureWeightModifier, ShinyRateBoosterModifier, SurviveDamageModifier, TempBattleStatBoosterModifier, StatBoosterModifier, TerastallizeModifier } from "../modifier/modifier";
import { PokeballType } from "../data/pokeball";
import { Gender } from "../data/gender";
import { initMoveAnim, loadMoveAnimAssets } from "../data/battle-anims";
import { Status, StatusEffect, getRandomStatus } from "../data/status-effect";
import { pokemonEvolutions, pokemonPrevolutions, SpeciesFormEvolution, SpeciesEvolutionCondition, FusionSpeciesFormEvolution } from "../data/pokemon-evolutions";
import { reverseCompatibleTms, tmSpecies, tmPoolTiers } from "../data/tms";
import { DamagePhase, FaintPhase, LearnMovePhase, MoveEffectPhase, ObtainStatusEffectPhase, StatChangePhase, SwitchSummonPhase, ToggleDoublePositionPhase  } from "../phases";
import { BattleStat } from "../data/battle-stat";
import { BattlerTag, BattlerTagLapseType, EncoreTag, GroundedTag, HelpingHandTag, HighestStatBoostTag, TypeBoostTag, TypeImmuneTag, getBattlerTag } from "../data/battler-tags";
import { WeatherType } from "../data/weather";
import { TempBattleStat } from "../data/temp-battle-stat";
import { ArenaTagSide, WeakenMoveScreenTag, WeakenMoveTypeTag } from "../data/arena-tag";
import { Ability, AbAttr, BattleStatMultiplierAbAttr, BlockCritAbAttr, BonusCritAbAttr, BypassBurnDamageReductionAbAttr, FieldPriorityMoveImmunityAbAttr, IgnoreOpponentStatChangesAbAttr, MoveImmunityAbAttr, MoveTypeChangeAttr, PreApplyBattlerTagAbAttr, PreDefendFullHpEndureAbAttr, ReceivedMoveDamageMultiplierAbAttr, ReduceStatusEffectDurationAbAttr, StabBoostAbAttr, StatusEffectImmunityAbAttr, TypeImmunityAbAttr, VariableMovePowerAbAttr, WeightMultiplierAbAttr, allAbilities, applyAbAttrs, applyBattleStatMultiplierAbAttrs, applyPreApplyBattlerTagAbAttrs, applyPreAttackAbAttrs, applyPreDefendAbAttrs, applyPreSetStatusAbAttrs, UnsuppressableAbilityAbAttr, SuppressFieldAbilitiesAbAttr, NoFusionAbilityAbAttr, MultCritAbAttr, IgnoreTypeImmunityAbAttr, DamageBoostAbAttr, IgnoreTypeStatusEffectImmunityAbAttr, ConditionalCritAbAttr, applyFieldBattleStatMultiplierAbAttrs, FieldMultiplyBattleStatAbAttr, AllyMoveCategoryPowerBoostAbAttr, FieldMoveTypePowerBoostAbAttr, AddSecondStrikeAbAttr } from "../data/ability";
import PokemonData from "../system/pokemon-data";
import { BattlerIndex } from "../battle";
import { Mode } from "../ui/ui";
import PartyUiHandler, { PartyOption, PartyUiMode } from "../ui/party-ui-handler";
import SoundFade from "phaser3-rex-plugins/plugins/soundfade";
import { LevelMoves } from "../data/pokemon-level-moves";
import { DamageAchv, achvs } from "../system/achv";
import { DexAttr, StarterDataEntry, StarterMoveset } from "../system/game-data";
import { QuantizerCelebi, argbFromRgba, rgbaFromArgb } from "@material/material-color-utilities";
import { Nature, getNatureStatMultiplier } from "../data/nature";
import { SpeciesFormChange, SpeciesFormChangeActiveTrigger, SpeciesFormChangeMoveLearnedTrigger, SpeciesFormChangePostMoveTrigger, SpeciesFormChangeStatusEffectTrigger } from "../data/pokemon-forms";
import { TerrainType } from "../data/terrain";
import { TrainerSlot } from "../data/trainer-config";
import * as Overrides from "../overrides";
import i18next from "i18next";
import { speciesEggMoves } from "../data/egg-moves";
import { ModifierTier } from "../modifier/modifier-tier";
import { applyChallenges, ChallengeType } from "#app/data/challenge.js";
import { Abilities } from "#enums/abilities";
import { ArenaTagType } from "#enums/arena-tag-type";
import { BattleSpec } from "#enums/battle-spec";
import { BattlerTagType } from "#enums/battler-tag-type";
import { BerryType } from "#enums/berry-type";
import { Biome } from "#enums/biome";
import { Moves } from "#enums/moves";
import { Species } from "#enums/species";

export enum FieldPosition {
  CENTER,
  LEFT,
  RIGHT
}

export default abstract class Pokemon extends Phaser.GameObjects.Container {
  public id: integer;
  public name: string;
  public species: PokemonSpecies;
  public formIndex: integer;
  public abilityIndex: integer;
  public passive: boolean;
  public shiny: boolean;
  public variant: Variant;
  public pokeball: PokeballType;
  protected battleInfo: BattleInfo;
  public level: integer;
  public exp: integer;
  public levelExp: integer;
  public gender: Gender;
  public hp: integer;
  public stats: integer[];
  public ivs: integer[];
  public nature: Nature;
  public natureOverride: Nature | -1;
  public moveset: PokemonMove[];
  public status: Status;
  public friendship: integer;
  public metLevel: integer;
  public metBiome: Biome | -1;
  public luck: integer;
  public pauseEvolutions: boolean;
  public pokerus: boolean;

  public fusionSpecies: PokemonSpecies;
  public fusionFormIndex: integer;
  public fusionAbilityIndex: integer;
  public fusionShiny: boolean;
  public fusionVariant: Variant;
  public fusionGender: Gender;
  public fusionLuck: integer;

  private summonDataPrimer: PokemonSummonData;

  public summonData: PokemonSummonData;
  public battleData: PokemonBattleData;
  public battleSummonData: PokemonBattleSummonData;
  public turnData: PokemonTurnData;

  public fieldPosition: FieldPosition;

  public maskEnabled: boolean;
  public maskSprite: Phaser.GameObjects.Sprite;

  private shinySparkle: Phaser.GameObjects.Sprite;

  constructor(scene: BattleScene, x: number, y: number, species: PokemonSpecies, level: integer, abilityIndex?: integer, formIndex?: integer, gender?: Gender, shiny?: boolean, variant?: Variant, ivs?: integer[], nature?: Nature, dataSource?: Pokemon | PokemonData) {
    super(scene, x, y);

    if (!species.isObtainable() && this.isPlayer()) {
      throw `Cannot create a player Pokemon for species '${species.getName(formIndex)}'`;
    }

    const hiddenAbilityChance = new Utils.IntegerHolder(256);
    if (!this.hasTrainer()) {
      this.scene.applyModifiers(HiddenAbilityRateBoosterModifier, true, hiddenAbilityChance);
    }

    const hasHiddenAbility = !Utils.randSeedInt(hiddenAbilityChance.value);
    const randAbilityIndex = Utils.randSeedInt(2);

    this.species = species;
    this.pokeball = dataSource?.pokeball || PokeballType.POKEBALL;
    this.level = level;
    this.abilityIndex = abilityIndex !== undefined
      ? abilityIndex
      : (species.abilityHidden && hasHiddenAbility ? species.ability2 ? 2 : 1 : species.ability2 ? randAbilityIndex : 0);
    if (formIndex !== undefined) {
      this.formIndex = formIndex;
    }
    if (gender !== undefined) {
      this.gender = gender;
    }
    if (shiny !== undefined) {
      this.shiny = shiny;
    }
    if (variant !== undefined) {
      this.variant = variant;
    }
    this.exp = dataSource?.exp || getLevelTotalExp(this.level, species.growthRate);
    this.levelExp = dataSource?.levelExp || 0;
    if (dataSource) {
      this.id = dataSource.id;
      this.hp = dataSource.hp;
      this.stats = dataSource.stats;
      this.ivs = dataSource.ivs;
      this.passive = !!dataSource.passive;
      if (this.variant === undefined) {
        this.variant = 0;
      }
      this.nature = dataSource.nature || 0 as Nature;
      this.natureOverride = dataSource.natureOverride !== undefined ? dataSource.natureOverride : -1;
      this.moveset = dataSource.moveset;
      this.status = dataSource.status;
      this.friendship = dataSource.friendship !== undefined ? dataSource.friendship : this.species.baseFriendship;
      this.metLevel = dataSource.metLevel || 5;
      this.luck = dataSource.luck;
      this.metBiome = dataSource.metBiome;
      this.pauseEvolutions = dataSource.pauseEvolutions;
      this.pokerus = !!dataSource.pokerus;
      this.fusionSpecies = dataSource.fusionSpecies instanceof PokemonSpecies ? dataSource.fusionSpecies : getPokemonSpecies(dataSource.fusionSpecies);
      this.fusionFormIndex = dataSource.fusionFormIndex;
      this.fusionAbilityIndex = dataSource.fusionAbilityIndex;
      this.fusionShiny = dataSource.fusionShiny;
      this.fusionVariant = dataSource.fusionVariant || 0;
      this.fusionGender = dataSource.fusionGender;
      this.fusionLuck = dataSource.fusionLuck;
    } else {
      this.id = Utils.randSeedInt(4294967296);
      this.ivs = ivs || Utils.getIvsFromId(this.id);

      if (this.gender === undefined) {
        this.generateGender();
      }

      if (this.formIndex === undefined) {
        this.formIndex = this.scene.getSpeciesFormIndex(species, this.gender, this.nature, this.isPlayer());
      }

      if (this.shiny === undefined) {
        this.trySetShiny();
      }

      if (this.variant === undefined) {
        this.variant = this.shiny ? this.generateVariant() : 0;
      }

      if (nature !== undefined) {
        this.setNature(nature);
      } else {
        this.generateNature();
      }

      this.natureOverride = -1;

      this.friendship = species.baseFriendship;
      this.metLevel = level;
      this.metBiome = scene.currentBattle ? scene.arena.biomeType : -1;
      this.pokerus = false;

      if (level > 1) {
        const fused = new Utils.BooleanHolder(scene.gameMode.isSplicedOnly);
        if (!fused.value && !this.isPlayer() && !this.hasTrainer()) {
          this.scene.applyModifier(EnemyFusionChanceModifier, false, fused);
        }

        if (fused.value) {
          this.calculateStats();
          this.generateFusionSpecies();
        }
      }
      this.luck = (this.shiny ? this.variant + 1 : 0) + (this.fusionShiny ? this.fusionVariant + 1 : 0);
      this.fusionLuck = this.luck;
    }

    this.generateName();

    if (!species.isObtainable()) {
      this.shiny = false;
    }

    this.calculateStats();
  }

  init(): void {
    this.fieldPosition = FieldPosition.CENTER;

    this.initBattleInfo();

    this.scene.fieldUI.addAt(this.battleInfo, 0);

    const getSprite = (hasShadow?: boolean) => {
      const ret = this.scene.addPokemonSprite(this, 0, 0, `pkmn__${this.isPlayer() ? "back__" : ""}sub`, undefined, true);
      ret.setOrigin(0.5, 1);
      ret.setPipeline(this.scene.spritePipeline, { tone: [ 0.0, 0.0, 0.0, 0.0 ], hasShadow: !!hasShadow, teraColor: getTypeRgb(this.getTeraType()) });
      return ret;
    };

    this.setScale(this.getSpriteScale());

    const sprite = getSprite(true);
    const tintSprite = getSprite();

    tintSprite.setVisible(false);

    this.addAt(sprite, 0);
    this.addAt(tintSprite, 1);

    if (this.isShiny() && !this.shinySparkle) {
      this.initShinySparkle();
    }
  }

  abstract initBattleInfo(): void;

  isOnField(): boolean {
    if (!this.scene) {
      return false;
    }
    return this.scene.field.getIndex(this) > -1;
  }

  isFainted(checkStatus?: boolean): boolean {
    return !this.hp && (!checkStatus || this.status?.effect === StatusEffect.FAINT);
  }

  /**
   * Check if this pokemon is both not fainted and allowed to be in battle.
   * This is frequently a better alternative to {@link isFainted}
   * @returns {boolean} True if pokemon is allowed in battle
   */
  isAllowedInBattle(): boolean {
    const challengeAllowed = new Utils.BooleanHolder(true);
    applyChallenges(this.scene.gameMode, ChallengeType.POKEMON_IN_BATTLE, this, challengeAllowed);
    return !this.isFainted() && challengeAllowed.value;
  }

  isActive(onField?: boolean): boolean {
    if (!this.scene) {
      return false;
    }
    return this.isAllowedInBattle() && !!this.scene && (!onField || this.isOnField());
  }

  getDexAttr(): bigint {
    let ret = 0n;
    ret |= this.gender !== Gender.FEMALE ? DexAttr.MALE : DexAttr.FEMALE;
    ret |= !this.shiny ? DexAttr.NON_SHINY : DexAttr.SHINY;
    ret |= this.variant >= 2 ? DexAttr.VARIANT_3 : this.variant === 1 ? DexAttr.VARIANT_2 : DexAttr.DEFAULT_VARIANT;
    ret |= this.scene.gameData.getFormAttr(this.formIndex);
    return ret;
  }

  generateName(): void {
    if (!this.fusionSpecies) {
      this.name = this.species.getName(this.formIndex);
      return;
    }
    this.name = getFusedSpeciesName(this.species.getName(this.formIndex), this.fusionSpecies.getName(this.fusionFormIndex));
    if (this.battleInfo) {
      this.updateInfo(true);
    }
  }

  abstract isPlayer(): boolean;

  abstract hasTrainer(): boolean;

  abstract getFieldIndex(): integer;

  abstract getBattlerIndex(): BattlerIndex;

  loadAssets(ignoreOverride: boolean = true): Promise<void> {
    return new Promise(resolve => {
      const moveIds = this.getMoveset().map(m => m.getMove().id);
      Promise.allSettled(moveIds.map(m => initMoveAnim(this.scene, m)))
        .then(() => {
          loadMoveAnimAssets(this.scene, moveIds);
          this.getSpeciesForm().loadAssets(this.scene, this.getGender() === Gender.FEMALE, this.formIndex, this.shiny, this.variant);
          if (this.isPlayer() || this.getFusionSpeciesForm()) {
            this.scene.loadPokemonAtlas(this.getBattleSpriteKey(true, ignoreOverride), this.getBattleSpriteAtlasPath(true, ignoreOverride));
          }
          if (this.getFusionSpeciesForm()) {
            this.getFusionSpeciesForm().loadAssets(this.scene, this.getFusionGender() === Gender.FEMALE, this.fusionFormIndex, this.fusionShiny, this.fusionVariant);
            this.scene.loadPokemonAtlas(this.getFusionBattleSpriteKey(true, ignoreOverride), this.getFusionBattleSpriteAtlasPath(true, ignoreOverride));
          }
          this.scene.load.once(Phaser.Loader.Events.COMPLETE, () => {
            if (this.isPlayer()) {
              const originalWarn = console.warn;
              // Ignore warnings for missing frames, because there will be a lot
              console.warn = () => {};
              const battleFrameNames = this.scene.anims.generateFrameNames(this.getBattleSpriteKey(), { zeroPad: 4, suffix: ".png", start: 1, end: 400 });
              console.warn = originalWarn;
              if (!(this.scene.anims.exists(this.getBattleSpriteKey()))) {
                this.scene.anims.create({
                  key: this.getBattleSpriteKey(),
                  frames: battleFrameNames,
                  frameRate: 12,
                  repeat: -1
                });
              }
            }
            this.playAnim();
            const updateFusionPaletteAndResolve = () => {
              this.updateFusionPalette();
              if (this.summonData?.speciesForm) {
                this.updateFusionPalette(true);
              }
              resolve();
            };
            if (this.shiny) {
              const populateVariantColors = (key: string, back: boolean = false): Promise<void> => {
                return new Promise(resolve => {
                  const battleSpritePath = this.getBattleSpriteAtlasPath(back, ignoreOverride).replace("variant/", "").replace(/_[1-3]$/, "");
                  let config = variantData;
                  const useExpSprite = this.scene.experimentalSprites && this.scene.hasExpSprite(this.getBattleSpriteKey(back, ignoreOverride));
                  battleSpritePath.split("/").map(p => config ? config = config[p] : null);
                  const variantSet: VariantSet = config as VariantSet;
                  if (variantSet && variantSet[this.variant] === 1) {
                    if (variantColorCache.hasOwnProperty(key)) {
                      return resolve();
                    }
                    this.scene.cachedFetch(`./images/pokemon/variant/${useExpSprite ? "exp/" : ""}${battleSpritePath}.json`).
                      then(res => {
                        // Prevent the JSON from processing if it failed to load
                        if (!res.ok) {
                          console.error(`Could not load ${res.url}!`);
                          return;
                        }
                        return res.json();
                      }).then(c => {
                        variantColorCache[key] = c;
                        resolve();
                      });
                  } else {
                    resolve();
                  }
                });
              };
              if (this.isPlayer()) {
                Promise.all([ populateVariantColors(this.getBattleSpriteKey(false)), populateVariantColors(this.getBattleSpriteKey(true), true) ]).then(() => updateFusionPaletteAndResolve());
              } else {
                populateVariantColors(this.getBattleSpriteKey(false)).then(() => updateFusionPaletteAndResolve());
              }
            } else {
              updateFusionPaletteAndResolve();
            }
          });
          if (!this.scene.load.isLoading()) {
            this.scene.load.start();
          }
        });
    });
  }

  getFormKey(): string {
    if (!this.species.forms.length || this.species.forms.length <= this.formIndex) {
      return "";
    }
    return this.species.forms[this.formIndex].formKey;
  }

  getFusionFormKey(): string {
    if (!this.fusionSpecies) {
      return null;
    }
    if (!this.fusionSpecies.forms.length || this.fusionSpecies.forms.length <= this.fusionFormIndex) {
      return "";
    }
    return this.fusionSpecies.forms[this.fusionFormIndex].formKey;
  }

  getSpriteAtlasPath(ignoreOverride?: boolean): string {
    const spriteId = this.getSpriteId(ignoreOverride).replace(/\_{2}/g, "/");
    return `${/_[1-3]$/.test(spriteId) ? "variant/" : ""}${spriteId}`;
  }

  getBattleSpriteAtlasPath(back?: boolean, ignoreOverride?: boolean): string {
    const spriteId = this.getBattleSpriteId(back, ignoreOverride).replace(/\_{2}/g, "/");
    return `${/_[1-3]$/.test(spriteId) ? "variant/" : ""}${spriteId}`;
  }

  getSpriteId(ignoreOverride?: boolean): string {
    return this.getSpeciesForm(ignoreOverride).getSpriteId(this.getGender(ignoreOverride) === Gender.FEMALE, this.formIndex, this.shiny, this.variant);
  }

  getBattleSpriteId(back?: boolean, ignoreOverride?: boolean): string {
    if (back === undefined) {
      back = this.isPlayer();
    }
    return this.getSpeciesForm(ignoreOverride).getSpriteId(this.getGender(ignoreOverride) === Gender.FEMALE, this.formIndex, this.shiny, this.variant, back);
  }

  getSpriteKey(ignoreOverride?: boolean): string {
    return this.getSpeciesForm(ignoreOverride).getSpriteKey(this.getGender(ignoreOverride) === Gender.FEMALE, this.formIndex, this.shiny, this.variant);
  }

  getBattleSpriteKey(back?: boolean, ignoreOverride?: boolean): string {
    return `pkmn__${this.getBattleSpriteId(back, ignoreOverride)}`;
  }

  getFusionSpriteId(ignoreOverride?: boolean): string {
    return this.getFusionSpeciesForm(ignoreOverride).getSpriteId(this.getFusionGender(ignoreOverride) === Gender.FEMALE, this.fusionFormIndex, this.fusionShiny, this.fusionVariant);
  }

  getFusionBattleSpriteId(back?: boolean, ignoreOverride?: boolean): string {
    if (back === undefined) {
      back = this.isPlayer();
    }
    return this.getFusionSpeciesForm(ignoreOverride).getSpriteId(this.getFusionGender(ignoreOverride) === Gender.FEMALE, this.fusionFormIndex, this.fusionShiny, this.fusionVariant, back);
  }

  getFusionBattleSpriteKey(back?: boolean, ignoreOverride?: boolean): string {
    return `pkmn__${this.getFusionBattleSpriteId(back, ignoreOverride)}`;
  }

  getFusionBattleSpriteAtlasPath(back?: boolean, ignoreOverride?: boolean): string {
    return this.getFusionBattleSpriteId(back, ignoreOverride).replace(/\_{2}/g, "/");
  }

  getIconAtlasKey(ignoreOverride?: boolean): string {
    return this.getSpeciesForm(ignoreOverride).getIconAtlasKey(this.formIndex, this.shiny, this.variant);
  }

  getFusionIconAtlasKey(ignoreOverride?: boolean): string {
    return this.getFusionSpeciesForm(ignoreOverride).getIconAtlasKey(this.fusionFormIndex, this.fusionShiny, this.fusionVariant);
  }

  getIconId(ignoreOverride?: boolean): string {
    return this.getSpeciesForm(ignoreOverride).getIconId(this.getGender(ignoreOverride) === Gender.FEMALE, this.formIndex, this.shiny, this.variant);
  }

  getFusionIconId(ignoreOverride?: boolean): string {
    return this.getFusionSpeciesForm(ignoreOverride).getIconId(this.getFusionGender(ignoreOverride) === Gender.FEMALE, this.fusionFormIndex, this.fusionShiny, this.fusionVariant);
  }

  getSpeciesForm(ignoreOverride?: boolean): PokemonSpeciesForm {
    if (!ignoreOverride && this.summonData?.speciesForm) {
      return this.summonData.speciesForm;
    }
    if (!this.species.forms?.length) {
      return this.species;
    }
    return this.species.forms[this.formIndex];
  }

  getFusionSpeciesForm(ignoreOverride?: boolean): PokemonSpeciesForm {
    if (!ignoreOverride && this.summonData?.speciesForm) {
      return this.summonData.fusionSpeciesForm;
    }
    if (!this.fusionSpecies?.forms?.length || this.fusionFormIndex >= this.fusionSpecies?.forms.length) {
      return this.fusionSpecies;
    }
    return this.fusionSpecies?.forms[this.fusionFormIndex];
  }

  getSprite(): Phaser.GameObjects.Sprite {
    return this.getAt(0) as Phaser.GameObjects.Sprite;
  }

  getTintSprite(): Phaser.GameObjects.Sprite {
    return !this.maskEnabled
      ? this.getAt(1) as Phaser.GameObjects.Sprite
      : this.maskSprite;
  }

  getSpriteScale(): number {
    const formKey = this.getFormKey();
    if (formKey.indexOf(SpeciesFormKey.GIGANTAMAX) > -1 || formKey.indexOf(SpeciesFormKey.ETERNAMAX) > -1) {
      return 1.5;
    }
    return 1;
  }

  getHeldItems(): PokemonHeldItemModifier[] {
    if (!this.scene) {
      return [];
    }
    return this.scene.findModifiers(m => m instanceof PokemonHeldItemModifier && (m as PokemonHeldItemModifier).pokemonId === this.id, this.isPlayer()) as PokemonHeldItemModifier[];
  }

  updateScale(): void {
    this.setScale(this.getSpriteScale());
  }

  updateSpritePipelineData(): void {
    [ this.getSprite(), this.getTintSprite() ].map(s => s.pipelineData["teraColor"] = getTypeRgb(this.getTeraType()));
    this.updateInfo(true);
  }

  initShinySparkle(): void {
    const keySuffix = this.variant ? `_${this.variant + 1}` : "";
    const key = `shiny${keySuffix}`;
    const shinySparkle = this.scene.addFieldSprite(0, 0, key);
    shinySparkle.setVisible(false);
    shinySparkle.setOrigin(0.5, 1);
    const frameNames = this.scene.anims.generateFrameNames(key, { suffix: ".png", end: 34 });
    if (!(this.scene.anims.exists(`sparkle${keySuffix}`))) {
      this.scene.anims.create({
        key: `sparkle${keySuffix}`,
        frames: frameNames,
        frameRate: 32,
        showOnStart: true,
        hideOnComplete: true,
      });
    }
    this.add(shinySparkle);

    this.shinySparkle = shinySparkle;
  }

  /**
   * Attempts to animate a given {@linkcode Phaser.GameObjects.Sprite}
   * @see {@linkcode Phaser.GameObjects.Sprite.play}
   * @param sprite {@linkcode Phaser.GameObjects.Sprite} to animate
   * @param tintSprite {@linkcode Phaser.GameObjects.Sprite} placed on top of the sprite to add a color tint
   * @param animConfig {@linkcode String} to pass to {@linkcode Phaser.GameObjects.Sprite.play}
   * @returns true if the sprite was able to be animated
   */
  tryPlaySprite(sprite: Phaser.GameObjects.Sprite, tintSprite: Phaser.GameObjects.Sprite, key: string): boolean {
    // Catch errors when trying to play an animation that doesn't exist
    try {
      sprite.play(key);
      tintSprite.play(key);
    } catch (error: unknown) {
      console.error(`Couldn't play animation for '${key}'!\nIs the image for this Pokemon missing?\n`, error);

      return false;
    }

    return true;
  }

  playAnim(): void {
    this.tryPlaySprite(this.getSprite(), this.getTintSprite(), this.getBattleSpriteKey());
  }

  getFieldPositionOffset(): [ number, number ] {
    switch (this.fieldPosition) {
    case FieldPosition.CENTER:
      return [ 0, 0 ];
    case FieldPosition.LEFT:
      return [ -32, -8 ];
    case FieldPosition.RIGHT:
      return [ 32, 0 ];
    }
  }

  setFieldPosition(fieldPosition: FieldPosition, duration?: integer): Promise<void> {
    return new Promise(resolve => {
      if (fieldPosition === this.fieldPosition) {
        resolve();
        return;
      }

      const initialOffset = this.getFieldPositionOffset();

      this.fieldPosition = fieldPosition;

      this.battleInfo.setMini(fieldPosition !== FieldPosition.CENTER);
      this.battleInfo.setOffset(fieldPosition === FieldPosition.RIGHT);

      const newOffset = this.getFieldPositionOffset();

      const relX = newOffset[0] - initialOffset[0];
      const relY = newOffset[1] - initialOffset[1];

      if (duration) {
        this.scene.tweens.add({
          targets: this,
          x: (_target, _key, value: number) => value + relX,
          y: (_target, _key, value: number) => value + relY,
          duration: duration,
          ease: "Sine.easeOut",
          onComplete: () => resolve()
        });
      } else {
        this.x += relX;
        this.y += relY;
      }
    });
  }

  getStat(stat: Stat): integer {
    return this.stats[stat];
  }

  getBattleStat(stat: Stat, opponent?: Pokemon, move?: Move, isCritical: boolean = false): integer {
    if (stat === Stat.HP) {
      return this.getStat(Stat.HP);
    }
    const battleStat = stat - 1;
    const statLevel = new Utils.IntegerHolder(this.summonData.battleStats[battleStat]);
    if (opponent) {
      if (isCritical) {
        switch (stat) {
        case Stat.ATK:
        case Stat.SPATK:
          statLevel.value = Math.max(statLevel.value, 0);
          break;
        case Stat.DEF:
        case Stat.SPDEF:
          statLevel.value = Math.min(statLevel.value, 0);
          break;
        }
      }
      applyAbAttrs(IgnoreOpponentStatChangesAbAttr, opponent, null, statLevel);
      if (move) {
        applyMoveAttrs(IgnoreOpponentStatChangesAttr, this, opponent, move, statLevel);
      }
    }
    if (this.isPlayer()) {
      this.scene.applyModifiers(TempBattleStatBoosterModifier, this.isPlayer(), battleStat satisfies TempBattleStat, statLevel);
    }
    const statValue = new Utils.NumberHolder(this.getStat(stat));
<<<<<<< HEAD
    applyBattleStatMultiplierAbAttrs(BattleStatMultiplierAbAttr, this, battleStat satisfies BattleStat, statValue);
=======
    this.scene.applyModifiers(StatBoosterModifier, this.isPlayer(), this, stat, statValue);

    const fieldApplied = new Utils.BooleanHolder(false);
    for (const pokemon of this.scene.getField(true)) {
      applyFieldBattleStatMultiplierAbAttrs(FieldMultiplyBattleStatAbAttr, pokemon, stat, statValue, this, fieldApplied);
      if (fieldApplied.value) {
        break;
      }
    }
    applyBattleStatMultiplierAbAttrs(BattleStatMultiplierAbAttr, this, battleStat, statValue);
>>>>>>> db27fd63
    let ret = statValue.value * (Math.max(2, 2 + statLevel.value) / Math.max(2, 2 - statLevel.value));
    switch (stat) {
    case Stat.ATK:
      if (this.getTag(BattlerTagType.SLOW_START)) {
        ret >>= 1;
      }
      break;
    case Stat.DEF:
      if (this.isOfType(Type.ICE) && this.scene.arena.weather?.weatherType === WeatherType.SNOW) {
        ret *= 1.5;
      }
      break;
    case Stat.SPATK:
      break;
    case Stat.SPDEF:
      if (this.isOfType(Type.ROCK) && this.scene.arena.weather?.weatherType === WeatherType.SANDSTORM) {
        ret *= 1.5;
      }
      break;
    case Stat.SPD:
      // Check both the player and enemy to see if Tailwind should be multiplying the speed of the Pokemon
      if    ((this.isPlayer() && this.scene.arena.getTagOnSide(ArenaTagType.TAILWIND, ArenaTagSide.PLAYER))
          ||  (!this.isPlayer() && this.scene.arena.getTagOnSide(ArenaTagType.TAILWIND, ArenaTagSide.ENEMY))) {
        ret *= 2;
      }

      if (this.getTag(BattlerTagType.SLOW_START)) {
        ret >>= 1;
      }
      if (this.status && this.status.effect === StatusEffect.PARALYSIS) {
        ret >>= 1;
      }
      break;
    }

    const highestStatBoost = this.findTag(t => t instanceof HighestStatBoostTag && (t as HighestStatBoostTag).stat === stat) as HighestStatBoostTag;
    if (highestStatBoost) {
      ret *= highestStatBoost.multiplier;
    }

    return Math.floor(ret);
  }

  calculateStats(): void {
    if (!this.stats) {
      this.stats = [ 0, 0, 0, 0, 0, 0 ];
    }
    const baseStats = this.getSpeciesForm().baseStats.slice(0);
    if (this.fusionSpecies) {
      const fusionBaseStats = this.getFusionSpeciesForm().baseStats;
      for (let s = 0; s < this.stats.length; s++) {
        baseStats[s] = Math.ceil((baseStats[s] + fusionBaseStats[s]) / 2);
      }
    } else if (this.scene.gameMode.isSplicedOnly) {
      for (let s = 0; s < this.stats.length; s++) {
        baseStats[s] = Math.ceil(baseStats[s] / 2);
      }
    }
    this.scene.applyModifiers(PokemonBaseStatModifier, this.isPlayer(), this, baseStats);
    const stats = Utils.getEnumValues(Stat);
    for (const s of stats) {
      const isHp = s === Stat.HP;
      const baseStat = baseStats[s];
      let value = Math.floor(((2 * baseStat + this.ivs[s]) * this.level) * 0.01);
      if (isHp) {
        value = value + this.level + 10;
        if (this.hasAbility(Abilities.WONDER_GUARD, false, true)) {
          value = 1;
        }
        if (this.hp > value || this.hp === undefined) {
          this.hp = value;
        } else if (this.hp) {
          const lastMaxHp = this.getMaxHp();
          if (lastMaxHp && value > lastMaxHp) {
            this.hp += value - lastMaxHp;
          }
        }
      } else {
        value += 5;
        const natureStatMultiplier = new Utils.NumberHolder(getNatureStatMultiplier(this.getNature(), s));
        this.scene.applyModifier(PokemonNatureWeightModifier, this.isPlayer(), this, natureStatMultiplier);
        if (natureStatMultiplier.value !== 1) {
          value = Math.max(Math[natureStatMultiplier.value > 1 ? "ceil" : "floor"](value * natureStatMultiplier.value), 1);
        }
      }
      this.stats[s] = value;
    }
  }

  getNature(): Nature {
    return this.natureOverride !== -1 ? this.natureOverride : this.nature;
  }

  setNature(nature: Nature): void {
    this.nature = nature;
    this.calculateStats();
  }

  generateNature(naturePool?: Nature[]): void {
    if (naturePool === undefined) {
      naturePool = Utils.getEnumValues(Nature);
    }
    const nature = naturePool[Utils.randSeedInt(naturePool.length)];
    this.setNature(nature);
  }

  getMaxHp(): integer {
    return this.getStat(Stat.HP);
  }

  getInverseHp(): integer {
    return this.getMaxHp() - this.hp;
  }

  getHpRatio(precise: boolean = false): number {
    return precise
      ? this.hp / this.getMaxHp()
      : Math.round((this.hp / this.getMaxHp()) * 100) / 100;
  }

  generateGender(): void {
    if (this.species.malePercent === null) {
      this.gender = Gender.GENDERLESS;
    } else {
      const genderChance = (this.id % 256) * 0.390625;
      if (genderChance < this.species.malePercent) {
        this.gender = Gender.MALE;
      } else {
        this.gender = Gender.FEMALE;
      }
    }
  }

  getGender(ignoreOverride?: boolean): Gender {
    if (!ignoreOverride && this.summonData?.gender !== undefined) {
      return this.summonData.gender;
    }
    return this.gender;
  }

  getFusionGender(ignoreOverride?: boolean): Gender {
    if (!ignoreOverride && this.summonData?.fusionGender !== undefined) {
      return this.summonData.fusionGender;
    }
    return this.fusionGender;
  }

  isShiny(): boolean {
    return this.shiny || (this.isFusion() && this.fusionShiny);
  }

  getVariant(): Variant {
    return !this.isFusion() ? this.variant : Math.max(this.variant, this.fusionVariant) as Variant;
  }

  getLuck(): integer {
    return this.luck + (this.isFusion() ? this.fusionLuck : 0);
  }

  isFusion(): boolean {
    return !!this.fusionSpecies;
  }

  abstract isBoss(): boolean;

  getMoveset(ignoreOverride?: boolean): PokemonMove[] {
    const ret = !ignoreOverride && this.summonData?.moveset
      ? this.summonData.moveset
      : this.moveset;

    // Overrides moveset based on arrays specified in overrides.ts
    const overrideArray: Array<Moves> = this.isPlayer() ? Overrides.MOVESET_OVERRIDE : Overrides.OPP_MOVESET_OVERRIDE;
    if (overrideArray.length > 0) {
      overrideArray.forEach((move: Moves, index: number) => {
        const ppUsed = this.moveset[index]?.ppUsed || 0;
        this.moveset[index] = new PokemonMove(move, Math.min(ppUsed, allMoves[move].pp));
      });
    }

    return ret;
  }

  getLearnableLevelMoves(): Moves[] {
    return this.getLevelMoves(1, true).map(lm => lm[1]).filter(lm => !this.moveset.filter(m => m.moveId === lm).length).filter((move: Moves, i: integer, array: Moves[]) => array.indexOf(move) === i);
  }

  /**
   * Gets the types of a pokemon
   * @param includeTeraType boolean to include tera-formed type, default false
   * @param forDefend boolean if the pokemon is defending from an attack
   * @param ignoreOverride boolean if true, ignore ability changing effects
   * @returns array of {@linkcode Type}
   */
  getTypes(includeTeraType = false, forDefend: boolean = false, ignoreOverride?: boolean): Type[] {
    const types = [];

    if (includeTeraType) {
      const teraType = this.getTeraType();
      if (teraType !== Type.UNKNOWN) {
        types.push(teraType);
      }
    }

    if (!types.length || !includeTeraType) {
      if (!ignoreOverride && this.summonData?.types) {
        this.summonData.types.forEach(t => types.push(t));
      } else {
        const speciesForm = this.getSpeciesForm(ignoreOverride);

        types.push(speciesForm.type1);

        const fusionSpeciesForm = this.getFusionSpeciesForm(ignoreOverride);
        if (fusionSpeciesForm) {
          if (fusionSpeciesForm.type2 !== null && fusionSpeciesForm.type2 !== speciesForm.type1) {
            types.push(fusionSpeciesForm.type2);
          } else if (fusionSpeciesForm.type1 !== speciesForm.type1) {
            types.push(fusionSpeciesForm.type1);
          }
        }

        if (types.length === 1 && speciesForm.type2 !== null) {
          types.push(speciesForm.type2);
        }
      }
    }

    // this.scene potentially can be undefined for a fainted pokemon in doubles
    // use optional chaining to avoid runtime errors
    if (forDefend && (this.getTag(GroundedTag) || this.scene?.arena.getTag(ArenaTagType.GRAVITY))) {
      const flyingIndex = types.indexOf(Type.FLYING);
      if (flyingIndex > -1) {
        types.splice(flyingIndex, 1);
      }
    }

    if (!types.length) { // become UNKNOWN if no types are present
      types.push(Type.UNKNOWN);
    }

    if (types.length > 1 && types.includes(Type.UNKNOWN)) { // remove UNKNOWN if other types are present
      const index = types.indexOf(Type.UNKNOWN);
      if (index !== -1) {
        types.splice(index, 1);
      }
    }

    return types;
  }

  isOfType(type: Type, includeTeraType: boolean = true, forDefend: boolean = false, ignoreOverride?: boolean): boolean {
    return !!this.getTypes(includeTeraType, forDefend, ignoreOverride).some(t => t === type);
  }

  /**
   * Gets the non-passive ability of the pokemon. This accounts for fusions and ability changing effects.
   * This should rarely be called, most of the time {@link hasAbility} or {@link hasAbilityWithAttr} are better used as
   * those check both the passive and non-passive abilities and account for ability suppression.
   * @see {@link hasAbility} {@link hasAbilityWithAttr} Intended ways to check abilities in most cases
   * @param {boolean} ignoreOverride If true, ignore ability changing effects
   * @returns {Ability} The non-passive ability of the pokemon
   */
  getAbility(ignoreOverride?: boolean): Ability {
    if (!ignoreOverride && this.summonData?.ability) {
      return allAbilities[this.summonData.ability];
    }
    if (Overrides.ABILITY_OVERRIDE && this.isPlayer()) {
      return allAbilities[Overrides.ABILITY_OVERRIDE];
    }
    if (Overrides.OPP_ABILITY_OVERRIDE && !this.isPlayer()) {
      return allAbilities[Overrides.OPP_ABILITY_OVERRIDE];
    }
    if (this.isFusion()) {
      return allAbilities[this.getFusionSpeciesForm(ignoreOverride).getAbility(this.fusionAbilityIndex)];
    }
    let abilityId = this.getSpeciesForm(ignoreOverride).getAbility(this.abilityIndex);
    if (abilityId === Abilities.NONE) {
      abilityId = this.species.ability1;
    }
    return allAbilities[abilityId];
  }

  /**
   * Gets the passive ability of the pokemon. This should rarely be called, most of the time
   * {@link hasAbility} or {@link hasAbilityWithAttr} are better used as those check both the passive and
   * non-passive abilities and account for ability suppression.
   * @see {@link hasAbility} {@link hasAbilityWithAttr} Intended ways to check abilities in most cases
   * @returns {Ability} The passive ability of the pokemon
   */
  getPassiveAbility(): Ability {
    if (Overrides.PASSIVE_ABILITY_OVERRIDE && this.isPlayer()) {
      return allAbilities[Overrides.PASSIVE_ABILITY_OVERRIDE];
    }
    if (Overrides.OPP_PASSIVE_ABILITY_OVERRIDE && !this.isPlayer()) {
      return allAbilities[Overrides.OPP_PASSIVE_ABILITY_OVERRIDE];
    }

    let starterSpeciesId = this.species.speciesId;
    while (pokemonPrevolutions.hasOwnProperty(starterSpeciesId)) {
      starterSpeciesId = pokemonPrevolutions[starterSpeciesId];
    }
    return allAbilities[starterPassiveAbilities[starterSpeciesId]];
  }

  /**
   * Gets a list of all instances of a given ability attribute among abilities this pokemon has.
   * Accounts for all the various effects which can affect whether an ability will be present or
   * in effect, and both passive and non-passive.
   * @param attrType {@linkcode AbAttr} The ability attribute to check for.
   * @param canApply {@linkcode Boolean} If false, it doesn't check whether the ability is currently active
   * @param ignoreOverride {@linkcode Boolean} If true, it ignores ability changing effects
   * @returns {AbAttr[]} A list of all the ability attributes on this ability.
   */
  getAbilityAttrs(attrType: { new(...args: any[]): AbAttr }, canApply: boolean = true, ignoreOverride?: boolean): AbAttr[] {
    const abilityAttrs: AbAttr[] = [];

    if (!canApply || this.canApplyAbility()) {
      abilityAttrs.push(...this.getAbility(ignoreOverride).getAttrs(attrType));
    }

    if (!canApply || this.canApplyAbility(true)) {
      abilityAttrs.push(...this.getPassiveAbility().getAttrs(attrType));
    }

    return abilityAttrs;
  }

  /**
   * Checks if a pokemon has a passive either from:
   *  - bought with starter candy
   *  - set by override
   *  - is a boss pokemon
   * @returns whether or not a pokemon should have a passive
   */
  hasPassive(): boolean {
    // returns override if valid for current case
    if ((Overrides.PASSIVE_ABILITY_OVERRIDE !== Abilities.NONE && this.isPlayer()) ||
        (Overrides.OPP_PASSIVE_ABILITY_OVERRIDE !== Abilities.NONE && !this.isPlayer())) {
      return true;
    }
    return this.passive || this.isBoss();
  }

  /**
   * Checks whether an ability of a pokemon can be currently applied. This should rarely be
   * directly called, as {@link hasAbility} and {@link hasAbilityWithAttr} already call this.
   * @see {@link hasAbility} {@link hasAbilityWithAttr} Intended ways to check abilities in most cases
   * @param {boolean} passive If true, check if passive can be applied instead of non-passive
   * @returns {Ability} The passive ability of the pokemon
   */
  canApplyAbility(passive: boolean = false): boolean {
    if (passive && !this.hasPassive()) {
      return false;
    }
    const ability = (!passive ? this.getAbility() : this.getPassiveAbility());
    if (this.isFusion() && ability.hasAttr(NoFusionAbilityAbAttr)) {
      return false;
    }
    if (this.scene?.arena.ignoreAbilities && ability.isIgnorable) {
      return false;
    }
    if (this.summonData?.abilitySuppressed && !ability.hasAttr(UnsuppressableAbilityAbAttr)) {
      return false;
    }
    if (this.isOnField() && !ability.hasAttr(SuppressFieldAbilitiesAbAttr)) {
      const suppressed = new Utils.BooleanHolder(false);
      this.scene.getField(true).filter(p => p !== this).map(p => {
        if (p.getAbility().hasAttr(SuppressFieldAbilitiesAbAttr) && p.canApplyAbility()) {
          p.getAbility().getAttrs(SuppressFieldAbilitiesAbAttr).map(a => a.apply(this, false, suppressed, [ability]));
        }
        if (p.getPassiveAbility().hasAttr(SuppressFieldAbilitiesAbAttr) && p.canApplyAbility(true)) {
          p.getPassiveAbility().getAttrs(SuppressFieldAbilitiesAbAttr).map(a => a.apply(this, true, suppressed, [ability]));
        }
      });
      if (suppressed.value) {
        return false;
      }
    }
    return (this.hp || ability.isBypassFaint) && !ability.conditions.find(condition => !condition(this));
  }

  /**
   * Checks whether a pokemon has the specified ability and it's in effect. Accounts for all the various
   * effects which can affect whether an ability will be present or in effect, and both passive and
   * non-passive. This is the primary way to check whether a pokemon has a particular ability.
   * @param {Abilities} ability The ability to check for
   * @param {boolean} canApply If false, it doesn't check whether the abiltiy is currently active
   * @param {boolean} ignoreOverride If true, it ignores ability changing effects
   * @returns {boolean} Whether the ability is present and active
   */
  hasAbility(ability: Abilities, canApply: boolean = true, ignoreOverride?: boolean): boolean {
    if ((!canApply || this.canApplyAbility()) && this.getAbility(ignoreOverride).id === ability) {
      return true;
    }
    if (this.hasPassive() && (!canApply || this.canApplyAbility(true)) && this.getPassiveAbility().id === ability) {
      return true;
    }
    return false;
  }

  /**
   * Checks whether a pokemon has an ability with the specified attribute and it's in effect.
   * Accounts for all the various effects which can affect whether an ability will be present or
   * in effect, and both passive and non-passive. This is one of the two primary ways to check
   * whether a pokemon has a particular ability.
   * @param {AbAttr} attrType The ability attribute to check for
   * @param {boolean} canApply If false, it doesn't check whether the ability is currently active
   * @param {boolean} ignoreOverride If true, it ignores ability changing effects
   * @returns {boolean} Whether an ability with that attribute is present and active
   */
  hasAbilityWithAttr(attrType: Constructor<AbAttr>, canApply: boolean = true, ignoreOverride?: boolean): boolean {
    if ((!canApply || this.canApplyAbility()) && this.getAbility(ignoreOverride).hasAttr(attrType)) {
      return true;
    }
    if (this.hasPassive() && (!canApply || this.canApplyAbility(true)) && this.getPassiveAbility().hasAttr(attrType)) {
      return true;
    }
    return false;
  }

  getWeight(): number {
    const weight = new Utils.NumberHolder(this.species.weight);
    // This will trigger the ability overlay so only call this function when necessary
    applyAbAttrs(WeightMultiplierAbAttr, this, null, weight);
    return weight.value;
  }

  /**
   * Gets the tera-formed type of the pokemon, or UNKNOWN if not present
   * @returns the {@linkcode Type}
   */
  getTeraType(): Type {
    // this.scene can be undefined for a fainted mon in doubles
    if (this.scene !== undefined) {
      const teraModifier = this.scene.findModifier(m => m instanceof TerastallizeModifier
        && m.pokemonId === this.id && !!m.getBattlesLeft(), this.isPlayer()) as TerastallizeModifier;
      // return teraType
      if (teraModifier) {
        return teraModifier.teraType;
      }
    }
    // if scene is undefined, or if teraModifier is considered false, then return unknown type
    return Type.UNKNOWN;
  }

  isTerastallized(): boolean {
    return this.getTeraType() !== Type.UNKNOWN;
  }

  isGrounded(): boolean {
    return !!this.getTag(GroundedTag) || (!this.isOfType(Type.FLYING, true, true) && !this.hasAbility(Abilities.LEVITATE) && !this.getTag(BattlerTagType.MAGNET_RISEN));
  }

  /**
   * Calculates the effectiveness of a move against the Pokémon.
   *
   * @param source - The Pokémon using the move.
   * @param move - The move being used.
   * @returns The type damage multiplier or undefined if it's a status move
   */
  getMoveEffectiveness(source: Pokemon, move: PokemonMove): TypeDamageMultiplier | undefined {
    if (move.getMove().category === MoveCategory.STATUS) {
      return undefined;
    }

    return this.getAttackMoveEffectiveness(source, move, !this.battleData?.abilityRevealed);
  }

  /**
   * Calculates the effectiveness of an attack move against the Pokémon.
   *
   * @param source - The attacking Pokémon.
   * @param pokemonMove - The move being used by the attacking Pokémon.
   * @param ignoreAbility - Whether to check for abilities that might affect type effectiveness or immunity.
   * @returns The type damage multiplier, indicating the effectiveness of the move
   */
  getAttackMoveEffectiveness(source: Pokemon, pokemonMove: PokemonMove, ignoreAbility: boolean = false): TypeDamageMultiplier {
    const move = pokemonMove.getMove();
    const typeless = move.hasAttr(TypelessAttr);
    const typeMultiplier = new Utils.NumberHolder(this.getAttackTypeEffectiveness(move.type, source));
    const cancelled = new Utils.BooleanHolder(false);
    applyMoveAttrs(VariableMoveTypeMultiplierAttr, source, this, move, typeMultiplier);
    if (!typeless && !ignoreAbility) {
      applyPreDefendAbAttrs(TypeImmunityAbAttr, this, source, move, cancelled, typeMultiplier, true);
    }
    if (!cancelled.value && !ignoreAbility) {
      applyPreDefendAbAttrs(MoveImmunityAbAttr, this, source, move, cancelled, typeMultiplier, true);
    }

    return (!cancelled.value ? typeMultiplier.value : 0) as TypeDamageMultiplier;
  }

  getAttackTypeEffectiveness(moveType: Type, source?: Pokemon, ignoreStrongWinds: boolean = false): TypeDamageMultiplier {
    if (moveType === Type.STELLAR) {
      return this.isTerastallized() ? 2 : 1;
    }
    const types = this.getTypes(true, true);

    let multiplier = types.map(defType => {
      if (source) {
        const ignoreImmunity = new Utils.BooleanHolder(false);
        if (source.isActive(true) && source.hasAbilityWithAttr(IgnoreTypeImmunityAbAttr)) {
          applyAbAttrs(IgnoreTypeImmunityAbAttr, source, ignoreImmunity, moveType, defType);
        }
        if (ignoreImmunity.value) {
          return 1;
        }
      }

      return getTypeDamageMultiplier(moveType, defType);
    }).reduce((acc, cur) => acc * cur, 1) as TypeDamageMultiplier;

    // Handle strong winds lowering effectiveness of types super effective against pure flying
    if (!ignoreStrongWinds && this.scene.arena.weather?.weatherType === WeatherType.STRONG_WINDS && !this.scene.arena.weather.isEffectSuppressed(this.scene) && multiplier >= 2 && this.isOfType(Type.FLYING) && getTypeDamageMultiplier(moveType, Type.FLYING) === 2) {
      multiplier /= 2;
    }

    if (!!this.summonData?.tags.find((tag) => tag instanceof TypeImmuneTag && tag.immuneType === moveType)) {
      multiplier = 0;
    }

    return multiplier;
  }

  getMatchupScore(pokemon: Pokemon): number {
    const types = this.getTypes(true);
    const enemyTypes = pokemon.getTypes(true, true);
    const outspeed = (this.isActive(true) ? this.getBattleStat(Stat.SPD, pokemon) : this.getStat(Stat.SPD)) <= pokemon.getBattleStat(Stat.SPD, this);
    let atkScore = pokemon.getAttackTypeEffectiveness(types[0], this) * (outspeed ? 1.25 : 1);
    let defScore = 1 / Math.max(this.getAttackTypeEffectiveness(enemyTypes[0], pokemon), 0.25);
    if (types.length > 1) {
      atkScore *= pokemon.getAttackTypeEffectiveness(types[1], this);
    }
    if (enemyTypes.length > 1) {
      defScore *= (1 / Math.max(this.getAttackTypeEffectiveness(enemyTypes[1], pokemon), 0.25));
    }
    let hpDiffRatio = this.getHpRatio() + (1 - pokemon.getHpRatio());
    if (outspeed) {
      hpDiffRatio = Math.min(hpDiffRatio * 1.5, 1);
    }
    return (atkScore + defScore) * hpDiffRatio;
  }

  getEvolution(): SpeciesFormEvolution {
    if (pokemonEvolutions.hasOwnProperty(this.species.speciesId)) {
      const evolutions = pokemonEvolutions[this.species.speciesId];
      for (const e of evolutions) {
        if (!e.item && this.level >= e.level && (!e.preFormKey || this.getFormKey() === e.preFormKey)) {
          if (e.condition === null || (e.condition as SpeciesEvolutionCondition).predicate(this)) {
            return e;
          }
        }
      }
    }

    if (this.isFusion() && pokemonEvolutions.hasOwnProperty(this.fusionSpecies.speciesId)) {
      const fusionEvolutions = pokemonEvolutions[this.fusionSpecies.speciesId].map(e => new FusionSpeciesFormEvolution(this.species.speciesId, e));
      for (const fe of fusionEvolutions) {
        if (!fe.item && this.level >= fe.level && (!fe.preFormKey || this.getFusionFormKey() === fe.preFormKey)) {
          if (fe.condition === null || (fe.condition as SpeciesEvolutionCondition).predicate(this)) {
            return fe;
          }
        }
      }
    }

    return null;
  }

  getLevelMoves(startingLevel?: integer, includeEvolutionMoves: boolean = false, simulateEvolutionChain: boolean = false): LevelMoves {
    const ret: LevelMoves = [];
    let levelMoves: LevelMoves = [];
    if (!startingLevel) {
      startingLevel = this.level;
    }
    if (simulateEvolutionChain) {
      const evolutionChain = this.species.getSimulatedEvolutionChain(this.level, this.hasTrainer(), this.isBoss(), this.isPlayer());
      for (let e = 0; e < evolutionChain.length; e++) {
        // TODO: Might need to pass specific form index in simulated evolution chain
        const speciesLevelMoves = getPokemonSpeciesForm(evolutionChain[e][0] as Species, this.formIndex).getLevelMoves();
        levelMoves.push(...speciesLevelMoves.filter(lm => (includeEvolutionMoves && !lm[0]) || ((!e || lm[0] > 1) && (e === evolutionChain.length - 1 || lm[0] <= evolutionChain[e + 1][1]))));
      }
      levelMoves.sort((lma: [integer, integer], lmb: [integer, integer]) => lma[0] > lmb[0] ? 1 : lma[0] < lmb[0] ? -1 : 0);
      const uniqueMoves: Moves[] = [];
      levelMoves = levelMoves.filter(lm => {
        if (uniqueMoves.find(m => m === lm[1])) {
          return false;
        }
        uniqueMoves.push(lm[1]);
        return true;
      });
    } else {
      levelMoves = this.getSpeciesForm(true).getLevelMoves();
    }
    if (this.fusionSpecies) {
      const evolutionLevelMoves = levelMoves.slice(0, Math.max(levelMoves.findIndex(lm => !!lm[0]), 0));
      const fusionLevelMoves = this.getFusionSpeciesForm(true).getLevelMoves();
      const fusionEvolutionLevelMoves = fusionLevelMoves.slice(0, Math.max(fusionLevelMoves.findIndex(flm => !!flm[0]), 0));
      const newLevelMoves: LevelMoves = [];
      while (levelMoves.length && levelMoves[0][0] < startingLevel) {
        levelMoves.shift();
      }
      while (fusionLevelMoves.length && fusionLevelMoves[0][0] < startingLevel) {
        fusionLevelMoves.shift();
      }
      if (includeEvolutionMoves) {
        for (const elm of evolutionLevelMoves.reverse()) {
          levelMoves.unshift(elm);
        }
        for (const felm of fusionEvolutionLevelMoves.reverse()) {
          fusionLevelMoves.unshift(felm);
        }
      }
      for (let l = includeEvolutionMoves ? 0 : startingLevel; l <= this.level; l++) {
        if (l === 1 && startingLevel > 1) {
          l = startingLevel;
        }
        while (levelMoves.length && levelMoves[0][0] === l) {
          const levelMove = levelMoves.shift();
          if (!newLevelMoves.find(lm => lm[1] === levelMove[1])) {
            newLevelMoves.push(levelMove);
          }
        }
        while (fusionLevelMoves.length && fusionLevelMoves[0][0] === l) {
          const fusionLevelMove = fusionLevelMoves.shift();
          if (!newLevelMoves.find(lm => lm[1] === fusionLevelMove[1])) {
            newLevelMoves.push(fusionLevelMove);
          }
        }
      }
      levelMoves = newLevelMoves;
    }
    if (levelMoves) {
      for (const lm of levelMoves) {
        const level = lm[0];
        if ((!includeEvolutionMoves || level) && level < startingLevel) {
          continue;
        } else if (level > this.level) {
          break;
        }
        ret.push(lm);
      }
    }

    return ret;
  }

  setMove(moveIndex: integer, moveId: Moves): void {
    const move = moveId ? new PokemonMove(moveId) : null;
    this.moveset[moveIndex] = move;
    if (this.summonData?.moveset) {
      this.summonData.moveset[moveIndex] = move;
    }
  }

  /**
   * Function that tries to set a Pokemon shiny based on the trainer's trainer ID and secret ID
   * Endless Pokemon in the end biome are unable to be set to shiny
   *
   * The exact mechanic is that it calculates E as the XOR of the player's trainer ID and secret ID
   * F is calculated as the XOR of the first 16 bits of the Pokemon's ID with the last 16 bits
   * The XOR of E and F are then compared to the thresholdOverride (default case 32) to see whether or not to generate a shiny
   * @param thresholdOverride number that is divided by 2^16 (65536) to get the shiny chance
   * @returns true if the Pokemon has been set as a shiny, false otherwise
   */
  trySetShiny(thresholdOverride?: integer): boolean {
    // Shiny Pokemon should not spawn in the end biome in endless
    if (this.scene.gameMode.isEndless && this.scene.arena.biomeType === Biome.END) {
      return false;
    }

    const rand1 = Utils.binToDec(Utils.decToBin(this.id).substring(0, 16));
    const rand2 = Utils.binToDec(Utils.decToBin(this.id).substring(16, 32));

    const E = this.scene.gameData.trainerId ^ this.scene.gameData.secretId;
    const F = rand1 ^ rand2;

    const shinyThreshold = new Utils.IntegerHolder(32);
    if (thresholdOverride === undefined) {
      if (this.scene.eventManager.isEventActive()) {
        shinyThreshold.value *= this.scene.eventManager.getShinyMultiplier();
      }
      if (!this.hasTrainer()) {
        this.scene.applyModifiers(ShinyRateBoosterModifier, true, shinyThreshold);
      }
    } else {
      shinyThreshold.value = thresholdOverride;
    }

    this.shiny = (E ^ F) < shinyThreshold.value;
    if ((E ^ F) < 32) {
      console.log("REAL SHINY!!");
    }

    if (this.shiny) {
      this.initShinySparkle();
    }

    return this.shiny;
  }

  /**
   * Generates a variant
   * Has a 10% of returning 2 (epic variant)
   * And a 30% of returning 1 (rare variant)
   * Returns 0 (basic shiny) if there is no variant or 60% of the time otherwise
   * @returns the shiny variant
   */
  generateVariant(): Variant {
    const formIndex: number = this.formIndex;
    let variantDataIndex: string | number = this.species.speciesId;
    if (this.species.forms.length > 0) {
      const formKey = this.species.forms[formIndex]?.formKey;
      if (formKey) {
        variantDataIndex = `${variantDataIndex}-${formKey}`;
      }
    }
    // Checks if there is no variant data for both the index or index with form
    if (!this.shiny || (!variantData.hasOwnProperty(variantDataIndex) && !variantData.hasOwnProperty(this.species.speciesId))) {
      return 0;
    }
    const rand = Utils.randSeedInt(10);
    if (rand >= 4) {
      return 0;             // 6/10
    } else if (rand >= 1) {
      return 1;             // 3/10
    } else {
      return 2;             // 1/10
    }
  }

  generateFusionSpecies(forStarter?: boolean): void {
    const hiddenAbilityChance = new Utils.IntegerHolder(256);
    if (!this.hasTrainer()) {
      this.scene.applyModifiers(HiddenAbilityRateBoosterModifier, true, hiddenAbilityChance);
    }

    const hasHiddenAbility = !Utils.randSeedInt(hiddenAbilityChance.value);
    const randAbilityIndex = Utils.randSeedInt(2);

    const filter = !forStarter ? this.species.getCompatibleFusionSpeciesFilter()
      : species => {
        return pokemonEvolutions.hasOwnProperty(species.speciesId)
      && !pokemonPrevolutions.hasOwnProperty(species.speciesId)
      && !species.pseudoLegendary
      && !species.legendary
      && !species.mythical
      && !species.isTrainerForbidden()
      && species.speciesId !== this.species.speciesId;
      };

    this.fusionSpecies = this.scene.randomSpecies(this.scene.currentBattle?.waveIndex || 0, this.level, false, filter, true);
    this.fusionAbilityIndex = (this.fusionSpecies.abilityHidden && hasHiddenAbility ? this.fusionSpecies.ability2 ? 2 : 1 : this.fusionSpecies.ability2 ? randAbilityIndex : 0);
    this.fusionShiny = this.shiny;
    this.fusionVariant = this.variant;

    if (this.fusionSpecies.malePercent === null) {
      this.fusionGender = Gender.GENDERLESS;
    } else {
      const genderChance = (this.id % 256) * 0.390625;
      if (genderChance < this.fusionSpecies.malePercent) {
        this.fusionGender = Gender.MALE;
      } else {
        this.fusionGender = Gender.FEMALE;
      }
    }

    this.fusionFormIndex = this.scene.getSpeciesFormIndex(this.fusionSpecies, this.fusionGender, this.getNature(), true);
    this.fusionLuck = this.luck;

    this.generateName();
  }

  clearFusionSpecies(): void {
    this.fusionSpecies = undefined;
    this.fusionFormIndex = 0;
    this.fusionAbilityIndex = 0;
    this.fusionShiny = false;
    this.fusionVariant = 0;
    this.fusionGender = 0;
    this.fusionLuck = 0;

    this.generateName();
    this.calculateStats();
  }

  generateAndPopulateMoveset(): void {
    this.moveset = [];
    let movePool: [Moves, number][] = [];
    const allLevelMoves = this.getLevelMoves(1, true, true);
    if (!allLevelMoves) {
      console.log(this.species.speciesId, "ERROR");
      return;
    }

    for (let m = 0; m < allLevelMoves.length; m++) {
      const levelMove = allLevelMoves[m];
      if (this.level < levelMove[0]) {
        break;
      }
      let weight = levelMove[0];
      if (weight === 0) { // Evo Moves
        weight = 50;
      }
      if (weight === 1 && allMoves[levelMove[1]].power >= 80) { // Assume level 1 moves with 80+ BP are "move reminder" moves and bump their weight
        weight = 40;
      }
      if (allMoves[levelMove[1]].name.endsWith(" (N)")) {
        weight /= 100;
      } // Unimplemented level up moves are possible to generate, but 1% of their normal chance.
      if (!movePool.some(m => m[0] === levelMove[1])) {
        movePool.push([levelMove[1], weight]);
      }
    }

    if (this.hasTrainer()) {
      const tms = Object.keys(tmSpecies);
      for (const tm of tms) {
        const moveId = parseInt(tm) as Moves;
        let compatible = false;
        for (const p of tmSpecies[tm]) {
          if (Array.isArray(p)) {
            if (p[0] === this.species.speciesId || (this.fusionSpecies && p[0] === this.fusionSpecies.speciesId) && p.slice(1).indexOf(this.species.forms[this.formIndex]) > -1) {
              compatible = true;
              break;
            }
          } else if (p === this.species.speciesId || (this.fusionSpecies && p === this.fusionSpecies.speciesId)) {
            compatible = true;
            break;
          }
        }
        if (compatible && !movePool.some(m => m[0] === moveId) && !allMoves[moveId].name.endsWith(" (N)")) {
          if (tmPoolTiers[moveId] === ModifierTier.COMMON && this.level >= 15) {
            movePool.push([moveId, 4]);
          } else if (tmPoolTiers[moveId] === ModifierTier.GREAT && this.level >= 30) {
            movePool.push([moveId, 8]);
          } else if (tmPoolTiers[moveId] === ModifierTier.ULTRA && this.level >= 50) {
            movePool.push([moveId, 14]);
          }
        }
      }

      if (this.level >= 60) { // No egg moves below level 60
        for (let i = 0; i < 3; i++) {
          const moveId = speciesEggMoves[this.species.getRootSpeciesId()][i];
          if (!movePool.some(m => m[0] === moveId) && !allMoves[moveId].name.endsWith(" (N)")) {
            movePool.push([moveId, 40]);
          }
        }
        const moveId = speciesEggMoves[this.species.getRootSpeciesId()][3];
        if (this.level >= 170 && !movePool.some(m => m[0] === moveId) && !allMoves[moveId].name.endsWith(" (N)") && !this.isBoss()) { // No rare egg moves before e4
          movePool.push([moveId, 30]);
        }
        if (this.fusionSpecies) {
          for (let i = 0; i < 3; i++) {
            const moveId = speciesEggMoves[this.fusionSpecies.getRootSpeciesId()][i];
            if (!movePool.some(m => m[0] === moveId) && !allMoves[moveId].name.endsWith(" (N)")) {
              movePool.push([moveId, 40]);
            }
          }
          const moveId = speciesEggMoves[this.fusionSpecies.getRootSpeciesId()][3];
          if (this.level >= 170 && !movePool.some(m => m[0] === moveId) && !allMoves[moveId].name.endsWith(" (N)") && !this.isBoss()) {// No rare egg moves before e4
            movePool.push([moveId, 30]);
          }
        }
      }
    }

    if (this.isBoss()) { // Bosses never get self ko moves
      movePool = movePool.filter(m => !allMoves[m[0]].hasAttr(SacrificialAttr));
    }
    movePool = movePool.filter(m => !allMoves[m[0]].hasAttr(SacrificialAttrOnHit));
    if (this.hasTrainer()) {
      // Trainers never get OHKO moves
      movePool = movePool.filter(m => !allMoves[m[0]].hasAttr(OneHitKOAttr));
      // Half the weight of self KO moves
      movePool = movePool.map(m => [m[0], m[1] * (!!allMoves[m[0]].hasAttr(SacrificialAttr) ? 0.5 : 1)]);
      movePool = movePool.map(m => [m[0], m[1] * (!!allMoves[m[0]].hasAttr(SacrificialAttrOnHit) ? 0.5 : 1)]);
      // Trainers get a weight bump to stat buffing moves
      movePool = movePool.map(m => [m[0], m[1] * (allMoves[m[0]].getAttrs(StatChangeAttr).some(a => a.levels > 1 && a.selfTarget) ? 1.25 : 1)]);
      // Trainers get a weight decrease to multiturn moves
      movePool = movePool.map(m => [m[0], m[1] * (!!allMoves[m[0]].hasAttr(ChargeAttr) || !!allMoves[m[0]].hasAttr(RechargeAttr) ? 0.7 : 1)]);
    }

    // Weight towards higher power moves, by reducing the power of moves below the highest power.
    // Caps max power at 90 to avoid something like hyper beam ruining the stats.
    // This is a pretty soft weighting factor, although it is scaled with the weight multiplier.
    const maxPower = Math.min(movePool.reduce((v, m) => Math.max(allMoves[m[0]].power, v), 40), 90);
    movePool = movePool.map(m => [m[0], m[1] * (allMoves[m[0]].category === MoveCategory.STATUS ? 1 : Math.max(Math.min(allMoves[m[0]].power/maxPower, 1), 0.5))]);

    // Weight damaging moves against the lower stat
    const worseCategory: MoveCategory = this.stats[Stat.ATK] > this.stats[Stat.SPATK] ? MoveCategory.SPECIAL : MoveCategory.PHYSICAL;
    const statRatio = worseCategory === MoveCategory.PHYSICAL ? this.stats[Stat.ATK]/this.stats[Stat.SPATK] : this.stats[Stat.SPATK]/this.stats[Stat.ATK];
    movePool = movePool.map(m => [m[0], m[1] * (allMoves[m[0]].category === worseCategory ? statRatio : 1)]);

    let weightMultiplier = 0.9; // The higher this is the more the game weights towards higher level moves. At 0 all moves are equal weight.
    if (this.hasTrainer()) {
      weightMultiplier += 0.7;
    }
    if (this.isBoss()) {
      weightMultiplier += 0.4;
    }
    const baseWeights: [Moves, number][] = movePool.map(m => [m[0], Math.ceil(Math.pow(m[1], weightMultiplier)*100)]);

    if (this.hasTrainer() || this.isBoss()) { // Trainers and bosses always force a stab move
      const stabMovePool = baseWeights.filter(m => allMoves[m[0]].category !== MoveCategory.STATUS && this.isOfType(allMoves[m[0]].type));

      if (stabMovePool.length) {
        const totalWeight = stabMovePool.reduce((v, m) => v + m[1], 0);
        let rand = Utils.randSeedInt(totalWeight);
        let index = 0;
        while (rand > stabMovePool[index][1]) {
          rand -= stabMovePool[index++][1];
        }
        this.moveset.push(new PokemonMove(stabMovePool[index][0], 0, 0));
      }
    } else { // Normal wild pokemon just force a random damaging move
      const attackMovePool = baseWeights.filter(m => allMoves[m[0]].category !== MoveCategory.STATUS);
      if (attackMovePool.length) {
        const totalWeight = attackMovePool.reduce((v, m) => v + m[1], 0);
        let rand = Utils.randSeedInt(totalWeight);
        let index = 0;
        while (rand > attackMovePool[index][1]) {
          rand -= attackMovePool[index++][1];
        }
        this.moveset.push(new PokemonMove(attackMovePool[index][0], 0, 0));
      }
    }

    while (baseWeights.length > this.moveset.length && this.moveset.length < 4) {
      if (this.hasTrainer()) {
        // Sqrt the weight of any damaging moves with overlapping types. This is about a 0.05 - 0.1 multiplier.
        // Other damaging moves 2x weight if 0-1 damaging moves, 0.5x if 2, 0.125x if 3. These weights double if STAB.
        // Status moves remain unchanged on weight, this encourages 1-2
        movePool = baseWeights.filter(m => !this.moveset.some(mo => m[0] === mo.moveId)).map(m => [m[0], this.moveset.some(mo => mo.getMove().category !== MoveCategory.STATUS && mo.getMove().type === allMoves[m[0]].type) ? Math.ceil(Math.sqrt(m[1])) : allMoves[m[0]].category !== MoveCategory.STATUS ? Math.ceil(m[1]/Math.max(Math.pow(4, this.moveset.filter(mo => mo.getMove().power > 1).length)/8,0.5) * (this.isOfType(allMoves[m[0]].type) ? 2 : 1)) : m[1]]);
      } else { // Non-trainer pokemon just use normal weights
        movePool = baseWeights.filter(m => !this.moveset.some(mo => m[0] === mo.moveId));
      }
      const totalWeight = movePool.reduce((v, m) => v + m[1], 0);
      let rand = Utils.randSeedInt(totalWeight);
      let index = 0;
      while (rand > movePool[index][1]) {
        rand -= movePool[index++][1];
      }
      this.moveset.push(new PokemonMove(movePool[index][0], 0, 0));
    }

    this.scene.triggerPokemonFormChange(this, SpeciesFormChangeMoveLearnedTrigger);
  }

  trySelectMove(moveIndex: integer, ignorePp?: boolean): boolean {
    const move = this.getMoveset().length > moveIndex
      ? this.getMoveset()[moveIndex]
      : null;
    return move?.isUsable(this, ignorePp);
  }

  showInfo(): void {
    if (!this.battleInfo.visible) {
      const otherBattleInfo = this.scene.fieldUI.getAll().slice(0, 4).filter(ui => ui instanceof BattleInfo && ((ui as BattleInfo) instanceof PlayerBattleInfo) === this.isPlayer()).find(() => true);
      if (!otherBattleInfo || !this.getFieldIndex()) {
        this.scene.fieldUI.sendToBack(this.battleInfo);
        this.scene.sendTextToBack(); // Push the top right text objects behind everything else
      } else {
        this.scene.fieldUI.moveAbove(this.battleInfo, otherBattleInfo);
      }
      this.battleInfo.setX(this.battleInfo.x + (this.isPlayer() ? 150 : !this.isBoss() ? -150 : -198));
      this.battleInfo.setVisible(true);
      if (this.isPlayer()) {
        this.battleInfo.expMaskRect.x += 150;
      }
      this.scene.tweens.add({
        targets: [ this.battleInfo, this.battleInfo.expMaskRect ],
        x: this.isPlayer() ? "-=150" : `+=${!this.isBoss() ? 150 : 246}`,
        duration: 1000,
        ease: "Cubic.easeOut"
      });
    }
  }

  hideInfo(): Promise<void> {
    return new Promise(resolve => {
      if (this.battleInfo.visible) {
        this.scene.tweens.add({
          targets: [ this.battleInfo, this.battleInfo.expMaskRect ],
          x: this.isPlayer() ? "+=150" : `-=${!this.isBoss() ? 150 : 246}`,
          duration: 500,
          ease: "Cubic.easeIn",
          onComplete: () => {
            if (this.isPlayer()) {
              this.battleInfo.expMaskRect.x -= 150;
            }
            this.battleInfo.setVisible(false);
            this.battleInfo.setX(this.battleInfo.x - (this.isPlayer() ? 150 : !this.isBoss() ? -150 : -198));
            resolve();
          }
        });
      } else {
        resolve();
      }
    });
  }

  updateInfo(instant?: boolean): Promise<void> {
    return this.battleInfo.updateInfo(this, instant);
  }

  /**
   * Show or hide the type effectiveness multiplier window
   * Passing undefined will hide the window
   */
  updateEffectiveness(effectiveness?: string) {
    this.battleInfo.updateEffectiveness(effectiveness);
  }

  toggleStats(visible: boolean): void {
    this.battleInfo.toggleStats(visible);
  }

  toggleFlyout(visible: boolean): void {
    this.battleInfo.toggleFlyout(visible);
  }

  addExp(exp: integer) {
    const maxExpLevel = this.scene.getMaxExpLevel();
    const initialExp = this.exp;
    this.exp += exp;
    while (this.level < maxExpLevel && this.exp >= getLevelTotalExp(this.level + 1, this.species.growthRate)) {
      this.level++;
    }
    if (this.level >= maxExpLevel) {
      console.log(initialExp, this.exp, getLevelTotalExp(this.level, this.species.growthRate));
      this.exp = Math.max(getLevelTotalExp(this.level, this.species.growthRate), initialExp);
    }
    this.levelExp = this.exp - getLevelTotalExp(this.level, this.species.growthRate);
  }

  getOpponent(targetIndex: integer): Pokemon {
    const ret = this.getOpponents()[targetIndex];
    if (ret.summonData) {
      return ret;
    }
    return null;
  }

  getOpponents(): Pokemon[] {
    return ((this.isPlayer() ? this.scene.getEnemyField() : this.scene.getPlayerField()) as Pokemon[]).filter(p => p.isActive());
  }

  getOpponentDescriptor(): string {
    const opponents = this.getOpponents();
    if (opponents.length === 1) {
      return opponents[0].name;
    }
    return this.isPlayer() ? "the opposing team" : "your team";
  }

  getAlly(): Pokemon {
    return (this.isPlayer() ? this.scene.getPlayerField() : this.scene.getEnemyField())[this.getFieldIndex() ? 0 : 1];
  }

  apply(source: Pokemon, move: Move): HitResult {
    let result: HitResult;
    const damage = new Utils.NumberHolder(0);
    const defendingSidePlayField = this.isPlayer() ? this.scene.getPlayerField() : this.scene.getEnemyField();

    const variableCategory = new Utils.IntegerHolder(move.category);
    applyMoveAttrs(VariableMoveCategoryAttr, source, this, move, variableCategory);
    const moveCategory = variableCategory.value as MoveCategory;

    const typeChangeMovePowerMultiplier = new Utils.NumberHolder(1);
    applyMoveAttrs(VariableMoveTypeAttr, source, this, move);
    applyPreAttackAbAttrs(MoveTypeChangeAttr, source, this, move, typeChangeMovePowerMultiplier);
    const types = this.getTypes(true, true);

    const cancelled = new Utils.BooleanHolder(false);
    const typeless = move.hasAttr(TypelessAttr);
    const typeMultiplier = new Utils.NumberHolder(!typeless && (moveCategory !== MoveCategory.STATUS || move.getAttrs(StatusMoveTypeImmunityAttr).find(attr => types.includes(attr.immuneType)))
      ? this.getAttackTypeEffectiveness(move.type, source)
      : 1);
    applyMoveAttrs(VariableMoveTypeMultiplierAttr, source, this, move, typeMultiplier);
    if (typeless) {
      typeMultiplier.value = 1;
    }
    if (types.find(t => move.isTypeImmune(source, this, t))) {
      typeMultiplier.value = 0;
    }

    // Apply arena tags for conditional protection
    if (!move.checkFlag(MoveFlags.IGNORE_PROTECT, source, this) && !move.isAllyTarget()) {
      const defendingSide = this.isPlayer() ? ArenaTagSide.PLAYER : ArenaTagSide.ENEMY;
      this.scene.arena.applyTagsForSide(ArenaTagType.QUICK_GUARD, defendingSide, cancelled, this, move.priority);
      this.scene.arena.applyTagsForSide(ArenaTagType.WIDE_GUARD, defendingSide, cancelled, this, move.moveTarget);
      this.scene.arena.applyTagsForSide(ArenaTagType.MAT_BLOCK, defendingSide, cancelled, this, move.category);
      this.scene.arena.applyTagsForSide(ArenaTagType.CRAFTY_SHIELD, defendingSide, cancelled, this, move.category, move.moveTarget);
    }

    switch (moveCategory) {
    case MoveCategory.PHYSICAL:
    case MoveCategory.SPECIAL:
      const isPhysical = moveCategory === MoveCategory.PHYSICAL;
      const power = new Utils.NumberHolder(move.power);
      const sourceTeraType = source.getTeraType();
      if (sourceTeraType !== Type.UNKNOWN && sourceTeraType === move.type && power.value < 60 && move.priority <= 0 && !move.hasAttr(MultiHitAttr) && !this.scene.findModifier(m => m instanceof PokemonMultiHitModifier && m.pokemonId === source.id)) {
        power.value = 60;
      }
      applyPreAttackAbAttrs(VariableMovePowerAbAttr, source, this, move, power);

      if (source.getAlly()?.hasAbilityWithAttr(AllyMoveCategoryPowerBoostAbAttr)) {
        applyPreAttackAbAttrs(AllyMoveCategoryPowerBoostAbAttr, source, this, move, power);
      }

      const fieldAuras = new Set(
        this.scene.getField(true)
          .map((p) => p.getAbilityAttrs(FieldMoveTypePowerBoostAbAttr) as FieldMoveTypePowerBoostAbAttr[])
          .flat(),
      );
      for (const aura of fieldAuras) {
        // The only relevant values are `move` and the `power` holder
        aura.applyPreAttack(null, null, null, move, [power]);
      }

      power.value *= typeChangeMovePowerMultiplier.value;

      if (!typeless) {
        applyPreDefendAbAttrs(TypeImmunityAbAttr, this, source, move, cancelled, typeMultiplier);
        applyMoveAttrs(NeutralDamageAgainstFlyingTypeMultiplierAttr, source, this, move, typeMultiplier);
      }
      if (!cancelled.value) {
        applyPreDefendAbAttrs(MoveImmunityAbAttr, this, source, move, cancelled, typeMultiplier);
        defendingSidePlayField.forEach((p) => applyPreDefendAbAttrs(FieldPriorityMoveImmunityAbAttr, p, source, move, cancelled, typeMultiplier));
      }

      if (cancelled.value) {
        source.stopMultiHit(this);
        result = HitResult.NO_EFFECT;
      } else {
        const typeBoost = source.findTag(t => t instanceof TypeBoostTag && t.boostedType === move.type) as TypeBoostTag;
        if (typeBoost) {
          power.value *= typeBoost.boostValue;
          if (typeBoost.oneUse) {
            source.removeTag(typeBoost.tagType);
          }
        }
        const arenaAttackTypeMultiplier = new Utils.NumberHolder(this.scene.arena.getAttackTypeMultiplier(move.type, source.isGrounded()));
        applyMoveAttrs(IgnoreWeatherTypeDebuffAttr, source, this, move, arenaAttackTypeMultiplier);
        if (this.scene.arena.getTerrainType() === TerrainType.GRASSY && this.isGrounded() && move.type === Type.GROUND && move.moveTarget === MoveTarget.ALL_NEAR_OTHERS) {
          power.value /= 2;
        }

        applyMoveAttrs(VariablePowerAttr, source, this, move, power);

        this.scene.applyModifiers(PokemonMultiHitModifier, source.isPlayer(), source, new Utils.IntegerHolder(0), power);
        if (!typeless) {
          this.scene.arena.applyTags(WeakenMoveTypeTag, move.type, power);
          this.scene.applyModifiers(AttackTypeBoosterModifier, source.isPlayer(), source, move.type, power);
        }
        if (source.getTag(HelpingHandTag)) {
          power.value *= 1.5;
        }
        let isCritical: boolean;
        const critOnly = new Utils.BooleanHolder(false);
        const critAlways = source.getTag(BattlerTagType.ALWAYS_CRIT);
        applyMoveAttrs(CritOnlyAttr, source, this, move, critOnly);
        applyAbAttrs(ConditionalCritAbAttr, source, null, critOnly, this, move);
        if (critOnly.value || critAlways) {
          isCritical = true;
        } else {
          const critLevel = new Utils.IntegerHolder(0);
          applyMoveAttrs(HighCritAttr, source, this, move, critLevel);
          this.scene.applyModifiers(TempBattleStatBoosterModifier, source.isPlayer(), TempBattleStat.CRIT, critLevel);
          const bonusCrit = new Utils.BooleanHolder(false);
          if (applyAbAttrs(BonusCritAbAttr, source, null, bonusCrit)) {
            if (bonusCrit.value) {
              critLevel.value += 1;
            }
          }
          if (source.getTag(BattlerTagType.CRIT_BOOST)) {
            critLevel.value += 2;
          }
          const critChance = [24, 8, 2, 1][Math.max(0, Math.min(critLevel.value, 3))];
          isCritical = !source.getTag(BattlerTagType.NO_CRIT) && (critChance === 1 || !this.scene.randBattleSeedInt(critChance));
          if (Overrides.NEVER_CRIT_OVERRIDE) {
            isCritical = false;
          }
        }
        if (isCritical) {
          const blockCrit = new Utils.BooleanHolder(false);
          applyAbAttrs(BlockCritAbAttr, this, null, blockCrit);
          if (blockCrit.value) {
            isCritical = false;
          }
        }
        const sourceAtk = new Utils.IntegerHolder(source.getBattleStat(isPhysical ? Stat.ATK : Stat.SPATK, this, null, isCritical));
        const targetDef = new Utils.IntegerHolder(this.getBattleStat(isPhysical ? Stat.DEF : Stat.SPDEF, source, move, isCritical));
        const criticalMultiplier = new Utils.NumberHolder(isCritical ? 1.5 : 1);
        applyAbAttrs(MultCritAbAttr, source, null, criticalMultiplier);
        const screenMultiplier = new Utils.NumberHolder(1);
        if (!isCritical) {
          this.scene.arena.applyTagsForSide(WeakenMoveScreenTag, this.isPlayer() ? ArenaTagSide.PLAYER : ArenaTagSide.ENEMY, move.category, this.scene.currentBattle.double, screenMultiplier);
        }
        const isTypeImmune = (typeMultiplier.value * arenaAttackTypeMultiplier.value) === 0;
        const sourceTypes = source.getTypes();
        const matchesSourceType = sourceTypes[0] === move.type || (sourceTypes.length > 1 && sourceTypes[1] === move.type);
        const stabMultiplier = new Utils.NumberHolder(1);
        if (sourceTeraType === Type.UNKNOWN && matchesSourceType) {
          stabMultiplier.value += 0.5;
        } else if (sourceTeraType !== Type.UNKNOWN && sourceTeraType === move.type) {
          stabMultiplier.value += 0.5;
        }

        applyAbAttrs(StabBoostAbAttr, source, null, stabMultiplier);

        if (sourceTeraType !== Type.UNKNOWN && matchesSourceType) {
          stabMultiplier.value = Math.min(stabMultiplier.value + 0.5, 2.25);
        }

        applyMoveAttrs(VariableAtkAttr, source, this, move, sourceAtk);
        applyMoveAttrs(VariableDefAttr, source, this, move, targetDef);

        const effectPhase = this.scene.getCurrentPhase();
        let numTargets = 1;
        if (effectPhase instanceof MoveEffectPhase) {
          numTargets = effectPhase.getTargets().length;
        }
        const twoStrikeMultiplier = new Utils.NumberHolder(1);
        applyPreAttackAbAttrs(AddSecondStrikeAbAttr, source, this, move, numTargets, new Utils.IntegerHolder(0), twoStrikeMultiplier);

        if (!isTypeImmune) {
          damage.value = Math.ceil(((((2 * source.level / 5 + 2) * power.value * sourceAtk.value / targetDef.value) / 50) + 2) * stabMultiplier.value * typeMultiplier.value * arenaAttackTypeMultiplier.value * screenMultiplier.value * twoStrikeMultiplier.value * ((this.scene.randBattleSeedInt(15) + 85) / 100) * criticalMultiplier.value);
          if (isPhysical && source.status && source.status.effect === StatusEffect.BURN) {
            if (!move.hasAttr(BypassBurnDamageReductionAttr)) {
              const burnDamageReductionCancelled = new Utils.BooleanHolder(false);
              applyAbAttrs(BypassBurnDamageReductionAbAttr, source, burnDamageReductionCancelled);
              if (!burnDamageReductionCancelled.value) {
                damage.value = Math.floor(damage.value / 2);
              }
            }
          }

          applyPreAttackAbAttrs(DamageBoostAbAttr, source, this, move, damage);

          /**
           * For each {@link HitsTagAttr} the move has, doubles the damage of the move if:
           * The target has a {@link BattlerTagType} that this move interacts with
           * AND
           * The move doubles damage when used against that tag
           */
          move.getAttrs(HitsTagAttr).filter(hta => hta.doubleDamage).forEach(hta => {
            if (this.getTag(hta.tagType)) {
              damage.value *= 2;
            }
          });
        }

        if (this.scene.arena.terrain?.terrainType === TerrainType.MISTY && this.isGrounded() && move.type === Type.DRAGON) {
          damage.value = Math.floor(damage.value / 2);
        }

        const fixedDamage = new Utils.IntegerHolder(0);
        applyMoveAttrs(FixedDamageAttr, source, this, move, fixedDamage);
        if (!isTypeImmune && fixedDamage.value) {
          damage.value = fixedDamage.value;
          isCritical = false;
          result = HitResult.EFFECTIVE;
        }

        if (!result) {
          if (!typeMultiplier.value) {
            result = move.id === Moves.SHEER_COLD ? HitResult.IMMUNE : HitResult.NO_EFFECT;
          } else {
            const oneHitKo = new Utils.BooleanHolder(false);
            applyMoveAttrs(OneHitKOAttr, source, this, move, oneHitKo);
            if (oneHitKo.value) {
              result = HitResult.ONE_HIT_KO;
              isCritical = false;
              damage.value = this.hp;
            } else if (typeMultiplier.value >= 2) {
              result = HitResult.SUPER_EFFECTIVE;
            } else if (typeMultiplier.value >= 1) {
              result = HitResult.EFFECTIVE;
            } else {
              result = HitResult.NOT_VERY_EFFECTIVE;
            }
          }
        }

        if (!fixedDamage.value) {
          if (!source.isPlayer()) {
            this.scene.applyModifiers(EnemyDamageBoosterModifier, false, damage);
          }
          if (!this.isPlayer()) {
            this.scene.applyModifiers(EnemyDamageReducerModifier, false, damage);
          }
        }

        applyMoveAttrs(ModifiedDamageAttr, source, this, move, damage);
        applyPreDefendAbAttrs(ReceivedMoveDamageMultiplierAbAttr, this, source, move, cancelled, damage);

        console.log("damage", damage.value, move.name, power.value, sourceAtk, targetDef);

        // In case of fatal damage, this tag would have gotten cleared before we could lapse it.
        const destinyTag = this.getTag(BattlerTagType.DESTINY_BOND);

        const oneHitKo = result === HitResult.ONE_HIT_KO;
        if (damage.value) {
          if (this.getHpRatio() === 1) {
            applyPreDefendAbAttrs(PreDefendFullHpEndureAbAttr, this, source, move, cancelled, damage);
          } else if (!this.isPlayer() && damage.value >= this.hp) {
            this.scene.applyModifiers(EnemyEndureChanceModifier, false, this);
          }

          /**
             * We explicitly require to ignore the faint phase here, as we want to show the messages
             * about the critical hit and the super effective/not very effective messages before the faint phase.
             */
          damage.value = this.damageAndUpdate(damage.value, result as DamageResult, isCritical, oneHitKo, oneHitKo, true);
          this.turnData.damageTaken += damage.value;
          if (isCritical) {
            this.scene.queueMessage(i18next.t("battle:hitResultCriticalHit"));
          }
          if (source.isPlayer()) {
            this.scene.validateAchvs(DamageAchv, damage);
            if (damage.value > this.scene.gameData.gameStats.highestDamage) {
              this.scene.gameData.gameStats.highestDamage = damage.value;
            }
          }
          source.turnData.damageDealt += damage.value;
          source.turnData.currDamageDealt = damage.value;
          this.battleData.hitCount++;
          const attackResult = { move: move.id, result: result as DamageResult, damage: damage.value, critical: isCritical, sourceId: source.id };
          this.turnData.attacksReceived.unshift(attackResult);
          if (source.isPlayer() && !this.isPlayer()) {
            this.scene.applyModifiers(DamageMoneyRewardModifier, true, source, damage);
          }
        }

        if (source.turnData.hitsLeft === 1) {
          switch (result) {
          case HitResult.SUPER_EFFECTIVE:
            this.scene.queueMessage(i18next.t("battle:hitResultSuperEffective"));
            break;
          case HitResult.NOT_VERY_EFFECTIVE:
            this.scene.queueMessage(i18next.t("battle:hitResultNotVeryEffective"));
            break;
          case HitResult.NO_EFFECT:
            this.scene.queueMessage(i18next.t("battle:hitResultNoEffect", { pokemonName: this.name }));
            break;
          case HitResult.IMMUNE:
            this.scene.queueMessage(`${this.name} is unaffected!`);
            break;
          case HitResult.ONE_HIT_KO:
            this.scene.queueMessage(i18next.t("battle:hitResultOneHitKO"));
            break;
          }
        }

        if (this.isFainted()) {
          this.scene.unshiftPhase(new FaintPhase(this.scene, this.getBattlerIndex(), oneHitKo));
          this.resetSummonData();
        }

        if (damage) {
          this.scene.clearPhaseQueueSplice();

          const attacker = this.scene.getPokemonById(source.id);
          destinyTag?.lapse(attacker, BattlerTagLapseType.CUSTOM);
        }
      }
      break;
    case MoveCategory.STATUS:
      if (!typeless) {
        applyPreDefendAbAttrs(TypeImmunityAbAttr, this, source, move, cancelled, typeMultiplier);
      }
      if (!cancelled.value) {
        applyPreDefendAbAttrs(MoveImmunityAbAttr, this, source, move, cancelled, typeMultiplier);
        defendingSidePlayField.forEach((p) => applyPreDefendAbAttrs(FieldPriorityMoveImmunityAbAttr, p, source, move, cancelled, typeMultiplier));
      }
      if (!typeMultiplier.value) {
        this.scene.queueMessage(i18next.t("battle:hitResultNoEffect", { pokemonName: this.name }));
      }
      result = cancelled.value || !typeMultiplier.value ? HitResult.NO_EFFECT : HitResult.STATUS;
      break;
    }

    return result;
  }

  damage(damage: integer, ignoreSegments: boolean = false, preventEndure: boolean = false, ignoreFaintPhase: boolean = false): integer {
    if (this.isFainted()) {
      return 0;
    }
    const surviveDamage = new Utils.BooleanHolder(false);

    if (!preventEndure && this.hp - damage <= 0) {
      if (this.hp >= 1 && this.getTag(BattlerTagType.ENDURING)) {
        surviveDamage.value = this.lapseTag(BattlerTagType.ENDURING);
      } else if (this.hp > 1 && this.getTag(BattlerTagType.STURDY)) {
        surviveDamage.value = this.lapseTag(BattlerTagType.STURDY);
      }
      if (!surviveDamage.value) {
        this.scene.applyModifiers(SurviveDamageModifier, this.isPlayer(), this, surviveDamage);
      }
      if (surviveDamage.value) {
        damage = this.hp - 1;
      }
    }

    damage = Math.min(damage, this.hp);

    this.hp = this.hp - damage;
    if (this.isFainted() && !ignoreFaintPhase) {
      this.scene.unshiftPhase(new FaintPhase(this.scene, this.getBattlerIndex(), preventEndure));
      this.resetSummonData();
    }

    return damage;
  }

  damageAndUpdate(damage: integer, result?: DamageResult, critical: boolean = false, ignoreSegments: boolean = false, preventEndure: boolean = false, ignoreFaintPhase: boolean = false): integer {
    const damagePhase = new DamagePhase(this.scene, this.getBattlerIndex(), damage, result as DamageResult, critical);
    this.scene.unshiftPhase(damagePhase);
    damage = this.damage(damage, ignoreSegments, preventEndure, ignoreFaintPhase);
    // Damage amount may have changed, but needed to be queued before calling damage function
    damagePhase.updateAmount(damage);
    return damage;
  }

  heal(amount: integer): integer {
    const healAmount = Math.min(amount, this.getMaxHp() - this.hp);
    this.hp += healAmount;
    return healAmount;
  }

  isBossImmune(): boolean {
    return this.isBoss();
  }

  isMax(): boolean {
    const maxForms = [SpeciesFormKey.GIGANTAMAX, SpeciesFormKey.GIGANTAMAX_RAPID, SpeciesFormKey.GIGANTAMAX_SINGLE, SpeciesFormKey.ETERNAMAX] as string[];
    return maxForms.includes(this.getFormKey()) || maxForms.includes(this.getFusionFormKey());
  }

  addTag(tagType: BattlerTagType, turnCount: integer = 0, sourceMove?: Moves, sourceId?: integer): boolean {
    const existingTag = this.getTag(tagType);
    if (existingTag) {
      existingTag.onOverlap(this);
      return false;
    }

    const newTag = getBattlerTag(tagType, turnCount, sourceMove, sourceId);

    const cancelled = new Utils.BooleanHolder(false);
    applyPreApplyBattlerTagAbAttrs(PreApplyBattlerTagAbAttr, this, newTag, cancelled);

    if (!cancelled.value && newTag.canAdd(this)) {
      this.summonData.tags.push(newTag);
      newTag.onAdd(this);

      return true;
    }

    return false;
  }

  getTag(tagType: BattlerTagType | Constructor<BattlerTag>): BattlerTag {
    if (!this.summonData) {
      return null;
    }
    return typeof(tagType) === "string"
      ? this.summonData.tags.find(t => t.tagType === tagType)
      : this.summonData.tags.find(t => t instanceof tagType);
  }

  findTag(tagFilter: ((tag: BattlerTag) => boolean)) {
    if (!this.summonData) {
      return null;
    }
    return this.summonData.tags.find(t => tagFilter(t));
  }

  getTags(tagType: BattlerTagType | Constructor<BattlerTag>): BattlerTag[] {
    if (!this.summonData) {
      return [];
    }
    return typeof(tagType) === "string"
      ? this.summonData.tags.filter(t => t.tagType === tagType)
      : this.summonData.tags.filter(t => t instanceof tagType);
  }

  findTags(tagFilter: ((tag: BattlerTag) => boolean)): BattlerTag[] {
    if (!this.summonData) {
      return [];
    }
    return this.summonData.tags.filter(t => tagFilter(t));
  }

  lapseTag(tagType: BattlerTagType): boolean {
    const tags = this.summonData.tags;
    const tag = tags.find(t => t.tagType === tagType);
    if (tag && !(tag.lapse(this, BattlerTagLapseType.CUSTOM))) {
      tag.onRemove(this);
      tags.splice(tags.indexOf(tag), 1);
    }
    return !!tag;
  }

  lapseTags(lapseType: BattlerTagLapseType): void {
    const tags = this.summonData.tags;
    tags.filter(t => lapseType === BattlerTagLapseType.FAINT || ((t.lapseType === lapseType) && !(t.lapse(this, lapseType))) || (lapseType === BattlerTagLapseType.TURN_END && t.turnCount < 1)).forEach(t => {
      t.onRemove(this);
      tags.splice(tags.indexOf(t), 1);
    });
  }

  removeTag(tagType: BattlerTagType): boolean {
    const tags = this.summonData.tags;
    const tag = tags.find(t => t.tagType === tagType);
    if (tag) {
      tag.turnCount = 0;
      tag.onRemove(this);
      tags.splice(tags.indexOf(tag), 1);
    }
    return !!tag;
  }

  findAndRemoveTags(tagFilter: ((tag: BattlerTag) => boolean)): boolean {
    if (!this.summonData) {
      return false;
    }
    const tags = this.summonData.tags;
    const tagsToRemove = tags.filter(t => tagFilter(t));
    for (const tag of tagsToRemove) {
      tag.turnCount = 0;
      tag.onRemove(this);
      tags.splice(tags.indexOf(tag), 1);
    }
    return true;
  }

  removeTagsBySourceId(sourceId: integer): void {
    this.findAndRemoveTags(t => t.isSourceLinked() && t.sourceId === sourceId);
  }

  transferTagsBySourceId(sourceId: integer, newSourceId: integer): void {
    if (!this.summonData) {
      return;
    }
    const tags = this.summonData.tags;
    tags.filter(t => t.sourceId === sourceId).forEach(t => t.sourceId = newSourceId);
  }

  /**
   * Transferring stat changes and Tags
   * @param source {@linkcode Pokemon} the pokemon whose stats/Tags are to be passed on from, ie: the Pokemon using Baton Pass
   */
  transferSummon(source: Pokemon): void {
    const battleStats = Utils.getEnumValues(BattleStat);
    for (const stat of battleStats) {
      this.summonData.battleStats[stat] = source.summonData.battleStats[stat];
    }
    for (const tag of source.summonData.tags) {

      // bypass yawn, and infatuation as those can not be passed via Baton Pass
      if (tag.sourceMove === Moves.YAWN || tag.tagType === BattlerTagType.INFATUATED) {
        continue;
      }

      this.summonData.tags.push(tag);
    }
    if (this instanceof PlayerPokemon && source.summonData.battleStats.find(bs => bs === 6)) {
      this.scene.validateAchv(achvs.TRANSFER_MAX_BATTLE_STAT);
    }
    this.updateInfo();
  }

  getMoveHistory(): TurnMove[] {
    return this.battleSummonData.moveHistory;
  }

  pushMoveHistory(turnMove: TurnMove) {
    turnMove.turn = this.scene.currentBattle?.turn;
    this.getMoveHistory().push(turnMove);
  }

  getLastXMoves(turnCount?: integer): TurnMove[] {
    const moveHistory = this.getMoveHistory();
    return moveHistory.slice(turnCount >= 0 ? Math.max(moveHistory.length - (turnCount || 1), 0) : 0, moveHistory.length).reverse();
  }

  getMoveQueue(): QueuedMove[] {
    return this.summonData.moveQueue;
  }

  /**
   * If this Pokemon is using a multi-hit move, cancels all subsequent strikes
   * @param {Pokemon} target If specified, this only cancels subsequent strikes against the given target
   */
  stopMultiHit(target?: Pokemon): void {
    const effectPhase = this.scene.getCurrentPhase();
    if (effectPhase instanceof MoveEffectPhase && effectPhase.getUserPokemon() === this) {
      effectPhase.stopMultiHit(target);
    }
  }

  changeForm(formChange: SpeciesFormChange): Promise<void> {
    return new Promise(resolve => {
      this.formIndex = Math.max(this.species.forms.findIndex(f => f.formKey === formChange.formKey), 0);
      this.generateName();
      const abilityCount = this.getSpeciesForm().getAbilityCount();
      if (this.abilityIndex >= abilityCount) {// Shouldn't happen
        this.abilityIndex = abilityCount - 1;
      }
      this.scene.gameData.setPokemonSeen(this, false);
      this.setScale(this.getSpriteScale());
      this.loadAssets().then(() => {
        this.calculateStats();
        this.scene.updateModifiers(this.isPlayer(), true);
        Promise.all([ this.updateInfo(), this.scene.updateFieldScale() ]).then(() => resolve());
      });
    });
  }

  cry(soundConfig?: Phaser.Types.Sound.SoundConfig, sceneOverride?: BattleScene): AnySound {
    const scene = sceneOverride || this.scene;
    const cry = this.getSpeciesForm().cry(scene, soundConfig);
    let duration = cry.totalDuration * 1000;
    if (this.fusionSpecies && this.getSpeciesForm() !== this.getFusionSpeciesForm()) {
      let fusionCry = this.getFusionSpeciesForm().cry(scene, soundConfig, true);
      duration = Math.min(duration, fusionCry.totalDuration * 1000);
      fusionCry.destroy();
      scene.time.delayedCall(Utils.fixedInt(Math.ceil(duration * 0.4)), () => {
        try {
          SoundFade.fadeOut(scene, cry, Utils.fixedInt(Math.ceil(duration * 0.2)));
          fusionCry = this.getFusionSpeciesForm().cry(scene, Object.assign({ seek: Math.max(fusionCry.totalDuration * 0.4, 0) }, soundConfig));
          SoundFade.fadeIn(scene, fusionCry, Utils.fixedInt(Math.ceil(duration * 0.2)), scene.masterVolume * scene.seVolume, 0);
        } catch (err) {
          console.error(err);
        }
      });
    }

    return cry;
  }

  faintCry(callback: Function): void {
    if (this.fusionSpecies && this.getSpeciesForm() !== this.getFusionSpeciesForm()) {
      return this.fusionFaintCry(callback);
    }

    const key = this.getSpeciesForm().getCryKey(this.formIndex);
    //eslint-disable-next-line @typescript-eslint/no-unused-vars
    let i = 0;
    let rate = 0.85;
    const cry = this.scene.playSound(key, { rate: rate }) as AnySound;
    const sprite = this.getSprite();
    const tintSprite = this.getTintSprite();
    const delay = Math.max(this.scene.sound.get(key).totalDuration * 50, 25);

    let frameProgress = 0;
    let frameThreshold: number;

    sprite.anims.pause();
    tintSprite.anims.pause();

    let faintCryTimer = this.scene.time.addEvent({
      delay: Utils.fixedInt(delay),
      repeat: -1,
      callback: () => {
        ++i;
        frameThreshold = sprite.anims.msPerFrame / rate;
        frameProgress += delay;
        while (frameProgress > frameThreshold) {
          if (sprite.anims.duration) {
            sprite.anims.nextFrame();
            tintSprite.anims.nextFrame();
          }
          frameProgress -= frameThreshold;
        }
        if (cry && !cry.pendingRemove) {
          rate *= 0.99;
          cry.setRate(rate);
        } else {
          faintCryTimer.destroy();
          faintCryTimer = null;
          if (callback) {
            callback();
          }
        }
      }
    });

    // Failsafe
    this.scene.time.delayedCall(Utils.fixedInt(3000), () => {
      if (!faintCryTimer || !this.scene) {
        return;
      }
      if (cry?.isPlaying) {
        cry.stop();
      }
      faintCryTimer.destroy();
      if (callback) {
        callback();
      }
    });
  }

  private fusionFaintCry(callback: Function): void {
    const key = this.getSpeciesForm().getCryKey(this.formIndex);
    let i = 0;
    let rate = 0.85;
    const cry = this.scene.playSound(key, { rate: rate }) as AnySound;
    const sprite = this.getSprite();
    const tintSprite = this.getTintSprite();
    let duration = cry.totalDuration * 1000;

    let fusionCry = this.scene.playSound(this.getFusionSpeciesForm().getCryKey(this.fusionFormIndex), { rate: rate }) as AnySound;
    fusionCry.stop();
    duration = Math.min(duration, fusionCry.totalDuration * 1000);
    fusionCry.destroy();

    const delay = Math.max(duration * 0.05, 25);

    let transitionIndex = 0;
    let durationProgress = 0;

    const transitionThreshold = Math.ceil(duration * 0.4);
    while (durationProgress < transitionThreshold) {
      ++i;
      durationProgress += delay * rate;
      rate *= 0.99;
    }

    transitionIndex = i;

    i = 0;
    rate = 0.85;

    let frameProgress = 0;
    let frameThreshold: number;

    sprite.anims.pause();
    tintSprite.anims.pause();

    let faintCryTimer = this.scene.time.addEvent({
      delay: Utils.fixedInt(delay),
      repeat: -1,
      callback: () => {
        ++i;
        frameThreshold = sprite.anims.msPerFrame / rate;
        frameProgress += delay;
        while (frameProgress > frameThreshold) {
          if (sprite.anims.duration) {
            sprite.anims.nextFrame();
            tintSprite.anims.nextFrame();
          }
          frameProgress -= frameThreshold;
        }
        if (i === transitionIndex) {
          SoundFade.fadeOut(this.scene, cry, Utils.fixedInt(Math.ceil((duration / rate) * 0.2)));
          fusionCry = this.scene.playSound(this.getFusionSpeciesForm().getCryKey(this.fusionFormIndex), Object.assign({ seek: Math.max(fusionCry.totalDuration * 0.4, 0), rate: rate }));
          SoundFade.fadeIn(this.scene, fusionCry, Utils.fixedInt(Math.ceil((duration / rate) * 0.2)), this.scene.masterVolume * this.scene.seVolume, 0);
        }
        rate *= 0.99;
        if (cry && !cry.pendingRemove) {
          cry.setRate(rate);
        }
        if (fusionCry && !fusionCry.pendingRemove) {
          fusionCry.setRate(rate);
        }
        if ((!cry || cry.pendingRemove) && (!fusionCry || fusionCry.pendingRemove)) {
          faintCryTimer.destroy();
          faintCryTimer = null;
          if (callback) {
            callback();
          }
        }
      }
    });

    // Failsafe
    this.scene.time.delayedCall(Utils.fixedInt(3000), () => {
      if (!faintCryTimer || !this.scene) {
        return;
      }
      if (cry?.isPlaying) {
        cry.stop();
      }
      if (fusionCry?.isPlaying) {
        fusionCry.stop();
      }
      faintCryTimer.destroy();
      if (callback) {
        callback();
      }
    });
  }

  isOppositeGender(pokemon: Pokemon): boolean {
    return this.gender !== Gender.GENDERLESS && pokemon.gender === (this.gender === Gender.MALE ? Gender.FEMALE : Gender.MALE);
  }

  canSetStatus(effect: StatusEffect, quiet: boolean = false, overrideStatus: boolean = false, sourcePokemon: Pokemon = null): boolean {
    if (effect !== StatusEffect.FAINT) {
      if (overrideStatus ? this.status?.effect === effect : this.status) {
        return false;
      }
      if (this.isGrounded() && this.scene.arena.terrain?.terrainType === TerrainType.MISTY) {
        return false;
      }
    }

    const types = this.getTypes(true, true);

    switch (effect) {
    case StatusEffect.POISON:
    case StatusEffect.TOXIC:
      // Check if the Pokemon is immune to Poison/Toxic or if the source pokemon is canceling the immunity
      const poisonImmunity = types.map(defType => {
        // Check if the Pokemon is not immune to Poison/Toxic
        if (defType !== Type.POISON && defType !== Type.STEEL) {
          return false;
        }

        // Check if the source Pokemon has an ability that cancels the Poison/Toxic immunity
        const cancelImmunity = new Utils.BooleanHolder(false);
        if (sourcePokemon) {
          applyAbAttrs(IgnoreTypeStatusEffectImmunityAbAttr, sourcePokemon, cancelImmunity, effect, defType);
          if (cancelImmunity.value) {
            return false;
          }
        }

        return true;
      });

      if (this.isOfType(Type.POISON) || this.isOfType(Type.STEEL)) {
        if (poisonImmunity.includes(true)) {
          return false;
        }
      }
      break;
    case StatusEffect.PARALYSIS:
      if (this.isOfType(Type.ELECTRIC)) {
        return false;
      }
      break;
    case StatusEffect.SLEEP:
      if (this.isGrounded() && this.scene.arena.terrain?.terrainType === TerrainType.ELECTRIC) {
        return false;
      }
      break;
    case StatusEffect.FREEZE:
      if (this.isOfType(Type.ICE) || [WeatherType.SUNNY, WeatherType.HARSH_SUN].includes(this.scene?.arena.weather?.weatherType)) {
        return false;
      }
      break;
    case StatusEffect.BURN:
      if (this.isOfType(Type.FIRE)) {
        return false;
      }
      break;
    }

    const cancelled = new Utils.BooleanHolder(false);
    applyPreSetStatusAbAttrs(StatusEffectImmunityAbAttr, this, effect, cancelled, quiet);

    if (cancelled.value) {
      return false;
    }

    return true;
  }

  trySetStatus(effect: StatusEffect, asPhase: boolean = false, sourcePokemon: Pokemon = null, cureTurn: integer = 0, sourceText: string = null): boolean {
    if (!this.canSetStatus(effect, asPhase, false, sourcePokemon)) {
      return false;
    }

    /**
     * If this Pokemon falls asleep or freezes in the middle of a multi-hit attack,
     * cancel the attack's subsequent hits.
     */
    if (effect === StatusEffect.SLEEP || effect === StatusEffect.FREEZE) {
      this.stopMultiHit();
    }

    if (asPhase) {
      this.scene.unshiftPhase(new ObtainStatusEffectPhase(this.scene, this.getBattlerIndex(), effect, cureTurn, sourceText, sourcePokemon));
      return true;
    }

    let statusCureTurn: Utils.IntegerHolder;

    if (effect === StatusEffect.SLEEP) {
      statusCureTurn = new Utils.IntegerHolder(this.randSeedIntRange(2, 4));
      applyAbAttrs(ReduceStatusEffectDurationAbAttr, this, null, effect, statusCureTurn);

      this.setFrameRate(4);

      // If the user is invulnerable, lets remove their invulnerability when they fall asleep
      const invulnerableTags = [
        BattlerTagType.UNDERGROUND,
        BattlerTagType.UNDERWATER,
        BattlerTagType.HIDDEN,
        BattlerTagType.FLYING
      ];

      const tag = invulnerableTags.find((t) => this.getTag(t));

      if (tag) {
        this.removeTag(tag);
        this.getMoveQueue().pop();
      }
    }

    this.status = new Status(effect, 0, statusCureTurn?.value);

    if (effect !== StatusEffect.FAINT) {
      this.scene.triggerPokemonFormChange(this, SpeciesFormChangeStatusEffectTrigger, true);
    }

    return true;
  }

  /**
  * Resets the status of a pokemon.
  * @param revive Whether revive should be cured; defaults to true.
  * @param confusion Whether resetStatus should include confusion or not; defaults to false.
  * @param reloadAssets Whether to reload the assets or not; defaults to false.
  */
  resetStatus(revive: boolean = true, confusion: boolean = false, reloadAssets: boolean = false): void {
    const lastStatus = this.status?.effect;
    if (!revive && lastStatus === StatusEffect.FAINT) {
      return;
    }
    this.status = undefined;
    if (lastStatus === StatusEffect.SLEEP) {
      this.setFrameRate(12);
      if (this.getTag(BattlerTagType.NIGHTMARE)) {
        this.lapseTag(BattlerTagType.NIGHTMARE);
      }
    }
    if (confusion) {
      if (this.getTag(BattlerTagType.CONFUSED)) {
        this.lapseTag(BattlerTagType.CONFUSED);
      }
    }
    if (reloadAssets) {
      this.loadAssets(false).then(() => this.playAnim());
    }
  }

  primeSummonData(summonDataPrimer: PokemonSummonData): void {
    this.summonDataPrimer = summonDataPrimer;
  }

  resetSummonData(): void {
    if (this.summonData?.speciesForm) {
      this.summonData.speciesForm = null;
      this.updateFusionPalette();
    }
    this.summonData = new PokemonSummonData();
    if (!this.battleData) {
      this.resetBattleData();
    }
    this.resetBattleSummonData();
    if (this.summonDataPrimer) {
      for (const k of Object.keys(this.summonData)) {
        if (this.summonDataPrimer[k]) {
          this.summonData[k] = this.summonDataPrimer[k];
        }
      }
      this.summonDataPrimer = null;
    }
    this.updateInfo();
  }

  resetBattleData(): void {
    this.battleData = new PokemonBattleData();
  }

  resetBattleSummonData(): void {
    this.battleSummonData = new PokemonBattleSummonData();
    if (this.getTag(BattlerTagType.SEEDED)) {
      this.lapseTag(BattlerTagType.SEEDED);
    }
    if (this.scene) {
      this.scene.triggerPokemonFormChange(this, SpeciesFormChangePostMoveTrigger, true);
    }
  }

  resetTurnData(): void {
    this.turnData = new PokemonTurnData();
  }

  getExpValue(): integer {
    // Logic to factor in victor level has been removed for balancing purposes, so the player doesn't have to focus on EXP maxxing
    return ((this.getSpeciesForm().getBaseExp() * this.level) / 5 + 1);
  }

  setFrameRate(frameRate: integer) {
    this.scene.anims.get(this.getBattleSpriteKey()).frameRate = frameRate;
    this.getSprite().play(this.getBattleSpriteKey());
    this.getTintSprite().play(this.getBattleSpriteKey());
  }

  tint(color: number, alpha?: number, duration?: integer, ease?: string) {
    const tintSprite = this.getTintSprite();
    tintSprite.setTintFill(color);
    tintSprite.setVisible(true);

    if (duration) {
      tintSprite.setAlpha(0);

      this.scene.tweens.add({
        targets: tintSprite,
        alpha: alpha || 1,
        duration: duration,
        ease: ease || "Linear"
      });
    } else {
      tintSprite.setAlpha(alpha);
    }
  }

  untint(duration: integer, ease?: string) {
    const tintSprite = this.getTintSprite();

    if (duration) {
      this.scene.tweens.add({
        targets: tintSprite,
        alpha: 0,
        duration: duration,
        ease: ease || "Linear",
        onComplete: () => {
          tintSprite.setVisible(false);
          tintSprite.setAlpha(1);
        }
      });
    } else {
      tintSprite.setVisible(false);
      tintSprite.setAlpha(1);
    }
  }

  enableMask() {
    if (!this.maskEnabled) {
      this.maskSprite = this.getTintSprite();
      this.maskSprite.setVisible(true);
      this.maskSprite.setPosition(this.x * this.parentContainer.scale + this.parentContainer.x,
        this.y * this.parentContainer.scale + this.parentContainer.y);
      this.maskSprite.setScale(this.getSpriteScale() * this.parentContainer.scale);
      this.maskEnabled = true;
    }
  }

  disableMask() {
    if (this.maskEnabled) {
      this.maskSprite.setVisible(false);
      this.maskSprite.setPosition(0, 0);
      this.maskSprite.setScale(this.getSpriteScale());
      this.maskSprite = null;
      this.maskEnabled = false;
    }
  }

  sparkle(): void {
    if (this.shinySparkle) {
      this.shinySparkle.play(`sparkle${this.variant ? `_${this.variant + 1}` : ""}`);
      this.scene.playSound("sparkle");
    }
  }

  updateFusionPalette(ignoreOveride?: boolean): void {
    if (!this.getFusionSpeciesForm(ignoreOveride)) {
      [ this.getSprite(), this.getTintSprite() ].map(s => {
        s.pipelineData[`spriteColors${ignoreOveride && this.summonData?.speciesForm ? "Base" : ""}`] = [];
        s.pipelineData[`fusionSpriteColors${ignoreOveride && this.summonData?.speciesForm ? "Base" : ""}`] = [];
      });
      return;
    }

    const speciesForm = this.getSpeciesForm(ignoreOveride);
    const fusionSpeciesForm = this.getFusionSpeciesForm(ignoreOveride);

    const spriteKey = speciesForm.getSpriteKey(this.getGender(ignoreOveride) === Gender.FEMALE, speciesForm.formIndex, this.shiny, this.variant);
    const backSpriteKey = speciesForm.getSpriteKey(this.getGender(ignoreOveride) === Gender.FEMALE, speciesForm.formIndex, this.shiny, this.variant).replace("pkmn__", "pkmn__back__");
    const fusionSpriteKey = fusionSpeciesForm.getSpriteKey(this.getFusionGender(ignoreOveride) === Gender.FEMALE, fusionSpeciesForm.formIndex, this.fusionShiny, this.fusionVariant);
    const fusionBackSpriteKey = fusionSpeciesForm.getSpriteKey(this.getFusionGender(ignoreOveride) === Gender.FEMALE, fusionSpeciesForm.formIndex, this.fusionShiny, this.fusionVariant).replace("pkmn__", "pkmn__back__");

    const sourceTexture = this.scene.textures.get(spriteKey);
    const sourceBackTexture = this.scene.textures.get(backSpriteKey);
    const fusionTexture = this.scene.textures.get(fusionSpriteKey);
    const fusionBackTexture = this.scene.textures.get(fusionBackSpriteKey);

    const [ sourceFrame, sourceBackFrame, fusionFrame, fusionBackFrame ] = [ sourceTexture, sourceBackTexture, fusionTexture, fusionBackTexture ].map(texture => texture.frames[texture.firstFrame]);
    const [ sourceImage, sourceBackImage, fusionImage, fusionBackImage ] = [ sourceTexture, sourceBackTexture, fusionTexture, fusionBackTexture ].map(i => i.getSourceImage() as HTMLImageElement);

    const canvas = document.createElement("canvas");
    const backCanvas = document.createElement("canvas");
    const fusionCanvas = document.createElement("canvas");
    const fusionBackCanvas = document.createElement("canvas");

    const spriteColors: integer[][] = [];
    const pixelData: Uint8ClampedArray[] = [];

    [ canvas, backCanvas, fusionCanvas, fusionBackCanvas ].forEach((canv: HTMLCanvasElement, c: integer) => {
      const context = canv.getContext("2d");
      const frame = [ sourceFrame, sourceBackFrame, fusionFrame, fusionBackFrame ][c];
      canv.width = frame.width;
      canv.height = frame.height;
      context.drawImage([ sourceImage, sourceBackImage, fusionImage, fusionBackImage ][c], frame.cutX, frame.cutY, frame.width, frame.height, 0, 0, frame.width, frame.height);
      const imageData = context.getImageData(frame.cutX, frame.cutY, frame.width, frame.height);
      pixelData.push(imageData.data);
    });

    for (let f = 0; f < 2; f++) {
      const variantColors = variantColorCache[!f ? spriteKey : backSpriteKey];
      const variantColorSet = new Map<integer, integer[]>();
      if (this.shiny && variantColors && variantColors[this.variant]) {
        Object.keys(variantColors[this.variant]).forEach(k => {
          variantColorSet.set(Utils.rgbaToInt(Array.from(Object.values(Utils.rgbHexToRgba(k)))), Array.from(Object.values(Utils.rgbHexToRgba(variantColors[this.variant][k]))));
        });
      }

      for (let i = 0; i < pixelData[f].length; i += 4) {
        if (pixelData[f][i + 3]) {
          const pixel = pixelData[f].slice(i, i + 4);
          let [ r, g, b, a ] = pixel;
          if (variantColors) {
            const color = Utils.rgbaToInt([r, g, b, a]);
            if (variantColorSet.has(color)) {
              const mappedPixel = variantColorSet.get(color);
              [ r, g, b, a ] = mappedPixel;
            }
          }
          if (!spriteColors.find(c => c[0] === r && c[1] === g && c[2] === b)) {
            spriteColors.push([ r, g, b, a ]);
          }
        }
      }
    }

    const fusionSpriteColors = JSON.parse(JSON.stringify(spriteColors));

    const pixelColors = [];
    for (let f = 0; f < 2; f++) {
      for (let i = 0; i < pixelData[f].length; i += 4) {
        const total = pixelData[f].slice(i, i + 3).reduce((total: integer, value: integer) => total + value, 0);
        if (!total) {
          continue;
        }
        pixelColors.push(argbFromRgba({ r: pixelData[f][i], g: pixelData[f][i + 1], b: pixelData[f][i + 2], a: pixelData[f][i + 3] }));
      }
    }

    const fusionPixelColors = [];
    for (let f = 0; f < 2; f++) {
      const variantColors = variantColorCache[!f ? fusionSpriteKey : fusionBackSpriteKey];
      const variantColorSet = new Map<integer, integer[]>();
      if (this.fusionShiny && variantColors && variantColors[this.fusionVariant]) {
        Object.keys(variantColors[this.fusionVariant]).forEach(k => {
          variantColorSet.set(Utils.rgbaToInt(Array.from(Object.values(Utils.rgbHexToRgba(k)))), Array.from(Object.values(Utils.rgbHexToRgba(variantColors[this.fusionVariant][k]))));
        });
      }
      for (let i = 0; i < pixelData[2 + f].length; i += 4) {
        const total = pixelData[2 + f].slice(i, i + 3).reduce((total: integer, value: integer) => total + value, 0);
        if (!total) {
          continue;
        }
        let [ r, g, b, a ] = [ pixelData[2 + f][i], pixelData[2 + f][i + 1], pixelData[2 + f][i + 2], pixelData[2 + f][i + 3] ];
        if (variantColors) {
          const color = Utils.rgbaToInt([r, g, b, a]);
          if (variantColorSet.has(color)) {
            const mappedPixel = variantColorSet.get(color);
            [ r, g, b, a ] = mappedPixel;
          }
        }
        fusionPixelColors.push(argbFromRgba({ r, g, b, a }));
      }
    }

    let paletteColors: Map<number, number>;
    let fusionPaletteColors: Map<number, number>;

    const originalRandom = Math.random;
    Math.random = () => Phaser.Math.RND.realInRange(0, 1);

    this.scene.executeWithSeedOffset(() => {
      paletteColors = QuantizerCelebi.quantize(pixelColors, 4);
      fusionPaletteColors = QuantizerCelebi.quantize(fusionPixelColors, 4);
    }, 0, "This result should not vary");

    Math.random = originalRandom;

    const [ palette, fusionPalette ] = [ paletteColors, fusionPaletteColors ]
      .map(paletteColors => {
        let keys = Array.from(paletteColors.keys()).sort((a: integer, b: integer) => paletteColors.get(a) < paletteColors.get(b) ? 1 : -1);
        let rgbaColors: Map<number, integer[]>;
        let hsvColors: Map<number, number[]>;

        const mappedColors = new Map<integer, integer[]>();

        do {
          mappedColors.clear();

          rgbaColors = keys.reduce((map: Map<number, integer[]>, k: number) => {
            map.set(k, Object.values(rgbaFromArgb(k))); return map;
          }, new Map<number, integer[]>());
          hsvColors = Array.from(rgbaColors.keys()).reduce((map: Map<number, number[]>, k: number) => {
            const rgb = rgbaColors.get(k).slice(0, 3);
            map.set(k, Utils.rgbToHsv(rgb[0], rgb[1], rgb[2]));
            return map;
          }, new Map<number, number[]>());

          for (let c = keys.length - 1; c >= 0; c--) {
            const hsv = hsvColors.get(keys[c]);
            for (let c2 = 0; c2 < c; c2++) {
              const hsv2 = hsvColors.get(keys[c2]);
              const diff = Math.abs(hsv[0] - hsv2[0]);
              if (diff < 30 || diff >= 330) {
                if (mappedColors.has(keys[c])) {
                  mappedColors.get(keys[c]).push(keys[c2]);
                } else {
                  mappedColors.set(keys[c], [ keys[c2] ]);
                }
                break;
              }
            }
          }

          mappedColors.forEach((values: integer[], key: integer) => {
            const keyColor = rgbaColors.get(key);
            const valueColors = values.map(v => rgbaColors.get(v));
            const color = keyColor.slice(0);
            let count = paletteColors.get(key);
            for (const value of values) {
              const valueCount = paletteColors.get(value);
              if (!valueCount) {
                continue;
              }
              count += valueCount;
            }

            for (let c = 0; c < 3; c++) {
              color[c] *= (paletteColors.get(key) / count);
              values.forEach((value: integer, i: integer) => {
                if (paletteColors.has(value)) {
                  const valueCount = paletteColors.get(value);
                  color[c] += valueColors[i][c] * (valueCount / count);
                }
              });
              color[c] = Math.round(color[c]);
            }

            paletteColors.delete(key);
            for (const value of values) {
              paletteColors.delete(value);
              if (mappedColors.has(value)) {
                mappedColors.delete(value);
              }
            }

            paletteColors.set(argbFromRgba({ r: color[0], g: color[1], b: color[2], a: color[3] }), count);
          });

          keys = Array.from(paletteColors.keys()).sort((a: integer, b: integer) => paletteColors.get(a) < paletteColors.get(b) ? 1 : -1);
        } while (mappedColors.size);

        return keys.map(c => Object.values(rgbaFromArgb(c)));
      }
      );

    const paletteDeltas: number[][] = [];

    spriteColors.forEach((sc: integer[], i: integer) => {
      paletteDeltas.push([]);
      for (let p = 0; p < palette.length; p++) {
        paletteDeltas[i].push(Utils.deltaRgb(sc, palette[p]));
      }
    });

    const easeFunc = Phaser.Tweens.Builders.GetEaseFunction("Cubic.easeIn");

    for (let sc = 0; sc < spriteColors.length; sc++) {
      const delta = Math.min(...paletteDeltas[sc]);
      const paletteIndex = Math.min(paletteDeltas[sc].findIndex(pd => pd === delta), fusionPalette.length - 1);
      if (delta < 255) {
        const ratio = easeFunc(delta / 255);
        const color = [ 0, 0, 0, fusionSpriteColors[sc][3] ];
        for (let c = 0; c < 3; c++) {
          color[c] = Math.round((fusionSpriteColors[sc][c] * ratio) + (fusionPalette[paletteIndex][c] * (1 - ratio)));
        }
        fusionSpriteColors[sc] = color;
      }
    }

    [ this.getSprite(), this.getTintSprite() ].map(s => {
      s.pipelineData[`spriteColors${ignoreOveride && this.summonData?.speciesForm ? "Base" : ""}`] = spriteColors;
      s.pipelineData[`fusionSpriteColors${ignoreOveride && this.summonData?.speciesForm ? "Base" : ""}`] = fusionSpriteColors;
    });

    canvas.remove();
    fusionCanvas.remove();
  }

  randSeedInt(range: integer, min: integer = 0): integer {
    return this.scene.currentBattle
      ? this.scene.randBattleSeedInt(range, min)
      : Utils.randSeedInt(range, min);
  }

  randSeedIntRange(min: integer, max: integer): integer {
    return this.randSeedInt((max - min) + 1, min);
  }

  destroy(): void {
    this.battleInfo?.destroy();
    super.destroy();
  }

  getBattleInfo(): BattleInfo {
    return this.battleInfo;
  }
}

export default interface Pokemon {
  scene: BattleScene
}

export class PlayerPokemon extends Pokemon {
  public compatibleTms: Moves[];

  constructor(scene: BattleScene, species: PokemonSpecies, level: integer, abilityIndex: integer, formIndex: integer, gender: Gender, shiny: boolean, variant: Variant, ivs: integer[], nature: Nature, dataSource: Pokemon | PokemonData) {
    super(scene, 106, 148, species, level, abilityIndex, formIndex, gender, shiny, variant, ivs, nature, dataSource);

    if (Overrides.STATUS_OVERRIDE) {
      this.status = new Status(Overrides.STATUS_OVERRIDE);
    }

    if (Overrides.SHINY_OVERRIDE) {
      this.shiny = true;
      this.initShinySparkle();
      if (Overrides.VARIANT_OVERRIDE) {
        this.variant = Overrides.VARIANT_OVERRIDE;
      }
    }

    if (!dataSource) {
      this.generateAndPopulateMoveset();
    }
    this.generateCompatibleTms();
  }

  initBattleInfo(): void {
    this.battleInfo = new PlayerBattleInfo(this.scene);
    this.battleInfo.initInfo(this);
  }

  isPlayer(): boolean {
    return true;
  }

  hasTrainer(): boolean {
    return true;
  }

  isBoss(): boolean {
    return false;
  }

  getFieldIndex(): integer {
    return this.scene.getPlayerField().indexOf(this);
  }

  getBattlerIndex(): BattlerIndex {
    return this.getFieldIndex();
  }

  generateCompatibleTms(): void {
    this.compatibleTms = [];

    const tms = Object.keys(tmSpecies);
    for (const tm of tms) {
      const moveId = parseInt(tm) as Moves;
      let compatible = false;
      for (const p of tmSpecies[tm]) {
        if (Array.isArray(p)) {
          if (p[0] === this.species.speciesId || (this.fusionSpecies && p[0] === this.fusionSpecies.speciesId) && p.slice(1).indexOf(this.species.forms[this.formIndex]) > -1) {
            compatible = true;
            break;
          }
        } else if (p === this.species.speciesId || (this.fusionSpecies && p === this.fusionSpecies.speciesId)) {
          compatible = true;
          break;
        }
      }
      if (reverseCompatibleTms.indexOf(moveId) > -1) {
        compatible = !compatible;
      }
      if (compatible) {
        this.compatibleTms.push(moveId);
      }
    }
  }

  tryPopulateMoveset(moveset: StarterMoveset): boolean {
    if (!this.getSpeciesForm().validateStarterMoveset(moveset, this.scene.gameData.starterData[this.species.getRootSpeciesId()].eggMoves)) {
      return false;
    }

    this.moveset = moveset.map(m => new PokemonMove(m));

    return true;
  }

  switchOut(batonPass: boolean, removeFromField: boolean = false): Promise<void> {
    return new Promise(resolve => {
      this.resetTurnData();
      if (!batonPass) {
        this.resetSummonData();
      }
      this.hideInfo();
      this.setVisible(false);

      this.scene.ui.setMode(Mode.PARTY, PartyUiMode.FAINT_SWITCH, this.getFieldIndex(), (slotIndex: integer, option: PartyOption) => {
        if (slotIndex >= this.scene.currentBattle.getBattlerCount() && slotIndex < 6) {
          this.scene.unshiftPhase(new SwitchSummonPhase(this.scene, this.getFieldIndex(), slotIndex, false, batonPass));
        }
        if (removeFromField) {
          this.setVisible(false);
          this.scene.field.remove(this);
          this.scene.triggerPokemonFormChange(this, SpeciesFormChangeActiveTrigger, true);
        }
        this.scene.ui.setMode(Mode.MESSAGE).then(() => resolve());
      }, PartyUiHandler.FilterNonFainted);
    });
  }

  addFriendship(friendship: integer): void {
    const starterSpeciesId = this.species.getRootSpeciesId();
    const fusionStarterSpeciesId = this.isFusion() ? this.fusionSpecies.getRootSpeciesId() : 0;
    const starterData = [
      this.scene.gameData.starterData[starterSpeciesId],
      fusionStarterSpeciesId ? this.scene.gameData.starterData[fusionStarterSpeciesId] : null
    ].filter(d => d);
    const amount = new Utils.IntegerHolder(friendship);
    const starterAmount = new Utils.IntegerHolder(Math.floor(friendship * (this.scene.gameMode.isClassic ? 2 : 1) / (fusionStarterSpeciesId ? 2 : 1)));
    if (amount.value > 0) {
      this.scene.applyModifier(PokemonFriendshipBoosterModifier, true, this, amount);
      this.scene.applyModifier(PokemonFriendshipBoosterModifier, true, this, starterAmount);

      this.friendship = Math.min(this.friendship + amount.value, 255);
      if (this.friendship === 255) {
        this.scene.validateAchv(achvs.MAX_FRIENDSHIP);
      }
      starterData.forEach((sd: StarterDataEntry, i: integer) => {
        const speciesId = !i ? starterSpeciesId : fusionStarterSpeciesId as Species;
        sd.friendship = (sd.friendship || 0) + starterAmount.value;
        if (sd.friendship >= getStarterValueFriendshipCap(speciesStarters[speciesId])) {
          this.scene.gameData.addStarterCandy(getPokemonSpecies(speciesId), 1);
          sd.friendship = 0;
        }
      });
    } else {
      this.friendship = Math.max(this.friendship + amount.value, 0);
      for (const sd of starterData) {
        sd.friendship = Math.max((sd.friendship || 0) + starterAmount.value, 0);
      }
    }
  }
  /**
   * Handles Revival Blessing when used by player.
   * @returns Promise to revive a pokemon.
   * @see {@linkcode RevivalBlessingAttr}
   */
  revivalBlessing(): Promise<void> {
    return new Promise(resolve => {
      this.scene.ui.setMode(Mode.PARTY, PartyUiMode.REVIVAL_BLESSING, this.getFieldIndex(), (slotIndex:integer, option: PartyOption) => {
        if (slotIndex >= 0 && slotIndex<6) {
          const pokemon = this.scene.getParty()[slotIndex];
          if (!pokemon || !pokemon.isFainted()) {
            resolve();
          }

          pokemon.resetTurnData();
          pokemon.resetStatus();
          pokemon.heal(Math.min(Math.max(Math.ceil(Math.floor(0.5 * pokemon.getMaxHp())), 1), pokemon.getMaxHp()));
          this.scene.queueMessage(`${pokemon.name} was revived!`,0,true);

          if (this.scene.currentBattle.double && this.scene.getParty().length > 1) {
            const allyPokemon = this.getAlly();
            if (slotIndex<=1) {
              // Revived ally pokemon
              this.scene.unshiftPhase(new SwitchSummonPhase(this.scene, pokemon.getFieldIndex(), slotIndex, false, false, true));
              this.scene.unshiftPhase(new ToggleDoublePositionPhase(this.scene, true));
            } else if (allyPokemon.isFainted()) {
              // Revived party pokemon, and ally pokemon is fainted
              this.scene.unshiftPhase(new SwitchSummonPhase(this.scene, allyPokemon.getFieldIndex(), slotIndex, false, false, true));
              this.scene.unshiftPhase(new ToggleDoublePositionPhase(this.scene, true));
            }
          }

        }
        this.scene.ui.setMode(Mode.MESSAGE).then(() => resolve());
      }, PartyUiHandler.FilterFainted);
    });
  }

  getPossibleEvolution(evolution: SpeciesFormEvolution): Promise<Pokemon> {
    return new Promise(resolve => {
      const evolutionSpecies = getPokemonSpecies(evolution.speciesId);
      const isFusion = evolution instanceof FusionSpeciesFormEvolution;
      let ret: PlayerPokemon;
      if (isFusion) {
        const originalFusionSpecies = this.fusionSpecies;
        const originalFusionFormIndex = this.fusionFormIndex;
        this.fusionSpecies = evolutionSpecies;
        this.fusionFormIndex = evolution.evoFormKey !== null ? Math.max(evolutionSpecies.forms.findIndex(f => f.formKey === evolution.evoFormKey), 0) : this.fusionFormIndex;
        ret = this.scene.addPlayerPokemon(this.species, this.level, this.abilityIndex, this.formIndex, this.gender, this.shiny, this.variant, this.ivs, this.nature, this);
        this.fusionSpecies = originalFusionSpecies;
        this.fusionFormIndex = originalFusionFormIndex;
      } else {
        const formIndex = evolution.evoFormKey !== null && !isFusion ? Math.max(evolutionSpecies.forms.findIndex(f => f.formKey === evolution.evoFormKey), 0) : this.formIndex;
        ret = this.scene.addPlayerPokemon(!isFusion ? evolutionSpecies : this.species, this.level, this.abilityIndex, formIndex, this.gender, this.shiny, this.variant, this.ivs, this.nature, this);
      }
      ret.loadAssets().then(() => resolve(ret));
    });
  }

  evolve(evolution: SpeciesFormEvolution): Promise<void> {
    return new Promise(resolve => {
      this.pauseEvolutions = false;
      this.handleSpecialEvolutions(evolution);
      const isFusion = evolution instanceof FusionSpeciesFormEvolution;
      if (!isFusion) {
        this.species = getPokemonSpecies(evolution.speciesId);
      } else {
        this.fusionSpecies = getPokemonSpecies(evolution.speciesId);
      }
      if (evolution.preFormKey !== null) {
        const formIndex = Math.max((!isFusion ? this.species : this.fusionSpecies).forms.findIndex(f => f.formKey === evolution.evoFormKey), 0);
        if (!isFusion) {
          this.formIndex = formIndex;
        } else {
          this.fusionFormIndex = formIndex;
        }
      }
      this.generateName();
      if (!isFusion) {
        const abilityCount = this.getSpeciesForm().getAbilityCount();
        if (this.abilityIndex >= abilityCount) { // Shouldn't happen
          this.abilityIndex = abilityCount - 1;
        }
      } else {
        const abilityCount = this.getFusionSpeciesForm().getAbilityCount();
        if (this.fusionAbilityIndex >= abilityCount) {// Shouldn't happen
          this.fusionAbilityIndex = abilityCount - 1;
        }
      }
      this.compatibleTms.splice(0, this.compatibleTms.length);
      this.generateCompatibleTms();
      const updateAndResolve = () => {
        this.loadAssets().then(() => {
          this.calculateStats();
          this.updateInfo(true).then(() => resolve());
        });
      };
      if (!this.scene.gameMode.isDaily || this.metBiome > -1) {
        this.scene.gameData.updateSpeciesDexIvs(this.species.speciesId, this.ivs);
        this.scene.gameData.setPokemonSeen(this, false);
        this.scene.gameData.setPokemonCaught(this, false).then(() => updateAndResolve());
      } else {
        updateAndResolve();
      }
    });
  }

  private handleSpecialEvolutions(evolution: SpeciesFormEvolution) {
    const isFusion = evolution instanceof FusionSpeciesFormEvolution;

    const evoSpecies = (!isFusion ? this.species : this.fusionSpecies);
    if (evoSpecies.speciesId === Species.NINCADA && evolution.speciesId === Species.NINJASK) {
      const newEvolution = pokemonEvolutions[evoSpecies.speciesId][1];

      if (newEvolution.condition.predicate(this)) {
        const newPokemon = this.scene.addPlayerPokemon(this.species, this.level, this.abilityIndex, this.formIndex, undefined, this.shiny, this.variant, this.ivs, this.nature);
        newPokemon.natureOverride = this.natureOverride;
        newPokemon.passive = this.passive;
        newPokemon.moveset = this.moveset.slice();
        newPokemon.moveset = this.copyMoveset();
        newPokemon.luck = this.luck;
        newPokemon.fusionSpecies = this.fusionSpecies;
        newPokemon.fusionFormIndex = this.fusionFormIndex;
        newPokemon.fusionAbilityIndex = this.fusionAbilityIndex;
        newPokemon.fusionShiny = this.fusionShiny;
        newPokemon.fusionVariant = this.fusionVariant;
        newPokemon.fusionGender = this.fusionGender;
        newPokemon.fusionLuck = this.fusionLuck;

        this.scene.getParty().push(newPokemon);
        newPokemon.evolve(!isFusion ? newEvolution : new FusionSpeciesFormEvolution(this.id, newEvolution));
        const modifiers = this.scene.findModifiers(m => m instanceof PokemonHeldItemModifier
          && (m as PokemonHeldItemModifier).pokemonId === this.id, true) as PokemonHeldItemModifier[];
        modifiers.forEach(m => {
          const clonedModifier = m.clone() as PokemonHeldItemModifier;
          clonedModifier.pokemonId = newPokemon.id;
          this.scene.addModifier(clonedModifier, true);
        });
        this.scene.updateModifiers(true);
      }
    }
  }

  getPossibleForm(formChange: SpeciesFormChange): Promise<Pokemon> {
    return new Promise(resolve => {
      const formIndex = Math.max(this.species.forms.findIndex(f => f.formKey === formChange.formKey), 0);
      const ret = this.scene.addPlayerPokemon(this.species, this.level, this.abilityIndex, formIndex, this.gender, this.shiny, this.variant, this.ivs, this.nature, this);
      ret.loadAssets().then(() => resolve(ret));
    });
  }

  changeForm(formChange: SpeciesFormChange): Promise<void> {
    return new Promise(resolve => {
      this.formIndex = Math.max(this.species.forms.findIndex(f => f.formKey === formChange.formKey), 0);
      this.generateName();
      const abilityCount = this.getSpeciesForm().getAbilityCount();
      if (this.abilityIndex >= abilityCount) { // Shouldn't happen
        this.abilityIndex = abilityCount - 1;
      }
      this.compatibleTms.splice(0, this.compatibleTms.length);
      this.generateCompatibleTms();
      const updateAndResolve = () => {
        this.loadAssets().then(() => {
          this.calculateStats();
          this.scene.updateModifiers(true, true);
          this.updateInfo(true).then(() => resolve());
        });
      };
      if (!this.scene.gameMode.isDaily || this.metBiome > -1) {
        this.scene.gameData.setPokemonSeen(this, false);
        this.scene.gameData.setPokemonCaught(this, false).then(() => updateAndResolve());
      } else {
        updateAndResolve();
      }
    });
  }

  clearFusionSpecies(): void {
    super.clearFusionSpecies();
    this.generateCompatibleTms();
  }

  /**
  * Returns a Promise to fuse two PlayerPokemon together
  * @param pokemon The PlayerPokemon to fuse to this one
  */
  fuse(pokemon: PlayerPokemon): Promise<void> {
    return new Promise(resolve => {
      this.fusionSpecies = pokemon.species;
      this.fusionFormIndex = pokemon.formIndex;
      this.fusionAbilityIndex = pokemon.abilityIndex;
      this.fusionShiny = pokemon.shiny;
      this.fusionVariant = pokemon.variant;
      this.fusionGender = pokemon.gender;
      this.fusionLuck = pokemon.luck;

      this.scene.validateAchv(achvs.SPLICE);
      this.scene.gameData.gameStats.pokemonFused++;

      // Store the average HP% that each Pokemon has
      const newHpPercent = ((pokemon.hp / pokemon.stats[Stat.HP]) + (this.hp / this.stats[Stat.HP])) / 2;

      this.generateName();
      this.calculateStats();

      // Set this Pokemon's HP to the average % of both fusion components
      this.hp = Math.round(this.stats[Stat.HP] * newHpPercent);
      if (!this.isFainted()) {
        // If this Pokemon hasn't fainted, make sure the HP wasn't set over the new maximum
        this.hp = Math.min(this.hp, this.stats[Stat.HP]);
        this.status = getRandomStatus(this.status, pokemon.status); // Get a random valid status between the two
      } else if (!pokemon.isFainted()) {
        // If this Pokemon fainted but the other hasn't, make sure the HP wasn't set to zero
        this.hp = Math.max(this.hp, 1);
        this.status = pokemon.status; // Inherit the other Pokemon's status
      }

      this.generateCompatibleTms();
      this.updateInfo(true);
      const fusedPartyMemberIndex = this.scene.getParty().indexOf(pokemon);
      let partyMemberIndex = this.scene.getParty().indexOf(this);
      if (partyMemberIndex > fusedPartyMemberIndex) {
        partyMemberIndex--;
      }
      const fusedPartyMemberHeldModifiers = this.scene.findModifiers(m => m instanceof PokemonHeldItemModifier
        && (m as PokemonHeldItemModifier).pokemonId === pokemon.id, true) as PokemonHeldItemModifier[];
      const transferModifiers: Promise<boolean>[] = [];
      for (const modifier of fusedPartyMemberHeldModifiers) {
        transferModifiers.push(this.scene.tryTransferHeldItemModifier(modifier, this, false, modifier.getStackCount(), true, true));
      }
      Promise.allSettled(transferModifiers).then(() => {
        this.scene.updateModifiers(true, true).then(() => {
          this.scene.removePartyMemberModifiers(fusedPartyMemberIndex);
          this.scene.getParty().splice(fusedPartyMemberIndex, 1)[0];
          const newPartyMemberIndex = this.scene.getParty().indexOf(this);
          pokemon.getMoveset(true).map(m => this.scene.unshiftPhase(new LearnMovePhase(this.scene, newPartyMemberIndex, m.getMove().id)));
          pokemon.destroy();
          this.updateFusionPalette();
          resolve();
        });
      });
    });
  }

  unfuse(): Promise<void> {
    return new Promise(resolve => {
      this.clearFusionSpecies();

      this.updateInfo(true).then(() => resolve());
      this.updateFusionPalette();
    });
  }

  /** Returns a deep copy of this Pokemon's moveset array */
  copyMoveset(): PokemonMove[] {
    const newMoveset = [];
    this.moveset.forEach(move =>
      newMoveset.push(new PokemonMove(move.moveId, 0, move.ppUp, move.virtual)));

    return newMoveset;
  }
}

export class EnemyPokemon extends Pokemon {
  public trainerSlot: TrainerSlot;
  public aiType: AiType;
  public bossSegments: integer;
  public bossSegmentIndex: integer;
  /** To indicate of the instance was populated with a dataSource -> e.g. loaded & populated from session data */
  public readonly isPopulatedFromDataSource: boolean;

  constructor(scene: BattleScene, species: PokemonSpecies, level: integer, trainerSlot: TrainerSlot, boss: boolean, dataSource: PokemonData) {
    super(scene, 236, 84, species, level, dataSource?.abilityIndex, dataSource?.formIndex,
      dataSource?.gender, dataSource ? dataSource.shiny : false, dataSource ? dataSource.variant : undefined, null, dataSource ? dataSource.nature : undefined, dataSource);

    this.trainerSlot = trainerSlot;
    this.isPopulatedFromDataSource = !!dataSource; // if a dataSource is provided, then it was populated from dataSource
    if (boss) {
      this.setBoss(boss, dataSource?.bossSegments);
    }

    if (Overrides.OPP_STATUS_OVERRIDE) {
      this.status = new Status(Overrides.OPP_STATUS_OVERRIDE);
    }

    if (!dataSource) {
      this.generateAndPopulateMoveset();

      this.trySetShiny();
      if (Overrides.OPP_SHINY_OVERRIDE) {
        this.shiny = true;
        this.initShinySparkle();
      }
      if (this.shiny) {
        this.variant = this.generateVariant();
        if (Overrides.OPP_VARIANT_OVERRIDE) {
          this.variant = Overrides.OPP_VARIANT_OVERRIDE;
        }
      }

      this.luck = (this.shiny ? this.variant + 1 : 0) + (this.fusionShiny ? this.fusionVariant + 1 : 0);

      let prevolution: Species;
      let speciesId = species.speciesId;
      while ((prevolution = pokemonPrevolutions[speciesId])) {
        const evolution = pokemonEvolutions[prevolution].find(pe => pe.speciesId === speciesId && (!pe.evoFormKey || pe.evoFormKey === this.getFormKey()));
        if (evolution.condition?.enforceFunc) {
          evolution.condition.enforceFunc(this);
        }
        speciesId = prevolution;
      }
    }

    this.aiType = boss || this.hasTrainer() ? AiType.SMART : AiType.SMART_RANDOM;
  }

  initBattleInfo(): void {
    if (!this.battleInfo) {
      this.battleInfo = new EnemyBattleInfo(this.scene);
      this.battleInfo.updateBossSegments(this);
      this.battleInfo.initInfo(this);
    } else {
      this.battleInfo.updateBossSegments(this);
    }
  }

  /**
   * Sets the pokemons boss status. If true initializes the boss segments either from the arguments
   * or through the the Scene.getEncounterBossSegments function
   *
   * @param boss if the pokemon is a boss
   * @param bossSegments amount of boss segments (health-bar segments)
   */
  setBoss(boss: boolean = true, bossSegments: integer = 0): void {
    if (boss) {
      this.bossSegments = bossSegments || this.scene.getEncounterBossSegments(this.scene.currentBattle.waveIndex, this.level, this.species, true);
      this.bossSegmentIndex = this.bossSegments - 1;
    } else {
      this.bossSegments = 0;
      this.bossSegmentIndex = 0;
    }
  }

  generateAndPopulateMoveset(formIndex?: integer): void {
    switch (true) {
    case (this.species.speciesId === Species.SMEARGLE):
      this.moveset = [
        new PokemonMove(Moves.SKETCH),
        new PokemonMove(Moves.SKETCH),
        new PokemonMove(Moves.SKETCH),
        new PokemonMove(Moves.SKETCH)
      ];
      break;
    case (this.species.speciesId === Species.ETERNATUS):
      this.moveset = (formIndex !== undefined ? formIndex : this.formIndex)
        ? [
          new PokemonMove(Moves.DYNAMAX_CANNON),
          new PokemonMove(Moves.CROSS_POISON),
          new PokemonMove(Moves.FLAMETHROWER),
          new PokemonMove(Moves.RECOVER, 0, -4)
        ]
        : [
          new PokemonMove(Moves.ETERNABEAM),
          new PokemonMove(Moves.SLUDGE_BOMB),
          new PokemonMove(Moves.DRAGON_DANCE),
          new PokemonMove(Moves.COSMIC_POWER)
        ];
      break;
    default:
      super.generateAndPopulateMoveset();
      break;
    }
  }

  getNextMove(): QueuedMove {
    const queuedMove = this.getMoveQueue().length
      ? this.getMoveset().find(m => m.moveId === this.getMoveQueue()[0].move)
      : null;
    if (queuedMove) {
      if (queuedMove.isUsable(this, this.getMoveQueue()[0].ignorePP)) {
        return { move: queuedMove.moveId, targets: this.getMoveQueue()[0].targets, ignorePP: this.getMoveQueue()[0].ignorePP };
      } else {
        this.getMoveQueue().shift();
        return this.getNextMove();
      }
    }

    const movePool = this.getMoveset().filter(m => m.isUsable(this));
    if (movePool.length) {
      if (movePool.length === 1) {
        return { move: movePool[0].moveId, targets: this.getNextTargets(movePool[0].moveId) };
      }
      const encoreTag = this.getTag(EncoreTag) as EncoreTag;
      if (encoreTag) {
        const encoreMove = movePool.find(m => m.moveId === encoreTag.moveId);
        if (encoreMove) {
          return { move: encoreMove.moveId, targets: this.getNextTargets(encoreMove.moveId) };
        }
      }
      switch (this.aiType) {
      case AiType.RANDOM:
        const moveId = movePool[this.scene.randBattleSeedInt(movePool.length)].moveId;
        return { move: moveId, targets: this.getNextTargets(moveId) };
      case AiType.SMART_RANDOM:
      case AiType.SMART:
        const moveScores = movePool.map(() => 0);
        const moveTargets = Object.fromEntries(movePool.map(m => [ m.moveId, this.getNextTargets(m.moveId) ]));
        for (const m in movePool) {
          const pokemonMove = movePool[m];
          const move = pokemonMove.getMove();

          let moveScore = moveScores[m];
          const targetScores: integer[] = [];

          for (const mt of moveTargets[move.id]) {
            // Prevent a target score from being calculated when the target is whoever attacks the user
            if (mt === BattlerIndex.ATTACKER) {
              break;
            }

            const target = this.scene.getField()[mt];
            let targetScore = move.getUserBenefitScore(this, target, move) + move.getTargetBenefitScore(this, target, move) * (mt < BattlerIndex.ENEMY === this.isPlayer() ? 1 : -1);
            if (Number.isNaN(targetScore)) {
              console.error(`Move ${move.name} returned score of NaN`);
              targetScore = 0;
            }
            if ((move.name.endsWith(" (N)") || !move.applyConditions(this, target, move)) && ![Moves.SUCKER_PUNCH, Moves.UPPER_HAND, Moves.THUNDERCLAP].includes(move.id)) {
              targetScore = -20;
            } else if (move instanceof AttackMove) {
              const effectiveness = target.getAttackMoveEffectiveness(this, pokemonMove);
              if (target.isPlayer() !== this.isPlayer()) {
                targetScore *= effectiveness;
                if (this.isOfType(move.type)) {
                  targetScore *= 1.5;
                }
              } else if (effectiveness) {
                targetScore /= effectiveness;
                if (this.isOfType(move.type)) {
                  targetScore /= 1.5;
                }
              }
              if (!targetScore) {
                targetScore = -20;
              }
            }
            targetScores.push(targetScore);
          }

          moveScore += Math.max(...targetScores);

          // could make smarter by checking opponent def/spdef
          moveScores[m] = moveScore;
        }

        console.log(moveScores);

        const sortedMovePool = movePool.slice(0);
        sortedMovePool.sort((a, b) => {
          const scoreA = moveScores[movePool.indexOf(a)];
          const scoreB = moveScores[movePool.indexOf(b)];
          return scoreA < scoreB ? 1 : scoreA > scoreB ? -1 : 0;
        });
        let r = 0;
        if (this.aiType === AiType.SMART_RANDOM) {
          while (r < sortedMovePool.length - 1 && this.scene.randBattleSeedInt(8) >= 5) {
            r++;
          }
        } else if (this.aiType === AiType.SMART) {
          while (r < sortedMovePool.length - 1 && (moveScores[movePool.indexOf(sortedMovePool[r + 1])] / moveScores[movePool.indexOf(sortedMovePool[r])]) >= 0
              && this.scene.randBattleSeedInt(100) < Math.round((moveScores[movePool.indexOf(sortedMovePool[r + 1])] / moveScores[movePool.indexOf(sortedMovePool[r])]) * 50)) {
            r++;
          }
        }
        console.log(movePool.map(m => m.getName()), moveScores, r, sortedMovePool.map(m => m.getName()));
        return { move: sortedMovePool[r].moveId, targets: moveTargets[sortedMovePool[r].moveId] };
      }
    }

    return { move: Moves.STRUGGLE, targets: this.getNextTargets(Moves.STRUGGLE) };
  }

  getNextTargets(moveId: Moves): BattlerIndex[] {
    const moveTargets = getMoveTargets(this, moveId);
    const targets = this.scene.getField(true).filter(p => moveTargets.targets.indexOf(p.getBattlerIndex()) > -1);
    if (moveTargets.multiple) {
      return targets.map(p => p.getBattlerIndex());
    }

    const move = allMoves[moveId];

    const benefitScores = targets
      .map(p => [ p.getBattlerIndex(), move.getTargetBenefitScore(this, p, move) * (p.isPlayer() === this.isPlayer() ? 1 : -1) ]);

    const sortedBenefitScores = benefitScores.slice(0);
    sortedBenefitScores.sort((a, b) => {
      const scoreA = a[1];
      const scoreB = b[1];
      return scoreA < scoreB ? 1 : scoreA > scoreB ? -1 : 0;
    });

    if (!sortedBenefitScores.length) {
      // Set target to BattlerIndex.ATTACKER when using a counter move
      // This is the same as when the player does so
      if (move.hasAttr(CounterDamageAttr)) {
        return [BattlerIndex.ATTACKER];
      }

      return [];
    }

    let targetWeights = sortedBenefitScores.map(s => s[1]);
    const lowestWeight = targetWeights[targetWeights.length - 1];

    if (lowestWeight < 1) {
      for (let w = 0; w < targetWeights.length; w++) {
        targetWeights[w] += Math.abs(lowestWeight - 1);
      }
    }

    const benefitCutoffIndex = targetWeights.findIndex(s => s < targetWeights[0] / 2);
    if (benefitCutoffIndex > -1) {
      targetWeights = targetWeights.slice(0, benefitCutoffIndex);
    }

    const thresholds: integer[] = [];
    let totalWeight: integer;
    targetWeights.reduce((total: integer, w: integer) => {
      total += w;
      thresholds.push(total);
      totalWeight = total;
      return total;
    }, 0);

    const randValue = this.scene.randBattleSeedInt(totalWeight);
    let targetIndex: integer;

    thresholds.every((t, i) => {
      if (randValue >= t) {
        return true;
      }

      targetIndex = i;
      return false;
    });

    return [ sortedBenefitScores[targetIndex][0] ];
  }

  isPlayer() {
    return false;
  }

  hasTrainer(): boolean {
    return !!this.trainerSlot;
  }

  isBoss(): boolean {
    return !!this.bossSegments;
  }

  getBossSegmentIndex(): integer {
    const segments = (this as EnemyPokemon).bossSegments;
    const segmentSize = this.getMaxHp() / segments;
    for (let s = segments - 1; s > 0; s--) {
      const hpThreshold = Math.round(segmentSize * s);
      if (this.hp > hpThreshold) {
        return s;
      }
    }

    return 0;
  }

  damage(damage: integer, ignoreSegments: boolean = false, preventEndure: boolean = false, ignoreFaintPhase: boolean = false): integer {
    if (this.isFainted()) {
      return 0;
    }

    let clearedBossSegmentIndex = this.isBoss()
      ? this.bossSegmentIndex + 1
      : 0;

    if (this.isBoss() && !ignoreSegments) {
      const segmentSize = this.getMaxHp() / this.bossSegments;
      for (let s = this.bossSegmentIndex; s > 0; s--) {
        const hpThreshold = segmentSize * s;
        const roundedHpThreshold = Math.round(hpThreshold);
        if (this.hp >= roundedHpThreshold) {
          if (this.hp - damage <= roundedHpThreshold) {
            const hpRemainder = this.hp - roundedHpThreshold;
            let segmentsBypassed = 0;
            while (segmentsBypassed < this.bossSegmentIndex && this.canBypassBossSegments(segmentsBypassed + 1) && (damage - hpRemainder) >= Math.round(segmentSize * Math.pow(2, segmentsBypassed + 1))) {
              segmentsBypassed++;
              //console.log('damage', damage, 'segment', segmentsBypassed + 1, 'segment size', segmentSize, 'damage needed', Math.round(segmentSize * Math.pow(2, segmentsBypassed + 1)));
            }

            damage = hpRemainder + Math.round(segmentSize * segmentsBypassed);
            clearedBossSegmentIndex = s - segmentsBypassed;
          }
          break;
        }
      }
    }

    switch (this.scene.currentBattle.battleSpec) {
    case BattleSpec.FINAL_BOSS:
      if (!this.formIndex && this.bossSegmentIndex < 1) {
        damage = Math.min(damage, this.hp - 1);
      }
    }

    const ret = super.damage(damage, ignoreSegments, preventEndure, ignoreFaintPhase);

    if (this.isBoss()) {
      if (ignoreSegments) {
        const segmentSize = this.getMaxHp() / this.bossSegments;
        clearedBossSegmentIndex = Math.ceil(this.hp / segmentSize);
      }
      if (clearedBossSegmentIndex <= this.bossSegmentIndex) {
        this.handleBossSegmentCleared(clearedBossSegmentIndex);
      }
      this.battleInfo.updateBossSegments(this);
    }

    return ret;
  }

  canBypassBossSegments(segmentCount: integer = 1): boolean {
    if (this.scene.currentBattle.battleSpec === BattleSpec.FINAL_BOSS) {
      if (!this.formIndex && (this.bossSegmentIndex - segmentCount) < 1) {
        return false;
      }
    }

    return true;
  }

  handleBossSegmentCleared(segmentIndex: integer): void {
    while (segmentIndex - 1 < this.bossSegmentIndex) {
      let boostedStat = BattleStat.RAND;

      const battleStats = Utils.getEnumValues(BattleStat).slice(0, -3);
      const statWeights = new Array().fill(battleStats.length).filter((bs: BattleStat) => this.summonData.battleStats[bs] < 6).map((bs: BattleStat) => this.getStat(bs + 1));
      const statThresholds: integer[] = [];
      let totalWeight = 0;
      for (const bs of battleStats) {
        totalWeight += statWeights[bs];
        statThresholds.push(totalWeight);
      }

      const randInt = Utils.randSeedInt(totalWeight);

      for (const bs of battleStats) {
        if (randInt < statThresholds[bs]) {
          boostedStat = bs;
          break;
        }
      }

      let statLevels = 1;

      switch (segmentIndex) {
      case 1:
        if (this.bossSegments >= 3) {
          statLevels++;
        }
        break;
      case 2:
        if (this.bossSegments >= 5) {
          statLevels++;
        }
        break;
      }

      this.scene.unshiftPhase(new StatChangePhase(this.scene, this.getBattlerIndex(), true, [ boostedStat ], statLevels, true, true));

      this.bossSegmentIndex--;
    }
  }

  heal(amount: integer): integer {
    if (this.isBoss()) {
      const amountRatio = amount / this.getMaxHp();
      const segmentBypassCount = Math.floor(amountRatio / (1 / this.bossSegments));
      const segmentSize = this.getMaxHp() / this.bossSegments;
      for (let s = 1; s < this.bossSegments; s++) {
        const hpThreshold = segmentSize * s;
        if (this.hp <= Math.round(hpThreshold)) {
          const healAmount = Math.min(amount, this.getMaxHp() - this.hp, Math.round(hpThreshold + (segmentSize * segmentBypassCount) - this.hp));
          this.hp += healAmount;
          return healAmount;
        } else if (s >= this.bossSegmentIndex) {
          return super.heal(amount);
        }
      }
    }

    return super.heal(amount);
  }

  getFieldIndex(): integer {
    return this.scene.getEnemyField().indexOf(this);
  }

  getBattlerIndex(): BattlerIndex {
    return BattlerIndex.ENEMY + this.getFieldIndex();
  }

  addToParty(pokeballType: PokeballType) {
    const party = this.scene.getParty();
    let ret: PlayerPokemon = null;

    if (party.length < 6) {
      this.pokeball = pokeballType;
      this.metLevel = this.level;
      this.metBiome = this.scene.arena.biomeType;
      const newPokemon = this.scene.addPlayerPokemon(this.species, this.level, this.abilityIndex, this.formIndex, this.gender, this.shiny, this.variant, this.ivs, this.nature, this);
      party.push(newPokemon);
      ret = newPokemon;
      this.scene.triggerPokemonFormChange(newPokemon, SpeciesFormChangeActiveTrigger, true);
    }

    return ret;
  }
}

export interface TurnMove {
  move: Moves;
  targets?: BattlerIndex[];
  result: MoveResult;
  virtual?: boolean;
  turn?: integer;
}

export interface QueuedMove {
  move: Moves;
  targets: BattlerIndex[];
  ignorePP?: boolean;
}

export interface AttackMoveResult {
  move: Moves;
  result: DamageResult;
  damage: integer;
  critical: boolean;
  sourceId: integer;
}

export class PokemonSummonData {
  public battleStats: integer[] = [ 0, 0, 0, 0, 0, 0, 0 ];
  public moveQueue: QueuedMove[] = [];
  public disabledMove: Moves = Moves.NONE;
  public disabledTurns: integer = 0;
  public tags: BattlerTag[] = [];
  public abilitySuppressed: boolean = false;
  public abilitiesApplied: Abilities[] = [];

  public speciesForm: PokemonSpeciesForm;
  public fusionSpeciesForm: PokemonSpeciesForm;
  public ability: Abilities = Abilities.NONE;
  public gender: Gender;
  public fusionGender: Gender;
  public stats: integer[];
  public moveset: PokemonMove[];
  // If not initialized this value will not be populated from save data.
  public types: Type[] = null;
}

export class PokemonBattleData {
  public hitCount: integer = 0;
  public endured: boolean = false;
  public berriesEaten: BerryType[] = [];
  public abilitiesApplied: Abilities[] = [];
  public abilityRevealed: boolean = false;
}

export class PokemonBattleSummonData {
  /** The number of turns the pokemon has passed since entering the battle */
  public turnCount: integer = 1;
  /** The list of moves the pokemon has used since entering the battle */
  public moveHistory: TurnMove[] = [];
}

export class PokemonTurnData {
  public flinched: boolean;
  public acted: boolean;
  public hitCount: integer;
  public hitsLeft: integer;
  public damageDealt: integer = 0;
  public currDamageDealt: integer = 0;
  public damageTaken: integer = 0;
  public attacksReceived: AttackMoveResult[] = [];
}

export enum AiType {
  RANDOM,
  SMART_RANDOM,
  SMART
}

export enum MoveResult {
  PENDING,
  SUCCESS,
  FAIL,
  MISS,
  OTHER
}

export enum HitResult {
  EFFECTIVE = 1,
  SUPER_EFFECTIVE,
  NOT_VERY_EFFECTIVE,
  ONE_HIT_KO,
  NO_EFFECT,
  STATUS,
  HEAL,
  FAIL,
  MISS,
  OTHER,
  IMMUNE
}

export type DamageResult = HitResult.EFFECTIVE | HitResult.SUPER_EFFECTIVE | HitResult.NOT_VERY_EFFECTIVE | HitResult.ONE_HIT_KO | HitResult.OTHER;

/**
 * Wrapper class for the {@linkcode Move} class for Pokemon to interact with.
 * These are the moves assigned to a {@linkcode Pokemon} object.
 * It links to {@linkcode Move} class via the move ID.
 * Compared to {@linkcode Move}, this class also tracks if a move has received.
 * PP Ups, amount of PP used, and things like that.
 * @see {@linkcode isUsable} - checks if move is disabled, out of PP, or not implemented.
 * @see {@linkcode getMove} - returns {@linkcode Move} object by looking it up via ID.
 * @see {@linkcode usePp} - removes a point of PP from the move.
 * @see {@linkcode getMovePp} - returns amount of PP a move currently has.
 * @see {@linkcode getPpRatio} - returns the current PP amount / max PP amount.
 * @see {@linkcode getName} - returns name of {@linkcode Move}.
 **/
export class PokemonMove {
  public moveId: Moves;
  public ppUsed: integer;
  public ppUp: integer;
  public virtual: boolean;

  constructor(moveId: Moves, ppUsed?: integer, ppUp?: integer, virtual?: boolean) {
    this.moveId = moveId;
    this.ppUsed = ppUsed || 0;
    this.ppUp = ppUp || 0;
    this.virtual = !!virtual;
  }

  isUsable(pokemon: Pokemon, ignorePp?: boolean): boolean {
    if (this.moveId && pokemon.summonData?.disabledMove === this.moveId) {
      return false;
    }
    return (ignorePp || this.ppUsed < this.getMovePp() || this.getMove().pp === -1) && !this.getMove().name.endsWith(" (N)");
  }

  getMove(): Move {
    return allMoves[this.moveId];
  }

  /**
   * Sets {@link ppUsed} for this move and ensures the value does not exceed {@link getMovePp}
   * @param {number} count Amount of PP to use
   */
  usePp(count: number = 1) {
    this.ppUsed = Math.min(this.ppUsed + count, this.getMovePp());
  }

  getMovePp(): integer {
    return this.getMove().pp + this.ppUp * Math.max(Math.floor(this.getMove().pp / 5), 1);
  }

  getPpRatio(): number {
    return 1 - (this.ppUsed / this.getMovePp());
  }

  getName(): string {
    return this.getMove().name;
  }

  /**
  * Copies an existing move or creates a valid PokemonMove object from json representing one
  * @param {PokemonMove | any} source The data for the move to copy
  * @return {PokemonMove} A valid pokemonmove object
  */
  static loadMove(source: PokemonMove | any): PokemonMove {
    return new PokemonMove(source.moveId, source.ppUsed, source.ppUp, source.virtual);
  }
}<|MERGE_RESOLUTION|>--- conflicted
+++ resolved
@@ -657,9 +657,6 @@
       this.scene.applyModifiers(TempBattleStatBoosterModifier, this.isPlayer(), battleStat satisfies TempBattleStat, statLevel);
     }
     const statValue = new Utils.NumberHolder(this.getStat(stat));
-<<<<<<< HEAD
-    applyBattleStatMultiplierAbAttrs(BattleStatMultiplierAbAttr, this, battleStat satisfies BattleStat, statValue);
-=======
     this.scene.applyModifiers(StatBoosterModifier, this.isPlayer(), this, stat, statValue);
 
     const fieldApplied = new Utils.BooleanHolder(false);
@@ -670,7 +667,6 @@
       }
     }
     applyBattleStatMultiplierAbAttrs(BattleStatMultiplierAbAttr, this, battleStat, statValue);
->>>>>>> db27fd63
     let ret = statValue.value * (Math.max(2, 2 + statLevel.value) / Math.max(2, 2 - statLevel.value));
     switch (stat) {
     case Stat.ATK:
