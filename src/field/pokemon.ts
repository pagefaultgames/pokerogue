--- conflicted
+++ resolved
@@ -939,26 +939,16 @@
           ret >>= 2;
         }
 
-<<<<<<< HEAD
-      if (this.getTag(BattlerTagType.SLOW_START)) {
-        ret >>= 1;
-      }
-      if (this.status && this.status.effect === StatusEffect.PARALYSIS) {
-        ret >>= 1;
-      }
-      if (this.getTag(BattlerTagType.UNBURDEN)) {
-        ret *= 2;
-      }
-      break;
-=======
         if (this.getTag(BattlerTagType.SLOW_START)) {
           ret >>= 1;
         }
         if (this.status && this.status.effect === StatusEffect.PARALYSIS) {
           ret >>= 1;
         }
-        break;
->>>>>>> 22865c01
+        if (this.getTag(BattlerTagType.UNBURDEN)) {
+        ret *= 2;
+      }
+      break;
     }
 
     const highestStatBoost = this.findTag(t => t instanceof HighestStatBoostTag && (t as HighestStatBoostTag).stat === stat) as HighestStatBoostTag;
