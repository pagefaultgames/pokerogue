import Phaser from "phaser";
import BattleScene, { AnySound } from "../battle-scene";
import { Variant, VariantSet, variantColorCache } from "#app/data/variant";
import { variantData } from "#app/data/variant";
import BattleInfo, { PlayerBattleInfo, EnemyBattleInfo } from "../ui/battle-info";
import Move, { HighCritAttr, HitsTagAttr, applyMoveAttrs, FixedDamageAttr, VariableAtkAttr, allMoves, MoveCategory, TypelessAttr, CritOnlyAttr, getMoveTargets, OneHitKOAttr, VariableMoveTypeAttr, StatusMoveTypeImmunityAttr, VariableDefAttr, AttackMove, ModifiedDamageAttr, VariableMoveTypeMultiplierAttr, IgnoreOpponentStatChangesAttr, SacrificialAttr, VariableMoveCategoryAttr, CounterDamageAttr, StatChangeAttr, RechargeAttr, ChargeAttr, IgnoreWeatherTypeDebuffAttr, BypassBurnDamageReductionAttr, SacrificialAttrOnHit, NeutralDamageAgainstFlyingTypeMultiplierAttr, OneHitKOAccuracyAttr } from "../data/move";
import { default as PokemonSpecies, PokemonSpeciesForm, SpeciesFormKey, getFusedSpeciesName, getPokemonSpecies, getPokemonSpeciesForm, getStarterValueFriendshipCap, speciesStarters, starterPassiveAbilities } from "../data/pokemon-species";
import { Constructor } from "#app/utils";
import * as Utils from "../utils";
import { Type, TypeDamageMultiplier, getTypeDamageMultiplier, getTypeRgb } from "../data/type";
import { getLevelTotalExp } from "../data/exp";
import { Stat } from "../data/pokemon-stat";
import { DamageMoneyRewardModifier, EnemyDamageBoosterModifier, EnemyDamageReducerModifier, EnemyEndureChanceModifier, EnemyFusionChanceModifier, HiddenAbilityRateBoosterModifier, PokemonBaseStatModifier, PokemonFriendshipBoosterModifier, PokemonHeldItemModifier, PokemonNatureWeightModifier, ShinyRateBoosterModifier, SurviveDamageModifier, TempBattleStatBoosterModifier, StatBoosterModifier, CritBoosterModifier, TerastallizeModifier } from "../modifier/modifier";
import { PokeballType } from "../data/pokeball";
import { Gender } from "../data/gender";
import { initMoveAnim, loadMoveAnimAssets } from "../data/battle-anims";
import { Status, StatusEffect, getRandomStatus } from "../data/status-effect";
import { pokemonEvolutions, pokemonPrevolutions, SpeciesFormEvolution, SpeciesEvolutionCondition, FusionSpeciesFormEvolution } from "../data/pokemon-evolutions";
import { reverseCompatibleTms, tmSpecies, tmPoolTiers } from "../data/tms";
import { BattleStat } from "../data/battle-stat";
import { BattlerTag, BattlerTagLapseType, EncoreTag, GroundedTag, HighestStatBoostTag, SubstituteTag, TypeImmuneTag, getBattlerTag, SemiInvulnerableTag, TypeBoostTag, ExposedTag } from "../data/battler-tags";
import { WeatherType } from "../data/weather";
import { TempBattleStat } from "../data/temp-battle-stat";
import { ArenaTagSide, NoCritTag, WeakenMoveScreenTag } from "../data/arena-tag";
import { Ability, AbAttr, BattleStatMultiplierAbAttr, BlockCritAbAttr, BonusCritAbAttr, BypassBurnDamageReductionAbAttr, FieldPriorityMoveImmunityAbAttr, IgnoreOpponentStatChangesAbAttr, MoveImmunityAbAttr, PreDefendFullHpEndureAbAttr, ReceivedMoveDamageMultiplierAbAttr, ReduceStatusEffectDurationAbAttr, StabBoostAbAttr, StatusEffectImmunityAbAttr, TypeImmunityAbAttr, WeightMultiplierAbAttr, allAbilities, applyAbAttrs, applyBattleStatMultiplierAbAttrs, applyPreApplyBattlerTagAbAttrs, applyPreAttackAbAttrs, applyPreDefendAbAttrs, applyPreSetStatusAbAttrs, UnsuppressableAbilityAbAttr, SuppressFieldAbilitiesAbAttr, NoFusionAbilityAbAttr, MultCritAbAttr, IgnoreTypeImmunityAbAttr, DamageBoostAbAttr, IgnoreTypeStatusEffectImmunityAbAttr, ConditionalCritAbAttr, applyFieldBattleStatMultiplierAbAttrs, FieldMultiplyBattleStatAbAttr, AddSecondStrikeAbAttr, IgnoreOpponentEvasionAbAttr, UserFieldStatusEffectImmunityAbAttr, UserFieldBattlerTagImmunityAbAttr, BattlerTagImmunityAbAttr } from "../data/ability";
import PokemonData from "../system/pokemon-data";
import { BattlerIndex } from "../battle";
import { Mode } from "../ui/ui";
import PartyUiHandler, { PartyOption, PartyUiMode } from "../ui/party-ui-handler";
import SoundFade from "phaser3-rex-plugins/plugins/soundfade";
import { LevelMoves } from "../data/pokemon-level-moves";
import { DamageAchv, achvs } from "../system/achv";
import { DexAttr, StarterDataEntry, StarterMoveset } from "../system/game-data";
import { QuantizerCelebi, argbFromRgba, rgbaFromArgb } from "@material/material-color-utilities";
import { Nature, getNatureStatMultiplier } from "../data/nature";
import { SpeciesFormChange, SpeciesFormChangeActiveTrigger, SpeciesFormChangeMoveLearnedTrigger, SpeciesFormChangePostMoveTrigger, SpeciesFormChangeStatusEffectTrigger } from "../data/pokemon-forms";
import { TerrainType } from "../data/terrain";
import { TrainerSlot } from "../data/trainer-config";
import Overrides from "#app/overrides";
import i18next from "i18next";
import { speciesEggMoves } from "../data/egg-moves";
import { ModifierTier } from "../modifier/modifier-tier";
import { applyChallenges, ChallengeType } from "#app/data/challenge.js";
import { Abilities } from "#enums/abilities";
import { ArenaTagType } from "#enums/arena-tag-type";
import { BattleSpec } from "#enums/battle-spec";
import { BattlerTagType } from "#enums/battler-tag-type";
import { BerryType } from "#enums/berry-type";
import { Biome } from "#enums/biome";
import { Moves } from "#enums/moves";
import { Species } from "#enums/species";
import { getPokemonNameWithAffix } from "#app/messages.js";
<<<<<<< HEAD
import { PokemonAnimType } from "#app/enums/pokemon-anim-type.js";
=======
import { DamagePhase } from "#app/phases/damage-phase.js";
import { FaintPhase } from "#app/phases/faint-phase.js";
import { LearnMovePhase } from "#app/phases/learn-move-phase.js";
import { MoveEffectPhase } from "#app/phases/move-effect-phase.js";
import { MoveEndPhase } from "#app/phases/move-end-phase.js";
import { ObtainStatusEffectPhase } from "#app/phases/obtain-status-effect-phase.js";
import { StatChangePhase } from "#app/phases/stat-change-phase.js";
import { SwitchSummonPhase } from "#app/phases/switch-summon-phase.js";
import { ToggleDoublePositionPhase } from "#app/phases/toggle-double-position-phase.js";
>>>>>>> ae2ab120

export enum FieldPosition {
  CENTER,
  LEFT,
  RIGHT
}

export default abstract class Pokemon extends Phaser.GameObjects.Container {
  public id: integer;
  public name: string;
  public nickname: string;
  public species: PokemonSpecies;
  public formIndex: integer;
  public abilityIndex: integer;
  public passive: boolean;
  public shiny: boolean;
  public variant: Variant;
  public pokeball: PokeballType;
  protected battleInfo: BattleInfo;
  public level: integer;
  public exp: integer;
  public levelExp: integer;
  public gender: Gender;
  public hp: integer;
  public stats: integer[];
  public ivs: integer[];
  public nature: Nature;
  public natureOverride: Nature | -1;
  public moveset: (PokemonMove | null)[];
  public status: Status | null;
  public friendship: integer;
  public metLevel: integer;
  public metBiome: Biome | -1;
  public metSpecies: Species;
  public luck: integer;
  public pauseEvolutions: boolean;
  public pokerus: boolean;
  public wildFlee: boolean;

  public fusionSpecies: PokemonSpecies | null;
  public fusionFormIndex: integer;
  public fusionAbilityIndex: integer;
  public fusionShiny: boolean;
  public fusionVariant: Variant;
  public fusionGender: Gender;
  public fusionLuck: integer;

  private summonDataPrimer: PokemonSummonData | null;

  public summonData: PokemonSummonData;
  public battleData: PokemonBattleData;
  public battleSummonData: PokemonBattleSummonData;
  public turnData: PokemonTurnData;

  public fieldPosition: FieldPosition;

  public maskEnabled: boolean;
  public maskSprite: Phaser.GameObjects.Sprite | null;

  private shinySparkle: Phaser.GameObjects.Sprite;

  constructor(scene: BattleScene, x: number, y: number, species: PokemonSpecies, level: integer, abilityIndex?: integer, formIndex?: integer, gender?: Gender, shiny?: boolean, variant?: Variant, ivs?: integer[], nature?: Nature, dataSource?: Pokemon | PokemonData) {
    super(scene, x, y);

    if (!species.isObtainable() && this.isPlayer()) {
      throw `Cannot create a player Pokemon for species '${species.getName(formIndex)}'`;
    }

    const hiddenAbilityChance = new Utils.IntegerHolder(256);
    if (!this.hasTrainer()) {
      this.scene.applyModifiers(HiddenAbilityRateBoosterModifier, true, hiddenAbilityChance);
    }

    const hasHiddenAbility = !Utils.randSeedInt(hiddenAbilityChance.value);
    const randAbilityIndex = Utils.randSeedInt(2);

    this.species = species;
    this.pokeball = dataSource?.pokeball || PokeballType.POKEBALL;
    this.level = level;
    this.wildFlee = false;

    // Determine the ability index
    if (abilityIndex !== undefined) {
      this.abilityIndex = abilityIndex; // Use the provided ability index if it is defined
    } else {
      // If abilityIndex is not provided, determine it based on species and hidden ability
      if (species.abilityHidden && hasHiddenAbility) {
        // If the species has a hidden ability and the hidden ability is present
        this.abilityIndex = 2;
      } else {
        // If there is no hidden ability or species does not have a hidden ability
        this.abilityIndex = species.ability2 !== species.ability1 ? randAbilityIndex : 0; // Use random ability index if species has a second ability, otherwise use 0
      }
    }
    if (formIndex !== undefined) {
      this.formIndex = formIndex;
    }
    if (gender !== undefined) {
      this.gender = gender;
    }
    if (shiny !== undefined) {
      this.shiny = shiny;
    }
    if (variant !== undefined) {
      this.variant = variant;
    }
    this.exp = dataSource?.exp || getLevelTotalExp(this.level, species.growthRate);
    this.levelExp = dataSource?.levelExp || 0;
    if (dataSource) {
      this.id = dataSource.id;
      this.hp = dataSource.hp;
      this.stats = dataSource.stats;
      this.ivs = dataSource.ivs;
      this.passive = !!dataSource.passive;
      if (this.variant === undefined) {
        this.variant = 0;
      }
      this.nature = dataSource.nature || 0 as Nature;
      this.nickname = dataSource.nickname;
      this.natureOverride = dataSource.natureOverride !== undefined ? dataSource.natureOverride : -1;
      this.moveset = dataSource.moveset;
      this.status = dataSource.status!; // TODO: is this bang correct?
      this.friendship = dataSource.friendship !== undefined ? dataSource.friendship : this.species.baseFriendship;
      this.metLevel = dataSource.metLevel || 5;
      this.luck = dataSource.luck;
      this.metBiome = dataSource.metBiome;
      this.metSpecies = dataSource.metSpecies ?? (this.metBiome !== -1 ? this.species.speciesId : this.species.getRootSpeciesId(true));
      this.pauseEvolutions = dataSource.pauseEvolutions;
      this.pokerus = !!dataSource.pokerus;
      this.fusionSpecies = dataSource.fusionSpecies instanceof PokemonSpecies ? dataSource.fusionSpecies : dataSource.fusionSpecies ? getPokemonSpecies(dataSource.fusionSpecies) : null;
      this.fusionFormIndex = dataSource.fusionFormIndex;
      this.fusionAbilityIndex = dataSource.fusionAbilityIndex;
      this.fusionShiny = dataSource.fusionShiny;
      this.fusionVariant = dataSource.fusionVariant || 0;
      this.fusionGender = dataSource.fusionGender;
      this.fusionLuck = dataSource.fusionLuck;
    } else {
      this.id = Utils.randSeedInt(4294967296);
      this.ivs = ivs || Utils.getIvsFromId(this.id);

      if (this.gender === undefined) {
        this.generateGender();
      }

      if (this.formIndex === undefined) {
        this.formIndex = this.scene.getSpeciesFormIndex(species, this.gender, this.nature, this.isPlayer());
      }

      if (this.shiny === undefined) {
        this.trySetShiny();
      }

      if (this.variant === undefined) {
        this.variant = this.shiny ? this.generateVariant() : 0;
      }

      if (nature !== undefined) {
        this.setNature(nature);
      } else {
        this.generateNature();
      }

      this.natureOverride = -1;

      this.friendship = species.baseFriendship;
      this.metLevel = level;
      this.metBiome = scene.currentBattle ? scene.arena.biomeType : -1;
      this.metSpecies = species.speciesId;
      this.pokerus = false;

      if (level > 1) {
        const fused = new Utils.BooleanHolder(scene.gameMode.isSplicedOnly);
        if (!fused.value && !this.isPlayer() && !this.hasTrainer()) {
          this.scene.applyModifier(EnemyFusionChanceModifier, false, fused);
        }

        if (fused.value) {
          this.calculateStats();
          this.generateFusionSpecies();
        }
      }
      this.luck = (this.shiny ? this.variant + 1 : 0) + (this.fusionShiny ? this.fusionVariant + 1 : 0);
      this.fusionLuck = this.luck;
    }

    this.generateName();

    if (!species.isObtainable()) {
      this.shiny = false;
    }

    this.calculateStats();
  }


  getNameToRender() {
    try {
      if (this.nickname) {
        return decodeURIComponent(escape(atob(this.nickname)));
      }
      return this.name;
    } catch (err) {
      console.error(`Failed to decode nickname for ${this.name}`, err);
      return this.name;
    }
  }

  init(): void {
    this.fieldPosition = FieldPosition.CENTER;

    this.initBattleInfo();

    this.scene.fieldUI.addAt(this.battleInfo, 0);

    const getSprite = (hasShadow?: boolean) => {
      const ret = this.scene.addPokemonSprite(this, 0, 0, `pkmn__${this.isPlayer() ? "back__" : ""}sub`, undefined, true);
      ret.setOrigin(0.5, 1);
      ret.setPipeline(this.scene.spritePipeline, { tone: [ 0.0, 0.0, 0.0, 0.0 ], hasShadow: !!hasShadow, teraColor: getTypeRgb(this.getTeraType()) });
      return ret;
    };

    this.setScale(this.getSpriteScale());

    const sprite = getSprite(true);
    const tintSprite = getSprite();

    tintSprite.setVisible(false);

    this.addAt(sprite, 0);
    this.addAt(tintSprite, 1);

    if (this.isShiny() && !this.shinySparkle) {
      this.initShinySparkle();
    }
  }

  abstract initBattleInfo(): void;

  isOnField(): boolean {
    if (!this.scene) {
      return false;
    }
    return this.scene.field.getIndex(this) > -1;
  }

  isFainted(checkStatus?: boolean): boolean {
    return !this.hp && (!checkStatus || this.status?.effect === StatusEffect.FAINT);
  }

  /**
   * Check if this pokemon is both not fainted (or a fled wild pokemon) and allowed to be in battle.
   * This is frequently a better alternative to {@link isFainted}
   * @returns {boolean} True if pokemon is allowed in battle
   */
  isAllowedInBattle(): boolean {
    const challengeAllowed = new Utils.BooleanHolder(true);
    applyChallenges(this.scene.gameMode, ChallengeType.POKEMON_IN_BATTLE, this, challengeAllowed);
    return !this.isFainted() && !this.wildFlee && challengeAllowed.value;
  }

  isActive(onField?: boolean): boolean {
    if (!this.scene) {
      return false;
    }
    return this.isAllowedInBattle() && !!this.scene && (!onField || this.isOnField());
  }

  getDexAttr(): bigint {
    let ret = 0n;
    ret |= this.gender !== Gender.FEMALE ? DexAttr.MALE : DexAttr.FEMALE;
    ret |= !this.shiny ? DexAttr.NON_SHINY : DexAttr.SHINY;
    ret |= this.variant >= 2 ? DexAttr.VARIANT_3 : this.variant === 1 ? DexAttr.VARIANT_2 : DexAttr.DEFAULT_VARIANT;
    ret |= this.scene.gameData.getFormAttr(this.formIndex);
    return ret;
  }

  /**
   * Sets the Pokemon's name. Only called when loading a Pokemon so this function needs to be called when
   * initializing hardcoded Pokemon or else it will not display the form index name properly.
   * @returns n/a
   */
  generateName(): void {
    if (!this.fusionSpecies) {
      this.name = this.species.getName(this.formIndex);
      return;
    }
    this.name = getFusedSpeciesName(this.species.getName(this.formIndex), this.fusionSpecies.getName(this.fusionFormIndex));
    if (this.battleInfo) {
      this.updateInfo(true);
    }
  }

  abstract isPlayer(): boolean;

  abstract hasTrainer(): boolean;

  abstract getFieldIndex(): integer;

  abstract getBattlerIndex(): BattlerIndex;

  loadAssets(ignoreOverride: boolean = true): Promise<void> {
    return new Promise(resolve => {
      const moveIds = this.getMoveset().map(m => m!.getMove().id); // TODO: is this bang correct?
      Promise.allSettled(moveIds.map(m => initMoveAnim(this.scene, m)))
        .then(() => {
          loadMoveAnimAssets(this.scene, moveIds);
          this.getSpeciesForm().loadAssets(this.scene, this.getGender() === Gender.FEMALE, this.formIndex, this.shiny, this.variant);
          if (this.isPlayer() || this.getFusionSpeciesForm()) {
            this.scene.loadPokemonAtlas(this.getBattleSpriteKey(true, ignoreOverride), this.getBattleSpriteAtlasPath(true, ignoreOverride));
          }
          if (this.getFusionSpeciesForm()) {
            this.getFusionSpeciesForm().loadAssets(this.scene, this.getFusionGender() === Gender.FEMALE, this.fusionFormIndex, this.fusionShiny, this.fusionVariant);
            this.scene.loadPokemonAtlas(this.getFusionBattleSpriteKey(true, ignoreOverride), this.getFusionBattleSpriteAtlasPath(true, ignoreOverride));
          }
          this.scene.load.once(Phaser.Loader.Events.COMPLETE, () => {
            if (this.isPlayer()) {
              const originalWarn = console.warn;
              // Ignore warnings for missing frames, because there will be a lot
              console.warn = () => {};
              const battleFrameNames = this.scene.anims.generateFrameNames(this.getBattleSpriteKey(), { zeroPad: 4, suffix: ".png", start: 1, end: 400 });
              console.warn = originalWarn;
              if (!(this.scene.anims.exists(this.getBattleSpriteKey()))) {
                this.scene.anims.create({
                  key: this.getBattleSpriteKey(),
                  frames: battleFrameNames,
                  frameRate: 12,
                  repeat: -1
                });
              }
            }
            this.playAnim();
            const updateFusionPaletteAndResolve = () => {
              this.updateFusionPalette();
              if (this.summonData?.speciesForm) {
                this.updateFusionPalette(true);
              }
              resolve();
            };
            if (this.shiny) {
              const populateVariantColors = (key: string, back: boolean = false): Promise<void> => {
                return new Promise(resolve => {
                  const battleSpritePath = this.getBattleSpriteAtlasPath(back, ignoreOverride).replace("variant/", "").replace(/_[1-3]$/, "");
                  let config = variantData;
                  const useExpSprite = this.scene.experimentalSprites && this.scene.hasExpSprite(this.getBattleSpriteKey(back, ignoreOverride));
                  battleSpritePath.split("/").map(p => config ? config = config[p] : null);
                  const variantSet: VariantSet = config as VariantSet;
                  if (variantSet && variantSet[this.variant] === 1) {
                    if (variantColorCache.hasOwnProperty(key)) {
                      return resolve();
                    }
                    this.scene.cachedFetch(`./images/pokemon/variant/${useExpSprite ? "exp/" : ""}${battleSpritePath}.json`).
                      then(res => {
                        // Prevent the JSON from processing if it failed to load
                        if (!res.ok) {
                          console.error(`Could not load ${res.url}!`);
                          return;
                        }
                        return res.json();
                      }).then(c => {
                        variantColorCache[key] = c;
                        resolve();
                      });
                  } else {
                    resolve();
                  }
                });
              };
              if (this.isPlayer()) {
                Promise.all([ populateVariantColors(this.getBattleSpriteKey(false)), populateVariantColors(this.getBattleSpriteKey(true), true) ]).then(() => updateFusionPaletteAndResolve());
              } else {
                populateVariantColors(this.getBattleSpriteKey(false)).then(() => updateFusionPaletteAndResolve());
              }
            } else {
              updateFusionPaletteAndResolve();
            }
          });
          if (!this.scene.load.isLoading()) {
            this.scene.load.start();
          }
        });
    });
  }

  getFormKey(): string {
    if (!this.species.forms.length || this.species.forms.length <= this.formIndex) {
      return "";
    }
    return this.species.forms[this.formIndex].formKey;
  }

  getFusionFormKey(): string | null {
    if (!this.fusionSpecies) {
      return null;
    }
    if (!this.fusionSpecies.forms.length || this.fusionSpecies.forms.length <= this.fusionFormIndex) {
      return "";
    }
    return this.fusionSpecies.forms[this.fusionFormIndex].formKey;
  }

  getSpriteAtlasPath(ignoreOverride?: boolean): string {
    const spriteId = this.getSpriteId(ignoreOverride).replace(/\_{2}/g, "/");
    return `${/_[1-3]$/.test(spriteId) ? "variant/" : ""}${spriteId}`;
  }

  getBattleSpriteAtlasPath(back?: boolean, ignoreOverride?: boolean): string {
    const spriteId = this.getBattleSpriteId(back, ignoreOverride).replace(/\_{2}/g, "/");
    return `${/_[1-3]$/.test(spriteId) ? "variant/" : ""}${spriteId}`;
  }

  getSpriteId(ignoreOverride?: boolean): string {
    return this.getSpeciesForm(ignoreOverride).getSpriteId(this.getGender(ignoreOverride) === Gender.FEMALE, this.formIndex, this.shiny, this.variant);
  }

  getBattleSpriteId(back?: boolean, ignoreOverride?: boolean): string {
    if (back === undefined) {
      back = this.isPlayer();
    }
    return this.getSpeciesForm(ignoreOverride).getSpriteId(this.getGender(ignoreOverride) === Gender.FEMALE, this.formIndex, this.shiny, this.variant, back);
  }

  getSpriteKey(ignoreOverride?: boolean): string {
    return this.getSpeciesForm(ignoreOverride).getSpriteKey(this.getGender(ignoreOverride) === Gender.FEMALE, this.formIndex, this.shiny, this.variant);
  }

  getBattleSpriteKey(back?: boolean, ignoreOverride?: boolean): string {
    return `pkmn__${this.getBattleSpriteId(back, ignoreOverride)}`;
  }

  getFusionSpriteId(ignoreOverride?: boolean): string {
    return this.getFusionSpeciesForm(ignoreOverride).getSpriteId(this.getFusionGender(ignoreOverride) === Gender.FEMALE, this.fusionFormIndex, this.fusionShiny, this.fusionVariant);
  }

  getFusionBattleSpriteId(back?: boolean, ignoreOverride?: boolean): string {
    if (back === undefined) {
      back = this.isPlayer();
    }
    return this.getFusionSpeciesForm(ignoreOverride).getSpriteId(this.getFusionGender(ignoreOverride) === Gender.FEMALE, this.fusionFormIndex, this.fusionShiny, this.fusionVariant, back);
  }

  getFusionBattleSpriteKey(back?: boolean, ignoreOverride?: boolean): string {
    return `pkmn__${this.getFusionBattleSpriteId(back, ignoreOverride)}`;
  }

  getFusionBattleSpriteAtlasPath(back?: boolean, ignoreOverride?: boolean): string {
    return this.getFusionBattleSpriteId(back, ignoreOverride).replace(/\_{2}/g, "/");
  }

  getIconAtlasKey(ignoreOverride?: boolean): string {
    return this.getSpeciesForm(ignoreOverride).getIconAtlasKey(this.formIndex, this.shiny, this.variant);
  }

  getFusionIconAtlasKey(ignoreOverride?: boolean): string {
    return this.getFusionSpeciesForm(ignoreOverride).getIconAtlasKey(this.fusionFormIndex, this.fusionShiny, this.fusionVariant);
  }

  getIconId(ignoreOverride?: boolean): string {
    return this.getSpeciesForm(ignoreOverride).getIconId(this.getGender(ignoreOverride) === Gender.FEMALE, this.formIndex, this.shiny, this.variant);
  }

  getFusionIconId(ignoreOverride?: boolean): string {
    return this.getFusionSpeciesForm(ignoreOverride).getIconId(this.getFusionGender(ignoreOverride) === Gender.FEMALE, this.fusionFormIndex, this.fusionShiny, this.fusionVariant);
  }

  getSpeciesForm(ignoreOverride?: boolean): PokemonSpeciesForm {
    if (!ignoreOverride && this.summonData?.speciesForm) {
      return this.summonData.speciesForm;
    }
    if (!this.species.forms?.length) {
      return this.species;
    }
    return this.species.forms[this.formIndex];
  }

  getFusionSpeciesForm(ignoreOverride?: boolean): PokemonSpeciesForm {
    if (!ignoreOverride && this.summonData?.speciesForm) {
      return this.summonData.fusionSpeciesForm;
    }
    if (!this.fusionSpecies?.forms?.length || this.fusionFormIndex >= this.fusionSpecies?.forms.length) {
      //@ts-ignore
      return this.fusionSpecies; // TODO: I don't even know how to fix this... A complete cluster of classes involved + null
    }
    return this.fusionSpecies?.forms[this.fusionFormIndex];
  }

  getSprite(): Phaser.GameObjects.Sprite {
    return this.getAt(0) as Phaser.GameObjects.Sprite;
  }

  getTintSprite(): Phaser.GameObjects.Sprite | null {
    return !this.maskEnabled
      ? this.getAt(1) as Phaser.GameObjects.Sprite
      : this.maskSprite;
  }

  getSpriteScale(): number {
    const formKey = this.getFormKey();
    if (formKey.indexOf(SpeciesFormKey.GIGANTAMAX) > -1 || formKey.indexOf(SpeciesFormKey.ETERNAMAX) > -1) {
      return 1.5;
    }
    return 1;
  }

  /** Resets the pokemon's field sprite properties, including position, alpha, and scale */
  resetSprite(): void {
    // Resetting properties should not be shown on the field
    this.setVisible(false);

    // Reset field position
    this.setFieldPosition(FieldPosition.CENTER);
    if (this.isOffsetBySubstitute()) {
      this.x -= this.getSubstituteOffset()[0];
      this.y -= this.getSubstituteOffset()[1];
    }

    // Reset sprite display properties
    this.setAlpha(1);
    this.setScale(this.getSpriteScale());
  }

  getHeldItems(): PokemonHeldItemModifier[] {
    if (!this.scene) {
      return [];
    }
    return this.scene.findModifiers(m => m instanceof PokemonHeldItemModifier && m.pokemonId === this.id, this.isPlayer()) as PokemonHeldItemModifier[];
  }

  updateScale(): void {
    this.setScale(this.getSpriteScale());
  }

  updateSpritePipelineData(): void {
    [ this.getSprite(), this.getTintSprite() ].filter(s => !!s).map(s => s.pipelineData["teraColor"] = getTypeRgb(this.getTeraType()));
    this.updateInfo(true);
  }

  initShinySparkle(): void {
    const keySuffix = this.variant ? `_${this.variant + 1}` : "";
    const key = `shiny${keySuffix}`;
    const shinySparkle = this.scene.addFieldSprite(0, 0, key);
    shinySparkle.setVisible(false);
    shinySparkle.setOrigin(0.5, 1);
    const frameNames = this.scene.anims.generateFrameNames(key, { suffix: ".png", end: 34 });
    if (!(this.scene.anims.exists(`sparkle${keySuffix}`))) {
      this.scene.anims.create({
        key: `sparkle${keySuffix}`,
        frames: frameNames,
        frameRate: 32,
        showOnStart: true,
        hideOnComplete: true,
      });
    }
    this.add(shinySparkle);

    this.shinySparkle = shinySparkle;
  }

  /**
   * Attempts to animate a given {@linkcode Phaser.GameObjects.Sprite}
   * @see {@linkcode Phaser.GameObjects.Sprite.play}
   * @param sprite {@linkcode Phaser.GameObjects.Sprite} to animate
   * @param tintSprite {@linkcode Phaser.GameObjects.Sprite} placed on top of the sprite to add a color tint
   * @param animConfig {@linkcode String} to pass to {@linkcode Phaser.GameObjects.Sprite.play}
   * @returns true if the sprite was able to be animated
   */
  tryPlaySprite(sprite: Phaser.GameObjects.Sprite, tintSprite: Phaser.GameObjects.Sprite, key: string): boolean {
    // Catch errors when trying to play an animation that doesn't exist
    try {
      sprite.play(key);
      tintSprite.play(key);
    } catch (error: unknown) {
      console.error(`Couldn't play animation for '${key}'!\nIs the image for this Pokemon missing?\n`, error);

      return false;
    }

    return true;
  }

  playAnim(): void {
    this.tryPlaySprite(this.getSprite(), this.getTintSprite()!, this.getBattleSpriteKey()); // TODO: is the bag correct?
  }

  getFieldPositionOffset(): [ number, number ] {
    switch (this.fieldPosition) {
    case FieldPosition.CENTER:
      return [ 0, 0 ];
    case FieldPosition.LEFT:
      return [ -32, -8 ];
    case FieldPosition.RIGHT:
      return [ 32, 0 ];
    }
  }

  /**
   * Returns the Pokemon's offset from its current field position in the event that
   * it has a Substitute doll in effect. The offset is returned in `[ x, y ]` format.
   * @see {@linkcode SubstituteTag}
   * @see {@linkcode getFieldPositionOffset}
   */
  getSubstituteOffset(): [ number, number ] {
    return this.isPlayer() ? [-30, 10] : [30, -10];
  }

  /**
   * Returns whether or not the Pokemon's position on the field is offset because
   * the Pokemon has a Substitute active.
   * @see {@linkcode SubstituteTag}
   */
  isOffsetBySubstitute(): boolean {
    const substitute = this.getTag(SubstituteTag);
    if (!!substitute) {
      if (substitute.sprite === undefined) {
        return false;
      }

      // During the Pokemon's MoveEffect phase, the offset is removed to put the Pokemon "in focus"
      const currentPhase = this.scene.getCurrentPhase();
      if (currentPhase instanceof MoveEffectPhase && currentPhase.getPokemon() === this) {
        return false;
      }
      return true;
    } else {
      return false;
    }
  }

  /** If this Pokemon has a Substitute on the field, removes its sprite from the field. */
  destroySubstitute(): void {
    const substitute = this.getTag(SubstituteTag);
    if (!!substitute && !!substitute.sprite) {
      substitute.sprite.destroy();
    }
  }

  setFieldPosition(fieldPosition: FieldPosition, duration?: integer): Promise<void> {
    return new Promise(resolve => {
      if (fieldPosition === this.fieldPosition) {
        resolve();
        return;
      }

      const initialOffset = this.getFieldPositionOffset();

      this.fieldPosition = fieldPosition;

      this.battleInfo.setMini(fieldPosition !== FieldPosition.CENTER);
      this.battleInfo.setOffset(fieldPosition === FieldPosition.RIGHT);

      const newOffset = this.getFieldPositionOffset();

      const relX = newOffset[0] - initialOffset[0];
      const relY = newOffset[1] - initialOffset[1];

      if (duration) {
        this.scene.tweens.add({
          targets: this,
          x: (_target, _key, value: number) => value + relX,
          y: (_target, _key, value: number) => value + relY,
          duration: duration,
          ease: "Sine.easeOut",
          onComplete: () => resolve()
        });
      } else {
        this.x += relX;
        this.y += relY;
      }
    });
  }

  getStat(stat: Stat): integer {
    return this.stats[stat];
  }

  getBattleStat(stat: Stat, opponent?: Pokemon, move?: Move, isCritical: boolean = false): integer {
    if (stat === Stat.HP) {
      return this.getStat(Stat.HP);
    }
    const battleStat = (stat - 1) as BattleStat;
    const statLevel = new Utils.IntegerHolder(this.summonData.battleStats[battleStat]);
    if (opponent) {
      if (isCritical) {
        switch (stat) {
        case Stat.ATK:
        case Stat.SPATK:
          statLevel.value = Math.max(statLevel.value, 0);
          break;
        case Stat.DEF:
        case Stat.SPDEF:
          statLevel.value = Math.min(statLevel.value, 0);
          break;
        }
      }
      applyAbAttrs(IgnoreOpponentStatChangesAbAttr, opponent, null, statLevel);
      if (move) {
        applyMoveAttrs(IgnoreOpponentStatChangesAttr, this, opponent, move, statLevel);
      }
    }
    if (this.isPlayer()) {
      this.scene.applyModifiers(TempBattleStatBoosterModifier, this.isPlayer(), battleStat as integer as TempBattleStat, statLevel);
    }
    const statValue = new Utils.NumberHolder(this.getStat(stat));
    this.scene.applyModifiers(StatBoosterModifier, this.isPlayer(), this, stat, statValue);

    const fieldApplied = new Utils.BooleanHolder(false);
    for (const pokemon of this.scene.getField(true)) {
      applyFieldBattleStatMultiplierAbAttrs(FieldMultiplyBattleStatAbAttr, pokemon, stat, statValue, this, fieldApplied);
      if (fieldApplied.value) {
        break;
      }
    }
    applyBattleStatMultiplierAbAttrs(BattleStatMultiplierAbAttr, this, battleStat, statValue);
    let ret = statValue.value * (Math.max(2, 2 + statLevel.value) / Math.max(2, 2 - statLevel.value));
    switch (stat) {
    case Stat.ATK:
      if (this.getTag(BattlerTagType.SLOW_START)) {
        ret >>= 1;
      }
      break;
    case Stat.DEF:
      if (this.isOfType(Type.ICE) && this.scene.arena.weather?.weatherType === WeatherType.SNOW) {
        ret *= 1.5;
      }
      break;
    case Stat.SPATK:
      break;
    case Stat.SPDEF:
      if (this.isOfType(Type.ROCK) && this.scene.arena.weather?.weatherType === WeatherType.SANDSTORM) {
        ret *= 1.5;
      }
      break;
    case Stat.SPD:
      // Check both the player and enemy to see if Tailwind should be multiplying the speed of the Pokemon
      if    ((this.isPlayer() && this.scene.arena.getTagOnSide(ArenaTagType.TAILWIND, ArenaTagSide.PLAYER))
          ||  (!this.isPlayer() && this.scene.arena.getTagOnSide(ArenaTagType.TAILWIND, ArenaTagSide.ENEMY))) {
        ret *= 2;
      }

      if (this.getTag(BattlerTagType.SLOW_START)) {
        ret >>= 1;
      }
      if (this.status && this.status.effect === StatusEffect.PARALYSIS) {
        ret >>= 1;
      }
      break;
    }

    const highestStatBoost = this.findTag(t => t instanceof HighestStatBoostTag && (t as HighestStatBoostTag).stat === stat) as HighestStatBoostTag;
    if (highestStatBoost) {
      ret *= highestStatBoost.multiplier;
    }

    return Math.floor(ret);
  }

  calculateStats(): void {
    if (!this.stats) {
      this.stats = [ 0, 0, 0, 0, 0, 0 ];
    }
    const baseStats = this.getSpeciesForm().baseStats.slice(0);
    if (this.fusionSpecies) {
      const fusionBaseStats = this.getFusionSpeciesForm().baseStats;
      for (let s = 0; s < this.stats.length; s++) {
        baseStats[s] = Math.ceil((baseStats[s] + fusionBaseStats[s]) / 2);
      }
    } else if (this.scene.gameMode.isSplicedOnly) {
      for (let s = 0; s < this.stats.length; s++) {
        baseStats[s] = Math.ceil(baseStats[s] / 2);
      }
    }
    this.scene.applyModifiers(PokemonBaseStatModifier, this.isPlayer(), this, baseStats);
    const stats = Utils.getEnumValues(Stat);
    for (const s of stats) {
      const isHp = s === Stat.HP;
      const baseStat = baseStats[s];
      let value = Math.floor(((2 * baseStat + this.ivs[s]) * this.level) * 0.01);
      if (isHp) {
        value = value + this.level + 10;
        if (this.hasAbility(Abilities.WONDER_GUARD, false, true)) {
          value = 1;
        }
        if (this.hp > value || this.hp === undefined) {
          this.hp = value;
        } else if (this.hp) {
          const lastMaxHp = this.getMaxHp();
          if (lastMaxHp && value > lastMaxHp) {
            this.hp += value - lastMaxHp;
          }
        }
      } else {
        value += 5;
        const natureStatMultiplier = new Utils.NumberHolder(getNatureStatMultiplier(this.getNature(), s));
        this.scene.applyModifier(PokemonNatureWeightModifier, this.isPlayer(), this, natureStatMultiplier);
        if (natureStatMultiplier.value !== 1) {
          value = Math.max(Math[natureStatMultiplier.value > 1 ? "ceil" : "floor"](value * natureStatMultiplier.value), 1);
        }
      }
      this.stats[s] = value;
    }
  }

  getNature(): Nature {
    return this.natureOverride !== -1 ? this.natureOverride : this.nature;
  }

  setNature(nature: Nature): void {
    this.nature = nature;
    this.calculateStats();
  }

  generateNature(naturePool?: Nature[]): void {
    if (naturePool === undefined) {
      naturePool = Utils.getEnumValues(Nature);
    }
    const nature = naturePool[Utils.randSeedInt(naturePool.length)];
    this.setNature(nature);
  }

  isFullHp(): boolean {
    return this.hp >= this.getMaxHp();
  }

  getMaxHp(): integer {
    return this.getStat(Stat.HP);
  }

  getInverseHp(): integer {
    return this.getMaxHp() - this.hp;
  }

  getHpRatio(precise: boolean = false): number {
    return precise
      ? this.hp / this.getMaxHp()
      : Math.round((this.hp / this.getMaxHp()) * 100) / 100;
  }

  generateGender(): void {
    if (this.species.malePercent === null) {
      this.gender = Gender.GENDERLESS;
    } else {
      const genderChance = (this.id % 256) * 0.390625;
      if (genderChance < this.species.malePercent) {
        this.gender = Gender.MALE;
      } else {
        this.gender = Gender.FEMALE;
      }
    }
  }

  getGender(ignoreOverride?: boolean): Gender {
    if (!ignoreOverride && this.summonData?.gender !== undefined) {
      return this.summonData.gender;
    }
    return this.gender;
  }

  getFusionGender(ignoreOverride?: boolean): Gender {
    if (!ignoreOverride && this.summonData?.fusionGender !== undefined) {
      return this.summonData.fusionGender;
    }
    return this.fusionGender;
  }

  isShiny(): boolean {
    return this.shiny || (this.isFusion() && this.fusionShiny);
  }

  getVariant(): Variant {
    return !this.isFusion() ? this.variant : Math.max(this.variant, this.fusionVariant) as Variant;
  }

  getLuck(): integer {
    return this.luck + (this.isFusion() ? this.fusionLuck : 0);
  }

  isFusion(): boolean {
    return !!this.fusionSpecies;
  }

  abstract isBoss(): boolean;

  getMoveset(ignoreOverride?: boolean): (PokemonMove | null)[] {
    const ret = !ignoreOverride && this.summonData?.moveset
      ? this.summonData.moveset
      : this.moveset;

    // Overrides moveset based on arrays specified in overrides.ts
    const overrideArray: Array<Moves> = this.isPlayer() ? Overrides.MOVESET_OVERRIDE : Overrides.OPP_MOVESET_OVERRIDE;
    if (overrideArray.length > 0) {
      overrideArray.forEach((move: Moves, index: number) => {
        const ppUsed = this.moveset[index]?.ppUsed || 0;
        this.moveset[index] = new PokemonMove(move, Math.min(ppUsed, allMoves[move].pp));
      });
    }

    return ret;
  }

  /**
   * Checks which egg moves have been unlocked for the {@linkcode Pokemon} based
   * on the species it was met at or by the first {@linkcode Pokemon} in its evolution
   * line that can act as a starter and provides those egg moves.
   * @returns an array of {@linkcode Moves}, the length of which is determined by how many
   * egg moves are unlocked for that species.
   */
  getUnlockedEggMoves(): Moves[] {
    const moves: Moves[] = [];
    const species = this.metSpecies in speciesEggMoves ? this.metSpecies : this.getSpeciesForm(true).getRootSpeciesId(true);
    if (species in speciesEggMoves) {
      for (let i = 0; i < 4; i++) {
        if (this.scene.gameData.starterData[species].eggMoves & (1 << i)) {
          moves.push(speciesEggMoves[species][i]);
        }
      }
    }
    return moves;
  }

  /**
   * Gets all possible learnable level moves for the {@linkcode Pokemon},
   * excluding any moves already known.
   *
   * Available egg moves are only included if the {@linkcode Pokemon} was
   * in the starting party of the run and if Fresh Start is not active.
   * @returns an array of {@linkcode Moves}, the length of which is determined
   * by how many learnable moves there are for the {@linkcode Pokemon}.
   */
  getLearnableLevelMoves(): Moves[] {
    let levelMoves = this.getLevelMoves(1, true, false, true).map(lm => lm[1]);
    if (this.metBiome === -1 && !this.scene.gameMode.isFreshStartChallenge() && !this.scene.gameMode.isDaily) {
      levelMoves = this.getUnlockedEggMoves().concat(levelMoves);
    }
    return levelMoves.filter(lm => !this.moveset.some(m => m?.moveId === lm));
  }

  /**
   * Gets the types of a pokemon
   * @param includeTeraType boolean to include tera-formed type, default false
   * @param forDefend boolean if the pokemon is defending from an attack
   * @param ignoreOverride boolean if true, ignore ability changing effects
   * @returns array of {@linkcode Type}
   */
  getTypes(includeTeraType = false, forDefend: boolean = false, ignoreOverride?: boolean): Type[] {
    const types : Type[] = [];

    if (includeTeraType) {
      const teraType = this.getTeraType();
      if (teraType !== Type.UNKNOWN) {
        types.push(teraType);
      }
    }

    if (!types.length || !includeTeraType) {
      if (!ignoreOverride && this.summonData?.types && this.summonData.types.length !== 0) {
        this.summonData.types.forEach(t => types.push(t));
      } else {
        const speciesForm = this.getSpeciesForm(ignoreOverride);

        types.push(speciesForm.type1);

        const fusionSpeciesForm = this.getFusionSpeciesForm(ignoreOverride);
        if (fusionSpeciesForm) {
          if (fusionSpeciesForm.type2 !== null && fusionSpeciesForm.type2 !== speciesForm.type1) {
            types.push(fusionSpeciesForm.type2);
          } else if (fusionSpeciesForm.type1 !== speciesForm.type1) {
            types.push(fusionSpeciesForm.type1);
          }
        }

        if (types.length === 1 && speciesForm.type2 !== null) {
          types.push(speciesForm.type2);
        }
      }
    }

    // this.scene potentially can be undefined for a fainted pokemon in doubles
    // use optional chaining to avoid runtime errors
    if (forDefend && (this.getTag(GroundedTag) || this.scene?.arena.getTag(ArenaTagType.GRAVITY))) {
      const flyingIndex = types.indexOf(Type.FLYING);
      if (flyingIndex > -1) {
        types.splice(flyingIndex, 1);
      }
    }

    if (!types.length) { // become UNKNOWN if no types are present
      types.push(Type.UNKNOWN);
    }

    if (types.length > 1 && types.includes(Type.UNKNOWN)) { // remove UNKNOWN if other types are present
      const index = types.indexOf(Type.UNKNOWN);
      if (index !== -1) {
        types.splice(index, 1);
      }
    }

    return types;
  }

  isOfType(type: Type, includeTeraType: boolean = true, forDefend: boolean = false, ignoreOverride?: boolean): boolean {
    return !!this.getTypes(includeTeraType, forDefend, ignoreOverride).some(t => t === type);
  }

  /**
   * Gets the non-passive ability of the pokemon. This accounts for fusions and ability changing effects.
   * This should rarely be called, most of the time {@link hasAbility} or {@link hasAbilityWithAttr} are better used as
   * those check both the passive and non-passive abilities and account for ability suppression.
   * @see {@link hasAbility} {@link hasAbilityWithAttr} Intended ways to check abilities in most cases
   * @param {boolean} ignoreOverride If true, ignore ability changing effects
   * @returns {Ability} The non-passive ability of the pokemon
   */
  getAbility(ignoreOverride?: boolean): Ability {
    if (!ignoreOverride && this.summonData?.ability) {
      return allAbilities[this.summonData.ability];
    }
    if (Overrides.ABILITY_OVERRIDE && this.isPlayer()) {
      return allAbilities[Overrides.ABILITY_OVERRIDE];
    }
    if (Overrides.OPP_ABILITY_OVERRIDE && !this.isPlayer()) {
      return allAbilities[Overrides.OPP_ABILITY_OVERRIDE];
    }
    if (this.isFusion()) {
      return allAbilities[this.getFusionSpeciesForm(ignoreOverride).getAbility(this.fusionAbilityIndex)];
    }
    let abilityId = this.getSpeciesForm(ignoreOverride).getAbility(this.abilityIndex);
    if (abilityId === Abilities.NONE) {
      abilityId = this.species.ability1;
    }
    return allAbilities[abilityId];
  }

  /**
   * Gets the passive ability of the pokemon. This should rarely be called, most of the time
   * {@link hasAbility} or {@link hasAbilityWithAttr} are better used as those check both the passive and
   * non-passive abilities and account for ability suppression.
   * @see {@link hasAbility} {@link hasAbilityWithAttr} Intended ways to check abilities in most cases
   * @returns {Ability} The passive ability of the pokemon
   */
  getPassiveAbility(): Ability {
    if (Overrides.PASSIVE_ABILITY_OVERRIDE && this.isPlayer()) {
      return allAbilities[Overrides.PASSIVE_ABILITY_OVERRIDE];
    }
    if (Overrides.OPP_PASSIVE_ABILITY_OVERRIDE && !this.isPlayer()) {
      return allAbilities[Overrides.OPP_PASSIVE_ABILITY_OVERRIDE];
    }

    let starterSpeciesId = this.species.speciesId;
    while (pokemonPrevolutions.hasOwnProperty(starterSpeciesId)) {
      starterSpeciesId = pokemonPrevolutions[starterSpeciesId];
    }
    return allAbilities[starterPassiveAbilities[starterSpeciesId]];
  }

  /**
   * Gets a list of all instances of a given ability attribute among abilities this pokemon has.
   * Accounts for all the various effects which can affect whether an ability will be present or
   * in effect, and both passive and non-passive.
   * @param attrType {@linkcode AbAttr} The ability attribute to check for.
   * @param canApply {@linkcode Boolean} If false, it doesn't check whether the ability is currently active
   * @param ignoreOverride {@linkcode Boolean} If true, it ignores ability changing effects
   * @returns {AbAttr[]} A list of all the ability attributes on this ability.
   */
  getAbilityAttrs(attrType: { new(...args: any[]): AbAttr }, canApply: boolean = true, ignoreOverride?: boolean): AbAttr[] {
    const abilityAttrs: AbAttr[] = [];

    if (!canApply || this.canApplyAbility()) {
      abilityAttrs.push(...this.getAbility(ignoreOverride).getAttrs(attrType));
    }

    if (!canApply || this.canApplyAbility(true)) {
      abilityAttrs.push(...this.getPassiveAbility().getAttrs(attrType));
    }

    return abilityAttrs;
  }

  /**
   * Checks if a pokemon has a passive either from:
   *  - bought with starter candy
   *  - set by override
   *  - is a boss pokemon
   * @returns whether or not a pokemon should have a passive
   */
  hasPassive(): boolean {
    // returns override if valid for current case
    if ((Overrides.PASSIVE_ABILITY_OVERRIDE !== Abilities.NONE && this.isPlayer()) ||
        (Overrides.OPP_PASSIVE_ABILITY_OVERRIDE !== Abilities.NONE && !this.isPlayer())) {
      return true;
    }

    // Classic Final boss and Endless Minor/Major bosses do not have passive
    const { currentBattle, gameMode } = this.scene;
    const waveIndex = currentBattle?.waveIndex;
    if (this instanceof EnemyPokemon &&
      (currentBattle?.battleSpec === BattleSpec.FINAL_BOSS ||
      gameMode.isEndlessMinorBoss(waveIndex) ||
      gameMode.isEndlessMajorBoss(waveIndex))) {
      return false;
    }

    return this.passive || this.isBoss();
  }

  /**
   * Checks whether an ability of a pokemon can be currently applied. This should rarely be
   * directly called, as {@link hasAbility} and {@link hasAbilityWithAttr} already call this.
   * @see {@link hasAbility} {@link hasAbilityWithAttr} Intended ways to check abilities in most cases
   * @param {boolean} passive If true, check if passive can be applied instead of non-passive
   * @returns {Ability} The passive ability of the pokemon
   */
  canApplyAbility(passive: boolean = false): boolean {
    if (passive && !this.hasPassive()) {
      return false;
    }
    const ability = (!passive ? this.getAbility() : this.getPassiveAbility());
    if (this.isFusion() && ability.hasAttr(NoFusionAbilityAbAttr)) {
      return false;
    }
    if (this.scene?.arena.ignoreAbilities && ability.isIgnorable) {
      return false;
    }
    if (this.summonData?.abilitySuppressed && !ability.hasAttr(UnsuppressableAbilityAbAttr)) {
      return false;
    }
    if (this.isOnField() && !ability.hasAttr(SuppressFieldAbilitiesAbAttr)) {
      const suppressed = new Utils.BooleanHolder(false);
      this.scene.getField(true).filter(p => p !== this).map(p => {
        if (p.getAbility().hasAttr(SuppressFieldAbilitiesAbAttr) && p.canApplyAbility()) {
          p.getAbility().getAttrs(SuppressFieldAbilitiesAbAttr).map(a => a.apply(this, false, suppressed, [ability]));
        }
        if (p.getPassiveAbility().hasAttr(SuppressFieldAbilitiesAbAttr) && p.canApplyAbility(true)) {
          p.getPassiveAbility().getAttrs(SuppressFieldAbilitiesAbAttr).map(a => a.apply(this, true, suppressed, [ability]));
        }
      });
      if (suppressed.value) {
        return false;
      }
    }
    return (!!this.hp || ability.isBypassFaint) && !ability.conditions.find(condition => !condition(this));
  }

  /**
   * Checks whether a pokemon has the specified ability and it's in effect. Accounts for all the various
   * effects which can affect whether an ability will be present or in effect, and both passive and
   * non-passive. This is the primary way to check whether a pokemon has a particular ability.
   * @param {Abilities} ability The ability to check for
   * @param {boolean} canApply If false, it doesn't check whether the abiltiy is currently active
   * @param {boolean} ignoreOverride If true, it ignores ability changing effects
   * @returns {boolean} Whether the ability is present and active
   */
  hasAbility(ability: Abilities, canApply: boolean = true, ignoreOverride?: boolean): boolean {
    if ((!canApply || this.canApplyAbility()) && this.getAbility(ignoreOverride).id === ability) {
      return true;
    }
    if (this.hasPassive() && (!canApply || this.canApplyAbility(true)) && this.getPassiveAbility().id === ability) {
      return true;
    }
    return false;
  }

  /**
   * Checks whether a pokemon has an ability with the specified attribute and it's in effect.
   * Accounts for all the various effects which can affect whether an ability will be present or
   * in effect, and both passive and non-passive. This is one of the two primary ways to check
   * whether a pokemon has a particular ability.
   * @param {AbAttr} attrType The ability attribute to check for
   * @param {boolean} canApply If false, it doesn't check whether the ability is currently active
   * @param {boolean} ignoreOverride If true, it ignores ability changing effects
   * @returns {boolean} Whether an ability with that attribute is present and active
   */
  hasAbilityWithAttr(attrType: Constructor<AbAttr>, canApply: boolean = true, ignoreOverride?: boolean): boolean {
    if ((!canApply || this.canApplyAbility()) && this.getAbility(ignoreOverride).hasAttr(attrType)) {
      return true;
    }
    if (this.hasPassive() && (!canApply || this.canApplyAbility(true)) && this.getPassiveAbility().hasAttr(attrType)) {
      return true;
    }
    return false;
  }

  getWeight(): number {
    const weight = new Utils.NumberHolder(this.species.weight);
    // This will trigger the ability overlay so only call this function when necessary
    applyAbAttrs(WeightMultiplierAbAttr, this, null, weight);
    return weight.value;
  }

  /**
   * Gets the tera-formed type of the pokemon, or UNKNOWN if not present
   * @returns the {@linkcode Type}
   */
  getTeraType(): Type {
    // this.scene can be undefined for a fainted mon in doubles
    if (this.scene !== undefined) {
      const teraModifier = this.scene.findModifier(m => m instanceof TerastallizeModifier
        && m.pokemonId === this.id && !!m.getBattlesLeft(), this.isPlayer()) as TerastallizeModifier;
      // return teraType
      if (teraModifier) {
        return teraModifier.teraType;
      }
    }
    // if scene is undefined, or if teraModifier is considered false, then return unknown type
    return Type.UNKNOWN;
  }

  isTerastallized(): boolean {
    return this.getTeraType() !== Type.UNKNOWN;
  }

  isGrounded(): boolean {
    return !!this.getTag(GroundedTag) || (!this.isOfType(Type.FLYING, true, true) && !this.hasAbility(Abilities.LEVITATE) && !this.getTag(BattlerTagType.MAGNET_RISEN) && !this.getTag(SemiInvulnerableTag));
  }

  /**
   * Calculates the effectiveness of a move against the Pokémon.
   *
   * @param source - The Pokémon using the move.
   * @param move - The move being used.
   * @returns The type damage multiplier or 1 if it's a status move
   */
  getMoveEffectiveness(source: Pokemon, move: PokemonMove): TypeDamageMultiplier {
    if (move.getMove().category === MoveCategory.STATUS) {
      return 1;
    }

    return this.getAttackMoveEffectiveness(source, move, !this.battleData?.abilityRevealed);
  }

  /**
   * Calculates the effectiveness of an attack move against the Pokémon.
   *
   * @param source - The attacking Pokémon.
   * @param pokemonMove - The move being used by the attacking Pokémon.
   * @param ignoreAbility - Whether to check for abilities that might affect type effectiveness or immunity.
   * @returns The type damage multiplier, indicating the effectiveness of the move
   */
  getAttackMoveEffectiveness(source: Pokemon, pokemonMove: PokemonMove, ignoreAbility: boolean = false): TypeDamageMultiplier {
    const move = pokemonMove.getMove();
    const typeless = move.hasAttr(TypelessAttr);
    const typeMultiplier = new Utils.NumberHolder(this.getAttackTypeEffectiveness(move, source));
    const cancelled = new Utils.BooleanHolder(false);
    applyMoveAttrs(VariableMoveTypeMultiplierAttr, source, this, move, typeMultiplier);
    if (!typeless && !ignoreAbility) {
      applyPreDefendAbAttrs(TypeImmunityAbAttr, this, source, move, cancelled, typeMultiplier, true);
    }
    if (!cancelled.value && !ignoreAbility) {
      applyPreDefendAbAttrs(MoveImmunityAbAttr, this, source, move, cancelled, typeMultiplier, true);
    }

    return (!cancelled.value ? Number(typeMultiplier.value) : 0) as TypeDamageMultiplier;
  }

  /**
   * Calculates the type effectiveness multiplier for an attack type
   * @param moveOrType The move being used, or a type if the move is unknown
   * @param source the Pokemon using the move
   * @param ignoreStrongWinds whether or not this ignores strong winds (anticipation, forewarn, stealth rocks)
   * @param simulated tag to only apply the strong winds effect message when the move is used
   * @returns a multiplier for the type effectiveness
   */
  getAttackTypeEffectiveness(moveOrType: Move | Type, source?: Pokemon, ignoreStrongWinds: boolean = false, simulated: boolean = true): TypeDamageMultiplier {
    const move = (moveOrType instanceof Move)
      ? moveOrType
      : undefined;
    const moveType = (moveOrType instanceof Move)
      ? move!.type // TODO: is this bang correct?
      : moveOrType;

    if (moveType === Type.STELLAR) {
      return this.isTerastallized() ? 2 : 1;
    }
    const types = this.getTypes(true, true);

    let multiplier = types.map(defType => {
      if (source) {
        const ignoreImmunity = new Utils.BooleanHolder(false);
        if (source.isActive(true) && source.hasAbilityWithAttr(IgnoreTypeImmunityAbAttr)) {
          applyAbAttrs(IgnoreTypeImmunityAbAttr, source, ignoreImmunity, moveType, defType);
        }
        if (ignoreImmunity.value) {
          return 1;
        }

        const exposedTags = this.findTags(tag => tag instanceof ExposedTag) as ExposedTag[];
        if (exposedTags.some(t => t.ignoreImmunity(defType, moveType))) {
          return 1;
        }
      }

      return getTypeDamageMultiplier(moveType, defType);
    }).reduce((acc, cur) => acc * cur, 1) as TypeDamageMultiplier;

    // Handle strong winds lowering effectiveness of types super effective against pure flying
    if (!ignoreStrongWinds && this.scene.arena.weather?.weatherType === WeatherType.STRONG_WINDS && !this.scene.arena.weather.isEffectSuppressed(this.scene) && this.isOfType(Type.FLYING) && getTypeDamageMultiplier(moveType, Type.FLYING) === 2) {
      multiplier /= 2;
      if (!simulated) {
        this.scene.queueMessage(i18next.t("weather:strongWindsEffectMessage"));
      }
    }

    const immuneTags = this.findTags(tag => tag instanceof TypeImmuneTag && tag.immuneType === moveType);
    for (const tag of immuneTags) {
      if (move && !move.getAttrs(HitsTagAttr).some(attr => attr.tagType === tag.tagType)) {
        multiplier = 0;
        break;
      }
    }

    return multiplier as TypeDamageMultiplier;
  }

  /**
   * Computes the given Pokemon's matchup score against this Pokemon.
   * In most cases, this score ranges from near-zero to 16, but the maximum possible matchup score is 64.
   * @param opponent {@linkcode Pokemon} The Pokemon to compare this Pokemon against
   * @returns A score value based on how favorable this Pokemon is when fighting the given Pokemon
   */
  getMatchupScore(opponent: Pokemon): number {
    const types = this.getTypes(true);
    const enemyTypes = opponent.getTypes(true, true);
    /** Is this Pokemon faster than the opponent? */
    const outspeed = (this.isActive(true) ? this.getBattleStat(Stat.SPD, opponent) : this.getStat(Stat.SPD)) >= opponent.getBattleStat(Stat.SPD, this);
    /**
     * Based on how effective this Pokemon's types are offensively against the opponent's types.
     * This score is increased by 25 percent if this Pokemon is faster than the opponent.
     */
    let atkScore = opponent.getAttackTypeEffectiveness(types[0], this) * (outspeed ? 1.25 : 1);
    /**
     * Based on how effectively this Pokemon defends against the opponent's types.
     * This score cannot be higher than 4.
     */
    let defScore = 1 / Math.max(this.getAttackTypeEffectiveness(enemyTypes[0], opponent), 0.25);
    if (types.length > 1) {
      atkScore *= opponent.getAttackTypeEffectiveness(types[1], this);
    }
    if (enemyTypes.length > 1) {
      defScore *= (1 / Math.max(this.getAttackTypeEffectiveness(enemyTypes[1], opponent), 0.25));
    }
    /**
     * Based on this Pokemon's HP ratio compared to that of the opponent.
     * This ratio is multiplied by 1.5 if this Pokemon outspeeds the opponent;
     * however, the final ratio cannot be higher than 1.
     */
    let hpDiffRatio = this.getHpRatio() + (1 - opponent.getHpRatio());
    if (outspeed) {
      hpDiffRatio = Math.min(hpDiffRatio * 1.5, 1);
    }
    return (atkScore + defScore) * hpDiffRatio;
  }

  getEvolution(): SpeciesFormEvolution | null {
    if (pokemonEvolutions.hasOwnProperty(this.species.speciesId)) {
      const evolutions = pokemonEvolutions[this.species.speciesId];
      for (const e of evolutions) {
        if (!e.item && this.level >= e.level && (!e.preFormKey || this.getFormKey() === e.preFormKey)) {
          if (e.condition === null || (e.condition as SpeciesEvolutionCondition).predicate(this)) {
            return e;
          }
        }
      }
    }

    if (this.isFusion() && this.fusionSpecies && pokemonEvolutions.hasOwnProperty(this.fusionSpecies.speciesId)) {
      const fusionEvolutions = pokemonEvolutions[this.fusionSpecies.speciesId].map(e => new FusionSpeciesFormEvolution(this.species.speciesId, e));
      for (const fe of fusionEvolutions) {
        if (!fe.item && this.level >= fe.level && (!fe.preFormKey || this.getFusionFormKey() === fe.preFormKey)) {
          if (fe.condition === null || (fe.condition as SpeciesEvolutionCondition).predicate(this)) {
            return fe;
          }
        }
      }
    }

    return null;
  }

  /**
   * Gets all level up moves in a given range for a particular pokemon.
   * @param {integer} startingLevel Don't include moves below this level
   * @param {boolean} includeEvolutionMoves Whether to include evolution moves
   * @param {boolean} simulateEvolutionChain Whether to include moves from prior evolutions
   * @param {boolean} includeRelearnerMoves Whether to include moves that would require a relearner. Note the move relearner inherently allows evolution moves
   * @returns {LevelMoves} A list of moves and the levels they can be learned at
   */
  getLevelMoves(startingLevel?: integer, includeEvolutionMoves: boolean = false, simulateEvolutionChain: boolean = false, includeRelearnerMoves: boolean = false): LevelMoves {
    const ret: LevelMoves = [];
    let levelMoves: LevelMoves = [];
    if (!startingLevel) {
      startingLevel = this.level;
    }
    if (simulateEvolutionChain) {
      const evolutionChain = this.species.getSimulatedEvolutionChain(this.level, this.hasTrainer(), this.isBoss(), this.isPlayer());
      for (let e = 0; e < evolutionChain.length; e++) {
        // TODO: Might need to pass specific form index in simulated evolution chain
        const speciesLevelMoves = getPokemonSpeciesForm(evolutionChain[e][0], this.formIndex).getLevelMoves();
        if (includeRelearnerMoves) {
          levelMoves.push(...speciesLevelMoves);
        } else {
          levelMoves.push(...speciesLevelMoves.filter(lm => (includeEvolutionMoves && lm[0] === 0) || ((!e || lm[0] > 1) && (e === evolutionChain.length - 1 || lm[0] <= evolutionChain[e + 1][1]))));
        }
      }
    } else {
      levelMoves = this.getSpeciesForm(true).getLevelMoves().filter(lm => (includeEvolutionMoves && lm[0] === 0) || (includeRelearnerMoves && lm[0] === -1) || lm[0] > 0);
    }
    if (this.fusionSpecies) {
      if (simulateEvolutionChain) {
        const fusionEvolutionChain = this.fusionSpecies.getSimulatedEvolutionChain(this.level, this.hasTrainer(), this.isBoss(), this.isPlayer());
        for (let e = 0; e < fusionEvolutionChain.length; e++) {
          // TODO: Might need to pass specific form index in simulated evolution chain
          const speciesLevelMoves = getPokemonSpeciesForm(fusionEvolutionChain[e][0], this.fusionFormIndex).getLevelMoves();
          if (includeRelearnerMoves) {
            levelMoves.push(...speciesLevelMoves.filter(lm => (includeEvolutionMoves && lm[0] === 0) || lm[0] !== 0));
          } else {
            levelMoves.push(...speciesLevelMoves.filter(lm => (includeEvolutionMoves && lm[0] === 0) || ((!e || lm[0] > 1) && (e === fusionEvolutionChain.length - 1 || lm[0] <= fusionEvolutionChain[e + 1][1]))));
          }
        }
      } else {
        levelMoves.push(...this.getFusionSpeciesForm(true).getLevelMoves().filter(lm => (includeEvolutionMoves && lm[0] === 0) || (includeRelearnerMoves && lm[0] === -1) || lm[0] > 0));
      }
    }
    levelMoves.sort((lma: [integer, integer], lmb: [integer, integer]) => lma[0] > lmb[0] ? 1 : lma[0] < lmb[0] ? -1 : 0);


    /**
     * Filter out moves not within the correct level range(s)
     * Includes moves below startingLevel, or of specifically level 0 if
     * includeRelearnerMoves or includeEvolutionMoves are true respectively
     */
    levelMoves = levelMoves.filter(lm => {
      const level = lm[0];
      const isRelearner = level < startingLevel;
      const allowedEvolutionMove = (level === 0) && includeEvolutionMoves;

      return !(level > this.level)
          && (includeRelearnerMoves || !isRelearner || allowedEvolutionMove);
    });

    /**
     * This must be done AFTER filtering by level, else if the same move shows up
     * in levelMoves multiple times all but the lowest level one will be skipped.
     * This causes problems when there are intentional duplicates (i.e. Smeargle with Sketch)
     */
    if (levelMoves) {
      this.getUniqueMoves(levelMoves,ret);
    }

    return ret;
  }

  /**
   * Helper function for getLevelMoves.
   * Finds all non-duplicate items from the input, and pushes them into the output.
   * Two items count as duplicate if they have the same Move, regardless of level.
   *
   * @param levelMoves the input array to search for non-duplicates from
   * @param ret the output array to be pushed into.
   */
  private getUniqueMoves(levelMoves: LevelMoves, ret: LevelMoves ): void {
    const uniqueMoves : Moves[] = [];
    for (const lm of levelMoves) {
      if (!uniqueMoves.find(m => m === lm[1])) {
        uniqueMoves.push(lm[1]);
        ret.push(lm);
      }
    }
  }


  setMove(moveIndex: integer, moveId: Moves): void {
    const move = moveId ? new PokemonMove(moveId) : null;
    this.moveset[moveIndex] = move;
    if (this.summonData?.moveset) {
      this.summonData.moveset[moveIndex] = move;
    }
  }

  /**
   * Function that tries to set a Pokemon shiny based on the trainer's trainer ID and secret ID
   * Endless Pokemon in the end biome are unable to be set to shiny
   *
   * The exact mechanic is that it calculates E as the XOR of the player's trainer ID and secret ID
   * F is calculated as the XOR of the first 16 bits of the Pokemon's ID with the last 16 bits
   * The XOR of E and F are then compared to the thresholdOverride (default case 32) to see whether or not to generate a shiny
   * @param thresholdOverride number that is divided by 2^16 (65536) to get the shiny chance
   * @returns true if the Pokemon has been set as a shiny, false otherwise
   */
  trySetShiny(thresholdOverride?: integer): boolean {
    // Shiny Pokemon should not spawn in the end biome in endless
    if (this.scene.gameMode.isEndless && this.scene.arena.biomeType === Biome.END) {
      return false;
    }

    const rand1 = (this.id & 0xFFFF0000) >>> 16;
    const rand2 = (this.id & 0x0000FFFF);

    const E = this.scene.gameData.trainerId ^ this.scene.gameData.secretId;
    const F = rand1 ^ rand2;

    const shinyThreshold = new Utils.IntegerHolder(32);
    if (thresholdOverride === undefined) {
      if (this.scene.eventManager.isEventActive()) {
        shinyThreshold.value *= this.scene.eventManager.getShinyMultiplier();
      }
      if (!this.hasTrainer()) {
        this.scene.applyModifiers(ShinyRateBoosterModifier, true, shinyThreshold);
      }
    } else {
      shinyThreshold.value = thresholdOverride;
    }

    this.shiny = (E ^ F) < shinyThreshold.value;
    if ((E ^ F) < 32) {
      console.log("REAL SHINY!!");
    }

    if (this.shiny) {
      this.initShinySparkle();
    }

    return this.shiny;
  }

  /**
   * Generates a variant
   * Has a 10% of returning 2 (epic variant)
   * And a 30% of returning 1 (rare variant)
   * Returns 0 (basic shiny) if there is no variant or 60% of the time otherwise
   * @returns the shiny variant
   */
  generateVariant(): Variant {
    const formIndex: number = this.formIndex;
    let variantDataIndex: string | number = this.species.speciesId;
    if (this.species.forms.length > 0) {
      const formKey = this.species.forms[formIndex]?.formKey;
      if (formKey) {
        variantDataIndex = `${variantDataIndex}-${formKey}`;
      }
    }
    // Checks if there is no variant data for both the index or index with form
    if (!this.shiny || (!variantData.hasOwnProperty(variantDataIndex) && !variantData.hasOwnProperty(this.species.speciesId))) {
      return 0;
    }
    const rand = Utils.randSeedInt(10);
    if (rand >= 4) {
      return 0;             // 6/10
    } else if (rand >= 1) {
      return 1;             // 3/10
    } else {
      return 2;             // 1/10
    }
  }

  generateFusionSpecies(forStarter?: boolean): void {
    const hiddenAbilityChance = new Utils.IntegerHolder(256);
    if (!this.hasTrainer()) {
      this.scene.applyModifiers(HiddenAbilityRateBoosterModifier, true, hiddenAbilityChance);
    }

    const hasHiddenAbility = !Utils.randSeedInt(hiddenAbilityChance.value);
    const randAbilityIndex = Utils.randSeedInt(2);

    const filter = !forStarter ? this.species.getCompatibleFusionSpeciesFilter()
      : species => {
        return pokemonEvolutions.hasOwnProperty(species.speciesId)
      && !pokemonPrevolutions.hasOwnProperty(species.speciesId)
      && !species.pseudoLegendary
      && !species.legendary
      && !species.mythical
      && !species.isTrainerForbidden()
      && species.speciesId !== this.species.speciesId;
      };

    this.fusionSpecies = this.scene.randomSpecies(this.scene.currentBattle?.waveIndex || 0, this.level, false, filter, true);
    this.fusionAbilityIndex = (this.fusionSpecies.abilityHidden && hasHiddenAbility ? this.fusionSpecies.ability2 ? 2 : 1 : this.fusionSpecies.ability2 ? randAbilityIndex : 0);
    this.fusionShiny = this.shiny;
    this.fusionVariant = this.variant;

    if (this.fusionSpecies.malePercent === null) {
      this.fusionGender = Gender.GENDERLESS;
    } else {
      const genderChance = (this.id % 256) * 0.390625;
      if (genderChance < this.fusionSpecies.malePercent) {
        this.fusionGender = Gender.MALE;
      } else {
        this.fusionGender = Gender.FEMALE;
      }
    }

    this.fusionFormIndex = this.scene.getSpeciesFormIndex(this.fusionSpecies, this.fusionGender, this.getNature(), true);
    this.fusionLuck = this.luck;

    this.generateName();
  }

  clearFusionSpecies(): void {
    this.fusionSpecies = null;
    this.fusionFormIndex = 0;
    this.fusionAbilityIndex = 0;
    this.fusionShiny = false;
    this.fusionVariant = 0;
    this.fusionGender = 0;
    this.fusionLuck = 0;

    this.generateName();
    this.calculateStats();
  }

  generateAndPopulateMoveset(): void {
    this.moveset = [];
    let movePool: [Moves, number][] = [];
    const allLevelMoves = this.getLevelMoves(1, true, true);
    if (!allLevelMoves) {
      console.log(this.species.speciesId, "ERROR");
      return;
    }

    for (let m = 0; m < allLevelMoves.length; m++) {
      const levelMove = allLevelMoves[m];
      if (this.level < levelMove[0]) {
        break;
      }
      let weight = levelMove[0];
      if (weight === 0) { // Evo Moves
        weight = 50;
      }
      if (weight === 1 && allMoves[levelMove[1]].power >= 80) { // Assume level 1 moves with 80+ BP are "move reminder" moves and bump their weight
        weight = 40;
      }
      if (allMoves[levelMove[1]].name.endsWith(" (N)")) {
        weight /= 100;
      } // Unimplemented level up moves are possible to generate, but 1% of their normal chance.
      if (!movePool.some(m => m[0] === levelMove[1])) {
        movePool.push([levelMove[1], weight]);
      }
    }

    if (this.hasTrainer()) {
      const tms = Object.keys(tmSpecies);
      for (const tm of tms) {
        const moveId = parseInt(tm) as Moves;
        let compatible = false;
        for (const p of tmSpecies[tm]) {
          if (Array.isArray(p)) {
            if (p[0] === this.species.speciesId || (this.fusionSpecies && p[0] === this.fusionSpecies.speciesId) && p.slice(1).indexOf(this.species.forms[this.formIndex]) > -1) {
              compatible = true;
              break;
            }
          } else if (p === this.species.speciesId || (this.fusionSpecies && p === this.fusionSpecies.speciesId)) {
            compatible = true;
            break;
          }
        }
        if (compatible && !movePool.some(m => m[0] === moveId) && !allMoves[moveId].name.endsWith(" (N)")) {
          if (tmPoolTiers[moveId] === ModifierTier.COMMON && this.level >= 15) {
            movePool.push([moveId, 4]);
          } else if (tmPoolTiers[moveId] === ModifierTier.GREAT && this.level >= 30) {
            movePool.push([moveId, 8]);
          } else if (tmPoolTiers[moveId] === ModifierTier.ULTRA && this.level >= 50) {
            movePool.push([moveId, 14]);
          }
        }
      }

      if (this.level >= 60) { // No egg moves below level 60
        for (let i = 0; i < 3; i++) {
          const moveId = speciesEggMoves[this.species.getRootSpeciesId()][i];
          if (!movePool.some(m => m[0] === moveId) && !allMoves[moveId].name.endsWith(" (N)")) {
            movePool.push([moveId, 40]);
          }
        }
        const moveId = speciesEggMoves[this.species.getRootSpeciesId()][3];
        if (this.level >= 170 && !movePool.some(m => m[0] === moveId) && !allMoves[moveId].name.endsWith(" (N)") && !this.isBoss()) { // No rare egg moves before e4
          movePool.push([moveId, 30]);
        }
        if (this.fusionSpecies) {
          for (let i = 0; i < 3; i++) {
            const moveId = speciesEggMoves[this.fusionSpecies.getRootSpeciesId()][i];
            if (!movePool.some(m => m[0] === moveId) && !allMoves[moveId].name.endsWith(" (N)")) {
              movePool.push([moveId, 40]);
            }
          }
          const moveId = speciesEggMoves[this.fusionSpecies.getRootSpeciesId()][3];
          if (this.level >= 170 && !movePool.some(m => m[0] === moveId) && !allMoves[moveId].name.endsWith(" (N)") && !this.isBoss()) {// No rare egg moves before e4
            movePool.push([moveId, 30]);
          }
        }
      }
    }

    if (this.isBoss()) { // Bosses never get self ko moves
      movePool = movePool.filter(m => !allMoves[m[0]].hasAttr(SacrificialAttr));
    }
    movePool = movePool.filter(m => !allMoves[m[0]].hasAttr(SacrificialAttrOnHit));
    if (this.hasTrainer()) {
      // Trainers never get OHKO moves
      movePool = movePool.filter(m => !allMoves[m[0]].hasAttr(OneHitKOAttr));
      // Half the weight of self KO moves
      movePool = movePool.map(m => [m[0], m[1] * (!!allMoves[m[0]].hasAttr(SacrificialAttr) ? 0.5 : 1)]);
      movePool = movePool.map(m => [m[0], m[1] * (!!allMoves[m[0]].hasAttr(SacrificialAttrOnHit) ? 0.5 : 1)]);
      // Trainers get a weight bump to stat buffing moves
      movePool = movePool.map(m => [m[0], m[1] * (allMoves[m[0]].getAttrs(StatChangeAttr).some(a => a.levels > 1 && a.selfTarget) ? 1.25 : 1)]);
      // Trainers get a weight decrease to multiturn moves
      movePool = movePool.map(m => [m[0], m[1] * (!!allMoves[m[0]].hasAttr(ChargeAttr) || !!allMoves[m[0]].hasAttr(RechargeAttr) ? 0.7 : 1)]);
    }

    // Weight towards higher power moves, by reducing the power of moves below the highest power.
    // Caps max power at 90 to avoid something like hyper beam ruining the stats.
    // This is a pretty soft weighting factor, although it is scaled with the weight multiplier.
    const maxPower = Math.min(movePool.reduce((v, m) => Math.max(allMoves[m[0]].power, v), 40), 90);
    movePool = movePool.map(m => [m[0], m[1] * (allMoves[m[0]].category === MoveCategory.STATUS ? 1 : Math.max(Math.min(allMoves[m[0]].power/maxPower, 1), 0.5))]);

    // Weight damaging moves against the lower stat
    const worseCategory: MoveCategory = this.stats[Stat.ATK] > this.stats[Stat.SPATK] ? MoveCategory.SPECIAL : MoveCategory.PHYSICAL;
    const statRatio = worseCategory === MoveCategory.PHYSICAL ? this.stats[Stat.ATK]/this.stats[Stat.SPATK] : this.stats[Stat.SPATK]/this.stats[Stat.ATK];
    movePool = movePool.map(m => [m[0], m[1] * (allMoves[m[0]].category === worseCategory ? statRatio : 1)]);

    let weightMultiplier = 0.9; // The higher this is the more the game weights towards higher level moves. At 0 all moves are equal weight.
    if (this.hasTrainer()) {
      weightMultiplier += 0.7;
    }
    if (this.isBoss()) {
      weightMultiplier += 0.4;
    }
    const baseWeights: [Moves, number][] = movePool.map(m => [m[0], Math.ceil(Math.pow(m[1], weightMultiplier)*100)]);

    if (this.hasTrainer() || this.isBoss()) { // Trainers and bosses always force a stab move
      const stabMovePool = baseWeights.filter(m => allMoves[m[0]].category !== MoveCategory.STATUS && this.isOfType(allMoves[m[0]].type));

      if (stabMovePool.length) {
        const totalWeight = stabMovePool.reduce((v, m) => v + m[1], 0);
        let rand = Utils.randSeedInt(totalWeight);
        let index = 0;
        while (rand > stabMovePool[index][1]) {
          rand -= stabMovePool[index++][1];
        }
        this.moveset.push(new PokemonMove(stabMovePool[index][0], 0, 0));
      }
    } else { // Normal wild pokemon just force a random damaging move
      const attackMovePool = baseWeights.filter(m => allMoves[m[0]].category !== MoveCategory.STATUS);
      if (attackMovePool.length) {
        const totalWeight = attackMovePool.reduce((v, m) => v + m[1], 0);
        let rand = Utils.randSeedInt(totalWeight);
        let index = 0;
        while (rand > attackMovePool[index][1]) {
          rand -= attackMovePool[index++][1];
        }
        this.moveset.push(new PokemonMove(attackMovePool[index][0], 0, 0));
      }
    }

    while (baseWeights.length > this.moveset.length && this.moveset.length < 4) {
      if (this.hasTrainer()) {
        // Sqrt the weight of any damaging moves with overlapping types. This is about a 0.05 - 0.1 multiplier.
        // Other damaging moves 2x weight if 0-1 damaging moves, 0.5x if 2, 0.125x if 3. These weights double if STAB.
        // Status moves remain unchanged on weight, this encourages 1-2
        movePool = baseWeights.filter(m => !this.moveset.some(mo => m[0] === mo?.moveId)).map(m => [m[0], this.moveset.some(mo => mo?.getMove().category !== MoveCategory.STATUS && mo?.getMove().type === allMoves[m[0]].type) ? Math.ceil(Math.sqrt(m[1])) : allMoves[m[0]].category !== MoveCategory.STATUS ? Math.ceil(m[1]/Math.max(Math.pow(4, this.moveset.filter(mo => (mo?.getMove().power!) > 1).length)/8,0.5) * (this.isOfType(allMoves[m[0]].type) ? 2 : 1)) : m[1]]); // TODO: is this bang correct?
      } else { // Non-trainer pokemon just use normal weights
        movePool = baseWeights.filter(m => !this.moveset.some(mo => m[0] === mo?.moveId));
      }
      const totalWeight = movePool.reduce((v, m) => v + m[1], 0);
      let rand = Utils.randSeedInt(totalWeight);
      let index = 0;
      while (rand > movePool[index][1]) {
        rand -= movePool[index++][1];
      }
      this.moveset.push(new PokemonMove(movePool[index][0], 0, 0));
    }

    this.scene.triggerPokemonFormChange(this, SpeciesFormChangeMoveLearnedTrigger);
  }

  trySelectMove(moveIndex: integer, ignorePp?: boolean): boolean {
    const move = this.getMoveset().length > moveIndex
      ? this.getMoveset()[moveIndex]
      : null;
    return move?.isUsable(this, ignorePp)!; // TODO: is this bang correct?
  }

  showInfo(): void {
    if (!this.battleInfo.visible) {
      const otherBattleInfo = this.scene.fieldUI.getAll().slice(0, 4).filter(ui => ui instanceof BattleInfo && ((ui as BattleInfo) instanceof PlayerBattleInfo) === this.isPlayer()).find(() => true);
      if (!otherBattleInfo || !this.getFieldIndex()) {
        this.scene.fieldUI.sendToBack(this.battleInfo);
        this.scene.sendTextToBack(); // Push the top right text objects behind everything else
      } else {
        this.scene.fieldUI.moveAbove(this.battleInfo, otherBattleInfo);
      }
      this.battleInfo.setX(this.battleInfo.x + (this.isPlayer() ? 150 : !this.isBoss() ? -150 : -198));
      this.battleInfo.setVisible(true);
      if (this.isPlayer()) {
        this.battleInfo.expMaskRect.x += 150;
      }
      this.scene.tweens.add({
        targets: [ this.battleInfo, this.battleInfo.expMaskRect ],
        x: this.isPlayer() ? "-=150" : `+=${!this.isBoss() ? 150 : 246}`,
        duration: 1000,
        ease: "Cubic.easeOut"
      });
    }
  }

  hideInfo(): Promise<void> {
    return new Promise(resolve => {
      if (this.battleInfo.visible) {
        this.scene.tweens.add({
          targets: [ this.battleInfo, this.battleInfo.expMaskRect ],
          x: this.isPlayer() ? "+=150" : `-=${!this.isBoss() ? 150 : 246}`,
          duration: 500,
          ease: "Cubic.easeIn",
          onComplete: () => {
            if (this.isPlayer()) {
              this.battleInfo.expMaskRect.x -= 150;
            }
            this.battleInfo.setVisible(false);
            this.battleInfo.setX(this.battleInfo.x - (this.isPlayer() ? 150 : !this.isBoss() ? -150 : -198));
            resolve();
          }
        });
      } else {
        resolve();
      }
    });
  }

  /**
   * sets if the pokemon has fled (implies it's a wild pokemon)
   * @param status - boolean
   */
  setWildFlee(status: boolean): void {
    this.wildFlee = status;
  }

  updateInfo(instant?: boolean): Promise<void> {
    return this.battleInfo.updateInfo(this, instant);
  }

  /**
   * Show or hide the type effectiveness multiplier window
   * Passing undefined will hide the window
   */
  updateEffectiveness(effectiveness?: string) {
    this.battleInfo.updateEffectiveness(effectiveness);
  }

  toggleStats(visible: boolean): void {
    this.battleInfo.toggleStats(visible);
  }

  toggleFlyout(visible: boolean): void {
    this.battleInfo.toggleFlyout(visible);
  }

  addExp(exp: integer) {
    const maxExpLevel = this.scene.getMaxExpLevel();
    const initialExp = this.exp;
    this.exp += exp;
    while (this.level < maxExpLevel && this.exp >= getLevelTotalExp(this.level + 1, this.species.growthRate)) {
      this.level++;
    }
    if (this.level >= maxExpLevel) {
      console.log(initialExp, this.exp, getLevelTotalExp(this.level, this.species.growthRate));
      this.exp = Math.max(getLevelTotalExp(this.level, this.species.growthRate), initialExp);
    }
    this.levelExp = this.exp - getLevelTotalExp(this.level, this.species.growthRate);
  }

  getOpponent(targetIndex: integer): Pokemon | null {
    const ret = this.getOpponents()[targetIndex];
    if (ret.summonData) {
      return ret;
    }
    return null;
  }

  getOpponents(): Pokemon[] {
    return ((this.isPlayer() ? this.scene.getEnemyField() : this.scene.getPlayerField()) as Pokemon[]).filter(p => p.isActive());
  }

  getOpponentDescriptor(): string {
    const opponents = this.getOpponents();
    if (opponents.length === 1) {
      return opponents[0].name;
    }
    return this.isPlayer() ? i18next.t("arenaTag:opposingTeam") : i18next.t("arenaTag:yourTeam");
  }

  getAlly(): Pokemon {
    return (this.isPlayer() ? this.scene.getPlayerField() : this.scene.getEnemyField())[this.getFieldIndex() ? 0 : 1];
  }

  /**
   * Gets the Pokémon on the allied field.
   *
   * @returns An array of Pokémon on the allied field.
   */
  getAlliedField(): Pokemon[] {
    return this instanceof PlayerPokemon ? this.scene.getPlayerField() : this.scene.getEnemyField();
  }

  /**
   * Calculates the accuracy multiplier of the user against a target.
   *
   * This method considers various factors such as the user's accuracy level, the target's evasion level,
   * abilities, and modifiers to compute the final accuracy multiplier.
   *
   * @param target {@linkcode Pokemon} - The target Pokémon against which the move is used.
   * @param sourceMove {@linkcode Move}  - The move being used by the user.
   * @returns The calculated accuracy multiplier.
   */
  getAccuracyMultiplier(target: Pokemon, sourceMove: Move): number {
    const isOhko = sourceMove.hasAttr(OneHitKOAccuracyAttr);
    if (isOhko) {
      return 1;
    }

    const userAccuracyLevel = new Utils.IntegerHolder(this.summonData.battleStats[BattleStat.ACC]);
    const targetEvasionLevel = new Utils.IntegerHolder(target.summonData.battleStats[BattleStat.EVA]);

    applyAbAttrs(IgnoreOpponentStatChangesAbAttr, target, null, userAccuracyLevel);
    applyAbAttrs(IgnoreOpponentStatChangesAbAttr, this, null, targetEvasionLevel);
    applyAbAttrs(IgnoreOpponentEvasionAbAttr, this, null, targetEvasionLevel);
    applyMoveAttrs(IgnoreOpponentStatChangesAttr, this, target, sourceMove, targetEvasionLevel);
    this.scene.applyModifiers(TempBattleStatBoosterModifier, this.isPlayer(), TempBattleStat.ACC, userAccuracyLevel);

    if (target.findTag(t => t instanceof ExposedTag)) {
      targetEvasionLevel.value = Math.min(0, targetEvasionLevel.value);
    }

    const accuracyMultiplier = new Utils.NumberHolder(1);
    if (userAccuracyLevel.value !== targetEvasionLevel.value) {
      accuracyMultiplier.value = userAccuracyLevel.value > targetEvasionLevel.value
        ? (3 + Math.min(userAccuracyLevel.value - targetEvasionLevel.value, 6)) / 3
        : 3 / (3 + Math.min(targetEvasionLevel.value - userAccuracyLevel.value, 6));
    }

    applyBattleStatMultiplierAbAttrs(BattleStatMultiplierAbAttr, this, BattleStat.ACC, accuracyMultiplier, sourceMove);

    const evasionMultiplier = new Utils.NumberHolder(1);
    applyBattleStatMultiplierAbAttrs(BattleStatMultiplierAbAttr, target, BattleStat.EVA, evasionMultiplier);

    accuracyMultiplier.value /= evasionMultiplier.value;

    return accuracyMultiplier.value;
  }

  apply(source: Pokemon, move: Move): HitResult {
    let result: HitResult;
    const damage = new Utils.NumberHolder(0);
    const defendingSide = this.isPlayer() ? ArenaTagSide.PLAYER : ArenaTagSide.ENEMY;
    const defendingSidePlayField = this.isPlayer() ? this.scene.getPlayerField() : this.scene.getEnemyField();

    const variableCategory = new Utils.IntegerHolder(move.category);
    applyMoveAttrs(VariableMoveCategoryAttr, source, this, move, variableCategory);
    const moveCategory = variableCategory.value as MoveCategory;

    applyMoveAttrs(VariableMoveTypeAttr, source, this, move);
    const types = this.getTypes(true, true);

    const cancelled = new Utils.BooleanHolder(false);
    const power = move.calculateBattlePower(source, this);
    const typeless = move.hasAttr(TypelessAttr);

    const typeMultiplier = new Utils.NumberHolder(!typeless && (moveCategory !== MoveCategory.STATUS || move.getAttrs(StatusMoveTypeImmunityAttr).find(attr => types.includes(attr.immuneType)))
      ? this.getAttackTypeEffectiveness(move, source, false, false)
      : 1);
    applyMoveAttrs(VariableMoveTypeMultiplierAttr, source, this, move, typeMultiplier);
    if (typeless) {
      typeMultiplier.value = 1;
    }
    if (types.find(t => move.isTypeImmune(source, this, t))) {
      typeMultiplier.value = 0;
    }

    switch (moveCategory) {
    case MoveCategory.PHYSICAL:
    case MoveCategory.SPECIAL:
      const isPhysical = moveCategory === MoveCategory.PHYSICAL;
      const sourceTeraType = source.getTeraType();

      if (!typeless) {
        applyPreDefendAbAttrs(TypeImmunityAbAttr, this, source, move, cancelled, typeMultiplier);
        applyMoveAttrs(NeutralDamageAgainstFlyingTypeMultiplierAttr, source, this, move, typeMultiplier);
      }
      if (!cancelled.value) {
        applyPreDefendAbAttrs(MoveImmunityAbAttr, this, source, move, cancelled, typeMultiplier);
        defendingSidePlayField.forEach((p) => applyPreDefendAbAttrs(FieldPriorityMoveImmunityAbAttr, p, source, move, cancelled, typeMultiplier));
      }

      if (cancelled.value) {
        source.stopMultiHit(this);
        result = HitResult.NO_EFFECT;
      } else {
        const typeBoost = source.findTag(t => t instanceof TypeBoostTag && t.boostedType === move.type) as TypeBoostTag;
        if (typeBoost?.oneUse) {
          source.removeTag(typeBoost.tagType);
        }

        const arenaAttackTypeMultiplier = new Utils.NumberHolder(this.scene.arena.getAttackTypeMultiplier(move.type, source.isGrounded()));
        applyMoveAttrs(IgnoreWeatherTypeDebuffAttr, source, this, move, arenaAttackTypeMultiplier);

        const glaiveRushModifier = new Utils.IntegerHolder(1);
        if (this.getTag(BattlerTagType.RECEIVE_DOUBLE_DAMAGE)) {
          glaiveRushModifier.value = 2;
        }
        let isCritical: boolean;
        const critOnly = new Utils.BooleanHolder(false);
        const critAlways = source.getTag(BattlerTagType.ALWAYS_CRIT);
        applyMoveAttrs(CritOnlyAttr, source, this, move, critOnly);
        applyAbAttrs(ConditionalCritAbAttr, source, null, critOnly, this, move);
        if (critOnly.value || critAlways) {
          isCritical = true;
        } else {
          const critLevel = new Utils.IntegerHolder(0);
          applyMoveAttrs(HighCritAttr, source, this, move, critLevel);
          this.scene.applyModifiers(CritBoosterModifier, source.isPlayer(), source, critLevel);
          this.scene.applyModifiers(TempBattleStatBoosterModifier, source.isPlayer(), TempBattleStat.CRIT, critLevel);
          const bonusCrit = new Utils.BooleanHolder(false);
          //@ts-ignore
          if (applyAbAttrs(BonusCritAbAttr, source, null, bonusCrit)) { // TODO: resolve ts-ignore. This is a promise. Checking a promise is bogus.
            if (bonusCrit.value) {
              critLevel.value += 1;
            }
          }
          if (source.getTag(BattlerTagType.CRIT_BOOST)) {
            critLevel.value += 2;
          }
          console.log(`crit stage: +${critLevel.value}`);
          const critChance = [24, 8, 2, 1][Math.max(0, Math.min(critLevel.value, 3))];
          isCritical = critChance === 1 || !this.scene.randBattleSeedInt(critChance);
          if (Overrides.NEVER_CRIT_OVERRIDE) {
            isCritical = false;
          }
        }
        if (isCritical) {
          const noCritTag = this.scene.arena.getTagOnSide(NoCritTag, defendingSide);
          const blockCrit = new Utils.BooleanHolder(false);
          applyAbAttrs(BlockCritAbAttr, this, null, blockCrit);
          if (noCritTag || blockCrit.value) {
            isCritical = false;
          }
        }
        const sourceAtk = new Utils.IntegerHolder(source.getBattleStat(isPhysical ? Stat.ATK : Stat.SPATK, this, undefined, isCritical));
        const targetDef = new Utils.IntegerHolder(this.getBattleStat(isPhysical ? Stat.DEF : Stat.SPDEF, source, move, isCritical));
        const criticalMultiplier = new Utils.NumberHolder(isCritical ? 1.5 : 1);
        applyAbAttrs(MultCritAbAttr, source, null, criticalMultiplier);
        const screenMultiplier = new Utils.NumberHolder(1);
        if (!isCritical) {
          this.scene.arena.applyTagsForSide(WeakenMoveScreenTag, defendingSide, move.category, this.scene.currentBattle.double, screenMultiplier);
        }
        const isTypeImmune = (typeMultiplier.value * arenaAttackTypeMultiplier.value) === 0;
        const sourceTypes = source.getTypes();
        const matchesSourceType = sourceTypes[0] === move.type || (sourceTypes.length > 1 && sourceTypes[1] === move.type);
        const stabMultiplier = new Utils.NumberHolder(1);
        if (sourceTeraType === Type.UNKNOWN && matchesSourceType) {
          stabMultiplier.value += 0.5;
        } else if (sourceTeraType !== Type.UNKNOWN && sourceTeraType === move.type) {
          stabMultiplier.value += 0.5;
        }

        applyAbAttrs(StabBoostAbAttr, source, null, stabMultiplier);

        if (sourceTeraType !== Type.UNKNOWN && matchesSourceType) {
          stabMultiplier.value = Math.min(stabMultiplier.value + 0.5, 2.25);
        }

        const targetCount = getMoveTargets(source, move.id).targets.length;
        const targetMultiplier = targetCount > 1 ? 0.75 : 1; // 25% damage debuff on multi-target hits (even if it's immune)

        applyMoveAttrs(VariableAtkAttr, source, this, move, sourceAtk);
        applyMoveAttrs(VariableDefAttr, source, this, move, targetDef);

        const effectPhase = this.scene.getCurrentPhase();
        let numTargets = 1;
        if (effectPhase instanceof MoveEffectPhase) {
          numTargets = effectPhase.getTargets().length;
        }
        const twoStrikeMultiplier = new Utils.NumberHolder(1);
        applyPreAttackAbAttrs(AddSecondStrikeAbAttr, source, this, move, numTargets, new Utils.IntegerHolder(0), twoStrikeMultiplier);

        if (!isTypeImmune) {
          const levelMultiplier = (2 * source.level / 5 + 2);
          const randomMultiplier = ((this.scene.randBattleSeedInt(16) + 85) / 100);
          damage.value = Math.ceil((((levelMultiplier * power * sourceAtk.value / targetDef.value) / 50) + 2)
                                   * stabMultiplier.value
                                   * typeMultiplier.value
                                   * arenaAttackTypeMultiplier.value
                                   * screenMultiplier.value
                                   * twoStrikeMultiplier.value
                                   * targetMultiplier
                                   * criticalMultiplier.value
                                   * glaiveRushModifier.value
                                   * randomMultiplier);

          if (isPhysical && source.status && source.status.effect === StatusEffect.BURN) {
            if (!move.hasAttr(BypassBurnDamageReductionAttr)) {
              const burnDamageReductionCancelled = new Utils.BooleanHolder(false);
              applyAbAttrs(BypassBurnDamageReductionAbAttr, source, burnDamageReductionCancelled);
              if (!burnDamageReductionCancelled.value) {
                damage.value = Math.floor(damage.value / 2);
              }
            }
          }

          applyPreAttackAbAttrs(DamageBoostAbAttr, source, this, move, damage);

          /**
           * For each {@link HitsTagAttr} the move has, doubles the damage of the move if:
           * The target has a {@link BattlerTagType} that this move interacts with
           * AND
           * The move doubles damage when used against that tag
           */
          move.getAttrs(HitsTagAttr).filter(hta => hta.doubleDamage).forEach(hta => {
            if (this.getTag(hta.tagType)) {
              damage.value *= 2;
            }
          });
        }

        if (this.scene.arena.terrain?.terrainType === TerrainType.MISTY && this.isGrounded() && move.type === Type.DRAGON) {
          damage.value = Math.floor(damage.value / 2);
        }

        const fixedDamage = new Utils.IntegerHolder(0);
        applyMoveAttrs(FixedDamageAttr, source, this, move, fixedDamage);
        if (!isTypeImmune && fixedDamage.value) {
          damage.value = fixedDamage.value;
          isCritical = false;
          result = HitResult.EFFECTIVE;
        }
        result = result!; // telling TS compiler that result is defined!

        if (!result) {
          if (!typeMultiplier.value) {
            result = move.id === Moves.SHEER_COLD ? HitResult.IMMUNE : HitResult.NO_EFFECT;
          } else {
            const isOneHitKo = new Utils.BooleanHolder(false);
            applyMoveAttrs(OneHitKOAttr, source, this, move, isOneHitKo);
            if (isOneHitKo.value) {
              result = HitResult.ONE_HIT_KO;
              isCritical = false;
              damage.value = this.hp;
            } else if (typeMultiplier.value >= 2) {
              result = HitResult.SUPER_EFFECTIVE;
            } else if (typeMultiplier.value >= 1) {
              result = HitResult.EFFECTIVE;
            } else {
              result = HitResult.NOT_VERY_EFFECTIVE;
            }
          }
        }

        const isOneHitKo = result === HitResult.ONE_HIT_KO;

        if (!fixedDamage.value && !isOneHitKo) {
          if (!source.isPlayer()) {
            this.scene.applyModifiers(EnemyDamageBoosterModifier, false, damage);
          }
          if (!this.isPlayer()) {
            this.scene.applyModifiers(EnemyDamageReducerModifier, false, damage);
          }

          applyPreDefendAbAttrs(ReceivedMoveDamageMultiplierAbAttr, this, source, move, cancelled, damage);
        }

        // This attribute may modify damage arbitrarily, so be careful about changing its order of application.
        applyMoveAttrs(ModifiedDamageAttr, source, this, move, damage);

        console.log("damage", damage.value, move.name, power, sourceAtk, targetDef);

        // In case of fatal damage, this tag would have gotten cleared before we could lapse it.
        const destinyTag = this.getTag(BattlerTagType.DESTINY_BOND);

        if (damage.value) {
          this.lapseTags(BattlerTagLapseType.HIT);

          const substitute = this.getTag(SubstituteTag);
          if (!!substitute && !move.canIgnoreSubstitute(source)) {
            substitute.hp -= damage.value;
            damage.value = 0;
          }
          if (this.isFullHp()) {
            applyPreDefendAbAttrs(PreDefendFullHpEndureAbAttr, this, source, move, cancelled, damage);
          } else if (!this.isPlayer() && damage.value >= this.hp) {
            this.scene.applyModifiers(EnemyEndureChanceModifier, false, this);
          }

          /**
           * We explicitly require to ignore the faint phase here, as we want to show the messages
           * about the critical hit and the super effective/not very effective messages before the faint phase.
           */
          damage.value = this.damageAndUpdate(damage.value, result as DamageResult, isCritical, isOneHitKo, isOneHitKo, true);
          this.turnData.damageTaken += damage.value;

          if (isCritical) {
            this.scene.queueMessage(i18next.t("battle:hitResultCriticalHit"));
          }
          if (source.isPlayer()) {
            this.scene.validateAchvs(DamageAchv, damage);
            if (damage.value > this.scene.gameData.gameStats.highestDamage) {
              this.scene.gameData.gameStats.highestDamage = damage.value;
            }
          }
          source.turnData.damageDealt += damage.value;
          source.turnData.currDamageDealt = damage.value;
          this.battleData.hitCount++;
          const attackResult = { move: move.id, result: result as DamageResult, damage: damage.value, critical: isCritical, sourceId: source.id, sourceBattlerIndex: source.getBattlerIndex() };
          this.turnData.attacksReceived.unshift(attackResult);
          if (source.isPlayer() && !this.isPlayer()) {
            this.scene.applyModifiers(DamageMoneyRewardModifier, true, source, damage);
          }
        }

        // want to include is.Fainted() in case multi hit move ends early, still want to render message
        if (source.turnData.hitsLeft === 1 || this.isFainted()) {
          switch (result) {
          case HitResult.SUPER_EFFECTIVE:
            this.scene.queueMessage(i18next.t("battle:hitResultSuperEffective"));
            break;
          case HitResult.NOT_VERY_EFFECTIVE:
            this.scene.queueMessage(i18next.t("battle:hitResultNotVeryEffective"));
            break;
          case HitResult.NO_EFFECT:
            this.scene.queueMessage(i18next.t("battle:hitResultNoEffect", { pokemonName: getPokemonNameWithAffix(this) }));
            break;
          case HitResult.IMMUNE:
            this.scene.queueMessage(`${this.name} is unaffected!`);
            break;
          case HitResult.ONE_HIT_KO:
            this.scene.queueMessage(i18next.t("battle:hitResultOneHitKO"));
            break;
          }
        }

        if (this.isFainted()) {
          // set splice index here, so future scene queues happen before FaintedPhase
          this.scene.setPhaseQueueSplice();
          this.scene.unshiftPhase(new FaintPhase(this.scene, this.getBattlerIndex(), isOneHitKo));
          this.destroySubstitute();
          this.resetSummonData();
        }

        if (damage) {
          const attacker = this.scene.getPokemonById(source.id)!; // TODO: is this bang correct?
          destinyTag?.lapse(attacker, BattlerTagLapseType.CUSTOM);
        }
      }
      break;
    case MoveCategory.STATUS:
      if (!typeless) {
        applyPreDefendAbAttrs(TypeImmunityAbAttr, this, source, move, cancelled, typeMultiplier);
      }
      if (!!this.getTag(SubstituteTag) && !move.canIgnoreSubstitute(source)) {
        cancelled.value = true;
      }
      if (!cancelled.value) {
        applyPreDefendAbAttrs(MoveImmunityAbAttr, this, source, move, cancelled, typeMultiplier);
        defendingSidePlayField.forEach((p) => applyPreDefendAbAttrs(FieldPriorityMoveImmunityAbAttr, p, source, move, cancelled, typeMultiplier));
      }
      if (!typeMultiplier.value) {
        this.scene.queueMessage(i18next.t("battle:hitResultNoEffect", { pokemonName: getPokemonNameWithAffix(this) }));
      }
      result = cancelled.value || !typeMultiplier.value ? HitResult.NO_EFFECT : HitResult.STATUS;
      break;
    }

    return result;
  }

  /**
   * Called by damageAndUpdate()
   * @param damage integer
   * @param ignoreSegments boolean, not currently used
   * @param preventEndure  used to update damage if endure or sturdy
   * @param ignoreFaintPhase  flag on wheter to add FaintPhase if pokemon after applying damage faints
   * @returns integer representing damage
   */
  damage(damage: integer, ignoreSegments: boolean = false, preventEndure: boolean = false, ignoreFaintPhase: boolean = false): integer {
    if (this.isFainted()) {
      return 0;
    }
    const surviveDamage = new Utils.BooleanHolder(false);

    if (!preventEndure && this.hp - damage <= 0) {
      if (this.hp >= 1 && this.getTag(BattlerTagType.ENDURING)) {
        surviveDamage.value = this.lapseTag(BattlerTagType.ENDURING);
      } else if (this.hp > 1 && this.getTag(BattlerTagType.STURDY)) {
        surviveDamage.value = this.lapseTag(BattlerTagType.STURDY);
      }
      if (!surviveDamage.value) {
        this.scene.applyModifiers(SurviveDamageModifier, this.isPlayer(), this, surviveDamage);
      }
      if (surviveDamage.value) {
        damage = this.hp - 1;
      }
    }

    damage = Math.min(damage, this.hp);
    this.hp = this.hp - damage;
    if (this.isFainted() && !ignoreFaintPhase) {
      /**
       * When adding the FaintPhase, want to toggle future unshiftPhase() and queueMessage() calls
       * to appear before the FaintPhase (as FaintPhase will potentially end the encounter and add Phases such as
       * GameOverPhase, VictoryPhase, etc.. that will interfere with anything else that happens during this MoveEffectPhase)
       *
       * Once the MoveEffectPhase is over (and calls it's .end() function, shiftPhase() will reset the PhaseQueueSplice via clearPhaseQueueSplice() )
       */
      this.scene.setPhaseQueueSplice();
      this.scene.unshiftPhase(new FaintPhase(this.scene, this.getBattlerIndex(), preventEndure));
      this.destroySubstitute();
      this.resetSummonData();
    }

    return damage;
  }

  /**
   * Called by apply(), given the damage, adds a new DamagePhase and actually updates HP values, etc.
   * @param damage integer - passed to damage()
   * @param result an enum if it's super effective, not very, etc.
   * @param critical boolean if move is a critical hit
   * @param ignoreSegments boolean, passed to damage() and not used currently
   * @param preventEndure boolean, ignore endure properties of pokemon, passed to damage()
   * @param ignoreFaintPhase boolean to ignore adding a FaintPhase, passsed to damage()
   * @returns integer of damage done
   */
  damageAndUpdate(damage: integer, result?: DamageResult, critical: boolean = false, ignoreSegments: boolean = false, preventEndure: boolean = false, ignoreFaintPhase: boolean = false): integer {
    const damagePhase = new DamagePhase(this.scene, this.getBattlerIndex(), damage, result as DamageResult, critical);
    this.scene.unshiftPhase(damagePhase);
    damage = this.damage(damage, ignoreSegments, preventEndure, ignoreFaintPhase);
    // Damage amount may have changed, but needed to be queued before calling damage function
    damagePhase.updateAmount(damage);
    return damage;
  }

  heal(amount: integer): integer {
    const healAmount = Math.min(amount, this.getMaxHp() - this.hp);
    this.hp += healAmount;
    return healAmount;
  }

  isBossImmune(): boolean {
    return this.isBoss();
  }

  isMax(): boolean {
    const maxForms = [SpeciesFormKey.GIGANTAMAX, SpeciesFormKey.GIGANTAMAX_RAPID, SpeciesFormKey.GIGANTAMAX_SINGLE, SpeciesFormKey.ETERNAMAX] as string[];
    return maxForms.includes(this.getFormKey()) || (!!this.getFusionFormKey() && maxForms.includes(this.getFusionFormKey()!));
  }

  addTag(tagType: BattlerTagType, turnCount: integer = 0, sourceMove?: Moves, sourceId?: integer): boolean {
    const existingTag = this.getTag(tagType);
    if (existingTag) {
      existingTag.onOverlap(this);
      return false;
    }

    const newTag = getBattlerTag(tagType, turnCount, sourceMove!, sourceId!); // TODO: are the bangs correct?

    const cancelled = new Utils.BooleanHolder(false);
    applyPreApplyBattlerTagAbAttrs(BattlerTagImmunityAbAttr, this, newTag, cancelled);

    const userField = this.getAlliedField();
    userField.forEach(pokemon => applyPreApplyBattlerTagAbAttrs(UserFieldBattlerTagImmunityAbAttr, pokemon, newTag, cancelled));

    if (!cancelled.value && newTag.canAdd(this)) {
      this.summonData.tags.push(newTag);
      newTag.onAdd(this);

      return true;
    }

    return false;
  }

  /** @overload */
  getTag(tagType: BattlerTagType): BattlerTag | null;

  /** @overload */
  getTag<T extends BattlerTag>(tagType: Constructor<T>): T | null;

  getTag(tagType: BattlerTagType | Constructor<BattlerTag>): BattlerTag | null {
    if (!this.summonData) {
      return null;
    }
    return (tagType instanceof Function
      ? this.summonData.tags.find(t => t instanceof tagType)
      : this.summonData.tags.find(t => t.tagType === tagType)
    )!; // TODO: is this bang correct?
  }

  findTag(tagFilter: ((tag: BattlerTag) => boolean)) {
    if (!this.summonData) {
      return null;
    }
    return this.summonData.tags.find(t => tagFilter(t));
  }

  findTags(tagFilter: ((tag: BattlerTag) => boolean)): BattlerTag[] {
    if (!this.summonData) {
      return [];
    }
    return this.summonData.tags.filter(t => tagFilter(t));
  }

  lapseTag(tagType: BattlerTagType): boolean {
    const tags = this.summonData.tags;
    const tag = tags.find(t => t.tagType === tagType);
    if (tag && !(tag.lapse(this, BattlerTagLapseType.CUSTOM))) {
      tag.onRemove(this);
      tags.splice(tags.indexOf(tag), 1);
    }
    return !!tag;
  }

  lapseTags(lapseType: BattlerTagLapseType): void {
    const tags = this.summonData.tags;
    tags.filter(t => lapseType === BattlerTagLapseType.FAINT || ((t.lapseTypes.some(lType => lType === lapseType)) && !(t.lapse(this, lapseType)))).forEach(t => {
      t.onRemove(this);
      tags.splice(tags.indexOf(t), 1);
    });
  }

  removeTag(tagType: BattlerTagType): boolean {
    const tags = this.summonData.tags;
    const tag = tags.find(t => t.tagType === tagType);
    if (tag) {
      tag.onRemove(this);
      tags.splice(tags.indexOf(tag), 1);
    }
    return !!tag;
  }

  findAndRemoveTags(tagFilter: ((tag: BattlerTag) => boolean)): boolean {
    if (!this.summonData) {
      return false;
    }
    const tags = this.summonData.tags;
    const tagsToRemove = tags.filter(t => tagFilter(t));
    for (const tag of tagsToRemove) {
      tag.turnCount = 0;
      tag.onRemove(this);
      tags.splice(tags.indexOf(tag), 1);
    }
    return true;
  }

  removeTagsBySourceId(sourceId: integer): void {
    this.findAndRemoveTags(t => t.isSourceLinked() && t.sourceId === sourceId);
  }

  transferTagsBySourceId(sourceId: integer, newSourceId: integer): void {
    if (!this.summonData) {
      return;
    }
    const tags = this.summonData.tags;
    tags.filter(t => t.sourceId === sourceId).forEach(t => t.sourceId = newSourceId);
  }

  /**
   * Transferring stat changes and Tags
   * @param source {@linkcode Pokemon} the pokemon whose stats/Tags are to be passed on from, ie: the Pokemon using Baton Pass
   */
  transferSummon(source: Pokemon): void {
    const battleStats = Utils.getEnumValues(BattleStat);
    for (const stat of battleStats) {
      this.summonData.battleStats[stat] = source.summonData.battleStats[stat];
    }
    for (const tag of source.summonData.tags) {

      // bypass those can not be passed via Baton Pass
      const excludeTagTypes = new Set([BattlerTagType.DROWSY, BattlerTagType.INFATUATED, BattlerTagType.FIRE_BOOST]);

      if (excludeTagTypes.has(tag.tagType)) {
        continue;
      }

      this.summonData.tags.push(tag);
    }
    if (this instanceof PlayerPokemon && source.summonData.battleStats.find(bs => bs === 6)) {
      this.scene.validateAchv(achvs.TRANSFER_MAX_BATTLE_STAT);
    }
    this.updateInfo();
  }

  getMoveHistory(): TurnMove[] {
    return this.battleSummonData.moveHistory;
  }

  pushMoveHistory(turnMove: TurnMove) {
    turnMove.turn = this.scene.currentBattle?.turn;
    this.getMoveHistory().push(turnMove);
  }

  getLastXMoves(turnCount: integer = 0): TurnMove[] {
    const moveHistory = this.getMoveHistory();
    return moveHistory.slice(turnCount >= 0 ? Math.max(moveHistory.length - (turnCount || 1), 0) : 0, moveHistory.length).reverse();
  }

  getMoveQueue(): QueuedMove[] {
    return this.summonData.moveQueue;
  }

  /**
   * If this Pokemon is using a multi-hit move, cancels all subsequent strikes
   * @param {Pokemon} target If specified, this only cancels subsequent strikes against the given target
   */
  stopMultiHit(target?: Pokemon): void {
    const effectPhase = this.scene.getCurrentPhase();
    if (effectPhase instanceof MoveEffectPhase && effectPhase.getUserPokemon() === this) {
      effectPhase.stopMultiHit(target);
    }
  }

  changeForm(formChange: SpeciesFormChange): Promise<void> {
    return new Promise(resolve => {
      this.formIndex = Math.max(this.species.forms.findIndex(f => f.formKey === formChange.formKey), 0);
      this.generateName();
      const abilityCount = this.getSpeciesForm().getAbilityCount();
      if (this.abilityIndex >= abilityCount) {// Shouldn't happen
        this.abilityIndex = abilityCount - 1;
      }
      this.scene.gameData.setPokemonSeen(this, false);
      this.setScale(this.getSpriteScale());
      this.loadAssets().then(() => {
        this.calculateStats();
        this.scene.updateModifiers(this.isPlayer(), true);
        Promise.all([ this.updateInfo(), this.scene.updateFieldScale() ]).then(() => resolve());
      });
    });
  }

  cry(soundConfig?: Phaser.Types.Sound.SoundConfig, sceneOverride?: BattleScene): AnySound {
    const scene = sceneOverride || this.scene;
    const cry = this.getSpeciesForm().cry(scene, soundConfig);
    let duration = cry.totalDuration * 1000;
    if (this.fusionSpecies && this.getSpeciesForm() !== this.getFusionSpeciesForm()) {
      let fusionCry = this.getFusionSpeciesForm().cry(scene, soundConfig, true);
      duration = Math.min(duration, fusionCry.totalDuration * 1000);
      fusionCry.destroy();
      scene.time.delayedCall(Utils.fixedInt(Math.ceil(duration * 0.4)), () => {
        try {
          SoundFade.fadeOut(scene, cry, Utils.fixedInt(Math.ceil(duration * 0.2)));
          fusionCry = this.getFusionSpeciesForm().cry(scene, Object.assign({ seek: Math.max(fusionCry.totalDuration * 0.4, 0) }, soundConfig));
          SoundFade.fadeIn(scene, fusionCry, Utils.fixedInt(Math.ceil(duration * 0.2)), scene.masterVolume * scene.seVolume, 0);
        } catch (err) {
          console.error(err);
        }
      });
    }

    return cry;
  }

  faintCry(callback: Function): void {
    if (this.fusionSpecies && this.getSpeciesForm() !== this.getFusionSpeciesForm()) {
      return this.fusionFaintCry(callback);
    }

    const key = this.getSpeciesForm().getCryKey(this.formIndex);
    //eslint-disable-next-line @typescript-eslint/no-unused-vars
    let i = 0;
    let rate = 0.85;
    const cry = this.scene.playSound(key, { rate: rate }) as AnySound;
    const sprite = this.getSprite();
    const tintSprite = this.getTintSprite();
    const delay = Math.max(this.scene.sound.get(key).totalDuration * 50, 25);

    let frameProgress = 0;
    let frameThreshold: number;

    sprite.anims.pause();
    tintSprite?.anims.pause();

    let faintCryTimer : Phaser.Time.TimerEvent | null = this.scene.time.addEvent({
      delay: Utils.fixedInt(delay),
      repeat: -1,
      callback: () => {
        ++i;
        frameThreshold = sprite.anims.msPerFrame / rate;
        frameProgress += delay;
        while (frameProgress > frameThreshold) {
          if (sprite.anims.duration) {
            sprite.anims.nextFrame();
            tintSprite?.anims.nextFrame();
          }
          frameProgress -= frameThreshold;
        }
        if (cry && !cry.pendingRemove) {
          rate *= 0.99;
          cry.setRate(rate);
        } else {
          faintCryTimer?.destroy();
          faintCryTimer = null;
          if (callback) {
            callback();
          }
        }
      }
    });

    // Failsafe
    this.scene.time.delayedCall(Utils.fixedInt(3000), () => {
      if (!faintCryTimer || !this.scene) {
        return;
      }
      if (cry?.isPlaying) {
        cry.stop();
      }
      faintCryTimer.destroy();
      if (callback) {
        callback();
      }
    });
  }

  private fusionFaintCry(callback: Function): void {
    const key = this.getSpeciesForm().getCryKey(this.formIndex);
    let i = 0;
    let rate = 0.85;
    const cry = this.scene.playSound(key, { rate: rate }) as AnySound;
    const sprite = this.getSprite();
    const tintSprite = this.getTintSprite();
    let duration = cry.totalDuration * 1000;

    let fusionCry = this.scene.playSound(this.getFusionSpeciesForm().getCryKey(this.fusionFormIndex), { rate: rate }) as AnySound;
    fusionCry.stop();
    duration = Math.min(duration, fusionCry.totalDuration * 1000);
    fusionCry.destroy();

    const delay = Math.max(duration * 0.05, 25);

    let transitionIndex = 0;
    let durationProgress = 0;

    const transitionThreshold = Math.ceil(duration * 0.4);
    while (durationProgress < transitionThreshold) {
      ++i;
      durationProgress += delay * rate;
      rate *= 0.99;
    }

    transitionIndex = i;

    i = 0;
    rate = 0.85;

    let frameProgress = 0;
    let frameThreshold: number;

    sprite.anims.pause();
    tintSprite?.anims.pause();

    let faintCryTimer: Phaser.Time.TimerEvent | null = this.scene.time.addEvent({
      delay: Utils.fixedInt(delay),
      repeat: -1,
      callback: () => {
        ++i;
        frameThreshold = sprite.anims.msPerFrame / rate;
        frameProgress += delay;
        while (frameProgress > frameThreshold) {
          if (sprite.anims.duration) {
            sprite.anims.nextFrame();
            tintSprite?.anims.nextFrame();
          }
          frameProgress -= frameThreshold;
        }
        if (i === transitionIndex) {
          SoundFade.fadeOut(this.scene, cry, Utils.fixedInt(Math.ceil((duration / rate) * 0.2)));
          fusionCry = this.scene.playSound(this.getFusionSpeciesForm().getCryKey(this.fusionFormIndex), Object.assign({ seek: Math.max(fusionCry.totalDuration * 0.4, 0), rate: rate }));
          SoundFade.fadeIn(this.scene, fusionCry, Utils.fixedInt(Math.ceil((duration / rate) * 0.2)), this.scene.masterVolume * this.scene.seVolume, 0);
        }
        rate *= 0.99;
        if (cry && !cry.pendingRemove) {
          cry.setRate(rate);
        }
        if (fusionCry && !fusionCry.pendingRemove) {
          fusionCry.setRate(rate);
        }
        if ((!cry || cry.pendingRemove) && (!fusionCry || fusionCry.pendingRemove)) {
          faintCryTimer?.destroy();
          faintCryTimer = null;
          if (callback) {
            callback();
          }
        }
      }
    });

    // Failsafe
    this.scene.time.delayedCall(Utils.fixedInt(3000), () => {
      if (!faintCryTimer || !this.scene) {
        return;
      }
      if (cry?.isPlaying) {
        cry.stop();
      }
      if (fusionCry?.isPlaying) {
        fusionCry.stop();
      }
      faintCryTimer.destroy();
      if (callback) {
        callback();
      }
    });
  }

  isOppositeGender(pokemon: Pokemon): boolean {
    return this.gender !== Gender.GENDERLESS && pokemon.gender === (this.gender === Gender.MALE ? Gender.FEMALE : Gender.MALE);
  }

  canSetStatus(effect: StatusEffect | undefined, quiet: boolean = false, overrideStatus: boolean = false, sourcePokemon: Pokemon | null = null): boolean {
    if (effect !== StatusEffect.FAINT) {
      if (overrideStatus ? this.status?.effect === effect : this.status) {
        return false;
      }
      if (this.isGrounded() && this.scene.arena.terrain?.terrainType === TerrainType.MISTY) {
        return false;
      }
    }

    const types = this.getTypes(true, true);

    switch (effect) {
    case StatusEffect.POISON:
    case StatusEffect.TOXIC:
      // Check if the Pokemon is immune to Poison/Toxic or if the source pokemon is canceling the immunity
      const poisonImmunity = types.map(defType => {
        // Check if the Pokemon is not immune to Poison/Toxic
        if (defType !== Type.POISON && defType !== Type.STEEL) {
          return false;
        }

        // Check if the source Pokemon has an ability that cancels the Poison/Toxic immunity
        const cancelImmunity = new Utils.BooleanHolder(false);
        if (sourcePokemon) {
          applyAbAttrs(IgnoreTypeStatusEffectImmunityAbAttr, sourcePokemon, cancelImmunity, effect, defType);
          if (cancelImmunity.value) {
            return false;
          }
        }

        return true;
      });

      if (this.isOfType(Type.POISON) || this.isOfType(Type.STEEL)) {
        if (poisonImmunity.includes(true)) {
          return false;
        }
      }
      break;
    case StatusEffect.PARALYSIS:
      if (this.isOfType(Type.ELECTRIC)) {
        return false;
      }
      break;
    case StatusEffect.SLEEP:
      if (this.isGrounded() && this.scene.arena.terrain?.terrainType === TerrainType.ELECTRIC) {
        return false;
      }
      break;
    case StatusEffect.FREEZE:
      if (this.isOfType(Type.ICE) || (this.scene?.arena?.weather?.weatherType &&[WeatherType.SUNNY, WeatherType.HARSH_SUN].includes(this.scene.arena.weather.weatherType))) {
        return false;
      }
      break;
    case StatusEffect.BURN:
      if (this.isOfType(Type.FIRE)) {
        return false;
      }
      break;
    }

    const cancelled = new Utils.BooleanHolder(false);
    applyPreSetStatusAbAttrs(StatusEffectImmunityAbAttr, this, effect, cancelled, quiet);

    const userField = this.getAlliedField();
    userField.forEach(pokemon => applyPreSetStatusAbAttrs(UserFieldStatusEffectImmunityAbAttr, pokemon, effect, cancelled, quiet));

    if (cancelled.value) {
      return false;
    }

    return true;
  }

  trySetStatus(effect: StatusEffect | undefined, asPhase: boolean = false, sourcePokemon: Pokemon | null = null, cureTurn: integer | null = 0, sourceText: string | null = null): boolean {
    if (!this.canSetStatus(effect, asPhase, false, sourcePokemon)) {
      return false;
    }

    /**
     * If this Pokemon falls asleep or freezes in the middle of a multi-hit attack,
     * cancel the attack's subsequent hits.
     */
    if (effect === StatusEffect.SLEEP || effect === StatusEffect.FREEZE) {
      this.stopMultiHit();
    }

    if (asPhase) {
      this.scene.unshiftPhase(new ObtainStatusEffectPhase(this.scene, this.getBattlerIndex(), effect, cureTurn, sourceText!, sourcePokemon!)); // TODO: are these bangs correct?
      return true;
    }

    let statusCureTurn: Utils.IntegerHolder;

    if (effect === StatusEffect.SLEEP) {
      statusCureTurn = new Utils.IntegerHolder(this.randSeedIntRange(2, 4));
      applyAbAttrs(ReduceStatusEffectDurationAbAttr, this, null, effect, statusCureTurn);

      this.setFrameRate(4);

      // If the user is invulnerable, lets remove their invulnerability when they fall asleep
      const invulnerableTags = [
        BattlerTagType.UNDERGROUND,
        BattlerTagType.UNDERWATER,
        BattlerTagType.HIDDEN,
        BattlerTagType.FLYING
      ];

      const tag = invulnerableTags.find((t) => this.getTag(t));

      if (tag) {
        this.removeTag(tag);
        this.getMoveQueue().pop();
      }
    }

    statusCureTurn = statusCureTurn!; // tell TS compiler it's defined
    effect = effect!; // If `effect` is undefined then `trySetStatus()` will have already returned early via the `canSetStatus()` call
    this.status = new Status(effect, 0, statusCureTurn?.value);

    if (effect !== StatusEffect.FAINT) {
      this.scene.triggerPokemonFormChange(this, SpeciesFormChangeStatusEffectTrigger, true);
    }

    return true;
  }

  /**
  * Resets the status of a pokemon.
  * @param revive Whether revive should be cured; defaults to true.
  * @param confusion Whether resetStatus should include confusion or not; defaults to false.
  * @param reloadAssets Whether to reload the assets or not; defaults to false.
  */
  resetStatus(revive: boolean = true, confusion: boolean = false, reloadAssets: boolean = false): void {
    const lastStatus = this.status?.effect;
    if (!revive && lastStatus === StatusEffect.FAINT) {
      return;
    }
    this.status = null;
    if (lastStatus === StatusEffect.SLEEP) {
      this.setFrameRate(12);
      if (this.getTag(BattlerTagType.NIGHTMARE)) {
        this.lapseTag(BattlerTagType.NIGHTMARE);
      }
    }
    if (confusion) {
      if (this.getTag(BattlerTagType.CONFUSED)) {
        this.lapseTag(BattlerTagType.CONFUSED);
      }
    }
    if (reloadAssets) {
      this.loadAssets(false).then(() => this.playAnim());
    }
  }

  primeSummonData(summonDataPrimer: PokemonSummonData): void {
    this.summonDataPrimer = summonDataPrimer;
  }

  resetSummonData(): void {
    if (this.summonData?.speciesForm) {
      this.summonData.speciesForm = null;
      this.updateFusionPalette();
    }
    this.summonData = new PokemonSummonData();
    if (!this.battleData) {
      this.resetBattleData();
    }
    this.resetBattleSummonData();
    if (this.summonDataPrimer) {
      for (const k of Object.keys(this.summonData)) {
        if (this.summonDataPrimer[k]) {
          this.summonData[k] = this.summonDataPrimer[k];
        }
      }
      // If this Pokemon has a Substitute when loading in, play an animation to add its sprite
      if (!!this.getTag(SubstituteTag)) {
        this.scene.triggerPokemonBattleAnim(this, PokemonAnimType.SUBSTITUTE_ADD);
        this.getTag(SubstituteTag)!.sourceInFocus = false;
      }
      this.summonDataPrimer = null;
    }
    this.updateInfo();
  }

  resetBattleData(): void {
    this.battleData = new PokemonBattleData();
  }

  resetBattleSummonData(): void {
    this.battleSummonData = new PokemonBattleSummonData();
    if (this.getTag(BattlerTagType.SEEDED)) {
      this.lapseTag(BattlerTagType.SEEDED);
    }
    if (this.scene) {
      this.scene.triggerPokemonFormChange(this, SpeciesFormChangePostMoveTrigger, true);
    }
  }

  resetTurnData(): void {
    this.turnData = new PokemonTurnData();
  }

  getExpValue(): integer {
    // Logic to factor in victor level has been removed for balancing purposes, so the player doesn't have to focus on EXP maxxing
    return ((this.getSpeciesForm().getBaseExp() * this.level) / 5 + 1);
  }

  setFrameRate(frameRate: integer) {
    this.scene.anims.get(this.getBattleSpriteKey()).frameRate = frameRate;
    this.getSprite().play(this.getBattleSpriteKey());
    this.getTintSprite()?.play(this.getBattleSpriteKey());
  }

  tint(color: number, alpha?: number, duration?: integer, ease?: string) {
    const tintSprite = this.getTintSprite();
    tintSprite?.setTintFill(color);
    tintSprite?.setVisible(true);

    if (duration) {
      tintSprite?.setAlpha(0);

      this.scene.tweens.add({
        targets: tintSprite,
        alpha: alpha || 1,
        duration: duration,
        ease: ease || "Linear"
      });
    } else {
      tintSprite?.setAlpha(alpha);
    }
  }

  untint(duration: integer, ease?: string) {
    const tintSprite = this.getTintSprite();

    if (duration) {
      this.scene.tweens.add({
        targets: tintSprite,
        alpha: 0,
        duration: duration,
        ease: ease || "Linear",
        onComplete: () => {
          tintSprite?.setVisible(false);
          tintSprite?.setAlpha(1);
        }
      });
    } else {
      tintSprite?.setVisible(false);
      tintSprite?.setAlpha(1);
    }
  }

  enableMask() {
    if (!this.maskEnabled) {
      this.maskSprite = this.getTintSprite();
      this.maskSprite?.setVisible(true);
      this.maskSprite?.setPosition(this.x * this.parentContainer.scale + this.parentContainer.x,
        this.y * this.parentContainer.scale + this.parentContainer.y);
      this.maskSprite?.setScale(this.getSpriteScale() * this.parentContainer.scale);
      this.maskEnabled = true;
    }
  }

  disableMask() {
    if (this.maskEnabled) {
      this.maskSprite?.setVisible(false);
      this.maskSprite?.setPosition(0, 0);
      this.maskSprite?.setScale(this.getSpriteScale());
      this.maskSprite = null;
      this.maskEnabled = false;
    }
  }

  sparkle(): void {
    if (this.shinySparkle) {
      this.shinySparkle.play(`sparkle${this.variant ? `_${this.variant + 1}` : ""}`);
      this.scene.playSound("sparkle");
    }
  }

  updateFusionPalette(ignoreOveride?: boolean): void {
    if (!this.getFusionSpeciesForm(ignoreOveride)) {
      [ this.getSprite(), this.getTintSprite() ].filter(s => !!s).map(s => {
        s.pipelineData[`spriteColors${ignoreOveride && this.summonData?.speciesForm ? "Base" : ""}`] = [];
        s.pipelineData[`fusionSpriteColors${ignoreOveride && this.summonData?.speciesForm ? "Base" : ""}`] = [];
      });
      return;
    }

    const speciesForm = this.getSpeciesForm(ignoreOveride);
    const fusionSpeciesForm = this.getFusionSpeciesForm(ignoreOveride);

    const spriteKey = speciesForm.getSpriteKey(this.getGender(ignoreOveride) === Gender.FEMALE, speciesForm.formIndex, this.shiny, this.variant);
    const backSpriteKey = speciesForm.getSpriteKey(this.getGender(ignoreOveride) === Gender.FEMALE, speciesForm.formIndex, this.shiny, this.variant).replace("pkmn__", "pkmn__back__");
    const fusionSpriteKey = fusionSpeciesForm.getSpriteKey(this.getFusionGender(ignoreOveride) === Gender.FEMALE, fusionSpeciesForm.formIndex, this.fusionShiny, this.fusionVariant);
    const fusionBackSpriteKey = fusionSpeciesForm.getSpriteKey(this.getFusionGender(ignoreOveride) === Gender.FEMALE, fusionSpeciesForm.formIndex, this.fusionShiny, this.fusionVariant).replace("pkmn__", "pkmn__back__");

    const sourceTexture = this.scene.textures.get(spriteKey);
    const sourceBackTexture = this.scene.textures.get(backSpriteKey);
    const fusionTexture = this.scene.textures.get(fusionSpriteKey);
    const fusionBackTexture = this.scene.textures.get(fusionBackSpriteKey);

    const [ sourceFrame, sourceBackFrame, fusionFrame, fusionBackFrame ] = [ sourceTexture, sourceBackTexture, fusionTexture, fusionBackTexture ].map(texture => texture.frames[texture.firstFrame]);
    const [ sourceImage, sourceBackImage, fusionImage, fusionBackImage ] = [ sourceTexture, sourceBackTexture, fusionTexture, fusionBackTexture ].map(i => i.getSourceImage() as HTMLImageElement);

    const canvas = document.createElement("canvas");
    const backCanvas = document.createElement("canvas");
    const fusionCanvas = document.createElement("canvas");
    const fusionBackCanvas = document.createElement("canvas");

    const spriteColors: integer[][] = [];
    const pixelData: Uint8ClampedArray[] = [];

    [ canvas, backCanvas, fusionCanvas, fusionBackCanvas ].forEach((canv: HTMLCanvasElement, c: integer) => {
      const context = canv.getContext("2d");
      const frame = [ sourceFrame, sourceBackFrame, fusionFrame, fusionBackFrame ][c];
      canv.width = frame.width;
      canv.height = frame.height;

      if (context) {
        context.drawImage([ sourceImage, sourceBackImage, fusionImage, fusionBackImage ][c], frame.cutX, frame.cutY, frame.width, frame.height, 0, 0, frame.width, frame.height);
        const imageData = context.getImageData(frame.cutX, frame.cutY, frame.width, frame.height);
        pixelData.push(imageData.data);
      }
    });

    for (let f = 0; f < 2; f++) {
      const variantColors = variantColorCache[!f ? spriteKey : backSpriteKey];
      const variantColorSet = new Map<integer, integer[]>();
      if (this.shiny && variantColors && variantColors[this.variant]) {
        Object.keys(variantColors[this.variant]).forEach(k => {
          variantColorSet.set(Utils.rgbaToInt(Array.from(Object.values(Utils.rgbHexToRgba(k)))), Array.from(Object.values(Utils.rgbHexToRgba(variantColors[this.variant][k]))));
        });
      }

      for (let i = 0; i < pixelData[f].length; i += 4) {
        if (pixelData[f][i + 3]) {
          const pixel = pixelData[f].slice(i, i + 4);
          let [ r, g, b, a ] = pixel;
          if (variantColors) {
            const color = Utils.rgbaToInt([r, g, b, a]);
            if (variantColorSet.has(color)) {
              const mappedPixel = variantColorSet.get(color);
              if (mappedPixel) {
                [ r, g, b, a ] = mappedPixel;
              }
            }
          }
          if (!spriteColors.find(c => c[0] === r && c[1] === g && c[2] === b)) {
            spriteColors.push([ r, g, b, a ]);
          }
        }
      }
    }

    const fusionSpriteColors = JSON.parse(JSON.stringify(spriteColors));

    const pixelColors: number[] = [];
    for (let f = 0; f < 2; f++) {
      for (let i = 0; i < pixelData[f].length; i += 4) {
        const total = pixelData[f].slice(i, i + 3).reduce((total: integer, value: integer) => total + value, 0);
        if (!total) {
          continue;
        }
        pixelColors.push(argbFromRgba({ r: pixelData[f][i], g: pixelData[f][i + 1], b: pixelData[f][i + 2], a: pixelData[f][i + 3] }));
      }
    }

    const fusionPixelColors : number[] = [];
    for (let f = 0; f < 2; f++) {
      const variantColors = variantColorCache[!f ? fusionSpriteKey : fusionBackSpriteKey];
      const variantColorSet = new Map<integer, integer[]>();
      if (this.fusionShiny && variantColors && variantColors[this.fusionVariant]) {
        Object.keys(variantColors[this.fusionVariant]).forEach(k => {
          variantColorSet.set(Utils.rgbaToInt(Array.from(Object.values(Utils.rgbHexToRgba(k)))), Array.from(Object.values(Utils.rgbHexToRgba(variantColors[this.fusionVariant][k]))));
        });
      }
      for (let i = 0; i < pixelData[2 + f].length; i += 4) {
        const total = pixelData[2 + f].slice(i, i + 3).reduce((total: integer, value: integer) => total + value, 0);
        if (!total) {
          continue;
        }
        let [ r, g, b, a ] = [ pixelData[2 + f][i], pixelData[2 + f][i + 1], pixelData[2 + f][i + 2], pixelData[2 + f][i + 3] ];
        if (variantColors) {
          const color = Utils.rgbaToInt([r, g, b, a]);
          if (variantColorSet.has(color)) {
            const mappedPixel = variantColorSet.get(color);
            if (mappedPixel) {
              [ r, g, b, a ] = mappedPixel;
            }
          }
        }
        fusionPixelColors.push(argbFromRgba({ r, g, b, a }));
      }
    }

    let paletteColors: Map<number, number>;
    let fusionPaletteColors: Map<number, number>;

    const originalRandom = Math.random;
    Math.random = () => Phaser.Math.RND.realInRange(0, 1);

    this.scene.executeWithSeedOffset(() => {
      paletteColors = QuantizerCelebi.quantize(pixelColors, 4);
      fusionPaletteColors = QuantizerCelebi.quantize(fusionPixelColors, 4);
    }, 0, "This result should not vary");

    Math.random = originalRandom;

    paletteColors = paletteColors!; // tell TS compiler that paletteColors is defined!
    fusionPaletteColors = fusionPaletteColors!; // TS compiler that fusionPaletteColors is defined!
    const [ palette, fusionPalette ] = [ paletteColors, fusionPaletteColors ]
      .map(paletteColors => {
        let keys = Array.from(paletteColors.keys()).sort((a: integer, b: integer) => paletteColors.get(a)! < paletteColors.get(b)! ? 1 : -1);
        let rgbaColors: Map<number, integer[]>;
        let hsvColors: Map<number, number[]>;

        const mappedColors = new Map<integer, integer[]>();

        do {
          mappedColors.clear();

          rgbaColors = keys.reduce((map: Map<number, integer[]>, k: number) => {
            map.set(k, Object.values(rgbaFromArgb(k))); return map;
          }, new Map<number, integer[]>());
          hsvColors = Array.from(rgbaColors.keys()).reduce((map: Map<number, number[]>, k: number) => {
            const rgb = rgbaColors.get(k)!.slice(0, 3);
            map.set(k, Utils.rgbToHsv(rgb[0], rgb[1], rgb[2]));
            return map;
          }, new Map<number, number[]>());

          for (let c = keys.length - 1; c >= 0; c--) {
            const hsv = hsvColors.get(keys[c])!;
            for (let c2 = 0; c2 < c; c2++) {
              const hsv2 = hsvColors.get(keys[c2])!;
              const diff = Math.abs(hsv[0] - hsv2[0]);
              if (diff < 30 || diff >= 330) {
                if (mappedColors.has(keys[c])) {
                  mappedColors.get(keys[c])!.push(keys[c2]);
                } else {
                  mappedColors.set(keys[c], [ keys[c2] ]);
                }
                break;
              }
            }
          }

          mappedColors.forEach((values: integer[], key: integer) => {
            const keyColor = rgbaColors.get(key)!;
            const valueColors = values.map(v => rgbaColors.get(v)!);
            const color = keyColor.slice(0);
            let count = paletteColors.get(key)!;
            for (const value of values) {
              const valueCount = paletteColors.get(value);
              if (!valueCount) {
                continue;
              }
              count += valueCount;
            }

            for (let c = 0; c < 3; c++) {
              color[c] *= (paletteColors.get(key)! / count);
              values.forEach((value: integer, i: integer) => {
                if (paletteColors.has(value)) {
                  const valueCount = paletteColors.get(value)!;
                  color[c] += valueColors[i][c] * (valueCount / count);
                }
              });
              color[c] = Math.round(color[c]);
            }

            paletteColors.delete(key);
            for (const value of values) {
              paletteColors.delete(value);
              if (mappedColors.has(value)) {
                mappedColors.delete(value);
              }
            }

            paletteColors.set(argbFromRgba({ r: color[0], g: color[1], b: color[2], a: color[3] }), count);
          });

          keys = Array.from(paletteColors.keys()).sort((a: integer, b: integer) => paletteColors.get(a)! < paletteColors.get(b)! ? 1 : -1);
        } while (mappedColors.size);

        return keys.map(c => Object.values(rgbaFromArgb(c)));
      }
      );

    const paletteDeltas: number[][] = [];

    spriteColors.forEach((sc: integer[], i: integer) => {
      paletteDeltas.push([]);
      for (let p = 0; p < palette.length; p++) {
        paletteDeltas[i].push(Utils.deltaRgb(sc, palette[p]));
      }
    });

    const easeFunc = Phaser.Tweens.Builders.GetEaseFunction("Cubic.easeIn");

    for (let sc = 0; sc < spriteColors.length; sc++) {
      const delta = Math.min(...paletteDeltas[sc]);
      const paletteIndex = Math.min(paletteDeltas[sc].findIndex(pd => pd === delta), fusionPalette.length - 1);
      if (delta < 255) {
        const ratio = easeFunc(delta / 255);
        const color = [ 0, 0, 0, fusionSpriteColors[sc][3] ];
        for (let c = 0; c < 3; c++) {
          color[c] = Math.round((fusionSpriteColors[sc][c] * ratio) + (fusionPalette[paletteIndex][c] * (1 - ratio)));
        }
        fusionSpriteColors[sc] = color;
      }
    }

    [ this.getSprite(), this.getTintSprite() ].filter(s => !!s).map(s => {
      s.pipelineData[`spriteColors${ignoreOveride && this.summonData?.speciesForm ? "Base" : ""}`] = spriteColors;
      s.pipelineData[`fusionSpriteColors${ignoreOveride && this.summonData?.speciesForm ? "Base" : ""}`] = fusionSpriteColors;
    });

    canvas.remove();
    fusionCanvas.remove();
  }

  randSeedInt(range: integer, min: integer = 0): integer {
    return this.scene.currentBattle
      ? this.scene.randBattleSeedInt(range, min)
      : Utils.randSeedInt(range, min);
  }

  randSeedIntRange(min: integer, max: integer): integer {
    return this.randSeedInt((max - min) + 1, min);
  }

  /**
   * Causes a Pokemon to leave the field (such as in preparation for a switch out/escape).
   * @param clearEffects Indicates if effects should be cleared (true) or passed
   * to the next pokemon, such as during a baton pass (false)
   * @param hideInfo Indicates if this should also play the animation to hide the Pokemon's
   * info container.
   */
  leaveField(clearEffects: boolean = true, hideInfo: boolean = true) {
    this.resetTurnData();
    if (clearEffects) {
      this.resetSummonData();
      this.resetBattleData();
    }
<<<<<<< HEAD
    this.hideInfo();
    this.resetSprite();
=======
    if (hideInfo) {
      this.hideInfo();
    }
    this.setVisible(false);
>>>>>>> ae2ab120
    this.scene.field.remove(this);
    this.scene.triggerPokemonFormChange(this, SpeciesFormChangeActiveTrigger, true);
  }

  destroy(): void {
    this.battleInfo?.destroy();
    super.destroy();
  }

  getBattleInfo(): BattleInfo {
    return this.battleInfo;
  }

  /**
   * Checks whether or not the Pokemon's root form has the same ability
   * @param abilityIndex the given ability index we are checking
   * @returns true if the abilities are the same
   */
  hasSameAbilityInRootForm(abilityIndex: number): boolean {
    const currentAbilityIndex = this.abilityIndex;
    const rootForm = getPokemonSpecies(this.species.getRootSpeciesId());
    return rootForm.getAbility(abilityIndex) === rootForm.getAbility(currentAbilityIndex);
  }
}

export default interface Pokemon {
  scene: BattleScene
}

export class PlayerPokemon extends Pokemon {
  public compatibleTms: Moves[];

  constructor(scene: BattleScene, species: PokemonSpecies, level: integer, abilityIndex?: integer, formIndex?: integer, gender?: Gender, shiny?: boolean, variant?: Variant, ivs?: integer[], nature?: Nature, dataSource?: Pokemon | PokemonData) {
    super(scene, 106, 148, species, level, abilityIndex, formIndex, gender, shiny, variant, ivs, nature, dataSource);

    if (Overrides.STATUS_OVERRIDE) {
      this.status = new Status(Overrides.STATUS_OVERRIDE);
    }

    if (Overrides.SHINY_OVERRIDE) {
      this.shiny = true;
      this.initShinySparkle();
      if (Overrides.VARIANT_OVERRIDE) {
        this.variant = Overrides.VARIANT_OVERRIDE;
      }
    }
    if (!dataSource) {
      if (this.scene.gameMode.isDaily) {
        this.generateAndPopulateMoveset();
      } else {
        this.moveset = [];
      }
    }
    this.generateCompatibleTms();
  }

  initBattleInfo(): void {
    this.battleInfo = new PlayerBattleInfo(this.scene);
    this.battleInfo.initInfo(this);
  }

  isPlayer(): boolean {
    return true;
  }

  hasTrainer(): boolean {
    return true;
  }

  isBoss(): boolean {
    return false;
  }

  getFieldIndex(): integer {
    return this.scene.getPlayerField().indexOf(this);
  }

  getBattlerIndex(): BattlerIndex {
    return this.getFieldIndex();
  }

  generateCompatibleTms(): void {
    this.compatibleTms = [];

    const tms = Object.keys(tmSpecies);
    for (const tm of tms) {
      const moveId = parseInt(tm) as Moves;
      let compatible = false;
      for (const p of tmSpecies[tm]) {
        if (Array.isArray(p)) {
          if (p[0] === this.species.speciesId || (this.fusionSpecies && p[0] === this.fusionSpecies.speciesId) && p.slice(1).indexOf(this.species.forms[this.formIndex]) > -1) {
            compatible = true;
            break;
          }
        } else if (p === this.species.speciesId || (this.fusionSpecies && p === this.fusionSpecies.speciesId)) {
          compatible = true;
          break;
        }
      }
      if (reverseCompatibleTms.indexOf(moveId) > -1) {
        compatible = !compatible;
      }
      if (compatible) {
        this.compatibleTms.push(moveId);
      }
    }
  }

  tryPopulateMoveset(moveset: StarterMoveset): boolean {
    if (!this.getSpeciesForm().validateStarterMoveset(moveset, this.scene.gameData.starterData[this.species.getRootSpeciesId()].eggMoves)) {
      return false;
    }

    this.moveset = moveset.map(m => new PokemonMove(m));

    return true;
  }

  /**
   * Causes this mon to leave the field (via {@linkcode leaveField}) and then
   * opens the party switcher UI to switch a new mon in
   * @param batonPass Indicates if this switch was caused by a baton pass (and
   * thus should maintain active mon effects)
   */
  switchOut(batonPass: boolean): Promise<void> {
    return new Promise(resolve => {
      this.leaveField(!batonPass);

      this.scene.ui.setMode(Mode.PARTY, PartyUiMode.FAINT_SWITCH, this.getFieldIndex(), (slotIndex: integer, option: PartyOption) => {
        if (slotIndex >= this.scene.currentBattle.getBattlerCount() && slotIndex < 6) {
          this.scene.prependToPhase(new SwitchSummonPhase(this.scene, this.getFieldIndex(), slotIndex, false, batonPass), MoveEndPhase);
        }
        this.scene.ui.setMode(Mode.MESSAGE).then(resolve);
      }, PartyUiHandler.FilterNonFainted);
    });
  }

  addFriendship(friendship: integer): void {
    const starterSpeciesId = this.species.getRootSpeciesId();
    const fusionStarterSpeciesId = this.isFusion() && this.fusionSpecies ? this.fusionSpecies.getRootSpeciesId() : 0;
    const starterData = [
      this.scene.gameData.starterData[starterSpeciesId],
      fusionStarterSpeciesId ? this.scene.gameData.starterData[fusionStarterSpeciesId] : null
    ].filter(d => !!d);
    const amount = new Utils.IntegerHolder(friendship);
    const starterAmount = new Utils.IntegerHolder(Math.floor(friendship * (this.scene.gameMode.isClassic && friendship > 0 ? 2 : 1) / (fusionStarterSpeciesId ? 2 : 1)));
    if (amount.value > 0) {
      this.scene.applyModifier(PokemonFriendshipBoosterModifier, true, this, amount);
      this.scene.applyModifier(PokemonFriendshipBoosterModifier, true, this, starterAmount);

      this.friendship = Math.min(this.friendship + amount.value, 255);
      if (this.friendship === 255) {
        this.scene.validateAchv(achvs.MAX_FRIENDSHIP);
      }
      starterData.forEach((sd: StarterDataEntry, i: integer) => {
        const speciesId = !i ? starterSpeciesId : fusionStarterSpeciesId as Species;
        sd.friendship = (sd.friendship || 0) + starterAmount.value;
        if (sd.friendship >= getStarterValueFriendshipCap(speciesStarters[speciesId])) {
          this.scene.gameData.addStarterCandy(getPokemonSpecies(speciesId), 1);
          sd.friendship = 0;
        }
      });
    } else {
      this.friendship = Math.max(this.friendship + amount.value, 0);
      for (const sd of starterData) {
        sd.friendship = Math.max((sd.friendship || 0) + starterAmount.value, 0);
      }
    }
  }
  /**
   * Handles Revival Blessing when used by player.
   * @returns Promise to revive a pokemon.
   * @see {@linkcode RevivalBlessingAttr}
   */
  revivalBlessing(): Promise<void> {
    return new Promise(resolve => {
      this.scene.ui.setMode(Mode.PARTY, PartyUiMode.REVIVAL_BLESSING, this.getFieldIndex(), (slotIndex:integer, option: PartyOption) => {
        if (slotIndex >= 0 && slotIndex<6) {
          const pokemon = this.scene.getParty()[slotIndex];
          if (!pokemon || !pokemon.isFainted()) {
            resolve();
          }

          pokemon.resetTurnData();
          pokemon.resetStatus();
          pokemon.heal(Math.min(Math.max(Math.ceil(Math.floor(0.5 * pokemon.getMaxHp())), 1), pokemon.getMaxHp()));
          this.scene.queueMessage(`${pokemon.name} was revived!`,0,true);

          if (this.scene.currentBattle.double && this.scene.getParty().length > 1) {
            const allyPokemon = this.getAlly();
            if (slotIndex<=1) {
              // Revived ally pokemon
              this.scene.unshiftPhase(new SwitchSummonPhase(this.scene, pokemon.getFieldIndex(), slotIndex, false, false, true));
              this.scene.unshiftPhase(new ToggleDoublePositionPhase(this.scene, true));
            } else if (allyPokemon.isFainted()) {
              // Revived party pokemon, and ally pokemon is fainted
              this.scene.unshiftPhase(new SwitchSummonPhase(this.scene, allyPokemon.getFieldIndex(), slotIndex, false, false, true));
              this.scene.unshiftPhase(new ToggleDoublePositionPhase(this.scene, true));
            }
          }

        }
        this.scene.ui.setMode(Mode.MESSAGE).then(() => resolve());
      }, PartyUiHandler.FilterFainted);
    });
  }

  getPossibleEvolution(evolution: SpeciesFormEvolution | null): Promise<Pokemon> {
    if (!evolution) {
      return new Promise(resolve => resolve(this));
    }
    return new Promise(resolve => {
      const evolutionSpecies = getPokemonSpecies(evolution.speciesId);
      const isFusion = evolution instanceof FusionSpeciesFormEvolution;
      let ret: PlayerPokemon;
      if (isFusion) {
        const originalFusionSpecies = this.fusionSpecies;
        const originalFusionFormIndex = this.fusionFormIndex;
        this.fusionSpecies = evolutionSpecies;
        this.fusionFormIndex = evolution.evoFormKey !== null ? Math.max(evolutionSpecies.forms.findIndex(f => f.formKey === evolution.evoFormKey), 0) : this.fusionFormIndex;
        ret = this.scene.addPlayerPokemon(this.species, this.level, this.abilityIndex, this.formIndex, this.gender, this.shiny, this.variant, this.ivs, this.nature, this);
        this.fusionSpecies = originalFusionSpecies;
        this.fusionFormIndex = originalFusionFormIndex;
      } else {
        const formIndex = evolution.evoFormKey !== null && !isFusion ? Math.max(evolutionSpecies.forms.findIndex(f => f.formKey === evolution.evoFormKey), 0) : this.formIndex;
        ret = this.scene.addPlayerPokemon(!isFusion ? evolutionSpecies : this.species, this.level, this.abilityIndex, formIndex, this.gender, this.shiny, this.variant, this.ivs, this.nature, this);
      }
      ret.loadAssets().then(() => resolve(ret));
    });
  }

  evolve(evolution: SpeciesFormEvolution | null, preEvolution: PokemonSpeciesForm): Promise<void> {
    if (!evolution) {
      return new Promise(resolve => resolve());
    }
    return new Promise(resolve => {
      this.pauseEvolutions = false;
      // Handles Nincada evolving into Ninjask + Shedinja
      this.handleSpecialEvolutions(evolution);
      const isFusion = evolution instanceof FusionSpeciesFormEvolution;
      if (!isFusion) {
        this.species = getPokemonSpecies(evolution.speciesId);
      } else {
        this.fusionSpecies = getPokemonSpecies(evolution.speciesId);
      }
      if (evolution.preFormKey !== null) {
        const formIndex = Math.max((!isFusion || !this.fusionSpecies ? this.species : this.fusionSpecies).forms.findIndex(f => f.formKey === evolution.evoFormKey), 0);
        if (!isFusion) {
          this.formIndex = formIndex;
        } else {
          this.fusionFormIndex = formIndex;
        }
      }
      this.generateName();
      if (!isFusion) {
        const abilityCount = this.getSpeciesForm().getAbilityCount();
        const preEvoAbilityCount = preEvolution.getAbilityCount();
        if ([0, 1, 2].includes(this.abilityIndex)) {
          // Handles cases where a Pokemon with 3 abilities evolves into a Pokemon with 2 abilities (ie: Eevee -> any Eeveelution)
          if (this.abilityIndex === 2 && preEvoAbilityCount === 3 && abilityCount === 2) {
            this.abilityIndex = 1;
          }
        } else { // Prevent pokemon with an illegal ability value from breaking things
          console.warn("this.abilityIndex is somehow an illegal value, please report this");
          console.warn(this.abilityIndex);
          this.abilityIndex = 0;
        }
      } else { // Do the same as above, but for fusions
        const abilityCount = this.getFusionSpeciesForm().getAbilityCount();
        const preEvoAbilityCount = preEvolution.getAbilityCount();
        if ([0, 1, 2].includes(this.fusionAbilityIndex)) {
          if (this.fusionAbilityIndex === 2 && preEvoAbilityCount === 3 && abilityCount === 2) {
            this.fusionAbilityIndex = 1;
          }
        } else {
          console.warn("this.fusionAbilityIndex is somehow an illegal value, please report this");
          console.warn(this.fusionAbilityIndex);
          this.fusionAbilityIndex = 0;
        }
      }
      this.compatibleTms.splice(0, this.compatibleTms.length);
      this.generateCompatibleTms();
      const updateAndResolve = () => {
        this.loadAssets().then(() => {
          this.calculateStats();
          this.updateInfo(true).then(() => resolve());
        });
      };
      if (!this.scene.gameMode.isDaily || this.metBiome > -1) {
        this.scene.gameData.updateSpeciesDexIvs(this.species.speciesId, this.ivs);
        this.scene.gameData.setPokemonSeen(this, false);
        this.scene.gameData.setPokemonCaught(this, false).then(() => updateAndResolve());
      } else {
        updateAndResolve();
      }
    });
  }

  private handleSpecialEvolutions(evolution: SpeciesFormEvolution) {
    const isFusion = evolution instanceof FusionSpeciesFormEvolution;

    const evoSpecies = (!isFusion ? this.species : this.fusionSpecies);
    if (evoSpecies?.speciesId === Species.NINCADA && evolution.speciesId === Species.NINJASK) {
      const newEvolution = pokemonEvolutions[evoSpecies.speciesId][1];

      if (newEvolution.condition?.predicate(this)) {
        const newPokemon = this.scene.addPlayerPokemon(this.species, this.level, this.abilityIndex, this.formIndex, undefined, this.shiny, this.variant, this.ivs, this.nature);
        newPokemon.natureOverride = this.natureOverride;
        newPokemon.passive = this.passive;
        newPokemon.moveset = this.moveset.slice();
        newPokemon.moveset = this.copyMoveset();
        newPokemon.luck = this.luck;
        newPokemon.fusionSpecies = this.fusionSpecies;
        newPokemon.fusionFormIndex = this.fusionFormIndex;
        newPokemon.fusionAbilityIndex = this.fusionAbilityIndex;
        newPokemon.fusionShiny = this.fusionShiny;
        newPokemon.fusionVariant = this.fusionVariant;
        newPokemon.fusionGender = this.fusionGender;
        newPokemon.fusionLuck = this.fusionLuck;

        this.scene.getParty().push(newPokemon);
        newPokemon.evolve((!isFusion ? newEvolution : new FusionSpeciesFormEvolution(this.id, newEvolution)), evoSpecies);
        const modifiers = this.scene.findModifiers(m => m instanceof PokemonHeldItemModifier
          && m.pokemonId === this.id, true) as PokemonHeldItemModifier[];
        modifiers.forEach(m => {
          const clonedModifier = m.clone() as PokemonHeldItemModifier;
          clonedModifier.pokemonId = newPokemon.id;
          this.scene.addModifier(clonedModifier, true);
        });
        this.scene.updateModifiers(true);
      }
    }
  }

  getPossibleForm(formChange: SpeciesFormChange): Promise<Pokemon> {
    return new Promise(resolve => {
      const formIndex = Math.max(this.species.forms.findIndex(f => f.formKey === formChange.formKey), 0);
      const ret = this.scene.addPlayerPokemon(this.species, this.level, this.abilityIndex, formIndex, this.gender, this.shiny, this.variant, this.ivs, this.nature, this);
      ret.loadAssets().then(() => resolve(ret));
    });
  }

  changeForm(formChange: SpeciesFormChange): Promise<void> {
    return new Promise(resolve => {
      this.formIndex = Math.max(this.species.forms.findIndex(f => f.formKey === formChange.formKey), 0);
      this.generateName();
      const abilityCount = this.getSpeciesForm().getAbilityCount();
      if (this.abilityIndex >= abilityCount) { // Shouldn't happen
        this.abilityIndex = abilityCount - 1;
      }
      this.compatibleTms.splice(0, this.compatibleTms.length);
      this.generateCompatibleTms();
      const updateAndResolve = () => {
        this.loadAssets().then(() => {
          this.calculateStats();
          this.scene.updateModifiers(true, true);
          this.updateInfo(true).then(() => resolve());
        });
      };
      if (!this.scene.gameMode.isDaily || this.metBiome > -1) {
        this.scene.gameData.setPokemonSeen(this, false);
        this.scene.gameData.setPokemonCaught(this, false).then(() => updateAndResolve());
      } else {
        updateAndResolve();
      }
    });
  }

  clearFusionSpecies(): void {
    super.clearFusionSpecies();
    this.generateCompatibleTms();
  }

  /**
  * Returns a Promise to fuse two PlayerPokemon together
  * @param pokemon The PlayerPokemon to fuse to this one
  */
  fuse(pokemon: PlayerPokemon): Promise<void> {
    return new Promise(resolve => {
      this.fusionSpecies = pokemon.species;
      this.fusionFormIndex = pokemon.formIndex;
      this.fusionAbilityIndex = pokemon.abilityIndex;
      this.fusionShiny = pokemon.shiny;
      this.fusionVariant = pokemon.variant;
      this.fusionGender = pokemon.gender;
      this.fusionLuck = pokemon.luck;

      this.scene.validateAchv(achvs.SPLICE);
      this.scene.gameData.gameStats.pokemonFused++;

      // Store the average HP% that each Pokemon has
      const newHpPercent = ((pokemon.hp / pokemon.stats[Stat.HP]) + (this.hp / this.stats[Stat.HP])) / 2;

      this.generateName();
      this.calculateStats();

      // Set this Pokemon's HP to the average % of both fusion components
      this.hp = Math.round(this.stats[Stat.HP] * newHpPercent);
      if (!this.isFainted()) {
        // If this Pokemon hasn't fainted, make sure the HP wasn't set over the new maximum
        this.hp = Math.min(this.hp, this.stats[Stat.HP]);
        this.status = getRandomStatus(this.status, pokemon.status); // Get a random valid status between the two
      } else if (!pokemon.isFainted()) {
        // If this Pokemon fainted but the other hasn't, make sure the HP wasn't set to zero
        this.hp = Math.max(this.hp, 1);
        this.status = pokemon.status; // Inherit the other Pokemon's status
      }

      this.generateCompatibleTms();
      this.updateInfo(true);
      const fusedPartyMemberIndex = this.scene.getParty().indexOf(pokemon);
      let partyMemberIndex = this.scene.getParty().indexOf(this);
      if (partyMemberIndex > fusedPartyMemberIndex) {
        partyMemberIndex--;
      }
      const fusedPartyMemberHeldModifiers = this.scene.findModifiers(m => m instanceof PokemonHeldItemModifier
        && m.pokemonId === pokemon.id, true) as PokemonHeldItemModifier[];
      const transferModifiers: Promise<boolean>[] = [];
      for (const modifier of fusedPartyMemberHeldModifiers) {
        transferModifiers.push(this.scene.tryTransferHeldItemModifier(modifier, this, false, modifier.getStackCount(), true, true));
      }
      Promise.allSettled(transferModifiers).then(() => {
        this.scene.updateModifiers(true, true).then(() => {
          this.scene.removePartyMemberModifiers(fusedPartyMemberIndex);
          this.scene.getParty().splice(fusedPartyMemberIndex, 1)[0];
          const newPartyMemberIndex = this.scene.getParty().indexOf(this);
          pokemon.getMoveset(true).map(m => this.scene.unshiftPhase(new LearnMovePhase(this.scene, newPartyMemberIndex, m!.getMove().id))); // TODO: is the bang correct?
          pokemon.destroy();
          this.updateFusionPalette();
          resolve();
        });
      });
    });
  }

  unfuse(): Promise<void> {
    return new Promise(resolve => {
      this.clearFusionSpecies();

      this.updateInfo(true).then(() => resolve());
      this.updateFusionPalette();
    });
  }

  /** Returns a deep copy of this Pokemon's moveset array */
  copyMoveset(): PokemonMove[] {
    const newMoveset : PokemonMove[] = [];
    this.moveset.forEach(move =>
      newMoveset.push(new PokemonMove(move!.moveId, 0, move!.ppUp, move!.virtual))); // TODO: are those bangs correct?

    return newMoveset;
  }
}

export class EnemyPokemon extends Pokemon {
  public trainerSlot: TrainerSlot;
  public aiType: AiType;
  public bossSegments: integer;
  public bossSegmentIndex: integer;
  /** To indicate of the instance was populated with a dataSource -> e.g. loaded & populated from session data */
  public readonly isPopulatedFromDataSource: boolean;

  constructor(scene: BattleScene, species: PokemonSpecies, level: integer, trainerSlot: TrainerSlot, boss: boolean, dataSource?: PokemonData) {
    super(scene, 236, 84, species, level, dataSource?.abilityIndex, dataSource?.formIndex,
      dataSource?.gender, dataSource ? dataSource.shiny : false, dataSource ? dataSource.variant : undefined, undefined, dataSource ? dataSource.nature : undefined, dataSource);

    this.trainerSlot = trainerSlot;
    this.isPopulatedFromDataSource = !!dataSource; // if a dataSource is provided, then it was populated from dataSource
    if (boss) {
      this.setBoss(boss, dataSource?.bossSegments);
    }

    if (Overrides.OPP_STATUS_OVERRIDE) {
      this.status = new Status(Overrides.OPP_STATUS_OVERRIDE);
    }

    if (!dataSource) {
      this.generateAndPopulateMoveset();

      this.trySetShiny();
      if (Overrides.OPP_SHINY_OVERRIDE) {
        this.shiny = true;
        this.initShinySparkle();
      }
      if (this.shiny) {
        this.variant = this.generateVariant();
        if (Overrides.OPP_VARIANT_OVERRIDE) {
          this.variant = Overrides.OPP_VARIANT_OVERRIDE;
        }
      }

      this.luck = (this.shiny ? this.variant + 1 : 0) + (this.fusionShiny ? this.fusionVariant + 1 : 0);

      let prevolution: Species;
      let speciesId = species.speciesId;
      while ((prevolution = pokemonPrevolutions[speciesId])) {
        const evolution = pokemonEvolutions[prevolution].find(pe => pe.speciesId === speciesId && (!pe.evoFormKey || pe.evoFormKey === this.getFormKey()));
        if (evolution?.condition?.enforceFunc) {
          evolution.condition.enforceFunc(this);
        }
        speciesId = prevolution;
      }
    }

    this.aiType = boss || this.hasTrainer() ? AiType.SMART : AiType.SMART_RANDOM;
  }

  initBattleInfo(): void {
    if (!this.battleInfo) {
      this.battleInfo = new EnemyBattleInfo(this.scene);
      this.battleInfo.updateBossSegments(this);
      this.battleInfo.initInfo(this);
    } else {
      this.battleInfo.updateBossSegments(this);
    }
  }

  /**
   * Sets the pokemons boss status. If true initializes the boss segments either from the arguments
   * or through the the Scene.getEncounterBossSegments function
   *
   * @param boss if the pokemon is a boss
   * @param bossSegments amount of boss segments (health-bar segments)
   */
  setBoss(boss: boolean = true, bossSegments: integer = 0): void {
    if (boss) {
      this.bossSegments = bossSegments || this.scene.getEncounterBossSegments(this.scene.currentBattle.waveIndex, this.level, this.species, true);
      this.bossSegmentIndex = this.bossSegments - 1;
    } else {
      this.bossSegments = 0;
      this.bossSegmentIndex = 0;
    }
  }

  generateAndPopulateMoveset(formIndex?: integer): void {
    switch (true) {
    case (this.species.speciesId === Species.SMEARGLE):
      this.moveset = [
        new PokemonMove(Moves.SKETCH),
        new PokemonMove(Moves.SKETCH),
        new PokemonMove(Moves.SKETCH),
        new PokemonMove(Moves.SKETCH)
      ];
      break;
    case (this.species.speciesId === Species.ETERNATUS):
      this.moveset = (formIndex !== undefined ? formIndex : this.formIndex)
        ? [
          new PokemonMove(Moves.DYNAMAX_CANNON),
          new PokemonMove(Moves.SLUDGE_BOMB),
          new PokemonMove(Moves.FLAMETHROWER),
          new PokemonMove(Moves.RECOVER, 0, -4)
        ]
        : [
          new PokemonMove(Moves.ETERNABEAM),
          new PokemonMove(Moves.SLUDGE_BOMB),
          new PokemonMove(Moves.FLAMETHROWER),
          new PokemonMove(Moves.COSMIC_POWER)
        ];
      break;
    default:
      super.generateAndPopulateMoveset();
      break;
    }
  }

  /**
   * Determines the move this Pokemon will use on the next turn, as well as
   * the Pokemon the move will target.
   * @returns this Pokemon's next move in the format {move, moveTargets}
   */
  getNextMove(): QueuedMove {
    // If this Pokemon has a move already queued, return it.
    const queuedMove = this.getMoveQueue().length
      ? this.getMoveset().find(m => m?.moveId === this.getMoveQueue()[0].move)
      : null;
    if (queuedMove) {
      if (queuedMove.isUsable(this, this.getMoveQueue()[0].ignorePP)) {
        return { move: queuedMove.moveId, targets: this.getMoveQueue()[0].targets, ignorePP: this.getMoveQueue()[0].ignorePP };
      } else {
        this.getMoveQueue().shift();
        return this.getNextMove();
      }
    }

    // Filter out any moves this Pokemon cannot use
    const movePool = this.getMoveset().filter(m => m?.isUsable(this));
    // If no moves are left, use Struggle. Otherwise, continue with move selection
    if (movePool.length) {
      // If there's only 1 move in the move pool, use it.
      if (movePool.length === 1) {
        return { move: movePool[0]!.moveId, targets: this.getNextTargets(movePool[0]!.moveId) }; // TODO: are the bangs correct?
      }
      // If a move is forced because of Encore, use it.
      const encoreTag = this.getTag(EncoreTag) as EncoreTag;
      if (encoreTag) {
        const encoreMove = movePool.find(m => m?.moveId === encoreTag.moveId);
        if (encoreMove) {
          return { move: encoreMove.moveId, targets: this.getNextTargets(encoreMove.moveId) };
        }
      }
      switch (this.aiType) {
      case AiType.RANDOM: // No enemy should spawn with this AI type in-game
        const moveId = movePool[this.scene.randBattleSeedInt(movePool.length)]!.moveId; // TODO: is the bang correct?
        return { move: moveId, targets: this.getNextTargets(moveId) };
      case AiType.SMART_RANDOM:
      case AiType.SMART:
        /**
         * Move selection is based on the move's calculated "benefit score" against the
         * best possible target(s) (as determined by {@linkcode getNextTargets}).
         * For more information on how benefit scores are calculated, see `docs/enemy-ai.md`.
         */
        const moveScores = movePool.map(() => 0);
        const moveTargets = Object.fromEntries(movePool.map(m => [ m!.moveId, this.getNextTargets(m!.moveId) ])); // TODO: are those bangs correct?
        for (const m in movePool) {
          const pokemonMove = movePool[m]!; // TODO: is the bang correct?
          const move = pokemonMove.getMove();

          let moveScore = moveScores[m];
          const targetScores: integer[] = [];

          for (const mt of moveTargets[move.id]) {
            // Prevent a target score from being calculated when the target is whoever attacks the user
            if (mt === BattlerIndex.ATTACKER) {
              break;
            }

            const target = this.scene.getField()[mt];
            /**
             * The "target score" of a move is given by the move's user benefit score + the move's target benefit score.
             * If the target is an ally, the target benefit score is multiplied by -1.
             */
            let targetScore = move.getUserBenefitScore(this, target, move) + move.getTargetBenefitScore(this, target, move) * (mt < BattlerIndex.ENEMY === this.isPlayer() ? 1 : -1);
            if (Number.isNaN(targetScore)) {
              console.error(`Move ${move.name} returned score of NaN`);
              targetScore = 0;
            }
            /**
             * If this move is unimplemented, or the move is known to fail when used, set its
             * target score to -20
             */
            if ((move.name.endsWith(" (N)") || !move.applyConditions(this, target, move)) && ![Moves.SUCKER_PUNCH, Moves.UPPER_HAND, Moves.THUNDERCLAP].includes(move.id)) {
              targetScore = -20;
            } else if (move instanceof AttackMove) {
              /**
               * Attack moves are given extra multipliers to their base benefit score based on
               * the move's type effectiveness against the target and whether the move is a STAB move.
               */
              const effectiveness = target.getAttackMoveEffectiveness(this, pokemonMove);
              if (target.isPlayer() !== this.isPlayer()) {
                targetScore *= effectiveness;
                if (this.isOfType(move.type)) {
                  targetScore *= 1.5;
                }
              } else if (effectiveness) {
                targetScore /= effectiveness;
                if (this.isOfType(move.type)) {
                  targetScore /= 1.5;
                }
              }
              /** If a move has a base benefit score of 0, its benefit score is assumed to be unimplemented at this point */
              if (!targetScore) {
                targetScore = -20;
              }
            }
            targetScores.push(targetScore);
          }
          // When a move has multiple targets, its score is equal to the maximum target score across all targets
          moveScore += Math.max(...targetScores);

          // could make smarter by checking opponent def/spdef
          moveScores[m] = moveScore;
        }

        console.log(moveScores);

        // Sort the move pool in decreasing order of move score
        const sortedMovePool = movePool.slice(0);
        sortedMovePool.sort((a, b) => {
          const scoreA = moveScores[movePool.indexOf(a)];
          const scoreB = moveScores[movePool.indexOf(b)];
          return scoreA < scoreB ? 1 : scoreA > scoreB ? -1 : 0;
        });
        let r = 0;
        if (this.aiType === AiType.SMART_RANDOM) {
          // Has a 5/8 chance to select the best move, and a 3/8 chance to advance to the next best move (and repeat this roll)
          while (r < sortedMovePool.length - 1 && this.scene.randBattleSeedInt(8) >= 5) {
            r++;
          }
        } else if (this.aiType === AiType.SMART) {
          // The chance to advance to the next best move increases when the compared moves' scores are closer to each other.
          while (r < sortedMovePool.length - 1 && (moveScores[movePool.indexOf(sortedMovePool[r + 1])] / moveScores[movePool.indexOf(sortedMovePool[r])]) >= 0
              && this.scene.randBattleSeedInt(100) < Math.round((moveScores[movePool.indexOf(sortedMovePool[r + 1])] / moveScores[movePool.indexOf(sortedMovePool[r])]) * 50)) {
            r++;
          }
        }
        console.log(movePool.map(m => m!.getName()), moveScores, r, sortedMovePool.map(m => m!.getName())); // TODO: are those bangs correct?
        return { move: sortedMovePool[r]!.moveId, targets: moveTargets[sortedMovePool[r]!.moveId] };
      }
    }

    return { move: Moves.STRUGGLE, targets: this.getNextTargets(Moves.STRUGGLE) };
  }

  /**
   * Determines the Pokemon the given move would target if used by this Pokemon
   * @param moveId {@linkcode Moves} The move to be used
   * @returns The indexes of the Pokemon the given move would target
   */
  getNextTargets(moveId: Moves): BattlerIndex[] {
    const moveTargets = getMoveTargets(this, moveId);
    const targets = this.scene.getField(true).filter(p => moveTargets.targets.indexOf(p.getBattlerIndex()) > -1);
    // If the move is multi-target, return all targets' indexes
    if (moveTargets.multiple) {
      return targets.map(p => p.getBattlerIndex());
    }

    const move = allMoves[moveId];

    /**
     * Get the move's target benefit score against each potential target.
     * For allies, this score is multiplied by -1.
     */
    const benefitScores = targets
      .map(p => [ p.getBattlerIndex(), move.getTargetBenefitScore(this, p, move) * (p.isPlayer() === this.isPlayer() ? 1 : -1) ]);

    const sortedBenefitScores = benefitScores.slice(0);
    sortedBenefitScores.sort((a, b) => {
      const scoreA = a[1];
      const scoreB = b[1];
      return scoreA < scoreB ? 1 : scoreA > scoreB ? -1 : 0;
    });

    if (!sortedBenefitScores.length) {
      // Set target to BattlerIndex.ATTACKER when using a counter move
      // This is the same as when the player does so
      if (move.hasAttr(CounterDamageAttr)) {
        return [BattlerIndex.ATTACKER];
      }

      return [];
    }

    let targetWeights = sortedBenefitScores.map(s => s[1]);
    const lowestWeight = targetWeights[targetWeights.length - 1];

    // If the lowest target weight (i.e. benefit score) is negative, add abs(lowestWeight) to all target weights
    if (lowestWeight < 1) {
      for (let w = 0; w < targetWeights.length; w++) {
        targetWeights[w] += Math.abs(lowestWeight - 1);
      }
    }

    // Remove any targets whose weights are less than half the max of the target weights from consideration
    const benefitCutoffIndex = targetWeights.findIndex(s => s < targetWeights[0] / 2);
    if (benefitCutoffIndex > -1) {
      targetWeights = targetWeights.slice(0, benefitCutoffIndex);
    }

    const thresholds: integer[] = [];
    let totalWeight: integer = 0;
    targetWeights.reduce((total: integer, w: integer) => {
      total += w;
      thresholds.push(total);
      totalWeight = total;
      return total;
    }, 0);

    /**
     * Generate a random number from 0 to (totalWeight-1),
     * then select the first target whose cumulative weight (with all previous targets' weights)
     * is greater than that random number.
     */
    const randValue = this.scene.randBattleSeedInt(totalWeight);
    let targetIndex: integer = 0;

    thresholds.every((t, i) => {
      if (randValue >= t) {
        return true;
      }

      targetIndex = i;
      return false;
    });

    return [ sortedBenefitScores[targetIndex][0] ];
  }

  isPlayer() {
    return false;
  }

  hasTrainer(): boolean {
    return !!this.trainerSlot;
  }

  isBoss(): boolean {
    return !!this.bossSegments;
  }

  getBossSegmentIndex(): integer {
    const segments = (this as EnemyPokemon).bossSegments;
    const segmentSize = this.getMaxHp() / segments;
    for (let s = segments - 1; s > 0; s--) {
      const hpThreshold = Math.round(segmentSize * s);
      if (this.hp > hpThreshold) {
        return s;
      }
    }

    return 0;
  }

  damage(damage: integer, ignoreSegments: boolean = false, preventEndure: boolean = false, ignoreFaintPhase: boolean = false): integer {
    if (this.isFainted()) {
      return 0;
    }

    let clearedBossSegmentIndex = this.isBoss()
      ? this.bossSegmentIndex + 1
      : 0;

    if (this.isBoss() && !ignoreSegments) {
      const segmentSize = this.getMaxHp() / this.bossSegments;
      for (let s = this.bossSegmentIndex; s > 0; s--) {
        const hpThreshold = segmentSize * s;
        const roundedHpThreshold = Math.round(hpThreshold);
        if (this.hp >= roundedHpThreshold) {
          if (this.hp - damage <= roundedHpThreshold) {
            const hpRemainder = this.hp - roundedHpThreshold;
            let segmentsBypassed = 0;
            while (segmentsBypassed < this.bossSegmentIndex && this.canBypassBossSegments(segmentsBypassed + 1) && (damage - hpRemainder) >= Math.round(segmentSize * Math.pow(2, segmentsBypassed + 1))) {
              segmentsBypassed++;
              //console.log('damage', damage, 'segment', segmentsBypassed + 1, 'segment size', segmentSize, 'damage needed', Math.round(segmentSize * Math.pow(2, segmentsBypassed + 1)));
            }

            damage = hpRemainder + Math.round(segmentSize * segmentsBypassed);
            clearedBossSegmentIndex = s - segmentsBypassed;
          }
          break;
        }
      }
    }

    switch (this.scene.currentBattle.battleSpec) {
    case BattleSpec.FINAL_BOSS:
      if (!this.formIndex && this.bossSegmentIndex < 1) {
        damage = Math.min(damage, this.hp - 1);
      }
    }

    const ret = super.damage(damage, ignoreSegments, preventEndure, ignoreFaintPhase);

    if (this.isBoss()) {
      if (ignoreSegments) {
        const segmentSize = this.getMaxHp() / this.bossSegments;
        clearedBossSegmentIndex = Math.ceil(this.hp / segmentSize);
      }
      if (clearedBossSegmentIndex <= this.bossSegmentIndex) {
        this.handleBossSegmentCleared(clearedBossSegmentIndex);
      }
      this.battleInfo.updateBossSegments(this);
    }

    return ret;
  }

  canBypassBossSegments(segmentCount: integer = 1): boolean {
    if (this.scene.currentBattle.battleSpec === BattleSpec.FINAL_BOSS) {
      if (!this.formIndex && (this.bossSegmentIndex - segmentCount) < 1) {
        return false;
      }
    }

    return true;
  }

  handleBossSegmentCleared(segmentIndex: integer): void {
    while (segmentIndex - 1 < this.bossSegmentIndex) {
      let boostedStat = BattleStat.RAND;

      const battleStats = Utils.getEnumValues(BattleStat).slice(0, -3);
      const statWeights = new Array().fill(battleStats.length).filter((bs: BattleStat) => this.summonData.battleStats[bs] < 6).map((bs: BattleStat) => this.getStat(bs + 1));
      const statThresholds: integer[] = [];
      let totalWeight = 0;
      for (const bs of battleStats) {
        totalWeight += statWeights[bs];
        statThresholds.push(totalWeight);
      }

      const randInt = Utils.randSeedInt(totalWeight);

      for (const bs of battleStats) {
        if (randInt < statThresholds[bs]) {
          boostedStat = bs;
          break;
        }
      }

      let statLevels = 1;

      switch (segmentIndex) {
      case 1:
        if (this.bossSegments >= 3) {
          statLevels++;
        }
        break;
      case 2:
        if (this.bossSegments >= 5) {
          statLevels++;
        }
        break;
      }

      this.scene.unshiftPhase(new StatChangePhase(this.scene, this.getBattlerIndex(), true, [ boostedStat ], statLevels, true, true));

      this.bossSegmentIndex--;
    }
  }

  heal(amount: integer): integer {
    if (this.isBoss()) {
      const amountRatio = amount / this.getMaxHp();
      const segmentBypassCount = Math.floor(amountRatio / (1 / this.bossSegments));
      const segmentSize = this.getMaxHp() / this.bossSegments;
      for (let s = 1; s < this.bossSegments; s++) {
        const hpThreshold = segmentSize * s;
        if (this.hp <= Math.round(hpThreshold)) {
          const healAmount = Math.min(amount, this.getMaxHp() - this.hp, Math.round(hpThreshold + (segmentSize * segmentBypassCount) - this.hp));
          this.hp += healAmount;
          return healAmount;
        } else if (s >= this.bossSegmentIndex) {
          return super.heal(amount);
        }
      }
    }

    return super.heal(amount);
  }

  getFieldIndex(): integer {
    return this.scene.getEnemyField().indexOf(this);
  }

  getBattlerIndex(): BattlerIndex {
    return BattlerIndex.ENEMY + this.getFieldIndex();
  }

  addToParty(pokeballType: PokeballType) {
    const party = this.scene.getParty();
    let ret: PlayerPokemon | null = null;

    if (party.length < 6) {
      this.pokeball = pokeballType;
      this.metLevel = this.level;
      this.metBiome = this.scene.arena.biomeType;
      this.metSpecies = this.species.speciesId;
      const newPokemon = this.scene.addPlayerPokemon(this.species, this.level, this.abilityIndex, this.formIndex, this.gender, this.shiny, this.variant, this.ivs, this.nature, this);
      party.push(newPokemon);
      ret = newPokemon;
      this.scene.triggerPokemonFormChange(newPokemon, SpeciesFormChangeActiveTrigger, true);
    }

    return ret;
  }
}

export interface TurnMove {
  move: Moves;
  targets?: BattlerIndex[];
  result: MoveResult;
  virtual?: boolean;
  turn?: integer;
}

export interface QueuedMove {
  move: Moves;
  targets: BattlerIndex[];
  ignorePP?: boolean;
}

export interface AttackMoveResult {
  move: Moves;
  result: DamageResult;
  damage: integer;
  critical: boolean;
  sourceId: integer;
  sourceBattlerIndex: BattlerIndex;
}

export class PokemonSummonData {
  public battleStats: integer[] = [ 0, 0, 0, 0, 0, 0, 0 ];
  public moveQueue: QueuedMove[] = [];
  public disabledMove: Moves = Moves.NONE;
  public disabledTurns: integer = 0;
  public tags: BattlerTag[] = [];
  public abilitySuppressed: boolean = false;
  public abilitiesApplied: Abilities[] = [];

  public speciesForm: PokemonSpeciesForm | null;
  public fusionSpeciesForm: PokemonSpeciesForm;
  public ability: Abilities = Abilities.NONE;
  public gender: Gender;
  public fusionGender: Gender;
  public stats: integer[];
  public moveset: (PokemonMove | null)[];
  // If not initialized this value will not be populated from save data.
  public types: Type[] = [];
}

export class PokemonBattleData {
  public hitCount: integer = 0;
  public endured: boolean = false;
  public berriesEaten: BerryType[] = [];
  public abilitiesApplied: Abilities[] = [];
  public abilityRevealed: boolean = false;
}

export class PokemonBattleSummonData {
  /** The number of turns the pokemon has passed since entering the battle */
  public turnCount: integer = 1;
  /** The list of moves the pokemon has used since entering the battle */
  public moveHistory: TurnMove[] = [];
}

export class PokemonTurnData {
  public flinched: boolean;
  public acted: boolean;
  public hitCount: integer;
  public hitsLeft: integer;
  public damageDealt: integer = 0;
  public currDamageDealt: integer = 0;
  public damageTaken: integer = 0;
  public attacksReceived: AttackMoveResult[] = [];
  public order: number;
}

export enum AiType {
  RANDOM,
  SMART_RANDOM,
  SMART
}

export enum MoveResult {
  PENDING,
  SUCCESS,
  FAIL,
  MISS,
  OTHER
}

export enum HitResult {
  EFFECTIVE = 1,
  SUPER_EFFECTIVE,
  NOT_VERY_EFFECTIVE,
  ONE_HIT_KO,
  NO_EFFECT,
  STATUS,
  HEAL,
  FAIL,
  MISS,
  OTHER,
  IMMUNE
}

export type DamageResult = HitResult.EFFECTIVE | HitResult.SUPER_EFFECTIVE | HitResult.NOT_VERY_EFFECTIVE | HitResult.ONE_HIT_KO | HitResult.OTHER;

/**
 * Wrapper class for the {@linkcode Move} class for Pokemon to interact with.
 * These are the moves assigned to a {@linkcode Pokemon} object.
 * It links to {@linkcode Move} class via the move ID.
 * Compared to {@linkcode Move}, this class also tracks if a move has received.
 * PP Ups, amount of PP used, and things like that.
 * @see {@linkcode isUsable} - checks if move is disabled, out of PP, or not implemented.
 * @see {@linkcode getMove} - returns {@linkcode Move} object by looking it up via ID.
 * @see {@linkcode usePp} - removes a point of PP from the move.
 * @see {@linkcode getMovePp} - returns amount of PP a move currently has.
 * @see {@linkcode getPpRatio} - returns the current PP amount / max PP amount.
 * @see {@linkcode getName} - returns name of {@linkcode Move}.
 **/
export class PokemonMove {
  public moveId: Moves;
  public ppUsed: integer;
  public ppUp: integer;
  public virtual: boolean;

  constructor(moveId: Moves, ppUsed?: integer, ppUp?: integer, virtual?: boolean) {
    this.moveId = moveId;
    this.ppUsed = ppUsed || 0;
    this.ppUp = ppUp || 0;
    this.virtual = !!virtual;
  }

  isUsable(pokemon: Pokemon, ignorePp?: boolean): boolean {
    if (this.moveId && pokemon.summonData?.disabledMove === this.moveId) {
      return false;
    }
    return (ignorePp || this.ppUsed < this.getMovePp() || this.getMove().pp === -1) && !this.getMove().name.endsWith(" (N)");
  }

  getMove(): Move {
    return allMoves[this.moveId];
  }

  /**
   * Sets {@link ppUsed} for this move and ensures the value does not exceed {@link getMovePp}
   * @param {number} count Amount of PP to use
   */
  usePp(count: number = 1) {
    this.ppUsed = Math.min(this.ppUsed + count, this.getMovePp());
  }

  getMovePp(): integer {
    return this.getMove().pp + this.ppUp * Math.max(Math.floor(this.getMove().pp / 5), 1);
  }

  getPpRatio(): number {
    return 1 - (this.ppUsed / this.getMovePp());
  }

  getName(): string {
    return this.getMove().name;
  }

  /**
  * Copies an existing move or creates a valid PokemonMove object from json representing one
  * @param {PokemonMove | any} source The data for the move to copy
  * @return {PokemonMove} A valid pokemonmove object
  */
  static loadMove(source: PokemonMove | any): PokemonMove {
    return new PokemonMove(source.moveId, source.ppUsed, source.ppUp, source.virtual);
  }
}<|MERGE_RESOLUTION|>--- conflicted
+++ resolved
@@ -50,9 +50,6 @@
 import { Moves } from "#enums/moves";
 import { Species } from "#enums/species";
 import { getPokemonNameWithAffix } from "#app/messages.js";
-<<<<<<< HEAD
-import { PokemonAnimType } from "#app/enums/pokemon-anim-type.js";
-=======
 import { DamagePhase } from "#app/phases/damage-phase.js";
 import { FaintPhase } from "#app/phases/faint-phase.js";
 import { LearnMovePhase } from "#app/phases/learn-move-phase.js";
@@ -62,7 +59,7 @@
 import { StatChangePhase } from "#app/phases/stat-change-phase.js";
 import { SwitchSummonPhase } from "#app/phases/switch-summon-phase.js";
 import { ToggleDoublePositionPhase } from "#app/phases/toggle-double-position-phase.js";
->>>>>>> ae2ab120
+import { PokemonAnimType } from "#app/enums/pokemon-anim-type.js";
 
 export enum FieldPosition {
   CENTER,
@@ -3319,15 +3316,10 @@
       this.resetSummonData();
       this.resetBattleData();
     }
-<<<<<<< HEAD
-    this.hideInfo();
-    this.resetSprite();
-=======
     if (hideInfo) {
       this.hideInfo();
     }
-    this.setVisible(false);
->>>>>>> ae2ab120
+    this.resetSprite();
     this.scene.field.remove(this);
     this.scene.triggerPokemonFormChange(this, SpeciesFormChangeActiveTrigger, true);
   }
