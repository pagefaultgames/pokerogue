--- conflicted
+++ resolved
@@ -83,15 +83,8 @@
 import { HeldItemId } from "#enums/held-item-id";
 import { HitResult } from "#enums/hit-result";
 import { LearnMoveSituation } from "#enums/learn-move-situation";
-<<<<<<< HEAD
-import { MoveCategory } from "#enums/MoveCategory";
-import { MoveFlags } from "#enums/MoveFlags";
-import { MoveTarget } from "#enums/MoveTarget";
-=======
-import { ModifierTier } from "#enums/modifier-tier";
 import { MoveCategory } from "#enums/move-category";
 import { MoveFlags } from "#enums/move-flags";
->>>>>>> 51d4c33d
 import { MoveId } from "#enums/move-id";
 import { MoveTarget } from "#enums/move-target";
 import { isIgnorePP, isVirtual, MoveUseMode } from "#enums/move-use-mode";
