import Phaser from "phaser";
import type { AnySound } from "#app/battle-scene";
import type BattleScene from "#app/battle-scene";
import { globalScene } from "#app/global-scene";
import type { Variant, VariantSet } from "#app/data/variant";
import { variantColorCache } from "#app/data/variant";
import { variantData } from "#app/data/variant";
import BattleInfo, {
  PlayerBattleInfo,
  EnemyBattleInfo,
} from "#app/ui/battle-info";
import type Move from "#app/data/moves/move";
import {
  HighCritAttr,
  StatChangeBeforeDmgCalcAttr,
  HitsTagAttr,
  applyMoveAttrs,
  FixedDamageAttr,
  VariableAtkAttr,
  allMoves,
  TypelessAttr,
  CritOnlyAttr,
  getMoveTargets,
  OneHitKOAttr,
  VariableMoveTypeAttr,
  VariableDefAttr,
  AttackMove,
  ModifiedDamageAttr,
  VariableMoveTypeMultiplierAttr,
  IgnoreOpponentStatStagesAttr,
  SacrificialAttr,
  VariableMoveCategoryAttr,
  CounterDamageAttr,
  StatStageChangeAttr,
  RechargeAttr,
  IgnoreWeatherTypeDebuffAttr,
  BypassBurnDamageReductionAttr,
  SacrificialAttrOnHit,
  OneHitKOAccuracyAttr,
  RespectAttackTypeImmunityAttr,
  CombinedPledgeStabBoostAttr,
  VariableMoveTypeChartAttr,
  HpSplitAttr,
} from "#app/data/moves/move";
import { MoveTarget } from "#enums/MoveTarget";
import { MoveCategory } from "#enums/MoveCategory";
import type { PokemonSpeciesForm } from "#app/data/pokemon-species";
import {
  default as PokemonSpecies,
  getFusedSpeciesName,
  getPokemonSpecies,
  getPokemonSpeciesForm,
} from "#app/data/pokemon-species";
import {
  getStarterValueFriendshipCap,
  speciesStarterCosts,
} from "#app/data/balance/starters";
import type { Constructor } from "#app/utils";
import { isNullOrUndefined, randSeedInt, type nil } from "#app/utils";
import * as Utils from "#app/utils";
import type { TypeDamageMultiplier } from "#app/data/type";
import { getTypeDamageMultiplier, getTypeRgb } from "#app/data/type";
import { PokemonType } from "#enums/pokemon-type";
import { getLevelTotalExp } from "#app/data/exp";
import {
  Stat,
  type PermanentStat,
  type BattleStat,
  type EffectiveStat,
  PERMANENT_STATS,
  BATTLE_STATS,
  EFFECTIVE_STATS,
} from "#enums/stat";
import {
  DamageMoneyRewardModifier,
  EnemyDamageBoosterModifier,
  EnemyDamageReducerModifier,
  EnemyEndureChanceModifier,
  EnemyFusionChanceModifier,
  HiddenAbilityRateBoosterModifier,
  BaseStatModifier,
  PokemonFriendshipBoosterModifier,
  PokemonHeldItemModifier,
  PokemonNatureWeightModifier,
  ShinyRateBoosterModifier,
  SurviveDamageModifier,
  TempStatStageBoosterModifier,
  TempCritBoosterModifier,
  StatBoosterModifier,
  CritBoosterModifier,
  PokemonBaseStatFlatModifier,
  PokemonBaseStatTotalModifier,
  PokemonIncrementingStatModifier,
  EvoTrackerModifier,
  PokemonMultiHitModifier,
} from "#app/modifier/modifier";
import { PokeballType } from "#enums/pokeball";
import { Gender } from "#app/data/gender";
import { initMoveAnim, loadMoveAnimAssets } from "#app/data/battle-anims";
import { Status, getRandomStatus } from "#app/data/status-effect";
import type {
  SpeciesFormEvolution,
  SpeciesEvolutionCondition,
} from "#app/data/balance/pokemon-evolutions";
import {
  pokemonEvolutions,
  pokemonPrevolutions,
  FusionSpeciesFormEvolution,
} from "#app/data/balance/pokemon-evolutions";
import {
  reverseCompatibleTms,
  tmSpecies,
  tmPoolTiers,
} from "#app/data/balance/tms";
import {
  BattlerTag,
  BattlerTagLapseType,
  EncoreTag,
  GroundedTag,
  HighestStatBoostTag,
  SubstituteTag,
  TypeImmuneTag,
  getBattlerTag,
  SemiInvulnerableTag,
  TypeBoostTag,
  MoveRestrictionBattlerTag,
  ExposedTag,
  DragonCheerTag,
  CritBoostTag,
  TrappedTag,
  TarShotTag,
  AutotomizedTag,
  PowerTrickTag,
} from "../data/battler-tags";
import { WeatherType } from "#enums/weather-type";
import {
  ArenaTagSide,
  NoCritTag,
  WeakenMoveScreenTag,
} from "#app/data/arena-tag";
import type { SuppressAbilitiesTag } from "#app/data/arena-tag";
import type { Ability, AbAttr } from "#app/data/ability";
import {
  StatMultiplierAbAttr,
  BlockCritAbAttr,
  BonusCritAbAttr,
  BypassBurnDamageReductionAbAttr,
  FieldPriorityMoveImmunityAbAttr,
  IgnoreOpponentStatStagesAbAttr,
  MoveImmunityAbAttr,
  PreDefendFullHpEndureAbAttr,
  ReceivedMoveDamageMultiplierAbAttr,
  StabBoostAbAttr,
  StatusEffectImmunityAbAttr,
  TypeImmunityAbAttr,
  WeightMultiplierAbAttr,
  allAbilities,
  applyAbAttrs,
  applyStatMultiplierAbAttrs,
  applyPreApplyBattlerTagAbAttrs,
  applyPreAttackAbAttrs,
  applyPreDefendAbAttrs,
  applyPreSetStatusAbAttrs,
  UnsuppressableAbilityAbAttr,
  NoFusionAbilityAbAttr,
  MultCritAbAttr,
  IgnoreTypeImmunityAbAttr,
  DamageBoostAbAttr,
  IgnoreTypeStatusEffectImmunityAbAttr,
  ConditionalCritAbAttr,
  applyFieldStatMultiplierAbAttrs,
  FieldMultiplyStatAbAttr,
  AddSecondStrikeAbAttr,
  UserFieldStatusEffectImmunityAbAttr,
  UserFieldBattlerTagImmunityAbAttr,
  BattlerTagImmunityAbAttr,
  MoveTypeChangeAbAttr,
  FullHpResistTypeAbAttr,
  applyCheckTrappedAbAttrs,
  CheckTrappedAbAttr,
  PostSetStatusAbAttr,
  applyPostSetStatusAbAttrs,
  InfiltratorAbAttr,
  AlliedFieldDamageReductionAbAttr,
  PostDamageAbAttr,
  applyPostDamageAbAttrs,
  CommanderAbAttr,
  applyPostItemLostAbAttrs,
  PostItemLostAbAttr,
  applyOnGainAbAttrs,
  PreLeaveFieldAbAttr,
  applyPreLeaveFieldAbAttrs,
  applyOnLoseAbAttrs,
  PreLeaveFieldRemoveSuppressAbilitiesSourceAbAttr,
} from "#app/data/ability";
import type PokemonData from "#app/system/pokemon-data";
import { BattlerIndex } from "#app/battle";
import { Mode } from "#app/ui/ui";
import type { PartyOption } from "#app/ui/party-ui-handler";
import PartyUiHandler, { PartyUiMode } from "#app/ui/party-ui-handler";
import SoundFade from "phaser3-rex-plugins/plugins/soundfade";
import type { LevelMoves } from "#app/data/balance/pokemon-level-moves";
import {
  EVOLVE_MOVE,
  RELEARN_MOVE,
} from "#app/data/balance/pokemon-level-moves";
import { DamageAchv, achvs } from "#app/system/achv";
import type { StarterDataEntry, StarterMoveset } from "#app/system/game-data";
import { DexAttr } from "#app/system/game-data";
import {
  QuantizerCelebi,
  argbFromRgba,
  rgbaFromArgb,
} from "@material/material-color-utilities";
import { getNatureStatMultiplier } from "#app/data/nature";
import type { SpeciesFormChange } from "#app/data/pokemon-forms";
import {
  SpeciesFormChangeActiveTrigger,
  SpeciesFormChangeLapseTeraTrigger,
  SpeciesFormChangeMoveLearnedTrigger,
  SpeciesFormChangePostMoveTrigger,
  SpeciesFormChangeStatusEffectTrigger,
} from "#app/data/pokemon-forms";
import { TerrainType } from "#app/data/terrain";
import type { TrainerSlot } from "#app/data/trainer-config";
import Overrides from "#app/overrides";
import i18next from "i18next";
import { speciesEggMoves } from "#app/data/balance/egg-moves";
import { ModifierTier } from "#app/modifier/modifier-tier";
import { applyChallenges, ChallengeType } from "#app/data/challenge";
import { Abilities } from "#enums/abilities";
import { ArenaTagType } from "#enums/arena-tag-type";
import { BattleSpec } from "#enums/battle-spec";
import { BattlerTagType } from "#enums/battler-tag-type";
import type { BerryType } from "#enums/berry-type";
import { Biome } from "#enums/biome";
import { Moves } from "#enums/moves";
import { Species } from "#enums/species";
import { getPokemonNameWithAffix } from "#app/messages";
import { DamageAnimPhase } from "#app/phases/damage-anim-phase";
import { FaintPhase } from "#app/phases/faint-phase";
import { LearnMovePhase } from "#app/phases/learn-move-phase";
import { MoveEffectPhase } from "#app/phases/move-effect-phase";
import { MoveEndPhase } from "#app/phases/move-end-phase";
import { ObtainStatusEffectPhase } from "#app/phases/obtain-status-effect-phase";
import { StatStageChangePhase } from "#app/phases/stat-stage-change-phase";
import { SwitchSummonPhase } from "#app/phases/switch-summon-phase";
import { Challenges } from "#enums/challenges";
import { PokemonAnimType } from "#enums/pokemon-anim-type";
import { PLAYER_PARTY_MAX_SIZE } from "#app/constants";
import { CustomPokemonData } from "#app/data/custom-pokemon-data";
import { SwitchType } from "#enums/switch-type";
import { SpeciesFormKey } from "#enums/species-form-key";
import {
  BASE_HIDDEN_ABILITY_CHANCE,
  BASE_SHINY_CHANCE,
  SHINY_EPIC_CHANCE,
  SHINY_VARIANT_CHANCE,
} from "#app/data/balance/rates";
import { Nature } from "#enums/nature";
import { StatusEffect } from "#enums/status-effect";
import { doShinySparkleAnim } from "#app/field/anims";

export enum LearnMoveSituation {
  MISC,
  LEVEL_UP,
  RELEARN,
  EVOLUTION,
  EVOLUTION_FUSED, // If fusionSpecies has Evolved
  EVOLUTION_FUSED_BASE, // If fusion's base species has Evolved
}

export enum FieldPosition {
  CENTER,
  LEFT,
  RIGHT,
}

export default abstract class Pokemon extends Phaser.GameObjects.Container {
  public id: number;
  public name: string;
  public nickname: string;
  public species: PokemonSpecies;
  public formIndex: number;
  public abilityIndex: number;
  public passive: boolean;
  public shiny: boolean;
  public variant: Variant;
  public pokeball: PokeballType;
  protected battleInfo: BattleInfo;
  public level: number;
  public exp: number;
  public levelExp: number;
  public gender: Gender;
  public hp: number;
  public stats: number[];
  public ivs: number[];
  public nature: Nature;
  public moveset: (PokemonMove)[];
  public status: Status | null;
  public friendship: number;
  public metLevel: number;
  public metBiome: Biome | -1;
  public metSpecies: Species;
  public metWave: number;
  public luck: number;
  public pauseEvolutions: boolean;
  public pokerus: boolean;
  public switchOutStatus: boolean;
  public evoCounter: number;
  public teraType: PokemonType;
  public isTerastallized: boolean;
  public stellarTypesBoosted: PokemonType[];

  public fusionSpecies: PokemonSpecies | null;
  public fusionFormIndex: number;
  public fusionAbilityIndex: number;
  public fusionShiny: boolean;
  public fusionVariant: Variant;
  public fusionGender: Gender;
  public fusionLuck: number;
  public fusionCustomPokemonData: CustomPokemonData | null;
  public fusionTeraType: PokemonType;

  private summonDataPrimer: PokemonSummonData | null;

  public summonData: PokemonSummonData;
  public battleData: PokemonBattleData;
  public battleSummonData: PokemonBattleSummonData;
  public turnData: PokemonTurnData;
  public customPokemonData: CustomPokemonData;

  /** Used by Mystery Encounters to execute pokemon-specific logic (such as stat boosts) at start of battle */
  public mysteryEncounterBattleEffects?: (pokemon: Pokemon) => void;

  public fieldPosition: FieldPosition;

  public maskEnabled: boolean;
  public maskSprite: Phaser.GameObjects.Sprite | null;

  public usedTMs: Moves[];

  private shinySparkle: Phaser.GameObjects.Sprite;

  constructor(
    x: number,
    y: number,
    species: PokemonSpecies,
<<<<<<< HEAD
    level: integer,
    abilityIndex?: integer,
    formIndex?: integer,
    gender?: Gender,
    shiny?: boolean,
    variant?: Variant,
    ivs?: integer[],
    nature?: Nature,
    dataSource?: Pokemon | PokemonData
=======
    level: number,
    abilityIndex?: number,
    formIndex?: number,
    gender?: Gender,
    shiny?: boolean,
    variant?: Variant,
    ivs?: number[],
    nature?: Nature,
    dataSource?: Pokemon | PokemonData,
>>>>>>> 02ae7952
  ) {
    super(globalScene, x, y);

    if (!species.isObtainable() && this.isPlayer()) {
      throw `Cannot create a player Pokemon for species '${species.getName(formIndex)}'`;
    }

    const hiddenAbilityChance = new Utils.NumberHolder(
      BASE_HIDDEN_ABILITY_CHANCE,
    );
    if (!this.hasTrainer()) {
      globalScene.applyModifiers(
        HiddenAbilityRateBoosterModifier,
        true,
        hiddenAbilityChance,
      );
    }

    this.species = species;
    this.pokeball = dataSource?.pokeball || PokeballType.POKEBALL;
    this.level = level;
    this.switchOutStatus = false;

    // Determine the ability index
    if (abilityIndex !== undefined) {
      this.abilityIndex = abilityIndex; // Use the provided ability index if it is defined
    } else {
      // If abilityIndex is not provided, determine it based on species and hidden ability
      const hasHiddenAbility = !Utils.randSeedInt(hiddenAbilityChance.value);
      const randAbilityIndex = Utils.randSeedInt(2);
      if (species.abilityHidden && hasHiddenAbility) {
        // If the species has a hidden ability and the hidden ability is present
        this.abilityIndex = 2;
      } else {
        // If there is no hidden ability or species does not have a hidden ability
        this.abilityIndex =
          species.ability2 !== species.ability1 ? randAbilityIndex : 0; // Use random ability index if species has a second ability, otherwise use 0
      }
    }
    if (formIndex !== undefined) {
      this.formIndex = formIndex;
    }
    if (gender !== undefined) {
      this.gender = gender;
    }
    if (shiny !== undefined) {
      this.shiny = shiny;
    }
    if (variant !== undefined) {
      this.variant = variant;
    }
    this.exp =
      dataSource?.exp || getLevelTotalExp(this.level, species.growthRate);
    this.levelExp = dataSource?.levelExp || 0;
    if (dataSource) {
      this.id = dataSource.id;
      this.hp = dataSource.hp;
      this.stats = dataSource.stats;
      this.ivs = dataSource.ivs;
      this.passive = !!dataSource.passive;
      if (this.variant === undefined) {
        this.variant = 0;
      }
      this.nature = dataSource.nature || (0 as Nature);
      this.nickname = dataSource.nickname;
      this.moveset = dataSource.moveset;
      this.status = dataSource.status!; // TODO: is this bang correct?
      this.friendship =
        dataSource.friendship !== undefined
          ? dataSource.friendship
          : this.species.baseFriendship;
      this.metLevel = dataSource.metLevel || 5;
      this.luck = dataSource.luck;
      this.metBiome = dataSource.metBiome;
      this.metSpecies =
        dataSource.metSpecies ??
        (this.metBiome !== -1
          ? this.species.speciesId
          : this.species.getRootSpeciesId(true));
      this.metWave = dataSource.metWave ?? (this.metBiome === -1 ? -1 : 0);
      this.pauseEvolutions = dataSource.pauseEvolutions;
      this.pokerus = !!dataSource.pokerus;
      this.evoCounter = dataSource.evoCounter ?? 0;
      this.fusionSpecies =
        dataSource.fusionSpecies instanceof PokemonSpecies
          ? dataSource.fusionSpecies
          : dataSource.fusionSpecies
            ? getPokemonSpecies(dataSource.fusionSpecies)
            : null;
      this.fusionFormIndex = dataSource.fusionFormIndex;
      this.fusionAbilityIndex = dataSource.fusionAbilityIndex;
      this.fusionShiny = dataSource.fusionShiny;
      this.fusionVariant = dataSource.fusionVariant || 0;
      this.fusionGender = dataSource.fusionGender;
      this.fusionLuck = dataSource.fusionLuck;
      this.fusionCustomPokemonData = dataSource.fusionCustomPokemonData;
      this.fusionTeraType = dataSource.fusionTeraType;
      this.usedTMs = dataSource.usedTMs ?? [];
      this.customPokemonData = new CustomPokemonData(
        dataSource.customPokemonData,
      );
      this.teraType = dataSource.teraType;
      this.isTerastallized = dataSource.isTerastallized;
      this.stellarTypesBoosted = dataSource.stellarTypesBoosted ?? [];
    } else {
      this.id = Utils.randSeedInt(4294967296);
      this.ivs = ivs || Utils.getIvsFromId(this.id);

      if (this.gender === undefined) {
        this.generateGender();
      }

      if (this.formIndex === undefined) {
        this.formIndex = globalScene.getSpeciesFormIndex(
          species,
          this.gender,
          this.nature,
          this.isPlayer(),
        );
      }

      if (this.shiny === undefined) {
        this.trySetShiny();
      }

      if (this.variant === undefined) {
        this.variant = this.shiny ? this.generateShinyVariant() : 0;
      }

      this.customPokemonData = new CustomPokemonData();

      if (nature !== undefined) {
        this.setNature(nature);
      } else {
        this.generateNature();
      }

      this.friendship = species.baseFriendship;
      this.metLevel = level;
      this.metBiome = globalScene.currentBattle
        ? globalScene.arena.biomeType
        : -1;
      this.metSpecies = species.speciesId;
      this.metWave = globalScene.currentBattle
        ? globalScene.currentBattle.waveIndex
        : -1;
      this.pokerus = false;

      if (level > 1) {
        const fused = new Utils.BooleanHolder(
          globalScene.gameMode.isSplicedOnly,
        );
        if (!fused.value && !this.isPlayer() && !this.hasTrainer()) {
          globalScene.applyModifier(EnemyFusionChanceModifier, false, fused);
        }

        if (fused.value) {
          this.calculateStats();
          this.generateFusionSpecies();
        }
      }
      this.luck =
        (this.shiny ? this.variant + 1 : 0) +
        (this.fusionShiny ? this.fusionVariant + 1 : 0);
      this.fusionLuck = this.luck;

      this.teraType = Utils.randSeedItem(this.getTypes(false, false, true));
      this.isTerastallized = false;
      this.stellarTypesBoosted = [];
    }

    this.generateName();

    if (!species.isObtainable()) {
      this.shiny = false;
    }

    if (!dataSource) {
      this.calculateStats();
    }
  }

  getNameToRender() {
    try {
      if (this.nickname) {
        return decodeURIComponent(escape(atob(this.nickname)));
      }
      return this.name;
    } catch (err) {
      console.error(`Failed to decode nickname for ${this.name}`, err);
      return this.name;
    }
  }

  init(): void {
    this.fieldPosition = FieldPosition.CENTER;

    this.initBattleInfo();

    globalScene.fieldUI.addAt(this.battleInfo, 0);

    const getSprite = (hasShadow?: boolean) => {
      const ret = globalScene.addPokemonSprite(
        this,
        0,
        0,
        `pkmn__${this.isPlayer() ? "back__" : ""}sub`,
        undefined,
        true,
      );
      ret.setOrigin(0.5, 1);
      ret.setPipeline(globalScene.spritePipeline, {
        tone: [0.0, 0.0, 0.0, 0.0],
        hasShadow: !!hasShadow,
        teraColor: getTypeRgb(this.getTeraType()),
        isTerastallized: this.isTerastallized,
      });
      return ret;
    };

    this.setScale(this.getSpriteScale());

    const sprite = getSprite(true);
    const tintSprite = getSprite();

    tintSprite.setVisible(false);

    this.addAt(sprite, 0);
    this.addAt(tintSprite, 1);

    if (this.isShiny() && !this.shinySparkle) {
      this.initShinySparkle();
    }
  }

  abstract initBattleInfo(): void;

  isOnField(): boolean {
    if (!globalScene) {
      return false;
    }
    if (this.switchOutStatus) {
      return false;
    }
    return globalScene.field.getIndex(this) > -1;
  }

  /**
   * Checks if a pokemon is fainted (ie: its `hp <= 0`).
   * It's usually better to call {@linkcode isAllowedInBattle()}
   * @param checkStatus `true` to also check that the pokemon's status is {@linkcode StatusEffect.FAINT}
   * @returns `true` if the pokemon is fainted
   */
  public isFainted(checkStatus = false): boolean {
    return (
      this.hp <= 0 &&
      (!checkStatus || this.status?.effect === StatusEffect.FAINT)
    );
  }

  /**
   * Check if this pokemon is both not fainted and allowed to be in battle based on currently active challenges.
   * @returns {boolean} `true` if pokemon is allowed in battle
   */
  public isAllowedInBattle(): boolean {
    return !this.isFainted() && this.isAllowedInChallenge();
  }

  /**
   * Check if this pokemon is allowed based on any active challenges.
   * It's usually better to call {@linkcode isAllowedInBattle()}
   * @returns {boolean} `true` if pokemon is allowed in battle
   */
  public isAllowedInChallenge(): boolean {
    const challengeAllowed = new Utils.BooleanHolder(true);
    applyChallenges(
      globalScene.gameMode,
      ChallengeType.POKEMON_IN_BATTLE,
      this,
      challengeAllowed,
    );
    return challengeAllowed.value;
  }

  /**
   * Checks if the pokemon is allowed in battle (ie: not fainted, and allowed under any active challenges).
   * @param onField `true` to also check if the pokemon is currently on the field, defaults to `false`
   * @returns `true` if the pokemon is "active". Returns `false` if there is no active {@linkcode BattleScene}
   */
  public isActive(onField = false): boolean {
    if (!globalScene) {
      return false;
    }
    return this.isAllowedInBattle() && (!onField || this.isOnField());
  }

  getDexAttr(): bigint {
    let ret = 0n;
    ret |= this.gender !== Gender.FEMALE ? DexAttr.MALE : DexAttr.FEMALE;
    ret |= !this.shiny ? DexAttr.NON_SHINY : DexAttr.SHINY;
    ret |=
      this.variant >= 2
        ? DexAttr.VARIANT_3
        : this.variant === 1
          ? DexAttr.VARIANT_2
          : DexAttr.DEFAULT_VARIANT;
    ret |= globalScene.gameData.getFormAttr(this.formIndex);
    return ret;
  }

  /**
   * Sets the Pokemon's name. Only called when loading a Pokemon so this function needs to be called when
   * initializing hardcoded Pokemon or else it will not display the form index name properly.
   * @returns n/a
   */
  generateName(): void {
    if (!this.fusionSpecies) {
      this.name = this.species.getName(this.formIndex);
      return;
    }
    this.name = getFusedSpeciesName(
      this.species.getName(this.formIndex),
      this.fusionSpecies.getName(this.fusionFormIndex),
    );
    if (this.battleInfo) {
      this.updateInfo(true);
    }
  }

  abstract isPlayer(): boolean;

  abstract hasTrainer(): boolean;

  abstract getFieldIndex(): number;

  abstract getBattlerIndex(): BattlerIndex;

  loadAssets(ignoreOverride = true): Promise<void> {
    return new Promise(resolve => {
<<<<<<< HEAD
      const moveIds = this.getMoveset().map(m => m.getMove().id);
      Promise.allSettled(moveIds.map(m => initMoveAnim(m)))
        .then(() => {
          loadMoveAnimAssets(moveIds);
          this.getSpeciesForm().loadAssets(this.getGender() === Gender.FEMALE, this.formIndex, this.shiny, this.variant);
          if (this.isPlayer() || this.getFusionSpeciesForm()) {
            globalScene.loadPokemonAtlas(this.getBattleSpriteKey(true, ignoreOverride), this.getBattleSpriteAtlasPath(true, ignoreOverride));
          }
          if (this.getFusionSpeciesForm()) {
            this.getFusionSpeciesForm().loadAssets(this.getFusionGender() === Gender.FEMALE, this.fusionFormIndex, this.fusionShiny, this.fusionVariant);
            globalScene.loadPokemonAtlas(this.getFusionBattleSpriteKey(true, ignoreOverride), this.getFusionBattleSpriteAtlasPath(true, ignoreOverride));
=======
      const moveIds = this.getMoveset().map(m => m!.getMove().id); // TODO: is this bang correct?
      Promise.allSettled(moveIds.map(m => initMoveAnim(m))).then(() => {
        loadMoveAnimAssets(moveIds);
        this.getSpeciesForm().loadAssets(
          this.getGender() === Gender.FEMALE,
          this.formIndex,
          this.shiny,
          this.variant,
        );
        if (this.isPlayer() || this.getFusionSpeciesForm()) {
          globalScene.loadPokemonAtlas(
            this.getBattleSpriteKey(true, ignoreOverride),
            this.getBattleSpriteAtlasPath(true, ignoreOverride),
          );
        }
        if (this.getFusionSpeciesForm()) {
          this.getFusionSpeciesForm().loadAssets(
            this.getFusionGender() === Gender.FEMALE,
            this.fusionFormIndex,
            this.fusionShiny,
            this.fusionVariant,
          );
          globalScene.loadPokemonAtlas(
            this.getFusionBattleSpriteKey(true, ignoreOverride),
            this.getFusionBattleSpriteAtlasPath(true, ignoreOverride),
          );
        }
        globalScene.load.once(Phaser.Loader.Events.COMPLETE, () => {
          if (this.isPlayer()) {
            const originalWarn = console.warn;
            // Ignore warnings for missing frames, because there will be a lot
            console.warn = () => {};
            const battleFrameNames = globalScene.anims.generateFrameNames(
              this.getBattleSpriteKey(),
              { zeroPad: 4, suffix: ".png", start: 1, end: 400 },
            );
            console.warn = originalWarn;
            if (!globalScene.anims.exists(this.getBattleSpriteKey())) {
              globalScene.anims.create({
                key: this.getBattleSpriteKey(),
                frames: battleFrameNames,
                frameRate: 10,
                repeat: -1,
              });
            }
>>>>>>> 02ae7952
          }
          this.playAnim();
          const updateFusionPaletteAndResolve = () => {
            this.updateFusionPalette();
            if (this.summonData?.speciesForm) {
              this.updateFusionPalette(true);
            }
            resolve();
          };
          if (this.shiny) {
            const populateVariantColors = (
              isBackSprite = false,
            ): Promise<void> => {
              return new Promise(async resolve => {
                const battleSpritePath = this.getBattleSpriteAtlasPath(
                  isBackSprite,
                  ignoreOverride,
                )
                  .replace("variant/", "")
                  .replace(/_[1-3]$/, "");
                let config = variantData;
                const useExpSprite =
                  globalScene.experimentalSprites &&
                  globalScene.hasExpSprite(
                    this.getBattleSpriteKey(isBackSprite, ignoreOverride),
                  );
                battleSpritePath
                  .split("/")
                  .map(p => (config ? (config = config[p]) : null));
                const variantSet: VariantSet = config as VariantSet;
                if (variantSet && variantSet[this.variant] === 1) {
                  const cacheKey = this.getBattleSpriteKey(isBackSprite);
                  if (!variantColorCache.hasOwnProperty(cacheKey)) {
                    await this.populateVariantColorCache(
                      cacheKey,
                      useExpSprite,
                      battleSpritePath,
                    );
                  }
                }
                resolve();
              });
            };
            if (this.isPlayer()) {
              Promise.all([
                populateVariantColors(false),
                populateVariantColors(true),
              ]).then(() => updateFusionPaletteAndResolve());
            } else {
              populateVariantColors(false).then(() =>
                updateFusionPaletteAndResolve(),
              );
            }
          } else {
            updateFusionPaletteAndResolve();
          }
        });
        if (!globalScene.load.isLoading()) {
          globalScene.load.start();
        }
      });
    });
  }

  /**
   * Gracefully handle errors loading a variant sprite. Log if it fails and attempt to fall back on
   * non-experimental sprites before giving up.
   *
   * @param cacheKey the cache key for the variant color sprite
   * @param attemptedSpritePath the sprite path that failed to load
   * @param useExpSprite was the attempted sprite experimental
   * @param battleSpritePath the filename of the sprite
   * @param optionalParams any additional params to log
   */
  async fallbackVariantColor(
    cacheKey: string,
    attemptedSpritePath: string,
    useExpSprite: boolean,
    battleSpritePath: string,
    ...optionalParams: any[]
  ) {
    console.warn(`Could not load ${attemptedSpritePath}!`, ...optionalParams);
    if (useExpSprite) {
      await this.populateVariantColorCache(cacheKey, false, battleSpritePath);
    }
  }

  /**
   * Attempt to process variant sprite.
   *
   * @param cacheKey the cache key for the variant color sprite
   * @param useExpSprite should the experimental sprite be used
   * @param battleSpritePath the filename of the sprite
   */
  async populateVariantColorCache(
    cacheKey: string,
    useExpSprite: boolean,
    battleSpritePath: string,
  ) {
    const spritePath = `./images/pokemon/variant/${useExpSprite ? "exp/" : ""}${battleSpritePath}.json`;
    return globalScene
      .cachedFetch(spritePath)
      .then(res => {
        // Prevent the JSON from processing if it failed to load
        if (!res.ok) {
          return this.fallbackVariantColor(
            cacheKey,
            res.url,
            useExpSprite,
            battleSpritePath,
            res.status,
            res.statusText,
          );
        }
        return res.json();
      })
      .catch(error => {
        return this.fallbackVariantColor(
          cacheKey,
          spritePath,
          useExpSprite,
          battleSpritePath,
          error,
        );
      })
      .then(c => {
        if (!isNullOrUndefined(c)) {
          variantColorCache[cacheKey] = c;
        }
      });
  }

  getFormKey(): string {
    if (
      !this.species.forms.length ||
      this.species.forms.length <= this.formIndex
    ) {
      return "";
    }
    return this.species.forms[this.formIndex].formKey;
  }

  getFusionFormKey(): string | null {
    if (!this.fusionSpecies) {
      return null;
    }
    if (
      !this.fusionSpecies.forms.length ||
      this.fusionSpecies.forms.length <= this.fusionFormIndex
    ) {
      return "";
    }
    return this.fusionSpecies.forms[this.fusionFormIndex].formKey;
  }

  getSpriteAtlasPath(ignoreOverride?: boolean): string {
    const spriteId = this.getSpriteId(ignoreOverride).replace(/\_{2}/g, "/");
    return `${/_[1-3]$/.test(spriteId) ? "variant/" : ""}${spriteId}`;
  }

  getBattleSpriteAtlasPath(back?: boolean, ignoreOverride?: boolean): string {
    const spriteId = this.getBattleSpriteId(back, ignoreOverride).replace(
      /\_{2}/g,
      "/",
    );
    return `${/_[1-3]$/.test(spriteId) ? "variant/" : ""}${spriteId}`;
  }

  getSpriteId(ignoreOverride?: boolean): string {
    return this.getSpeciesForm(ignoreOverride).getSpriteId(
      this.getGender(ignoreOverride) === Gender.FEMALE,
      this.formIndex,
      this.shiny,
      this.variant,
    );
  }

  getBattleSpriteId(back?: boolean, ignoreOverride?: boolean): string {
    if (back === undefined) {
      back = this.isPlayer();
    }
    return this.getSpeciesForm(ignoreOverride).getSpriteId(
      this.getGender(ignoreOverride) === Gender.FEMALE,
      this.formIndex,
      this.shiny,
      this.variant,
      back,
    );
  }

  getSpriteKey(ignoreOverride?: boolean): string {
    return this.getSpeciesForm(ignoreOverride).getSpriteKey(
      this.getGender(ignoreOverride) === Gender.FEMALE,
      this.formIndex,
      this.shiny,
      this.variant,
    );
  }

  getBattleSpriteKey(back?: boolean, ignoreOverride?: boolean): string {
    return `pkmn__${this.getBattleSpriteId(back, ignoreOverride)}`;
  }

  getFusionSpriteId(ignoreOverride?: boolean): string {
    return this.getFusionSpeciesForm(ignoreOverride).getSpriteId(
      this.getFusionGender(ignoreOverride) === Gender.FEMALE,
      this.fusionFormIndex,
      this.fusionShiny,
      this.fusionVariant,
    );
  }

  getFusionBattleSpriteId(back?: boolean, ignoreOverride?: boolean): string {
    if (back === undefined) {
      back = this.isPlayer();
    }
    return this.getFusionSpeciesForm(ignoreOverride).getSpriteId(
      this.getFusionGender(ignoreOverride) === Gender.FEMALE,
      this.fusionFormIndex,
      this.fusionShiny,
      this.fusionVariant,
      back,
    );
  }

  getFusionBattleSpriteKey(back?: boolean, ignoreOverride?: boolean): string {
    return `pkmn__${this.getFusionBattleSpriteId(back, ignoreOverride)}`;
  }

  getFusionBattleSpriteAtlasPath(
    back?: boolean,
    ignoreOverride?: boolean,
  ): string {
    return this.getFusionBattleSpriteId(back, ignoreOverride).replace(
      /\_{2}/g,
      "/",
    );
  }

  getIconAtlasKey(ignoreOverride?: boolean): string {
    return this.getSpeciesForm(ignoreOverride).getIconAtlasKey(
      this.formIndex,
      this.shiny,
      this.variant,
    );
  }

  getFusionIconAtlasKey(ignoreOverride?: boolean): string {
    return this.getFusionSpeciesForm(ignoreOverride).getIconAtlasKey(
      this.fusionFormIndex,
      this.fusionShiny,
      this.fusionVariant,
    );
  }

  getIconId(ignoreOverride?: boolean): string {
    return this.getSpeciesForm(ignoreOverride).getIconId(
      this.getGender(ignoreOverride) === Gender.FEMALE,
      this.formIndex,
      this.shiny,
      this.variant,
    );
  }

  getFusionIconId(ignoreOverride?: boolean): string {
    return this.getFusionSpeciesForm(ignoreOverride).getIconId(
      this.getFusionGender(ignoreOverride) === Gender.FEMALE,
      this.fusionFormIndex,
      this.fusionShiny,
      this.fusionVariant,
    );
  }

  getSpeciesForm(ignoreOverride?: boolean): PokemonSpeciesForm {
    if (!ignoreOverride && this.summonData?.speciesForm) {
      return this.summonData.speciesForm;
    }
    if (this.species.forms && this.species.forms.length > 0) {
      return this.species.forms[this.formIndex];
    }

    return this.species;
  }

  getFusionSpeciesForm(ignoreOverride?: boolean): PokemonSpeciesForm {
    if (!ignoreOverride && this.summonData?.speciesForm) {
      return this.summonData.fusionSpeciesForm;
    }
    if (
      !this.fusionSpecies?.forms?.length ||
      this.fusionFormIndex >= this.fusionSpecies?.forms.length
    ) {
      //@ts-ignore
      return this.fusionSpecies; // TODO: I don't even know how to fix this... A complete cluster of classes involved + null
    }
    return this.fusionSpecies?.forms[this.fusionFormIndex];
  }

  getSprite(): Phaser.GameObjects.Sprite {
    return this.getAt(0) as Phaser.GameObjects.Sprite;
  }

  getTintSprite(): Phaser.GameObjects.Sprite | null {
    return !this.maskEnabled
      ? (this.getAt(1) as Phaser.GameObjects.Sprite)
      : this.maskSprite;
  }

  getSpriteScale(): number {
    const formKey = this.getFormKey();
    if (
      this.isMax() === true ||
      formKey === "segin-starmobile" ||
      formKey === "schedar-starmobile" ||
      formKey === "navi-starmobile" ||
      formKey === "ruchbah-starmobile" ||
      formKey === "caph-starmobile"
    ) {
      return 1.5;
    }
    if (this.customPokemonData.spriteScale > 0) {
      return this.customPokemonData.spriteScale;
    }
    return 1;
  }

  /** Resets the pokemon's field sprite properties, including position, alpha, and scale */
  resetSprite(): void {
    // Resetting properties should not be shown on the field
    this.setVisible(false);

    // Remove the offset from having a Substitute active
    if (this.isOffsetBySubstitute()) {
      this.x -= this.getSubstituteOffset()[0];
      this.y -= this.getSubstituteOffset()[1];
    }

    // Reset sprite display properties
    this.setAlpha(1);
    this.setScale(this.getSpriteScale());
  }

  getHeldItems(): PokemonHeldItemModifier[] {
    if (!globalScene) {
      return [];
    }
    return globalScene.findModifiers(
      m => m instanceof PokemonHeldItemModifier && m.pokemonId === this.id,
      this.isPlayer(),
    ) as PokemonHeldItemModifier[];
  }

  updateScale(): void {
    this.setScale(this.getSpriteScale());
  }

  updateSpritePipelineData(): void {
    [this.getSprite(), this.getTintSprite()]
      .filter(s => !!s)
      .map(s => {
        s.pipelineData["teraColor"] = getTypeRgb(this.getTeraType());
        s.pipelineData["isTerastallized"] = this.isTerastallized;
      });
    this.updateInfo(true);
  }

  initShinySparkle(): void {
    const shinySparkle = globalScene.addFieldSprite(0, 0, "shiny");
    shinySparkle.setVisible(false);
    shinySparkle.setOrigin(0.5, 1);
    this.add(shinySparkle);

    this.shinySparkle = shinySparkle;
  }

  /**
   * Attempts to animate a given {@linkcode Phaser.GameObjects.Sprite}
   * @see {@linkcode Phaser.GameObjects.Sprite.play}
   * @param sprite {@linkcode Phaser.GameObjects.Sprite} to animate
   * @param tintSprite {@linkcode Phaser.GameObjects.Sprite} placed on top of the sprite to add a color tint
   * @param animConfig {@linkcode String} to pass to {@linkcode Phaser.GameObjects.Sprite.play}
   * @returns true if the sprite was able to be animated
   */
  tryPlaySprite(
    sprite: Phaser.GameObjects.Sprite,
    tintSprite: Phaser.GameObjects.Sprite,
    key: string,
  ): boolean {
    // Catch errors when trying to play an animation that doesn't exist
    try {
      sprite.play(key);
      tintSprite.play(key);
    } catch (error: unknown) {
      console.error(
        `Couldn't play animation for '${key}'!\nIs the image for this Pokemon missing?\n`,
        error,
      );

      return false;
    }

    return true;
  }

  playAnim(): void {
    this.tryPlaySprite(
      this.getSprite(),
      this.getTintSprite()!,
      this.getBattleSpriteKey(),
    ); // TODO: is the bag correct?
  }

  getFieldPositionOffset(): [number, number] {
    switch (this.fieldPosition) {
      case FieldPosition.CENTER:
        return [0, 0];
      case FieldPosition.LEFT:
        return [-32, -8];
      case FieldPosition.RIGHT:
        return [32, 0];
    }
  }

  /**
   * Returns the Pokemon's offset from its current field position in the event that
   * it has a Substitute doll in effect. The offset is returned in `[ x, y ]` format.
   * @see {@linkcode SubstituteTag}
   * @see {@linkcode getFieldPositionOffset}
   */
  getSubstituteOffset(): [number, number] {
    return this.isPlayer() ? [-30, 10] : [30, -10];
  }

  /**
   * Returns whether or not the Pokemon's position on the field is offset because
   * the Pokemon has a Substitute active.
   * @see {@linkcode SubstituteTag}
   */
  isOffsetBySubstitute(): boolean {
    const substitute = this.getTag(SubstituteTag);
    if (substitute) {
      if (substitute.sprite === undefined) {
        return false;
      }

      // During the Pokemon's MoveEffect phase, the offset is removed to put the Pokemon "in focus"
      const currentPhase = globalScene.getCurrentPhase();
      if (
        currentPhase instanceof MoveEffectPhase &&
        currentPhase.getPokemon() === this
      ) {
        return false;
      }
      return true;
    } else {
      return false;
    }
  }

  /** If this Pokemon has a Substitute on the field, removes its sprite from the field. */
  destroySubstitute(): void {
    const substitute = this.getTag(SubstituteTag);
    if (substitute && substitute.sprite) {
      substitute.sprite.destroy();
    }
  }

  setFieldPosition(
    fieldPosition: FieldPosition,
    duration?: number,
  ): Promise<void> {
    return new Promise(resolve => {
      if (fieldPosition === this.fieldPosition) {
        resolve();
        return;
      }

      const initialOffset = this.getFieldPositionOffset();

      this.fieldPosition = fieldPosition;

      this.battleInfo.setMini(fieldPosition !== FieldPosition.CENTER);
      this.battleInfo.setOffset(fieldPosition === FieldPosition.RIGHT);

      const newOffset = this.getFieldPositionOffset();

      const relX = newOffset[0] - initialOffset[0];
      const relY = newOffset[1] - initialOffset[1];

      const subTag = this.getTag(SubstituteTag);

      if (duration) {
        // TODO: can this use stricter typing?
        const targets: any[] = [this];
        if (subTag?.sprite) {
          targets.push(subTag.sprite);
        }
        globalScene.tweens.add({
          targets: targets,
          x: (_target, _key, value: number) => value + relX,
          y: (_target, _key, value: number) => value + relY,
          duration: duration,
          ease: "Sine.easeOut",
          onComplete: () => resolve(),
        });
      } else {
        this.x += relX;
        this.y += relY;
        if (subTag?.sprite) {
          subTag.sprite.x += relX;
          subTag.sprite.y += relY;
        }
      }
    });
  }

  /**
   * Retrieves the entire set of stats of the {@linkcode Pokemon}.
   * @param bypassSummonData prefer actual stats (`true` by default) or in-battle overriden stats (`false`)
   * @returns the numeric values of the {@linkcode Pokemon}'s stats
   */
  getStats(bypassSummonData = true): number[] {
    if (!bypassSummonData && this.summonData?.stats) {
      return this.summonData.stats;
    }
    return this.stats;
  }

  /**
   * Retrieves the corresponding {@linkcode PermanentStat} of the {@linkcode Pokemon}.
   * @param stat the desired {@linkcode PermanentStat}
   * @param bypassSummonData prefer actual stats (`true` by default) or in-battle overridden stats (`false`)
   * @returns the numeric value of the desired {@linkcode Stat}
   */
  getStat(stat: PermanentStat, bypassSummonData = true): number {
    if (
      !bypassSummonData &&
      this.summonData &&
      this.summonData.stats[stat] !== 0
    ) {
      return this.summonData.stats[stat];
    }
    return this.stats[stat];
  }

  /**
   * Writes the value to the corrseponding {@linkcode PermanentStat} of the {@linkcode Pokemon}.
   *
   * Note that this does nothing if {@linkcode value} is less than 0.
   * @param stat the desired {@linkcode PermanentStat} to be overwritten
   * @param value the desired numeric value
   * @param bypassSummonData write to actual stats (`true` by default) or in-battle overridden stats (`false`)
   */
  setStat(stat: PermanentStat, value: number, bypassSummonData = true): void {
    if (value >= 0) {
      if (!bypassSummonData && this.summonData) {
        this.summonData.stats[stat] = value;
      } else {
        this.stats[stat] = value;
      }
    }
  }

  /**
   * Retrieves the entire set of in-battle stat stages of the {@linkcode Pokemon}.
   * @returns the numeric values of the {@linkcode Pokemon}'s in-battle stat stages if available, a fresh stat stage array otherwise
   */
  getStatStages(): number[] {
    return this.summonData ? this.summonData.statStages : [0, 0, 0, 0, 0, 0, 0];
  }

  /**
   * Retrieves the in-battle stage of the specified {@linkcode BattleStat}.
   * @param stat the {@linkcode BattleStat} whose stage is desired
   * @returns the stage of the desired {@linkcode BattleStat} if available, 0 otherwise
   */
  getStatStage(stat: BattleStat): number {
    return this.summonData ? this.summonData.statStages[stat - 1] : 0;
  }

  /**
   * Writes the value to the in-battle stage of the corresponding {@linkcode BattleStat} of the {@linkcode Pokemon}.
   *
   * Note that, if the value is not within a range of [-6, 6], it will be forced to the closest range bound.
   * @param stat the {@linkcode BattleStat} whose stage is to be overwritten
   * @param value the desired numeric value
   */
  setStatStage(stat: BattleStat, value: number): void {
    if (this.summonData) {
      if (value >= -6) {
        this.summonData.statStages[stat - 1] = Math.min(value, 6);
      } else {
        this.summonData.statStages[stat - 1] = Math.max(value, -6);
      }
    }
  }

  /**
   * Retrieves the critical-hit stage considering the move used and the Pokemon
   * who used it.
   * @param source the {@linkcode Pokemon} who using the move
   * @param move the {@linkcode Move} being used
   * @returns the final critical-hit stage value
   */
  getCritStage(source: Pokemon, move: Move): number {
    const critStage = new Utils.NumberHolder(0);
    applyMoveAttrs(HighCritAttr, source, this, move, critStage);
    globalScene.applyModifiers(
      CritBoosterModifier,
      source.isPlayer(),
      source,
      critStage,
    );
    globalScene.applyModifiers(
      TempCritBoosterModifier,
      source.isPlayer(),
      critStage,
    );
    const bonusCrit = new Utils.BooleanHolder(false);
    //@ts-ignore
    if (applyAbAttrs(BonusCritAbAttr, source, null, false, bonusCrit)) {
      // TODO: resolve ts-ignore. This is a promise. Checking a promise is bogus.
      if (bonusCrit.value) {
        critStage.value += 1;
      }
    }
    const critBoostTag = source.getTag(CritBoostTag);
    if (critBoostTag) {
      if (critBoostTag instanceof DragonCheerTag) {
        critStage.value += critBoostTag.typesOnAdd.includes(PokemonType.DRAGON)
          ? 2
          : 1;
      } else {
        critStage.value += 2;
      }
    }

    console.log(`crit stage: +${critStage.value}`);
    return critStage.value;
  }

  /**
   * Calculates and retrieves the final value of a stat considering any held
   * items, move effects, opponent abilities, and whether there was a critical
   * hit.
   * @param stat the desired {@linkcode EffectiveStat}
   * @param opponent the target {@linkcode Pokemon}
   * @param move the {@linkcode Move} being used
   * @param ignoreAbility determines whether this Pokemon's abilities should be ignored during the stat calculation
   * @param ignoreOppAbility during an attack, determines whether the opposing Pokemon's abilities should be ignored during the stat calculation.
   * @param isCritical determines whether a critical hit has occurred or not (`false` by default)
   * @param simulated if `true`, nullifies any effects that produce any changes to game state from triggering
   * @param ignoreHeldItems determines whether this Pokemon's held items should be ignored during the stat calculation, default `false`
   * @returns the final in-battle value of a stat
   */
  getEffectiveStat(
    stat: EffectiveStat,
    opponent?: Pokemon,
    move?: Move,
    ignoreAbility = false,
    ignoreOppAbility = false,
    isCritical = false,
    simulated = true,
    ignoreHeldItems = false,
  ): number {
    const statValue = new Utils.NumberHolder(this.getStat(stat, false));
    if (!ignoreHeldItems) {
      globalScene.applyModifiers(
        StatBoosterModifier,
        this.isPlayer(),
        this,
        stat,
        statValue,
      );
    }

    // The Ruin abilities here are never ignored, but they reveal themselves on summon anyway
    const fieldApplied = new Utils.BooleanHolder(false);
    for (const pokemon of globalScene.getField(true)) {
      applyFieldStatMultiplierAbAttrs(
        FieldMultiplyStatAbAttr,
        pokemon,
        stat,
        statValue,
        this,
        fieldApplied,
        simulated,
      );
      if (fieldApplied.value) {
        break;
      }
    }
    if (!ignoreAbility) {
      applyStatMultiplierAbAttrs(
        StatMultiplierAbAttr,
        this,
        stat,
        statValue,
        simulated,
      );
    }

    let ret =
      statValue.value *
      this.getStatStageMultiplier(
        stat,
        opponent,
        move,
        ignoreOppAbility,
        isCritical,
        simulated,
        ignoreHeldItems,
      );

    switch (stat) {
      case Stat.ATK:
        if (this.getTag(BattlerTagType.SLOW_START)) {
          ret >>= 1;
        }
        break;
      case Stat.DEF:
        if (
          this.isOfType(PokemonType.ICE) &&
          globalScene.arena.weather?.weatherType === WeatherType.SNOW
        ) {
          ret *= 1.5;
        }
        break;
      case Stat.SPATK:
        break;
      case Stat.SPDEF:
        if (
          this.isOfType(PokemonType.ROCK) &&
          globalScene.arena.weather?.weatherType === WeatherType.SANDSTORM
        ) {
          ret *= 1.5;
        }
        break;
      case Stat.SPD:
        const side = this.isPlayer() ? ArenaTagSide.PLAYER : ArenaTagSide.ENEMY;
        if (globalScene.arena.getTagOnSide(ArenaTagType.TAILWIND, side)) {
          ret *= 2;
        }
        if (
          globalScene.arena.getTagOnSide(ArenaTagType.GRASS_WATER_PLEDGE, side)
        ) {
          ret >>= 2;
        }

        if (this.getTag(BattlerTagType.SLOW_START)) {
          ret >>= 1;
        }
        if (this.status && this.status.effect === StatusEffect.PARALYSIS) {
          ret >>= 1;
        }
        if (
          this.getTag(BattlerTagType.UNBURDEN) &&
          this.hasAbility(Abilities.UNBURDEN)
        ) {
          ret *= 2;
        }
        break;
    }

    const highestStatBoost = this.findTag(
      t =>
        t instanceof HighestStatBoostTag &&
        (t as HighestStatBoostTag).stat === stat,
    ) as HighestStatBoostTag;
    if (highestStatBoost) {
      ret *= highestStatBoost.multiplier;
    }

    return Math.floor(ret);
  }

  calculateStats(): void {
    if (!this.stats) {
      this.stats = [0, 0, 0, 0, 0, 0];
    }

    // Get and manipulate base stats
    const baseStats = this.calculateBaseStats();
    // Using base stats, calculate and store stats one by one
    for (const s of PERMANENT_STATS) {
      const statHolder = new Utils.NumberHolder(
        Math.floor((2 * baseStats[s] + this.ivs[s]) * this.level * 0.01),
      );
      if (s === Stat.HP) {
        statHolder.value = statHolder.value + this.level + 10;
        globalScene.applyModifier(
          PokemonIncrementingStatModifier,
          this.isPlayer(),
          this,
          s,
          statHolder,
        );
        if (this.hasAbility(Abilities.WONDER_GUARD, false, true)) {
          statHolder.value = 1;
        }
        if (this.hp > statHolder.value || this.hp === undefined) {
          this.hp = statHolder.value;
        } else if (this.hp) {
          const lastMaxHp = this.getMaxHp();
          if (lastMaxHp && statHolder.value > lastMaxHp) {
            this.hp += statHolder.value - lastMaxHp;
          }
        }
      } else {
        statHolder.value += 5;
        const natureStatMultiplier = new Utils.NumberHolder(
          getNatureStatMultiplier(this.getNature(), s),
        );
        globalScene.applyModifier(
          PokemonNatureWeightModifier,
          this.isPlayer(),
          this,
          natureStatMultiplier,
        );
        if (natureStatMultiplier.value !== 1) {
          statHolder.value = Math.max(
            Math[natureStatMultiplier.value > 1 ? "ceil" : "floor"](
              statHolder.value * natureStatMultiplier.value,
            ),
            1,
          );
        }
        globalScene.applyModifier(
          PokemonIncrementingStatModifier,
          this.isPlayer(),
          this,
          s,
          statHolder,
        );
      }

      statHolder.value = Phaser.Math.Clamp(
        statHolder.value,
        1,
        Number.MAX_SAFE_INTEGER,
      );

      this.setStat(s, statHolder.value);
    }
  }

  calculateBaseStats(): number[] {
    const baseStats = this.getSpeciesForm(true).baseStats.slice(0);
    applyChallenges(
      globalScene.gameMode,
      ChallengeType.FLIP_STAT,
      this,
      baseStats,
    );
    // Shuckle Juice
    globalScene.applyModifiers(
      PokemonBaseStatTotalModifier,
      this.isPlayer(),
      this,
      baseStats,
    );
    // Old Gateau
    globalScene.applyModifiers(
      PokemonBaseStatFlatModifier,
      this.isPlayer(),
      this,
      baseStats,
    );
    if (this.isFusion()) {
      const fusionBaseStats = this.getFusionSpeciesForm(true).baseStats;
      applyChallenges(
        globalScene.gameMode,
        ChallengeType.FLIP_STAT,
        this,
        fusionBaseStats,
      );

      for (const s of PERMANENT_STATS) {
        baseStats[s] = Math.ceil((baseStats[s] + fusionBaseStats[s]) / 2);
      }
    } else if (globalScene.gameMode.isSplicedOnly) {
      for (const s of PERMANENT_STATS) {
        baseStats[s] = Math.ceil(baseStats[s] / 2);
      }
    }
    // Vitamins
    globalScene.applyModifiers(
      BaseStatModifier,
      this.isPlayer(),
      this,
      baseStats,
    );

    return baseStats;
  }

  getNature(): Nature {
    return this.customPokemonData.nature !== -1
      ? this.customPokemonData.nature
      : this.nature;
  }

  setNature(nature: Nature): void {
    this.nature = nature;
    this.calculateStats();
  }

  setCustomNature(nature: Nature): void {
    this.customPokemonData.nature = nature;
    this.calculateStats();
  }

  generateNature(naturePool?: Nature[]): void {
    if (naturePool === undefined) {
      naturePool = Utils.getEnumValues(Nature);
    }
    const nature = naturePool[Utils.randSeedInt(naturePool.length)];
    this.setNature(nature);
  }

  isFullHp(): boolean {
    return this.hp >= this.getMaxHp();
  }

  getMaxHp(): number {
    return this.getStat(Stat.HP);
  }

  /** Returns the amount of hp currently missing from this {@linkcode Pokemon} (max - current) */
  getInverseHp(): number {
    return this.getMaxHp() - this.hp;
  }

  getHpRatio(precise = false): number {
    return precise
      ? this.hp / this.getMaxHp()
      : Math.round((this.hp / this.getMaxHp()) * 100) / 100;
  }

  generateGender(): void {
    if (this.species.malePercent === null) {
      this.gender = Gender.GENDERLESS;
    } else {
      const genderChance = (this.id % 256) * 0.390625;
      if (genderChance < this.species.malePercent) {
        this.gender = Gender.MALE;
      } else {
        this.gender = Gender.FEMALE;
      }
    }
  }

  getGender(ignoreOverride?: boolean): Gender {
    if (!ignoreOverride && this.summonData?.gender !== undefined) {
      return this.summonData.gender;
    }
    return this.gender;
  }

  getFusionGender(ignoreOverride?: boolean): Gender {
    if (!ignoreOverride && this.summonData?.fusionGender !== undefined) {
      return this.summonData.fusionGender;
    }
    return this.fusionGender;
  }

  isShiny(): boolean {
    return this.shiny || (this.isFusion() && this.fusionShiny);
  }

  getVariant(): Variant {
    return !this.isFusion()
      ? this.variant
      : (Math.max(this.variant, this.fusionVariant) as Variant);
  }

  getLuck(): number {
    return this.luck + (this.isFusion() ? this.fusionLuck : 0);
  }

  isFusion(): boolean {
    return !!this.fusionSpecies;
  }

  /**
   * Checks if the {@linkcode Pokemon} has a fusion with the specified {@linkcode Species}.
   * @param species the pokemon {@linkcode Species} to check
   * @returns `true` if the {@linkcode Pokemon} has a fusion with the specified {@linkcode Species}, `false` otherwise
   */
  hasFusionSpecies(species: Species): boolean {
    return this.fusionSpecies?.speciesId === species;
  }

  /**
   * Checks if the {@linkcode Pokemon} has is the specified {@linkcode Species} or is fused with it.
   * @param species the pokemon {@linkcode Species} to check
   * @param formKey If provided, requires the species to be in that form
   * @returns `true` if the pokemon is the species or is fused with it, `false` otherwise
   */
  hasSpecies(species: Species, formKey?: string): boolean {
    if (Utils.isNullOrUndefined(formKey)) {
      return (
      this.species.speciesId === species ||
      this.fusionSpecies?.speciesId === species
    );
    }

    return (this.species.speciesId === species && this.getFormKey() === formKey) || (this.fusionSpecies?.speciesId === species && this.getFusionFormKey() === formKey);
  }

  abstract isBoss(): boolean;

<<<<<<< HEAD
  getMoveset(ignoreOverride?: boolean): (PokemonMove)[] {
    const ret = !ignoreOverride && this.summonData?.moveset
      ? this.summonData.moveset
      : this.moveset;
=======
  getMoveset(ignoreOverride?: boolean): (PokemonMove | null)[] {
    const ret =
      !ignoreOverride && this.summonData?.moveset
        ? this.summonData.moveset
        : this.moveset;
>>>>>>> 02ae7952

    // Overrides moveset based on arrays specified in overrides.ts
    let overrideArray: Moves | Array<Moves> = this.isPlayer()
      ? Overrides.MOVESET_OVERRIDE
      : Overrides.OPP_MOVESET_OVERRIDE;
    if (!Array.isArray(overrideArray)) {
      overrideArray = [overrideArray];
    }
    if (overrideArray.length > 0) {
      if (!this.isPlayer()) {
        this.moveset = [];
      }
      overrideArray.forEach((move: Moves, index: number) => {
        const ppUsed = this.moveset[index]?.ppUsed ?? 0;
        this.moveset[index] = new PokemonMove(
          move,
          Math.min(ppUsed, allMoves[move].pp),
        );
      });
    }

    return ret;
  }

  /**
   * Checks which egg moves have been unlocked for the {@linkcode Pokemon} based
   * on the species it was met at or by the first {@linkcode Pokemon} in its evolution
   * line that can act as a starter and provides those egg moves.
   * @returns an array of {@linkcode Moves}, the length of which is determined by how many
   * egg moves are unlocked for that species.
   */
  getUnlockedEggMoves(): Moves[] {
    const moves: Moves[] = [];
    const species =
      this.metSpecies in speciesEggMoves
        ? this.metSpecies
        : this.getSpeciesForm(true).getRootSpeciesId(true);
    if (species in speciesEggMoves) {
      for (let i = 0; i < 4; i++) {
        if (globalScene.gameData.starterData[species].eggMoves & (1 << i)) {
          moves.push(speciesEggMoves[species][i]);
        }
      }
    }
    return moves;
  }

  /**
   * Gets all possible learnable level moves for the {@linkcode Pokemon},
   * excluding any moves already known.
   *
   * Available egg moves are only included if the {@linkcode Pokemon} was
   * in the starting party of the run and if Fresh Start is not active.
   * @returns an array of {@linkcode Moves}, the length of which is determined
   * by how many learnable moves there are for the {@linkcode Pokemon}.
   */
  public getLearnableLevelMoves(): Moves[] {
    let levelMoves = this.getLevelMoves(1, true, false, true).map(lm => lm[1]);
    if (
      this.metBiome === -1 &&
      !globalScene.gameMode.isFreshStartChallenge() &&
      !globalScene.gameMode.isDaily
    ) {
      levelMoves = this.getUnlockedEggMoves().concat(levelMoves);
    }
    if (Array.isArray(this.usedTMs) && this.usedTMs.length > 0) {
      levelMoves = this.usedTMs
        .filter(m => !levelMoves.includes(m))
        .concat(levelMoves);
    }
<<<<<<< HEAD
    levelMoves = levelMoves.filter(lm => !this.moveset.some(m => m.moveId === lm));
=======
    levelMoves = levelMoves.filter(
      lm => !this.moveset.some(m => m?.moveId === lm),
    );
>>>>>>> 02ae7952
    return levelMoves;
  }

  /**
   * Gets the types of a pokemon
   * @param includeTeraType - `true` to include tera-formed type; Default: `false`
   * @param forDefend - `true` if the pokemon is defending from an attack; Default: `false`
   * @param ignoreOverride - If `true`, ignore ability changing effects; Default: `false`
   * @returns array of {@linkcode PokemonType}
   */
  public getTypes(
    includeTeraType = false,
    forDefend = false,
    ignoreOverride = false,
  ): PokemonType[] {
    const types: PokemonType[] = [];

    if (includeTeraType && this.isTerastallized) {
      const teraType = this.getTeraType();
      if (this.isTerastallized && !(forDefend && teraType === PokemonType.STELLAR)) {
        // Stellar tera uses its original types defensively
        types.push(teraType);
        if (forDefend) {
          return types;
        }
      }
    }

    if (!types.length || !includeTeraType) {
      if (
        !ignoreOverride &&
        this.summonData?.types &&
        this.summonData.types.length > 0
      ) {
        this.summonData.types.forEach(t => types.push(t));
      } else {
        const speciesForm = this.getSpeciesForm(ignoreOverride);
        const fusionSpeciesForm = this.getFusionSpeciesForm(ignoreOverride);
        const customTypes = this.customPokemonData.types?.length > 0;

        // First type, checking for "permanently changed" types from ME
        const firstType =
          customTypes && this.customPokemonData.types[0] !== PokemonType.UNKNOWN
            ? this.customPokemonData.types[0]
            : speciesForm.type1;
        types.push(firstType);

        // Second type
        let secondType: PokemonType = PokemonType.UNKNOWN;

        if (fusionSpeciesForm) {
          // Check if the fusion Pokemon also has permanent changes from ME when determining the fusion types
          const fusionType1 =
            this.fusionCustomPokemonData?.types &&
            this.fusionCustomPokemonData.types.length > 0 &&
            this.fusionCustomPokemonData.types[0] !== PokemonType.UNKNOWN
              ? this.fusionCustomPokemonData.types[0]
              : fusionSpeciesForm.type1;
          const fusionType2 =
            this.fusionCustomPokemonData?.types &&
            this.fusionCustomPokemonData.types.length > 1 &&
            this.fusionCustomPokemonData.types[1] !== PokemonType.UNKNOWN
              ? this.fusionCustomPokemonData.types[1]
              : fusionSpeciesForm.type2;

          // Assign second type if the fusion can provide one
          if (fusionType2 !== null && fusionType2 !== types[0]) {
            secondType = fusionType2;
          } else if (fusionType1 !== types[0]) {
            secondType = fusionType1;
          }

          if (
            secondType === PokemonType.UNKNOWN &&
            Utils.isNullOrUndefined(fusionType2)
          ) {
            // If second pokemon was monotype and shared its primary type
            secondType =
              customTypes &&
              this.customPokemonData.types.length > 1 &&
              this.customPokemonData.types[1] !== PokemonType.UNKNOWN
                ? this.customPokemonData.types[1]
                : (speciesForm.type2 ?? PokemonType.UNKNOWN);
          }
        } else {
          // If not a fusion, just get the second type from the species, checking for permanent changes from ME
          secondType =
            customTypes &&
            this.customPokemonData.types.length > 1 &&
            this.customPokemonData.types[1] !== PokemonType.UNKNOWN
              ? this.customPokemonData.types[1]
              : (speciesForm.type2 ?? PokemonType.UNKNOWN);
        }

        if (secondType !== PokemonType.UNKNOWN) {
          types.push(secondType);
        }
      }
    }

    // become UNKNOWN if no types are present
    if (!types.length) {
      types.push(PokemonType.UNKNOWN);
    }

    // remove UNKNOWN if other types are present
    if (types.length > 1 && types.includes(PokemonType.UNKNOWN)) {
      const index = types.indexOf(PokemonType.UNKNOWN);
      if (index !== -1) {
        types.splice(index, 1);
      }
    }

    // the type added to Pokemon from moves like Forest's Curse or Trick Or Treat
    if (
      !ignoreOverride &&
      this.summonData &&
      this.summonData.addedType &&
      !types.includes(this.summonData.addedType)
    ) {
      types.push(this.summonData.addedType);
    }

    // If both types are the same (can happen in weird custom typing scenarios), reduce to single type
    if (types.length > 1 && types[0] === types[1]) {
      types.splice(0, 1);
    }

    return types;
  }

  /**
   * Checks if the pokemon's typing includes the specified type
   * @param type - {@linkcode PokemonType} to check
   * @param includeTeraType - `true` to include tera-formed type; Default: `true`
   * @param forDefend - `true` if the pokemon is defending from an attack; Default: `false`
   * @param ignoreOverride - If `true`, ignore ability changing effects; Default: `false`
   * @returns `true` if the Pokemon's type matches
   */
  public isOfType(
    type: PokemonType,
    includeTeraType = true,
    forDefend = false,
    ignoreOverride = false,
  ): boolean {
    return this.getTypes(includeTeraType, forDefend, ignoreOverride).some(
      t => t === type,
    );
  }

  /**
   * Gets the non-passive ability of the pokemon. This accounts for fusions and ability changing effects.
   * This should rarely be called, most of the time {@linkcode hasAbility} or {@linkcode hasAbilityWithAttr} are better used as
   * those check both the passive and non-passive abilities and account for ability suppression.
   * @see {@linkcode hasAbility} {@linkcode hasAbilityWithAttr} Intended ways to check abilities in most cases
   * @param ignoreOverride - If `true`, ignore ability changing effects; Default: `false`
   * @returns The non-passive {@linkcode Ability} of the pokemon
   */
  public getAbility(ignoreOverride = false): Ability {
    if (!ignoreOverride && this.summonData?.ability) {
      return allAbilities[this.summonData.ability];
    }
    if (Overrides.ABILITY_OVERRIDE && this.isPlayer()) {
      return allAbilities[Overrides.ABILITY_OVERRIDE];
    }
    if (Overrides.OPP_ABILITY_OVERRIDE && !this.isPlayer()) {
      return allAbilities[Overrides.OPP_ABILITY_OVERRIDE];
    }
    if (this.isFusion()) {
      if (
        !isNullOrUndefined(this.fusionCustomPokemonData?.ability) &&
        this.fusionCustomPokemonData.ability !== -1
      ) {
        return allAbilities[this.fusionCustomPokemonData.ability];
      }
      return allAbilities[
        this.getFusionSpeciesForm(ignoreOverride).getAbility(
          this.fusionAbilityIndex,
        )
      ];
    }
    if (
      !isNullOrUndefined(this.customPokemonData.ability) &&
      this.customPokemonData.ability !== -1
    ) {
      return allAbilities[this.customPokemonData.ability];
    }
    let abilityId = this.getSpeciesForm(ignoreOverride).getAbility(
      this.abilityIndex,
    );
    if (abilityId === Abilities.NONE) {
      abilityId = this.species.ability1;
    }
    return allAbilities[abilityId];
  }

  /**
   * Gets the passive ability of the pokemon. This should rarely be called, most of the time
   * {@linkcode hasAbility} or {@linkcode hasAbilityWithAttr} are better used as those check both the passive and
   * non-passive abilities and account for ability suppression.
   * @see {@linkcode hasAbility} {@linkcode hasAbilityWithAttr} Intended ways to check abilities in most cases
   * @returns The passive {@linkcode Ability} of the pokemon
   */
  public getPassiveAbility(): Ability {
    if (Overrides.PASSIVE_ABILITY_OVERRIDE && this.isPlayer()) {
      return allAbilities[Overrides.PASSIVE_ABILITY_OVERRIDE];
    }
    if (Overrides.OPP_PASSIVE_ABILITY_OVERRIDE && !this.isPlayer()) {
      return allAbilities[Overrides.OPP_PASSIVE_ABILITY_OVERRIDE];
    }
    if (
      !isNullOrUndefined(this.customPokemonData.passive) &&
      this.customPokemonData.passive !== -1
    ) {
      return allAbilities[this.customPokemonData.passive];
    }

    return allAbilities[this.species.getPassiveAbility(this.formIndex)];
  }

  /**
   * Gets a list of all instances of a given ability attribute among abilities this pokemon has.
   * Accounts for all the various effects which can affect whether an ability will be present or
   * in effect, and both passive and non-passive.
   * @param attrType - {@linkcode AbAttr} The ability attribute to check for.
   * @param canApply - If `false`, it doesn't check whether the ability is currently active; Default `true`
   * @param ignoreOverride - If `true`, it ignores ability changing effects; Default `false`
   * @returns An array of all the ability attributes on this ability.
   */
  public getAbilityAttrs<T extends AbAttr = AbAttr>(
    attrType: { new (...args: any[]): T },
    canApply = true,
    ignoreOverride = false,
  ): T[] {
    const abilityAttrs: T[] = [];

    if (!canApply || this.canApplyAbility()) {
      abilityAttrs.push(
        ...this.getAbility(ignoreOverride).getAttrs<T>(attrType),
      );
    }

    if (!canApply || this.canApplyAbility(true)) {
      abilityAttrs.push(...this.getPassiveAbility().getAttrs(attrType));
    }

    return abilityAttrs;
  }

  /**
   * Sets the {@linkcode Pokemon}'s ability and activates it if it normally activates on summon
   *
   * Also clears primal weather if it is from the ability being changed
   * @param ability New Ability
   */
  public setTempAbility(ability: Ability, passive = false): void {
    applyOnLoseAbAttrs(this, passive);
    if (passive) {
      this.summonData.passiveAbility = ability.id;
    } else {
      this.summonData.ability = ability.id;
    }
    applyOnGainAbAttrs(this, passive);
  }

  /**
   * Suppresses an ability and calls its onlose attributes
   */
  public suppressAbility() {
    [true, false].forEach(passive => applyOnLoseAbAttrs(this, passive));
    this.summonData.abilitySuppressed = true;
  }

  /**
   * Checks if a pokemon has a passive either from:
   *  - bought with starter candy
   *  - set by override
   *  - is a boss pokemon
   * @returns `true` if the Pokemon has a passive
   */
  public hasPassive(): boolean {
    // returns override if valid for current case
    if (
      (Overrides.HAS_PASSIVE_ABILITY_OVERRIDE === false && this.isPlayer()) ||
      (Overrides.OPP_HAS_PASSIVE_ABILITY_OVERRIDE === false && !this.isPlayer())
    ) {
      return false;
    }
    if (
      ((Overrides.PASSIVE_ABILITY_OVERRIDE !== Abilities.NONE ||
        Overrides.HAS_PASSIVE_ABILITY_OVERRIDE) &&
        this.isPlayer()) ||
      ((Overrides.OPP_PASSIVE_ABILITY_OVERRIDE !== Abilities.NONE ||
        Overrides.OPP_HAS_PASSIVE_ABILITY_OVERRIDE) &&
        !this.isPlayer())
    ) {
      return true;
    }

    // Classic Final boss and Endless Minor/Major bosses do not have passive
    const { currentBattle, gameMode } = globalScene;
    const waveIndex = currentBattle?.waveIndex;
    if (
      this instanceof EnemyPokemon &&
      (currentBattle?.battleSpec === BattleSpec.FINAL_BOSS ||
        gameMode.isEndlessMinorBoss(waveIndex) ||
        gameMode.isEndlessMajorBoss(waveIndex))
    ) {
      return false;
    }

    return this.passive || this.isBoss();
  }

  /**
   * Checks whether an ability of a pokemon can be currently applied. This should rarely be
   * directly called, as {@linkcode hasAbility} and {@linkcode hasAbilityWithAttr} already call this.
   * @see {@linkcode hasAbility} {@linkcode hasAbilityWithAttr} Intended ways to check abilities in most cases
   * @param passive If true, check if passive can be applied instead of non-passive
   * @returns `true` if the ability can be applied
   */
  public canApplyAbility(passive = false): boolean {
    if (passive && !this.hasPassive()) {
      return false;
    }
    const ability = !passive ? this.getAbility() : this.getPassiveAbility();
    if (this.isFusion() && ability.hasAttr(NoFusionAbilityAbAttr)) {
      return false;
    }
    const arena = globalScene?.arena;
    if (
      arena.ignoreAbilities &&
      arena.ignoringEffectSource !== this.getBattlerIndex() &&
      ability.isIgnorable
    ) {
      return false;
    }
    if (
      this.summonData?.abilitySuppressed &&
      !ability.hasAttr(UnsuppressableAbilityAbAttr)
    ) {
      return false;
    }
    const suppressAbilitiesTag = arena.getTag(
      ArenaTagType.NEUTRALIZING_GAS,
    ) as SuppressAbilitiesTag;
    if (
      this.isOnField() &&
      suppressAbilitiesTag &&
      !suppressAbilitiesTag.isBeingRemoved()
    ) {
      const thisAbilitySuppressing = ability.hasAttr(
        PreLeaveFieldRemoveSuppressAbilitiesSourceAbAttr,
      );
      const hasSuppressingAbility = this.hasAbilityWithAttr(
        PreLeaveFieldRemoveSuppressAbilitiesSourceAbAttr,
        false,
      );
      // Neutralizing gas is up - suppress abilities unless they are unsuppressable or this pokemon is responsible for the gas
      // (Balance decided that the other ability of a neutralizing gas pokemon should not be neutralized)
      // If the ability itself is neutralizing gas, don't suppress it (handled through arena tag)
      const unsuppressable =
        ability.hasAttr(UnsuppressableAbilityAbAttr) ||
        thisAbilitySuppressing ||
        (hasSuppressingAbility && !suppressAbilitiesTag.shouldApplyToSelf());
      if (!unsuppressable) {
        return false;
      }
    }
    return (
      (this.hp > 0 || ability.isBypassFaint) &&
      !ability.conditions.find(condition => !condition(this))
    );
  }

  /**
   * Checks whether a pokemon has the specified ability and it's in effect. Accounts for all the various
   * effects which can affect whether an ability will be present or in effect, and both passive and
   * non-passive. This is the primary way to check whether a pokemon has a particular ability.
   * @param {Abilities} ability The ability to check for
   * @param {boolean} canApply If false, it doesn't check whether the ability is currently active
   * @param {boolean} ignoreOverride If true, it ignores ability changing effects
   * @returns {boolean} Whether the ability is present and active
   */
  public hasAbility(
    ability: Abilities,
    canApply = true,
    ignoreOverride?: boolean,
  ): boolean {
    if (
      this.getAbility(ignoreOverride).id === ability &&
      (!canApply || this.canApplyAbility())
    ) {
      return true;
    }
    if (
      this.getPassiveAbility().id === ability &&
      this.hasPassive() &&
      (!canApply || this.canApplyAbility(true))
    ) {
      return true;
    }
    return false;
  }

  /**
   * Checks whether a pokemon has an ability with the specified attribute and it's in effect.
   * Accounts for all the various effects which can affect whether an ability will be present or
   * in effect, and both passive and non-passive. This is one of the two primary ways to check
   * whether a pokemon has a particular ability.
   * @param {AbAttr} attrType The ability attribute to check for
   * @param {boolean} canApply If false, it doesn't check whether the ability is currently active
   * @param {boolean} ignoreOverride If true, it ignores ability changing effects
   * @returns {boolean} Whether an ability with that attribute is present and active
   */
  public hasAbilityWithAttr(
    attrType: Constructor<AbAttr>,
    canApply = true,
    ignoreOverride?: boolean,
  ): boolean {
    if (
      (!canApply || this.canApplyAbility()) &&
      this.getAbility(ignoreOverride).hasAttr(attrType)
    ) {
      return true;
    }
    if (
      this.hasPassive() &&
      (!canApply || this.canApplyAbility(true)) &&
      this.getPassiveAbility().hasAttr(attrType)
    ) {
      return true;
    }
    return false;
  }

  /**
   * Gets the weight of the Pokemon with subtractive modifiers (Autotomize) happening first
   * and then multiplicative modifiers happening after (Heavy Metal and Light Metal)
   * @returns the kg of the Pokemon (minimum of 0.1)
   */
  public getWeight(): number {
    const autotomizedTag = this.getTag(AutotomizedTag);
    let weightRemoved = 0;
    if (!Utils.isNullOrUndefined(autotomizedTag)) {
      weightRemoved = 100 * autotomizedTag!.autotomizeCount;
    }
    const minWeight = 0.1;
    const weight = new Utils.NumberHolder(this.species.weight - weightRemoved);

    // This will trigger the ability overlay so only call this function when necessary
    applyAbAttrs(WeightMultiplierAbAttr, this, null, false, weight);
    return Math.max(minWeight, weight.value);
  }

  /**
   * @returns the pokemon's current tera {@linkcode PokemonType}
   */
  getTeraType(): PokemonType {
    if (this.hasSpecies(Species.TERAPAGOS)) {
      return PokemonType.STELLAR;
    }
    if (this.hasSpecies(Species.OGERPON)) {
      const ogerponForm =
        this.species.speciesId === Species.OGERPON
          ? this.formIndex
          : this.fusionFormIndex;
      switch (ogerponForm) {
        case 0:
        case 4:
          return PokemonType.GRASS;
        case 1:
        case 5:
          return PokemonType.WATER;
        case 2:
        case 6:
          return PokemonType.FIRE;
        case 3:
        case 7:
          return PokemonType.ROCK;
      }
    }
    if (this.hasSpecies(Species.SHEDINJA)) {
      return PokemonType.BUG;
    }
    return this.teraType;
  }

  public isGrounded(): boolean {
    return (
      !!this.getTag(GroundedTag) ||
      (!this.isOfType(PokemonType.FLYING, true, true) &&
        !this.hasAbility(Abilities.LEVITATE) &&
        !this.getTag(BattlerTagType.FLOATING) &&
        !this.getTag(SemiInvulnerableTag))
    );
  }

  /**
   * Determines whether this Pokemon is prevented from running or switching due
   * to effects from moves and/or abilities.
   * @param trappedAbMessages - If defined, ability trigger messages
   * (e.g. from Shadow Tag) are forwarded through this array.
   * @param simulated - If `true`, applies abilities via simulated calls.
   * @returns `true` if the pokemon is trapped
   */
  public isTrapped(
    trappedAbMessages: string[] = [],
    simulated = true,
  ): boolean {
    const commandedTag = this.getTag(BattlerTagType.COMMANDED);
    if (commandedTag?.getSourcePokemon()?.isActive(true)) {
      return true;
    }

    if (this.isOfType(PokemonType.GHOST)) {
      return false;
    }

    const trappedByAbility = new Utils.BooleanHolder(false);
    /**
     * Contains opposing Pokemon (Enemy/Player Pokemon) depending on perspective
     * Afterwards, it filters out Pokemon that have been switched out of the field so trapped abilities/moves do not trigger
     */
    const opposingFieldUnfiltered = this.isPlayer()
      ? globalScene.getEnemyField()
      : globalScene.getPlayerField();
    const opposingField = opposingFieldUnfiltered.filter(
      enemyPkm => enemyPkm.switchOutStatus === false,
    );

    for (const opponent of opposingField) {
      applyCheckTrappedAbAttrs(
        CheckTrappedAbAttr,
        opponent,
        trappedByAbility,
        this,
        trappedAbMessages,
        simulated,
      );
    }

    const side = this.isPlayer() ? ArenaTagSide.PLAYER : ArenaTagSide.ENEMY;
    return (
      trappedByAbility.value ||
      !!this.getTag(TrappedTag) ||
      !!globalScene.arena.getTagOnSide(ArenaTagType.FAIRY_LOCK, side)
    );
  }

  /**
   * Calculates the type of a move when used by this Pokemon after
   * type-changing move and ability attributes have applied.
   * @param move - {@linkcode Move} The move being used.
   * @param simulated - If `true`, prevents showing abilities applied in this calculation.
   * @returns The {@linkcode PokemonType} of the move after attributes are applied
   */
  public getMoveType(move: Move, simulated = true): PokemonType {
    const moveTypeHolder = new Utils.NumberHolder(move.type);

    applyMoveAttrs(VariableMoveTypeAttr, this, null, move, moveTypeHolder);
    applyPreAttackAbAttrs(
      MoveTypeChangeAbAttr,
      this,
      null,
      move,
      simulated,
      moveTypeHolder,
    );

    globalScene.arena.applyTags(
      ArenaTagType.ION_DELUGE,
      simulated,
      moveTypeHolder,
    );
    if (this.getTag(BattlerTagType.ELECTRIFIED)) {
      moveTypeHolder.value = PokemonType.ELECTRIC;
    }

    return moveTypeHolder.value as PokemonType;
  }

  /**
   * Calculates the effectiveness of a move against the Pokémon.
   * This includes modifiers from move and ability attributes.
   * @param source {@linkcode Pokemon} The attacking Pokémon.
   * @param move {@linkcode Move} The move being used by the attacking Pokémon.
   * @param ignoreAbility Whether to ignore abilities that might affect type effectiveness or immunity (defaults to `false`).
   * @param simulated Whether to apply abilities via simulated calls (defaults to `true`)
   * @param cancelled {@linkcode Utils.BooleanHolder} Stores whether the move was cancelled by a non-type-based immunity.
   * Currently only used by {@linkcode Pokemon.apply} to determine whether a "No effect" message should be shown.
   * @returns The type damage multiplier, indicating the effectiveness of the move
   */
  getMoveEffectiveness(
    source: Pokemon,
    move: Move,
    ignoreAbility = false,
    simulated = true,
    cancelled?: Utils.BooleanHolder,
  ): TypeDamageMultiplier {
    if (!Utils.isNullOrUndefined(this.turnData?.moveEffectiveness)) {
      return this.turnData?.moveEffectiveness;
    }

    if (move.hasAttr(TypelessAttr)) {
      return 1;
    }
    const moveType = source.getMoveType(move);

    const typeMultiplier = new Utils.NumberHolder(
      move.category !== MoveCategory.STATUS ||
        move.hasAttr(RespectAttackTypeImmunityAttr)
        ? this.getAttackTypeEffectiveness(
            moveType,
            source,
            false,
            simulated,
            move,
          )
        : 1,
    );

    applyMoveAttrs(
      VariableMoveTypeMultiplierAttr,
      source,
      this,
      move,
      typeMultiplier,
    );
    if (
      this.getTypes(true, true).find(t => move.isTypeImmune(source, this, t))
    ) {
      typeMultiplier.value = 0;
    }

    if (this.getTag(TarShotTag) && this.getMoveType(move) === PokemonType.FIRE) {
      typeMultiplier.value *= 2;
    }

    const cancelledHolder = cancelled ?? new Utils.BooleanHolder(false);
    if (!ignoreAbility) {
      applyPreDefendAbAttrs(
        TypeImmunityAbAttr,
        this,
        source,
        move,
        cancelledHolder,
        simulated,
        typeMultiplier,
      );

      if (!cancelledHolder.value) {
        applyPreDefendAbAttrs(
          MoveImmunityAbAttr,
          this,
          source,
          move,
          cancelledHolder,
          simulated,
          typeMultiplier,
        );
      }

      if (!cancelledHolder.value) {
        const defendingSidePlayField = this.isPlayer()
          ? globalScene.getPlayerField()
          : globalScene.getEnemyField();
        defendingSidePlayField.forEach(p =>
          applyPreDefendAbAttrs(
            FieldPriorityMoveImmunityAbAttr,
            p,
            source,
            move,
            cancelledHolder,
          ),
        );
      }
    }

    const immuneTags = this.findTags(
      tag => tag instanceof TypeImmuneTag && tag.immuneType === moveType,
    );
    for (const tag of immuneTags) {
      if (
        move &&
        !move.getAttrs(HitsTagAttr).some(attr => attr.tagType === tag.tagType)
      ) {
        typeMultiplier.value = 0;
        break;
      }
    }

    // Apply Tera Shell's effect to attacks after all immunities are accounted for
    if (!ignoreAbility && move.category !== MoveCategory.STATUS) {
      applyPreDefendAbAttrs(
        FullHpResistTypeAbAttr,
        this,
        source,
        move,
        cancelledHolder,
        simulated,
        typeMultiplier,
      );
    }

    if (
      move.category === MoveCategory.STATUS &&
      move.hitsSubstitute(source, this)
    ) {
      typeMultiplier.value = 0;
    }

    return (
      !cancelledHolder.value ? typeMultiplier.value : 0
    ) as TypeDamageMultiplier;
  }

  /**
   * Calculates the move's type effectiveness multiplier based on the target's type/s.
   * @param moveType {@linkcode PokemonType} the type of the move being used
   * @param source {@linkcode Pokemon} the Pokemon using the move
   * @param ignoreStrongWinds whether or not this ignores strong winds (anticipation, forewarn, stealth rocks)
   * @param simulated tag to only apply the strong winds effect message when the move is used
   * @param move (optional) the move whose type effectiveness is to be checked. Used for applying {@linkcode VariableMoveTypeChartAttr}
   * @returns a multiplier for the type effectiveness
   */
  getAttackTypeEffectiveness(
    moveType: PokemonType,
    source?: Pokemon,
    ignoreStrongWinds = false,
    simulated = true,
    move?: Move,
  ): TypeDamageMultiplier {
    if (moveType === PokemonType.STELLAR) {
      return this.isTerastallized ? 2 : 1;
    }
    const types = this.getTypes(true, true);
    const arena = globalScene.arena;

    // Handle flying v ground type immunity without removing flying type so effective types are still effective
    // Related to https://github.com/pagefaultgames/pokerogue/issues/524
    if (
      moveType === PokemonType.GROUND &&
      (this.isGrounded() || arena.hasTag(ArenaTagType.GRAVITY))
    ) {
      const flyingIndex = types.indexOf(PokemonType.FLYING);
      if (flyingIndex > -1) {
        types.splice(flyingIndex, 1);
      }
    }

    let multiplier = types
      .map(defType => {
        const multiplier = new Utils.NumberHolder(
          getTypeDamageMultiplier(moveType, defType),
        );
        applyChallenges(
          globalScene.gameMode,
          ChallengeType.TYPE_EFFECTIVENESS,
          multiplier,
        );
        if (move) {
          applyMoveAttrs(
            VariableMoveTypeChartAttr,
            null,
            this,
            move,
            multiplier,
            defType,
          );
        }
        if (source) {
          const ignoreImmunity = new Utils.BooleanHolder(false);
          if (
            source.isActive(true) &&
            source.hasAbilityWithAttr(IgnoreTypeImmunityAbAttr)
          ) {
            applyAbAttrs(
              IgnoreTypeImmunityAbAttr,
              source,
              ignoreImmunity,
              simulated,
              moveType,
              defType,
            );
          }
          if (ignoreImmunity.value) {
            if (multiplier.value === 0) {
              return 1;
            }
          }

          const exposedTags = this.findTags(
            tag => tag instanceof ExposedTag,
          ) as ExposedTag[];
          if (exposedTags.some(t => t.ignoreImmunity(defType, moveType))) {
            if (multiplier.value === 0) {
              return 1;
            }
          }
        }
        return multiplier.value;
      })
      .reduce((acc, cur) => acc * cur, 1) as TypeDamageMultiplier;

    const typeMultiplierAgainstFlying = new Utils.NumberHolder(
      getTypeDamageMultiplier(moveType, PokemonType.FLYING),
    );
    applyChallenges(
      globalScene.gameMode,
      ChallengeType.TYPE_EFFECTIVENESS,
      typeMultiplierAgainstFlying,
    );
    // Handle strong winds lowering effectiveness of types super effective against pure flying
    if (
      !ignoreStrongWinds &&
      arena.weather?.weatherType === WeatherType.STRONG_WINDS &&
      !arena.weather.isEffectSuppressed() &&
      this.isOfType(PokemonType.FLYING) &&
      typeMultiplierAgainstFlying.value === 2
    ) {
      multiplier /= 2;
      if (!simulated) {
        globalScene.queueMessage(i18next.t("weather:strongWindsEffectMessage"));
      }
    }
    return multiplier as TypeDamageMultiplier;
  }

  /**
   * Computes the given Pokemon's matchup score against this Pokemon.
   * In most cases, this score ranges from near-zero to 16, but the maximum possible matchup score is 64.
   * @param opponent {@linkcode Pokemon} The Pokemon to compare this Pokemon against
   * @returns A score value based on how favorable this Pokemon is when fighting the given Pokemon
   */
  getMatchupScore(opponent: Pokemon): number {
    const types = this.getTypes(true);
    const enemyTypes = opponent.getTypes(true, true);
    /** Is this Pokemon faster than the opponent? */
    const outspeed =
      (this.isActive(true)
        ? this.getEffectiveStat(Stat.SPD, opponent)
        : this.getStat(Stat.SPD, false)) >=
      opponent.getEffectiveStat(Stat.SPD, this);
    /**
     * Based on how effective this Pokemon's types are offensively against the opponent's types.
     * This score is increased by 25 percent if this Pokemon is faster than the opponent.
     */
    let atkScore =
      opponent.getAttackTypeEffectiveness(types[0], this) *
      (outspeed ? 1.25 : 1);
    /**
     * Based on how effectively this Pokemon defends against the opponent's types.
     * This score cannot be higher than 4.
     */
    let defScore =
      1 /
      Math.max(this.getAttackTypeEffectiveness(enemyTypes[0], opponent), 0.25);
    if (types.length > 1) {
      atkScore *= opponent.getAttackTypeEffectiveness(types[1], this);
    }
    if (enemyTypes.length > 1) {
      defScore *=
        1 /
        Math.max(
          this.getAttackTypeEffectiveness(enemyTypes[1], opponent),
          0.25,
        );
    }
    /**
     * Based on this Pokemon's HP ratio compared to that of the opponent.
     * This ratio is multiplied by 1.5 if this Pokemon outspeeds the opponent;
     * however, the final ratio cannot be higher than 1.
     */
    let hpDiffRatio = this.getHpRatio() + (1 - opponent.getHpRatio());
    if (outspeed) {
      hpDiffRatio = Math.min(hpDiffRatio * 1.5, 1);
    }
    return (atkScore + defScore) * hpDiffRatio;
  }

  getEvolution(): SpeciesFormEvolution | null {
    if (pokemonEvolutions.hasOwnProperty(this.species.speciesId)) {
      const evolutions = pokemonEvolutions[this.species.speciesId];
      for (const e of evolutions) {
        if (
          !e.item &&
          this.level >= e.level &&
          (isNullOrUndefined(e.preFormKey) ||
            this.getFormKey() === e.preFormKey)
        ) {
          if (
            e.condition === null ||
            (e.condition as SpeciesEvolutionCondition).predicate(this)
          ) {
            return e;
          }
        }
      }
    }

    if (
      this.isFusion() &&
      this.fusionSpecies &&
      pokemonEvolutions.hasOwnProperty(this.fusionSpecies.speciesId)
    ) {
      const fusionEvolutions = pokemonEvolutions[
        this.fusionSpecies.speciesId
      ].map(e => new FusionSpeciesFormEvolution(this.species.speciesId, e));
      for (const fe of fusionEvolutions) {
        if (
          !fe.item &&
          this.level >= fe.level &&
          (isNullOrUndefined(fe.preFormKey) ||
            this.getFusionFormKey() === fe.preFormKey)
        ) {
          if (
            fe.condition === null ||
            (fe.condition as SpeciesEvolutionCondition).predicate(this)
          ) {
            return fe;
          }
        }
      }
    }

    return null;
  }

  /**
   * Gets all level up moves in a given range for a particular pokemon.
   * @param {number} startingLevel Don't include moves below this level
   * @param {boolean} includeEvolutionMoves Whether to include evolution moves
   * @param {boolean} simulateEvolutionChain Whether to include moves from prior evolutions
   * @param {boolean} includeRelearnerMoves Whether to include moves that would require a relearner. Note the move relearner inherently allows evolution moves
   * @returns {LevelMoves} A list of moves and the levels they can be learned at
   */
  getLevelMoves(
    startingLevel?: number,
    includeEvolutionMoves = false,
    simulateEvolutionChain = false,
    includeRelearnerMoves = false,
    learnSituation: LearnMoveSituation = LearnMoveSituation.MISC,
  ): LevelMoves {
    const ret: LevelMoves = [];
    let levelMoves: LevelMoves = [];
    if (!startingLevel) {
      startingLevel = this.level;
    }
    if (
      learnSituation === LearnMoveSituation.EVOLUTION_FUSED &&
      this.fusionSpecies
    ) {
      // For fusion evolutions, get ONLY the moves of the component mon that evolved
      levelMoves = this.getFusionSpeciesForm(true)
        .getLevelMoves()
        .filter(
          lm =>
            (includeEvolutionMoves && lm[0] === EVOLVE_MOVE) ||
            (includeRelearnerMoves && lm[0] === RELEARN_MOVE) ||
            lm[0] > 0,
        );
    } else {
      if (simulateEvolutionChain) {
        const evolutionChain = this.species.getSimulatedEvolutionChain(
          this.level,
          this.hasTrainer(),
          this.isBoss(),
          this.isPlayer(),
        );
        for (let e = 0; e < evolutionChain.length; e++) {
          // TODO: Might need to pass specific form index in simulated evolution chain
          const speciesLevelMoves = getPokemonSpeciesForm(
            evolutionChain[e][0],
            this.formIndex,
          ).getLevelMoves();
          if (includeRelearnerMoves) {
            levelMoves.push(...speciesLevelMoves);
          } else {
            levelMoves.push(
              ...speciesLevelMoves.filter(
                lm =>
                  (includeEvolutionMoves && lm[0] === EVOLVE_MOVE) ||
                  ((!e || lm[0] > 1) &&
                    (e === evolutionChain.length - 1 ||
                      lm[0] <= evolutionChain[e + 1][1])),
              ),
            );
          }
        }
      } else {
        levelMoves = this.getSpeciesForm(true)
          .getLevelMoves()
          .filter(
            lm =>
              (includeEvolutionMoves && lm[0] === EVOLVE_MOVE) ||
              (includeRelearnerMoves && lm[0] === RELEARN_MOVE) ||
              lm[0] > 0,
          );
      }
      if (
        this.fusionSpecies &&
        learnSituation !== LearnMoveSituation.EVOLUTION_FUSED_BASE
      ) {
        // For fusion evolutions, get ONLY the moves of the component mon that evolved
        if (simulateEvolutionChain) {
          const fusionEvolutionChain =
            this.fusionSpecies.getSimulatedEvolutionChain(
              this.level,
              this.hasTrainer(),
              this.isBoss(),
              this.isPlayer(),
            );
          for (let e = 0; e < fusionEvolutionChain.length; e++) {
            // TODO: Might need to pass specific form index in simulated evolution chain
            const speciesLevelMoves = getPokemonSpeciesForm(
              fusionEvolutionChain[e][0],
              this.fusionFormIndex,
            ).getLevelMoves();
            if (includeRelearnerMoves) {
              levelMoves.push(
                ...speciesLevelMoves.filter(
                  lm =>
                    (includeEvolutionMoves && lm[0] === EVOLVE_MOVE) ||
                    lm[0] !== EVOLVE_MOVE,
                ),
              );
            } else {
              levelMoves.push(
                ...speciesLevelMoves.filter(
                  lm =>
                    (includeEvolutionMoves && lm[0] === EVOLVE_MOVE) ||
                    ((!e || lm[0] > 1) &&
                      (e === fusionEvolutionChain.length - 1 ||
                        lm[0] <= fusionEvolutionChain[e + 1][1])),
                ),
              );
            }
          }
        } else {
          levelMoves.push(
            ...this.getFusionSpeciesForm(true)
              .getLevelMoves()
              .filter(
                lm =>
                  (includeEvolutionMoves && lm[0] === EVOLVE_MOVE) ||
                  (includeRelearnerMoves && lm[0] === RELEARN_MOVE) ||
                  lm[0] > 0,
              ),
          );
        }
      }
    }
    levelMoves.sort((lma: [number, number], lmb: [number, number]) =>
      lma[0] > lmb[0] ? 1 : lma[0] < lmb[0] ? -1 : 0,
    );

    /**
     * Filter out moves not within the correct level range(s)
     * Includes moves below startingLevel, or of specifically level 0 if
     * includeRelearnerMoves or includeEvolutionMoves are true respectively
     */
    levelMoves = levelMoves.filter(lm => {
      const level = lm[0];
      const isRelearner = level < startingLevel;
      const allowedEvolutionMove = level === 0 && includeEvolutionMoves;

      return (
        !(level > this.level) &&
        (includeRelearnerMoves || !isRelearner || allowedEvolutionMove)
      );
    });

    /**
     * This must be done AFTER filtering by level, else if the same move shows up
     * in levelMoves multiple times all but the lowest level one will be skipped.
     * This causes problems when there are intentional duplicates (i.e. Smeargle with Sketch)
     */
    if (levelMoves) {
      this.getUniqueMoves(levelMoves, ret);
    }

    return ret;
  }

  /**
   * Helper function for getLevelMoves.
   * Finds all non-duplicate items from the input, and pushes them into the output.
   * Two items count as duplicate if they have the same Move, regardless of level.
   *
   * @param levelMoves the input array to search for non-duplicates from
   * @param ret the output array to be pushed into.
   */
  private getUniqueMoves(levelMoves: LevelMoves, ret: LevelMoves): void {
    const uniqueMoves: Moves[] = [];
    for (const lm of levelMoves) {
      if (!uniqueMoves.find(m => m === lm[1])) {
        uniqueMoves.push(lm[1]);
        ret.push(lm);
      }
    }
  }

  /**
   * Get a list of all egg moves
   *
   * @returns list of egg moves
   */
  getEggMoves(): Moves[] | undefined {
    return speciesEggMoves[this.getSpeciesForm().getRootSpeciesId()];
  }

  setMove(moveIndex: number, moveId: Moves): void {
    if (moveId === Moves.NONE) {
      return;
    }
    const move = new PokemonMove(moveId);
    this.moveset[moveIndex] = move;
    if (this.summonData?.moveset) {
      this.summonData.moveset[moveIndex] = move;
    }
  }

  /**
   * Function that tries to set a Pokemon shiny based on the trainer's trainer ID and secret ID.
   * Endless Pokemon in the end biome are unable to be set to shiny
   *
   * The exact mechanic is that it calculates E as the XOR of the player's trainer ID and secret ID.
   * F is calculated as the XOR of the first 16 bits of the Pokemon's ID with the last 16 bits.
   * The XOR of E and F are then compared to the {@linkcode shinyThreshold} (or {@linkcode thresholdOverride} if set) to see whether or not to generate a shiny.
   * The base shiny odds are {@linkcode BASE_SHINY_CHANCE} / 65536
   * @param thresholdOverride number that is divided by 2^16 (65536) to get the shiny chance, overrides {@linkcode shinyThreshold} if set (bypassing shiny rate modifiers such as Shiny Charm)
   * @returns true if the Pokemon has been set as a shiny, false otherwise
   */
  trySetShiny(thresholdOverride?: number): boolean {
    // Shiny Pokemon should not spawn in the end biome in endless
    if (
      globalScene.gameMode.isEndless &&
      globalScene.arena.biomeType === Biome.END
    ) {
      return false;
    }

    const rand1 = (this.id & 0xffff0000) >>> 16;
    const rand2 = this.id & 0x0000ffff;

    const E = globalScene.gameData.trainerId ^ globalScene.gameData.secretId;
    const F = rand1 ^ rand2;

    const shinyThreshold = new Utils.NumberHolder(BASE_SHINY_CHANCE);
    if (thresholdOverride === undefined) {
      if (globalScene.eventManager.isEventActive()) {
        shinyThreshold.value *= globalScene.eventManager.getShinyMultiplier();
      }
      if (!this.hasTrainer()) {
        globalScene.applyModifiers(
          ShinyRateBoosterModifier,
          true,
          shinyThreshold,
        );
      }
    } else {
      shinyThreshold.value = thresholdOverride;
    }

    this.shiny = (E ^ F) < shinyThreshold.value;

    if (this.shiny) {
      this.initShinySparkle();
    }

    return this.shiny;
  }

  /**
   * Function that tries to set a Pokemon shiny based on seed.
   * For manual use only, usually to roll a Pokemon's shiny chance a second time.
   * If it rolls shiny, also sets a random variant and give the Pokemon the associated luck.
   *
   * The base shiny odds are {@linkcode BASE_SHINY_CHANCE} / `65536`
   * @param thresholdOverride number that is divided by `2^16` (`65536`) to get the shiny chance, overrides {@linkcode shinyThreshold} if set (bypassing shiny rate modifiers such as Shiny Charm)
   * @param applyModifiersToOverride If {@linkcode thresholdOverride} is set and this is true, will apply Shiny Charm and event modifiers to {@linkcode thresholdOverride}
   * @returns `true` if the Pokemon has been set as a shiny, `false` otherwise
   */
  public trySetShinySeed(
    thresholdOverride?: number,
    applyModifiersToOverride?: boolean,
  ): boolean {
    const shinyThreshold = new Utils.NumberHolder(BASE_SHINY_CHANCE);
    if (thresholdOverride === undefined || applyModifiersToOverride) {
      if (thresholdOverride !== undefined && applyModifiersToOverride) {
        shinyThreshold.value = thresholdOverride;
      }
      if (globalScene.eventManager.isEventActive()) {
        shinyThreshold.value *= globalScene.eventManager.getShinyMultiplier();
      }
      if (!this.hasTrainer()) {
        globalScene.applyModifiers(
          ShinyRateBoosterModifier,
          true,
          shinyThreshold,
        );
      }
    } else {
      shinyThreshold.value = thresholdOverride;
    }

    this.shiny = randSeedInt(65536) < shinyThreshold.value;

    if (this.shiny) {
      this.variant = this.generateShinyVariant();
      this.luck =
        this.variant + 1 + (this.fusionShiny ? this.fusionVariant + 1 : 0);
      this.initShinySparkle();
    }

    return this.shiny;
  }

  /**
   * Generates a shiny variant
   * @returns `0-2`, with the following probabilities:
   * - Has a 10% chance of returning `2` (epic variant)
   * - Has a 30% chance of returning `1` (rare variant)
   * - Has a 60% chance of returning `0` (basic shiny)
   */
  protected generateShinyVariant(): Variant {
    const formIndex: number = this.formIndex;
    let variantDataIndex: string | number = this.species.speciesId;
    if (this.species.forms.length > 0) {
      const formKey = this.species.forms[formIndex]?.formKey;
      if (formKey) {
        variantDataIndex = `${variantDataIndex}-${formKey}`;
      }
    }
    // Checks if there is no variant data for both the index or index with form
    if (
      !this.shiny ||
      (!variantData.hasOwnProperty(variantDataIndex) &&
        !variantData.hasOwnProperty(this.species.speciesId))
    ) {
      return 0;
    }
    const rand = new Utils.NumberHolder(0);
    globalScene.executeWithSeedOffset(
      () => {
        rand.value = Utils.randSeedInt(10);
      },
      this.id,
      globalScene.waveSeed,
    );
    if (rand.value >= SHINY_VARIANT_CHANCE) {
      return 0; // 6/10
    }
    if (rand.value >= SHINY_EPIC_CHANCE) {
      return 1; // 3/10
    }
    return 2; // 1/10
  }

  /**
   * Function that tries to set a Pokemon to have its hidden ability based on seed, if it exists.
   * For manual use only, usually to roll a Pokemon's hidden ability chance a second time.
   *
   * The base hidden ability odds are {@linkcode BASE_HIDDEN_ABILITY_CHANCE} / `65536`
   * @param thresholdOverride number that is divided by `2^16` (`65536`) to get the HA chance, overrides {@linkcode haThreshold} if set (bypassing HA rate modifiers such as Ability Charm)
   * @param applyModifiersToOverride If {@linkcode thresholdOverride} is set and this is true, will apply Ability Charm to {@linkcode thresholdOverride}
   * @returns `true` if the Pokemon has been set to have its hidden ability, `false` otherwise
   */
  public tryRerollHiddenAbilitySeed(
    thresholdOverride?: number,
    applyModifiersToOverride?: boolean,
  ): boolean {
    if (!this.species.abilityHidden) {
      return false;
    }
    const haThreshold = new Utils.NumberHolder(BASE_HIDDEN_ABILITY_CHANCE);
    if (thresholdOverride === undefined || applyModifiersToOverride) {
      if (thresholdOverride !== undefined && applyModifiersToOverride) {
        haThreshold.value = thresholdOverride;
      }
      if (!this.hasTrainer()) {
        globalScene.applyModifiers(
          HiddenAbilityRateBoosterModifier,
          true,
          haThreshold,
        );
      }
    } else {
      haThreshold.value = thresholdOverride;
    }

    if (randSeedInt(65536) < haThreshold.value) {
      this.abilityIndex = 2;
    }

    return this.abilityIndex === 2;
  }

  public generateFusionSpecies(forStarter?: boolean): void {
    const hiddenAbilityChance = new Utils.NumberHolder(
      BASE_HIDDEN_ABILITY_CHANCE,
    );
    if (!this.hasTrainer()) {
      globalScene.applyModifiers(
        HiddenAbilityRateBoosterModifier,
        true,
        hiddenAbilityChance,
      );
    }

    const hasHiddenAbility = !Utils.randSeedInt(hiddenAbilityChance.value);
    const randAbilityIndex = Utils.randSeedInt(2);

    const filter = !forStarter
      ? this.species.getCompatibleFusionSpeciesFilter()
      : (species: PokemonSpecies) => {
          return (
            pokemonEvolutions.hasOwnProperty(species.speciesId) &&
            !pokemonPrevolutions.hasOwnProperty(species.speciesId) &&
            !species.subLegendary &&
            !species.legendary &&
            !species.mythical &&
            !species.isTrainerForbidden() &&
            species.speciesId !== this.species.speciesId &&
            species.speciesId !== Species.DITTO
          );
        };

    let fusionOverride: PokemonSpecies | undefined = undefined;

    if (
      forStarter &&
      this instanceof PlayerPokemon &&
      Overrides.STARTER_FUSION_SPECIES_OVERRIDE
    ) {
      fusionOverride = getPokemonSpecies(
        Overrides.STARTER_FUSION_SPECIES_OVERRIDE,
      );
    } else if (
      this instanceof EnemyPokemon &&
      Overrides.OPP_FUSION_SPECIES_OVERRIDE
    ) {
      fusionOverride = getPokemonSpecies(Overrides.OPP_FUSION_SPECIES_OVERRIDE);
    }

    this.fusionSpecies =
      fusionOverride ??
      globalScene.randomSpecies(
        globalScene.currentBattle?.waveIndex || 0,
        this.level,
        false,
        filter,
        true,
      );
    this.fusionAbilityIndex =
      this.fusionSpecies.abilityHidden && hasHiddenAbility
        ? 2
        : this.fusionSpecies.ability2 !== this.fusionSpecies.ability1
          ? randAbilityIndex
          : 0;
    this.fusionShiny = this.shiny;
    this.fusionVariant = this.variant;

    if (this.fusionSpecies.malePercent === null) {
      this.fusionGender = Gender.GENDERLESS;
    } else {
      const genderChance = (this.id % 256) * 0.390625;
      if (genderChance < this.fusionSpecies.malePercent) {
        this.fusionGender = Gender.MALE;
      } else {
        this.fusionGender = Gender.FEMALE;
      }
    }

    this.fusionFormIndex = globalScene.getSpeciesFormIndex(
      this.fusionSpecies,
      this.fusionGender,
      this.getNature(),
      true,
    );
    this.fusionLuck = this.luck;

    this.generateName();
  }

  public clearFusionSpecies(): void {
    this.fusionSpecies = null;
    this.fusionFormIndex = 0;
    this.fusionAbilityIndex = 0;
    this.fusionShiny = false;
    this.fusionVariant = 0;
    this.fusionGender = 0;
    this.fusionLuck = 0;
    this.fusionCustomPokemonData = null;

    this.generateName();
    this.calculateStats();
  }

  /** Generates a semi-random moveset for a Pokemon */
  public generateAndPopulateMoveset(): void {
    this.moveset = [];
    let movePool: [Moves, number][] = [];
    const allLevelMoves = this.getLevelMoves(1, true, true);
    if (!allLevelMoves) {
      console.warn(
        "Error encountered trying to generate moveset for:",
        this.species.name,
      );
      return;
    }

    for (let m = 0; m < allLevelMoves.length; m++) {
      const levelMove = allLevelMoves[m];
      if (this.level < levelMove[0]) {
        break;
      }
      let weight = levelMove[0];
      // Evolution Moves
      if (weight === 0) {
        weight = 50;
      }
      // Assume level 1 moves with 80+ BP are "move reminder" moves and bump their weight
      if (weight === 1 && allMoves[levelMove[1]].power >= 80) {
        weight = 40;
      }
      if (
        !movePool.some(m => m[0] === levelMove[1]) &&
        !allMoves[levelMove[1]].name.endsWith(" (N)")
      ) {
        movePool.push([levelMove[1], weight]);
      }
    }

    if (this.hasTrainer()) {
      const tms = Object.keys(tmSpecies);
      for (const tm of tms) {
        const moveId = Number.parseInt(tm) as Moves;
        let compatible = false;
        for (const p of tmSpecies[tm]) {
          if (Array.isArray(p)) {
            if (
              p[0] === this.species.speciesId ||
              (this.fusionSpecies &&
                p[0] === this.fusionSpecies.speciesId &&
                p.slice(1).indexOf(this.species.forms[this.formIndex]) > -1)
            ) {
              compatible = true;
              break;
            }
          } else if (
            p === this.species.speciesId ||
            (this.fusionSpecies && p === this.fusionSpecies.speciesId)
          ) {
            compatible = true;
            break;
          }
        }
        if (
          compatible &&
          !movePool.some(m => m[0] === moveId) &&
          !allMoves[moveId].name.endsWith(" (N)")
        ) {
          if (tmPoolTiers[moveId] === ModifierTier.COMMON && this.level >= 15) {
            movePool.push([moveId, 4]);
          } else if (
            tmPoolTiers[moveId] === ModifierTier.GREAT &&
            this.level >= 30
          ) {
            movePool.push([moveId, 8]);
          } else if (
            tmPoolTiers[moveId] === ModifierTier.ULTRA &&
            this.level >= 50
          ) {
            movePool.push([moveId, 14]);
          }
        }
      }

      // No egg moves below level 60
      if (this.level >= 60) {
        for (let i = 0; i < 3; i++) {
          const moveId = speciesEggMoves[this.species.getRootSpeciesId()][i];
          if (
            !movePool.some(m => m[0] === moveId) &&
            !allMoves[moveId].name.endsWith(" (N)")
          ) {
            movePool.push([moveId, 40]);
          }
        }
        const moveId = speciesEggMoves[this.species.getRootSpeciesId()][3];
        // No rare egg moves before e4
        if (
          this.level >= 170 &&
          !movePool.some(m => m[0] === moveId) &&
          !allMoves[moveId].name.endsWith(" (N)") &&
          !this.isBoss()
        ) {
          movePool.push([moveId, 30]);
        }
        if (this.fusionSpecies) {
          for (let i = 0; i < 3; i++) {
            const moveId =
              speciesEggMoves[this.fusionSpecies.getRootSpeciesId()][i];
            if (
              !movePool.some(m => m[0] === moveId) &&
              !allMoves[moveId].name.endsWith(" (N)")
            ) {
              movePool.push([moveId, 40]);
            }
          }
          const moveId =
            speciesEggMoves[this.fusionSpecies.getRootSpeciesId()][3];
          // No rare egg moves before e4
          if (
            this.level >= 170 &&
            !movePool.some(m => m[0] === moveId) &&
            !allMoves[moveId].name.endsWith(" (N)") &&
            !this.isBoss()
          ) {
            movePool.push([moveId, 30]);
          }
        }
      }
    }

    // Bosses never get self ko moves or Pain Split
    if (this.isBoss()) {
      movePool = movePool.filter(m => !allMoves[m[0]].hasAttr(SacrificialAttr));
      movePool = movePool.filter(m => !allMoves[m[0]].hasAttr(HpSplitAttr));
    }
    movePool = movePool.filter(
      m => !allMoves[m[0]].hasAttr(SacrificialAttrOnHit),
    );
    if (this.hasTrainer()) {
      // Trainers never get OHKO moves
      movePool = movePool.filter(m => !allMoves[m[0]].hasAttr(OneHitKOAttr));
      // Half the weight of self KO moves
      movePool = movePool.map(m => [
        m[0],
        m[1] * (allMoves[m[0]].hasAttr(SacrificialAttr) ? 0.5 : 1),
      ]);
      movePool = movePool.map(m => [
        m[0],
        m[1] * (allMoves[m[0]].hasAttr(SacrificialAttrOnHit) ? 0.5 : 1),
      ]);
      // Trainers get a weight bump to stat buffing moves
      movePool = movePool.map(m => [
        m[0],
        m[1] *
          (allMoves[m[0]]
            .getAttrs(StatStageChangeAttr)
            .some(a => a.stages > 1 && a.selfTarget)
            ? 1.25
            : 1),
      ]);
      // Trainers get a weight decrease to multiturn moves
      movePool = movePool.map(m => [
        m[0],
        m[1] *
          (!!allMoves[m[0]].isChargingMove() ||
          !!allMoves[m[0]].hasAttr(RechargeAttr)
            ? 0.7
            : 1),
      ]);
    }

    // Weight towards higher power moves, by reducing the power of moves below the highest power.
    // Caps max power at 90 to avoid something like hyper beam ruining the stats.
    // This is a pretty soft weighting factor, although it is scaled with the weight multiplier.
    const maxPower = Math.min(
      movePool.reduce(
        (v, m) => Math.max(allMoves[m[0]].calculateEffectivePower(), v),
        40,
      ),
      90,
    );
    movePool = movePool.map(m => [
      m[0],
      m[1] *
        (allMoves[m[0]].category === MoveCategory.STATUS
          ? 1
          : Math.max(
              Math.min(allMoves[m[0]].calculateEffectivePower() / maxPower, 1),
              0.5,
            )),
    ]);

    // Weight damaging moves against the lower stat. This uses a non-linear relationship.
    // If the higher stat is 1 - 1.09x higher, no change. At higher stat ~1.38x lower stat, off-stat moves have half weight.
    // One third weight at ~1.58x higher, one quarter weight at ~1.73x higher, one fifth at ~1.87x, and one tenth at ~2.35x higher.
    const atk = this.getStat(Stat.ATK);
    const spAtk = this.getStat(Stat.SPATK);
    const worseCategory: MoveCategory =
      atk > spAtk ? MoveCategory.SPECIAL : MoveCategory.PHYSICAL;
    const statRatio =
      worseCategory === MoveCategory.PHYSICAL ? atk / spAtk : spAtk / atk;
    movePool = movePool.map(m => [
      m[0],
      m[1] *
        (allMoves[m[0]].category === worseCategory
          ? Math.min(Math.pow(statRatio, 3) * 1.3, 1)
          : 1),
    ]);

    /** The higher this is the more the game weights towards higher level moves. At `0` all moves are equal weight. */
    let weightMultiplier = 0.9;
    if (this.hasTrainer()) {
      weightMultiplier += 0.7;
    }
    if (this.isBoss()) {
      weightMultiplier += 0.4;
    }
    const baseWeights: [Moves, number][] = movePool.map(m => [
      m[0],
      Math.ceil(Math.pow(m[1], weightMultiplier) * 100),
    ]);

    // Trainers and bosses always force a stab move
    if (this.hasTrainer() || this.isBoss()) {
      const stabMovePool = baseWeights.filter(
        m =>
          allMoves[m[0]].category !== MoveCategory.STATUS &&
          this.isOfType(allMoves[m[0]].type),
      );

      if (stabMovePool.length) {
        const totalWeight = stabMovePool.reduce((v, m) => v + m[1], 0);
        let rand = Utils.randSeedInt(totalWeight);
        let index = 0;
        while (rand > stabMovePool[index][1]) {
          rand -= stabMovePool[index++][1];
        }
        this.moveset.push(new PokemonMove(stabMovePool[index][0], 0, 0));
      }
    } else {
      // Normal wild pokemon just force a random damaging move
      const attackMovePool = baseWeights.filter(
        m => allMoves[m[0]].category !== MoveCategory.STATUS,
      );
      if (attackMovePool.length) {
        const totalWeight = attackMovePool.reduce((v, m) => v + m[1], 0);
        let rand = Utils.randSeedInt(totalWeight);
        let index = 0;
        while (rand > attackMovePool[index][1]) {
          rand -= attackMovePool[index++][1];
        }
        this.moveset.push(new PokemonMove(attackMovePool[index][0], 0, 0));
      }
    }

    while (
      baseWeights.length > this.moveset.length &&
      this.moveset.length < 4
    ) {
      if (this.hasTrainer()) {
        // Sqrt the weight of any damaging moves with overlapping types. This is about a 0.05 - 0.1 multiplier.
        // Other damaging moves 2x weight if 0-1 damaging moves, 0.5x if 2, 0.125x if 3. These weights get 20x if STAB.
        // Status moves remain unchanged on weight, this encourages 1-2
<<<<<<< HEAD
        movePool = baseWeights.filter(m => !this.moveset.some(mo => m[0] === mo.moveId)).map((m) => {
          let ret: number;
          if (this.moveset.some(mo => mo?.getMove().category !== MoveCategory.STATUS && mo?.getMove().type === allMoves[m[0]].type)) {
            ret = Math.ceil(Math.sqrt(m[1]));
          } else if (allMoves[m[0]].category !== MoveCategory.STATUS) {
            ret = Math.ceil(m[1] / Math.max(Math.pow(4, this.moveset.filter(mo => (mo.getMove().power ?? 0) > 1).length) / 8, 0.5) * (this.isOfType(allMoves[m[0]].type) ? 2 : 1));
          } else {
            ret = m[1];
          }
          return [ m[0], ret ];
        });
      } else {
        // Non-trainer pokemon just use normal weights
        movePool = baseWeights.filter(m => !this.moveset.some(mo => m[0] === mo.moveId));
=======
        movePool = baseWeights
          .filter(m => !this.moveset.some(mo => m[0] === mo?.moveId))
          .map(m => {
            let ret: number;
            if (
              this.moveset.some(
                mo =>
                  mo?.getMove().category !== MoveCategory.STATUS &&
                  mo?.getMove().type === allMoves[m[0]].type,
              )
            ) {
              ret = Math.ceil(Math.sqrt(m[1]));
            } else if (allMoves[m[0]].category !== MoveCategory.STATUS) {
              ret = Math.ceil(
                (m[1] /
                  Math.max(
                    Math.pow(
                      4,
                      this.moveset.filter(mo => (mo?.getMove().power ?? 0) > 1)
                        .length,
                    ) / 8,
                    0.5,
                  )) *
                  (this.isOfType(allMoves[m[0]].type) ? 20 : 1),
              );
            } else {
              ret = m[1];
            }
            return [m[0], ret];
          });
      } else {
        // Non-trainer pokemon just use normal weights
        movePool = baseWeights.filter(
          m => !this.moveset.some(mo => m[0] === mo?.moveId),
        );
>>>>>>> 02ae7952
      }
      const totalWeight = movePool.reduce((v, m) => v + m[1], 0);
      let rand = Utils.randSeedInt(totalWeight);
      let index = 0;
      while (rand > movePool[index][1]) {
        rand -= movePool[index++][1];
      }
      this.moveset.push(new PokemonMove(movePool[index][0], 0, 0));
    }

    // Trigger FormChange, except for enemy Pokemon during Mystery Encounters, to avoid crashes
    if (
      this.isPlayer() ||
      !globalScene.currentBattle?.isBattleMysteryEncounter() ||
      !globalScene.currentBattle?.mysteryEncounter
    ) {
      globalScene.triggerPokemonFormChange(
        this,
        SpeciesFormChangeMoveLearnedTrigger,
      );
    }
  }

  public trySelectMove(moveIndex: number, ignorePp?: boolean): boolean {
    const move =
      this.getMoveset().length > moveIndex
        ? this.getMoveset()[moveIndex]
        : null;
    return move?.isUsable(this, ignorePp) ?? false;
  }

  showInfo(): void {
    if (!this.battleInfo.visible) {
      const otherBattleInfo = globalScene.fieldUI
        .getAll()
        .slice(0, 4)
        .filter(
          ui =>
            ui instanceof BattleInfo &&
            (ui as BattleInfo) instanceof PlayerBattleInfo === this.isPlayer(),
        )
        .find(() => true);
      if (!otherBattleInfo || !this.getFieldIndex()) {
        globalScene.fieldUI.sendToBack(this.battleInfo);
        globalScene.sendTextToBack(); // Push the top right text objects behind everything else
      } else {
        globalScene.fieldUI.moveAbove(this.battleInfo, otherBattleInfo);
      }
      this.battleInfo.setX(
        this.battleInfo.x +
          (this.isPlayer() ? 150 : !this.isBoss() ? -150 : -198),
      );
      this.battleInfo.setVisible(true);
      if (this.isPlayer()) {
        this.battleInfo.expMaskRect.x += 150;
      }
      globalScene.tweens.add({
        targets: [this.battleInfo, this.battleInfo.expMaskRect],
        x: this.isPlayer() ? "-=150" : `+=${!this.isBoss() ? 150 : 246}`,
        duration: 1000,
        ease: "Cubic.easeOut",
      });
    }
  }

  hideInfo(): Promise<void> {
    return new Promise(resolve => {
      if (this.battleInfo && this.battleInfo.visible) {
        globalScene.tweens.add({
          targets: [this.battleInfo, this.battleInfo.expMaskRect],
          x: this.isPlayer() ? "+=150" : `-=${!this.isBoss() ? 150 : 246}`,
          duration: 500,
          ease: "Cubic.easeIn",
          onComplete: () => {
            if (this.isPlayer()) {
              this.battleInfo.expMaskRect.x -= 150;
            }
            this.battleInfo.setVisible(false);
            this.battleInfo.setX(
              this.battleInfo.x -
                (this.isPlayer() ? 150 : !this.isBoss() ? -150 : -198),
            );
            resolve();
          },
        });
      } else {
        resolve();
      }
    });
  }

  /**
   * sets if the pokemon is switching out (if it's a enemy wild implies it's going to flee)
   * @param status - boolean
   */
  setSwitchOutStatus(status: boolean): void {
    this.switchOutStatus = status;
  }

  updateInfo(instant?: boolean): Promise<void> {
    return this.battleInfo.updateInfo(this, instant);
  }

  /**
   * Show or hide the type effectiveness multiplier window
   * Passing undefined will hide the window
   */
  updateEffectiveness(effectiveness?: string) {
    this.battleInfo.updateEffectiveness(effectiveness);
  }

  toggleStats(visible: boolean): void {
    this.battleInfo.toggleStats(visible);
  }

  toggleFlyout(visible: boolean): void {
    this.battleInfo.toggleFlyout(visible);
  }

  /**
   * Adds experience to this PlayerPokemon, subject to wave based level caps.
   * @param exp The amount of experience to add
   * @param ignoreLevelCap Whether to ignore level caps when adding experience (defaults to false)
   */
  addExp(exp: number, ignoreLevelCap = false) {
    const maxExpLevel = globalScene.getMaxExpLevel(ignoreLevelCap);
    const initialExp = this.exp;
    this.exp += exp;
    while (
      this.level < maxExpLevel &&
      this.exp >= getLevelTotalExp(this.level + 1, this.species.growthRate)
    ) {
      this.level++;
    }
    if (this.level >= maxExpLevel) {
      console.log(
        initialExp,
        this.exp,
        getLevelTotalExp(this.level, this.species.growthRate),
      );
      this.exp = Math.max(
        getLevelTotalExp(this.level, this.species.growthRate),
        initialExp,
      );
    }
    this.levelExp =
      this.exp - getLevelTotalExp(this.level, this.species.growthRate);
  }

  /**
   * Compares if `this` and {@linkcode target} are on the same team.
   * @param target the {@linkcode Pokemon} to compare against.
   * @returns `true` if the two pokemon are allies, `false` otherwise
   */
  public isOpponent(target: Pokemon): boolean {
    return this.isPlayer() !== target.isPlayer();
  }

  getOpponent(targetIndex: number): Pokemon | null {
    const ret = this.getOpponents()[targetIndex];
    if (ret.summonData) {
      return ret;
    }
    return null;
  }

  getOpponents(): Pokemon[] {
    return (
      (this.isPlayer()
        ? globalScene.getEnemyField()
        : globalScene.getPlayerField()) as Pokemon[]
    ).filter(p => p.isActive());
  }

  getOpponentDescriptor(): string {
    const opponents = this.getOpponents();
    if (opponents.length === 1) {
      return opponents[0].name;
    }
    return this.isPlayer()
      ? i18next.t("arenaTag:opposingTeam")
      : i18next.t("arenaTag:yourTeam");
  }

  getAlly(): Pokemon {
    return (
      this.isPlayer()
        ? globalScene.getPlayerField()
        : globalScene.getEnemyField()
    )[this.getFieldIndex() ? 0 : 1];
  }

  /**
   * Gets the Pokémon on the allied field.
   *
   * @returns An array of Pokémon on the allied field.
   */
  getAlliedField(): Pokemon[] {
    return this instanceof PlayerPokemon
      ? globalScene.getPlayerField()
      : globalScene.getEnemyField();
  }

  /**
   * Calculates the stat stage multiplier of the user against an opponent.
   *
   * Note that this does not apply to evasion or accuracy
   * @see {@linkcode getAccuracyMultiplier}
   * @param stat the desired {@linkcode EffectiveStat}
   * @param opponent the target {@linkcode Pokemon}
   * @param move the {@linkcode Move} being used
   * @param ignoreOppAbility determines whether the effects of the opponent's abilities (i.e. Unaware) should be ignored (`false` by default)
   * @param isCritical determines whether a critical hit has occurred or not (`false` by default)
   * @param simulated determines whether effects are applied without altering game state (`true` by default)
   * @param ignoreHeldItems determines whether this Pokemon's held items should be ignored during the stat calculation, default `false`
   * @return the stat stage multiplier to be used for effective stat calculation
   */
  getStatStageMultiplier(
    stat: EffectiveStat,
    opponent?: Pokemon,
    move?: Move,
    ignoreOppAbility = false,
    isCritical = false,
    simulated = true,
    ignoreHeldItems = false,
  ): number {
    const statStage = new Utils.NumberHolder(this.getStatStage(stat));
    const ignoreStatStage = new Utils.BooleanHolder(false);

    if (opponent) {
      if (isCritical) {
        switch (stat) {
          case Stat.ATK:
          case Stat.SPATK:
            statStage.value = Math.max(statStage.value, 0);
            break;
          case Stat.DEF:
          case Stat.SPDEF:
            statStage.value = Math.min(statStage.value, 0);
            break;
        }
      }
      if (!ignoreOppAbility) {
        applyAbAttrs(
          IgnoreOpponentStatStagesAbAttr,
          opponent,
          null,
          simulated,
          stat,
          ignoreStatStage,
        );
      }
      if (move) {
        applyMoveAttrs(
          IgnoreOpponentStatStagesAttr,
          this,
          opponent,
          move,
          ignoreStatStage,
        );
      }
    }

    if (!ignoreStatStage.value) {
      const statStageMultiplier = new Utils.NumberHolder(
        Math.max(2, 2 + statStage.value) / Math.max(2, 2 - statStage.value),
      );
      if (!ignoreHeldItems) {
        globalScene.applyModifiers(
          TempStatStageBoosterModifier,
          this.isPlayer(),
          stat,
          statStageMultiplier,
        );
      }
      return Math.min(statStageMultiplier.value, 4);
    }
    return 1;
  }

  /**
   * Calculates the accuracy multiplier of the user against a target.
   *
   * This method considers various factors such as the user's accuracy level, the target's evasion level,
   * abilities, and modifiers to compute the final accuracy multiplier.
   *
   * @param target {@linkcode Pokemon} - The target Pokémon against which the move is used.
   * @param sourceMove {@linkcode Move}  - The move being used by the user.
   * @returns The calculated accuracy multiplier.
   */
  getAccuracyMultiplier(target: Pokemon, sourceMove: Move): number {
    const isOhko = sourceMove.hasAttr(OneHitKOAccuracyAttr);
    if (isOhko) {
      return 1;
    }

    const userAccStage = new Utils.NumberHolder(this.getStatStage(Stat.ACC));
    const targetEvaStage = new Utils.NumberHolder(
      target.getStatStage(Stat.EVA),
    );

    const ignoreAccStatStage = new Utils.BooleanHolder(false);
    const ignoreEvaStatStage = new Utils.BooleanHolder(false);

    applyAbAttrs(
      IgnoreOpponentStatStagesAbAttr,
      target,
      null,
      false,
      Stat.ACC,
      ignoreAccStatStage,
    );
    applyAbAttrs(
      IgnoreOpponentStatStagesAbAttr,
      this,
      null,
      false,
      Stat.EVA,
      ignoreEvaStatStage,
    );
    applyMoveAttrs(
      IgnoreOpponentStatStagesAttr,
      this,
      target,
      sourceMove,
      ignoreEvaStatStage,
    );

    globalScene.applyModifiers(
      TempStatStageBoosterModifier,
      this.isPlayer(),
      Stat.ACC,
      userAccStage,
    );

    userAccStage.value = ignoreAccStatStage.value
      ? 0
      : Math.min(userAccStage.value, 6);
    targetEvaStage.value = ignoreEvaStatStage.value ? 0 : targetEvaStage.value;

    if (target.findTag(t => t instanceof ExposedTag)) {
      targetEvaStage.value = Math.min(0, targetEvaStage.value);
    }

    const accuracyMultiplier = new Utils.NumberHolder(1);
    if (userAccStage.value !== targetEvaStage.value) {
      accuracyMultiplier.value =
        userAccStage.value > targetEvaStage.value
          ? (3 + Math.min(userAccStage.value - targetEvaStage.value, 6)) / 3
          : 3 / (3 + Math.min(targetEvaStage.value - userAccStage.value, 6));
    }

    applyStatMultiplierAbAttrs(
      StatMultiplierAbAttr,
      this,
      Stat.ACC,
      accuracyMultiplier,
      false,
      sourceMove,
    );

    const evasionMultiplier = new Utils.NumberHolder(1);
    applyStatMultiplierAbAttrs(
      StatMultiplierAbAttr,
      target,
      Stat.EVA,
      evasionMultiplier,
    );

    return accuracyMultiplier.value / evasionMultiplier.value;
  }

  /**
   * Calculates the base damage of the given move against this Pokemon when attacked by the given source.
   * Used during damage calculation and for Shell Side Arm's forecasting effect.
   * @param source the attacking {@linkcode Pokemon}.
   * @param move the {@linkcode Move} used in the attack.
   * @param moveCategory the move's {@linkcode MoveCategory} after variable-category effects are applied.
   * @param ignoreAbility if `true`, ignores this Pokemon's defensive ability effects (defaults to `false`).
   * @param ignoreSourceAbility if `true`, ignore's the attacking Pokemon's ability effects (defaults to `false`).
   * @param isCritical if `true`, calculates effective stats as if the hit were critical (defaults to `false`).
   * @param simulated if `true`, suppresses changes to game state during calculation (defaults to `true`).
   * @returns The move's base damage against this Pokemon when used by the source Pokemon.
   */
  getBaseDamage(
    source: Pokemon,
    move: Move,
    moveCategory: MoveCategory,
    ignoreAbility = false,
    ignoreSourceAbility = false,
    isCritical = false,
    simulated = true,
  ): number {
    const isPhysical = moveCategory === MoveCategory.PHYSICAL;

    /** A base damage multiplier based on the source's level */
    const levelMultiplier = (2 * source.level) / 5 + 2;

    /** The power of the move after power boosts from abilities, etc. have applied */
    const power = move.calculateBattlePower(source, this, simulated);

    /**
     * The attacker's offensive stat for the given move's category.
     * Critical hits cause negative stat stages to be ignored.
     */
    const sourceAtk = new Utils.NumberHolder(
      source.getEffectiveStat(
        isPhysical ? Stat.ATK : Stat.SPATK,
        this,
        undefined,
        ignoreSourceAbility,
        ignoreAbility,
        isCritical,
        simulated,
      ),
    );
    applyMoveAttrs(VariableAtkAttr, source, this, move, sourceAtk);

    /**
     * This Pokemon's defensive stat for the given move's category.
     * Critical hits cause positive stat stages to be ignored.
     */
    const targetDef = new Utils.NumberHolder(
      this.getEffectiveStat(
        isPhysical ? Stat.DEF : Stat.SPDEF,
        source,
        move,
        ignoreAbility,
        ignoreSourceAbility,
        isCritical,
        simulated,
      ),
    );
    applyMoveAttrs(VariableDefAttr, source, this, move, targetDef);

    /**
     * The attack's base damage, as determined by the source's level, move power
     * and Attack stat as well as this Pokemon's Defense stat
     */
    const baseDamage =
      (levelMultiplier * power * sourceAtk.value) / targetDef.value / 50 + 2;

    /** Debug message for non-simulated calls (i.e. when damage is actually dealt) */
    if (!simulated) {
      console.log(
        "base damage",
        baseDamage,
        move.name,
        power,
        sourceAtk.value,
        targetDef.value,
      );
    }

    return baseDamage;
  }

  /**
   * Calculates the damage of an attack made by another Pokemon against this Pokemon
   * @param source {@linkcode Pokemon} the attacking Pokemon
   * @param move {@linkcode Pokemon} the move used in the attack
   * @param ignoreAbility If `true`, ignores this Pokemon's defensive ability effects
   * @param ignoreSourceAbility If `true`, ignores the attacking Pokemon's ability effects
   * @param isCritical If `true`, calculates damage for a critical hit.
   * @param simulated If `true`, suppresses changes to game state during the calculation.
   * @returns a {@linkcode DamageCalculationResult} object with three fields:
   * - `cancelled`: `true` if the move was cancelled by another effect.
   * - `result`: {@linkcode HitResult} indicates the attack's type effectiveness.
   * - `damage`: `number` the attack's final damage output.
   */
  getAttackDamage(
    source: Pokemon,
    move: Move,
    ignoreAbility = false,
    ignoreSourceAbility = false,
    isCritical = false,
    simulated = true,
  ): DamageCalculationResult {
    const damage = new Utils.NumberHolder(0);
    const defendingSide = this.isPlayer()
      ? ArenaTagSide.PLAYER
      : ArenaTagSide.ENEMY;

    const variableCategory = new Utils.NumberHolder(move.category);
    applyMoveAttrs(
      VariableMoveCategoryAttr,
      source,
      this,
      move,
      variableCategory,
    );
    const moveCategory = variableCategory.value as MoveCategory;

    /** The move's type after type-changing effects are applied */
    const moveType = source.getMoveType(move);

    /** If `value` is `true`, cancels the move and suppresses "No Effect" messages */
    const cancelled = new Utils.BooleanHolder(false);

    /**
     * The effectiveness of the move being used. Along with type matchups, this
     * accounts for changes in effectiveness from the move's attributes and the
     * abilities of both the source and this Pokemon.
     *
     * Note that the source's abilities are not ignored here
     */
    const typeMultiplier = this.getMoveEffectiveness(
      source,
      move,
      ignoreAbility,
      simulated,
      cancelled,
    );

    const isPhysical = moveCategory === MoveCategory.PHYSICAL;

    /** Combined damage multiplier from field effects such as weather, terrain, etc. */
    const arenaAttackTypeMultiplier = new Utils.NumberHolder(
      globalScene.arena.getAttackTypeMultiplier(moveType, source.isGrounded()),
    );
    applyMoveAttrs(
      IgnoreWeatherTypeDebuffAttr,
      source,
      this,
      move,
      arenaAttackTypeMultiplier,
    );

    const isTypeImmune = typeMultiplier * arenaAttackTypeMultiplier.value === 0;

    if (cancelled.value || isTypeImmune) {
      return {
        cancelled: cancelled.value,
        result:
          move.id === Moves.SHEER_COLD ? HitResult.IMMUNE : HitResult.NO_EFFECT,
        damage: 0,
      };
    }

    // If the attack deals fixed damage, return a result with that much damage
    const fixedDamage = new Utils.NumberHolder(0);
    applyMoveAttrs(FixedDamageAttr, source, this, move, fixedDamage);
    if (fixedDamage.value) {
      const multiLensMultiplier = new Utils.NumberHolder(1);
      globalScene.applyModifiers(
        PokemonMultiHitModifier,
        source.isPlayer(),
        source,
        move.id,
        null,
        multiLensMultiplier,
      );
      fixedDamage.value = Utils.toDmgValue(
        fixedDamage.value * multiLensMultiplier.value,
      );

      return {
        cancelled: false,
        result: HitResult.EFFECTIVE,
        damage: fixedDamage.value,
      };
    }

    // If the attack is a one-hit KO move, return a result with damage equal to this Pokemon's HP
    const isOneHitKo = new Utils.BooleanHolder(false);
    applyMoveAttrs(OneHitKOAttr, source, this, move, isOneHitKo);
    if (isOneHitKo.value) {
      return {
        cancelled: false,
        result: HitResult.ONE_HIT_KO,
        damage: this.hp,
      };
    }

    /**
     * The attack's base damage, as determined by the source's level, move power
     * and Attack stat as well as this Pokemon's Defense stat
     */
    const baseDamage = this.getBaseDamage(
      source,
      move,
      moveCategory,
      ignoreAbility,
      ignoreSourceAbility,
      isCritical,
      simulated,
    );

    /** 25% damage debuff on moves hitting more than one non-fainted target (regardless of immunities) */
    const { targets, multiple } = getMoveTargets(source, move.id);
    const numTargets = multiple ? targets.length : 1;
    const targetMultiplier = numTargets > 1 ? 0.75 : 1;

    /** Multiplier for moves enhanced by Multi-Lens and/or Parental Bond */
    const multiStrikeEnhancementMultiplier = new Utils.NumberHolder(1);
    globalScene.applyModifiers(
      PokemonMultiHitModifier,
      source.isPlayer(),
      source,
      move.id,
      null,
      multiStrikeEnhancementMultiplier,
    );
    if (!ignoreSourceAbility) {
      applyPreAttackAbAttrs(
        AddSecondStrikeAbAttr,
        source,
        this,
        move,
        simulated,
        null,
        multiStrikeEnhancementMultiplier,
      );
    }

    /** Doubles damage if this Pokemon's last move was Glaive Rush */
    const glaiveRushMultiplier = new Utils.NumberHolder(1);
    if (this.getTag(BattlerTagType.RECEIVE_DOUBLE_DAMAGE)) {
      glaiveRushMultiplier.value = 2;
    }

    /** The damage multiplier when the given move critically hits */
    const criticalMultiplier = new Utils.NumberHolder(isCritical ? 1.5 : 1);
    applyAbAttrs(MultCritAbAttr, source, null, simulated, criticalMultiplier);

    /**
     * A multiplier for random damage spread in the range [0.85, 1]
     * This is always 1 for simulated calls.
     */
    const randomMultiplier = simulated
      ? 1
      : this.randSeedIntRange(85, 100) / 100;

    const sourceTypes = source.getTypes();
    const sourceTeraType = source.getTeraType();
    const matchesSourceType = sourceTypes.includes(moveType);
    /** A damage multiplier for when the attack is of the attacker's type and/or Tera type. */
    const stabMultiplier = new Utils.NumberHolder(1);
    if (matchesSourceType && moveType !== PokemonType.STELLAR) {
      stabMultiplier.value += 0.5;
    }

    if (!ignoreSourceAbility) {
      applyAbAttrs(StabBoostAbAttr, source, null, simulated, stabMultiplier);
    }

    applyMoveAttrs(
      CombinedPledgeStabBoostAttr,
      source,
      this,
      move,
      stabMultiplier,
    );

    if (
      source.isTerastallized &&
      sourceTeraType === moveType &&
      moveType !== PokemonType.STELLAR
    ) {
      stabMultiplier.value += 0.5;
    }

    if (
      source.isTerastallized &&
      source.getTeraType() === PokemonType.STELLAR &&
      (!source.stellarTypesBoosted.includes(moveType) ||
        source.hasSpecies(Species.TERAPAGOS))
    ) {
      if (matchesSourceType) {
        stabMultiplier.value += 0.5;
      } else {
        stabMultiplier.value += 0.2;
      }
    }

    stabMultiplier.value = Math.min(stabMultiplier.value, 2.25);

    /** Halves damage if the attacker is using a physical attack while burned */
    const burnMultiplier = new Utils.NumberHolder(1);
    if (
      isPhysical &&
      source.status &&
      source.status.effect === StatusEffect.BURN
    ) {
      if (!move.hasAttr(BypassBurnDamageReductionAttr)) {
        const burnDamageReductionCancelled = new Utils.BooleanHolder(false);
        if (!ignoreSourceAbility) {
          applyAbAttrs(
            BypassBurnDamageReductionAbAttr,
            source,
            burnDamageReductionCancelled,
            simulated,
          );
        }
        if (!burnDamageReductionCancelled.value) {
          burnMultiplier.value = 0.5;
        }
      }
    }

    /** Reduces damage if this Pokemon has a relevant screen (e.g. Light Screen for special attacks) */
    const screenMultiplier = new Utils.NumberHolder(1);

    // Critical hits should bypass screens
    if (!isCritical) {
      globalScene.arena.applyTagsForSide(
      WeakenMoveScreenTag,
      defendingSide,
      simulated,
      source,
      moveCategory,
      screenMultiplier,
    );
    }

    /**
     * For each {@linkcode HitsTagAttr} the move has, doubles the damage of the move if:
     * The target has a {@linkcode BattlerTagType} that this move interacts with
     * AND
     * The move doubles damage when used against that tag
     */
    const hitsTagMultiplier = new Utils.NumberHolder(1);
    move
      .getAttrs(HitsTagAttr)
      .filter(hta => hta.doubleDamage)
      .forEach(hta => {
        if (this.getTag(hta.tagType)) {
          hitsTagMultiplier.value *= 2;
        }
      });

    /** Halves damage if this Pokemon is grounded in Misty Terrain against a Dragon-type attack */
    const mistyTerrainMultiplier =
      globalScene.arena.terrain?.terrainType === TerrainType.MISTY &&
      this.isGrounded() &&
      moveType === PokemonType.DRAGON
        ? 0.5
        : 1;

    damage.value = Utils.toDmgValue(
      baseDamage *
        targetMultiplier *
        multiStrikeEnhancementMultiplier.value *
        arenaAttackTypeMultiplier.value *
        glaiveRushMultiplier.value *
        criticalMultiplier.value *
        randomMultiplier *
        stabMultiplier.value *
        typeMultiplier *
        burnMultiplier.value *
        screenMultiplier.value *
        hitsTagMultiplier.value *
        mistyTerrainMultiplier,
    );

    /** Doubles damage if the attacker has Tinted Lens and is using a resisted move */
    if (!ignoreSourceAbility) {
      applyPreAttackAbAttrs(
        DamageBoostAbAttr,
        source,
        this,
        move,
        simulated,
        damage,
      );
    }

    /** Apply the enemy's Damage and Resistance tokens */
    if (!source.isPlayer()) {
      globalScene.applyModifiers(EnemyDamageBoosterModifier, false, damage);
    }
    if (!this.isPlayer()) {
      globalScene.applyModifiers(EnemyDamageReducerModifier, false, damage);
    }

    /** Apply this Pokemon's post-calc defensive modifiers (e.g. Fur Coat) */
    if (!ignoreAbility) {
      applyPreDefendAbAttrs(
        ReceivedMoveDamageMultiplierAbAttr,
        this,
        source,
        move,
        cancelled,
        simulated,
        damage,
      );

      /** Additionally apply friend guard damage reduction if ally has it. */
      if (globalScene.currentBattle.double && this.getAlly()?.isActive(true)) {
        applyPreDefendAbAttrs(
          AlliedFieldDamageReductionAbAttr,
          this.getAlly(),
          source,
          move,
          cancelled,
          simulated,
          damage,
        );
      }
    }

    // This attribute may modify damage arbitrarily, so be careful about changing its order of application.
    applyMoveAttrs(ModifiedDamageAttr, source, this, move, damage);

    if (this.isFullHp() && !ignoreAbility) {
      applyPreDefendAbAttrs(
        PreDefendFullHpEndureAbAttr,
        this,
        source,
        move,
        cancelled,
        false,
        damage,
      );
    }

    // debug message for when damage is applied (i.e. not simulated)
    if (!simulated) {
      console.log("damage", damage.value, move.name);
    }

    let hitResult: HitResult;
    if (typeMultiplier < 1) {
      hitResult = HitResult.NOT_VERY_EFFECTIVE;
    } else if (typeMultiplier > 1) {
      hitResult = HitResult.SUPER_EFFECTIVE;
    } else {
      hitResult = HitResult.EFFECTIVE;
    }

    return {
      cancelled: cancelled.value,
      result: hitResult,
      damage: damage.value,
    };
  }

  /**
   * Applies the results of a move to this pokemon
   * @param source The {@linkcode Pokemon} using the move
   * @param move The {@linkcode Move} being used
   * @returns The {@linkcode HitResult} of the attack
   */
  apply(source: Pokemon, move: Move): HitResult {
    const defendingSide = this.isPlayer()
      ? ArenaTagSide.PLAYER
      : ArenaTagSide.ENEMY;
    const moveCategory = new Utils.NumberHolder(move.category);
    applyMoveAttrs(VariableMoveCategoryAttr, source, this, move, moveCategory);
    if (moveCategory.value === MoveCategory.STATUS) {
      const cancelled = new Utils.BooleanHolder(false);
      const typeMultiplier = this.getMoveEffectiveness(
        source,
        move,
        false,
        false,
        cancelled,
      );

      if (!cancelled.value && typeMultiplier === 0) {
        globalScene.queueMessage(
          i18next.t("battle:hitResultNoEffect", {
            pokemonName: getPokemonNameWithAffix(this),
          }),
        );
      }
      return typeMultiplier === 0 ? HitResult.NO_EFFECT : HitResult.STATUS;
    }
    /** Determines whether the attack critically hits */
    let isCritical: boolean;
    const critOnly = new Utils.BooleanHolder(false);
    const critAlways = source.getTag(BattlerTagType.ALWAYS_CRIT);
    applyMoveAttrs(CritOnlyAttr, source, this, move, critOnly);
    applyAbAttrs(
      ConditionalCritAbAttr,
      source,
      null,
      false,
      critOnly,
      this,
      move,
    );
    if (critOnly.value || critAlways) {
      isCritical = true;
    } else {
      const critChance = [24, 8, 2, 1][
        Math.max(0, Math.min(this.getCritStage(source, move), 3))
      ];
      isCritical =
        critChance === 1 || !globalScene.randBattleSeedInt(critChance);
    }

    const noCritTag = globalScene.arena.getTagOnSide(NoCritTag, defendingSide);
    const blockCrit = new Utils.BooleanHolder(false);
    applyAbAttrs(BlockCritAbAttr, this, null, false, blockCrit);
    if (noCritTag || blockCrit.value || Overrides.NEVER_CRIT_OVERRIDE) {
      isCritical = false;
    }

    /**
     * Applies stat changes from {@linkcode move} and gives it to {@linkcode source}
     * before damage calculation
     */
    applyMoveAttrs(StatChangeBeforeDmgCalcAttr, source, this, move);

    const {
      cancelled,
      result,
      damage: dmg,
    } = this.getAttackDamage(source, move, false, false, isCritical, false);

    const typeBoost = source.findTag(
      t =>
        t instanceof TypeBoostTag && t.boostedType === source.getMoveType(move),
    ) as TypeBoostTag;
    if (typeBoost?.oneUse) {
      source.removeTag(typeBoost.tagType);
    }

    if (
      cancelled ||
      result === HitResult.IMMUNE ||
      result === HitResult.NO_EFFECT
    ) {
      source.stopMultiHit(this);

      if (!cancelled) {
        if (result === HitResult.IMMUNE) {
          globalScene.queueMessage(
            i18next.t("battle:hitResultImmune", {
              pokemonName: getPokemonNameWithAffix(this),
            }),
          );
        } else {
          globalScene.queueMessage(
            i18next.t("battle:hitResultNoEffect", {
              pokemonName: getPokemonNameWithAffix(this),
            }),
          );
        }
      }
      return result;
    }

    // In case of fatal damage, this tag would have gotten cleared before we could lapse it.
    const destinyTag = this.getTag(BattlerTagType.DESTINY_BOND);
    const grudgeTag = this.getTag(BattlerTagType.GRUDGE);

    const isOneHitKo = result === HitResult.ONE_HIT_KO;

    if (dmg) {
      this.lapseTags(BattlerTagLapseType.HIT);

      const substitute = this.getTag(SubstituteTag);
      const isBlockedBySubstitute =
        !!substitute && move.hitsSubstitute(source, this);
      if (isBlockedBySubstitute) {
        substitute.hp -= dmg;
      }
      if (!this.isPlayer() && dmg >= this.hp) {
        globalScene.applyModifiers(EnemyEndureChanceModifier, false, this);
      }

      /**
       * We explicitly require to ignore the faint phase here, as we want to show the messages
       * about the critical hit and the super effective/not very effective messages before the faint phase.
       */
      const damage = this.damageAndUpdate(
        isBlockedBySubstitute ? 0 : dmg,
        result as DamageResult,
        isCritical,
        isOneHitKo,
        isOneHitKo,
        true,
        source,
      );

      if (damage > 0) {
        if (source.isPlayer()) {
          globalScene.validateAchvs(DamageAchv, new Utils.NumberHolder(damage));
          if (damage > globalScene.gameData.gameStats.highestDamage) {
            globalScene.gameData.gameStats.highestDamage = damage;
          }
        }
        source.turnData.totalDamageDealt += damage;
        source.turnData.singleHitDamageDealt = damage;
        this.turnData.damageTaken += damage;
        this.battleData.hitCount++;

        const attackResult = {
          move: move.id,
          result: result as DamageResult,
          damage: damage,
          critical: isCritical,
          sourceId: source.id,
          sourceBattlerIndex: source.getBattlerIndex(),
        };
        this.turnData.attacksReceived.unshift(attackResult);
        if (source.isPlayer() && !this.isPlayer()) {
          globalScene.applyModifiers(
            DamageMoneyRewardModifier,
            true,
            source,
            new Utils.NumberHolder(damage),
          );
        }
      }
    }

    if (isCritical) {
      globalScene.queueMessage(i18next.t("battle:hitResultCriticalHit"));
    }

    // want to include is.Fainted() in case multi hit move ends early, still want to render message
    if (source.turnData.hitsLeft === 1 || this.isFainted()) {
      switch (result) {
        case HitResult.SUPER_EFFECTIVE:
          globalScene.queueMessage(i18next.t("battle:hitResultSuperEffective"));
          break;
        case HitResult.NOT_VERY_EFFECTIVE:
          globalScene.queueMessage(
            i18next.t("battle:hitResultNotVeryEffective"),
          );
          break;
        case HitResult.ONE_HIT_KO:
          globalScene.queueMessage(i18next.t("battle:hitResultOneHitKO"));
          break;
      }
    }

    if (this.isFainted()) {
      // set splice index here, so future scene queues happen before FaintedPhase
      globalScene.setPhaseQueueSplice();
      globalScene.unshiftPhase(
        new FaintPhase(
          this.getBattlerIndex(),
          isOneHitKo,
          destinyTag,
          grudgeTag,
          source,
        ),
      );

      this.destroySubstitute();
      this.lapseTag(BattlerTagType.COMMANDED);
      this.resetSummonData();
    }

    return result;
  }

  /**
   * Called by damageAndUpdate()
   * @param damage integer
   * @param ignoreSegments boolean, not currently used
   * @param preventEndure  used to update damage if endure or sturdy
   * @param ignoreFaintPhase  flag on wheter to add FaintPhase if pokemon after applying damage faints
   * @returns integer representing damage
   */
  damage(
    damage: number,
    _ignoreSegments = false,
    preventEndure = false,
    ignoreFaintPhase = false,
  ): number {
    if (this.isFainted()) {
      return 0;
    }
    const surviveDamage = new Utils.BooleanHolder(false);

    if (!preventEndure && this.hp - damage <= 0) {
      if (this.hp >= 1 && this.getTag(BattlerTagType.ENDURING)) {
        surviveDamage.value = this.lapseTag(BattlerTagType.ENDURING);
      } else if (this.hp > 1 && this.getTag(BattlerTagType.STURDY)) {
        surviveDamage.value = this.lapseTag(BattlerTagType.STURDY);
      } else if (this.hp >= 1 && this.getTag(BattlerTagType.ENDURE_TOKEN)) {
        surviveDamage.value = this.lapseTag(BattlerTagType.ENDURE_TOKEN);
      }
      if (!surviveDamage.value) {
        globalScene.applyModifiers(
          SurviveDamageModifier,
          this.isPlayer(),
          this,
          surviveDamage,
        );
      }
      if (surviveDamage.value) {
        damage = this.hp - 1;
      }
    }

    damage = Math.min(damage, this.hp);
    this.hp = this.hp - damage;
    if (this.isFainted() && !ignoreFaintPhase) {
      /**
       * When adding the FaintPhase, want to toggle future unshiftPhase() and queueMessage() calls
       * to appear before the FaintPhase (as FaintPhase will potentially end the encounter and add Phases such as
       * GameOverPhase, VictoryPhase, etc.. that will interfere with anything else that happens during this MoveEffectPhase)
       *
       * Once the MoveEffectPhase is over (and calls it's .end() function, shiftPhase() will reset the PhaseQueueSplice via clearPhaseQueueSplice() )
       */
      globalScene.setPhaseQueueSplice();
      globalScene.unshiftPhase(
        new FaintPhase(this.getBattlerIndex(), preventEndure),
      );
      this.destroySubstitute();
      this.lapseTag(BattlerTagType.COMMANDED);
      this.resetSummonData();
    }
    return damage;
  }

  /**
   * Called by apply(), given the damage, adds a new DamagePhase and actually updates HP values, etc.
   * @param damage integer - passed to damage()
   * @param result an enum if it's super effective, not very, etc.
   * @param critical boolean if move is a critical hit
   * @param ignoreSegments boolean, passed to damage() and not used currently
   * @param preventEndure boolean, ignore endure properties of pokemon, passed to damage()
   * @param ignoreFaintPhase boolean to ignore adding a FaintPhase, passsed to damage()
   * @returns integer of damage done
   */
  damageAndUpdate(
    damage: number,
    result?: DamageResult,
    critical = false,
    ignoreSegments = false,
    preventEndure = false,
    ignoreFaintPhase = false,
    source?: Pokemon,
  ): number {
    const damagePhase = new DamageAnimPhase(
      this.getBattlerIndex(),
      damage,
      result as DamageResult,
      critical,
    );
    globalScene.unshiftPhase(damagePhase);
    if (this.switchOutStatus && source) {
      damage = 0;
    }
    damage = this.damage(
      damage,
      ignoreSegments,
      preventEndure,
      ignoreFaintPhase,
    );
    // Damage amount may have changed, but needed to be queued before calling damage function
    damagePhase.updateAmount(damage);
    /**
     * Run PostDamageAbAttr from any source of damage that is not from a multi-hit
     * Multi-hits are handled in move-effect-phase.ts for PostDamageAbAttr
     */
    if (!source || source.turnData.hitCount <= 1) {
      applyPostDamageAbAttrs(
        PostDamageAbAttr,
        this,
        damage,
        this.hasPassive(),
        false,
        [],
        source,
      );
    }
    return damage;
  }

  heal(amount: number): number {
    const healAmount = Math.min(amount, this.getMaxHp() - this.hp);
    this.hp += healAmount;
    return healAmount;
  }

  isBossImmune(): boolean {
    return this.isBoss();
  }

  isMax(): boolean {
    const maxForms = [ SpeciesFormKey.GIGANTAMAX, SpeciesFormKey.GIGANTAMAX_RAPID, SpeciesFormKey.GIGANTAMAX_SINGLE, SpeciesFormKey.ETERNAMAX ] as string[];
    return maxForms.includes(this.getFormKey()) || (!!this.getFusionFormKey() && maxForms.includes(this.getFusionFormKey()!));
  }

  isMega(): boolean {
    const megaForms = [ SpeciesFormKey.MEGA, SpeciesFormKey.MEGA_X, SpeciesFormKey.MEGA_Y, SpeciesFormKey.PRIMAL ] as string[];
    return megaForms.includes(this.getFormKey()) || (!!this.getFusionFormKey() && megaForms.includes(this.getFusionFormKey()!));
  }

  canAddTag(tagType: BattlerTagType): boolean {
    if (this.getTag(tagType)) {
      return false;
    }

    const stubTag = new BattlerTag(tagType, 0, 0);

    const cancelled = new Utils.BooleanHolder(false);
    applyPreApplyBattlerTagAbAttrs(
      BattlerTagImmunityAbAttr,
      this,
      stubTag,
      cancelled,
      true,
    );

    const userField = this.getAlliedField();
    userField.forEach(pokemon =>
      applyPreApplyBattlerTagAbAttrs(
        UserFieldBattlerTagImmunityAbAttr,
        pokemon,
        stubTag,
        cancelled,
        true,
      ),
    );

    return !cancelled.value;
  }

  addTag(
    tagType: BattlerTagType,
    turnCount = 0,
    sourceMove?: Moves,
    sourceId?: number,
  ): boolean {
    const existingTag = this.getTag(tagType);
    if (existingTag) {
      existingTag.onOverlap(this);
      return false;
    }

    const newTag = getBattlerTag(tagType, turnCount, sourceMove!, sourceId!); // TODO: are the bangs correct?

    const cancelled = new Utils.BooleanHolder(false);
    applyPreApplyBattlerTagAbAttrs(
      BattlerTagImmunityAbAttr,
      this,
      newTag,
      cancelled,
    );

    const userField = this.getAlliedField();
    userField.forEach(pokemon =>
      applyPreApplyBattlerTagAbAttrs(
        UserFieldBattlerTagImmunityAbAttr,
        pokemon,
        newTag,
        cancelled,
      ),
    );

    if (!cancelled.value && newTag.canAdd(this)) {
      this.summonData.tags.push(newTag);
      newTag.onAdd(this);

      return true;
    }

    return false;
  }

  /** @overload */
  getTag(tagType: BattlerTagType): BattlerTag | nil;

  /** @overload */
  getTag<T extends BattlerTag>(tagType: Constructor<T>): T | nil;

  getTag(tagType: BattlerTagType | Constructor<BattlerTag>): BattlerTag | nil {
    if (!this.summonData) {
      return null;
    }
    return tagType instanceof Function
      ? this.summonData.tags.find(t => t instanceof tagType)
      : this.summonData.tags.find(t => t.tagType === tagType);
  }

  findTag(tagFilter: (tag: BattlerTag) => boolean) {
    if (!this.summonData) {
      return null;
    }
    return this.summonData.tags.find(t => tagFilter(t));
  }

  findTags(tagFilter: (tag: BattlerTag) => boolean): BattlerTag[] {
    if (!this.summonData) {
      return [];
    }
    return this.summonData.tags.filter(t => tagFilter(t));
  }

  lapseTag(tagType: BattlerTagType): boolean {
    if (!this.summonData) {
      return false;
    }
    const tags = this.summonData.tags;
    const tag = tags.find(t => t.tagType === tagType);
    if (tag && !tag.lapse(this, BattlerTagLapseType.CUSTOM)) {
      tag.onRemove(this);
      tags.splice(tags.indexOf(tag), 1);
    }
    return !!tag;
  }

  lapseTags(lapseType: BattlerTagLapseType): void {
    if (!this.summonData) {
      return;
    }
    const tags = this.summonData.tags;
    tags
      .filter(
        t =>
          lapseType === BattlerTagLapseType.FAINT ||
          (t.lapseTypes.some(lType => lType === lapseType) &&
            !t.lapse(this, lapseType)),
      )
      .forEach(t => {
        t.onRemove(this);
        tags.splice(tags.indexOf(t), 1);
      });
  }

  removeTag(tagType: BattlerTagType): boolean {
    if (!this.summonData) {
      return false;
    }
    const tags = this.summonData.tags;
    const tag = tags.find(t => t.tagType === tagType);
    if (tag) {
      tag.onRemove(this);
      tags.splice(tags.indexOf(tag), 1);
    }
    return !!tag;
  }

  findAndRemoveTags(tagFilter: (tag: BattlerTag) => boolean): boolean {
    if (!this.summonData) {
      return false;
    }
    const tags = this.summonData.tags;
    const tagsToRemove = tags.filter(t => tagFilter(t));
    for (const tag of tagsToRemove) {
      tag.turnCount = 0;
      tag.onRemove(this);
      tags.splice(tags.indexOf(tag), 1);
    }
    return true;
  }

  removeTagsBySourceId(sourceId: number): void {
    this.findAndRemoveTags(t => t.isSourceLinked() && t.sourceId === sourceId);
  }

  transferTagsBySourceId(sourceId: number, newSourceId: number): void {
    if (!this.summonData) {
      return;
    }
    const tags = this.summonData.tags;
    tags
      .filter(t => t.sourceId === sourceId)
      .forEach(t => (t.sourceId = newSourceId));
  }

  /**
   * Transferring stat changes and Tags
   * @param source {@linkcode Pokemon} the pokemon whose stats/Tags are to be passed on from, ie: the Pokemon using Baton Pass
   */
  transferSummon(source: Pokemon): void {
    // Copy all stat stages
    for (const s of BATTLE_STATS) {
      const sourceStage = source.getStatStage(s);
      if (this instanceof PlayerPokemon && sourceStage === 6) {
        globalScene.validateAchv(achvs.TRANSFER_MAX_STAT_STAGE);
      }
      this.setStatStage(s, sourceStage);
    }

    for (const tag of source.summonData.tags) {
      if (
        !tag.isBatonPassable ||
        (tag.tagType === BattlerTagType.TELEKINESIS &&
          this.species.speciesId === Species.GENGAR &&
          this.getFormKey() === "mega")
      ) {
        continue;
      }

      if (tag instanceof PowerTrickTag) {
        tag.swapStat(this);
      }

      this.summonData.tags.push(tag);
    }

    this.updateInfo();
  }

  /**
   * Gets whether the given move is currently disabled for this Pokemon.
   *
   * @param {Moves} moveId {@linkcode Moves} ID of the move to check
   * @returns {boolean} `true` if the move is disabled for this Pokemon, otherwise `false`
   *
   * @see {@linkcode MoveRestrictionBattlerTag}
   */
  public isMoveRestricted(moveId: Moves, pokemon?: Pokemon): boolean {
    return this.getRestrictingTag(moveId, pokemon) !== null;
  }

  /**
   * Gets whether the given move is currently disabled for the user based on the player's target selection
   *
   * @param {Moves} moveId {@linkcode Moves} ID of the move to check
   * @param {Pokemon} user {@linkcode Pokemon} the move user
   * @param {Pokemon} target {@linkcode Pokemon} the target of the move
   *
   * @returns {boolean} `true` if the move is disabled for this Pokemon due to the player's target selection
   *
   * @see {@linkcode MoveRestrictionBattlerTag}
   */
  isMoveTargetRestricted(
    moveId: Moves,
    user: Pokemon,
    target: Pokemon,
  ): boolean {
    for (const tag of this.findTags(
      t => t instanceof MoveRestrictionBattlerTag,
    )) {
      if (
        (tag as MoveRestrictionBattlerTag).isMoveTargetRestricted(
          moveId,
          user,
          target,
        )
      ) {
        return (tag as MoveRestrictionBattlerTag) !== null;
      }
    }
    return false;
  }

  /**
   * Gets the {@link MoveRestrictionBattlerTag} that is restricting a move, if it exists.
   *
   * @param {Moves} moveId {@linkcode Moves} ID of the move to check
   * @param {Pokemon} user {@linkcode Pokemon} the move user, optional and used when the target is a factor in the move's restricted status
   * @param {Pokemon} target {@linkcode Pokemon} the target of the move, optional and used when the target is a factor in the move's restricted status
   * @returns {MoveRestrictionBattlerTag | null} the first tag on this Pokemon that restricts the move, or `null` if the move is not restricted.
   */
  getRestrictingTag(
    moveId: Moves,
    user?: Pokemon,
    target?: Pokemon,
  ): MoveRestrictionBattlerTag | null {
    for (const tag of this.findTags(
      t => t instanceof MoveRestrictionBattlerTag,
    )) {
      if ((tag as MoveRestrictionBattlerTag).isMoveRestricted(moveId, user)) {
        return tag as MoveRestrictionBattlerTag;
      }
      if (
        user &&
        target &&
        (tag as MoveRestrictionBattlerTag).isMoveTargetRestricted(
          moveId,
          user,
          target,
        )
      ) {
        return tag as MoveRestrictionBattlerTag;
      }
    }
    return null;
  }

  public getMoveHistory(): TurnMove[] {
    return this.battleSummonData.moveHistory;
  }

  public pushMoveHistory(turnMove: TurnMove): void {
    if (!this.isOnField()) {
      return;
    }
    turnMove.turn = globalScene.currentBattle?.turn;
    this.getMoveHistory().push(turnMove);
  }

  /**
   * Returns a list of the most recent move entries in this Pokemon's move history.
   * The retrieved move entries are sorted in order from NEWEST to OLDEST.
   * @param moveCount The number of move entries to retrieve.
   *   If negative, retrieve the Pokemon's entire move history (equivalent to reversing the output of {@linkcode getMoveHistory()}).
   *   Default is `1`.
   * @returns A list of {@linkcode TurnMove}, as specified above.
   */
  getLastXMoves(moveCount = 1): TurnMove[] {
    const moveHistory = this.getMoveHistory();
    if (moveCount >= 0) {
      return moveHistory
        .slice(Math.max(moveHistory.length - moveCount, 0))
        .reverse();
    }
    return moveHistory.slice(0).reverse();
  }

  getMoveQueue(): TurnMove[] {
    return this.summonData.moveQueue;
  }

  /**
   * If this Pokemon is using a multi-hit move, cancels all subsequent strikes
   * @param {Pokemon} target If specified, this only cancels subsequent strikes against the given target
   */
  stopMultiHit(target?: Pokemon): void {
    const effectPhase = globalScene.getCurrentPhase();
    if (
      effectPhase instanceof MoveEffectPhase &&
      effectPhase.getUserPokemon() === this
    ) {
      effectPhase.stopMultiHit(target);
    }
  }

  changeForm(formChange: SpeciesFormChange): Promise<void> {
    return new Promise(resolve => {
      this.formIndex = Math.max(
        this.species.forms.findIndex(f => f.formKey === formChange.formKey),
        0,
      );
      this.generateName();
      const abilityCount = this.getSpeciesForm().getAbilityCount();
      if (this.abilityIndex >= abilityCount) {
        // Shouldn't happen
        this.abilityIndex = abilityCount - 1;
      }
      globalScene.gameData.setPokemonSeen(this, false);
      this.setScale(this.getSpriteScale());
      this.loadAssets().then(() => {
        this.calculateStats();
        globalScene.updateModifiers(this.isPlayer(), true);
        Promise.all([this.updateInfo(), globalScene.updateFieldScale()]).then(
          () => resolve(),
        );
      });
    });
  }

  cry(
    soundConfig?: Phaser.Types.Sound.SoundConfig,
    sceneOverride?: BattleScene,
  ): AnySound {
    const scene = sceneOverride ?? globalScene; // TODO: is `sceneOverride` needed?
    const cry = this.getSpeciesForm().cry(soundConfig);
    let duration = cry.totalDuration * 1000;
    if (
      this.fusionSpecies &&
      this.getSpeciesForm() !== this.getFusionSpeciesForm()
    ) {
      let fusionCry = this.getFusionSpeciesForm().cry(soundConfig, true);
      duration = Math.min(duration, fusionCry.totalDuration * 1000);
      fusionCry.destroy();
      scene.time.delayedCall(Utils.fixedInt(Math.ceil(duration * 0.4)), () => {
        try {
          SoundFade.fadeOut(
            scene,
            cry,
            Utils.fixedInt(Math.ceil(duration * 0.2)),
          );
          fusionCry = this.getFusionSpeciesForm().cry(
            Object.assign(
              { seek: Math.max(fusionCry.totalDuration * 0.4, 0) },
              soundConfig,
            ),
          );
          SoundFade.fadeIn(
            scene,
            fusionCry,
            Utils.fixedInt(Math.ceil(duration * 0.2)),
            scene.masterVolume * scene.fieldVolume,
            0,
          );
        } catch (err) {
          console.error(err);
        }
      });
    }

    return cry;
  }

  // biome-ignore lint: there are a ton of issues..
  faintCry(callback: Function): void {
    if (
      this.fusionSpecies &&
      this.getSpeciesForm() !== this.getFusionSpeciesForm()
    ) {
      return this.fusionFaintCry(callback);
    }

    const key = this.species.getCryKey(this.formIndex);
    let rate = 0.85;
    const cry = globalScene.playSound(key, { rate: rate }) as AnySound;
    if (!cry || globalScene.fieldVolume === 0) {
      return callback();
    }
    const sprite = this.getSprite();
    const tintSprite = this.getTintSprite();
    const delay = Math.max(globalScene.sound.get(key).totalDuration * 50, 25);

    let frameProgress = 0;
    let frameThreshold: number;

    sprite.anims.pause();
    tintSprite?.anims.pause();

    let faintCryTimer: Phaser.Time.TimerEvent | null =
      globalScene.time.addEvent({
        delay: Utils.fixedInt(delay),
        repeat: -1,
        callback: () => {
          frameThreshold = sprite.anims.msPerFrame / rate;
          frameProgress += delay;
          while (frameProgress > frameThreshold) {
            if (sprite.anims.duration) {
              sprite.anims.nextFrame();
              tintSprite?.anims.nextFrame();
            }
            frameProgress -= frameThreshold;
          }
          if (cry && !cry.pendingRemove) {
            rate *= 0.99;
            cry.setRate(rate);
          } else {
            faintCryTimer?.destroy();
            faintCryTimer = null;
            if (callback) {
              callback();
            }
          }
        },
      });

    // Failsafe
    globalScene.time.delayedCall(Utils.fixedInt(3000), () => {
      if (!faintCryTimer || !globalScene) {
        return;
      }
      if (cry?.isPlaying) {
        cry.stop();
      }
      faintCryTimer.destroy();
      if (callback) {
        callback();
      }
    });
  }

  // biome-ignore lint/complexity/noBannedTypes: Consider refactoring to change type of Function
  private fusionFaintCry(callback: Function): void {
    const key = this.species.getCryKey(this.formIndex);
    let i = 0;
    let rate = 0.85;
    const cry = globalScene.playSound(key, { rate: rate }) as AnySound;
    const sprite = this.getSprite();
    const tintSprite = this.getTintSprite();
    let duration = cry.totalDuration * 1000;

    const fusionCryKey = this.fusionSpecies!.getCryKey(this.fusionFormIndex);
    let fusionCry = globalScene.playSound(fusionCryKey, {
      rate: rate,
    }) as AnySound;
    if (!cry || !fusionCry || globalScene.fieldVolume === 0) {
      return callback();
    }
    fusionCry.stop();
    duration = Math.min(duration, fusionCry.totalDuration * 1000);
    fusionCry.destroy();
    const delay = Math.max(duration * 0.05, 25);

    let transitionIndex = 0;
    let durationProgress = 0;

    const transitionThreshold = Math.ceil(duration * 0.4);
    while (durationProgress < transitionThreshold) {
      ++i;
      durationProgress += delay * rate;
      rate *= 0.99;
    }

    transitionIndex = i;

    i = 0;
    rate = 0.85;

    let frameProgress = 0;
    let frameThreshold: number;

    sprite.anims.pause();
    tintSprite?.anims.pause();

    let faintCryTimer: Phaser.Time.TimerEvent | null =
      globalScene.time.addEvent({
        delay: Utils.fixedInt(delay),
        repeat: -1,
        callback: () => {
          ++i;
          frameThreshold = sprite.anims.msPerFrame / rate;
          frameProgress += delay;
          while (frameProgress > frameThreshold) {
            if (sprite.anims.duration) {
              sprite.anims.nextFrame();
              tintSprite?.anims.nextFrame();
            }
            frameProgress -= frameThreshold;
          }
          if (i === transitionIndex && fusionCryKey) {
            SoundFade.fadeOut(
              globalScene,
              cry,
              Utils.fixedInt(Math.ceil((duration / rate) * 0.2)),
            );
            fusionCry = globalScene.playSound(
              fusionCryKey,
              Object.assign({
                seek: Math.max(fusionCry.totalDuration * 0.4, 0),
                rate: rate,
              }),
            );
            SoundFade.fadeIn(
              globalScene,
              fusionCry,
              Utils.fixedInt(Math.ceil((duration / rate) * 0.2)),
              globalScene.masterVolume * globalScene.fieldVolume,
              0,
            );
          }
          rate *= 0.99;
          if (cry && !cry.pendingRemove) {
            cry.setRate(rate);
          }
          if (fusionCry && !fusionCry.pendingRemove) {
            fusionCry.setRate(rate);
          }
          if (
            (!cry || cry.pendingRemove) &&
            (!fusionCry || fusionCry.pendingRemove)
          ) {
            faintCryTimer?.destroy();
            faintCryTimer = null;
            if (callback) {
              callback();
            }
          }
        },
      });

    // Failsafe
    globalScene.time.delayedCall(Utils.fixedInt(3000), () => {
      if (!faintCryTimer || !globalScene) {
        return;
      }
      if (cry?.isPlaying) {
        cry.stop();
      }
      if (fusionCry?.isPlaying) {
        fusionCry.stop();
      }
      faintCryTimer.destroy();
      if (callback) {
        callback();
      }
    });
  }

  isOppositeGender(pokemon: Pokemon): boolean {
    return (
      this.gender !== Gender.GENDERLESS &&
      pokemon.gender ===
        (this.gender === Gender.MALE ? Gender.FEMALE : Gender.MALE)
    );
  }

  /**
   * Checks if a status effect can be applied to the Pokemon.
   *
   * @param effect The {@linkcode StatusEffect} whose applicability is being checked
   * @param quiet Whether in-battle messages should trigger or not
   * @param overrideStatus Whether the Pokemon's current status can be overriden
   * @param sourcePokemon The Pokemon that is setting the status effect
   * @param ignoreField Whether any field effects (weather, terrain, etc.) should be considered
   */
  canSetStatus(
    effect: StatusEffect | undefined,
    quiet = false,
    overrideStatus = false,
    sourcePokemon: Pokemon | null = null,
    ignoreField = false,
  ): boolean {
    if (effect !== StatusEffect.FAINT) {
      if (overrideStatus ? this.status?.effect === effect : this.status) {
        return false;
      }
      if (
        this.isGrounded() &&
        !ignoreField &&
        globalScene.arena.terrain?.terrainType === TerrainType.MISTY
      ) {
        return false;
      }
    }

    if (
      sourcePokemon &&
      sourcePokemon !== this &&
      this.isSafeguarded(sourcePokemon)
    ) {
      return false;
    }

    const types = this.getTypes(true, true);

    switch (effect) {
      case StatusEffect.POISON:
      case StatusEffect.TOXIC:
        // Check if the Pokemon is immune to Poison/Toxic or if the source pokemon is canceling the immunity
        const poisonImmunity = types.map(defType => {
          // Check if the Pokemon is not immune to Poison/Toxic
          if (defType !== PokemonType.POISON && defType !== PokemonType.STEEL) {
            return false;
          }

          // Check if the source Pokemon has an ability that cancels the Poison/Toxic immunity
          const cancelImmunity = new Utils.BooleanHolder(false);
          if (sourcePokemon) {
            applyAbAttrs(
              IgnoreTypeStatusEffectImmunityAbAttr,
              sourcePokemon,
              cancelImmunity,
              false,
              effect,
              defType,
            );
            if (cancelImmunity.value) {
              return false;
            }
          }

          return true;
        });

        if (this.isOfType(PokemonType.POISON) || this.isOfType(PokemonType.STEEL)) {
          if (poisonImmunity.includes(true)) {
            return false;
          }
        }
        break;
      case StatusEffect.PARALYSIS:
        if (this.isOfType(PokemonType.ELECTRIC)) {
          return false;
        }
        break;
      case StatusEffect.SLEEP:
        if (
          this.isGrounded() &&
          globalScene.arena.terrain?.terrainType === TerrainType.ELECTRIC
        ) {
          return false;
        }
        break;
      case StatusEffect.FREEZE:
        if (
          this.isOfType(PokemonType.ICE) ||
          (!ignoreField &&
            globalScene?.arena?.weather?.weatherType &&
            [WeatherType.SUNNY, WeatherType.HARSH_SUN].includes(
              globalScene.arena.weather.weatherType,
            ))
        ) {
          return false;
        }
        break;
      case StatusEffect.BURN:
        if (this.isOfType(PokemonType.FIRE)) {
          return false;
        }
        break;
    }

    const cancelled = new Utils.BooleanHolder(false);
    applyPreSetStatusAbAttrs(
      StatusEffectImmunityAbAttr,
      this,
      effect,
      cancelled,
      quiet,
    );

    const userField = this.getAlliedField();
    userField.forEach(pokemon =>
      applyPreSetStatusAbAttrs(
        UserFieldStatusEffectImmunityAbAttr,
        pokemon,
        effect,
        cancelled,
        quiet,
      ),
    );

    if (cancelled.value) {
      return false;
    }

    return true;
  }

  trySetStatus(
    effect?: StatusEffect,
    asPhase = false,
    sourcePokemon: Pokemon | null = null,
    turnsRemaining = 0,
    sourceText: string | null = null,
  ): boolean {
    if (!this.canSetStatus(effect, asPhase, false, sourcePokemon)) {
      return false;
    }
    if (this.isFainted() && effect !== StatusEffect.FAINT) {
      return false;
    }

    /**
     * If this Pokemon falls asleep or freezes in the middle of a multi-hit attack,
     * cancel the attack's subsequent hits.
     */
    if (effect === StatusEffect.SLEEP || effect === StatusEffect.FREEZE) {
      this.stopMultiHit();
    }

    if (asPhase) {
      globalScene.unshiftPhase(
        new ObtainStatusEffectPhase(
          this.getBattlerIndex(),
          effect,
          turnsRemaining,
          sourceText,
          sourcePokemon,
        ),
      );
      return true;
    }

    let sleepTurnsRemaining: Utils.NumberHolder;

    if (effect === StatusEffect.SLEEP) {
      sleepTurnsRemaining = new Utils.NumberHolder(this.randSeedIntRange(2, 4));

      this.setFrameRate(4);

      // If the user is invulnerable, lets remove their invulnerability when they fall asleep
      const invulnerableTags = [
        BattlerTagType.UNDERGROUND,
        BattlerTagType.UNDERWATER,
        BattlerTagType.HIDDEN,
        BattlerTagType.FLYING,
      ];

      const tag = invulnerableTags.find(t => this.getTag(t));

      if (tag) {
        this.removeTag(tag);
        this.getMoveQueue().pop();
      }
    }

    sleepTurnsRemaining = sleepTurnsRemaining!; // tell TS compiler it's defined
    effect = effect!; // If `effect` is undefined then `trySetStatus()` will have already returned early via the `canSetStatus()` call
    this.status = new Status(effect, 0, sleepTurnsRemaining?.value);

    if (effect !== StatusEffect.FAINT) {
      globalScene.triggerPokemonFormChange(
        this,
        SpeciesFormChangeStatusEffectTrigger,
        true,
      );
      applyPostSetStatusAbAttrs(
        PostSetStatusAbAttr,
        this,
        effect,
        sourcePokemon,
      );
    }

    return true;
  }

  /**
   * Resets the status of a pokemon.
   * @param revive Whether revive should be cured; defaults to true.
   * @param confusion Whether resetStatus should include confusion or not; defaults to false.
   * @param reloadAssets Whether to reload the assets or not; defaults to false.
   */
  resetStatus(revive = true, confusion = false, reloadAssets = false): void {
    const lastStatus = this.status?.effect;
    if (!revive && lastStatus === StatusEffect.FAINT) {
      return;
    }
    this.status = null;
    if (lastStatus === StatusEffect.SLEEP) {
      this.setFrameRate(10);
      if (this.getTag(BattlerTagType.NIGHTMARE)) {
        this.lapseTag(BattlerTagType.NIGHTMARE);
      }
    }
    if (confusion) {
      if (this.getTag(BattlerTagType.CONFUSED)) {
        this.lapseTag(BattlerTagType.CONFUSED);
      }
    }
    if (reloadAssets) {
      this.loadAssets(false).then(() => this.playAnim());
    }
  }

  /**
   * Checks if this Pokemon is protected by Safeguard
   * @param attacker the {@linkcode Pokemon} inflicting status on this Pokemon
   * @returns `true` if this Pokemon is protected by Safeguard; `false` otherwise.
   */
  isSafeguarded(attacker: Pokemon): boolean {
    const defendingSide = this.isPlayer()
      ? ArenaTagSide.PLAYER
      : ArenaTagSide.ENEMY;
    if (globalScene.arena.getTagOnSide(ArenaTagType.SAFEGUARD, defendingSide)) {
      const bypassed = new Utils.BooleanHolder(false);
      if (attacker) {
        applyAbAttrs(InfiltratorAbAttr, attacker, null, false, bypassed);
      }
      return !bypassed.value;
    }
    return false;
  }

  primeSummonData(summonDataPrimer: PokemonSummonData): void {
    this.summonDataPrimer = summonDataPrimer;
  }

  resetSummonData(): void {
    if (this.summonData?.speciesForm) {
      this.summonData.speciesForm = null;
      this.updateFusionPalette();
    }
    this.summonData = new PokemonSummonData();
    this.setSwitchOutStatus(false);
    if (!this.battleData) {
      this.resetBattleData();
    }
    this.resetBattleSummonData();
    if (this.summonDataPrimer) {
      for (const k of Object.keys(this.summonData)) {
        if (this.summonDataPrimer[k]) {
          this.summonData[k] = this.summonDataPrimer[k];
        }
      }
      // If this Pokemon has a Substitute when loading in, play an animation to add its sprite
      if (this.getTag(SubstituteTag)) {
        globalScene.triggerPokemonBattleAnim(
          this,
          PokemonAnimType.SUBSTITUTE_ADD,
        );
        this.getTag(SubstituteTag)!.sourceInFocus = false;
      }

      // If this Pokemon has Commander and Dondozo as an active ally, hide this Pokemon's sprite.
      if (
        this.hasAbilityWithAttr(CommanderAbAttr) &&
        globalScene.currentBattle.double &&
        this.getAlly()?.species.speciesId === Species.DONDOZO
      ) {
        this.setVisible(false);
      }
      this.summonDataPrimer = null;
    }
    this.updateInfo();
  }

  resetBattleData(): void {
    this.battleData = new PokemonBattleData();
  }

  resetBattleSummonData(): void {
    this.battleSummonData = new PokemonBattleSummonData();
    if (this.getTag(BattlerTagType.SEEDED)) {
      this.lapseTag(BattlerTagType.SEEDED);
    }
    if (globalScene) {
      globalScene.triggerPokemonFormChange(
        this,
        SpeciesFormChangePostMoveTrigger,
        true,
      );
    }
  }

  resetTera(): void {
    const wasTerastallized = this.isTerastallized;
    this.isTerastallized = false;
    this.stellarTypesBoosted = [];
    if (wasTerastallized) {
      this.updateSpritePipelineData();
      globalScene.triggerPokemonFormChange(
        this,
        SpeciesFormChangeLapseTeraTrigger,
      );
    }
  }

  resetTurnData(): void {
    this.turnData = new PokemonTurnData();
  }

  getExpValue(): number {
    // Logic to factor in victor level has been removed for balancing purposes, so the player doesn't have to focus on EXP maxxing
    return (this.getSpeciesForm().getBaseExp() * this.level) / 5 + 1;
  }

  setFrameRate(frameRate: number) {
    globalScene.anims.get(this.getBattleSpriteKey()).frameRate = frameRate;
    try {
      this.getSprite().play(this.getBattleSpriteKey());
    } catch (err: unknown) {
      console.error(
        `Failed to play animation for ${this.getBattleSpriteKey()}`,
        err,
      );
    }
    try {
      this.getTintSprite()?.play(this.getBattleSpriteKey());
    } catch (err: unknown) {
      console.error(
        `Failed to play animation for ${this.getBattleSpriteKey()}`,
        err,
      );
    }
  }

  tint(color: number, alpha?: number, duration?: number, ease?: string) {
    const tintSprite = this.getTintSprite();
    tintSprite?.setTintFill(color);
    tintSprite?.setVisible(true);

    if (duration) {
      tintSprite?.setAlpha(0);

      globalScene.tweens.add({
        targets: tintSprite,
        alpha: alpha || 1,
        duration: duration,
        ease: ease || "Linear",
      });
    } else {
      tintSprite?.setAlpha(alpha);
    }
  }

  untint(duration: number, ease?: string) {
    const tintSprite = this.getTintSprite();

    if (duration) {
      globalScene.tweens.add({
        targets: tintSprite,
        alpha: 0,
        duration: duration,
        ease: ease || "Linear",
        onComplete: () => {
          tintSprite?.setVisible(false);
          tintSprite?.setAlpha(1);
        },
      });
    } else {
      tintSprite?.setVisible(false);
      tintSprite?.setAlpha(1);
    }
  }

  enableMask() {
    if (!this.maskEnabled) {
      this.maskSprite = this.getTintSprite();
      this.maskSprite?.setVisible(true);
      this.maskSprite?.setPosition(
        this.x * this.parentContainer.scale + this.parentContainer.x,
        this.y * this.parentContainer.scale + this.parentContainer.y,
      );
      this.maskSprite?.setScale(
        this.getSpriteScale() * this.parentContainer.scale,
      );
      this.maskEnabled = true;
    }
  }

  disableMask() {
    if (this.maskEnabled) {
      this.maskSprite?.setVisible(false);
      this.maskSprite?.setPosition(0, 0);
      this.maskSprite?.setScale(this.getSpriteScale());
      this.maskSprite = null;
      this.maskEnabled = false;
    }
  }

  sparkle(): void {
    if (this.shinySparkle) {
      doShinySparkleAnim(this.shinySparkle, this.variant);
    }
  }

  updateFusionPalette(ignoreOveride?: boolean): void {
    if (!this.getFusionSpeciesForm(ignoreOveride)) {
      [this.getSprite(), this.getTintSprite()]
        .filter(s => !!s)
        .map(s => {
          s.pipelineData[
            `spriteColors${ignoreOveride && this.summonData?.speciesForm ? "Base" : ""}`
          ] = [];
          s.pipelineData[
            `fusionSpriteColors${ignoreOveride && this.summonData?.speciesForm ? "Base" : ""}`
          ] = [];
        });
      return;
    }

    const speciesForm = this.getSpeciesForm(ignoreOveride);
    const fusionSpeciesForm = this.getFusionSpeciesForm(ignoreOveride);

    const spriteKey = speciesForm.getSpriteKey(
      this.getGender(ignoreOveride) === Gender.FEMALE,
      speciesForm.formIndex,
      this.shiny,
      this.variant,
    );
    const backSpriteKey = speciesForm
      .getSpriteKey(
        this.getGender(ignoreOveride) === Gender.FEMALE,
        speciesForm.formIndex,
        this.shiny,
        this.variant,
      )
      .replace("pkmn__", "pkmn__back__");
    const fusionSpriteKey = fusionSpeciesForm.getSpriteKey(
      this.getFusionGender(ignoreOveride) === Gender.FEMALE,
      fusionSpeciesForm.formIndex,
      this.fusionShiny,
      this.fusionVariant,
    );
    const fusionBackSpriteKey = fusionSpeciesForm
      .getSpriteKey(
        this.getFusionGender(ignoreOveride) === Gender.FEMALE,
        fusionSpeciesForm.formIndex,
        this.fusionShiny,
        this.fusionVariant,
      )
      .replace("pkmn__", "pkmn__back__");

    const sourceTexture = globalScene.textures.get(spriteKey);
    const sourceBackTexture = globalScene.textures.get(backSpriteKey);
    const fusionTexture = globalScene.textures.get(fusionSpriteKey);
    const fusionBackTexture = globalScene.textures.get(fusionBackSpriteKey);

    const [sourceFrame, sourceBackFrame, fusionFrame, fusionBackFrame] = [
      sourceTexture,
      sourceBackTexture,
      fusionTexture,
      fusionBackTexture,
    ].map(texture => texture.frames[texture.firstFrame]);
    const [sourceImage, sourceBackImage, fusionImage, fusionBackImage] = [
      sourceTexture,
      sourceBackTexture,
      fusionTexture,
      fusionBackTexture,
    ].map(i => i.getSourceImage() as HTMLImageElement);

    const canvas = document.createElement("canvas");
    const backCanvas = document.createElement("canvas");
    const fusionCanvas = document.createElement("canvas");
    const fusionBackCanvas = document.createElement("canvas");

    const spriteColors: number[][] = [];
    const pixelData: Uint8ClampedArray[] = [];

    [canvas, backCanvas, fusionCanvas, fusionBackCanvas].forEach(
      (canv: HTMLCanvasElement, c: number) => {
        const context = canv.getContext("2d");
        const frame = [
          sourceFrame,
          sourceBackFrame,
          fusionFrame,
          fusionBackFrame,
        ][c];
        canv.width = frame.width;
        canv.height = frame.height;

        if (context) {
          context.drawImage(
            [sourceImage, sourceBackImage, fusionImage, fusionBackImage][c],
            frame.cutX,
            frame.cutY,
            frame.width,
            frame.height,
            0,
            0,
            frame.width,
            frame.height,
          );
          const imageData = context.getImageData(
            frame.cutX,
            frame.cutY,
            frame.width,
            frame.height,
          );
          pixelData.push(imageData.data);
        }
      },
    );

    for (let f = 0; f < 2; f++) {
      const variantColors = variantColorCache[!f ? spriteKey : backSpriteKey];
      const variantColorSet = new Map<number, number[]>();
      if (this.shiny && variantColors && variantColors[this.variant]) {
        Object.keys(variantColors[this.variant]).forEach(k => {
          variantColorSet.set(
            Utils.rgbaToInt(Array.from(Object.values(Utils.rgbHexToRgba(k)))),
            Array.from(
              Object.values(Utils.rgbHexToRgba(variantColors[this.variant][k])),
            ),
          );
        });
      }

      for (let i = 0; i < pixelData[f].length; i += 4) {
        if (pixelData[f][i + 3]) {
          const pixel = pixelData[f].slice(i, i + 4);
          let [r, g, b, a] = pixel;
          if (variantColors) {
            const color = Utils.rgbaToInt([r, g, b, a]);
            if (variantColorSet.has(color)) {
              const mappedPixel = variantColorSet.get(color);
              if (mappedPixel) {
                [r, g, b, a] = mappedPixel;
              }
            }
          }
          if (!spriteColors.find(c => c[0] === r && c[1] === g && c[2] === b)) {
            spriteColors.push([r, g, b, a]);
          }
        }
      }
    }

    const fusionSpriteColors = JSON.parse(JSON.stringify(spriteColors));

    const pixelColors: number[] = [];
    for (let f = 0; f < 2; f++) {
      for (let i = 0; i < pixelData[f].length; i += 4) {
        const total = pixelData[f]
          .slice(i, i + 3)
          .reduce((total: number, value: number) => total + value, 0);
        if (!total) {
          continue;
        }
        pixelColors.push(
          argbFromRgba({
            r: pixelData[f][i],
            g: pixelData[f][i + 1],
            b: pixelData[f][i + 2],
            a: pixelData[f][i + 3],
          }),
        );
      }
    }

    const fusionPixelColors: number[] = [];
    for (let f = 0; f < 2; f++) {
      const variantColors =
        variantColorCache[!f ? fusionSpriteKey : fusionBackSpriteKey];
      const variantColorSet = new Map<number, number[]>();
      if (
        this.fusionShiny &&
        variantColors &&
        variantColors[this.fusionVariant]
      ) {
        for (const k of Object.keys(variantColors[this.fusionVariant])) {
          variantColorSet.set(
            Utils.rgbaToInt(Array.from(Object.values(Utils.rgbHexToRgba(k)))),
            Array.from(
              Object.values(
                Utils.rgbHexToRgba(variantColors[this.fusionVariant][k]),
              ),
            ),
          );
        }
      }
      for (let i = 0; i < pixelData[2 + f].length; i += 4) {
        const total = pixelData[2 + f]
          .slice(i, i + 3)
          .reduce((total: number, value: number) => total + value, 0);
        if (!total) {
          continue;
        }
        let [r, g, b, a] = [
          pixelData[2 + f][i],
          pixelData[2 + f][i + 1],
          pixelData[2 + f][i + 2],
          pixelData[2 + f][i + 3],
        ];
        if (variantColors) {
          const color = Utils.rgbaToInt([r, g, b, a]);
          if (variantColorSet.has(color)) {
            const mappedPixel = variantColorSet.get(color);
            if (mappedPixel) {
              [r, g, b, a] = mappedPixel;
            }
          }
        }
        fusionPixelColors.push(argbFromRgba({ r, g, b, a }));
      }
    }

    if (fusionPixelColors.length === 0) {
      // ERROR HANDLING IS NOT OPTIONAL BUDDY
      console.log("Failed to create fusion palette");
      return;
    }

    let paletteColors: Map<number, number>;
    let fusionPaletteColors: Map<number, number>;

    const originalRandom = Math.random;
    Math.random = () => Phaser.Math.RND.realInRange(0, 1);

    globalScene.executeWithSeedOffset(
      () => {
        paletteColors = QuantizerCelebi.quantize(pixelColors, 4);
        fusionPaletteColors = QuantizerCelebi.quantize(fusionPixelColors, 4);
      },
      0,
      "This result should not vary",
    );

    Math.random = originalRandom;

    paletteColors = paletteColors!; // erroneously tell TS compiler that paletteColors is defined!
    fusionPaletteColors = fusionPaletteColors!; // mischievously misinform TS compiler that fusionPaletteColors is defined!
    const [palette, fusionPalette] = [paletteColors, fusionPaletteColors].map(
      paletteColors => {
        let keys = Array.from(paletteColors.keys()).sort(
          (a: number, b: number) =>
            paletteColors.get(a)! < paletteColors.get(b)! ? 1 : -1,
        );
        let rgbaColors: Map<number, number[]>;
        let hsvColors: Map<number, number[]>;

        const mappedColors = new Map<number, number[]>();

        do {
          mappedColors.clear();

          rgbaColors = keys.reduce((map: Map<number, number[]>, k: number) => {
            map.set(k, Object.values(rgbaFromArgb(k)));
            return map;
          }, new Map<number, number[]>());
          hsvColors = Array.from(rgbaColors.keys()).reduce(
            (map: Map<number, number[]>, k: number) => {
              const rgb = rgbaColors.get(k)!.slice(0, 3);
              map.set(k, Utils.rgbToHsv(rgb[0], rgb[1], rgb[2]));
              return map;
            },
            new Map<number, number[]>(),
          );

          for (let c = keys.length - 1; c >= 0; c--) {
            const hsv = hsvColors.get(keys[c])!;
            for (let c2 = 0; c2 < c; c2++) {
              const hsv2 = hsvColors.get(keys[c2])!;
              const diff = Math.abs(hsv[0] - hsv2[0]);
              if (diff < 30 || diff >= 330) {
                if (mappedColors.has(keys[c])) {
                  mappedColors.get(keys[c])!.push(keys[c2]);
                } else {
                  mappedColors.set(keys[c], [keys[c2]]);
                }
                break;
              }
            }
          }

          mappedColors.forEach((values: number[], key: number) => {
            const keyColor = rgbaColors.get(key)!;
            const valueColors = values.map(v => rgbaColors.get(v)!);
            const color = keyColor.slice(0);
            let count = paletteColors.get(key)!;
            for (const value of values) {
              const valueCount = paletteColors.get(value);
              if (!valueCount) {
                continue;
              }
              count += valueCount;
            }

            for (let c = 0; c < 3; c++) {
              color[c] *= paletteColors.get(key)! / count;
              values.forEach((value: number, i: number) => {
                if (paletteColors.has(value)) {
                  const valueCount = paletteColors.get(value)!;
                  color[c] += valueColors[i][c] * (valueCount / count);
                }
              });
              color[c] = Math.round(color[c]);
            }

            paletteColors.delete(key);
            for (const value of values) {
              paletteColors.delete(value);
              if (mappedColors.has(value)) {
                mappedColors.delete(value);
              }
            }

            paletteColors.set(
              argbFromRgba({
                r: color[0],
                g: color[1],
                b: color[2],
                a: color[3],
              }),
              count,
            );
          });

          keys = Array.from(paletteColors.keys()).sort(
            (a: number, b: number) =>
              paletteColors.get(a)! < paletteColors.get(b)! ? 1 : -1,
          );
        } while (mappedColors.size);

        return keys.map(c => Object.values(rgbaFromArgb(c)));
      },
    );

    const paletteDeltas: number[][] = [];

    spriteColors.forEach((sc: number[], i: number) => {
      paletteDeltas.push([]);
      for (let p = 0; p < palette.length; p++) {
        paletteDeltas[i].push(Utils.deltaRgb(sc, palette[p]));
      }
    });

    const easeFunc = Phaser.Tweens.Builders.GetEaseFunction("Cubic.easeIn");

    for (let sc = 0; sc < spriteColors.length; sc++) {
      const delta = Math.min(...paletteDeltas[sc]);
      const paletteIndex = Math.min(
        paletteDeltas[sc].findIndex(pd => pd === delta),
        fusionPalette.length - 1,
      );
      if (delta < 255) {
        const ratio = easeFunc(delta / 255);
        const color = [0, 0, 0, fusionSpriteColors[sc][3]];
        for (let c = 0; c < 3; c++) {
          color[c] = Math.round(
            fusionSpriteColors[sc][c] * ratio +
              fusionPalette[paletteIndex][c] * (1 - ratio),
          );
        }
        fusionSpriteColors[sc] = color;
      }
    }

    [this.getSprite(), this.getTintSprite()]
      .filter(s => !!s)
      .map(s => {
        s.pipelineData[
          `spriteColors${ignoreOveride && this.summonData?.speciesForm ? "Base" : ""}`
        ] = spriteColors;
        s.pipelineData[
          `fusionSpriteColors${ignoreOveride && this.summonData?.speciesForm ? "Base" : ""}`
        ] = fusionSpriteColors;
      });

    canvas.remove();
    fusionCanvas.remove();
  }

  /**
   * Generates a random number using the current battle's seed, or the global seed if `globalScene.currentBattle` is falsy
   * <!-- @import "../battle".Battle -->
   * This calls either {@linkcode BattleScene.randBattleSeedInt}({@linkcode range}, {@linkcode min}) in `src/battle-scene.ts`
   * which calls {@linkcode Battle.randSeedInt}({@linkcode range}, {@linkcode min}) in `src/battle.ts`
   * which calls {@linkcode Utils.randSeedInt randSeedInt}({@linkcode range}, {@linkcode min}) in `src/utils.ts`,
   * or it directly calls {@linkcode Utils.randSeedInt randSeedInt}({@linkcode range}, {@linkcode min}) in `src/utils.ts` if there is no current battle
   *
   * @param range How large of a range of random numbers to choose from. If {@linkcode range} <= 1, returns {@linkcode min}
   * @param min The minimum integer to pick, default `0`
   * @returns A random integer between {@linkcode min} and ({@linkcode min} + {@linkcode range} - 1)
   */
  randSeedInt(range: number, min = 0): number {
    return globalScene.currentBattle
      ? globalScene.randBattleSeedInt(range, min)
      : Utils.randSeedInt(range, min);
  }

  /**
   * Generates a random number using the current battle's seed, or the global seed if `globalScene.currentBattle` is falsy
   * @param min The minimum integer to generate
   * @param max The maximum integer to generate
   * @returns a random integer between {@linkcode min} and {@linkcode max} inclusive
   */
  randSeedIntRange(min: number, max: number): number {
    return this.randSeedInt(max - min + 1, min);
  }

  /**
   * Causes a Pokemon to leave the field (such as in preparation for a switch out/escape).
   * @param clearEffects Indicates if effects should be cleared (true) or passed
   * to the next pokemon, such as during a baton pass (false)
   * @param hideInfo Indicates if this should also play the animation to hide the Pokemon's
   * info container.
   */
  leaveField(clearEffects = true, hideInfo = true, destroy = false) {
    this.resetSprite();
    this.resetTurnData();
    globalScene
      .getField(true)
      .filter(p => p !== this)
      .forEach(p => p.removeTagsBySourceId(this.id));

    if (clearEffects) {
      this.destroySubstitute();
      this.resetSummonData(); // this also calls `resetBattleSummonData`
    }
    if (hideInfo) {
      this.hideInfo();
    }
    // Trigger abilities that activate upon leaving the field
    applyPreLeaveFieldAbAttrs(PreLeaveFieldAbAttr, this);
    this.setSwitchOutStatus(true);
    globalScene.triggerPokemonFormChange(
      this,
      SpeciesFormChangeActiveTrigger,
      true,
    );
    globalScene.field.remove(this, destroy);
  }

  destroy(): void {
    this.battleInfo?.destroy();
    this.destroySubstitute();
    super.destroy();
  }

  getBattleInfo(): BattleInfo {
    return this.battleInfo;
  }

  /**
   * Checks whether or not the Pokemon's root form has the same ability
   * @param abilityIndex the given ability index we are checking
   * @returns true if the abilities are the same
   */
  hasSameAbilityInRootForm(abilityIndex: number): boolean {
    const currentAbilityIndex = this.abilityIndex;
    const rootForm = getPokemonSpecies(this.species.getRootSpeciesId());
    return (
      rootForm.getAbility(abilityIndex) ===
      rootForm.getAbility(currentAbilityIndex)
    );
  }

  /**
   * Helper function to check if the player already owns the starter data of the Pokemon's
   * current ability
   * @param ownedAbilityAttrs the owned abilityAttr of this Pokemon's root form
   * @returns true if the player already has it, false otherwise
   */
  checkIfPlayerHasAbilityOfStarter(ownedAbilityAttrs: number): boolean {
    if ((ownedAbilityAttrs & 1) > 0 && this.hasSameAbilityInRootForm(0)) {
      return true;
    }
    if ((ownedAbilityAttrs & 2) > 0 && this.hasSameAbilityInRootForm(1)) {
      return true;
    }
    if ((ownedAbilityAttrs & 4) > 0 && this.hasSameAbilityInRootForm(2)) {
      return true;
    }
    return false;
  }

  /**
   * Reduces one of this Pokemon's held item stacks by 1, and removes the item if applicable.
   * Does nothing if this Pokemon is somehow not the owner of the held item.
   * @param heldItem The item stack to be reduced by 1.
   * @param forBattle If `false`, do not trigger in-battle effects (such as Unburden) from losing the item. For example, set this to `false` if the Pokemon is giving away the held item for a Mystery Encounter. Default is `true`.
   * @returns `true` if the item was removed successfully, `false` otherwise.
   */
  public loseHeldItem(
    heldItem: PokemonHeldItemModifier,
    forBattle = true,
  ): boolean {
    if (heldItem.pokemonId === -1 || heldItem.pokemonId === this.id) {
      heldItem.stackCount--;
      if (heldItem.stackCount <= 0) {
        globalScene.removeModifier(heldItem, !this.isPlayer());
      }
      if (forBattle) {
        applyPostItemLostAbAttrs(PostItemLostAbAttr, this, false);
      }
      return true;
    } else {
      return false;
    }
  }
}

export class PlayerPokemon extends Pokemon {
  public compatibleTms: Moves[];

  constructor(
    species: PokemonSpecies,
    level: number,
    abilityIndex?: number,
    formIndex?: number,
    gender?: Gender,
    shiny?: boolean,
    variant?: Variant,
    ivs?: number[],
    nature?: Nature,
    dataSource?: Pokemon | PokemonData,
  ) {
    super(
      106,
      148,
      species,
      level,
      abilityIndex,
      formIndex,
      gender,
      shiny,
      variant,
      ivs,
      nature,
      dataSource,
    );

    if (Overrides.STATUS_OVERRIDE) {
      this.status = new Status(Overrides.STATUS_OVERRIDE, 0, 4);
    }

    if (Overrides.SHINY_OVERRIDE) {
      this.shiny = true;
      this.initShinySparkle();
    } else if (Overrides.SHINY_OVERRIDE === false) {
      this.shiny = false;
    }

    if (Overrides.VARIANT_OVERRIDE !== null && this.shiny) {
      this.variant = Overrides.VARIANT_OVERRIDE;
    }

    if (!dataSource) {
      if (globalScene.gameMode.isDaily) {
        this.generateAndPopulateMoveset();
      } else {
        this.moveset = [];
      }
    }
    this.generateCompatibleTms();
  }

  initBattleInfo(): void {
    this.battleInfo = new PlayerBattleInfo();
    this.battleInfo.initInfo(this);
  }

  isPlayer(): boolean {
    return true;
  }

  hasTrainer(): boolean {
    return true;
  }

  isBoss(): boolean {
    return false;
  }

  getFieldIndex(): number {
    return globalScene.getPlayerField().indexOf(this);
  }

  getBattlerIndex(): BattlerIndex {
    return this.getFieldIndex();
  }

  generateCompatibleTms(): void {
    this.compatibleTms = [];

    const tms = Object.keys(tmSpecies);
    for (const tm of tms) {
      const moveId = Number.parseInt(tm) as Moves;
      let compatible = false;
      for (const p of tmSpecies[tm]) {
        if (Array.isArray(p)) {
          const [pkm, form] = p;
          if (
            (pkm === this.species.speciesId ||
              (this.fusionSpecies && pkm === this.fusionSpecies.speciesId)) &&
            form === this.getFormKey()
          ) {
            compatible = true;
            break;
          }
        } else if (
          p === this.species.speciesId ||
          (this.fusionSpecies && p === this.fusionSpecies.speciesId)
        ) {
          compatible = true;
          break;
        }
      }
      if (reverseCompatibleTms.indexOf(moveId) > -1) {
        compatible = !compatible;
      }
      if (compatible) {
        this.compatibleTms.push(moveId);
      }
    }
  }

  tryPopulateMoveset(moveset: StarterMoveset): boolean {
    if (
      !this.getSpeciesForm().validateStarterMoveset(
        moveset,
        globalScene.gameData.starterData[this.species.getRootSpeciesId()]
          .eggMoves,
      )
    ) {
      return false;
    }

    this.moveset = moveset.map(m => new PokemonMove(m));

    return true;
  }

  /**
   * Causes this mon to leave the field (via {@linkcode leaveField}) and then
   * opens the party switcher UI to switch a new mon in
   * @param switchType the {@linkcode SwitchType} for this switch-out. If this is
   * `BATON_PASS` or `SHED_TAIL`, this Pokemon's effects are not cleared upon leaving
   * the field.
   */
  switchOut(switchType: SwitchType = SwitchType.SWITCH): Promise<void> {
    return new Promise(resolve => {
      this.leaveField(switchType === SwitchType.SWITCH);

      globalScene.ui.setMode(
        Mode.PARTY,
        PartyUiMode.FAINT_SWITCH,
        this.getFieldIndex(),
        (slotIndex: number, option: PartyOption) => {
          if (
            slotIndex >= globalScene.currentBattle.getBattlerCount() &&
            slotIndex < 6
          ) {
            globalScene.prependToPhase(
              new SwitchSummonPhase(
                switchType,
                this.getFieldIndex(),
                slotIndex,
                false,
              ),
              MoveEndPhase,
            );
          }
          globalScene.ui.setMode(Mode.MESSAGE).then(resolve);
        },
        PartyUiHandler.FilterNonFainted,
      );
    });
  }

  addFriendship(friendship: number): void {
    if (friendship > 0) {
      const starterSpeciesId = this.species.getRootSpeciesId();
      const fusionStarterSpeciesId =
        this.isFusion() && this.fusionSpecies
          ? this.fusionSpecies.getRootSpeciesId()
          : 0;
      const starterData = [
        globalScene.gameData.starterData[starterSpeciesId],
        fusionStarterSpeciesId
          ? globalScene.gameData.starterData[fusionStarterSpeciesId]
          : null,
      ].filter(d => !!d);
      const amount = new Utils.NumberHolder(friendship);
      globalScene.applyModifier(
        PokemonFriendshipBoosterModifier,
        true,
        this,
        amount,
      );
      const candyFriendshipMultiplier = globalScene.gameMode.isClassic
        ? globalScene.eventManager.getClassicFriendshipMultiplier()
        : 1;
      const fusionReduction = fusionStarterSpeciesId
        ? globalScene.eventManager.areFusionsBoosted()
          ? 1.5 // Divide candy gain for fusions by 1.5 during events
          : 2 // 2 for fusions outside events
        : 1; // 1 for non-fused mons
      const starterAmount = new Utils.NumberHolder(
        Math.floor(
          (amount.value * candyFriendshipMultiplier) / fusionReduction,
        ),
      );

      // Add friendship to this PlayerPokemon
      this.friendship = Math.min(this.friendship + amount.value, 255);
      if (this.friendship === 255) {
        globalScene.validateAchv(achvs.MAX_FRIENDSHIP);
      }
      // Add to candy progress for this mon's starter species and its fused species (if it has one)
      starterData.forEach((sd: StarterDataEntry, i: number) => {
        const speciesId = !i
          ? starterSpeciesId
          : (fusionStarterSpeciesId as Species);
        sd.friendship = (sd.friendship || 0) + starterAmount.value;
        if (
          sd.friendship >=
          getStarterValueFriendshipCap(speciesStarterCosts[speciesId])
        ) {
          globalScene.gameData.addStarterCandy(getPokemonSpecies(speciesId), 1);
          sd.friendship = 0;
        }
      });
    } else {
      // Lose friendship upon fainting
      this.friendship = Math.max(this.friendship + friendship, 0);
    }
  }

  getPossibleEvolution(
    evolution: SpeciesFormEvolution | null,
  ): Promise<Pokemon> {
    if (!evolution) {
      return new Promise(resolve => resolve(this));
    }
    return new Promise(resolve => {
      const evolutionSpecies = getPokemonSpecies(evolution.speciesId);
      const isFusion = evolution instanceof FusionSpeciesFormEvolution;
      let ret: PlayerPokemon;
      if (isFusion) {
        const originalFusionSpecies = this.fusionSpecies;
        const originalFusionFormIndex = this.fusionFormIndex;
        this.fusionSpecies = evolutionSpecies;
        this.fusionFormIndex =
          evolution.evoFormKey !== null
            ? Math.max(
                evolutionSpecies.forms.findIndex(
                  f => f.formKey === evolution.evoFormKey,
                ),
                0,
              )
            : this.fusionFormIndex;
        ret = globalScene.addPlayerPokemon(
          this.species,
          this.level,
          this.abilityIndex,
          this.formIndex,
          this.gender,
          this.shiny,
          this.variant,
          this.ivs,
          this.nature,
          this,
        );
        this.fusionSpecies = originalFusionSpecies;
        this.fusionFormIndex = originalFusionFormIndex;
      } else {
        const formIndex =
          evolution.evoFormKey !== null && !isFusion
            ? Math.max(
                evolutionSpecies.forms.findIndex(
                  f => f.formKey === evolution.evoFormKey,
                ),
                0,
              )
            : this.formIndex;
        ret = globalScene.addPlayerPokemon(
          !isFusion ? evolutionSpecies : this.species,
          this.level,
          this.abilityIndex,
          formIndex,
          this.gender,
          this.shiny,
          this.variant,
          this.ivs,
          this.nature,
          this,
        );
      }
      ret.loadAssets().then(() => resolve(ret));
    });
  }

  evolve(
    evolution: SpeciesFormEvolution | null,
    preEvolution: PokemonSpeciesForm,
  ): Promise<void> {
    if (!evolution) {
      return new Promise(resolve => resolve());
    }
    return new Promise(resolve => {
      this.pauseEvolutions = false;
      // Handles Nincada evolving into Ninjask + Shedinja
      this.handleSpecialEvolutions(evolution);
      const isFusion = evolution instanceof FusionSpeciesFormEvolution;
      if (!isFusion) {
        this.species = getPokemonSpecies(evolution.speciesId);
      } else {
        this.fusionSpecies = getPokemonSpecies(evolution.speciesId);
      }
      if (evolution.preFormKey !== null) {
        const formIndex = Math.max(
          (!isFusion || !this.fusionSpecies
            ? this.species
            : this.fusionSpecies
          ).forms.findIndex(f => f.formKey === evolution.evoFormKey),
          0,
        );
        if (!isFusion) {
          this.formIndex = formIndex;
        } else {
          this.fusionFormIndex = formIndex;
        }
      }
      this.generateName();
      if (!isFusion) {
        const abilityCount = this.getSpeciesForm().getAbilityCount();
        const preEvoAbilityCount = preEvolution.getAbilityCount();
        if ([0, 1, 2].includes(this.abilityIndex)) {
          // Handles cases where a Pokemon with 3 abilities evolves into a Pokemon with 2 abilities (ie: Eevee -> any Eeveelution)
          if (
            this.abilityIndex === 2 &&
            preEvoAbilityCount === 3 &&
            abilityCount === 2
          ) {
            this.abilityIndex = 1;
          }
        } else {
          // Prevent pokemon with an illegal ability value from breaking things
          console.warn(
            "this.abilityIndex is somehow an illegal value, please report this",
          );
          console.warn(this.abilityIndex);
          this.abilityIndex = 0;
        }
      } else {
        // Do the same as above, but for fusions
        const abilityCount = this.getFusionSpeciesForm().getAbilityCount();
        const preEvoAbilityCount = preEvolution.getAbilityCount();
        if ([0, 1, 2].includes(this.fusionAbilityIndex)) {
          if (
            this.fusionAbilityIndex === 2 &&
            preEvoAbilityCount === 3 &&
            abilityCount === 2
          ) {
            this.fusionAbilityIndex = 1;
          }
        } else {
          console.warn(
            "this.fusionAbilityIndex is somehow an illegal value, please report this",
          );
          console.warn(this.fusionAbilityIndex);
          this.fusionAbilityIndex = 0;
        }
      }
      this.compatibleTms.splice(0, this.compatibleTms.length);
      this.generateCompatibleTms();
      const updateAndResolve = () => {
        this.loadAssets().then(() => {
          this.calculateStats();
          this.updateInfo(true).then(() => resolve());
        });
      };
      if (preEvolution.speciesId === Species.GIMMIGHOUL) {
        const evotracker =
          this.getHeldItems().filter(m => m instanceof EvoTrackerModifier)[0] ??
          null;
        if (evotracker) {
          globalScene.removeModifier(evotracker);
        }
      }
      if (!globalScene.gameMode.isDaily || this.metBiome > -1) {
        globalScene.gameData.updateSpeciesDexIvs(
          this.species.speciesId,
          this.ivs,
        );
        globalScene.gameData.setPokemonSeen(this, false);
        globalScene.gameData
          .setPokemonCaught(this, false)
          .then(() => updateAndResolve());
      } else {
        updateAndResolve();
      }
    });
  }

  private handleSpecialEvolutions(evolution: SpeciesFormEvolution) {
    const isFusion = evolution instanceof FusionSpeciesFormEvolution;

    const evoSpecies = !isFusion ? this.species : this.fusionSpecies;
    if (
      evoSpecies?.speciesId === Species.NINCADA &&
      evolution.speciesId === Species.NINJASK
    ) {
      const newEvolution = pokemonEvolutions[evoSpecies.speciesId][1];

      if (newEvolution.condition?.predicate(this)) {
        const newPokemon = globalScene.addPlayerPokemon(
          this.species,
          this.level,
          this.abilityIndex,
          this.formIndex,
          undefined,
          this.shiny,
          this.variant,
          this.ivs,
          this.nature,
        );
        newPokemon.passive = this.passive;
        newPokemon.moveset = this.moveset.slice();
        newPokemon.moveset = this.copyMoveset();
        newPokemon.luck = this.luck;
        newPokemon.gender = Gender.GENDERLESS;
        newPokemon.metLevel = this.metLevel;
        newPokemon.metBiome = this.metBiome;
        newPokemon.metSpecies = this.metSpecies;
        newPokemon.metWave = this.metWave;
        newPokemon.fusionSpecies = this.fusionSpecies;
        newPokemon.fusionFormIndex = this.fusionFormIndex;
        newPokemon.fusionAbilityIndex = this.fusionAbilityIndex;
        newPokemon.fusionShiny = this.fusionShiny;
        newPokemon.fusionVariant = this.fusionVariant;
        newPokemon.fusionGender = this.fusionGender;
        newPokemon.fusionLuck = this.fusionLuck;
        newPokemon.fusionTeraType = this.fusionTeraType;
        newPokemon.usedTMs = this.usedTMs;
        newPokemon.evoCounter = this.evoCounter;

        globalScene.getPlayerParty().push(newPokemon);
        newPokemon.evolve(
          !isFusion
            ? newEvolution
            : new FusionSpeciesFormEvolution(this.id, newEvolution),
          evoSpecies,
        );
        const modifiers = globalScene.findModifiers(
          m => m instanceof PokemonHeldItemModifier && m.pokemonId === this.id,
          true,
        ) as PokemonHeldItemModifier[];
        modifiers.forEach(m => {
          const clonedModifier = m.clone() as PokemonHeldItemModifier;
          clonedModifier.pokemonId = newPokemon.id;
          globalScene.addModifier(clonedModifier, true);
        });
        globalScene.updateModifiers(true);
      }
    }
  }

  getPossibleForm(formChange: SpeciesFormChange): Promise<Pokemon> {
    return new Promise(resolve => {
      const formIndex = Math.max(
        this.species.forms.findIndex(f => f.formKey === formChange.formKey),
        0,
      );
      const ret = globalScene.addPlayerPokemon(
        this.species,
        this.level,
        this.abilityIndex,
        formIndex,
        this.gender,
        this.shiny,
        this.variant,
        this.ivs,
        this.nature,
        this,
      );
      ret.loadAssets().then(() => resolve(ret));
    });
  }

  changeForm(formChange: SpeciesFormChange): Promise<void> {
    return new Promise(resolve => {
      this.formIndex = Math.max(
        this.species.forms.findIndex(f => f.formKey === formChange.formKey),
        0,
      );
      this.generateName();
      const abilityCount = this.getSpeciesForm().getAbilityCount();
      if (this.abilityIndex >= abilityCount) {
        // Shouldn't happen
        this.abilityIndex = abilityCount - 1;
      }

      this.compatibleTms.splice(0, this.compatibleTms.length);
      this.generateCompatibleTms();
      const updateAndResolve = () => {
        this.loadAssets().then(() => {
          this.calculateStats();
          globalScene.updateModifiers(true, true);
          this.updateInfo(true).then(() => resolve());
        });
      };
      if (!globalScene.gameMode.isDaily || this.metBiome > -1) {
        globalScene.gameData.setPokemonSeen(this, false);
        globalScene.gameData
          .setPokemonCaught(this, false)
          .then(() => updateAndResolve());
      } else {
        updateAndResolve();
      }
    });
  }

  clearFusionSpecies(): void {
    super.clearFusionSpecies();
    this.generateCompatibleTms();
  }

  /**
   * Returns a Promise to fuse two PlayerPokemon together
   * @param pokemon The PlayerPokemon to fuse to this one
   */
  fuse(pokemon: PlayerPokemon): void {
    this.fusionSpecies = pokemon.species;
    this.fusionFormIndex = pokemon.formIndex;
    this.fusionAbilityIndex = pokemon.abilityIndex;
    this.fusionShiny = pokemon.shiny;
    this.fusionVariant = pokemon.variant;
    this.fusionGender = pokemon.gender;
    this.fusionLuck = pokemon.luck;
    this.fusionCustomPokemonData = pokemon.customPokemonData;
    this.evoCounter = Math.max(pokemon.evoCounter, this.evoCounter);
    if (pokemon.pauseEvolutions || this.pauseEvolutions) {
      this.pauseEvolutions = true;
    }

    globalScene.validateAchv(achvs.SPLICE);
    globalScene.gameData.gameStats.pokemonFused++;

    // Store the average HP% that each Pokemon has
    const maxHp = this.getMaxHp();
    const newHpPercent =
      (pokemon.hp / pokemon.getMaxHp() + this.hp / maxHp) / 2;

    this.generateName();
    this.calculateStats();

    // Set this Pokemon's HP to the average % of both fusion components
    this.hp = Math.round(maxHp * newHpPercent);
    if (!this.isFainted()) {
      // If this Pokemon hasn't fainted, make sure the HP wasn't set over the new maximum
      this.hp = Math.min(this.hp, maxHp);
      this.status = getRandomStatus(this.status, pokemon.status); // Get a random valid status between the two
    } else if (!pokemon.isFainted()) {
      // If this Pokemon fainted but the other hasn't, make sure the HP wasn't set to zero
      this.hp = Math.max(this.hp, 1);
      this.status = pokemon.status; // Inherit the other Pokemon's status
    }

    this.generateCompatibleTms();
    this.updateInfo(true);
    const fusedPartyMemberIndex = globalScene.getPlayerParty().indexOf(pokemon);
    let partyMemberIndex = globalScene.getPlayerParty().indexOf(this);
    if (partyMemberIndex > fusedPartyMemberIndex) {
      partyMemberIndex--;
    }
    const fusedPartyMemberHeldModifiers = globalScene.findModifiers(
      m => m instanceof PokemonHeldItemModifier && m.pokemonId === pokemon.id,
      true,
    ) as PokemonHeldItemModifier[];
    for (const modifier of fusedPartyMemberHeldModifiers) {
      globalScene.tryTransferHeldItemModifier(
        modifier,
        this,
        false,
        modifier.getStackCount(),
        true,
        true,
        false,
      );
    }
    globalScene.updateModifiers(true, true);
    globalScene.removePartyMemberModifiers(fusedPartyMemberIndex);
    globalScene.getPlayerParty().splice(fusedPartyMemberIndex, 1)[0];
    const newPartyMemberIndex = globalScene.getPlayerParty().indexOf(this);
    pokemon
      .getMoveset(true)
      .map((m: PokemonMove) =>
        globalScene.unshiftPhase(
          new LearnMovePhase(newPartyMemberIndex, m.getMove().id),
        ),
      );
    pokemon.destroy();
    this.updateFusionPalette();
  }

  unfuse(): Promise<void> {
    return new Promise(resolve => {
      this.clearFusionSpecies();

      this.updateInfo(true).then(() => resolve());
      this.updateFusionPalette();
    });
  }

  /** Returns a deep copy of this Pokemon's moveset array */
  copyMoveset(): PokemonMove[] {
<<<<<<< HEAD
    const newMoveset : PokemonMove[] = [];
    this.moveset.forEach((move) => {
      newMoveset.push(new PokemonMove(move.moveId, 0, move.ppUp, move.virtual, move.maxPpOverride));
=======
    const newMoveset: PokemonMove[] = [];
    this.moveset.forEach(move => {
      // TODO: refactor `moveset` to not accept `null`s
      if (move) {
        newMoveset.push(
          new PokemonMove(
            move.moveId,
            0,
            move.ppUp,
            move.virtual,
            move.maxPpOverride,
          ),
        );
      }
>>>>>>> 02ae7952
    });

    return newMoveset;
  }
}

export class EnemyPokemon extends Pokemon {
  public trainerSlot: TrainerSlot;
  public aiType: AiType;
  public bossSegments: number;
  public bossSegmentIndex: number;
  public initialTeamIndex: number;
  /** To indicate if the instance was populated with a dataSource -> e.g. loaded & populated from session data */
  public readonly isPopulatedFromDataSource: boolean;

  constructor(
    species: PokemonSpecies,
    level: number,
    trainerSlot: TrainerSlot,
    boss: boolean,
    shinyLock = false,
    dataSource?: PokemonData,
  ) {
    super(
      236,
      84,
      species,
      level,
      dataSource?.abilityIndex,
      dataSource?.formIndex,
      dataSource?.gender,
      !shinyLock && dataSource ? dataSource.shiny : false,
      !shinyLock && dataSource ? dataSource.variant : undefined,
      undefined,
      dataSource ? dataSource.nature : undefined,
      dataSource,
    );

    this.trainerSlot = trainerSlot;
    this.initialTeamIndex = globalScene.currentBattle?.enemyParty.length ?? 0;
    this.isPopulatedFromDataSource = !!dataSource; // if a dataSource is provided, then it was populated from dataSource
    if (boss) {
      this.setBoss(boss, dataSource?.bossSegments);
    }

    if (Overrides.OPP_STATUS_OVERRIDE) {
      this.status = new Status(Overrides.OPP_STATUS_OVERRIDE, 0, 4);
    }

    if (Overrides.OPP_GENDER_OVERRIDE !== null) {
      this.gender = Overrides.OPP_GENDER_OVERRIDE;
    }

    const speciesId = this.species.speciesId;

    if (
      speciesId in Overrides.OPP_FORM_OVERRIDES &&
      !isNullOrUndefined(Overrides.OPP_FORM_OVERRIDES[speciesId]) &&
      this.species.forms[Overrides.OPP_FORM_OVERRIDES[speciesId]]
    ) {
      this.formIndex = Overrides.OPP_FORM_OVERRIDES[speciesId];
    }

    if (!dataSource) {
      this.generateAndPopulateMoveset();

      if (shinyLock || Overrides.OPP_SHINY_OVERRIDE === false) {
        this.shiny = false;
      } else {
        this.trySetShiny();
      }

      if (!this.shiny && Overrides.OPP_SHINY_OVERRIDE) {
        this.shiny = true;
        this.initShinySparkle();
      }

      if (this.shiny) {
        this.variant = this.generateShinyVariant();
        if (Overrides.OPP_VARIANT_OVERRIDE !== null) {
          this.variant = Overrides.OPP_VARIANT_OVERRIDE;
        }
      }

      this.luck =
        (this.shiny ? this.variant + 1 : 0) +
        (this.fusionShiny ? this.fusionVariant + 1 : 0);

      let prevolution: Species;
      let speciesId = species.speciesId;
      while ((prevolution = pokemonPrevolutions[speciesId])) {
        const evolution = pokemonEvolutions[prevolution].find(
          pe =>
            pe.speciesId === speciesId &&
            (!pe.evoFormKey || pe.evoFormKey === this.getFormKey()),
        );
        if (evolution?.condition?.enforceFunc) {
          evolution.condition.enforceFunc(this);
        }
        speciesId = prevolution;
      }
    }

    this.aiType =
      boss || this.hasTrainer() ? AiType.SMART : AiType.SMART_RANDOM;
  }

  initBattleInfo(): void {
    if (!this.battleInfo) {
      this.battleInfo = new EnemyBattleInfo();
      this.battleInfo.updateBossSegments(this);
      this.battleInfo.initInfo(this);
    } else {
      this.battleInfo.updateBossSegments(this);
    }
  }

  /**
   * Sets the pokemons boss status. If true initializes the boss segments either from the arguments
   * or through the the Scene.getEncounterBossSegments function
   *
   * @param boss if the pokemon is a boss
   * @param bossSegments amount of boss segments (health-bar segments)
   */
  setBoss(boss = true, bossSegments = 0): void {
    if (boss) {
      this.bossSegments =
        bossSegments ||
        globalScene.getEncounterBossSegments(
          globalScene.currentBattle.waveIndex,
          this.level,
          this.species,
          true,
        );
      this.bossSegmentIndex = this.bossSegments - 1;
    } else {
      this.bossSegments = 0;
      this.bossSegmentIndex = 0;
    }
  }

  generateAndPopulateMoveset(formIndex?: number): void {
    switch (true) {
      case this.species.speciesId === Species.SMEARGLE:
        this.moveset = [
          new PokemonMove(Moves.SKETCH),
          new PokemonMove(Moves.SKETCH),
          new PokemonMove(Moves.SKETCH),
          new PokemonMove(Moves.SKETCH),
        ];
        break;
      case this.species.speciesId === Species.ETERNATUS:
        this.moveset = (formIndex !== undefined ? formIndex : this.formIndex)
          ? [
              new PokemonMove(Moves.DYNAMAX_CANNON),
              new PokemonMove(Moves.CROSS_POISON),
              new PokemonMove(Moves.FLAMETHROWER),
              new PokemonMove(Moves.RECOVER, 0, -4),
            ]
          : [
              new PokemonMove(Moves.ETERNABEAM),
              new PokemonMove(Moves.SLUDGE_BOMB),
              new PokemonMove(Moves.FLAMETHROWER),
              new PokemonMove(Moves.COSMIC_POWER),
            ];
        if (globalScene.gameMode.hasChallenge(Challenges.INVERSE_BATTLE)) {
          this.moveset[2] = new PokemonMove(Moves.THUNDERBOLT);
        }
        break;
      default:
        super.generateAndPopulateMoveset();
        break;
    }
  }

  /**
   * Determines the move this Pokemon will use on the next turn, as well as
   * the Pokemon the move will target.
   * @returns this Pokemon's next move in the format {move, moveTargets}
   */
  getNextMove(): TurnMove {
    // If this Pokemon has a move already queued, return it.
    const moveQueue = this.getMoveQueue();
    if (moveQueue.length !== 0) {
      const queuedMove = moveQueue[0];
      if (queuedMove) {
<<<<<<< HEAD
        const moveIndex = this.getMoveset().findIndex(m => m.moveId === queuedMove.move);
        if ((moveIndex > -1 && this.getMoveset()[moveIndex].isUsable(this, queuedMove.ignorePP)) || queuedMove.virtual) {
=======
        const moveIndex = this.getMoveset().findIndex(
          m => m?.moveId === queuedMove.move,
        );
        if (
          (moveIndex > -1 &&
            this.getMoveset()[moveIndex]!.isUsable(
              this,
              queuedMove.ignorePP,
            )) ||
          queuedMove.virtual
        ) {
>>>>>>> 02ae7952
          return queuedMove;
        } else {
          this.getMoveQueue().shift();
          return this.getNextMove();
        }
      }
    }

    // Filter out any moves this Pokemon cannot use
    let movePool = this.getMoveset().filter(m => m.isUsable(this));
    // If no moves are left, use Struggle. Otherwise, continue with move selection
    if (movePool.length) {
      // If there's only 1 move in the move pool, use it.
      if (movePool.length === 1) {
<<<<<<< HEAD
        return { move: movePool[0].moveId, targets: this.getNextTargets(movePool[0].moveId) };
=======
        return {
          move: movePool[0]!.moveId,
          targets: this.getNextTargets(movePool[0]!.moveId),
        }; // TODO: are the bangs correct?
>>>>>>> 02ae7952
      }
      // If a move is forced because of Encore, use it.
      const encoreTag = this.getTag(EncoreTag) as EncoreTag;
      if (encoreTag) {
        const encoreMove = movePool.find(m => m.moveId === encoreTag.moveId);
        if (encoreMove) {
          return {
            move: encoreMove.moveId,
            targets: this.getNextTargets(encoreMove.moveId),
          };
        }
      }
      switch (this.aiType) {
        case AiType.RANDOM: // No enemy should spawn with this AI type in-game
<<<<<<< HEAD
          const moveId = movePool[globalScene.randBattleSeedInt(movePool.length)].moveId;
=======
          const moveId =
            movePool[globalScene.randBattleSeedInt(movePool.length)]!.moveId; // TODO: is the bang correct?
>>>>>>> 02ae7952
          return { move: moveId, targets: this.getNextTargets(moveId) };
        case AiType.SMART_RANDOM:
        case AiType.SMART:
          /**
           * Search this Pokemon's move pool for moves that will KO an opposing target.
           * If there are any moves that can KO an opponent (i.e. a player Pokemon),
           * those moves are the only ones considered for selection on this turn.
           */
          const koMoves = movePool.filter(pkmnMove => {
            if (!pkmnMove) {
              return false;
            }

            const move = pkmnMove.getMove()!;
            if (move.moveTarget === MoveTarget.ATTACKER) {
              return false;
            }

            const fieldPokemon = globalScene.getField();
            const moveTargets = getMoveTargets(this, move.id)
              .targets.map(ind => fieldPokemon[ind])
              .filter(p => this.isPlayer() !== p.isPlayer());
            // Only considers critical hits for crit-only moves or when this Pokemon is under the effect of Laser Focus
            const isCritical =
              move.hasAttr(CritOnlyAttr) ||
              !!this.getTag(BattlerTagType.ALWAYS_CRIT);

            return (
              move.category !== MoveCategory.STATUS &&
              moveTargets.some(p => {
                const doesNotFail =
                  move.applyConditions(this, p, move) ||
                  [
                    Moves.SUCKER_PUNCH,
                    Moves.UPPER_HAND,
                    Moves.THUNDERCLAP,
                  ].includes(move.id);
                return (
                  doesNotFail &&
                  p.getAttackDamage(
                    this,
                    move,
                    !p.battleData.abilityRevealed,
                    false,
                    isCritical,
                  ).damage >= p.hp
                );
              })
            );
          }, this);

          if (koMoves.length > 0) {
            movePool = koMoves;
          }

          /**
           * Move selection is based on the move's calculated "benefit score" against the
           * best possible target(s) (as determined by {@linkcode getNextTargets}).
           * For more information on how benefit scores are calculated, see `docs/enemy-ai.md`.
           */
          const moveScores = movePool.map(() => 0);
<<<<<<< HEAD
          const moveTargets = Object.fromEntries(movePool.map(m => [ m.moveId, this.getNextTargets(m.moveId) ]));
=======
          const moveTargets = Object.fromEntries(
            movePool.map(m => [m!.moveId, this.getNextTargets(m!.moveId)]),
          ); // TODO: are those bangs correct?
>>>>>>> 02ae7952
          for (const m in movePool) {
            const pokemonMove = movePool[m];
            const move = pokemonMove.getMove();

            let moveScore = moveScores[m];
            const targetScores: number[] = [];

            for (const mt of moveTargets[move.id]) {
              // Prevent a target score from being calculated when the target is whoever attacks the user
              if (mt === BattlerIndex.ATTACKER) {
                break;
              }

              const target = globalScene.getField()[mt];
              /**
               * The "target score" of a move is given by the move's user benefit score + the move's target benefit score.
               * If the target is an ally, the target benefit score is multiplied by -1.
               */
              let targetScore =
                move.getUserBenefitScore(this, target, move) +
                move.getTargetBenefitScore(this, target, move) *
                  (mt < BattlerIndex.ENEMY === this.isPlayer() ? 1 : -1);
              if (Number.isNaN(targetScore)) {
                console.error(`Move ${move.name} returned score of NaN`);
                targetScore = 0;
              }
              /**
               * If this move is unimplemented, or the move is known to fail when used, set its
               * target score to -20
               */
              if (
                (move.name.endsWith(" (N)") ||
                  !move.applyConditions(this, target, move)) &&
                ![
                  Moves.SUCKER_PUNCH,
                  Moves.UPPER_HAND,
                  Moves.THUNDERCLAP,
                ].includes(move.id)
              ) {
                targetScore = -20;
              } else if (move instanceof AttackMove) {
                /**
                 * Attack moves are given extra multipliers to their base benefit score based on
                 * the move's type effectiveness against the target and whether the move is a STAB move.
                 */
                const effectiveness = target.getMoveEffectiveness(
                  this,
                  move,
                  !target.battleData?.abilityRevealed,
                );
                if (target.isPlayer() !== this.isPlayer()) {
                  targetScore *= effectiveness;
                  if (this.isOfType(move.type)) {
                    targetScore *= 1.5;
                  }
                } else if (effectiveness) {
                  targetScore /= effectiveness;
                  if (this.isOfType(move.type)) {
                    targetScore /= 1.5;
                  }
                }
                /** If a move has a base benefit score of 0, its benefit score is assumed to be unimplemented at this point */
                if (!targetScore) {
                  targetScore = -20;
                }
              }
              targetScores.push(targetScore);
            }
            // When a move has multiple targets, its score is equal to the maximum target score across all targets
            moveScore += Math.max(...targetScores);

            // could make smarter by checking opponent def/spdef
            moveScores[m] = moveScore;
          }

          console.log(moveScores);

          // Sort the move pool in decreasing order of move score
          const sortedMovePool = movePool.slice(0);
          sortedMovePool.sort((a, b) => {
            const scoreA = moveScores[movePool.indexOf(a)];
            const scoreB = moveScores[movePool.indexOf(b)];
            return scoreA < scoreB ? 1 : scoreA > scoreB ? -1 : 0;
          });
          let r = 0;
          if (this.aiType === AiType.SMART_RANDOM) {
            // Has a 5/8 chance to select the best move, and a 3/8 chance to advance to the next best move (and repeat this roll)
            while (
              r < sortedMovePool.length - 1 &&
              globalScene.randBattleSeedInt(8) >= 5
            ) {
              r++;
            }
          } else if (this.aiType === AiType.SMART) {
            // The chance to advance to the next best move increases when the compared moves' scores are closer to each other.
            while (
              r < sortedMovePool.length - 1 &&
              moveScores[movePool.indexOf(sortedMovePool[r + 1])] /
                moveScores[movePool.indexOf(sortedMovePool[r])] >=
                0 &&
              globalScene.randBattleSeedInt(100) <
                Math.round(
                  (moveScores[movePool.indexOf(sortedMovePool[r + 1])] /
                    moveScores[movePool.indexOf(sortedMovePool[r])]) *
                    50,
                )
            ) {
              r++;
            }
          }
<<<<<<< HEAD
          console.log(movePool.map(m => m.getName()), moveScores, r, sortedMovePool.map(m => m.getName()));
          return { move: sortedMovePool[r]!.moveId, targets: moveTargets[sortedMovePool[r]!.moveId] };
=======
          console.log(
            movePool.map(m => m!.getName()),
            moveScores,
            r,
            sortedMovePool.map(m => m!.getName()),
          ); // TODO: are those bangs correct?
          return {
            move: sortedMovePool[r]!.moveId,
            targets: moveTargets[sortedMovePool[r]!.moveId],
          };
>>>>>>> 02ae7952
      }
    }

    return {
      move: Moves.STRUGGLE,
      targets: this.getNextTargets(Moves.STRUGGLE),
    };
  }

  /**
   * Determines the Pokemon the given move would target if used by this Pokemon
   * @param moveId {@linkcode Moves} The move to be used
   * @returns The indexes of the Pokemon the given move would target
   */
  getNextTargets(moveId: Moves): BattlerIndex[] {
    const moveTargets = getMoveTargets(this, moveId);
    const targets = globalScene
      .getField(true)
      .filter(p => moveTargets.targets.indexOf(p.getBattlerIndex()) > -1);
    // If the move is multi-target, return all targets' indexes
    if (moveTargets.multiple) {
      return targets.map(p => p.getBattlerIndex());
    }

    const move = allMoves[moveId];

    /**
     * Get the move's target benefit score against each potential target.
     * For allies, this score is multiplied by -1.
     */
    const benefitScores = targets.map(p => [
      p.getBattlerIndex(),
      move.getTargetBenefitScore(this, p, move) *
        (p.isPlayer() === this.isPlayer() ? 1 : -1),
    ]);

    const sortedBenefitScores = benefitScores.slice(0);
    sortedBenefitScores.sort((a, b) => {
      const scoreA = a[1];
      const scoreB = b[1];
      return scoreA < scoreB ? 1 : scoreA > scoreB ? -1 : 0;
    });

    if (!sortedBenefitScores.length) {
      // Set target to BattlerIndex.ATTACKER when using a counter move
      // This is the same as when the player does so
      if (move.hasAttr(CounterDamageAttr)) {
        return [BattlerIndex.ATTACKER];
      }

      return [];
    }

    let targetWeights = sortedBenefitScores.map(s => s[1]);
    const lowestWeight = targetWeights[targetWeights.length - 1];

    // If the lowest target weight (i.e. benefit score) is negative, add abs(lowestWeight) to all target weights
    if (lowestWeight < 1) {
      for (let w = 0; w < targetWeights.length; w++) {
        targetWeights[w] += Math.abs(lowestWeight - 1);
      }
    }

    // Remove any targets whose weights are less than half the max of the target weights from consideration
    const benefitCutoffIndex = targetWeights.findIndex(
      s => s < targetWeights[0] / 2,
    );
    if (benefitCutoffIndex > -1) {
      targetWeights = targetWeights.slice(0, benefitCutoffIndex);
    }

    const thresholds: number[] = [];
    let totalWeight = 0;
    targetWeights.reduce((total: number, w: number) => {
      total += w;
      thresholds.push(total);
      totalWeight = total;
      return total;
    }, 0);

    /**
     * Generate a random number from 0 to (totalWeight-1),
     * then select the first target whose cumulative weight (with all previous targets' weights)
     * is greater than that random number.
     */
    const randValue = globalScene.randBattleSeedInt(totalWeight);
    let targetIndex = 0;

    thresholds.every((t, i) => {
      if (randValue >= t) {
        return true;
      }

      targetIndex = i;
      return false;
    });

    return [sortedBenefitScores[targetIndex][0]];
  }

  isPlayer() {
    return false;
  }

  hasTrainer(): boolean {
    return !!this.trainerSlot;
  }

  isBoss(): boolean {
    return !!this.bossSegments;
  }

  getBossSegmentIndex(): number {
    const segments = (this as EnemyPokemon).bossSegments;
    const segmentSize = this.getMaxHp() / segments;
    for (let s = segments - 1; s > 0; s--) {
      const hpThreshold = Math.round(segmentSize * s);
      if (this.hp > hpThreshold) {
        return s;
      }
    }

    return 0;
  }

  damage(
    damage: number,
    ignoreSegments = false,
    preventEndure = false,
    ignoreFaintPhase = false,
  ): number {
    if (this.isFainted()) {
      return 0;
    }

    let clearedBossSegmentIndex = this.isBoss() ? this.bossSegmentIndex + 1 : 0;

    if (this.isBoss() && !ignoreSegments) {
      const segmentSize = this.getMaxHp() / this.bossSegments;
      for (let s = this.bossSegmentIndex; s > 0; s--) {
        const hpThreshold = segmentSize * s;
        const roundedHpThreshold = Math.round(hpThreshold);
        if (this.hp >= roundedHpThreshold) {
          if (this.hp - damage <= roundedHpThreshold) {
            const hpRemainder = this.hp - roundedHpThreshold;
            let segmentsBypassed = 0;
            while (
              segmentsBypassed < this.bossSegmentIndex &&
              this.canBypassBossSegments(segmentsBypassed + 1) &&
              damage - hpRemainder >=
                Math.round(segmentSize * Math.pow(2, segmentsBypassed + 1))
            ) {
              segmentsBypassed++;
              //console.log('damage', damage, 'segment', segmentsBypassed + 1, 'segment size', segmentSize, 'damage needed', Math.round(segmentSize * Math.pow(2, segmentsBypassed + 1)));
            }

            damage = Utils.toDmgValue(
              this.hp - hpThreshold + segmentSize * segmentsBypassed,
            );
            clearedBossSegmentIndex = s - segmentsBypassed;
          }
          break;
        }
      }
    }

    switch (globalScene.currentBattle.battleSpec) {
      case BattleSpec.FINAL_BOSS:
        if (!this.formIndex && this.bossSegmentIndex < 1) {
          damage = Math.min(damage, this.hp - 1);
        }
    }

    const ret = super.damage(
      damage,
      ignoreSegments,
      preventEndure,
      ignoreFaintPhase,
    );

    if (this.isBoss()) {
      if (ignoreSegments) {
        const segmentSize = this.getMaxHp() / this.bossSegments;
        clearedBossSegmentIndex = Math.ceil(this.hp / segmentSize);
      }
      if (clearedBossSegmentIndex <= this.bossSegmentIndex) {
        this.handleBossSegmentCleared(clearedBossSegmentIndex);
      }
      this.battleInfo.updateBossSegments(this);
    }

    return ret;
  }

  canBypassBossSegments(segmentCount = 1): boolean {
    if (globalScene.currentBattle.battleSpec === BattleSpec.FINAL_BOSS) {
      if (!this.formIndex && this.bossSegmentIndex - segmentCount < 1) {
        return false;
      }
    }

    return true;
  }

  /**
   * Go through a boss' health segments and give stats boosts for each newly cleared segment
   * The base boost is 1 to a random stat that's not already maxed out per broken shield
   * For Pokemon with 3 health segments or more, breaking the last shield gives +2 instead
   * For Pokemon with 5 health segments or more, breaking the last two shields give +2 each
   * @param segmentIndex index of the segment to get down to (0 = no shield left, 1 = 1 shield left, etc.)
   */
  handleBossSegmentCleared(segmentIndex: number): void {
    while (
      this.bossSegmentIndex > 0 &&
      segmentIndex - 1 < this.bossSegmentIndex
    ) {
      // Filter out already maxed out stat stages and weigh the rest based on existing stats
      const leftoverStats = EFFECTIVE_STATS.filter(
        (s: EffectiveStat) => this.getStatStage(s) < 6,
      );
      const statWeights = leftoverStats.map((s: EffectiveStat) =>
        this.getStat(s, false),
      );

      let boostedStat: EffectiveStat;
      const statThresholds: number[] = [];
      let totalWeight = 0;

      for (const i in statWeights) {
        totalWeight += statWeights[i];
        statThresholds.push(totalWeight);
      }

      // Pick a random stat from the leftover stats to increase its stages
      const randInt = Utils.randSeedInt(totalWeight);
      for (const i in statThresholds) {
        if (randInt < statThresholds[i]) {
          boostedStat = leftoverStats[i];
          break;
        }
      }

      let stages = 1;

      // increase the boost if the boss has at least 3 segments and we passed last shield
      if (this.bossSegments >= 3 && this.bossSegmentIndex === 1) {
        stages++;
      }
      // increase the boost if the boss has at least 5 segments and we passed the second to last shield
      if (this.bossSegments >= 5 && this.bossSegmentIndex === 2) {
        stages++;
      }

      globalScene.unshiftPhase(
        new StatStageChangePhase(
          this.getBattlerIndex(),
          true,
          [boostedStat!],
          stages,
          true,
          true,
        ),
      );
      this.bossSegmentIndex--;
    }
  }

  getFieldIndex(): number {
    return globalScene.getEnemyField().indexOf(this);
  }

  getBattlerIndex(): BattlerIndex {
    return BattlerIndex.ENEMY + this.getFieldIndex();
  }

  /**
   * Add a new pokemon to the player's party (at `slotIndex` if set).
   * The new pokemon's visibility will be set to `false`.
   * @param pokeballType the type of pokeball the pokemon was caught with
   * @param slotIndex an optional index to place the pokemon in the party
   * @returns the pokemon that was added or null if the pokemon could not be added
   */
  addToParty(pokeballType: PokeballType, slotIndex = -1) {
    const party = globalScene.getPlayerParty();
    let ret: PlayerPokemon | null = null;

    if (party.length < PLAYER_PARTY_MAX_SIZE) {
      this.pokeball = pokeballType;
      this.metLevel = this.level;
      this.metBiome = globalScene.arena.biomeType;
      this.metWave = globalScene.currentBattle.waveIndex;
      this.metSpecies = this.species.speciesId;
      const newPokemon = globalScene.addPlayerPokemon(
        this.species,
        this.level,
        this.abilityIndex,
        this.formIndex,
        this.gender,
        this.shiny,
        this.variant,
        this.ivs,
        this.nature,
        this,
      );

      if (Utils.isBetween(slotIndex, 0, PLAYER_PARTY_MAX_SIZE - 1)) {
        party.splice(slotIndex, 0, newPokemon);
      } else {
        party.push(newPokemon);
      }

      // Hide the Pokemon since it is not on the field
      newPokemon.setVisible(false);

      ret = newPokemon;
      globalScene.triggerPokemonFormChange(
        newPokemon,
        SpeciesFormChangeActiveTrigger,
        true,
      );
    }

    return ret;
  }
}

export interface TurnMove {
  move: Moves;
  targets: BattlerIndex[];
  result?: MoveResult;
  virtual?: boolean;
  turn?: number;
  ignorePP?: boolean;
}

export interface AttackMoveResult {
  move: Moves;
  result: DamageResult;
  damage: number;
  critical: boolean;
  sourceId: number;
  sourceBattlerIndex: BattlerIndex;
}

export class PokemonSummonData {
  /** [Atk, Def, SpAtk, SpDef, Spd, Acc, Eva] */
  public statStages: number[] = [0, 0, 0, 0, 0, 0, 0];
  public moveQueue: TurnMove[] = [];
  public tags: BattlerTag[] = [];
  public abilitySuppressed = false;
  public abilitiesApplied: Abilities[] = [];
  public speciesForm: PokemonSpeciesForm | null;
  public fusionSpeciesForm: PokemonSpeciesForm;
  public ability: Abilities = Abilities.NONE;
  public passiveAbility: Abilities = Abilities.NONE;
  public gender: Gender;
  public fusionGender: Gender;
<<<<<<< HEAD
  public stats: number[] = [ 0, 0, 0, 0, 0, 0 ];
  public moveset: (PokemonMove)[];
=======
  public stats: number[] = [0, 0, 0, 0, 0, 0];
  public moveset: (PokemonMove | null)[];
>>>>>>> 02ae7952
  // If not initialized this value will not be populated from save data.
  public types: PokemonType[] = [];
  public addedType: PokemonType | null = null;
}

export class PokemonBattleData {
  /** counts the hits the pokemon received */
  public hitCount = 0;
  /** used for {@linkcode Moves.RAGE_FIST} in order to save hit Counts received before Rage Fist is applied */
  public prevHitCount = 0;
  public endured = false;
  public berriesEaten: BerryType[] = [];
  public abilitiesApplied: Abilities[] = [];
  public abilityRevealed = false;
}

export class PokemonBattleSummonData {
  /** The number of turns the pokemon has passed since entering the battle */
  public turnCount = 1;
  /** The number of turns the pokemon has passed since the start of the wave */
  public waveTurnCount = 1;
  /** The list of moves the pokemon has used since entering the battle */
  public moveHistory: TurnMove[] = [];
}

export class PokemonTurnData {
  public flinched = false;
  public acted = false;
  /** How many times the move should hit the target(s) */
  public hitCount = 0;
  /**
   * - `-1` = Calculate how many hits are left
   * - `0` = Move is finished
   */
  public hitsLeft = -1;
  public totalDamageDealt = 0;
  public singleHitDamageDealt = 0;
  public damageTaken = 0;
  public attacksReceived: AttackMoveResult[] = [];
  public order: number;
  public statStagesIncreased = false;
  public statStagesDecreased = false;
  public moveEffectiveness: TypeDamageMultiplier | null = null;
  public combiningPledge?: Moves;
  public switchedInThisTurn = false;
  public failedRunAway = false;
  public joinedRound = false;
  /**
   * Used to make sure multi-hits occur properly when the user is
   * forced to act again in the same turn
   */
  public extraTurns = 0;
}

export enum AiType {
  RANDOM,
  SMART_RANDOM,
  SMART,
}

export enum MoveResult {
  PENDING,
  SUCCESS,
  FAIL,
  MISS,
  OTHER,
}

export enum HitResult {
  EFFECTIVE = 1,
  SUPER_EFFECTIVE,
  NOT_VERY_EFFECTIVE,
  ONE_HIT_KO,
  NO_EFFECT,
  STATUS,
  HEAL,
  FAIL,
  MISS,
  OTHER,
  IMMUNE,
}

export type DamageResult =
  | HitResult.EFFECTIVE
  | HitResult.SUPER_EFFECTIVE
  | HitResult.NOT_VERY_EFFECTIVE
  | HitResult.ONE_HIT_KO
  | HitResult.OTHER;

/** Interface containing the results of a damage calculation for a given move */
export interface DamageCalculationResult {
  /** `true` if the move was cancelled (thus suppressing "No Effect" messages) */
  cancelled: boolean;
  /** The effectiveness of the move */
  result: HitResult;
  /** The damage dealt by the move */
  damage: number;
}

/**
 * Wrapper class for the {@linkcode Move} class for Pokemon to interact with.
 * These are the moves assigned to a {@linkcode Pokemon} object.
 * It links to {@linkcode Move} class via the move ID.
 * Compared to {@linkcode Move}, this class also tracks if a move has received.
 * PP Ups, amount of PP used, and things like that.
 * @see {@linkcode isUsable} - checks if move is restricted, out of PP, or not implemented.
 * @see {@linkcode getMove} - returns {@linkcode Move} object by looking it up via ID.
 * @see {@linkcode usePp} - removes a point of PP from the move.
 * @see {@linkcode getMovePp} - returns amount of PP a move currently has.
 * @see {@linkcode getPpRatio} - returns the current PP amount / max PP amount.
 * @see {@linkcode getName} - returns name of {@linkcode Move}.
 **/
export class PokemonMove {
  public moveId: Moves;
  public ppUsed: number;
  public ppUp: number;
  public virtual: boolean;

  /**
   * If defined and nonzero, overrides the maximum PP of the move (e.g., due to move being copied by Transform).
   * This also nullifies all effects of `ppUp`.
   */
  public maxPpOverride?: number;

  constructor(
    moveId: Moves,
    ppUsed = 0,
    ppUp = 0,
    virtual = false,
    maxPpOverride?: number,
  ) {
    this.moveId = moveId;
    this.ppUsed = ppUsed;
    this.ppUp = ppUp;
    this.virtual = virtual;
    this.maxPpOverride = maxPpOverride;
  }

  /**
   * Checks whether the move can be selected or performed by a Pokemon, without consideration for the move's targets.
   * The move is unusable if it is out of PP, restricted by an effect, or unimplemented.
   *
   * @param {Pokemon} pokemon {@linkcode Pokemon} that would be using this move
   * @param {boolean} ignorePp If `true`, skips the PP check
   * @param {boolean} ignoreRestrictionTags If `true`, skips the check for move restriction tags (see {@link MoveRestrictionBattlerTag})
   * @returns `true` if the move can be selected and used by the Pokemon, otherwise `false`.
   */
  isUsable(
    pokemon: Pokemon,
    ignorePp = false,
    ignoreRestrictionTags = false,
  ): boolean {
    if (
      this.moveId &&
      !ignoreRestrictionTags &&
      pokemon.isMoveRestricted(this.moveId, pokemon)
    ) {
      return false;
    }

    if (this.getMove().name.endsWith(" (N)")) {
      return false;
    }

    return (
      ignorePp || this.ppUsed < this.getMovePp() || this.getMove().pp === -1
    );
  }

  getMove(): Move {
    return allMoves[this.moveId];
  }

  /**
   * Sets {@link ppUsed} for this move and ensures the value does not exceed {@link getMovePp}
   * @param {number} count Amount of PP to use
   */
  usePp(count = 1) {
    this.ppUsed = Math.min(this.ppUsed + count, this.getMovePp());
  }

  getMovePp(): number {
    return (
      this.maxPpOverride ||
      this.getMove().pp + this.ppUp * Utils.toDmgValue(this.getMove().pp / 5)
    );
  }

  getPpRatio(): number {
    return 1 - this.ppUsed / this.getMovePp();
  }

  getName(): string {
    return this.getMove().name;
  }

  /**
   * Copies an existing move or creates a valid PokemonMove object from json representing one
   * @param {PokemonMove | any} source The data for the move to copy
   * @return {PokemonMove} A valid pokemonmove object
   */
  static loadMove(source: PokemonMove | any): PokemonMove {
    return new PokemonMove(
      source.moveId,
      source.ppUsed,
      source.ppUp,
      source.virtual,
      source.maxPpOverride,
    );
  }
}<|MERGE_RESOLUTION|>--- conflicted
+++ resolved
@@ -346,17 +346,6 @@
     x: number,
     y: number,
     species: PokemonSpecies,
-<<<<<<< HEAD
-    level: integer,
-    abilityIndex?: integer,
-    formIndex?: integer,
-    gender?: Gender,
-    shiny?: boolean,
-    variant?: Variant,
-    ivs?: integer[],
-    nature?: Nature,
-    dataSource?: Pokemon | PokemonData
-=======
     level: number,
     abilityIndex?: number,
     formIndex?: number,
@@ -366,7 +355,6 @@
     ivs?: number[],
     nature?: Nature,
     dataSource?: Pokemon | PokemonData,
->>>>>>> 02ae7952
   ) {
     super(globalScene, x, y);
 
@@ -706,20 +694,7 @@
 
   loadAssets(ignoreOverride = true): Promise<void> {
     return new Promise(resolve => {
-<<<<<<< HEAD
       const moveIds = this.getMoveset().map(m => m.getMove().id);
-      Promise.allSettled(moveIds.map(m => initMoveAnim(m)))
-        .then(() => {
-          loadMoveAnimAssets(moveIds);
-          this.getSpeciesForm().loadAssets(this.getGender() === Gender.FEMALE, this.formIndex, this.shiny, this.variant);
-          if (this.isPlayer() || this.getFusionSpeciesForm()) {
-            globalScene.loadPokemonAtlas(this.getBattleSpriteKey(true, ignoreOverride), this.getBattleSpriteAtlasPath(true, ignoreOverride));
-          }
-          if (this.getFusionSpeciesForm()) {
-            this.getFusionSpeciesForm().loadAssets(this.getFusionGender() === Gender.FEMALE, this.fusionFormIndex, this.fusionShiny, this.fusionVariant);
-            globalScene.loadPokemonAtlas(this.getFusionBattleSpriteKey(true, ignoreOverride), this.getFusionBattleSpriteAtlasPath(true, ignoreOverride));
-=======
-      const moveIds = this.getMoveset().map(m => m!.getMove().id); // TODO: is this bang correct?
       Promise.allSettled(moveIds.map(m => initMoveAnim(m))).then(() => {
         loadMoveAnimAssets(moveIds);
         this.getSpeciesForm().loadAssets(
@@ -764,7 +739,6 @@
                 repeat: -1,
               });
             }
->>>>>>> 02ae7952
           }
           this.playAnim();
           const updateFusionPaletteAndResolve = () => {
@@ -1777,18 +1751,11 @@
 
   abstract isBoss(): boolean;
 
-<<<<<<< HEAD
   getMoveset(ignoreOverride?: boolean): (PokemonMove)[] {
-    const ret = !ignoreOverride && this.summonData?.moveset
-      ? this.summonData.moveset
-      : this.moveset;
-=======
-  getMoveset(ignoreOverride?: boolean): (PokemonMove | null)[] {
     const ret =
       !ignoreOverride && this.summonData?.moveset
         ? this.summonData.moveset
         : this.moveset;
->>>>>>> 02ae7952
 
     // Overrides moveset based on arrays specified in overrides.ts
     let overrideArray: Moves | Array<Moves> = this.isPlayer()
@@ -1859,13 +1826,7 @@
         .filter(m => !levelMoves.includes(m))
         .concat(levelMoves);
     }
-<<<<<<< HEAD
     levelMoves = levelMoves.filter(lm => !this.moveset.some(m => m.moveId === lm));
-=======
-    levelMoves = levelMoves.filter(
-      lm => !this.moveset.some(m => m?.moveId === lm),
-    );
->>>>>>> 02ae7952
     return levelMoves;
   }
 
@@ -3526,7 +3487,6 @@
         // Sqrt the weight of any damaging moves with overlapping types. This is about a 0.05 - 0.1 multiplier.
         // Other damaging moves 2x weight if 0-1 damaging moves, 0.5x if 2, 0.125x if 3. These weights get 20x if STAB.
         // Status moves remain unchanged on weight, this encourages 1-2
-<<<<<<< HEAD
         movePool = baseWeights.filter(m => !this.moveset.some(mo => m[0] === mo.moveId)).map((m) => {
           let ret: number;
           if (this.moveset.some(mo => mo?.getMove().category !== MoveCategory.STATUS && mo?.getMove().type === allMoves[m[0]].type)) {
@@ -3541,43 +3501,6 @@
       } else {
         // Non-trainer pokemon just use normal weights
         movePool = baseWeights.filter(m => !this.moveset.some(mo => m[0] === mo.moveId));
-=======
-        movePool = baseWeights
-          .filter(m => !this.moveset.some(mo => m[0] === mo?.moveId))
-          .map(m => {
-            let ret: number;
-            if (
-              this.moveset.some(
-                mo =>
-                  mo?.getMove().category !== MoveCategory.STATUS &&
-                  mo?.getMove().type === allMoves[m[0]].type,
-              )
-            ) {
-              ret = Math.ceil(Math.sqrt(m[1]));
-            } else if (allMoves[m[0]].category !== MoveCategory.STATUS) {
-              ret = Math.ceil(
-                (m[1] /
-                  Math.max(
-                    Math.pow(
-                      4,
-                      this.moveset.filter(mo => (mo?.getMove().power ?? 0) > 1)
-                        .length,
-                    ) / 8,
-                    0.5,
-                  )) *
-                  (this.isOfType(allMoves[m[0]].type) ? 20 : 1),
-              );
-            } else {
-              ret = m[1];
-            }
-            return [m[0], ret];
-          });
-      } else {
-        // Non-trainer pokemon just use normal weights
-        movePool = baseWeights.filter(
-          m => !this.moveset.some(mo => m[0] === mo?.moveId),
-        );
->>>>>>> 02ae7952
       }
       const totalWeight = movePool.reduce((v, m) => v + m[1], 0);
       let rand = Utils.randSeedInt(totalWeight);
@@ -6902,26 +6825,9 @@
 
   /** Returns a deep copy of this Pokemon's moveset array */
   copyMoveset(): PokemonMove[] {
-<<<<<<< HEAD
-    const newMoveset : PokemonMove[] = [];
-    this.moveset.forEach((move) => {
-      newMoveset.push(new PokemonMove(move.moveId, 0, move.ppUp, move.virtual, move.maxPpOverride));
-=======
     const newMoveset: PokemonMove[] = [];
     this.moveset.forEach(move => {
-      // TODO: refactor `moveset` to not accept `null`s
-      if (move) {
-        newMoveset.push(
-          new PokemonMove(
-            move.moveId,
-            0,
-            move.ppUp,
-            move.virtual,
-            move.maxPpOverride,
-          ),
-        );
-      }
->>>>>>> 02ae7952
+      newMoveset.push(new PokemonMove(move.moveId, 0, move.ppUp, move.virtual, move.maxPpOverride));
     });
 
     return newMoveset;
@@ -7108,22 +7014,8 @@
     if (moveQueue.length !== 0) {
       const queuedMove = moveQueue[0];
       if (queuedMove) {
-<<<<<<< HEAD
         const moveIndex = this.getMoveset().findIndex(m => m.moveId === queuedMove.move);
         if ((moveIndex > -1 && this.getMoveset()[moveIndex].isUsable(this, queuedMove.ignorePP)) || queuedMove.virtual) {
-=======
-        const moveIndex = this.getMoveset().findIndex(
-          m => m?.moveId === queuedMove.move,
-        );
-        if (
-          (moveIndex > -1 &&
-            this.getMoveset()[moveIndex]!.isUsable(
-              this,
-              queuedMove.ignorePP,
-            )) ||
-          queuedMove.virtual
-        ) {
->>>>>>> 02ae7952
           return queuedMove;
         } else {
           this.getMoveQueue().shift();
@@ -7138,14 +7030,7 @@
     if (movePool.length) {
       // If there's only 1 move in the move pool, use it.
       if (movePool.length === 1) {
-<<<<<<< HEAD
         return { move: movePool[0].moveId, targets: this.getNextTargets(movePool[0].moveId) };
-=======
-        return {
-          move: movePool[0]!.moveId,
-          targets: this.getNextTargets(movePool[0]!.moveId),
-        }; // TODO: are the bangs correct?
->>>>>>> 02ae7952
       }
       // If a move is forced because of Encore, use it.
       const encoreTag = this.getTag(EncoreTag) as EncoreTag;
@@ -7160,12 +7045,7 @@
       }
       switch (this.aiType) {
         case AiType.RANDOM: // No enemy should spawn with this AI type in-game
-<<<<<<< HEAD
           const moveId = movePool[globalScene.randBattleSeedInt(movePool.length)].moveId;
-=======
-          const moveId =
-            movePool[globalScene.randBattleSeedInt(movePool.length)]!.moveId; // TODO: is the bang correct?
->>>>>>> 02ae7952
           return { move: moveId, targets: this.getNextTargets(moveId) };
         case AiType.SMART_RANDOM:
         case AiType.SMART:
@@ -7227,13 +7107,7 @@
            * For more information on how benefit scores are calculated, see `docs/enemy-ai.md`.
            */
           const moveScores = movePool.map(() => 0);
-<<<<<<< HEAD
           const moveTargets = Object.fromEntries(movePool.map(m => [ m.moveId, this.getNextTargets(m.moveId) ]));
-=======
-          const moveTargets = Object.fromEntries(
-            movePool.map(m => [m!.moveId, this.getNextTargets(m!.moveId)]),
-          ); // TODO: are those bangs correct?
->>>>>>> 02ae7952
           for (const m in movePool) {
             const pokemonMove = movePool[m];
             const move = pokemonMove.getMove();
@@ -7344,21 +7218,8 @@
               r++;
             }
           }
-<<<<<<< HEAD
           console.log(movePool.map(m => m.getName()), moveScores, r, sortedMovePool.map(m => m.getName()));
           return { move: sortedMovePool[r]!.moveId, targets: moveTargets[sortedMovePool[r]!.moveId] };
-=======
-          console.log(
-            movePool.map(m => m!.getName()),
-            moveScores,
-            r,
-            sortedMovePool.map(m => m!.getName()),
-          ); // TODO: are those bangs correct?
-          return {
-            move: sortedMovePool[r]!.moveId,
-            targets: moveTargets[sortedMovePool[r]!.moveId],
-          };
->>>>>>> 02ae7952
       }
     }
 
@@ -7716,13 +7577,8 @@
   public passiveAbility: Abilities = Abilities.NONE;
   public gender: Gender;
   public fusionGender: Gender;
-<<<<<<< HEAD
-  public stats: number[] = [ 0, 0, 0, 0, 0, 0 ];
+  public stats: number[] = [0, 0, 0, 0, 0, 0];
   public moveset: (PokemonMove)[];
-=======
-  public stats: number[] = [0, 0, 0, 0, 0, 0];
-  public moveset: (PokemonMove | null)[];
->>>>>>> 02ae7952
   // If not initialized this value will not be populated from save data.
   public types: PokemonType[] = [];
   public addedType: PokemonType | null = null;
