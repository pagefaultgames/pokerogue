import Phaser from "phaser";
import type { AnySound } from "#app/battle-scene";
import type BattleScene from "#app/battle-scene";
import { globalScene } from "#app/global-scene";
import type { Variant, VariantSet } from "#app/data/variant";
import { variantColorCache } from "#app/data/variant";
import { variantData } from "#app/data/variant";
import BattleInfo, {
  PlayerBattleInfo,
  EnemyBattleInfo,
} from "#app/ui/battle-info";
import type Move from "#app/data/moves/move";
import {
  HighCritAttr,
  StatChangeBeforeDmgCalcAttr,
  HitsTagAttr,
  applyMoveAttrs,
  FixedDamageAttr,
  VariableAtkAttr,
  allMoves,
  TypelessAttr,
  CritOnlyAttr,
  getMoveTargets,
  OneHitKOAttr,
  VariableMoveTypeAttr,
  VariableDefAttr,
  AttackMove,
  ModifiedDamageAttr,
  VariableMoveTypeMultiplierAttr,
  IgnoreOpponentStatStagesAttr,
  SacrificialAttr,
  VariableMoveCategoryAttr,
  CounterDamageAttr,
  StatStageChangeAttr,
  RechargeAttr,
  IgnoreWeatherTypeDebuffAttr,
  BypassBurnDamageReductionAttr,
  SacrificialAttrOnHit,
  OneHitKOAccuracyAttr,
  RespectAttackTypeImmunityAttr,
  CombinedPledgeStabBoostAttr,
  VariableMoveTypeChartAttr,
  HpSplitAttr,
} from "#app/data/moves/move";
import { MoveTarget } from "#enums/MoveTarget";
import { MoveCategory } from "#enums/MoveCategory";
import type { PokemonSpeciesForm } from "#app/data/pokemon-species";
import {
  default as PokemonSpecies,
  getFusedSpeciesName,
  getPokemonSpecies,
  getPokemonSpeciesForm,
} from "#app/data/pokemon-species";
import {
  getStarterValueFriendshipCap,
  speciesStarterCosts,
} from "#app/data/balance/starters";
import type { Constructor } from "#app/utils";
import { isNullOrUndefined, randSeedInt, type nil } from "#app/utils";
import * as Utils from "#app/utils";
import type { TypeDamageMultiplier } from "#app/data/type";
import { getTypeDamageMultiplier, getTypeRgb } from "#app/data/type";
import { PokemonType } from "#enums/pokemon-type";
import { getLevelTotalExp } from "#app/data/exp";
import {
  Stat,
  type PermanentStat,
  type BattleStat,
  type EffectiveStat,
  PERMANENT_STATS,
  BATTLE_STATS,
  EFFECTIVE_STATS,
} from "#enums/stat";
import {
  DamageMoneyRewardModifier,
  EnemyDamageBoosterModifier,
  EnemyDamageReducerModifier,
  EnemyEndureChanceModifier,
  EnemyFusionChanceModifier,
  HiddenAbilityRateBoosterModifier,
  BaseStatModifier,
  PokemonFriendshipBoosterModifier,
  PokemonHeldItemModifier,
  PokemonNatureWeightModifier,
  ShinyRateBoosterModifier,
  SurviveDamageModifier,
  TempStatStageBoosterModifier,
  TempCritBoosterModifier,
  StatBoosterModifier,
  CritBoosterModifier,
  PokemonBaseStatFlatModifier,
  PokemonBaseStatTotalModifier,
  PokemonIncrementingStatModifier,
  EvoTrackerModifier,
  PokemonMultiHitModifier,
} from "#app/modifier/modifier";
import { PokeballType } from "#enums/pokeball";
import { Gender } from "#app/data/gender";
import { initMoveAnim, loadMoveAnimAssets } from "#app/data/battle-anims";
import { Status, getRandomStatus } from "#app/data/status-effect";
import type {
  SpeciesFormEvolution,
  SpeciesEvolutionCondition,
} from "#app/data/balance/pokemon-evolutions";
import {
  pokemonEvolutions,
  pokemonPrevolutions,
  FusionSpeciesFormEvolution,
} from "#app/data/balance/pokemon-evolutions";
import {
  reverseCompatibleTms,
  tmSpecies,
  tmPoolTiers,
} from "#app/data/balance/tms";
import {
  BattlerTag,
  BattlerTagLapseType,
  EncoreTag,
  GroundedTag,
  HighestStatBoostTag,
  SubstituteTag,
  TypeImmuneTag,
  getBattlerTag,
  SemiInvulnerableTag,
  TypeBoostTag,
  MoveRestrictionBattlerTag,
  ExposedTag,
  DragonCheerTag,
  CritBoostTag,
  TrappedTag,
  TarShotTag,
  AutotomizedTag,
  PowerTrickTag,
} from "../data/battler-tags";
import { WeatherType } from "#enums/weather-type";
import {
  ArenaTagSide,
  NoCritTag,
  WeakenMoveScreenTag,
} from "#app/data/arena-tag";
import type { SuppressAbilitiesTag } from "#app/data/arena-tag";
import type { Ability, AbAttr } from "#app/data/ability";
import {
  StatMultiplierAbAttr,
  BlockCritAbAttr,
  BonusCritAbAttr,
  BypassBurnDamageReductionAbAttr,
  FieldPriorityMoveImmunityAbAttr,
  IgnoreOpponentStatStagesAbAttr,
  MoveImmunityAbAttr,
  PreDefendFullHpEndureAbAttr,
  ReceivedMoveDamageMultiplierAbAttr,
  StabBoostAbAttr,
  StatusEffectImmunityAbAttr,
  TypeImmunityAbAttr,
  WeightMultiplierAbAttr,
  allAbilities,
  applyAbAttrs,
  applyStatMultiplierAbAttrs,
  applyPreApplyBattlerTagAbAttrs,
  applyPreAttackAbAttrs,
  applyPreDefendAbAttrs,
  applyPreSetStatusAbAttrs,
  NoFusionAbilityAbAttr,
  MultCritAbAttr,
  IgnoreTypeImmunityAbAttr,
  DamageBoostAbAttr,
  IgnoreTypeStatusEffectImmunityAbAttr,
  ConditionalCritAbAttr,
  applyFieldStatMultiplierAbAttrs,
  FieldMultiplyStatAbAttr,
  AddSecondStrikeAbAttr,
  UserFieldStatusEffectImmunityAbAttr,
  UserFieldBattlerTagImmunityAbAttr,
  BattlerTagImmunityAbAttr,
  MoveTypeChangeAbAttr,
  FullHpResistTypeAbAttr,
  applyCheckTrappedAbAttrs,
  CheckTrappedAbAttr,
  PostSetStatusAbAttr,
  applyPostSetStatusAbAttrs,
  InfiltratorAbAttr,
  AlliedFieldDamageReductionAbAttr,
  PostDamageAbAttr,
  applyPostDamageAbAttrs,
  CommanderAbAttr,
  applyPostItemLostAbAttrs,
  PostItemLostAbAttr,
  applyOnGainAbAttrs,
  PreLeaveFieldAbAttr,
  applyPreLeaveFieldAbAttrs,
  applyOnLoseAbAttrs,
  PreLeaveFieldRemoveSuppressAbilitiesSourceAbAttr,
  applyAllyStatMultiplierAbAttrs,
  AllyStatMultiplierAbAttr,
  MoveAbilityBypassAbAttr,
} from "#app/data/ability";
import type PokemonData from "#app/system/pokemon-data";
import { BattlerIndex } from "#app/battle";
import { Mode } from "#app/ui/ui";
import type { PartyOption } from "#app/ui/party-ui-handler";
import PartyUiHandler, { PartyUiMode } from "#app/ui/party-ui-handler";
import SoundFade from "phaser3-rex-plugins/plugins/soundfade";
import type { LevelMoves } from "#app/data/balance/pokemon-level-moves";
import {
  EVOLVE_MOVE,
  RELEARN_MOVE,
} from "#app/data/balance/pokemon-level-moves";
import { DamageAchv, achvs } from "#app/system/achv";
import type { StarterDataEntry, StarterMoveset } from "#app/system/game-data";
import { DexAttr } from "#app/system/game-data";
import {
  QuantizerCelebi,
  argbFromRgba,
  rgbaFromArgb,
} from "@material/material-color-utilities";
import { getNatureStatMultiplier } from "#app/data/nature";
import type { SpeciesFormChange } from "#app/data/pokemon-forms";
import {
  SpeciesFormChangeActiveTrigger,
  SpeciesFormChangeLapseTeraTrigger,
  SpeciesFormChangeMoveLearnedTrigger,
  SpeciesFormChangePostMoveTrigger,
  SpeciesFormChangeStatusEffectTrigger,
} from "#app/data/pokemon-forms";
import { TerrainType } from "#app/data/terrain";
import type { TrainerSlot } from "#enums/trainer-slot";
import Overrides from "#app/overrides";
import i18next from "i18next";
import { speciesEggMoves } from "#app/data/balance/egg-moves";
import { ModifierTier } from "#app/modifier/modifier-tier";
import { applyChallenges, ChallengeType } from "#app/data/challenge";
import { Abilities } from "#enums/abilities";
import { ArenaTagType } from "#enums/arena-tag-type";
import { BattleSpec } from "#enums/battle-spec";
import { BattlerTagType } from "#enums/battler-tag-type";
import type { BerryType } from "#enums/berry-type";
import { Biome } from "#enums/biome";
import { Moves } from "#enums/moves";
import { Species } from "#enums/species";
import { getPokemonNameWithAffix } from "#app/messages";
import { DamageAnimPhase } from "#app/phases/damage-anim-phase";
import { FaintPhase } from "#app/phases/faint-phase";
import { LearnMovePhase } from "#app/phases/learn-move-phase";
import { MoveEffectPhase } from "#app/phases/move-effect-phase";
import { MoveEndPhase } from "#app/phases/move-end-phase";
import { ObtainStatusEffectPhase } from "#app/phases/obtain-status-effect-phase";
import { StatStageChangePhase } from "#app/phases/stat-stage-change-phase";
import { SwitchSummonPhase } from "#app/phases/switch-summon-phase";
import { Challenges } from "#enums/challenges";
import { PokemonAnimType } from "#enums/pokemon-anim-type";
import { PLAYER_PARTY_MAX_SIZE } from "#app/constants";
import { CustomPokemonData } from "#app/data/custom-pokemon-data";
import { SwitchType } from "#enums/switch-type";
import { SpeciesFormKey } from "#enums/species-form-key";
import {
  BASE_HIDDEN_ABILITY_CHANCE,
  BASE_SHINY_CHANCE,
  SHINY_EPIC_CHANCE,
  SHINY_VARIANT_CHANCE,
} from "#app/data/balance/rates";
import { Nature } from "#enums/nature";
import { StatusEffect } from "#enums/status-effect";
import { doShinySparkleAnim } from "#app/field/anims";
import { MoveFlags } from "#enums/MoveFlags";
<<<<<<< HEAD
import { ResetStatusPhase } from "#app/phases/reset-status-phase";
=======
import { timedEventManager } from "#app/global-event-manager";
>>>>>>> 1b79d1f8

export enum LearnMoveSituation {
  MISC,
  LEVEL_UP,
  RELEARN,
  EVOLUTION,
  EVOLUTION_FUSED, // If fusionSpecies has Evolved
  EVOLUTION_FUSED_BASE, // If fusion's base species has Evolved
}

export enum FieldPosition {
  CENTER,
  LEFT,
  RIGHT,
}

export default abstract class Pokemon extends Phaser.GameObjects.Container {
  public id: number;
  public name: string;
  public nickname: string;
  public species: PokemonSpecies;
  public formIndex: number;
  public abilityIndex: number;
  public passive: boolean;
  public shiny: boolean;
  public variant: Variant;
  public pokeball: PokeballType;
  protected battleInfo: BattleInfo;
  public level: number;
  public exp: number;
  public levelExp: number;
  public gender: Gender;
  public hp: number;
  public stats: number[];
  public ivs: number[];
  public nature: Nature;
  public moveset: PokemonMove[];
  public status: Status | null;
  public friendship: number;
  public metLevel: number;
  public metBiome: Biome | -1;
  public metSpecies: Species;
  public metWave: number;
  public luck: number;
  public pauseEvolutions: boolean;
  public pokerus: boolean;
  public switchOutStatus: boolean;
  public evoCounter: number;
  public teraType: PokemonType;
  public isTerastallized: boolean;
  public stellarTypesBoosted: PokemonType[];

  public fusionSpecies: PokemonSpecies | null;
  public fusionFormIndex: number;
  public fusionAbilityIndex: number;
  public fusionShiny: boolean;
  public fusionVariant: Variant;
  public fusionGender: Gender;
  public fusionLuck: number;
  public fusionCustomPokemonData: CustomPokemonData | null;
  public fusionTeraType: PokemonType;

  private summonDataPrimer: PokemonSummonData | null;

  public summonData: PokemonSummonData;
  public battleData: PokemonBattleData;
  public battleSummonData: PokemonBattleSummonData;
  public turnData: PokemonTurnData;
  public customPokemonData: CustomPokemonData;

  /** Used by Mystery Encounters to execute pokemon-specific logic (such as stat boosts) at start of battle */
  public mysteryEncounterBattleEffects?: (pokemon: Pokemon) => void;

  public fieldPosition: FieldPosition;

  public maskEnabled: boolean;
  public maskSprite: Phaser.GameObjects.Sprite | null;

  public usedTMs: Moves[];

  private shinySparkle: Phaser.GameObjects.Sprite;

  constructor(
    x: number,
    y: number,
    species: PokemonSpecies,
    level: number,
    abilityIndex?: number,
    formIndex?: number,
    gender?: Gender,
    shiny?: boolean,
    variant?: Variant,
    ivs?: number[],
    nature?: Nature,
    dataSource?: Pokemon | PokemonData,
  ) {
    super(globalScene, x, y);

    if (!species.isObtainable() && this.isPlayer()) {
      throw `Cannot create a player Pokemon for species '${species.getName(formIndex)}'`;
    }

    const hiddenAbilityChance = new Utils.NumberHolder(
      BASE_HIDDEN_ABILITY_CHANCE,
    );
    if (!this.hasTrainer()) {
      globalScene.applyModifiers(
        HiddenAbilityRateBoosterModifier,
        true,
        hiddenAbilityChance,
      );
    }

    this.species = species;
    this.pokeball = dataSource?.pokeball || PokeballType.POKEBALL;
    this.level = level;
    this.switchOutStatus = false;

    // Determine the ability index
    if (abilityIndex !== undefined) {
      this.abilityIndex = abilityIndex; // Use the provided ability index if it is defined
    } else {
      // If abilityIndex is not provided, determine it based on species and hidden ability
      const hasHiddenAbility = !Utils.randSeedInt(hiddenAbilityChance.value);
      const randAbilityIndex = Utils.randSeedInt(2);
      if (species.abilityHidden && hasHiddenAbility) {
        // If the species has a hidden ability and the hidden ability is present
        this.abilityIndex = 2;
      } else {
        // If there is no hidden ability or species does not have a hidden ability
        this.abilityIndex =
          species.ability2 !== species.ability1 ? randAbilityIndex : 0; // Use random ability index if species has a second ability, otherwise use 0
      }
    }
    if (formIndex !== undefined) {
      this.formIndex = formIndex;
    }
    if (gender !== undefined) {
      this.gender = gender;
    }
    if (shiny !== undefined) {
      this.shiny = shiny;
    }
    if (variant !== undefined) {
      this.variant = variant;
    }
    this.exp =
      dataSource?.exp || getLevelTotalExp(this.level, species.growthRate);
    this.levelExp = dataSource?.levelExp || 0;
    if (dataSource) {
      this.id = dataSource.id;
      this.hp = dataSource.hp;
      this.stats = dataSource.stats;
      this.ivs = dataSource.ivs;
      this.passive = !!dataSource.passive;
      if (this.variant === undefined) {
        this.variant = 0;
      }
      this.nature = dataSource.nature || (0 as Nature);
      this.nickname = dataSource.nickname;
      this.moveset = dataSource.moveset;
      this.status = dataSource.status!; // TODO: is this bang correct?
      this.friendship =
        dataSource.friendship !== undefined
          ? dataSource.friendship
          : this.species.baseFriendship;
      this.metLevel = dataSource.metLevel || 5;
      this.luck = dataSource.luck;
      this.metBiome = dataSource.metBiome;
      this.metSpecies =
        dataSource.metSpecies ??
        (this.metBiome !== -1
          ? this.species.speciesId
          : this.species.getRootSpeciesId(true));
      this.metWave = dataSource.metWave ?? (this.metBiome === -1 ? -1 : 0);
      this.pauseEvolutions = dataSource.pauseEvolutions;
      this.pokerus = !!dataSource.pokerus;
      this.evoCounter = dataSource.evoCounter ?? 0;
      this.fusionSpecies =
        dataSource.fusionSpecies instanceof PokemonSpecies
          ? dataSource.fusionSpecies
          : dataSource.fusionSpecies
            ? getPokemonSpecies(dataSource.fusionSpecies)
            : null;
      this.fusionFormIndex = dataSource.fusionFormIndex;
      this.fusionAbilityIndex = dataSource.fusionAbilityIndex;
      this.fusionShiny = dataSource.fusionShiny;
      this.fusionVariant = dataSource.fusionVariant || 0;
      this.fusionGender = dataSource.fusionGender;
      this.fusionLuck = dataSource.fusionLuck;
      this.fusionCustomPokemonData = dataSource.fusionCustomPokemonData;
      this.fusionTeraType = dataSource.fusionTeraType;
      this.usedTMs = dataSource.usedTMs ?? [];
      this.customPokemonData = new CustomPokemonData(
        dataSource.customPokemonData,
      );
      this.teraType = dataSource.teraType;
      this.isTerastallized = dataSource.isTerastallized;
      this.stellarTypesBoosted = dataSource.stellarTypesBoosted ?? [];
    } else {
      this.id = Utils.randSeedInt(4294967296);
      this.ivs = ivs || Utils.getIvsFromId(this.id);

      if (this.gender === undefined) {
        this.generateGender();
      }

      if (this.formIndex === undefined) {
        this.formIndex = globalScene.getSpeciesFormIndex(
          species,
          this.gender,
          this.nature,
          this.isPlayer(),
        );
      }

      if (this.shiny === undefined) {
        this.trySetShiny();
      }

      if (this.variant === undefined) {
        this.variant = this.shiny ? this.generateShinyVariant() : 0;
      }

      this.customPokemonData = new CustomPokemonData();

      if (nature !== undefined) {
        this.setNature(nature);
      } else {
        this.generateNature();
      }

      this.friendship = species.baseFriendship;
      this.metLevel = level;
      this.metBiome = globalScene.currentBattle
        ? globalScene.arena.biomeType
        : -1;
      this.metSpecies = species.speciesId;
      this.metWave = globalScene.currentBattle
        ? globalScene.currentBattle.waveIndex
        : -1;
      this.pokerus = false;

      if (level > 1) {
        const fused = new Utils.BooleanHolder(
          globalScene.gameMode.isSplicedOnly,
        );
        if (!fused.value && !this.isPlayer() && !this.hasTrainer()) {
          globalScene.applyModifier(EnemyFusionChanceModifier, false, fused);
        }

        if (fused.value) {
          this.calculateStats();
          this.generateFusionSpecies();
        }
      }
      this.luck =
        (this.shiny ? this.variant + 1 : 0) +
        (this.fusionShiny ? this.fusionVariant + 1 : 0);
      this.fusionLuck = this.luck;

      this.teraType = Utils.randSeedItem(this.getTypes(false, false, true));
      this.isTerastallized = false;
      this.stellarTypesBoosted = [];
    }

    this.generateName();

    if (!species.isObtainable()) {
      this.shiny = false;
    }

    if (!dataSource) {
      this.calculateStats();
    }
  }

  getNameToRender() {
    try {
      if (this.nickname) {
        return decodeURIComponent(escape(atob(this.nickname)));
      }
      return this.name;
    } catch (err) {
      console.error(`Failed to decode nickname for ${this.name}`, err);
      return this.name;
    }
  }

  init(): void {
    this.fieldPosition = FieldPosition.CENTER;

    this.initBattleInfo();

    globalScene.fieldUI.addAt(this.battleInfo, 0);

    const getSprite = (hasShadow?: boolean) => {
      const ret = globalScene.addPokemonSprite(
        this,
        0,
        0,
        `pkmn__${this.isPlayer() ? "back__" : ""}sub`,
        undefined,
        true,
      );
      ret.setOrigin(0.5, 1);
      ret.setPipeline(globalScene.spritePipeline, {
        tone: [0.0, 0.0, 0.0, 0.0],
        hasShadow: !!hasShadow,
        teraColor: getTypeRgb(this.getTeraType()),
        isTerastallized: this.isTerastallized,
      });
      return ret;
    };

    this.setScale(this.getSpriteScale());

    const sprite = getSprite(true);
    const tintSprite = getSprite();

    tintSprite.setVisible(false);

    this.addAt(sprite, 0);
    this.addAt(tintSprite, 1);

    if (this.isShiny() && !this.shinySparkle) {
      this.initShinySparkle();
    }
  }

  abstract initBattleInfo(): void;

  isOnField(): boolean {
    if (!globalScene) {
      return false;
    }
    if (this.switchOutStatus) {
      return false;
    }
    return globalScene.field.getIndex(this) > -1;
  }

  /**
   * Checks if a pokemon is fainted (ie: its `hp <= 0`).
   * It's usually better to call {@linkcode isAllowedInBattle()}
   * @param checkStatus `true` to also check that the pokemon's status is {@linkcode StatusEffect.FAINT}
   * @returns `true` if the pokemon is fainted
   */
  public isFainted(checkStatus = false): boolean {
    return (
      this.hp <= 0 &&
      (!checkStatus || this.status?.effect === StatusEffect.FAINT)
    );
  }

  /**
   * Check if this pokemon is both not fainted and allowed to be in battle based on currently active challenges.
   * @returns {boolean} `true` if pokemon is allowed in battle
   */
  public isAllowedInBattle(): boolean {
    return !this.isFainted() && this.isAllowedInChallenge();
  }

  /**
   * Check if this pokemon is allowed based on any active challenges.
   * It's usually better to call {@linkcode isAllowedInBattle()}
   * @returns {boolean} `true` if pokemon is allowed in battle
   */
  public isAllowedInChallenge(): boolean {
    const challengeAllowed = new Utils.BooleanHolder(true);
    applyChallenges(
      ChallengeType.POKEMON_IN_BATTLE,
      this,
      challengeAllowed,
    );
    return challengeAllowed.value;
  }

  /**
   * Checks if the pokemon is allowed in battle (ie: not fainted, and allowed under any active challenges).
   * @param onField `true` to also check if the pokemon is currently on the field, defaults to `false`
   * @returns `true` if the pokemon is "active". Returns `false` if there is no active {@linkcode BattleScene}
   */
  public isActive(onField = false): boolean {
    if (!globalScene) {
      return false;
    }
    return this.isAllowedInBattle() && (!onField || this.isOnField());
  }

  getDexAttr(): bigint {
    let ret = 0n;
    ret |= this.gender !== Gender.FEMALE ? DexAttr.MALE : DexAttr.FEMALE;
    ret |= !this.shiny ? DexAttr.NON_SHINY : DexAttr.SHINY;
    ret |=
      this.variant >= 2
        ? DexAttr.VARIANT_3
        : this.variant === 1
          ? DexAttr.VARIANT_2
          : DexAttr.DEFAULT_VARIANT;
    ret |= globalScene.gameData.getFormAttr(this.formIndex);
    return ret;
  }

  /**
   * Sets the Pokemon's name. Only called when loading a Pokemon so this function needs to be called when
   * initializing hardcoded Pokemon or else it will not display the form index name properly.
   * @returns n/a
   */
  generateName(): void {
    if (!this.fusionSpecies) {
      this.name = this.species.getName(this.formIndex);
      return;
    }
    this.name = getFusedSpeciesName(
      this.species.getName(this.formIndex),
      this.fusionSpecies.getName(this.fusionFormIndex),
    );
    if (this.battleInfo) {
      this.updateInfo(true);
    }
  }

  abstract isPlayer(): boolean;

  abstract hasTrainer(): boolean;

  abstract getFieldIndex(): number;

  abstract getBattlerIndex(): BattlerIndex;

  loadAssets(ignoreOverride = true): Promise<void> {
    return new Promise(resolve => {
      const moveIds = this.getMoveset().map(m => m.getMove().id);
      Promise.allSettled(moveIds.map(m => initMoveAnim(m))).then(() => {
        loadMoveAnimAssets(moveIds);
        this.getSpeciesForm().loadAssets(
          this.getGender() === Gender.FEMALE,
          this.formIndex,
          this.shiny,
          this.variant,
        );
        if (this.isPlayer() || this.getFusionSpeciesForm()) {
          globalScene.loadPokemonAtlas(
            this.getBattleSpriteKey(true, ignoreOverride),
            this.getBattleSpriteAtlasPath(true, ignoreOverride),
          );
        }
        if (this.getFusionSpeciesForm()) {
          this.getFusionSpeciesForm().loadAssets(
            this.getFusionGender() === Gender.FEMALE,
            this.fusionFormIndex,
            this.fusionShiny,
            this.fusionVariant,
          );
          globalScene.loadPokemonAtlas(
            this.getFusionBattleSpriteKey(true, ignoreOverride),
            this.getFusionBattleSpriteAtlasPath(true, ignoreOverride),
          );
        }
        globalScene.load.once(Phaser.Loader.Events.COMPLETE, () => {
          if (this.isPlayer()) {
            const originalWarn = console.warn;
            // Ignore warnings for missing frames, because there will be a lot
            console.warn = () => {};
            const battleFrameNames = globalScene.anims.generateFrameNames(
              this.getBattleSpriteKey(),
              { zeroPad: 4, suffix: ".png", start: 1, end: 400 },
            );
            console.warn = originalWarn;
            if (!globalScene.anims.exists(this.getBattleSpriteKey())) {
              globalScene.anims.create({
                key: this.getBattleSpriteKey(),
                frames: battleFrameNames,
                frameRate: 10,
                repeat: -1,
              });
            }
          }
          this.playAnim();
          const updateFusionPaletteAndResolve = () => {
            this.updateFusionPalette();
            if (this.summonData?.speciesForm) {
              this.updateFusionPalette(true);
            }
            resolve();
          };
          if (this.shiny) {
            const populateVariantColors = (
              isBackSprite = false,
            ): Promise<void> => {
              return new Promise(async resolve => {
                const battleSpritePath = this.getBattleSpriteAtlasPath(
                  isBackSprite,
                  ignoreOverride,
                )
                  .replace("variant/", "")
                  .replace(/_[1-3]$/, "");
                let config = variantData;
                const useExpSprite =
                  globalScene.experimentalSprites &&
                  globalScene.hasExpSprite(
                    this.getBattleSpriteKey(isBackSprite, ignoreOverride),
                  );
                battleSpritePath
                  .split("/")
                  .map(p => (config ? (config = config[p]) : null));
                const variantSet: VariantSet = config as VariantSet;
                if (variantSet && variantSet[this.variant] === 1) {
                  const cacheKey = this.getBattleSpriteKey(isBackSprite);
                  if (!variantColorCache.hasOwnProperty(cacheKey)) {
                    await this.populateVariantColorCache(
                      cacheKey,
                      useExpSprite,
                      battleSpritePath,
                    );
                  }
                }
                resolve();
              });
            };
            if (this.isPlayer()) {
              Promise.all([
                populateVariantColors(false),
                populateVariantColors(true),
              ]).then(() => updateFusionPaletteAndResolve());
            } else {
              populateVariantColors(false).then(() =>
                updateFusionPaletteAndResolve(),
              );
            }
          } else {
            updateFusionPaletteAndResolve();
          }
        });
        if (!globalScene.load.isLoading()) {
          globalScene.load.start();
        }
      });
    });
  }

  /**
   * Gracefully handle errors loading a variant sprite. Log if it fails and attempt to fall back on
   * non-experimental sprites before giving up.
   *
   * @param cacheKey the cache key for the variant color sprite
   * @param attemptedSpritePath the sprite path that failed to load
   * @param useExpSprite was the attempted sprite experimental
   * @param battleSpritePath the filename of the sprite
   * @param optionalParams any additional params to log
   */
  async fallbackVariantColor(
    cacheKey: string,
    attemptedSpritePath: string,
    useExpSprite: boolean,
    battleSpritePath: string,
    ...optionalParams: any[]
  ) {
    console.warn(`Could not load ${attemptedSpritePath}!`, ...optionalParams);
    if (useExpSprite) {
      await this.populateVariantColorCache(cacheKey, false, battleSpritePath);
    }
  }

  /**
   * Attempt to process variant sprite.
   *
   * @param cacheKey the cache key for the variant color sprite
   * @param useExpSprite should the experimental sprite be used
   * @param battleSpritePath the filename of the sprite
   */
  async populateVariantColorCache(
    cacheKey: string,
    useExpSprite: boolean,
    battleSpritePath: string,
  ) {
    const spritePath = `./images/pokemon/variant/${useExpSprite ? "exp/" : ""}${battleSpritePath}.json`;
    return globalScene
      .cachedFetch(spritePath)
      .then(res => {
        // Prevent the JSON from processing if it failed to load
        if (!res.ok) {
          return this.fallbackVariantColor(
            cacheKey,
            res.url,
            useExpSprite,
            battleSpritePath,
            res.status,
            res.statusText,
          );
        }
        return res.json();
      })
      .catch(error => {
        return this.fallbackVariantColor(
          cacheKey,
          spritePath,
          useExpSprite,
          battleSpritePath,
          error,
        );
      })
      .then(c => {
        if (!isNullOrUndefined(c)) {
          variantColorCache[cacheKey] = c;
        }
      });
  }

  getFormKey(): string {
    if (
      !this.species.forms.length ||
      this.species.forms.length <= this.formIndex
    ) {
      return "";
    }
    return this.species.forms[this.formIndex].formKey;
  }

  getFusionFormKey(): string | null {
    if (!this.fusionSpecies) {
      return null;
    }
    if (
      !this.fusionSpecies.forms.length ||
      this.fusionSpecies.forms.length <= this.fusionFormIndex
    ) {
      return "";
    }
    return this.fusionSpecies.forms[this.fusionFormIndex].formKey;
  }

  getSpriteAtlasPath(ignoreOverride?: boolean): string {
    const spriteId = this.getSpriteId(ignoreOverride).replace(/\_{2}/g, "/");
    return `${/_[1-3]$/.test(spriteId) ? "variant/" : ""}${spriteId}`;
  }

  getBattleSpriteAtlasPath(back?: boolean, ignoreOverride?: boolean): string {
    const spriteId = this.getBattleSpriteId(back, ignoreOverride).replace(
      /\_{2}/g,
      "/",
    );
    return `${/_[1-3]$/.test(spriteId) ? "variant/" : ""}${spriteId}`;
  }

  getSpriteId(ignoreOverride?: boolean): string {
    return this.getSpeciesForm(ignoreOverride).getSpriteId(
      this.getGender(ignoreOverride) === Gender.FEMALE,
      this.formIndex,
      this.shiny,
      this.variant,
    );
  }

  getBattleSpriteId(back?: boolean, ignoreOverride?: boolean): string {
    if (back === undefined) {
      back = this.isPlayer();
    }
    return this.getSpeciesForm(ignoreOverride).getSpriteId(
      this.getGender(ignoreOverride) === Gender.FEMALE,
      this.formIndex,
      this.shiny,
      this.variant,
      back,
    );
  }

  getSpriteKey(ignoreOverride?: boolean): string {
    return this.getSpeciesForm(ignoreOverride).getSpriteKey(
      this.getGender(ignoreOverride) === Gender.FEMALE,
      this.formIndex,
      this.shiny,
      this.variant,
    );
  }

  getBattleSpriteKey(back?: boolean, ignoreOverride?: boolean): string {
    return `pkmn__${this.getBattleSpriteId(back, ignoreOverride)}`;
  }

  getFusionSpriteId(ignoreOverride?: boolean): string {
    return this.getFusionSpeciesForm(ignoreOverride).getSpriteId(
      this.getFusionGender(ignoreOverride) === Gender.FEMALE,
      this.fusionFormIndex,
      this.fusionShiny,
      this.fusionVariant,
    );
  }

  getFusionBattleSpriteId(back?: boolean, ignoreOverride?: boolean): string {
    if (back === undefined) {
      back = this.isPlayer();
    }
    return this.getFusionSpeciesForm(ignoreOverride).getSpriteId(
      this.getFusionGender(ignoreOverride) === Gender.FEMALE,
      this.fusionFormIndex,
      this.fusionShiny,
      this.fusionVariant,
      back,
    );
  }

  getFusionBattleSpriteKey(back?: boolean, ignoreOverride?: boolean): string {
    return `pkmn__${this.getFusionBattleSpriteId(back, ignoreOverride)}`;
  }

  getFusionBattleSpriteAtlasPath(
    back?: boolean,
    ignoreOverride?: boolean,
  ): string {
    return this.getFusionBattleSpriteId(back, ignoreOverride).replace(
      /\_{2}/g,
      "/",
    );
  }

  getIconAtlasKey(ignoreOverride?: boolean): string {
    return this.getSpeciesForm(ignoreOverride).getIconAtlasKey(
      this.formIndex,
      this.shiny,
      this.variant,
    );
  }

  getFusionIconAtlasKey(ignoreOverride?: boolean): string {
    return this.getFusionSpeciesForm(ignoreOverride).getIconAtlasKey(
      this.fusionFormIndex,
      this.fusionShiny,
      this.fusionVariant,
    );
  }

  getIconId(ignoreOverride?: boolean): string {
    return this.getSpeciesForm(ignoreOverride).getIconId(
      this.getGender(ignoreOverride) === Gender.FEMALE,
      this.formIndex,
      this.shiny,
      this.variant,
    );
  }

  getFusionIconId(ignoreOverride?: boolean): string {
    return this.getFusionSpeciesForm(ignoreOverride).getIconId(
      this.getFusionGender(ignoreOverride) === Gender.FEMALE,
      this.fusionFormIndex,
      this.fusionShiny,
      this.fusionVariant,
    );
  }

  getSpeciesForm(ignoreOverride?: boolean): PokemonSpeciesForm {
    if (!ignoreOverride && this.summonData?.speciesForm) {
      return this.summonData.speciesForm;
    }
    if (this.species.forms && this.species.forms.length > 0) {
      return this.species.forms[this.formIndex];
    }

    return this.species;
  }

  getFusionSpeciesForm(ignoreOverride?: boolean): PokemonSpeciesForm {
    if (!ignoreOverride && this.summonData?.speciesForm) {
      return this.summonData.fusionSpeciesForm;
    }
    if (
      !this.fusionSpecies?.forms?.length ||
      this.fusionFormIndex >= this.fusionSpecies?.forms.length
    ) {
      //@ts-ignore
      return this.fusionSpecies; // TODO: I don't even know how to fix this... A complete cluster of classes involved + null
    }
    return this.fusionSpecies?.forms[this.fusionFormIndex];
  }

  getSprite(): Phaser.GameObjects.Sprite {
    return this.getAt(0) as Phaser.GameObjects.Sprite;
  }

  getTintSprite(): Phaser.GameObjects.Sprite | null {
    return !this.maskEnabled
      ? (this.getAt(1) as Phaser.GameObjects.Sprite)
      : this.maskSprite;
  }

  getSpriteScale(): number {
    const formKey = this.getFormKey();
    if (
      this.isMax() === true ||
      formKey === "segin-starmobile" ||
      formKey === "schedar-starmobile" ||
      formKey === "navi-starmobile" ||
      formKey === "ruchbah-starmobile" ||
      formKey === "caph-starmobile"
    ) {
      return 1.5;
    }
    if (this.customPokemonData.spriteScale > 0) {
      return this.customPokemonData.spriteScale;
    }
    return 1;
  }

  /** Resets the pokemon's field sprite properties, including position, alpha, and scale */
  resetSprite(): void {
    // Resetting properties should not be shown on the field
    this.setVisible(false);

    // Remove the offset from having a Substitute active
    if (this.isOffsetBySubstitute()) {
      this.x -= this.getSubstituteOffset()[0];
      this.y -= this.getSubstituteOffset()[1];
    }

    // Reset sprite display properties
    this.setAlpha(1);
    this.setScale(this.getSpriteScale());
  }

  getHeldItems(): PokemonHeldItemModifier[] {
    if (!globalScene) {
      return [];
    }
    return globalScene.findModifiers(
      m => m instanceof PokemonHeldItemModifier && m.pokemonId === this.id,
      this.isPlayer(),
    ) as PokemonHeldItemModifier[];
  }

  updateScale(): void {
    this.setScale(this.getSpriteScale());
  }

  updateSpritePipelineData(): void {
    [this.getSprite(), this.getTintSprite()]
      .filter(s => !!s)
      .map(s => {
        s.pipelineData["teraColor"] = getTypeRgb(this.getTeraType());
        s.pipelineData["isTerastallized"] = this.isTerastallized;
      });
    this.updateInfo(true);
  }

  initShinySparkle(): void {
    const shinySparkle = globalScene.addFieldSprite(0, 0, "shiny");
    shinySparkle.setVisible(false);
    shinySparkle.setOrigin(0.5, 1);
    this.add(shinySparkle);

    this.shinySparkle = shinySparkle;
  }

  /**
   * Attempts to animate a given {@linkcode Phaser.GameObjects.Sprite}
   * @see {@linkcode Phaser.GameObjects.Sprite.play}
   * @param sprite {@linkcode Phaser.GameObjects.Sprite} to animate
   * @param tintSprite {@linkcode Phaser.GameObjects.Sprite} placed on top of the sprite to add a color tint
   * @param animConfig {@linkcode String} to pass to {@linkcode Phaser.GameObjects.Sprite.play}
   * @returns true if the sprite was able to be animated
   */
  tryPlaySprite(
    sprite: Phaser.GameObjects.Sprite,
    tintSprite: Phaser.GameObjects.Sprite,
    key: string,
  ): boolean {
    // Catch errors when trying to play an animation that doesn't exist
    try {
      sprite.play(key);
      tintSprite.play(key);
    } catch (error: unknown) {
      console.error(
        `Couldn't play animation for '${key}'!\nIs the image for this Pokemon missing?\n`,
        error,
      );

      return false;
    }

    return true;
  }

  playAnim(): void {
    this.tryPlaySprite(
      this.getSprite(),
      this.getTintSprite()!,
      this.getBattleSpriteKey(),
    ); // TODO: is the bag correct?
  }

  getFieldPositionOffset(): [number, number] {
    switch (this.fieldPosition) {
      case FieldPosition.CENTER:
        return [0, 0];
      case FieldPosition.LEFT:
        return [-32, -8];
      case FieldPosition.RIGHT:
        return [32, 0];
    }
  }

  /**
   * Returns the Pokemon's offset from its current field position in the event that
   * it has a Substitute doll in effect. The offset is returned in `[ x, y ]` format.
   * @see {@linkcode SubstituteTag}
   * @see {@linkcode getFieldPositionOffset}
   */
  getSubstituteOffset(): [number, number] {
    return this.isPlayer() ? [-30, 10] : [30, -10];
  }

  /**
   * Returns whether or not the Pokemon's position on the field is offset because
   * the Pokemon has a Substitute active.
   * @see {@linkcode SubstituteTag}
   */
  isOffsetBySubstitute(): boolean {
    const substitute = this.getTag(SubstituteTag);
    if (substitute) {
      if (substitute.sprite === undefined) {
        return false;
      }

      // During the Pokemon's MoveEffect phase, the offset is removed to put the Pokemon "in focus"
      const currentPhase = globalScene.getCurrentPhase();
      if (
        currentPhase instanceof MoveEffectPhase &&
        currentPhase.getPokemon() === this
      ) {
        return false;
      }
      return true;
    } else {
      return false;
    }
  }

  /** If this Pokemon has a Substitute on the field, removes its sprite from the field. */
  destroySubstitute(): void {
    const substitute = this.getTag(SubstituteTag);
    if (substitute && substitute.sprite) {
      substitute.sprite.destroy();
    }
  }

  setFieldPosition(
    fieldPosition: FieldPosition,
    duration?: number,
  ): Promise<void> {
    return new Promise(resolve => {
      if (fieldPosition === this.fieldPosition) {
        resolve();
        return;
      }

      const initialOffset = this.getFieldPositionOffset();

      this.fieldPosition = fieldPosition;

      this.battleInfo.setMini(fieldPosition !== FieldPosition.CENTER);
      this.battleInfo.setOffset(fieldPosition === FieldPosition.RIGHT);

      const newOffset = this.getFieldPositionOffset();

      const relX = newOffset[0] - initialOffset[0];
      const relY = newOffset[1] - initialOffset[1];

      const subTag = this.getTag(SubstituteTag);

      if (duration) {
        // TODO: can this use stricter typing?
        const targets: any[] = [this];
        if (subTag?.sprite) {
          targets.push(subTag.sprite);
        }
        globalScene.tweens.add({
          targets: targets,
          x: (_target, _key, value: number) => value + relX,
          y: (_target, _key, value: number) => value + relY,
          duration: duration,
          ease: "Sine.easeOut",
          onComplete: () => resolve(),
        });
      } else {
        this.x += relX;
        this.y += relY;
        if (subTag?.sprite) {
          subTag.sprite.x += relX;
          subTag.sprite.y += relY;
        }
      }
    });
  }

  /**
   * Retrieves the entire set of stats of the {@linkcode Pokemon}.
   * @param bypassSummonData prefer actual stats (`true` by default) or in-battle overriden stats (`false`)
   * @returns the numeric values of the {@linkcode Pokemon}'s stats
   */
  getStats(bypassSummonData = true): number[] {
    if (!bypassSummonData && this.summonData?.stats) {
      return this.summonData.stats;
    }
    return this.stats;
  }

  /**
   * Retrieves the corresponding {@linkcode PermanentStat} of the {@linkcode Pokemon}.
   * @param stat the desired {@linkcode PermanentStat}
   * @param bypassSummonData prefer actual stats (`true` by default) or in-battle overridden stats (`false`)
   * @returns the numeric value of the desired {@linkcode Stat}
   */
  getStat(stat: PermanentStat, bypassSummonData = true): number {
    if (
      !bypassSummonData &&
      this.summonData &&
      this.summonData.stats[stat] !== 0
    ) {
      return this.summonData.stats[stat];
    }
    return this.stats[stat];
  }

  /**
   * Writes the value to the corrseponding {@linkcode PermanentStat} of the {@linkcode Pokemon}.
   *
   * Note that this does nothing if {@linkcode value} is less than 0.
   * @param stat the desired {@linkcode PermanentStat} to be overwritten
   * @param value the desired numeric value
   * @param bypassSummonData write to actual stats (`true` by default) or in-battle overridden stats (`false`)
   */
  setStat(stat: PermanentStat, value: number, bypassSummonData = true): void {
    if (value >= 0) {
      if (!bypassSummonData && this.summonData) {
        this.summonData.stats[stat] = value;
      } else {
        this.stats[stat] = value;
      }
    }
  }

  /**
   * Retrieves the entire set of in-battle stat stages of the {@linkcode Pokemon}.
   * @returns the numeric values of the {@linkcode Pokemon}'s in-battle stat stages if available, a fresh stat stage array otherwise
   */
  getStatStages(): number[] {
    return this.summonData ? this.summonData.statStages : [0, 0, 0, 0, 0, 0, 0];
  }

  /**
   * Retrieves the in-battle stage of the specified {@linkcode BattleStat}.
   * @param stat the {@linkcode BattleStat} whose stage is desired
   * @returns the stage of the desired {@linkcode BattleStat} if available, 0 otherwise
   */
  getStatStage(stat: BattleStat): number {
    return this.summonData ? this.summonData.statStages[stat - 1] : 0;
  }

  /**
   * Writes the value to the in-battle stage of the corresponding {@linkcode BattleStat} of the {@linkcode Pokemon}.
   *
   * Note that, if the value is not within a range of [-6, 6], it will be forced to the closest range bound.
   * @param stat the {@linkcode BattleStat} whose stage is to be overwritten
   * @param value the desired numeric value
   */
  setStatStage(stat: BattleStat, value: number): void {
    if (this.summonData) {
      if (value >= -6) {
        this.summonData.statStages[stat - 1] = Math.min(value, 6);
      } else {
        this.summonData.statStages[stat - 1] = Math.max(value, -6);
      }
    }
  }

  /**
   * Calculate the critical-hit stage of a move used against this pokemon by
   * the given source
   * 
   * @param source the {@linkcode Pokemon} who using the move
   * @param move the {@linkcode Move} being used
   * @returns the final critical-hit stage value
   */
  getCritStage(source: Pokemon, move: Move): number {
    const critStage = new Utils.NumberHolder(0);
    applyMoveAttrs(HighCritAttr, source, this, move, critStage);
    globalScene.applyModifiers(
      CritBoosterModifier,
      source.isPlayer(),
      source,
      critStage,
    );
    globalScene.applyModifiers(
      TempCritBoosterModifier,
      source.isPlayer(),
      critStage,
    );
    applyAbAttrs(BonusCritAbAttr, source, null, false, critStage)
    const critBoostTag = source.getTag(CritBoostTag);
    if (critBoostTag) {
      if (critBoostTag instanceof DragonCheerTag) {
        critStage.value += critBoostTag.typesOnAdd.includes(PokemonType.DRAGON)
          ? 2
          : 1;
      } else {
        critStage.value += 2;
      }
    }

    console.log(`crit stage: +${critStage.value}`);
    return critStage.value;
  }

  /**
   * Calculates and retrieves the final value of a stat considering any held
   * items, move effects, opponent abilities, and whether there was a critical
   * hit.
   * @param stat the desired {@linkcode EffectiveStat}
   * @param opponent the target {@linkcode Pokemon}
   * @param move the {@linkcode Move} being used
   * @param ignoreAbility determines whether this Pokemon's abilities should be ignored during the stat calculation
   * @param ignoreOppAbility during an attack, determines whether the opposing Pokemon's abilities should be ignored during the stat calculation.
   * @param ignoreAllyAbility during an attack, determines whether the ally Pokemon's abilities should be ignored during the stat calculation.
   * @param isCritical determines whether a critical hit has occurred or not (`false` by default)
   * @param simulated if `true`, nullifies any effects that produce any changes to game state from triggering
   * @param ignoreHeldItems determines whether this Pokemon's held items should be ignored during the stat calculation, default `false`
   * @returns the final in-battle value of a stat
   */
  getEffectiveStat(
    stat: EffectiveStat,
    opponent?: Pokemon,
    move?: Move,
    ignoreAbility = false,
    ignoreOppAbility = false,
    ignoreAllyAbility = false,
    isCritical = false,
    simulated = true,
    ignoreHeldItems = false,
  ): number {
    const statValue = new Utils.NumberHolder(this.getStat(stat, false));
    if (!ignoreHeldItems) {
      globalScene.applyModifiers(
        StatBoosterModifier,
        this.isPlayer(),
        this,
        stat,
        statValue,
      );
    }

    // The Ruin abilities here are never ignored, but they reveal themselves on summon anyway
    const fieldApplied = new Utils.BooleanHolder(false);
    for (const pokemon of globalScene.getField(true)) {
      applyFieldStatMultiplierAbAttrs(
        FieldMultiplyStatAbAttr,
        pokemon,
        stat,
        statValue,
        this,
        fieldApplied,
        simulated,
      );
      if (fieldApplied.value) {
        break;
      }
    }
    if (!ignoreAbility) {
      applyStatMultiplierAbAttrs(
        StatMultiplierAbAttr,
        this,
        stat,
        statValue,
        simulated,
      );
    }

    const ally = this.getAlly();
    if (!Utils.isNullOrUndefined(ally)) {
      applyAllyStatMultiplierAbAttrs(AllyStatMultiplierAbAttr, ally, stat, statValue, simulated, this, move?.hasFlag(MoveFlags.IGNORE_ABILITIES) || ignoreAllyAbility);
    }

    let ret =
      statValue.value *
      this.getStatStageMultiplier(
        stat,
        opponent,
        move,
        ignoreOppAbility,
        isCritical,
        simulated,
        ignoreHeldItems,
      );

    switch (stat) {
      case Stat.ATK:
        if (this.getTag(BattlerTagType.SLOW_START)) {
          ret >>= 1;
        }
        break;
      case Stat.DEF:
        if (
          this.isOfType(PokemonType.ICE) &&
          globalScene.arena.weather?.weatherType === WeatherType.SNOW
        ) {
          ret *= 1.5;
        }
        break;
      case Stat.SPATK:
        break;
      case Stat.SPDEF:
        if (
          this.isOfType(PokemonType.ROCK) &&
          globalScene.arena.weather?.weatherType === WeatherType.SANDSTORM
        ) {
          ret *= 1.5;
        }
        break;
      case Stat.SPD:
        const side = this.isPlayer() ? ArenaTagSide.PLAYER : ArenaTagSide.ENEMY;
        if (globalScene.arena.getTagOnSide(ArenaTagType.TAILWIND, side)) {
          ret *= 2;
        }
        if (
          globalScene.arena.getTagOnSide(ArenaTagType.GRASS_WATER_PLEDGE, side)
        ) {
          ret >>= 2;
        }

        if (this.getTag(BattlerTagType.SLOW_START)) {
          ret >>= 1;
        }
        if (this.status && this.status.effect === StatusEffect.PARALYSIS) {
          ret >>= 1;
        }
        if (
          this.getTag(BattlerTagType.UNBURDEN) &&
          this.hasAbility(Abilities.UNBURDEN)
        ) {
          ret *= 2;
        }
        break;
    }

    const highestStatBoost = this.findTag(
      t =>
        t instanceof HighestStatBoostTag &&
        (t as HighestStatBoostTag).stat === stat,
    ) as HighestStatBoostTag;
    if (highestStatBoost) {
      ret *= highestStatBoost.multiplier;
    }

    return Math.floor(ret);
  }

  calculateStats(): void {
    if (!this.stats) {
      this.stats = [0, 0, 0, 0, 0, 0];
    }

    // Get and manipulate base stats
    const baseStats = this.calculateBaseStats();
    // Using base stats, calculate and store stats one by one
    for (const s of PERMANENT_STATS) {
      const statHolder = new Utils.NumberHolder(
        Math.floor((2 * baseStats[s] + this.ivs[s]) * this.level * 0.01),
      );
      if (s === Stat.HP) {
        statHolder.value = statHolder.value + this.level + 10;
        globalScene.applyModifier(
          PokemonIncrementingStatModifier,
          this.isPlayer(),
          this,
          s,
          statHolder,
        );
        if (this.hasAbility(Abilities.WONDER_GUARD, false, true)) {
          statHolder.value = 1;
        }
        if (this.hp > statHolder.value || this.hp === undefined) {
          this.hp = statHolder.value;
        } else if (this.hp) {
          const lastMaxHp = this.getMaxHp();
          if (lastMaxHp && statHolder.value > lastMaxHp) {
            this.hp += statHolder.value - lastMaxHp;
          }
        }
      } else {
        statHolder.value += 5;
        const natureStatMultiplier = new Utils.NumberHolder(
          getNatureStatMultiplier(this.getNature(), s),
        );
        globalScene.applyModifier(
          PokemonNatureWeightModifier,
          this.isPlayer(),
          this,
          natureStatMultiplier,
        );
        if (natureStatMultiplier.value !== 1) {
          statHolder.value = Math.max(
            Math[natureStatMultiplier.value > 1 ? "ceil" : "floor"](
              statHolder.value * natureStatMultiplier.value,
            ),
            1,
          );
        }
        globalScene.applyModifier(
          PokemonIncrementingStatModifier,
          this.isPlayer(),
          this,
          s,
          statHolder,
        );
      }

      statHolder.value = Phaser.Math.Clamp(
        statHolder.value,
        1,
        Number.MAX_SAFE_INTEGER,
      );

      this.setStat(s, statHolder.value);
    }
  }

  calculateBaseStats(): number[] {
    const baseStats = this.getSpeciesForm(true).baseStats.slice(0);
    applyChallenges(
      ChallengeType.FLIP_STAT,
      this,
      baseStats,
    );
    // Shuckle Juice
    globalScene.applyModifiers(
      PokemonBaseStatTotalModifier,
      this.isPlayer(),
      this,
      baseStats,
    );
    // Old Gateau
    globalScene.applyModifiers(
      PokemonBaseStatFlatModifier,
      this.isPlayer(),
      this,
      baseStats,
    );
    if (this.isFusion()) {
      const fusionBaseStats = this.getFusionSpeciesForm(true).baseStats;
      applyChallenges(
        ChallengeType.FLIP_STAT,
        this,
        fusionBaseStats,
      );

      for (const s of PERMANENT_STATS) {
        baseStats[s] = Math.ceil((baseStats[s] + fusionBaseStats[s]) / 2);
      }
    } else if (globalScene.gameMode.isSplicedOnly) {
      for (const s of PERMANENT_STATS) {
        baseStats[s] = Math.ceil(baseStats[s] / 2);
      }
    }
    // Vitamins
    globalScene.applyModifiers(
      BaseStatModifier,
      this.isPlayer(),
      this,
      baseStats,
    );

    return baseStats;
  }

  getNature(): Nature {
    return this.customPokemonData.nature !== -1
      ? this.customPokemonData.nature
      : this.nature;
  }

  setNature(nature: Nature): void {
    this.nature = nature;
    this.calculateStats();
  }

  setCustomNature(nature: Nature): void {
    this.customPokemonData.nature = nature;
    this.calculateStats();
  }

  generateNature(naturePool?: Nature[]): void {
    if (naturePool === undefined) {
      naturePool = Utils.getEnumValues(Nature);
    }
    const nature = naturePool[Utils.randSeedInt(naturePool.length)];
    this.setNature(nature);
  }

  isFullHp(): boolean {
    return this.hp >= this.getMaxHp();
  }

  getMaxHp(): number {
    return this.getStat(Stat.HP);
  }

  /** Returns the amount of hp currently missing from this {@linkcode Pokemon} (max - current) */
  getInverseHp(): number {
    return this.getMaxHp() - this.hp;
  }

  getHpRatio(precise = false): number {
    return precise
      ? this.hp / this.getMaxHp()
      : Math.round((this.hp / this.getMaxHp()) * 100) / 100;
  }

  generateGender(): void {
    if (this.species.malePercent === null) {
      this.gender = Gender.GENDERLESS;
    } else {
      const genderChance = (this.id % 256) * 0.390625;
      if (genderChance < this.species.malePercent) {
        this.gender = Gender.MALE;
      } else {
        this.gender = Gender.FEMALE;
      }
    }
  }

  getGender(ignoreOverride?: boolean): Gender {
    if (!ignoreOverride && this.summonData?.gender !== undefined) {
      return this.summonData.gender;
    }
    return this.gender;
  }

  getFusionGender(ignoreOverride?: boolean): Gender {
    if (!ignoreOverride && this.summonData?.fusionGender !== undefined) {
      return this.summonData.fusionGender;
    }
    return this.fusionGender;
  }

  isShiny(): boolean {
    return this.shiny || (this.isFusion() && this.fusionShiny);
  }

  getVariant(): Variant {
    return !this.isFusion()
      ? this.variant
      : (Math.max(this.variant, this.fusionVariant) as Variant);
  }

  getLuck(): number {
    return this.luck + (this.isFusion() ? this.fusionLuck : 0);
  }

  isFusion(): boolean {
    return !!this.fusionSpecies;
  }

  /**
   * Checks if the {@linkcode Pokemon} has a fusion with the specified {@linkcode Species}.
   * @param species the pokemon {@linkcode Species} to check
   * @returns `true` if the {@linkcode Pokemon} has a fusion with the specified {@linkcode Species}, `false` otherwise
   */
  hasFusionSpecies(species: Species): boolean {
    return this.fusionSpecies?.speciesId === species;
  }

  /**
   * Checks if the {@linkcode Pokemon} has is the specified {@linkcode Species} or is fused with it.
   * @param species the pokemon {@linkcode Species} to check
   * @param formKey If provided, requires the species to be in that form
   * @returns `true` if the pokemon is the species or is fused with it, `false` otherwise
   */
  hasSpecies(species: Species, formKey?: string): boolean {
    if (Utils.isNullOrUndefined(formKey)) {
      return (
      this.species.speciesId === species ||
      this.fusionSpecies?.speciesId === species
    );
    }

    return (this.species.speciesId === species && this.getFormKey() === formKey) || (this.fusionSpecies?.speciesId === species && this.getFusionFormKey() === formKey);
  }

  abstract isBoss(): boolean;

  getMoveset(ignoreOverride?: boolean): PokemonMove[] {
    const ret =
      !ignoreOverride && this.summonData?.moveset
        ? this.summonData.moveset
        : this.moveset;

    // Overrides moveset based on arrays specified in overrides.ts
    let overrideArray: Moves | Array<Moves> = this.isPlayer()
      ? Overrides.MOVESET_OVERRIDE
      : Overrides.OPP_MOVESET_OVERRIDE;
    if (!Array.isArray(overrideArray)) {
      overrideArray = [overrideArray];
    }
    if (overrideArray.length > 0) {
      if (!this.isPlayer()) {
        this.moveset = [];
      }
      overrideArray.forEach((move: Moves, index: number) => {
        const ppUsed = this.moveset[index]?.ppUsed ?? 0;
        this.moveset[index] = new PokemonMove(
          move,
          Math.min(ppUsed, allMoves[move].pp),
        );
      });
    }

    return ret;
  }

  /**
   * Checks which egg moves have been unlocked for the {@linkcode Pokemon} based
   * on the species it was met at or by the first {@linkcode Pokemon} in its evolution
   * line that can act as a starter and provides those egg moves.
   * @returns an array of {@linkcode Moves}, the length of which is determined by how many
   * egg moves are unlocked for that species.
   */
  getUnlockedEggMoves(): Moves[] {
    const moves: Moves[] = [];
    const species =
      this.metSpecies in speciesEggMoves
        ? this.metSpecies
        : this.getSpeciesForm(true).getRootSpeciesId(true);
    if (species in speciesEggMoves) {
      for (let i = 0; i < 4; i++) {
        if (globalScene.gameData.starterData[species].eggMoves & (1 << i)) {
          moves.push(speciesEggMoves[species][i]);
        }
      }
    }
    return moves;
  }

  /**
   * Gets all possible learnable level moves for the {@linkcode Pokemon},
   * excluding any moves already known.
   *
   * Available egg moves are only included if the {@linkcode Pokemon} was
   * in the starting party of the run and if Fresh Start is not active.
   * @returns an array of {@linkcode Moves}, the length of which is determined
   * by how many learnable moves there are for the {@linkcode Pokemon}.
   */
  public getLearnableLevelMoves(): Moves[] {
    let levelMoves = this.getLevelMoves(1, true, false, true).map(lm => lm[1]);
    if (
      this.metBiome === -1 &&
      !globalScene.gameMode.isFreshStartChallenge() &&
      !globalScene.gameMode.isDaily
    ) {
      levelMoves = this.getUnlockedEggMoves().concat(levelMoves);
    }
    if (Array.isArray(this.usedTMs) && this.usedTMs.length > 0) {
      levelMoves = this.usedTMs
        .filter(m => !levelMoves.includes(m))
        .concat(levelMoves);
    }
    levelMoves = levelMoves.filter(lm => !this.moveset.some(m => m.moveId === lm));
    return levelMoves;
  }

  /**
   * Gets the types of a pokemon
   * @param includeTeraType - `true` to include tera-formed type; Default: `false`
   * @param forDefend - `true` if the pokemon is defending from an attack; Default: `false`
   * @param ignoreOverride - If `true`, ignore ability changing effects; Default: `false`
   * @returns array of {@linkcode PokemonType}
   */
  public getTypes(
    includeTeraType = false,
    forDefend = false,
    ignoreOverride = false,
  ): PokemonType[] {
    const types: PokemonType[] = [];

    if (includeTeraType && this.isTerastallized) {
      const teraType = this.getTeraType();
      if (this.isTerastallized && !(forDefend && teraType === PokemonType.STELLAR)) {
        // Stellar tera uses its original types defensively
        types.push(teraType);
        if (forDefend) {
          return types;
        }
      }
    }

    if (!types.length || !includeTeraType) {
      if (
        !ignoreOverride &&
        this.summonData?.types &&
        this.summonData.types.length > 0
      ) {
        this.summonData.types.forEach(t => types.push(t));
      } else {
        const speciesForm = this.getSpeciesForm(ignoreOverride);
        const fusionSpeciesForm = this.getFusionSpeciesForm(ignoreOverride);
        const customTypes = this.customPokemonData.types?.length > 0;

        // First type, checking for "permanently changed" types from ME
        const firstType =
          customTypes && this.customPokemonData.types[0] !== PokemonType.UNKNOWN
            ? this.customPokemonData.types[0]
            : speciesForm.type1;
        types.push(firstType);

        // Second type
        let secondType: PokemonType = PokemonType.UNKNOWN;

        if (fusionSpeciesForm) {
          // Check if the fusion Pokemon also has permanent changes from ME when determining the fusion types
          const fusionType1 =
            this.fusionCustomPokemonData?.types &&
            this.fusionCustomPokemonData.types.length > 0 &&
            this.fusionCustomPokemonData.types[0] !== PokemonType.UNKNOWN
              ? this.fusionCustomPokemonData.types[0]
              : fusionSpeciesForm.type1;
          const fusionType2 =
            this.fusionCustomPokemonData?.types &&
            this.fusionCustomPokemonData.types.length > 1 &&
            this.fusionCustomPokemonData.types[1] !== PokemonType.UNKNOWN
              ? this.fusionCustomPokemonData.types[1]
              : fusionSpeciesForm.type2;

          // Assign second type if the fusion can provide one
          if (fusionType2 !== null && fusionType2 !== types[0]) {
            secondType = fusionType2;
          } else if (fusionType1 !== types[0]) {
            secondType = fusionType1;
          }

          if (
            secondType === PokemonType.UNKNOWN &&
            Utils.isNullOrUndefined(fusionType2)
          ) {
            // If second pokemon was monotype and shared its primary type
            secondType =
              customTypes &&
              this.customPokemonData.types.length > 1 &&
              this.customPokemonData.types[1] !== PokemonType.UNKNOWN
                ? this.customPokemonData.types[1]
                : (speciesForm.type2 ?? PokemonType.UNKNOWN);
          }
        } else {
          // If not a fusion, just get the second type from the species, checking for permanent changes from ME
          secondType =
            customTypes &&
            this.customPokemonData.types.length > 1 &&
            this.customPokemonData.types[1] !== PokemonType.UNKNOWN
              ? this.customPokemonData.types[1]
              : (speciesForm.type2 ?? PokemonType.UNKNOWN);
        }

        if (secondType !== PokemonType.UNKNOWN) {
          types.push(secondType);
        }
      }
    }

    // become UNKNOWN if no types are present
    if (!types.length) {
      types.push(PokemonType.UNKNOWN);
    }

    // remove UNKNOWN if other types are present
    if (types.length > 1 && types.includes(PokemonType.UNKNOWN)) {
      const index = types.indexOf(PokemonType.UNKNOWN);
      if (index !== -1) {
        types.splice(index, 1);
      }
    }

    // the type added to Pokemon from moves like Forest's Curse or Trick Or Treat
    if (
      !ignoreOverride &&
      this.summonData &&
      this.summonData.addedType &&
      !types.includes(this.summonData.addedType)
    ) {
      types.push(this.summonData.addedType);
    }

    // If both types are the same (can happen in weird custom typing scenarios), reduce to single type
    if (types.length > 1 && types[0] === types[1]) {
      types.splice(0, 1);
    }

    return types;
  }

  /**
   * Checks if the pokemon's typing includes the specified type
   * @param type - {@linkcode PokemonType} to check
   * @param includeTeraType - `true` to include tera-formed type; Default: `true`
   * @param forDefend - `true` if the pokemon is defending from an attack; Default: `false`
   * @param ignoreOverride - If `true`, ignore ability changing effects; Default: `false`
   * @returns `true` if the Pokemon's type matches
   */
  public isOfType(
    type: PokemonType,
    includeTeraType = true,
    forDefend = false,
    ignoreOverride = false,
  ): boolean {
    return this.getTypes(includeTeraType, forDefend, ignoreOverride).some(
      t => t === type,
    );
  }

  /**
   * Gets the non-passive ability of the pokemon. This accounts for fusions and ability changing effects.
   * This should rarely be called, most of the time {@linkcode hasAbility} or {@linkcode hasAbilityWithAttr} are better used as
   * those check both the passive and non-passive abilities and account for ability suppression.
   * @see {@linkcode hasAbility} {@linkcode hasAbilityWithAttr} Intended ways to check abilities in most cases
   * @param ignoreOverride - If `true`, ignore ability changing effects; Default: `false`
   * @returns The non-passive {@linkcode Ability} of the pokemon
   */
  public getAbility(ignoreOverride = false): Ability {
    if (!ignoreOverride && this.summonData?.ability) {
      return allAbilities[this.summonData.ability];
    }
    if (Overrides.ABILITY_OVERRIDE && this.isPlayer()) {
      return allAbilities[Overrides.ABILITY_OVERRIDE];
    }
    if (Overrides.OPP_ABILITY_OVERRIDE && !this.isPlayer()) {
      return allAbilities[Overrides.OPP_ABILITY_OVERRIDE];
    }
    if (this.isFusion()) {
      if (
        !isNullOrUndefined(this.fusionCustomPokemonData?.ability) &&
        this.fusionCustomPokemonData.ability !== -1
      ) {
        return allAbilities[this.fusionCustomPokemonData.ability];
      }
      return allAbilities[
        this.getFusionSpeciesForm(ignoreOverride).getAbility(
          this.fusionAbilityIndex,
        )
      ];
    }
    if (
      !isNullOrUndefined(this.customPokemonData.ability) &&
      this.customPokemonData.ability !== -1
    ) {
      return allAbilities[this.customPokemonData.ability];
    }
    let abilityId = this.getSpeciesForm(ignoreOverride).getAbility(
      this.abilityIndex,
    );
    if (abilityId === Abilities.NONE) {
      abilityId = this.species.ability1;
    }
    return allAbilities[abilityId];
  }

  /**
   * Gets the passive ability of the pokemon. This should rarely be called, most of the time
   * {@linkcode hasAbility} or {@linkcode hasAbilityWithAttr} are better used as those check both the passive and
   * non-passive abilities and account for ability suppression.
   * @see {@linkcode hasAbility} {@linkcode hasAbilityWithAttr} Intended ways to check abilities in most cases
   * @returns The passive {@linkcode Ability} of the pokemon
   */
  public getPassiveAbility(): Ability {
    if (Overrides.PASSIVE_ABILITY_OVERRIDE && this.isPlayer()) {
      return allAbilities[Overrides.PASSIVE_ABILITY_OVERRIDE];
    }
    if (Overrides.OPP_PASSIVE_ABILITY_OVERRIDE && !this.isPlayer()) {
      return allAbilities[Overrides.OPP_PASSIVE_ABILITY_OVERRIDE];
    }
    if (
      !isNullOrUndefined(this.customPokemonData.passive) &&
      this.customPokemonData.passive !== -1
    ) {
      return allAbilities[this.customPokemonData.passive];
    }

    return allAbilities[this.species.getPassiveAbility(this.formIndex)];
  }

  /**
   * Gets a list of all instances of a given ability attribute among abilities this pokemon has.
   * Accounts for all the various effects which can affect whether an ability will be present or
   * in effect, and both passive and non-passive.
   * @param attrType - {@linkcode AbAttr} The ability attribute to check for.
   * @param canApply - If `false`, it doesn't check whether the ability is currently active; Default `true`
   * @param ignoreOverride - If `true`, it ignores ability changing effects; Default `false`
   * @returns An array of all the ability attributes on this ability.
   */
  public getAbilityAttrs<T extends AbAttr = AbAttr>(
    attrType: { new (...args: any[]): T },
    canApply = true,
    ignoreOverride = false,
  ): T[] {
    const abilityAttrs: T[] = [];

    if (!canApply || this.canApplyAbility()) {
      abilityAttrs.push(
        ...this.getAbility(ignoreOverride).getAttrs<T>(attrType),
      );
    }

    if (!canApply || this.canApplyAbility(true)) {
      abilityAttrs.push(...this.getPassiveAbility().getAttrs(attrType));
    }

    return abilityAttrs;
  }

  /**
   * Sets the {@linkcode Pokemon}'s ability and activates it if it normally activates on summon
   *
   * Also clears primal weather if it is from the ability being changed
   * @param ability New Ability
   */
  public setTempAbility(ability: Ability, passive = false): void {
    applyOnLoseAbAttrs(this, passive);
    if (passive) {
      this.summonData.passiveAbility = ability.id;
    } else {
      this.summonData.ability = ability.id;
    }
    applyOnGainAbAttrs(this, passive);
  }

  /**
   * Suppresses an ability and calls its onlose attributes
   */
  public suppressAbility() {
    [true, false].forEach(passive => applyOnLoseAbAttrs(this, passive));
    this.summonData.abilitySuppressed = true;
  }

  /**
   * Checks if a pokemon has a passive either from:
   *  - bought with starter candy
   *  - set by override
   *  - is a boss pokemon
   * @returns `true` if the Pokemon has a passive
   */
  public hasPassive(): boolean {
    // returns override if valid for current case
    if (
      (Overrides.HAS_PASSIVE_ABILITY_OVERRIDE === false && this.isPlayer()) ||
      (Overrides.OPP_HAS_PASSIVE_ABILITY_OVERRIDE === false && !this.isPlayer())
    ) {
      return false;
    }
    if (
      ((Overrides.PASSIVE_ABILITY_OVERRIDE !== Abilities.NONE ||
        Overrides.HAS_PASSIVE_ABILITY_OVERRIDE) &&
        this.isPlayer()) ||
      ((Overrides.OPP_PASSIVE_ABILITY_OVERRIDE !== Abilities.NONE ||
        Overrides.OPP_HAS_PASSIVE_ABILITY_OVERRIDE) &&
        !this.isPlayer())
    ) {
      return true;
    }

    // Classic Final boss and Endless Minor/Major bosses do not have passive
    const { currentBattle, gameMode } = globalScene;
    const waveIndex = currentBattle?.waveIndex;
    if (
      this instanceof EnemyPokemon &&
      (currentBattle?.battleSpec === BattleSpec.FINAL_BOSS ||
        gameMode.isEndlessMinorBoss(waveIndex) ||
        gameMode.isEndlessMajorBoss(waveIndex))
    ) {
      return false;
    }

    return this.passive || this.isBoss();
  }

  /**
   * Checks whether an ability of a pokemon can be currently applied. This should rarely be
   * directly called, as {@linkcode hasAbility} and {@linkcode hasAbilityWithAttr} already call this.
   * @see {@linkcode hasAbility} {@linkcode hasAbilityWithAttr} Intended ways to check abilities in most cases
   * @param passive If true, check if passive can be applied instead of non-passive
   * @returns `true` if the ability can be applied
   */
  public canApplyAbility(passive = false): boolean {
    if (passive && !this.hasPassive()) {
      return false;
    }
    const ability = !passive ? this.getAbility() : this.getPassiveAbility();
    if (this.isFusion() && ability.hasAttr(NoFusionAbilityAbAttr)) {
      return false;
    }
    const arena = globalScene?.arena;
    if (
      arena.ignoreAbilities &&
      arena.ignoringEffectSource !== this.getBattlerIndex() &&
      ability.isIgnorable
    ) {
      return false;
    }
    if (
      this.summonData?.abilitySuppressed &&
      ability.isSuppressable
    ) {
      return false;
    }
    const suppressAbilitiesTag = arena.getTag(
      ArenaTagType.NEUTRALIZING_GAS,
    ) as SuppressAbilitiesTag;
    if (
      this.isOnField() &&
      suppressAbilitiesTag &&
      !suppressAbilitiesTag.isBeingRemoved()
    ) {
      const thisAbilitySuppressing = ability.hasAttr(
        PreLeaveFieldRemoveSuppressAbilitiesSourceAbAttr,
      );
      const hasSuppressingAbility = this.hasAbilityWithAttr(
        PreLeaveFieldRemoveSuppressAbilitiesSourceAbAttr,
        false,
      );
      // Neutralizing gas is up - suppress abilities unless they are unsuppressable or this pokemon is responsible for the gas
      // (Balance decided that the other ability of a neutralizing gas pokemon should not be neutralized)
      // If the ability itself is neutralizing gas, don't suppress it (handled through arena tag)
      const unsuppressable =
        !ability.isSuppressable ||
        thisAbilitySuppressing ||
        (hasSuppressingAbility && !suppressAbilitiesTag.shouldApplyToSelf());
      if (!unsuppressable) {
        return false;
      }
    }
    return (
      (this.hp > 0 || ability.isBypassFaint) &&
      !ability.conditions.find(condition => !condition(this))
    );
  }

  /**
   * Checks whether a pokemon has the specified ability and it's in effect. Accounts for all the various
   * effects which can affect whether an ability will be present or in effect, and both passive and
   * non-passive. This is the primary way to check whether a pokemon has a particular ability.
   * @param {Abilities} ability The ability to check for
   * @param {boolean} canApply If false, it doesn't check whether the ability is currently active
   * @param {boolean} ignoreOverride If true, it ignores ability changing effects
   * @returns {boolean} Whether the ability is present and active
   */
  public hasAbility(
    ability: Abilities,
    canApply = true,
    ignoreOverride?: boolean,
  ): boolean {
    if (
      this.getAbility(ignoreOverride).id === ability &&
      (!canApply || this.canApplyAbility())
    ) {
      return true;
    }
    if (
      this.getPassiveAbility().id === ability &&
      this.hasPassive() &&
      (!canApply || this.canApplyAbility(true))
    ) {
      return true;
    }
    return false;
  }

  /**
   * Checks whether a pokemon has an ability with the specified attribute and it's in effect.
   * Accounts for all the various effects which can affect whether an ability will be present or
   * in effect, and both passive and non-passive. This is one of the two primary ways to check
   * whether a pokemon has a particular ability.
   * @param {AbAttr} attrType The ability attribute to check for
   * @param {boolean} canApply If false, it doesn't check whether the ability is currently active
   * @param {boolean} ignoreOverride If true, it ignores ability changing effects
   * @returns {boolean} Whether an ability with that attribute is present and active
   */
  public hasAbilityWithAttr(
    attrType: Constructor<AbAttr>,
    canApply = true,
    ignoreOverride?: boolean,
  ): boolean {
    if (
      (!canApply || this.canApplyAbility()) &&
      this.getAbility(ignoreOverride).hasAttr(attrType)
    ) {
      return true;
    }
    if (
      this.hasPassive() &&
      (!canApply || this.canApplyAbility(true)) &&
      this.getPassiveAbility().hasAttr(attrType)
    ) {
      return true;
    }
    return false;
  }

  /**
   * Gets the weight of the Pokemon with subtractive modifiers (Autotomize) happening first
   * and then multiplicative modifiers happening after (Heavy Metal and Light Metal)
   * @returns the kg of the Pokemon (minimum of 0.1)
   */
  public getWeight(): number {
    const autotomizedTag = this.getTag(AutotomizedTag);
    let weightRemoved = 0;
    if (!Utils.isNullOrUndefined(autotomizedTag)) {
      weightRemoved = 100 * autotomizedTag!.autotomizeCount;
    }
    const minWeight = 0.1;
    const weight = new Utils.NumberHolder(this.species.weight - weightRemoved);

    // This will trigger the ability overlay so only call this function when necessary
    applyAbAttrs(WeightMultiplierAbAttr, this, null, false, weight);
    return Math.max(minWeight, weight.value);
  }

  /**
   * @returns the pokemon's current tera {@linkcode PokemonType}
   */
  getTeraType(): PokemonType {
    if (this.hasSpecies(Species.TERAPAGOS)) {
      return PokemonType.STELLAR;
    }
    if (this.hasSpecies(Species.OGERPON)) {
      const ogerponForm =
        this.species.speciesId === Species.OGERPON
          ? this.formIndex
          : this.fusionFormIndex;
      switch (ogerponForm) {
        case 0:
        case 4:
          return PokemonType.GRASS;
        case 1:
        case 5:
          return PokemonType.WATER;
        case 2:
        case 6:
          return PokemonType.FIRE;
        case 3:
        case 7:
          return PokemonType.ROCK;
      }
    }
    if (this.hasSpecies(Species.SHEDINJA)) {
      return PokemonType.BUG;
    }
    return this.teraType;
  }

  public isGrounded(): boolean {
    return (
      !!this.getTag(GroundedTag) ||
      (!this.isOfType(PokemonType.FLYING, true, true) &&
        !this.hasAbility(Abilities.LEVITATE) &&
        !this.getTag(BattlerTagType.FLOATING) &&
        !this.getTag(SemiInvulnerableTag))
    );
  }

  /**
   * Determines whether this Pokemon is prevented from running or switching due
   * to effects from moves and/or abilities.
   * @param trappedAbMessages - If defined, ability trigger messages
   * (e.g. from Shadow Tag) are forwarded through this array.
   * @param simulated - If `true`, applies abilities via simulated calls.
   * @returns `true` if the pokemon is trapped
   */
  public isTrapped(
    trappedAbMessages: string[] = [],
    simulated = true,
  ): boolean {
    const commandedTag = this.getTag(BattlerTagType.COMMANDED);
    if (commandedTag?.getSourcePokemon()?.isActive(true)) {
      return true;
    }

    if (this.isOfType(PokemonType.GHOST)) {
      return false;
    }

    const trappedByAbility = new Utils.BooleanHolder(false);
    /**
     * Contains opposing Pokemon (Enemy/Player Pokemon) depending on perspective
     * Afterwards, it filters out Pokemon that have been switched out of the field so trapped abilities/moves do not trigger
     */
    const opposingFieldUnfiltered = this.isPlayer()
      ? globalScene.getEnemyField()
      : globalScene.getPlayerField();
    const opposingField = opposingFieldUnfiltered.filter(
      enemyPkm => enemyPkm.switchOutStatus === false,
    );

    for (const opponent of opposingField) {
      applyCheckTrappedAbAttrs(
        CheckTrappedAbAttr,
        opponent,
        trappedByAbility,
        this,
        trappedAbMessages,
        simulated,
      );
    }

    const side = this.isPlayer() ? ArenaTagSide.PLAYER : ArenaTagSide.ENEMY;
    return (
      trappedByAbility.value ||
      !!this.getTag(TrappedTag) ||
      !!globalScene.arena.getTagOnSide(ArenaTagType.FAIRY_LOCK, side)
    );
  }

  /**
   * Calculates the type of a move when used by this Pokemon after
   * type-changing move and ability attributes have applied.
   * @param move - {@linkcode Move} The move being used.
   * @param simulated - If `true`, prevents showing abilities applied in this calculation.
   * @returns The {@linkcode PokemonType} of the move after attributes are applied
   */
  public getMoveType(move: Move, simulated = true): PokemonType {
    const moveTypeHolder = new Utils.NumberHolder(move.type);

    applyMoveAttrs(VariableMoveTypeAttr, this, null, move, moveTypeHolder);
    applyPreAttackAbAttrs(
      MoveTypeChangeAbAttr,
      this,
      null,
      move,
      simulated,
      moveTypeHolder,
    );

    globalScene.arena.applyTags(
      ArenaTagType.ION_DELUGE,
      simulated,
      moveTypeHolder,
    );
    if (this.getTag(BattlerTagType.ELECTRIFIED)) {
      moveTypeHolder.value = PokemonType.ELECTRIC;
    }

    return moveTypeHolder.value as PokemonType;
  }

  /**
   * Calculates the effectiveness of a move against the Pokémon.
   * This includes modifiers from move and ability attributes.
   * @param source {@linkcode Pokemon} The attacking Pokémon.
   * @param move {@linkcode Move} The move being used by the attacking Pokémon.
   * @param ignoreAbility Whether to ignore abilities that might affect type effectiveness or immunity (defaults to `false`).
   * @param simulated Whether to apply abilities via simulated calls (defaults to `true`)
   * @param cancelled {@linkcode Utils.BooleanHolder} Stores whether the move was cancelled by a non-type-based immunity.
   * Currently only used by {@linkcode Pokemon.apply} to determine whether a "No effect" message should be shown.
   * @returns The type damage multiplier, indicating the effectiveness of the move
   */
  getMoveEffectiveness(
    source: Pokemon,
    move: Move,
    ignoreAbility = false,
    simulated = true,
    cancelled?: Utils.BooleanHolder,
  ): TypeDamageMultiplier {
    if (!Utils.isNullOrUndefined(this.turnData?.moveEffectiveness)) {
      return this.turnData?.moveEffectiveness;
    }

    if (move.hasAttr(TypelessAttr)) {
      return 1;
    }
    const moveType = source.getMoveType(move);

    const typeMultiplier = new Utils.NumberHolder(
      move.category !== MoveCategory.STATUS ||
        move.hasAttr(RespectAttackTypeImmunityAttr)
        ? this.getAttackTypeEffectiveness(
            moveType,
            source,
            false,
            simulated,
            move,
          )
        : 1,
    );

    applyMoveAttrs(
      VariableMoveTypeMultiplierAttr,
      source,
      this,
      move,
      typeMultiplier,
    );
    if (
      this.getTypes(true, true).find(t => move.isTypeImmune(source, this, t))
    ) {
      typeMultiplier.value = 0;
    }

    if (this.getTag(TarShotTag) && this.getMoveType(move) === PokemonType.FIRE) {
      typeMultiplier.value *= 2;
    }

    const cancelledHolder = cancelled ?? new Utils.BooleanHolder(false);
    if (!ignoreAbility) {
      applyPreDefendAbAttrs(
        TypeImmunityAbAttr,
        this,
        source,
        move,
        cancelledHolder,
        simulated,
        typeMultiplier,
      );

      if (!cancelledHolder.value) {
        applyPreDefendAbAttrs(
          MoveImmunityAbAttr,
          this,
          source,
          move,
          cancelledHolder,
          simulated,
          typeMultiplier,
        );
      }

      if (!cancelledHolder.value) {
        const defendingSidePlayField = this.isPlayer()
          ? globalScene.getPlayerField()
          : globalScene.getEnemyField();
        defendingSidePlayField.forEach(p =>
          applyPreDefendAbAttrs(
            FieldPriorityMoveImmunityAbAttr,
            p,
            source,
            move,
            cancelledHolder,
          ),
        );
      }
    }

    const immuneTags = this.findTags(
      tag => tag instanceof TypeImmuneTag && tag.immuneType === moveType,
    );
    for (const tag of immuneTags) {
      if (
        move &&
        !move.getAttrs(HitsTagAttr).some(attr => attr.tagType === tag.tagType)
      ) {
        typeMultiplier.value = 0;
        break;
      }
    }

    // Apply Tera Shell's effect to attacks after all immunities are accounted for
    if (!ignoreAbility && move.category !== MoveCategory.STATUS) {
      applyPreDefendAbAttrs(
        FullHpResistTypeAbAttr,
        this,
        source,
        move,
        cancelledHolder,
        simulated,
        typeMultiplier,
      );
    }

    if (
      move.category === MoveCategory.STATUS &&
      move.hitsSubstitute(source, this)
    ) {
      typeMultiplier.value = 0;
    }

    return (
      !cancelledHolder.value ? typeMultiplier.value : 0
    ) as TypeDamageMultiplier;
  }

  /**
   * Calculates the move's type effectiveness multiplier based on the target's type/s.
   * @param moveType {@linkcode PokemonType} the type of the move being used
   * @param source {@linkcode Pokemon} the Pokemon using the move
   * @param ignoreStrongWinds whether or not this ignores strong winds (anticipation, forewarn, stealth rocks)
   * @param simulated tag to only apply the strong winds effect message when the move is used
   * @param move (optional) the move whose type effectiveness is to be checked. Used for applying {@linkcode VariableMoveTypeChartAttr}
   * @returns a multiplier for the type effectiveness
   */
  getAttackTypeEffectiveness(
    moveType: PokemonType,
    source?: Pokemon,
    ignoreStrongWinds = false,
    simulated = true,
    move?: Move,
  ): TypeDamageMultiplier {
    if (moveType === PokemonType.STELLAR) {
      return this.isTerastallized ? 2 : 1;
    }
    const types = this.getTypes(true, true);
    const arena = globalScene.arena;

    // Handle flying v ground type immunity without removing flying type so effective types are still effective
    // Related to https://github.com/pagefaultgames/pokerogue/issues/524
    if (
      moveType === PokemonType.GROUND &&
      (this.isGrounded() || arena.hasTag(ArenaTagType.GRAVITY))
    ) {
      const flyingIndex = types.indexOf(PokemonType.FLYING);
      if (flyingIndex > -1) {
        types.splice(flyingIndex, 1);
      }
    }

    let multiplier = types
      .map(defType => {
        const multiplier = new Utils.NumberHolder(
          getTypeDamageMultiplier(moveType, defType),
        );
        applyChallenges(
          ChallengeType.TYPE_EFFECTIVENESS,
          multiplier,
        );
        if (move) {
          applyMoveAttrs(
            VariableMoveTypeChartAttr,
            null,
            this,
            move,
            multiplier,
            defType,
          );
        }
        if (source) {
          const ignoreImmunity = new Utils.BooleanHolder(false);
          if (
            source.isActive(true) &&
            source.hasAbilityWithAttr(IgnoreTypeImmunityAbAttr)
          ) {
            applyAbAttrs(
              IgnoreTypeImmunityAbAttr,
              source,
              ignoreImmunity,
              simulated,
              moveType,
              defType,
            );
          }
          if (ignoreImmunity.value) {
            if (multiplier.value === 0) {
              return 1;
            }
          }

          const exposedTags = this.findTags(
            tag => tag instanceof ExposedTag,
          ) as ExposedTag[];
          if (exposedTags.some(t => t.ignoreImmunity(defType, moveType))) {
            if (multiplier.value === 0) {
              return 1;
            }
          }
        }
        return multiplier.value;
      })
      .reduce((acc, cur) => acc * cur, 1) as TypeDamageMultiplier;

    const typeMultiplierAgainstFlying = new Utils.NumberHolder(
      getTypeDamageMultiplier(moveType, PokemonType.FLYING),
    );
    applyChallenges(
      ChallengeType.TYPE_EFFECTIVENESS,
      typeMultiplierAgainstFlying,
    );
    // Handle strong winds lowering effectiveness of types super effective against pure flying
    if (
      !ignoreStrongWinds &&
      arena.weather?.weatherType === WeatherType.STRONG_WINDS &&
      !arena.weather.isEffectSuppressed() &&
      this.isOfType(PokemonType.FLYING) &&
      typeMultiplierAgainstFlying.value === 2
    ) {
      multiplier /= 2;
      if (!simulated) {
        globalScene.queueMessage(i18next.t("weather:strongWindsEffectMessage"));
      }
    }
    return multiplier as TypeDamageMultiplier;
  }

  /**
   * Computes the given Pokemon's matchup score against this Pokemon.
   * In most cases, this score ranges from near-zero to 16, but the maximum possible matchup score is 64.
   * @param opponent {@linkcode Pokemon} The Pokemon to compare this Pokemon against
   * @returns A score value based on how favorable this Pokemon is when fighting the given Pokemon
   */
  getMatchupScore(opponent: Pokemon): number {
    const types = this.getTypes(true);
    const enemyTypes = opponent.getTypes(true, true);
    /** Is this Pokemon faster than the opponent? */
    const outspeed =
      (this.isActive(true)
        ? this.getEffectiveStat(Stat.SPD, opponent)
        : this.getStat(Stat.SPD, false)) >=
      opponent.getEffectiveStat(Stat.SPD, this);
    /**
     * Based on how effective this Pokemon's types are offensively against the opponent's types.
     * This score is increased by 25 percent if this Pokemon is faster than the opponent.
     */
    let atkScore =
      opponent.getAttackTypeEffectiveness(types[0], this) *
      (outspeed ? 1.25 : 1);
    /**
     * Based on how effectively this Pokemon defends against the opponent's types.
     * This score cannot be higher than 4.
     */
    let defScore =
      1 /
      Math.max(this.getAttackTypeEffectiveness(enemyTypes[0], opponent), 0.25);
    if (types.length > 1) {
      atkScore *= opponent.getAttackTypeEffectiveness(types[1], this);
    }
    if (enemyTypes.length > 1) {
      defScore *=
        1 /
        Math.max(
          this.getAttackTypeEffectiveness(enemyTypes[1], opponent),
          0.25,
        );
    }
    /**
     * Based on this Pokemon's HP ratio compared to that of the opponent.
     * This ratio is multiplied by 1.5 if this Pokemon outspeeds the opponent;
     * however, the final ratio cannot be higher than 1.
     */
    let hpDiffRatio = this.getHpRatio() + (1 - opponent.getHpRatio());
    if (outspeed) {
      hpDiffRatio = Math.min(hpDiffRatio * 1.5, 1);
    }
    return (atkScore + defScore) * hpDiffRatio;
  }

  getEvolution(): SpeciesFormEvolution | null {
    if (pokemonEvolutions.hasOwnProperty(this.species.speciesId)) {
      const evolutions = pokemonEvolutions[this.species.speciesId];
      for (const e of evolutions) {
        if (
          !e.item &&
          this.level >= e.level &&
          (isNullOrUndefined(e.preFormKey) ||
            this.getFormKey() === e.preFormKey)
        ) {
          if (
            e.condition === null ||
            (e.condition as SpeciesEvolutionCondition).predicate(this)
          ) {
            return e;
          }
        }
      }
    }

    if (
      this.isFusion() &&
      this.fusionSpecies &&
      pokemonEvolutions.hasOwnProperty(this.fusionSpecies.speciesId)
    ) {
      const fusionEvolutions = pokemonEvolutions[
        this.fusionSpecies.speciesId
      ].map(e => new FusionSpeciesFormEvolution(this.species.speciesId, e));
      for (const fe of fusionEvolutions) {
        if (
          !fe.item &&
          this.level >= fe.level &&
          (isNullOrUndefined(fe.preFormKey) ||
            this.getFusionFormKey() === fe.preFormKey)
        ) {
          if (
            fe.condition === null ||
            (fe.condition as SpeciesEvolutionCondition).predicate(this)
          ) {
            return fe;
          }
        }
      }
    }

    return null;
  }

  /**
   * Gets all level up moves in a given range for a particular pokemon.
   * @param {number} startingLevel Don't include moves below this level
   * @param {boolean} includeEvolutionMoves Whether to include evolution moves
   * @param {boolean} simulateEvolutionChain Whether to include moves from prior evolutions
   * @param {boolean} includeRelearnerMoves Whether to include moves that would require a relearner. Note the move relearner inherently allows evolution moves
   * @returns {LevelMoves} A list of moves and the levels they can be learned at
   */
  getLevelMoves(
    startingLevel?: number,
    includeEvolutionMoves = false,
    simulateEvolutionChain = false,
    includeRelearnerMoves = false,
    learnSituation: LearnMoveSituation = LearnMoveSituation.MISC,
  ): LevelMoves {
    const ret: LevelMoves = [];
    let levelMoves: LevelMoves = [];
    if (!startingLevel) {
      startingLevel = this.level;
    }
    if (
      learnSituation === LearnMoveSituation.EVOLUTION_FUSED &&
      this.fusionSpecies
    ) {
      // For fusion evolutions, get ONLY the moves of the component mon that evolved
      levelMoves = this.getFusionSpeciesForm(true)
        .getLevelMoves()
        .filter(
          lm =>
            (includeEvolutionMoves && lm[0] === EVOLVE_MOVE) ||
            (includeRelearnerMoves && lm[0] === RELEARN_MOVE) ||
            lm[0] > 0,
        );
    } else {
      if (simulateEvolutionChain) {
        const evolutionChain = this.species.getSimulatedEvolutionChain(
          this.level,
          this.hasTrainer(),
          this.isBoss(),
          this.isPlayer(),
        );
        for (let e = 0; e < evolutionChain.length; e++) {
          // TODO: Might need to pass specific form index in simulated evolution chain
          const speciesLevelMoves = getPokemonSpeciesForm(
            evolutionChain[e][0],
            this.formIndex,
          ).getLevelMoves();
          if (includeRelearnerMoves) {
            levelMoves.push(...speciesLevelMoves);
          } else {
            levelMoves.push(
              ...speciesLevelMoves.filter(
                lm =>
                  (includeEvolutionMoves && lm[0] === EVOLVE_MOVE) ||
                  ((!e || lm[0] > 1) &&
                    (e === evolutionChain.length - 1 ||
                      lm[0] <= evolutionChain[e + 1][1])),
              ),
            );
          }
        }
      } else {
        levelMoves = this.getSpeciesForm(true)
          .getLevelMoves()
          .filter(
            lm =>
              (includeEvolutionMoves && lm[0] === EVOLVE_MOVE) ||
              (includeRelearnerMoves && lm[0] === RELEARN_MOVE) ||
              lm[0] > 0,
          );
      }
      if (
        this.fusionSpecies &&
        learnSituation !== LearnMoveSituation.EVOLUTION_FUSED_BASE
      ) {
        // For fusion evolutions, get ONLY the moves of the component mon that evolved
        if (simulateEvolutionChain) {
          const fusionEvolutionChain =
            this.fusionSpecies.getSimulatedEvolutionChain(
              this.level,
              this.hasTrainer(),
              this.isBoss(),
              this.isPlayer(),
            );
          for (let e = 0; e < fusionEvolutionChain.length; e++) {
            // TODO: Might need to pass specific form index in simulated evolution chain
            const speciesLevelMoves = getPokemonSpeciesForm(
              fusionEvolutionChain[e][0],
              this.fusionFormIndex,
            ).getLevelMoves();
            if (includeRelearnerMoves) {
              levelMoves.push(
                ...speciesLevelMoves.filter(
                  lm =>
                    (includeEvolutionMoves && lm[0] === EVOLVE_MOVE) ||
                    lm[0] !== EVOLVE_MOVE,
                ),
              );
            } else {
              levelMoves.push(
                ...speciesLevelMoves.filter(
                  lm =>
                    (includeEvolutionMoves && lm[0] === EVOLVE_MOVE) ||
                    ((!e || lm[0] > 1) &&
                      (e === fusionEvolutionChain.length - 1 ||
                        lm[0] <= fusionEvolutionChain[e + 1][1])),
                ),
              );
            }
          }
        } else {
          levelMoves.push(
            ...this.getFusionSpeciesForm(true)
              .getLevelMoves()
              .filter(
                lm =>
                  (includeEvolutionMoves && lm[0] === EVOLVE_MOVE) ||
                  (includeRelearnerMoves && lm[0] === RELEARN_MOVE) ||
                  lm[0] > 0,
              ),
          );
        }
      }
    }
    levelMoves.sort((lma: [number, number], lmb: [number, number]) =>
      lma[0] > lmb[0] ? 1 : lma[0] < lmb[0] ? -1 : 0,
    );

    /**
     * Filter out moves not within the correct level range(s)
     * Includes moves below startingLevel, or of specifically level 0 if
     * includeRelearnerMoves or includeEvolutionMoves are true respectively
     */
    levelMoves = levelMoves.filter(lm => {
      const level = lm[0];
      const isRelearner = level < startingLevel;
      const allowedEvolutionMove = level === 0 && includeEvolutionMoves;

      return (
        !(level > this.level) &&
        (includeRelearnerMoves || !isRelearner || allowedEvolutionMove)
      );
    });

    /**
     * This must be done AFTER filtering by level, else if the same move shows up
     * in levelMoves multiple times all but the lowest level one will be skipped.
     * This causes problems when there are intentional duplicates (i.e. Smeargle with Sketch)
     */
    if (levelMoves) {
      this.getUniqueMoves(levelMoves, ret);
    }

    return ret;
  }

  /**
   * Helper function for getLevelMoves.
   * Finds all non-duplicate items from the input, and pushes them into the output.
   * Two items count as duplicate if they have the same Move, regardless of level.
   *
   * @param levelMoves the input array to search for non-duplicates from
   * @param ret the output array to be pushed into.
   */
  private getUniqueMoves(levelMoves: LevelMoves, ret: LevelMoves): void {
    const uniqueMoves: Moves[] = [];
    for (const lm of levelMoves) {
      if (!uniqueMoves.find(m => m === lm[1])) {
        uniqueMoves.push(lm[1]);
        ret.push(lm);
      }
    }
  }

  /**
   * Get a list of all egg moves
   *
   * @returns list of egg moves
   */
  getEggMoves(): Moves[] | undefined {
    return speciesEggMoves[this.getSpeciesForm().getRootSpeciesId()];
  }

  setMove(moveIndex: number, moveId: Moves): void {
    if (moveId === Moves.NONE) {
      return;
    }
    const move = new PokemonMove(moveId);
    this.moveset[moveIndex] = move;
    if (this.summonData?.moveset) {
      this.summonData.moveset[moveIndex] = move;
    }
  }

  /**
   * Function that tries to set a Pokemon shiny based on the trainer's trainer ID and secret ID.
   * Endless Pokemon in the end biome are unable to be set to shiny
   *
   * The exact mechanic is that it calculates E as the XOR of the player's trainer ID and secret ID.
   * F is calculated as the XOR of the first 16 bits of the Pokemon's ID with the last 16 bits.
   * The XOR of E and F are then compared to the {@linkcode shinyThreshold} (or {@linkcode thresholdOverride} if set) to see whether or not to generate a shiny.
   * The base shiny odds are {@linkcode BASE_SHINY_CHANCE} / 65536
   * @param thresholdOverride number that is divided by 2^16 (65536) to get the shiny chance, overrides {@linkcode shinyThreshold} if set (bypassing shiny rate modifiers such as Shiny Charm)
   * @returns true if the Pokemon has been set as a shiny, false otherwise
   */
  trySetShiny(thresholdOverride?: number): boolean {
    // Shiny Pokemon should not spawn in the end biome in endless
    if (
      globalScene.gameMode.isEndless &&
      globalScene.arena.biomeType === Biome.END
    ) {
      return false;
    }

    const rand1 = (this.id & 0xffff0000) >>> 16;
    const rand2 = this.id & 0x0000ffff;

    const E = globalScene.gameData.trainerId ^ globalScene.gameData.secretId;
    const F = rand1 ^ rand2;

    const shinyThreshold = new Utils.NumberHolder(BASE_SHINY_CHANCE);
    if (thresholdOverride === undefined) {
      if (timedEventManager.isEventActive()) {
        const tchance = timedEventManager.getClassicTrainerShinyChance();
        shinyThreshold.value *= timedEventManager.getShinyMultiplier();
        if (this.hasTrainer() && tchance > 0) {
          shinyThreshold.value = Math.max(tchance, shinyThreshold.value); // Choose the higher boost
        }
      }
      if (!this.hasTrainer()) {
        globalScene.applyModifiers(
          ShinyRateBoosterModifier,
          true,
          shinyThreshold,
        );
      }
    } else {
      shinyThreshold.value = thresholdOverride;
    }

    this.shiny = (E ^ F) < shinyThreshold.value;

    if (this.shiny) {
      this.initShinySparkle();
    }

    return this.shiny;
  }

  /**
   * Function that tries to set a Pokemon shiny based on seed.
   * For manual use only, usually to roll a Pokemon's shiny chance a second time.
   * If it rolls shiny, also sets a random variant and give the Pokemon the associated luck.
   *
   * The base shiny odds are {@linkcode BASE_SHINY_CHANCE} / `65536`
   * @param thresholdOverride number that is divided by `2^16` (`65536`) to get the shiny chance, overrides {@linkcode shinyThreshold} if set (bypassing shiny rate modifiers such as Shiny Charm)
   * @param applyModifiersToOverride If {@linkcode thresholdOverride} is set and this is true, will apply Shiny Charm and event modifiers to {@linkcode thresholdOverride}
   * @returns `true` if the Pokemon has been set as a shiny, `false` otherwise
   */
  public trySetShinySeed(
    thresholdOverride?: number,
    applyModifiersToOverride?: boolean,
  ): boolean {
    const shinyThreshold = new Utils.NumberHolder(BASE_SHINY_CHANCE);
    if (thresholdOverride === undefined || applyModifiersToOverride) {
      if (thresholdOverride !== undefined && applyModifiersToOverride) {
        shinyThreshold.value = thresholdOverride;
      }
      if (timedEventManager.isEventActive()) {
        shinyThreshold.value *= timedEventManager.getShinyMultiplier();
      }
      if (!this.hasTrainer()) {
        globalScene.applyModifiers(
          ShinyRateBoosterModifier,
          true,
          shinyThreshold,
        );
      }
    } else {
      shinyThreshold.value = thresholdOverride;
    }

    this.shiny = randSeedInt(65536) < shinyThreshold.value;

    if (this.shiny) {
      this.variant = this.generateShinyVariant();
      this.luck =
        this.variant + 1 + (this.fusionShiny ? this.fusionVariant + 1 : 0);
      this.initShinySparkle();
    }

    return this.shiny;
  }

  /**
   * Generates a shiny variant
   * @returns `0-2`, with the following probabilities:
   * - Has a 10% chance of returning `2` (epic variant)
   * - Has a 30% chance of returning `1` (rare variant)
   * - Has a 60% chance of returning `0` (basic shiny)
   */
  protected generateShinyVariant(): Variant {
    const formIndex: number = this.formIndex;
    let variantDataIndex: string | number = this.species.speciesId;
    if (this.species.forms.length > 0) {
      const formKey = this.species.forms[formIndex]?.formKey;
      if (formKey) {
        variantDataIndex = `${variantDataIndex}-${formKey}`;
      }
    }
    // Checks if there is no variant data for both the index or index with form
    if (
      !this.shiny ||
      (!variantData.hasOwnProperty(variantDataIndex) &&
        !variantData.hasOwnProperty(this.species.speciesId))
    ) {
      return 0;
    }
    const rand = new Utils.NumberHolder(0);
    globalScene.executeWithSeedOffset(
      () => {
        rand.value = Utils.randSeedInt(10);
      },
      this.id,
      globalScene.waveSeed,
    );
    if (rand.value >= SHINY_VARIANT_CHANCE) {
      return 0; // 6/10
    }
    if (rand.value >= SHINY_EPIC_CHANCE) {
      return 1; // 3/10
    }
    return 2; // 1/10
  }

  /**
   * Function that tries to set a Pokemon to have its hidden ability based on seed, if it exists.
   * For manual use only, usually to roll a Pokemon's hidden ability chance a second time.
   *
   * The base hidden ability odds are {@linkcode BASE_HIDDEN_ABILITY_CHANCE} / `65536`
   * @param thresholdOverride number that is divided by `2^16` (`65536`) to get the HA chance, overrides {@linkcode haThreshold} if set (bypassing HA rate modifiers such as Ability Charm)
   * @param applyModifiersToOverride If {@linkcode thresholdOverride} is set and this is true, will apply Ability Charm to {@linkcode thresholdOverride}
   * @returns `true` if the Pokemon has been set to have its hidden ability, `false` otherwise
   */
  public tryRerollHiddenAbilitySeed(
    thresholdOverride?: number,
    applyModifiersToOverride?: boolean,
  ): boolean {
    if (!this.species.abilityHidden) {
      return false;
    }
    const haThreshold = new Utils.NumberHolder(BASE_HIDDEN_ABILITY_CHANCE);
    if (thresholdOverride === undefined || applyModifiersToOverride) {
      if (thresholdOverride !== undefined && applyModifiersToOverride) {
        haThreshold.value = thresholdOverride;
      }
      if (!this.hasTrainer()) {
        globalScene.applyModifiers(
          HiddenAbilityRateBoosterModifier,
          true,
          haThreshold,
        );
      }
    } else {
      haThreshold.value = thresholdOverride;
    }

    if (randSeedInt(65536) < haThreshold.value) {
      this.abilityIndex = 2;
    }

    return this.abilityIndex === 2;
  }

  public generateFusionSpecies(forStarter?: boolean): void {
    const hiddenAbilityChance = new Utils.NumberHolder(
      BASE_HIDDEN_ABILITY_CHANCE,
    );
    if (!this.hasTrainer()) {
      globalScene.applyModifiers(
        HiddenAbilityRateBoosterModifier,
        true,
        hiddenAbilityChance,
      );
    }

    const hasHiddenAbility = !Utils.randSeedInt(hiddenAbilityChance.value);
    const randAbilityIndex = Utils.randSeedInt(2);

    const filter = !forStarter
      ? this.species.getCompatibleFusionSpeciesFilter()
      : (species: PokemonSpecies) => {
          return (
            pokemonEvolutions.hasOwnProperty(species.speciesId) &&
            !pokemonPrevolutions.hasOwnProperty(species.speciesId) &&
            !species.subLegendary &&
            !species.legendary &&
            !species.mythical &&
            !species.isTrainerForbidden() &&
            species.speciesId !== this.species.speciesId &&
            species.speciesId !== Species.DITTO
          );
        };

    let fusionOverride: PokemonSpecies | undefined = undefined;

    if (
      forStarter &&
      this instanceof PlayerPokemon &&
      Overrides.STARTER_FUSION_SPECIES_OVERRIDE
    ) {
      fusionOverride = getPokemonSpecies(
        Overrides.STARTER_FUSION_SPECIES_OVERRIDE,
      );
    } else if (
      this instanceof EnemyPokemon &&
      Overrides.OPP_FUSION_SPECIES_OVERRIDE
    ) {
      fusionOverride = getPokemonSpecies(Overrides.OPP_FUSION_SPECIES_OVERRIDE);
    }

    this.fusionSpecies =
      fusionOverride ??
      globalScene.randomSpecies(
        globalScene.currentBattle?.waveIndex || 0,
        this.level,
        false,
        filter,
        true,
      );
    this.fusionAbilityIndex =
      this.fusionSpecies.abilityHidden && hasHiddenAbility
        ? 2
        : this.fusionSpecies.ability2 !== this.fusionSpecies.ability1
          ? randAbilityIndex
          : 0;
    this.fusionShiny = this.shiny;
    this.fusionVariant = this.variant;

    if (this.fusionSpecies.malePercent === null) {
      this.fusionGender = Gender.GENDERLESS;
    } else {
      const genderChance = (this.id % 256) * 0.390625;
      if (genderChance < this.fusionSpecies.malePercent) {
        this.fusionGender = Gender.MALE;
      } else {
        this.fusionGender = Gender.FEMALE;
      }
    }

    this.fusionFormIndex = globalScene.getSpeciesFormIndex(
      this.fusionSpecies,
      this.fusionGender,
      this.getNature(),
      true,
    );
    this.fusionLuck = this.luck;

    this.generateName();
  }

  public clearFusionSpecies(): void {
    this.fusionSpecies = null;
    this.fusionFormIndex = 0;
    this.fusionAbilityIndex = 0;
    this.fusionShiny = false;
    this.fusionVariant = 0;
    this.fusionGender = 0;
    this.fusionLuck = 0;
    this.fusionCustomPokemonData = null;

    this.generateName();
    this.calculateStats();
  }

  /** Generates a semi-random moveset for a Pokemon */
  public generateAndPopulateMoveset(): void {
    this.moveset = [];
    let movePool: [Moves, number][] = [];
    const allLevelMoves = this.getLevelMoves(1, true, true);
    if (!allLevelMoves) {
      console.warn(
        "Error encountered trying to generate moveset for:",
        this.species.name,
      );
      return;
    }

    for (let m = 0; m < allLevelMoves.length; m++) {
      const levelMove = allLevelMoves[m];
      if (this.level < levelMove[0]) {
        break;
      }
      let weight = levelMove[0];
      // Evolution Moves
      if (weight === 0) {
        weight = 50;
      }
      // Assume level 1 moves with 80+ BP are "move reminder" moves and bump their weight
      if (weight === 1 && allMoves[levelMove[1]].power >= 80) {
        weight = 40;
      }
      if (
        !movePool.some(m => m[0] === levelMove[1]) &&
        !allMoves[levelMove[1]].name.endsWith(" (N)")
      ) {
        movePool.push([levelMove[1], weight]);
      }
    }

    if (this.hasTrainer()) {
      const tms = Object.keys(tmSpecies);
      for (const tm of tms) {
        const moveId = Number.parseInt(tm) as Moves;
        let compatible = false;
        for (const p of tmSpecies[tm]) {
          if (Array.isArray(p)) {
            if (
              p[0] === this.species.speciesId ||
              (this.fusionSpecies &&
                p[0] === this.fusionSpecies.speciesId &&
                p.slice(1).indexOf(this.species.forms[this.formIndex]) > -1)
            ) {
              compatible = true;
              break;
            }
          } else if (
            p === this.species.speciesId ||
            (this.fusionSpecies && p === this.fusionSpecies.speciesId)
          ) {
            compatible = true;
            break;
          }
        }
        if (
          compatible &&
          !movePool.some(m => m[0] === moveId) &&
          !allMoves[moveId].name.endsWith(" (N)")
        ) {
          if (tmPoolTiers[moveId] === ModifierTier.COMMON && this.level >= 15) {
            movePool.push([moveId, 4]);
          } else if (
            tmPoolTiers[moveId] === ModifierTier.GREAT &&
            this.level >= 30
          ) {
            movePool.push([moveId, 8]);
          } else if (
            tmPoolTiers[moveId] === ModifierTier.ULTRA &&
            this.level >= 50
          ) {
            movePool.push([moveId, 14]);
          }
        }
      }

      // No egg moves below level 60
      if (this.level >= 60) {
        for (let i = 0; i < 3; i++) {
          const moveId = speciesEggMoves[this.species.getRootSpeciesId()][i];
          if (
            !movePool.some(m => m[0] === moveId) &&
            !allMoves[moveId].name.endsWith(" (N)")
          ) {
            movePool.push([moveId, 40]);
          }
        }
        const moveId = speciesEggMoves[this.species.getRootSpeciesId()][3];
        // No rare egg moves before e4
        if (
          this.level >= 170 &&
          !movePool.some(m => m[0] === moveId) &&
          !allMoves[moveId].name.endsWith(" (N)") &&
          !this.isBoss()
        ) {
          movePool.push([moveId, 30]);
        }
        if (this.fusionSpecies) {
          for (let i = 0; i < 3; i++) {
            const moveId =
              speciesEggMoves[this.fusionSpecies.getRootSpeciesId()][i];
            if (
              !movePool.some(m => m[0] === moveId) &&
              !allMoves[moveId].name.endsWith(" (N)")
            ) {
              movePool.push([moveId, 40]);
            }
          }
          const moveId =
            speciesEggMoves[this.fusionSpecies.getRootSpeciesId()][3];
          // No rare egg moves before e4
          if (
            this.level >= 170 &&
            !movePool.some(m => m[0] === moveId) &&
            !allMoves[moveId].name.endsWith(" (N)") &&
            !this.isBoss()
          ) {
            movePool.push([moveId, 30]);
          }
        }
      }
    }

    // Bosses never get self ko moves or Pain Split
    if (this.isBoss()) {
      movePool = movePool.filter(m => !allMoves[m[0]].hasAttr(SacrificialAttr));
      movePool = movePool.filter(m => !allMoves[m[0]].hasAttr(HpSplitAttr));
    }
    movePool = movePool.filter(
      m => !allMoves[m[0]].hasAttr(SacrificialAttrOnHit),
    );
    if (this.hasTrainer()) {
      // Trainers never get OHKO moves
      movePool = movePool.filter(m => !allMoves[m[0]].hasAttr(OneHitKOAttr));
      // Half the weight of self KO moves
      movePool = movePool.map(m => [
        m[0],
        m[1] * (allMoves[m[0]].hasAttr(SacrificialAttr) ? 0.5 : 1),
      ]);
      movePool = movePool.map(m => [
        m[0],
        m[1] * (allMoves[m[0]].hasAttr(SacrificialAttrOnHit) ? 0.5 : 1),
      ]);
      // Trainers get a weight bump to stat buffing moves
      movePool = movePool.map(m => [
        m[0],
        m[1] *
          (allMoves[m[0]]
            .getAttrs(StatStageChangeAttr)
            .some(a => a.stages > 1 && a.selfTarget)
            ? 1.25
            : 1),
      ]);
      // Trainers get a weight decrease to multiturn moves
      movePool = movePool.map(m => [
        m[0],
        m[1] *
          (!!allMoves[m[0]].isChargingMove() ||
          !!allMoves[m[0]].hasAttr(RechargeAttr)
            ? 0.7
            : 1),
      ]);
    }

    // Weight towards higher power moves, by reducing the power of moves below the highest power.
    // Caps max power at 90 to avoid something like hyper beam ruining the stats.
    // This is a pretty soft weighting factor, although it is scaled with the weight multiplier.
    const maxPower = Math.min(
      movePool.reduce(
        (v, m) => Math.max(allMoves[m[0]].calculateEffectivePower(), v),
        40,
      ),
      90,
    );
    movePool = movePool.map(m => [
      m[0],
      m[1] *
        (allMoves[m[0]].category === MoveCategory.STATUS
          ? 1
          : Math.max(
              Math.min(allMoves[m[0]].calculateEffectivePower() / maxPower, 1),
              0.5,
            )),
    ]);

    // Weight damaging moves against the lower stat. This uses a non-linear relationship.
    // If the higher stat is 1 - 1.09x higher, no change. At higher stat ~1.38x lower stat, off-stat moves have half weight.
    // One third weight at ~1.58x higher, one quarter weight at ~1.73x higher, one fifth at ~1.87x, and one tenth at ~2.35x higher.
    const atk = this.getStat(Stat.ATK);
    const spAtk = this.getStat(Stat.SPATK);
    const worseCategory: MoveCategory =
      atk > spAtk ? MoveCategory.SPECIAL : MoveCategory.PHYSICAL;
    const statRatio =
      worseCategory === MoveCategory.PHYSICAL ? atk / spAtk : spAtk / atk;
    movePool = movePool.map(m => [
      m[0],
      m[1] *
        (allMoves[m[0]].category === worseCategory
          ? Math.min(Math.pow(statRatio, 3) * 1.3, 1)
          : 1),
    ]);

    /** The higher this is the more the game weights towards higher level moves. At `0` all moves are equal weight. */
    let weightMultiplier = 0.9;
    if (this.hasTrainer()) {
      weightMultiplier += 0.7;
    }
    if (this.isBoss()) {
      weightMultiplier += 0.4;
    }
    const baseWeights: [Moves, number][] = movePool.map(m => [
      m[0],
      Math.ceil(Math.pow(m[1], weightMultiplier) * 100),
    ]);

    // Trainers and bosses always force a stab move
    if (this.hasTrainer() || this.isBoss()) {
      const stabMovePool = baseWeights.filter(
        m =>
          allMoves[m[0]].category !== MoveCategory.STATUS &&
          this.isOfType(allMoves[m[0]].type),
      );

      if (stabMovePool.length) {
        const totalWeight = stabMovePool.reduce((v, m) => v + m[1], 0);
        let rand = Utils.randSeedInt(totalWeight);
        let index = 0;
        while (rand > stabMovePool[index][1]) {
          rand -= stabMovePool[index++][1];
        }
        this.moveset.push(new PokemonMove(stabMovePool[index][0], 0, 0));
      }
    } else {
      // Normal wild pokemon just force a random damaging move
      const attackMovePool = baseWeights.filter(
        m => allMoves[m[0]].category !== MoveCategory.STATUS,
      );
      if (attackMovePool.length) {
        const totalWeight = attackMovePool.reduce((v, m) => v + m[1], 0);
        let rand = Utils.randSeedInt(totalWeight);
        let index = 0;
        while (rand > attackMovePool[index][1]) {
          rand -= attackMovePool[index++][1];
        }
        this.moveset.push(new PokemonMove(attackMovePool[index][0], 0, 0));
      }
    }

    while (
      baseWeights.length > this.moveset.length &&
      this.moveset.length < 4
    ) {
      if (this.hasTrainer()) {
        // Sqrt the weight of any damaging moves with overlapping types. This is about a 0.05 - 0.1 multiplier.
        // Other damaging moves 2x weight if 0-1 damaging moves, 0.5x if 2, 0.125x if 3. These weights get 20x if STAB.
        // Status moves remain unchanged on weight, this encourages 1-2
        movePool = baseWeights
          .filter(m => !this.moveset.some(mo => m[0] === mo.moveId))
          .map(m => {
            let ret: number;
            if (
              this.moveset.some(
                mo =>
                  mo.getMove().category !== MoveCategory.STATUS &&
                  mo.getMove().type === allMoves[m[0]].type,
              )
            ) {
              ret = Math.ceil(Math.sqrt(m[1]));
            } else if (allMoves[m[0]].category !== MoveCategory.STATUS) {
              ret = Math.ceil(
                (m[1] /
                  Math.max(
                    Math.pow(
                      4,
                      this.moveset.filter(mo => (mo.getMove().power ?? 0) > 1)
                        .length,
                    ) / 8,
                    0.5,
                  )) *
                  (this.isOfType(allMoves[m[0]].type) ? 20 : 1),
              );
            } else {
              ret = m[1];
            }
            return [m[0], ret];
          });
      } else {
        // Non-trainer pokemon just use normal weights
        movePool = baseWeights.filter(m => !this.moveset.some(mo => m[0] === mo.moveId));
      }
      const totalWeight = movePool.reduce((v, m) => v + m[1], 0);
      let rand = Utils.randSeedInt(totalWeight);
      let index = 0;
      while (rand > movePool[index][1]) {
        rand -= movePool[index++][1];
      }
      this.moveset.push(new PokemonMove(movePool[index][0], 0, 0));
    }

    // Trigger FormChange, except for enemy Pokemon during Mystery Encounters, to avoid crashes
    if (
      this.isPlayer() ||
      !globalScene.currentBattle?.isBattleMysteryEncounter() ||
      !globalScene.currentBattle?.mysteryEncounter
    ) {
      globalScene.triggerPokemonFormChange(
        this,
        SpeciesFormChangeMoveLearnedTrigger,
      );
    }
  }

  public trySelectMove(moveIndex: number, ignorePp?: boolean): boolean {
    const move =
      this.getMoveset().length > moveIndex
        ? this.getMoveset()[moveIndex]
        : null;
    return move?.isUsable(this, ignorePp) ?? false;
  }

  showInfo(): void {
    if (!this.battleInfo.visible) {
      const otherBattleInfo = globalScene.fieldUI
        .getAll()
        .slice(0, 4)
        .filter(
          ui =>
            ui instanceof BattleInfo &&
            (ui as BattleInfo) instanceof PlayerBattleInfo === this.isPlayer(),
        )
        .find(() => true);
      if (!otherBattleInfo || !this.getFieldIndex()) {
        globalScene.fieldUI.sendToBack(this.battleInfo);
        globalScene.sendTextToBack(); // Push the top right text objects behind everything else
      } else {
        globalScene.fieldUI.moveAbove(this.battleInfo, otherBattleInfo);
      }
      this.battleInfo.setX(
        this.battleInfo.x +
          (this.isPlayer() ? 150 : !this.isBoss() ? -150 : -198),
      );
      this.battleInfo.setVisible(true);
      if (this.isPlayer()) {
        this.battleInfo.expMaskRect.x += 150;
      }
      globalScene.tweens.add({
        targets: [this.battleInfo, this.battleInfo.expMaskRect],
        x: this.isPlayer() ? "-=150" : `+=${!this.isBoss() ? 150 : 246}`,
        duration: 1000,
        ease: "Cubic.easeOut",
      });
    }
  }

  hideInfo(): Promise<void> {
    return new Promise(resolve => {
      if (this.battleInfo && this.battleInfo.visible) {
        globalScene.tweens.add({
          targets: [this.battleInfo, this.battleInfo.expMaskRect],
          x: this.isPlayer() ? "+=150" : `-=${!this.isBoss() ? 150 : 246}`,
          duration: 500,
          ease: "Cubic.easeIn",
          onComplete: () => {
            if (this.isPlayer()) {
              this.battleInfo.expMaskRect.x -= 150;
            }
            this.battleInfo.setVisible(false);
            this.battleInfo.setX(
              this.battleInfo.x -
                (this.isPlayer() ? 150 : !this.isBoss() ? -150 : -198),
            );
            resolve();
          },
        });
      } else {
        resolve();
      }
    });
  }

  /**
   * sets if the pokemon is switching out (if it's a enemy wild implies it's going to flee)
   * @param status - boolean
   */
  setSwitchOutStatus(status: boolean): void {
    this.switchOutStatus = status;
  }

  updateInfo(instant?: boolean): Promise<void> {
    return this.battleInfo.updateInfo(this, instant);
  }

  /**
   * Show or hide the type effectiveness multiplier window
   * Passing undefined will hide the window
   */
  updateEffectiveness(effectiveness?: string) {
    this.battleInfo.updateEffectiveness(effectiveness);
  }

  toggleStats(visible: boolean): void {
    this.battleInfo.toggleStats(visible);
  }

  toggleFlyout(visible: boolean): void {
    this.battleInfo.toggleFlyout(visible);
  }

  /**
   * Adds experience to this PlayerPokemon, subject to wave based level caps.
   * @param exp The amount of experience to add
   * @param ignoreLevelCap Whether to ignore level caps when adding experience (defaults to false)
   */
  addExp(exp: number, ignoreLevelCap = false) {
    const maxExpLevel = globalScene.getMaxExpLevel(ignoreLevelCap);
    const initialExp = this.exp;
    this.exp += exp;
    while (
      this.level < maxExpLevel &&
      this.exp >= getLevelTotalExp(this.level + 1, this.species.growthRate)
    ) {
      this.level++;
    }
    if (this.level >= maxExpLevel) {
      console.log(
        initialExp,
        this.exp,
        getLevelTotalExp(this.level, this.species.growthRate),
      );
      this.exp = Math.max(
        getLevelTotalExp(this.level, this.species.growthRate),
        initialExp,
      );
    }
    this.levelExp =
      this.exp - getLevelTotalExp(this.level, this.species.growthRate);
  }

  /**
   * Compares if `this` and {@linkcode target} are on the same team.
   * @param target the {@linkcode Pokemon} to compare against.
   * @returns `true` if the two pokemon are allies, `false` otherwise
   */
  public isOpponent(target: Pokemon): boolean {
    return this.isPlayer() !== target.isPlayer();
  }

  getOpponent(targetIndex: number): Pokemon | null {
    const ret = this.getOpponents()[targetIndex];
    if (ret.summonData) {
      return ret;
    }
    return null;
  }

  getOpponents(): Pokemon[] {
    return (
      (this.isPlayer()
        ? globalScene.getEnemyField()
        : globalScene.getPlayerField()) as Pokemon[]
    ).filter(p => p.isActive());
  }

  getOpponentDescriptor(): string {
    const opponents = this.getOpponents();
    if (opponents.length === 1) {
      return opponents[0].name;
    }
    return this.isPlayer()
      ? i18next.t("arenaTag:opposingTeam")
      : i18next.t("arenaTag:yourTeam");
  }

  getAlly(): Pokemon | undefined {
    return (
      this.isPlayer()
        ? globalScene.getPlayerField()
        : globalScene.getEnemyField()
    )[this.getFieldIndex() ? 0 : 1];
  }

  /**
   * Gets the Pokémon on the allied field.
   *
   * @returns An array of Pokémon on the allied field.
   */
  getAlliedField(): Pokemon[] {
    return this instanceof PlayerPokemon
      ? globalScene.getPlayerField()
      : globalScene.getEnemyField();
  }

  /**
   * Calculates the stat stage multiplier of the user against an opponent.
   *
   * Note that this does not apply to evasion or accuracy
   * @see {@linkcode getAccuracyMultiplier}
   * @param stat the desired {@linkcode EffectiveStat}
   * @param opponent the target {@linkcode Pokemon}
   * @param move the {@linkcode Move} being used
   * @param ignoreOppAbility determines whether the effects of the opponent's abilities (i.e. Unaware) should be ignored (`false` by default)
   * @param isCritical determines whether a critical hit has occurred or not (`false` by default)
   * @param simulated determines whether effects are applied without altering game state (`true` by default)
   * @param ignoreHeldItems determines whether this Pokemon's held items should be ignored during the stat calculation, default `false`
   * @return the stat stage multiplier to be used for effective stat calculation
   */
  getStatStageMultiplier(
    stat: EffectiveStat,
    opponent?: Pokemon,
    move?: Move,
    ignoreOppAbility = false,
    isCritical = false,
    simulated = true,
    ignoreHeldItems = false,
  ): number {
    const statStage = new Utils.NumberHolder(this.getStatStage(stat));
    const ignoreStatStage = new Utils.BooleanHolder(false);

    if (opponent) {
      if (isCritical) {
        switch (stat) {
          case Stat.ATK:
          case Stat.SPATK:
            statStage.value = Math.max(statStage.value, 0);
            break;
          case Stat.DEF:
          case Stat.SPDEF:
            statStage.value = Math.min(statStage.value, 0);
            break;
        }
      }
      if (!ignoreOppAbility) {
        applyAbAttrs(
          IgnoreOpponentStatStagesAbAttr,
          opponent,
          null,
          simulated,
          stat,
          ignoreStatStage,
        );
      }
      if (move) {
        applyMoveAttrs(
          IgnoreOpponentStatStagesAttr,
          this,
          opponent,
          move,
          ignoreStatStage,
        );
      }
    }

    if (!ignoreStatStage.value) {
      const statStageMultiplier = new Utils.NumberHolder(
        Math.max(2, 2 + statStage.value) / Math.max(2, 2 - statStage.value),
      );
      if (!ignoreHeldItems) {
        globalScene.applyModifiers(
          TempStatStageBoosterModifier,
          this.isPlayer(),
          stat,
          statStageMultiplier,
        );
      }
      return Math.min(statStageMultiplier.value, 4);
    }
    return 1;
  }

  /**
   * Calculates the accuracy multiplier of the user against a target.
   *
   * This method considers various factors such as the user's accuracy level, the target's evasion level,
   * abilities, and modifiers to compute the final accuracy multiplier.
   *
   * @param target {@linkcode Pokemon} - The target Pokémon against which the move is used.
   * @param sourceMove {@linkcode Move}  - The move being used by the user.
   * @returns The calculated accuracy multiplier.
   */
  getAccuracyMultiplier(target: Pokemon, sourceMove: Move): number {
    const isOhko = sourceMove.hasAttr(OneHitKOAccuracyAttr);
    if (isOhko) {
      return 1;
    }

    const userAccStage = new Utils.NumberHolder(this.getStatStage(Stat.ACC));
    const targetEvaStage = new Utils.NumberHolder(
      target.getStatStage(Stat.EVA),
    );

    const ignoreAccStatStage = new Utils.BooleanHolder(false);
    const ignoreEvaStatStage = new Utils.BooleanHolder(false);

    applyAbAttrs(
      IgnoreOpponentStatStagesAbAttr,
      target,
      null,
      false,
      Stat.ACC,
      ignoreAccStatStage,
    );
    applyAbAttrs(
      IgnoreOpponentStatStagesAbAttr,
      this,
      null,
      false,
      Stat.EVA,
      ignoreEvaStatStage,
    );
    applyMoveAttrs(
      IgnoreOpponentStatStagesAttr,
      this,
      target,
      sourceMove,
      ignoreEvaStatStage,
    );

    globalScene.applyModifiers(
      TempStatStageBoosterModifier,
      this.isPlayer(),
      Stat.ACC,
      userAccStage,
    );

    userAccStage.value = ignoreAccStatStage.value
      ? 0
      : Math.min(userAccStage.value, 6);
    targetEvaStage.value = ignoreEvaStatStage.value ? 0 : targetEvaStage.value;

    if (target.findTag(t => t instanceof ExposedTag)) {
      targetEvaStage.value = Math.min(0, targetEvaStage.value);
    }

    const accuracyMultiplier = new Utils.NumberHolder(1);
    if (userAccStage.value !== targetEvaStage.value) {
      accuracyMultiplier.value =
        userAccStage.value > targetEvaStage.value
          ? (3 + Math.min(userAccStage.value - targetEvaStage.value, 6)) / 3
          : 3 / (3 + Math.min(targetEvaStage.value - userAccStage.value, 6));
    }

    applyStatMultiplierAbAttrs(
      StatMultiplierAbAttr,
      this,
      Stat.ACC,
      accuracyMultiplier,
      false,
      sourceMove,
    );

    const evasionMultiplier = new Utils.NumberHolder(1);
    applyStatMultiplierAbAttrs(
      StatMultiplierAbAttr,
      target,
      Stat.EVA,
      evasionMultiplier,
    );

    const ally = this.getAlly();
    if (!isNullOrUndefined(ally)) {
      const ignore = this.hasAbilityWithAttr(MoveAbilityBypassAbAttr) || sourceMove.hasFlag(MoveFlags.IGNORE_ABILITIES);
      applyAllyStatMultiplierAbAttrs(AllyStatMultiplierAbAttr, ally, Stat.ACC, accuracyMultiplier, false, this, ignore);
      applyAllyStatMultiplierAbAttrs(AllyStatMultiplierAbAttr, ally, Stat.EVA, evasionMultiplier, false, this, ignore);
    }

    return accuracyMultiplier.value / evasionMultiplier.value;
  }

  /**
   * Calculates the base damage of the given move against this Pokemon when attacked by the given source.
   * Used during damage calculation and for Shell Side Arm's forecasting effect.
   * @param source the attacking {@linkcode Pokemon}.
   * @param move the {@linkcode Move} used in the attack.
   * @param moveCategory the move's {@linkcode MoveCategory} after variable-category effects are applied.
   * @param ignoreAbility if `true`, ignores this Pokemon's defensive ability effects (defaults to `false`).
   * @param ignoreSourceAbility if `true`, ignore's the attacking Pokemon's ability effects (defaults to `false`).
   * @param ignoreAllyAbility if `true`, ignores the ally Pokemon's ability effects (defaults to `false`).
   * @param ignoreSourceAllyAbility if `true`, ignores the attacking Pokemon's ally's ability effects (defaults to `false`).
   * @param isCritical if `true`, calculates effective stats as if the hit were critical (defaults to `false`).
   * @param simulated if `true`, suppresses changes to game state during calculation (defaults to `true`).
   * @returns The move's base damage against this Pokemon when used by the source Pokemon.
   */
  getBaseDamage(
    source: Pokemon,
    move: Move,
    moveCategory: MoveCategory,
    ignoreAbility = false,
    ignoreSourceAbility = false,
    ignoreAllyAbility = false,
    ignoreSourceAllyAbility = false,
    isCritical = false,
    simulated = true,
  ): number {
    const isPhysical = moveCategory === MoveCategory.PHYSICAL;

    /** A base damage multiplier based on the source's level */
    const levelMultiplier = (2 * source.level) / 5 + 2;

    /** The power of the move after power boosts from abilities, etc. have applied */
    const power = move.calculateBattlePower(source, this, simulated);

    /**
     * The attacker's offensive stat for the given move's category.
     * Critical hits cause negative stat stages to be ignored.
     */
    const sourceAtk = new Utils.NumberHolder(
      source.getEffectiveStat(
        isPhysical ? Stat.ATK : Stat.SPATK,
        this,
        undefined,
        ignoreSourceAbility,
        ignoreAbility,
        ignoreAllyAbility,
        isCritical,
        simulated,
      ),
    );
    applyMoveAttrs(VariableAtkAttr, source, this, move, sourceAtk);

    /**
     * This Pokemon's defensive stat for the given move's category.
     * Critical hits cause positive stat stages to be ignored.
     */
    const targetDef = new Utils.NumberHolder(
      this.getEffectiveStat(
        isPhysical ? Stat.DEF : Stat.SPDEF,
        source,
        move,
        ignoreAbility,
        ignoreSourceAbility,
        ignoreSourceAllyAbility,
        isCritical,
        simulated,
      ),
    );
    applyMoveAttrs(VariableDefAttr, source, this, move, targetDef);

    /**
     * The attack's base damage, as determined by the source's level, move power
     * and Attack stat as well as this Pokemon's Defense stat
     */
    const baseDamage =
      (levelMultiplier * power * sourceAtk.value) / targetDef.value / 50 + 2;

    /** Debug message for non-simulated calls (i.e. when damage is actually dealt) */
    if (!simulated) {
      console.log(
        "base damage",
        baseDamage,
        move.name,
        power,
        sourceAtk.value,
        targetDef.value,
      );
    }

    return baseDamage;
  }

  /**
   * Calculates the damage of an attack made by another Pokemon against this Pokemon
   * @param source {@linkcode Pokemon} the attacking Pokemon
   * @param move {@linkcode Pokemon} the move used in the attack
   * @param ignoreAbility If `true`, ignores this Pokemon's defensive ability effects
   * @param ignoreSourceAbility If `true`, ignores the attacking Pokemon's ability effects
   * @param ignoreAllyAbility If `true`, ignores the ally Pokemon's ability effects
   * @param ignoreSourceAllyAbility If `true`, ignores the ability effects of the attacking pokemon's ally
   * @param isCritical If `true`, calculates damage for a critical hit.
   * @param simulated If `true`, suppresses changes to game state during the calculation.
   * @returns a {@linkcode DamageCalculationResult} object with three fields:
   * - `cancelled`: `true` if the move was cancelled by another effect.
   * - `result`: {@linkcode HitResult} indicates the attack's type effectiveness.
   * - `damage`: `number` the attack's final damage output.
   */
  getAttackDamage(
    source: Pokemon,
    move: Move,
    ignoreAbility = false,
    ignoreSourceAbility = false,
    ignoreAllyAbility = false,
    ignoreSourceAllyAbility = false,
    isCritical = false,
    simulated = true,
  ): DamageCalculationResult {
    const damage = new Utils.NumberHolder(0);
    const defendingSide = this.isPlayer()
      ? ArenaTagSide.PLAYER
      : ArenaTagSide.ENEMY;

    const variableCategory = new Utils.NumberHolder(move.category);
    applyMoveAttrs(
      VariableMoveCategoryAttr,
      source,
      this,
      move,
      variableCategory,
    );
    const moveCategory = variableCategory.value as MoveCategory;

    /** The move's type after type-changing effects are applied */
    const moveType = source.getMoveType(move);

    /** If `value` is `true`, cancels the move and suppresses "No Effect" messages */
    const cancelled = new Utils.BooleanHolder(false);

    /**
     * The effectiveness of the move being used. Along with type matchups, this
     * accounts for changes in effectiveness from the move's attributes and the
     * abilities of both the source and this Pokemon.
     *
     * Note that the source's abilities are not ignored here
     */
    const typeMultiplier = this.getMoveEffectiveness(
      source,
      move,
      ignoreAbility,
      simulated,
      cancelled,
    );

    const isPhysical = moveCategory === MoveCategory.PHYSICAL;

    /** Combined damage multiplier from field effects such as weather, terrain, etc. */
    const arenaAttackTypeMultiplier = new Utils.NumberHolder(
      globalScene.arena.getAttackTypeMultiplier(moveType, source.isGrounded()),
    );
    applyMoveAttrs(
      IgnoreWeatherTypeDebuffAttr,
      source,
      this,
      move,
      arenaAttackTypeMultiplier,
    );

    const isTypeImmune = typeMultiplier * arenaAttackTypeMultiplier.value === 0;

    if (cancelled.value || isTypeImmune) {
      return {
        cancelled: cancelled.value,
        result:
          move.id === Moves.SHEER_COLD ? HitResult.IMMUNE : HitResult.NO_EFFECT,
        damage: 0,
      };
    }

    // If the attack deals fixed damage, return a result with that much damage
    const fixedDamage = new Utils.NumberHolder(0);
    applyMoveAttrs(FixedDamageAttr, source, this, move, fixedDamage);
    if (fixedDamage.value) {
      const multiLensMultiplier = new Utils.NumberHolder(1);
      globalScene.applyModifiers(
        PokemonMultiHitModifier,
        source.isPlayer(),
        source,
        move.id,
        null,
        multiLensMultiplier,
      );
      fixedDamage.value = Utils.toDmgValue(
        fixedDamage.value * multiLensMultiplier.value,
      );

      return {
        cancelled: false,
        result: HitResult.EFFECTIVE,
        damage: fixedDamage.value,
      };
    }

    // If the attack is a one-hit KO move, return a result with damage equal to this Pokemon's HP
    const isOneHitKo = new Utils.BooleanHolder(false);
    applyMoveAttrs(OneHitKOAttr, source, this, move, isOneHitKo);
    if (isOneHitKo.value) {
      return {
        cancelled: false,
        result: HitResult.ONE_HIT_KO,
        damage: this.hp,
      };
    }

    /**
     * The attack's base damage, as determined by the source's level, move power
     * and Attack stat as well as this Pokemon's Defense stat
     */
    const baseDamage = this.getBaseDamage(
      source,
      move,
      moveCategory,
      ignoreAbility,
      ignoreSourceAbility,
      ignoreAllyAbility,
      ignoreSourceAllyAbility,
      isCritical,
      simulated,
    );

    /** 25% damage debuff on moves hitting more than one non-fainted target (regardless of immunities) */
    const { targets, multiple } = getMoveTargets(source, move.id);
    const numTargets = multiple ? targets.length : 1;
    const targetMultiplier = numTargets > 1 ? 0.75 : 1;

    /** Multiplier for moves enhanced by Multi-Lens and/or Parental Bond */
    const multiStrikeEnhancementMultiplier = new Utils.NumberHolder(1);
    globalScene.applyModifiers(
      PokemonMultiHitModifier,
      source.isPlayer(),
      source,
      move.id,
      null,
      multiStrikeEnhancementMultiplier,
    );
    if (!ignoreSourceAbility) {
      applyPreAttackAbAttrs(
        AddSecondStrikeAbAttr,
        source,
        this,
        move,
        simulated,
        null,
        multiStrikeEnhancementMultiplier,
      );
    }

    /** Doubles damage if this Pokemon's last move was Glaive Rush */
    const glaiveRushMultiplier = new Utils.NumberHolder(1);
    if (this.getTag(BattlerTagType.RECEIVE_DOUBLE_DAMAGE)) {
      glaiveRushMultiplier.value = 2;
    }

    /** The damage multiplier when the given move critically hits */
    const criticalMultiplier = new Utils.NumberHolder(isCritical ? 1.5 : 1);
    applyAbAttrs(MultCritAbAttr, source, null, simulated, criticalMultiplier);

    /**
     * A multiplier for random damage spread in the range [0.85, 1]
     * This is always 1 for simulated calls.
     */
    const randomMultiplier = simulated
      ? 1
      : this.randSeedIntRange(85, 100) / 100;

    const sourceTypes = source.getTypes();
    const sourceTeraType = source.getTeraType();
    const matchesSourceType = sourceTypes.includes(moveType);
    /** A damage multiplier for when the attack is of the attacker's type and/or Tera type. */
    const stabMultiplier = new Utils.NumberHolder(1);
    if (matchesSourceType && moveType !== PokemonType.STELLAR) {
      stabMultiplier.value += 0.5;
    }

    if (!ignoreSourceAbility) {
      applyAbAttrs(StabBoostAbAttr, source, null, simulated, stabMultiplier);
    }

    applyMoveAttrs(
      CombinedPledgeStabBoostAttr,
      source,
      this,
      move,
      stabMultiplier,
    );

    if (
      source.isTerastallized &&
      sourceTeraType === moveType &&
      moveType !== PokemonType.STELLAR
    ) {
      stabMultiplier.value += 0.5;
    }

    if (
      source.isTerastallized &&
      source.getTeraType() === PokemonType.STELLAR &&
      (!source.stellarTypesBoosted.includes(moveType) ||
        source.hasSpecies(Species.TERAPAGOS))
    ) {
      if (matchesSourceType) {
        stabMultiplier.value += 0.5;
      } else {
        stabMultiplier.value += 0.2;
      }
    }

    stabMultiplier.value = Math.min(stabMultiplier.value, 2.25);

    /** Halves damage if the attacker is using a physical attack while burned */
    const burnMultiplier = new Utils.NumberHolder(1);
    if (
      isPhysical &&
      source.status &&
      source.status.effect === StatusEffect.BURN
    ) {
      if (!move.hasAttr(BypassBurnDamageReductionAttr)) {
        const burnDamageReductionCancelled = new Utils.BooleanHolder(false);
        if (!ignoreSourceAbility) {
          applyAbAttrs(
            BypassBurnDamageReductionAbAttr,
            source,
            burnDamageReductionCancelled,
            simulated,
          );
        }
        if (!burnDamageReductionCancelled.value) {
          burnMultiplier.value = 0.5;
        }
      }
    }

    /** Reduces damage if this Pokemon has a relevant screen (e.g. Light Screen for special attacks) */
    const screenMultiplier = new Utils.NumberHolder(1);

    // Critical hits should bypass screens
    if (!isCritical) {
      globalScene.arena.applyTagsForSide(
      WeakenMoveScreenTag,
      defendingSide,
      simulated,
      source,
      moveCategory,
      screenMultiplier,
    );
    }

    /**
     * For each {@linkcode HitsTagAttr} the move has, doubles the damage of the move if:
     * The target has a {@linkcode BattlerTagType} that this move interacts with
     * AND
     * The move doubles damage when used against that tag
     */
    const hitsTagMultiplier = new Utils.NumberHolder(1);
    move
      .getAttrs(HitsTagAttr)
      .filter(hta => hta.doubleDamage)
      .forEach(hta => {
        if (this.getTag(hta.tagType)) {
          hitsTagMultiplier.value *= 2;
        }
      });

    /** Halves damage if this Pokemon is grounded in Misty Terrain against a Dragon-type attack */
    const mistyTerrainMultiplier =
      globalScene.arena.terrain?.terrainType === TerrainType.MISTY &&
      this.isGrounded() &&
      moveType === PokemonType.DRAGON
        ? 0.5
        : 1;

    damage.value = Utils.toDmgValue(
      baseDamage *
        targetMultiplier *
        multiStrikeEnhancementMultiplier.value *
        arenaAttackTypeMultiplier.value *
        glaiveRushMultiplier.value *
        criticalMultiplier.value *
        randomMultiplier *
        stabMultiplier.value *
        typeMultiplier *
        burnMultiplier.value *
        screenMultiplier.value *
        hitsTagMultiplier.value *
        mistyTerrainMultiplier,
    );

    /** Doubles damage if the attacker has Tinted Lens and is using a resisted move */
    if (!ignoreSourceAbility) {
      applyPreAttackAbAttrs(
        DamageBoostAbAttr,
        source,
        this,
        move,
        simulated,
        damage,
      );
    }

    /** Apply the enemy's Damage and Resistance tokens */
    if (!source.isPlayer()) {
      globalScene.applyModifiers(EnemyDamageBoosterModifier, false, damage);
    }
    if (!this.isPlayer()) {
      globalScene.applyModifiers(EnemyDamageReducerModifier, false, damage);
    }

    /** Apply this Pokemon's post-calc defensive modifiers (e.g. Fur Coat) */
    if (!ignoreAbility) {
      applyPreDefendAbAttrs(
        ReceivedMoveDamageMultiplierAbAttr,
        this,
        source,
        move,
        cancelled,
        simulated,
        damage,
      );

      const ally = this.getAlly();
      /** Additionally apply friend guard damage reduction if ally has it. */
      if (globalScene.currentBattle.double && !isNullOrUndefined(ally) && ally.isActive(true)) {
        applyPreDefendAbAttrs(
          AlliedFieldDamageReductionAbAttr,
          ally,
          source,
          move,
          cancelled,
          simulated,
          damage,
        );
      }
    }

    // This attribute may modify damage arbitrarily, so be careful about changing its order of application.
    applyMoveAttrs(ModifiedDamageAttr, source, this, move, damage);

    if (this.isFullHp() && !ignoreAbility) {
      applyPreDefendAbAttrs(
        PreDefendFullHpEndureAbAttr,
        this,
        source,
        move,
        cancelled,
        false,
        damage,
      );
    }

    // debug message for when damage is applied (i.e. not simulated)
    if (!simulated) {
      console.log("damage", damage.value, move.name);
    }

    let hitResult: HitResult;
    if (typeMultiplier < 1) {
      hitResult = HitResult.NOT_VERY_EFFECTIVE;
    } else if (typeMultiplier > 1) {
      hitResult = HitResult.SUPER_EFFECTIVE;
    } else {
      hitResult = HitResult.EFFECTIVE;
    }

    return {
      cancelled: cancelled.value,
      result: hitResult,
      damage: damage.value,
    };
  }

  /**
   * Applies the results of a move to this pokemon
   * @param source The {@linkcode Pokemon} using the move
   * @param move The {@linkcode Move} being used
   * @returns The {@linkcode HitResult} of the attack
   */
  apply(source: Pokemon, move: Move): HitResult {
    const defendingSide = this.isPlayer()
      ? ArenaTagSide.PLAYER
      : ArenaTagSide.ENEMY;
    const moveCategory = new Utils.NumberHolder(move.category);
    applyMoveAttrs(VariableMoveCategoryAttr, source, this, move, moveCategory);
    if (moveCategory.value === MoveCategory.STATUS) {
      const cancelled = new Utils.BooleanHolder(false);
      const typeMultiplier = this.getMoveEffectiveness(
        source,
        move,
        false,
        false,
        cancelled,
      );

      if (!cancelled.value && typeMultiplier === 0) {
        globalScene.queueMessage(
          i18next.t("battle:hitResultNoEffect", {
            pokemonName: getPokemonNameWithAffix(this),
          }),
        );
      }
      return typeMultiplier === 0 ? HitResult.NO_EFFECT : HitResult.STATUS;
    }
    /** Determines whether the attack critically hits */
    let isCritical: boolean;
    const critOnly = new Utils.BooleanHolder(false);
    const critAlways = source.getTag(BattlerTagType.ALWAYS_CRIT);
    applyMoveAttrs(CritOnlyAttr, source, this, move, critOnly);
    applyAbAttrs(
      ConditionalCritAbAttr,
      source,
      null,
      false,
      critOnly,
      this,
      move,
    );
    if (critOnly.value || critAlways) {
      isCritical = true;
    } else {
      const critChance = [24, 8, 2, 1][
        Math.max(0, Math.min(this.getCritStage(source, move), 3))
      ];
      isCritical =
        critChance === 1 || !globalScene.randBattleSeedInt(critChance);
    }

    const noCritTag = globalScene.arena.getTagOnSide(NoCritTag, defendingSide);
    const blockCrit = new Utils.BooleanHolder(false);
    applyAbAttrs(BlockCritAbAttr, this, null, false, blockCrit);
    if (noCritTag || blockCrit.value || Overrides.NEVER_CRIT_OVERRIDE) {
      isCritical = false;
    }

    /**
     * Applies stat changes from {@linkcode move} and gives it to {@linkcode source}
     * before damage calculation
     */
    applyMoveAttrs(StatChangeBeforeDmgCalcAttr, source, this, move);

    const {
      cancelled,
      result,
      damage: dmg,
    } = this.getAttackDamage(source, move, false, false, false, false, isCritical, false);

    const typeBoost = source.findTag(
      t =>
        t instanceof TypeBoostTag && t.boostedType === source.getMoveType(move),
    ) as TypeBoostTag;
    if (typeBoost?.oneUse) {
      source.removeTag(typeBoost.tagType);
    }

    if (
      cancelled ||
      result === HitResult.IMMUNE ||
      result === HitResult.NO_EFFECT
    ) {
      source.stopMultiHit(this);

      if (!cancelled) {
        if (result === HitResult.IMMUNE) {
          globalScene.queueMessage(
            i18next.t("battle:hitResultImmune", {
              pokemonName: getPokemonNameWithAffix(this),
            }),
          );
        } else {
          globalScene.queueMessage(
            i18next.t("battle:hitResultNoEffect", {
              pokemonName: getPokemonNameWithAffix(this),
            }),
          );
        }
      }
      return result;
    }

      // In case of fatal damage, this tag would have gotten cleared before we could lapse it.
      const destinyTag = this.getTag(BattlerTagType.DESTINY_BOND);
      const grudgeTag = this.getTag(BattlerTagType.GRUDGE);

    if (dmg) {
      this.lapseTags(BattlerTagLapseType.HIT);

      const substitute = this.getTag(SubstituteTag);
      const isBlockedBySubstitute =
        !!substitute && move.hitsSubstitute(source, this);
      if (isBlockedBySubstitute) {
        substitute.hp -= dmg;
      }
      if (!this.isPlayer() && dmg >= this.hp) {
        globalScene.applyModifiers(EnemyEndureChanceModifier, false, this);
      }

        /**
         * We explicitly require to ignore the faint phase here, as we want to show the messages
         * about the critical hit and the super effective/not very effective messages before the faint phase.
         */
        const damage = this.damageAndUpdate(isBlockedBySubstitute ? 0 : dmg, 
          { 
            result: result as DamageResult, 
            isCritical, 
            ignoreFaintPhase: true, 
            source 
          });

      if (damage > 0) {
        if (source.isPlayer()) {
          globalScene.validateAchvs(DamageAchv, new Utils.NumberHolder(damage));
          if (damage > globalScene.gameData.gameStats.highestDamage) {
            globalScene.gameData.gameStats.highestDamage = damage;
          }
        }
        source.turnData.totalDamageDealt += damage;
        source.turnData.singleHitDamageDealt = damage;
        this.turnData.damageTaken += damage;
        this.battleData.hitCount++;

        const attackResult = {
          move: move.id,
          result: result as DamageResult,
          damage: damage,
          critical: isCritical,
          sourceId: source.id,
          sourceBattlerIndex: source.getBattlerIndex(),
        };
        this.turnData.attacksReceived.unshift(attackResult);
        if (source.isPlayer() && !this.isPlayer()) {
          globalScene.applyModifiers(
            DamageMoneyRewardModifier,
            true,
            source,
            new Utils.NumberHolder(damage),
          );
        }
      }
    }

    if (isCritical) {
      globalScene.queueMessage(i18next.t("battle:hitResultCriticalHit"));
    }

    // want to include is.Fainted() in case multi hit move ends early, still want to render message
    if (source.turnData.hitsLeft === 1 || this.isFainted()) {
      switch (result) {
        case HitResult.SUPER_EFFECTIVE:
          globalScene.queueMessage(i18next.t("battle:hitResultSuperEffective"));
          break;
        case HitResult.NOT_VERY_EFFECTIVE:
          globalScene.queueMessage(
            i18next.t("battle:hitResultNotVeryEffective"),
          );
          break;
        case HitResult.ONE_HIT_KO:
          globalScene.queueMessage(i18next.t("battle:hitResultOneHitKO"));
          break;
      }
    }

    if (this.isFainted()) {
      // set splice index here, so future scene queues happen before FaintedPhase
      globalScene.setPhaseQueueSplice();
      globalScene.unshiftPhase(
        new FaintPhase(
          this.getBattlerIndex(),
          false,
          destinyTag,
          grudgeTag,
          source,
        ),
      );

      this.destroySubstitute();
      this.lapseTag(BattlerTagType.COMMANDED);
      this.resetSummonData();
    }

    return result;
  }

  /**
   * Called by damageAndUpdate()
   * @param damage integer
   * @param ignoreSegments boolean, not currently used
   * @param preventEndure  used to update damage if endure or sturdy
   * @param ignoreFaintPhase  flag on wheter to add FaintPhase if pokemon after applying damage faints
   * @returns integer representing damage
   */
  damage(
    damage: number,
    _ignoreSegments = false,
    preventEndure = false,
    ignoreFaintPhase = false,
  ): number {
    if (this.isFainted()) {
      return 0;
    }
    const surviveDamage = new Utils.BooleanHolder(false);

    if (!preventEndure && this.hp - damage <= 0) {
      if (this.hp >= 1 && this.getTag(BattlerTagType.ENDURING)) {
        surviveDamage.value = this.lapseTag(BattlerTagType.ENDURING);
      } else if (this.hp > 1 && this.getTag(BattlerTagType.STURDY)) {
        surviveDamage.value = this.lapseTag(BattlerTagType.STURDY);
      } else if (this.hp >= 1 && this.getTag(BattlerTagType.ENDURE_TOKEN)) {
        surviveDamage.value = this.lapseTag(BattlerTagType.ENDURE_TOKEN);
      }
      if (!surviveDamage.value) {
        globalScene.applyModifiers(
          SurviveDamageModifier,
          this.isPlayer(),
          this,
          surviveDamage,
        );
      }
      if (surviveDamage.value) {
        damage = this.hp - 1;
      }
    }

    damage = Math.min(damage, this.hp);
    this.hp = this.hp - damage;
    if (this.isFainted() && !ignoreFaintPhase) {
      /**
       * When adding the FaintPhase, want to toggle future unshiftPhase() and queueMessage() calls
       * to appear before the FaintPhase (as FaintPhase will potentially end the encounter and add Phases such as
       * GameOverPhase, VictoryPhase, etc.. that will interfere with anything else that happens during this MoveEffectPhase)
       *
       * Once the MoveEffectPhase is over (and calls it's .end() function, shiftPhase() will reset the PhaseQueueSplice via clearPhaseQueueSplice() )
       */
      globalScene.setPhaseQueueSplice();
      globalScene.unshiftPhase(
        new FaintPhase(this.getBattlerIndex(), preventEndure),
      );
      this.destroySubstitute();
      this.lapseTag(BattlerTagType.COMMANDED);
      this.resetSummonData();
    }
    return damage;
  }

  /**
   * Called by apply(), given the damage, adds a new DamagePhase and actually updates HP values, etc.
   * Checks for 'Indirect' HitResults to account for Endure/Reviver Seed applying correctly
   * @param damage integer - passed to damage()
   * @param result an enum if it's super effective, not very, etc.
   * @param isCritical boolean if move is a critical hit
   * @param ignoreSegments boolean, passed to damage() and not used currently
   * @param preventEndure boolean, ignore endure properties of pokemon, passed to damage()
   * @param ignoreFaintPhase boolean to ignore adding a FaintPhase, passsed to damage()
   * @returns integer of damage done
   */
  damageAndUpdate(damage: number,
    {
      result = HitResult.EFFECTIVE, 
      isCritical = false, 
      ignoreSegments = false, 
      ignoreFaintPhase = false, 
      source = undefined,
    }:
    {
      result?: DamageResult, 
      isCritical?: boolean, 
      ignoreSegments?: boolean, 
      ignoreFaintPhase?: boolean, 
      source?: Pokemon,
    } = {}
  ): number {
    const isIndirectDamage = [ HitResult.INDIRECT, HitResult.INDIRECT_KO ].includes(result);
    const damagePhase = new DamageAnimPhase(
      this.getBattlerIndex(), 
      damage, 
      result as DamageResult, 
      isCritical
    );
    globalScene.unshiftPhase(damagePhase);
    if (this.switchOutStatus && source) {
      damage = 0;
    }
    damage = this.damage(
      damage,
      ignoreSegments,
      isIndirectDamage,
      ignoreFaintPhase,
    );
    // Damage amount may have changed, but needed to be queued before calling damage function
    damagePhase.updateAmount(damage);
    /**
     * Run PostDamageAbAttr from any source of damage that is not from a multi-hit
     * Multi-hits are handled in move-effect-phase.ts for PostDamageAbAttr
     */
    if (!source || source.turnData.hitCount <= 1) {
      applyPostDamageAbAttrs(
        PostDamageAbAttr,
        this,
        damage,
        this.hasPassive(),
        false,
        [],
        source,
      );
    }
    return damage;
  }

  heal(amount: number): number {
    const healAmount = Math.min(amount, this.getMaxHp() - this.hp);
    this.hp += healAmount;
    return healAmount;
  }

  isBossImmune(): boolean {
    return this.isBoss();
  }

  isMax(): boolean {
    const maxForms = [ SpeciesFormKey.GIGANTAMAX, SpeciesFormKey.GIGANTAMAX_RAPID, SpeciesFormKey.GIGANTAMAX_SINGLE, SpeciesFormKey.ETERNAMAX ] as string[];
    return maxForms.includes(this.getFormKey()) || (!!this.getFusionFormKey() && maxForms.includes(this.getFusionFormKey()!));
  }

  isMega(): boolean {
    const megaForms = [ SpeciesFormKey.MEGA, SpeciesFormKey.MEGA_X, SpeciesFormKey.MEGA_Y, SpeciesFormKey.PRIMAL ] as string[];
    return megaForms.includes(this.getFormKey()) || (!!this.getFusionFormKey() && megaForms.includes(this.getFusionFormKey()!));
  }

  canAddTag(tagType: BattlerTagType): boolean {
    if (this.getTag(tagType)) {
      return false;
    }

    const stubTag = new BattlerTag(tagType, 0, 0);

    const cancelled = new Utils.BooleanHolder(false);
    applyPreApplyBattlerTagAbAttrs(
      BattlerTagImmunityAbAttr,
      this,
      stubTag,
      cancelled,
      true,
    );

    const userField = this.getAlliedField();
    userField.forEach(pokemon =>
      applyPreApplyBattlerTagAbAttrs(
        UserFieldBattlerTagImmunityAbAttr,
        pokemon,
        stubTag,
        cancelled,
        true,
        this,
      ),
    );

    return !cancelled.value;
  }

  addTag(
    tagType: BattlerTagType,
    turnCount = 0,
    sourceMove?: Moves,
    sourceId?: number,
  ): boolean {
    const existingTag = this.getTag(tagType);
    if (existingTag) {
      existingTag.onOverlap(this);
      return false;
    }

    const newTag = getBattlerTag(tagType, turnCount, sourceMove!, sourceId!); // TODO: are the bangs correct?

    const cancelled = new Utils.BooleanHolder(false);
    applyPreApplyBattlerTagAbAttrs(
      BattlerTagImmunityAbAttr,
      this,
      newTag,
      cancelled,
    );
    if (cancelled.value) {
      return false;
    }

    for (const pokemon of this.getAlliedField()) {
      applyPreApplyBattlerTagAbAttrs(
        UserFieldBattlerTagImmunityAbAttr,
        pokemon,
        newTag,
        cancelled,
        false,
        this
      );
      if (cancelled.value) {
        return false;
      }
    }

    if (newTag.canAdd(this)) {
      this.summonData.tags.push(newTag);
      newTag.onAdd(this);
      return true;
    }

    return false;
  }

  /** @overload */
  getTag(tagType: BattlerTagType): BattlerTag | nil;

  /** @overload */
  getTag<T extends BattlerTag>(tagType: Constructor<T>): T | nil;

  getTag(tagType: BattlerTagType | Constructor<BattlerTag>): BattlerTag | nil {
    if (!this.summonData) {
      return null;
    }
    return tagType instanceof Function
      ? this.summonData.tags.find(t => t instanceof tagType)
      : this.summonData.tags.find(t => t.tagType === tagType);
  }

  findTag(tagFilter: (tag: BattlerTag) => boolean) {
    if (!this.summonData) {
      return null;
    }
    return this.summonData.tags.find(t => tagFilter(t));
  }

  findTags(tagFilter: (tag: BattlerTag) => boolean): BattlerTag[] {
    if (!this.summonData) {
      return [];
    }
    return this.summonData.tags.filter(t => tagFilter(t));
  }

  lapseTag(tagType: BattlerTagType): boolean {
    if (!this.summonData) {
      return false;
    }
    const tags = this.summonData.tags;
    const tag = tags.find(t => t.tagType === tagType);
    if (tag && !tag.lapse(this, BattlerTagLapseType.CUSTOM)) {
      tag.onRemove(this);
      tags.splice(tags.indexOf(tag), 1);
    }
    return !!tag;
  }

  lapseTags(lapseType: BattlerTagLapseType): void {
    if (!this.summonData) {
      return;
    }
    const tags = this.summonData.tags;
    tags
      .filter(
        t =>
          lapseType === BattlerTagLapseType.FAINT ||
          (t.lapseTypes.some(lType => lType === lapseType) &&
            !t.lapse(this, lapseType)),
      )
      .forEach(t => {
        t.onRemove(this);
        tags.splice(tags.indexOf(t), 1);
      });
  }

  removeTag(tagType: BattlerTagType): boolean {
    if (!this.summonData) {
      return false;
    }
    const tags = this.summonData.tags;
    const tag = tags.find(t => t.tagType === tagType);
    if (tag) {
      tag.onRemove(this);
      tags.splice(tags.indexOf(tag), 1);
    }
    return !!tag;
  }

  findAndRemoveTags(tagFilter: (tag: BattlerTag) => boolean): boolean {
    if (!this.summonData) {
      return false;
    }
    const tags = this.summonData.tags;
    const tagsToRemove = tags.filter(t => tagFilter(t));
    for (const tag of tagsToRemove) {
      tag.turnCount = 0;
      tag.onRemove(this);
      tags.splice(tags.indexOf(tag), 1);
    }
    return true;
  }

  removeTagsBySourceId(sourceId: number): void {
    this.findAndRemoveTags(t => t.isSourceLinked() && t.sourceId === sourceId);
  }

  transferTagsBySourceId(sourceId: number, newSourceId: number): void {
    if (!this.summonData) {
      return;
    }
    const tags = this.summonData.tags;
    tags
      .filter(t => t.sourceId === sourceId)
      .forEach(t => (t.sourceId = newSourceId));
  }

  /**
   * Transferring stat changes and Tags
   * @param source {@linkcode Pokemon} the pokemon whose stats/Tags are to be passed on from, ie: the Pokemon using Baton Pass
   */
  transferSummon(source: Pokemon): void {
    // Copy all stat stages
    for (const s of BATTLE_STATS) {
      const sourceStage = source.getStatStage(s);
      if (this instanceof PlayerPokemon && sourceStage === 6) {
        globalScene.validateAchv(achvs.TRANSFER_MAX_STAT_STAGE);
      }
      this.setStatStage(s, sourceStage);
    }

    for (const tag of source.summonData.tags) {
      if (
        !tag.isBatonPassable ||
        (tag.tagType === BattlerTagType.TELEKINESIS &&
          this.species.speciesId === Species.GENGAR &&
          this.getFormKey() === "mega")
      ) {
        continue;
      }

      if (tag instanceof PowerTrickTag) {
        tag.swapStat(this);
      }

      this.summonData.tags.push(tag);
    }

    this.updateInfo();
  }

  /**
   * Gets whether the given move is currently disabled for this Pokemon.
   *
   * @param {Moves} moveId {@linkcode Moves} ID of the move to check
   * @returns {boolean} `true` if the move is disabled for this Pokemon, otherwise `false`
   *
   * @see {@linkcode MoveRestrictionBattlerTag}
   */
  public isMoveRestricted(moveId: Moves, pokemon?: Pokemon): boolean {
    return this.getRestrictingTag(moveId, pokemon) !== null;
  }

  /**
   * Gets whether the given move is currently disabled for the user based on the player's target selection
   *
   * @param {Moves} moveId {@linkcode Moves} ID of the move to check
   * @param {Pokemon} user {@linkcode Pokemon} the move user
   * @param {Pokemon} target {@linkcode Pokemon} the target of the move
   *
   * @returns {boolean} `true` if the move is disabled for this Pokemon due to the player's target selection
   *
   * @see {@linkcode MoveRestrictionBattlerTag}
   */
  isMoveTargetRestricted(
    moveId: Moves,
    user: Pokemon,
    target: Pokemon,
  ): boolean {
    for (const tag of this.findTags(
      t => t instanceof MoveRestrictionBattlerTag,
    )) {
      if (
        (tag as MoveRestrictionBattlerTag).isMoveTargetRestricted(
          moveId,
          user,
          target,
        )
      ) {
        return (tag as MoveRestrictionBattlerTag) !== null;
      }
    }
    return false;
  }

  /**
   * Gets the {@link MoveRestrictionBattlerTag} that is restricting a move, if it exists.
   *
   * @param {Moves} moveId {@linkcode Moves} ID of the move to check
   * @param {Pokemon} user {@linkcode Pokemon} the move user, optional and used when the target is a factor in the move's restricted status
   * @param {Pokemon} target {@linkcode Pokemon} the target of the move, optional and used when the target is a factor in the move's restricted status
   * @returns {MoveRestrictionBattlerTag | null} the first tag on this Pokemon that restricts the move, or `null` if the move is not restricted.
   */
  getRestrictingTag(
    moveId: Moves,
    user?: Pokemon,
    target?: Pokemon,
  ): MoveRestrictionBattlerTag | null {
    for (const tag of this.findTags(
      t => t instanceof MoveRestrictionBattlerTag,
    )) {
      if ((tag as MoveRestrictionBattlerTag).isMoveRestricted(moveId, user)) {
        return tag as MoveRestrictionBattlerTag;
      }
      if (
        user &&
        target &&
        (tag as MoveRestrictionBattlerTag).isMoveTargetRestricted(
          moveId,
          user,
          target,
        )
      ) {
        return tag as MoveRestrictionBattlerTag;
      }
    }
    return null;
  }

  public getMoveHistory(): TurnMove[] {
    return this.battleSummonData.moveHistory;
  }

  public pushMoveHistory(turnMove: TurnMove): void {
    if (!this.isOnField()) {
      return;
    }
    turnMove.turn = globalScene.currentBattle?.turn;
    this.getMoveHistory().push(turnMove);
  }

  /**
   * Returns a list of the most recent move entries in this Pokemon's move history.
   * The retrieved move entries are sorted in order from NEWEST to OLDEST.
   * @param moveCount The number of move entries to retrieve.
   *   If negative, retrieve the Pokemon's entire move history (equivalent to reversing the output of {@linkcode getMoveHistory()}).
   *   Default is `1`.
   * @returns A list of {@linkcode TurnMove}, as specified above.
   */
  getLastXMoves(moveCount = 1): TurnMove[] {
    const moveHistory = this.getMoveHistory();
    if (moveCount >= 0) {
      return moveHistory
        .slice(Math.max(moveHistory.length - moveCount, 0))
        .reverse();
    }
    return moveHistory.slice(0).reverse();
  }

  getMoveQueue(): TurnMove[] {
    return this.summonData.moveQueue;
  }

  /**
   * If this Pokemon is using a multi-hit move, cancels all subsequent strikes
   * @param {Pokemon} target If specified, this only cancels subsequent strikes against the given target
   */
  stopMultiHit(target?: Pokemon): void {
    const effectPhase = globalScene.getCurrentPhase();
    if (
      effectPhase instanceof MoveEffectPhase &&
      effectPhase.getUserPokemon() === this
    ) {
      effectPhase.stopMultiHit(target);
    }
  }

  changeForm(formChange: SpeciesFormChange): Promise<void> {
    return new Promise(resolve => {
      this.formIndex = Math.max(
        this.species.forms.findIndex(f => f.formKey === formChange.formKey),
        0,
      );
      this.generateName();
      const abilityCount = this.getSpeciesForm().getAbilityCount();
      if (this.abilityIndex >= abilityCount) {
        // Shouldn't happen
        this.abilityIndex = abilityCount - 1;
      }
      globalScene.gameData.setPokemonSeen(this, false);
      this.setScale(this.getSpriteScale());
      this.loadAssets().then(() => {
        this.calculateStats();
        globalScene.updateModifiers(this.isPlayer(), true);
        Promise.all([this.updateInfo(), globalScene.updateFieldScale()]).then(
          () => resolve(),
        );
      });
    });
  }

  cry(
    soundConfig?: Phaser.Types.Sound.SoundConfig,
    sceneOverride?: BattleScene,
  ): AnySound {
    const scene = sceneOverride ?? globalScene; // TODO: is `sceneOverride` needed?
    const cry = this.getSpeciesForm().cry(soundConfig);
    let duration = cry.totalDuration * 1000;
    if (
      this.fusionSpecies &&
      this.getSpeciesForm() !== this.getFusionSpeciesForm()
    ) {
      let fusionCry = this.getFusionSpeciesForm().cry(soundConfig, true);
      duration = Math.min(duration, fusionCry.totalDuration * 1000);
      fusionCry.destroy();
      scene.time.delayedCall(Utils.fixedInt(Math.ceil(duration * 0.4)), () => {
        try {
          SoundFade.fadeOut(
            scene,
            cry,
            Utils.fixedInt(Math.ceil(duration * 0.2)),
          );
          fusionCry = this.getFusionSpeciesForm().cry(
            Object.assign(
              { seek: Math.max(fusionCry.totalDuration * 0.4, 0) },
              soundConfig,
            ),
          );
          SoundFade.fadeIn(
            scene,
            fusionCry,
            Utils.fixedInt(Math.ceil(duration * 0.2)),
            scene.masterVolume * scene.fieldVolume,
            0,
          );
        } catch (err) {
          console.error(err);
        }
      });
    }

    return cry;
  }

  // biome-ignore lint: there are a ton of issues..
  faintCry(callback: Function): void {
    if (
      this.fusionSpecies &&
      this.getSpeciesForm() !== this.getFusionSpeciesForm()
    ) {
      return this.fusionFaintCry(callback);
    }

    const key = this.species.getCryKey(this.formIndex);
    let rate = 0.85;
    const cry = globalScene.playSound(key, { rate: rate }) as AnySound;
    if (!cry || globalScene.fieldVolume === 0) {
      return callback();
    }
    const sprite = this.getSprite();
    const tintSprite = this.getTintSprite();
    const delay = Math.max(globalScene.sound.get(key).totalDuration * 50, 25);

    let frameProgress = 0;
    let frameThreshold: number;

    sprite.anims.pause();
    tintSprite?.anims.pause();

    let faintCryTimer: Phaser.Time.TimerEvent | null =
      globalScene.time.addEvent({
        delay: Utils.fixedInt(delay),
        repeat: -1,
        callback: () => {
          frameThreshold = sprite.anims.msPerFrame / rate;
          frameProgress += delay;
          while (frameProgress > frameThreshold) {
            if (sprite.anims.duration) {
              sprite.anims.nextFrame();
              tintSprite?.anims.nextFrame();
            }
            frameProgress -= frameThreshold;
          }
          if (cry && !cry.pendingRemove) {
            rate *= 0.99;
            cry.setRate(rate);
          } else {
            faintCryTimer?.destroy();
            faintCryTimer = null;
            if (callback) {
              callback();
            }
          }
        },
      });

    // Failsafe
    globalScene.time.delayedCall(Utils.fixedInt(3000), () => {
      if (!faintCryTimer || !globalScene) {
        return;
      }
      if (cry?.isPlaying) {
        cry.stop();
      }
      faintCryTimer.destroy();
      if (callback) {
        callback();
      }
    });
  }

  // biome-ignore lint/complexity/noBannedTypes: Consider refactoring to change type of Function
  private fusionFaintCry(callback: Function): void {
    const key = this.species.getCryKey(this.formIndex);
    let i = 0;
    let rate = 0.85;
    const cry = globalScene.playSound(key, { rate: rate }) as AnySound;
    const sprite = this.getSprite();
    const tintSprite = this.getTintSprite();
    let duration = cry.totalDuration * 1000;

    const fusionCryKey = this.fusionSpecies!.getCryKey(this.fusionFormIndex);
    let fusionCry = globalScene.playSound(fusionCryKey, {
      rate: rate,
    }) as AnySound;
    if (!cry || !fusionCry || globalScene.fieldVolume === 0) {
      return callback();
    }
    fusionCry.stop();
    duration = Math.min(duration, fusionCry.totalDuration * 1000);
    fusionCry.destroy();
    const delay = Math.max(duration * 0.05, 25);

    let transitionIndex = 0;
    let durationProgress = 0;

    const transitionThreshold = Math.ceil(duration * 0.4);
    while (durationProgress < transitionThreshold) {
      ++i;
      durationProgress += delay * rate;
      rate *= 0.99;
    }

    transitionIndex = i;

    i = 0;
    rate = 0.85;

    let frameProgress = 0;
    let frameThreshold: number;

    sprite.anims.pause();
    tintSprite?.anims.pause();

    let faintCryTimer: Phaser.Time.TimerEvent | null =
      globalScene.time.addEvent({
        delay: Utils.fixedInt(delay),
        repeat: -1,
        callback: () => {
          ++i;
          frameThreshold = sprite.anims.msPerFrame / rate;
          frameProgress += delay;
          while (frameProgress > frameThreshold) {
            if (sprite.anims.duration) {
              sprite.anims.nextFrame();
              tintSprite?.anims.nextFrame();
            }
            frameProgress -= frameThreshold;
          }
          if (i === transitionIndex && fusionCryKey) {
            SoundFade.fadeOut(
              globalScene,
              cry,
              Utils.fixedInt(Math.ceil((duration / rate) * 0.2)),
            );
            fusionCry = globalScene.playSound(
              fusionCryKey,
              Object.assign({
                seek: Math.max(fusionCry.totalDuration * 0.4, 0),
                rate: rate,
              }),
            );
            SoundFade.fadeIn(
              globalScene,
              fusionCry,
              Utils.fixedInt(Math.ceil((duration / rate) * 0.2)),
              globalScene.masterVolume * globalScene.fieldVolume,
              0,
            );
          }
          rate *= 0.99;
          if (cry && !cry.pendingRemove) {
            cry.setRate(rate);
          }
          if (fusionCry && !fusionCry.pendingRemove) {
            fusionCry.setRate(rate);
          }
          if (
            (!cry || cry.pendingRemove) &&
            (!fusionCry || fusionCry.pendingRemove)
          ) {
            faintCryTimer?.destroy();
            faintCryTimer = null;
            if (callback) {
              callback();
            }
          }
        },
      });

    // Failsafe
    globalScene.time.delayedCall(Utils.fixedInt(3000), () => {
      if (!faintCryTimer || !globalScene) {
        return;
      }
      if (cry?.isPlaying) {
        cry.stop();
      }
      if (fusionCry?.isPlaying) {
        fusionCry.stop();
      }
      faintCryTimer.destroy();
      if (callback) {
        callback();
      }
    });
  }

  isOppositeGender(pokemon: Pokemon): boolean {
    return (
      this.gender !== Gender.GENDERLESS &&
      pokemon.gender ===
        (this.gender === Gender.MALE ? Gender.FEMALE : Gender.MALE)
    );
  }

  /**
   * Checks if a status effect can be applied to the Pokemon.
   *
   * @param effect The {@linkcode StatusEffect} whose applicability is being checked
   * @param quiet Whether in-battle messages should trigger or not
   * @param overrideStatus Whether the Pokemon's current status can be overriden
   * @param sourcePokemon The Pokemon that is setting the status effect
   * @param ignoreField Whether any field effects (weather, terrain, etc.) should be considered
   */
  canSetStatus(
    effect: StatusEffect | undefined,
    quiet = false,
    overrideStatus = false,
    sourcePokemon: Pokemon | null = null,
    ignoreField = false,
  ): boolean {
    if (effect !== StatusEffect.FAINT) {
      if (overrideStatus ? this.status?.effect === effect : this.status) {
        return false;
      }
      if (
        this.isGrounded() &&
        !ignoreField &&
        globalScene.arena.terrain?.terrainType === TerrainType.MISTY
      ) {
        return false;
      }
    }

    if (
      sourcePokemon &&
      sourcePokemon !== this &&
      this.isSafeguarded(sourcePokemon)
    ) {
      return false;
    }

    const types = this.getTypes(true, true);

    switch (effect) {
      case StatusEffect.POISON:
      case StatusEffect.TOXIC:
        // Check if the Pokemon is immune to Poison/Toxic or if the source pokemon is canceling the immunity
        const poisonImmunity = types.map(defType => {
          // Check if the Pokemon is not immune to Poison/Toxic
          if (defType !== PokemonType.POISON && defType !== PokemonType.STEEL) {
            return false;
          }

          // Check if the source Pokemon has an ability that cancels the Poison/Toxic immunity
          const cancelImmunity = new Utils.BooleanHolder(false);
          if (sourcePokemon) {
            applyAbAttrs(
              IgnoreTypeStatusEffectImmunityAbAttr,
              sourcePokemon,
              cancelImmunity,
              false,
              effect,
              defType,
            );
            if (cancelImmunity.value) {
              return false;
            }
          }

          return true;
        });

        if (this.isOfType(PokemonType.POISON) || this.isOfType(PokemonType.STEEL)) {
          if (poisonImmunity.includes(true)) {
            return false;
          }
        }
        break;
      case StatusEffect.PARALYSIS:
        if (this.isOfType(PokemonType.ELECTRIC)) {
          return false;
        }
        break;
      case StatusEffect.SLEEP:
        if (
          this.isGrounded() &&
          globalScene.arena.terrain?.terrainType === TerrainType.ELECTRIC
        ) {
          return false;
        }
        break;
      case StatusEffect.FREEZE:
        if (
          this.isOfType(PokemonType.ICE) ||
          (!ignoreField &&
            globalScene?.arena?.weather?.weatherType &&
            [WeatherType.SUNNY, WeatherType.HARSH_SUN].includes(
              globalScene.arena.weather.weatherType,
            ))
        ) {
          return false;
        }
        break;
      case StatusEffect.BURN:
        if (this.isOfType(PokemonType.FIRE)) {
          return false;
        }
        break;
    }

    const cancelled = new Utils.BooleanHolder(false);
    applyPreSetStatusAbAttrs(
      StatusEffectImmunityAbAttr,
      this,
      effect,
      cancelled,
      quiet,
    );
    if (cancelled.value) {
      return false;
    }

    for (const pokemon of this.getAlliedField()) {
      applyPreSetStatusAbAttrs(
        UserFieldStatusEffectImmunityAbAttr,
        pokemon,
        effect,
        cancelled,
        quiet, this, sourcePokemon,
      )
      if (cancelled.value) {
        break;
      }
    }

    if (cancelled.value) {
      return false;
    }

    return true;
  }

  trySetStatus(
    effect?: StatusEffect,
    asPhase = false,
    sourcePokemon: Pokemon | null = null,
    turnsRemaining = 0,
    sourceText: string | null = null,
    overrideStatus?: boolean
  ): boolean {
    if (!this.canSetStatus(effect, asPhase, overrideStatus, sourcePokemon)) {
      return false;
    }
    if (this.isFainted() && effect !== StatusEffect.FAINT) {
      return false;
    }

    /**
     * If this Pokemon falls asleep or freezes in the middle of a multi-hit attack,
     * cancel the attack's subsequent hits.
     */
    if (effect === StatusEffect.SLEEP || effect === StatusEffect.FREEZE) {
      this.stopMultiHit();
    }

    if (asPhase) {
      if (overrideStatus) {
        this.resetStatus(false);
      }
      globalScene.unshiftPhase(
        new ObtainStatusEffectPhase(
          this.getBattlerIndex(),
          effect,
          turnsRemaining,
          sourceText,
          sourcePokemon,
        ),
      );
      return true;
    }

    let sleepTurnsRemaining: Utils.NumberHolder;

    if (effect === StatusEffect.SLEEP) {
      sleepTurnsRemaining = new Utils.NumberHolder(this.randSeedIntRange(2, 4));

      this.setFrameRate(4);

      // If the user is invulnerable, lets remove their invulnerability when they fall asleep
      const invulnerableTags = [
        BattlerTagType.UNDERGROUND,
        BattlerTagType.UNDERWATER,
        BattlerTagType.HIDDEN,
        BattlerTagType.FLYING,
      ];

      const tag = invulnerableTags.find(t => this.getTag(t));

      if (tag) {
        this.removeTag(tag);
        this.getMoveQueue().pop();
      }
    }

    sleepTurnsRemaining = sleepTurnsRemaining!; // tell TS compiler it's defined
    effect = effect!; // If `effect` is undefined then `trySetStatus()` will have already returned early via the `canSetStatus()` call
    this.status = new Status(effect, 0, sleepTurnsRemaining?.value);

    return true;
  }

  /**
   * Resets the status of a pokemon.
   * @param revive Whether revive should be cured; defaults to true.
   * @param confusion Whether resetStatus should include confusion or not; defaults to false.
   * @param reloadAssets Whether to reload the assets or not; defaults to false.
   */
  resetStatus(revive = true, confusion = false, reloadAssets = false): void {
    const lastStatus = this.status?.effect;
    if (!revive && lastStatus === StatusEffect.FAINT) {
      return;
    }
    globalScene.unshiftPhase(new ResetStatusPhase(this, confusion, reloadAssets));
  }

  /**
   * Checks if this Pokemon is protected by Safeguard
   * @param attacker the {@linkcode Pokemon} inflicting status on this Pokemon
   * @returns `true` if this Pokemon is protected by Safeguard; `false` otherwise.
   */
  isSafeguarded(attacker: Pokemon): boolean {
    const defendingSide = this.isPlayer()
      ? ArenaTagSide.PLAYER
      : ArenaTagSide.ENEMY;
    if (globalScene.arena.getTagOnSide(ArenaTagType.SAFEGUARD, defendingSide)) {
      const bypassed = new Utils.BooleanHolder(false);
      if (attacker) {
        applyAbAttrs(InfiltratorAbAttr, attacker, null, false, bypassed);
      }
      return !bypassed.value;
    }
    return false;
  }

  primeSummonData(summonDataPrimer: PokemonSummonData): void {
    this.summonDataPrimer = summonDataPrimer;
  }

  resetSummonData(): void {
    if (this.summonData?.speciesForm) {
      this.summonData.speciesForm = null;
      this.updateFusionPalette();
    }
    this.summonData = new PokemonSummonData();
    this.setSwitchOutStatus(false);
    if (!this.battleData) {
      this.resetBattleData();
    }
    this.resetBattleSummonData();
    if (this.summonDataPrimer) {
      for (const k of Object.keys(this.summonDataPrimer)) {
        if (this.summonDataPrimer[k]) {
          this.summonData[k] = this.summonDataPrimer[k];
        }
      }
      // If this Pokemon has a Substitute when loading in, play an animation to add its sprite
      if (this.getTag(SubstituteTag)) {
        globalScene.triggerPokemonBattleAnim(
          this,
          PokemonAnimType.SUBSTITUTE_ADD,
        );
        this.getTag(SubstituteTag)!.sourceInFocus = false;
      }

      // If this Pokemon has Commander and Dondozo as an active ally, hide this Pokemon's sprite.
      if (
        this.hasAbilityWithAttr(CommanderAbAttr) &&
        globalScene.currentBattle.double &&
        this.getAlly()?.species.speciesId === Species.DONDOZO
      ) {
        this.setVisible(false);
      }
      this.summonDataPrimer = null;
    }
    this.updateInfo();
  }

  resetBattleData(): void {
    this.battleData = new PokemonBattleData();
  }

  resetBattleSummonData(): void {
    this.battleSummonData = new PokemonBattleSummonData();
    if (this.getTag(BattlerTagType.SEEDED)) {
      this.lapseTag(BattlerTagType.SEEDED);
    }
    if (globalScene) {
      globalScene.triggerPokemonFormChange(
        this,
        SpeciesFormChangePostMoveTrigger,
        true,
      );
    }
  }

  resetTera(): void {
    const wasTerastallized = this.isTerastallized;
    this.isTerastallized = false;
    this.stellarTypesBoosted = [];
    if (wasTerastallized) {
      this.updateSpritePipelineData();
      globalScene.triggerPokemonFormChange(
        this,
        SpeciesFormChangeLapseTeraTrigger,
      );
    }
  }

  resetTurnData(): void {
    this.turnData = new PokemonTurnData();
  }

  getExpValue(): number {
    // Logic to factor in victor level has been removed for balancing purposes, so the player doesn't have to focus on EXP maxxing
    return (this.getSpeciesForm().getBaseExp() * this.level) / 5 + 1;
  }

  setFrameRate(frameRate: number) {
    globalScene.anims.get(this.getBattleSpriteKey()).frameRate = frameRate;
    try {
      this.getSprite().play(this.getBattleSpriteKey());
    } catch (err: unknown) {
      console.error(
        `Failed to play animation for ${this.getBattleSpriteKey()}`,
        err,
      );
    }
    try {
      this.getTintSprite()?.play(this.getBattleSpriteKey());
    } catch (err: unknown) {
      console.error(
        `Failed to play animation for ${this.getBattleSpriteKey()}`,
        err,
      );
    }
  }

  tint(color: number, alpha?: number, duration?: number, ease?: string) {
    const tintSprite = this.getTintSprite();
    tintSprite?.setTintFill(color);
    tintSprite?.setVisible(true);

    if (duration) {
      tintSprite?.setAlpha(0);

      globalScene.tweens.add({
        targets: tintSprite,
        alpha: alpha || 1,
        duration: duration,
        ease: ease || "Linear",
      });
    } else {
      tintSprite?.setAlpha(alpha);
    }
  }

  untint(duration: number, ease?: string) {
    const tintSprite = this.getTintSprite();

    if (duration) {
      globalScene.tweens.add({
        targets: tintSprite,
        alpha: 0,
        duration: duration,
        ease: ease || "Linear",
        onComplete: () => {
          tintSprite?.setVisible(false);
          tintSprite?.setAlpha(1);
        },
      });
    } else {
      tintSprite?.setVisible(false);
      tintSprite?.setAlpha(1);
    }
  }

  enableMask() {
    if (!this.maskEnabled) {
      this.maskSprite = this.getTintSprite();
      this.maskSprite?.setVisible(true);
      this.maskSprite?.setPosition(
        this.x * this.parentContainer.scale + this.parentContainer.x,
        this.y * this.parentContainer.scale + this.parentContainer.y,
      );
      this.maskSprite?.setScale(
        this.getSpriteScale() * this.parentContainer.scale,
      );
      this.maskEnabled = true;
    }
  }

  disableMask() {
    if (this.maskEnabled) {
      this.maskSprite?.setVisible(false);
      this.maskSprite?.setPosition(0, 0);
      this.maskSprite?.setScale(this.getSpriteScale());
      this.maskSprite = null;
      this.maskEnabled = false;
    }
  }

  sparkle(): void {
    if (this.shinySparkle) {
      doShinySparkleAnim(this.shinySparkle, this.variant);
    }
  }

  updateFusionPalette(ignoreOveride?: boolean): void {
    if (!this.getFusionSpeciesForm(ignoreOveride)) {
      [this.getSprite(), this.getTintSprite()]
        .filter(s => !!s)
        .map(s => {
          s.pipelineData[
            `spriteColors${ignoreOveride && this.summonData?.speciesForm ? "Base" : ""}`
          ] = [];
          s.pipelineData[
            `fusionSpriteColors${ignoreOveride && this.summonData?.speciesForm ? "Base" : ""}`
          ] = [];
        });
      return;
    }

    const speciesForm = this.getSpeciesForm(ignoreOveride);
    const fusionSpeciesForm = this.getFusionSpeciesForm(ignoreOveride);

    const spriteKey = speciesForm.getSpriteKey(
      this.getGender(ignoreOveride) === Gender.FEMALE,
      speciesForm.formIndex,
      this.shiny,
      this.variant,
    );
    const backSpriteKey = speciesForm
      .getSpriteKey(
        this.getGender(ignoreOveride) === Gender.FEMALE,
        speciesForm.formIndex,
        this.shiny,
        this.variant,
      )
      .replace("pkmn__", "pkmn__back__");
    const fusionSpriteKey = fusionSpeciesForm.getSpriteKey(
      this.getFusionGender(ignoreOveride) === Gender.FEMALE,
      fusionSpeciesForm.formIndex,
      this.fusionShiny,
      this.fusionVariant,
    );
    const fusionBackSpriteKey = fusionSpeciesForm
      .getSpriteKey(
        this.getFusionGender(ignoreOveride) === Gender.FEMALE,
        fusionSpeciesForm.formIndex,
        this.fusionShiny,
        this.fusionVariant,
      )
      .replace("pkmn__", "pkmn__back__");

    const sourceTexture = globalScene.textures.get(spriteKey);
    const sourceBackTexture = globalScene.textures.get(backSpriteKey);
    const fusionTexture = globalScene.textures.get(fusionSpriteKey);
    const fusionBackTexture = globalScene.textures.get(fusionBackSpriteKey);

    const [sourceFrame, sourceBackFrame, fusionFrame, fusionBackFrame] = [
      sourceTexture,
      sourceBackTexture,
      fusionTexture,
      fusionBackTexture,
    ].map(texture => texture.frames[texture.firstFrame]);
    const [sourceImage, sourceBackImage, fusionImage, fusionBackImage] = [
      sourceTexture,
      sourceBackTexture,
      fusionTexture,
      fusionBackTexture,
    ].map(i => i.getSourceImage() as HTMLImageElement);

    const canvas = document.createElement("canvas");
    const backCanvas = document.createElement("canvas");
    const fusionCanvas = document.createElement("canvas");
    const fusionBackCanvas = document.createElement("canvas");

    const spriteColors: number[][] = [];
    const pixelData: Uint8ClampedArray[] = [];

    [canvas, backCanvas, fusionCanvas, fusionBackCanvas].forEach(
      (canv: HTMLCanvasElement, c: number) => {
        const context = canv.getContext("2d");
        const frame = [
          sourceFrame,
          sourceBackFrame,
          fusionFrame,
          fusionBackFrame,
        ][c];
        canv.width = frame.width;
        canv.height = frame.height;

        if (context) {
          context.drawImage(
            [sourceImage, sourceBackImage, fusionImage, fusionBackImage][c],
            frame.cutX,
            frame.cutY,
            frame.width,
            frame.height,
            0,
            0,
            frame.width,
            frame.height,
          );
          const imageData = context.getImageData(
            frame.cutX,
            frame.cutY,
            frame.width,
            frame.height,
          );
          pixelData.push(imageData.data);
        }
      },
    );

    for (let f = 0; f < 2; f++) {
      const variantColors = variantColorCache[!f ? spriteKey : backSpriteKey];
      const variantColorSet = new Map<number, number[]>();
      if (this.shiny && variantColors && variantColors[this.variant]) {
        Object.keys(variantColors[this.variant]).forEach(k => {
          variantColorSet.set(
            Utils.rgbaToInt(Array.from(Object.values(Utils.rgbHexToRgba(k)))),
            Array.from(
              Object.values(Utils.rgbHexToRgba(variantColors[this.variant][k])),
            ),
          );
        });
      }

      for (let i = 0; i < pixelData[f].length; i += 4) {
        if (pixelData[f][i + 3]) {
          const pixel = pixelData[f].slice(i, i + 4);
          let [r, g, b, a] = pixel;
          if (variantColors) {
            const color = Utils.rgbaToInt([r, g, b, a]);
            if (variantColorSet.has(color)) {
              const mappedPixel = variantColorSet.get(color);
              if (mappedPixel) {
                [r, g, b, a] = mappedPixel;
              }
            }
          }
          if (!spriteColors.find(c => c[0] === r && c[1] === g && c[2] === b)) {
            spriteColors.push([r, g, b, a]);
          }
        }
      }
    }

    const fusionSpriteColors = JSON.parse(JSON.stringify(spriteColors));

    const pixelColors: number[] = [];
    for (let f = 0; f < 2; f++) {
      for (let i = 0; i < pixelData[f].length; i += 4) {
        const total = pixelData[f]
          .slice(i, i + 3)
          .reduce((total: number, value: number) => total + value, 0);
        if (!total) {
          continue;
        }
        pixelColors.push(
          argbFromRgba({
            r: pixelData[f][i],
            g: pixelData[f][i + 1],
            b: pixelData[f][i + 2],
            a: pixelData[f][i + 3],
          }),
        );
      }
    }

    const fusionPixelColors: number[] = [];
    for (let f = 0; f < 2; f++) {
      const variantColors =
        variantColorCache[!f ? fusionSpriteKey : fusionBackSpriteKey];
      const variantColorSet = new Map<number, number[]>();
      if (
        this.fusionShiny &&
        variantColors &&
        variantColors[this.fusionVariant]
      ) {
        for (const k of Object.keys(variantColors[this.fusionVariant])) {
          variantColorSet.set(
            Utils.rgbaToInt(Array.from(Object.values(Utils.rgbHexToRgba(k)))),
            Array.from(
              Object.values(
                Utils.rgbHexToRgba(variantColors[this.fusionVariant][k]),
              ),
            ),
          );
        }
      }
      for (let i = 0; i < pixelData[2 + f].length; i += 4) {
        const total = pixelData[2 + f]
          .slice(i, i + 3)
          .reduce((total: number, value: number) => total + value, 0);
        if (!total) {
          continue;
        }
        let [r, g, b, a] = [
          pixelData[2 + f][i],
          pixelData[2 + f][i + 1],
          pixelData[2 + f][i + 2],
          pixelData[2 + f][i + 3],
        ];
        if (variantColors) {
          const color = Utils.rgbaToInt([r, g, b, a]);
          if (variantColorSet.has(color)) {
            const mappedPixel = variantColorSet.get(color);
            if (mappedPixel) {
              [r, g, b, a] = mappedPixel;
            }
          }
        }
        fusionPixelColors.push(argbFromRgba({ r, g, b, a }));
      }
    }

    if (fusionPixelColors.length === 0) {
      // ERROR HANDLING IS NOT OPTIONAL BUDDY
      console.log("Failed to create fusion palette");
      return;
    }

    let paletteColors: Map<number, number>;
    let fusionPaletteColors: Map<number, number>;

    const originalRandom = Math.random;
    Math.random = () => Phaser.Math.RND.realInRange(0, 1);

    globalScene.executeWithSeedOffset(
      () => {
        paletteColors = QuantizerCelebi.quantize(pixelColors, 4);
        fusionPaletteColors = QuantizerCelebi.quantize(fusionPixelColors, 4);
      },
      0,
      "This result should not vary",
    );

    Math.random = originalRandom;

    paletteColors = paletteColors!; // erroneously tell TS compiler that paletteColors is defined!
    fusionPaletteColors = fusionPaletteColors!; // mischievously misinform TS compiler that fusionPaletteColors is defined!
    const [palette, fusionPalette] = [paletteColors, fusionPaletteColors].map(
      paletteColors => {
        let keys = Array.from(paletteColors.keys()).sort(
          (a: number, b: number) =>
            paletteColors.get(a)! < paletteColors.get(b)! ? 1 : -1,
        );
        let rgbaColors: Map<number, number[]>;
        let hsvColors: Map<number, number[]>;

        const mappedColors = new Map<number, number[]>();

        do {
          mappedColors.clear();

          rgbaColors = keys.reduce((map: Map<number, number[]>, k: number) => {
            map.set(k, Object.values(rgbaFromArgb(k)));
            return map;
          }, new Map<number, number[]>());
          hsvColors = Array.from(rgbaColors.keys()).reduce(
            (map: Map<number, number[]>, k: number) => {
              const rgb = rgbaColors.get(k)!.slice(0, 3);
              map.set(k, Utils.rgbToHsv(rgb[0], rgb[1], rgb[2]));
              return map;
            },
            new Map<number, number[]>(),
          );

          for (let c = keys.length - 1; c >= 0; c--) {
            const hsv = hsvColors.get(keys[c])!;
            for (let c2 = 0; c2 < c; c2++) {
              const hsv2 = hsvColors.get(keys[c2])!;
              const diff = Math.abs(hsv[0] - hsv2[0]);
              if (diff < 30 || diff >= 330) {
                if (mappedColors.has(keys[c])) {
                  mappedColors.get(keys[c])!.push(keys[c2]);
                } else {
                  mappedColors.set(keys[c], [keys[c2]]);
                }
                break;
              }
            }
          }

          mappedColors.forEach((values: number[], key: number) => {
            const keyColor = rgbaColors.get(key)!;
            const valueColors = values.map(v => rgbaColors.get(v)!);
            const color = keyColor.slice(0);
            let count = paletteColors.get(key)!;
            for (const value of values) {
              const valueCount = paletteColors.get(value);
              if (!valueCount) {
                continue;
              }
              count += valueCount;
            }

            for (let c = 0; c < 3; c++) {
              color[c] *= paletteColors.get(key)! / count;
              values.forEach((value: number, i: number) => {
                if (paletteColors.has(value)) {
                  const valueCount = paletteColors.get(value)!;
                  color[c] += valueColors[i][c] * (valueCount / count);
                }
              });
              color[c] = Math.round(color[c]);
            }

            paletteColors.delete(key);
            for (const value of values) {
              paletteColors.delete(value);
              if (mappedColors.has(value)) {
                mappedColors.delete(value);
              }
            }

            paletteColors.set(
              argbFromRgba({
                r: color[0],
                g: color[1],
                b: color[2],
                a: color[3],
              }),
              count,
            );
          });

          keys = Array.from(paletteColors.keys()).sort(
            (a: number, b: number) =>
              paletteColors.get(a)! < paletteColors.get(b)! ? 1 : -1,
          );
        } while (mappedColors.size);

        return keys.map(c => Object.values(rgbaFromArgb(c)));
      },
    );

    const paletteDeltas: number[][] = [];

    spriteColors.forEach((sc: number[], i: number) => {
      paletteDeltas.push([]);
      for (let p = 0; p < palette.length; p++) {
        paletteDeltas[i].push(Utils.deltaRgb(sc, palette[p]));
      }
    });

    const easeFunc = Phaser.Tweens.Builders.GetEaseFunction("Cubic.easeIn");

    for (let sc = 0; sc < spriteColors.length; sc++) {
      const delta = Math.min(...paletteDeltas[sc]);
      const paletteIndex = Math.min(
        paletteDeltas[sc].findIndex(pd => pd === delta),
        fusionPalette.length - 1,
      );
      if (delta < 255) {
        const ratio = easeFunc(delta / 255);
        const color = [0, 0, 0, fusionSpriteColors[sc][3]];
        for (let c = 0; c < 3; c++) {
          color[c] = Math.round(
            fusionSpriteColors[sc][c] * ratio +
              fusionPalette[paletteIndex][c] * (1 - ratio),
          );
        }
        fusionSpriteColors[sc] = color;
      }
    }

    [this.getSprite(), this.getTintSprite()]
      .filter(s => !!s)
      .map(s => {
        s.pipelineData[
          `spriteColors${ignoreOveride && this.summonData?.speciesForm ? "Base" : ""}`
        ] = spriteColors;
        s.pipelineData[
          `fusionSpriteColors${ignoreOveride && this.summonData?.speciesForm ? "Base" : ""}`
        ] = fusionSpriteColors;
      });

    canvas.remove();
    fusionCanvas.remove();
  }

  /**
   * Generates a random number using the current battle's seed, or the global seed if `globalScene.currentBattle` is falsy
   * <!-- @import "../battle".Battle -->
   * This calls either {@linkcode BattleScene.randBattleSeedInt}({@linkcode range}, {@linkcode min}) in `src/battle-scene.ts`
   * which calls {@linkcode Battle.randSeedInt}({@linkcode range}, {@linkcode min}) in `src/battle.ts`
   * which calls {@linkcode Utils.randSeedInt randSeedInt}({@linkcode range}, {@linkcode min}) in `src/utils.ts`,
   * or it directly calls {@linkcode Utils.randSeedInt randSeedInt}({@linkcode range}, {@linkcode min}) in `src/utils.ts` if there is no current battle
   *
   * @param range How large of a range of random numbers to choose from. If {@linkcode range} <= 1, returns {@linkcode min}
   * @param min The minimum integer to pick, default `0`
   * @returns A random integer between {@linkcode min} and ({@linkcode min} + {@linkcode range} - 1)
   */
  randSeedInt(range: number, min = 0): number {
    return globalScene.currentBattle
      ? globalScene.randBattleSeedInt(range, min)
      : Utils.randSeedInt(range, min);
  }

  /**
   * Generates a random number using the current battle's seed, or the global seed if `globalScene.currentBattle` is falsy
   * @param min The minimum integer to generate
   * @param max The maximum integer to generate
   * @returns a random integer between {@linkcode min} and {@linkcode max} inclusive
   */
  randSeedIntRange(min: number, max: number): number {
    return this.randSeedInt(max - min + 1, min);
  }

  /**
   * Causes a Pokemon to leave the field (such as in preparation for a switch out/escape).
   * @param clearEffects Indicates if effects should be cleared (true) or passed
   * to the next pokemon, such as during a baton pass (false)
   * @param hideInfo Indicates if this should also play the animation to hide the Pokemon's
   * info container.
   */
  leaveField(clearEffects = true, hideInfo = true, destroy = false) {
    this.resetSprite();
    this.resetTurnData();
    globalScene
      .getField(true)
      .filter(p => p !== this)
      .forEach(p => p.removeTagsBySourceId(this.id));

    if (clearEffects) {
      this.destroySubstitute();
      this.resetSummonData(); // this also calls `resetBattleSummonData`
    }
    if (hideInfo) {
      this.hideInfo();
    }
    // Trigger abilities that activate upon leaving the field
    applyPreLeaveFieldAbAttrs(PreLeaveFieldAbAttr, this);
    this.setSwitchOutStatus(true);
    globalScene.triggerPokemonFormChange(
      this,
      SpeciesFormChangeActiveTrigger,
      true,
    );
    globalScene.field.remove(this, destroy);
  }

  destroy(): void {
    this.battleInfo?.destroy();
    this.destroySubstitute();
    super.destroy();
  }

  getBattleInfo(): BattleInfo {
    return this.battleInfo;
  }

  /**
   * Checks whether or not the Pokemon's root form has the same ability
   * @param abilityIndex the given ability index we are checking
   * @returns true if the abilities are the same
   */
  hasSameAbilityInRootForm(abilityIndex: number): boolean {
    const currentAbilityIndex = this.abilityIndex;
    const rootForm = getPokemonSpecies(this.species.getRootSpeciesId());
    return (
      rootForm.getAbility(abilityIndex) ===
      rootForm.getAbility(currentAbilityIndex)
    );
  }

  /**
   * Helper function to check if the player already owns the starter data of the Pokemon's
   * current ability
   * @param ownedAbilityAttrs the owned abilityAttr of this Pokemon's root form
   * @returns true if the player already has it, false otherwise
   */
  checkIfPlayerHasAbilityOfStarter(ownedAbilityAttrs: number): boolean {
    if ((ownedAbilityAttrs & 1) > 0 && this.hasSameAbilityInRootForm(0)) {
      return true;
    }
    if ((ownedAbilityAttrs & 2) > 0 && this.hasSameAbilityInRootForm(1)) {
      return true;
    }
    if ((ownedAbilityAttrs & 4) > 0 && this.hasSameAbilityInRootForm(2)) {
      return true;
    }
    return false;
  }

  /**
   * Reduces one of this Pokemon's held item stacks by 1, and removes the item if applicable.
   * Does nothing if this Pokemon is somehow not the owner of the held item.
   * @param heldItem The item stack to be reduced by 1.
   * @param forBattle If `false`, do not trigger in-battle effects (such as Unburden) from losing the item. For example, set this to `false` if the Pokemon is giving away the held item for a Mystery Encounter. Default is `true`.
   * @returns `true` if the item was removed successfully, `false` otherwise.
   */
  public loseHeldItem(
    heldItem: PokemonHeldItemModifier,
    forBattle = true,
  ): boolean {
    if (heldItem.pokemonId === -1 || heldItem.pokemonId === this.id) {
      heldItem.stackCount--;
      if (heldItem.stackCount <= 0) {
        globalScene.removeModifier(heldItem, !this.isPlayer());
      }
      if (forBattle) {
        applyPostItemLostAbAttrs(PostItemLostAbAttr, this, false);
      }
      return true;
    } else {
      return false;
    }
  }
}

export class PlayerPokemon extends Pokemon {
  public compatibleTms: Moves[];

  constructor(
    species: PokemonSpecies,
    level: number,
    abilityIndex?: number,
    formIndex?: number,
    gender?: Gender,
    shiny?: boolean,
    variant?: Variant,
    ivs?: number[],
    nature?: Nature,
    dataSource?: Pokemon | PokemonData,
  ) {
    super(
      106,
      148,
      species,
      level,
      abilityIndex,
      formIndex,
      gender,
      shiny,
      variant,
      ivs,
      nature,
      dataSource,
    );

    if (Overrides.STATUS_OVERRIDE) {
      this.status = new Status(Overrides.STATUS_OVERRIDE, 0, 4);
    }

    if (Overrides.SHINY_OVERRIDE) {
      this.shiny = true;
      this.initShinySparkle();
    } else if (Overrides.SHINY_OVERRIDE === false) {
      this.shiny = false;
    }

    if (Overrides.VARIANT_OVERRIDE !== null && this.shiny) {
      this.variant = Overrides.VARIANT_OVERRIDE;
    }

    if (!dataSource) {
      if (globalScene.gameMode.isDaily) {
        this.generateAndPopulateMoveset();
      } else {
        this.moveset = [];
      }
    }
    this.generateCompatibleTms();
  }

  initBattleInfo(): void {
    this.battleInfo = new PlayerBattleInfo();
    this.battleInfo.initInfo(this);
  }

  isPlayer(): boolean {
    return true;
  }

  hasTrainer(): boolean {
    return true;
  }

  isBoss(): boolean {
    return false;
  }

  getFieldIndex(): number {
    return globalScene.getPlayerField().indexOf(this);
  }

  getBattlerIndex(): BattlerIndex {
    return this.getFieldIndex();
  }

  generateCompatibleTms(): void {
    this.compatibleTms = [];

    const tms = Object.keys(tmSpecies);
    for (const tm of tms) {
      const moveId = Number.parseInt(tm) as Moves;
      let compatible = false;
      for (const p of tmSpecies[tm]) {
        if (Array.isArray(p)) {
          const [pkm, form] = p;
          if (
            (pkm === this.species.speciesId ||
              (this.fusionSpecies && pkm === this.fusionSpecies.speciesId)) &&
            form === this.getFormKey()
          ) {
            compatible = true;
            break;
          }
        } else if (
          p === this.species.speciesId ||
          (this.fusionSpecies && p === this.fusionSpecies.speciesId)
        ) {
          compatible = true;
          break;
        }
      }
      if (reverseCompatibleTms.indexOf(moveId) > -1) {
        compatible = !compatible;
      }
      if (compatible) {
        this.compatibleTms.push(moveId);
      }
    }
  }

  tryPopulateMoveset(moveset: StarterMoveset): boolean {
    if (
      !this.getSpeciesForm().validateStarterMoveset(
        moveset,
        globalScene.gameData.starterData[this.species.getRootSpeciesId()]
          .eggMoves,
      )
    ) {
      return false;
    }

    this.moveset = moveset.map(m => new PokemonMove(m));

    return true;
  }

  /**
   * Causes this mon to leave the field (via {@linkcode leaveField}) and then
   * opens the party switcher UI to switch a new mon in
   * @param switchType the {@linkcode SwitchType} for this switch-out. If this is
   * `BATON_PASS` or `SHED_TAIL`, this Pokemon's effects are not cleared upon leaving
   * the field.
   */
  switchOut(switchType: SwitchType = SwitchType.SWITCH): Promise<void> {
    return new Promise(resolve => {
      this.leaveField(switchType === SwitchType.SWITCH);

      globalScene.ui.setMode(
        Mode.PARTY,
        PartyUiMode.FAINT_SWITCH,
        this.getFieldIndex(),
        (slotIndex: number, option: PartyOption) => {
          if (
            slotIndex >= globalScene.currentBattle.getBattlerCount() &&
            slotIndex < 6
          ) {
            globalScene.prependToPhase(
              new SwitchSummonPhase(
                switchType,
                this.getFieldIndex(),
                slotIndex,
                false,
              ),
              MoveEndPhase,
            );
          }
          globalScene.ui.setMode(Mode.MESSAGE).then(resolve);
        },
        PartyUiHandler.FilterNonFainted,
      );
    });
  }

  addFriendship(friendship: number): void {
    if (friendship > 0) {
      const starterSpeciesId = this.species.getRootSpeciesId();
      const fusionStarterSpeciesId =
        this.isFusion() && this.fusionSpecies
          ? this.fusionSpecies.getRootSpeciesId()
          : 0;
      const starterData = [
        globalScene.gameData.starterData[starterSpeciesId],
        fusionStarterSpeciesId
          ? globalScene.gameData.starterData[fusionStarterSpeciesId]
          : null,
      ].filter(d => !!d);
      const amount = new Utils.NumberHolder(friendship);
      globalScene.applyModifier(
        PokemonFriendshipBoosterModifier,
        true,
        this,
        amount,
      );
      const candyFriendshipMultiplier = globalScene.gameMode.isClassic
        ? timedEventManager.getClassicFriendshipMultiplier()
        : 1;
      const fusionReduction = fusionStarterSpeciesId
        ? timedEventManager.areFusionsBoosted()
          ? 1.5 // Divide candy gain for fusions by 1.5 during events
          : 2 // 2 for fusions outside events
        : 1; // 1 for non-fused mons
      const starterAmount = new Utils.NumberHolder(
        Math.floor(
          (amount.value * candyFriendshipMultiplier) / fusionReduction,
        ),
      );

      // Add friendship to this PlayerPokemon
      this.friendship = Math.min(this.friendship + amount.value, 255);
      if (this.friendship === 255) {
        globalScene.validateAchv(achvs.MAX_FRIENDSHIP);
      }
      // Add to candy progress for this mon's starter species and its fused species (if it has one)
      starterData.forEach((sd: StarterDataEntry, i: number) => {
        const speciesId = !i
          ? starterSpeciesId
          : (fusionStarterSpeciesId as Species);
        sd.friendship = (sd.friendship || 0) + starterAmount.value;
        if (
          sd.friendship >=
          getStarterValueFriendshipCap(speciesStarterCosts[speciesId])
        ) {
          globalScene.gameData.addStarterCandy(getPokemonSpecies(speciesId), 1);
          sd.friendship = 0;
        }
      });
    } else {
      // Lose friendship upon fainting
      this.friendship = Math.max(this.friendship + friendship, 0);
    }
  }

  getPossibleEvolution(
    evolution: SpeciesFormEvolution | null,
  ): Promise<Pokemon> {
    if (!evolution) {
      return new Promise(resolve => resolve(this));
    }
    return new Promise(resolve => {
      const evolutionSpecies = getPokemonSpecies(evolution.speciesId);
      const isFusion = evolution instanceof FusionSpeciesFormEvolution;
      let ret: PlayerPokemon;
      if (isFusion) {
        const originalFusionSpecies = this.fusionSpecies;
        const originalFusionFormIndex = this.fusionFormIndex;
        this.fusionSpecies = evolutionSpecies;
        this.fusionFormIndex =
          evolution.evoFormKey !== null
            ? Math.max(
                evolutionSpecies.forms.findIndex(
                  f => f.formKey === evolution.evoFormKey,
                ),
                0,
              )
            : this.fusionFormIndex;
        ret = globalScene.addPlayerPokemon(
          this.species,
          this.level,
          this.abilityIndex,
          this.formIndex,
          this.gender,
          this.shiny,
          this.variant,
          this.ivs,
          this.nature,
          this,
        );
        this.fusionSpecies = originalFusionSpecies;
        this.fusionFormIndex = originalFusionFormIndex;
      } else {
        const formIndex =
          evolution.evoFormKey !== null && !isFusion
            ? Math.max(
                evolutionSpecies.forms.findIndex(
                  f => f.formKey === evolution.evoFormKey,
                ),
                0,
              )
            : this.formIndex;
        ret = globalScene.addPlayerPokemon(
          !isFusion ? evolutionSpecies : this.species,
          this.level,
          this.abilityIndex,
          formIndex,
          this.gender,
          this.shiny,
          this.variant,
          this.ivs,
          this.nature,
          this,
        );
      }
      ret.loadAssets().then(() => resolve(ret));
    });
  }

  evolve(
    evolution: SpeciesFormEvolution | null,
    preEvolution: PokemonSpeciesForm,
  ): Promise<void> {
    if (!evolution) {
      return new Promise(resolve => resolve());
    }
    return new Promise(resolve => {
      this.pauseEvolutions = false;
      // Handles Nincada evolving into Ninjask + Shedinja
      this.handleSpecialEvolutions(evolution);
      const isFusion = evolution instanceof FusionSpeciesFormEvolution;
      if (!isFusion) {
        this.species = getPokemonSpecies(evolution.speciesId);
      } else {
        this.fusionSpecies = getPokemonSpecies(evolution.speciesId);
      }
      if (evolution.preFormKey !== null) {
        const formIndex = Math.max(
          (!isFusion || !this.fusionSpecies
            ? this.species
            : this.fusionSpecies
          ).forms.findIndex(f => f.formKey === evolution.evoFormKey),
          0,
        );
        if (!isFusion) {
          this.formIndex = formIndex;
        } else {
          this.fusionFormIndex = formIndex;
        }
      }
      this.generateName();
      if (!isFusion) {
        const abilityCount = this.getSpeciesForm().getAbilityCount();
        const preEvoAbilityCount = preEvolution.getAbilityCount();
        if ([0, 1, 2].includes(this.abilityIndex)) {
          // Handles cases where a Pokemon with 3 abilities evolves into a Pokemon with 2 abilities (ie: Eevee -> any Eeveelution)
          if (
            this.abilityIndex === 2 &&
            preEvoAbilityCount === 3 &&
            abilityCount === 2
          ) {
            this.abilityIndex = 1;
          }
        } else {
          // Prevent pokemon with an illegal ability value from breaking things
          console.warn(
            "this.abilityIndex is somehow an illegal value, please report this",
          );
          console.warn(this.abilityIndex);
          this.abilityIndex = 0;
        }
      } else {
        // Do the same as above, but for fusions
        const abilityCount = this.getFusionSpeciesForm().getAbilityCount();
        const preEvoAbilityCount = preEvolution.getAbilityCount();
        if ([0, 1, 2].includes(this.fusionAbilityIndex)) {
          if (
            this.fusionAbilityIndex === 2 &&
            preEvoAbilityCount === 3 &&
            abilityCount === 2
          ) {
            this.fusionAbilityIndex = 1;
          }
        } else {
          console.warn(
            "this.fusionAbilityIndex is somehow an illegal value, please report this",
          );
          console.warn(this.fusionAbilityIndex);
          this.fusionAbilityIndex = 0;
        }
      }
      this.compatibleTms.splice(0, this.compatibleTms.length);
      this.generateCompatibleTms();
      const updateAndResolve = () => {
        this.loadAssets().then(() => {
          this.calculateStats();
          this.updateInfo(true).then(() => resolve());
        });
      };
      if (preEvolution.speciesId === Species.GIMMIGHOUL) {
        const evotracker =
          this.getHeldItems().filter(m => m instanceof EvoTrackerModifier)[0] ??
          null;
        if (evotracker) {
          globalScene.removeModifier(evotracker);
        }
      }
      if (!globalScene.gameMode.isDaily || this.metBiome > -1) {
        globalScene.gameData.updateSpeciesDexIvs(
          this.species.speciesId,
          this.ivs,
        );
        globalScene.gameData.setPokemonSeen(this, false);
        globalScene.gameData
          .setPokemonCaught(this, false)
          .then(() => updateAndResolve());
      } else {
        updateAndResolve();
      }
    });
  }

  private handleSpecialEvolutions(evolution: SpeciesFormEvolution) {
    const isFusion = evolution instanceof FusionSpeciesFormEvolution;

    const evoSpecies = !isFusion ? this.species : this.fusionSpecies;
    if (
      evoSpecies?.speciesId === Species.NINCADA &&
      evolution.speciesId === Species.NINJASK
    ) {
      const newEvolution = pokemonEvolutions[evoSpecies.speciesId][1];

      if (newEvolution.condition?.predicate(this)) {
        const newPokemon = globalScene.addPlayerPokemon(
          this.species,
          this.level,
          this.abilityIndex,
          this.formIndex,
          undefined,
          this.shiny,
          this.variant,
          this.ivs,
          this.nature,
        );
        newPokemon.passive = this.passive;
        newPokemon.moveset = this.moveset.slice();
        newPokemon.moveset = this.copyMoveset();
        newPokemon.luck = this.luck;
        newPokemon.gender = Gender.GENDERLESS;
        newPokemon.metLevel = this.metLevel;
        newPokemon.metBiome = this.metBiome;
        newPokemon.metSpecies = this.metSpecies;
        newPokemon.metWave = this.metWave;
        newPokemon.fusionSpecies = this.fusionSpecies;
        newPokemon.fusionFormIndex = this.fusionFormIndex;
        newPokemon.fusionAbilityIndex = this.fusionAbilityIndex;
        newPokemon.fusionShiny = this.fusionShiny;
        newPokemon.fusionVariant = this.fusionVariant;
        newPokemon.fusionGender = this.fusionGender;
        newPokemon.fusionLuck = this.fusionLuck;
        newPokemon.fusionTeraType = this.fusionTeraType;
        newPokemon.usedTMs = this.usedTMs;
        newPokemon.evoCounter = this.evoCounter;

        globalScene.getPlayerParty().push(newPokemon);
        newPokemon.evolve(
          !isFusion
            ? newEvolution
            : new FusionSpeciesFormEvolution(this.id, newEvolution),
          evoSpecies,
        );
        const modifiers = globalScene.findModifiers(
          m => m instanceof PokemonHeldItemModifier && m.pokemonId === this.id,
          true,
        ) as PokemonHeldItemModifier[];
        modifiers.forEach(m => {
          const clonedModifier = m.clone() as PokemonHeldItemModifier;
          clonedModifier.pokemonId = newPokemon.id;
          globalScene.addModifier(clonedModifier, true);
        });
        globalScene.updateModifiers(true);
      }
    }
  }

  getPossibleForm(formChange: SpeciesFormChange): Promise<Pokemon> {
    return new Promise(resolve => {
      const formIndex = Math.max(
        this.species.forms.findIndex(f => f.formKey === formChange.formKey),
        0,
      );
      const ret = globalScene.addPlayerPokemon(
        this.species,
        this.level,
        this.abilityIndex,
        formIndex,
        this.gender,
        this.shiny,
        this.variant,
        this.ivs,
        this.nature,
        this,
      );
      ret.loadAssets().then(() => resolve(ret));
    });
  }

  changeForm(formChange: SpeciesFormChange): Promise<void> {
    return new Promise(resolve => {
      this.formIndex = Math.max(
        this.species.forms.findIndex(f => f.formKey === formChange.formKey),
        0,
      );
      this.generateName();
      const abilityCount = this.getSpeciesForm().getAbilityCount();
      if (this.abilityIndex >= abilityCount) {
        // Shouldn't happen
        this.abilityIndex = abilityCount - 1;
      }

      this.compatibleTms.splice(0, this.compatibleTms.length);
      this.generateCompatibleTms();
      const updateAndResolve = () => {
        this.loadAssets().then(() => {
          this.calculateStats();
          globalScene.updateModifiers(true, true);
          this.updateInfo(true).then(() => resolve());
        });
      };
      if (!globalScene.gameMode.isDaily || this.metBiome > -1) {
        globalScene.gameData.setPokemonSeen(this, false);
        globalScene.gameData
          .setPokemonCaught(this, false)
          .then(() => updateAndResolve());
      } else {
        updateAndResolve();
      }
    });
  }

  clearFusionSpecies(): void {
    super.clearFusionSpecies();
    this.generateCompatibleTms();
  }

  /**
   * Returns a Promise to fuse two PlayerPokemon together
   * @param pokemon The PlayerPokemon to fuse to this one
   */
  fuse(pokemon: PlayerPokemon): void {
    this.fusionSpecies = pokemon.species;
    this.fusionFormIndex = pokemon.formIndex;
    this.fusionAbilityIndex = pokemon.abilityIndex;
    this.fusionShiny = pokemon.shiny;
    this.fusionVariant = pokemon.variant;
    this.fusionGender = pokemon.gender;
    this.fusionLuck = pokemon.luck;
    this.fusionCustomPokemonData = pokemon.customPokemonData;
    this.evoCounter = Math.max(pokemon.evoCounter, this.evoCounter);
    if (pokemon.pauseEvolutions || this.pauseEvolutions) {
      this.pauseEvolutions = true;
    }

    globalScene.validateAchv(achvs.SPLICE);
    globalScene.gameData.gameStats.pokemonFused++;

    // Store the average HP% that each Pokemon has
    const maxHp = this.getMaxHp();
    const newHpPercent =
      (pokemon.hp / pokemon.getMaxHp() + this.hp / maxHp) / 2;

    this.generateName();
    this.calculateStats();

    // Set this Pokemon's HP to the average % of both fusion components
    this.hp = Math.round(maxHp * newHpPercent);
    if (!this.isFainted()) {
      // If this Pokemon hasn't fainted, make sure the HP wasn't set over the new maximum
      this.hp = Math.min(this.hp, maxHp);
      this.status = getRandomStatus(this.status, pokemon.status); // Get a random valid status between the two
    } else if (!pokemon.isFainted()) {
      // If this Pokemon fainted but the other hasn't, make sure the HP wasn't set to zero
      this.hp = Math.max(this.hp, 1);
      this.status = pokemon.status; // Inherit the other Pokemon's status
    }

    this.generateCompatibleTms();
    this.updateInfo(true);
    const fusedPartyMemberIndex = globalScene.getPlayerParty().indexOf(pokemon);
    let partyMemberIndex = globalScene.getPlayerParty().indexOf(this);
    if (partyMemberIndex > fusedPartyMemberIndex) {
      partyMemberIndex--;
    }
    const fusedPartyMemberHeldModifiers = globalScene.findModifiers(
      m => m instanceof PokemonHeldItemModifier && m.pokemonId === pokemon.id,
      true,
    ) as PokemonHeldItemModifier[];
    for (const modifier of fusedPartyMemberHeldModifiers) {
      globalScene.tryTransferHeldItemModifier(
        modifier,
        this,
        false,
        modifier.getStackCount(),
        true,
        true,
        false,
      );
    }
    globalScene.updateModifiers(true, true);
    globalScene.removePartyMemberModifiers(fusedPartyMemberIndex);
    globalScene.getPlayerParty().splice(fusedPartyMemberIndex, 1)[0];
    const newPartyMemberIndex = globalScene.getPlayerParty().indexOf(this);
    pokemon
      .getMoveset(true)
      .map((m: PokemonMove) =>
        globalScene.unshiftPhase(
          new LearnMovePhase(newPartyMemberIndex, m.getMove().id),
        ),
      );
    pokemon.destroy();
    this.updateFusionPalette();
  }

  unfuse(): Promise<void> {
    return new Promise(resolve => {
      this.clearFusionSpecies();

      this.updateInfo(true).then(() => resolve());
      this.updateFusionPalette();
    });
  }

  /** Returns a deep copy of this Pokemon's moveset array */
  copyMoveset(): PokemonMove[] {
    const newMoveset: PokemonMove[] = [];
    this.moveset.forEach(move => {
      newMoveset.push(new PokemonMove(move.moveId, 0, move.ppUp, move.virtual, move.maxPpOverride));
    });

    return newMoveset;
  }
}

export class EnemyPokemon extends Pokemon {
  public trainerSlot: TrainerSlot;
  public aiType: AiType;
  public bossSegments: number;
  public bossSegmentIndex: number;
  public initialTeamIndex: number;
  /** To indicate if the instance was populated with a dataSource -> e.g. loaded & populated from session data */
  public readonly isPopulatedFromDataSource: boolean;

  constructor(
    species: PokemonSpecies,
    level: number,
    trainerSlot: TrainerSlot,
    boss: boolean,
    shinyLock = false,
    dataSource?: PokemonData,
  ) {
    super(
      236,
      84,
      species,
      level,
      dataSource?.abilityIndex,
      dataSource?.formIndex,
      dataSource?.gender,
      !shinyLock && dataSource ? dataSource.shiny : false,
      !shinyLock && dataSource ? dataSource.variant : undefined,
      undefined,
      dataSource ? dataSource.nature : undefined,
      dataSource,
    );

    this.trainerSlot = trainerSlot;
    this.initialTeamIndex = globalScene.currentBattle?.enemyParty.length ?? 0;
    this.isPopulatedFromDataSource = !!dataSource; // if a dataSource is provided, then it was populated from dataSource
    if (boss) {
      this.setBoss(boss, dataSource?.bossSegments);
    }

    if (Overrides.OPP_STATUS_OVERRIDE) {
      this.status = new Status(Overrides.OPP_STATUS_OVERRIDE, 0, 4);
    }

    if (Overrides.OPP_GENDER_OVERRIDE !== null) {
      this.gender = Overrides.OPP_GENDER_OVERRIDE;
    }

    const speciesId = this.species.speciesId;

    if (
      speciesId in Overrides.OPP_FORM_OVERRIDES &&
      !isNullOrUndefined(Overrides.OPP_FORM_OVERRIDES[speciesId]) &&
      this.species.forms[Overrides.OPP_FORM_OVERRIDES[speciesId]]
    ) {
      this.formIndex = Overrides.OPP_FORM_OVERRIDES[speciesId];
    }

    if (!dataSource) {
      this.generateAndPopulateMoveset();

      if (shinyLock || Overrides.OPP_SHINY_OVERRIDE === false) {
        this.shiny = false;
      } else {
        this.trySetShiny();
      }

      if (!this.shiny && Overrides.OPP_SHINY_OVERRIDE) {
        this.shiny = true;
        this.initShinySparkle();
      }

      if (this.shiny) {
        this.variant = this.generateShinyVariant();
        if (Overrides.OPP_VARIANT_OVERRIDE !== null) {
          this.variant = Overrides.OPP_VARIANT_OVERRIDE;
        }
      }

      this.luck =
        (this.shiny ? this.variant + 1 : 0) +
        (this.fusionShiny ? this.fusionVariant + 1 : 0);

      let prevolution: Species;
      let speciesId = species.speciesId;
      while ((prevolution = pokemonPrevolutions[speciesId])) {
        const evolution = pokemonEvolutions[prevolution].find(
          pe =>
            pe.speciesId === speciesId &&
            (!pe.evoFormKey || pe.evoFormKey === this.getFormKey()),
        );
        if (evolution?.condition?.enforceFunc) {
          evolution.condition.enforceFunc(this);
        }
        speciesId = prevolution;
      }
    }

    this.aiType =
      boss || this.hasTrainer() ? AiType.SMART : AiType.SMART_RANDOM;
  }

  initBattleInfo(): void {
    if (!this.battleInfo) {
      this.battleInfo = new EnemyBattleInfo();
      this.battleInfo.updateBossSegments(this);
      this.battleInfo.initInfo(this);
    } else {
      this.battleInfo.updateBossSegments(this);
    }
  }

  /**
   * Sets the pokemons boss status. If true initializes the boss segments either from the arguments
   * or through the the Scene.getEncounterBossSegments function
   *
   * @param boss if the pokemon is a boss
   * @param bossSegments amount of boss segments (health-bar segments)
   */
  setBoss(boss = true, bossSegments = 0): void {
    if (boss) {
      this.bossSegments =
        bossSegments ||
        globalScene.getEncounterBossSegments(
          globalScene.currentBattle.waveIndex,
          this.level,
          this.species,
          true,
        );
      this.bossSegmentIndex = this.bossSegments - 1;
    } else {
      this.bossSegments = 0;
      this.bossSegmentIndex = 0;
    }
  }

  generateAndPopulateMoveset(formIndex?: number): void {
    switch (true) {
      case this.species.speciesId === Species.SMEARGLE:
        this.moveset = [
          new PokemonMove(Moves.SKETCH),
          new PokemonMove(Moves.SKETCH),
          new PokemonMove(Moves.SKETCH),
          new PokemonMove(Moves.SKETCH),
        ];
        break;
      case this.species.speciesId === Species.ETERNATUS:
        this.moveset = (formIndex !== undefined ? formIndex : this.formIndex)
          ? [
              new PokemonMove(Moves.DYNAMAX_CANNON),
              new PokemonMove(Moves.CROSS_POISON),
              new PokemonMove(Moves.FLAMETHROWER),
              new PokemonMove(Moves.RECOVER, 0, -4),
            ]
          : [
              new PokemonMove(Moves.ETERNABEAM),
              new PokemonMove(Moves.SLUDGE_BOMB),
              new PokemonMove(Moves.FLAMETHROWER),
              new PokemonMove(Moves.COSMIC_POWER),
            ];
        if (globalScene.gameMode.hasChallenge(Challenges.INVERSE_BATTLE)) {
          this.moveset[2] = new PokemonMove(Moves.THUNDERBOLT);
        }
        break;
      default:
        super.generateAndPopulateMoveset();
        break;
    }
  }

  /**
   * Determines the move this Pokemon will use on the next turn, as well as
   * the Pokemon the move will target.
   * @returns this Pokemon's next move in the format {move, moveTargets}
   */
  getNextMove(): TurnMove {
    // If this Pokemon has a move already queued, return it.
    const moveQueue = this.getMoveQueue();
    if (moveQueue.length !== 0) {
      const queuedMove = moveQueue[0];
      if (queuedMove) {
        const moveIndex = this.getMoveset().findIndex(m => m.moveId === queuedMove.move);
        if ((moveIndex > -1 && this.getMoveset()[moveIndex].isUsable(this, queuedMove.ignorePP)) || queuedMove.virtual) {
          return queuedMove;
        } else {
          this.getMoveQueue().shift();
          return this.getNextMove();
        }
      }
    }

    // Filter out any moves this Pokemon cannot use
    let movePool = this.getMoveset().filter(m => m.isUsable(this));
    // If no moves are left, use Struggle. Otherwise, continue with move selection
    if (movePool.length) {
      // If there's only 1 move in the move pool, use it.
      if (movePool.length === 1) {
        return { move: movePool[0].moveId, targets: this.getNextTargets(movePool[0].moveId) };
      }
      // If a move is forced because of Encore, use it.
      const encoreTag = this.getTag(EncoreTag) as EncoreTag;
      if (encoreTag) {
        const encoreMove = movePool.find(m => m.moveId === encoreTag.moveId);
        if (encoreMove) {
          return {
            move: encoreMove.moveId,
            targets: this.getNextTargets(encoreMove.moveId),
          };
        }
      }
      switch (this.aiType) {
        case AiType.RANDOM: // No enemy should spawn with this AI type in-game
          const moveId = movePool[globalScene.randBattleSeedInt(movePool.length)].moveId;
          return { move: moveId, targets: this.getNextTargets(moveId) };
        case AiType.SMART_RANDOM:
        case AiType.SMART:
          /**
           * Search this Pokemon's move pool for moves that will KO an opposing target.
           * If there are any moves that can KO an opponent (i.e. a player Pokemon),
           * those moves are the only ones considered for selection on this turn.
           */
          const koMoves = movePool.filter(pkmnMove => {
            if (!pkmnMove) {
              return false;
            }

            const move = pkmnMove.getMove()!;
            if (move.moveTarget === MoveTarget.ATTACKER) {
              return false;
            }

            const fieldPokemon = globalScene.getField();
            const moveTargets = getMoveTargets(this, move.id)
              .targets.map(ind => fieldPokemon[ind])
              .filter(p => this.isPlayer() !== p.isPlayer());
            // Only considers critical hits for crit-only moves or when this Pokemon is under the effect of Laser Focus
            const isCritical =
              move.hasAttr(CritOnlyAttr) ||
              !!this.getTag(BattlerTagType.ALWAYS_CRIT);

            return (
              move.category !== MoveCategory.STATUS &&
              moveTargets.some(p => {
                const doesNotFail =
                  move.applyConditions(this, p, move) ||
                  [
                    Moves.SUCKER_PUNCH,
                    Moves.UPPER_HAND,
                    Moves.THUNDERCLAP,
                  ].includes(move.id);
                return (
                  doesNotFail &&
                  p.getAttackDamage(
                    this,
                    move,
                    !p.battleData.abilityRevealed,
                    false,
                    !p.getAlly()?.battleData.abilityRevealed,
                    false,
                    isCritical,
                  ).damage >= p.hp
                );
              })
            );
          }, this);

          if (koMoves.length > 0) {
            movePool = koMoves;
          }

          /**
           * Move selection is based on the move's calculated "benefit score" against the
           * best possible target(s) (as determined by {@linkcode getNextTargets}).
           * For more information on how benefit scores are calculated, see `docs/enemy-ai.md`.
           */
          const moveScores = movePool.map(() => 0);
          const moveTargets = Object.fromEntries(movePool.map(m => [ m.moveId, this.getNextTargets(m.moveId) ]));
          for (const m in movePool) {
            const pokemonMove = movePool[m];
            const move = pokemonMove.getMove();

            let moveScore = moveScores[m];
            const targetScores: number[] = [];

            for (const mt of moveTargets[move.id]) {
              // Prevent a target score from being calculated when the target is whoever attacks the user
              if (mt === BattlerIndex.ATTACKER) {
                break;
              }

              const target = globalScene.getField()[mt];
              /**
               * The "target score" of a move is given by the move's user benefit score + the move's target benefit score.
               * If the target is an ally, the target benefit score is multiplied by -1.
               */
              let targetScore =
                move.getUserBenefitScore(this, target, move) +
                move.getTargetBenefitScore(this, target, move) *
                  (mt < BattlerIndex.ENEMY === this.isPlayer() ? 1 : -1);
              if (Number.isNaN(targetScore)) {
                console.error(`Move ${move.name} returned score of NaN`);
                targetScore = 0;
              }
              /**
               * If this move is unimplemented, or the move is known to fail when used, set its
               * target score to -20
               */
              if (
                (move.name.endsWith(" (N)") ||
                  !move.applyConditions(this, target, move)) &&
                ![
                  Moves.SUCKER_PUNCH,
                  Moves.UPPER_HAND,
                  Moves.THUNDERCLAP,
                ].includes(move.id)
              ) {
                targetScore = -20;
              } else if (move instanceof AttackMove) {
                /**
                 * Attack moves are given extra multipliers to their base benefit score based on
                 * the move's type effectiveness against the target and whether the move is a STAB move.
                 */
                const effectiveness = target.getMoveEffectiveness(
                  this,
                  move,
                  !target.battleData?.abilityRevealed,
                );
                if (target.isPlayer() !== this.isPlayer()) {
                  targetScore *= effectiveness;
                  if (this.isOfType(move.type)) {
                    targetScore *= 1.5;
                  }
                } else if (effectiveness) {
                  targetScore /= effectiveness;
                  if (this.isOfType(move.type)) {
                    targetScore /= 1.5;
                  }
                }
                /** If a move has a base benefit score of 0, its benefit score is assumed to be unimplemented at this point */
                if (!targetScore) {
                  targetScore = -20;
                }
              }
              targetScores.push(targetScore);
            }
            // When a move has multiple targets, its score is equal to the maximum target score across all targets
            moveScore += Math.max(...targetScores);

            // could make smarter by checking opponent def/spdef
            moveScores[m] = moveScore;
          }

          console.log(moveScores);

          // Sort the move pool in decreasing order of move score
          const sortedMovePool = movePool.slice(0);
          sortedMovePool.sort((a, b) => {
            const scoreA = moveScores[movePool.indexOf(a)];
            const scoreB = moveScores[movePool.indexOf(b)];
            return scoreA < scoreB ? 1 : scoreA > scoreB ? -1 : 0;
          });
          let r = 0;
          if (this.aiType === AiType.SMART_RANDOM) {
            // Has a 5/8 chance to select the best move, and a 3/8 chance to advance to the next best move (and repeat this roll)
            while (
              r < sortedMovePool.length - 1 &&
              globalScene.randBattleSeedInt(8) >= 5
            ) {
              r++;
            }
          } else if (this.aiType === AiType.SMART) {
            // The chance to advance to the next best move increases when the compared moves' scores are closer to each other.
            while (
              r < sortedMovePool.length - 1 &&
              moveScores[movePool.indexOf(sortedMovePool[r + 1])] /
                moveScores[movePool.indexOf(sortedMovePool[r])] >=
                0 &&
              globalScene.randBattleSeedInt(100) <
                Math.round(
                  (moveScores[movePool.indexOf(sortedMovePool[r + 1])] /
                    moveScores[movePool.indexOf(sortedMovePool[r])]) *
                    50,
                )
            ) {
              r++;
            }
          }
          console.log(movePool.map(m => m.getName()), moveScores, r, sortedMovePool.map(m => m.getName()));
          return { move: sortedMovePool[r]!.moveId, targets: moveTargets[sortedMovePool[r]!.moveId] };
      }
    }

    return {
      move: Moves.STRUGGLE,
      targets: this.getNextTargets(Moves.STRUGGLE),
    };
  }

  /**
   * Determines the Pokemon the given move would target if used by this Pokemon
   * @param moveId {@linkcode Moves} The move to be used
   * @returns The indexes of the Pokemon the given move would target
   */
  getNextTargets(moveId: Moves): BattlerIndex[] {
    const moveTargets = getMoveTargets(this, moveId);
    const targets = globalScene
      .getField(true)
      .filter(p => moveTargets.targets.indexOf(p.getBattlerIndex()) > -1);
    // If the move is multi-target, return all targets' indexes
    if (moveTargets.multiple) {
      return targets.map(p => p.getBattlerIndex());
    }

    const move = allMoves[moveId];

    /**
     * Get the move's target benefit score against each potential target.
     * For allies, this score is multiplied by -1.
     */
    const benefitScores = targets.map(p => [
      p.getBattlerIndex(),
      move.getTargetBenefitScore(this, p, move) *
        (p.isPlayer() === this.isPlayer() ? 1 : -1),
    ]);

    const sortedBenefitScores = benefitScores.slice(0);
    sortedBenefitScores.sort((a, b) => {
      const scoreA = a[1];
      const scoreB = b[1];
      return scoreA < scoreB ? 1 : scoreA > scoreB ? -1 : 0;
    });

    if (!sortedBenefitScores.length) {
      // Set target to BattlerIndex.ATTACKER when using a counter move
      // This is the same as when the player does so
      if (move.hasAttr(CounterDamageAttr)) {
        return [BattlerIndex.ATTACKER];
      }

      return [];
    }

    let targetWeights = sortedBenefitScores.map(s => s[1]);
    const lowestWeight = targetWeights[targetWeights.length - 1];

    // If the lowest target weight (i.e. benefit score) is negative, add abs(lowestWeight) to all target weights
    if (lowestWeight < 1) {
      for (let w = 0; w < targetWeights.length; w++) {
        targetWeights[w] += Math.abs(lowestWeight - 1);
      }
    }

    // Remove any targets whose weights are less than half the max of the target weights from consideration
    const benefitCutoffIndex = targetWeights.findIndex(
      s => s < targetWeights[0] / 2,
    );
    if (benefitCutoffIndex > -1) {
      targetWeights = targetWeights.slice(0, benefitCutoffIndex);
    }

    const thresholds: number[] = [];
    let totalWeight = 0;
    targetWeights.reduce((total: number, w: number) => {
      total += w;
      thresholds.push(total);
      totalWeight = total;
      return total;
    }, 0);

    /**
     * Generate a random number from 0 to (totalWeight-1),
     * then select the first target whose cumulative weight (with all previous targets' weights)
     * is greater than that random number.
     */
    const randValue = globalScene.randBattleSeedInt(totalWeight);
    let targetIndex = 0;

    thresholds.every((t, i) => {
      if (randValue >= t) {
        return true;
      }

      targetIndex = i;
      return false;
    });

    return [sortedBenefitScores[targetIndex][0]];
  }

  isPlayer() {
    return false;
  }

  hasTrainer(): boolean {
    return !!this.trainerSlot;
  }

  isBoss(): boolean {
    return !!this.bossSegments;
  }

  getBossSegmentIndex(): number {
    const segments = (this as EnemyPokemon).bossSegments;
    const segmentSize = this.getMaxHp() / segments;
    for (let s = segments - 1; s > 0; s--) {
      const hpThreshold = Math.round(segmentSize * s);
      if (this.hp > hpThreshold) {
        return s;
      }
    }

    return 0;
  }

  damage(
    damage: number,
    ignoreSegments = false,
    preventEndure = false,
    ignoreFaintPhase = false,
  ): number {
    if (this.isFainted()) {
      return 0;
    }

    let clearedBossSegmentIndex = this.isBoss() ? this.bossSegmentIndex + 1 : 0;

    if (this.isBoss() && !ignoreSegments) {
      const segmentSize = this.getMaxHp() / this.bossSegments;
      for (let s = this.bossSegmentIndex; s > 0; s--) {
        const hpThreshold = segmentSize * s;
        const roundedHpThreshold = Math.round(hpThreshold);
        if (this.hp >= roundedHpThreshold) {
          if (this.hp - damage <= roundedHpThreshold) {
            const hpRemainder = this.hp - roundedHpThreshold;
            let segmentsBypassed = 0;
            while (
              segmentsBypassed < this.bossSegmentIndex &&
              this.canBypassBossSegments(segmentsBypassed + 1) &&
              damage - hpRemainder >=
                Math.round(segmentSize * Math.pow(2, segmentsBypassed + 1))
            ) {
              segmentsBypassed++;
              //console.log('damage', damage, 'segment', segmentsBypassed + 1, 'segment size', segmentSize, 'damage needed', Math.round(segmentSize * Math.pow(2, segmentsBypassed + 1)));
            }

            damage = Utils.toDmgValue(
              this.hp - hpThreshold + segmentSize * segmentsBypassed,
            );
            clearedBossSegmentIndex = s - segmentsBypassed;
          }
          break;
        }
      }
    }

    switch (globalScene.currentBattle.battleSpec) {
      case BattleSpec.FINAL_BOSS:
        if (!this.formIndex && this.bossSegmentIndex < 1) {
          damage = Math.min(damage, this.hp - 1);
        }
    }

    const ret = super.damage(
      damage,
      ignoreSegments,
      preventEndure,
      ignoreFaintPhase,
    );

    if (this.isBoss()) {
      if (ignoreSegments) {
        const segmentSize = this.getMaxHp() / this.bossSegments;
        clearedBossSegmentIndex = Math.ceil(this.hp / segmentSize);
      }
      if (clearedBossSegmentIndex <= this.bossSegmentIndex) {
        this.handleBossSegmentCleared(clearedBossSegmentIndex);
      }
      this.battleInfo.updateBossSegments(this);
    }

    return ret;
  }

  canBypassBossSegments(segmentCount = 1): boolean {
    if (globalScene.currentBattle.battleSpec === BattleSpec.FINAL_BOSS) {
      if (!this.formIndex && this.bossSegmentIndex - segmentCount < 1) {
        return false;
      }
    }

    return true;
  }

  /**
   * Go through a boss' health segments and give stats boosts for each newly cleared segment
   * The base boost is 1 to a random stat that's not already maxed out per broken shield
   * For Pokemon with 3 health segments or more, breaking the last shield gives +2 instead
   * For Pokemon with 5 health segments or more, breaking the last two shields give +2 each
   * @param segmentIndex index of the segment to get down to (0 = no shield left, 1 = 1 shield left, etc.)
   */
  handleBossSegmentCleared(segmentIndex: number): void {
    while (
      this.bossSegmentIndex > 0 &&
      segmentIndex - 1 < this.bossSegmentIndex
    ) {
      // Filter out already maxed out stat stages and weigh the rest based on existing stats
      const leftoverStats = EFFECTIVE_STATS.filter(
        (s: EffectiveStat) => this.getStatStage(s) < 6,
      );
      const statWeights = leftoverStats.map((s: EffectiveStat) =>
        this.getStat(s, false),
      );

      let boostedStat: EffectiveStat;
      const statThresholds: number[] = [];
      let totalWeight = 0;

      for (const i in statWeights) {
        totalWeight += statWeights[i];
        statThresholds.push(totalWeight);
      }

      // Pick a random stat from the leftover stats to increase its stages
      const randInt = Utils.randSeedInt(totalWeight);
      for (const i in statThresholds) {
        if (randInt < statThresholds[i]) {
          boostedStat = leftoverStats[i];
          break;
        }
      }

      let stages = 1;

      // increase the boost if the boss has at least 3 segments and we passed last shield
      if (this.bossSegments >= 3 && this.bossSegmentIndex === 1) {
        stages++;
      }
      // increase the boost if the boss has at least 5 segments and we passed the second to last shield
      if (this.bossSegments >= 5 && this.bossSegmentIndex === 2) {
        stages++;
      }

      globalScene.unshiftPhase(
        new StatStageChangePhase(
          this.getBattlerIndex(),
          true,
          [boostedStat!],
          stages,
          true,
          true,
        ),
      );
      this.bossSegmentIndex--;
    }
  }

  getFieldIndex(): number {
    return globalScene.getEnemyField().indexOf(this);
  }

  getBattlerIndex(): BattlerIndex {
    return BattlerIndex.ENEMY + this.getFieldIndex();
  }

  /**
   * Add a new pokemon to the player's party (at `slotIndex` if set).
   * The new pokemon's visibility will be set to `false`.
   * @param pokeballType the type of pokeball the pokemon was caught with
   * @param slotIndex an optional index to place the pokemon in the party
   * @returns the pokemon that was added or null if the pokemon could not be added
   */
  addToParty(pokeballType: PokeballType, slotIndex = -1) {
    const party = globalScene.getPlayerParty();
    let ret: PlayerPokemon | null = null;

    if (party.length < PLAYER_PARTY_MAX_SIZE) {
      this.pokeball = pokeballType;
      this.metLevel = this.level;
      this.metBiome = globalScene.arena.biomeType;
      this.metWave = globalScene.currentBattle.waveIndex;
      this.metSpecies = this.species.speciesId;
      const newPokemon = globalScene.addPlayerPokemon(
        this.species,
        this.level,
        this.abilityIndex,
        this.formIndex,
        this.gender,
        this.shiny,
        this.variant,
        this.ivs,
        this.nature,
        this,
      );

      if (Utils.isBetween(slotIndex, 0, PLAYER_PARTY_MAX_SIZE - 1)) {
        party.splice(slotIndex, 0, newPokemon);
      } else {
        party.push(newPokemon);
      }

      // Hide the Pokemon since it is not on the field
      newPokemon.setVisible(false);

      ret = newPokemon;
      globalScene.triggerPokemonFormChange(
        newPokemon,
        SpeciesFormChangeActiveTrigger,
        true,
      );
    }

    return ret;
  }
}

export interface TurnMove {
  move: Moves;
  targets: BattlerIndex[];
  result?: MoveResult;
  virtual?: boolean;
  turn?: number;
  ignorePP?: boolean;
}

export interface AttackMoveResult {
  move: Moves;
  result: DamageResult;
  damage: number;
  critical: boolean;
  sourceId: number;
  sourceBattlerIndex: BattlerIndex;
}

export class PokemonSummonData {
  /** [Atk, Def, SpAtk, SpDef, Spd, Acc, Eva] */
  public statStages: number[] = [0, 0, 0, 0, 0, 0, 0];
  public moveQueue: TurnMove[] = [];
  public tags: BattlerTag[] = [];
  public abilitySuppressed = false;
  public abilitiesApplied: Abilities[] = [];
  public speciesForm: PokemonSpeciesForm | null;
  public fusionSpeciesForm: PokemonSpeciesForm;
  public ability: Abilities = Abilities.NONE;
  public passiveAbility: Abilities = Abilities.NONE;
  public gender: Gender;
  public fusionGender: Gender;
  public stats: number[] = [0, 0, 0, 0, 0, 0];
  public moveset: PokemonMove[];
  // If not initialized this value will not be populated from save data.
  public types: PokemonType[] = [];
  public addedType: PokemonType | null = null;
}

export class PokemonBattleData {
  /** counts the hits the pokemon received */
  public hitCount = 0;
  /** used for {@linkcode Moves.RAGE_FIST} in order to save hit Counts received before Rage Fist is applied */
  public prevHitCount = 0;
  public endured = false;
  public berriesEaten: BerryType[] = [];
  public abilitiesApplied: Abilities[] = [];
  public abilityRevealed = false;
}

export class PokemonBattleSummonData {
  /** The number of turns the pokemon has passed since entering the battle */
  public turnCount = 1;
  /** The number of turns the pokemon has passed since the start of the wave */
  public waveTurnCount = 1;
  /** The list of moves the pokemon has used since entering the battle */
  public moveHistory: TurnMove[] = [];
}

export class PokemonTurnData {
  public flinched = false;
  public acted = false;
  /** How many times the move should hit the target(s) */
  public hitCount = 0;
  /**
   * - `-1` = Calculate how many hits are left
   * - `0` = Move is finished
   */
  public hitsLeft = -1;
  public totalDamageDealt = 0;
  public singleHitDamageDealt = 0;
  public damageTaken = 0;
  public attacksReceived: AttackMoveResult[] = [];
  public order: number;
  public statStagesIncreased = false;
  public statStagesDecreased = false;
  public moveEffectiveness: TypeDamageMultiplier | null = null;
  public combiningPledge?: Moves;
  public switchedInThisTurn = false;
  public failedRunAway = false;
  public joinedRound = false;
  /**
   * Used to make sure multi-hits occur properly when the user is
   * forced to act again in the same turn
   */
  public extraTurns = 0;
}

export enum AiType {
  RANDOM,
  SMART_RANDOM,
  SMART,
}

export enum MoveResult {
  PENDING,
  SUCCESS,
  FAIL,
  MISS,
  OTHER,
}

export enum HitResult {
  EFFECTIVE = 1,
  SUPER_EFFECTIVE,
  NOT_VERY_EFFECTIVE,
  ONE_HIT_KO,
  NO_EFFECT,
  STATUS,
  HEAL,
  FAIL,
  MISS,
  INDIRECT,
  IMMUNE,
  CONFUSION,
  INDIRECT_KO,
}

export type DamageResult =
  | HitResult.EFFECTIVE
  | HitResult.SUPER_EFFECTIVE
  | HitResult.NOT_VERY_EFFECTIVE
  | HitResult.ONE_HIT_KO
  | HitResult.CONFUSION 
  | HitResult.INDIRECT_KO 
  | HitResult.INDIRECT;

/** Interface containing the results of a damage calculation for a given move */
export interface DamageCalculationResult {
  /** `true` if the move was cancelled (thus suppressing "No Effect" messages) */
  cancelled: boolean;
  /** The effectiveness of the move */
  result: HitResult;
  /** The damage dealt by the move */
  damage: number;
}

/**
 * Wrapper class for the {@linkcode Move} class for Pokemon to interact with.
 * These are the moves assigned to a {@linkcode Pokemon} object.
 * It links to {@linkcode Move} class via the move ID.
 * Compared to {@linkcode Move}, this class also tracks if a move has received.
 * PP Ups, amount of PP used, and things like that.
 * @see {@linkcode isUsable} - checks if move is restricted, out of PP, or not implemented.
 * @see {@linkcode getMove} - returns {@linkcode Move} object by looking it up via ID.
 * @see {@linkcode usePp} - removes a point of PP from the move.
 * @see {@linkcode getMovePp} - returns amount of PP a move currently has.
 * @see {@linkcode getPpRatio} - returns the current PP amount / max PP amount.
 * @see {@linkcode getName} - returns name of {@linkcode Move}.
 **/
export class PokemonMove {
  public moveId: Moves;
  public ppUsed: number;
  public ppUp: number;
  public virtual: boolean;

  /**
   * If defined and nonzero, overrides the maximum PP of the move (e.g., due to move being copied by Transform).
   * This also nullifies all effects of `ppUp`.
   */
  public maxPpOverride?: number;

  constructor(
    moveId: Moves,
    ppUsed = 0,
    ppUp = 0,
    virtual = false,
    maxPpOverride?: number,
  ) {
    this.moveId = moveId;
    this.ppUsed = ppUsed;
    this.ppUp = ppUp;
    this.virtual = virtual;
    this.maxPpOverride = maxPpOverride;
  }

  /**
   * Checks whether the move can be selected or performed by a Pokemon, without consideration for the move's targets.
   * The move is unusable if it is out of PP, restricted by an effect, or unimplemented.
   *
   * @param {Pokemon} pokemon {@linkcode Pokemon} that would be using this move
   * @param {boolean} ignorePp If `true`, skips the PP check
   * @param {boolean} ignoreRestrictionTags If `true`, skips the check for move restriction tags (see {@link MoveRestrictionBattlerTag})
   * @returns `true` if the move can be selected and used by the Pokemon, otherwise `false`.
   */
  isUsable(
    pokemon: Pokemon,
    ignorePp = false,
    ignoreRestrictionTags = false,
  ): boolean {
    if (
      this.moveId &&
      !ignoreRestrictionTags &&
      pokemon.isMoveRestricted(this.moveId, pokemon)
    ) {
      return false;
    }

    if (this.getMove().name.endsWith(" (N)")) {
      return false;
    }

    return (
      ignorePp || this.ppUsed < this.getMovePp() || this.getMove().pp === -1
    );
  }

  getMove(): Move {
    return allMoves[this.moveId];
  }

  /**
   * Sets {@link ppUsed} for this move and ensures the value does not exceed {@link getMovePp}
   * @param {number} count Amount of PP to use
   */
  usePp(count = 1) {
    this.ppUsed = Math.min(this.ppUsed + count, this.getMovePp());
  }

  getMovePp(): number {
    return (
      this.maxPpOverride ||
      this.getMove().pp + this.ppUp * Utils.toDmgValue(this.getMove().pp / 5)
    );
  }

  getPpRatio(): number {
    return 1 - this.ppUsed / this.getMovePp();
  }

  getName(): string {
    return this.getMove().name;
  }

  /**
   * Copies an existing move or creates a valid PokemonMove object from json representing one
   * @param {PokemonMove | any} source The data for the move to copy
   * @return {PokemonMove} A valid pokemonmove object
   */
  static loadMove(source: PokemonMove | any): PokemonMove {
    return new PokemonMove(
      source.moveId,
      source.ppUsed,
      source.ppUp,
      source.virtual,
      source.maxPpOverride,
    );
  }
}<|MERGE_RESOLUTION|>--- conflicted
+++ resolved
@@ -263,11 +263,8 @@
 import { StatusEffect } from "#enums/status-effect";
 import { doShinySparkleAnim } from "#app/field/anims";
 import { MoveFlags } from "#enums/MoveFlags";
-<<<<<<< HEAD
+import { timedEventManager } from "#app/global-event-manager";
 import { ResetStatusPhase } from "#app/phases/reset-status-phase";
-=======
-import { timedEventManager } from "#app/global-event-manager";
->>>>>>> 1b79d1f8
 
 export enum LearnMoveSituation {
   MISC,
