--- conflicted
+++ resolved
@@ -160,9 +160,7 @@
 
   private shinySparkle: Phaser.GameObjects.Sprite;
 
-<<<<<<< HEAD
   constructor(
-    scene: BattleScene,
     x: number,
     y: number,
     species: PokemonSpecies,
@@ -176,11 +174,7 @@
     nature?: Nature,
     dataSource?: Pokemon | PokemonData
   ) {
-    super(scene, x, y);
-=======
-  constructor(x: number, y: number, species: PokemonSpecies, level: number, abilityIndex?: number, formIndex?: number, gender?: Gender, shiny?: boolean, variant?: Variant, ivs?: number[], nature?: Nature, dataSource?: Pokemon | PokemonData) {
     super(globalScene, x, y);
->>>>>>> 612e6a25
 
     if (!species.isObtainable() && this.isPlayer()) {
       throw `Cannot create a player Pokemon for species '${species.getName(formIndex)}'`;
@@ -448,13 +442,8 @@
 
   loadAssets(ignoreOverride: boolean = true): Promise<void> {
     return new Promise(resolve => {
-<<<<<<< HEAD
       const moveIds = this.getMoveset().map(m => m.getMove().id);
-      Promise.allSettled(moveIds.map(m => initMoveAnim(this.scene, m)))
-=======
-      const moveIds = this.getMoveset().map(m => m!.getMove().id); // TODO: is this bang correct?
       Promise.allSettled(moveIds.map(m => initMoveAnim(m)))
->>>>>>> 612e6a25
         .then(() => {
           loadMoveAnimAssets(moveIds);
           this.getSpeciesForm().loadAssets(this.getGender() === Gender.FEMALE, this.formIndex, this.shiny, this.variant);
@@ -1951,16 +1940,11 @@
     return speciesEggMoves[this.getSpeciesForm().getRootSpeciesId()];
   }
 
-<<<<<<< HEAD
-  setMove(moveIndex: integer, moveId: Moves): void {
+  setMove(moveIndex: number, moveId: Moves): void {
     if (moveId === Moves.NONE) {
       return;
     }
     const move = new PokemonMove(moveId);
-=======
-  setMove(moveIndex: number, moveId: Moves): void {
-    const move = moveId ? new PokemonMove(moveId) : null;
->>>>>>> 612e6a25
     this.moveset[moveIndex] = move;
     if (this.summonData?.moveset) {
       this.summonData.moveset[moveIndex] = move;
@@ -4855,29 +4839,17 @@
    */
   getNextMove(): TurnMove {
     // If this Pokemon has a move already queued, return it.
-<<<<<<< HEAD
-    const queuedMove = this.getMoveQueue().length
-      ? this.getMoveset().find(m => m.moveId === this.getMoveQueue()[0].move)
-      : null;
-    if (queuedMove) {
-      if (queuedMove.isUsable(this, this.getMoveQueue()[0].ignorePP)) {
-        return { move: queuedMove.moveId, targets: this.getMoveQueue()[0].targets, ignorePP: this.getMoveQueue()[0].ignorePP };
-      } else {
-        this.getMoveQueue().shift();
-        return this.getNextMove();
-=======
     const moveQueue = this.getMoveQueue();
     if (moveQueue.length !== 0) {
       const queuedMove = moveQueue[0];
       if (queuedMove) {
-        const moveIndex = this.getMoveset().findIndex(m => m?.moveId === queuedMove.move);
-        if ((moveIndex > -1 && this.getMoveset()[moveIndex]!.isUsable(this, queuedMove.ignorePP)) || queuedMove.virtual) {
+        const moveIndex = this.getMoveset().findIndex(m => m.moveId === queuedMove.move);
+        if ((moveIndex > -1 && this.getMoveset()[moveIndex].isUsable(this, queuedMove.ignorePP)) || queuedMove.virtual) {
           return queuedMove;
         } else {
           this.getMoveQueue().shift();
           return this.getNextMove();
         }
->>>>>>> 612e6a25
       }
     }
 
@@ -4899,11 +4871,7 @@
       }
       switch (this.aiType) {
         case AiType.RANDOM: // No enemy should spawn with this AI type in-game
-<<<<<<< HEAD
-          const moveId = movePool[this.scene.randBattleSeedInt(movePool.length)].moveId;
-=======
-          const moveId = movePool[globalScene.randBattleSeedInt(movePool.length)]!.moveId; // TODO: is the bang correct?
->>>>>>> 612e6a25
+          const moveId = movePool[globalScene.randBattleSeedInt(movePool.length)].moveId;
           return { move: moveId, targets: this.getNextTargets(moveId) };
         case AiType.SMART_RANDOM:
         case AiType.SMART:
