--- conflicted
+++ resolved
@@ -1,20 +1,6 @@
-<<<<<<< HEAD
-import i18next from "i18next";
-import type { FixedBattleConfigs } from "./data/trainers/fixed-battle-configs";
-import { FixedBattleConfig } from "./battle";
-import { classicFixedBattles } from "./data/trainers/fixed-battle-configs";
-import type { Challenge } from "./data/challenge";
-import { allChallenges, applyChallenges, copyChallenge } from "./data/challenge";
-import { ChallengeType } from "#enums/challenge-type";
-import type PokemonSpecies from "./data/pokemon-species";
-import { allSpecies } from "#app/data/data-lists";
-import type { Arena } from "./field/arena";
-=======
-import type { FixedBattleConfigs } from "#app/battle";
-import { classicFixedBattles, FixedBattleConfig } from "#app/battle";
+import { FixedBattleConfig } from "#app/battle";
 import { CHALLENGE_MODE_MYSTERY_ENCOUNTER_WAVES, CLASSIC_MODE_MYSTERY_ENCOUNTER_WAVES } from "#app/constants";
 import { globalScene } from "#app/global-scene";
->>>>>>> e05d8597
 import Overrides from "#app/overrides";
 import type { Challenge } from "#data/challenge";
 import { allChallenges, applyChallenges, copyChallenge } from "#data/challenge";
@@ -27,6 +13,7 @@
 import { GameModes } from "#enums/game-modes";
 import { SpeciesId } from "#enums/species-id";
 import type { Arena } from "#field/arena";
+import { classicFixedBattles, type FixedBattleConfigs } from "#trainers/fixed-battle-configs";
 import { isNullOrUndefined, randSeedInt, randSeedItem } from "#utils/common";
 import i18next from "i18next";
 
