import { fixedBattles } from './battle';
import BattleScene from './battle-scene';
import { Biome } from './data/enums/biome';
import { Species } from './data/enums/species';
import PokemonSpecies, { allSpecies } from './data/pokemon-species';
import { Arena } from './field/arena';
import * as Utils from './utils';
import * as Overrides from './overrides';

export enum GameModes {
  CLASSIC,
  ENDLESS,
  SPLICED_ENDLESS,
  DAILY
}

interface GameModeConfig {
  isClassic?: boolean;
  isEndless?: boolean;
  isDaily?: boolean;
  hasTrainers?: boolean;
  hasFixedBattles?: boolean;
  hasNoShop?: boolean;
  hasShortBiomes?: boolean;
  hasRandomBiomes?: boolean;
  hasRandomBosses?: boolean;
  isSplicedOnly?: boolean;
}

export class GameMode implements GameModeConfig {
  public modeId: GameModes;
  public isClassic: boolean;
  public isEndless: boolean;
  public isDaily: boolean;
  public hasTrainers: boolean;
  public hasFixedBattles: boolean;
  public hasNoShop: boolean;
  public hasShortBiomes: boolean;
  public hasRandomBiomes: boolean;
  public hasRandomBosses: boolean;
  public isSplicedOnly: boolean;

  constructor(modeId: GameModes, config: GameModeConfig) {
    this.modeId = modeId;
    Object.assign(this, config);
  }

  /**
   * @returns either: 
   * - override from overrides.ts
   * - 20 for Daily Runs
   * - 5 for all other modes
   */
  getStartingLevel(): integer {
    if (Overrides.STARTING_LEVEL_OVERRIDE) {
      return Overrides.STARTING_LEVEL_OVERRIDE;
    }
    switch (this.modeId) {
    case GameModes.DAILY:
      return 20;
    default:
      return 5;
    }
  }

  /**
   * @returns either:
   * - override from overrides.ts
   * - 1000
   */
  getStartingMoney(): integer {
    return Overrides.STARTING_MONEY_OVERRIDE || 1000;
  }

  /**
   * @param scene current BattleScene
   * @returns either:
   * - random biome for Daily mode
   * - override from overrides.ts
   * - Town
   */
  getStartingBiome(scene: BattleScene): Biome {
    switch (this.modeId) {
    case GameModes.DAILY:
      return scene.generateRandomBiome(this.getWaveForDifficulty(1));
    default:
      return Overrides.STARTING_BIOME_OVERRIDE || Biome.TOWN;
    }
  }

  getWaveForDifficulty(waveIndex: integer, ignoreCurveChanges: boolean = false): integer {
    switch (this.modeId) {
    case GameModes.DAILY:
      return waveIndex + 30 + (!ignoreCurveChanges ? Math.floor(waveIndex / 5) : 0);
    default:
      return waveIndex;
    }
  }

  isWaveTrainer(waveIndex: integer, arena: Arena): boolean {
    if (this.isDaily) {
      return waveIndex % 10 === 5 || (!(waveIndex % 10) && waveIndex > 10 && !this.isWaveFinal(waveIndex));
    }
    if ((waveIndex % 30) === (arena.scene.offsetGym ? 0 : 20) && !this.isWaveFinal(waveIndex)) {
      return true;
    } else if (waveIndex % 10 !== 1 && waveIndex % 10) {
      const trainerChance = arena.getTrainerChance();
      let allowTrainerBattle = true;
      if (trainerChance) {
        const waveBase = Math.floor(waveIndex / 10) * 10;
        for (let w = Math.max(waveIndex - 3, waveBase + 2); w <= Math.min(waveIndex + 3, waveBase + 9); w++) {
          if (w === waveIndex) {
            continue;
          }
          if ((w % 30) === (arena.scene.offsetGym ? 0 : 20) || fixedBattles.hasOwnProperty(w)) {
            allowTrainerBattle = false;
            break;
          } else if (w < waveIndex) {
            arena.scene.executeWithSeedOffset(() => {
              const waveTrainerChance = arena.getTrainerChance();
              if (!Utils.randSeedInt(waveTrainerChance)) {
                allowTrainerBattle = false;
              }
            }, w);
            if (!allowTrainerBattle) {
              break;
            }
          }
        }
      }
      return allowTrainerBattle && trainerChance && !Utils.randSeedInt(trainerChance);
    }
    return false;
  }
  
  isTrainerBoss(waveIndex: integer, biomeType: Biome, offsetGym: boolean): boolean {
    switch (this.modeId) {
    case GameModes.DAILY:
      return waveIndex > 10 && waveIndex < 50 && !(waveIndex % 10);
    default:
      return (waveIndex % 30) === (offsetGym ? 0 : 20) && (biomeType !== Biome.END || this.isClassic || this.isWaveFinal(waveIndex));
    }
  }

  getOverrideSpecies(waveIndex: integer): PokemonSpecies {
    if (this.isDaily && this.isWaveFinal(waveIndex)) {
      const allFinalBossSpecies = allSpecies.filter(s => (s.subLegendary || s.legendary || s.mythical)
        && s.baseTotal >= 600 && s.speciesId !== Species.ETERNATUS && s.speciesId !== Species.ARCEUS);
      return Utils.randSeedItem(allFinalBossSpecies);
    }

    return null;
  }

<<<<<<< HEAD
  isWaveFinal(waveIndex: integer): boolean {
    switch (this.modeId) {
    case GameModes.CLASSIC:
      return waveIndex === 200;
    case GameModes.ENDLESS:
    case GameModes.SPLICED_ENDLESS:
      return !(waveIndex % 250);
    case GameModes.DAILY:
      return waveIndex === 50;
=======
  /**
   * Checks if wave provided is the final for current or specified game mode
   * @param waveIndex 
   * @param modeId game mode
   * @returns if the current wave is final for classic or daily OR a minor boss in endless
   */
  isWaveFinal(waveIndex: integer, modeId: GameModes = this.modeId): boolean {
    switch (modeId) {
      case GameModes.CLASSIC:
        return waveIndex === 200;
      case GameModes.ENDLESS:
      case GameModes.SPLICED_ENDLESS:
        return !(waveIndex % 250);
      case GameModes.DAILY:
        return waveIndex === 50;
>>>>>>> 8b4aa872
    }
  }

    /**
     * Every 10 waves is a boss battle
     * @returns true if waveIndex is a multiple of 10
     */
    isBoss(waveIndex: integer): boolean {
      return waveIndex % 10 === 0;
    }

    /**
     * Every 50 waves of an Endless mode is a boss
     * At this time it is paradox pokemon
     * @returns true if waveIndex is a multiple of 50 in Endless
     */
    isEndlessBoss(waveIndex: integer): boolean {
      return waveIndex % 50 &&
        (this.modeId === GameModes.ENDLESS || this.modeId === GameModes.SPLICED_ENDLESS);
    }

    /**
     * Every 250 waves of an Endless mode is a minor boss
     * At this time it is Eternatus
     * @returns true if waveIndex is a multiple of 250 in Endless
     */
    isEndlessMinorBoss(waveIndex: integer): boolean {
      return waveIndex % 250 === 0 && 
        (this.modeId === GameModes.ENDLESS || this.modeId === GameModes.SPLICED_ENDLESS);
    }

    /**
     * Every 1000 waves of an Endless mode is a major boss
     * At this time it is Eternamax Eternatus
     * @returns true if waveIndex is a multiple of 1000 in Endless
     */
    isEndlessMajorBoss(waveIndex: integer): boolean {
      return waveIndex % 1000 === 0 && 
        (this.modeId === GameModes.ENDLESS || this.modeId === GameModes.SPLICED_ENDLESS);
    }


  getClearScoreBonus(): integer {
    switch (this.modeId) {
    case GameModes.CLASSIC:
      return 5000;
    case GameModes.DAILY:
      return 2500;
    }
  }

  getEnemyModifierChance(isBoss: boolean): integer {
    switch (this.modeId) {
    case GameModes.CLASSIC:
    case GameModes.DAILY:
      return !isBoss ? 18 : 6;
    case GameModes.ENDLESS:
    case GameModes.SPLICED_ENDLESS:
      return !isBoss ? 12 : 4;
    }
  }

  getName(): string {
    switch (this.modeId) {
    case GameModes.CLASSIC:
      return 'Classic';
    case GameModes.ENDLESS:
      return 'Endless';
    case GameModes.SPLICED_ENDLESS:
      return 'Endless (Spliced)';
    case GameModes.DAILY:
      return 'Daily Run';
    }
  }
}

export const gameModes = Object.freeze({
  [GameModes.CLASSIC]: new GameMode(GameModes.CLASSIC, { isClassic: true, hasTrainers: true, hasFixedBattles: true }),
  [GameModes.ENDLESS]: new GameMode(GameModes.ENDLESS, { isEndless: true, hasShortBiomes: true, hasRandomBosses: true }),
  [GameModes.SPLICED_ENDLESS]: new GameMode(GameModes.SPLICED_ENDLESS, { isEndless: true, hasShortBiomes: true, hasRandomBosses: true, isSplicedOnly: true }),
  [GameModes.DAILY]: new GameMode(GameModes.DAILY, { isDaily: true, hasTrainers: true, hasNoShop: true })
});<|MERGE_RESOLUTION|>--- conflicted
+++ resolved
@@ -152,17 +152,6 @@
     return null;
   }
 
-<<<<<<< HEAD
-  isWaveFinal(waveIndex: integer): boolean {
-    switch (this.modeId) {
-    case GameModes.CLASSIC:
-      return waveIndex === 200;
-    case GameModes.ENDLESS:
-    case GameModes.SPLICED_ENDLESS:
-      return !(waveIndex % 250);
-    case GameModes.DAILY:
-      return waveIndex === 50;
-=======
   /**
    * Checks if wave provided is the final for current or specified game mode
    * @param waveIndex 
@@ -178,7 +167,6 @@
         return !(waveIndex % 250);
       case GameModes.DAILY:
         return waveIndex === 50;
->>>>>>> 8b4aa872
     }
   }
 
