<<<<<<< HEAD
import i18next from "i18next";
import { fixedBattles } from "./battle";
=======
import { classicFixedBattles, FixedBattleConfig, FixedBattleConfigs } from "./battle";
>>>>>>> 8142f268
import BattleScene from "./battle-scene";
import { Biome } from "./data/enums/biome";
import { Species } from "./data/enums/species";
import PokemonSpecies, { allSpecies } from "./data/pokemon-species";
import { Arena } from "./field/arena";
import * as Overrides from "./overrides";
<<<<<<< HEAD
import * as Utils from "./utils";
=======
import { allChallenges, applyChallenges, Challenge, ChallengeType, copyChallenge } from "./data/challenge";
>>>>>>> 8142f268

export enum GameModes {
  CLASSIC,
  ENDLESS,
  SPLICED_ENDLESS,
  DAILY,
  CHALLENGE
}

interface GameModeConfig {
  isClassic?: boolean;
  isEndless?: boolean;
  isDaily?: boolean;
  hasTrainers?: boolean;
  hasNoShop?: boolean;
  hasShortBiomes?: boolean;
  hasRandomBiomes?: boolean;
  hasRandomBosses?: boolean;
  isSplicedOnly?: boolean;
  isChallenge?: boolean;
}

export class GameMode implements GameModeConfig {
  public modeId: GameModes;
  public isClassic: boolean;
  public isEndless: boolean;
  public isDaily: boolean;
  public hasTrainers: boolean;
  public hasNoShop: boolean;
  public hasShortBiomes: boolean;
  public hasRandomBiomes: boolean;
  public hasRandomBosses: boolean;
  public isSplicedOnly: boolean;
  public isChallenge: boolean;
  public challenges: Challenge[];
  public battleConfig: FixedBattleConfigs;

  constructor(modeId: GameModes, config: GameModeConfig, battleConfig?: FixedBattleConfigs) {
    this.modeId = modeId;
    this.challenges = [];
    Object.assign(this, config);
    if (this.isChallenge) {
      this.challenges = allChallenges.map(c => copyChallenge(c));
    }
    this.battleConfig = battleConfig || {};
  }

  /**
   * @returns either:
   * - override from overrides.ts
   * - 20 for Daily Runs
   * - 5 for all other modes
   */
  getStartingLevel(): integer {
    if (Overrides.STARTING_LEVEL_OVERRIDE) {
      return Overrides.STARTING_LEVEL_OVERRIDE;
    }
    switch (this.modeId) {
    case GameModes.DAILY:
      return 20;
    default:
      return 5;
    }
  }

  /**
   * @returns either:
   * - override from overrides.ts
   * - 1000
   */
  getStartingMoney(): integer {
    return Overrides.STARTING_MONEY_OVERRIDE || 1000;
  }

  /**
   * @param scene current BattleScene
   * @returns either:
   * - random biome for Daily mode
   * - override from overrides.ts
   * - Town
   */
  getStartingBiome(scene: BattleScene): Biome {
    switch (this.modeId) {
    case GameModes.DAILY:
      return scene.generateRandomBiome(this.getWaveForDifficulty(1));
    default:
      return Overrides.STARTING_BIOME_OVERRIDE || Biome.TOWN;
    }
  }

  getWaveForDifficulty(waveIndex: integer, ignoreCurveChanges: boolean = false): integer {
    switch (this.modeId) {
    case GameModes.DAILY:
      return waveIndex + 30 + (!ignoreCurveChanges ? Math.floor(waveIndex / 5) : 0);
    default:
      return waveIndex;
    }
  }

  isWaveTrainer(waveIndex: integer, arena: Arena): boolean {
    if (this.isDaily) {
      return waveIndex % 10 === 5 || (!(waveIndex % 10) && waveIndex > 10 && !this.isWaveFinal(waveIndex));
    }
    if ((waveIndex % 30) === (arena.scene.offsetGym ? 0 : 20) && !this.isWaveFinal(waveIndex)) {
      return true;
    } else if (waveIndex % 10 !== 1 && waveIndex % 10) {
      const trainerChance = arena.getTrainerChance();
      let allowTrainerBattle = true;
      if (trainerChance) {
        const waveBase = Math.floor(waveIndex / 10) * 10;
        for (let w = Math.max(waveIndex - 3, waveBase + 2); w <= Math.min(waveIndex + 3, waveBase + 9); w++) {
          if (w === waveIndex) {
            continue;
          }
          if ((w % 30) === (arena.scene.offsetGym ? 0 : 20) || this.isFixedBattle(waveIndex)) {
            allowTrainerBattle = false;
            break;
          } else if (w < waveIndex) {
            arena.scene.executeWithSeedOffset(() => {
              const waveTrainerChance = arena.getTrainerChance();
              if (!Utils.randSeedInt(waveTrainerChance)) {
                allowTrainerBattle = false;
              }
            }, w);
            if (!allowTrainerBattle) {
              break;
            }
          }
        }
      }
      return allowTrainerBattle && trainerChance && !Utils.randSeedInt(trainerChance);
    }
    return false;
  }

  isTrainerBoss(waveIndex: integer, biomeType: Biome, offsetGym: boolean): boolean {
    switch (this.modeId) {
    case GameModes.DAILY:
      return waveIndex > 10 && waveIndex < 50 && !(waveIndex % 10);
    default:
      return (waveIndex % 30) === (offsetGym ? 0 : 20) && (biomeType !== Biome.END || this.isClassic || this.isWaveFinal(waveIndex));
    }
  }

  getOverrideSpecies(waveIndex: integer): PokemonSpecies {
    if (this.isDaily && this.isWaveFinal(waveIndex)) {
      const allFinalBossSpecies = allSpecies.filter(s => (s.subLegendary || s.legendary || s.mythical)
        && s.baseTotal >= 600 && s.speciesId !== Species.ETERNATUS && s.speciesId !== Species.ARCEUS);
      return Utils.randSeedItem(allFinalBossSpecies);
    }

    return null;
  }

  /**
   * Checks if wave provided is the final for current or specified game mode
   * @param waveIndex
   * @param modeId game mode
   * @returns if the current wave is final for classic or daily OR a minor boss in endless
   */
  isWaveFinal(waveIndex: integer, modeId: GameModes = this.modeId): boolean {
    switch (modeId) {
    case GameModes.CLASSIC:
    case GameModes.CHALLENGE:
      return waveIndex === 200;
    case GameModes.ENDLESS:
    case GameModes.SPLICED_ENDLESS:
      return !(waveIndex % 250);
    case GameModes.DAILY:
      return waveIndex === 50;
    }
  }

  /**
     * Every 10 waves is a boss battle
     * @returns true if waveIndex is a multiple of 10
     */
  isBoss(waveIndex: integer): boolean {
    return waveIndex % 10 === 0;
  }

  /**
     * Every 50 waves of an Endless mode is a boss
     * At this time it is paradox pokemon
     * @returns true if waveIndex is a multiple of 50 in Endless
     */
  isEndlessBoss(waveIndex: integer): boolean {
    return waveIndex % 50 &&
        (this.modeId === GameModes.ENDLESS || this.modeId === GameModes.SPLICED_ENDLESS);
  }

  /**
     * Every 250 waves of an Endless mode is a minor boss
     * At this time it is Eternatus
     * @returns true if waveIndex is a multiple of 250 in Endless
     */
  isEndlessMinorBoss(waveIndex: integer): boolean {
    return waveIndex % 250 === 0 &&
        (this.modeId === GameModes.ENDLESS || this.modeId === GameModes.SPLICED_ENDLESS);
  }

  /**
     * Every 1000 waves of an Endless mode is a major boss
     * At this time it is Eternamax Eternatus
     * @returns true if waveIndex is a multiple of 1000 in Endless
     */
  isEndlessMajorBoss(waveIndex: integer): boolean {
    return waveIndex % 1000 === 0 &&
        (this.modeId === GameModes.ENDLESS || this.modeId === GameModes.SPLICED_ENDLESS);
  }

  /**
   * Checks whether there is a fixed battle on this gamemode on a given wave.
   * @param {integer} waveIndex The wave to check.
   * @returns {boolean} If this game mode has a fixed battle on this wave
   */
  isFixedBattle(waveIndex: integer): boolean {
    const dummyConfig = new FixedBattleConfig();
    return this.battleConfig.hasOwnProperty(waveIndex) || applyChallenges(this, ChallengeType.FIXED_BATTLES, waveIndex, dummyConfig);

  }

  /**
   * Returns the config for the fixed battle for a particular wave.
   * @param {integer} waveIndex The wave to check.
   * @returns {boolean} The fixed battle for this wave.
   */
  getFixedBattle(waveIndex: integer): FixedBattleConfig {
    const challengeConfig = new FixedBattleConfig();
    if (applyChallenges(this, ChallengeType.FIXED_BATTLES, waveIndex, challengeConfig)) {
      return challengeConfig;
    } else {
      return this.battleConfig[waveIndex];
    }
  }


  getClearScoreBonus(): integer {
    switch (this.modeId) {
    case GameModes.CLASSIC:
    case GameModes.CHALLENGE:
      return 5000;
    case GameModes.DAILY:
      return 2500;
    }
  }

  getEnemyModifierChance(isBoss: boolean): integer {
    switch (this.modeId) {
    case GameModes.CLASSIC:
    case GameModes.CHALLENGE:
    case GameModes.DAILY:
      return !isBoss ? 18 : 6;
    case GameModes.ENDLESS:
    case GameModes.SPLICED_ENDLESS:
      return !isBoss ? 12 : 4;
    }
  }

  getName(): string {
    switch (this.modeId) {
    case GameModes.CLASSIC:
      return i18next.t("gameMode:classic");
    case GameModes.ENDLESS:
      return i18next.t("gameMode:endless");
    case GameModes.SPLICED_ENDLESS:
      return i18next.t("gameMode:endlessSpliced");
    case GameModes.DAILY:
<<<<<<< HEAD
      return i18next.t("gameMode:dailyRun");
=======
      return "Daily Run";
    case GameModes.CHALLENGE:
      return "Challenge";
    }
  }

  static getModeName(modeId: GameModes): string {
    switch (modeId) {
    case GameModes.CLASSIC:
      return "Classic";
    case GameModes.ENDLESS:
      return "Endless";
    case GameModes.SPLICED_ENDLESS:
      return "Endless (Spliced)";
    case GameModes.DAILY:
      return "Daily Run";
    case GameModes.CHALLENGE:
      return "Challenge";
>>>>>>> 8142f268
    }
  }
}

export function getGameMode(gameMode: GameModes): GameMode {
  switch (gameMode) {
  case GameModes.CLASSIC:
    return new GameMode(GameModes.CLASSIC, { isClassic: true, hasTrainers: true }, classicFixedBattles);
  case GameModes.ENDLESS:
    return new GameMode(GameModes.ENDLESS, { isEndless: true, hasShortBiomes: true, hasRandomBosses: true });
  case GameModes.SPLICED_ENDLESS:
    return new GameMode(GameModes.SPLICED_ENDLESS, { isEndless: true, hasShortBiomes: true, hasRandomBosses: true, isSplicedOnly: true });
  case GameModes.DAILY:
    return new GameMode(GameModes.DAILY, { isDaily: true, hasTrainers: true, hasNoShop: true });
  case GameModes.CHALLENGE:
    return new GameMode(GameModes.CHALLENGE, { isClassic: true, hasTrainers: true, isChallenge: true }, classicFixedBattles);
  }
}<|MERGE_RESOLUTION|>--- conflicted
+++ resolved
@@ -1,20 +1,13 @@
-<<<<<<< HEAD
 import i18next from "i18next";
-import { fixedBattles } from "./battle";
-=======
 import { classicFixedBattles, FixedBattleConfig, FixedBattleConfigs } from "./battle";
->>>>>>> 8142f268
 import BattleScene from "./battle-scene";
 import { Biome } from "./data/enums/biome";
 import { Species } from "./data/enums/species";
 import PokemonSpecies, { allSpecies } from "./data/pokemon-species";
 import { Arena } from "./field/arena";
 import * as Overrides from "./overrides";
-<<<<<<< HEAD
 import * as Utils from "./utils";
-=======
 import { allChallenges, applyChallenges, Challenge, ChallengeType, copyChallenge } from "./data/challenge";
->>>>>>> 8142f268
 
 export enum GameModes {
   CLASSIC,
@@ -283,10 +276,7 @@
     case GameModes.SPLICED_ENDLESS:
       return i18next.t("gameMode:endlessSpliced");
     case GameModes.DAILY:
-<<<<<<< HEAD
       return i18next.t("gameMode:dailyRun");
-=======
-      return "Daily Run";
     case GameModes.CHALLENGE:
       return "Challenge";
     }
@@ -304,7 +294,6 @@
       return "Daily Run";
     case GameModes.CHALLENGE:
       return "Challenge";
->>>>>>> 8142f268
     }
   }
 }
