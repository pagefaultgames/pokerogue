--- conflicted
+++ resolved
@@ -5,11 +5,7 @@
 import PokemonSpecies, { allSpecies } from "./data/pokemon-species";
 import { Arena } from "./field/arena";
 import * as Utils from "./utils";
-<<<<<<< HEAD
-import * as Overrides from './overrides';
-=======
 import * as Overrides from "./overrides";
->>>>>>> be1e15ac
 
 export enum GameModes {
   CLASSIC,
@@ -56,13 +52,14 @@
    * - 5 for all other modes
    */
   getStartingLevel(): integer {
-    if (Overrides.STARTING_LEVEL_OVERRIDE)
+    if (Overrides.STARTING_LEVEL_OVERRIDE) {
       return Overrides.STARTING_LEVEL_OVERRIDE;
-    switch (this.modeId) {
-      case GameModes.DAILY:
-        return 20;
-      default:
-        return 5;
+    }
+    switch (this.modeId) {
+    case GameModes.DAILY:
+      return 20;
+    default:
+      return 5;
     }
   }
 
@@ -84,46 +81,50 @@
    */
   getStartingBiome(scene: BattleScene): Biome {
     switch (this.modeId) {
-      case GameModes.DAILY:
-        return scene.generateRandomBiome(this.getWaveForDifficulty(1));
-      default:
-        return Overrides.STARTING_BIOME_OVERRIDE || Biome.TOWN;
+    case GameModes.DAILY:
+      return scene.generateRandomBiome(this.getWaveForDifficulty(1));
+    default:
+      return Overrides.STARTING_BIOME_OVERRIDE || Biome.TOWN;
     }
   }
 
   getWaveForDifficulty(waveIndex: integer, ignoreCurveChanges: boolean = false): integer {
     switch (this.modeId) {
-      case GameModes.DAILY:
-        return waveIndex + 30 + (!ignoreCurveChanges ? Math.floor(waveIndex / 5) : 0);
-      default:
-        return waveIndex;
+    case GameModes.DAILY:
+      return waveIndex + 30 + (!ignoreCurveChanges ? Math.floor(waveIndex / 5) : 0);
+    default:
+      return waveIndex;
     }
   }
 
   isWaveTrainer(waveIndex: integer, arena: Arena): boolean {
-    if (this.isDaily)
+    if (this.isDaily) {
       return waveIndex % 10 === 5 || (!(waveIndex % 10) && waveIndex > 10 && !this.isWaveFinal(waveIndex));
-    if ((waveIndex % 30) === (arena.scene.offsetGym ? 0 : 20) && !this.isWaveFinal(waveIndex))
+    }
+    if ((waveIndex % 30) === (arena.scene.offsetGym ? 0 : 20) && !this.isWaveFinal(waveIndex)) {
       return true;
-    else if (waveIndex % 10 !== 1 && waveIndex % 10) {
+    } else if (waveIndex % 10 !== 1 && waveIndex % 10) {
       const trainerChance = arena.getTrainerChance();
       let allowTrainerBattle = true;
       if (trainerChance) {
         const waveBase = Math.floor(waveIndex / 10) * 10;
         for (let w = Math.max(waveIndex - 3, waveBase + 2); w <= Math.min(waveIndex + 3, waveBase + 9); w++) {
-          if (w === waveIndex)
+          if (w === waveIndex) {
             continue;
+          }
           if ((w % 30) === (arena.scene.offsetGym ? 0 : 20) || fixedBattles.hasOwnProperty(w)) {
             allowTrainerBattle = false;
             break;
           } else if (w < waveIndex) {
             arena.scene.executeWithSeedOffset(() => {
               const waveTrainerChance = arena.getTrainerChance();
-              if (!Utils.randSeedInt(waveTrainerChance))
+              if (!Utils.randSeedInt(waveTrainerChance)) {
                 allowTrainerBattle = false;
+              }
             }, w);
-            if (!allowTrainerBattle)
+            if (!allowTrainerBattle) {
               break;
+            }
           }
         }
       }
@@ -134,10 +135,10 @@
   
   isTrainerBoss(waveIndex: integer, biomeType: Biome, offsetGym: boolean): boolean {
     switch (this.modeId) {
-      case GameModes.DAILY:
-        return waveIndex > 10 && waveIndex < 50 && !(waveIndex % 10);
-      default:
-        return (waveIndex % 30) === (offsetGym ? 0 : 20) && (biomeType !== Biome.END || this.isClassic || this.isWaveFinal(waveIndex));
+    case GameModes.DAILY:
+      return waveIndex > 10 && waveIndex < 50 && !(waveIndex % 10);
+    default:
+      return (waveIndex % 30) === (offsetGym ? 0 : 20) && (biomeType !== Biome.END || this.isClassic || this.isWaveFinal(waveIndex));
     }
   }
 
@@ -159,27 +160,6 @@
    */
   isWaveFinal(waveIndex: integer, modeId: GameModes = this.modeId): boolean {
     switch (modeId) {
-<<<<<<< HEAD
-      case GameModes.CLASSIC:
-        return waveIndex === 200;
-      case GameModes.ENDLESS:
-      case GameModes.SPLICED_ENDLESS:
-        return !(waveIndex % 250);
-      case GameModes.DAILY:
-        return waveIndex === 50;
-    }
-  }
-
-    /**
-     * Every 10 waves is a boss battle
-     * @returns true if waveIndex is a multiple of 10
-     */
-    isBoss(waveIndex: integer): boolean {
-      return waveIndex % 10 === 0;
-    }
-
-    /**
-=======
     case GameModes.CLASSIC:
       return waveIndex === 200;
     case GameModes.ENDLESS:
@@ -199,94 +179,58 @@
   }
 
   /**
->>>>>>> be1e15ac
      * Every 50 waves of an Endless mode is a boss
      * At this time it is paradox pokemon
      * @returns true if waveIndex is a multiple of 50 in Endless
      */
-<<<<<<< HEAD
-    isEndlessBoss(waveIndex: integer): boolean {
-      return waveIndex % 50 &&
-        (this.modeId === GameModes.ENDLESS || this.modeId === GameModes.SPLICED_ENDLESS);
-    }
-
-    /**
-=======
   isEndlessBoss(waveIndex: integer): boolean {
     return waveIndex % 50 &&
         (this.modeId === GameModes.ENDLESS || this.modeId === GameModes.SPLICED_ENDLESS);
   }
 
   /**
->>>>>>> be1e15ac
      * Every 250 waves of an Endless mode is a minor boss
      * At this time it is Eternatus
      * @returns true if waveIndex is a multiple of 250 in Endless
      */
-<<<<<<< HEAD
-    isEndlessMinorBoss(waveIndex: integer): boolean {
-      return waveIndex % 250 === 0 && 
-        (this.modeId === GameModes.ENDLESS || this.modeId === GameModes.SPLICED_ENDLESS);
-    }
-
-    /**
-=======
   isEndlessMinorBoss(waveIndex: integer): boolean {
     return waveIndex % 250 === 0 && 
         (this.modeId === GameModes.ENDLESS || this.modeId === GameModes.SPLICED_ENDLESS);
   }
 
   /**
->>>>>>> be1e15ac
      * Every 1000 waves of an Endless mode is a major boss
      * At this time it is Eternamax Eternatus
      * @returns true if waveIndex is a multiple of 1000 in Endless
      */
-<<<<<<< HEAD
-    isEndlessMajorBoss(waveIndex: integer): boolean {
-      return waveIndex % 1000 === 0 && 
-        (this.modeId === GameModes.ENDLESS || this.modeId === GameModes.SPLICED_ENDLESS);
-    }
-=======
   isEndlessMajorBoss(waveIndex: integer): boolean {
     return waveIndex % 1000 === 0 && 
         (this.modeId === GameModes.ENDLESS || this.modeId === GameModes.SPLICED_ENDLESS);
   }
->>>>>>> be1e15ac
 
 
   getClearScoreBonus(): integer {
     switch (this.modeId) {
-      case GameModes.CLASSIC:
-        return 5000;
-      case GameModes.DAILY:
-        return 2500;
+    case GameModes.CLASSIC:
+      return 5000;
+    case GameModes.DAILY:
+      return 2500;
     }
   }
 
   getEnemyModifierChance(isBoss: boolean): integer {
     switch (this.modeId) {
-      case GameModes.CLASSIC:
-      case GameModes.DAILY:
-        return !isBoss ? 18 : 6;
-      case GameModes.ENDLESS:
-      case GameModes.SPLICED_ENDLESS:
-        return !isBoss ? 12 : 4;
+    case GameModes.CLASSIC:
+    case GameModes.DAILY:
+      return !isBoss ? 18 : 6;
+    case GameModes.ENDLESS:
+    case GameModes.SPLICED_ENDLESS:
+      return !isBoss ? 12 : 4;
     }
   }
 
   getName(): string {
     switch (this.modeId) {
-<<<<<<< HEAD
-      case GameModes.CLASSIC:
-        return 'Classic';
-      case GameModes.ENDLESS:
-        return 'Endless';
-      case GameModes.SPLICED_ENDLESS:
-        return 'Endless (Spliced)';
-      case GameModes.DAILY:
-        return 'Daily Run';
-=======
     case GameModes.CLASSIC:
       return "Classic";
     case GameModes.ENDLESS:
@@ -295,7 +239,6 @@
       return "Endless (Spliced)";
     case GameModes.DAILY:
       return "Daily Run";
->>>>>>> be1e15ac
     }
   }
 }
