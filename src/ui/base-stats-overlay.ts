--- conflicted
+++ resolved
@@ -36,10 +36,6 @@
     super(globalScene, options?.x, options?.y);
     this.scale = options?.scale || 1; // set up the scale
     this.setScale(this.scale);
-<<<<<<< HEAD
-=======
-    this.options = options ?? {};
->>>>>>> d233f704
 
     // prepare the description box
     this.width = (options?.width || BaseStatsOverlay.getWidth(this.scale)) / this.scale; // divide by scale as we always want this to be half a window wide
