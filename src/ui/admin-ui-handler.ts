<<<<<<< HEAD
import { Button } from "#app/enums/buttons";
import { pokerogueApi } from "#app/plugins/api/pokerogue-api";
import { formatText } from "#app/utils/common";
import type { InputFieldConfig } from "./form-modal-ui-handler";
import { FormModalUiHandler } from "./form-modal-ui-handler";
import type { ModalConfig } from "./modal-ui-handler";
import { TextStyle } from "#enums/text-style";
import { UiMode } from "#enums/ui-mode";
=======
import { pokerogueApi } from "#api/pokerogue-api";
>>>>>>> 68630446
import { globalScene } from "#app/global-scene";
import { Button } from "#enums/buttons";
import { UiMode } from "#enums/ui-mode";
import type { InputFieldConfig } from "#ui/form-modal-ui-handler";
import { FormModalUiHandler } from "#ui/form-modal-ui-handler";
import type { ModalConfig } from "#ui/modal-ui-handler";
import { TextStyle } from "#ui/text";
import { formatText } from "#utils/common";

type AdminUiHandlerService = "discord" | "google";
type AdminUiHandlerServiceMode = "Link" | "Unlink";

export class AdminUiHandler extends FormModalUiHandler {
  private adminMode: AdminMode;
  private adminResult: AdminSearchInfo;
  private config: ModalConfig;

  private readonly buttonGap = 10;
  // http response from the server when a username isn't found in the server
  private readonly httpUserNotFoundErrorCode: number = 404;
  private readonly ERR_REQUIRED_FIELD = (field: string) => {
    if (field === "username") {
      return `${formatText(field)} is required`;
    }
    return `${formatText(field)} Id is required`;
  };
  // returns a string saying whether a username has been successfully linked/unlinked to discord/google
  private readonly SUCCESS_SERVICE_MODE = (service: string, mode: string) => {
    return `Username and ${service} successfully ${mode.toLowerCase()}ed`;
  };

  constructor(mode: UiMode | null = null) {
    super(mode);
  }

  override getModalTitle(): string {
    return "Admin panel";
  }

  override getWidth(): number {
    return this.adminMode === AdminMode.ADMIN ? 180 : 160;
  }

  override getMargin(): [number, number, number, number] {
    return [0, 0, 0, 0];
  }

  override getButtonLabels(): string[] {
    switch (this.adminMode) {
      case AdminMode.LINK:
        return ["Link Account", "Cancel"];
      case AdminMode.SEARCH:
        return ["Find account", "Cancel"];
      case AdminMode.ADMIN:
        return ["Back to search", "Cancel"];
      default:
        return ["Activate ADMIN", "Cancel"];
    }
  }

  override getInputFieldConfigs(): InputFieldConfig[] {
    const inputFieldConfigs: InputFieldConfig[] = [];
    switch (this.adminMode) {
      case AdminMode.LINK:
        inputFieldConfigs.push({ label: "Username" });
        inputFieldConfigs.push({ label: "Discord ID" });
        break;
      case AdminMode.SEARCH:
        inputFieldConfigs.push({ label: "Username" });
        break;
      case AdminMode.ADMIN: {
        const adminResult = this.adminResult ?? {
          username: "",
          discordId: "",
          googleId: "",
          lastLoggedIn: "",
          registered: "",
        };
        // Discord and Google ID fields that are not empty get locked, other fields are all locked
        inputFieldConfigs.push({ label: "Username", isReadOnly: true });
        inputFieldConfigs.push({
          label: "Discord ID",
          isReadOnly: adminResult.discordId !== "",
        });
        inputFieldConfigs.push({
          label: "Google ID",
          isReadOnly: adminResult.googleId !== "",
        });
        inputFieldConfigs.push({ label: "Last played", isReadOnly: true });
        inputFieldConfigs.push({ label: "Registered", isReadOnly: true });
        break;
      }
    }
    return inputFieldConfigs;
  }

  processInput(button: Button): boolean {
    if (button === Button.SUBMIT && this.submitAction) {
      this.submitAction();
      return true;
    }

    return false;
  }

  show(args: any[]): boolean {
    this.config = args[0] as ModalConfig; // config
    this.adminMode = args[1] as AdminMode; // admin mode
    this.adminResult = args[2] ?? {
      username: "",
      discordId: "",
      googleId: "",
      lastLoggedIn: "",
      registered: "",
    }; // admin result, if any
    const isMessageError = args[3]; // is the message shown a success or error

    const fields = this.getInputFieldConfigs();
    const hasTitle = !!this.getModalTitle();

    this.updateFields(fields, hasTitle);
    this.updateContainer(this.config);

    const labels = this.getButtonLabels();
    for (let i = 0; i < labels.length; i++) {
      this.buttonLabels[i].setText(labels[i]); // sets the label text
    }

    this.errorMessage.setPosition(10, (hasTitle ? 31 : 5) + 20 * (fields.length - 1) + 16 + this.getButtonTopMargin()); // sets the position of the message dynamically
    if (isMessageError) {
      this.errorMessage.setColor(this.getTextColor(TextStyle.SUMMARY_PINK));
      this.errorMessage.setShadowColor(this.getTextColor(TextStyle.SUMMARY_PINK, true));
    } else {
      this.errorMessage.setColor(this.getTextColor(TextStyle.SUMMARY_GREEN));
      this.errorMessage.setShadowColor(this.getTextColor(TextStyle.SUMMARY_GREEN, true));
    }

    if (super.show(args)) {
      this.populateFields(this.adminMode, this.adminResult);
      const originalSubmitAction = this.submitAction;
      this.submitAction = _ => {
        this.submitAction = originalSubmitAction;
        const adminSearchResult: AdminSearchInfo = this.convertInputsToAdmin(); // this converts the input texts into a single object for use later
        const validFields = this.areFieldsValid(this.adminMode);
        if (validFields.error) {
          globalScene.ui.setMode(UiMode.LOADING, { buttonActions: [] }); // this is here to force a loading screen to allow the admin tool to reopen again if there's an error
          return this.showMessage(validFields.errorMessage ?? "", adminSearchResult, true);
        }
        globalScene.ui.setMode(UiMode.LOADING, { buttonActions: [] });
        if (this.adminMode === AdminMode.LINK) {
          this.adminLinkUnlink(adminSearchResult, "discord", "Link") // calls server to link discord
            .then(response => {
              if (response.error) {
                return this.showMessage(response.errorType, adminSearchResult, true); // error or some kind
              }
              return this.showMessage(this.SUCCESS_SERVICE_MODE("discord", "link"), adminSearchResult, false); // success
            });
        } else if (this.adminMode === AdminMode.SEARCH) {
          this.adminSearch(adminSearchResult) // admin search for username
            .then(response => {
              if (response.error) {
                return this.showMessage(response.errorType, adminSearchResult, true); // failure
              }
              this.updateAdminPanelInfo(response.adminSearchResult ?? adminSearchResult); // success
            });
        } else if (this.adminMode === AdminMode.ADMIN) {
          this.updateAdminPanelInfo(adminSearchResult, AdminMode.SEARCH);
        }
      };
      return true;
    }
    return false;
  }

  showMessage(message: string, adminResult: AdminSearchInfo, isError: boolean) {
    globalScene.ui.setMode(
      UiMode.ADMIN,
      Object.assign(this.config, { errorMessage: message?.trim() }),
      this.adminMode,
      adminResult,
      isError,
    );
    if (isError) {
      globalScene.ui.playError();
    } else {
      globalScene.ui.playSelect();
    }
  }

  /**
   * This is used to update the fields' text when loading in a new admin ui handler. It uses the {@linkcode adminResult}
   * to update the input text based on the {@linkcode adminMode}. For a linking adminMode, it sets the username and discord.
   * For a search adminMode, it sets the username. For an admin adminMode, it sets all the info from adminResult in the
   * appropriate text boxes, and also sets the link/unlink icons for discord/google depending on the result
   */
  private populateFields(adminMode: AdminMode, adminResult: AdminSearchInfo) {
    switch (adminMode) {
      case AdminMode.LINK:
        this.inputs[0].setText(adminResult.username);
        this.inputs[1].setText(adminResult.discordId);
        break;
      case AdminMode.SEARCH:
        this.inputs[0].setText(adminResult.username);
        break;
      case AdminMode.ADMIN:
        Object.keys(adminResult).forEach((aR, i) => {
          this.inputs[i].setText(adminResult[aR]);
          if (aR === "discordId" || aR === "googleId") {
            // this is here to add the icons for linking/unlinking of google/discord IDs
            const nineSlice = this.inputContainers[i].list.find(iC => iC.type === "NineSlice");
            const img = globalScene.add.image(
              this.inputContainers[i].x + nineSlice!.width + this.buttonGap,
              this.inputContainers[i].y + Math.floor(nineSlice!.height / 2),
              adminResult[aR] === "" ? "link_icon" : "unlink_icon",
            );
            img.setName(`adminBtn_${aR}`);
            img.setOrigin(0.5, 0.5);
            img.setInteractive();
            img.on("pointerdown", () => {
              const service = aR.toLowerCase().replace("id", ""); // this takes our key (discordId or googleId) and removes the "Id" at the end to make it more url friendly
              const mode = adminResult[aR] === "" ? "Link" : "Unlink"; // this figures out if we're linking or unlinking a service
              const validFields = this.areFieldsValid(this.adminMode, service);
              if (validFields.error) {
                globalScene.ui.setMode(UiMode.LOADING, { buttonActions: [] }); // this is here to force a loading screen to allow the admin tool to reopen again if there's an error
                return this.showMessage(validFields.errorMessage ?? "", adminResult, true);
              }
              this.adminLinkUnlink(this.convertInputsToAdmin(), service as AdminUiHandlerService, mode).then(
                response => {
                  // attempts to link/unlink depending on the service
                  if (response.error) {
                    globalScene.ui.setMode(UiMode.LOADING, { buttonActions: [] });
                    return this.showMessage(response.errorType, adminResult, true); // fail
                  }
                  // success, reload panel with new results
                  globalScene.ui.setMode(UiMode.LOADING, { buttonActions: [] });
                  this.adminSearch(adminResult).then(response => {
                    if (response.error) {
                      return this.showMessage(response.errorType, adminResult, true);
                    }
                    return this.showMessage(
                      this.SUCCESS_SERVICE_MODE(service, mode),
                      response.adminSearchResult ?? adminResult,
                      false,
                    );
                  });
                },
              );
            });
            this.addInteractionHoverEffect(img);
            this.modalContainer.add(img);
          }
        });
        break;
    }
  }

  private areFieldsValid(adminMode: AdminMode, service?: string): { error: boolean; errorMessage?: string } {
    switch (adminMode) {
      case AdminMode.LINK:
        if (!this.inputs[0].text) {
          // username missing from link panel
          return {
            error: true,
            errorMessage: this.ERR_REQUIRED_FIELD("username"),
          };
        }
        if (!this.inputs[1].text) {
          // discordId missing from linking panel
          return {
            error: true,
            errorMessage: this.ERR_REQUIRED_FIELD("discord"),
          };
        }
        break;
      case AdminMode.SEARCH:
        if (!this.inputs[0].text) {
          // username missing from search panel
          return {
            error: true,
            errorMessage: this.ERR_REQUIRED_FIELD("username"),
          };
        }
        break;
      case AdminMode.ADMIN:
        if (!this.inputs[1].text && service === "discord") {
          // discordId missing from admin panel
          return {
            error: true,
            errorMessage: this.ERR_REQUIRED_FIELD(service),
          };
        }
        if (!this.inputs[2].text && service === "google") {
          // googleId missing from admin panel
          return {
            error: true,
            errorMessage: this.ERR_REQUIRED_FIELD(service),
          };
        }
        break;
    }
    return {
      error: false,
    };
  }

  private convertInputsToAdmin(): AdminSearchInfo {
    return {
      username: this.inputs[0]?.node ? this.inputs[0].text : "",
      discordId: this.inputs[1]?.node ? this.inputs[1]?.text : "",
      googleId: this.inputs[2]?.node ? this.inputs[2]?.text : "",
      lastLoggedIn: this.inputs[3]?.node ? this.inputs[3]?.text : "",
      registered: this.inputs[4]?.node ? this.inputs[4]?.text : "",
    };
  }

  private async adminSearch(adminSearchResult: AdminSearchInfo) {
    try {
      const [adminInfo, errorType] = await pokerogueApi.admin.searchAccount({
        username: adminSearchResult.username,
      });
      if (errorType || !adminInfo) {
        // error - if adminInfo.status === this.httpUserNotFoundErrorCode that means the username can't be found in the db
        return { adminSearchResult: adminSearchResult, error: true, errorType };
      }
      // success
      return { adminSearchResult: adminInfo, error: false };
    } catch (err) {
      console.error(err);
      return { error: true, errorType: err };
    }
  }

  private async adminLinkUnlink(
    adminSearchResult: AdminSearchInfo,
    service: AdminUiHandlerService,
    mode: AdminUiHandlerServiceMode,
  ) {
    try {
      let errorType: string | null = null;

      if (service === "discord") {
        if (mode === "Link") {
          errorType = await pokerogueApi.admin.linkAccountToDiscord({
            discordId: adminSearchResult.discordId,
            username: adminSearchResult.username,
          });
        } else if (mode === "Unlink") {
          errorType = await pokerogueApi.admin.unlinkAccountFromDiscord({
            discordId: adminSearchResult.discordId,
            username: adminSearchResult.username,
          });
        } else {
          console.warn("Unknown mode", mode, "for service", service);
        }
      } else if (service === "google") {
        if (mode === "Link") {
          errorType = await pokerogueApi.admin.linkAccountToGoogleId({
            googleId: adminSearchResult.googleId,
            username: adminSearchResult.username,
          });
        } else if (mode === "Unlink") {
          errorType = await pokerogueApi.admin.unlinkAccountFromGoogleId({
            googleId: adminSearchResult.googleId,
            username: adminSearchResult.username,
          });
        } else {
          console.warn("Unknown mode", mode, "for service", service);
        }
      } else {
        console.warn("Unknown service", service);
      }

      if (errorType) {
        // error - if response.status === this.httpUserNotFoundErrorCode that means the username can't be found in the db
        return { adminSearchResult: adminSearchResult, error: true, errorType };
      }
      // success!
      return { adminSearchResult: adminSearchResult, error: false };
    } catch (err) {
      console.error(err);
      return { error: true, errorType: err };
    }
  }

  private updateAdminPanelInfo(adminSearchResult: AdminSearchInfo, mode?: AdminMode) {
    mode = mode ?? AdminMode.ADMIN;
    globalScene.ui.setMode(
      UiMode.ADMIN,
      {
        buttonActions: [
          // we double revert here and below to go back 2 layers of menus
          () => {
            globalScene.ui.revertMode();
            globalScene.ui.revertMode();
          },
          () => {
            globalScene.ui.revertMode();
            globalScene.ui.revertMode();
          },
        ],
      },
      mode,
      adminSearchResult,
    );
  }

  clear(): void {
    super.clear();

    // this is used to remove the existing fields on the admin panel so they can be updated

    const itemsToRemove: string[] = ["formLabel", "adminBtn"]; // this is the start of the names for each element we want to remove
    const removeArray: any[] = [];
    const mC = this.modalContainer.list;
    for (let i = mC.length - 1; i >= 0; i--) {
      /* This code looks for a few things before destroying the specific field; first it looks to see if the name of the element is %like% the itemsToRemove labels
       * this means that anything with, for example, "formLabel", will be true.
       * It then also checks for any containers that are within this.modalContainer, and checks if any of its child elements are of type rexInputText
       * and if either of these conditions are met, the element is destroyed.
       */
      if (
        itemsToRemove.some(iTR => mC[i].name.includes(iTR)) ||
        (mC[i].type === "Container" &&
          (mC[i] as Phaser.GameObjects.Container).list.find(m => m.type === "rexInputText"))
      ) {
        removeArray.push(mC[i]);
      }
    }

    while (removeArray.length > 0) {
      this.modalContainer.remove(removeArray.pop(), true);
    }
  }
}

export enum AdminMode {
  LINK,
  SEARCH,
  ADMIN,
}

export function getAdminModeName(adminMode: AdminMode): string {
  switch (adminMode) {
    case AdminMode.LINK:
      return "Link";
    case AdminMode.SEARCH:
      return "Search";
    default:
      return "";
  }
}

interface AdminSearchInfo {
  username: string;
  discordId: string;
  googleId: string;
  lastLoggedIn: string;
  registered: string;
}<|MERGE_RESOLUTION|>--- conflicted
+++ resolved
@@ -1,22 +1,11 @@
-<<<<<<< HEAD
-import { Button } from "#app/enums/buttons";
-import { pokerogueApi } from "#app/plugins/api/pokerogue-api";
-import { formatText } from "#app/utils/common";
-import type { InputFieldConfig } from "./form-modal-ui-handler";
-import { FormModalUiHandler } from "./form-modal-ui-handler";
-import type { ModalConfig } from "./modal-ui-handler";
-import { TextStyle } from "#enums/text-style";
-import { UiMode } from "#enums/ui-mode";
-=======
 import { pokerogueApi } from "#api/pokerogue-api";
->>>>>>> 68630446
 import { globalScene } from "#app/global-scene";
 import { Button } from "#enums/buttons";
+import { TextStyle } from "#enums/text-style";
 import { UiMode } from "#enums/ui-mode";
 import type { InputFieldConfig } from "#ui/form-modal-ui-handler";
 import { FormModalUiHandler } from "#ui/form-modal-ui-handler";
 import type { ModalConfig } from "#ui/modal-ui-handler";
-import { TextStyle } from "#ui/text";
 import { formatText } from "#utils/common";
 
 type AdminUiHandlerService = "discord" | "google";
