--- conflicted
+++ resolved
@@ -1,25 +1,14 @@
-<<<<<<< HEAD
-import { ModalConfig } from "./modal-ui-handler";
-import { Mode } from "./ui";
-import * as Utils from "../utils";
-import { FormModalUiHandler, InputFieldConfig } from "./form-modal-ui-handler";
-=======
-import BattleScene from "#app/battle-scene";
->>>>>>> f2a2281f
 import { Button } from "#app/enums/buttons";
 import { pokerogueApi } from "#app/plugins/api/pokerogue-api";
 import { formatText } from "#app/utils";
 import { FormModalUiHandler, InputFieldConfig } from "./form-modal-ui-handler";
 import { ModalConfig } from "./modal-ui-handler";
 import { TextStyle } from "./text";
-<<<<<<< HEAD
+import { Mode } from "./ui";
 import { globalScene } from "#app/battle-scene";
-=======
-import { Mode } from "./ui";
 
 type AdminUiHandlerService = "discord" | "google";
 type AdminUiHandlerServiceMode = "Link" | "Unlink";
->>>>>>> f2a2281f
 
 export default class AdminUiHandler extends FormModalUiHandler {
 
