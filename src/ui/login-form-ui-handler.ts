--- conflicted
+++ resolved
@@ -6,11 +6,8 @@
 import { addTextObject, TextStyle } from "./text";
 import { addWindow } from "./ui-theme";
 import { OptionSelectItem } from "#app/ui/abstact-option-select-ui-handler";
-<<<<<<< HEAD
+import { pokerogueApi } from "#app/plugins/api/pokerogue-api";
 import { globalScene } from "#app/battle-scene";
-=======
-import { pokerogueApi } from "#app/plugins/api/pokerogue-api";
->>>>>>> f2a2281f
 
 interface BuildInteractableImageOpts {
   scale?: number;
