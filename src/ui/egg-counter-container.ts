--- conflicted
+++ resolved
@@ -1,18 +1,10 @@
 import { globalScene } from "#app/global-scene";
-<<<<<<< HEAD
-import { addWindow } from "./ui-theme";
-import { addTextObject } from "./text";
 import { TextStyle } from "#enums/text-style";
-import type { EggCountChangedEvent } from "#app/events/egg";
-import { EggEventType } from "#app/events/egg";
-import type EggHatchSceneHandler from "./egg-hatch-scene-handler";
-=======
 import type { EggCountChangedEvent } from "#events/egg";
 import { EggEventType } from "#events/egg";
 import type { EggHatchSceneHandler } from "#ui/egg-hatch-scene-handler";
-import { addTextObject, TextStyle } from "#ui/text";
+import { addTextObject } from "#ui/text";
 import { addWindow } from "#ui/ui-theme";
->>>>>>> 68630446
 
 /**
  * A container that displays the count of hatching eggs.
