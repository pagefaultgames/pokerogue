--- conflicted
+++ resolved
@@ -459,8 +459,6 @@
     for (const species of allSpecies) {
       this.speciesLoaded.set(species.speciesId, false);
       this.allSpecies.push(species);
-<<<<<<< HEAD
-=======
     }
 
     // Here code to declare 81 containers
@@ -471,7 +469,6 @@
       this.iconAnimHandler.addOrUpdate(pokemonContainer.icon, PokemonIconAnimMode.NONE);
       this.pokemonContainers.push(pokemonContainer);
       starterBoxContainer.add(pokemonContainer);
->>>>>>> 13373a63
     }
 
     // Tray to display forms
