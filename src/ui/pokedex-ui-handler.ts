--- conflicted
+++ resolved
@@ -1,42 +1,9 @@
 import { globalScene } from "#app/global-scene";
 import { starterColors } from "#app/global-vars/starter-colors";
-<<<<<<< HEAD
-import { speciesEggMoves } from "#app/data/balance/egg-moves";
-import { pokemonFormLevelMoves, pokemonSpeciesLevelMoves } from "#app/data/balance/pokemon-level-moves";
-import type { PokemonForm } from "#app/data/pokemon-species";
-import type PokemonSpecies from "#app/data/pokemon-species";
-import { getPokemonSpeciesForm, getPokerusStarters, normalForm } from "#app/data/pokemon-species";
-import { allSpecies } from "#app/data/data-lists";
-import { getStarterValueFriendshipCap, speciesStarterCosts, POKERUS_STARTER_COUNT } from "#app/data/balance/starters";
-import { catchableSpecies } from "#app/data/balance/biomes";
-import { PokemonType } from "#enums/pokemon-type";
-import type { DexAttrProps, StarterAttributes } from "#app/system/game-data";
-import type { StarterPreferences } from "#app/utils/data";
-import type { DexEntry } from "#app/@types/dex-data";
-import { loadStarterPreferences } from "#app/utils/data";
-import { AbilityAttr } from "#enums/ability-attr";
-import { DexAttr } from "#enums/dex-attr";
-import MessageUiHandler from "#app/ui/message-ui-handler";
-import PokemonIconAnimHandler, { PokemonIconAnimMode } from "#app/ui/pokemon-icon-anim-handler";
-import { addTextObject } from "#app/ui/text";
-import { TextStyle } from "#enums/text-style";
-import { UiMode } from "#enums/ui-mode";
-import { SettingKeyboard } from "#app/system/settings/settings-keyboard";
-import { Passive as PassiveAttr } from "#enums/passive";
-import type { SpeciesId } from "#enums/species-id";
-import { Button } from "#enums/buttons";
-import { DropDown, DropDownLabel, DropDownOption, DropDownState, DropDownType, SortCriteria } from "#app/ui/dropdown";
-import { PokedexMonContainer } from "#app/ui/pokedex-mon-container";
-import { FilterBar } from "#app/ui/filter-bar";
-import { DropDownColumn } from "#enums/drop-down-column";
-import { ScrollBar } from "#app/ui/scroll-bar";
-import { AbilityId } from "#enums/ability-id";
-=======
 import { catchableSpecies } from "#balance/biomes";
 import { speciesEggMoves } from "#balance/egg-moves";
 import { pokemonStarters } from "#balance/pokemon-evolutions";
 import { pokemonFormLevelMoves, pokemonSpeciesLevelMoves } from "#balance/pokemon-level-moves";
->>>>>>> 68630446
 import {
   getPassiveCandyCount,
   getSameSpeciesEggCandyCounts,
@@ -59,6 +26,7 @@
 import { Passive as PassiveAttr } from "#enums/passive";
 import { PokemonType } from "#enums/pokemon-type";
 import type { SpeciesId } from "#enums/species-id";
+import { TextStyle } from "#enums/text-style";
 import { UiMode } from "#enums/ui-mode";
 import type { Variant } from "#sprites/variant";
 import { getVariantIcon, getVariantTint } from "#sprites/variant";
@@ -73,7 +41,7 @@
 import { PokedexMonContainer } from "#ui/pokedex-mon-container";
 import { PokemonIconAnimHandler, PokemonIconAnimMode } from "#ui/pokemon-icon-anim-handler";
 import { ScrollBar } from "#ui/scroll-bar";
-import { addTextObject, TextStyle } from "#ui/text";
+import { addTextObject } from "#ui/text";
 import { addWindow } from "#ui/ui-theme";
 import { BooleanHolder, fixedInt, getLocalizedSpriteKey, padInt, randIntRange, rgbHexToRgba } from "#utils/common";
 import type { StarterPreferences } from "#utils/data";
