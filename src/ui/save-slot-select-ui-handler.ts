import BattleScene from "../battle-scene";
import { gameModes } from "../game-mode";
import { SessionSaveData } from "../system/game-data";
import { TextStyle, addTextObject } from "./text";
import { Mode } from "./ui";
import { addWindow } from "./ui-theme";
import * as Utils from "../utils";
import PokemonData from "../system/pokemon-data";
import { PokemonHeldItemModifier } from "../modifier/modifier";
import MessageUiHandler from "./message-ui-handler";
<<<<<<< HEAD
import {Button} from "../inputs-controller";
=======
import i18next from "i18next";
>>>>>>> 77c3a5ad

const sessionSlotCount = 5;

export enum SaveSlotUiMode {
  LOAD,
  SAVE
}

export type SaveSlotSelectCallback = (cursor: integer) => void;

export default class SaveSlotSelectUiHandler extends MessageUiHandler {

  private saveSlotSelectContainer: Phaser.GameObjects.Container;
  private sessionSlotsContainer: Phaser.GameObjects.Container;
  private saveSlotSelectMessageBox: Phaser.GameObjects.NineSlice;
  private saveSlotSelectMessageBoxContainer: Phaser.GameObjects.Container;
  private sessionSlots: SessionSlot[];

  private uiMode: SaveSlotUiMode;
  private saveSlotSelectCallback: SaveSlotSelectCallback;

  private scrollCursor: integer = 0;

  private cursorObj: Phaser.GameObjects.NineSlice;

  private sessionSlotsContainerInitialY: number;

  constructor(scene: BattleScene) {
    super(scene, Mode.SAVE_SLOT);
  }

  setup() {
    const ui = this.getUi();

    this.saveSlotSelectContainer = this.scene.add.container(0, 0);
    this.saveSlotSelectContainer.setVisible(false);
    ui.add(this.saveSlotSelectContainer);

    const loadSessionBg = this.scene.add.rectangle(0, 0, this.scene.game.canvas.width / 6, -this.scene.game.canvas.height / 6, 0x006860);
    loadSessionBg.setOrigin(0, 0);
    this.saveSlotSelectContainer.add(loadSessionBg);

    this.sessionSlotsContainerInitialY = -this.scene.game.canvas.height / 6 + 8;

    this.sessionSlotsContainer = this.scene.add.container(8, this.sessionSlotsContainerInitialY);
    this.saveSlotSelectContainer.add(this.sessionSlotsContainer);

    this.saveSlotSelectMessageBoxContainer = this.scene.add.container(0, 0);
    this.saveSlotSelectMessageBoxContainer.setVisible(false);
    this.saveSlotSelectContainer.add(this.saveSlotSelectMessageBoxContainer);

    this.saveSlotSelectMessageBox = addWindow(this.scene, 1, -1, 318, 28);
    this.saveSlotSelectMessageBox.setOrigin(0, 1);
    this.saveSlotSelectMessageBoxContainer.add(this.saveSlotSelectMessageBox);

    this.message = addTextObject(this.scene, 8, 8, '', TextStyle.WINDOW, { maxLines: 2 });
    this.message.setOrigin(0, 0);
    this.saveSlotSelectMessageBoxContainer.add(this.message);

    this.sessionSlots = [];
  }

  show(args: any[]): boolean {
    if ((args.length < 2 || !(args[1] instanceof Function)))
      return false;

    super.show(args);

    this.uiMode = args[0] as SaveSlotUiMode;;
    this.saveSlotSelectCallback = args[1] as SaveSlotSelectCallback;

    this.saveSlotSelectContainer.setVisible(true);
    this.populateSessionSlots();
    this.setScrollCursor(0);
    this.setCursor(0);

    return true;
  }

  processInput(button: Button): boolean {
    const ui = this.getUi();

    let success = false;
    let error = false;

    if (button === Button.ACTION || button === Button.CANCEL) {
      const originalCallback = this.saveSlotSelectCallback;
      if (button === Button.ACTION) {
        const cursor = this.cursor + this.scrollCursor;
        if (this.uiMode === SaveSlotUiMode.LOAD && !this.sessionSlots[cursor].hasData)
          error = true;
        else {
          switch (this.uiMode) {
            case SaveSlotUiMode.LOAD:
              this.saveSlotSelectCallback = null;
              originalCallback(cursor);
              break;
            case SaveSlotUiMode.SAVE:
              const saveAndCallback = () => {
                const originalCallback = this.saveSlotSelectCallback;
                this.saveSlotSelectCallback = null;
                ui.revertMode();
                ui.showText(null, 0);
                ui.setMode(Mode.MESSAGE);
                originalCallback(cursor);
              };
              if (this.sessionSlots[cursor].hasData) {
                ui.showText('Overwrite the data in the selected slot?', null, () => {
                  ui.setOverlayMode(Mode.CONFIRM, () => saveAndCallback(), () => {
                    ui.revertMode();
                    ui.showText(null, 0);
                  }, false, 0, 19, 2000);
                });
              } else if (this.sessionSlots[cursor].hasData === false)
                saveAndCallback();
              else
                return false;
              break;
          }
          success = true;
        }
      } else {
        this.saveSlotSelectCallback = null;
        originalCallback(-1);
        success = true;
      }
    } else {
      switch (button) {
        case Button.UP:
          if (this.cursor)
            success = this.setCursor(this.cursor - 1);
          else if (this.scrollCursor)
            success = this.setScrollCursor(this.scrollCursor - 1);
          break;
        case Button.DOWN:
          if (this.cursor < 2)
            success = this.setCursor(this.cursor + 1);
          else if (this.scrollCursor < sessionSlotCount - 3)
            success = this.setScrollCursor(this.scrollCursor + 1);
          break;
      }
    }

    if (success)
      ui.playSelect();
    else if (error)
      ui.playError();

    return success || error;
  }

  populateSessionSlots() {
    for (let s = 0; s < sessionSlotCount; s++) {
      const sessionSlot = new SessionSlot(this.scene, s);
      sessionSlot.load();
      this.scene.add.existing(sessionSlot);
      this.sessionSlotsContainer.add(sessionSlot);
      this.sessionSlots.push(sessionSlot);
    }
  }

  showText(text: string, delay?: integer, callback?: Function, callbackDelay?: integer, prompt?: boolean, promptDelay?: integer) {
    super.showText(text, delay, callback, callbackDelay, prompt, promptDelay);

    if (text?.indexOf('\n') === -1) {
      this.saveSlotSelectMessageBox.setSize(318, 28);
      this.message.setY(-22);
    } else {
      this.saveSlotSelectMessageBox.setSize(318, 42);
      this.message.setY(-37);
    }

    this.saveSlotSelectMessageBoxContainer.setVisible(!!text?.length);
  }
  
  setCursor(cursor: integer): boolean {
    let changed = super.setCursor(cursor);
    
    if (!this.cursorObj) {
      this.cursorObj = this.scene.add.nineslice(0, 0, 'select_cursor_highlight_thick', null, 296, 44, 6, 6, 6, 6);
      this.cursorObj.setOrigin(0, 0);
      this.sessionSlotsContainer.add(this.cursorObj);
    }
    this.cursorObj.setPosition(4, 4 + (cursor + this.scrollCursor) * 56);

    return changed;
  }

  setScrollCursor(scrollCursor: integer): boolean {
    let changed = scrollCursor !== this.scrollCursor;
    
    if (changed) {
      this.scrollCursor = scrollCursor;
      this.setCursor(this.cursor);
      this.scene.tweens.add({
        targets: this.sessionSlotsContainer,
        y: this.sessionSlotsContainerInitialY - 56 * scrollCursor,
        duration: Utils.fixedInt(325),
        ease: 'Sine.easeInOut'
      });
    }

    return changed;
  }

  clear() {
    super.clear();
    this.saveSlotSelectContainer.setVisible(false);
    this.eraseCursor();
    this.saveSlotSelectCallback = null;
    this.clearSessionSlots();
  }

  eraseCursor() {
    if (this.cursorObj)
      this.cursorObj.destroy();
    this.cursorObj = null;
  }

  clearSessionSlots() {
    this.sessionSlots.splice(0, this.sessionSlots.length);
    this.sessionSlotsContainer.removeAll(true);
  }
}

class SessionSlot extends Phaser.GameObjects.Container {
  public slotId: integer;
  public hasData: boolean;
  private loadingLabel: Phaser.GameObjects.Text;

  constructor(scene: BattleScene, slotId: integer) {
    super(scene, 0, slotId * 56);

    this.slotId = slotId;
    
    this.setup();
  }

  setup() {
    const slotWindow = addWindow(this.scene, 0, 0, 304, 52);
    this.add(slotWindow);

    this.loadingLabel = addTextObject(this.scene, 152, 26, 'Loading…', TextStyle.WINDOW);
    this.loadingLabel.setOrigin(0.5, 0.5);
    this.add(this.loadingLabel);
  }

  async setupWithData(data: SessionSaveData) {
    this.remove(this.loadingLabel, true);

    const gameModeLabel = addTextObject(this.scene, 8, 5, `${gameModes[data.gameMode]?.getName() || 'Unknown'} - Wave ${data.waveIndex}`, TextStyle.WINDOW);
    this.add(gameModeLabel);

    const timestampLabel = addTextObject(this.scene, 8, 19, new Date(data.timestamp).toLocaleString(), TextStyle.WINDOW);
    this.add(timestampLabel);

    const playTimeLabel = addTextObject(this.scene, 8, 33, Utils.getPlayTimeString(data.playTime), TextStyle.WINDOW);
    this.add(playTimeLabel);

    const pokemonIconsContainer = this.scene.add.container(144, 4);
    data.party.forEach((p: PokemonData, i: integer) => {
      const iconContainer = this.scene.add.container(26 * i, 0);
      iconContainer.setScale(0.75);

      const pokemon = p.toPokemon(this.scene);
      const icon = this.scene.addPokemonIcon(pokemon, 0, 0, 0, 0);

      const text = addTextObject(this.scene, 32, 20, `Lv${Utils.formatLargeNumber(pokemon.level, 1000)}`, TextStyle.PARTY, { fontSize: '54px', color: '#f8f8f8' });
      text.setShadow(0, 0, null);
      text.setStroke('#424242', 14);
      text.setOrigin(1, 0);

      iconContainer.add(icon);
      iconContainer.add(text);

      pokemonIconsContainer.add(iconContainer);

      pokemon.destroy();
    });

    this.add(pokemonIconsContainer);

    const modifiersModule = await import('../modifier/modifier');

    const modifierIconsContainer = this.scene.add.container(148, 30);
    modifierIconsContainer.setScale(0.5);
    let visibleModifierIndex = 0;
    for (let m of data.modifiers) {
      const modifier = m.toModifier(this.scene, modifiersModule[m.className]);
      if (modifier instanceof PokemonHeldItemModifier)
        continue;
      const icon = modifier.getIcon(this.scene, false);
      icon.setPosition(24 * visibleModifierIndex, 0);
      modifierIconsContainer.add(icon);
      if (++visibleModifierIndex === 12)
        break;
    }

    this.add(modifierIconsContainer);
  }

  load(): Promise<boolean> {
    return new Promise<boolean>(resolve => {
      this.scene.gameData.getSession(this.slotId).then(async sessionData => {
        if (!sessionData) {
          this.hasData = false;
          this.loadingLabel.setText(i18next.t("menu:empty"));
          resolve(false);
          return;
        }
        this.hasData = true;
        await this.setupWithData(sessionData);
        resolve(true);
      });
    });
  }
}

interface SessionSlot {
  scene: BattleScene;
}<|MERGE_RESOLUTION|>--- conflicted
+++ resolved
@@ -8,11 +8,8 @@
 import PokemonData from "../system/pokemon-data";
 import { PokemonHeldItemModifier } from "../modifier/modifier";
 import MessageUiHandler from "./message-ui-handler";
-<<<<<<< HEAD
+import i18next from "i18next";
 import {Button} from "../inputs-controller";
-=======
-import i18next from "i18next";
->>>>>>> 77c3a5ad
 
 const sessionSlotCount = 5;
 
