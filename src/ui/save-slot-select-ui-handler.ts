import i18next from "i18next";
import BattleScene from "../battle-scene";
import { Button } from "#enums/buttons";
import { GameMode } from "../game-mode";
import { PokemonHeldItemModifier } from "../modifier/modifier";
import { SessionSaveData } from "../system/game-data";
import PokemonData from "../system/pokemon-data";
import * as Utils from "../utils";
import MessageUiHandler from "./message-ui-handler";
import { TextStyle, addTextObject } from "./text";
import { Mode } from "./ui";
import { addWindow } from "./ui-theme";
import * as LoggerTools from "../logger"
import { loggedInUser } from "#app/account.js";
import { allpanels, biomePanelIDs } from "../loading-scene"
import { getBiomeName } from "#app/data/biomes.js";

const sessionSlotCount = 5;

export enum SaveSlotUiMode {
  LOAD,
  SAVE
}

export type SaveSlotSelectCallback = (cursor: integer, cursor2?: integer) => void;

export default class SaveSlotSelectUiHandler extends MessageUiHandler {

  private saveSlotSelectContainer: Phaser.GameObjects.Container;
  private sessionSlotsContainer: Phaser.GameObjects.Container;
  private saveSlotSelectMessageBox: Phaser.GameObjects.NineSlice;
  private saveSlotSelectMessageBoxContainer: Phaser.GameObjects.Container;
  private sessionSlots: SessionSlot[];

  private uiMode: SaveSlotUiMode;
  private saveSlotSelectCallback: SaveSlotSelectCallback | null;

  private scrollCursor: integer = 0;

  private cursorObj: Phaser.GameObjects.NineSlice | null;

  private sessionSlotsContainerInitialY: number;

  constructor(scene: BattleScene) {
    super(scene, Mode.SAVE_SLOT);
  }

  setup() {
    const ui = this.getUi();

    this.saveSlotSelectContainer = this.scene.add.container(0, 0);
    this.saveSlotSelectContainer.setVisible(false);
    ui.add(this.saveSlotSelectContainer);

    const loadSessionBg = this.scene.add.rectangle(0, 0, this.scene.game.canvas.width / 6, -this.scene.game.canvas.height / 6, 0x006860);
    loadSessionBg.setOrigin(0, 0);
    this.saveSlotSelectContainer.add(loadSessionBg);

    this.sessionSlotsContainerInitialY = -this.scene.game.canvas.height / 6 + 8;

    this.sessionSlotsContainer = this.scene.add.container(8, this.sessionSlotsContainerInitialY);
    this.saveSlotSelectContainer.add(this.sessionSlotsContainer);

    this.saveSlotSelectMessageBoxContainer = this.scene.add.container(0, 0);
    this.saveSlotSelectMessageBoxContainer.setVisible(false);
    this.saveSlotSelectContainer.add(this.saveSlotSelectMessageBoxContainer);

    this.saveSlotSelectMessageBox = addWindow(this.scene, 1, -1, 318, 28);
    this.saveSlotSelectMessageBox.setOrigin(0, 1);
    this.saveSlotSelectMessageBoxContainer.add(this.saveSlotSelectMessageBox);

    this.message = addTextObject(this.scene, 8, 8, "", TextStyle.WINDOW, { maxLines: 2 });
    this.message.setOrigin(0, 0);
    this.saveSlotSelectMessageBoxContainer.add(this.message);

    this.sessionSlots = [];
  }

  show(args: any[]): boolean {
    if ((args.length < 2 || !(args[1] instanceof Function))) {
      return false;
    }

    super.show(args);

    this.uiMode = args[0] as SaveSlotUiMode;
    this.saveSlotSelectCallback = args[1] as SaveSlotSelectCallback;

    this.saveSlotSelectContainer.setVisible(true);
    this.populateSessionSlots();
    this.setScrollCursor(0);
    this.setCursor(0);

    return true;
  }

  processInput(button: Button): boolean {
    const ui = this.getUi();

    let success = false;
    let error = false;

    if (button === Button.ACTION || button === Button.CANCEL) {
      const originalCallback = this.saveSlotSelectCallback;
      if (button === Button.ACTION) {
        const cursor = this.cursor + this.scrollCursor;
        if (this.uiMode === SaveSlotUiMode.LOAD && !this.sessionSlots[cursor].hasData) {
          error = true;
        } else {
          switch (this.uiMode) {
          case SaveSlotUiMode.LOAD:
<<<<<<< HEAD
            if (this.sessionSlots[cursor].autoSlot) {
              ui.showText("This will revert slot " + (this.sessionSlots[cursor].slotId + 1) + " to wave " + (this.sessionSlots[cursor].wv) + ".\nIs that okay?", null, () => {
                ui.setOverlayMode(Mode.CONFIRM, () => {
                  this.saveSlotSelectCallback = null;
                  originalCallback(this.sessionSlots[cursor].slotId, this.sessionSlots[cursor].autoSlot);
                }, () => {
                  ui.revertMode();
                  ui.showText(null, 0);
                }, false, 0, 19, 500);
              });
            } else {
              this.saveSlotSelectCallback = null;
              originalCallback(this.sessionSlots[cursor].slotId, this.sessionSlots[cursor].autoSlot);
            }
=======
            this.saveSlotSelectCallback = null;
            originalCallback && originalCallback(cursor);
>>>>>>> de29c1f0
            break;
          case SaveSlotUiMode.SAVE:
            const saveAndCallback = () => {
              const originalCallback = this.saveSlotSelectCallback;
              this.saveSlotSelectCallback = null;
              var dataslot = this.sessionSlots[cursor].slotId
              for (var i = 0; i < LoggerTools.autoCheckpoints.length; i++) {
                // Delete any autosaves associated with this slot
                localStorage.removeItem(`sessionData${dataslot ? dataslot : ""}_${loggedInUser.username}_auto${i}`)
              }
              ui.revertMode();
              ui.showText("", 0);
              ui.setMode(Mode.MESSAGE);
<<<<<<< HEAD
              originalCallback(this.sessionSlots[cursor].slotId, this.sessionSlots[cursor].autoSlot);
=======
              originalCallback && originalCallback(cursor);
>>>>>>> de29c1f0
            };
            if (this.sessionSlots[cursor].autoSlot != undefined) {
              return false;
            }
            if (this.sessionSlots[cursor].hasData) {
              ui.showText(i18next.t("saveSlotSelectUiHandler:overwriteData"), null, () => {
                ui.setOverlayMode(Mode.CONFIRM, () => {
                  this.scene.gameData.deleteSession(cursor).then(response => {
                    if (response === false) {
                      this.scene.reset(true);
                    } else {
                      saveAndCallback();
                    }
                  });
                }, () => {
                  ui.revertMode();
                  ui.showText("", 0);
                }, false, 0, 19, 2000);
              });
            } else if (this.sessionSlots[cursor].hasData === false) {
              saveAndCallback();
            } else {
              return false;
            }
            break;
          }
          success = true;
        }
      } else {
        this.saveSlotSelectCallback = null;
        originalCallback && originalCallback(-1);
        success = true;
      }
    } else {
      switch (button) {
      case Button.UP:
        if (this.cursor) {
          success = this.setCursor(this.cursor - 1);
        } else if (this.scrollCursor) {
          success = this.setScrollCursor(this.scrollCursor - 1);
        }
        break;
      case Button.DOWN:
        if (this.cursor < 2) {
          success = this.setCursor(this.cursor + 1);
        } else if (this.scrollCursor < this.sessionSlots.length - 3) {
          success = this.setScrollCursor(this.scrollCursor + 1);
        }
        break;
      }
    }

    if (success) {
      ui.playSelect();
    } else if (error) {
      ui.playError();
    }

    return success || error;
  }

  populateSessionSlots() {
    var ui = this.getUi();
    var ypos = 0;
    for (let s = 0; s < sessionSlotCount; s++) {
      const sessionSlot = new SessionSlot(this.scene, s, ypos);
      ypos++
      sessionSlot.load();
      this.scene.add.existing(sessionSlot);
      this.sessionSlotsContainer.add(sessionSlot);
      this.sessionSlots.push(sessionSlot);
      if (this.uiMode != SaveSlotUiMode.SAVE && this.scene.showAutosaves) {
        for (var j = 0; j < LoggerTools.autoCheckpoints.length; j++) {
          var k = "sessionData" + (s ? s : "") + "_Guest_auto" + j
          if (localStorage.getItem(k) != null) {
            const sessionSlot = new SessionSlot(this.scene, s, ypos, j);
            ypos++
            sessionSlot.load();
            this.scene.add.existing(sessionSlot);
            this.sessionSlotsContainer.add(sessionSlot);
            this.sessionSlots.push(sessionSlot);
          }
        }
      }
    }
  }

  showText(text: string, delay?: integer, callback?: Function, callbackDelay?: integer, prompt?: boolean, promptDelay?: integer) {
    super.showText(text, delay, callback, callbackDelay, prompt, promptDelay);

    if (text?.indexOf("\n") === -1) {
      this.saveSlotSelectMessageBox.setSize(318, 28);
      this.message.setY(-22);
    } else {
      this.saveSlotSelectMessageBox.setSize(318, 42);
      this.message.setY(-37);
    }

    this.saveSlotSelectMessageBoxContainer.setVisible(!!text?.length);
  }

  setCursor(cursor: integer): boolean {
    const changed = super.setCursor(cursor);

    if (!this.cursorObj) {
      this.cursorObj = this.scene.add.nineslice(0, 0, "select_cursor_highlight_thick", undefined, 296, 44, 6, 6, 6, 6);
      this.cursorObj.setOrigin(0, 0);
      this.sessionSlotsContainer.add(this.cursorObj);
    }
    this.cursorObj.setPosition(4, 4 + (cursor + this.scrollCursor) * 56);

    return changed;
  }

  setScrollCursor(scrollCursor: integer): boolean {
    const changed = scrollCursor !== this.scrollCursor;

    if (changed) {
      this.scrollCursor = scrollCursor;
      this.setCursor(this.cursor);
      this.scene.tweens.add({
        targets: this.sessionSlotsContainer,
        y: this.sessionSlotsContainerInitialY - 56 * scrollCursor,
        duration: Utils.fixedInt(325),
        ease: "Sine.easeInOut"
      });
    }

    return changed;
  }

  clear() {
    super.clear();
    this.saveSlotSelectContainer.setVisible(false);
    this.eraseCursor();
    this.saveSlotSelectCallback = null;
    this.clearSessionSlots();
  }

  eraseCursor() {
    if (this.cursorObj) {
      this.cursorObj.destroy();
    }
    this.cursorObj = null;
  }

  clearSessionSlots() {
    this.sessionSlots.splice(0, this.sessionSlots.length);
    this.sessionSlotsContainer.removeAll(true);
  }
}

class SessionSlot extends Phaser.GameObjects.Container {
  public slotId: integer;
  public autoSlot: integer;
  public hasData: boolean;
  public wv: integer;
  private loadingLabel: Phaser.GameObjects.Text;
  public backer: Phaser.GameObjects.Image

  constructor(scene: BattleScene, slotId: integer, ypos: integer, autoSlot?: integer) {
    super(scene, 0, ypos * 56);

    this.slotId = slotId;
    this.autoSlot = autoSlot

    this.setup();
  }

  setup() {
    const slotWindow = addWindow(this.scene, 0, 0, 304, 52);
    this.add(slotWindow);

    if (this.scene.doBiomePanels) {
      this.backer = this.scene.add.image(0, 0, `end_panel`)
      this.backer.setOrigin(0.5, 0.5)
      this.backer.setScale(304/909, 52/155)
      this.backer.setPosition(102*1.5 - 1, 26)
      this.backer.setSize(304, 52)
      this.backer.setVisible(false)
      this.add(this.backer)
    }

    this.loadingLabel = addTextObject(this.scene, 152, 26, i18next.t("saveSlotSelectUiHandler:loading"), TextStyle.WINDOW);
    this.loadingLabel.setOrigin(0.5, 0.5);
    this.add(this.loadingLabel);
  }

  async setupWithData(data: SessionSaveData) {
    this.remove(this.loadingLabel, true);
    this.wv = data.waveIndex;
    var lbl = `Slot ${this.slotId+1} (${GameMode.getModeName(data.gameMode) || i18next.t("gameMode:unkown")}) - ${i18next.t("saveSlotSelectUiHandler:wave")} ${data.waveIndex}`
    if (this.autoSlot != undefined) {
      lbl = `Slot ${this.slotId+1} (Auto) - ${i18next.t("saveSlotSelectUiHandler:wave")} ${data.waveIndex}`
    }
    console.log(data, this.slotId, this.autoSlot, lbl)
    const gameModeLabel = addTextObject(this.scene, 8, 5, lbl, TextStyle.WINDOW);
    this.add(gameModeLabel);

    const timestampLabel = addTextObject(this.scene, 8, 19, new Date(data.timestamp).toLocaleString(), TextStyle.WINDOW);
    this.add(timestampLabel);

    const playTimeLabel = addTextObject(this.scene, 8, 33, Utils.getPlayTimeString(data.playTime) + "    " + (getBiomeName(data.arena.biome) == "Construction Site" ? "Construction" : getBiomeName(data.arena.biome)), TextStyle.WINDOW);
    this.add(playTimeLabel);

    console.log(biomePanelIDs[data.arena.biome])

    if (this.backer && allpanels.includes(biomePanelIDs[data.arena.biome]) && this.scene.doBiomePanels) {
      this.backer.setTexture(`${biomePanelIDs[data.arena.biome]}_panel`)
      this.backer.setVisible(true)
    }

    const pokemonIconsContainer = this.scene.add.container(144, 4);
    data.party.forEach((p: PokemonData, i: integer) => {
      const iconContainer = this.scene.add.container(26 * i, 0);
      iconContainer.setScale(0.75);

      const pokemon = p.toPokemon(this.scene);
      const icon = this.scene.addPokemonIcon(pokemon, 0, 0, 0, 0);

      const text = addTextObject(this.scene, 32, 20, `${i18next.t("saveSlotSelectUiHandler:lv")}${Utils.formatLargeNumber(pokemon.level, 1000)}`, TextStyle.PARTY, { fontSize: "54px", color: "#f8f8f8" });
      text.setShadow(0, 0, undefined);
      text.setStroke("#424242", 14);
      text.setOrigin(1, 0);

      iconContainer.add(icon);
      iconContainer.add(text);

      pokemonIconsContainer.add(iconContainer);

      pokemon.destroy();
    });

    this.add(pokemonIconsContainer);

    const modifiersModule = await import("../modifier/modifier");

    const modifierIconsContainer = this.scene.add.container(148, 30);
    modifierIconsContainer.setScale(0.5);
    let visibleModifierIndex = 0;
    let numberOfModifiers = 0
    const itemDisplayLimit = 9
    for (const m of data.modifiers) {
      const modifier = m.toModifier(this.scene, modifiersModule[m.className]);
      if (modifier instanceof PokemonHeldItemModifier) {
        continue;
      }
      numberOfModifiers++;
    }
    for (const m of data.modifiers) {
      const modifier = m.toModifier(this.scene, modifiersModule[m.className]);
      if (modifier instanceof PokemonHeldItemModifier) {
        continue;
      }
<<<<<<< HEAD
      const icon = modifier.getIcon(this.scene, false);
      icon.setPosition(24 * visibleModifierIndex, 0);
      modifierIconsContainer.add(icon);
      if (++visibleModifierIndex === (numberOfModifiers == itemDisplayLimit ? itemDisplayLimit : itemDisplayLimit - 1)) {
=======
      const icon = modifier?.getIcon(this.scene, false);
      if (icon) {
        icon.setPosition(24 * visibleModifierIndex, 0);
        modifierIconsContainer.add(icon);
      }
      if (++visibleModifierIndex === 12) {
>>>>>>> de29c1f0
        break;
      }
    }
    if (numberOfModifiers > itemDisplayLimit) {
      var plusText = addTextObject(this.scene, 24 * visibleModifierIndex + 20, 4, `+${numberOfModifiers - visibleModifierIndex}`, TextStyle.PARTY, { fontSize: "80px", color: "#f8f8f8" });
      plusText.setShadow(0, 0, null);
      plusText.setStroke("#424242", 14);
      plusText.setOrigin(1, 0);
      modifierIconsContainer.add(plusText);
    }
    var spacing = 20
    if (data.enemyParty.length == 4) {
      spacing = 17
    }
    if (data.enemyParty.length == 5) {
      spacing = 12
    }
    if (data.enemyParty.length == 6) {
      spacing = 10
    }
    data.enemyParty.forEach((p, i) => {
      const iconContainer = this.scene.add.container(24 * 9 + 1 + i*spacing, -1);
      const pokemon = p.toPokemon(this.scene);
      const icon = this.scene.addPokemonIcon(pokemon, 0, 0, 0, 0);
      iconContainer.add(icon);
      pokemon.destroy();
      modifierIconsContainer.add(iconContainer);
    })
    if (true) {
      const vsLabel = addTextObject(this.scene, 24 * 9 + 20, 15, `vs`, TextStyle.PARTY, { fontSize: "80px", color: "#f8f8f8" });
      vsLabel.setShadow(0, 0, null);
      vsLabel.setStroke("#424242", 14);
      vsLabel.setOrigin(1, 0);
      modifierIconsContainer.add(vsLabel);
    }
    this.add(modifierIconsContainer);
  }

  load(): Promise<boolean> {
    return new Promise<boolean>(resolve => {
      this.scene.gameData.getSession(this.slotId, this.autoSlot).then(async sessionData => {
        if (!sessionData) {
          this.hasData = false;
          this.loadingLabel.setText(i18next.t("saveSlotSelectUiHandler:empty"));
          resolve(false);
          return;
        }
        this.hasData = true;
        await this.setupWithData(sessionData);
        resolve(true);
      });
    });
  }
}

interface SessionSlot {
  scene: BattleScene;
}<|MERGE_RESOLUTION|>--- conflicted
+++ resolved
@@ -109,25 +109,20 @@
         } else {
           switch (this.uiMode) {
           case SaveSlotUiMode.LOAD:
-<<<<<<< HEAD
             if (this.sessionSlots[cursor].autoSlot) {
               ui.showText("This will revert slot " + (this.sessionSlots[cursor].slotId + 1) + " to wave " + (this.sessionSlots[cursor].wv) + ".\nIs that okay?", null, () => {
                 ui.setOverlayMode(Mode.CONFIRM, () => {
                   this.saveSlotSelectCallback = null;
-                  originalCallback(this.sessionSlots[cursor].slotId, this.sessionSlots[cursor].autoSlot);
+                  originalCallback && originalCallback(cursor);
                 }, () => {
                   ui.revertMode();
-                  ui.showText(null, 0);
+                  ui.showText("", 0);
                 }, false, 0, 19, 500);
               });
             } else {
               this.saveSlotSelectCallback = null;
-              originalCallback(this.sessionSlots[cursor].slotId, this.sessionSlots[cursor].autoSlot);
+              originalCallback && originalCallback(cursor);
             }
-=======
-            this.saveSlotSelectCallback = null;
-            originalCallback && originalCallback(cursor);
->>>>>>> de29c1f0
             break;
           case SaveSlotUiMode.SAVE:
             const saveAndCallback = () => {
@@ -136,16 +131,12 @@
               var dataslot = this.sessionSlots[cursor].slotId
               for (var i = 0; i < LoggerTools.autoCheckpoints.length; i++) {
                 // Delete any autosaves associated with this slot
-                localStorage.removeItem(`sessionData${dataslot ? dataslot : ""}_${loggedInUser.username}_auto${i}`)
+                localStorage.removeItem(`sessionData${dataslot ? dataslot : ""}_${loggedInUser ? loggedInUser.username : "Guest"}_auto${i}`)
               }
               ui.revertMode();
               ui.showText("", 0);
               ui.setMode(Mode.MESSAGE);
-<<<<<<< HEAD
-              originalCallback(this.sessionSlots[cursor].slotId, this.sessionSlots[cursor].autoSlot);
-=======
-              originalCallback && originalCallback(cursor);
->>>>>>> de29c1f0
+              originalCallback && originalCallback(this.sessionSlots[cursor].slotId, this.sessionSlots[cursor].autoSlot);
             };
             if (this.sessionSlots[cursor].autoSlot != undefined) {
               return false;
@@ -300,7 +291,7 @@
 
 class SessionSlot extends Phaser.GameObjects.Container {
   public slotId: integer;
-  public autoSlot: integer;
+  public autoSlot: integer | undefined;
   public hasData: boolean;
   public wv: integer;
   private loadingLabel: Phaser.GameObjects.Text;
@@ -400,25 +391,18 @@
       if (modifier instanceof PokemonHeldItemModifier) {
         continue;
       }
-<<<<<<< HEAD
-      const icon = modifier.getIcon(this.scene, false);
-      icon.setPosition(24 * visibleModifierIndex, 0);
-      modifierIconsContainer.add(icon);
-      if (++visibleModifierIndex === (numberOfModifiers == itemDisplayLimit ? itemDisplayLimit : itemDisplayLimit - 1)) {
-=======
       const icon = modifier?.getIcon(this.scene, false);
       if (icon) {
         icon.setPosition(24 * visibleModifierIndex, 0);
         modifierIconsContainer.add(icon);
       }
-      if (++visibleModifierIndex === 12) {
->>>>>>> de29c1f0
+      if (++visibleModifierIndex === (numberOfModifiers == itemDisplayLimit ? itemDisplayLimit : itemDisplayLimit - 1)) {
         break;
       }
     }
     if (numberOfModifiers > itemDisplayLimit) {
       var plusText = addTextObject(this.scene, 24 * visibleModifierIndex + 20, 4, `+${numberOfModifiers - visibleModifierIndex}`, TextStyle.PARTY, { fontSize: "80px", color: "#f8f8f8" });
-      plusText.setShadow(0, 0, null);
+      plusText.setShadow(0, 0, undefined);
       plusText.setStroke("#424242", 14);
       plusText.setOrigin(1, 0);
       modifierIconsContainer.add(plusText);
@@ -443,7 +427,7 @@
     })
     if (true) {
       const vsLabel = addTextObject(this.scene, 24 * 9 + 20, 15, `vs`, TextStyle.PARTY, { fontSize: "80px", color: "#f8f8f8" });
-      vsLabel.setShadow(0, 0, null);
+      vsLabel.setShadow(0, 0, undefined);
       vsLabel.setStroke("#424242", 14);
       vsLabel.setOrigin(1, 0);
       modifierIconsContainer.add(vsLabel);
