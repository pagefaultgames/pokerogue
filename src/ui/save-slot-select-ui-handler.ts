--- conflicted
+++ resolved
@@ -258,11 +258,7 @@
     const slotWindow = addWindow(this.scene, 0, 0, 304, 52);
     this.add(slotWindow);
 
-<<<<<<< HEAD
-    this.loadingLabel = addTextObject(this.scene, 152, 26, i18next.t("menu:loading"), TextStyle.WINDOW);
-=======
     this.loadingLabel = addTextObject(this.scene, 152, 26, i18next.t("saveSlotSelectUiHandler:loading"), TextStyle.WINDOW);
->>>>>>> 480a2568
     this.loadingLabel.setOrigin(0.5, 0.5);
     this.add(this.loadingLabel);
   }
