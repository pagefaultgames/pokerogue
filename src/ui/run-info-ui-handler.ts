<<<<<<< HEAD
import { GameModes } from "#enums/game-modes";
import UiHandler from "./ui-handler";
import type { SessionSaveData } from "../system/game-data";
import { addTextObject, addBBCodeTextObject, getTextColor } from "./text";
import { TextStyle } from "#enums/text-style";
import { UiMode } from "#enums/ui-mode";
import { addWindow } from "./ui-theme";
import { getPokeballAtlasKey } from "#app/data/pokeball";
import { formatLargeNumber, getPlayTimeString, formatMoney, formatFancyLargeNumber } from "#app/utils/common";
import type PokemonData from "../system/pokemon-data";
import i18next from "i18next";
import { Button } from "../enums/buttons";
=======
import { globalScene } from "#app/global-scene";
import { getBiomeName } from "#balance/biomes";
import { getNatureName, getNatureStatMultiplier } from "#data/nature";
import { getPokeballAtlasKey } from "#data/pokeball";
import { getTypeRgb } from "#data/type";
>>>>>>> 68630446
import { BattleType } from "#enums/battle-type";
import { Button } from "#enums/buttons";
import { Challenges } from "#enums/challenges";
import { TypeColor, TypeShadow } from "#enums/color";
import { GameModes } from "#enums/game-modes";
import type { MysteryEncounterType } from "#enums/mystery-encounter-type";
import { PlayerGender } from "#enums/player-gender";
import { PokemonType } from "#enums/pokemon-type";
import type { SpeciesId } from "#enums/species-id";
import { TrainerVariant } from "#enums/trainer-variant";
import { UiMode } from "#enums/ui-mode";
// biome-ignore lint/performance/noNamespaceImport: See `src/system/game-data.ts`
import * as Modifier from "#modifiers/modifier";
import { getLuckString, getLuckTextTint } from "#modifiers/modifier-type";
import { getVariantTint } from "#sprites/variant";
import type { SessionSaveData } from "#system/game-data";
import type { PokemonData } from "#system/pokemon-data";
import { SettingKeyboard } from "#system/settings-keyboard";
import { addBBCodeTextObject, addTextObject, getTextColor, TextStyle } from "#ui/text";
import { UiHandler } from "#ui/ui-handler";
import { addWindow } from "#ui/ui-theme";
import { formatFancyLargeNumber, formatLargeNumber, formatMoney, getPlayTimeString } from "#utils/common";
import i18next from "i18next";
import RoundRectangle from "phaser3-rex-plugins/plugins/roundrectangle";

/**
 * RunInfoUiMode indicates possible overlays of RunInfoUiHandler.
 * MAIN <-- default overlay that can return back to RunHistoryUiHandler + should eventually have its own enum once more pages are added to RunInfoUiHandler
 * HALL_OF_FAME, ENDING_ART, etc. <-- overlays that should return back to MAIN
 */
enum RunInfoUiMode {
  MAIN,
  HALL_OF_FAME,
  ENDING_ART,
}

export enum RunDisplayMode {
  RUN_HISTORY,
  SESSION_PREVIEW,
}

/**
 * Some variables are protected because this UI class will most likely be extended in the future to display more information.
 * These variables will most likely be shared across 'classes' aka pages.
 * I believe that it is possible that the contents/methods of the first page will be placed in their own class that is an extension of RunInfoUiHandler as more pages are added.
 * For now, I leave as is.
 */
export class RunInfoUiHandler extends UiHandler {
  protected runDisplayMode: RunDisplayMode;
  protected runInfo: SessionSaveData;
  protected isVictory: boolean;
  protected pageMode: RunInfoUiMode;
  protected runContainer: Phaser.GameObjects.Container;

  private runResultContainer: Phaser.GameObjects.Container;
  private runInfoContainer: Phaser.GameObjects.Container;
  private partyContainer: Phaser.GameObjects.Container;
  private statsBgWidth: number;

  private hallofFameContainer: Phaser.GameObjects.Container;
  private endCardContainer: Phaser.GameObjects.Container;

  private partyVisibility: boolean;
  private modifiersModule: any;

  constructor() {
    super(UiMode.RUN_INFO);
  }

  override async setup() {
    this.runContainer = globalScene.add.container(1, -(globalScene.game.canvas.height / 6) + 1);
    // The import of the modifiersModule is loaded here to sidestep async/await issues.
    this.modifiersModule = Modifier;
    this.runContainer.setVisible(false);
    globalScene.loadImage("encounter_exclaim", "mystery-encounters");
  }

  /**
   * This takes a run's RunEntry and uses the information provided to display essential information about the player's run.
   * @param args[0] : a RunEntry object
   *
   * show() creates these UI objects in order -
   * A solid-color background used to hide RunHistoryUiHandler
   * Header: Page Title + Option to Display Modifiers
   * Run Result Container:
   * Party Container:
   * this.isVictory === true --> Hall of Fame Container:
   */
  override show(args: any[]): boolean {
    super.show(args);

    const gameStatsBg = globalScene.add.rectangle(
      0,
      0,
      globalScene.game.canvas.width,
      globalScene.game.canvas.height,
      0x006860,
    );
    gameStatsBg.setOrigin(0, 0);
    this.runContainer.add(gameStatsBg);

    const run = args[0];
    this.runDisplayMode = args[1];
    if (this.runDisplayMode === RunDisplayMode.RUN_HISTORY) {
      this.runInfo = globalScene.gameData.parseSessionData(JSON.stringify(run.entry));
      this.isVictory = run.isVictory ?? false;
    } else if (this.runDisplayMode === RunDisplayMode.SESSION_PREVIEW) {
      this.runInfo = args[0];
    }
    // Assigning information necessary for the UI's creation

    this.pageMode = RunInfoUiMode.MAIN;

    // Creates Header and adds to this.runContainer
    this.addHeader();

    this.statsBgWidth = (globalScene.game.canvas.width / 6 - 2) / 3;

    // Creates Run Result Container
    this.runResultContainer = globalScene.add.container(0, 24);
    const runResultWindow = addWindow(0, 0, this.statsBgWidth - 11, 65);
    runResultWindow.setOrigin(0, 0);
    runResultWindow.setName("Run_Result_Window");
    this.runResultContainer.add(runResultWindow);
    if (this.runDisplayMode === RunDisplayMode.RUN_HISTORY) {
      this.parseRunResult();
    } else if (this.runDisplayMode === RunDisplayMode.SESSION_PREVIEW) {
      this.parseRunStatus();
    }

    // Creates Run Info Container
    this.runInfoContainer = globalScene.add.container(0, 89);
    const runInfoWindow = addWindow(0, 0, this.statsBgWidth - 11, 90);
    const runInfoWindowCoords = runInfoWindow.getBottomRight();
    this.runInfoContainer.add(runInfoWindow);
    this.parseRunInfo(runInfoWindowCoords.x, runInfoWindowCoords.y);

    // Creates Player Party Container
    this.partyContainer = globalScene.add.container(this.statsBgWidth - 10, 23);
    this.parsePartyInfo();
    this.showParty(true);

    this.runContainer.setInteractive(
      new Phaser.Geom.Rectangle(0, 0, globalScene.game.canvas.width / 6, globalScene.game.canvas.height / 6),
      Phaser.Geom.Rectangle.Contains,
    );
    this.getUi().bringToTop(this.runContainer);
    this.runContainer.setVisible(true);

    // Creates Hall of Fame if the run entry contains a victory
    if (this.isVictory) {
      this.createHallofFame();
      this.getUi().bringToTop(this.hallofFameContainer);
    }

    this.setCursor(0);

    this.getUi().add(this.runContainer);

    this.getUi().hideTooltip();

    return true;
  }

  /**
   * Creates and adds the header background, title text, and important buttons to RunInfoUiHandler
   * It does check if the run has modifiers before adding a button for the user to display their party's held items
   * It does not check if the run has any PokemonHeldItemModifiers though.
   */
  private addHeader() {
    const headerBg = addWindow(0, 0, globalScene.game.canvas.width / 6 - 2, 24);
    headerBg.setOrigin(0, 0);
    this.runContainer.add(headerBg);
    if (this.runInfo.modifiers.length !== 0) {
      const headerBgCoords = headerBg.getTopRight();
      const abilityButtonContainer = globalScene.add.container(0, 0);
      const abilityButtonText = addTextObject(8, 0, i18next.t("runHistory:viewHeldItems"), TextStyle.WINDOW, {
        fontSize: "34px",
      });
      const gamepadType = this.getUi().getGamepadType();
      let abilityButtonElement: Phaser.GameObjects.Sprite;
      if (gamepadType === "touch") {
        abilityButtonElement = new Phaser.GameObjects.Sprite(globalScene, 0, 2, "keyboard", "E.png");
      } else {
        abilityButtonElement = new Phaser.GameObjects.Sprite(
          globalScene,
          0,
          2,
          gamepadType,
          globalScene.inputController?.getIconForLatestInputRecorded(SettingKeyboard.Button_Cycle_Ability),
        );
      }
      abilityButtonContainer.add([abilityButtonText, abilityButtonElement]);
      abilityButtonContainer.setPosition(
        headerBgCoords.x - abilityButtonText.displayWidth - abilityButtonElement.displayWidth - 8,
        10,
      );
      this.runContainer.add(abilityButtonContainer);
    }
    const headerText = addTextObject(0, 0, i18next.t("runHistory:runInfo"), TextStyle.HEADER_LABEL);
    headerText.setOrigin(0, 0);
    headerText.setPositionRelative(headerBg, 8, 4);
    this.runContainer.add(headerText);
  }

  /**
   * Shows the run's end result
   *
   * Victory : The run will display options to allow the player to view the Hall of Fame + Ending Art
   * Defeat : The run will show the opposing Pokemon (+ Trainer) that the trainer was defeated by.
   * Defeat can call either parseWildSingleDefeat(), parseWildDoubleDefeat(), or parseTrainerDefeat()
   *
   */
  private async parseRunResult() {
    const genderIndex = globalScene.gameData.gender ?? PlayerGender.UNSET;
    const genderStr = PlayerGender[genderIndex];
    const runResultTextStyle = this.isVictory ? TextStyle.PERFECT_IV : TextStyle.SUMMARY_RED;
    const runResultTitle = this.isVictory
      ? i18next.t("runHistory:victory")
      : i18next.t("runHistory:defeated", { context: genderStr });
    const runResultText = addTextObject(
      6,
      5,
      `${runResultTitle} - ${i18next.t("saveSlotSelectUiHandler:wave")} ${this.runInfo.waveIndex}`,
      runResultTextStyle,
      { fontSize: "65px", lineSpacing: 0.1 },
    );

    if (this.isVictory) {
      const hallofFameInstructionContainer = globalScene.add.container(0, 0);
      const shinyButtonText = addTextObject(8, 0, i18next.t("runHistory:viewHallOfFame"), TextStyle.WINDOW, {
        fontSize: "65px",
      });
      const formButtonText = addTextObject(8, 12, i18next.t("runHistory:viewEndingSplash"), TextStyle.WINDOW, {
        fontSize: "65px",
      });
      const gamepadType = this.getUi().getGamepadType();
      let shinyButtonElement: Phaser.GameObjects.Sprite;
      let formButtonElement: Phaser.GameObjects.Sprite;
      if (gamepadType === "touch") {
        shinyButtonElement = new Phaser.GameObjects.Sprite(globalScene, 0, 4, "keyboard", "R.png");
        formButtonElement = new Phaser.GameObjects.Sprite(globalScene, 0, 16, "keyboard", "F.png");
      } else {
        shinyButtonElement = new Phaser.GameObjects.Sprite(
          globalScene,
          0,
          4,
          gamepadType,
          globalScene.inputController?.getIconForLatestInputRecorded(SettingKeyboard.Button_Cycle_Shiny),
        );
        formButtonElement = new Phaser.GameObjects.Sprite(
          globalScene,
          0,
          16,
          gamepadType,
          globalScene.inputController?.getIconForLatestInputRecorded(SettingKeyboard.Button_Cycle_Form),
        );
      }
      hallofFameInstructionContainer.add([shinyButtonText, shinyButtonElement]);

      hallofFameInstructionContainer.add([formButtonText, formButtonElement]);

      hallofFameInstructionContainer.setPosition(12, 25);
      this.runResultContainer.add(hallofFameInstructionContainer);
    }

    this.runResultContainer.add(runResultText);

    if (!this.isVictory) {
      const enemyContainer = globalScene.add.container(0, 0);
      // Wild - Single and Doubles
      if (
        this.runInfo.battleType === BattleType.WILD ||
        (this.runInfo.battleType === BattleType.MYSTERY_ENCOUNTER && !this.runInfo.trainer)
      ) {
        switch (this.runInfo.enemyParty.length) {
          case 1:
            // Wild - Singles
            this.parseWildSingleDefeat(enemyContainer);
            break;
          case 2:
            //Wild - Doubles
            this.parseWildDoubleDefeat(enemyContainer);
            break;
        }
      } else if (
        this.runInfo.battleType === BattleType.TRAINER ||
        (this.runInfo.battleType === BattleType.MYSTERY_ENCOUNTER && this.runInfo.trainer)
      ) {
        this.parseTrainerDefeat(enemyContainer);
      }
      this.runResultContainer.add(enemyContainer);
    }
    this.runContainer.add(this.runResultContainer);
  }

  /**
   * This function is used when the Run Info UI is used to preview a Session.
   * It edits {@linkcode runResultContainer}, but most importantly - does not display the negative results of a Mystery Encounter or any details of a trainer's party.
   * Trainer Parties are replaced with their sprites, names, and their party size.
   * Mystery Encounters contain sprites associated with MEs + the title of the specific ME.
   */
  private parseRunStatus() {
    const enemyContainer = globalScene.add.container(0, 0);
    this.runResultContainer.add(enemyContainer);
    if (this.runInfo.battleType === BattleType.WILD) {
      if (this.runInfo.enemyParty.length === 1) {
        this.parseWildSingleDefeat(enemyContainer);
      } else if (this.runInfo.enemyParty.length === 2) {
        this.parseWildDoubleDefeat(enemyContainer);
      }
    } else if (this.runInfo.battleType === BattleType.TRAINER) {
      this.showTrainerSprites(enemyContainer);
      const row_limit = 3;
      this.runInfo.enemyParty.forEach((p, i) => {
        const pokeball = globalScene.add.sprite(0, 0, "pb");
        pokeball.setFrame(getPokeballAtlasKey(p.pokeball));
        pokeball.setScale(0.5);
        pokeball.setPosition(58 + (i % row_limit) * 8, i <= 2 ? 18 : 25);
        enemyContainer.add(pokeball);
      });
      const trainerObj = this.runInfo.trainer.toTrainer();
      const RIVAL_TRAINER_ID_THRESHOLD = 375;
      let trainerName = "";
      if (this.runInfo.trainer.trainerType >= RIVAL_TRAINER_ID_THRESHOLD) {
        trainerName =
          trainerObj.variant === TrainerVariant.FEMALE
            ? i18next.t("trainerNames:rival_female")
            : i18next.t("trainerNames:rival");
      } else {
        trainerName = trainerObj.getName(0, true);
      }
      const boxString = i18next
        .t(trainerObj.variant !== TrainerVariant.DOUBLE ? "battle:trainerAppeared" : "battle:trainerAppearedDouble", {
          trainerName: trainerName,
        })
        .replace(/\n/g, " ");
      const descContainer = globalScene.add.container(0, 0);
      const textBox = addTextObject(0, 0, boxString, TextStyle.WINDOW, {
        fontSize: "35px",
        wordWrap: { width: 200 },
      });
      descContainer.add(textBox);
      descContainer.setPosition(55, 32);
      this.runResultContainer.add(descContainer);
    } else if (this.runInfo.battleType === BattleType.MYSTERY_ENCOUNTER) {
      const encounterExclaim = globalScene.add.sprite(0, 0, "encounter_exclaim");
      encounterExclaim.setPosition(34, 26);
      encounterExclaim.setScale(0.65);
      const subSprite = globalScene.add.sprite(56, -106, "pkmn__sub");
      subSprite.setScale(0.65);
      subSprite.setPosition(34, 46);
      const mysteryEncounterTitle = i18next.t(
        globalScene.getMysteryEncounter(this.runInfo.mysteryEncounterType as MysteryEncounterType, true)
          .localizationKey + ":title",
      );
      const descContainer = globalScene.add.container(0, 0);
      const textBox = addTextObject(0, 0, mysteryEncounterTitle, TextStyle.WINDOW, {
        fontSize: "45px",
        wordWrap: { width: 160 },
      });
      descContainer.add(textBox);
      descContainer.setPosition(47, 37);
      this.runResultContainer.add([encounterExclaim, subSprite, descContainer]);
    }

    const runResultWindow = this.runResultContainer.getByName("Run_Result_Window") as Phaser.GameObjects.Image;
    const windowCenterX = runResultWindow.getTopCenter().x;
    const windowBottomY = runResultWindow.getBottomCenter().y;

    const runStatusText = addTextObject(
      windowCenterX,
      5,
      `${i18next.t("saveSlotSelectUiHandler:wave")} ${this.runInfo.waveIndex}`,
      TextStyle.WINDOW,
      { fontSize: "60px", lineSpacing: 0.1 },
    );
    runStatusText.setOrigin(0.5, 0);

    const currentBiomeText = addTextObject(
      windowCenterX,
      windowBottomY - 5,
      `${getBiomeName(this.runInfo.arena.biome)}`,
      TextStyle.WINDOW,
      { fontSize: "60px" },
    );
    currentBiomeText.setOrigin(0.5, 1);

    this.runResultContainer.add([runStatusText, currentBiomeText]);
    this.runContainer.add(this.runResultContainer);
  }

  /**
   * This function is called to edit an enemyContainer to represent a loss from a defeat by a wild single Pokemon battle.
   * @param enemyContainer - container holding enemy visual and level information
   */
  private parseWildSingleDefeat(enemyContainer: Phaser.GameObjects.Container) {
    const enemyIconContainer = globalScene.add.container(0, 0);
    const enemyData = this.runInfo.enemyParty[0];
    const bossStatus = enemyData.boss;
    enemyData.boss = false;
    enemyData["player"] = true;
    //addPokemonIcon() throws an error if the Pokemon used is a boss
    const enemy = enemyData.toPokemon();
    const enemyIcon = globalScene.addPokemonIcon(enemy, 0, 0, 0, 0);
    const enemyLevelStyle = bossStatus ? TextStyle.PARTY_RED : TextStyle.PARTY;
    const enemyLevel = addTextObject(
      36,
      26,
      `${i18next.t("saveSlotSelectUiHandler:lv")}${formatLargeNumber(enemy.level, 1000)}`,
      enemyLevelStyle,
      { fontSize: "44px", color: "#f8f8f8" },
    );
    enemyLevel.setShadow(0, 0, undefined);
    enemyLevel.setStroke("#424242", 14);
    enemyLevel.setOrigin(1, 0);
    enemyIconContainer.add(enemyIcon);
    enemyIconContainer.add(enemyLevel);
    enemyContainer.add(enemyIconContainer);
    enemyContainer.setPosition(27, 12);
    enemy.destroy();
  }

  /**
   * This function is called to edit a container to represent a loss from a defeat by a wild double Pokemon battle.
   * This function and parseWildSingleDefeat can technically be merged, but I find it tricky to manipulate the different 'centers' a single battle / double battle container will hold.
   * @param enemyContainer - container holding enemy visuals and level information
   */
  private parseWildDoubleDefeat(enemyContainer: Phaser.GameObjects.Container) {
    this.runInfo.enemyParty.forEach((enemyData, e) => {
      const enemyIconContainer = globalScene.add.container(0, 0);
      const bossStatus = enemyData.boss;
      enemyData.boss = false;
      enemyData["player"] = true;
      const enemy = enemyData.toPokemon();
      const enemyIcon = globalScene.addPokemonIcon(enemy, 0, 0, 0, 0);
      const enemyLevel = addTextObject(
        36,
        26,
        `${i18next.t("saveSlotSelectUiHandler:lv")}${formatLargeNumber(enemy.level, 1000)}`,
        bossStatus ? TextStyle.PARTY_RED : TextStyle.PARTY,
        { fontSize: "44px", color: "#f8f8f8" },
      );
      enemyLevel.setShadow(0, 0, undefined);
      enemyLevel.setStroke("#424242", 14);
      enemyLevel.setOrigin(1, 0);
      enemyIconContainer.add(enemyIcon);
      enemyIconContainer.add(enemyLevel);
      enemyIconContainer.setPosition(e * 35, 0);
      enemyContainer.add(enemyIconContainer);
      enemy.destroy();
    });
    enemyContainer.setPosition(8, 14);
  }

  /**
   * This loads the enemy sprites, positions, and scales them according to the current display mode of the RunInfo UI and then adds them to the container parameter.
   * Used by {@linkcode parseRunStatus} and {@linkcode parseTrainerDefeat}
   * @param enemyContainer a Phaser Container that should hold enemy sprites
   */
  private showTrainerSprites(enemyContainer: Phaser.GameObjects.Container) {
    // Creating the trainer sprite and adding it to enemyContainer
    const tObj = this.runInfo.trainer.toTrainer();
    // Loads trainer assets on demand, as they are not loaded by default in the scene
    tObj.config.loadAssets(this.runInfo.trainer.variant).then(() => {
      const tObjSpriteKey = tObj.config.getSpriteKey(this.runInfo.trainer.variant === TrainerVariant.FEMALE, false);
      const tObjSprite = globalScene.add.sprite(0, 5, tObjSpriteKey);
      if (this.runInfo.trainer.variant === TrainerVariant.DOUBLE && !tObj.config.doubleOnly) {
        const doubleContainer = globalScene.add.container(5, 8);
        tObjSprite.setPosition(-3, -3);
        const tObjPartnerSpriteKey = tObj.config.getSpriteKey(true, true);
        const tObjPartnerSprite = globalScene.add.sprite(5, -3, tObjPartnerSpriteKey);
        // Double Trainers have smaller sprites than Single Trainers
        if (this.runDisplayMode === RunDisplayMode.RUN_HISTORY) {
          tObjPartnerSprite.setScale(0.2);
          tObjSprite.setScale(0.2);
          doubleContainer.add(tObjSprite);
          doubleContainer.add(tObjPartnerSprite);
          doubleContainer.setPosition(12, 38);
        } else {
          tObjSprite.setScale(0.55);
          tObjSprite.setPosition(-9, -3);
          tObjPartnerSprite.setScale(0.55);
          doubleContainer.add([tObjSprite, tObjPartnerSprite]);
          doubleContainer.setPosition(28, 34);
        }
        enemyContainer.add(doubleContainer);
      } else {
        const scale = this.runDisplayMode === RunDisplayMode.RUN_HISTORY ? 0.35 : 0.55;
        const position = this.runDisplayMode === RunDisplayMode.RUN_HISTORY ? [12, 28] : [30, 32];
        tObjSprite.setScale(scale, scale);
        tObjSprite.setPosition(position[0], position[1]);
        enemyContainer.add(tObjSprite);
      }
    });
  }

  /**
   * This edits a container to represent a loss from a defeat by a trainer battle.
   * The trainers are placed to the left of their party.
   * Depending on the trainer icon, there may be overlap between the edges of the box or their party. (Capes...)
   *
   * Party Pokemon have their icons, terastalization status, and level shown.
   * @param enemyContainer - container holding enemy visuals and level information
   */
  private parseTrainerDefeat(enemyContainer: Phaser.GameObjects.Container) {
    // Loads and adds trainer sprites to the UI
    this.showTrainerSprites(enemyContainer);

    // Creates the Pokemon icons + level information and adds it to enemyContainer
    // 2 Rows x 3 Columns
    const enemyPartyContainer = globalScene.add.container(0, 0);
    this.runInfo.enemyParty.forEach((enemyData, e) => {
      const pokemonRowHeight = Math.floor(e / 3);
      const enemyIconContainer = globalScene.add.container(0, 0);
      enemyIconContainer.setScale(0.6);
      const isBoss = enemyData.boss;
      enemyData.boss = false;
      enemyData["player"] = true;
      const enemy = enemyData.toPokemon();
      const enemyIcon = globalScene.addPokemonIcon(enemy, 0, 0, 0, 0);
      enemyIcon.setPosition(39 * (e % 3) + 5, 35 * pokemonRowHeight);
      const enemyLevel = addTextObject(
        43 * (e % 3),
        27 * (pokemonRowHeight + 1),
        `${i18next.t("saveSlotSelectUiHandler:lv")}${formatLargeNumber(enemy.level, 1000)}`,
        isBoss ? TextStyle.PARTY_RED : TextStyle.PARTY,
        { fontSize: "54px" },
      );
      enemyLevel.setShadow(0, 0, undefined);
      enemyLevel.setStroke("#424242", 14);
      enemyLevel.setOrigin(0, 0);

      enemyIconContainer.add(enemyIcon);
      enemyIconContainer.add(enemyLevel);
      enemyPartyContainer.add(enemyIconContainer);
      enemy.destroy();
    });
    enemyPartyContainer.setPosition(25, 15);
    enemyContainer.add(enemyPartyContainer);
  }

  /**
   * Shows information about the run like the run's mode, duration, luck, money, and player held items
   * The values for luck and money are from the end of the run, not the player's luck at the start of the run.
   * @param windowX
   * @param windowY These two params are the coordinates of the window's bottom right corner. This is used to dynamically position Luck based on its length, creating a nice layout regardless of language / luck value.
   */
  private async parseRunInfo(windowX: number, windowY: number) {
    // Parsing and displaying the mode.
    // In the future, parsing Challenges + Challenge Rules may have to be reworked as PokeRogue adds additional challenges and users can stack these challenges in various ways.
    const modeText = addBBCodeTextObject(7, 0, "", TextStyle.WINDOW, {
      fontSize: "50px",
      lineSpacing: 3,
    });
    modeText.setPosition(7, 5);
    modeText.appendText(i18next.t("runHistory:mode") + ": ", false);
    switch (this.runInfo.gameMode) {
      case GameModes.DAILY:
        modeText.appendText(`${i18next.t("gameMode:dailyRun")}`, false);
        break;
      case GameModes.SPLICED_ENDLESS:
        modeText.appendText(`${i18next.t("gameMode:endlessSpliced")}`, false);
        break;
      case GameModes.CHALLENGE: {
        modeText.appendText(`${i18next.t("gameMode:challenge")}`, false);
        modeText.appendText(`${i18next.t("runHistory:challengeRules")}: `);
        modeText.setWrapMode(1); // wrap by word
        modeText.setWrapWidth(500);
        const rules: string[] = this.challengeParser();
        if (rules) {
          for (let i = 0; i < rules.length; i++) {
            if (i > 0) {
              modeText.appendText(" + ", false);
            }
            modeText.appendText(rules[i], false);
          }
        }
        break;
      }
      case GameModes.ENDLESS:
        modeText.appendText(`${i18next.t("gameMode:endless")}`, false);
        break;
      case GameModes.CLASSIC:
        modeText.appendText(`${i18next.t("gameMode:classic")}`, false);
        break;
    }

    // If the player achieves a personal best in Endless, the mode text will be tinted similarly to SSS luck to celebrate their achievement.
    if (
      (this.runInfo.gameMode === GameModes.ENDLESS || this.runInfo.gameMode === GameModes.SPLICED_ENDLESS) &&
      this.runInfo.waveIndex === globalScene.gameData.gameStats.highestEndlessWave
    ) {
      modeText.appendText(` [${i18next.t("runHistory:personalBest")}]`);
      modeText.setTint(0xffef5c, 0x47ff69, 0x6b6bff, 0xff6969);
    }

    // Duration + Money
    const runInfoTextContainer = globalScene.add.container(0, 0);
    // Japanese is set to a greater line spacing of 35px in addBBCodeTextObject() if lineSpacing < 12.
    const lineSpacing = i18next.resolvedLanguage === "ja" ? 3 : 3;
    const runInfoText = addBBCodeTextObject(7, 0, "", TextStyle.WINDOW, {
      fontSize: "50px",
      lineSpacing: lineSpacing,
    });
    const runTime = getPlayTimeString(this.runInfo.playTime);
    runInfoText.appendText(`${i18next.t("runHistory:runLength")}: ${runTime}`, false);
    const runMoney = formatMoney(globalScene.moneyFormat, this.runInfo.money);
    const moneyTextColor = getTextColor(TextStyle.MONEY_WINDOW, false, globalScene.uiTheme);
    runInfoText.appendText(
      `[color=${moneyTextColor}]${i18next.t("battleScene:moneyOwned", { formattedMoney: runMoney })}[/color]`,
    );
    runInfoText.setPosition(7, 70);
    runInfoTextContainer.add(runInfoText);
    // Luck
    // Uses the parameters windowX and windowY to dynamically position the luck value neatly into the bottom right corner
    const luckText = addBBCodeTextObject(0, 0, "", TextStyle.WINDOW, {
      fontSize: "55px",
    });
    const luckValue = Phaser.Math.Clamp(
      this.runInfo.party
        .map(p => p.toPokemon().getLuck())
        .reduce((total: number, value: number) => (total += value), 0),
      0,
      14,
    );
    let luckInfo = i18next.t("runHistory:luck") + ": " + getLuckString(luckValue);
    if (luckValue < 14) {
      luckInfo = "[color=#" + getLuckTextTint(luckValue).toString(16) + "]" + luckInfo + "[/color]";
    } else {
      luckText.setTint(0xffef5c, 0x47ff69, 0x6b6bff, 0xff6969);
    }
    luckText.appendText("[align=right]" + luckInfo + "[/align]", false);
    luckText.setPosition(windowX - luckText.displayWidth - 5, windowY - 13);
    runInfoTextContainer.add(luckText);

    // Player Held Items
    // A max of 20 items can be displayed. A + sign will be added if the run's held items pushes past this maximum to show the user that there are more.
    if (this.runInfo.modifiers.length) {
      let visibleModifierIndex = 0;

      const modifierIconsContainer = globalScene.add.container(
        8,
        this.runInfo.gameMode === GameModes.CHALLENGE ? 20 : 15,
      );
      modifierIconsContainer.setScale(0.45);
      for (const m of this.runInfo.modifiers) {
        const modifier = m.toModifier(this.modifiersModule[m.className]);
        if (modifier instanceof Modifier.PokemonHeldItemModifier) {
          continue;
        }
        const icon = modifier?.getIcon(false);
        if (icon) {
          const rowHeightModifier = Math.floor(visibleModifierIndex / 7);
          icon.setPosition(24 * (visibleModifierIndex % 7), 20 + 35 * rowHeightModifier);
          modifierIconsContainer.add(icon);
        }

        if (++visibleModifierIndex === 20) {
          const maxItems = addTextObject(45, 90, "+", TextStyle.WINDOW);
          maxItems.setPositionRelative(modifierIconsContainer, 70, 45);
          this.runInfoContainer.add(maxItems);
          break;
        }
      }
      this.runInfoContainer.add(modifierIconsContainer);
    }

    this.runInfoContainer.add(modeText);
    this.runInfoContainer.add(runInfoTextContainer);
    this.runContainer.add(this.runInfoContainer);
  }

  /**
   * This function parses the Challenges section of the Run Entry and returns a list of active challenge.
   * @return string[] of active challenge names
   */
  private challengeParser(): string[] {
    const rules: string[] = [];
    for (let i = 0; i < this.runInfo.challenges.length; i++) {
      if (this.runInfo.challenges[i].value !== 0) {
        switch (this.runInfo.challenges[i].id) {
          case Challenges.SINGLE_GENERATION:
            rules.push(i18next.t(`runHistory:challengeMonoGen${this.runInfo.challenges[i].value}`));
            break;
          case Challenges.SINGLE_TYPE: {
            const typeRule = PokemonType[this.runInfo.challenges[i].value - 1];
            const typeTextColor = `[color=${TypeColor[typeRule]}]`;
            const typeShadowColor = `[shadow=${TypeShadow[typeRule]}]`;
            const typeText =
              typeTextColor + typeShadowColor + i18next.t(`pokemonInfo:Type.${typeRule}`)! + "[/color]" + "[/shadow]";
            rules.push(typeText);
            break;
          }
          case Challenges.INVERSE_BATTLE:
            rules.push(i18next.t("challenges:inverseBattle.shortName"));
            break;
          default: {
            const localisationKey = Challenges[this.runInfo.challenges[i].id]
              .split("_")
              .map((f, i) => (i ? `${f[0]}${f.slice(1).toLowerCase()}` : f.toLowerCase()))
              .join("");
            rules.push(i18next.t(`challenges:${localisationKey}.name`));
            break;
          }
        }
      }
    }
    return rules;
  }

  /**
   * Parses and displays the run's player party.
   * Default Information: Icon, Level, Nature, Ability, Passive, Shiny Status, Fusion Status, Stats, and Moves.
   * B-Side Information: Icon + Held Items (Can be displayed to the user through pressing the abilityButton)
   */
  private parsePartyInfo(): void {
    const party = this.runInfo.party;
    const currentLanguage = i18next.resolvedLanguage ?? "en";
    const windowHeight = (globalScene.game.canvas.height / 6 - 23) / 6;

    party.forEach((p: PokemonData, i: number) => {
      const pokemonInfoWindow = new RoundRectangle(globalScene, 0, 14, this.statsBgWidth * 2 + 10, windowHeight - 2, 3);

      const pokemon = p.toPokemon();
      const pokemonInfoContainer = globalScene.add.container(this.statsBgWidth + 5, (windowHeight - 0.5) * i);

      const types = pokemon.getTypes();
      const type1 = getTypeRgb(types[0]);
      const type1Color = new Phaser.Display.Color(type1[0], type1[1], type1[2]);

      const bgColor = type1Color.clone().darken(45);
      pokemonInfoWindow.setFillStyle(bgColor.color);

      const iconContainer = globalScene.add.container(0, 0);
      const icon = globalScene.addPokemonIcon(pokemon, 0, 0, 0, 0);
      icon.setScale(0.75);
      icon.setPosition(-99, 1);
      const type2 = types[1] ? getTypeRgb(types[1]) : undefined;
      const type2Color = type2 ? new Phaser.Display.Color(type2[0], type2[1], type2[2]) : undefined;
      type2Color
        ? pokemonInfoWindow.setStrokeStyle(1, type2Color.color, 0.95)
        : pokemonInfoWindow.setStrokeStyle(1, type1Color.color, 0.95);

      this.getUi().bringToTop(icon);

      // Contains Name, Level + Nature, Ability, Passive
      const pokeInfoTextContainer = globalScene.add.container(-85, 3.5);
      const textContainerFontSize = "34px";
      // This checks if the Pokemon's nature has been overwritten during the run and displays the change accurately
      const pNature = pokemon.getNature();
      const pNatureName = getNatureName(pNature);
      const pName = pokemon.getNameToRender();
      //With the exception of Korean/Traditional Chinese/Simplified Chinese, the code shortens the terms for ability and passive to their first letter.
      //These languages are exempted because they are already short enough.
      const exemptedLanguages = ["ko", "zh_CN", "zh_TW"];
      let passiveLabel = i18next.t("starterSelectUiHandler:passive") ?? "-";
      let abilityLabel = i18next.t("starterSelectUiHandler:ability") ?? "-";
      if (!exemptedLanguages.includes(currentLanguage)) {
        passiveLabel = passiveLabel.charAt(0);
        abilityLabel = abilityLabel.charAt(0);
      }
      const pPassiveInfo = pokemon.passive ? passiveLabel + ": " + pokemon.getPassiveAbility().name : "";
      const pAbilityInfo = abilityLabel + ": " + pokemon.getAbility().name;
      // Japanese is set to a greater line spacing of 35px in addBBCodeTextObject() if lineSpacing < 12.
      const lineSpacing = i18next.resolvedLanguage === "ja" ? 3 : 3;
      const pokeInfoText = addBBCodeTextObject(0, 0, pName, TextStyle.SUMMARY, {
        fontSize: textContainerFontSize,
        lineSpacing: lineSpacing,
      });
      pokeInfoText.appendText(
        `${i18next.t("saveSlotSelectUiHandler:lv")}${formatFancyLargeNumber(pokemon.level, 1)} - ${pNatureName}`,
      );
      pokeInfoText.appendText(pAbilityInfo);
      pokeInfoText.appendText(pPassiveInfo);
      pokeInfoTextContainer.add(pokeInfoText);

      // Pokemon Stats
      // Colored Arrows (Red/Blue) are placed by stats that are boosted from natures
      const pokeStatTextContainer = globalScene.add.container(-35, 6);
      const pStats: string[] = [];
      pokemon.stats.forEach(element => pStats.push(formatFancyLargeNumber(element, 1)));
      for (let i = 0; i < pStats.length; i++) {
        const isMult = getNatureStatMultiplier(pNature, i);
        pStats[i] = isMult < 1 ? pStats[i] + "[color=#40c8f8]↓[/color]" : pStats[i];
        pStats[i] = isMult > 1 ? pStats[i] + "[color=#f89890]↑[/color]" : pStats[i];
      }
      const hp = i18next.t("pokemonInfo:Stat.HPshortened") + ": " + pStats[0];
      const atk = i18next.t("pokemonInfo:Stat.ATKshortened") + ": " + pStats[1];
      const def = i18next.t("pokemonInfo:Stat.DEFshortened") + ": " + pStats[2];
      const spatk = i18next.t("pokemonInfo:Stat.SPATKshortened") + ": " + pStats[3];
      const spdef = i18next.t("pokemonInfo:Stat.SPDEFshortened") + ": " + pStats[4];
      const speedLabel =
        currentLanguage === "es-ES" || currentLanguage === "pt_BR"
          ? i18next.t("runHistory:SPDshortened")
          : i18next.t("pokemonInfo:Stat.SPDshortened");
      const speed = speedLabel + ": " + pStats[5];
      // Column 1: HP Atk Def
      const pokeStatText1 = addBBCodeTextObject(-5, 0, hp, TextStyle.SUMMARY, {
        fontSize: textContainerFontSize,
        lineSpacing: lineSpacing,
      });
      pokeStatText1.appendText(atk);
      pokeStatText1.appendText(def);
      pokeStatTextContainer.add(pokeStatText1);
      // Column 2: SpAtk SpDef Speed
      const pokeStatText2 = addBBCodeTextObject(25, 0, spatk, TextStyle.SUMMARY, {
        fontSize: textContainerFontSize,
        lineSpacing: lineSpacing,
      });
      pokeStatText2.appendText(spdef);
      pokeStatText2.appendText(speed);
      pokeStatTextContainer.add(pokeStatText2);

      // Shiny + Fusion Status
      const marksContainer = globalScene.add.container(0, 0);
      if (pokemon.fusionSpecies) {
        const splicedIcon = globalScene.add.image(0, 0, "icon_spliced");
        splicedIcon.setScale(0.35);
        splicedIcon.setOrigin(0, 0);
        pokemon.isShiny()
          ? splicedIcon.setPositionRelative(pokeInfoTextContainer, 35, 0)
          : splicedIcon.setPositionRelative(pokeInfoTextContainer, 28, 0);
        marksContainer.add(splicedIcon);
        this.getUi().bringToTop(splicedIcon);
      }
      if (pokemon.isShiny()) {
        const doubleShiny = pokemon.isFusion() && pokemon.shiny && pokemon.fusionShiny;
        const shinyStar = globalScene.add.image(0, 0, `shiny_star_small${doubleShiny ? "_1" : ""}`);
        shinyStar.setOrigin(0, 0);
        shinyStar.setScale(0.65);
        shinyStar.setPositionRelative(pokeInfoTextContainer, 28, 0);
        shinyStar.setTint(getVariantTint(!doubleShiny ? pokemon.getVariant() : pokemon.variant));
        marksContainer.add(shinyStar);
        this.getUi().bringToTop(shinyStar);
        if (doubleShiny) {
          const fusionShinyStar = globalScene.add.image(0, 0, "shiny_star_small_2");
          fusionShinyStar.setOrigin(0, 0);
          fusionShinyStar.setScale(0.5);
          fusionShinyStar.setPosition(shinyStar.x + 1, shinyStar.y + 1);
          fusionShinyStar.setTint(getVariantTint(pokemon.fusionVariant));
          marksContainer.add(fusionShinyStar);
          this.getUi().bringToTop(fusionShinyStar);
        }
      }

      // Pokemon Moveset
      // Need to check if dynamically typed moves
      const pokemonMoveset = pokemon.getMoveset();
      const movesetContainer = globalScene.add.container(70, -29);
      const pokemonMoveBgs: Phaser.GameObjects.NineSlice[] = [];
      const pokemonMoveLabels: Phaser.GameObjects.Text[] = [];
      const movePos = [
        [-6.5, 35.5],
        [37, 35.5],
        [-6.5, 43.5],
        [37, 43.5],
      ];
      for (let m = 0; m < pokemonMoveset?.length; m++) {
        const moveContainer = globalScene.add.container(movePos[m][0], movePos[m][1]);
        moveContainer.setScale(0.5);
        const moveBg = globalScene.add.nineslice(0, 0, "type_bgs", "unknown", 85, 15, 2, 2, 2, 2);
        moveBg.setOrigin(1, 0);
        const moveLabel = addTextObject(-moveBg.width / 2, 1, "-", TextStyle.MOVE_LABEL);
        moveLabel.setOrigin(0.5, 0);
        moveLabel.setName("text-move-label");
        pokemonMoveBgs.push(moveBg);
        pokemonMoveLabels.push(moveLabel);
        moveContainer.add(moveBg);
        moveContainer.add(moveLabel);
        movesetContainer.add(moveContainer);
        const move = pokemonMoveset[m]?.getMove();
        pokemonMoveBgs[m].setFrame(PokemonType[move ? move.type : PokemonType.UNKNOWN].toString().toLowerCase());
        pokemonMoveLabels[m].setText(move ? move.name : "-");
      }

      // Pokemon Held Items - not displayed by default
      // Endless/Endless Spliced have a different scale because Pokemon tend to accumulate more items in these runs.
      const heldItemsScale =
        this.runInfo.gameMode === GameModes.SPLICED_ENDLESS || this.runInfo.gameMode === GameModes.ENDLESS ? 0.25 : 0.5;
      const heldItemsContainer = globalScene.add.container(-82, 2);
      const heldItemsList: Modifier.PokemonHeldItemModifier[] = [];
      if (this.runInfo.modifiers.length) {
        for (const m of this.runInfo.modifiers) {
          const modifier = m.toModifier(this.modifiersModule[m.className]);
          if (modifier instanceof Modifier.PokemonHeldItemModifier && modifier.pokemonId === pokemon.id) {
            modifier.stackCount = m["stackCount"];
            heldItemsList.push(modifier);
          }
        }
        if (heldItemsList.length > 0) {
          (heldItemsList as Modifier.PokemonHeldItemModifier[]).sort(Modifier.modifierSortFunc);
          let row = 0;
          for (const [index, item] of heldItemsList.entries()) {
            if (index > 36) {
              const overflowIcon = addTextObject(182, 4, "+", TextStyle.WINDOW);
              heldItemsContainer.add(overflowIcon);
              break;
            }
            const itemIcon = item?.getIcon(true);
            if (
              item?.stackCount < item?.getMaxHeldItemCount(pokemon) &&
              itemIcon.list[1] instanceof Phaser.GameObjects.BitmapText
            ) {
              itemIcon.list[1].clearTint();
            }
            itemIcon.setScale(heldItemsScale);
            itemIcon.setPosition((index % 19) * 10, row * 10);
            heldItemsContainer.add(itemIcon);
            if (index !== 0 && index % 18 === 0) {
              row++;
            }
          }
        }
      }
      heldItemsContainer.setName("heldItems");
      heldItemsContainer.setVisible(false);

      // Labels are applied for future differentiation in showParty()
      pokemonInfoContainer.add(pokemonInfoWindow);
      iconContainer.add(icon);
      pokemonInfoContainer.add(iconContainer);
      marksContainer.setName("PkmnMarks");
      pokemonInfoContainer.add(marksContainer);
      movesetContainer.setName("PkmnMoves");
      pokemonInfoContainer.add(movesetContainer);
      pokeInfoTextContainer.setName("PkmnInfoText");
      pokemonInfoContainer.add(pokeInfoTextContainer);
      pokeStatTextContainer.setName("PkmnStatsText");
      pokemonInfoContainer.add(pokeStatTextContainer);
      pokemonInfoContainer.add(heldItemsContainer);
      pokemonInfoContainer.setName("PkmnInfo");
      this.partyContainer.add(pokemonInfoContainer);
      pokemon.destroy();
    });
    this.runContainer.add(this.partyContainer);
  }

  /**
   * Changes what is displayed of the Pokemon's held items
   * @param partyVisible {boolean}
   * True -> Shows the Pokemon's default information and hides held items
   * False -> Shows the Pokemon's held items and hides default information
   */
  private showParty(partyVisible: boolean): void {
    const allContainers = this.partyContainer.getAll("name", "PkmnInfo");
    allContainers.forEach((c: Phaser.GameObjects.Container) => {
      c.getByName<Phaser.GameObjects.Container>("PkmnMoves").setVisible(partyVisible);
      c.getByName<Phaser.GameObjects.Container>("PkmnInfoText").setVisible(partyVisible);
      c.getByName<Phaser.GameObjects.Container>("PkmnStatsText").setVisible(partyVisible);
      c.getByName<Phaser.GameObjects.Container>("PkmnMarks").setVisible(partyVisible);
      c.getByName<Phaser.GameObjects.Container>("heldItems").setVisible(!partyVisible);
      this.partyVisibility = partyVisible;
    });
  }

  /**
   * Shows the ending art.
   */
  private createVictorySplash(): void {
    this.endCardContainer = globalScene.add.container(0, 0);
    const genderIndex = globalScene.gameData.gender ?? PlayerGender.UNSET;
    const isFemale = genderIndex === PlayerGender.FEMALE;
    const endCard = globalScene.add.image(0, 0, `end_${isFemale ? "f" : "m"}`);
    endCard.setOrigin(0);
    endCard.setScale(0.5);
    const text = addTextObject(
      globalScene.game.canvas.width / 12,
      globalScene.game.canvas.height / 6 - 16,
      i18next.t("battle:congratulations"),
      TextStyle.SUMMARY,
      { fontSize: "128px" },
    );
    text.setOrigin(0.5);
    this.endCardContainer.add(endCard);
    this.endCardContainer.add(text);
  }

  /** createHallofFame() - if the run is victorious, this creates a hall of fame image for the player to view
   * Overlay created by Koda (Thank you!)
   * This could be adapted into a public-facing method for victory screens. Perhaps.
   */
  private createHallofFame(): void {
    const genderIndex = globalScene.gameData.gender ?? PlayerGender.UNSET;
    const isFemale = genderIndex === PlayerGender.FEMALE;
    const genderStr = PlayerGender[genderIndex].toLowerCase();
    // Issue Note (08-05-2024): It seems as if fused pokemon do not appear with the averaged color b/c pokemonData's loadAsset requires there to be some active battle?
    // As an alternative, the icons of the second/bottom fused Pokemon have been placed next to their fellow fused Pokemon in Hall of Fame
    this.hallofFameContainer = globalScene.add.container(0, 0);
    // Thank you Hayuna for the code
    const endCard = globalScene.add.image(0, 0, `end_${isFemale ? "f" : "m"}`);
    endCard.setOrigin(0);
    endCard.setPosition(-1, -1);
    endCard.setScale(0.5);
    const endCardCoords = endCard.getBottomCenter();
    const overlayColor = isFemale ? "red" : "blue";
    const hallofFameBg = globalScene.add.image(0, 0, "hall_of_fame_" + overlayColor);
    hallofFameBg.setPosition(159, 89);
    hallofFameBg.setSize(globalScene.game.canvas.width, globalScene.game.canvas.height + 10);
    hallofFameBg.setAlpha(0.8);
    this.hallofFameContainer.add(endCard);
    this.hallofFameContainer.add(hallofFameBg);

    const hallofFameText = addTextObject(
      0,
      0,
      i18next.t("runHistory:hallofFameText", { context: genderStr }),
      TextStyle.WINDOW,
    );
    hallofFameText.setPosition(endCardCoords.x - hallofFameText.displayWidth / 2, 164);
    this.hallofFameContainer.add(hallofFameText);
    this.runInfo.party.forEach((p, i) => {
      const pkmn = p.toPokemon();
      const row = i % 2;
      const id = pkmn.id;
      const shiny = pkmn.shiny;
      const formIndex = pkmn.formIndex;
      const variant = pkmn.variant;
      const species = pkmn.getSpeciesForm();
      const pokemonSprite: Phaser.GameObjects.Sprite = globalScene.add.sprite(60 + 40 * i, 40 + row * 80, "pkmn__sub");
      pokemonSprite.setPipeline(globalScene.spritePipeline, {
        tone: [0.0, 0.0, 0.0, 0.0],
        ignoreTimeTint: true,
      });
      this.hallofFameContainer.add(pokemonSprite);
      const speciesLoaded: Map<SpeciesId, boolean> = new Map<SpeciesId, boolean>();
      speciesLoaded.set(id, false);

      const female = pkmn.gender === 1;
      species.loadAssets(female, formIndex, shiny, variant, true).then(() => {
        speciesLoaded.set(id, true);
        pokemonSprite.play(species.getSpriteKey(female, formIndex, shiny, variant));
        pokemonSprite.setPipelineData("shiny", shiny);
        pokemonSprite.setPipelineData("variant", variant);
        pokemonSprite.setPipelineData("spriteKey", species.getSpriteKey(female, formIndex, shiny, variant));
        pokemonSprite.setVisible(true);
      });
      if (pkmn.isFusion()) {
        const fusionIcon = globalScene.add.sprite(80 + 40 * i, 50 + row * 80, pkmn.getFusionIconAtlasKey());
        fusionIcon.setName("sprite-fusion-icon");
        fusionIcon.setOrigin(0.5, 0);
        fusionIcon.setFrame(pkmn.getFusionIconId(true));
        this.hallofFameContainer.add(fusionIcon);
      }
      pkmn.destroy();
    });
    this.hallofFameContainer.setVisible(false);
    this.runContainer.add(this.hallofFameContainer);
  }

  /**
   * Takes input from the user to perform a desired action.
   * @param button - Button object to be processed
   * Button.CANCEL, Button.LEFT - removes all containers related to RunInfo and returns the user to Run History
   * Button.CYCLE_FORM, Button.CYCLE_SHINY, Button.CYCLE_ABILITY - runs the function buttonCycleOption()
   */
  override processInput(button: Button): boolean {
    const ui = this.getUi();

    let success = false;
    const error = false;

    switch (button) {
      case Button.CANCEL:
      case Button.LEFT:
        success = true;
        if (this.pageMode === RunInfoUiMode.MAIN) {
          this.runInfoContainer.removeAll(true);
          this.runResultContainer.removeAll(true);
          this.partyContainer.removeAll(true);
          this.runContainer.removeAll(true);
          if (this.isVictory) {
            this.hallofFameContainer.removeAll(true);
          }
          super.clear();
          this.runContainer.setVisible(false);
          ui.revertMode();
        } else if (this.pageMode === RunInfoUiMode.HALL_OF_FAME) {
          this.hallofFameContainer.setVisible(false);
          this.pageMode = RunInfoUiMode.MAIN;
        } else if (this.pageMode === RunInfoUiMode.ENDING_ART) {
          this.endCardContainer.setVisible(false);
          this.runContainer.remove(this.endCardContainer);
          this.pageMode = RunInfoUiMode.MAIN;
        }
        break;
      case Button.DOWN:
      case Button.UP:
        break;
      case Button.CYCLE_FORM:
      case Button.CYCLE_SHINY:
      case Button.CYCLE_ABILITY:
        this.buttonCycleOption(button);
        break;
    }

    if (success) {
      ui.playSelect();
    } else if (error) {
      ui.playError();
    }
    return success || error;
  }

  /**
   * buttonCycleOption : takes a parameter button to execute different actions in the run-info page
   * The use of non-directional / A / B buttons is named in relation to functions used during starter-select.
   * Button.CYCLE_FORM (F key) --> displays ending art (victory only)
   * Button.CYCLE_SHINY (R key) --> displays hall of fame (victory only)
   * Button.CYCLE_ABILITY (E key) --> shows pokemon held items
   */
  private buttonCycleOption(button: Button) {
    switch (button) {
      case Button.CYCLE_FORM:
        if (this.isVictory && this.pageMode !== RunInfoUiMode.HALL_OF_FAME) {
          if (!this.endCardContainer || !this.endCardContainer.visible) {
            this.createVictorySplash();
            this.endCardContainer.setVisible(true);
            this.runContainer.add(this.endCardContainer);
            this.pageMode = RunInfoUiMode.ENDING_ART;
          } else {
            this.endCardContainer.setVisible(false);
            this.runContainer.remove(this.endCardContainer);
            this.pageMode = RunInfoUiMode.MAIN;
          }
        }
        break;
      case Button.CYCLE_SHINY:
        if (this.isVictory && this.pageMode !== RunInfoUiMode.ENDING_ART) {
          if (!this.hallofFameContainer.visible) {
            this.hallofFameContainer.setVisible(true);
            this.pageMode = RunInfoUiMode.HALL_OF_FAME;
          } else {
            this.hallofFameContainer.setVisible(false);
            this.pageMode = RunInfoUiMode.MAIN;
          }
        }
        break;
      case Button.CYCLE_ABILITY:
        if (this.runInfo.modifiers.length !== 0 && this.pageMode === RunInfoUiMode.MAIN) {
          if (this.partyVisibility) {
            this.showParty(false);
          } else {
            this.showParty(true);
          }
        }
        break;
    }
  }
}<|MERGE_RESOLUTION|>--- conflicted
+++ resolved
@@ -1,23 +1,8 @@
-<<<<<<< HEAD
-import { GameModes } from "#enums/game-modes";
-import UiHandler from "./ui-handler";
-import type { SessionSaveData } from "../system/game-data";
-import { addTextObject, addBBCodeTextObject, getTextColor } from "./text";
-import { TextStyle } from "#enums/text-style";
-import { UiMode } from "#enums/ui-mode";
-import { addWindow } from "./ui-theme";
-import { getPokeballAtlasKey } from "#app/data/pokeball";
-import { formatLargeNumber, getPlayTimeString, formatMoney, formatFancyLargeNumber } from "#app/utils/common";
-import type PokemonData from "../system/pokemon-data";
-import i18next from "i18next";
-import { Button } from "../enums/buttons";
-=======
 import { globalScene } from "#app/global-scene";
 import { getBiomeName } from "#balance/biomes";
 import { getNatureName, getNatureStatMultiplier } from "#data/nature";
 import { getPokeballAtlasKey } from "#data/pokeball";
 import { getTypeRgb } from "#data/type";
->>>>>>> 68630446
 import { BattleType } from "#enums/battle-type";
 import { Button } from "#enums/buttons";
 import { Challenges } from "#enums/challenges";
@@ -27,6 +12,7 @@
 import { PlayerGender } from "#enums/player-gender";
 import { PokemonType } from "#enums/pokemon-type";
 import type { SpeciesId } from "#enums/species-id";
+import { TextStyle } from "#enums/text-style";
 import { TrainerVariant } from "#enums/trainer-variant";
 import { UiMode } from "#enums/ui-mode";
 // biome-ignore lint/performance/noNamespaceImport: See `src/system/game-data.ts`
@@ -36,7 +22,7 @@
 import type { SessionSaveData } from "#system/game-data";
 import type { PokemonData } from "#system/pokemon-data";
 import { SettingKeyboard } from "#system/settings-keyboard";
-import { addBBCodeTextObject, addTextObject, getTextColor, TextStyle } from "#ui/text";
+import { addBBCodeTextObject, addTextObject, getTextColor } from "#ui/text";
 import { UiHandler } from "#ui/ui-handler";
 import { addWindow } from "#ui/ui-theme";
 import { formatFancyLargeNumber, formatLargeNumber, formatMoney, getPlayTimeString } from "#utils/common";
