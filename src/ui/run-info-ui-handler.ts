--- conflicted
+++ resolved
@@ -25,11 +25,8 @@
 import { UiHandler } from "#ui/ui-handler";
 import { addWindow } from "#ui/ui-theme";
 import { formatFancyLargeNumber, formatLargeNumber, formatMoney, getPlayTimeString } from "#utils/common";
-<<<<<<< HEAD
 import { getLuckString, getLuckTextTint } from "#utils/party";
-=======
 import { toCamelCase } from "#utils/strings";
->>>>>>> da7903ab
 import i18next from "i18next";
 import RoundRectangle from "phaser3-rex-plugins/plugins/roundrectangle";
 
