import { globalScene } from "#app/global-scene";
import { getBiomeName } from "#balance/biomes";
import { allHeldItems, allTrainerItems } from "#data/data-lists";
import { getNatureName, getNatureStatMultiplier } from "#data/nature";
import { getPokeballAtlasKey } from "#data/pokeball";
import { getTypeRgb } from "#data/type";
import { BattleType } from "#enums/battle-type";
import { Button } from "#enums/buttons";
import { Challenges } from "#enums/challenges";
import { TypeColor, TypeShadow } from "#enums/color";
import { GameModes } from "#enums/game-modes";
import type { MysteryEncounterType } from "#enums/mystery-encounter-type";
import { PlayerGender } from "#enums/player-gender";
import { PokemonType } from "#enums/pokemon-type";
import type { SpeciesId } from "#enums/species-id";
import { TextStyle } from "#enums/text-style";
import { TrainerVariant } from "#enums/trainer-variant";
import { UiMode } from "#enums/ui-mode";
import { heldItemSortFunc } from "#items/item-utility";
import { getVariantTint } from "#sprites/variant";
import type { SessionSaveData } from "#system/game-data";
import type { PokemonData } from "#system/pokemon-data";
import { SettingKeyboard } from "#system/settings-keyboard";
import { addBBCodeTextObject, addTextObject, getTextColor } from "#ui/text";
import { UiHandler } from "#ui/ui-handler";
import { addWindow } from "#ui/ui-theme";
import { formatFancyLargeNumber, formatLargeNumber, formatMoney, getPlayTimeString } from "#utils/common";
import { getLuckString, getLuckTextTint } from "#utils/party";
import i18next from "i18next";
import RoundRectangle from "phaser3-rex-plugins/plugins/roundrectangle";

/**
 * RunInfoUiMode indicates possible overlays of RunInfoUiHandler.
 * MAIN <-- default overlay that can return back to RunHistoryUiHandler + should eventually have its own enum once more pages are added to RunInfoUiHandler
 * HALL_OF_FAME, ENDING_ART, etc. <-- overlays that should return back to MAIN
 */
enum RunInfoUiMode {
  MAIN,
  HALL_OF_FAME,
  ENDING_ART,
}

export enum RunDisplayMode {
  RUN_HISTORY,
  SESSION_PREVIEW,
}

/**
 * Some variables are protected because this UI class will most likely be extended in the future to display more information.
 * These variables will most likely be shared across 'classes' aka pages.
 * I believe that it is possible that the contents/methods of the first page will be placed in their own class that is an extension of RunInfoUiHandler as more pages are added.
 * For now, I leave as is.
 */
export class RunInfoUiHandler extends UiHandler {
  protected runDisplayMode: RunDisplayMode;
  protected runInfo: SessionSaveData;
  protected isVictory: boolean;
  protected pageMode: RunInfoUiMode;
  protected runContainer: Phaser.GameObjects.Container;

  private runResultContainer: Phaser.GameObjects.Container;
  private runInfoContainer: Phaser.GameObjects.Container;
  private partyContainer: Phaser.GameObjects.Container;
  private statsBgWidth: number;

  private hallofFameContainer: Phaser.GameObjects.Container;
  private endCardContainer: Phaser.GameObjects.Container;

  private partyVisibility: boolean;

  constructor() {
    super(UiMode.RUN_INFO);
  }

  override async setup() {
<<<<<<< HEAD
    this.runContainer = globalScene.add.container(1, -(globalScene.game.canvas.height / 6) + 1);
=======
    this.runContainer = globalScene.add.container(1, -globalScene.scaledCanvas.height + 1);
    // The import of the modifiersModule is loaded here to sidestep async/await issues.
    this.modifiersModule = Modifier;
>>>>>>> e8623348
    this.runContainer.setVisible(false);
    globalScene.loadImage("encounter_exclaim", "mystery-encounters");
  }

  /**
   * This takes a run's RunEntry and uses the information provided to display essential information about the player's run.
   * @param args[0] : a RunEntry object
   *
   * show() creates these UI objects in order -
   * A solid-color background used to hide RunHistoryUiHandler
   * Header: Page Title + Option to Display Modifiers
   * Run Result Container:
   * Party Container:
   * this.isVictory === true --> Hall of Fame Container:
   */
  override show(args: any[]): boolean {
    super.show(args);

    const gameStatsBg = globalScene.add.rectangle(
      0,
      0,
      globalScene.game.canvas.width,
      globalScene.game.canvas.height,
      0x006860,
    );
    gameStatsBg.setOrigin(0, 0);
    this.runContainer.add(gameStatsBg);

    const run = args[0];
    this.runDisplayMode = args[1];
    if (this.runDisplayMode === RunDisplayMode.RUN_HISTORY) {
      this.runInfo = globalScene.gameData.parseSessionData(JSON.stringify(run.entry));
      this.isVictory = run.isVictory ?? false;
    } else if (this.runDisplayMode === RunDisplayMode.SESSION_PREVIEW) {
      this.runInfo = args[0];
    }
    // Assigning information necessary for the UI's creation

    this.pageMode = RunInfoUiMode.MAIN;

    // Creates Header and adds to this.runContainer
    this.addHeader();

    this.statsBgWidth = (globalScene.scaledCanvas.width - 2) / 3;

    // Creates Run Result Container
    this.runResultContainer = globalScene.add.container(0, 24);
    const runResultWindow = addWindow(0, 0, this.statsBgWidth - 11, 65);
    runResultWindow.setOrigin(0, 0);
    runResultWindow.setName("Run_Result_Window");
    this.runResultContainer.add(runResultWindow);
    if (this.runDisplayMode === RunDisplayMode.RUN_HISTORY) {
      this.parseRunResult();
    } else if (this.runDisplayMode === RunDisplayMode.SESSION_PREVIEW) {
      this.parseRunStatus();
    }

    // Creates Run Info Container
    this.runInfoContainer = globalScene.add.container(0, 89);
    const runInfoWindow = addWindow(0, 0, this.statsBgWidth - 11, 90);
    const runInfoWindowCoords = runInfoWindow.getBottomRight();
    this.runInfoContainer.add(runInfoWindow);
    this.parseRunInfo(runInfoWindowCoords.x, runInfoWindowCoords.y);

    // Creates Player Party Container
    this.partyContainer = globalScene.add.container(this.statsBgWidth - 10, 23);
    this.parsePartyInfo();
    this.showParty(true);

    this.runContainer.setInteractive(
      new Phaser.Geom.Rectangle(0, 0, globalScene.scaledCanvas.width, globalScene.scaledCanvas.height),
      Phaser.Geom.Rectangle.Contains,
    );
    this.getUi().bringToTop(this.runContainer);
    this.runContainer.setVisible(true);

    // Creates Hall of Fame if the run entry contains a victory
    if (this.isVictory) {
      this.createHallofFame();
      this.getUi().bringToTop(this.hallofFameContainer);
    }

    this.setCursor(0);

    this.getUi().add(this.runContainer);

    this.getUi().hideTooltip();

    return true;
  }

  /**
   * Creates and adds the header background, title text, and important buttons to RunInfoUiHandler
   * It does check if the run has modifiers before adding a button for the user to display their party's held items
   * It does not check if the run has any PokemonHeldItemModifiers though.
   */
  private addHeader() {
    const headerBg = addWindow(0, 0, globalScene.scaledCanvas.width - 2, 24);
    headerBg.setOrigin(0, 0);
    this.runContainer.add(headerBg);
    if (this.runInfo.trainerItems.length !== 0) {
      const headerBgCoords = headerBg.getTopRight();
      const abilityButtonContainer = globalScene.add.container(0, 0);
      const abilityButtonText = addTextObject(8, 0, i18next.t("runHistory:viewHeldItems"), TextStyle.WINDOW, {
        fontSize: "34px",
      });
      const gamepadType = this.getUi().getGamepadType();
      let abilityButtonElement: Phaser.GameObjects.Sprite;
      if (gamepadType === "touch") {
        abilityButtonElement = new Phaser.GameObjects.Sprite(globalScene, 0, 2, "keyboard", "E.png");
      } else {
        abilityButtonElement = new Phaser.GameObjects.Sprite(
          globalScene,
          0,
          2,
          gamepadType,
          globalScene.inputController?.getIconForLatestInputRecorded(SettingKeyboard.Button_Cycle_Ability),
        );
      }
      abilityButtonContainer.add([abilityButtonText, abilityButtonElement]);
      abilityButtonContainer.setPosition(
        headerBgCoords.x - abilityButtonText.displayWidth - abilityButtonElement.displayWidth - 8,
        10,
      );
      this.runContainer.add(abilityButtonContainer);
    }
    const headerText = addTextObject(0, 0, i18next.t("runHistory:runInfo"), TextStyle.HEADER_LABEL);
    headerText.setOrigin(0, 0);
    headerText.setPositionRelative(headerBg, 8, 4);
    this.runContainer.add(headerText);
  }

  /**
   * Shows the run's end result
   *
   * Victory : The run will display options to allow the player to view the Hall of Fame + Ending Art
   * Defeat : The run will show the opposing Pokemon (+ Trainer) that the trainer was defeated by.
   * Defeat can call either parseWildSingleDefeat(), parseWildDoubleDefeat(), or parseTrainerDefeat()
   *
   */
  private async parseRunResult() {
    const genderIndex = globalScene.gameData.gender ?? PlayerGender.UNSET;
    const genderStr = PlayerGender[genderIndex];
    const runResultTextStyle = this.isVictory ? TextStyle.PERFECT_IV : TextStyle.SUMMARY_RED;
    const runResultTitle = this.isVictory
      ? i18next.t("runHistory:victory")
      : i18next.t("runHistory:defeated", { context: genderStr });
    const runResultText = addTextObject(
      6,
      5,
      `${runResultTitle} - ${i18next.t("saveSlotSelectUiHandler:wave")} ${this.runInfo.waveIndex}`,
      runResultTextStyle,
      { fontSize: "65px", lineSpacing: 0.1 },
    );

    if (this.isVictory) {
      const hallofFameInstructionContainer = globalScene.add.container(0, 0);
      const shinyButtonText = addTextObject(8, 0, i18next.t("runHistory:viewHallOfFame"), TextStyle.WINDOW, {
        fontSize: "65px",
      });
      const formButtonText = addTextObject(8, 12, i18next.t("runHistory:viewEndingSplash"), TextStyle.WINDOW, {
        fontSize: "65px",
      });
      const gamepadType = this.getUi().getGamepadType();
      let shinyButtonElement: Phaser.GameObjects.Sprite;
      let formButtonElement: Phaser.GameObjects.Sprite;
      if (gamepadType === "touch") {
        shinyButtonElement = new Phaser.GameObjects.Sprite(globalScene, 0, 4, "keyboard", "R.png");
        formButtonElement = new Phaser.GameObjects.Sprite(globalScene, 0, 16, "keyboard", "F.png");
      } else {
        shinyButtonElement = new Phaser.GameObjects.Sprite(
          globalScene,
          0,
          4,
          gamepadType,
          globalScene.inputController?.getIconForLatestInputRecorded(SettingKeyboard.Button_Cycle_Shiny),
        );
        formButtonElement = new Phaser.GameObjects.Sprite(
          globalScene,
          0,
          16,
          gamepadType,
          globalScene.inputController?.getIconForLatestInputRecorded(SettingKeyboard.Button_Cycle_Form),
        );
      }
      hallofFameInstructionContainer.add([shinyButtonText, shinyButtonElement]);

      hallofFameInstructionContainer.add([formButtonText, formButtonElement]);

      hallofFameInstructionContainer.setPosition(12, 25);
      this.runResultContainer.add(hallofFameInstructionContainer);
    }

    this.runResultContainer.add(runResultText);

    if (!this.isVictory) {
      const enemyContainer = globalScene.add.container(0, 0);
      // Wild - Single and Doubles
      if (
        this.runInfo.battleType === BattleType.WILD ||
        (this.runInfo.battleType === BattleType.MYSTERY_ENCOUNTER && !this.runInfo.trainer)
      ) {
        switch (this.runInfo.enemyParty.length) {
          case 1:
            // Wild - Singles
            this.parseWildSingleDefeat(enemyContainer);
            break;
          case 2:
            //Wild - Doubles
            this.parseWildDoubleDefeat(enemyContainer);
            break;
        }
      } else if (
        this.runInfo.battleType === BattleType.TRAINER ||
        (this.runInfo.battleType === BattleType.MYSTERY_ENCOUNTER && this.runInfo.trainer)
      ) {
        this.parseTrainerDefeat(enemyContainer);
      }
      this.runResultContainer.add(enemyContainer);
    }
    this.runContainer.add(this.runResultContainer);
  }

  /**
   * This function is used when the Run Info UI is used to preview a Session.
   * It edits {@linkcode runResultContainer}, but most importantly - does not display the negative results of a Mystery Encounter or any details of a trainer's party.
   * Trainer Parties are replaced with their sprites, names, and their party size.
   * Mystery Encounters contain sprites associated with MEs + the title of the specific ME.
   */
  private parseRunStatus() {
    const enemyContainer = globalScene.add.container(0, 0);
    this.runResultContainer.add(enemyContainer);
    if (this.runInfo.battleType === BattleType.WILD) {
      if (this.runInfo.enemyParty.length === 1) {
        this.parseWildSingleDefeat(enemyContainer);
      } else if (this.runInfo.enemyParty.length === 2) {
        this.parseWildDoubleDefeat(enemyContainer);
      }
    } else if (this.runInfo.battleType === BattleType.TRAINER) {
      this.showTrainerSprites(enemyContainer);
      const row_limit = 3;
      this.runInfo.enemyParty.forEach((p, i) => {
        const pokeball = globalScene.add.sprite(0, 0, "pb");
        pokeball.setFrame(getPokeballAtlasKey(p.pokeball));
        pokeball.setScale(0.5);
        pokeball.setPosition(58 + (i % row_limit) * 8, i <= 2 ? 18 : 25);
        enemyContainer.add(pokeball);
      });
      const trainerObj = this.runInfo.trainer.toTrainer();
      const RIVAL_TRAINER_ID_THRESHOLD = 375;
      let trainerName = "";
      if (this.runInfo.trainer.trainerType >= RIVAL_TRAINER_ID_THRESHOLD) {
        trainerName =
          trainerObj.variant === TrainerVariant.FEMALE
            ? i18next.t("trainerNames:rival_female")
            : i18next.t("trainerNames:rival");
      } else {
        trainerName = trainerObj.getName(0, true);
      }
      const boxString = i18next
        .t(trainerObj.variant !== TrainerVariant.DOUBLE ? "battle:trainerAppeared" : "battle:trainerAppearedDouble", {
          trainerName: trainerName,
        })
        .replace(/\n/g, " ");
      const descContainer = globalScene.add.container(0, 0);
      const textBox = addTextObject(0, 0, boxString, TextStyle.WINDOW, {
        fontSize: "35px",
        wordWrap: { width: 200 },
      });
      descContainer.add(textBox);
      descContainer.setPosition(55, 32);
      this.runResultContainer.add(descContainer);
    } else if (this.runInfo.battleType === BattleType.MYSTERY_ENCOUNTER) {
      const encounterExclaim = globalScene.add.sprite(0, 0, "encounter_exclaim");
      encounterExclaim.setPosition(34, 26);
      encounterExclaim.setScale(0.65);
      const subSprite = globalScene.add.sprite(56, -106, "pkmn__sub");
      subSprite.setScale(0.65);
      subSprite.setPosition(34, 46);
      const mysteryEncounterTitle = i18next.t(
        globalScene.getMysteryEncounter(this.runInfo.mysteryEncounterType as MysteryEncounterType, true)
          .localizationKey + ":title",
      );
      const descContainer = globalScene.add.container(0, 0);
      const textBox = addTextObject(0, 0, mysteryEncounterTitle, TextStyle.WINDOW, {
        fontSize: "45px",
        wordWrap: { width: 160 },
      });
      descContainer.add(textBox);
      descContainer.setPosition(47, 37);
      this.runResultContainer.add([encounterExclaim, subSprite, descContainer]);
    }

    const runResultWindow = this.runResultContainer.getByName("Run_Result_Window") as Phaser.GameObjects.Image;
    const windowCenterX = runResultWindow.getTopCenter().x;
    const windowBottomY = runResultWindow.getBottomCenter().y;

    const runStatusText = addTextObject(
      windowCenterX,
      5,
      `${i18next.t("saveSlotSelectUiHandler:wave")} ${this.runInfo.waveIndex}`,
      TextStyle.WINDOW,
      { fontSize: "60px", lineSpacing: 0.1 },
    );
    runStatusText.setOrigin(0.5, 0);

    const currentBiomeText = addTextObject(
      windowCenterX,
      windowBottomY - 5,
      `${getBiomeName(this.runInfo.arena.biome)}`,
      TextStyle.WINDOW,
      { fontSize: "60px" },
    );
    currentBiomeText.setOrigin(0.5, 1);

    this.runResultContainer.add([runStatusText, currentBiomeText]);
    this.runContainer.add(this.runResultContainer);
  }

  /**
   * This function is called to edit an enemyContainer to represent a loss from a defeat by a wild single Pokemon battle.
   * @param enemyContainer - container holding enemy visual and level information
   */
  private parseWildSingleDefeat(enemyContainer: Phaser.GameObjects.Container) {
    const enemyIconContainer = globalScene.add.container(0, 0);
    const enemyData = this.runInfo.enemyParty[0];
    const bossStatus = enemyData.boss;
    enemyData.boss = false;
    enemyData["player"] = true;
    //addPokemonIcon() throws an error if the Pokemon used is a boss
    const enemy = enemyData.toPokemon();
    const enemyIcon = globalScene.addPokemonIcon(enemy, 0, 0, 0, 0);
    const enemyLevelStyle = bossStatus ? TextStyle.PARTY_RED : TextStyle.PARTY;
    const enemyLevel = addTextObject(
      36,
      26,
      `${i18next.t("saveSlotSelectUiHandler:lv")}${formatLargeNumber(enemy.level, 1000)}`,
      enemyLevelStyle,
      { fontSize: "44px", color: "#f8f8f8" },
    );
    enemyLevel.setShadow(0, 0, undefined);
    enemyLevel.setStroke("#424242", 14);
    enemyLevel.setOrigin(1, 0);
    enemyIconContainer.add(enemyIcon);
    enemyIconContainer.add(enemyLevel);
    enemyContainer.add(enemyIconContainer);
    enemyContainer.setPosition(27, 12);
    enemy.destroy();
  }

  /**
   * This function is called to edit a container to represent a loss from a defeat by a wild double Pokemon battle.
   * This function and parseWildSingleDefeat can technically be merged, but I find it tricky to manipulate the different 'centers' a single battle / double battle container will hold.
   * @param enemyContainer - container holding enemy visuals and level information
   */
  private parseWildDoubleDefeat(enemyContainer: Phaser.GameObjects.Container) {
    this.runInfo.enemyParty.forEach((enemyData, e) => {
      const enemyIconContainer = globalScene.add.container(0, 0);
      const bossStatus = enemyData.boss;
      enemyData.boss = false;
      enemyData["player"] = true;
      const enemy = enemyData.toPokemon();
      const enemyIcon = globalScene.addPokemonIcon(enemy, 0, 0, 0, 0);
      const enemyLevel = addTextObject(
        36,
        26,
        `${i18next.t("saveSlotSelectUiHandler:lv")}${formatLargeNumber(enemy.level, 1000)}`,
        bossStatus ? TextStyle.PARTY_RED : TextStyle.PARTY,
        { fontSize: "44px", color: "#f8f8f8" },
      );
      enemyLevel.setShadow(0, 0, undefined);
      enemyLevel.setStroke("#424242", 14);
      enemyLevel.setOrigin(1, 0);
      enemyIconContainer.add(enemyIcon);
      enemyIconContainer.add(enemyLevel);
      enemyIconContainer.setPosition(e * 35, 0);
      enemyContainer.add(enemyIconContainer);
      enemy.destroy();
    });
    enemyContainer.setPosition(8, 14);
  }

  /**
   * This loads the enemy sprites, positions, and scales them according to the current display mode of the RunInfo UI and then adds them to the container parameter.
   * Used by {@linkcode parseRunStatus} and {@linkcode parseTrainerDefeat}
   * @param enemyContainer a Phaser Container that should hold enemy sprites
   */
  private showTrainerSprites(enemyContainer: Phaser.GameObjects.Container) {
    // Creating the trainer sprite and adding it to enemyContainer
    const tObj = this.runInfo.trainer.toTrainer();
    // Loads trainer assets on demand, as they are not loaded by default in the scene
    tObj.config.loadAssets(this.runInfo.trainer.variant).then(() => {
      const tObjSpriteKey = tObj.config.getSpriteKey(this.runInfo.trainer.variant === TrainerVariant.FEMALE, false);
      const tObjSprite = globalScene.add.sprite(0, 5, tObjSpriteKey);
      if (this.runInfo.trainer.variant === TrainerVariant.DOUBLE && !tObj.config.doubleOnly) {
        const doubleContainer = globalScene.add.container(5, 8);
        tObjSprite.setPosition(-3, -3);
        const tObjPartnerSpriteKey = tObj.config.getSpriteKey(true, true);
        const tObjPartnerSprite = globalScene.add.sprite(5, -3, tObjPartnerSpriteKey);
        // Double Trainers have smaller sprites than Single Trainers
        if (this.runDisplayMode === RunDisplayMode.RUN_HISTORY) {
          tObjPartnerSprite.setScale(0.2);
          tObjSprite.setScale(0.2);
          doubleContainer.add(tObjSprite);
          doubleContainer.add(tObjPartnerSprite);
          doubleContainer.setPosition(12, 38);
        } else {
          tObjSprite.setScale(0.55);
          tObjSprite.setPosition(-9, -3);
          tObjPartnerSprite.setScale(0.55);
          doubleContainer.add([tObjSprite, tObjPartnerSprite]);
          doubleContainer.setPosition(28, 34);
        }
        enemyContainer.add(doubleContainer);
      } else {
        const scale = this.runDisplayMode === RunDisplayMode.RUN_HISTORY ? 0.35 : 0.55;
        const position = this.runDisplayMode === RunDisplayMode.RUN_HISTORY ? [12, 28] : [30, 32];
        tObjSprite.setScale(scale, scale);
        tObjSprite.setPosition(position[0], position[1]);
        enemyContainer.add(tObjSprite);
      }
    });
  }

  /**
   * This edits a container to represent a loss from a defeat by a trainer battle.
   * The trainers are placed to the left of their party.
   * Depending on the trainer icon, there may be overlap between the edges of the box or their party. (Capes...)
   *
   * Party Pokemon have their icons, terastalization status, and level shown.
   * @param enemyContainer - container holding enemy visuals and level information
   */
  private parseTrainerDefeat(enemyContainer: Phaser.GameObjects.Container) {
    // Loads and adds trainer sprites to the UI
    this.showTrainerSprites(enemyContainer);

    // Creates the Pokemon icons + level information and adds it to enemyContainer
    // 2 Rows x 3 Columns
    const enemyPartyContainer = globalScene.add.container(0, 0);
    this.runInfo.enemyParty.forEach((enemyData, e) => {
      const pokemonRowHeight = Math.floor(e / 3);
      const enemyIconContainer = globalScene.add.container(0, 0);
      enemyIconContainer.setScale(0.6);
      const isBoss = enemyData.boss;
      enemyData.boss = false;
      enemyData["player"] = true;
      const enemy = enemyData.toPokemon();
      const enemyIcon = globalScene.addPokemonIcon(enemy, 0, 0, 0, 0);
      enemyIcon.setPosition(39 * (e % 3) + 5, 35 * pokemonRowHeight);
      const enemyLevel = addTextObject(
        43 * (e % 3),
        27 * (pokemonRowHeight + 1),
        `${i18next.t("saveSlotSelectUiHandler:lv")}${formatLargeNumber(enemy.level, 1000)}`,
        isBoss ? TextStyle.PARTY_RED : TextStyle.PARTY,
        { fontSize: "54px" },
      );
      enemyLevel.setShadow(0, 0, undefined);
      enemyLevel.setStroke("#424242", 14);
      enemyLevel.setOrigin(0, 0);

      enemyIconContainer.add(enemyIcon);
      enemyIconContainer.add(enemyLevel);
      enemyPartyContainer.add(enemyIconContainer);
      enemy.destroy();
    });
    enemyPartyContainer.setPosition(25, 15);
    enemyContainer.add(enemyPartyContainer);
  }

  /**
   * Shows information about the run like the run's mode, duration, luck, money, and player held items
   * The values for luck and money are from the end of the run, not the player's luck at the start of the run.
   * @param windowX
   * @param windowY These two params are the coordinates of the window's bottom right corner. This is used to dynamically position Luck based on its length, creating a nice layout regardless of language / luck value.
   */
  private async parseRunInfo(windowX: number, windowY: number) {
    // Parsing and displaying the mode.
    // In the future, parsing Challenges + Challenge Rules may have to be reworked as PokeRogue adds additional challenges and users can stack these challenges in various ways.
    const modeText = addBBCodeTextObject(7, 0, "", TextStyle.WINDOW, {
      fontSize: "50px",
      lineSpacing: 3,
    });
    modeText.setPosition(7, 5);
    modeText.appendText(i18next.t("runHistory:mode") + ": ", false);
    switch (this.runInfo.gameMode) {
      case GameModes.DAILY:
        modeText.appendText(`${i18next.t("gameMode:dailyRun")}`, false);
        break;
      case GameModes.SPLICED_ENDLESS:
        modeText.appendText(`${i18next.t("gameMode:endlessSpliced")}`, false);
        break;
      case GameModes.CHALLENGE: {
        modeText.appendText(`${i18next.t("gameMode:challenge")}`, false);
        modeText.appendText(`${i18next.t("runHistory:challengeRules")}: `);
        modeText.setWrapMode(1); // wrap by word
        modeText.setWrapWidth(500);
        const rules: string[] = this.challengeParser();
        if (rules) {
          for (let i = 0; i < rules.length; i++) {
            if (i > 0) {
              modeText.appendText(" + ", false);
            }
            modeText.appendText(rules[i], false);
          }
        }
        break;
      }
      case GameModes.ENDLESS:
        modeText.appendText(`${i18next.t("gameMode:endless")}`, false);
        break;
      case GameModes.CLASSIC:
        modeText.appendText(`${i18next.t("gameMode:classic")}`, false);
        break;
    }

    // If the player achieves a personal best in Endless, the mode text will be tinted similarly to SSS luck to celebrate their achievement.
    if (
      (this.runInfo.gameMode === GameModes.ENDLESS || this.runInfo.gameMode === GameModes.SPLICED_ENDLESS) &&
      this.runInfo.waveIndex === globalScene.gameData.gameStats.highestEndlessWave
    ) {
      modeText.appendText(` [${i18next.t("runHistory:personalBest")}]`);
      modeText.setTint(0xffef5c, 0x47ff69, 0x6b6bff, 0xff6969);
    }

    // Duration + Money
    const runInfoTextContainer = globalScene.add.container(0, 0);
    // Japanese is set to a greater line spacing of 35px in addBBCodeTextObject() if lineSpacing < 12.
    const lineSpacing = i18next.resolvedLanguage === "ja" ? 3 : 3;
    const runInfoText = addBBCodeTextObject(7, 0, "", TextStyle.WINDOW, {
      fontSize: "50px",
      lineSpacing: lineSpacing,
    });
    const runTime = getPlayTimeString(this.runInfo.playTime);
    runInfoText.appendText(`${i18next.t("runHistory:runLength")}: ${runTime}`, false);
    const runMoney = formatMoney(globalScene.moneyFormat, this.runInfo.money);
    const moneyTextColor = getTextColor(TextStyle.MONEY_WINDOW, false, globalScene.uiTheme);
    runInfoText.appendText(
      `[color=${moneyTextColor}]${i18next.t("battleScene:moneyOwned", { formattedMoney: runMoney })}[/color]`,
    );
    runInfoText.setPosition(7, 70);
    runInfoTextContainer.add(runInfoText);
    // Luck
    // Uses the parameters windowX and windowY to dynamically position the luck value neatly into the bottom right corner
    const luckText = addBBCodeTextObject(0, 0, "", TextStyle.WINDOW, {
      fontSize: "55px",
    });
    const luckValue = Phaser.Math.Clamp(
      this.runInfo.party
        .map(p => p.toPokemon().getLuck())
        .reduce((total: number, value: number) => (total += value), 0),
      0,
      14,
    );
    let luckInfo = i18next.t("runHistory:luck") + ": " + getLuckString(luckValue);
    if (luckValue < 14) {
      luckInfo = "[color=#" + getLuckTextTint(luckValue).toString(16) + "]" + luckInfo + "[/color]";
    } else {
      luckText.setTint(0xffef5c, 0x47ff69, 0x6b6bff, 0xff6969);
    }
    luckText.appendText("[align=right]" + luckInfo + "[/align]", false);
    luckText.setPosition(windowX - luckText.displayWidth - 5, windowY - 13);
    runInfoTextContainer.add(luckText);

    // Player Held Items
    // A max of 20 items can be displayed. A + sign will be added if the run's held items pushes past this maximum to show the user that there are more.
    if (this.runInfo.trainerItems.length) {
      let visibleTrainerItemIndex = 0;

      const trainerItemIconsContainer = globalScene.add.container(
        8,
        this.runInfo.gameMode === GameModes.CHALLENGE ? 20 : 15,
      );
      trainerItemIconsContainer.setScale(0.45);
      for (const m of this.runInfo.trainerItems) {
        const itemId = m.id;
        const icon = allTrainerItems[itemId].createIcon(m.stack);
        if (icon) {
          const rowHeightTrainerItem = Math.floor(visibleTrainerItemIndex / 7);
          icon.setPosition(24 * (visibleTrainerItemIndex % 7), 20 + 35 * rowHeightTrainerItem);
          trainerItemIconsContainer.add(icon);
        }

        if (++visibleTrainerItemIndex === 20) {
          const maxItems = addTextObject(45, 90, "+", TextStyle.WINDOW);
          maxItems.setPositionRelative(trainerItemIconsContainer, 70, 45);
          this.runInfoContainer.add(maxItems);
          break;
        }
      }
      this.runInfoContainer.add(trainerItemIconsContainer);
    }

    this.runInfoContainer.add(modeText);
    this.runInfoContainer.add(runInfoTextContainer);
    this.runContainer.add(this.runInfoContainer);
  }

  /**
   * This function parses the Challenges section of the Run Entry and returns a list of active challenge.
   * @return string[] of active challenge names
   */
  private challengeParser(): string[] {
    const rules: string[] = [];
    for (let i = 0; i < this.runInfo.challenges.length; i++) {
      if (this.runInfo.challenges[i].value !== 0) {
        switch (this.runInfo.challenges[i].id) {
          case Challenges.SINGLE_GENERATION:
            rules.push(i18next.t(`runHistory:challengeMonoGen${this.runInfo.challenges[i].value}`));
            break;
          case Challenges.SINGLE_TYPE: {
            const typeRule = PokemonType[this.runInfo.challenges[i].value - 1];
            const typeTextColor = `[color=${TypeColor[typeRule]}]`;
            const typeShadowColor = `[shadow=${TypeShadow[typeRule]}]`;
            const typeText =
              typeTextColor + typeShadowColor + i18next.t(`pokemonInfo:Type.${typeRule}`)! + "[/color]" + "[/shadow]";
            rules.push(typeText);
            break;
          }
          case Challenges.INVERSE_BATTLE:
            rules.push(i18next.t("challenges:inverseBattle.shortName"));
            break;
          default: {
            const localizationKey = Challenges[this.runInfo.challenges[i].id]
              .split("_")
              .map((f, i) => (i ? `${f[0]}${f.slice(1).toLowerCase()}` : f.toLowerCase()))
              .join("");
            rules.push(i18next.t(`challenges:${localizationKey}.name`));
            break;
          }
        }
      }
    }
    return rules;
  }

  /**
   * Parses and displays the run's player party.
   * Default Information: Icon, Level, Nature, Ability, Passive, Shiny Status, Fusion Status, Stats, and Moves.
   * B-Side Information: Icon + Held Items (Can be displayed to the user through pressing the abilityButton)
   */
  private parsePartyInfo(): void {
    const party = this.runInfo.party;
    const currentLanguage = i18next.resolvedLanguage ?? "en";
    const windowHeight = (globalScene.scaledCanvas.height - 23) / 6;

    party.forEach((p: PokemonData, i: number) => {
      const pokemonInfoWindow = new RoundRectangle(globalScene, 0, 14, this.statsBgWidth * 2 + 10, windowHeight - 2, 3);

      const pokemon = p.toPokemon();
      const pokemonInfoContainer = globalScene.add.container(this.statsBgWidth + 5, (windowHeight - 0.5) * i);

      const types = pokemon.getTypes();
      const type1 = getTypeRgb(types[0]);
      const type1Color = new Phaser.Display.Color(type1[0], type1[1], type1[2]);

      const bgColor = type1Color.clone().darken(45);
      pokemonInfoWindow.setFillStyle(bgColor.color);

      const iconContainer = globalScene.add.container(0, 0);
      const icon = globalScene.addPokemonIcon(pokemon, 0, 0, 0, 0);
      icon.setScale(0.75);
      icon.setPosition(-99, 1);
      const type2 = types[1] ? getTypeRgb(types[1]) : undefined;
      const type2Color = type2 ? new Phaser.Display.Color(type2[0], type2[1], type2[2]) : undefined;
      type2Color
        ? pokemonInfoWindow.setStrokeStyle(1, type2Color.color, 0.95)
        : pokemonInfoWindow.setStrokeStyle(1, type1Color.color, 0.95);

      this.getUi().bringToTop(icon);

      // Contains Name, Level + Nature, Ability, Passive
      const pokeInfoTextContainer = globalScene.add.container(-85, 3.5);
      const textContainerFontSize = "34px";
      // This checks if the Pokemon's nature has been overwritten during the run and displays the change accurately
      const pNature = pokemon.getNature();
      const pNatureName = getNatureName(pNature);
      const pName = pokemon.getNameToRender();
      //With the exception of Korean/Traditional Chinese/Simplified Chinese, the code shortens the terms for ability and passive to their first letter.
      //These languages are exempted because they are already short enough.
      const exemptedLanguages = ["ko", "zh_CN", "zh_TW"];
      let passiveLabel = i18next.t("starterSelectUiHandler:passive") ?? "-";
      let abilityLabel = i18next.t("starterSelectUiHandler:ability") ?? "-";
      if (!exemptedLanguages.includes(currentLanguage)) {
        passiveLabel = passiveLabel.charAt(0);
        abilityLabel = abilityLabel.charAt(0);
      }
      const pPassiveInfo = pokemon.passive ? passiveLabel + ": " + pokemon.getPassiveAbility().name : "";
      const pAbilityInfo = abilityLabel + ": " + pokemon.getAbility().name;
      // Japanese is set to a greater line spacing of 35px in addBBCodeTextObject() if lineSpacing < 12.
      const lineSpacing = i18next.resolvedLanguage === "ja" ? 3 : 3;
      const pokeInfoText = addBBCodeTextObject(0, 0, pName, TextStyle.SUMMARY, {
        fontSize: textContainerFontSize,
        lineSpacing: lineSpacing,
      });
      pokeInfoText.appendText(
        `${i18next.t("saveSlotSelectUiHandler:lv")}${formatFancyLargeNumber(pokemon.level, 1)} - ${pNatureName}`,
      );
      pokeInfoText.appendText(pAbilityInfo);
      pokeInfoText.appendText(pPassiveInfo);
      pokeInfoTextContainer.add(pokeInfoText);

      // Pokemon Stats
      // Colored Arrows (Red/Blue) are placed by stats that are boosted from natures
      const pokeStatTextContainer = globalScene.add.container(-35, 6);
      const pStats: string[] = [];
      pokemon.stats.forEach(element => pStats.push(formatFancyLargeNumber(element, 1)));
      for (let i = 0; i < pStats.length; i++) {
        const isMult = getNatureStatMultiplier(pNature, i);
        pStats[i] = isMult < 1 ? pStats[i] + "[color=#40c8f8]↓[/color]" : pStats[i];
        pStats[i] = isMult > 1 ? pStats[i] + "[color=#f89890]↑[/color]" : pStats[i];
      }
      const hp = i18next.t("pokemonInfo:Stat.HPshortened") + ": " + pStats[0];
      const atk = i18next.t("pokemonInfo:Stat.ATKshortened") + ": " + pStats[1];
      const def = i18next.t("pokemonInfo:Stat.DEFshortened") + ": " + pStats[2];
      const spatk = i18next.t("pokemonInfo:Stat.SPATKshortened") + ": " + pStats[3];
      const spdef = i18next.t("pokemonInfo:Stat.SPDEFshortened") + ": " + pStats[4];
      const speedLabel =
        currentLanguage === "es-ES" || currentLanguage === "pt_BR"
          ? i18next.t("runHistory:SPDshortened")
          : i18next.t("pokemonInfo:Stat.SPDshortened");
      const speed = speedLabel + ": " + pStats[5];
      // Column 1: HP Atk Def
      const pokeStatText1 = addBBCodeTextObject(-5, 0, hp, TextStyle.SUMMARY, {
        fontSize: textContainerFontSize,
        lineSpacing: lineSpacing,
      });
      pokeStatText1.appendText(atk);
      pokeStatText1.appendText(def);
      pokeStatTextContainer.add(pokeStatText1);
      // Column 2: SpAtk SpDef Speed
      const pokeStatText2 = addBBCodeTextObject(25, 0, spatk, TextStyle.SUMMARY, {
        fontSize: textContainerFontSize,
        lineSpacing: lineSpacing,
      });
      pokeStatText2.appendText(spdef);
      pokeStatText2.appendText(speed);
      pokeStatTextContainer.add(pokeStatText2);

      // Shiny + Fusion Status
      const marksContainer = globalScene.add.container(0, 0);
      if (pokemon.fusionSpecies) {
        const splicedIcon = globalScene.add.image(0, 0, "icon_spliced");
        splicedIcon.setScale(0.35);
        splicedIcon.setOrigin(0, 0);
        pokemon.isShiny()
          ? splicedIcon.setPositionRelative(pokeInfoTextContainer, 35, 0)
          : splicedIcon.setPositionRelative(pokeInfoTextContainer, 28, 0);
        marksContainer.add(splicedIcon);
        this.getUi().bringToTop(splicedIcon);
      }
      if (pokemon.isShiny()) {
        const doubleShiny = pokemon.isFusion() && pokemon.shiny && pokemon.fusionShiny;
        const shinyStar = globalScene.add.image(0, 0, `shiny_star_small${doubleShiny ? "_1" : ""}`);
        shinyStar.setOrigin(0, 0);
        shinyStar.setScale(0.65);
        shinyStar.setPositionRelative(pokeInfoTextContainer, 28, 0);
        shinyStar.setTint(getVariantTint(!doubleShiny ? pokemon.getVariant() : pokemon.variant));
        marksContainer.add(shinyStar);
        this.getUi().bringToTop(shinyStar);
        if (doubleShiny) {
          const fusionShinyStar = globalScene.add.image(0, 0, "shiny_star_small_2");
          fusionShinyStar.setOrigin(0, 0);
          fusionShinyStar.setScale(0.5);
          fusionShinyStar.setPosition(shinyStar.x + 1, shinyStar.y + 1);
          fusionShinyStar.setTint(getVariantTint(pokemon.fusionVariant));
          marksContainer.add(fusionShinyStar);
          this.getUi().bringToTop(fusionShinyStar);
        }
      }

      // Pokemon Moveset
      // Need to check if dynamically typed moves
      const pokemonMoveset = pokemon.getMoveset();
      const movesetContainer = globalScene.add.container(70, -29);
      const pokemonMoveBgs: Phaser.GameObjects.NineSlice[] = [];
      const pokemonMoveLabels: Phaser.GameObjects.Text[] = [];
      const movePos = [
        [-6.5, 35.5],
        [37, 35.5],
        [-6.5, 43.5],
        [37, 43.5],
      ];
      for (let m = 0; m < pokemonMoveset?.length; m++) {
        const moveContainer = globalScene.add.container(movePos[m][0], movePos[m][1]);
        moveContainer.setScale(0.5);
        const moveBg = globalScene.add.nineslice(0, 0, "type_bgs", "unknown", 85, 15, 2, 2, 2, 2);
        moveBg.setOrigin(1, 0);
        const moveLabel = addTextObject(-moveBg.width / 2, 1, "-", TextStyle.MOVE_LABEL);
        moveLabel.setOrigin(0.5, 0);
        moveLabel.setName("text-move-label");
        pokemonMoveBgs.push(moveBg);
        pokemonMoveLabels.push(moveLabel);
        moveContainer.add(moveBg);
        moveContainer.add(moveLabel);
        movesetContainer.add(moveContainer);
        const move = pokemonMoveset[m]?.getMove();
        pokemonMoveBgs[m].setFrame(PokemonType[move ? move.type : PokemonType.UNKNOWN].toString().toLowerCase());
        pokemonMoveLabels[m].setText(move ? move.name : "-");
      }

      // Pokemon Held Items - not displayed by default
      // Endless/Endless Spliced have a different scale because Pokemon tend to accumulate more items in these runs.
      const heldItemsScale =
        this.runInfo.gameMode === GameModes.SPLICED_ENDLESS || this.runInfo.gameMode === GameModes.ENDLESS ? 0.25 : 0.5;
      const heldItemsContainer = globalScene.add.container(-82, 2);
      let row = 0;
      for (const [index, item] of pokemon.heldItemManager.getHeldItems().sort(heldItemSortFunc).entries()) {
        if (index > 36) {
          const overflowIcon = addTextObject(182, 4, "+", TextStyle.WINDOW);
          heldItemsContainer.add(overflowIcon);
          break;
        }
        const itemIcon = allHeldItems[item].createSummaryIcon(pokemon);
        if (!pokemon.heldItemManager.isMaxStack(item) && itemIcon.list[1] instanceof Phaser.GameObjects.BitmapText) {
          itemIcon.list[1].clearTint();
        }
        itemIcon.setScale(heldItemsScale);
        itemIcon.setPosition((index % 19) * 10, row * 10);
        heldItemsContainer.add(itemIcon);
        if (index !== 0 && index % 18 === 0) {
          row++;
        }
      }
      heldItemsContainer.setName("heldItems");
      heldItemsContainer.setVisible(false);

      // Labels are applied for future differentiation in showParty()
      pokemonInfoContainer.add(pokemonInfoWindow);
      iconContainer.add(icon);
      pokemonInfoContainer.add(iconContainer);
      marksContainer.setName("PkmnMarks");
      pokemonInfoContainer.add(marksContainer);
      movesetContainer.setName("PkmnMoves");
      pokemonInfoContainer.add(movesetContainer);
      pokeInfoTextContainer.setName("PkmnInfoText");
      pokemonInfoContainer.add(pokeInfoTextContainer);
      pokeStatTextContainer.setName("PkmnStatsText");
      pokemonInfoContainer.add(pokeStatTextContainer);
      pokemonInfoContainer.add(heldItemsContainer);
      pokemonInfoContainer.setName("PkmnInfo");
      this.partyContainer.add(pokemonInfoContainer);
      pokemon.destroy();
    });
    this.runContainer.add(this.partyContainer);
  }

  /**
   * Changes what is displayed of the Pokemon's held items
   * @param partyVisible {boolean}
   * True -> Shows the Pokemon's default information and hides held items
   * False -> Shows the Pokemon's held items and hides default information
   */
  private showParty(partyVisible: boolean): void {
    const allContainers = this.partyContainer.getAll("name", "PkmnInfo");
    allContainers.forEach((c: Phaser.GameObjects.Container) => {
      c.getByName<Phaser.GameObjects.Container>("PkmnMoves").setVisible(partyVisible);
      c.getByName<Phaser.GameObjects.Container>("PkmnInfoText").setVisible(partyVisible);
      c.getByName<Phaser.GameObjects.Container>("PkmnStatsText").setVisible(partyVisible);
      c.getByName<Phaser.GameObjects.Container>("PkmnMarks").setVisible(partyVisible);
      c.getByName<Phaser.GameObjects.Container>("heldItems").setVisible(!partyVisible);
      this.partyVisibility = partyVisible;
    });
  }

  /**
   * Shows the ending art.
   */
  private createVictorySplash(): void {
    this.endCardContainer = globalScene.add.container(0, 0);
    const genderIndex = globalScene.gameData.gender ?? PlayerGender.UNSET;
    const isFemale = genderIndex === PlayerGender.FEMALE;
    const endCard = globalScene.add.image(0, 0, `end_${isFemale ? "f" : "m"}`);
    endCard.setOrigin(0);
    endCard.setScale(0.5);
    const text = addTextObject(
      globalScene.scaledCanvas.width / 2,
      globalScene.scaledCanvas.height - 16,
      i18next.t("battle:congratulations"),
      TextStyle.SUMMARY,
      { fontSize: "128px" },
    );
    text.setOrigin(0.5);
    this.endCardContainer.add(endCard);
    this.endCardContainer.add(text);
  }

  /** createHallofFame() - if the run is victorious, this creates a hall of fame image for the player to view
   * Overlay created by Koda (Thank you!)
   * This could be adapted into a public-facing method for victory screens. Perhaps.
   */
  private createHallofFame(): void {
    const genderIndex = globalScene.gameData.gender ?? PlayerGender.UNSET;
    const isFemale = genderIndex === PlayerGender.FEMALE;
    const genderStr = PlayerGender[genderIndex].toLowerCase();
    // Issue Note (08-05-2024): It seems as if fused pokemon do not appear with the averaged color b/c pokemonData's loadAsset requires there to be some active battle?
    // As an alternative, the icons of the second/bottom fused Pokemon have been placed next to their fellow fused Pokemon in Hall of Fame
    this.hallofFameContainer = globalScene.add.container(0, 0);
    // Thank you Hayuna for the code
    const endCard = globalScene.add.image(0, 0, `end_${isFemale ? "f" : "m"}`);
    endCard.setOrigin(0);
    endCard.setPosition(-1, -1);
    endCard.setScale(0.5);
    const endCardCoords = endCard.getBottomCenter();
    const overlayColor = isFemale ? "red" : "blue";
    const hallofFameBg = globalScene.add.image(0, 0, "hall_of_fame_" + overlayColor);
    hallofFameBg.setPosition(159, 89);
    hallofFameBg.setSize(globalScene.game.canvas.width, globalScene.game.canvas.height + 10);
    hallofFameBg.setAlpha(0.8);
    this.hallofFameContainer.add(endCard);
    this.hallofFameContainer.add(hallofFameBg);

    const hallofFameText = addTextObject(
      0,
      0,
      i18next.t("runHistory:hallofFameText", { context: genderStr }),
      TextStyle.WINDOW,
    );
    hallofFameText.setPosition(endCardCoords.x - hallofFameText.displayWidth / 2, 164);
    this.hallofFameContainer.add(hallofFameText);
    this.runInfo.party.forEach((p, i) => {
      const pkmn = p.toPokemon();
      const row = i % 2;
      const id = pkmn.id;
      const shiny = pkmn.shiny;
      const formIndex = pkmn.formIndex;
      const variant = pkmn.variant;
      const species = pkmn.getSpeciesForm();
      const pokemonSprite: Phaser.GameObjects.Sprite = globalScene.add.sprite(60 + 40 * i, 40 + row * 80, "pkmn__sub");
      pokemonSprite.setPipeline(globalScene.spritePipeline, {
        tone: [0.0, 0.0, 0.0, 0.0],
        ignoreTimeTint: true,
      });
      this.hallofFameContainer.add(pokemonSprite);
      const speciesLoaded: Map<SpeciesId, boolean> = new Map<SpeciesId, boolean>();
      speciesLoaded.set(id, false);

      const female = pkmn.gender === 1;
      species.loadAssets(female, formIndex, shiny, variant, true).then(() => {
        speciesLoaded.set(id, true);
        pokemonSprite.play(species.getSpriteKey(female, formIndex, shiny, variant));
        pokemonSprite.setPipelineData("shiny", shiny);
        pokemonSprite.setPipelineData("variant", variant);
        pokemonSprite.setPipelineData("spriteKey", species.getSpriteKey(female, formIndex, shiny, variant));
        pokemonSprite.setVisible(true);
      });
      if (pkmn.isFusion()) {
        const fusionIcon = globalScene.add.sprite(80 + 40 * i, 50 + row * 80, pkmn.getFusionIconAtlasKey());
        fusionIcon.setName("sprite-fusion-icon");
        fusionIcon.setOrigin(0.5, 0);
        fusionIcon.setFrame(pkmn.getFusionIconId(true));
        this.hallofFameContainer.add(fusionIcon);
      }
      pkmn.destroy();
    });
    this.hallofFameContainer.setVisible(false);
    this.runContainer.add(this.hallofFameContainer);
  }

  /**
   * Takes input from the user to perform a desired action.
   * @param button - Button object to be processed
   * Button.CANCEL, Button.LEFT - removes all containers related to RunInfo and returns the user to Run History
   * Button.CYCLE_FORM, Button.CYCLE_SHINY, Button.CYCLE_ABILITY - runs the function buttonCycleOption()
   */
  override processInput(button: Button): boolean {
    const ui = this.getUi();

    let success = false;
    const error = false;

    switch (button) {
      case Button.CANCEL:
      case Button.LEFT:
        success = true;
        if (this.pageMode === RunInfoUiMode.MAIN) {
          this.runInfoContainer.removeAll(true);
          this.runResultContainer.removeAll(true);
          this.partyContainer.removeAll(true);
          this.runContainer.removeAll(true);
          if (this.isVictory) {
            this.hallofFameContainer.removeAll(true);
          }
          super.clear();
          this.runContainer.setVisible(false);
          ui.revertMode();
        } else if (this.pageMode === RunInfoUiMode.HALL_OF_FAME) {
          this.hallofFameContainer.setVisible(false);
          this.pageMode = RunInfoUiMode.MAIN;
        } else if (this.pageMode === RunInfoUiMode.ENDING_ART) {
          this.endCardContainer.setVisible(false);
          this.runContainer.remove(this.endCardContainer);
          this.pageMode = RunInfoUiMode.MAIN;
        }
        break;
      case Button.DOWN:
      case Button.UP:
        break;
      case Button.CYCLE_FORM:
      case Button.CYCLE_SHINY:
      case Button.CYCLE_ABILITY:
        this.buttonCycleOption(button);
        break;
    }

    if (success) {
      ui.playSelect();
    } else if (error) {
      ui.playError();
    }
    return success || error;
  }

  /**
   * buttonCycleOption : takes a parameter button to execute different actions in the run-info page
   * The use of non-directional / A / B buttons is named in relation to functions used during starter-select.
   * Button.CYCLE_FORM (F key) --> displays ending art (victory only)
   * Button.CYCLE_SHINY (R key) --> displays hall of fame (victory only)
   * Button.CYCLE_ABILITY (E key) --> shows pokemon held items
   */
  private buttonCycleOption(button: Button) {
    switch (button) {
      case Button.CYCLE_FORM:
        if (this.isVictory && this.pageMode !== RunInfoUiMode.HALL_OF_FAME) {
          if (!this.endCardContainer || !this.endCardContainer.visible) {
            this.createVictorySplash();
            this.endCardContainer.setVisible(true);
            this.runContainer.add(this.endCardContainer);
            this.pageMode = RunInfoUiMode.ENDING_ART;
          } else {
            this.endCardContainer.setVisible(false);
            this.runContainer.remove(this.endCardContainer);
            this.pageMode = RunInfoUiMode.MAIN;
          }
        }
        break;
      case Button.CYCLE_SHINY:
        if (this.isVictory && this.pageMode !== RunInfoUiMode.ENDING_ART) {
          if (!this.hallofFameContainer.visible) {
            this.hallofFameContainer.setVisible(true);
            this.pageMode = RunInfoUiMode.HALL_OF_FAME;
          } else {
            this.hallofFameContainer.setVisible(false);
            this.pageMode = RunInfoUiMode.MAIN;
          }
        }
        break;
      case Button.CYCLE_ABILITY:
        if (this.runInfo.trainerItems.length !== 0 && this.pageMode === RunInfoUiMode.MAIN) {
          if (this.partyVisibility) {
            this.showParty(false);
          } else {
            this.showParty(true);
          }
        }
        break;
    }
  }
}<|MERGE_RESOLUTION|>--- conflicted
+++ resolved
@@ -73,13 +73,7 @@
   }
 
   override async setup() {
-<<<<<<< HEAD
-    this.runContainer = globalScene.add.container(1, -(globalScene.game.canvas.height / 6) + 1);
-=======
     this.runContainer = globalScene.add.container(1, -globalScene.scaledCanvas.height + 1);
-    // The import of the modifiersModule is loaded here to sidestep async/await issues.
-    this.modifiersModule = Modifier;
->>>>>>> e8623348
     this.runContainer.setVisible(false);
     globalScene.loadImage("encounter_exclaim", "mystery-encounters");
   }
