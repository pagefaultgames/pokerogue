--- conflicted
+++ resolved
@@ -255,13 +255,7 @@
    * Mystery Encounters contain sprites associated with MEs + the title of the specific ME.
    */
   private parseRunStatus() {
-<<<<<<< HEAD
-    const runStatusText = addTextObject(6, 5, `${i18next.t("saveSlotSelectUiHandler:wave")} ${this.runInfo.waveIndex} - ${getBiomeName(this.runInfo.arena.biome)}`, TextStyle.WINDOW, { fontSize : "65px", lineSpacing: 0.1 });
-
     const enemyContainer = globalScene.add.container(0, 0);
-=======
-    const enemyContainer = this.scene.add.container(0, 0);
->>>>>>> e930536e
     this.runResultContainer.add(enemyContainer);
     if (this.runInfo.battleType === BattleType.WILD) {
       if (this.runInfo.enemyParty.length === 1) {
@@ -532,14 +526,9 @@
     const runInfoText = addBBCodeTextObject(7, 0, "", TextStyle.WINDOW, { fontSize: "50px", lineSpacing: lineSpacing });
     const runTime = Utils.getPlayTimeString(this.runInfo.playTime);
     runInfoText.appendText(`${i18next.t("runHistory:runLength")}: ${runTime}`, false);
-<<<<<<< HEAD
     const runMoney = Utils.formatMoney(globalScene.moneyFormat, this.runInfo.money);
-    runInfoText.appendText(`[color=${getTextColor(TextStyle.MONEY)}]${i18next.t("battleScene:moneyOwned", { formattedMoney : runMoney })}[/color]`);
-=======
-    const runMoney = Utils.formatMoney(this.scene.moneyFormat, this.runInfo.money);
     const moneyTextColor = getTextColor(TextStyle.MONEY_WINDOW, false, this.scene.uiTheme);
     runInfoText.appendText(`[color=${moneyTextColor}]${i18next.t("battleScene:moneyOwned", { formattedMoney : runMoney })}[/color]`);
->>>>>>> e930536e
     runInfoText.setPosition(7, 70);
     runInfoTextContainer.add(runInfoText);
     // Luck
