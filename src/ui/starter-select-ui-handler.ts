--- conflicted
+++ resolved
@@ -27,11 +27,8 @@
 import { OptionSelectItem } from "./abstact-option-select-ui-handler";
 import { pokemonPrevolutions } from "#app/data/pokemon-evolutions";
 import { Variant, getVariantTint } from "#app/data/variant";
-<<<<<<< HEAD
+import i18next from "i18next";
 import {Button} from "../inputs-controller";
-=======
-import i18next from "i18next";
->>>>>>> 77c3a5ad
 
 export type StarterSelectCallback = (starters: Starter[]) => void;
 
