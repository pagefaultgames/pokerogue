--- conflicted
+++ resolved
@@ -71,15 +71,9 @@
   randIntRange,
   rgbHexToRgba,
 } from "#utils/common";
-<<<<<<< HEAD
 import type { AllStarterPreferences } from "#utils/data";
-import { loadStarterPreferences, saveStarterPreferences } from "#utils/data";
+import { deepCopy, loadStarterPreferences, saveStarterPreferences } from "#utils/data";
 import { getPokemonSpecies, getPokemonSpeciesForm, getPokerusStarters } from "#utils/pokemon-utils";
-=======
-import type { StarterPreferences } from "#utils/data";
-import { deepCopy, loadStarterPreferences, saveStarterPreferences } from "#utils/data";
-import { getPokemonSpeciesForm, getPokerusStarters } from "#utils/pokemon-utils";
->>>>>>> dcb2f321
 import { toCamelCase, toTitleCase } from "#utils/strings";
 import { argbFromRgba } from "@material/material-color-utilities";
 import i18next from "i18next";
@@ -1196,7 +1190,8 @@
       this.starterSelectContainer.setVisible(true);
 
       this.starterPreferences = loadStarterPreferences();
-      this.originalStarterPreferences = loadStarterPreferences();
+      // Deep copy the JSON (avoid re-loading from disk)
+      this.originalStarterPreferences = deepCopy(this.starterPreferences);
 
       this.allStarterSpecies.forEach(species => {
         // Initialize the StarterPreferences for this species
@@ -1255,6 +1250,8 @@
     preferences: AllStarterPreferences,
     ignoreChallenge = false,
   ): StarterPreferences {
+    // if preferences for the species is undefined, set it to an empty object
+    preferences[species.speciesId] ??= {};
     const starterPreferences = preferences[species.speciesId];
     const { dexEntry, starterDataEntry: starterData } = this.getSpeciesData(species.speciesId, !ignoreChallenge);
 
@@ -1390,7 +1387,6 @@
 
     this.starterSelectMessageBox.setSize(318, singleLine ? 28 : 42);
 
-<<<<<<< HEAD
     if (moveToTop) {
       this.starterSelectMessageBox.setOrigin(0);
       this.starterSelectMessageBoxContainer.setY(0);
@@ -1400,11 +1396,6 @@
       this.starterSelectMessageBox.setOrigin(0, 1);
       this.message.setY(singleLine ? -22 : -37);
     }
-=======
-      this.starterPreferences = loadStarterPreferences();
-      // Deep copy the JSON (avoid re-loading from disk)
-      this.originalStarterPreferences = deepCopy(this.starterPreferences);
->>>>>>> dcb2f321
 
     this.starterSelectMessageBoxContainer.setVisible(!!text?.length);
   }
@@ -1515,7 +1506,6 @@
    * Update the display of candy upgrade icons or animations for the given StarterContainer
    * @param starterContainer the container for the Pokemon to update
    */
-<<<<<<< HEAD
   updateCandyUpgradeDisplay(starterContainer: StarterContainer) {
     if (this.isUpgradeIconEnabled()) {
       this.setUpgradeIcon(starterContainer);
@@ -1524,17 +1514,6 @@
       this.setUpgradeAnimation(starterContainer.icon, this.lastSpecies, true);
     }
   }
-=======
-  initStarterPrefs(
-    species: PokemonSpecies,
-    preferences: StarterPreferences,
-    ignoreChallenge = false,
-  ): StarterAttributes {
-    // if preferences for the species is undefined, set it to an empty object
-    preferences[species.speciesId] ??= {};
-    const starterAttributes = preferences[species.speciesId];
-    const { dexEntry, starterDataEntry: starterData } = this.getSpeciesData(species.speciesId, !ignoreChallenge);
->>>>>>> dcb2f321
 
   /**
    * Processes an {@linkcode CandyUpgradeNotificationChangedEvent} sent when the corresponding setting changes
@@ -2105,7 +2084,7 @@
     // The persistent starter data to apply e.g. candy upgrades
     const persistentStarterData = globalScene.gameData.starterData[this.lastSpecies.speciesId];
     // The sanitized starter preferences
-    let starterPreferences = this.starterPreferences[this.lastSpecies.speciesId];
+    const starterPreferences = this.starterPreferences[this.lastSpecies.speciesId];
     // The original starter preferences
     const originalStarterPreferences = this.originalStarterPreferences[this.lastSpecies.speciesId];
 
@@ -2317,10 +2296,6 @@
                   const option: OptionSelectItem = {
                     label: getNatureName(n, true, true, true, globalScene.uiTheme),
                     handler: () => {
-                      // update default nature in starter save data
-                      if (!starterPreferences) {
-                        starterPreferences = this.starterPreferences[this.lastSpecies.speciesId] = {};
-                      }
                       starterPreferences.nature = n;
                       originalStarterPreferences.nature = starterPreferences.nature;
                       this.clearText();
@@ -2690,42 +2665,11 @@
     } else if (this.randomCursorObj.visible) {
       [success, error] = this.processRandomCursorInput(button);
     } else {
-<<<<<<< HEAD
-=======
-      let starterContainer: StarterContainer;
-      // The temporary, duplicated starter data to show info
-      const starterData = this.getSpeciesData(this.lastSpecies.speciesId).starterDataEntry;
-      // The persistent starter data to apply e.g. candy upgrades
-      const persistentStarterData = globalScene.gameData.starterData[this.lastSpecies.speciesId];
-      // The sanitized starter preferences
-      if (this.starterPreferences[this.lastSpecies.speciesId] === undefined) {
-        this.starterPreferences[this.lastSpecies.speciesId] = {};
-      }
-      if (this.originalStarterPreferences[this.lastSpecies.speciesId] === undefined) {
-        this.originalStarterPreferences[this.lastSpecies.speciesId] = {};
-      }
-      // Bangs are safe here due to the above check
-      const starterAttributes = this.starterPreferences[this.lastSpecies.speciesId]!;
-      const originalStarterAttributes = this.originalStarterPreferences[this.lastSpecies.speciesId]!;
-
-      // this gets the correct pokemon cursor depending on whether you're in the starter screen or the party icons
-      if (!this.starterIconsCursorObj.visible) {
-        starterContainer = this.filteredStarterContainers[this.cursor];
-      } else {
-        // if species is in filtered starters, get the starter container from the filtered starters, it can be undefined if the species is not in the filtered starters
-        starterContainer =
-          this.filteredStarterContainers[
-            this.filteredStarterContainers.findIndex(container => container.species === this.lastSpecies)
-          ];
-      }
-
->>>>>>> dcb2f321
       if (button === Button.ACTION) {
         if (!this.speciesStarterDexEntry?.caughtAttr) {
           error = true;
         } else if (this.starterSpecies.length <= 6) {
           // checks to see if the party has 6 or fewer pokemon
-<<<<<<< HEAD
           this.openPokemonMenu();
           success = true;
         }
@@ -2744,709 +2688,6 @@
         }
 
         switch (button) {
-=======
-          const ui = this.getUi();
-          let options: any[] = []; // TODO: add proper type
-
-          const [isDupe, removeIndex]: [boolean, number] = this.isInParty(this.lastSpecies);
-
-          const isPartyValid = this.isPartyValid();
-          const isValidForChallenge = checkStarterValidForChallenge(
-            this.lastSpecies,
-            globalScene.gameData.getSpeciesDexAttrProps(
-              this.lastSpecies,
-              this.getCurrentDexProps(this.lastSpecies.speciesId),
-            ),
-            isPartyValid,
-          );
-
-          const currentPartyValue = this.starterSpecies
-            .map(s => s.generation)
-            .reduce(
-              (total: number, _gen: number, i: number) =>
-                (total += globalScene.gameData.getSpeciesStarterValue(this.starterSpecies[i].speciesId)),
-              0,
-            );
-          const newCost = globalScene.gameData.getSpeciesStarterValue(this.lastSpecies.speciesId);
-          if (
-            !isDupe &&
-            isValidForChallenge &&
-            currentPartyValue + newCost <= this.getValueLimit() &&
-            this.starterSpecies.length < PLAYER_PARTY_MAX_SIZE
-          ) {
-            options = [
-              {
-                label: i18next.t("starterSelectUiHandler:addToParty"),
-                handler: () => {
-                  ui.setMode(UiMode.STARTER_SELECT);
-                  const isOverValueLimit = this.tryUpdateValue(
-                    globalScene.gameData.getSpeciesStarterValue(this.lastSpecies.speciesId),
-                    true,
-                  );
-                  if (!isDupe && isValidForChallenge && isOverValueLimit) {
-                    this.starterCursorObjs[this.starterSpecies.length]
-                      .setVisible(true)
-                      .setPosition(this.cursorObj.x, this.cursorObj.y);
-                    this.addToParty(
-                      this.lastSpecies,
-                      this.dexAttrCursor,
-                      this.abilityCursor,
-                      this.natureCursor as unknown as Nature,
-                      this.starterMoveset?.slice(0) as StarterMoveset,
-                      this.teraCursor,
-                    );
-                    ui.playSelect();
-                  } else {
-                    ui.playError(); // this should be redundant as there is now a trigger for when a pokemon can't be added to party
-                  }
-                  return true;
-                },
-                overrideSound: true,
-              },
-            ];
-          } else if (isDupe) {
-            // if it already exists in your party, it will give you the option to remove from your party
-            options = [
-              {
-                label: i18next.t("starterSelectUiHandler:removeFromParty"),
-                handler: () => {
-                  this.popStarter(removeIndex);
-                  ui.setMode(UiMode.STARTER_SELECT);
-                  return true;
-                },
-              },
-            ];
-          }
-
-          options.push(
-            // this shows the IVs for the pokemon
-            {
-              label: i18next.t("starterSelectUiHandler:toggleIVs"),
-              handler: () => {
-                this.toggleStatsMode();
-                ui.setMode(UiMode.STARTER_SELECT);
-                return true;
-              },
-            },
-          );
-          if (this.speciesStarterMoves.length > 1) {
-            // this lets you change the pokemon moves
-            const showSwapOptions = (moveset: StarterMoveset) => {
-              this.blockInput = true;
-
-              ui.setMode(UiMode.STARTER_SELECT).then(() => {
-                ui.showText(i18next.t("starterSelectUiHandler:selectMoveSwapOut"), null, () => {
-                  this.moveInfoOverlay.show(allMoves[moveset[0]]);
-
-                  ui.setModeWithoutClear(UiMode.OPTION_SELECT, {
-                    options: moveset
-                      .map((m: MoveId, i: number) => {
-                        const option: OptionSelectItem = {
-                          label: allMoves[m].name,
-                          handler: () => {
-                            this.blockInput = true;
-                            ui.setMode(UiMode.STARTER_SELECT).then(() => {
-                              ui.showText(
-                                `${i18next.t("starterSelectUiHandler:selectMoveSwapWith")} ${allMoves[m].name}.`,
-                                null,
-                                () => {
-                                  const possibleMoves = this.speciesStarterMoves.filter((sm: MoveId) => sm !== m);
-                                  this.moveInfoOverlay.show(allMoves[possibleMoves[0]]);
-
-                                  ui.setModeWithoutClear(UiMode.OPTION_SELECT, {
-                                    options: possibleMoves
-                                      .map(sm => {
-                                        // make an option for each available starter move
-                                        const option = {
-                                          label: allMoves[sm].name,
-                                          handler: () => {
-                                            this.switchMoveHandler(i, sm, m);
-                                            showSwapOptions(this.starterMoveset!); // TODO: is this bang correct?
-                                            return true;
-                                          },
-                                          onHover: () => {
-                                            this.moveInfoOverlay.show(allMoves[sm]);
-                                          },
-                                        };
-                                        return option;
-                                      })
-                                      .concat({
-                                        label: i18next.t("menu:cancel"),
-                                        handler: () => {
-                                          showSwapOptions(this.starterMoveset!); // TODO: is this bang correct?
-                                          return true;
-                                        },
-                                        onHover: () => {
-                                          this.moveInfoOverlay.clear();
-                                        },
-                                      }),
-                                    supportHover: true,
-                                    maxOptions: 8,
-                                    yOffset: 19,
-                                  });
-                                  this.blockInput = false;
-                                },
-                              );
-                            });
-                            return true;
-                          },
-                          onHover: () => {
-                            this.moveInfoOverlay.show(allMoves[m]);
-                          },
-                        };
-                        return option;
-                      })
-                      .concat({
-                        label: i18next.t("menu:cancel"),
-                        handler: () => {
-                          this.moveInfoOverlay.clear();
-                          this.clearText();
-                          // Only saved if moves were actually swapped
-                          if (this.hasSwappedMoves) {
-                            globalScene.gameData.saveSystem().then(success => {
-                              if (!success) {
-                                return globalScene.reset(true);
-                              }
-                            });
-                          }
-                          ui.setMode(UiMode.STARTER_SELECT);
-                          return true;
-                        },
-                        onHover: () => {
-                          this.moveInfoOverlay.clear();
-                        },
-                      }),
-                    supportHover: true,
-                    maxOptions: 8,
-                    yOffset: 19,
-                  });
-                  this.blockInput = false;
-                });
-              });
-            };
-            options.push({
-              label: i18next.t("starterSelectUiHandler:manageMoves"),
-              handler: () => {
-                this.hasSwappedMoves = false;
-                showSwapOptions(this.starterMoveset!); // TODO: is this bang correct?
-                return true;
-              },
-            });
-          }
-          if (this.canCycleNature) {
-            // if we could cycle natures, enable the improved nature menu
-            const showNatureOptions = () => {
-              this.blockInput = true;
-
-              ui.setMode(UiMode.STARTER_SELECT).then(() => {
-                ui.showText(i18next.t("starterSelectUiHandler:selectNature"), null, () => {
-                  const natures = globalScene.gameData.getNaturesForAttr(this.speciesStarterDexEntry?.natureAttr);
-                  ui.setModeWithoutClear(UiMode.OPTION_SELECT, {
-                    options: natures
-                      .map((n: Nature, _i: number) => {
-                        const option: OptionSelectItem = {
-                          label: getNatureName(n, true, true, true, globalScene.uiTheme),
-                          handler: () => {
-                            starterAttributes.nature = n;
-                            originalStarterAttributes.nature = starterAttributes.nature;
-                            this.clearText();
-                            ui.setMode(UiMode.STARTER_SELECT);
-                            // set nature for starter
-                            this.setSpeciesDetails(this.lastSpecies, {
-                              natureIndex: n,
-                            });
-                            this.blockInput = false;
-                            return true;
-                          },
-                        };
-                        return option;
-                      })
-                      .concat({
-                        label: i18next.t("menu:cancel"),
-                        handler: () => {
-                          this.clearText();
-                          ui.setMode(UiMode.STARTER_SELECT);
-                          this.blockInput = false;
-                          return true;
-                        },
-                      }),
-                    maxOptions: 8,
-                    yOffset: 19,
-                  });
-                });
-              });
-            };
-            options.push({
-              label: i18next.t("starterSelectUiHandler:manageNature"),
-              handler: () => {
-                showNatureOptions();
-                return true;
-              },
-            });
-          }
-
-          const passiveAttr = starterData.passiveAttr;
-          if (passiveAttr & PassiveAttr.UNLOCKED) {
-            // this is for enabling and disabling the passive
-            const label = i18next.t(
-              passiveAttr & PassiveAttr.ENABLED
-                ? "starterSelectUiHandler:disablePassive"
-                : "starterSelectUiHandler:enablePassive",
-            );
-            options.push({
-              label,
-              handler: () => {
-                starterData.passiveAttr ^= PassiveAttr.ENABLED;
-                persistentStarterData.passiveAttr ^= PassiveAttr.ENABLED;
-                ui.setMode(UiMode.STARTER_SELECT);
-                this.setSpeciesDetails(this.lastSpecies);
-                return true;
-              },
-            });
-          }
-          // if container.favorite is false, show the favorite option
-          const isFavorite = starterAttributes?.favorite ?? false;
-          if (!isFavorite) {
-            options.push({
-              label: i18next.t("starterSelectUiHandler:addToFavorites"),
-              handler: () => {
-                starterAttributes.favorite = true;
-                originalStarterAttributes.favorite = true;
-                // if the starter container not exists, it means the species is not in the filtered starters
-                if (starterContainer) {
-                  starterContainer.favoriteIcon.setVisible(starterAttributes.favorite);
-                }
-                ui.setMode(UiMode.STARTER_SELECT);
-                return true;
-              },
-            });
-          } else {
-            options.push({
-              label: i18next.t("starterSelectUiHandler:removeFromFavorites"),
-              handler: () => {
-                starterAttributes.favorite = false;
-                originalStarterAttributes.favorite = false;
-                // if the starter container not exists, it means the species is not in the filtered starters
-                if (starterContainer) {
-                  starterContainer.favoriteIcon.setVisible(starterAttributes.favorite);
-                }
-                ui.setMode(UiMode.STARTER_SELECT);
-                return true;
-              },
-            });
-          }
-          options.push({
-            label: i18next.t("menu:rename"),
-            handler: () => {
-              ui.playSelect();
-              let nickname = starterAttributes.nickname ? String(starterAttributes.nickname) : "";
-              nickname = decodeURIComponent(escape(atob(nickname)));
-              ui.setModeWithoutClear(
-                UiMode.RENAME_POKEMON,
-                {
-                  buttonActions: [
-                    (sanitizedName: string) => {
-                      ui.playSelect();
-                      starterAttributes.nickname = sanitizedName;
-                      originalStarterAttributes.nickname = sanitizedName;
-                      const name = decodeURIComponent(escape(atob(starterAttributes.nickname)));
-                      if (name.length > 0) {
-                        this.pokemonNameText.setText(name);
-                      } else {
-                        this.pokemonNameText.setText(this.lastSpecies.name);
-                      }
-                      ui.setMode(UiMode.STARTER_SELECT);
-                    },
-                    () => {
-                      ui.setMode(UiMode.STARTER_SELECT);
-                    },
-                  ],
-                },
-                nickname,
-              );
-              return true;
-            },
-          });
-
-          // Purchases with Candy
-          const candyCount = starterData.candyCount;
-          const showUseCandies = () => {
-            const options: any[] = []; // TODO: add proper type
-
-            // Unlock passive option
-            if (!(passiveAttr & PassiveAttr.UNLOCKED) && !globalScene.gameMode.hasChallenge(Challenges.FRESH_START)) {
-              const passiveCost = getPassiveCandyCount(speciesStarterCosts[this.lastSpecies.speciesId]);
-              options.push({
-                label: `×${passiveCost} ${i18next.t("starterSelectUiHandler:unlockPassive")}`,
-                handler: () => {
-                  if (Overrides.FREE_CANDY_UPGRADE_OVERRIDE || candyCount >= passiveCost) {
-                    persistentStarterData.passiveAttr |= PassiveAttr.UNLOCKED | PassiveAttr.ENABLED;
-                    starterData.passiveAttr = persistentStarterData.passiveAttr;
-                    if (!Overrides.FREE_CANDY_UPGRADE_OVERRIDE) {
-                      persistentStarterData.candyCount -= passiveCost;
-                      starterData.candyCount = persistentStarterData.candyCount;
-                    }
-                    this.pokemonCandyCountText.setText(`×${starterData.candyCount}`);
-                    globalScene.gameData.saveSystem().then(success => {
-                      if (!success) {
-                        return globalScene.reset(true);
-                      }
-                    });
-                    ui.setMode(UiMode.STARTER_SELECT);
-                    this.setSpeciesDetails(this.lastSpecies);
-                    globalScene.playSound("se/buy");
-
-                    // update the passive background and icon/animation for available upgrade
-                    if (starterContainer) {
-                      this.updateCandyUpgradeDisplay(starterContainer);
-                      starterContainer.starterPassiveBgs.setVisible(!!starterData.passiveAttr);
-                    }
-                    return true;
-                  }
-                  return false;
-                },
-                item: "candy",
-                itemArgs: starterColors[this.lastSpecies.speciesId],
-              });
-            }
-
-            // Reduce cost option
-            const valueReduction = starterData.valueReduction;
-            if (valueReduction < valueReductionMax && !globalScene.gameMode.hasChallenge(Challenges.FRESH_START)) {
-              const reductionCost = getValueReductionCandyCounts(speciesStarterCosts[this.lastSpecies.speciesId])[
-                valueReduction
-              ];
-              options.push({
-                label: `×${reductionCost} ${i18next.t("starterSelectUiHandler:reduceCost")}`,
-                handler: () => {
-                  if (Overrides.FREE_CANDY_UPGRADE_OVERRIDE || candyCount >= reductionCost) {
-                    persistentStarterData.valueReduction++;
-                    starterData.valueReduction = persistentStarterData.valueReduction;
-                    if (!Overrides.FREE_CANDY_UPGRADE_OVERRIDE) {
-                      persistentStarterData.candyCount -= reductionCost;
-                      starterData.candyCount = persistentStarterData.candyCount;
-                    }
-                    this.pokemonCandyCountText.setText(`×${starterData.candyCount}`);
-                    globalScene.gameData.saveSystem().then(success => {
-                      if (!success) {
-                        return globalScene.reset(true);
-                      }
-                    });
-                    this.tryUpdateValue(0);
-                    ui.setMode(UiMode.STARTER_SELECT);
-                    globalScene.playSound("se/buy");
-
-                    // update the value label and icon/animation for available upgrade
-                    if (starterContainer) {
-                      this.updateStarterValueLabel(starterContainer);
-                      this.updateCandyUpgradeDisplay(starterContainer);
-                    }
-                    return true;
-                  }
-                  return false;
-                },
-                item: "candy",
-                itemArgs: starterColors[this.lastSpecies.speciesId],
-              });
-            }
-
-            // Same species egg menu option.
-            const sameSpeciesEggCost = getSameSpeciesEggCandyCounts(speciesStarterCosts[this.lastSpecies.speciesId]);
-            options.push({
-              label: `×${sameSpeciesEggCost} ${i18next.t("starterSelectUiHandler:sameSpeciesEgg")}`,
-              handler: () => {
-                if (Overrides.FREE_CANDY_UPGRADE_OVERRIDE || candyCount >= sameSpeciesEggCost) {
-                  if (globalScene.gameData.eggs.length >= 99 && !Overrides.UNLIMITED_EGG_COUNT_OVERRIDE) {
-                    // Egg list full, show error message at the top of the screen and abort
-                    this.showText(
-                      i18next.t("egg:tooManyEggs"),
-                      undefined,
-                      () => this.showText("", 0, () => (this.tutorialActive = false)),
-                      2000,
-                      false,
-                      undefined,
-                      true,
-                    );
-                    return false;
-                  }
-                  if (!Overrides.FREE_CANDY_UPGRADE_OVERRIDE) {
-                    persistentStarterData.candyCount -= sameSpeciesEggCost;
-                    starterData.candyCount = persistentStarterData.candyCount;
-                  }
-                  this.pokemonCandyCountText.setText(`×${starterData.candyCount}`);
-
-                  const egg = new Egg({
-                    species: this.lastSpecies.speciesId,
-                    sourceType: EggSourceType.SAME_SPECIES_EGG,
-                  });
-                  egg.addEggToGameData();
-
-                  globalScene.gameData.saveSystem().then(success => {
-                    if (!success) {
-                      return globalScene.reset(true);
-                    }
-                  });
-                  ui.setMode(UiMode.STARTER_SELECT);
-                  globalScene.playSound("se/buy");
-
-                  // update the icon/animation for available upgrade
-                  if (starterContainer) {
-                    this.updateCandyUpgradeDisplay(starterContainer);
-                  }
-
-                  return true;
-                }
-                return false;
-              },
-              item: "candy",
-              itemArgs: starterColors[this.lastSpecies.speciesId],
-            });
-            options.push({
-              label: i18next.t("menu:cancel"),
-              handler: () => {
-                ui.setMode(UiMode.STARTER_SELECT);
-                return true;
-              },
-            });
-            ui.setModeWithoutClear(UiMode.OPTION_SELECT, {
-              options: options,
-              yOffset: 47,
-            });
-          };
-          options.push({
-            label: i18next.t("menuUiHandler:pokedex"),
-            handler: () => {
-              ui.setMode(UiMode.STARTER_SELECT).then(() => {
-                const attributes = {
-                  shiny: starterAttributes.shiny,
-                  variant: starterAttributes.variant,
-                  form: starterAttributes.form,
-                  female: starterAttributes.female,
-                };
-                ui.setOverlayMode(UiMode.POKEDEX_PAGE, this.lastSpecies, attributes, null, null, () => {
-                  if (this.lastSpecies) {
-                    starterContainer = this.filteredStarterContainers[this.cursor];
-                    const persistentStarterData = globalScene.gameData.starterData[this.lastSpecies.speciesId];
-                    this.updateCandyUpgradeDisplay(starterContainer);
-                    this.updateStarterValueLabel(starterContainer);
-                    starterContainer.starterPassiveBgs.setVisible(
-                      !!persistentStarterData.passiveAttr && !globalScene.gameMode.hasChallenge(Challenges.FRESH_START),
-                    );
-                    this.setSpecies(this.lastSpecies);
-                  }
-                });
-              });
-              return true;
-            },
-          });
-          if (!pokemonPrevolutions.hasOwnProperty(this.lastSpecies.speciesId)) {
-            options.push({
-              label: i18next.t("starterSelectUiHandler:useCandies"),
-              handler: () => {
-                ui.setMode(UiMode.STARTER_SELECT).then(() => showUseCandies());
-                return true;
-              },
-            });
-          }
-          options.push({
-            label: i18next.t("menu:cancel"),
-            handler: () => {
-              ui.setMode(UiMode.STARTER_SELECT);
-              return true;
-            },
-          });
-          ui.setModeWithoutClear(UiMode.OPTION_SELECT, {
-            options: options,
-            yOffset: 47,
-          });
-          success = true;
-        }
-      } else {
-        const props = globalScene.gameData.getSpeciesDexAttrProps(
-          this.lastSpecies,
-          this.getCurrentDexProps(this.lastSpecies.speciesId),
-        );
-        switch (button) {
-          case Button.CYCLE_SHINY:
-            if (this.canCycleShiny) {
-              if (starterAttributes.shiny === false) {
-                // If not shiny, we change to shiny and get the proper default variant
-                const newProps = globalScene.gameData.getSpeciesDexAttrProps(
-                  this.lastSpecies,
-                  this.getCurrentDexProps(this.lastSpecies.speciesId),
-                );
-                const newVariant = starterAttributes.variant
-                  ? (starterAttributes.variant as Variant)
-                  : newProps.variant;
-                starterAttributes.shiny = true;
-                originalStarterAttributes.shiny = true;
-                starterAttributes.variant = newVariant;
-                originalStarterAttributes.variant = newVariant;
-                this.setSpeciesDetails(this.lastSpecies, {
-                  shiny: true,
-                  variant: newVariant,
-                });
-
-                globalScene.playSound("se/sparkle");
-                // Cycle tint based on current sprite tint
-                const tint = getVariantTint(newVariant);
-                this.pokemonShinyIcon.setFrame(getVariantIcon(newVariant)).setTint(tint).setVisible(true);
-              } else {
-                // If shiny, we update the variant
-                let newVariant = props.variant;
-                do {
-                  newVariant = (newVariant + 1) % 3;
-                  if (newVariant === 0) {
-                    if (this.speciesStarterDexEntry!.caughtAttr & DexAttr.DEFAULT_VARIANT) {
-                      // TODO: is this bang correct?
-                      break;
-                    }
-                  } else if (newVariant === 1) {
-                    if (this.speciesStarterDexEntry!.caughtAttr & DexAttr.VARIANT_2) {
-                      // TODO: is this bang correct?
-                      break;
-                    }
-                  } else {
-                    if (this.speciesStarterDexEntry!.caughtAttr & DexAttr.VARIANT_3) {
-                      // TODO: is this bang correct?
-                      break;
-                    }
-                  }
-                } while (newVariant !== props.variant);
-                starterAttributes.variant = newVariant; // store the selected variant
-                originalStarterAttributes.variant = newVariant;
-                if (this.speciesStarterDexEntry!.caughtAttr & DexAttr.NON_SHINY && newVariant <= props.variant) {
-                  // If we have run out of variants, go back to non shiny
-                  starterAttributes.shiny = false;
-                  originalStarterAttributes.shiny = false;
-                  this.setSpeciesDetails(this.lastSpecies, {
-                    shiny: false,
-                    variant: 0,
-                  });
-                  this.pokemonShinyIcon.setVisible(false);
-                  success = true;
-                } else {
-                  // If going to a higher variant, or only shiny forms are caught, go to next variant
-                  this.setSpeciesDetails(this.lastSpecies, {
-                    variant: newVariant as Variant,
-                  });
-                  // Cycle tint based on current sprite tint
-                  const tint = getVariantTint(newVariant as Variant);
-                  this.pokemonShinyIcon.setFrame(getVariantIcon(newVariant as Variant)).setTint(tint);
-                  success = true;
-                }
-              }
-            }
-            break;
-          case Button.CYCLE_FORM:
-            if (this.canCycleForm) {
-              const formCount = this.lastSpecies.forms.length;
-              let newFormIndex = props.formIndex;
-              do {
-                newFormIndex = (newFormIndex + 1) % formCount;
-                if (
-                  this.lastSpecies.forms[newFormIndex].isStarterSelectable &&
-                  this.speciesStarterDexEntry!.caughtAttr! & globalScene.gameData.getFormAttr(newFormIndex)
-                ) {
-                  // TODO: are those bangs correct?
-                  break;
-                }
-              } while (newFormIndex !== props.formIndex);
-              starterAttributes.form = newFormIndex; // store the selected form
-              originalStarterAttributes.form = newFormIndex;
-              starterAttributes.tera = this.lastSpecies.forms[newFormIndex].type1;
-              originalStarterAttributes.tera = starterAttributes.tera;
-              this.setSpeciesDetails(this.lastSpecies, {
-                formIndex: newFormIndex,
-                teraType: starterAttributes.tera,
-              });
-              success = true;
-            }
-            break;
-          case Button.CYCLE_GENDER:
-            if (this.canCycleGender) {
-              starterAttributes.female = !props.female;
-              originalStarterAttributes.female = starterAttributes.female;
-              this.setSpeciesDetails(this.lastSpecies, {
-                female: !props.female,
-              });
-              success = true;
-            }
-            break;
-          case Button.CYCLE_ABILITY:
-            if (this.canCycleAbility) {
-              const abilityCount = this.lastSpecies.getAbilityCount();
-              const abilityAttr = starterData.abilityAttr;
-              const hasAbility1 = abilityAttr & AbilityAttr.ABILITY_1;
-              let newAbilityIndex = this.abilityCursor;
-              do {
-                newAbilityIndex = (newAbilityIndex + 1) % abilityCount;
-                if (newAbilityIndex === 0) {
-                  if (hasAbility1) {
-                    break;
-                  }
-                } else if (newAbilityIndex === 1) {
-                  // If ability 1 and 2 are the same and ability 1 is unlocked, skip over ability 2
-                  if (this.lastSpecies.ability1 === this.lastSpecies.ability2 && hasAbility1) {
-                    newAbilityIndex = (newAbilityIndex + 1) % abilityCount;
-                  }
-                  break;
-                } else {
-                  if (abilityAttr & AbilityAttr.ABILITY_HIDDEN) {
-                    break;
-                  }
-                }
-              } while (newAbilityIndex !== this.abilityCursor);
-              starterAttributes.ability = newAbilityIndex; // store the selected ability
-              originalStarterAttributes.ability = newAbilityIndex;
-
-              const { visible: tooltipVisible } = globalScene.ui.getTooltip();
-
-              if (tooltipVisible && this.activeTooltip === "ABILITY") {
-                const newAbility = allAbilities[this.lastSpecies.getAbility(newAbilityIndex)];
-                globalScene.ui.editTooltip(`${newAbility.name}`, `${newAbility.description}`);
-              }
-
-              this.setSpeciesDetails(this.lastSpecies, {
-                abilityIndex: newAbilityIndex,
-              });
-              success = true;
-            }
-            break;
-          case Button.CYCLE_NATURE:
-            if (this.canCycleNature) {
-              const natures = globalScene.gameData.getNaturesForAttr(this.speciesStarterDexEntry?.natureAttr);
-              const natureIndex = natures.indexOf(this.natureCursor);
-              const newNature = natures[natureIndex < natures.length - 1 ? natureIndex + 1 : 0];
-              // store cycled nature as default
-              starterAttributes.nature = newNature as unknown as number;
-              originalStarterAttributes.nature = starterAttributes.nature;
-              this.setSpeciesDetails(this.lastSpecies, {
-                natureIndex: newNature,
-              });
-              success = true;
-            }
-            break;
-          case Button.CYCLE_TERA:
-            if (this.canCycleTera) {
-              const speciesForm = getPokemonSpeciesForm(this.lastSpecies.speciesId, starterAttributes.form ?? 0);
-              if (speciesForm.type1 === this.teraCursor && !isNullOrUndefined(speciesForm.type2)) {
-                starterAttributes.tera = speciesForm.type2;
-                originalStarterAttributes.tera = starterAttributes.tera;
-                this.setSpeciesDetails(this.lastSpecies, {
-                  teraType: speciesForm.type2,
-                });
-              } else {
-                starterAttributes.tera = speciesForm.type1;
-                originalStarterAttributes.tera = starterAttributes.tera;
-                this.setSpeciesDetails(this.lastSpecies, {
-                  teraType: speciesForm.type1,
-                });
-              }
-              success = true;
-            }
-            break;
->>>>>>> dcb2f321
           case Button.UP:
             if (currentRow > 0) {
               if (this.scrollCursor > 0 && currentRow - this.scrollCursor === 0) {
@@ -4423,18 +3664,21 @@
 
       let props: DexAttrProps;
 
-<<<<<<< HEAD
       if (starterIndex > -1) {
         props = globalScene.gameData.getSpeciesDexAttrProps(species, this.starterAttr[starterIndex]);
-        this.setSpeciesDetails(species, {
-          shiny: props.shiny,
-          formIndex: props.formIndex,
-          female: props.female,
-          variant: props.variant,
-          abilityIndex: this.starterAbilityIndexes[starterIndex],
-          natureIndex: this.starterNatures[starterIndex],
-          teraType: this.starterTeras[starterIndex],
-        });
+        this.setSpeciesDetails(
+            species,
+            {
+            shiny: props.shiny,
+            formIndex: props.formIndex,
+            female: props.female,
+            variant: props.variant,
+            abilityIndex: this.starterAbilityIndexes[starterIndex],
+            natureIndex: this.starterNatures[starterIndex],
+            teraType: this.starterTeras[starterIndex],
+          },
+            false,
+          );
       } else {
         const defaultAbilityIndex =
           starterPreferences?.ability ?? globalScene.gameData.getStarterSpeciesDefaultAbilityIndex(species);
@@ -4447,82 +3691,23 @@
           if (props.shiny) {
             props.variant = starterPreferences.variant as Variant;
           }
-=======
-        if (starterIndex > -1) {
-          props = globalScene.gameData.getSpeciesDexAttrProps(species, this.starterAttr[starterIndex]);
-          this.setSpeciesDetails(
+        }
+        props.formIndex = starterPreferences?.form ?? props.formIndex;
+        props.female = starterPreferences?.female ?? props.female;
+
+        this.setSpeciesDetails(
             species,
             {
-              shiny: props.shiny,
-              formIndex: props.formIndex,
-              female: props.female,
-              variant: props.variant,
-              abilityIndex: this.starterAbilityIndexes[starterIndex],
-              natureIndex: this.starterNatures[starterIndex],
-              teraType: this.starterTeras[starterIndex],
-            },
-            false,
-          );
-        } else {
-          const defaultAbilityIndex =
-            starterAttributes?.ability ?? globalScene.gameData.getStarterSpeciesDefaultAbilityIndex(species);
-          // load default nature from stater save data, if set
-          const { dexEntry } = this.getSpeciesData(species.speciesId);
-          const defaultNature =
-            starterAttributes?.nature || globalScene.gameData.getSpeciesDefaultNature(species, dexEntry);
-          props = globalScene.gameData.getSpeciesDexAttrProps(species, defaultDexAttr);
-          if (starterAttributes?.variant && !Number.isNaN(starterAttributes.variant)) {
-            if (props.shiny) {
-              props.variant = starterAttributes.variant as Variant;
-            }
-          }
-          props.formIndex = starterAttributes?.form ?? props.formIndex;
-          props.female = starterAttributes?.female ?? props.female;
-
-          this.setSpeciesDetails(
-            species,
-            {
-              shiny: props.shiny,
-              formIndex: props.formIndex,
-              female: props.female,
-              variant: props.variant,
-              abilityIndex: defaultAbilityIndex,
-              natureIndex: defaultNature,
-              teraType: starterAttributes?.tera,
-            },
-            false,
-          );
->>>>>>> dcb2f321
-        }
-        props.formIndex = starterPreferences?.form ?? props.formIndex;
-        props.female = starterPreferences?.female ?? props.female;
-
-<<<<<<< HEAD
-        this.setSpeciesDetails(species, {
-          shiny: props.shiny,
-          formIndex: props.formIndex,
-          female: props.female,
-          variant: props.variant,
-          abilityIndex: defaultAbilityIndex,
-          natureIndex: defaultNature,
-          teraType: starterPreferences?.tera,
-        });
-=======
-        this.setSpeciesDetails(
-          species,
-          {
             shiny: props.shiny,
             formIndex: props.formIndex,
             female: props.female,
             variant: props.variant,
             abilityIndex: defaultAbilityIndex,
             natureIndex: defaultNature,
-            forSeen: true,
+            teraType: starterPreferences?.tera,
           },
-          false,
-        );
-        this.pokemonSprite.setTint(0x808080);
->>>>>>> dcb2f321
+            false,
+          );
       }
 
       if (!isNullOrUndefined(props.formIndex)) {
@@ -4598,39 +3783,6 @@
     } else {
       this.pokemonNumberText.setText(padInt(0, 4));
       this.pokemonNameText.setText(species ? "???" : "");
-<<<<<<< HEAD
-=======
-      this.pokemonGrowthRateText.setText("");
-      this.pokemonGrowthRateLabelText.setVisible(false);
-      this.type1Icon.setVisible(false);
-      this.type2Icon.setVisible(false);
-      this.pokemonLuckLabelText.setVisible(false);
-      this.pokemonLuckText.setVisible(false);
-      this.pokemonShinyIcon.setVisible(false);
-      this.pokemonUncaughtText.setVisible(!!species);
-      this.pokemonAbilityLabelText.setVisible(false);
-      this.pokemonPassiveLabelText.setVisible(false);
-      this.pokemonNatureLabelText.setVisible(false);
-      this.pokemonCaughtHatchedContainer.setVisible(false);
-      this.pokemonCandyContainer.setVisible(false);
-      this.pokemonFormText.setVisible(false);
-      this.teraIcon.setVisible(false);
-
-      this.setSpeciesDetails(
-        species!,
-        {
-          // TODO: is this bang correct?
-          shiny: false,
-          formIndex: 0,
-          female: false,
-          variant: 0,
-          abilityIndex: 0,
-          natureIndex: 0,
-        },
-        false,
-      );
-      this.pokemonSprite.clearTint();
->>>>>>> dcb2f321
     }
 
     this.pokemonSprite.setVisible(!!species);
@@ -4657,7 +3809,6 @@
     return { dexEntry: { ...copiedDexEntry }, starterDataEntry: { ...copiedStarterDataEntry } };
   }
 
-<<<<<<< HEAD
   setNoSpeciesDetails() {
     this.dexAttrCursor = 0n;
     this.abilityCursor = -1;
@@ -4691,11 +3842,8 @@
     this.updateInstructions();
   }
 
-  setSpeciesDetails(species: PokemonSpecies, options: SpeciesDetails = {}): void {
+  setSpeciesDetails(species: PokemonSpecies, options: SpeciesDetails = {}, save = true): void {
     // Here we pass some options to override everything else
-=======
-  setSpeciesDetails(species: PokemonSpecies, options: SpeciesDetails = {}, save = true): void {
->>>>>>> dcb2f321
     let { shiny, formIndex, female, variant, abilityIndex, natureIndex, teraType } = options;
 
     // Check whether we are setting details for a seen but not caught species
