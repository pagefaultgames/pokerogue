import { pokemonPrevolutions } from "#app/data/pokemon-evolutions";
import { Variant, getVariantTint } from "#app/data/variant";
import { argbFromRgba } from "@material/material-color-utilities";
import i18next from "i18next";
import BBCodeText from "phaser3-rex-plugins/plugins/bbcodetext";
import BattleScene, { starterColors } from "../battle-scene";
import { allAbilities } from "../data/ability";
import { speciesEggMoves } from "../data/egg-moves";
import { Moves } from "../data/enums/moves";
import { Species } from "../data/enums/species";
import { GrowthRate, getGrowthRateColor } from "../data/exp";
import { Gender, getGenderColor, getGenderSymbol } from "../data/gender";
import { allMoves } from "../data/move";
import { Nature, getNatureName } from "../data/nature";
import { pokemonFormChanges } from "../data/pokemon-forms";
import { LevelMoves, pokemonFormLevelMoves, pokemonSpeciesLevelMoves } from "../data/pokemon-level-moves";
import PokemonSpecies, { allSpecies, getPokemonSpecies, getPokemonSpeciesForm, getStarterValueFriendshipCap, speciesStarters, starterPassiveAbilities } from "../data/pokemon-species";
import { Type } from "../data/type";
import { Button } from "../enums/buttons";
import { GameModes, gameModes } from "../game-mode";
import { TitlePhase } from "../phases";
import { AbilityAttr, DexAttr, DexAttrProps, DexEntry, Passive as PassiveAttr, StarterFormMoveData, StarterMoveset } from "../system/game-data";
import { Tutorial, handleTutorial } from "../tutorial";
import * as Utils from "../utils";
import { OptionSelectItem } from "./abstact-option-select-ui-handler";
import MessageUiHandler from "./message-ui-handler";
import PokemonIconAnimHandler, { PokemonIconAnimMode } from "./pokemon-icon-anim-handler";
import { StatsContainer } from "./stats-container";
import { TextStyle, addBBCodeTextObject, addTextObject } from "./text";
import { Mode } from "./ui";
import { addWindow } from "./ui-theme";

export type StarterSelectCallback = (starters: Starter[]) => void;

export interface Starter {
  species: PokemonSpecies;
  dexAttr: bigint;
  abilityIndex: integer,
  passive: boolean;
  nature: Nature;
  moveset?: StarterMoveset;
  pokerus: boolean;
}

function getPassiveCandyCount(baseValue: integer): integer {
  switch (baseValue) {
    case 1:
      return 50;
    case 2:
      return 45;
    case 3:
      return 40;
    case 4:
      return 30;
    case 5:
      return 25;
    case 6:
      return 20;
    case 7:
      return 15;
    default:
      return 10;
  }
}

function getValueReductionCandyCounts(baseValue: integer): [integer, integer] {
  switch (baseValue) {
    case 1:
      return [ 30, 75];
    case 2:
      return [ 25, 60 ];
    case 3:
      return [ 20, 50 ];
    case 4:
      return [ 15, 40 ];
    case 5:
      return [ 12, 35 ];
    case 6:
      return [ 10, 30 ];
    case 7:
      return [ 8, 20 ];
    case 8:
      return [ 5, 15 ];
    default:
      return [ 3, 10 ];
  }
}

const gens = [
    i18next.t("starterSelectUiHandler:gen1"),
    i18next.t("starterSelectUiHandler:gen2"),
    i18next.t("starterSelectUiHandler:gen3"),
    i18next.t("starterSelectUiHandler:gen4"),
    i18next.t("starterSelectUiHandler:gen5"),
    i18next.t("starterSelectUiHandler:gen6"),
    i18next.t("starterSelectUiHandler:gen7"),
    i18next.t("starterSelectUiHandler:gen8"),
    i18next.t("starterSelectUiHandler:gen9")
];

export default class StarterSelectUiHandler extends MessageUiHandler {
  private starterSelectContainer: Phaser.GameObjects.Container;
  private shinyOverlay: Phaser.GameObjects.Image;
  private starterSelectGenIconContainers: Phaser.GameObjects.Container[];
  private pokemonNumberText: Phaser.GameObjects.Text;
  private pokemonSprite: Phaser.GameObjects.Sprite;
  private pokemonNameText: Phaser.GameObjects.Text;
  private pokemonGrowthRateLabelText: Phaser.GameObjects.Text;
  private pokemonGrowthRateText: Phaser.GameObjects.Text;
  private type1Icon: Phaser.GameObjects.Sprite;
  private type2Icon: Phaser.GameObjects.Sprite;
  private pokemonLuckLabelText: Phaser.GameObjects.Text;
  private pokemonLuckText: Phaser.GameObjects.Text;
  private pokemonGenderText: Phaser.GameObjects.Text;
  private pokemonUncaughtText: Phaser.GameObjects.Text;
  private pokemonAbilityLabelText: Phaser.GameObjects.Text;
  private pokemonAbilityText: Phaser.GameObjects.Text;
  private pokemonPassiveLabelText: Phaser.GameObjects.Text;
  private pokemonPassiveText: Phaser.GameObjects.Text;
  private pokemonNatureLabelText: Phaser.GameObjects.Text;
  private pokemonNatureText: BBCodeText;
  private pokemonMovesContainer: Phaser.GameObjects.Container;
  private pokemonMoveContainers: Phaser.GameObjects.Container[];
  private pokemonMoveBgs: Phaser.GameObjects.NineSlice[];
  private pokemonMoveLabels: Phaser.GameObjects.Text[];
  private pokemonAdditionalMoveCountLabel: Phaser.GameObjects.Text;
  private pokemonEggMovesContainer: Phaser.GameObjects.Container;
  private pokemonEggMoveContainers: Phaser.GameObjects.Container[];
  private pokemonEggMoveBgs: Phaser.GameObjects.NineSlice[];
  private pokemonEggMoveLabels: Phaser.GameObjects.Text[];
  private pokemonCandyIcon: Phaser.GameObjects.Sprite;
  private pokemonCandyDarknessOverlay: Phaser.GameObjects.Sprite;
  private pokemonCandyOverlayIcon: Phaser.GameObjects.Sprite;
  private pokemonCandyCountText: Phaser.GameObjects.Text;
  private pokemonCaughtHatchedContainer: Phaser.GameObjects.Container;
  private pokemonCaughtCountText: Phaser.GameObjects.Text;
  private pokemonHatchedCountText: Phaser.GameObjects.Text;
  private genOptionsText: Phaser.GameObjects.Text;
  private instructionsText: Phaser.GameObjects.Text;
  private starterSelectMessageBox: Phaser.GameObjects.NineSlice;
  private starterSelectMessageBoxContainer: Phaser.GameObjects.Container;
  private statsContainer: StatsContainer;
  private pokemonFormText: Phaser.GameObjects.Text;

  private genMode: boolean;
  private statsMode: boolean;
  private dexAttrCursor: bigint = 0n;
  private abilityCursor: integer = -1;
  private natureCursor: integer = -1;
  private genCursor: integer = 0;
  private genScrollCursor: integer = 0;
  private starterMoveset: StarterMoveset;

  private genSpecies: PokemonSpecies[][] = [];
  private lastSpecies: PokemonSpecies;
  private speciesLoaded: Map<Species, boolean> = new Map<Species, boolean>();
  private starterGens: integer[] = [];
  private starterCursors: integer[] = [];
  private pokerusGens: integer[] = [];
  private pokerusCursors: integer[] = [];
  private starterAttr: bigint[] = [];
  private starterAbilityIndexes: integer[] = [];
  private starterNatures: Nature[] = [];
  private starterMovesets: StarterMoveset[] = [];
  private speciesStarterDexEntry: DexEntry;
  private speciesStarterMoves: Moves[];
  private canCycleShiny: boolean;
  private canCycleForm: boolean;
  private canCycleGender: boolean;
  private canCycleAbility: boolean;
  private canCycleNature: boolean;
  private canCycleVariant: boolean;
  private value: integer = 0;

  private assetLoadCancelled: Utils.BooleanHolder;
  private cursorObj: Phaser.GameObjects.Image;
  private starterCursorObjs: Phaser.GameObjects.Image[];
  private pokerusCursorObjs: Phaser.GameObjects.Image[];
  private starterIcons: Phaser.GameObjects.Sprite[];
  private genCursorObj: Phaser.GameObjects.Image;
  private genCursorHighlightObj: Phaser.GameObjects.Image;
  private valueLimitLabel: Phaser.GameObjects.Text;
  private startCursorObj: Phaser.GameObjects.NineSlice;
  private starterValueLabels: Phaser.GameObjects.Text[];
  private shinyIcons: Phaser.GameObjects.Image[][];
  private hiddenAbilityIcons: Phaser.GameObjects.Image[];
  private classicWinIcons: Phaser.GameObjects.Image[];

  private iconAnimHandler: PokemonIconAnimHandler;

  private starterSelectCallback: StarterSelectCallback;
  private gameMode: GameModes;

  protected blockInput: boolean = false;

  constructor(scene: BattleScene) {
    super(scene, Mode.STARTER_SELECT);
  }

  setup() {
    const ui = this.getUi();

    this.starterSelectContainer = this.scene.add.container(0, -this.scene.game.canvas.height / 6);
    this.starterSelectContainer.setVisible(false);
    ui.add(this.starterSelectContainer);

    const bgColor = this.scene.add.rectangle(0, 0, this.scene.game.canvas.width / 6, this.scene.game.canvas.height / 6, 0x006860);
    bgColor.setOrigin(0, 0);
    this.starterSelectContainer.add(bgColor);

    const starterSelectBg = this.scene.add.image(0, 0, 'starter_select_bg');
    starterSelectBg.setOrigin(0, 0);
    this.starterSelectContainer.add(starterSelectBg);

    this.shinyOverlay = this.scene.add.image(6, 6, 'summary_overlay_shiny');
    this.shinyOverlay.setOrigin(0, 0);
    this.shinyOverlay.setVisible(false);
    this.starterSelectContainer.add(this.shinyOverlay);

    const starterContainerWindow = addWindow(this.scene, 141, 1, 178, 178);

    this.starterSelectContainer.add(addWindow(this.scene, 107, 1, 34, 58));
    this.starterSelectContainer.add(addWindow(this.scene, 107, 59, 34, 91));
    this.starterSelectContainer.add(addWindow(this.scene, 107, 145, 34, 34, true));
    this.starterSelectContainer.add(starterContainerWindow);

    if (!this.scene.uiTheme)
      starterContainerWindow.setVisible(false);

    this.iconAnimHandler = new PokemonIconAnimHandler();
    this.iconAnimHandler.setup(this.scene);

    this.pokemonNumberText = addTextObject(this.scene, 17, 1, '0000', TextStyle.SUMMARY);
    this.pokemonNumberText.setOrigin(0, 0);
    this.starterSelectContainer.add(this.pokemonNumberText);

    this.pokemonNameText = addTextObject(this.scene, 6, 112, '', TextStyle.SUMMARY);
    this.pokemonNameText.setOrigin(0, 0);
    this.starterSelectContainer.add(this.pokemonNameText);

    this.pokemonGrowthRateLabelText = addTextObject(this.scene, 8, 106, i18next.t("starterSelectUiHandler:growthRate"), TextStyle.SUMMARY_ALT, { fontSize: '36px' });
    this.pokemonGrowthRateLabelText.setOrigin(0, 0);
    this.pokemonGrowthRateLabelText.setVisible(false);
    this.starterSelectContainer.add(this.pokemonGrowthRateLabelText);

    this.pokemonGrowthRateText = addTextObject(this.scene, 34, 106, '', TextStyle.SUMMARY_PINK, { fontSize: '36px' });
    this.pokemonGrowthRateText.setOrigin(0, 0);
    this.starterSelectContainer.add(this.pokemonGrowthRateText);

    this.pokemonGenderText = addTextObject(this.scene, 96, 112, '', TextStyle.SUMMARY_ALT);
    this.pokemonGenderText.setOrigin(0, 0);
    this.starterSelectContainer.add(this.pokemonGenderText);

    this.pokemonUncaughtText = addTextObject(this.scene, 6, 127, i18next.t("starterSelectUiHandler:uncaught"), TextStyle.SUMMARY_ALT, { fontSize: '56px' });
    this.pokemonUncaughtText.setOrigin(0, 0);
    this.starterSelectContainer.add(this.pokemonUncaughtText);

    let starterInfoXPosition = 31; // Only text
    // The position should be set per language
    const currentLanguage = i18next.language;
    switch (currentLanguage) {
      case 'pt_BR':
        starterInfoXPosition = 32;
        break;
      default:
        starterInfoXPosition = 31;
        break
    }

    let starterInfoTextSize = '56px'; // Labels and text
    // The font size should be set per language
    // currentLanguage is already defined
    switch (currentLanguage) {
      case 'pt_BR':
        starterInfoTextSize = '47px';
        break;
      default:
        starterInfoTextSize = '56px';
        break
    }

    this.pokemonAbilityLabelText = addTextObject(this.scene, 6, 127, i18next.t("starterSelectUiHandler:ability"), TextStyle.SUMMARY_ALT, { fontSize: starterInfoTextSize });
    this.pokemonAbilityLabelText.setOrigin(0, 0);
    this.pokemonAbilityLabelText.setVisible(false);
    this.starterSelectContainer.add(this.pokemonAbilityLabelText);

    this.pokemonAbilityText = addTextObject(this.scene, starterInfoXPosition, 127, '', TextStyle.SUMMARY_ALT, { fontSize: starterInfoTextSize });
    this.pokemonAbilityText.setOrigin(0, 0);
    this.starterSelectContainer.add(this.pokemonAbilityText);

    this.pokemonPassiveLabelText = addTextObject(this.scene, 6, 136, i18next.t("starterSelectUiHandler:passive"), TextStyle.SUMMARY_ALT, { fontSize: starterInfoTextSize });
    this.pokemonPassiveLabelText.setOrigin(0, 0);
    this.pokemonPassiveLabelText.setVisible(false);
    this.starterSelectContainer.add(this.pokemonPassiveLabelText);

    this.pokemonPassiveText = addTextObject(this.scene, starterInfoXPosition, 136, '', TextStyle.SUMMARY_ALT, { fontSize: starterInfoTextSize });
    this.pokemonPassiveText.setOrigin(0, 0);
    this.starterSelectContainer.add(this.pokemonPassiveText);

    this.pokemonNatureLabelText = addTextObject(this.scene, 6, 145, i18next.t("starterSelectUiHandler:nature"), TextStyle.SUMMARY_ALT, { fontSize: starterInfoTextSize });
    this.pokemonNatureLabelText.setOrigin(0, 0);
    this.pokemonNatureLabelText.setVisible(false);
    this.starterSelectContainer.add(this.pokemonNatureLabelText);

    this.pokemonNatureText = addBBCodeTextObject(this.scene, starterInfoXPosition, 145, '', TextStyle.SUMMARY_ALT, { fontSize: starterInfoTextSize });
    this.pokemonNatureText.setOrigin(0, 0);
    this.starterSelectContainer.add(this.pokemonNatureText);

    this.pokemonMoveContainers = [];
    this.pokemonMoveBgs = [];
    this.pokemonMoveLabels = [];

    this.pokemonEggMoveContainers = [];
    this.pokemonEggMoveBgs = [];
    this.pokemonEggMoveLabels = [];

    this.genOptionsText = addTextObject(this.scene, 124, 7, '', TextStyle.WINDOW, { fontSize: 72, lineSpacing: 39, align: 'center' });
    this.genOptionsText.setShadowOffset(4.5, 4.5);
    this.genOptionsText.setOrigin(0.5, 0);
    this.starterSelectContainer.add(this.genOptionsText);

    this.updateGenOptions();

    this.starterSelectGenIconContainers = new Array(gens.length).fill(null).map((_, i) => {
      const container = this.scene.add.container(151, 9);
      if (i)
        container.setVisible(false);
      this.starterSelectContainer.add(container);
      return container;
    });

    this.pokerusCursorObjs = new Array(3).fill(null).map(() => {
      const cursorObj = this.scene.add.image(0, 0, 'select_cursor_pokerus');
      cursorObj.setVisible(false);
      cursorObj.setOrigin(0, 0);
      this.starterSelectContainer.add(cursorObj);
      return cursorObj;
    });

    this.starterCursorObjs = new Array(6).fill(null).map(() => {
      const cursorObj = this.scene.add.image(0, 0, 'select_cursor_highlight');
      cursorObj.setVisible(false);
      cursorObj.setOrigin(0, 0);
      this.starterSelectContainer.add(cursorObj);
      return cursorObj;
    });

    this.cursorObj = this.scene.add.image(0, 0, 'select_cursor');
    this.cursorObj.setOrigin(0, 0);
    this.starterSelectContainer.add(this.cursorObj);

    this.genCursorHighlightObj = this.scene.add.image(111, 5, 'select_gen_cursor_highlight');
    this.genCursorHighlightObj.setOrigin(0, 0);
    this.starterSelectContainer.add(this.genCursorHighlightObj);

    this.genCursorObj = this.scene.add.image(111, 5, 'select_gen_cursor');
    this.genCursorObj.setVisible(false);
    this.genCursorObj.setOrigin(0, 0);
    this.starterSelectContainer.add(this.genCursorObj);

    this.valueLimitLabel = addTextObject(this.scene, 124, 150, '0/10', TextStyle.TOOLTIP_CONTENT);
    this.valueLimitLabel.setOrigin(0.5, 0);
    this.starterSelectContainer.add(this.valueLimitLabel);

    const startLabel = addTextObject(this.scene, 124, 162, i18next.t("starterSelectUiHandler:start"), TextStyle.TOOLTIP_CONTENT);
    startLabel.setOrigin(0.5, 0);
    this.starterSelectContainer.add(startLabel);

    this.startCursorObj = this.scene.add.nineslice(111, 160, 'select_cursor', null, 26, 15, 6, 6, 6, 6);
    this.startCursorObj.setVisible(false);
    this.startCursorObj.setOrigin(0, 0);
    this.starterSelectContainer.add(this.startCursorObj);

    const starterSpecies: Species[] = [];

    for (let g = 0; g < this.starterSelectGenIconContainers.length; g++) {
      let s = 0;
      this.genSpecies.push([]);

      for (let species of allSpecies) {
        if (!speciesStarters.hasOwnProperty(species.speciesId) || species.generation !== g + 1 || !species.isObtainable())
          continue;
        starterSpecies.push(species.speciesId);
        this.speciesLoaded.set(species.speciesId, false);
        this.genSpecies[g].push(species);
        const defaultDexAttr = this.scene.gameData.getSpeciesDefaultDexAttr(species, false, true);
        const defaultProps = this.scene.gameData.getSpeciesDexAttrProps(species, defaultDexAttr);
        const x = (s % 9) * 18;
        const y = Math.floor(s / 9) * 18;
        const icon = this.scene.add.sprite(x - 2, y + 2, species.getIconAtlasKey(defaultProps.formIndex, defaultProps.shiny, defaultProps.variant));
        icon.setScale(0.5);
        icon.setOrigin(0, 0);
        icon.setFrame(species.getIconId(defaultProps.female, defaultProps.formIndex, defaultProps.shiny, defaultProps.variant));
        this.checkIconId(icon, species, defaultProps.female, defaultProps.formIndex, defaultProps.shiny, defaultProps.variant);
        icon.setTint(0);
        this.starterSelectGenIconContainers[g].add(icon);
        this.iconAnimHandler.addOrUpdate(icon, PokemonIconAnimMode.NONE);
        s++;
      }
    }

    this.starterIcons = new Array(6).fill(null).map((_, i) => {
      const icon = this.scene.add.sprite(113, 63 + 13 * i, 'pokemon_icons_0');
      icon.setScale(0.5);
      icon.setOrigin(0, 0);
      icon.setFrame('unknown');
      this.starterSelectContainer.add(icon);
      this.iconAnimHandler.addOrUpdate(icon, PokemonIconAnimMode.PASSIVE);
      return icon;
    });

    this.starterValueLabels = new Array(81).fill(null).map((_, i) => {
      const x = (i % 9) * 18;
      const y = Math.floor(i / 9) * 18;
      const ret = addTextObject(this.scene, x + 152, y + 11, '0', TextStyle.WINDOW, { fontSize: '32px' });
      ret.setShadowOffset(2, 2);
      ret.setOrigin(0, 0);
      ret.setVisible(false);
      this.starterSelectContainer.add(ret);
      return ret;
    });

    const getShinyStar = (i: integer, v: integer): Phaser.GameObjects.Image => {
      const x = (i % 9) * 18 - v * 3;
      const y = Math.floor(i / 9) * 18;
      const ret = this.scene.add.image(x + 163, y + 11, 'shiny_star_small');
      ret.setOrigin(0, 0);
      ret.setScale(0.5);
      ret.setVisible(false);
      this.starterSelectContainer.add(ret);
      return ret;
    }

    this.shinyIcons = new Array(81).fill(null).map((_, i) => {
      return new Array(3).fill(null).map((_, v) => getShinyStar(i, v));
    });

    this.hiddenAbilityIcons = new Array(81).fill(null).map((_, i) => {
      const x = (i % 9) * 18;
      const y = Math.floor(i / 9) * 18;
      const ret = this.scene.add.image(x + 163, y + 16, 'ha_capsule');
      ret.setOrigin(0, 0);
      ret.setScale(0.5);
      ret.setVisible(false);
      this.starterSelectContainer.add(ret);
      return ret;
    });

    this.classicWinIcons = new Array(81).fill(null).map((_, i) => {
      const x = (i % 9) * 18;
      const y = Math.floor(i / 9) * 18;
      const ret = this.scene.add.image(x + 153, y + 21, 'champion_ribbon');
      ret.setOrigin(0, 0);
      ret.setScale(0.5);
      ret.setVisible(false);
      this.starterSelectContainer.add(ret);
      return ret;
    });

    this.pokemonSprite = this.scene.add.sprite(53, 63, `pkmn__sub`);
    this.pokemonSprite.setPipeline(this.scene.spritePipeline, { tone: [ 0.0, 0.0, 0.0, 0.0 ], ignoreTimeTint: true });
    this.starterSelectContainer.add(this.pokemonSprite);

    this.type1Icon = this.scene.add.sprite(8, 98, 'types');
    this.type1Icon.setScale(0.5);
    this.type1Icon.setOrigin(0, 0);
    this.starterSelectContainer.add(this.type1Icon);

    this.type2Icon = this.scene.add.sprite(26, 98, 'types');
    this.type2Icon.setScale(0.5);
    this.type2Icon.setOrigin(0, 0);
    this.starterSelectContainer.add(this.type2Icon);

    this.pokemonLuckLabelText = addTextObject(this.scene, 8, 89, 'Luck:', TextStyle.WINDOW_ALT, { fontSize: '56px' });
    this.pokemonLuckLabelText.setOrigin(0, 0);
    this.starterSelectContainer.add(this.pokemonLuckLabelText);

    this.pokemonLuckText = addTextObject(this.scene, 8 + this.pokemonLuckLabelText.displayWidth + 2, 89, '0', TextStyle.WINDOW, { fontSize: '56px' });
    this.pokemonLuckText.setOrigin(0, 0);
    this.starterSelectContainer.add(this.pokemonLuckText);

    this.pokemonCandyIcon = this.scene.add.sprite(4.5, 18, 'candy');
    this.pokemonCandyIcon.setScale(0.5);
    this.pokemonCandyIcon.setOrigin(0, 0);
    this.starterSelectContainer.add(this.pokemonCandyIcon);

    this.pokemonFormText = addTextObject(this.scene, 6, 42, 'Form', TextStyle.WINDOW_ALT, { fontSize: '42px' });
    this.pokemonFormText.setOrigin(0, 0);
    this.starterSelectContainer.add(this.pokemonFormText);

    this.pokemonCandyOverlayIcon = this.scene.add.sprite(4.5, 18, 'candy_overlay');
    this.pokemonCandyOverlayIcon.setScale(0.5);
    this.pokemonCandyOverlayIcon.setOrigin(0, 0);
    this.starterSelectContainer.add(this.pokemonCandyOverlayIcon);

    this.pokemonCandyDarknessOverlay = this.scene.add.sprite(4.5, 18, 'candy');
    this.pokemonCandyDarknessOverlay.setScale(0.5);
    this.pokemonCandyDarknessOverlay.setOrigin(0, 0);
    this.pokemonCandyDarknessOverlay.setTint(0x000000);
    this.pokemonCandyDarknessOverlay.setAlpha(0.50);
    this.pokemonCandyDarknessOverlay.setInteractive(new Phaser.Geom.Rectangle(0, 0, 16, 16), Phaser.Geom.Rectangle.Contains);
    this.starterSelectContainer.add(this.pokemonCandyDarknessOverlay);

    this.pokemonCandyCountText = addTextObject(this.scene, 14, 18, 'x0', TextStyle.WINDOW_ALT, { fontSize: '56px' });
    this.pokemonCandyCountText.setOrigin(0, 0);
    this.starterSelectContainer.add(this.pokemonCandyCountText);

    this.pokemonCaughtHatchedContainer = this.scene.add.container(2, 25);
    this.pokemonCaughtHatchedContainer.setScale(0.5);
    this.starterSelectContainer.add(this.pokemonCaughtHatchedContainer);

    const pokemonCaughtIcon = this.scene.add.sprite(1, 0, 'items', 'pb');
    pokemonCaughtIcon.setOrigin(0, 0);
    pokemonCaughtIcon.setScale(0.75);
    this.pokemonCaughtHatchedContainer.add(pokemonCaughtIcon);

    this.pokemonCaughtCountText = addTextObject(this.scene, 24, 4, '0', TextStyle.SUMMARY_ALT);
    this.pokemonCaughtCountText.setOrigin(0, 0);
    this.pokemonCaughtHatchedContainer.add(this.pokemonCaughtCountText);

    const pokemonHatchedIcon = this.scene.add.sprite(1, 14, 'items', 'mystery_egg');
    pokemonHatchedIcon.setOrigin(0, 0);
    pokemonHatchedIcon.setScale(0.75);
    this.pokemonCaughtHatchedContainer.add(pokemonHatchedIcon);

    this.pokemonHatchedCountText = addTextObject(this.scene, 24, 19, '0', TextStyle.SUMMARY_ALT);
    this.pokemonHatchedCountText.setOrigin(0, 0);
    this.pokemonCaughtHatchedContainer.add(this.pokemonHatchedCountText);

    this.pokemonMovesContainer = this.scene.add.container(102, 16);
    this.pokemonMovesContainer.setScale(0.5);

    for (let m = 0; m < 4; m++) {
      const moveContainer = this.scene.add.container(0, 14 * m);

      const moveBg = this.scene.add.nineslice(0, 0, 'type_bgs', 'unknown', 92, 14, 2, 2, 2, 2);
      moveBg.setOrigin(1, 0);

      const moveLabel = addTextObject(this.scene, -moveBg.width / 2, 0, '-', TextStyle.PARTY);
      moveLabel.setOrigin(0.5, 0);

      this.pokemonMoveBgs.push(moveBg);
      this.pokemonMoveLabels.push(moveLabel);

      moveContainer.add(moveBg);
      moveContainer.add(moveLabel);

      this.pokemonMoveContainers.push(moveContainer);
      this.pokemonMovesContainer.add(moveContainer);
    }

    this.pokemonAdditionalMoveCountLabel = addTextObject(this.scene, -this.pokemonMoveBgs[0].width / 2, 56, '(+0)', TextStyle.PARTY);
    this.pokemonAdditionalMoveCountLabel.setOrigin(0.5, 0);

    this.pokemonMovesContainer.add(this.pokemonAdditionalMoveCountLabel);

    this.starterSelectContainer.add(this.pokemonMovesContainer);

    this.pokemonEggMovesContainer = this.scene.add.container(102, 85);
    this.pokemonEggMovesContainer.setScale(0.375);

    const eggMovesLabel = addTextObject(this.scene, -46, 0, i18next.t("starterSelectUiHandler:eggMoves"), TextStyle.WINDOW_ALT);
    eggMovesLabel.setOrigin(0.5, 0);

    this.pokemonEggMovesContainer.add(eggMovesLabel);

    for (let m = 0; m < 4; m++) {
      const eggMoveContainer = this.scene.add.container(0, 16 + 14 * m);

      const eggMoveBg = this.scene.add.nineslice(0, 0, 'type_bgs', 'unknown', 92, 14, 2, 2, 2, 2);
      eggMoveBg.setOrigin(1, 0);

      const eggMoveLabel = addTextObject(this.scene, -eggMoveBg.width / 2, 0, '???', TextStyle.PARTY);
      eggMoveLabel.setOrigin(0.5, 0);

      this.pokemonEggMoveBgs.push(eggMoveBg);
      this.pokemonEggMoveLabels.push(eggMoveLabel);

      eggMoveContainer.add(eggMoveBg);
      eggMoveContainer.add(eggMoveLabel);

      this.pokemonEggMoveContainers.push(eggMoveContainer);

      this.pokemonEggMovesContainer.add(eggMoveContainer);
    }

    this.starterSelectContainer.add(this.pokemonEggMovesContainer);



    let instructionTextSize = '42px';
    // The font size should be set per language
    // currentLanguage is already defined in the previous code block
    switch (currentLanguage) {
      case 'de':
        instructionTextSize = '35px';
        break;
      case 'en':
        instructionTextSize = '42px';
        break;
      case 'es':
        instructionTextSize = '35px';
        break;
      case 'fr':
        instructionTextSize = '42px';
        break;
      case 'it':
        instructionTextSize = '38px';
        break;
      case 'pt_BR':
        instructionTextSize = '38px';
        break;
      case 'zh_CN':
        instructionTextSize = '42px';
        break;

    }


    this.instructionsText = addTextObject(this.scene, 4, 156, '', TextStyle.PARTY, { fontSize: instructionTextSize });
    this.starterSelectContainer.add(this.instructionsText);

    this.starterSelectMessageBoxContainer = this.scene.add.container(0, this.scene.game.canvas.height / 6);
    this.starterSelectMessageBoxContainer.setVisible(false);
    this.starterSelectContainer.add(this.starterSelectMessageBoxContainer);

    this.starterSelectMessageBox = addWindow(this.scene, 1, -1, 318, 28);
    this.starterSelectMessageBox.setOrigin(0, 1);
    this.starterSelectMessageBoxContainer.add(this.starterSelectMessageBox);

    this.message = addTextObject(this.scene, 8, 8, '', TextStyle.WINDOW, { maxLines: 2 });
    this.message.setOrigin(0, 0);
    this.starterSelectMessageBoxContainer.add(this.message);

    const date = new Date();
    date.setUTCHours(0, 0, 0, 0);

    this.scene.executeWithSeedOffset(() => {
      for (let c = 0; c < 3; c++) {
        let randomSpeciesId: Species;
        let species: PokemonSpecies;
        let pokerusCursor: integer;

        const generateSpecies = () => {
          randomSpeciesId = Utils.randSeedItem(starterSpecies);
          species = getPokemonSpecies(randomSpeciesId);
          pokerusCursor = this.genSpecies[species.generation - 1].indexOf(species);
        };

        let dupe = false;

        do {
          dupe = false;

          generateSpecies();

          for (let pc = 0; pc < c; pc++) {
            if (this.pokerusGens[pc] === species.generation -1 && this.pokerusCursors[pc] === pokerusCursor) {
              dupe = true;
              break;
            }
          }
        } while (dupe);

        this.pokerusGens.push(species.generation - 1);
        this.pokerusCursors.push(pokerusCursor);
        this.pokerusCursorObjs[c].setPosition(150 + 18 * (pokerusCursor % 9), 10 + 18 * Math.floor(pokerusCursor / 9));
      }
    }, 0, date.getTime().toString());

    this.statsContainer = new StatsContainer(this.scene, 6, 16);

    this.scene.add.existing(this.statsContainer);

    this.statsContainer.setVisible(false);

    this.starterSelectContainer.add(this.statsContainer);

    this.updateInstructions();
  }

  show(args: any[]): boolean {
    if (args.length >= 2 && args[0] instanceof Function && typeof args[1] === 'number') {
      super.show(args);

      for (let g = 0; g < this.genSpecies.length; g++) {
        this.genSpecies[g].forEach((species, s) => {
          const dexEntry = this.scene.gameData.dexData[species.speciesId];
          const icon = this.starterSelectGenIconContainers[g].getAt(s) as Phaser.GameObjects.Sprite;
          if (dexEntry.caughtAttr)
            icon.clearTint();
          else if (dexEntry.seenAttr)
            icon.setTint(0x808080);
        });
      }

      this.starterSelectCallback = args[0] as StarterSelectCallback;

      this.starterSelectContainer.setVisible(true);

      this.gameMode = args[1];

      this.setGenMode(false);
      this.setCursor(0);
      this.setGenMode(true);
      this.setCursor(0);
      this.tryUpdateValue(0);

      handleTutorial(this.scene, Tutorial.Starter_Select);

      return true;
    }

    return false;
  }

  showText(text: string, delay?: integer, callback?: Function, callbackDelay?: integer, prompt?: boolean, promptDelay?: integer) {
    super.showText(text, delay, callback, callbackDelay, prompt, promptDelay);

    if (text?.indexOf('\n') === -1) {
      this.starterSelectMessageBox.setSize(318, 28);
      this.message.setY(-22);
    } else {
      this.starterSelectMessageBox.setSize(318, 42);
      this.message.setY(-37);
    }

    this.starterSelectMessageBoxContainer.setVisible(!!text?.length);
  }

  processInput(button: Button): boolean {
    if (this.blockInput)
      return false;

    const ui = this.getUi();

    let success = false;
    let error = false;

    if (button === Button.SUBMIT) {
      if (this.tryStart(true))
        success = true;
      else
        error = true;
    } else if (button === Button.CANCEL) {
      if (this.statsMode) {
        this.toggleStatsMode(false);
        success = true;
      } else if (this.starterCursors.length) {
        this.popStarter();
        success = true;
        this.updateInstructions();
      } else {
        this.blockInput = true;
        this.scene.clearPhaseQueue();
        this.scene.pushPhase(new TitlePhase(this.scene));
        this.scene.getCurrentPhase().end();
        success = true;
      }
    } else if (this.startCursorObj.visible) {
      switch (button) {
        case Button.ACTION:
          if (this.tryStart(true))
            success = true;
          else
            error = true;
          break;
        case Button.UP:
          this.startCursorObj.setVisible(false);
          this.setGenMode(true);
          success = true;
          break;
        case Button.LEFT:
          this.startCursorObj.setVisible(false);
          this.setGenMode(false);
          this.setCursor(this.cursor + 8);
          success = true;
          break;
        case Button.RIGHT:
          this.startCursorObj.setVisible(false);
          this.setGenMode(false);
          success = true;
          break;
      }
    } else if (this.genMode) {
      switch (button) {
        case Button.UP:
          if (this.genCursor)
            success = this.setCursor(this.genCursor - 1);
          break;
        case Button.DOWN:
          if (this.genCursor < 2)
            success = this.setCursor(this.genCursor + 1);
          else {
            this.startCursorObj.setVisible(true);
            this.setGenMode(true);
            success = true;
          }
          break;
        case Button.LEFT:
          success = this.setGenMode(false);
          this.setCursor(this.cursor + 8);
          break;
        case Button.RIGHT:
          success = this.setGenMode(false);
          break;
      }
    } else {
      if (button === Button.ACTION) {
        if (!this.speciesStarterDexEntry?.caughtAttr)
          error = true;
        else if (this.starterCursors.length < 6) {
          const options = [
            {
              label: i18next.t("starterSelectUiHandler:addToParty"),
              handler: () => {
                ui.setMode(Mode.STARTER_SELECT);
                let isDupe = false;
                for (let s = 0; s < this.starterCursors.length; s++) {
                  if (this.starterGens[s] === this.getGenCursorWithScroll() && this.starterCursors[s] === this.cursor) {
                    isDupe = true;
                    break;
                  }
                }
                const species = this.genSpecies[this.getGenCursorWithScroll()][this.cursor];
                if (!isDupe && this.tryUpdateValue(this.scene.gameData.getSpeciesStarterValue(species.speciesId))) {
                  const cursorObj = this.starterCursorObjs[this.starterCursors.length];
                  cursorObj.setVisible(true);
                  cursorObj.setPosition(this.cursorObj.x, this.cursorObj.y);
                  const props = this.scene.gameData.getSpeciesDexAttrProps(species, this.dexAttrCursor);
                  this.starterIcons[this.starterCursors.length].setTexture(species.getIconAtlasKey(props.formIndex, props.shiny, props.variant));
                  this.starterIcons[this.starterCursors.length].setFrame(species.getIconId(props.female, props.formIndex, props.shiny, props.variant));
                  this.checkIconId(this.starterIcons[this.starterCursors.length], species, props.female, props.formIndex, props.shiny, props.variant);
                  this.starterGens.push(this.getGenCursorWithScroll());
                  this.starterCursors.push(this.cursor);
                  this.starterAttr.push(this.dexAttrCursor);
                  this.starterAbilityIndexes.push(this.abilityCursor);
                  this.starterNatures.push(this.natureCursor as unknown as Nature);
                  this.starterMovesets.push(this.starterMoveset.slice(0) as StarterMoveset);
                  if (this.speciesLoaded.get(species.speciesId))
                    getPokemonSpeciesForm(species.speciesId, props.formIndex).cry(this.scene);
                  if (this.starterCursors.length === 6 || this.value === this.getValueLimit())
                    this.tryStart();
                  this.updateInstructions();
                  ui.playSelect();
                } else
                  ui.playError();
                return true;
              },
              overrideSound: true
            },
            {
              label: i18next.t("starterSelectUiHandler:toggleIVs"),
              handler: () => {
                this.toggleStatsMode();
                ui.setMode(Mode.STARTER_SELECT);
                return true;
              }
            }
          ];
          if (this.speciesStarterMoves.length > 1) {
            const showSwapOptions = (moveset: StarterMoveset) => {
              ui.setMode(Mode.STARTER_SELECT).then(() => {
                ui.showText(i18next.t("starterSelectUiHandler:selectMoveSwapOut"), null, () => {
                  ui.setModeWithoutClear(Mode.OPTION_SELECT, {
                    options: moveset.map((m: Moves, i: number) => {
                      const option: OptionSelectItem = {
                        label: allMoves[m].name,
                        handler: () => {
                          ui.setMode(Mode.STARTER_SELECT).then(() => {
                            ui.showText(`${i18next.t("starterSelectUiHandler:selectMoveSwapWith")} ${allMoves[m].name}.`, null, () => {
                              ui.setModeWithoutClear(Mode.OPTION_SELECT, {
                                options: this.speciesStarterMoves.filter((sm: Moves) => sm !== m).map(sm => {
                                  // make an option for each available starter move
                                  const option = {
                                    label: allMoves[sm].name,
                                    handler: () => {
                                      this.switchMoveHandler(i, sm, m)
                                      showSwapOptions(this.starterMoveset);
                                      return true;
                                    }
                                  };
                                  return option;
                                }).concat({
                                  label: i18next.t("menu:cancel"),
                                  handler: () => {
                                    showSwapOptions(this.starterMoveset);
                                    return true;
                                  }
                                }),
                                maxOptions: 8,
                                yOffset: 19
                              });
                            });
                          });
                          return true;
                        }
                      };
                      return option;
                    }).concat({
                      label: i18next.t("menu:cancel"),
                      handler: () => {
                        this.clearText();
                        ui.setMode(Mode.STARTER_SELECT);
                        return true;
                      }
                    }),
                    maxOptions: 8,
                    yOffset: 19
                  });
                });
              });
            };
            options.push({
              label: i18next.t("starterSelectUiHandler:manageMoves"),
              handler: () => {
                showSwapOptions(this.starterMoveset);
                return true;
              }
            });
          }
          const starterData = this.scene.gameData.starterData[this.lastSpecies.speciesId];
          const candyCount = starterData.candyCount;
          const passiveAttr = starterData.passiveAttr;
          if (passiveAttr & PassiveAttr.UNLOCKED) {
            if (!(passiveAttr & PassiveAttr.ENABLED)) {
              options.push({
                label: i18next.t("starterSelectUiHandler:enablePassive"),
                handler: () => {
                  starterData.passiveAttr |= PassiveAttr.ENABLED;
                  ui.setMode(Mode.STARTER_SELECT);
                  this.setSpeciesDetails(this.lastSpecies, undefined, undefined, undefined, undefined, undefined, undefined);
                  return true;
                }
              });
            } else {
              options.push({
                label: i18next.t("starterSelectUiHandler:disablePassive"),
                handler: () => {
                  starterData.passiveAttr ^= PassiveAttr.ENABLED;
                  ui.setMode(Mode.STARTER_SELECT);
                  this.setSpeciesDetails(this.lastSpecies, undefined, undefined, undefined, undefined, undefined, undefined);
                  return true;
                }
              });
            }
          }
          const showUseCandies = () => {
            const options = [];
            if (!(passiveAttr & PassiveAttr.UNLOCKED)) {
              const passiveCost = getPassiveCandyCount(speciesStarters[this.lastSpecies.speciesId]);
              options.push({
                label: `x${passiveCost} ${i18next.t("starterSelectUiHandler:unlockPassive")} (${allAbilities[starterPassiveAbilities[this.lastSpecies.speciesId]].name})`,
                handler: () => {
                  if (candyCount >= passiveCost) {
                    starterData.passiveAttr |= PassiveAttr.UNLOCKED | PassiveAttr.ENABLED;
                    starterData.candyCount -= passiveCost;
                    this.pokemonCandyCountText.setText(`x${starterData.candyCount}`);
                    this.scene.gameData.saveSystem().then(success => {
                      if (!success)
                        return this.scene.reset(true);
                    });
                    ui.setMode(Mode.STARTER_SELECT);
                    this.setSpeciesDetails(this.lastSpecies, undefined, undefined, undefined, undefined, undefined, undefined);
                    return true;
                  }
                  return false;
                },
                item: 'candy',
                itemArgs: starterColors[this.lastSpecies.speciesId]
              });
            }
            const valueReduction = starterData.valueReduction;
            if (valueReduction < 2) {
              const reductionCost = getValueReductionCandyCounts(speciesStarters[this.lastSpecies.speciesId])[valueReduction];
              options.push({
                label: `x${reductionCost} ${i18next.t("starterSelectUiHandler:reduceCost")}`,
                handler: () => {
                  if (candyCount >= reductionCost) {
                    starterData.valueReduction++;
                    starterData.candyCount -= reductionCost;
                    this.pokemonCandyCountText.setText(`x${starterData.candyCount}`);
                    this.scene.gameData.saveSystem().then(success => {
                      if (!success)
                        return this.scene.reset(true);
                    });
                    this.updateStarterValueLabel(this.cursor);
                    this.tryUpdateValue(0);
                    ui.setMode(Mode.STARTER_SELECT);
                    this.scene.playSound('buy');
                    return true;
                  }
                  return false;
                },
                item: 'candy',
                itemArgs: starterColors[this.lastSpecies.speciesId]
              });
            }
            options.push({
              label: i18next.t("menu:cancel"),
              handler: () => {
                ui.setMode(Mode.STARTER_SELECT);
                return true;
              }
            });
            ui.setModeWithoutClear(Mode.OPTION_SELECT, {
              options: options,
              yOffset: 47
            });
          };
          if (!pokemonPrevolutions.hasOwnProperty(this.lastSpecies.speciesId)) {
            options.push({
              label: i18next.t("starterSelectUiHandler:useCandies"),
              handler: () => {
                ui.setMode(Mode.STARTER_SELECT).then(() => showUseCandies());
                return true;
              }
            });
          }
          options.push({
            label: i18next.t("menu:cancel"),
            handler: () => {
              ui.setMode(Mode.STARTER_SELECT);
              return true;
            }
          });
          ui.setModeWithoutClear(Mode.OPTION_SELECT, {
            options: options,
            yOffset: 47
          });
          success = true;
        }
      } else {
        const genStarters = this.starterSelectGenIconContainers[this.getGenCursorWithScroll()].getAll().length;
        const rows = Math.ceil(genStarters / 9);
        const row = Math.floor(this.cursor / 9);
        const props = this.scene.gameData.getSpeciesDexAttrProps(this.lastSpecies, this.dexAttrCursor);
        switch (button) {
          case Button.CYCLE_SHINY:
            if (this.canCycleShiny) {
              this.setSpeciesDetails(this.lastSpecies, !props.shiny, undefined, undefined, props.shiny ? 0 : undefined, undefined, undefined);
              if (this.dexAttrCursor & DexAttr.SHINY)
                this.scene.playSound('sparkle');
              else
                success = true;
            }
            break;
          case Button.CYCLE_FORM:
            if (this.canCycleForm) {
              const formCount = this.lastSpecies.forms.length;
              let newFormIndex = props.formIndex;
              do {
                newFormIndex = (newFormIndex + 1) % formCount;
                if (this.speciesStarterDexEntry.caughtAttr & this.scene.gameData.getFormAttr(newFormIndex))
                  break;
              } while (newFormIndex !== props.formIndex);
              this.setSpeciesDetails(this.lastSpecies, undefined, newFormIndex, undefined, undefined, undefined, undefined);
              success = true;
            }
            break;
          case Button.CYCLE_GENDER:
            if (this.canCycleGender) {
              this.setSpeciesDetails(this.lastSpecies, undefined, undefined, !props.female, undefined, undefined, undefined);
              success = true;
            }
            break;
          case Button.CYCLE_ABILITY:
            if (this.canCycleAbility) {
              const abilityCount = this.lastSpecies.getAbilityCount();
              const abilityAttr = this.scene.gameData.starterData[this.lastSpecies.speciesId].abilityAttr;
              let newAbilityIndex = this.abilityCursor;
              do {
                newAbilityIndex = (newAbilityIndex + 1) % abilityCount;
                if (!newAbilityIndex) {
                  if (abilityAttr & AbilityAttr.ABILITY_1)
                    break;
                } else if (newAbilityIndex === 1) {
                  if (abilityAttr & (this.lastSpecies.ability2 ? AbilityAttr.ABILITY_2 : AbilityAttr.ABILITY_HIDDEN))
                    break;
                } else {
                  if (abilityAttr & AbilityAttr.ABILITY_HIDDEN)
                    break;
                }
              } while (newAbilityIndex !== this.abilityCursor);
              this.setSpeciesDetails(this.lastSpecies, undefined, undefined, undefined, undefined, newAbilityIndex, undefined);
              success = true;
            }
            break;
          case Button.CYCLE_NATURE:
            if (this.canCycleNature) {
              const natures = this.scene.gameData.getNaturesForAttr(this.speciesStarterDexEntry.natureAttr);
              const natureIndex = natures.indexOf(this.natureCursor);
              const newNature = natures[natureIndex < natures.length - 1 ? natureIndex + 1 : 0];
              this.setSpeciesDetails(this.lastSpecies, undefined, undefined, undefined, undefined, undefined, newNature, undefined);
              success = true;
            }
            break;
           case Button.CYCLE_VARIANT:
            if (this.canCycleVariant) {
              let newVariant = props.variant;
              do {
                newVariant = (newVariant + 1) % 3;
                if (!newVariant) {
                  if (this.speciesStarterDexEntry.caughtAttr & DexAttr.DEFAULT_VARIANT)
                    break;
                } else if (newVariant === 1) {
                  if (this.speciesStarterDexEntry.caughtAttr & DexAttr.VARIANT_2)
                    break;
                } else {
                  if (this.speciesStarterDexEntry.caughtAttr & DexAttr.VARIANT_3)
                    break;
                }
              } while (newVariant !== props.variant);
              this.setSpeciesDetails(this.lastSpecies, undefined, undefined, undefined, newVariant, undefined, undefined);
              success = true;
            }
            break;
          case Button.UP:
            if (row)
              success = this.setCursor(this.cursor - 9);
            break;
          case Button.DOWN:
            if (row < rows - 2 || (row < rows - 1 && this.cursor % 9 <= (genStarters - 1) % 9))
              success = this.setCursor(this.cursor + 9);
            break;
          case Button.LEFT:
            if (this.cursor % 9)
              success = this.setCursor(this.cursor - 1);
            else {
              if (row >= Math.min(5, rows - 1))
                this.startCursorObj.setVisible(true);
              success = this.setGenMode(true);
            }
            break;
          case Button.RIGHT:
            if (this.cursor % 9 < (row < rows - 1 ? 8 : (genStarters - 1) % 9))
              success = this.setCursor(this.cursor + 1);
            else {
              if (row >= Math.min(5, rows - 1))
                this.startCursorObj.setVisible(true);
              success = this.setGenMode(true);
            }
            break;
        }
      }
    }

    if (success)
      ui.playSelect();
    else if (error)
      ui.playError();

    return success || error;
  }

  switchMoveHandler(i: number, newMove: Moves, move: Moves) {
    const speciesId = this.lastSpecies.speciesId;
    const existingMoveIndex = this.starterMoveset.indexOf(newMove);
    this.starterMoveset[i] = newMove;
    if (existingMoveIndex > -1)
      this.starterMoveset[existingMoveIndex] = move;
    const props: DexAttrProps = this.scene.gameData.getSpeciesDexAttrProps(this.lastSpecies, this.dexAttrCursor);
    // species has different forms
    if (pokemonFormLevelMoves.hasOwnProperty(speciesId)) {
      // starterMoveData doesn't have base form moves or is using the single form format
      if (!this.scene.gameData.starterData[speciesId].moveset || Array.isArray(this.scene.gameData.starterData[speciesId].moveset))
        this.scene.gameData.starterData[speciesId].moveset = { [props.formIndex]: this.starterMoveset.slice(0) as StarterMoveset };
      const starterMoveData = this.scene.gameData.starterData[speciesId].moveset;

      // starterMoveData doesn't have active form moves
      if (!starterMoveData.hasOwnProperty(props.formIndex))
        this.scene.gameData.starterData[speciesId].moveset[props.formIndex] = this.starterMoveset.slice(0) as StarterMoveset;

      // does the species' starter move data have its form's starter moves and has it been updated
      if (starterMoveData.hasOwnProperty(props.formIndex)) {
        // active form move hasn't been updated
        if (starterMoveData[props.formIndex][existingMoveIndex] !== newMove)
          this.scene.gameData.starterData[speciesId].moveset[props.formIndex] = this.starterMoveset.slice(0) as StarterMoveset;
      }
    } else
      this.scene.gameData.starterData[speciesId].moveset = this.starterMoveset.slice(0) as StarterMoveset;
    this.setSpeciesDetails(this.lastSpecies, undefined, undefined, undefined, undefined, undefined, undefined, false);
  }

  updateInstructions(): void {
    let instructionLines = [ ];
    let cycleInstructionLines = [];
    if (this.speciesStarterDexEntry?.caughtAttr) {
      if (this.canCycleShiny)
        cycleInstructionLines.push(i18next.t("starterSelectUiHandler:cycleShiny"));
      if (this.canCycleForm)
        cycleInstructionLines.push(i18next.t("starterSelectUiHandler:cycleForm"));
      if (this.canCycleGender)
        cycleInstructionLines.push(i18next.t("starterSelectUiHandler:cycleGender"));
      if (this.canCycleAbility)
        cycleInstructionLines.push(i18next.t("starterSelectUiHandler:cycleAbility"));
      if (this.canCycleNature)
        cycleInstructionLines.push(i18next.t("starterSelectUiHandler:cycleNature"));
      if (this.canCycleVariant)
        cycleInstructionLines.push(i18next.t("starterSelectUiHandler:cycleVariant"));
    }

    if (cycleInstructionLines.length > 2) {
      cycleInstructionLines[0] += ' | ' + cycleInstructionLines.splice(1, 1);
      if (cycleInstructionLines.length > 2)
        cycleInstructionLines[1] += ' | ' + cycleInstructionLines.splice(2, 1);
      if (cycleInstructionLines.length > 2)
        cycleInstructionLines[2] += ' | ' + cycleInstructionLines.splice(3, 1);
    }

    for (let cil of cycleInstructionLines)
      instructionLines.push(cil);

    this.instructionsText.setText(instructionLines.join('\n'));
  }

  getValueLimit(): integer {
    switch (this.gameMode) {
      case GameModes.ENDLESS:
      case GameModes.SPLICED_ENDLESS:
        return 15;
      default:
        return 10;
    }
  }

  setCursor(cursor: integer): boolean {
    let changed = false;

    if (this.genMode) {
      changed = this.genCursor !== cursor;

      let genCursorWithScroll = this.getGenCursorWithScroll();

      if (!cursor && this.genScrollCursor) {
        this.genScrollCursor--;
        cursor++;
        this.updateGenOptions();
      } else if (cursor === 2 && this.genScrollCursor < gens.length - 3) {
        this.genScrollCursor++;
        cursor--;
        this.updateGenOptions();
      }

      if (genCursorWithScroll !== undefined)
        this.starterSelectGenIconContainers[genCursorWithScroll].setVisible(false);
      this.cursor = 0;
      this.genCursor = cursor;
      genCursorWithScroll = this.getGenCursorWithScroll();
      this.genCursorObj.setY(5 + 17 * this.genCursor);
      this.genCursorHighlightObj.setY(this.genCursorObj.y);
      this.starterSelectGenIconContainers[genCursorWithScroll].setVisible(true);

      for (let s = 0; s < this.starterCursorObjs.length; s++)
        this.starterCursorObjs[s].setVisible(this.starterGens[s] === genCursorWithScroll);
      for (let s = 0; s < this.pokerusCursorObjs.length; s++)
        this.pokerusCursorObjs[s].setVisible(this.pokerusGens[s] === genCursorWithScroll);

      const genLimit = this.genSpecies[genCursorWithScroll].length;
      for (let s = 0; s < 81; s++) {
        const speciesId = s < genLimit ? this.genSpecies[genCursorWithScroll][s].speciesId : 0 as Species;
        const slotVisible = !!speciesId;
        if (slotVisible)
          this.updateStarterValueLabel(s);
        this.starterValueLabels[s].setVisible(slotVisible);
        const speciesVariants = speciesId && this.scene.gameData.dexData[speciesId].caughtAttr & DexAttr.SHINY
          ? [ DexAttr.DEFAULT_VARIANT, DexAttr.VARIANT_2, DexAttr.VARIANT_3 ].filter(v => !!(this.scene.gameData.dexData[speciesId].caughtAttr & v))
          : [];
        for (let v = 0; v < 3; v++) {
          const hasVariant = speciesVariants.length > v;
          this.shinyIcons[s][v].setVisible(slotVisible && hasVariant);
          if (hasVariant)
            this.shinyIcons[s][v].setTint(getVariantTint(speciesVariants[v] === DexAttr.DEFAULT_VARIANT ? 0 : speciesVariants[v] === DexAttr.VARIANT_2 ? 1 : 2));
        }
        this.hiddenAbilityIcons[s].setVisible(slotVisible && !!this.scene.gameData.dexData[speciesId].caughtAttr && !!(this.scene.gameData.starterData[speciesId].abilityAttr & 4));
        this.classicWinIcons[s].setVisible(slotVisible && this.scene.gameData.starterData[speciesId].classicWinCount > 0);
      }
    } else {
      changed = super.setCursor(cursor);

      this.cursorObj.setPosition(150 + 18 * (cursor % 9), 10 + 18 * Math.floor(cursor / 9));

      this.setSpecies(this.genSpecies[this.getGenCursorWithScroll()][cursor]);

      this.updateInstructions();
    }

    return changed;
  }

  getGenCursorWithScroll(): integer {
    return this.genCursor !== undefined
      ? this.genCursor + this.genScrollCursor
      : undefined;
  }

  updateGenOptions(): void {
    let text = '';
    for (let g = this.genScrollCursor; g <= this.genScrollCursor + 2; g++) {
        let optionText = '';
        if (g === this.genScrollCursor && this.genScrollCursor)
            optionText = '↑';
        else if (g === this.genScrollCursor + 2 && this.genScrollCursor < gens.length - 3)
            optionText = '↓'
        else
            optionText = i18next.t(`starterSelectUiHandler:gen${g + 1}`);
        text += `${text ? '\n' : ''}${optionText}`;
    }
    this.genOptionsText.setText(text);
}

  setGenMode(genMode: boolean): boolean {
    this.genCursorObj.setVisible(genMode && !this.startCursorObj.visible);
    this.cursorObj.setVisible(!genMode && !this.startCursorObj.visible);

    if (genMode !== this.genMode) {
      this.genMode = genMode;

      this.setCursor(genMode ? this.genCursor : this.cursor);
      if (genMode)
        this.setSpecies(null);

      return true;
    }

    return false;
  }

  setSpecies(species: PokemonSpecies) {
    this.speciesStarterDexEntry = species ? this.scene.gameData.dexData[species.speciesId] : null;
    this.dexAttrCursor = species ? this.scene.gameData.getSpeciesDefaultDexAttr(species, false, true) : 0n;
    this.abilityCursor = species ? this.scene.gameData.getStarterSpeciesDefaultAbilityIndex(species) : 0;
    this.natureCursor = species ? this.scene.gameData.getSpeciesDefaultNature(species) : 0;

    if (this.statsMode) {
      if (this.speciesStarterDexEntry?.caughtAttr) {
        this.statsContainer.setVisible(true);
        this.showStats();
      } else {
        this.statsContainer.setVisible(false);
        this.statsContainer.updateIvs(null);
      }
    }

    if (this.lastSpecies) {
      const dexAttr = this.scene.gameData.getSpeciesDefaultDexAttr(this.lastSpecies, false, true);
      const props = this.scene.gameData.getSpeciesDexAttrProps(this.lastSpecies, dexAttr);
      const lastSpeciesIcon = (this.starterSelectGenIconContainers[this.lastSpecies.generation - 1].getAt(this.genSpecies[this.lastSpecies.generation - 1].indexOf(this.lastSpecies)) as Phaser.GameObjects.Sprite);
      lastSpeciesIcon.setTexture(this.lastSpecies.getIconAtlasKey(props.formIndex, props.shiny, props.variant), this.lastSpecies.getIconId(props.female, props.formIndex, props.shiny, props.variant));
      this.checkIconId(lastSpeciesIcon, this.lastSpecies, props.female, props.formIndex, props.shiny, props.variant);
      this.iconAnimHandler.addOrUpdate(lastSpeciesIcon, PokemonIconAnimMode.NONE);
    }

    this.lastSpecies = species;

    if (species && (this.speciesStarterDexEntry?.seenAttr || this.speciesStarterDexEntry?.caughtAttr)) {
      this.pokemonNumberText.setText(Utils.padInt(species.speciesId, 4));
      this.pokemonNameText.setText(species.name);

      if (this.speciesStarterDexEntry?.caughtAttr) {
        const colorScheme = starterColors[species.speciesId];

        const luck = this.scene.gameData.getDexAttrLuck(this.speciesStarterDexEntry.caughtAttr);
        this.pokemonLuckText.setVisible(!!luck);
        this.pokemonLuckText.setText(luck.toString());
        this.pokemonLuckText.setTint(getVariantTint(Math.min(luck - 1, 2) as Variant));
        this.pokemonLuckLabelText.setVisible(this.pokemonLuckText.visible);

        //Growth translate
        let growthReadable = Utils.toReadableString(GrowthRate[species.growthRate]);
        let growthAux = growthReadable.replace(" ", "_")
        if(i18next.exists("growth:" + growthAux)){
          growthReadable = i18next.t("growth:"+ growthAux as any)
        }
        this.pokemonGrowthRateText.setText(growthReadable);
<<<<<<< HEAD
        
=======

>>>>>>> 44c0d29c
        this.pokemonGrowthRateText.setColor(getGrowthRateColor(species.growthRate));
        this.pokemonGrowthRateText.setShadowColor(getGrowthRateColor(species.growthRate, true));
        this.pokemonGrowthRateLabelText.setVisible(true);
        this.pokemonUncaughtText.setVisible(false);
        this.pokemonAbilityLabelText.setVisible(true);
        this.pokemonPassiveLabelText.setVisible(true);
        this.pokemonNatureLabelText.setVisible(true);
        this.pokemonCaughtCountText.setText(`${this.speciesStarterDexEntry.caughtCount}`);
        this.pokemonHatchedCountText.setText(`${this.speciesStarterDexEntry.hatchedCount}`);
        this.pokemonCaughtHatchedContainer.setVisible(true);
        if (pokemonPrevolutions.hasOwnProperty(species.speciesId)) {
          this.pokemonCaughtHatchedContainer.setY(16);
          [ this.pokemonCandyIcon, this.pokemonCandyOverlayIcon, this.pokemonCandyDarknessOverlay, this.pokemonCandyCountText ].map(c => c.setVisible(false));
        } else {
          this.pokemonCaughtHatchedContainer.setY(25);
          this.pokemonCandyIcon.setTint(argbFromRgba(Utils.rgbHexToRgba(colorScheme[0])));
          this.pokemonCandyIcon.setVisible(true);
          this.pokemonCandyOverlayIcon.setTint(argbFromRgba(Utils.rgbHexToRgba(colorScheme[1])));
          this.pokemonCandyOverlayIcon.setVisible(true);
          this.pokemonCandyDarknessOverlay.setVisible(true);
          this.pokemonCandyCountText.setText(`x${this.scene.gameData.starterData[species.speciesId].candyCount}`);
          this.pokemonCandyCountText.setVisible(true);
          this.pokemonFormText.setVisible(true);

          var currentFriendship = this.scene.gameData.starterData[this.lastSpecies.speciesId].friendship;
          if (!currentFriendship || currentFriendship === undefined)
            currentFriendship = 0;

          const friendshipCap = getStarterValueFriendshipCap(speciesStarters[this.lastSpecies.speciesId]);
          const candyCropY = 16 - (16 * (currentFriendship / friendshipCap));

          if (this.pokemonCandyDarknessOverlay.visible) {
            this.pokemonCandyDarknessOverlay.on('pointerover', () => (this.scene as BattleScene).ui.showTooltip(null, `${currentFriendship}/${friendshipCap}`, true));
            this.pokemonCandyDarknessOverlay.on('pointerout', () => (this.scene as BattleScene).ui.hideTooltip());
          }

          this.pokemonCandyDarknessOverlay.setCrop(0,0,16, candyCropY);
        }
        this.iconAnimHandler.addOrUpdate(this.starterSelectGenIconContainers[species.generation - 1].getAt(this.genSpecies[species.generation - 1].indexOf(species)) as Phaser.GameObjects.Sprite, PokemonIconAnimMode.PASSIVE);

        let starterIndex = -1;

        this.starterGens.every((g, i) => {
          const starterSpecies = this.genSpecies[g][this.starterCursors[i]];
          if (starterSpecies.speciesId === species.speciesId) {
            starterIndex = i;
            return false;
          }
          return true;
        });

        let props: DexAttrProps;

        if (starterIndex > -1) {
          props = this.scene.gameData.getSpeciesDexAttrProps(species, this.starterAttr[starterIndex]);
          this.setSpeciesDetails(species, props.shiny, props.formIndex, props.female, props.variant, this.starterAbilityIndexes[starterIndex], this.starterNatures[starterIndex]);
        } else {
          const defaultDexAttr = this.scene.gameData.getSpeciesDefaultDexAttr(species, false, true);
          const defaultAbilityIndex = this.scene.gameData.getStarterSpeciesDefaultAbilityIndex(species);
          const defaultNature = this.scene.gameData.getSpeciesDefaultNature(species);
          props = this.scene.gameData.getSpeciesDexAttrProps(species, defaultDexAttr);

          this.setSpeciesDetails(species, props.shiny, props.formIndex, props.female, props.variant, defaultAbilityIndex, defaultNature);
        }

        const speciesForm = getPokemonSpeciesForm(species.speciesId, props.formIndex);
        this.setTypeIcons(speciesForm.type1, speciesForm.type2);

        this.pokemonSprite.clearTint();
        if (this.pokerusCursors.find((cursor: integer, i: integer) => cursor === this.cursor && this.pokerusGens[i] === this.getGenCursorWithScroll()))
          handleTutorial(this.scene, Tutorial.Pokerus);
      } else {
        this.pokemonGrowthRateText.setText('');
        this.pokemonGrowthRateLabelText.setVisible(false);
        this.type1Icon.setVisible(false);
        this.type2Icon.setVisible(false);
        this.pokemonLuckLabelText.setVisible(false);
        this.pokemonLuckText.setVisible(false);
        this.pokemonUncaughtText.setVisible(true);
        this.pokemonAbilityLabelText.setVisible(false);
        this.pokemonPassiveLabelText.setVisible(false);
        this.pokemonNatureLabelText.setVisible(false);
        this.pokemonCaughtHatchedContainer.setVisible(false);
        this.pokemonCandyIcon.setVisible(false);
        this.pokemonCandyOverlayIcon.setVisible(false);
        this.pokemonCandyDarknessOverlay.setVisible(false);
        this.pokemonCandyCountText.setVisible(false);
        this.pokemonFormText.setVisible(false);

        const defaultDexAttr = this.scene.gameData.getSpeciesDefaultDexAttr(species, true, true);
        const defaultAbilityIndex = this.scene.gameData.getStarterSpeciesDefaultAbilityIndex(species);
        const defaultNature = this.scene.gameData.getSpeciesDefaultNature(species);
        const props = this.scene.gameData.getSpeciesDexAttrProps(species, defaultDexAttr);

        this.setSpeciesDetails(species, props.shiny, props.formIndex, props.female, props.variant, defaultAbilityIndex, defaultNature, true);
        this.pokemonSprite.setTint(0x808080);
      }
    } else {
      this.pokemonNumberText.setText(Utils.padInt(0, 4));
      this.pokemonNameText.setText(species ? '???' : '');
      this.pokemonGrowthRateText.setText('');
      this.pokemonGrowthRateLabelText.setVisible(false);
      this.type1Icon.setVisible(false);
      this.type2Icon.setVisible(false);
      this.pokemonLuckLabelText.setVisible(false);
      this.pokemonLuckText.setVisible(false);
      this.pokemonUncaughtText.setVisible(!!species);
      this.pokemonAbilityLabelText.setVisible(false);
      this.pokemonPassiveLabelText.setVisible(false);
      this.pokemonNatureLabelText.setVisible(false);
      this.pokemonCaughtHatchedContainer.setVisible(false);
      this.pokemonCandyIcon.setVisible(false);
      this.pokemonCandyOverlayIcon.setVisible(false);
      this.pokemonCandyDarknessOverlay.setVisible(false);
      this.pokemonCandyCountText.setVisible(false);
      this.pokemonFormText.setVisible(false);

      this.setSpeciesDetails(species, false, 0, false, 0, 0, 0);
      this.pokemonSprite.clearTint();
    }
  }

  setSpeciesDetails(species: PokemonSpecies, shiny: boolean, formIndex: integer, female: boolean, variant: Variant, abilityIndex: integer, natureIndex: integer, forSeen: boolean = false): void {
    const oldProps = species ? this.scene.gameData.getSpeciesDexAttrProps(species, this.dexAttrCursor) : null;
    const oldAbilityIndex = this.abilityCursor > -1 ? this.abilityCursor : this.scene.gameData.getStarterSpeciesDefaultAbilityIndex(species);
    const oldNatureIndex = this.natureCursor > -1 ? this.natureCursor : this.scene.gameData.getSpeciesDefaultNature(species);
    this.dexAttrCursor = 0n;
    this.abilityCursor = -1;
    this.natureCursor = -1;

    if (species?.forms?.find(f => f.formKey === 'female')) {
      if (female !== undefined)
        formIndex = female ? 1 : 0;
      else if (formIndex !== undefined)
        female = formIndex === 1;
    }

    if (species) {
      this.dexAttrCursor |= (shiny !== undefined ? !shiny : !(shiny = oldProps.shiny)) ? DexAttr.NON_SHINY : DexAttr.SHINY;
      this.dexAttrCursor |= (female !== undefined ? !female : !(female = oldProps.female)) ? DexAttr.MALE : DexAttr.FEMALE;
      this.dexAttrCursor |= (variant !== undefined ? !variant : !(variant = oldProps.variant)) ? DexAttr.DEFAULT_VARIANT : variant === 1 ? DexAttr.VARIANT_2 : DexAttr.VARIANT_3;
      this.dexAttrCursor |= this.scene.gameData.getFormAttr(formIndex !== undefined ? formIndex : (formIndex = oldProps.formIndex));
      this.abilityCursor = abilityIndex !== undefined ? abilityIndex : (abilityIndex = oldAbilityIndex);
      this.natureCursor = natureIndex !== undefined ? natureIndex : (natureIndex = oldNatureIndex);
    }

    this.pokemonSprite.setVisible(false);

    if (this.assetLoadCancelled) {
      this.assetLoadCancelled.value = true;
      this.assetLoadCancelled = null;
    }

    this.starterMoveset = null;
    this.speciesStarterMoves = [];

    if (species) {
      const dexEntry = this.scene.gameData.dexData[species.speciesId];
      const abilityAttr = this.scene.gameData.starterData[species.speciesId].abilityAttr;
      if (!dexEntry.caughtAttr) {
        const props = this.scene.gameData.getSpeciesDexAttrProps(species, this.scene.gameData.getSpeciesDefaultDexAttr(species, forSeen, !forSeen));
        const defaultAbilityIndex = this.scene.gameData.getStarterSpeciesDefaultAbilityIndex(species);
        const defaultNature = this.scene.gameData.getSpeciesDefaultNature(species);
        if (shiny === undefined || shiny !== props.shiny)
          shiny = props.shiny;
        if (formIndex === undefined || formIndex !== props.formIndex)
          formIndex = props.formIndex;
        if (female === undefined || female !== props.female)
          female = props.female;
        if (variant === undefined || variant !== props.variant)
          variant = props.variant;
        if (abilityIndex === undefined || abilityIndex !== defaultAbilityIndex)
          abilityIndex = defaultAbilityIndex;
        if (natureIndex === undefined || natureIndex !== defaultNature)
          natureIndex = defaultNature;
      }

      this.shinyOverlay.setVisible(shiny);
      this.pokemonNumberText.setColor(this.getTextColor(shiny ? TextStyle.SUMMARY_GOLD : TextStyle.SUMMARY, false));
      this.pokemonNumberText.setShadowColor(this.getTextColor(shiny ? TextStyle.SUMMARY_GOLD : TextStyle.SUMMARY, true));

      if (forSeen ? this.speciesStarterDexEntry?.seenAttr : this.speciesStarterDexEntry?.caughtAttr) {
        let starterIndex = -1;

        this.starterGens.every((g, i) => {
          const starterSpecies = this.genSpecies[g][this.starterCursors[i]];
          if (starterSpecies.speciesId === species.speciesId) {
            starterIndex = i;
            return false;
          }
          return true;
        });

        if (starterIndex > -1) {
          this.starterAttr[starterIndex] = this.dexAttrCursor;
          this.starterAbilityIndexes[starterIndex] = this.abilityCursor;
          this.starterNatures[starterIndex] = this.natureCursor;
        }

        const assetLoadCancelled = new Utils.BooleanHolder(false);
        this.assetLoadCancelled = assetLoadCancelled;

        species.loadAssets(this.scene, female, formIndex, shiny, variant, true).then(() => {
          if (assetLoadCancelled.value)
            return;
          this.assetLoadCancelled = null;
          this.speciesLoaded.set(species.speciesId, true);
          this.pokemonSprite.play(species.getSpriteKey(female, formIndex, shiny, variant));
          this.pokemonSprite.setPipelineData('shiny', shiny);
          this.pokemonSprite.setPipelineData('variant', variant);
          this.pokemonSprite.setPipelineData('spriteKey', species.getSpriteKey(female, formIndex, shiny, variant));
          this.pokemonSprite.setVisible(!this.statsMode);
        });

        (this.starterSelectGenIconContainers[this.getGenCursorWithScroll()].getAt(this.cursor) as Phaser.GameObjects.Sprite)
          .setTexture(species.getIconAtlasKey(formIndex, shiny, variant), species.getIconId(female, formIndex, shiny, variant));
        this.checkIconId((this.starterSelectGenIconContainers[this.getGenCursorWithScroll()].getAt(this.cursor) as Phaser.GameObjects.Sprite), species, female, formIndex, shiny, variant);
        this.canCycleShiny = !!(dexEntry.caughtAttr & DexAttr.NON_SHINY && dexEntry.caughtAttr & DexAttr.SHINY);
        this.canCycleGender = !!(dexEntry.caughtAttr & DexAttr.MALE && dexEntry.caughtAttr & DexAttr.FEMALE);
        this.canCycleAbility = [ abilityAttr & AbilityAttr.ABILITY_1, (abilityAttr & AbilityAttr.ABILITY_2) && species.ability2, abilityAttr & AbilityAttr.ABILITY_HIDDEN ].filter(a => a).length > 1;
        this.canCycleForm = species.forms.filter(f => !f.formKey || !pokemonFormChanges[species.speciesId]?.find(fc => fc.formKey))
          .map((_, f) => dexEntry.caughtAttr & this.scene.gameData.getFormAttr(f)).filter(f => f).length > 1;
        this.canCycleNature = this.scene.gameData.getNaturesForAttr(dexEntry.natureAttr).length > 1;
        this.canCycleVariant = shiny && [ dexEntry.caughtAttr & DexAttr.DEFAULT_VARIANT, dexEntry.caughtAttr & DexAttr.VARIANT_2, dexEntry.caughtAttr & DexAttr.VARIANT_3].filter(v => v).length > 1;
      }

      if (dexEntry.caughtAttr && species.malePercent !== null) {
        const gender = !female ? Gender.MALE : Gender.FEMALE;
        this.pokemonGenderText.setText(getGenderSymbol(gender));
        this.pokemonGenderText.setColor(getGenderColor(gender));
        this.pokemonGenderText.setShadowColor(getGenderColor(gender, true));
      } else
        this.pokemonGenderText.setText('');

      if (dexEntry.caughtAttr) {
        const ability = this.lastSpecies.getAbility(abilityIndex);
        this.pokemonAbilityText.setText(allAbilities[ability].name);

        const isHidden = abilityIndex === (this.lastSpecies.ability2 ? 2 : 1);
        this.pokemonAbilityText.setColor(this.getTextColor(!isHidden ? TextStyle.SUMMARY_ALT : TextStyle.SUMMARY_GOLD));
        this.pokemonAbilityText.setShadowColor(this.getTextColor(!isHidden ? TextStyle.SUMMARY_ALT : TextStyle.SUMMARY_GOLD, true));

        const passiveAttr = this.scene.gameData.starterData[species.speciesId].passiveAttr;
        this.pokemonPassiveText.setText(passiveAttr & PassiveAttr.UNLOCKED ? passiveAttr & PassiveAttr.ENABLED ? allAbilities[starterPassiveAbilities[this.lastSpecies.speciesId]].name : i18next.t("starterSelectUiHandler:disabled") : i18next.t("starterSelectUiHandler:locked"));
        this.pokemonPassiveText.setColor(this.getTextColor(passiveAttr === (PassiveAttr.UNLOCKED | PassiveAttr.ENABLED) ? TextStyle.SUMMARY_ALT : TextStyle.SUMMARY_GRAY));
        this.pokemonPassiveText.setShadowColor(this.getTextColor(passiveAttr === (PassiveAttr.UNLOCKED | PassiveAttr.ENABLED) ? TextStyle.SUMMARY_ALT : TextStyle.SUMMARY_GRAY, true));

        this.pokemonNatureText.setText(getNatureName(natureIndex as unknown as Nature, true, true, false, this.scene.uiTheme));

        let levelMoves: LevelMoves;
        if (pokemonFormLevelMoves.hasOwnProperty(species.speciesId) && pokemonFormLevelMoves[species.speciesId].hasOwnProperty(formIndex))
          levelMoves = pokemonFormLevelMoves[species.speciesId][formIndex];
        else
          levelMoves = pokemonSpeciesLevelMoves[species.speciesId];
        this.speciesStarterMoves.push(...levelMoves.filter(lm => lm[0] <= 5).map(lm => lm[1]));
        if (speciesEggMoves.hasOwnProperty(species.speciesId)) {
          for (let em = 0; em < 4; em++) {
            if (this.scene.gameData.starterData[species.speciesId].eggMoves & Math.pow(2, em))
              this.speciesStarterMoves.push(speciesEggMoves[species.speciesId][em]);
          }
        }

        const speciesMoveData = this.scene.gameData.starterData[species.speciesId].moveset;
        let moveData: StarterMoveset = speciesMoveData
          ? Array.isArray(speciesMoveData)
            ? speciesMoveData as StarterMoveset
            : (speciesMoveData as StarterFormMoveData)[formIndex]
          : null;
        const availableStarterMoves = this.speciesStarterMoves.concat(speciesEggMoves.hasOwnProperty(species.speciesId) ? speciesEggMoves[species.speciesId].filter((_, em: integer) => this.scene.gameData.starterData[species.speciesId].eggMoves & Math.pow(2, em)) : []);
        this.starterMoveset = (moveData || (this.speciesStarterMoves.slice(0, 4) as StarterMoveset)).filter(m => availableStarterMoves.find(sm => sm === m)) as StarterMoveset;
        // Consolidate move data if it contains an incompatible move
        if (this.starterMoveset.length < 4 && this.starterMoveset.length < availableStarterMoves.length)
          this.starterMoveset.push(...availableStarterMoves.filter(sm => this.starterMoveset.indexOf(sm) === -1).slice(0, 4 - this.starterMoveset.length));
        
        // Remove duplicate moves
        this.starterMoveset = this.starterMoveset.filter(
          (move, i) => {
            return this.starterMoveset.indexOf(move) === i;
          }) as StarterMoveset;        

        const speciesForm = getPokemonSpeciesForm(species.speciesId, formIndex);

        const formText = species?.forms[formIndex]?.formKey.split('-');
        for (let i = 0; i < formText?.length; i++)
          formText[i] = formText[i].charAt(0).toUpperCase() + formText[i].substring(1);

        this.pokemonFormText.setText(formText?.join(' '));

        this.setTypeIcons(speciesForm.type1, speciesForm.type2);
      } else {
        this.pokemonAbilityText.setText('');
        this.pokemonPassiveText.setText('');
        this.pokemonNatureText.setText('');
        this.setTypeIcons(null, null);
      }
    } else {
      this.shinyOverlay.setVisible(false);
      this.pokemonNumberText.setColor(this.getTextColor(TextStyle.SUMMARY));
      this.pokemonNumberText.setShadowColor(this.getTextColor(TextStyle.SUMMARY, true));
      this.pokemonGenderText.setText('');
      this.pokemonAbilityText.setText('');
      this.pokemonPassiveText.setText('');
      this.pokemonNatureText.setText('');
      this.setTypeIcons(null, null);
    }

    if (!this.starterMoveset)
      this.starterMoveset = this.speciesStarterMoves.slice(0, 4) as StarterMoveset;

    for (let m = 0; m < 4; m++) {
      const move = m < this.starterMoveset.length ? allMoves[this.starterMoveset[m]] : null;
      this.pokemonMoveBgs[m].setFrame(Type[move ? move.type : Type.UNKNOWN].toString().toLowerCase());
      this.pokemonMoveLabels[m].setText(move ? move.name : '-');
      this.pokemonMoveContainers[m].setVisible(!!move);
    }

    const hasEggMoves = species && speciesEggMoves.hasOwnProperty(species.speciesId);

    for (let em = 0; em < 4; em++) {
      const eggMove = hasEggMoves ? allMoves[speciesEggMoves[species.speciesId][em]] : null;
      const eggMoveUnlocked = eggMove && this.scene.gameData.starterData[species.speciesId].eggMoves & Math.pow(2, em);
      this.pokemonEggMoveBgs[em].setFrame(Type[eggMove ? eggMove.type : Type.UNKNOWN].toString().toLowerCase());
      this.pokemonEggMoveLabels[em].setText(eggMove && eggMoveUnlocked ? eggMove.name : '???');
    }

    this.pokemonEggMovesContainer.setVisible(this.speciesStarterDexEntry?.caughtAttr && hasEggMoves);

    this.pokemonAdditionalMoveCountLabel.setText(`(+${Math.max(this.speciesStarterMoves.length - 4, 0)})`);
    this.pokemonAdditionalMoveCountLabel.setVisible(this.speciesStarterMoves.length > 4);

    this.updateInstructions();
  }

  setTypeIcons(type1: Type, type2: Type): void {
    if (type1 !== null) {
      this.type1Icon.setVisible(true);
      this.type1Icon.setFrame(Type[type1].toLowerCase());
    } else
      this.type1Icon.setVisible(false);
    if (type2 !== null) {
      this.type2Icon.setVisible(true);
      this.type2Icon.setFrame(Type[type2].toLowerCase());
    } else
      this.type2Icon.setVisible(false);
  }

  popStarter(): void {
    this.starterGens.pop();
    this.starterCursors.pop();
    this.starterAttr.pop();
    this.starterAbilityIndexes.pop();
    this.starterNatures.pop();
    this.starterMovesets.pop();
    this.starterCursorObjs[this.starterCursors.length].setVisible(false);
    this.starterIcons[this.starterCursors.length].setTexture('pokemon_icons_0');
    this.starterIcons[this.starterCursors.length].setFrame('unknown');
    this.tryUpdateValue();
  }

  updateStarterValueLabel(cursor: integer): void {
    const speciesId = this.genSpecies[this.getGenCursorWithScroll()][cursor].speciesId;
    const baseStarterValue = speciesStarters[speciesId];
    const starterValue = this.scene.gameData.getSpeciesStarterValue(speciesId);
    let valueStr = starterValue.toString();
    if (valueStr.startsWith('0.'))
      valueStr = valueStr.slice(1);
    this.starterValueLabels[cursor].setText(valueStr);
    let textStyle: TextStyle;
    switch (baseStarterValue - starterValue) {
      case 0:
        textStyle = TextStyle.WINDOW;
        break;
      case 1:
      case 0.5:
        textStyle = TextStyle.SUMMARY_BLUE;
        break;
      default:
        textStyle = TextStyle.SUMMARY_GOLD;
        break;
    }
    this.starterValueLabels[cursor].setColor(this.getTextColor(textStyle));
    this.starterValueLabels[cursor].setShadowColor(this.getTextColor(textStyle, true));
  }

  tryUpdateValue(add?: integer): boolean {
    const value = this.starterGens.reduce((total: integer, gen: integer, i: integer) => total += this.scene.gameData.getSpeciesStarterValue(this.genSpecies[gen][this.starterCursors[i]].speciesId), 0);
    const newValue = value + (add || 0);
    const valueLimit = this.getValueLimit();
    const overLimit = newValue > valueLimit;
    let newValueStr = newValue.toString();
    if (newValueStr.startsWith('0.'))
      newValueStr = newValueStr.slice(1);
    this.valueLimitLabel.setText(`${newValueStr}/${valueLimit}`);
    this.valueLimitLabel.setColor(this.getTextColor(!overLimit ? TextStyle.TOOLTIP_CONTENT : TextStyle.SUMMARY_PINK));
    this.valueLimitLabel.setShadowColor(this.getTextColor(!overLimit ? TextStyle.TOOLTIP_CONTENT : TextStyle.SUMMARY_PINK, true));
    if (overLimit) {
      this.scene.time.delayedCall(Utils.fixedInt(500), () => this.tryUpdateValue());
      return false;
    }
    for (let g = 0; g < this.genSpecies.length; g++) {
      for (let s = 0; s < this.genSpecies[g].length; s++)
        (this.starterSelectGenIconContainers[g].getAt(s) as Phaser.GameObjects.Sprite).setAlpha((newValue + this.scene.gameData.getSpeciesStarterValue(this.genSpecies[g][s].speciesId)) > valueLimit ? 0.375 : 1);
    }
    this.value = newValue;
    return true;
  }

  tryStart(manualTrigger: boolean = false): boolean {
    if (!this.starterGens.length)
      return false;

    const ui = this.getUi();

    const cancel = () => {
      ui.setMode(Mode.STARTER_SELECT);
      if (!manualTrigger)
        this.popStarter();
      this.clearText();
    };

    ui.showText(i18next.t("starterSelectUiHandler:confirmStartTeam"), null, () => {
      ui.setModeWithoutClear(Mode.CONFIRM, () => {
        const startRun = (gameMode: GameModes) => {
          this.scene.gameMode = gameModes[gameMode];
          this.scene.money = this.scene.gameMode.getStartingMoney();
          ui.setMode(Mode.STARTER_SELECT);
          const thisObj = this;
          const originalStarterSelectCallback = this.starterSelectCallback;
          this.starterSelectCallback = null;
          originalStarterSelectCallback(new Array(this.starterGens.length).fill(0).map(function (_, i) {
            const starterSpecies = thisObj.genSpecies[thisObj.starterGens[i]][thisObj.starterCursors[i]];
            return {
              species: starterSpecies,
              dexAttr: thisObj.starterAttr[i],
              abilityIndex: thisObj.starterAbilityIndexes[i],
              passive: !(thisObj.scene.gameData.starterData[starterSpecies.speciesId].passiveAttr ^ (PassiveAttr.ENABLED | PassiveAttr.UNLOCKED)),
              nature: thisObj.starterNatures[i] as Nature,
              moveset: thisObj.starterMovesets[i],
              pokerus: !![ 0, 1, 2 ].filter(n => thisObj.pokerusGens[n] === starterSpecies.generation - 1 && thisObj.pokerusCursors[n] === thisObj.genSpecies[starterSpecies.generation - 1].indexOf(starterSpecies)).length
            };
          }));
        };
        startRun(this.gameMode);
      }, cancel, null, null, 19);
    });

    return true;
  }

  toggleStatsMode(on?: boolean): void {
    if (on === undefined)
      on = !this.statsMode;
    if (on) {
      this.showStats();
      this.statsMode = true;
      this.pokemonSprite.setVisible(false);
    } else {
      this.statsMode = false;
      this.statsContainer.setVisible(false);
      this.pokemonSprite.setVisible(!!this.speciesStarterDexEntry?.caughtAttr);
      this.statsContainer.updateIvs(null);
    }
  }

  showStats(): void {
    if (!this.speciesStarterDexEntry)
      return;

    this.statsContainer.setVisible(true);

    this.statsContainer.updateIvs(this.speciesStarterDexEntry.ivs);
  }

  clearText() {
    this.starterSelectMessageBoxContainer.setVisible(false);
    super.clearText();
  }

  clear(): void {
    super.clear();
    this.cursor = -1;
    this.starterSelectContainer.setVisible(false);
    this.blockInput = false;

    while (this.starterCursors.length)
      this.popStarter();

    if (this.statsMode)
      this.toggleStatsMode(false);
  }

  checkIconId(icon: Phaser.GameObjects.Sprite, species: PokemonSpecies, female, formIndex, shiny, variant) {
    if (icon.frame.name != species.getIconId(female, formIndex, shiny, variant)) {
      console.log(`${species.name}'s variant icon does not exist. Replacing with default.`);
      icon.setTexture(species.getIconAtlasKey(formIndex, false, variant));
      icon.setFrame(species.getIconId(female, formIndex, false, variant));
    }
  }
}<|MERGE_RESOLUTION|>--- conflicted
+++ resolved
@@ -1373,11 +1373,7 @@
           growthReadable = i18next.t("growth:"+ growthAux as any)
         }
         this.pokemonGrowthRateText.setText(growthReadable);
-<<<<<<< HEAD
         
-=======
-
->>>>>>> 44c0d29c
         this.pokemonGrowthRateText.setColor(getGrowthRateColor(species.growthRate));
         this.pokemonGrowthRateText.setShadowColor(getGrowthRateColor(species.growthRate, true));
         this.pokemonGrowthRateLabelText.setVisible(true);
