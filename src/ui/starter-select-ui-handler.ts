import type { CandyUpgradeNotificationChangedEvent } from "#app/events/battle-scene";
import { BattleSceneEventType } from "#app/events/battle-scene";
import { pokemonPrevolutions } from "#app/data/balance/pokemon-evolutions";
import type { Variant } from "#app/data/variant";
import { getVariantTint, getVariantIcon } from "#app/data/variant";
import { argbFromRgba } from "@material/material-color-utilities";
import i18next from "i18next";
import type BBCodeText from "phaser3-rex-plugins/plugins/bbcodetext";
import { starterColors } from "#app/battle-scene";
import { globalScene } from "#app/global-scene";
import { allAbilities } from "#app/data/ability";
import { speciesEggMoves } from "#app/data/balance/egg-moves";
import { GrowthRate, getGrowthRateColor } from "#app/data/exp";
import { Gender, getGenderColor, getGenderSymbol } from "#app/data/gender";
import { allMoves } from "#app/data/move";
import { getNatureName } from "#app/data/nature";
import { pokemonFormChanges } from "#app/data/pokemon-forms";
import type { LevelMoves } from "#app/data/balance/pokemon-level-moves";
import { pokemonFormLevelMoves, pokemonSpeciesLevelMoves } from "#app/data/balance/pokemon-level-moves";
import type PokemonSpecies from "#app/data/pokemon-species";
import { allSpecies, getPokemonSpeciesForm, getPokerusStarters } from "#app/data/pokemon-species";
import { getStarterValueFriendshipCap, speciesStarterCosts, POKERUS_STARTER_COUNT } from "#app/data/balance/starters";
import { starterPassiveAbilities } from "#app/data/balance/passives";
import { Type } from "#enums/type";
import { GameModes } from "#app/game-mode";
import type { DexAttrProps, DexEntry, StarterMoveset, StarterAttributes, StarterPreferences } from "#app/system/game-data";
import { AbilityAttr, DexAttr, StarterPrefs } from "#app/system/game-data";
import { Tutorial, handleTutorial } from "#app/tutorial";
import type { OptionSelectItem } from "#app/ui/abstact-option-select-ui-handler";
import MessageUiHandler from "#app/ui/message-ui-handler";
import PokemonIconAnimHandler, { PokemonIconAnimMode } from "#app/ui/pokemon-icon-anim-handler";
import { StatsContainer } from "#app/ui/stats-container";
import { TextStyle, addBBCodeTextObject, addTextObject } from "#app/ui/text";
import { Mode } from "#app/ui/ui";
import { addWindow } from "#app/ui/ui-theme";
import { Egg } from "#app/data/egg";
import Overrides from "#app/overrides";
import { SettingKeyboard } from "#app/system/settings/settings-keyboard";
import { Passive as PassiveAttr } from "#enums/passive";
import * as Challenge from "#app/data/challenge";
import MoveInfoOverlay from "#app/ui/move-info-overlay";
import { getEggTierForSpecies } from "#app/data/egg";
import { Device } from "#enums/devices";
import type { Moves } from "#enums/moves";
import { Species } from "#enums/species";
import { Button } from "#enums/buttons";
import { EggSourceType } from "#enums/egg-source-types";
import { DropDown, DropDownLabel, DropDownOption, DropDownState, DropDownType, SortCriteria } from "#app/ui/dropdown";
import { StarterContainer } from "#app/ui/starter-container";
import { DropDownColumn, FilterBar } from "#app/ui/filter-bar";
import { ScrollBar } from "#app/ui/scroll-bar";
import { SelectChallengePhase } from "#app/phases/select-challenge-phase";
import { EncounterPhase } from "#app/phases/encounter-phase";
import { TitlePhase } from "#app/phases/title-phase";
import { Abilities } from "#enums/abilities";
import { getPassiveCandyCount, getValueReductionCandyCounts, getSameSpeciesEggCandyCounts } from "#app/data/balance/starters";
import { BooleanHolder, capitalizeString, fixedInt, getLocalizedSpriteKey, isNullOrUndefined, NumberHolder, padInt, randIntRange, rgbHexToRgba, toReadableString } from "#app/utils";
import type { Nature } from "#enums/nature";
import { PLAYER_PARTY_MAX_SIZE } from "#app/constants";

export type StarterSelectCallback = (starters: Starter[]) => void;

export interface Starter {
  species: PokemonSpecies;
  dexAttr: bigint;
  abilityIndex: integer,
  passive: boolean;
  nature: Nature;
  moveset?: StarterMoveset;
  pokerus: boolean;
  nickname?: string;
}

interface LanguageSetting {
  starterInfoTextSize: string,
  instructionTextSize: string,
  starterInfoXPos?: integer,
  starterInfoYOffset?: integer
}

const languageSettings: { [key: string]: LanguageSetting } = {
  "en":{
    starterInfoTextSize: "56px",
    instructionTextSize: "38px",
  },
  "de":{
    starterInfoTextSize: "48px",
    instructionTextSize: "35px",
    starterInfoXPos: 33,
  },
  "es-ES":{
    starterInfoTextSize: "56px",
    instructionTextSize: "35px",
  },
  "fr":{
    starterInfoTextSize: "54px",
    instructionTextSize: "38px",
  },
  "it":{
    starterInfoTextSize: "56px",
    instructionTextSize: "38px",
  },
  "pt_BR":{
    starterInfoTextSize: "47px",
    instructionTextSize: "38px",
    starterInfoXPos: 33,
  },
  "zh":{
    starterInfoTextSize: "47px",
    instructionTextSize: "38px",
    starterInfoYOffset: 1,
    starterInfoXPos: 24,
  },
  "pt":{
    starterInfoTextSize: "48px",
    instructionTextSize: "42px",
    starterInfoXPos: 33,
  },
  "ko":{
    starterInfoTextSize: "52px",
    instructionTextSize: "38px",
  },
  "ja":{
    starterInfoTextSize: "51px",
    instructionTextSize: "38px",
  },
  "ca-ES":{
    starterInfoTextSize: "56px",
    instructionTextSize: "38px",
  },
};

const valueReductionMax = 2;

// Position of UI elements
const filterBarHeight = 17;
const speciesContainerX = 109; // if team on the RIGHT: 109 / if on the LEFT: 143
const teamWindowX = 285; // if team on the RIGHT: 285 / if on the LEFT: 109
const teamWindowY = 38;
const teamWindowWidth = 34;
const teamWindowHeight = 107;
const randomSelectionWindowHeight = 20;

/**
 * Calculates the starter position for a Pokemon of a given UI index
 * @param index UI index to calculate the starter position of
 * @returns An interface with an x and y property
 */
function calcStarterPosition(index: number, scrollCursor:number = 0): {x: number, y: number} {
  const yOffset = 13;
  const height = 17;
  const x = (index % 9) * 18;
  const y = yOffset + (Math.floor(index / 9) - scrollCursor) * height;

  return { x: x, y: y };
}

/**
 * Calculates the y position for the icon of stater pokemon selected for the team
 * @param index index of the Pokemon in the team (0-5)
 * @returns the y position to use for the icon
 */
function calcStarterIconY(index: number) {
  const starterSpacing = teamWindowHeight / 7;
  const firstStarterY = teamWindowY + starterSpacing / 2;
  return Math.round(firstStarterY + starterSpacing * index);
}

/**
 * Finds the index of the team Pokemon closest vertically to the given y position
 * @param y the y position to find closest starter Pokemon
 * @param teamSize how many Pokemon are in the team (0-6)
 * @returns index of the closest Pokemon in the team container
 */
function findClosestStarterIndex(y: number, teamSize: number = 6): number {
  let smallestDistance = teamWindowHeight;
  let closestStarterIndex = 0;
  for (let i = 0; i < teamSize; i++) {
    const distance = Math.abs(y - (calcStarterIconY(i) - 13));
    if (distance < smallestDistance) {
      closestStarterIndex = i;
      smallestDistance = distance;
    }
  }
  return closestStarterIndex;
}

/**
 * Finds the row of the filtered Pokemon closest vertically to the given Pokemon in the team
 * @param index index of the Pokemon in the team (0-5)
 * @param numberOfRows the number of rows to check against
 * @returns index of the row closest vertically to the given Pokemon
 */
function findClosestStarterRow(index: number, numberOfRows: number) {
  const currentY = calcStarterIconY(index) - 13;
  let smallestDistance = teamWindowHeight;
  let closestRowIndex = 0;
  for (let i = 0; i < numberOfRows; i++) {
    const distance = Math.abs(currentY - calcStarterPosition(i * 9).y);
    if (distance < smallestDistance) {
      closestRowIndex = i;
      smallestDistance = distance;
    }
  }
  return closestRowIndex;
}

interface SpeciesDetails {
  shiny?: boolean,
  formIndex?: integer
  female?: boolean,
  variant?: Variant,
  abilityIndex?: integer,
  natureIndex?: integer,
  forSeen?: boolean, // default = false
}

export default class StarterSelectUiHandler extends MessageUiHandler {
  private starterSelectContainer: Phaser.GameObjects.Container;
  private starterSelectScrollBar: ScrollBar;
  private filterBarContainer: Phaser.GameObjects.Container;
  private filterBar: FilterBar;
  private shinyOverlay: Phaser.GameObjects.Image;
  private starterContainers: StarterContainer[] = [];
  private filteredStarterContainers: StarterContainer[] = [];
  private validStarterContainers: StarterContainer[] = [];
  private pokemonNumberText: Phaser.GameObjects.Text;
  private pokemonSprite: Phaser.GameObjects.Sprite;
  private pokemonNameText: Phaser.GameObjects.Text;
  private pokemonGrowthRateLabelText: Phaser.GameObjects.Text;
  private pokemonGrowthRateText: Phaser.GameObjects.Text;
  private type1Icon: Phaser.GameObjects.Sprite;
  private type2Icon: Phaser.GameObjects.Sprite;
  private pokemonLuckLabelText: Phaser.GameObjects.Text;
  private pokemonLuckText: Phaser.GameObjects.Text;
  private pokemonGenderText: Phaser.GameObjects.Text;
  private pokemonUncaughtText: Phaser.GameObjects.Text;
  private pokemonAbilityLabelText: Phaser.GameObjects.Text;
  private pokemonAbilityText: Phaser.GameObjects.Text;
  private pokemonPassiveLabelText: Phaser.GameObjects.Text;
  private pokemonPassiveText: Phaser.GameObjects.Text;
  private pokemonNatureLabelText: Phaser.GameObjects.Text;
  private pokemonNatureText: BBCodeText;
  private pokemonMovesContainer: Phaser.GameObjects.Container;
  private pokemonMoveContainers: Phaser.GameObjects.Container[];
  private pokemonMoveBgs: Phaser.GameObjects.NineSlice[];
  private pokemonMoveLabels: Phaser.GameObjects.Text[];
  private pokemonAdditionalMoveCountLabel: Phaser.GameObjects.Text;
  private pokemonEggMovesContainer: Phaser.GameObjects.Container;
  private pokemonEggMoveContainers: Phaser.GameObjects.Container[];
  private pokemonEggMoveBgs: Phaser.GameObjects.NineSlice[];
  private pokemonEggMoveLabels: Phaser.GameObjects.Text[];
  private pokemonCandyContainer: Phaser.GameObjects.Container;
  private pokemonCandyIcon: Phaser.GameObjects.Sprite;
  private pokemonCandyDarknessOverlay: Phaser.GameObjects.Sprite;
  private pokemonCandyOverlayIcon: Phaser.GameObjects.Sprite;
  private pokemonCandyCountText: Phaser.GameObjects.Text;
  private pokemonCaughtHatchedContainer: Phaser.GameObjects.Container;
  private pokemonCaughtCountText: Phaser.GameObjects.Text;
  private pokemonFormText: Phaser.GameObjects.Text;
  private pokemonHatchedIcon : Phaser.GameObjects.Sprite;
  private pokemonHatchedCountText: Phaser.GameObjects.Text;
  private pokemonShinyIcon: Phaser.GameObjects.Sprite;
  private pokemonPassiveDisabledIcon: Phaser.GameObjects.Sprite;
  private pokemonPassiveLockedIcon: Phaser.GameObjects.Sprite;

  private activeTooltip: "ABILITY" | "PASSIVE" | "CANDY" | undefined;
  private instructionsContainer: Phaser.GameObjects.Container;
  private filterInstructionsContainer: Phaser.GameObjects.Container;
  private shinyIconElement: Phaser.GameObjects.Sprite;
  private formIconElement: Phaser.GameObjects.Sprite;
  private abilityIconElement: Phaser.GameObjects.Sprite;
  private genderIconElement: Phaser.GameObjects.Sprite;
  private natureIconElement: Phaser.GameObjects.Sprite;
  private variantIconElement: Phaser.GameObjects.Sprite;
  private goFilterIconElement: Phaser.GameObjects.Sprite;
  private shinyLabel: Phaser.GameObjects.Text;
  private formLabel: Phaser.GameObjects.Text;
  private genderLabel: Phaser.GameObjects.Text;
  private abilityLabel: Phaser.GameObjects.Text;
  private natureLabel: Phaser.GameObjects.Text;
  private variantLabel: Phaser.GameObjects.Text;
  private goFilterLabel: Phaser.GameObjects.Text;

  private starterSelectMessageBox: Phaser.GameObjects.NineSlice;
  private starterSelectMessageBoxContainer: Phaser.GameObjects.Container;
  private statsContainer: StatsContainer;
  private moveInfoOverlay : MoveInfoOverlay;

  private statsMode: boolean;
  private starterIconsCursorXOffset: number = -3;
  private starterIconsCursorYOffset: number = 1;
  private starterIconsCursorIndex: number;
  private filterMode: boolean;
  private dexAttrCursor: bigint = 0n;
  private abilityCursor: number = -1;
  private natureCursor: number = -1;
  private filterBarCursor: integer = 0;
  private starterMoveset: StarterMoveset | null;
  private scrollCursor: number;

  private allSpecies: PokemonSpecies[] = [];
  private lastSpecies: PokemonSpecies;
  private speciesLoaded: Map<Species, boolean> = new Map<Species, boolean>();
  public starterSpecies: PokemonSpecies[] = [];
  private pokerusSpecies: PokemonSpecies[] = [];
  private starterAttr: bigint[] = [];
  private starterAbilityIndexes: integer[] = [];
  private starterNatures: Nature[] = [];
  private starterMovesets: StarterMoveset[] = [];
  private speciesStarterDexEntry: DexEntry | null;
  private speciesStarterMoves: Moves[];
  private canCycleShiny: boolean;
  private canCycleForm: boolean;
  private canCycleGender: boolean;
  private canCycleAbility: boolean;
  private canCycleNature: boolean;
  private canCycleVariant: boolean;

  private assetLoadCancelled: BooleanHolder | null;
  public cursorObj: Phaser.GameObjects.Image;
  private starterCursorObjs: Phaser.GameObjects.Image[];
  private pokerusCursorObjs: Phaser.GameObjects.Image[];
  private starterIcons: Phaser.GameObjects.Sprite[];
  private starterIconsCursorObj: Phaser.GameObjects.Image;
  private valueLimitLabel: Phaser.GameObjects.Text;
  private startCursorObj: Phaser.GameObjects.NineSlice;
  private randomCursorObj: Phaser.GameObjects.NineSlice;

  private iconAnimHandler: PokemonIconAnimHandler;

  //variables to keep track of the dynamically rendered list of instruction prompts for starter select
  private instructionRowX = 0;
  private instructionRowY = 0;
  private instructionRowTextOffset = 9;
  private filterInstructionRowX = 0;
  private filterInstructionRowY = 0;

  private starterSelectCallback: StarterSelectCallback | null;

  private starterPreferences: StarterPreferences;

  protected blockInput: boolean = false;

  constructor() {
    super(Mode.STARTER_SELECT);
  }

  setup() {
    const ui = this.getUi();
    const currentLanguage = i18next.resolvedLanguage ?? "en";
    const langSettingKey = Object.keys(languageSettings).find(lang => currentLanguage.includes(lang)) ?? "en";
    const textSettings = languageSettings[langSettingKey];

    this.starterSelectContainer = globalScene.add.container(0, -globalScene.game.canvas.height / 6);
    this.starterSelectContainer.setVisible(false);
    ui.add(this.starterSelectContainer);

    const bgColor = globalScene.add.rectangle(0, 0, globalScene.game.canvas.width / 6, globalScene.game.canvas.height / 6, 0x006860);
    bgColor.setOrigin(0, 0);
    this.starterSelectContainer.add(bgColor);

    const starterSelectBg = globalScene.add.image(0, 0, "starter_select_bg");
    starterSelectBg.setOrigin(0, 0);
    this.starterSelectContainer.add(starterSelectBg);

    this.shinyOverlay = globalScene.add.image(6, 6, "summary_overlay_shiny");
    this.shinyOverlay.setOrigin(0, 0);
    this.shinyOverlay.setVisible(false);
    this.starterSelectContainer.add(this.shinyOverlay);

    const starterContainerWindow = addWindow(speciesContainerX, filterBarHeight + 1, 175, 161);
    const starterContainerBg = globalScene.add.image(speciesContainerX + 1, filterBarHeight + 2, "starter_container_bg");
    starterContainerBg.setOrigin(0, 0);
    this.starterSelectContainer.add(starterContainerBg);

<<<<<<< HEAD
    this.starterSelectContainer.add(addWindow(teamWindowX, teamWindowY, teamWindowWidth, teamWindowHeight));
    this.starterSelectContainer.add(addWindow(teamWindowX, teamWindowY + teamWindowHeight - 5, teamWindowWidth, teamWindowWidth, true));
=======
    this.starterSelectContainer.add(addWindow(this.scene, teamWindowX, teamWindowY - randomSelectionWindowHeight, teamWindowWidth, randomSelectionWindowHeight, true));
    this.starterSelectContainer.add(addWindow(this.scene, teamWindowX, teamWindowY, teamWindowWidth, teamWindowHeight ));
    this.starterSelectContainer.add(addWindow(this.scene, teamWindowX, teamWindowY + teamWindowHeight, teamWindowWidth, teamWindowWidth, true));
>>>>>>> d3fafa27
    this.starterSelectContainer.add(starterContainerWindow);

    // Create and initialise filter bar
    this.filterBarContainer = globalScene.add.container(0, 0);
    this.filterBar = new FilterBar(Math.min(speciesContainerX, teamWindowX), 1, 210, filterBarHeight);

    // gen filter
    const genOptions: DropDownOption[] = [
      new DropDownOption(1, new DropDownLabel(i18next.t("starterSelectUiHandler:gen1"))),
      new DropDownOption(2, new DropDownLabel(i18next.t("starterSelectUiHandler:gen2"))),
      new DropDownOption(3, new DropDownLabel(i18next.t("starterSelectUiHandler:gen3"))),
      new DropDownOption(4, new DropDownLabel(i18next.t("starterSelectUiHandler:gen4"))),
      new DropDownOption(5, new DropDownLabel(i18next.t("starterSelectUiHandler:gen5"))),
      new DropDownOption(6, new DropDownLabel(i18next.t("starterSelectUiHandler:gen6"))),
      new DropDownOption(7, new DropDownLabel(i18next.t("starterSelectUiHandler:gen7"))),
      new DropDownOption(8, new DropDownLabel(i18next.t("starterSelectUiHandler:gen8"))),
      new DropDownOption(9, new DropDownLabel(i18next.t("starterSelectUiHandler:gen9"))),
    ];
    const genDropDown: DropDown = new DropDown(0, 0, genOptions, this.updateStarters, DropDownType.HYBRID);
    this.filterBar.addFilter(DropDownColumn.GEN, i18next.t("filterBar:genFilter"), genDropDown);

    // type filter
    const typeKeys = Object.keys(Type).filter(v => isNaN(Number(v)));
    const typeOptions: DropDownOption[] = [];
    typeKeys.forEach((type, index) => {
      if (index === 0 || index === 19) {
        return;
      }
      const typeSprite = globalScene.add.sprite(0, 0, getLocalizedSpriteKey("types"));
      typeSprite.setScale(0.5);
      typeSprite.setFrame(type.toLowerCase());
      typeOptions.push(new DropDownOption(index, new DropDownLabel("", typeSprite)));
    });
    this.filterBar.addFilter(DropDownColumn.TYPES, i18next.t("filterBar:typeFilter"), new DropDown(0, 0, typeOptions, this.updateStarters, DropDownType.HYBRID, 0.5));

    // caught filter
    const shiny1Sprite = globalScene.add.sprite(0, 0, "shiny_icons");
    shiny1Sprite.setOrigin(0.15, 0.2);
    shiny1Sprite.setScale(0.6);
    shiny1Sprite.setFrame(getVariantIcon(0));
    shiny1Sprite.setTint(getVariantTint(0));
    const shiny2Sprite = globalScene.add.sprite(0, 0, "shiny_icons");
    shiny2Sprite.setOrigin(0.15, 0.2);
    shiny2Sprite.setScale(0.6);
    shiny2Sprite.setFrame(getVariantIcon(1));
    shiny2Sprite.setTint(getVariantTint(1));
    const shiny3Sprite = globalScene.add.sprite(0, 0, "shiny_icons");
    shiny3Sprite.setOrigin(0.15, 0.2);
    shiny3Sprite.setScale(0.6);
    shiny3Sprite.setFrame(getVariantIcon(2));
    shiny3Sprite.setTint(getVariantTint(2));

    const caughtOptions = [
      new DropDownOption("SHINY3", new DropDownLabel("", shiny3Sprite)),
      new DropDownOption("SHINY2", new DropDownLabel("", shiny2Sprite)),
      new DropDownOption("SHINY", new DropDownLabel("", shiny1Sprite)),
      new DropDownOption("NORMAL", new DropDownLabel(i18next.t("filterBar:normal"))),
      new DropDownOption("UNCAUGHT", new DropDownLabel(i18next.t("filterBar:uncaught")))
    ];

    this.filterBar.addFilter(DropDownColumn.CAUGHT, i18next.t("filterBar:caughtFilter"), new DropDown(0, 0, caughtOptions, this.updateStarters, DropDownType.HYBRID));

    // unlocks filter
    const passiveLabels = [
      new DropDownLabel(i18next.t("filterBar:passive"), undefined, DropDownState.OFF),
      new DropDownLabel(i18next.t("filterBar:passiveUnlocked"), undefined, DropDownState.ON),
      new DropDownLabel(i18next.t("filterBar:passiveUnlockable"), undefined, DropDownState.UNLOCKABLE),
      new DropDownLabel(i18next.t("filterBar:passiveLocked"), undefined, DropDownState.EXCLUDE),
    ];

    const costReductionLabels = [
      new DropDownLabel(i18next.t("filterBar:costReduction"), undefined, DropDownState.OFF),
      new DropDownLabel(i18next.t("filterBar:costReductionUnlocked"), undefined, DropDownState.ON),
      new DropDownLabel(i18next.t("filterBar:costReductionUnlockable"), undefined, DropDownState.UNLOCKABLE),
      new DropDownLabel(i18next.t("filterBar:costReductionLocked"), undefined, DropDownState.EXCLUDE),
    ];

    const unlocksOptions = [
      new DropDownOption("PASSIVE", passiveLabels),
      new DropDownOption("COST_REDUCTION", costReductionLabels),
    ];

    this.filterBar.addFilter(DropDownColumn.UNLOCKS, i18next.t("filterBar:unlocksFilter"), new DropDown(0, 0, unlocksOptions, this.updateStarters, DropDownType.RADIAL));

    // misc filter
    const favoriteLabels = [
      new DropDownLabel(i18next.t("filterBar:favorite"), undefined, DropDownState.OFF),
      new DropDownLabel(i18next.t("filterBar:isFavorite"), undefined, DropDownState.ON),
      new DropDownLabel(i18next.t("filterBar:notFavorite"), undefined, DropDownState.EXCLUDE),
    ];
    const winLabels = [
      new DropDownLabel(i18next.t("filterBar:ribbon"), undefined, DropDownState.OFF),
      new DropDownLabel(i18next.t("filterBar:hasWon"), undefined, DropDownState.ON),
      new DropDownLabel(i18next.t("filterBar:hasNotWon"), undefined, DropDownState.EXCLUDE),
    ];
    const hiddenAbilityLabels = [
      new DropDownLabel(i18next.t("filterBar:hiddenAbility"), undefined, DropDownState.OFF),
      new DropDownLabel(i18next.t("filterBar:hasHiddenAbility"), undefined, DropDownState.ON),
      new DropDownLabel(i18next.t("filterBar:noHiddenAbility"), undefined, DropDownState.EXCLUDE),
    ];
    const eggLabels = [
      new DropDownLabel(i18next.t("filterBar:egg"), undefined, DropDownState.OFF),
      new DropDownLabel(i18next.t("filterBar:eggPurchasable"), undefined, DropDownState.ON),
    ];
    const pokerusLabels = [
      new DropDownLabel(i18next.t("filterBar:pokerus"), undefined, DropDownState.OFF),
      new DropDownLabel(i18next.t("filterBar:hasPokerus"), undefined, DropDownState.ON),
    ];
    const miscOptions = [
      new DropDownOption("FAVORITE", favoriteLabels),
      new DropDownOption("WIN", winLabels),
      new DropDownOption("HIDDEN_ABILITY", hiddenAbilityLabels),
      new DropDownOption("EGG", eggLabels),
      new DropDownOption("POKERUS", pokerusLabels),
    ];
    this.filterBar.addFilter(DropDownColumn.MISC, i18next.t("filterBar:miscFilter"), new DropDown(0, 0, miscOptions, this.updateStarters, DropDownType.RADIAL));

    // sort filter
    const sortOptions = [
      new DropDownOption(SortCriteria.NUMBER, new DropDownLabel(i18next.t("filterBar:sortByNumber"), undefined, DropDownState.ON)),
      new DropDownOption(SortCriteria.COST, new DropDownLabel(i18next.t("filterBar:sortByCost"))),
      new DropDownOption(SortCriteria.CANDY, new DropDownLabel(i18next.t("filterBar:sortByCandies"))),
      new DropDownOption(SortCriteria.IV, new DropDownLabel(i18next.t("filterBar:sortByIVs"))),
      new DropDownOption(SortCriteria.NAME, new DropDownLabel(i18next.t("filterBar:sortByName")))
    ];
    this.filterBar.addFilter(DropDownColumn.SORT, i18next.t("filterBar:sortFilter"), new DropDown(0, 0, sortOptions, this.updateStarters, DropDownType.SINGLE));
    this.filterBarContainer.add(this.filterBar);

    this.starterSelectContainer.add(this.filterBarContainer);

    // Offset the generation filter dropdown to avoid covering the filtered pokemon
    this.filterBar.offsetHybridFilters();

    if (!globalScene.uiTheme) {
      starterContainerWindow.setVisible(false);
    }

    this.iconAnimHandler = new PokemonIconAnimHandler();
    this.iconAnimHandler.setup();

    this.pokemonNumberText = addTextObject(17, 1, "0000", TextStyle.SUMMARY);
    this.pokemonNumberText.setOrigin(0, 0);
    this.starterSelectContainer.add(this.pokemonNumberText);

    this.pokemonNameText = addTextObject(6, 112, "", TextStyle.SUMMARY);
    this.pokemonNameText.setOrigin(0, 0);
    this.starterSelectContainer.add(this.pokemonNameText);

    this.pokemonGrowthRateLabelText = addTextObject(8, 106, i18next.t("starterSelectUiHandler:growthRate"), TextStyle.SUMMARY_ALT, { fontSize: "36px" });
    this.pokemonGrowthRateLabelText.setOrigin(0, 0);
    this.pokemonGrowthRateLabelText.setVisible(false);
    this.starterSelectContainer.add(this.pokemonGrowthRateLabelText);

    this.pokemonGrowthRateText = addTextObject(34, 106, "", TextStyle.SUMMARY_PINK, { fontSize: "36px" });
    this.pokemonGrowthRateText.setOrigin(0, 0);
    this.starterSelectContainer.add(this.pokemonGrowthRateText);

    this.pokemonGenderText = addTextObject(96, 112, "", TextStyle.SUMMARY_ALT);
    this.pokemonGenderText.setOrigin(0, 0);
    this.starterSelectContainer.add(this.pokemonGenderText);

    this.pokemonUncaughtText = addTextObject(6, 127, i18next.t("starterSelectUiHandler:uncaught"), TextStyle.SUMMARY_ALT, { fontSize: "56px" });
    this.pokemonUncaughtText.setOrigin(0, 0);
    this.starterSelectContainer.add(this.pokemonUncaughtText);


    // The position should be set per language
    const starterInfoXPos = textSettings?.starterInfoXPos || 31;
    const starterInfoYOffset = textSettings?.starterInfoYOffset || 0;

    // The font size should be set per language
    const starterInfoTextSize = textSettings?.starterInfoTextSize || 56;

    this.pokemonAbilityLabelText = addTextObject(6, 127 + starterInfoYOffset, i18next.t("starterSelectUiHandler:ability"), TextStyle.SUMMARY_ALT, { fontSize: starterInfoTextSize });
    this.pokemonAbilityLabelText.setOrigin(0, 0);
    this.pokemonAbilityLabelText.setVisible(false);

    this.starterSelectContainer.add(this.pokemonAbilityLabelText);

    this.pokemonAbilityText = addTextObject(starterInfoXPos, 127 + starterInfoYOffset, "", TextStyle.SUMMARY_ALT, { fontSize: starterInfoTextSize });
    this.pokemonAbilityText.setOrigin(0, 0);
    this.pokemonAbilityText.setInteractive(new Phaser.Geom.Rectangle(0, 0, 250, 55), Phaser.Geom.Rectangle.Contains);

    this.starterSelectContainer.add(this.pokemonAbilityText);

    this.pokemonPassiveLabelText = addTextObject(6, 136 + starterInfoYOffset, i18next.t("starterSelectUiHandler:passive"), TextStyle.SUMMARY_ALT, { fontSize: starterInfoTextSize });
    this.pokemonPassiveLabelText.setOrigin(0, 0);
    this.pokemonPassiveLabelText.setVisible(false);
    this.starterSelectContainer.add(this.pokemonPassiveLabelText);

    this.pokemonPassiveText = addTextObject(starterInfoXPos, 136 + starterInfoYOffset, "", TextStyle.SUMMARY_ALT, { fontSize: starterInfoTextSize });
    this.pokemonPassiveText.setOrigin(0, 0);
    this.pokemonPassiveText.setInteractive(new Phaser.Geom.Rectangle(0, 0, 250, 55), Phaser.Geom.Rectangle.Contains);
    this.starterSelectContainer.add(this.pokemonPassiveText);

    this.pokemonPassiveDisabledIcon = globalScene.add.sprite(starterInfoXPos, 137 + starterInfoYOffset, "icon_stop");
    this.pokemonPassiveDisabledIcon.setOrigin(0, 0.5);
    this.pokemonPassiveDisabledIcon.setScale(0.35);
    this.pokemonPassiveDisabledIcon.setVisible(false);
    this.starterSelectContainer.add(this.pokemonPassiveDisabledIcon);

    this.pokemonPassiveLockedIcon = globalScene.add.sprite(starterInfoXPos, 137 + starterInfoYOffset, "icon_lock");
    this.pokemonPassiveLockedIcon.setOrigin(0, 0.5);
    this.pokemonPassiveLockedIcon.setScale(0.42, 0.38);
    this.pokemonPassiveLockedIcon.setVisible(false);
    this.starterSelectContainer.add(this.pokemonPassiveLockedIcon);

    this.pokemonNatureLabelText = addTextObject(6, 145 + starterInfoYOffset, i18next.t("starterSelectUiHandler:nature"), TextStyle.SUMMARY_ALT, { fontSize: starterInfoTextSize });
    this.pokemonNatureLabelText.setOrigin(0, 0);
    this.pokemonNatureLabelText.setVisible(false);
    this.starterSelectContainer.add(this.pokemonNatureLabelText);

    this.pokemonNatureText = addBBCodeTextObject(starterInfoXPos, 145 + starterInfoYOffset, "", TextStyle.SUMMARY_ALT, { fontSize: starterInfoTextSize });
    this.pokemonNatureText.setOrigin(0, 0);
    this.starterSelectContainer.add(this.pokemonNatureText);

    this.pokemonMoveContainers = [];
    this.pokemonMoveBgs = [];
    this.pokemonMoveLabels = [];

    this.pokemonEggMoveContainers = [];
    this.pokemonEggMoveBgs = [];
    this.pokemonEggMoveLabels = [];

    this.valueLimitLabel = addTextObject(teamWindowX + 17, 150, "0/10", TextStyle.TOOLTIP_CONTENT);
    this.valueLimitLabel.setOrigin(0.5, 0);
    this.starterSelectContainer.add(this.valueLimitLabel);

    const startLabel = addTextObject(teamWindowX + 17, 162, i18next.t("common:start"), TextStyle.TOOLTIP_CONTENT);
    startLabel.setOrigin(0.5, 0);
    this.starterSelectContainer.add(startLabel);

    this.startCursorObj = globalScene.add.nineslice(teamWindowX + 4, 160, "select_cursor", undefined, 26, 15, 6, 6, 6, 6);
    this.startCursorObj.setVisible(false);
    this.startCursorObj.setOrigin(0, 0);
    this.starterSelectContainer.add(this.startCursorObj);

    const randomSelectLabel = addTextObject(this.scene, teamWindowX + 17, 23, i18next.t("starterSelectUiHandler:randomize"), TextStyle.TOOLTIP_CONTENT);
    randomSelectLabel.setOrigin(0.5, 0);
    this.starterSelectContainer.add(randomSelectLabel);

    this.randomCursorObj = this.scene.add.nineslice(teamWindowX + 4, 21, "select_cursor", undefined, 26, 15, 6, 6, 6, 6);
    this.randomCursorObj.setVisible(false);
    this.randomCursorObj.setOrigin(0, 0);
    this.starterSelectContainer.add(this.randomCursorObj);

    const starterSpecies: Species[] = [];

    const starterBoxContainer = globalScene.add.container(speciesContainerX + 6, 9); //115

    this.starterSelectScrollBar = new ScrollBar(161, 12, 5, starterContainerWindow.height - 6, 9);

    starterBoxContainer.add(this.starterSelectScrollBar);

    this.pokerusCursorObjs = new Array(POKERUS_STARTER_COUNT).fill(null).map(() => {
      const cursorObj = globalScene.add.image(0, 0, "select_cursor_pokerus");
      cursorObj.setVisible(false);
      cursorObj.setOrigin(0, 0);
      starterBoxContainer.add(cursorObj);
      return cursorObj;
    });

    this.starterCursorObjs = new Array(6).fill(null).map(() => {
      const cursorObj = globalScene.add.image(0, 0, "select_cursor_highlight");
      cursorObj.setVisible(false);
      cursorObj.setOrigin(0, 0);
      starterBoxContainer.add(cursorObj);
      return cursorObj;
    });

    this.cursorObj = globalScene.add.image(0, 0, "select_cursor");
    this.cursorObj.setOrigin(0, 0);
    this.starterIconsCursorObj = globalScene.add.image(289, 64, "select_gen_cursor");
    this.starterIconsCursorObj.setName("starter-icons-cursor");
    this.starterIconsCursorObj.setVisible(false);
    this.starterIconsCursorObj.setOrigin(0, 0);
    this.starterSelectContainer.add(this.starterIconsCursorObj);

    starterBoxContainer.add(this.cursorObj);

    for (const species of allSpecies) {
      if (!speciesStarterCosts.hasOwnProperty(species.speciesId) || !species.isObtainable()) {
        continue;
      }

      starterSpecies.push(species.speciesId);
      this.speciesLoaded.set(species.speciesId, false);
      this.allSpecies.push(species);

      const starterContainer = new StarterContainer(species).setVisible(false);
      this.iconAnimHandler.addOrUpdate(starterContainer.icon, PokemonIconAnimMode.NONE);
      this.starterContainers.push(starterContainer);
      starterBoxContainer.add(starterContainer);
    }

    this.starterSelectContainer.add(starterBoxContainer);

    this.starterIcons = new Array(6).fill(null).map((_, i) => {
      const icon = globalScene.add.sprite(teamWindowX + 7, calcStarterIconY(i), "pokemon_icons_0");
      icon.setScale(0.5);
      icon.setOrigin(0, 0);
      icon.setFrame("unknown");
      this.starterSelectContainer.add(icon);
      this.iconAnimHandler.addOrUpdate(icon, PokemonIconAnimMode.PASSIVE);
      return icon;
    });

    this.pokemonSprite = globalScene.add.sprite(53, 63, "pkmn__sub");
    this.pokemonSprite.setPipeline(globalScene.spritePipeline, { tone: [ 0.0, 0.0, 0.0, 0.0 ], ignoreTimeTint: true });
    this.starterSelectContainer.add(this.pokemonSprite);

    this.type1Icon = globalScene.add.sprite(8, 98, getLocalizedSpriteKey("types"));
    this.type1Icon.setScale(0.5);
    this.type1Icon.setOrigin(0, 0);
    this.starterSelectContainer.add(this.type1Icon);

    this.type2Icon = globalScene.add.sprite(26, 98, getLocalizedSpriteKey("types"));
    this.type2Icon.setScale(0.5);
    this.type2Icon.setOrigin(0, 0);
    this.starterSelectContainer.add(this.type2Icon);

    this.pokemonLuckLabelText = addTextObject(8, 89, i18next.t("common:luckIndicator"), TextStyle.WINDOW_ALT, { fontSize: "56px" });
    this.pokemonLuckLabelText.setOrigin(0, 0);
    this.starterSelectContainer.add(this.pokemonLuckLabelText);

    this.pokemonLuckText = addTextObject(8 + this.pokemonLuckLabelText.displayWidth + 2, 89, "0", TextStyle.WINDOW, { fontSize: "56px" });
    this.pokemonLuckText.setOrigin(0, 0);
    this.starterSelectContainer.add(this.pokemonLuckText);

    // Candy icon and count
    this.pokemonCandyContainer = globalScene.add.container(4.5, 18);

    this.pokemonCandyIcon = globalScene.add.sprite(0, 0, "candy");
    this.pokemonCandyIcon.setScale(0.5);
    this.pokemonCandyIcon.setOrigin(0, 0);
    this.pokemonCandyContainer.add(this.pokemonCandyIcon);

    this.pokemonCandyOverlayIcon = globalScene.add.sprite(0, 0, "candy_overlay");
    this.pokemonCandyOverlayIcon.setScale(0.5);
    this.pokemonCandyOverlayIcon.setOrigin(0, 0);
    this.pokemonCandyContainer.add(this.pokemonCandyOverlayIcon);

    this.pokemonCandyDarknessOverlay = globalScene.add.sprite(0, 0, "candy");
    this.pokemonCandyDarknessOverlay.setScale(0.5);
    this.pokemonCandyDarknessOverlay.setOrigin(0, 0);
    this.pokemonCandyDarknessOverlay.setTint(0x000000);
    this.pokemonCandyDarknessOverlay.setAlpha(0.50);
    this.pokemonCandyContainer.add(this.pokemonCandyDarknessOverlay);

    this.pokemonCandyCountText = addTextObject(9.5, 0, "x0", TextStyle.WINDOW_ALT, { fontSize: "56px" });
    this.pokemonCandyCountText.setOrigin(0, 0);
    this.pokemonCandyContainer.add(this.pokemonCandyCountText);

    this.pokemonCandyContainer.setInteractive(new Phaser.Geom.Rectangle(0, 0, 30, 20), Phaser.Geom.Rectangle.Contains);
    this.starterSelectContainer.add(this.pokemonCandyContainer);

    this.pokemonFormText = addTextObject(6, 42, "Form", TextStyle.WINDOW_ALT, { fontSize: "42px" });
    this.pokemonFormText.setOrigin(0, 0);
    this.starterSelectContainer.add(this.pokemonFormText);

    this.pokemonCaughtHatchedContainer = globalScene.add.container(2, 25);
    this.pokemonCaughtHatchedContainer.setScale(0.5);
    this.starterSelectContainer.add(this.pokemonCaughtHatchedContainer);

    const pokemonCaughtIcon = globalScene.add.sprite(1, 0, "items", "pb");
    pokemonCaughtIcon.setOrigin(0, 0);
    pokemonCaughtIcon.setScale(0.75);
    this.pokemonCaughtHatchedContainer.add(pokemonCaughtIcon);

    this.pokemonCaughtCountText = addTextObject(24, 4, "0", TextStyle.SUMMARY_ALT);
    this.pokemonCaughtCountText.setOrigin(0, 0);
    this.pokemonCaughtHatchedContainer.add(this.pokemonCaughtCountText);

    this.pokemonHatchedIcon = globalScene.add.sprite(1, 14, "egg_icons");
    this.pokemonHatchedIcon.setOrigin(0.15, 0.2);
    this.pokemonHatchedIcon.setScale(0.8);
    this.pokemonCaughtHatchedContainer.add(this.pokemonHatchedIcon);

    this.pokemonShinyIcon = globalScene.add.sprite(14, 76, "shiny_icons");
    this.pokemonShinyIcon.setOrigin(0.15, 0.2);
    this.pokemonShinyIcon.setScale(1);
    this.pokemonCaughtHatchedContainer.add(this.pokemonShinyIcon);

    this.pokemonHatchedCountText = addTextObject(24, 19, "0", TextStyle.SUMMARY_ALT);
    this.pokemonHatchedCountText.setOrigin(0, 0);
    this.pokemonCaughtHatchedContainer.add(this.pokemonHatchedCountText);

    this.pokemonMovesContainer = globalScene.add.container(102, 16);
    this.pokemonMovesContainer.setScale(0.375);

    for (let m = 0; m < 4; m++) {
      const moveContainer = globalScene.add.container(0, 14 * m);

      const moveBg = globalScene.add.nineslice(0, 0, "type_bgs", "unknown", 92, 14, 2, 2, 2, 2);
      moveBg.setOrigin(1, 0);

      const moveLabel = addTextObject(-moveBg.width / 2, 0, "-", TextStyle.PARTY);
      moveLabel.setOrigin(0.5, 0);

      this.pokemonMoveBgs.push(moveBg);
      this.pokemonMoveLabels.push(moveLabel);

      moveContainer.add(moveBg);
      moveContainer.add(moveLabel);

      this.pokemonMoveContainers.push(moveContainer);
      this.pokemonMovesContainer.add(moveContainer);
    }

    this.pokemonAdditionalMoveCountLabel = addTextObject(-this.pokemonMoveBgs[0].width / 2, 56, "(+0)", TextStyle.PARTY);
    this.pokemonAdditionalMoveCountLabel.setOrigin(0.5, 0);

    this.pokemonMovesContainer.add(this.pokemonAdditionalMoveCountLabel);

    this.starterSelectContainer.add(this.pokemonMovesContainer);

    this.pokemonEggMovesContainer = globalScene.add.container(102, 85);
    this.pokemonEggMovesContainer.setScale(0.375);

    const eggMovesLabel = addTextObject(-46, 0, i18next.t("starterSelectUiHandler:eggMoves"), TextStyle.WINDOW_ALT);
    eggMovesLabel.setOrigin(0.5, 0);

    this.pokemonEggMovesContainer.add(eggMovesLabel);

    for (let m = 0; m < 4; m++) {
      const eggMoveContainer = globalScene.add.container(0, 16 + 14 * m);

      const eggMoveBg = globalScene.add.nineslice(0, 0, "type_bgs", "unknown", 92, 14, 2, 2, 2, 2);
      eggMoveBg.setOrigin(1, 0);

      const eggMoveLabel = addTextObject(-eggMoveBg.width / 2, 0, "???", TextStyle.PARTY);
      eggMoveLabel.setOrigin(0.5, 0);

      this.pokemonEggMoveBgs.push(eggMoveBg);
      this.pokemonEggMoveLabels.push(eggMoveLabel);

      eggMoveContainer.add(eggMoveBg);
      eggMoveContainer.add(eggMoveLabel);

      this.pokemonEggMoveContainers.push(eggMoveContainer);

      this.pokemonEggMovesContainer.add(eggMoveContainer);
    }

    this.starterSelectContainer.add(this.pokemonEggMovesContainer);

    // The font size should be set per language
    const instructionTextSize = textSettings.instructionTextSize;

    this.instructionsContainer = globalScene.add.container(4, 156);
    this.instructionsContainer.setVisible(true);
    this.starterSelectContainer.add(this.instructionsContainer);

    // instruction rows that will be pushed into the container dynamically based on need
    // creating new sprites since they will be added to the scene later
    this.shinyIconElement = new Phaser.GameObjects.Sprite(globalScene, this.instructionRowX, this.instructionRowY, "keyboard", "R.png");
    this.shinyIconElement.setName("sprite-shiny-icon-element");
    this.shinyIconElement.setScale(0.675);
    this.shinyIconElement.setOrigin(0.0, 0.0);
    this.shinyLabel = addTextObject(this.instructionRowX + this.instructionRowTextOffset, this.instructionRowY, i18next.t("starterSelectUiHandler:cycleShiny"), TextStyle.PARTY, { fontSize: instructionTextSize });
    this.shinyLabel.setName("text-shiny-label");

    this.formIconElement = new Phaser.GameObjects.Sprite(globalScene, this.instructionRowX, this.instructionRowY, "keyboard", "F.png");
    this.formIconElement.setName("sprite-form-icon-element");
    this.formIconElement.setScale(0.675);
    this.formIconElement.setOrigin(0.0, 0.0);
    this.formLabel = addTextObject(this.instructionRowX + this.instructionRowTextOffset, this.instructionRowY, i18next.t("starterSelectUiHandler:cycleForm"), TextStyle.PARTY, { fontSize: instructionTextSize });
    this.formLabel.setName("text-form-label");

    this.genderIconElement = new Phaser.GameObjects.Sprite(globalScene, this.instructionRowX, this.instructionRowY, "keyboard", "G.png");
    this.genderIconElement.setName("sprite-gender-icon-element");
    this.genderIconElement.setScale(0.675);
    this.genderIconElement.setOrigin(0.0, 0.0);
    this.genderLabel = addTextObject(this.instructionRowX + this.instructionRowTextOffset, this.instructionRowY, i18next.t("starterSelectUiHandler:cycleGender"), TextStyle.PARTY, { fontSize: instructionTextSize });
    this.genderLabel.setName("text-gender-label");

    this.abilityIconElement = new Phaser.GameObjects.Sprite(globalScene, this.instructionRowX, this.instructionRowY, "keyboard", "E.png");
    this.abilityIconElement.setName("sprite-ability-icon-element");
    this.abilityIconElement.setScale(0.675);
    this.abilityIconElement.setOrigin(0.0, 0.0);
    this.abilityLabel = addTextObject(this.instructionRowX + this.instructionRowTextOffset, this.instructionRowY, i18next.t("starterSelectUiHandler:cycleAbility"), TextStyle.PARTY, { fontSize: instructionTextSize });
    this.abilityLabel.setName("text-ability-label");

    this.natureIconElement = new Phaser.GameObjects.Sprite(globalScene, this.instructionRowX, this.instructionRowY, "keyboard", "N.png");
    this.natureIconElement.setName("sprite-nature-icon-element");
    this.natureIconElement.setScale(0.675);
    this.natureIconElement.setOrigin(0.0, 0.0);
    this.natureLabel = addTextObject(this.instructionRowX + this.instructionRowTextOffset, this.instructionRowY, i18next.t("starterSelectUiHandler:cycleNature"), TextStyle.PARTY, { fontSize: instructionTextSize });
    this.natureLabel.setName("text-nature-label");

    this.variantIconElement = new Phaser.GameObjects.Sprite(globalScene, this.instructionRowX, this.instructionRowY, "keyboard", "V.png");
    this.variantIconElement.setName("sprite-variant-icon-element");
    this.variantIconElement.setScale(0.675);
    this.variantIconElement.setOrigin(0.0, 0.0);
    this.variantLabel = addTextObject(this.instructionRowX + this.instructionRowTextOffset, this.instructionRowY, i18next.t("starterSelectUiHandler:cycleVariant"), TextStyle.PARTY, { fontSize: instructionTextSize });
    this.variantLabel.setName("text-variant-label");

    this.goFilterIconElement = new Phaser.GameObjects.Sprite(globalScene, this.filterInstructionRowX, this.filterInstructionRowY, "keyboard", "C.png");
    this.goFilterIconElement.setName("sprite-goFilter-icon-element");
    this.goFilterIconElement.setScale(0.675);
    this.goFilterIconElement.setOrigin(0.0, 0.0);
    this.goFilterLabel = addTextObject(this.filterInstructionRowX + this.instructionRowTextOffset, this.filterInstructionRowY, i18next.t("starterSelectUiHandler:goFilter"), TextStyle.PARTY, { fontSize: instructionTextSize });
    this.goFilterLabel.setName("text-goFilter-label");

    this.hideInstructions();

    this.filterInstructionsContainer = globalScene.add.container(50, 5);
    this.filterInstructionsContainer.setVisible(true);
    this.starterSelectContainer.add(this.filterInstructionsContainer);

    this.starterSelectMessageBoxContainer = globalScene.add.container(0, globalScene.game.canvas.height / 6);
    this.starterSelectMessageBoxContainer.setVisible(false);
    this.starterSelectContainer.add(this.starterSelectMessageBoxContainer);

    this.starterSelectMessageBox = addWindow(1, -1, 318, 28);
    this.starterSelectMessageBox.setOrigin(0, 1);
    this.starterSelectMessageBoxContainer.add(this.starterSelectMessageBox);

    this.message = addTextObject(8, 8, "", TextStyle.WINDOW, { maxLines: 2 });
    this.message.setOrigin(0, 0);
    this.starterSelectMessageBoxContainer.add(this.message);

    // arrow icon for the message box
    this.initPromptSprite(this.starterSelectMessageBoxContainer);

    this.statsContainer = new StatsContainer(6, 16);

    globalScene.add.existing(this.statsContainer);

    this.statsContainer.setVisible(false);

    this.starterSelectContainer.add(this.statsContainer);

    // add the info overlay last to be the top most ui element and prevent the IVs from overlaying this
    const overlayScale = 1;
    this.moveInfoOverlay = new MoveInfoOverlay({
      scale: overlayScale,
      top: true,
      x: 1,
      y: globalScene.game.canvas.height / 6 - MoveInfoOverlay.getHeight(overlayScale) - 29,
    });
    this.starterSelectContainer.add(this.moveInfoOverlay);

    // Filter bar sits above everything, except the tutorial overlay and message box
    this.starterSelectContainer.bringToTop(this.filterBarContainer);
    this.initTutorialOverlay(this.starterSelectContainer);
    this.starterSelectContainer.bringToTop(this.starterSelectMessageBoxContainer);

    globalScene.eventTarget.addEventListener(BattleSceneEventType.CANDY_UPGRADE_NOTIFICATION_CHANGED, (e) => this.onCandyUpgradeDisplayChanged(e));

    this.updateInstructions();
  }

  show(args: any[]): boolean {
    if (!this.starterPreferences) {
      // starterPreferences haven't been loaded yet
      this.starterPreferences = StarterPrefs.load();
    }
    this.moveInfoOverlay.clear(); // clear this when removing a menu; the cancel button doesn't seem to trigger this automatically on controllers
    this.pokerusSpecies = getPokerusStarters();

    if (args.length >= 1 && args[0] instanceof Function) {
      super.show(args);
      this.starterSelectCallback = args[0] as StarterSelectCallback;

      this.starterSelectContainer.setVisible(true);

      this.allSpecies.forEach((species, s) => {
        const icon = this.starterContainers[s].icon;
        const dexEntry = globalScene.gameData.dexData[species.speciesId];

        // Initialize the StarterAttributes for this species
        this.starterPreferences[species.speciesId] = this.initStarterPrefs(species);

        if (dexEntry.caughtAttr) {
          icon.clearTint();
        } else if (dexEntry.seenAttr) {
          icon.setTint(0x808080);
        }

        this.setUpgradeAnimation(icon, species);
      });

      this.resetFilters();
      this.updateStarters();

      this.setFilterMode(false);
      this.filterBarCursor = 0;
      this.setCursor(0);
      this.tryUpdateValue(0);

      handleTutorial(Tutorial.Starter_Select);

      return true;
    }

    return false;
  }

  /**
   * Get the starter attributes for the given PokemonSpecies, after sanitizing them.
   * If somehow a preference is set for a form, variant, gender, ability or nature
   * that wasn't actually unlocked or is invalid it will be cleared here
   *
   * @param species The species to get Starter Preferences for
   * @returns StarterAttributes for the species
   */
  initStarterPrefs(species: PokemonSpecies): StarterAttributes {
    const starterAttributes = this.starterPreferences[species.speciesId];
    const dexEntry = globalScene.gameData.dexData[species.speciesId];
    const starterData = globalScene.gameData.starterData[species.speciesId];

    // no preferences or Pokemon wasn't caught, return empty attribute
    if (!starterAttributes || !dexEntry.caughtAttr) {
      return {};
    }

    const caughtAttr = dexEntry.caughtAttr;

    const hasShiny = caughtAttr & DexAttr.SHINY;
    const hasNonShiny = caughtAttr & DexAttr.NON_SHINY;
    if (starterAttributes.shiny && !hasShiny) {
      // shiny form wasn't unlocked, purging shiny and variant setting
      delete starterAttributes.shiny;
      delete starterAttributes.variant;
    } else if (starterAttributes.shiny === false && !hasNonShiny) {
      // non shiny form wasn't unlocked, purging shiny setting
      delete starterAttributes.shiny;
    }

    if (starterAttributes.variant !== undefined) {
      const unlockedVariants = [
        hasShiny && caughtAttr & DexAttr.DEFAULT_VARIANT,
        hasShiny && caughtAttr & DexAttr.VARIANT_2,
        hasShiny && caughtAttr & DexAttr.VARIANT_3
      ];
      if (isNaN(starterAttributes.variant) || starterAttributes.variant < 0 || !unlockedVariants[starterAttributes.variant]) {
        // variant value is invalid or requested variant wasn't unlocked, purging setting
        delete starterAttributes.variant;
      }
    }

    if (starterAttributes.female !== undefined) {
      if (!(starterAttributes.female ? caughtAttr & DexAttr.FEMALE : caughtAttr & DexAttr.MALE)) {
        // requested gender wasn't unlocked, purging setting
        delete starterAttributes.female;
      }
    }

    if (starterAttributes.ability !== undefined) {
      const speciesHasSingleAbility = species.ability2 === species.ability1;
      const abilityAttr = starterData.abilityAttr;
      const hasAbility1 = abilityAttr & AbilityAttr.ABILITY_1;
      const hasAbility2 = abilityAttr & AbilityAttr.ABILITY_2;
      const hasHiddenAbility = abilityAttr & AbilityAttr.ABILITY_HIDDEN;
      // Due to a past bug it is possible that some Pokemon with a single ability have the ability2 flag
      // In this case, we only count ability2 as valid if ability1 was not unlocked, otherwise we ignore it
      const unlockedAbilities = [
        hasAbility1,
        speciesHasSingleAbility ? hasAbility2 && !hasAbility1 : hasAbility2,
        hasHiddenAbility
      ];
      if (!unlockedAbilities[starterAttributes.ability]) {
        // requested ability wasn't unlocked, purging setting
        delete starterAttributes.ability;
      }
    }

    const selectedForm = starterAttributes.form;
    if (selectedForm !== undefined && (!species.forms[selectedForm]?.isStarterSelectable || !(caughtAttr & globalScene.gameData.getFormAttr(selectedForm)))) {
      // requested form wasn't unlocked/isn't a starter form, purging setting
      delete starterAttributes.form;
    }

    if (starterAttributes.nature !== undefined) {
      const unlockedNatures = globalScene.gameData.getNaturesForAttr(dexEntry.natureAttr);
      if (unlockedNatures.indexOf(starterAttributes.nature as unknown as Nature) < 0) {
        // requested nature wasn't unlocked, purging setting
        delete starterAttributes.nature;
      }
    }

    return starterAttributes;
  }

  /**
   * Set the selections for all filters to their default starting value
   */
  resetFilters() : void {
    const caughtDropDown: DropDown = this.filterBar.getFilter(DropDownColumn.CAUGHT);

    this.filterBar.setValsToDefault();

    // initial setting, in caught filter, select the options excluding the uncaught option
    for (let i = 0; i < caughtDropDown.options.length; i++) {
      // if the option is not "ALL" or "UNCAUGHT", toggle it
      if (caughtDropDown.options[i].val !== "ALL" && caughtDropDown.options[i].val !== "UNCAUGHT") {
        caughtDropDown.toggleOptionState(i);
      }
    }
  }

  showText(text: string, delay?: integer, callback?: Function, callbackDelay?: integer, prompt?: boolean, promptDelay?: integer, moveToTop?: boolean) {
    super.showText(text, delay, callback, callbackDelay, prompt, promptDelay);

    const singleLine = text?.indexOf("\n") === -1;

    this.starterSelectMessageBox.setSize(318, singleLine ? 28 : 42);

    if (moveToTop) {
      this.starterSelectMessageBox.setOrigin(0, 0);
      this.starterSelectMessageBoxContainer.setY(0);
      this.message.setY(4);
    } else {
      this.starterSelectMessageBoxContainer.setY(globalScene.game.canvas.height / 6);
      this.starterSelectMessageBox.setOrigin(0, 1);
      this.message.setY(singleLine ? -22 : -37);
    }

    this.starterSelectMessageBoxContainer.setVisible(!!text?.length);
  }

  /**
   * Determines if 'Icon' based upgrade notifications should be shown
   * @returns true if upgrade notifications are enabled and set to display an 'Icon'
   */
  isUpgradeIconEnabled(): boolean {
    return globalScene.candyUpgradeNotification !== 0 && globalScene.candyUpgradeDisplay === 0;
  }
  /**
   * Determines if 'Animation' based upgrade notifications should be shown
   * @returns true if upgrade notifications are enabled and set to display an 'Animation'
   */
  isUpgradeAnimationEnabled(): boolean {
    return globalScene.candyUpgradeNotification !== 0 && globalScene.candyUpgradeDisplay === 1;
  }

  /**
   * Determines if a passive upgrade is available for the given species ID
   * @param speciesId The ID of the species to check the passive of
   * @returns true if the user has enough candies and a passive has not been unlocked already
   */
  isPassiveAvailable(speciesId: number): boolean {
    // Get this species ID's starter data
    const starterData = globalScene.gameData.starterData[speciesId];

    return starterData.candyCount >= getPassiveCandyCount(speciesStarterCosts[speciesId])
      && !(starterData.passiveAttr & PassiveAttr.UNLOCKED);
  }

  /**
   * Determines if a value reduction upgrade is available for the given species ID
   * @param speciesId The ID of the species to check the value reduction of
   * @returns true if the user has enough candies and all value reductions have not been unlocked already
   */
  isValueReductionAvailable(speciesId: number): boolean {
    // Get this species ID's starter data
    const starterData = globalScene.gameData.starterData[speciesId];

    return starterData.candyCount >= getValueReductionCandyCounts(speciesStarterCosts[speciesId])[starterData.valueReduction]
        && starterData.valueReduction < valueReductionMax;
  }

  /**
   * Determines if an same species egg can be bought for the given species ID
   * @param speciesId The ID of the species to check the value reduction of
   * @returns true if the user has enough candies
   */
  isSameSpeciesEggAvailable(speciesId: number): boolean {
    // Get this species ID's starter data
    const starterData = globalScene.gameData.starterData[speciesId];

    return starterData.candyCount >= getSameSpeciesEggCandyCounts(speciesStarterCosts[speciesId]);
  }

  /**
   * Sets a bounce animation if enabled and the Pokemon has an upgrade
   * @param icon {@linkcode Phaser.GameObjects.GameObject} to animate
   * @param species {@linkcode PokemonSpecies} of the icon used to check for upgrades
   * @param startPaused Should this animation be paused after it is added?
   */
  setUpgradeAnimation(icon: Phaser.GameObjects.Sprite, species: PokemonSpecies, startPaused: boolean = false): void {
    globalScene.tweens.killTweensOf(icon);
    // Skip animations if they are disabled
    if (globalScene.candyUpgradeDisplay === 0 || species.speciesId !== species.getRootSpeciesId(false)) {
      return;
    }

    icon.y = 2;

    const tweenChain: Phaser.Types.Tweens.TweenChainBuilderConfig = {
      targets: icon,
      loop: -1,
      // Make the initial bounce a little randomly delayed
      delay: randIntRange(0, 50) * 5,
      loopDelay: 1000,
      tweens: [
        {
          targets: icon,
          y: 2 - 5,
          duration: fixedInt(125),
          ease: "Cubic.easeOut",
          yoyo: true
        },
        {
          targets: icon,
          y: 2 - 3,
          duration: fixedInt(150),
          ease: "Cubic.easeOut",
          yoyo: true
        }
      ], };

    const isPassiveAvailable = this.isPassiveAvailable(species.speciesId);
    const isValueReductionAvailable = this.isValueReductionAvailable(species.speciesId);
    const isSameSpeciesEggAvailable = this.isSameSpeciesEggAvailable(species.speciesId);

    // 'Passives Only' mode
    if (globalScene.candyUpgradeNotification === 1) {
      if (isPassiveAvailable) {
        globalScene.tweens.chain(tweenChain).paused = startPaused;
      }
    // 'On' mode
    } else if (globalScene.candyUpgradeNotification === 2) {
      if (isPassiveAvailable || isValueReductionAvailable || isSameSpeciesEggAvailable) {
        globalScene.tweens.chain(tweenChain).paused = startPaused;
      }
    }
  }

  /**
   * Sets the visibility of a Candy Upgrade Icon
   */
  setUpgradeIcon(starter: StarterContainer): void {
    const species = starter.species;
    const slotVisible = !!species?.speciesId;

    if (!species || globalScene.candyUpgradeNotification === 0 || species.speciesId !== species.getRootSpeciesId(false)) {
      starter.candyUpgradeIcon.setVisible(false);
      starter.candyUpgradeOverlayIcon.setVisible(false);
      return;
    }

    const isPassiveAvailable = this.isPassiveAvailable(species.speciesId);
    const isValueReductionAvailable = this.isValueReductionAvailable(species.speciesId);
    const isSameSpeciesEggAvailable = this.isSameSpeciesEggAvailable(species.speciesId);

    // 'Passive Only' mode
    if (globalScene.candyUpgradeNotification === 1) {
      starter.candyUpgradeIcon.setVisible(slotVisible && isPassiveAvailable);
      starter.candyUpgradeOverlayIcon.setVisible(slotVisible && starter.candyUpgradeIcon.visible);

      // 'On' mode
    } else if (globalScene.candyUpgradeNotification === 2) {
      starter.candyUpgradeIcon.setVisible(
        slotVisible && ( isPassiveAvailable || isValueReductionAvailable || isSameSpeciesEggAvailable ));
      starter.candyUpgradeOverlayIcon.setVisible(slotVisible && starter.candyUpgradeIcon.visible);
    }
  }

  /**
   * Update the display of candy upgrade icons or animations for the given StarterContainer
   * @param starterContainer the container for the Pokemon to update
   */
  updateCandyUpgradeDisplay(starterContainer: StarterContainer) {
    if (this.isUpgradeIconEnabled() ) {
      this.setUpgradeIcon(starterContainer);
    }
    if (this.isUpgradeAnimationEnabled()) {
      this.setUpgradeAnimation(starterContainer.icon, this.lastSpecies, true);
    }
  }

  /**
   * Processes an {@linkcode CandyUpgradeNotificationChangedEvent} sent when the corresponding setting changes
   * @param event {@linkcode Event} sent by the callback
   */
  onCandyUpgradeDisplayChanged(event: Event): void {
    const candyUpgradeDisplayEvent = event as CandyUpgradeNotificationChangedEvent;
    if (!candyUpgradeDisplayEvent) {
      return;
    }

    // Loop through all visible candy icons when set to 'Icon' mode
    if (globalScene.candyUpgradeDisplay === 0) {
      this.filteredStarterContainers.forEach((starter) => {
        this.setUpgradeIcon(starter);
      });

      return;
    }

    // Loop through all animations when set to 'Animation' mode
    this.filteredStarterContainers.forEach((starter, s) => {
      const icon = this.filteredStarterContainers[s].icon;

      this.setUpgradeAnimation(icon, starter.species);
    });
  }

  processInput(button: Button): boolean {
    if (this.blockInput) {
      return false;
    }

    const maxColumns = 9;
    const maxRows = 9;
    const numberOfStarters = this.filteredStarterContainers.length;
    const numOfRows = Math.ceil(numberOfStarters / maxColumns);
    const currentRow = Math.floor(this.cursor / maxColumns);
    const onScreenFirstIndex = this.scrollCursor * maxColumns; // this is first starter index on the screen
    const onScreenLastIndex = Math.min(this.filteredStarterContainers.length - 1, onScreenFirstIndex + maxRows * maxColumns - 1); // this is the last starter index on the screen
    const onScreenNumberOfStarters = onScreenLastIndex - onScreenFirstIndex + 1;
    const onScreenNumberOfRows = Math.ceil(onScreenNumberOfStarters / maxColumns);
    const onScreenCurrentRow = Math.floor((this.cursor - onScreenFirstIndex) / maxColumns);

    const ui = this.getUi();

    let success = false;
    let error = false;

    if (button === Button.SUBMIT) {
      if (this.tryStart(true)) {
        success = true;
      } else {
        error = true;
      }
    } else if (button === Button.CANCEL) {
      if (this.filterMode && this.filterBar.openDropDown) {
        // CANCEL with a filter menu open > close it
        this.filterBar.toggleDropDown(this.filterBarCursor);

        // if there are possible starters go the first one of the list
        if (numberOfStarters > 0) {
          this.setFilterMode(false);
          this.scrollCursor = 0;
          this.updateScroll();
          this.setCursor(0);
        }
        success = true;

      } else if (this.statsMode) {
        this.toggleStatsMode(false);
        success = true;
      } else if (this.starterSpecies.length) {
        this.popStarter(this.starterSpecies.length - 1);
        success = true;
        this.updateInstructions();
      } else {
        this.tryExit();
        success = true;
      }
    } else if (button === Button.STATS) {
      // if stats button is pressed, go to filter directly
      if (!this.filterMode) {
        this.startCursorObj.setVisible(false);
        this.starterIconsCursorObj.setVisible(false);
        this.setSpecies(null);
        this.filterBarCursor = 0;
        this.setFilterMode(true);
        this.filterBar.toggleDropDown(this.filterBarCursor);
      }
    } else if (this.startCursorObj.visible) { // this checks to see if the start button is selected
      switch (button) {
        case Button.ACTION:
          if (this.tryStart(true)) {
            success = true;
          } else {
            error = true;
          }
          break;
        case Button.UP:
        // UP from start button: go to pokemon in team if any, otherwise filter
          this.startCursorObj.setVisible(false);
          if (this.starterSpecies.length > 0) {
            this.starterIconsCursorIndex = this.starterSpecies.length - 1;
            this.moveStarterIconsCursor(this.starterIconsCursorIndex);
          } else {
            // TODO: how can we get here if start button can't be selected? this appears to be redundant
            this.startCursorObj.setVisible(false);
            this.randomCursorObj.setVisible(true);
          }
          success = true;
          break;
        case Button.DOWN:
        // DOWN from start button: Go to filters
          this.startCursorObj.setVisible(false);
          this.filterBarCursor = Math.max(1, this.filterBar.numFilters - 1);
          this.setFilterMode(true);
          success = true;
          break;
        case Button.LEFT:
          if (numberOfStarters > 0) {
            this.startCursorObj.setVisible(false);
            this.cursorObj.setVisible(true);
            this.setCursor(onScreenFirstIndex + (onScreenNumberOfRows - 1) * 9 + 8); // set last column
            success = true;
          }
          break;
        case Button.RIGHT:
          if (numberOfStarters > 0) {
            this.startCursorObj.setVisible(false);
            this.cursorObj.setVisible(true);
            this.setCursor(onScreenFirstIndex + (onScreenNumberOfRows - 1) * 9); // set first column
            success = true;
          }
          break;
      }
    } else if (this.filterMode) {
      switch (button) {
        case Button.LEFT:
          if (this.filterBarCursor > 0) {
            success = this.setCursor(this.filterBarCursor - 1);
          } else {
            success = this.setCursor(this.filterBar.numFilters - 1);
          }
          break;
        case Button.RIGHT:
          if (this.filterBarCursor < this.filterBar.numFilters - 1) {
            success = this.setCursor(this.filterBarCursor + 1);
          } else {
            success = this.setCursor(0);
          }
          break;
        case Button.UP:
          if (this.filterBar.openDropDown) {
            success = this.filterBar.decDropDownCursor();
          } else if (this.filterBarCursor === this.filterBar.numFilters - 1 ) {
          // UP from the last filter, move to start button
            this.setFilterMode(false);
            this.cursorObj.setVisible(false);
            if (this.starterSpecies.length > 0) {
              this.startCursorObj.setVisible(true);
            } else {
              this.randomCursorObj.setVisible(true);
            }
            success = true;
          } else if (numberOfStarters > 0) {
            // UP from filter bar to bottom of Pokemon list
            this.setFilterMode(false);
            this.scrollCursor = Math.max(0, numOfRows - 9);
            this.updateScroll();
            const proportion = (this.filterBarCursor + 0.5) / this.filterBar.numFilters;
            const targetCol = Math.min(8, Math.floor(proportion * 11));
            if (numberOfStarters % 9 > targetCol) {
              this.setCursor(numberOfStarters - (numberOfStarters) % 9 + targetCol);
            } else {
              this.setCursor(Math.max(numberOfStarters - (numberOfStarters) % 9 + targetCol - 9, 0));
            }
            success = true;
          }
          break;
        case Button.DOWN:
          if (this.filterBar.openDropDown) {
            success = this.filterBar.incDropDownCursor();
          } else if (this.filterBarCursor === this.filterBar.numFilters - 1) {
          // DOWN from the last filter, move to random selection label
            this.setFilterMode(false);
            this.cursorObj.setVisible(false);
            this.randomCursorObj.setVisible(true);
            success = true;
          } else if (numberOfStarters > 0) {
          // DOWN from filter bar to top of Pokemon list
            this.setFilterMode(false);
            this.scrollCursor = 0;
            this.updateScroll();
            const proportion = this.filterBarCursor / Math.max(1, this.filterBar.numFilters - 1);
            const targetCol = Math.min(8, Math.floor(proportion * 11));
            this.setCursor(Math.min(targetCol, numberOfStarters));
            success = true;
          }
          break;
        case Button.ACTION:
          if (!this.filterBar.openDropDown) {
            this.filterBar.toggleDropDown(this.filterBarCursor);
          } else {
            this.filterBar.toggleOptionState();
          }
          success = true;
          break;
      }
    } else if (this.randomCursorObj.visible) {
      switch (button) {
        case Button.ACTION:
          if (this.starterSpecies.length >= 6) {
            error = true;
            break;
          }
          const currentPartyValue = this.starterSpecies.map(s => s.generation).reduce((total: number, _gen: number, i: number ) => total + this.scene.gameData.getSpeciesStarterValue(this.starterSpecies[i].speciesId), 0);
          // Filter valid starters
          const validStarters = this.filteredStarterContainers.filter(starter => {
            const species = starter.species;
            const [ isDupe ] = this.isInParty(species);
            const starterCost = this.scene.gameData.getSpeciesStarterValue(species.speciesId);
            const isValidForChallenge = new BooleanHolder(true);
            Challenge.applyChallenges(
              this.scene.gameMode,
              Challenge.ChallengeType.STARTER_CHOICE,
              species,
              isValidForChallenge,
              this.scene.gameData.getSpeciesDexAttrProps(
                species,
                this.getCurrentDexProps(species.speciesId)
              ),
              this.isPartyValid()
            );
            const isCaught = this.scene.gameData.dexData[species.speciesId].caughtAttr;
            return (
              !isDupe &&
              isValidForChallenge.value &&
              currentPartyValue + starterCost <= this.getValueLimit() &&
              isCaught
            );
          });
          if (validStarters.length === 0) {
            error = true; // No valid starters available
            break;
          }
          // Select random starter
          const randomStarter = validStarters[Math.floor(Math.random() * validStarters.length)];
          const randomSpecies = randomStarter.species;
          // Set species and prepare attributes
          this.setSpecies(randomSpecies);
          const dexAttr = this.getCurrentDexProps(randomSpecies.speciesId);
          const props = this.scene.gameData.getSpeciesDexAttrProps(randomSpecies, dexAttr);
          const abilityIndex = this.abilityCursor;
          const nature = this.natureCursor as unknown as Nature;
          const moveset = this.starterMoveset?.slice(0) as StarterMoveset;
          const starterCost = this.scene.gameData.getSpeciesStarterValue(randomSpecies.speciesId);
          const speciesForm = getPokemonSpeciesForm(randomSpecies.speciesId, props.formIndex);
          // Load assets and add to party
          speciesForm
            .loadAssets(this.scene, props.female, props.formIndex, props.shiny, props.variant, true)
            .then(() => {
              if (this.tryUpdateValue(starterCost, true)) {
                this.addToParty(randomSpecies, dexAttr, abilityIndex, nature, moveset, true);
                ui.playSelect();
              }
            });
          break;
        case Button.UP:
          this.randomCursorObj.setVisible(false);
          this.filterBarCursor = this.filterBar.numFilters - 1;
          this.setFilterMode(true);
          success = true;
          break;
        case Button.DOWN:
          this.randomCursorObj.setVisible(false);
          if (this.starterSpecies.length > 0) {
            this.starterIconsCursorIndex = 0;
            this.moveStarterIconsCursor(this.starterIconsCursorIndex);
          } else {
            this.filterBarCursor = this.filterBar.numFilters - 1;
            this.setFilterMode(true);
          }
          success = true;
          break;
        case Button.LEFT:
          if (numberOfStarters > 0) {
            this.randomCursorObj.setVisible(false);
            this.cursorObj.setVisible(true);
            this.setCursor(onScreenFirstIndex + 8); // set last column
            success = true;
          }
          break;
        case Button.RIGHT:
          if (numberOfStarters > 0) {
            this.randomCursorObj.setVisible(false);
            this.cursorObj.setVisible(true);
            this.setCursor(onScreenFirstIndex); // set first column
            success = true;
          }
          break;
      }
    } else {
      let starterContainer;
      const starterData = globalScene.gameData.starterData[this.lastSpecies.speciesId];
      // prepare persistent starter data to store changes
      let starterAttributes = this.starterPreferences[this.lastSpecies.speciesId];

      // this gets the correct pokemon cursor depending on whether you're in the starter screen or the party icons
      if (!this.starterIconsCursorObj.visible) {
        starterContainer = this.filteredStarterContainers[this.cursor];
      } else {
        // if species is in filtered starters, get the starter container from the filtered starters, it can be undefined if the species is not in the filtered starters
        starterContainer = this.filteredStarterContainers[this.filteredStarterContainers.findIndex(container => container.species === this.lastSpecies)];
      }

      if (button === Button.ACTION) {
        if (!this.speciesStarterDexEntry?.caughtAttr) {
          error = true;
        } else if (this.starterSpecies.length <= 6) { // checks to see if the party has 6 or fewer pokemon
          const ui = this.getUi();
          let options: any[] = []; // TODO: add proper type

          const [ isDupe, removeIndex ]: [boolean, number] = this.isInParty(this.lastSpecies); // checks to see if the pokemon is a duplicate; if it is, returns the index that will be removed

          const isPartyValid = this.isPartyValid();
          const isValidForChallenge = new BooleanHolder(true);

          Challenge.applyChallenges(globalScene.gameMode, Challenge.ChallengeType.STARTER_CHOICE, this.lastSpecies, isValidForChallenge, globalScene.gameData.getSpeciesDexAttrProps(this.lastSpecies, this.getCurrentDexProps(this.lastSpecies.speciesId)), isPartyValid);

<<<<<<< HEAD
          const currentPartyValue = this.starterSpecies.map(s => s.generation).reduce((total: number, gen: number, i: number) => total += globalScene.gameData.getSpeciesStarterValue(this.starterSpecies[i].speciesId), 0);
          const newCost = globalScene.gameData.getSpeciesStarterValue(this.lastSpecies.speciesId);
=======
          const currentPartyValue = this.starterSpecies.map(s => s.generation).reduce((total: number, _gen: number, i: number) => total += this.scene.gameData.getSpeciesStarterValue(this.starterSpecies[i].speciesId), 0);
          const newCost = this.scene.gameData.getSpeciesStarterValue(this.lastSpecies.speciesId);
>>>>>>> d3fafa27
          if (!isDupe && isValidForChallenge.value && currentPartyValue + newCost <= this.getValueLimit() && this.starterSpecies.length < PLAYER_PARTY_MAX_SIZE) { // this checks to make sure the pokemon doesn't exist in your party, it's valid for the challenge and that it won't go over the cost limit; if it meets all these criteria it will add it to your party
            options = [
              {
                label: i18next.t("starterSelectUiHandler:addToParty"),
                handler: () => {
                  ui.setMode(Mode.STARTER_SELECT);
                  const isOverValueLimit = this.tryUpdateValue(globalScene.gameData.getSpeciesStarterValue(this.lastSpecies.speciesId), true);
                  if (!isDupe && isValidForChallenge.value && isOverValueLimit) {
                    const cursorObj = this.starterCursorObjs[this.starterSpecies.length];
                    cursorObj.setVisible(true);
                    cursorObj.setPosition(this.cursorObj.x, this.cursorObj.y);
                    this.addToParty(this.lastSpecies, this.dexAttrCursor, this.abilityCursor, this.natureCursor as unknown as Nature, this.starterMoveset?.slice(0) as StarterMoveset);
                    ui.playSelect();
                  } else {
                    ui.playError(); // this should be redundant as there is now a trigger for when a pokemon can't be added to party
                  }
                  return true;
                },
                overrideSound: true
              }];
          } else if (isDupe) { // if it already exists in your party, it will give you the option to remove from your party
            options = [{
              label: i18next.t("starterSelectUiHandler:removeFromParty"),
              handler: () => {
                this.popStarter(removeIndex);
                ui.setMode(Mode.STARTER_SELECT);
                return true;
              }
            }];
          }

          options.push( // this shows the IVs for the pokemon
            {
              label: i18next.t("starterSelectUiHandler:toggleIVs"),
              handler: () => {
                this.toggleStatsMode();
                ui.setMode(Mode.STARTER_SELECT);
                return true;
              }
            });
          if (this.speciesStarterMoves.length > 1) { // this lets you change the pokemon moves
            const showSwapOptions = (moveset: StarterMoveset) => {

              this.blockInput = true;

              ui.setMode(Mode.STARTER_SELECT).then(() => {
                ui.showText(i18next.t("starterSelectUiHandler:selectMoveSwapOut"), null, () => {
                  this.moveInfoOverlay.show(allMoves[moveset[0]]);

                  ui.setModeWithoutClear(Mode.OPTION_SELECT, {
                    options: moveset.map((m: Moves, i: number) => {
                      const option: OptionSelectItem = {
                        label: allMoves[m].name,
                        handler: () => {
                          this.blockInput = true;
                          ui.setMode(Mode.STARTER_SELECT).then(() => {
                            ui.showText(`${i18next.t("starterSelectUiHandler:selectMoveSwapWith")} ${allMoves[m].name}.`, null, () => {
                              const possibleMoves = this.speciesStarterMoves.filter((sm: Moves) => sm !== m);
                              this.moveInfoOverlay.show(allMoves[possibleMoves[0]]);

                              ui.setModeWithoutClear(Mode.OPTION_SELECT, {
                                options: possibleMoves.map(sm => {
                                  // make an option for each available starter move
                                  const option = {
                                    label: allMoves[sm].name,
                                    handler: () => {
                                      this.switchMoveHandler(i, sm, m);
                                      showSwapOptions(this.starterMoveset!); // TODO: is this bang correct?
                                      return true;
                                    },
                                    onHover: () => {
                                      this.moveInfoOverlay.show(allMoves[sm]);
                                    },
                                  };
                                  return option;
                                }).concat({
                                  label: i18next.t("menu:cancel"),
                                  handler: () => {
                                    showSwapOptions(this.starterMoveset!); // TODO: is this bang correct?
                                    return true;
                                  },
                                  onHover: () => {
                                    this.moveInfoOverlay.clear();
                                  },
                                }),
                                supportHover: true,
                                maxOptions: 8,
                                yOffset: 19
                              });
                              this.blockInput = false;
                            });
                          });
                          return true;
                        },
                        onHover: () => {
                          this.moveInfoOverlay.show(allMoves[m]);
                        },
                      };
                      return option;
                    }).concat({
                      label: i18next.t("menu:cancel"),
                      handler: () => {
                        this.moveInfoOverlay.clear();
                        this.clearText();
                        ui.setMode(Mode.STARTER_SELECT);
                        return true;
                      },
                      onHover: () => {
                        this.moveInfoOverlay.clear();
                      },
                    }),
                    supportHover: true,
                    maxOptions: 8,
                    yOffset: 19
                  });
                  this.blockInput = false;
                });
              });
            };
            options.push({
              label: i18next.t("starterSelectUiHandler:manageMoves"),
              handler: () => {
                showSwapOptions(this.starterMoveset!); // TODO: is this bang correct?
                return true;
              }
            });
          }
          if (this.canCycleNature) {
            // if we could cycle natures, enable the improved nature menu
            const showNatureOptions = () => {

              this.blockInput = true;

              ui.setMode(Mode.STARTER_SELECT).then(() => {
                ui.showText(i18next.t("starterSelectUiHandler:selectNature"), null, () => {
                  const natures = globalScene.gameData.getNaturesForAttr(this.speciesStarterDexEntry?.natureAttr);
                  ui.setModeWithoutClear(Mode.OPTION_SELECT, {
                    options: natures.map((n: Nature, _i: number) => {
                      const option: OptionSelectItem = {
                        label: getNatureName(n, true, true, true, globalScene.uiTheme),
                        handler: () => {
                          // update default nature in starter save data
                          if (!starterAttributes) {
                            starterAttributes = this.starterPreferences[this.lastSpecies.speciesId] = {};
                          }
                          starterAttributes.nature = n;
                          this.clearText();
                          ui.setMode(Mode.STARTER_SELECT);
                          // set nature for starter
                          this.setSpeciesDetails(this.lastSpecies, { natureIndex: n });
                          this.blockInput = false;
                          return true;
                        }
                      };
                      return option;
                    }).concat({
                      label: i18next.t("menu:cancel"),
                      handler: () => {
                        this.clearText();
                        ui.setMode(Mode.STARTER_SELECT);
                        this.blockInput = false;
                        return true;
                      }
                    }),
                    maxOptions: 8,
                    yOffset: 19
                  });
                });
              });
            };
            options.push({
              label: i18next.t("starterSelectUiHandler:manageNature"),
              handler: () => {
                showNatureOptions();
                return true;
              }
            });
          }

          const passiveAttr = starterData.passiveAttr;
          if (passiveAttr & PassiveAttr.UNLOCKED) { // this is for enabling and disabling the passive
            if (!(passiveAttr & PassiveAttr.ENABLED)) {
              options.push({
                label: i18next.t("starterSelectUiHandler:enablePassive"),
                handler: () => {
                  starterData.passiveAttr |= PassiveAttr.ENABLED;
                  ui.setMode(Mode.STARTER_SELECT);
                  this.setSpeciesDetails(this.lastSpecies);
                  return true;
                }
              });
            } else {
              options.push({
                label: i18next.t("starterSelectUiHandler:disablePassive"),
                handler: () => {
                  starterData.passiveAttr ^= PassiveAttr.ENABLED;
                  ui.setMode(Mode.STARTER_SELECT);
                  this.setSpeciesDetails(this.lastSpecies);
                  return true;
                }
              });
            }
          }
          // if container.favorite is false, show the favorite option
          const isFavorite = starterAttributes?.favorite ?? false;
          if (!isFavorite) {
            options.push({
              label: i18next.t("starterSelectUiHandler:addToFavorites"),
              handler: () => {
                starterAttributes.favorite = true;
                // if the starter container not exists, it means the species is not in the filtered starters
                if (starterContainer) {
                  starterContainer.favoriteIcon.setVisible(starterAttributes.favorite);
                }
                ui.setMode(Mode.STARTER_SELECT);
                return true;
              }
            });
          } else {
            options.push({
              label: i18next.t("starterSelectUiHandler:removeFromFavorites"),
              handler: () => {
                starterAttributes.favorite = false;
                // if the starter container not exists, it means the species is not in the filtered starters
                if (starterContainer) {
                  starterContainer.favoriteIcon.setVisible(starterAttributes.favorite);
                }
                ui.setMode(Mode.STARTER_SELECT);
                return true;
              }
            });
          }
          options.push({
            label: i18next.t("menu:rename"),
            handler: () => {
              ui.playSelect();
              let nickname = starterAttributes.nickname ? String(starterAttributes.nickname) : "";
              nickname = decodeURIComponent(escape(atob(nickname)));
              ui.setModeWithoutClear(Mode.RENAME_POKEMON, {
                buttonActions: [
                  (sanitizedName: string) => {
                    ui.playSelect();
                    starterAttributes.nickname = sanitizedName;
                    const name = decodeURIComponent(escape(atob(starterAttributes.nickname)));
                    if (name.length > 0) {
                      this.pokemonNameText.setText(name);
                    } else {
                      this.pokemonNameText.setText(this.lastSpecies.name);
                    }
                    ui.setMode(Mode.STARTER_SELECT);
                  },
                  () => {
                    ui.setMode(Mode.STARTER_SELECT);
                  }
                ]
              }, nickname);
              return true;
            }
          });

          // Purchases with Candy
          const candyCount = starterData.candyCount;
          const showUseCandies = () => {
            const options: any[] = []; // TODO: add proper type

            // Unlock passive option
            if (!(passiveAttr & PassiveAttr.UNLOCKED)) {
              const passiveCost = getPassiveCandyCount(speciesStarterCosts[this.lastSpecies.speciesId]);
              options.push({
                label: `x${passiveCost} ${i18next.t("starterSelectUiHandler:unlockPassive")} (${allAbilities[starterPassiveAbilities[this.lastSpecies.speciesId]].name})`,
                handler: () => {
                  if (Overrides.FREE_CANDY_UPGRADE_OVERRIDE || candyCount >= passiveCost) {
                    starterData.passiveAttr |= PassiveAttr.UNLOCKED | PassiveAttr.ENABLED;
                    if (!Overrides.FREE_CANDY_UPGRADE_OVERRIDE) {
                      starterData.candyCount -= passiveCost;
                    }
                    this.pokemonCandyCountText.setText(`x${starterData.candyCount}`);
                    globalScene.gameData.saveSystem().then(success => {
                      if (!success) {
                        return globalScene.reset(true);
                      }
                    });
                    ui.setMode(Mode.STARTER_SELECT);
                    this.setSpeciesDetails(this.lastSpecies);
                    globalScene.playSound("se/buy");

                    // update the passive background and icon/animation for available upgrade
                    if (starterContainer) {
                      this.updateCandyUpgradeDisplay(starterContainer);
                      starterContainer.starterPassiveBgs.setVisible(!!globalScene.gameData.starterData[this.lastSpecies.speciesId].passiveAttr);
                    }
                    return true;
                  }
                  return false;
                },
                item: "candy",
                itemArgs: starterColors[this.lastSpecies.speciesId]
              });
            }

            // Reduce cost option
            const valueReduction = starterData.valueReduction;
            if (valueReduction < valueReductionMax) {
              const reductionCost = getValueReductionCandyCounts(speciesStarterCosts[this.lastSpecies.speciesId])[valueReduction];
              options.push({
                label: `x${reductionCost} ${i18next.t("starterSelectUiHandler:reduceCost")}`,
                handler: () => {
                  if (Overrides.FREE_CANDY_UPGRADE_OVERRIDE || candyCount >= reductionCost) {
                    starterData.valueReduction++;
                    if (!Overrides.FREE_CANDY_UPGRADE_OVERRIDE) {
                      starterData.candyCount -= reductionCost;
                    }
                    this.pokemonCandyCountText.setText(`x${starterData.candyCount}`);
                    globalScene.gameData.saveSystem().then(success => {
                      if (!success) {
                        return globalScene.reset(true);
                      }
                    });
                    this.tryUpdateValue(0);
                    ui.setMode(Mode.STARTER_SELECT);
                    globalScene.playSound("se/buy");

                    // update the value label and icon/animation for available upgrade
                    if (starterContainer) {
                      this.updateStarterValueLabel(starterContainer);
                      this.updateCandyUpgradeDisplay(starterContainer);
                    }
                    return true;
                  }
                  return false;
                },
                item: "candy",
                itemArgs: starterColors[this.lastSpecies.speciesId]
              });
            }

            // Same species egg menu option.
            const sameSpeciesEggCost = getSameSpeciesEggCandyCounts(speciesStarterCosts[this.lastSpecies.speciesId]);
            options.push({
              label: `x${sameSpeciesEggCost} ${i18next.t("starterSelectUiHandler:sameSpeciesEgg")}`,
              handler: () => {
                if (Overrides.FREE_CANDY_UPGRADE_OVERRIDE || candyCount >= sameSpeciesEggCost) {
                  if (globalScene.gameData.eggs.length >= 99 && !Overrides.UNLIMITED_EGG_COUNT_OVERRIDE) {
                    // Egg list full, show error message at the top of the screen and abort
                    this.showText(i18next.t("egg:tooManyEggs"), undefined, () => this.showText("", 0, () => this.tutorialActive = false), 2000, false, undefined, true);
                    return false;
                  }
                  if (!Overrides.FREE_CANDY_UPGRADE_OVERRIDE) {
                    starterData.candyCount -= sameSpeciesEggCost;
                  }
                  this.pokemonCandyCountText.setText(`x${starterData.candyCount}`);

                  const egg = new Egg({ species: this.lastSpecies.speciesId, sourceType: EggSourceType.SAME_SPECIES_EGG });
                  egg.addEggToGameData();

                  globalScene.gameData.saveSystem().then(success => {
                    if (!success) {
                      return globalScene.reset(true);
                    }
                  });
                  ui.setMode(Mode.STARTER_SELECT);
                  globalScene.playSound("se/buy");

                  // update the icon/animation for available upgrade
                  if (starterContainer) {
                    this.updateCandyUpgradeDisplay(starterContainer);
                  }

                  return true;
                }
                return false;
              },
              item: "candy",
              itemArgs: starterColors[this.lastSpecies.speciesId]
            });
            options.push({
              label: i18next.t("menu:cancel"),
              handler: () => {
                ui.setMode(Mode.STARTER_SELECT);
                return true;
              }
            });
            ui.setModeWithoutClear(Mode.OPTION_SELECT, {
              options: options,
              yOffset: 47
            });
          };
          if (!pokemonPrevolutions.hasOwnProperty(this.lastSpecies.speciesId)) {
            options.push({
              label: i18next.t("starterSelectUiHandler:useCandies"),
              handler: () => {
                ui.setMode(Mode.STARTER_SELECT).then(() => showUseCandies());
                return true;
              }
            });
          }
          options.push({
            label: i18next.t("menu:cancel"),
            handler: () => {
              ui.setMode(Mode.STARTER_SELECT);
              return true;
            }
          });
          ui.setModeWithoutClear(Mode.OPTION_SELECT, {
            options: options,
            yOffset: 47
          });
          success = true;
        }
      } else {
        const props = globalScene.gameData.getSpeciesDexAttrProps(this.lastSpecies, this.getCurrentDexProps(this.lastSpecies.speciesId));
        switch (button) {
          case Button.CYCLE_SHINY:
            if (this.canCycleShiny) {
              starterAttributes.shiny = starterAttributes.shiny !== undefined ? !starterAttributes.shiny : false;

              if (starterAttributes.shiny) {
              // Change to shiny, we need to get the proper default variant
                const newProps = globalScene.gameData.getSpeciesDexAttrProps(this.lastSpecies, this.getCurrentDexProps(this.lastSpecies.speciesId));
                const newVariant = starterAttributes.variant ? starterAttributes.variant as Variant : newProps.variant;
                this.setSpeciesDetails(this.lastSpecies, { shiny: true, variant: newVariant });

                globalScene.playSound("se/sparkle");
                // Set the variant label to the shiny tint
                const tint = getVariantTint(newVariant);
                this.pokemonShinyIcon.setFrame(getVariantIcon(newVariant));
                this.pokemonShinyIcon.setTint(tint);
                this.pokemonShinyIcon.setVisible(true);
              } else {
                this.setSpeciesDetails(this.lastSpecies, { shiny: false, variant: 0 });
                this.pokemonShinyIcon.setVisible(false);
                success = true;
              }
            }
            break;
          case Button.V:
            if (this.canCycleVariant) {
              let newVariant = props.variant;
              do {
                newVariant = (newVariant + 1) % 3;
                if (newVariant === 0) {
                  if (this.speciesStarterDexEntry!.caughtAttr & DexAttr.DEFAULT_VARIANT) { // TODO: is this bang correct?
                    break;
                  }
                } else if (newVariant === 1) {
                  if (this.speciesStarterDexEntry!.caughtAttr & DexAttr.VARIANT_2) { // TODO: is this bang correct?
                    break;
                  }
                } else {
                  if (this.speciesStarterDexEntry!.caughtAttr & DexAttr.VARIANT_3) { // TODO: is this bang correct?
                    break;
                  }
                }
              } while (newVariant !== props.variant);
              starterAttributes.variant = newVariant; // store the selected variant
              this.setSpeciesDetails(this.lastSpecies, { variant: newVariant as Variant });
              // Cycle tint based on current sprite tint
              const tint = getVariantTint(newVariant as Variant);
              this.pokemonShinyIcon.setFrame(getVariantIcon(newVariant as Variant));
              this.pokemonShinyIcon.setTint(tint);
              success = true;
            }
            break;
          case Button.CYCLE_FORM:
            if (this.canCycleForm) {
              const formCount = this.lastSpecies.forms.length;
              let newFormIndex = props.formIndex;
              do {
                newFormIndex = (newFormIndex + 1) % formCount;
                if (this.lastSpecies.forms[newFormIndex].isStarterSelectable && this.speciesStarterDexEntry!.caughtAttr! & globalScene.gameData.getFormAttr(newFormIndex)) { // TODO: are those bangs correct?
                  break;
                }
              } while (newFormIndex !== props.formIndex);
              starterAttributes.form = newFormIndex; // store the selected form
              this.setSpeciesDetails(this.lastSpecies, { formIndex: newFormIndex });
              success = true;
            }
            break;
          case Button.CYCLE_GENDER:
            if (this.canCycleGender) {
              starterAttributes.female = !props.female;
              this.setSpeciesDetails(this.lastSpecies, { female: !props.female });
              success = true;
            }
            break;
          case Button.CYCLE_ABILITY:
            if (this.canCycleAbility) {
              const abilityCount = this.lastSpecies.getAbilityCount();
              const abilityAttr = globalScene.gameData.starterData[this.lastSpecies.speciesId].abilityAttr;
              const hasAbility1 = abilityAttr & AbilityAttr.ABILITY_1;
              let newAbilityIndex = this.abilityCursor;
              do {
                newAbilityIndex = (newAbilityIndex + 1) % abilityCount;
                if (newAbilityIndex === 0) {
                  if (hasAbility1) {
                    break;
                  }
                } else if (newAbilityIndex === 1) {
                // If ability 1 and 2 are the same and ability 1 is unlocked, skip over ability 2
                  if (this.lastSpecies.ability1 === this.lastSpecies.ability2 && hasAbility1) {
                    newAbilityIndex = (newAbilityIndex + 1) % abilityCount;
                  }
                  break;
                } else {
                  if (abilityAttr & AbilityAttr.ABILITY_HIDDEN) {
                    break;
                  }
                }
              } while (newAbilityIndex !== this.abilityCursor);
              starterAttributes.ability = newAbilityIndex; // store the selected ability

              const { visible: tooltipVisible } = globalScene.ui.getTooltip();

              if (tooltipVisible && this.activeTooltip === "ABILITY") {
                const newAbility = allAbilities[this.lastSpecies.getAbility(newAbilityIndex)];
                globalScene.ui.editTooltip(`${newAbility.name}`, `${newAbility.description}`);
              }

              this.setSpeciesDetails(this.lastSpecies, { abilityIndex: newAbilityIndex });
              success = true;
            }
            break;
          case Button.CYCLE_NATURE:
            if (this.canCycleNature) {
              const natures = globalScene.gameData.getNaturesForAttr(this.speciesStarterDexEntry?.natureAttr);
              const natureIndex = natures.indexOf(this.natureCursor);
              const newNature = natures[natureIndex < natures.length - 1 ? natureIndex + 1 : 0];
              // store cycled nature as default
              starterAttributes.nature = newNature as unknown as integer;
              this.setSpeciesDetails(this.lastSpecies, { natureIndex: newNature });
              success = true;
            }
            break;
          case Button.UP:
            if (!this.starterIconsCursorObj.visible) {
              if (currentRow > 0) {
                if (this.scrollCursor > 0 && currentRow - this.scrollCursor === 0) {
                  this.scrollCursor--;
                  this.updateScroll();
                }
                success = this.setCursor(this.cursor - 9);
              } else {
                this.filterBarCursor = this.filterBar.getNearestFilter(this.filteredStarterContainers[this.cursor]);
                this.setFilterMode(true);
                success = true;
              }
            } else {
              if (this.starterIconsCursorIndex === 0) {
              // Up from first Pokemon in the team > go to Random selection
                this.starterIconsCursorObj.setVisible(false);
                this.setSpecies(null);
                this.randomCursorObj.setVisible(true);
              } else {
                this.starterIconsCursorIndex--;
                this.moveStarterIconsCursor(this.starterIconsCursorIndex);
              }
              success = true;
            }
            break;
          case Button.DOWN:
            if (!this.starterIconsCursorObj.visible) {
              if (currentRow < numOfRows - 1) { // not last row
                if (currentRow - this.scrollCursor === 8) { // last row of visible starters
                  this.scrollCursor++;
                }
                success = this.setCursor(this.cursor + 9);
                this.updateScroll();
              } else if (numOfRows > 1) {
              // DOWN from last row of Pokemon > Wrap around to first row
                this.scrollCursor = 0;
                this.updateScroll();
                success = this.setCursor(this.cursor % 9);
              } else {
              // DOWN from single row of Pokemon > Go to filters
                this.filterBarCursor = this.filterBar.getNearestFilter(this.filteredStarterContainers[this.cursor]);
                this.setFilterMode(true);
                success = true;
              }
            } else {
              if (this.starterIconsCursorIndex <= this.starterSpecies.length - 2) {
                this.starterIconsCursorIndex++;
                this.moveStarterIconsCursor(this.starterIconsCursorIndex);
              } else {
                this.starterIconsCursorObj.setVisible(false);
                this.setSpecies(null);
                this.startCursorObj.setVisible(true);
              }
              success = true;
            }
            break;
          case Button.LEFT:
            if (!this.starterIconsCursorObj.visible) {
              if (this.cursor % 9 !== 0) {
                success = this.setCursor(this.cursor - 1);
              } else {
              // LEFT from filtered Pokemon, on the left edge
                if ( onScreenCurrentRow === 0 ) {
                  // from the first row of starters we go to the random selection
                  this.cursorObj.setVisible(false);
                  this.randomCursorObj.setVisible(true);
                } else if (this.starterSpecies.length === 0) {
                // no starter in team and not on first row > wrap around to the last column
                  success = this.setCursor(this.cursor + Math.min(8, numberOfStarters - this.cursor));

                } else if (onScreenCurrentRow < 7) {
                // at least one pokemon in team > for the first 7 rows, go to closest starter
                  this.cursorObj.setVisible(false);
                  this.starterIconsCursorIndex = findClosestStarterIndex(this.cursorObj.y - 1, this.starterSpecies.length);
                  this.moveStarterIconsCursor(this.starterIconsCursorIndex);

                } else {
                // at least one pokemon in team > from the bottom 2 rows, go to start run button
                  this.cursorObj.setVisible(false);
                  this.setSpecies(null);
                  this.startCursorObj.setVisible(true);
                }
                success = true;
              }
            } else if (numberOfStarters > 0) {
            // LEFT from team > Go to closest filtered Pokemon
              const closestRowIndex = findClosestStarterRow(this.starterIconsCursorIndex, onScreenNumberOfRows);
              this.starterIconsCursorObj.setVisible(false);
              this.cursorObj.setVisible(true);
              this.setCursor(Math.min(onScreenFirstIndex + closestRowIndex * 9 + 8, onScreenLastIndex));
              success = true;
            } else {
            // LEFT from team and no Pokemon in filter > do nothing
              success = false;
            }
            break;
          case Button.RIGHT:
            if (!this.starterIconsCursorObj.visible) {
            // is not right edge
              if (this.cursor % 9 < (currentRow < numOfRows - 1 ? 8 : (numberOfStarters - 1) % 9)) {
                success = this.setCursor(this.cursor + 1);
              } else {
              // RIGHT from filtered Pokemon, on the right edge
                if ( onScreenCurrentRow === 0 ) {
                  // from the first row of starters we go to the random selection
                  this.cursorObj.setVisible(false);
                  this.randomCursorObj.setVisible(true);
                } else if (this.starterSpecies.length === 0) {
                // no selected starter in team > wrap around to the first column
                  success = this.setCursor(this.cursor - Math.min(8, this.cursor % 9));

                } else if (onScreenCurrentRow < 7) {
                // at least one pokemon in team > for the first 7 rows, go to closest starter
                  this.cursorObj.setVisible(false);
                  this.starterIconsCursorIndex = findClosestStarterIndex(this.cursorObj.y - 1, this.starterSpecies.length);
                  this.moveStarterIconsCursor(this.starterIconsCursorIndex);

                } else {
                // at least one pokemon in team > from the bottom 2 rows, go to start run button
                  this.cursorObj.setVisible(false);
                  this.setSpecies(null);
                  this.startCursorObj.setVisible(true);
                }
                success = true;
              }
            } else if (numberOfStarters > 0) {
            // RIGHT from team > Go to closest filtered Pokemon
              const closestRowIndex = findClosestStarterRow(this.starterIconsCursorIndex, onScreenNumberOfRows);
              this.starterIconsCursorObj.setVisible(false);
              this.cursorObj.setVisible(true);
              this.setCursor(Math.min(onScreenFirstIndex + closestRowIndex * 9, onScreenLastIndex - (onScreenLastIndex % 9)));
              success = true;
            } else {
            // RIGHT from team and no Pokemon in filter > do nothing
              success = false;
            }
            break;
        }
      }
    }

    if (success) {
      ui.playSelect();
    } else if (error) {
      ui.playError();
    }

    return success || error;
  }

  isInParty(species: PokemonSpecies): [boolean, number] {
    let removeIndex = 0;
    let isDupe = false;
    for (let s = 0; s < this.starterSpecies.length; s++) {
      if (this.starterSpecies[s] === species) {
        isDupe = true;
        removeIndex = s;
        break;
      }
    }
    return [ isDupe, removeIndex ];
  }

<<<<<<< HEAD
  addToParty(species: PokemonSpecies, dexAttr: bigint, abilityIndex: integer, nature: Nature, moveset: StarterMoveset) {
    const props = globalScene.gameData.getSpeciesDexAttrProps(species, dexAttr);
=======
  addToParty(species: PokemonSpecies, dexAttr: bigint, abilityIndex: integer, nature: Nature, moveset: StarterMoveset, randomSelection: boolean = false) {
    const props = this.scene.gameData.getSpeciesDexAttrProps(species, dexAttr);
>>>>>>> d3fafa27
    this.starterIcons[this.starterSpecies.length].setTexture(species.getIconAtlasKey(props.formIndex, props.shiny, props.variant));
    this.starterIcons[this.starterSpecies.length].setFrame(species.getIconId(props.female, props.formIndex, props.shiny, props.variant));
    this.checkIconId(this.starterIcons[this.starterSpecies.length], species, props.female, props.formIndex, props.shiny, props.variant);

    this.starterSpecies.push(species);
    this.starterAttr.push(dexAttr);
    this.starterAbilityIndexes.push(abilityIndex);
    this.starterNatures.push(nature);
    this.starterMovesets.push(moveset);
<<<<<<< HEAD
    if (this.speciesLoaded.get(species.speciesId)) {
      getPokemonSpeciesForm(species.speciesId, props.formIndex).cry();
=======
    if (this.speciesLoaded.get(species.speciesId) || randomSelection ) {
      getPokemonSpeciesForm(species.speciesId, props.formIndex).cry(this.scene);
>>>>>>> d3fafa27
    }
    this.updateInstructions();
  }

  updatePartyIcon(species: PokemonSpecies, index: number) {
    const props = globalScene.gameData.getSpeciesDexAttrProps(species, this.getCurrentDexProps(species.speciesId));
    this.starterIcons[index].setTexture(species.getIconAtlasKey(props.formIndex, props.shiny, props.variant));
    this.starterIcons[index].setFrame(species.getIconId(props.female, props.formIndex, props.shiny, props.variant));
    this.checkIconId(this.starterIcons[index], species, props.female, props.formIndex, props.shiny, props.variant);
  }

  switchMoveHandler(i: number, newMove: Moves, move: Moves) {
    const speciesId = this.lastSpecies.speciesId;
    const existingMoveIndex = this.starterMoveset?.indexOf(newMove)!; // TODO: is this bang correct?
    this.starterMoveset![i] = newMove; // TODO: is this bang correct?
    if (existingMoveIndex > -1) {
      this.starterMoveset![existingMoveIndex] = move; // TODO: is this bang correct?
    }
    const props: DexAttrProps = globalScene.gameData.getSpeciesDexAttrProps(this.lastSpecies, this.dexAttrCursor);
    // species has different forms
    if (pokemonFormLevelMoves.hasOwnProperty(speciesId)) {
      // starterMoveData doesn't have base form moves or is using the single form format
      if (!globalScene.gameData.starterData[speciesId].moveset || Array.isArray(globalScene.gameData.starterData[speciesId].moveset)) {
        globalScene.gameData.starterData[speciesId].moveset = { [props.formIndex]: this.starterMoveset?.slice(0) as StarterMoveset };
      }
      const starterMoveData = globalScene.gameData.starterData[speciesId].moveset;

      // starterMoveData doesn't have active form moves
      if (!starterMoveData.hasOwnProperty(props.formIndex)) {
        globalScene.gameData.starterData[speciesId].moveset[props.formIndex] = this.starterMoveset?.slice(0) as StarterMoveset;
      }

      // does the species' starter move data have its form's starter moves and has it been updated
      if (starterMoveData.hasOwnProperty(props.formIndex)) {
        // active form move hasn't been updated
        if (starterMoveData[props.formIndex][existingMoveIndex] !== newMove) {
          globalScene.gameData.starterData[speciesId].moveset[props.formIndex] = this.starterMoveset?.slice(0) as StarterMoveset;
        }
      }
    } else {
      globalScene.gameData.starterData[speciesId].moveset = this.starterMoveset?.slice(0) as StarterMoveset;
    }
    this.setSpeciesDetails(this.lastSpecies, { forSeen: false });

    // switch moves of starter if exists
    if (this.starterMovesets.length) {
      Array.from({ length: this.starterSpecies.length }, (_, i) => {
        const starterSpecies = this.starterSpecies[i];
        if (starterSpecies.speciesId === speciesId) {
          this.starterMovesets[i] = this.starterMoveset!; // TODO: is this bang correct?
        }
      });
    }
  }

  updateButtonIcon(iconSetting, gamepadType, iconElement, controlLabel): void {
    let iconPath;
    // touch controls cannot be rebound as is, and are just emulating a keyboard event.
    // Additionally, since keyboard controls can be rebound (and will be displayed when they are), we need to have special handling for the touch controls
    if (gamepadType === "touch") {
      gamepadType = "keyboard";
      switch (iconSetting) {
        case SettingKeyboard.Button_Cycle_Shiny:
          iconPath = "R.png";
          break;
        case SettingKeyboard.Button_Cycle_Form:
          iconPath = "F.png";
          break;
        case SettingKeyboard.Button_Cycle_Gender:
          iconPath = "G.png";
          break;
        case SettingKeyboard.Button_Cycle_Ability:
          iconPath = "E.png";
          break;
        case SettingKeyboard.Button_Cycle_Nature:
          iconPath = "N.png";
          break;
        case SettingKeyboard.Button_Cycle_Variant:
          iconPath = "V.png";
          break;
        case SettingKeyboard.Button_Stats:
          iconPath = "C.png";
          break;
        default:
          break;
      }
    } else {
      iconPath = globalScene.inputController?.getIconForLatestInputRecorded(iconSetting);
    }
    iconElement.setTexture(gamepadType, iconPath);
    iconElement.setPosition(this.instructionRowX, this.instructionRowY);
    controlLabel.setPosition(this.instructionRowX + this.instructionRowTextOffset, this.instructionRowY);
    iconElement.setVisible(true);
    controlLabel.setVisible(true);
    this.instructionsContainer.add([ iconElement, controlLabel ]);
    this.instructionRowY += 8;
    if (this.instructionRowY >= 24) {
      this.instructionRowY = 0;
      this.instructionRowX += 50;
    }
  }

  updateFilterButtonIcon(iconSetting, gamepadType, iconElement, controlLabel): void {
    let iconPath;
    // touch controls cannot be rebound as is, and are just emulating a keyboard event.
    // Additionally, since keyboard controls can be rebound (and will be displayed when they are), we need to have special handling for the touch controls
    if (gamepadType === "touch") {
      gamepadType = "keyboard";
      iconPath = "C.png";
    } else {
      iconPath = globalScene.inputController?.getIconForLatestInputRecorded(iconSetting);
    }
    iconElement.setTexture(gamepadType, iconPath);
    iconElement.setPosition(this.filterInstructionRowX, this.filterInstructionRowY);
    controlLabel.setPosition(this.filterInstructionRowX + this.instructionRowTextOffset, this.filterInstructionRowY);
    iconElement.setVisible(true);
    controlLabel.setVisible(true);
    this.filterInstructionsContainer.add([ iconElement, controlLabel ]);
    this.filterInstructionRowY += 8;
    if (this.filterInstructionRowY >= 24) {
      this.filterInstructionRowY = 0;
      this.filterInstructionRowX += 50;
    }
  }

  updateInstructions(): void {
    this.instructionRowX = 0;
    this.instructionRowY = 0;
    this.filterInstructionRowX = 0;
    this.filterInstructionRowY = 0;
    this.hideInstructions();
    this.instructionsContainer.removeAll();
    this.filterInstructionsContainer.removeAll();
    let gamepadType;
    if (globalScene.inputMethod === "gamepad") {
      gamepadType = globalScene.inputController.getConfig(globalScene.inputController.selectedDevice[Device.GAMEPAD]).padType;
    } else {
      gamepadType = globalScene.inputMethod;
    }

    if (!gamepadType) {
      return;
    }

    if (this.speciesStarterDexEntry?.caughtAttr) {
      if (this.canCycleShiny) {
        this.updateButtonIcon(SettingKeyboard.Button_Cycle_Shiny, gamepadType, this.shinyIconElement, this.shinyLabel);
      }
      if (this.canCycleForm) {
        this.updateButtonIcon(SettingKeyboard.Button_Cycle_Form, gamepadType, this.formIconElement, this.formLabel);
      }
      if (this.canCycleGender) {
        this.updateButtonIcon(SettingKeyboard.Button_Cycle_Gender, gamepadType, this.genderIconElement, this.genderLabel);
      }
      if (this.canCycleAbility) {
        this.updateButtonIcon(SettingKeyboard.Button_Cycle_Ability, gamepadType, this.abilityIconElement, this.abilityLabel);
      }
      if (this.canCycleNature) {
        this.updateButtonIcon(SettingKeyboard.Button_Cycle_Nature, gamepadType, this.natureIconElement, this.natureLabel);
      }
      if (this.canCycleVariant) {
        this.updateButtonIcon(SettingKeyboard.Button_Cycle_Variant, gamepadType, this.variantIconElement, this.variantLabel);
      }
    }

    // if filter mode is inactivated and gamepadType is not undefined, update the button icons
    if (!this.filterMode) {
      this.updateFilterButtonIcon(SettingKeyboard.Button_Stats, gamepadType, this.goFilterIconElement, this.goFilterLabel);
    }

  }

  getValueLimit(): number {
    const valueLimit = new NumberHolder(0);
    switch (globalScene.gameMode.modeId) {
      case GameModes.ENDLESS:
      case GameModes.SPLICED_ENDLESS:
        valueLimit.value = 15;
        break;
      default:
        valueLimit.value = 10;
    }

    Challenge.applyChallenges(globalScene.gameMode, Challenge.ChallengeType.STARTER_POINTS, valueLimit);

    return valueLimit.value;
  }

  updateStarters = () => {
    this.scrollCursor = 0;
    this.filteredStarterContainers = [];
    this.validStarterContainers = [];

    this.pokerusCursorObjs.forEach(cursor => cursor.setVisible(false));
    this.starterCursorObjs.forEach(cursor => cursor.setVisible(false));

    this.filterBar.updateFilterLabels();

    // pre filter for challenges
    if (globalScene.gameMode.modeId === GameModes.CHALLENGE) {
      this.starterContainers.forEach(container => {
        const species = container.species;
        let allFormsValid = false;
        if (species.forms?.length > 0) {
          for (let i = 0; i < species.forms.length; i++) {
            /* Here we are making a fake form index dex props for challenges
              * Since some pokemon rely on forms to be valid (i.e. blaze tauros for fire challenges), we make a fake form and dex props to use in the challenge
              */
            const tempFormProps = BigInt(Math.pow(2, i)) * DexAttr.DEFAULT_FORM;
            const isValidForChallenge = new BooleanHolder(true);
            Challenge.applyChallenges(globalScene.gameMode, Challenge.ChallengeType.STARTER_CHOICE, container.species, isValidForChallenge, globalScene.gameData.getSpeciesDexAttrProps(species, tempFormProps), true);
            allFormsValid = allFormsValid || isValidForChallenge.value;
          }
        } else {
          const isValidForChallenge = new BooleanHolder(true);
          Challenge.applyChallenges(globalScene.gameMode, Challenge.ChallengeType.STARTER_CHOICE, container.species, isValidForChallenge, globalScene.gameData.getSpeciesDexAttrProps(species, globalScene.gameData.getSpeciesDefaultDexAttr(container.species, false, true)), true);
          allFormsValid = isValidForChallenge.value;
        }
        if (allFormsValid) {
          this.validStarterContainers.push(container);
        } else {
          container.setVisible(false);
        }
      });
    } else {
      this.validStarterContainers = this.starterContainers;
    }

    // this updates icons for previously saved pokemon
    for (let i = 0; i < this.validStarterContainers.length; i++) {
      const currentFilteredContainer = this.validStarterContainers[i];
      const starterSprite = currentFilteredContainer.icon as Phaser.GameObjects.Sprite;

      const currentDexAttr = this.getCurrentDexProps(currentFilteredContainer.species.speciesId);
      const props = globalScene.gameData.getSpeciesDexAttrProps(currentFilteredContainer.species, currentDexAttr);

      starterSprite.setTexture(currentFilteredContainer.species.getIconAtlasKey(props.formIndex, props.shiny, props.variant), currentFilteredContainer.species.getIconId(props.female!, props.formIndex, props.shiny, props.variant));
      currentFilteredContainer.checkIconId(props.female, props.formIndex, props.shiny, props.variant);
    }

    // filter
    this.validStarterContainers.forEach(container => {
      container.setVisible(false);

      container.cost = globalScene.gameData.getSpeciesStarterValue(container.species.speciesId);

      // First, ensure you have the caught attributes for the species else default to bigint 0
      const caughtAttr = globalScene.gameData.dexData[container.species.speciesId]?.caughtAttr || BigInt(0);
      const starterData = globalScene.gameData.starterData[container.species.speciesId];
      const isStarterProgressable = speciesEggMoves.hasOwnProperty(container.species.speciesId);

      // Gen filter
      const fitsGen =   this.filterBar.getVals(DropDownColumn.GEN).includes(container.species.generation);

      // Type filter
      const fitsType =  this.filterBar.getVals(DropDownColumn.TYPES).some(type => container.species.isOfType((type as number) - 1));

      // Caught / Shiny filter
      const isNonShinyCaught = !!(caughtAttr & DexAttr.NON_SHINY);
      const isShinyCaught = !!(caughtAttr & DexAttr.SHINY);
      const isVariant1Caught = isShinyCaught && !!(caughtAttr & DexAttr.DEFAULT_VARIANT);
      const isVariant2Caught = isShinyCaught && !!(caughtAttr & DexAttr.VARIANT_2);
      const isVariant3Caught = isShinyCaught && !!(caughtAttr & DexAttr.VARIANT_3);
      const isUncaught = !isNonShinyCaught && !isVariant1Caught && !isVariant2Caught && !isVariant3Caught;
      const fitsCaught = this.filterBar.getVals(DropDownColumn.CAUGHT).some(caught => {
        if (caught === "SHINY3") {
          return isVariant3Caught;
        } else if (caught === "SHINY2") {
          return isVariant2Caught && !isVariant3Caught;
        } else if (caught === "SHINY") {
          return isVariant1Caught && !isVariant2Caught && !isVariant3Caught;
        } else if (caught === "NORMAL") {
          return isNonShinyCaught && !isVariant1Caught && !isVariant2Caught && !isVariant3Caught;
        } else if (caught === "UNCAUGHT") {
          return isUncaught;
        }
      });

      // Passive Filter
      const isPassiveUnlocked = starterData.passiveAttr > 0;
      const isPassiveUnlockable = this.isPassiveAvailable(container.species.speciesId) && !isPassiveUnlocked;
      const fitsPassive = this.filterBar.getVals(DropDownColumn.UNLOCKS).some(unlocks => {
        if (unlocks.val === "PASSIVE" && unlocks.state === DropDownState.ON) {
          return isPassiveUnlocked;
        } else if (unlocks.val === "PASSIVE" && unlocks.state === DropDownState.EXCLUDE) {
          return isStarterProgressable && !isPassiveUnlocked;
        } else if (unlocks.val === "PASSIVE" && unlocks.state === DropDownState.UNLOCKABLE) {
          return isPassiveUnlockable;
        } else if (unlocks.val === "PASSIVE" && unlocks.state === DropDownState.OFF) {
          return true;
        }
      });

      // Cost Reduction Filter
      const isCostReduced = starterData.valueReduction > 0;
      const isCostReductionUnlockable = this.isValueReductionAvailable(container.species.speciesId);
      const fitsCostReduction = this.filterBar.getVals(DropDownColumn.UNLOCKS).some(unlocks => {
        if (unlocks.val === "COST_REDUCTION" && unlocks.state === DropDownState.ON) {
          return isCostReduced;
        } else if (unlocks.val === "COST_REDUCTION" && unlocks.state === DropDownState.EXCLUDE) {
          return isStarterProgressable && !isCostReduced;
        } else if (unlocks.val === "COST_REDUCTION" && unlocks.state === DropDownState.UNLOCKABLE) {
          return isCostReductionUnlockable;
        } else if (unlocks.val === "COST_REDUCTION" && unlocks.state === DropDownState.OFF) {
          return true;
        }
      });

      // Favorite Filter
      const isFavorite = this.starterPreferences[container.species.speciesId]?.favorite ?? false;
      const fitsFavorite = this.filterBar.getVals(DropDownColumn.MISC).some(misc => {
        if (misc.val === "FAVORITE" && misc.state === DropDownState.ON) {
          return isFavorite;
        }
        if (misc.val === "FAVORITE" && misc.state === DropDownState.EXCLUDE) {
          return !isFavorite;
        }
        if (misc.val === "FAVORITE" && misc.state === DropDownState.OFF) {
          return true;
        }
      });

      // Ribbon / Classic Win Filter
      const hasWon = starterData.classicWinCount > 0;
      const hasNotWon = starterData.classicWinCount === 0;
      const isUndefined = starterData.classicWinCount === undefined;
      const fitsWin = this.filterBar.getVals(DropDownColumn.MISC).some(misc => {
        if (misc.val === "WIN" && misc.state === DropDownState.ON) {
          return hasWon;
        } else if (misc.val === "WIN" && misc.state === DropDownState.EXCLUDE) {
          return hasNotWon || isUndefined;
        } else if (misc.val === "WIN" && misc.state === DropDownState.OFF) {
          return true;
        }
      });

      // HA Filter
      const speciesHasHiddenAbility = container.species.abilityHidden !== container.species.ability1 && container.species.abilityHidden !== Abilities.NONE;
      const hasHA = starterData.abilityAttr & AbilityAttr.ABILITY_HIDDEN;
      const fitsHA = this.filterBar.getVals(DropDownColumn.MISC).some(misc => {
        if (misc.val === "HIDDEN_ABILITY" && misc.state === DropDownState.ON) {
          return hasHA;
        } else if (misc.val === "HIDDEN_ABILITY" && misc.state === DropDownState.EXCLUDE) {
          return speciesHasHiddenAbility && !hasHA;
        } else if (misc.val === "HIDDEN_ABILITY" && misc.state === DropDownState.OFF) {
          return true;
        }
      });

      // Egg Purchasable Filter
      const isEggPurchasable = this.isSameSpeciesEggAvailable(container.species.speciesId);
      const fitsEgg = this.filterBar.getVals(DropDownColumn.MISC).some(misc => {
        if (misc.val === "EGG" && misc.state === DropDownState.ON) {
          return isEggPurchasable;
        } else if (misc.val === "EGG" && misc.state === DropDownState.EXCLUDE) {
          return isStarterProgressable && !isEggPurchasable;
        } else if (misc.val === "EGG" && misc.state === DropDownState.OFF) {
          return true;
        }
      });

      // Pokerus Filter
      const fitsPokerus = this.filterBar.getVals(DropDownColumn.MISC).some(misc => {
        if (misc.val === "POKERUS" && misc.state === DropDownState.ON) {
          return this.pokerusSpecies.includes(container.species);
        } else if (misc.val === "POKERUS" && misc.state === DropDownState.EXCLUDE) {
          return !this.pokerusSpecies.includes(container.species);
        } else if (misc.val === "POKERUS" && misc.state === DropDownState.OFF) {
          return true;
        }
      });

      if (fitsGen && fitsType && fitsCaught && fitsPassive && fitsCostReduction && fitsFavorite && fitsWin && fitsHA && fitsEgg && fitsPokerus) {
        this.filteredStarterContainers.push(container);
      }
    });

    this.starterSelectScrollBar.setTotalRows(Math.max(Math.ceil(this.filteredStarterContainers.length / 9), 1));
    this.starterSelectScrollBar.setScrollCursor(0);

    // sort
    const sort = this.filterBar.getVals(DropDownColumn.SORT)[0];
    this.filteredStarterContainers.sort((a, b) => {
      switch (sort.val) {
        default:
          break;
        case SortCriteria.NUMBER:
          return (a.species.speciesId - b.species.speciesId) * -sort.dir;
        case SortCriteria.COST:
          return (a.cost - b.cost) * -sort.dir;
        case SortCriteria.CANDY:
          const candyCountA = globalScene.gameData.starterData[a.species.speciesId].candyCount;
          const candyCountB = globalScene.gameData.starterData[b.species.speciesId].candyCount;
          return (candyCountA - candyCountB) * -sort.dir;
        case SortCriteria.IV:
          const avgIVsA = globalScene.gameData.dexData[a.species.speciesId].ivs.reduce((a, b) => a + b, 0) / globalScene.gameData.dexData[a.species.speciesId].ivs.length;
          const avgIVsB = globalScene.gameData.dexData[b.species.speciesId].ivs.reduce((a, b) => a + b, 0) / globalScene.gameData.dexData[b.species.speciesId].ivs.length;
          return (avgIVsA - avgIVsB) * -sort.dir;
        case SortCriteria.NAME:
          return a.species.name.localeCompare(b.species.name) * -sort.dir;
      }
      return 0;
    });

    this.updateScroll();
  };

  updateScroll = () => {
    const maxColumns = 9;
    const maxRows = 9;
    const onScreenFirstIndex = this.scrollCursor * maxColumns;
    const onScreenLastIndex = Math.min(this.filteredStarterContainers.length - 1, onScreenFirstIndex + maxRows * maxColumns - 1);

    this.starterSelectScrollBar.setScrollCursor(this.scrollCursor);

    let pokerusCursorIndex = 0;
    this.filteredStarterContainers.forEach((container, i) => {
      const pos = calcStarterPosition(i, this.scrollCursor);
      container.setPosition(pos.x, pos.y);
      if (i < onScreenFirstIndex || i > onScreenLastIndex) {
        container.setVisible(false);

        if (this.pokerusSpecies.includes(container.species)) {
          this.pokerusCursorObjs[pokerusCursorIndex].setPosition(pos.x - 1, pos.y + 1);
          this.pokerusCursorObjs[pokerusCursorIndex].setVisible(false);
          pokerusCursorIndex++;
        }

        if (this.starterSpecies.includes(container.species)) {
          this.starterCursorObjs[this.starterSpecies.indexOf(container.species)].setPosition(pos.x - 1, pos.y + 1);
          this.starterCursorObjs[this.starterSpecies.indexOf(container.species)].setVisible(false);
        }
        return;
      } else {
        container.setVisible(true);

        if (this.pokerusSpecies.includes(container.species)) {
          this.pokerusCursorObjs[pokerusCursorIndex].setPosition(pos.x - 1, pos.y + 1);
          this.pokerusCursorObjs[pokerusCursorIndex].setVisible(true);
          pokerusCursorIndex++;
        }

        if (this.starterSpecies.includes(container.species)) {
          this.starterCursorObjs[this.starterSpecies.indexOf(container.species)].setPosition(pos.x - 1, pos.y + 1);
          this.starterCursorObjs[this.starterSpecies.indexOf(container.species)].setVisible(true);
        }

        const speciesId = container.species.speciesId;
        this.updateStarterValueLabel(container);

        container.label.setVisible(true);
        const speciesVariants = speciesId && globalScene.gameData.dexData[speciesId].caughtAttr & DexAttr.SHINY
          ? [ DexAttr.DEFAULT_VARIANT, DexAttr.VARIANT_2, DexAttr.VARIANT_3 ].filter(v => !!(globalScene.gameData.dexData[speciesId].caughtAttr & v))
          : [];
        for (let v = 0; v < 3; v++) {
          const hasVariant = speciesVariants.length > v;
          container.shinyIcons[v].setVisible(hasVariant);
          if (hasVariant) {
            container.shinyIcons[v].setTint(getVariantTint(speciesVariants[v] === DexAttr.DEFAULT_VARIANT ? 0 : speciesVariants[v] === DexAttr.VARIANT_2 ? 1 : 2));
          }
        }

        container.starterPassiveBgs.setVisible(!!globalScene.gameData.starterData[speciesId].passiveAttr);
        container.hiddenAbilityIcon.setVisible(!!globalScene.gameData.dexData[speciesId].caughtAttr && !!(globalScene.gameData.starterData[speciesId].abilityAttr & 4));
        container.classicWinIcon.setVisible(globalScene.gameData.starterData[speciesId].classicWinCount > 0);
        container.favoriteIcon.setVisible(this.starterPreferences[speciesId]?.favorite ?? false);

        // 'Candy Icon' mode
        if (globalScene.candyUpgradeDisplay === 0) {

          if (!starterColors[speciesId]) {
            // Default to white if no colors are found
            starterColors[speciesId] = [ "ffffff", "ffffff" ];
          }

          // Set the candy colors
          container.candyUpgradeIcon.setTint(argbFromRgba(rgbHexToRgba(starterColors[speciesId][0])));
          container.candyUpgradeOverlayIcon.setTint(argbFromRgba(rgbHexToRgba(starterColors[speciesId][1])));

          this.setUpgradeIcon(container);
        } else if (globalScene.candyUpgradeDisplay === 1) {
          container.candyUpgradeIcon.setVisible(false);
          container.candyUpgradeOverlayIcon.setVisible(false);
        }
      }
    });
  };

  setCursor(cursor: integer): boolean {
    let changed = false;

    if (this.filterMode) {
      changed = this.filterBarCursor !== cursor;
      this.filterBarCursor = cursor;

      this.filterBar.setCursor(cursor);
    } else {
      cursor = Math.max(Math.min(this.filteredStarterContainers.length - 1, cursor), 0);
      changed = super.setCursor(cursor);

      const pos = calcStarterPosition(cursor, this.scrollCursor);
      this.cursorObj.setPosition(pos.x - 1, pos.y + 1);

      const species = this.filteredStarterContainers[cursor]?.species;

      if (species) {
        const defaultDexAttr = this.getCurrentDexProps(species.speciesId);
        const defaultProps = globalScene.gameData.getSpeciesDexAttrProps(species, defaultDexAttr);
        const variant = this.starterPreferences[species.speciesId]?.variant ? this.starterPreferences[species.speciesId].variant as Variant : defaultProps.variant;
        const tint = getVariantTint(variant);
        this.pokemonShinyIcon.setFrame(getVariantIcon(variant));
        this.pokemonShinyIcon.setTint(tint);
        this.setSpecies(species);
        this.updateInstructions();
      }
    }

    return changed;
  }

  setFilterMode(filterMode: boolean): boolean {
    this.cursorObj.setVisible(!filterMode);
    this.filterBar.cursorObj.setVisible(filterMode);

    if (filterMode !== this.filterMode) {
      this.filterMode = filterMode;
      this.setCursor(filterMode ? this.filterBarCursor : this.cursor);
      if (filterMode) {
        this.setSpecies(null);
        this.updateInstructions();
      }

      return true;
    }

    return false;
  }

  moveStarterIconsCursor(index: number): void {
    this.starterIconsCursorObj.x = this.starterIcons[index].x + this.starterIconsCursorXOffset;
    this.starterIconsCursorObj.y = this.starterIcons[index].y + this.starterIconsCursorYOffset;
    if (this.starterSpecies.length > 0) {
      this.starterIconsCursorObj.setVisible(true);
      this.setSpecies(this.starterSpecies[index]);
    } else {
      this.starterIconsCursorObj.setVisible(false);
      this.setSpecies(null);
    }
  }

  getFriendship(speciesId: number) {
    let currentFriendship = globalScene.gameData.starterData[speciesId].friendship;
    if (!currentFriendship || currentFriendship === undefined) {
      currentFriendship = 0;
    }

    const friendshipCap = getStarterValueFriendshipCap(speciesStarterCosts[speciesId]);

    return { currentFriendship, friendshipCap };
  }

  setSpecies(species: PokemonSpecies | null) {
    this.speciesStarterDexEntry = species ? globalScene.gameData.dexData[species.speciesId] : null;
    this.dexAttrCursor = species ? this.getCurrentDexProps(species.speciesId) : 0n;
    this.abilityCursor = species ? globalScene.gameData.getStarterSpeciesDefaultAbilityIndex(species) : 0;
    this.natureCursor = species ? globalScene.gameData.getSpeciesDefaultNature(species) : 0;

    if (!species && globalScene.ui.getTooltip().visible) {
      globalScene.ui.hideTooltip();
    }

    this.pokemonAbilityText.off("pointerover");
    this.pokemonPassiveText.off("pointerover");

    const starterAttributes : StarterAttributes | null = species ? { ...this.starterPreferences[species.speciesId] } : null;

    if (starterAttributes?.nature) {
      // load default nature from stater save data, if set
      this.natureCursor = starterAttributes.nature;
    }
    if (starterAttributes?.ability && !isNaN(starterAttributes.ability)) {
      // load default ability from stater save data, if set
      this.abilityCursor = starterAttributes.ability;
    }

    if (this.statsMode) {
      if (this.speciesStarterDexEntry?.caughtAttr) {
        this.statsContainer.setVisible(true);
        this.showStats();
      } else {
        this.statsContainer.setVisible(false);
        //@ts-ignore
        this.statsContainer.updateIvs(null); // TODO: resolve ts-ignore. what. how? huh?
      }
    }

    if (this.lastSpecies) {
      const dexAttr = this.getCurrentDexProps(this.lastSpecies.speciesId);
      const props = globalScene.gameData.getSpeciesDexAttrProps(this.lastSpecies, dexAttr);
      const speciesIndex = this.allSpecies.indexOf(this.lastSpecies);
      const lastSpeciesIcon = this.starterContainers[speciesIndex].icon;
      this.checkIconId(lastSpeciesIcon, this.lastSpecies, props.female, props.formIndex, props.shiny, props.variant);
      this.iconAnimHandler.addOrUpdate(lastSpeciesIcon, PokemonIconAnimMode.NONE);

      // Resume the animation for the previously selected species
      const icon = this.starterContainers[speciesIndex].icon;
      globalScene.tweens.getTweensOf(icon).forEach(tween => tween.resume());
    }

    this.lastSpecies = species!; // TODO: is this bang correct?

    if (species && (this.speciesStarterDexEntry?.seenAttr || this.speciesStarterDexEntry?.caughtAttr)) {
      this.pokemonNumberText.setText(padInt(species.speciesId, 4));
      if (starterAttributes?.nickname) {
        const name = decodeURIComponent(escape(atob(starterAttributes.nickname)));
        this.pokemonNameText.setText(name);
      } else {
        this.pokemonNameText.setText(species.name);
      }

      if (this.speciesStarterDexEntry?.caughtAttr) {
        const colorScheme = starterColors[species.speciesId];

        const luck = globalScene.gameData.getDexAttrLuck(this.speciesStarterDexEntry.caughtAttr);
        this.pokemonLuckText.setVisible(!!luck);
        this.pokemonLuckText.setText(luck.toString());
        this.pokemonLuckText.setTint(getVariantTint(Math.min(luck - 1, 2) as Variant));
        this.pokemonLuckLabelText.setVisible(this.pokemonLuckText.visible);

        //Growth translate
        let growthReadable = toReadableString(GrowthRate[species.growthRate]);
        const growthAux = growthReadable.replace(" ", "_");
        if (i18next.exists("growth:" + growthAux)) {
          growthReadable = i18next.t("growth:" + growthAux as any);
        }
        this.pokemonGrowthRateText.setText(growthReadable);

        this.pokemonGrowthRateText.setColor(getGrowthRateColor(species.growthRate));
        this.pokemonGrowthRateText.setShadowColor(getGrowthRateColor(species.growthRate, true));
        this.pokemonGrowthRateLabelText.setVisible(true);
        this.pokemonUncaughtText.setVisible(false);
        this.pokemonAbilityLabelText.setVisible(true);
        this.pokemonPassiveLabelText.setVisible(true);
        this.pokemonNatureLabelText.setVisible(true);
        this.pokemonCaughtCountText.setText(`${this.speciesStarterDexEntry.caughtCount}`);
        if (species.speciesId === Species.MANAPHY || species.speciesId === Species.PHIONE) {
          this.pokemonHatchedIcon.setFrame("manaphy");
        } else {
          this.pokemonHatchedIcon.setFrame(getEggTierForSpecies(species));
        }
        this.pokemonHatchedCountText.setText(`${this.speciesStarterDexEntry.hatchedCount}`);

        const defaultDexAttr = this.getCurrentDexProps(species.speciesId);
        const defaultProps = globalScene.gameData.getSpeciesDexAttrProps(species, defaultDexAttr);
        const variant = defaultProps.variant;
        const tint = getVariantTint(variant);
        this.pokemonShinyIcon.setFrame(getVariantIcon(variant));
        this.pokemonShinyIcon.setTint(tint);
        this.pokemonShinyIcon.setVisible(defaultProps.shiny);
        this.pokemonCaughtHatchedContainer.setVisible(true);
        this.pokemonFormText.setVisible(true);

        if (pokemonPrevolutions.hasOwnProperty(species.speciesId)) {
          this.pokemonCaughtHatchedContainer.setY(16);
          this.pokemonShinyIcon.setY(135);
          this.pokemonShinyIcon.setFrame(getVariantIcon(variant));
          [
            this.pokemonCandyContainer,
            this.pokemonHatchedIcon,
            this.pokemonHatchedCountText
          ].map(c => c.setVisible(false));
          this.pokemonFormText.setY(25);
        } else {
          this.pokemonCaughtHatchedContainer.setY(25);
          this.pokemonShinyIcon.setY(117);
          this.pokemonCandyIcon.setTint(argbFromRgba(rgbHexToRgba(colorScheme[0])));
          this.pokemonCandyOverlayIcon.setTint(argbFromRgba(rgbHexToRgba(colorScheme[1])));
          this.pokemonCandyCountText.setText(`x${globalScene.gameData.starterData[species.speciesId].candyCount}`);
          this.pokemonCandyContainer.setVisible(true);
          this.pokemonFormText.setY(42);
          this.pokemonHatchedIcon.setVisible(true);
          this.pokemonHatchedCountText.setVisible(true);

          const { currentFriendship, friendshipCap } = this.getFriendship(this.lastSpecies.speciesId);
          const candyCropY = 16 - (16 * (currentFriendship / friendshipCap));
          this.pokemonCandyDarknessOverlay.setCrop(0, 0, 16, candyCropY);

          this.pokemonCandyContainer.on("pointerover", () => {
            globalScene.ui.showTooltip("", `${currentFriendship}/${friendshipCap}`, true);
            this.activeTooltip = "CANDY";
          });
          this.pokemonCandyContainer.on("pointerout", () => {
            globalScene.ui.hideTooltip();
            this.activeTooltip = undefined;
          });

        }


        // Pause the animation when the species is selected
        const speciesIndex = this.allSpecies.indexOf(species);
        const icon = this.starterContainers[speciesIndex].icon;

        if (this.isUpgradeAnimationEnabled()) {
          globalScene.tweens.getTweensOf(icon).forEach(tween => tween.pause());
          // Reset the position of the icon
          icon.x = -2;
          icon.y = 2;
        }

        // Initiates the small up and down idle animation
        this.iconAnimHandler.addOrUpdate(icon, PokemonIconAnimMode.PASSIVE);

        const starterIndex = this.starterSpecies.indexOf(species);

        let props: DexAttrProps;

        if (starterIndex > -1) {
          props = globalScene.gameData.getSpeciesDexAttrProps(species, this.starterAttr[starterIndex]);
          this.setSpeciesDetails(species, {
            shiny: props.shiny,
            formIndex: props.formIndex,
            female: props.female,
            variant: props.variant,
            abilityIndex: this.starterAbilityIndexes[starterIndex],
            natureIndex: this.starterNatures[starterIndex]
          });
        } else {
          const defaultDexAttr = this.getCurrentDexProps(species.speciesId);
          const defaultAbilityIndex = starterAttributes?.ability ?? globalScene.gameData.getStarterSpeciesDefaultAbilityIndex(species);
          // load default nature from stater save data, if set
          const defaultNature = starterAttributes?.nature || globalScene.gameData.getSpeciesDefaultNature(species);
          props = globalScene.gameData.getSpeciesDexAttrProps(species, defaultDexAttr);
          if (starterAttributes?.variant && !isNaN(starterAttributes.variant)) {
            if (props.shiny) {
              props.variant = starterAttributes.variant as Variant;
            }
          }
          props.formIndex = starterAttributes?.form ?? props.formIndex;
          props.female = starterAttributes?.female ?? props.female;

          this.setSpeciesDetails(species, {
            shiny: props.shiny,
            formIndex: props.formIndex,
            female: props.female,
            variant: props.variant,
            abilityIndex: defaultAbilityIndex,
            natureIndex: defaultNature
          });
        }

        const speciesForm = getPokemonSpeciesForm(species.speciesId, props.formIndex);
        this.setTypeIcons(speciesForm.type1, speciesForm.type2);

        this.pokemonSprite.clearTint();
        if (this.pokerusSpecies.includes(species)) {
          handleTutorial(Tutorial.Pokerus);
        }
      } else {
        this.pokemonGrowthRateText.setText("");
        this.pokemonGrowthRateLabelText.setVisible(false);
        this.type1Icon.setVisible(false);
        this.type2Icon.setVisible(false);
        this.pokemonLuckLabelText.setVisible(false);
        this.pokemonLuckText.setVisible(false);
        this.pokemonShinyIcon.setVisible(false);
        this.pokemonUncaughtText.setVisible(true);
        this.pokemonAbilityLabelText.setVisible(false);
        this.pokemonPassiveLabelText.setVisible(false);
        this.pokemonNatureLabelText.setVisible(false);
        this.pokemonCaughtHatchedContainer.setVisible(false);
        this.pokemonCandyContainer.setVisible(false);
        this.pokemonFormText.setVisible(false);

        const defaultDexAttr = globalScene.gameData.getSpeciesDefaultDexAttr(species, true, true);
        const defaultAbilityIndex = globalScene.gameData.getStarterSpeciesDefaultAbilityIndex(species);
        const defaultNature = globalScene.gameData.getSpeciesDefaultNature(species);
        const props = globalScene.gameData.getSpeciesDexAttrProps(species, defaultDexAttr);

        this.setSpeciesDetails(species, {
          shiny: props.shiny,
          formIndex: props.formIndex,
          female: props.female,
          variant: props.variant,
          abilityIndex: defaultAbilityIndex,
          natureIndex: defaultNature,
          forSeen: true
        });
        this.pokemonSprite.setTint(0x808080);
      }
    } else {
      this.pokemonNumberText.setText(padInt(0, 4));
      this.pokemonNameText.setText(species ? "???" : "");
      this.pokemonGrowthRateText.setText("");
      this.pokemonGrowthRateLabelText.setVisible(false);
      this.type1Icon.setVisible(false);
      this.type2Icon.setVisible(false);
      this.pokemonLuckLabelText.setVisible(false);
      this.pokemonLuckText.setVisible(false);
      this.pokemonShinyIcon.setVisible(false);
      this.pokemonUncaughtText.setVisible(!!species);
      this.pokemonAbilityLabelText.setVisible(false);
      this.pokemonPassiveLabelText.setVisible(false);
      this.pokemonNatureLabelText.setVisible(false);
      this.pokemonCaughtHatchedContainer.setVisible(false);
      this.pokemonCandyContainer.setVisible(false);
      this.pokemonFormText.setVisible(false);

      this.setSpeciesDetails(species!, { // TODO: is this bang correct?
        shiny: false,
        formIndex: 0,
        female: false,
        variant: 0,
        abilityIndex: 0,
        natureIndex: 0
      });
      this.pokemonSprite.clearTint();
    }
  }

  setSpeciesDetails(species: PokemonSpecies, options: SpeciesDetails = {}): void {
    let { shiny, formIndex, female, variant, abilityIndex, natureIndex } = options;
    const forSeen: boolean = options.forSeen ?? false;
    const oldProps = species ? globalScene.gameData.getSpeciesDexAttrProps(species, this.dexAttrCursor) : null;
    const oldAbilityIndex = this.abilityCursor > -1 ? this.abilityCursor : globalScene.gameData.getStarterSpeciesDefaultAbilityIndex(species);
    const oldNatureIndex = this.natureCursor > -1 ? this.natureCursor : globalScene.gameData.getSpeciesDefaultNature(species);
    this.dexAttrCursor = 0n;
    this.abilityCursor = -1;
    this.natureCursor = -1;
    // We will only update the sprite if there is a change to form, shiny/variant
    // or gender for species with gender sprite differences
    const shouldUpdateSprite = (species?.genderDiffs && !isNullOrUndefined(female))
     || !isNullOrUndefined(formIndex) || !isNullOrUndefined(shiny) || !isNullOrUndefined(variant);

    if (this.activeTooltip === "CANDY") {
      if (this.lastSpecies && this.pokemonCandyContainer.visible) {
        const { currentFriendship, friendshipCap } = this.getFriendship(this.lastSpecies.speciesId);
        globalScene.ui.editTooltip("", `${currentFriendship}/${friendshipCap}`);
      } else {
        globalScene.ui.hideTooltip();
      }
    }

    if (species?.forms?.find(f => f.formKey === "female")) {
      if (female !== undefined) {
        formIndex = female ? 1 : 0;
      } else if (formIndex !== undefined) {
        female = formIndex === 1;
      }
    }

    if (species) {
      this.dexAttrCursor |= (shiny !== undefined ? !shiny : !(shiny = oldProps?.shiny)) ? DexAttr.NON_SHINY : DexAttr.SHINY;
      this.dexAttrCursor |= (female !== undefined ? !female : !(female = oldProps?.female)) ? DexAttr.MALE : DexAttr.FEMALE;
      this.dexAttrCursor |= (variant !== undefined ? !variant : !(variant = oldProps?.variant)) ? DexAttr.DEFAULT_VARIANT : variant === 1 ? DexAttr.VARIANT_2 : DexAttr.VARIANT_3;
      this.dexAttrCursor |= globalScene.gameData.getFormAttr(formIndex !== undefined ? formIndex : (formIndex = oldProps!.formIndex)); // TODO: is this bang correct?
      this.abilityCursor = abilityIndex !== undefined ? abilityIndex : (abilityIndex = oldAbilityIndex);
      this.natureCursor = natureIndex !== undefined ? natureIndex : (natureIndex = oldNatureIndex);
      const [ isInParty, partyIndex ]: [boolean, number] = this.isInParty(species); // we use this to firstly check if the pokemon is in the party, and if so, to get the party index in order to update the icon image
      if (isInParty) {
        this.updatePartyIcon(species, partyIndex);
      }
    }

    this.pokemonSprite.setVisible(false);
    this.pokemonPassiveLabelText.setVisible(false);
    this.pokemonPassiveText.setVisible(false);
    this.pokemonPassiveDisabledIcon.setVisible(false);
    this.pokemonPassiveLockedIcon.setVisible(false);

    if (this.assetLoadCancelled) {
      this.assetLoadCancelled.value = true;
      this.assetLoadCancelled = null;
    }

    this.starterMoveset = null;
    this.speciesStarterMoves = [];

    if (species) {
      const dexEntry = globalScene.gameData.dexData[species.speciesId];
      const abilityAttr = globalScene.gameData.starterData[species.speciesId].abilityAttr;

      const caughtAttr = globalScene.gameData.dexData[species.speciesId]?.caughtAttr || BigInt(0);

      if (!dexEntry.caughtAttr) {
        const props = globalScene.gameData.getSpeciesDexAttrProps(species, this.getCurrentDexProps(species.speciesId));
        const defaultAbilityIndex = globalScene.gameData.getStarterSpeciesDefaultAbilityIndex(species);
        const defaultNature = globalScene.gameData.getSpeciesDefaultNature(species);

        if (shiny === undefined || shiny !== props.shiny) {
          shiny = props.shiny;
        }
        if (formIndex === undefined || formIndex !== props.formIndex) {
          formIndex = props.formIndex;
        }
        if (female === undefined || female !== props.female) {
          female = props.female;
        }
        if (variant === undefined || variant !== props.variant) {
          variant = props.variant;
        }
        if (abilityIndex === undefined || abilityIndex !== defaultAbilityIndex) {
          abilityIndex = defaultAbilityIndex;
        }
        if (natureIndex === undefined || natureIndex !== defaultNature) {
          natureIndex = defaultNature;
        }
      }

      this.shinyOverlay.setVisible(shiny ?? false); // TODO: is false the correct default?
      this.pokemonNumberText.setColor(this.getTextColor(shiny ? TextStyle.SUMMARY_GOLD : TextStyle.SUMMARY, false));
      this.pokemonNumberText.setShadowColor(this.getTextColor(shiny ? TextStyle.SUMMARY_GOLD : TextStyle.SUMMARY, true));

      if (forSeen ? this.speciesStarterDexEntry?.seenAttr : this.speciesStarterDexEntry?.caughtAttr) {
        const starterIndex = this.starterSpecies.indexOf(species);

        if (starterIndex > -1) {
          this.starterAttr[starterIndex] = this.dexAttrCursor;
          this.starterAbilityIndexes[starterIndex] = this.abilityCursor;
          this.starterNatures[starterIndex] = this.natureCursor;
        }

        const assetLoadCancelled = new BooleanHolder(false);
        this.assetLoadCancelled = assetLoadCancelled;

        if (shouldUpdateSprite) {
          species.loadAssets(female!, formIndex, shiny, variant, true).then(() => { // TODO: is this bang correct?
            if (assetLoadCancelled.value) {
              return;
            }
            this.assetLoadCancelled = null;
            this.speciesLoaded.set(species.speciesId, true);
            this.pokemonSprite.play(species.getSpriteKey(female!, formIndex, shiny, variant)); // TODO: is this bang correct?
            this.pokemonSprite.setPipelineData("shiny", shiny);
            this.pokemonSprite.setPipelineData("variant", variant);
            this.pokemonSprite.setPipelineData("spriteKey", species.getSpriteKey(female!, formIndex, shiny, variant)); // TODO: is this bang correct?
            this.pokemonSprite.setVisible(!this.statsMode);
          });
        } else {
          this.pokemonSprite.setVisible(!this.statsMode);
        }

        const isValidForChallenge = new BooleanHolder(true);
        Challenge.applyChallenges(globalScene.gameMode, Challenge.ChallengeType.STARTER_CHOICE, species, isValidForChallenge, globalScene.gameData.getSpeciesDexAttrProps(species, this.dexAttrCursor), !!this.starterSpecies.length);
        const currentFilteredContainer = this.filteredStarterContainers.find(p => p.species.speciesId === species.speciesId);
        if (currentFilteredContainer) {
          const starterSprite = currentFilteredContainer.icon as Phaser.GameObjects.Sprite;
          starterSprite.setTexture(species.getIconAtlasKey(formIndex, shiny, variant), species.getIconId(female!, formIndex, shiny, variant));
          currentFilteredContainer.checkIconId(female, formIndex, shiny, variant);
        }

        const isNonShinyCaught = !!(caughtAttr & DexAttr.NON_SHINY);
        const isShinyCaught = !!(caughtAttr & DexAttr.SHINY);
        const isVariant1Caught = isShinyCaught && !!(caughtAttr & DexAttr.DEFAULT_VARIANT);
        const isVariant2Caught = isShinyCaught && !!(caughtAttr & DexAttr.VARIANT_2);
        const isVariant3Caught = isShinyCaught && !!(caughtAttr & DexAttr.VARIANT_3);

        this.canCycleShiny = isNonShinyCaught && isShinyCaught;
        this.canCycleVariant = !!shiny && [ isVariant1Caught, isVariant2Caught, isVariant3Caught ].filter(v => v).length > 1;

        const isMaleCaught = !!(caughtAttr & DexAttr.MALE);
        const isFemaleCaught = !!(caughtAttr & DexAttr.FEMALE);
        this.canCycleGender = isMaleCaught && isFemaleCaught;

        const hasAbility1 = abilityAttr & AbilityAttr.ABILITY_1;
        let hasAbility2 = abilityAttr & AbilityAttr.ABILITY_2;
        const hasHiddenAbility = abilityAttr & AbilityAttr.ABILITY_HIDDEN;

        /*
         * Check for Pokemon with a single ability (at some point it was possible to catch them with their ability 2 attribute)
         * This prevents cycling between ability 1 and 2 if they are both unlocked and the same
         * but we still need to account for the possibility ability 1 was never unlocked and fallback on ability 2 in this case
         */
        if (hasAbility1 && hasAbility2 && species.ability1 === species.ability2) {
          hasAbility2 = 0;
        }

        this.canCycleAbility = [ hasAbility1, hasAbility2, hasHiddenAbility ].filter(a => a).length > 1;

        this.canCycleForm = species.forms.filter(f => f.isStarterSelectable || !pokemonFormChanges[species.speciesId]?.find(fc => fc.formKey))
          .map((_, f) => dexEntry.caughtAttr & globalScene.gameData.getFormAttr(f)).filter(f => f).length > 1;
        this.canCycleNature = globalScene.gameData.getNaturesForAttr(dexEntry.natureAttr).length > 1;

      }

      if (dexEntry.caughtAttr && species.malePercent !== null) {
        const gender = !female ? Gender.MALE : Gender.FEMALE;
        this.pokemonGenderText.setText(getGenderSymbol(gender));
        this.pokemonGenderText.setColor(getGenderColor(gender));
        this.pokemonGenderText.setShadowColor(getGenderColor(gender, true));
      } else {
        this.pokemonGenderText.setText("");
      }

      if (dexEntry.caughtAttr) {
        const ability = allAbilities[this.lastSpecies.getAbility(abilityIndex!)]; // TODO: is this bang correct?
        this.pokemonAbilityText.setText(ability.name);

        const isHidden = abilityIndex === (this.lastSpecies.ability2 ? 2 : 1);
        this.pokemonAbilityText.setColor(this.getTextColor(!isHidden ? TextStyle.SUMMARY_ALT : TextStyle.SUMMARY_GOLD));
        this.pokemonAbilityText.setShadowColor(this.getTextColor(!isHidden ? TextStyle.SUMMARY_ALT : TextStyle.SUMMARY_GOLD, true));

        const passiveAttr = globalScene.gameData.starterData[species.speciesId].passiveAttr;
        const passiveAbility = allAbilities[starterPassiveAbilities[this.lastSpecies.speciesId]];

        if (this.pokemonAbilityText.visible) {
          if (this.activeTooltip === "ABILITY") {
            globalScene.ui.editTooltip(`${ability.name}`, `${ability.description}`);
          }

          this.pokemonAbilityText.on("pointerover", () => {
            globalScene.ui.showTooltip(`${ability.name}`, `${ability.description}`, true);
            this.activeTooltip = "ABILITY";
          });
          this.pokemonAbilityText.on("pointerout", () => {
            globalScene.ui.hideTooltip();
            this.activeTooltip = undefined;
          });
        }

        if (passiveAbility) {
          const isUnlocked = !!(passiveAttr & PassiveAttr.UNLOCKED);
          const isEnabled = !!(passiveAttr & PassiveAttr.ENABLED);

          const textStyle = isUnlocked && isEnabled ? TextStyle.SUMMARY_ALT : TextStyle.SUMMARY_GRAY;
          const textAlpha = isUnlocked && isEnabled ? 1 : 0.5;

          this.pokemonPassiveLabelText.setVisible(true);
          this.pokemonPassiveLabelText.setColor(this.getTextColor(TextStyle.SUMMARY_ALT));
          this.pokemonPassiveLabelText.setShadowColor(this.getTextColor(TextStyle.SUMMARY_ALT, true));
          this.pokemonPassiveText.setVisible(true);
          this.pokemonPassiveText.setText(passiveAbility.name);
          this.pokemonPassiveText.setColor(this.getTextColor(textStyle));
          this.pokemonPassiveText.setAlpha(textAlpha);
          this.pokemonPassiveText.setShadowColor(this.getTextColor(textStyle, true));

          if (this.activeTooltip === "PASSIVE") {
            globalScene.ui.editTooltip(`${passiveAbility.name}`, `${passiveAbility.description}`);
          }

          if (this.pokemonPassiveText.visible) {
            this.pokemonPassiveText.on("pointerover", () => {
              globalScene.ui.showTooltip(`${passiveAbility.name}`, `${passiveAbility.description}`, true);
              this.activeTooltip = "PASSIVE";
            });
            this.pokemonPassiveText.on("pointerout", () => {
              globalScene.ui.hideTooltip();
              this.activeTooltip = undefined;
            });
          }

          const iconPosition = {
            x: this.pokemonPassiveText.x + this.pokemonPassiveText.displayWidth + 1,
            y: this.pokemonPassiveText.y + this.pokemonPassiveText.displayHeight / 2
          };
          this.pokemonPassiveDisabledIcon.setVisible(isUnlocked && !isEnabled);
          this.pokemonPassiveDisabledIcon.setPosition(iconPosition.x, iconPosition.y);
          this.pokemonPassiveLockedIcon.setVisible(!isUnlocked);
          this.pokemonPassiveLockedIcon.setPosition(iconPosition.x, iconPosition.y);

        } else if (this.activeTooltip === "PASSIVE") {
          // No passive and passive tooltip is active > hide it
          globalScene.ui.hideTooltip();
        }

        this.pokemonNatureText.setText(getNatureName(natureIndex as unknown as Nature, true, true, false, globalScene.uiTheme));

        let levelMoves: LevelMoves;
        if (pokemonFormLevelMoves.hasOwnProperty(species.speciesId) && formIndex && pokemonFormLevelMoves[species.speciesId].hasOwnProperty(formIndex)) {
          levelMoves = pokemonFormLevelMoves[species.speciesId][formIndex];
        } else {
          levelMoves = pokemonSpeciesLevelMoves[species.speciesId];
        }
        this.speciesStarterMoves.push(...levelMoves.filter(lm => lm[0] > 0 && lm[0] <= 5).map(lm => lm[1]));
        if (speciesEggMoves.hasOwnProperty(species.speciesId)) {
          for (let em = 0; em < 4; em++) {
            if (globalScene.gameData.starterData[species.speciesId].eggMoves & (1 << em)) {
              this.speciesStarterMoves.push(speciesEggMoves[species.speciesId][em]);
            }
          }
        }

        const speciesMoveData = globalScene.gameData.starterData[species.speciesId].moveset;
        const moveData: StarterMoveset | null = speciesMoveData
          ? Array.isArray(speciesMoveData)
            ? speciesMoveData
            : speciesMoveData[formIndex!] // TODO: is this bang correct?
          : null;
        const availableStarterMoves = this.speciesStarterMoves.concat(speciesEggMoves.hasOwnProperty(species.speciesId) ? speciesEggMoves[species.speciesId].filter((_, em: integer) => globalScene.gameData.starterData[species.speciesId].eggMoves & (1 << em)) : []);
        this.starterMoveset = (moveData || (this.speciesStarterMoves.slice(0, 4) as StarterMoveset)).filter(m => availableStarterMoves.find(sm => sm === m)) as StarterMoveset;
        // Consolidate move data if it contains an incompatible move
        if (this.starterMoveset.length < 4 && this.starterMoveset.length < availableStarterMoves.length) {
          this.starterMoveset.push(...availableStarterMoves.filter(sm => this.starterMoveset?.indexOf(sm) === -1).slice(0, 4 - this.starterMoveset.length));
        }

        // Remove duplicate moves
        this.starterMoveset = this.starterMoveset.filter(
          (move, i) => {
            return this.starterMoveset?.indexOf(move) === i;
          }) as StarterMoveset;

        const speciesForm = getPokemonSpeciesForm(species.speciesId, formIndex!); // TODO: is the bang correct?
        const formText = capitalizeString(species?.forms[formIndex!]?.formKey, "-", false, false); // TODO: is the bang correct?

        const speciesName = capitalizeString(Species[species.speciesId], "_", true, false);

        if (species.speciesId === Species.ARCEUS) {
          this.pokemonFormText.setText(i18next.t(`pokemonInfo:Type.${formText?.toUpperCase()}`));
        } else {
          this.pokemonFormText.setText(formText ? i18next.t(`pokemonForm:${speciesName}${formText}`) : "");
        }

        this.setTypeIcons(speciesForm.type1, speciesForm.type2);
      } else {
        this.pokemonAbilityText.setText("");
        this.pokemonPassiveText.setText("");
        this.pokemonNatureText.setText("");
        this.setTypeIcons(null, null);
      }
    } else {
      this.shinyOverlay.setVisible(false);
      this.pokemonNumberText.setColor(this.getTextColor(TextStyle.SUMMARY));
      this.pokemonNumberText.setShadowColor(this.getTextColor(TextStyle.SUMMARY, true));
      this.pokemonGenderText.setText("");
      this.pokemonAbilityText.setText("");
      this.pokemonPassiveText.setText("");
      this.pokemonNatureText.setText("");
      this.setTypeIcons(null, null);
    }

    if (!this.starterMoveset) {
      this.starterMoveset = this.speciesStarterMoves.slice(0, 4) as StarterMoveset;
    }

    for (let m = 0; m < 4; m++) {
      const move = m < this.starterMoveset.length ? allMoves[this.starterMoveset[m]] : null;
      this.pokemonMoveBgs[m].setFrame(Type[move ? move.type : Type.UNKNOWN].toString().toLowerCase());
      this.pokemonMoveLabels[m].setText(move ? move.name : "-");
      this.pokemonMoveContainers[m].setVisible(!!move);
    }

    const hasEggMoves = species && speciesEggMoves.hasOwnProperty(species.speciesId);

    for (let em = 0; em < 4; em++) {
      const eggMove = hasEggMoves ? allMoves[speciesEggMoves[species.speciesId][em]] : null;
      const eggMoveUnlocked = eggMove && globalScene.gameData.starterData[species.speciesId].eggMoves & (1 << em);
      this.pokemonEggMoveBgs[em].setFrame(Type[eggMove ? eggMove.type : Type.UNKNOWN].toString().toLowerCase());
      this.pokemonEggMoveLabels[em].setText(eggMove && eggMoveUnlocked ? eggMove.name : "???");
    }

    this.pokemonEggMovesContainer.setVisible(!!this.speciesStarterDexEntry?.caughtAttr && hasEggMoves);

    this.pokemonAdditionalMoveCountLabel.setText(`(+${Math.max(this.speciesStarterMoves.length - 4, 0)})`);
    this.pokemonAdditionalMoveCountLabel.setVisible(this.speciesStarterMoves.length > 4);

    this.tryUpdateValue();

    this.updateInstructions();
  }

  setTypeIcons(type1: Type | null, type2: Type | null): void {
    if (type1 !== null) {
      this.type1Icon.setVisible(true);
      this.type1Icon.setFrame(Type[type1].toLowerCase());
    } else {
      this.type1Icon.setVisible(false);
    }
    if (type2 !== null) {
      this.type2Icon.setVisible(true);
      this.type2Icon.setFrame(Type[type2].toLowerCase());
    } else {
      this.type2Icon.setVisible(false);
    }
  }

  popStarter(index: number): void {
    this.starterSpecies.splice(index, 1);
    this.starterAttr.splice(index, 1);
    this.starterAbilityIndexes.splice(index, 1);
    this.starterNatures.splice(index, 1);
    this.starterMovesets.splice(index, 1);

    for (let s = 0; s < this.starterSpecies.length; s++) {
      const species = this.starterSpecies[s];
      const currentDexAttr = this.getCurrentDexProps(species.speciesId);
      const props = globalScene.gameData.getSpeciesDexAttrProps(species, currentDexAttr);
      this.starterIcons[s].setTexture(species.getIconAtlasKey(props.formIndex, props.shiny, props.variant));
      this.starterIcons[s].setFrame(species.getIconId(props.female, props.formIndex, props.shiny, props.variant));
      this.checkIconId(this.starterIcons[s], species, props.female, props.formIndex, props.shiny, props.variant);
      if (s >= index) {
        this.starterCursorObjs[s].setPosition(this.starterCursorObjs[s + 1].x, this.starterCursorObjs[s + 1].y);
        this.starterCursorObjs[s].setVisible(this.starterCursorObjs[s + 1].visible);
      }
    }
    this.starterCursorObjs[this.starterSpecies.length].setVisible(false);
    this.starterIcons[this.starterSpecies.length].setTexture("pokemon_icons_0");
    this.starterIcons[this.starterSpecies.length].setFrame("unknown");

    if (this.starterIconsCursorObj.visible) {
      if (this.starterIconsCursorIndex === this.starterSpecies.length) {
        if (this.starterSpecies.length > 0) {
          this.starterIconsCursorIndex--;
        } else {
          // No more Pokemon selected, go back to filters
          this.starterIconsCursorObj.setVisible(false);
          this.setSpecies(null);
          this.filterBarCursor = Math.max(1, this.filterBar.numFilters - 1);
          this.setFilterMode(true);
        }
      }
      this.moveStarterIconsCursor(this.starterIconsCursorIndex);
    } else if (this.startCursorObj.visible && this.starterSpecies.length === 0) {
      // On the start button and no more Pokemon in party
      this.startCursorObj.setVisible(false);
      if (this.filteredStarterContainers.length > 0) {
        // Back to the first Pokemon if there is one
        this.cursorObj.setVisible(true);
        this.setCursor(0 + this.scrollCursor * 9);
      } else {
        // Back to filters
        this.filterBarCursor = Math.max(1, this.filterBar.numFilters - 1);
        this.setFilterMode(true);
      }
    }

    this.tryUpdateValue();
  }

  updateStarterValueLabel(starter: StarterContainer): void {
    const speciesId = starter.species.speciesId;
    const baseStarterValue = speciesStarterCosts[speciesId];
    const starterValue = globalScene.gameData.getSpeciesStarterValue(speciesId);
    starter.cost = starterValue;
    let valueStr = starterValue.toString();
    if (valueStr.startsWith("0.")) {
      valueStr = valueStr.slice(1);
    }
    starter.label.setText(valueStr);
    let textStyle: TextStyle;
    switch (baseStarterValue - starterValue) {
      case 0:
        textStyle = TextStyle.WINDOW;
        break;
      case 1:
      case 0.5:
        textStyle = TextStyle.SUMMARY_BLUE;
        break;
      default:
        textStyle = TextStyle.SUMMARY_GOLD;
        break;
    }
    if (baseStarterValue - starterValue > 0) {
      starter.label.setColor(this.getTextColor(textStyle));
      starter.label.setShadowColor(this.getTextColor(textStyle, true));
    }
  }

  tryUpdateValue(add?: integer, addingToParty?: boolean): boolean {
<<<<<<< HEAD
    const value = this.starterSpecies.map(s => s.generation).reduce((total: integer, gen: integer, i: integer) => total += globalScene.gameData.getSpeciesStarterValue(this.starterSpecies[i].speciesId), 0);
=======
    const value = this.starterSpecies.map(s => s.generation).reduce((total: integer, _gen: integer, i: integer) => total += this.scene.gameData.getSpeciesStarterValue(this.starterSpecies[i].speciesId), 0);
>>>>>>> d3fafa27
    const newValue = value + (add || 0);
    const valueLimit = this.getValueLimit();
    const overLimit = newValue > valueLimit;
    let newValueStr = newValue.toString();
    if (newValueStr.startsWith("0.")) {
      newValueStr = newValueStr.slice(1);
    }
    this.valueLimitLabel.setText(`${newValueStr}/${valueLimit}`);
    this.valueLimitLabel.setColor(this.getTextColor(!overLimit ? TextStyle.TOOLTIP_CONTENT : TextStyle.SUMMARY_PINK));
    this.valueLimitLabel.setShadowColor(this.getTextColor(!overLimit ? TextStyle.TOOLTIP_CONTENT : TextStyle.SUMMARY_PINK, true));
    if (overLimit) {
      globalScene.time.delayedCall(fixedInt(500), () => this.tryUpdateValue());
      return false;
    }
    let isPartyValid: boolean = this.isPartyValid(); // this checks to see if the party is valid
    if (addingToParty) { // this does a check to see if the pokemon being added is valid; if so, it will update the isPartyValid boolean
      const isNewPokemonValid = new BooleanHolder(true);
      const species = this.filteredStarterContainers[this.cursor].species;
      Challenge.applyChallenges(globalScene.gameMode, Challenge.ChallengeType.STARTER_CHOICE, species, isNewPokemonValid, globalScene.gameData.getSpeciesDexAttrProps(species, this.getCurrentDexProps(species.speciesId)), false);
      isPartyValid = isPartyValid || isNewPokemonValid.value;
    }

    /**
     * this loop is used to set the Sprite's alpha value and check if the user can select other pokemon more.
     */
    const remainValue = valueLimit - newValue;
    for (let s = 0; s < this.allSpecies.length; s++) {
      /** Cost of pokemon species */
      const speciesStarterValue = globalScene.gameData.getSpeciesStarterValue(this.allSpecies[s].speciesId);
      /** {@linkcode Phaser.GameObjects.Sprite} object of Pokémon for setting the alpha value */
      const speciesSprite = this.starterContainers[s].icon;

      /**
       * If remainValue greater than or equal pokemon species and the pokemon is legal for this challenge, the user can select.
       * so that the alpha value of pokemon sprite set 1.
       *
       * However, if isPartyValid is false, that means none of the party members are valid for the run. In this case, we should
       * check the challenge to make sure evolutions and forms aren't being checked for mono type runs.
       * This will let us set the sprite's alpha to show it can't be selected
       *
       * If speciesStarterDexEntry?.caughtAttr is true, this species registered in stater.
       * we change to can AddParty value to true since the user has enough cost to choose this pokemon and this pokemon registered too.
       */
      const isValidForChallenge = new BooleanHolder(true);
      Challenge.applyChallenges(globalScene.gameMode, Challenge.ChallengeType.STARTER_CHOICE, this.allSpecies[s], isValidForChallenge, globalScene.gameData.getSpeciesDexAttrProps(this.allSpecies[s], this.getCurrentDexProps(this.allSpecies[s].speciesId)), isPartyValid);

      const canBeChosen = remainValue >= speciesStarterValue && isValidForChallenge.value;

      const isPokemonInParty = this.isInParty(this.allSpecies[s])[0]; // this will get the valud of isDupe from isInParty. This will let us see if the pokemon in question is in our party already so we don't grey out the sprites if they're invalid

      /* This code does a check to tell whether or not a sprite should be lit up or greyed out. There are 3 ways a pokemon's sprite should be lit up:
        * 1) If it's in your party, it's a valid pokemon (i.e. for challenge) and you have enough points to have it
        * 2) If it's in your party, it's not valid (i.e. for challenges), and you have enough points to have it
        * 3) If it's not in your party, but it's a valid pokemon and you have enough points for it
        * Any other time, the sprite should be greyed out.
        * For example, if it's in your party, valid, but costs too much, or if it's not in your party and not valid, regardless of cost
      */
      if (canBeChosen || (isPokemonInParty && remainValue >= speciesStarterValue)) {
        speciesSprite.setAlpha(1);
      } else {
        /**
         * If it can't be chosen, the user can't select.
         * so that the alpha value of pokemon sprite set 0.375.
         */
        speciesSprite.setAlpha(0.375);
      }
    }

    return true;
  }

  tryExit(): boolean {
    this.blockInput = true;
    const ui = this.getUi();

    const cancel = () => {
      ui.setMode(Mode.STARTER_SELECT);
      this.clearText();
      this.blockInput = false;
    };
    ui.showText(i18next.t("starterSelectUiHandler:confirmExit"), null, () => {
      ui.setModeWithoutClear(Mode.CONFIRM, () => {
        ui.setMode(Mode.STARTER_SELECT);
        globalScene.clearPhaseQueue();
        if (globalScene.gameMode.isChallenge) {
          globalScene.pushPhase(new SelectChallengePhase());
          globalScene.pushPhase(new EncounterPhase());
        } else {
          globalScene.pushPhase(new TitlePhase());
        }
        this.clearText();
        globalScene.getCurrentPhase()?.end();
      }, cancel, null, null, 19);
    });

    return true;
  }

  tryStart(manualTrigger: boolean = false): boolean {
    if (!this.starterSpecies.length) {
      return false;
    }

    const ui = this.getUi();

    const cancel = () => {
      ui.setMode(Mode.STARTER_SELECT);
      if (!manualTrigger) {
        this.popStarter(this.starterSpecies.length - 1);
      }
      this.clearText();
    };

    const canStart = this.isPartyValid();

    if (canStart) {
      ui.showText(i18next.t("starterSelectUiHandler:confirmStartTeam"), null, () => {
        ui.setModeWithoutClear(Mode.CONFIRM, () => {
          const startRun = () => {
            globalScene.money = globalScene.gameMode.getStartingMoney();
            ui.setMode(Mode.STARTER_SELECT);
            const thisObj = this;
            const originalStarterSelectCallback = this.starterSelectCallback;
            this.starterSelectCallback = null;
            originalStarterSelectCallback && originalStarterSelectCallback(new Array(this.starterSpecies.length).fill(0).map(function (_, i) {
              const starterSpecies = thisObj.starterSpecies[i];
              return {
                species: starterSpecies,
                dexAttr: thisObj.starterAttr[i],
                abilityIndex: thisObj.starterAbilityIndexes[i],
                passive: !(globalScene.gameData.starterData[starterSpecies.speciesId].passiveAttr ^ (PassiveAttr.ENABLED | PassiveAttr.UNLOCKED)),
                nature: thisObj.starterNatures[i] as Nature,
                moveset: thisObj.starterMovesets[i],
                pokerus: thisObj.pokerusSpecies.includes(starterSpecies),
                nickname: thisObj.starterPreferences[starterSpecies.speciesId]?.nickname,
              };
            }));
          };
          startRun();
        }, cancel, null, null, 19);
      });
    } else {
      this.tutorialActive = true;
      this.showText(i18next.t("starterSelectUiHandler:invalidParty"), undefined, () => this.showText("", 0, () => this.tutorialActive = false), undefined, true);
    }
    return true;
  }

  /* This block checks to see if your party is valid
   * It checks each pokemon against the challenge - noting that due to monotype challenges it needs to check the pokemon while ignoring their evolutions/form change items
  */
  isPartyValid(): boolean {
    let canStart = false;
    for (let s = 0; s < this.starterSpecies.length; s++) {
      const isValidForChallenge = new BooleanHolder(true);
      const species = this.starterSpecies[s];
      Challenge.applyChallenges(globalScene.gameMode, Challenge.ChallengeType.STARTER_CHOICE, species, isValidForChallenge, globalScene.gameData.getSpeciesDexAttrProps(species, this.getCurrentDexProps(species.speciesId)), false);
      canStart = canStart || isValidForChallenge.value;
    }
    return canStart;
  }

  /**
   * Creates a temporary dex attr props that will be used to check whether a pokemon is valid for a challenge
   * and to display the correct shiny, variant, and form based on the StarterPreferences
   *
   * @param speciesId the id of the species to get props for
   * @returns the dex props
   */
  getCurrentDexProps(speciesId: number): bigint {
    let props = 0n;
    const caughtAttr = globalScene.gameData.dexData[speciesId].caughtAttr;

    /*  this checks the gender of the pokemon; this works by checking a) that the starter preferences for the species exist, and if so, is it female. If so, it'll add DexAttr.FEMALE to our temp props
     *  It then checks b) if the caughtAttr for the pokemon is female and NOT male - this means that the ONLY gender we've gotten is female, and we need to add DexAttr.FEMALE to our temp props
     *  If neither of these pass, we add DexAttr.MALE to our temp props
     */
    if (this.starterPreferences[speciesId]?.female || ((caughtAttr & DexAttr.FEMALE) > 0n && (caughtAttr & DexAttr.MALE) === 0n)) {
      props += DexAttr.FEMALE;
    } else {
      props += DexAttr.MALE;
    }
    /* This part is very similar to above, but instead of for gender, it checks for shiny within starter preferences.
     * If they're not there, it enables shiny state by default if any shiny was caught
     */
    if (this.starterPreferences[speciesId]?.shiny || ((caughtAttr & DexAttr.SHINY) > 0n && this.starterPreferences[speciesId]?.shiny !== false)) {
      props += DexAttr.SHINY;
      if (this.starterPreferences[speciesId]?.variant !== undefined) {
        props += BigInt(Math.pow(2, this.starterPreferences[speciesId]?.variant)) * DexAttr.DEFAULT_VARIANT;
      } else {
        /*  This calculates the correct variant if there's no starter preferences for it.
         *  This gets the highest tier variant that you've caught and adds it to the temp props
         */
        if ((caughtAttr & DexAttr.VARIANT_3) > 0) {
          props += DexAttr.VARIANT_3;
        } else if ((caughtAttr & DexAttr.VARIANT_2) > 0) {
          props += DexAttr.VARIANT_2;
        } else {
          props += DexAttr.DEFAULT_VARIANT;
        }
      }
    } else {
      props += DexAttr.NON_SHINY;
      props += DexAttr.DEFAULT_VARIANT; // we add the default variant here because non shiny versions are listed as default variant
    }
    if (this.starterPreferences[speciesId]?.form) { // this checks for the form of the pokemon
      props += BigInt(Math.pow(2, this.starterPreferences[speciesId]?.form)) * DexAttr.DEFAULT_FORM;
    } else {
      // Get the first unlocked form
      props += globalScene.gameData.getFormAttr(globalScene.gameData.getFormIndex(caughtAttr));
    }

    return props;
  }

  toggleStatsMode(on?: boolean): void {
    if (on === undefined) {
      on = !this.statsMode;
    }
    if (on) {
      this.showStats();
      this.statsMode = true;
      this.pokemonSprite.setVisible(false);
    } else {
      this.statsMode = false;
      this.statsContainer.setVisible(false);
      this.pokemonSprite.setVisible(!!this.speciesStarterDexEntry?.caughtAttr);
      //@ts-ignore
      this.statsContainer.updateIvs(null); // TODO: resolve ts-ignore. !?!?
    }
  }

  showStats(): void {
    if (!this.speciesStarterDexEntry) {
      return;
    }

    this.statsContainer.setVisible(true);

    this.statsContainer.updateIvs(this.speciesStarterDexEntry.ivs);
  }

  clearText() {
    this.starterSelectMessageBoxContainer.setVisible(false);
    super.clearText();
  }

  hideInstructions(): void {
    this.shinyIconElement.setVisible(false);
    this.shinyLabel.setVisible(false);
    this.formIconElement.setVisible(false);
    this.formLabel.setVisible(false);
    this.genderIconElement.setVisible(false);
    this.genderLabel.setVisible(false);
    this.abilityIconElement.setVisible(false);
    this.abilityLabel.setVisible(false);
    this.natureIconElement.setVisible(false);
    this.natureLabel.setVisible(false);
    this.variantIconElement.setVisible(false);
    this.variantLabel.setVisible(false);
    this.goFilterIconElement.setVisible(false);
    this.goFilterLabel.setVisible(false);
  }

  clear(): void {
    super.clear();

    StarterPrefs.save(this.starterPreferences);
    this.cursor = -1;
    this.hideInstructions();
    this.activeTooltip = undefined;
    globalScene.ui.hideTooltip();

    this.starterSelectContainer.setVisible(false);
    this.blockInput = false;

    while (this.starterSpecies.length) {
      this.popStarter(this.starterSpecies.length - 1);
    }

    if (this.statsMode) {
      this.toggleStatsMode(false);
    }
  }

  checkIconId(icon: Phaser.GameObjects.Sprite, species: PokemonSpecies, female: boolean, formIndex: number, shiny: boolean, variant: number) {
    if (icon.frame.name !== species.getIconId(female, formIndex, shiny, variant)) {
      console.log(`${species.name}'s icon ${icon.frame.name} does not match getIconId with female: ${female}, formIndex: ${formIndex}, shiny: ${shiny}, variant: ${variant}`);
      icon.setTexture(species.getIconAtlasKey(formIndex, false, variant));
      icon.setFrame(species.getIconId(female, formIndex, false, variant));
    }
  }
}<|MERGE_RESOLUTION|>--- conflicted
+++ resolved
@@ -374,14 +374,9 @@
     starterContainerBg.setOrigin(0, 0);
     this.starterSelectContainer.add(starterContainerBg);
 
-<<<<<<< HEAD
-    this.starterSelectContainer.add(addWindow(teamWindowX, teamWindowY, teamWindowWidth, teamWindowHeight));
-    this.starterSelectContainer.add(addWindow(teamWindowX, teamWindowY + teamWindowHeight - 5, teamWindowWidth, teamWindowWidth, true));
-=======
-    this.starterSelectContainer.add(addWindow(this.scene, teamWindowX, teamWindowY - randomSelectionWindowHeight, teamWindowWidth, randomSelectionWindowHeight, true));
-    this.starterSelectContainer.add(addWindow(this.scene, teamWindowX, teamWindowY, teamWindowWidth, teamWindowHeight ));
-    this.starterSelectContainer.add(addWindow(this.scene, teamWindowX, teamWindowY + teamWindowHeight, teamWindowWidth, teamWindowWidth, true));
->>>>>>> d3fafa27
+    this.starterSelectContainer.add(addWindow(teamWindowX, teamWindowY - randomSelectionWindowHeight, teamWindowWidth, randomSelectionWindowHeight, true));
+    this.starterSelectContainer.add(addWindow(teamWindowX, teamWindowY, teamWindowWidth, teamWindowHeight ));
+    this.starterSelectContainer.add(addWindow(teamWindowX, teamWindowY + teamWindowHeight, teamWindowWidth, teamWindowWidth, true));
     this.starterSelectContainer.add(starterContainerWindow);
 
     // Create and initialise filter bar
@@ -1584,13 +1579,8 @@
 
           Challenge.applyChallenges(globalScene.gameMode, Challenge.ChallengeType.STARTER_CHOICE, this.lastSpecies, isValidForChallenge, globalScene.gameData.getSpeciesDexAttrProps(this.lastSpecies, this.getCurrentDexProps(this.lastSpecies.speciesId)), isPartyValid);
 
-<<<<<<< HEAD
-          const currentPartyValue = this.starterSpecies.map(s => s.generation).reduce((total: number, gen: number, i: number) => total += globalScene.gameData.getSpeciesStarterValue(this.starterSpecies[i].speciesId), 0);
+          const currentPartyValue = this.starterSpecies.map(s => s.generation).reduce((total: number, _gen: number, i: number) => total += globalScene.gameData.getSpeciesStarterValue(this.starterSpecies[i].speciesId), 0);
           const newCost = globalScene.gameData.getSpeciesStarterValue(this.lastSpecies.speciesId);
-=======
-          const currentPartyValue = this.starterSpecies.map(s => s.generation).reduce((total: number, _gen: number, i: number) => total += this.scene.gameData.getSpeciesStarterValue(this.starterSpecies[i].speciesId), 0);
-          const newCost = this.scene.gameData.getSpeciesStarterValue(this.lastSpecies.speciesId);
->>>>>>> d3fafa27
           if (!isDupe && isValidForChallenge.value && currentPartyValue + newCost <= this.getValueLimit() && this.starterSpecies.length < PLAYER_PARTY_MAX_SIZE) { // this checks to make sure the pokemon doesn't exist in your party, it's valid for the challenge and that it won't go over the cost limit; if it meets all these criteria it will add it to your party
             options = [
               {
@@ -2288,13 +2278,8 @@
     return [ isDupe, removeIndex ];
   }
 
-<<<<<<< HEAD
-  addToParty(species: PokemonSpecies, dexAttr: bigint, abilityIndex: integer, nature: Nature, moveset: StarterMoveset) {
+  addToParty(species: PokemonSpecies, dexAttr: bigint, abilityIndex: integer, nature: Nature, moveset: StarterMoveset, randomSelection: boolean = false) {
     const props = globalScene.gameData.getSpeciesDexAttrProps(species, dexAttr);
-=======
-  addToParty(species: PokemonSpecies, dexAttr: bigint, abilityIndex: integer, nature: Nature, moveset: StarterMoveset, randomSelection: boolean = false) {
-    const props = this.scene.gameData.getSpeciesDexAttrProps(species, dexAttr);
->>>>>>> d3fafa27
     this.starterIcons[this.starterSpecies.length].setTexture(species.getIconAtlasKey(props.formIndex, props.shiny, props.variant));
     this.starterIcons[this.starterSpecies.length].setFrame(species.getIconId(props.female, props.formIndex, props.shiny, props.variant));
     this.checkIconId(this.starterIcons[this.starterSpecies.length], species, props.female, props.formIndex, props.shiny, props.variant);
@@ -2304,13 +2289,8 @@
     this.starterAbilityIndexes.push(abilityIndex);
     this.starterNatures.push(nature);
     this.starterMovesets.push(moveset);
-<<<<<<< HEAD
-    if (this.speciesLoaded.get(species.speciesId)) {
+    if (this.speciesLoaded.get(species.speciesId) || randomSelection ) {
       getPokemonSpeciesForm(species.speciesId, props.formIndex).cry();
-=======
-    if (this.speciesLoaded.get(species.speciesId) || randomSelection ) {
-      getPokemonSpeciesForm(species.speciesId, props.formIndex).cry(this.scene);
->>>>>>> d3fafa27
     }
     this.updateInstructions();
   }
@@ -3569,11 +3549,7 @@
   }
 
   tryUpdateValue(add?: integer, addingToParty?: boolean): boolean {
-<<<<<<< HEAD
-    const value = this.starterSpecies.map(s => s.generation).reduce((total: integer, gen: integer, i: integer) => total += globalScene.gameData.getSpeciesStarterValue(this.starterSpecies[i].speciesId), 0);
-=======
-    const value = this.starterSpecies.map(s => s.generation).reduce((total: integer, _gen: integer, i: integer) => total += this.scene.gameData.getSpeciesStarterValue(this.starterSpecies[i].speciesId), 0);
->>>>>>> d3fafa27
+    const value = this.starterSpecies.map(s => s.generation).reduce((total: integer, _gen: integer, i: integer) => total += globalScene.gameData.getSpeciesStarterValue(this.starterSpecies[i].speciesId), 0);
     const newValue = value + (add || 0);
     const valueLimit = this.getValueLimit();
     const overLimit = newValue > valueLimit;
