--- conflicted
+++ resolved
@@ -1346,11 +1346,7 @@
           Challenge.applyChallenges(this.scene.gameMode, Challenge.ChallengeType.DUPLICATE_SPECIES, allowDuplicateSpecies);
           const currentPartyValue = this.starterSpecies.map(s => s.generation).reduce((total: number, gen: number, i: number) => total += this.scene.gameData.getSpeciesStarterValue(this.starterSpecies[i].speciesId), 0);
           const newCost = this.scene.gameData.getSpeciesStarterValue(species.speciesId);
-<<<<<<< HEAD
-          if ((!isDupe || allowDuplicateSpecies.value) && isValidForChallenge.value && currentPartyValue + newCost <= this.getValueLimit()) { // this checks to make sure the pokemon doesn't exist in your party, it's valid for the challenge and that it won't go over the cost limit; if it meets all these criteria it will add it to your party
-=======
-          if (!isDupe && isValidForChallenge.value && currentPartyValue + newCost <= this.getValueLimit() && this.starterSpecies.length < 6) { // this checks to make sure the pokemon doesn't exist in your party, it's valid for the challenge and that it won't go over the cost limit; if it meets all these criteria it will add it to your party
->>>>>>> 762feea3
+          if ((!isDupe || allowDuplicateSpecies.value) && isValidForChallenge.value && currentPartyValue + newCost <= this.getValueLimit() && this.starterSpecies.length < 6) { // this checks to make sure the pokemon doesn't exist in your party, it's valid for the challenge and that it won't go over the cost limit; if it meets all these criteria it will add it to your party
             options = [
               {
                 label: i18next.t("starterSelectUiHandler:addToParty"),
