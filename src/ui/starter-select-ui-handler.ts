--- conflicted
+++ resolved
@@ -38,20 +38,11 @@
 import { Moves } from "#enums/moves";
 import { Species } from "#enums/species";
 import { Button } from "#enums/buttons";
-<<<<<<< HEAD
-import { EggSourceType } from "#app/enums/egg-source-types";
-import { DropDown, DropDownLabel, DropDownOption, DropDownState, DropDownType, SortCriteria } from "./dropdown";
-import { StarterContainer } from "./starter-container";
-import { DropDownColumn, FilterBar } from "./filter-bar";
-import { ScrollBar } from "./scroll-bar";
-=======
 import { EggSourceType } from "#enums/egg-source-types";
-import AwaitableUiHandler from "#app/ui/awaitable-ui-handler";
 import { DropDown, DropDownLabel, DropDownOption, DropDownState, DropDownType, SortCriteria } from "#app/ui/dropdown";
 import { StarterContainer } from "#app/ui/starter-container";
 import { DropDownColumn, FilterBar } from "#app/ui/filter-bar";
 import { ScrollBar } from "#app/ui/scroll-bar";
->>>>>>> 33d8db73
 import { SelectChallengePhase } from "#app/phases/select-challenge-phase";
 import { EncounterPhase } from "#app/phases/encounter-phase";
 import { TitlePhase } from "#app/phases/title-phase";
@@ -1820,17 +1811,12 @@
             options.push({
               label: `x${sameSpeciesEggCost} ${i18next.t("starterSelectUiHandler:sameSpeciesEgg")}`,
               handler: () => {
-<<<<<<< HEAD
                 if (Overrides.FREE_CANDY_UPGRADE_OVERRIDE || candyCount >= sameSpeciesEggCost) {
-                  if (this.scene.gameData.eggs.length >= 99) {
+                  if (this.scene.gameData.eggs.length >= 99 && !Overrides.UNLIMITED_EGG_COUNT_OVERRIDE) {
                     // Egg list full, show error message at the top of the screen and abort
                     this.showText(i18next.t("egg:tooManyEggs"), undefined, () => this.showText("", 0, () => this.tutorialActive = false), 2000, false, undefined, true);
                     return false;
                   }
-=======
-                if ((this.scene.gameData.eggs.length < 99 || Overrides.UNLIMITED_EGG_COUNT_OVERRIDE)
-                  && (Overrides.FREE_CANDY_UPGRADE_OVERRIDE || candyCount >= sameSpeciesEggCost)) {
->>>>>>> 33d8db73
                   if (!Overrides.FREE_CANDY_UPGRADE_OVERRIDE) {
                     starterData.candyCount -= sameSpeciesEggCost;
                   }
