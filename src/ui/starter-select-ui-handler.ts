import { pokemonPrevolutions } from "#app/data/pokemon-evolutions";
import { Variant, getVariantTint } from "#app/data/variant";
import { argbFromRgba } from "@material/material-color-utilities";
import i18next from "i18next";
import BBCodeText from "phaser3-rex-plugins/plugins/bbcodetext";
import BattleScene, { starterColors } from "../battle-scene";
import { allAbilities } from "../data/ability";
import { speciesEggMoves } from "../data/egg-moves";
import { Moves } from "../data/enums/moves";
import { Species } from "../data/enums/species";
import { GrowthRate, getGrowthRateColor } from "../data/exp";
import { Gender, getGenderColor, getGenderSymbol } from "../data/gender";
import { allMoves } from "../data/move";
import { Nature, getNatureName } from "../data/nature";
import { pokemonFormChanges } from "../data/pokemon-forms";
import { LevelMoves, pokemonFormLevelMoves, pokemonSpeciesLevelMoves } from "../data/pokemon-level-moves";
import PokemonSpecies, { allSpecies, getPokemonSpecies, getPokemonSpeciesForm, getStarterValueFriendshipCap, speciesStarters, starterPassiveAbilities } from "../data/pokemon-species";
import { Type } from "../data/type";
import { Button } from "../enums/buttons";
import { GameModes, gameModes } from "../game-mode";
import { TitlePhase } from "../phases";
import { AbilityAttr, DexAttr, DexAttrProps, DexEntry, Passive as PassiveAttr, StarterFormMoveData, StarterMoveset } from "../system/game-data";
import { Tutorial, handleTutorial } from "../tutorial";
import * as Utils from "../utils";
import { OptionSelectItem } from "./abstact-option-select-ui-handler";
import MessageUiHandler from "./message-ui-handler";
import PokemonIconAnimHandler, { PokemonIconAnimMode } from "./pokemon-icon-anim-handler";
import { StatsContainer } from "./stats-container";
import { TextStyle, addBBCodeTextObject, addTextObject } from "./text";
import { Mode } from "./ui";
import { addWindow } from "./ui-theme";

export type StarterSelectCallback = (starters: Starter[]) => void;

export interface Starter {
  species: PokemonSpecies;
  dexAttr: bigint;
  abilityIndex: integer,
  passive: boolean;
  nature: Nature;
  moveset?: StarterMoveset;
  pokerus: boolean;
}

interface LanguageSetting {
  starterInfoTextSize: string,
  instructionTextSize: string,
  starterInfoXPos?: integer,
  starterInfoYOffset?: integer
}

const languageSettings: { [key: string]: LanguageSetting } = {
  "en":{
    starterInfoTextSize: '56px',
    instructionTextSize: '42px',
  },
  "de":{
    starterInfoTextSize: '56px',
    instructionTextSize: '35px',
  },
  "es":{
    starterInfoTextSize: '56px',
    instructionTextSize: '35px',
  },
  "it":{
    starterInfoTextSize: '56px',
    instructionTextSize: '38px',
  },
  "fr":{
    starterInfoTextSize: '54px',
    instructionTextSize: '42px',
  },
  "zh":{
    starterInfoTextSize: '40px',
    instructionTextSize: '42px',
    starterInfoYOffset: 2
  },
  "pt":{
    starterInfoTextSize: '47px',
    instructionTextSize: '38px',
    starterInfoXPos: 32,
  },
}

const starterCandyCosts: { passive: integer, costReduction: [integer, integer] }[] = [
  { passive: 50, costReduction: [30, 75] }, // 1
  { passive: 45, costReduction: [25, 60] }, // 2
  { passive: 40, costReduction: [20, 50] }, // 3
  { passive: 30, costReduction: [15, 40] }, // 4
  { passive: 25, costReduction: [12, 35] }, // 5
  { passive: 20, costReduction: [10, 30] }, // 6
  { passive: 15, costReduction: [8, 20] },  // 7
  { passive: 10, costReduction: [5, 15] },  // 8
  { passive: 10, costReduction: [3, 10] },  // 9
  { passive: 10, costReduction: [3, 10] },  // 10
]

function getPassiveCandyCount(baseValue: integer): integer {
  return starterCandyCosts[baseValue - 1].passive;
}

function getValueReductionCandyCounts(baseValue: integer): [integer, integer] {
  return starterCandyCosts[baseValue - 1].costReduction;
}

const gens = [
    i18next.t("starterSelectUiHandler:gen1"),
    i18next.t("starterSelectUiHandler:gen2"),
    i18next.t("starterSelectUiHandler:gen3"),
    i18next.t("starterSelectUiHandler:gen4"),
    i18next.t("starterSelectUiHandler:gen5"),
    i18next.t("starterSelectUiHandler:gen6"),
    i18next.t("starterSelectUiHandler:gen7"),
    i18next.t("starterSelectUiHandler:gen8"),
    i18next.t("starterSelectUiHandler:gen9")
];

export default class StarterSelectUiHandler extends MessageUiHandler {
  private starterSelectContainer: Phaser.GameObjects.Container;
  private shinyOverlay: Phaser.GameObjects.Image;
  private starterSelectGenIconContainers: Phaser.GameObjects.Container[];
  private pokemonNumberText: Phaser.GameObjects.Text;
  private pokemonSprite: Phaser.GameObjects.Sprite;
  private pokemonNameText: Phaser.GameObjects.Text;
  private pokemonGrowthRateLabelText: Phaser.GameObjects.Text;
  private pokemonGrowthRateText: Phaser.GameObjects.Text;
  private type1Icon: Phaser.GameObjects.Sprite;
  private type2Icon: Phaser.GameObjects.Sprite;
  private pokemonLuckLabelText: Phaser.GameObjects.Text;
  private pokemonLuckText: Phaser.GameObjects.Text;
  private pokemonGenderText: Phaser.GameObjects.Text;
  private pokemonUncaughtText: Phaser.GameObjects.Text;
  private pokemonAbilityLabelText: Phaser.GameObjects.Text;
  private pokemonAbilityText: Phaser.GameObjects.Text;
  private pokemonPassiveLabelText: Phaser.GameObjects.Text;
  private pokemonPassiveText: Phaser.GameObjects.Text;
  private pokemonNatureLabelText: Phaser.GameObjects.Text;
  private pokemonNatureText: BBCodeText;
  private pokemonMovesContainer: Phaser.GameObjects.Container;
  private pokemonMoveContainers: Phaser.GameObjects.Container[];
  private pokemonMoveBgs: Phaser.GameObjects.NineSlice[];
  private pokemonMoveLabels: Phaser.GameObjects.Text[];
  private pokemonAdditionalMoveCountLabel: Phaser.GameObjects.Text;
  private pokemonEggMovesContainer: Phaser.GameObjects.Container;
  private pokemonEggMoveContainers: Phaser.GameObjects.Container[];
  private pokemonEggMoveBgs: Phaser.GameObjects.NineSlice[];
  private pokemonEggMoveLabels: Phaser.GameObjects.Text[];
  private pokemonCandyIcon: Phaser.GameObjects.Sprite;
  private pokemonCandyDarknessOverlay: Phaser.GameObjects.Sprite;
  private pokemonCandyOverlayIcon: Phaser.GameObjects.Sprite;
  private pokemonCandyCountText: Phaser.GameObjects.Text;
  private pokemonCaughtHatchedContainer: Phaser.GameObjects.Container;
  private pokemonCaughtCountText: Phaser.GameObjects.Text;
  private pokemonHatchedCountText: Phaser.GameObjects.Text;
  private genOptionsText: Phaser.GameObjects.Text;
  private instructionsText: Phaser.GameObjects.Text;
  private starterSelectMessageBox: Phaser.GameObjects.NineSlice;
  private starterSelectMessageBoxContainer: Phaser.GameObjects.Container;
  private statsContainer: StatsContainer;
  private pokemonFormText: Phaser.GameObjects.Text;

  private genMode: boolean;
  private statsMode: boolean;
  private dexAttrCursor: bigint = 0n;
  private abilityCursor: integer = -1;
  private natureCursor: integer = -1;
  private genCursor: integer = 0;
  private genScrollCursor: integer = 0;
  private starterMoveset: StarterMoveset;

  private genSpecies: PokemonSpecies[][] = [];
  private lastSpecies: PokemonSpecies;
  private speciesLoaded: Map<Species, boolean> = new Map<Species, boolean>();
  private starterGens: integer[] = [];
  private starterCursors: integer[] = [];
  private pokerusGens: integer[] = [];
  private pokerusCursors: integer[] = [];
  private starterAttr: bigint[] = [];
  private starterAbilityIndexes: integer[] = [];
  private starterNatures: Nature[] = [];
  private starterMovesets: StarterMoveset[] = [];
  private speciesStarterDexEntry: DexEntry;
  private speciesStarterMoves: Moves[];
  private canCycleShiny: boolean;
  private canCycleForm: boolean;
  private canCycleGender: boolean;
  private canCycleAbility: boolean;
  private canCycleNature: boolean;
  private canCycleVariant: boolean;
  private value: integer = 0;

  private assetLoadCancelled: Utils.BooleanHolder;
  private cursorObj: Phaser.GameObjects.Image;
  private starterCursorObjs: Phaser.GameObjects.Image[];
  private pokerusCursorObjs: Phaser.GameObjects.Image[];
  private starterIcons: Phaser.GameObjects.Sprite[];
  private genCursorObj: Phaser.GameObjects.Image;
  private genCursorHighlightObj: Phaser.GameObjects.Image;
  private valueLimitLabel: Phaser.GameObjects.Text;
  private startCursorObj: Phaser.GameObjects.NineSlice;
  private starterValueLabels: Phaser.GameObjects.Text[];
  private shinyIcons: Phaser.GameObjects.Image[][];
  private hiddenAbilityIcons: Phaser.GameObjects.Image[];
  private classicWinIcons: Phaser.GameObjects.Image[];

  private iconAnimHandler: PokemonIconAnimHandler;

  private starterSelectCallback: StarterSelectCallback;
  private gameMode: GameModes;

  protected blockInput: boolean = false;

  constructor(scene: BattleScene) {
    super(scene, Mode.STARTER_SELECT);
  }

  setup() {
    const ui = this.getUi();
    const currentLanguage = i18next.language;
    const langSettingKey = Object.keys(languageSettings).find(lang => currentLanguage.includes(lang));
    const textSettings = languageSettings[langSettingKey];

    this.starterSelectContainer = this.scene.add.container(0, -this.scene.game.canvas.height / 6);
    this.starterSelectContainer.setVisible(false);
    ui.add(this.starterSelectContainer);

    const bgColor = this.scene.add.rectangle(0, 0, this.scene.game.canvas.width / 6, this.scene.game.canvas.height / 6, 0x006860);
    bgColor.setOrigin(0, 0);
    this.starterSelectContainer.add(bgColor);

    const starterSelectBg = this.scene.add.image(0, 0, Utils.verifyLang() ? `starter_select_bg_${i18next.language}`: 'starter_select_bg');
    starterSelectBg.setOrigin(0, 0);
    this.starterSelectContainer.add(starterSelectBg);

    this.shinyOverlay = this.scene.add.image(6, 6, 'summary_overlay_shiny');
    this.shinyOverlay.setOrigin(0, 0);
    this.shinyOverlay.setVisible(false);
    this.starterSelectContainer.add(this.shinyOverlay);

    const starterContainerWindow = addWindow(this.scene, 141, 1, 178, 178);

    this.starterSelectContainer.add(addWindow(this.scene, 107, 1, 34, 58));
    this.starterSelectContainer.add(addWindow(this.scene, 107, 59, 34, 91));
    this.starterSelectContainer.add(addWindow(this.scene, 107, 145, 34, 34, true));
    this.starterSelectContainer.add(starterContainerWindow);

    if (!this.scene.uiTheme)
      starterContainerWindow.setVisible(false);

    this.iconAnimHandler = new PokemonIconAnimHandler();
    this.iconAnimHandler.setup(this.scene);

    this.pokemonNumberText = addTextObject(this.scene, 17, 1, '0000', TextStyle.SUMMARY);
    this.pokemonNumberText.setOrigin(0, 0);
    this.starterSelectContainer.add(this.pokemonNumberText);

    this.pokemonNameText = addTextObject(this.scene, 6, 112, '', TextStyle.SUMMARY);
    this.pokemonNameText.setOrigin(0, 0);
    this.starterSelectContainer.add(this.pokemonNameText);

    let growthRateXPosition = 34;
    switch (i18next.language) {
      case 'de':
        growthRateXPosition = 38;
        break;
      default:
        growthRateXPosition = 34;
        break
    }

    this.pokemonGrowthRateLabelText = addTextObject(this.scene, 8, 106, i18next.t("starterSelectUiHandler:growthRate"), TextStyle.SUMMARY_ALT, { fontSize: '36px' });
    this.pokemonGrowthRateLabelText.setOrigin(0, 0);
    this.pokemonGrowthRateLabelText.setVisible(false);
    this.starterSelectContainer.add(this.pokemonGrowthRateLabelText);

    this.pokemonGrowthRateText = addTextObject(this.scene, growthRateXPosition, 106, '', TextStyle.SUMMARY_PINK, { fontSize: '36px' });
    this.pokemonGrowthRateText.setOrigin(0, 0);
    this.starterSelectContainer.add(this.pokemonGrowthRateText);

    this.pokemonGenderText = addTextObject(this.scene, 96, 112, '', TextStyle.SUMMARY_ALT);
    this.pokemonGenderText.setOrigin(0, 0);
    this.starterSelectContainer.add(this.pokemonGenderText);

    this.pokemonUncaughtText = addTextObject(this.scene, 6, 127, i18next.t("starterSelectUiHandler:uncaught"), TextStyle.SUMMARY_ALT, { fontSize: '56px' });
    this.pokemonUncaughtText.setOrigin(0, 0);
    this.starterSelectContainer.add(this.pokemonUncaughtText);

    
    // The position should be set per language
<<<<<<< HEAD
    const currentLanguage = i18next.language;
    switch (currentLanguage) {
      case 'pt_BR':
        starterInfoXPosition = 32;
        break;
      case 'de':
        starterInfoXPosition = 36;
        break;
      default:
        starterInfoXPosition = 31;
        break
    }
=======
    let starterInfoXPos = textSettings?.starterInfoXPos || 31;
    let starterInfoYOffset = textSettings?.starterInfoYOffset || 0;
>>>>>>> cd7e818a

    // The font size should be set per language
<<<<<<< HEAD
    // currentLanguage is already defined
    switch (currentLanguage) {
      case 'pt_BR':
        starterInfoTextSize = '47px';
        break;
      case 'de':
        starterInfoTextSize = '52px';
        break;
      default:
        starterInfoTextSize = '56px';
        break
    }
=======
    let starterInfoTextSize = textSettings?.starterInfoTextSize || 56;
>>>>>>> cd7e818a

    this.pokemonAbilityLabelText = addTextObject(this.scene, 6, 127 + starterInfoYOffset, i18next.t("starterSelectUiHandler:ability"), TextStyle.SUMMARY_ALT, { fontSize: starterInfoTextSize });
    this.pokemonAbilityLabelText.setOrigin(0, 0);
    this.pokemonAbilityLabelText.setVisible(false);
    this.starterSelectContainer.add(this.pokemonAbilityLabelText);

    this.pokemonAbilityText = addTextObject(this.scene, starterInfoXPos, 127 + starterInfoYOffset, '', TextStyle.SUMMARY_ALT, { fontSize: starterInfoTextSize });
    this.pokemonAbilityText.setOrigin(0, 0);
    this.starterSelectContainer.add(this.pokemonAbilityText);

    this.pokemonPassiveLabelText = addTextObject(this.scene, 6, 136 + starterInfoYOffset, i18next.t("starterSelectUiHandler:passive"), TextStyle.SUMMARY_ALT, { fontSize: starterInfoTextSize });
    this.pokemonPassiveLabelText.setOrigin(0, 0);
    this.pokemonPassiveLabelText.setVisible(false);
    this.starterSelectContainer.add(this.pokemonPassiveLabelText);

    this.pokemonPassiveText = addTextObject(this.scene, starterInfoXPos, 136 + starterInfoYOffset, '', TextStyle.SUMMARY_ALT, { fontSize: starterInfoTextSize });
    this.pokemonPassiveText.setOrigin(0, 0);
    this.starterSelectContainer.add(this.pokemonPassiveText);

    this.pokemonNatureLabelText = addTextObject(this.scene, 6, 145 + starterInfoYOffset, i18next.t("starterSelectUiHandler:nature"), TextStyle.SUMMARY_ALT, { fontSize: starterInfoTextSize });
    this.pokemonNatureLabelText.setOrigin(0, 0);
    this.pokemonNatureLabelText.setVisible(false);
    this.starterSelectContainer.add(this.pokemonNatureLabelText);

    this.pokemonNatureText = addBBCodeTextObject(this.scene, starterInfoXPos, 145 + starterInfoYOffset, '', TextStyle.SUMMARY_ALT, { fontSize: starterInfoTextSize });
    this.pokemonNatureText.setOrigin(0, 0);
    this.starterSelectContainer.add(this.pokemonNatureText);

    this.pokemonMoveContainers = [];
    this.pokemonMoveBgs = [];
    this.pokemonMoveLabels = [];

    this.pokemonEggMoveContainers = [];
    this.pokemonEggMoveBgs = [];
    this.pokemonEggMoveLabels = [];

    this.genOptionsText = addTextObject(this.scene, 124, 7, '', TextStyle.WINDOW, { fontSize: 72, lineSpacing: 39, align: 'center' });
    this.genOptionsText.setShadowOffset(4.5, 4.5);
    this.genOptionsText.setOrigin(0.5, 0);
    this.starterSelectContainer.add(this.genOptionsText);

    this.updateGenOptions();

    this.starterSelectGenIconContainers = new Array(gens.length).fill(null).map((_, i) => {
      const container = this.scene.add.container(151, 9);
      if (i)
        container.setVisible(false);
      this.starterSelectContainer.add(container);
      return container;
    });

    this.pokerusCursorObjs = new Array(3).fill(null).map(() => {
      const cursorObj = this.scene.add.image(0, 0, 'select_cursor_pokerus');
      cursorObj.setVisible(false);
      cursorObj.setOrigin(0, 0);
      this.starterSelectContainer.add(cursorObj);
      return cursorObj;
    });

    this.starterCursorObjs = new Array(6).fill(null).map(() => {
      const cursorObj = this.scene.add.image(0, 0, 'select_cursor_highlight');
      cursorObj.setVisible(false);
      cursorObj.setOrigin(0, 0);
      this.starterSelectContainer.add(cursorObj);
      return cursorObj;
    });

    this.cursorObj = this.scene.add.image(0, 0, 'select_cursor');
    this.cursorObj.setOrigin(0, 0);
    this.starterSelectContainer.add(this.cursorObj);

    this.genCursorHighlightObj = this.scene.add.image(111, 5, 'select_gen_cursor_highlight');
    this.genCursorHighlightObj.setOrigin(0, 0);
    this.starterSelectContainer.add(this.genCursorHighlightObj);

    this.genCursorObj = this.scene.add.image(111, 5, 'select_gen_cursor');
    this.genCursorObj.setVisible(false);
    this.genCursorObj.setOrigin(0, 0);
    this.starterSelectContainer.add(this.genCursorObj);

    this.valueLimitLabel = addTextObject(this.scene, 124, 150, '0/10', TextStyle.TOOLTIP_CONTENT);
    this.valueLimitLabel.setOrigin(0.5, 0);
    this.starterSelectContainer.add(this.valueLimitLabel);

    const startLabel = addTextObject(this.scene, 124, 162, i18next.t("starterSelectUiHandler:start"), TextStyle.TOOLTIP_CONTENT);
    startLabel.setOrigin(0.5, 0);
    this.starterSelectContainer.add(startLabel);

    this.startCursorObj = this.scene.add.nineslice(111, 160, 'select_cursor', null, 26, 15, 6, 6, 6, 6);
    this.startCursorObj.setVisible(false);
    this.startCursorObj.setOrigin(0, 0);
    this.starterSelectContainer.add(this.startCursorObj);

    const starterSpecies: Species[] = [];

    for (let g = 0; g < this.starterSelectGenIconContainers.length; g++) {
      let s = 0;
      this.genSpecies.push([]);

      for (let species of allSpecies) {
        if (!speciesStarters.hasOwnProperty(species.speciesId) || species.generation !== g + 1 || !species.isObtainable())
          continue;
        starterSpecies.push(species.speciesId);
        this.speciesLoaded.set(species.speciesId, false);
        this.genSpecies[g].push(species);
        const defaultDexAttr = this.scene.gameData.getSpeciesDefaultDexAttr(species, false, true);
        const defaultProps = this.scene.gameData.getSpeciesDexAttrProps(species, defaultDexAttr);
        const x = (s % 9) * 18;
        const y = Math.floor(s / 9) * 18;
        const icon = this.scene.add.sprite(x - 2, y + 2, species.getIconAtlasKey(defaultProps.formIndex, defaultProps.shiny, defaultProps.variant));
        icon.setScale(0.5);
        icon.setOrigin(0, 0);
        icon.setFrame(species.getIconId(defaultProps.female, defaultProps.formIndex, defaultProps.shiny, defaultProps.variant));
        this.checkIconId(icon, species, defaultProps.female, defaultProps.formIndex, defaultProps.shiny, defaultProps.variant);
        icon.setTint(0);
        this.starterSelectGenIconContainers[g].add(icon);
        this.iconAnimHandler.addOrUpdate(icon, PokemonIconAnimMode.NONE);
        s++;
      }
    }

    this.starterIcons = new Array(6).fill(null).map((_, i) => {
      const icon = this.scene.add.sprite(113, 63 + 13 * i, 'pokemon_icons_0');
      icon.setScale(0.5);
      icon.setOrigin(0, 0);
      icon.setFrame('unknown');
      this.starterSelectContainer.add(icon);
      this.iconAnimHandler.addOrUpdate(icon, PokemonIconAnimMode.PASSIVE);
      return icon;
    });

    this.starterValueLabels = new Array(81).fill(null).map((_, i) => {
      const x = (i % 9) * 18;
      const y = Math.floor(i / 9) * 18;
      const ret = addTextObject(this.scene, x + 152, y + 11, '0', TextStyle.WINDOW, { fontSize: '32px' });
      ret.setShadowOffset(2, 2);
      ret.setOrigin(0, 0);
      ret.setVisible(false);
      this.starterSelectContainer.add(ret);
      return ret;
    });

    const getShinyStar = (i: integer, v: integer): Phaser.GameObjects.Image => {
      const x = (i % 9) * 18 - v * 3;
      const y = Math.floor(i / 9) * 18;
      const ret = this.scene.add.image(x + 163, y + 11, 'shiny_star_small');
      ret.setOrigin(0, 0);
      ret.setScale(0.5);
      ret.setVisible(false);
      this.starterSelectContainer.add(ret);
      return ret;
    }

    this.shinyIcons = new Array(81).fill(null).map((_, i) => {
      return new Array(3).fill(null).map((_, v) => getShinyStar(i, v));
    });

    this.hiddenAbilityIcons = new Array(81).fill(null).map((_, i) => {
      const x = (i % 9) * 18;
      const y = Math.floor(i / 9) * 18;
      const ret = this.scene.add.image(x + 163, y + 16, 'ha_capsule');
      ret.setOrigin(0, 0);
      ret.setScale(0.5);
      ret.setVisible(false);
      this.starterSelectContainer.add(ret);
      return ret;
    });

    this.classicWinIcons = new Array(81).fill(null).map((_, i) => {
      const x = (i % 9) * 18;
      const y = Math.floor(i / 9) * 18;
      const ret = this.scene.add.image(x + 153, y + 21, 'champion_ribbon');
      ret.setOrigin(0, 0);
      ret.setScale(0.5);
      ret.setVisible(false);
      this.starterSelectContainer.add(ret);
      return ret;
    });

    this.pokemonSprite = this.scene.add.sprite(53, 63, `pkmn__sub`);
    this.pokemonSprite.setPipeline(this.scene.spritePipeline, { tone: [ 0.0, 0.0, 0.0, 0.0 ], ignoreTimeTint: true });
    this.starterSelectContainer.add(this.pokemonSprite);

    this.type1Icon = this.scene.add.sprite(8, 98, `types${Utils.verifyLang(i18next.language) ? `_${i18next.language}` : ''}`);
    this.type1Icon.setScale(0.5);
    this.type1Icon.setOrigin(0, 0);
    this.starterSelectContainer.add(this.type1Icon);

    this.type2Icon = this.scene.add.sprite(26, 98, `types${Utils.verifyLang(i18next.language) ? `_${i18next.language}` : ''}`);
    this.type2Icon.setScale(0.5);
    this.type2Icon.setOrigin(0, 0);
    this.starterSelectContainer.add(this.type2Icon);

    this.pokemonLuckLabelText = addTextObject(this.scene, 8, 89, `${i18next.t('starterSelectUiHandler:luck')}:`, TextStyle.WINDOW_ALT, { fontSize: '56px' });
    this.pokemonLuckLabelText.setOrigin(0, 0);
    this.starterSelectContainer.add(this.pokemonLuckLabelText);

    this.pokemonLuckText = addTextObject(this.scene, 8 + this.pokemonLuckLabelText.displayWidth + 2, 89, '0', TextStyle.WINDOW, { fontSize: '56px' });
    this.pokemonLuckText.setOrigin(0, 0);
    this.starterSelectContainer.add(this.pokemonLuckText);

    this.pokemonCandyIcon = this.scene.add.sprite(4.5, 18, 'candy');
    this.pokemonCandyIcon.setScale(0.5);
    this.pokemonCandyIcon.setOrigin(0, 0);
    this.starterSelectContainer.add(this.pokemonCandyIcon);

    this.pokemonFormText = addTextObject(this.scene, 6, 42, i18next.t('starterSelectUiHandler:form'), TextStyle.WINDOW_ALT, { fontSize: '42px' });
    this.pokemonFormText.setOrigin(0, 0);
    this.starterSelectContainer.add(this.pokemonFormText);

    this.pokemonCandyOverlayIcon = this.scene.add.sprite(4.5, 18, 'candy_overlay');
    this.pokemonCandyOverlayIcon.setScale(0.5);
    this.pokemonCandyOverlayIcon.setOrigin(0, 0);
    this.starterSelectContainer.add(this.pokemonCandyOverlayIcon);

    this.pokemonCandyDarknessOverlay = this.scene.add.sprite(4.5, 18, 'candy');
    this.pokemonCandyDarknessOverlay.setScale(0.5);
    this.pokemonCandyDarknessOverlay.setOrigin(0, 0);
    this.pokemonCandyDarknessOverlay.setTint(0x000000);
    this.pokemonCandyDarknessOverlay.setAlpha(0.50);
    this.pokemonCandyDarknessOverlay.setInteractive(new Phaser.Geom.Rectangle(0, 0, 16, 16), Phaser.Geom.Rectangle.Contains);
    this.starterSelectContainer.add(this.pokemonCandyDarknessOverlay);

    this.pokemonCandyCountText = addTextObject(this.scene, 14, 18, 'x0', TextStyle.WINDOW_ALT, { fontSize: '56px' });
    this.pokemonCandyCountText.setOrigin(0, 0);
    this.starterSelectContainer.add(this.pokemonCandyCountText);

    this.pokemonCaughtHatchedContainer = this.scene.add.container(2, 25);
    this.pokemonCaughtHatchedContainer.setScale(0.5);
    this.starterSelectContainer.add(this.pokemonCaughtHatchedContainer);

    const pokemonCaughtIcon = this.scene.add.sprite(1, 0, 'items', 'pb');
    pokemonCaughtIcon.setOrigin(0, 0);
    pokemonCaughtIcon.setScale(0.75);
    this.pokemonCaughtHatchedContainer.add(pokemonCaughtIcon);

    this.pokemonCaughtCountText = addTextObject(this.scene, 24, 4, '0', TextStyle.SUMMARY_ALT);
    this.pokemonCaughtCountText.setOrigin(0, 0);
    this.pokemonCaughtHatchedContainer.add(this.pokemonCaughtCountText);

    const pokemonHatchedIcon = this.scene.add.sprite(1, 14, 'items', 'mystery_egg');
    pokemonHatchedIcon.setOrigin(0, 0);
    pokemonHatchedIcon.setScale(0.75);
    this.pokemonCaughtHatchedContainer.add(pokemonHatchedIcon);

    this.pokemonHatchedCountText = addTextObject(this.scene, 24, 19, '0', TextStyle.SUMMARY_ALT);
    this.pokemonHatchedCountText.setOrigin(0, 0);
    this.pokemonCaughtHatchedContainer.add(this.pokemonHatchedCountText);

    this.pokemonMovesContainer = this.scene.add.container(102, 16);
    this.pokemonMovesContainer.setScale(0.5);

    for (let m = 0; m < 4; m++) {
      const moveContainer = this.scene.add.container(0, 14 * m);

      const moveBg = this.scene.add.nineslice(0, 0, 'type_bgs', 'unknown', 92, 14, 2, 2, 2, 2);
      moveBg.setOrigin(1, 0);

      const moveLabel = addTextObject(this.scene, -moveBg.width / 2, 0, '-', TextStyle.PARTY);
      moveLabel.setOrigin(0.5, 0);

      this.pokemonMoveBgs.push(moveBg);
      this.pokemonMoveLabels.push(moveLabel);

      moveContainer.add(moveBg);
      moveContainer.add(moveLabel);

      this.pokemonMoveContainers.push(moveContainer);
      this.pokemonMovesContainer.add(moveContainer);
    }

    this.pokemonAdditionalMoveCountLabel = addTextObject(this.scene, -this.pokemonMoveBgs[0].width / 2, 56, '(+0)', TextStyle.PARTY);
    this.pokemonAdditionalMoveCountLabel.setOrigin(0.5, 0);

    this.pokemonMovesContainer.add(this.pokemonAdditionalMoveCountLabel);

    this.starterSelectContainer.add(this.pokemonMovesContainer);

    this.pokemonEggMovesContainer = this.scene.add.container(102, 85);
    this.pokemonEggMovesContainer.setScale(0.375);

    const eggMovesLabel = addTextObject(this.scene, -46, 0, i18next.t("starterSelectUiHandler:eggMoves"), TextStyle.WINDOW_ALT);
    eggMovesLabel.setOrigin(0.5, 0);

    this.pokemonEggMovesContainer.add(eggMovesLabel);

    for (let m = 0; m < 4; m++) {
      const eggMoveContainer = this.scene.add.container(0, 16 + 14 * m);

      const eggMoveBg = this.scene.add.nineslice(0, 0, 'type_bgs', 'unknown', 92, 14, 2, 2, 2, 2);
      eggMoveBg.setOrigin(1, 0);

      const eggMoveLabel = addTextObject(this.scene, -eggMoveBg.width / 2, 0, '???', TextStyle.PARTY);
      eggMoveLabel.setOrigin(0.5, 0);

      this.pokemonEggMoveBgs.push(eggMoveBg);
      this.pokemonEggMoveLabels.push(eggMoveLabel);

      eggMoveContainer.add(eggMoveBg);
      eggMoveContainer.add(eggMoveLabel);

      this.pokemonEggMoveContainers.push(eggMoveContainer);

      this.pokemonEggMovesContainer.add(eggMoveContainer);
    }

    this.starterSelectContainer.add(this.pokemonEggMovesContainer);

    // The font size should be set per language
    let instructionTextSize = textSettings.instructionTextSize;

    this.instructionsText = addTextObject(this.scene, 4, 156, '', TextStyle.PARTY, { fontSize: instructionTextSize });
    this.starterSelectContainer.add(this.instructionsText);

    this.starterSelectMessageBoxContainer = this.scene.add.container(0, this.scene.game.canvas.height / 6);
    this.starterSelectMessageBoxContainer.setVisible(false);
    this.starterSelectContainer.add(this.starterSelectMessageBoxContainer);

    this.starterSelectMessageBox = addWindow(this.scene, 1, -1, 318, 28);
    this.starterSelectMessageBox.setOrigin(0, 1);
    this.starterSelectMessageBoxContainer.add(this.starterSelectMessageBox);

    this.message = addTextObject(this.scene, 8, 8, '', TextStyle.WINDOW, { maxLines: 2 });
    this.message.setOrigin(0, 0);
    this.starterSelectMessageBoxContainer.add(this.message);

    const date = new Date();
    date.setUTCHours(0, 0, 0, 0);

    this.scene.executeWithSeedOffset(() => {
      for (let c = 0; c < 3; c++) {
        let randomSpeciesId: Species;
        let species: PokemonSpecies;
        let pokerusCursor: integer;

        const generateSpecies = () => {
          randomSpeciesId = Utils.randSeedItem(starterSpecies);
          species = getPokemonSpecies(randomSpeciesId);
          pokerusCursor = this.genSpecies[species.generation - 1].indexOf(species);
        };

        let dupe = false;

        do {
          dupe = false;

          generateSpecies();

          for (let pc = 0; pc < c; pc++) {
            if (this.pokerusGens[pc] === species.generation -1 && this.pokerusCursors[pc] === pokerusCursor) {
              dupe = true;
              break;
            }
          }
        } while (dupe);

        this.pokerusGens.push(species.generation - 1);
        this.pokerusCursors.push(pokerusCursor);
        this.pokerusCursorObjs[c].setPosition(150 + 18 * (pokerusCursor % 9), 10 + 18 * Math.floor(pokerusCursor / 9));
      }
    }, 0, date.getTime().toString());

    this.statsContainer = new StatsContainer(this.scene, 6, 16);

    this.scene.add.existing(this.statsContainer);

    this.statsContainer.setVisible(false);

    this.starterSelectContainer.add(this.statsContainer);

    this.updateInstructions();
  }

  show(args: any[]): boolean {
    if (args.length >= 2 && args[0] instanceof Function && typeof args[1] === 'number') {
      super.show(args);

      for (let g = 0; g < this.genSpecies.length; g++) {
        this.genSpecies[g].forEach((species, s) => {
          const dexEntry = this.scene.gameData.dexData[species.speciesId];
          const icon = this.starterSelectGenIconContainers[g].getAt(s) as Phaser.GameObjects.Sprite;
          if (dexEntry.caughtAttr)
            icon.clearTint();
          else if (dexEntry.seenAttr)
            icon.setTint(0x808080);
        });
      }

      this.starterSelectCallback = args[0] as StarterSelectCallback;

      this.starterSelectContainer.setVisible(true);

      this.gameMode = args[1];

      this.setGenMode(false);
      this.setCursor(0);
      this.setGenMode(true);
      this.setCursor(0);
      this.tryUpdateValue(0);

      handleTutorial(this.scene, Tutorial.Starter_Select);

      return true;
    }

    return false;
  }

  showText(text: string, delay?: integer, callback?: Function, callbackDelay?: integer, prompt?: boolean, promptDelay?: integer) {
    super.showText(text, delay, callback, callbackDelay, prompt, promptDelay);

    if (text?.indexOf('\n') === -1) {
      this.starterSelectMessageBox.setSize(318, 28);
      this.message.setY(-22);
    } else {
      this.starterSelectMessageBox.setSize(318, 42);
      this.message.setY(-37);
    }

    this.starterSelectMessageBoxContainer.setVisible(!!text?.length);
  }

  processInput(button: Button): boolean {
    if (this.blockInput)
      return false;

    const ui = this.getUi();

    let success = false;
    let error = false;

    if (button === Button.SUBMIT) {
      if (this.tryStart(true))
        success = true;
      else
        error = true;
    } else if (button === Button.CANCEL) {
      if (this.statsMode) {
        this.toggleStatsMode(false);
        success = true;
      } else if (this.starterCursors.length) {
        this.popStarter();
        success = true;
        this.updateInstructions();
      } else {
        this.blockInput = true;
        this.scene.clearPhaseQueue();
        this.scene.pushPhase(new TitlePhase(this.scene));
        this.scene.getCurrentPhase().end();
        success = true;
      }
    } else if (this.startCursorObj.visible) {
      switch (button) {
        case Button.ACTION:
          if (this.tryStart(true))
            success = true;
          else
            error = true;
          break;
        case Button.UP:
          this.startCursorObj.setVisible(false);
          this.setGenMode(true);
          success = true;
          break;
        case Button.LEFT:
          this.startCursorObj.setVisible(false);
          this.setGenMode(false);
          this.setCursor(this.cursor + 8);
          success = true;
          break;
        case Button.RIGHT:
          this.startCursorObj.setVisible(false);
          this.setGenMode(false);
          success = true;
          break;
      }
    } else if (this.genMode) {
      switch (button) {
        case Button.UP:
          if (this.genCursor)
            success = this.setCursor(this.genCursor - 1);
          break;
        case Button.DOWN:
          if (this.genCursor < 2)
            success = this.setCursor(this.genCursor + 1);
          else {
            this.startCursorObj.setVisible(true);
            this.setGenMode(true);
            success = true;
          }
          break;
        case Button.LEFT:
          success = this.setGenMode(false);
          this.setCursor(this.cursor + 8);
          break;
        case Button.RIGHT:
          success = this.setGenMode(false);
          break;
      }
    } else {
      if (button === Button.ACTION) {
        if (!this.speciesStarterDexEntry?.caughtAttr)
          error = true;
        else if (this.starterCursors.length < 6) {
          const options = [
            {
              label: i18next.t("starterSelectUiHandler:addToParty"),
              handler: () => {
                ui.setMode(Mode.STARTER_SELECT);
                let isDupe = false;
                for (let s = 0; s < this.starterCursors.length; s++) {
                  if (this.starterGens[s] === this.getGenCursorWithScroll() && this.starterCursors[s] === this.cursor) {
                    isDupe = true;
                    break;
                  }
                }
                const species = this.genSpecies[this.getGenCursorWithScroll()][this.cursor];
                if (!isDupe && this.tryUpdateValue(this.scene.gameData.getSpeciesStarterValue(species.speciesId))) {
                  const cursorObj = this.starterCursorObjs[this.starterCursors.length];
                  cursorObj.setVisible(true);
                  cursorObj.setPosition(this.cursorObj.x, this.cursorObj.y);
                  const props = this.scene.gameData.getSpeciesDexAttrProps(species, this.dexAttrCursor);
                  this.starterIcons[this.starterCursors.length].setTexture(species.getIconAtlasKey(props.formIndex, props.shiny, props.variant));
                  this.starterIcons[this.starterCursors.length].setFrame(species.getIconId(props.female, props.formIndex, props.shiny, props.variant));
                  this.checkIconId(this.starterIcons[this.starterCursors.length], species, props.female, props.formIndex, props.shiny, props.variant);
                  this.starterGens.push(this.getGenCursorWithScroll());
                  this.starterCursors.push(this.cursor);
                  this.starterAttr.push(this.dexAttrCursor);
                  this.starterAbilityIndexes.push(this.abilityCursor);
                  this.starterNatures.push(this.natureCursor as unknown as Nature);
                  this.starterMovesets.push(this.starterMoveset.slice(0) as StarterMoveset);
                  if (this.speciesLoaded.get(species.speciesId))
                    getPokemonSpeciesForm(species.speciesId, props.formIndex).cry(this.scene);
                  if (this.starterCursors.length === 6 || this.value === this.getValueLimit())
                    this.tryStart();
                  this.updateInstructions();
                  ui.playSelect();
                } else
                  ui.playError();
                return true;
              },
              overrideSound: true
            },
            {
              label: i18next.t("starterSelectUiHandler:toggleIVs"),
              handler: () => {
                this.toggleStatsMode();
                ui.setMode(Mode.STARTER_SELECT);
                return true;
              }
            }
          ];
          if (this.speciesStarterMoves.length > 1) {
            const showSwapOptions = (moveset: StarterMoveset) => {
              ui.setMode(Mode.STARTER_SELECT).then(() => {
                ui.showText(i18next.t("starterSelectUiHandler:selectMoveSwapOut"), null, () => {
                  ui.setModeWithoutClear(Mode.OPTION_SELECT, {
                    options: moveset.map((m: Moves, i: number) => {
                      const option: OptionSelectItem = {
                        label: allMoves[m].name,
                        handler: () => {
                          ui.setMode(Mode.STARTER_SELECT).then(() => {
                            ui.showText(`${i18next.t("starterSelectUiHandler:selectMoveSwapWith")} ${allMoves[m].name}.`, null, () => {
                              ui.setModeWithoutClear(Mode.OPTION_SELECT, {
                                options: this.speciesStarterMoves.filter((sm: Moves) => sm !== m).map(sm => {
                                  // make an option for each available starter move
                                  const option = {
                                    label: allMoves[sm].name,
                                    handler: () => {
                                      this.switchMoveHandler(i, sm, m)
                                      showSwapOptions(this.starterMoveset);
                                      return true;
                                    }
                                  };
                                  return option;
                                }).concat({
                                  label: i18next.t("menu:cancel"),
                                  handler: () => {
                                    showSwapOptions(this.starterMoveset);
                                    return true;
                                  }
                                }),
                                maxOptions: 8,
                                yOffset: 19
                              });
                            });
                          });
                          return true;
                        }
                      };
                      return option;
                    }).concat({
                      label: i18next.t("menu:cancel"),
                      handler: () => {
                        this.clearText();
                        ui.setMode(Mode.STARTER_SELECT);
                        return true;
                      }
                    }),
                    maxOptions: 8,
                    yOffset: 19
                  });
                });
              });
            };
            options.push({
              label: i18next.t("starterSelectUiHandler:manageMoves"),
              handler: () => {
                showSwapOptions(this.starterMoveset);
                return true;
              }
            });
          }
          const starterData = this.scene.gameData.starterData[this.lastSpecies.speciesId];
          const candyCount = starterData.candyCount;
          const passiveAttr = starterData.passiveAttr;
          if (passiveAttr & PassiveAttr.UNLOCKED) {
            if (!(passiveAttr & PassiveAttr.ENABLED)) {
              options.push({
                label: i18next.t("starterSelectUiHandler:enablePassive"),
                handler: () => {
                  starterData.passiveAttr |= PassiveAttr.ENABLED;
                  ui.setMode(Mode.STARTER_SELECT);
                  this.setSpeciesDetails(this.lastSpecies, undefined, undefined, undefined, undefined, undefined, undefined);
                  return true;
                }
              });
            } else {
              options.push({
                label: i18next.t("starterSelectUiHandler:disablePassive"),
                handler: () => {
                  starterData.passiveAttr ^= PassiveAttr.ENABLED;
                  ui.setMode(Mode.STARTER_SELECT);
                  this.setSpeciesDetails(this.lastSpecies, undefined, undefined, undefined, undefined, undefined, undefined);
                  return true;
                }
              });
            }
          }
          const showUseCandies = () => {
            const options = [];
            if (!(passiveAttr & PassiveAttr.UNLOCKED)) {
              const passiveCost = getPassiveCandyCount(speciesStarters[this.lastSpecies.speciesId]);
              options.push({
                label: `x${passiveCost} ${i18next.t("starterSelectUiHandler:unlockPassive")} (${allAbilities[starterPassiveAbilities[this.lastSpecies.speciesId]].name})`,
                handler: () => {
                  if (candyCount >= passiveCost) {
                    starterData.passiveAttr |= PassiveAttr.UNLOCKED | PassiveAttr.ENABLED;
                    starterData.candyCount -= passiveCost;
                    this.pokemonCandyCountText.setText(`x${starterData.candyCount}`);
                    this.scene.gameData.saveSystem().then(success => {
                      if (!success)
                        return this.scene.reset(true);
                    });
                    ui.setMode(Mode.STARTER_SELECT);
                    this.setSpeciesDetails(this.lastSpecies, undefined, undefined, undefined, undefined, undefined, undefined);
                    return true;
                  }
                  return false;
                },
                item: 'candy',
                itemArgs: starterColors[this.lastSpecies.speciesId]
              });
            }
            const valueReduction = starterData.valueReduction;
            if (valueReduction < 2) {
              const reductionCost = getValueReductionCandyCounts(speciesStarters[this.lastSpecies.speciesId])[valueReduction];
              options.push({
                label: `x${reductionCost} ${i18next.t("starterSelectUiHandler:reduceCost")}`,
                handler: () => {
                  if (candyCount >= reductionCost) {
                    starterData.valueReduction++;
                    starterData.candyCount -= reductionCost;
                    this.pokemonCandyCountText.setText(`x${starterData.candyCount}`);
                    this.scene.gameData.saveSystem().then(success => {
                      if (!success)
                        return this.scene.reset(true);
                    });
                    this.updateStarterValueLabel(this.cursor);
                    this.tryUpdateValue(0);
                    ui.setMode(Mode.STARTER_SELECT);
                    this.scene.playSound('buy');
                    return true;
                  }
                  return false;
                },
                item: 'candy',
                itemArgs: starterColors[this.lastSpecies.speciesId]
              });
            }
            options.push({
              label: i18next.t("menu:cancel"),
              handler: () => {
                ui.setMode(Mode.STARTER_SELECT);
                return true;
              }
            });
            ui.setModeWithoutClear(Mode.OPTION_SELECT, {
              options: options,
              yOffset: 47
            });
          };
          if (!pokemonPrevolutions.hasOwnProperty(this.lastSpecies.speciesId)) {
            options.push({
              label: i18next.t("starterSelectUiHandler:useCandies"),
              handler: () => {
                ui.setMode(Mode.STARTER_SELECT).then(() => showUseCandies());
                return true;
              }
            });
          }
          options.push({
            label: i18next.t("menu:cancel"),
            handler: () => {
              ui.setMode(Mode.STARTER_SELECT);
              return true;
            }
          });
          ui.setModeWithoutClear(Mode.OPTION_SELECT, {
            options: options,
            yOffset: 47
          });
          success = true;
        }
      } else {
        const genStarters = this.starterSelectGenIconContainers[this.getGenCursorWithScroll()].getAll().length;
        const rows = Math.ceil(genStarters / 9);
        const row = Math.floor(this.cursor / 9);
        const props = this.scene.gameData.getSpeciesDexAttrProps(this.lastSpecies, this.dexAttrCursor);
        switch (button) {
          case Button.CYCLE_SHINY:
            if (this.canCycleShiny) {
              this.setSpeciesDetails(this.lastSpecies, !props.shiny, undefined, undefined, props.shiny ? 0 : undefined, undefined, undefined);
              if (this.dexAttrCursor & DexAttr.SHINY)
                this.scene.playSound('sparkle');
              else
                success = true;
            }
            break;
          case Button.CYCLE_FORM:
            if (this.canCycleForm) {
              const formCount = this.lastSpecies.forms.length;
              let newFormIndex = props.formIndex;
              do {
                newFormIndex = (newFormIndex + 1) % formCount;
                if (this.speciesStarterDexEntry.caughtAttr & this.scene.gameData.getFormAttr(newFormIndex))
                  break;
              } while (newFormIndex !== props.formIndex);
              this.setSpeciesDetails(this.lastSpecies, undefined, newFormIndex, undefined, undefined, undefined, undefined);
              success = true;
            }
            break;
          case Button.CYCLE_GENDER:
            if (this.canCycleGender) {
              this.setSpeciesDetails(this.lastSpecies, undefined, undefined, !props.female, undefined, undefined, undefined);
              success = true;
            }
            break;
          case Button.CYCLE_ABILITY:
            if (this.canCycleAbility) {
              const abilityCount = this.lastSpecies.getAbilityCount();
              const abilityAttr = this.scene.gameData.starterData[this.lastSpecies.speciesId].abilityAttr;
              let newAbilityIndex = this.abilityCursor;
              do {
                newAbilityIndex = (newAbilityIndex + 1) % abilityCount;
                if (!newAbilityIndex) {
                  if (abilityAttr & AbilityAttr.ABILITY_1)
                    break;
                } else if (newAbilityIndex === 1) {
                  if (abilityAttr & (this.lastSpecies.ability2 ? AbilityAttr.ABILITY_2 : AbilityAttr.ABILITY_HIDDEN))
                    break;
                } else {
                  if (abilityAttr & AbilityAttr.ABILITY_HIDDEN)
                    break;
                }
              } while (newAbilityIndex !== this.abilityCursor);
              this.setSpeciesDetails(this.lastSpecies, undefined, undefined, undefined, undefined, newAbilityIndex, undefined);
              success = true;
            }
            break;
          case Button.CYCLE_NATURE:
            if (this.canCycleNature) {
              const natures = this.scene.gameData.getNaturesForAttr(this.speciesStarterDexEntry.natureAttr);
              const natureIndex = natures.indexOf(this.natureCursor);
              const newNature = natures[natureIndex < natures.length - 1 ? natureIndex + 1 : 0];
              this.setSpeciesDetails(this.lastSpecies, undefined, undefined, undefined, undefined, undefined, newNature, undefined);
              success = true;
            }
            break;
           case Button.CYCLE_VARIANT:
            if (this.canCycleVariant) {
              let newVariant = props.variant;
              do {
                newVariant = (newVariant + 1) % 3;
                if (!newVariant) {
                  if (this.speciesStarterDexEntry.caughtAttr & DexAttr.DEFAULT_VARIANT)
                    break;
                } else if (newVariant === 1) {
                  if (this.speciesStarterDexEntry.caughtAttr & DexAttr.VARIANT_2)
                    break;
                } else {
                  if (this.speciesStarterDexEntry.caughtAttr & DexAttr.VARIANT_3)
                    break;
                }
              } while (newVariant !== props.variant);
              this.setSpeciesDetails(this.lastSpecies, undefined, undefined, undefined, newVariant, undefined, undefined);
              success = true;
            }
            break;
          case Button.UP:
            if (row)
              success = this.setCursor(this.cursor - 9);
            break;
          case Button.DOWN:
            if (row < rows - 2 || (row < rows - 1 && this.cursor % 9 <= (genStarters - 1) % 9))
              success = this.setCursor(this.cursor + 9);
            break;
          case Button.LEFT:
            if (this.cursor % 9)
              success = this.setCursor(this.cursor - 1);
            else {
              if (row >= Math.min(5, rows - 1))
                this.startCursorObj.setVisible(true);
              success = this.setGenMode(true);
            }
            break;
          case Button.RIGHT:
            if (this.cursor % 9 < (row < rows - 1 ? 8 : (genStarters - 1) % 9))
              success = this.setCursor(this.cursor + 1);
            else {
              if (row >= Math.min(5, rows - 1))
                this.startCursorObj.setVisible(true);
              success = this.setGenMode(true);
            }
            break;
        }
      }
    }

    if (success)
      ui.playSelect();
    else if (error)
      ui.playError();

    return success || error;
  }

  switchMoveHandler(i: number, newMove: Moves, move: Moves) {
    const speciesId = this.lastSpecies.speciesId;
    const existingMoveIndex = this.starterMoveset.indexOf(newMove);
    this.starterMoveset[i] = newMove;
    if (existingMoveIndex > -1)
      this.starterMoveset[existingMoveIndex] = move;
    const props: DexAttrProps = this.scene.gameData.getSpeciesDexAttrProps(this.lastSpecies, this.dexAttrCursor);
    // species has different forms
    if (pokemonFormLevelMoves.hasOwnProperty(speciesId)) {
      // starterMoveData doesn't have base form moves or is using the single form format
      if (!this.scene.gameData.starterData[speciesId].moveset || Array.isArray(this.scene.gameData.starterData[speciesId].moveset))
        this.scene.gameData.starterData[speciesId].moveset = { [props.formIndex]: this.starterMoveset.slice(0) as StarterMoveset };
      const starterMoveData = this.scene.gameData.starterData[speciesId].moveset;

      // starterMoveData doesn't have active form moves
      if (!starterMoveData.hasOwnProperty(props.formIndex))
        this.scene.gameData.starterData[speciesId].moveset[props.formIndex] = this.starterMoveset.slice(0) as StarterMoveset;

      // does the species' starter move data have its form's starter moves and has it been updated
      if (starterMoveData.hasOwnProperty(props.formIndex)) {
        // active form move hasn't been updated
        if (starterMoveData[props.formIndex][existingMoveIndex] !== newMove)
          this.scene.gameData.starterData[speciesId].moveset[props.formIndex] = this.starterMoveset.slice(0) as StarterMoveset;
      }
    } else
      this.scene.gameData.starterData[speciesId].moveset = this.starterMoveset.slice(0) as StarterMoveset;
    this.setSpeciesDetails(this.lastSpecies, undefined, undefined, undefined, undefined, undefined, undefined, false);
  }

  updateInstructions(): void {
    let instructionLines = [ ];
    let cycleInstructionLines = [];
    if (this.speciesStarterDexEntry?.caughtAttr) {
      if (this.canCycleShiny)
        cycleInstructionLines.push(i18next.t("starterSelectUiHandler:cycleShiny"));
      if (this.canCycleForm)
        cycleInstructionLines.push(i18next.t("starterSelectUiHandler:cycleForm"));
      if (this.canCycleGender)
        cycleInstructionLines.push(i18next.t("starterSelectUiHandler:cycleGender"));
      if (this.canCycleAbility)
        cycleInstructionLines.push(i18next.t("starterSelectUiHandler:cycleAbility"));
      if (this.canCycleNature)
        cycleInstructionLines.push(i18next.t("starterSelectUiHandler:cycleNature"));
      if (this.canCycleVariant)
        cycleInstructionLines.push(i18next.t("starterSelectUiHandler:cycleVariant"));
    }

    if (cycleInstructionLines.length > 2) {
      cycleInstructionLines[0] += ' | ' + cycleInstructionLines.splice(1, 1);
      if (cycleInstructionLines.length > 2)
        cycleInstructionLines[1] += ' | ' + cycleInstructionLines.splice(2, 1);
      if (cycleInstructionLines.length > 2)
        cycleInstructionLines[2] += ' | ' + cycleInstructionLines.splice(3, 1);
    }

    for (let cil of cycleInstructionLines)
      instructionLines.push(cil);

    this.instructionsText.setText(instructionLines.join('\n'));
  }

  getValueLimit(): integer {
    switch (this.gameMode) {
      case GameModes.ENDLESS:
      case GameModes.SPLICED_ENDLESS:
        return 15;
      default:
        return 10;
    }
  }

  setCursor(cursor: integer): boolean {
    let changed = false;

    if (this.genMode) {
      changed = this.genCursor !== cursor;

      let genCursorWithScroll = this.getGenCursorWithScroll();

      if (!cursor && this.genScrollCursor) {
        this.genScrollCursor--;
        cursor++;
        this.updateGenOptions();
      } else if (cursor === 2 && this.genScrollCursor < gens.length - 3) {
        this.genScrollCursor++;
        cursor--;
        this.updateGenOptions();
      }

      if (genCursorWithScroll !== undefined)
        this.starterSelectGenIconContainers[genCursorWithScroll].setVisible(false);
      this.cursor = 0;
      this.genCursor = cursor;
      genCursorWithScroll = this.getGenCursorWithScroll();
      this.genCursorObj.setY(5 + 17 * this.genCursor);
      this.genCursorHighlightObj.setY(this.genCursorObj.y);
      this.starterSelectGenIconContainers[genCursorWithScroll].setVisible(true);

      for (let s = 0; s < this.starterCursorObjs.length; s++)
        this.starterCursorObjs[s].setVisible(this.starterGens[s] === genCursorWithScroll);
      for (let s = 0; s < this.pokerusCursorObjs.length; s++)
        this.pokerusCursorObjs[s].setVisible(this.pokerusGens[s] === genCursorWithScroll);

      const genLimit = this.genSpecies[genCursorWithScroll].length;
      for (let s = 0; s < 81; s++) {
        const speciesId = s < genLimit ? this.genSpecies[genCursorWithScroll][s].speciesId : 0 as Species;
        const slotVisible = !!speciesId;
        if (slotVisible)
          this.updateStarterValueLabel(s);
        this.starterValueLabels[s].setVisible(slotVisible);
        const speciesVariants = speciesId && this.scene.gameData.dexData[speciesId].caughtAttr & DexAttr.SHINY
          ? [ DexAttr.DEFAULT_VARIANT, DexAttr.VARIANT_2, DexAttr.VARIANT_3 ].filter(v => !!(this.scene.gameData.dexData[speciesId].caughtAttr & v))
          : [];
        for (let v = 0; v < 3; v++) {
          const hasVariant = speciesVariants.length > v;
          this.shinyIcons[s][v].setVisible(slotVisible && hasVariant);
          if (hasVariant)
            this.shinyIcons[s][v].setTint(getVariantTint(speciesVariants[v] === DexAttr.DEFAULT_VARIANT ? 0 : speciesVariants[v] === DexAttr.VARIANT_2 ? 1 : 2));
        }
        this.hiddenAbilityIcons[s].setVisible(slotVisible && !!this.scene.gameData.dexData[speciesId].caughtAttr && !!(this.scene.gameData.starterData[speciesId].abilityAttr & 4));
        this.classicWinIcons[s].setVisible(slotVisible && this.scene.gameData.starterData[speciesId].classicWinCount > 0);
      }
    } else {
      changed = super.setCursor(cursor);

      this.cursorObj.setPosition(150 + 18 * (cursor % 9), 10 + 18 * Math.floor(cursor / 9));

      this.setSpecies(this.genSpecies[this.getGenCursorWithScroll()][cursor]);

      this.updateInstructions();
    }

    return changed;
  }

  getGenCursorWithScroll(): integer {
    return this.genCursor !== undefined
      ? this.genCursor + this.genScrollCursor
      : undefined;
  }

  updateGenOptions(): void {
    let text = '';
    for (let g = this.genScrollCursor; g <= this.genScrollCursor + 2; g++) {
        let optionText = '';
        if (g === this.genScrollCursor && this.genScrollCursor)
            optionText = '↑';
        else if (g === this.genScrollCursor + 2 && this.genScrollCursor < gens.length - 3)
            optionText = '↓'
        else
            optionText = i18next.t(`starterSelectUiHandler:gen${g + 1}`);
        text += `${text ? '\n' : ''}${optionText}`;
    }
    this.genOptionsText.setText(text);
}

  setGenMode(genMode: boolean): boolean {
    this.genCursorObj.setVisible(genMode && !this.startCursorObj.visible);
    this.cursorObj.setVisible(!genMode && !this.startCursorObj.visible);

    if (genMode !== this.genMode) {
      this.genMode = genMode;

      this.setCursor(genMode ? this.genCursor : this.cursor);
      if (genMode)
        this.setSpecies(null);

      return true;
    }

    return false;
  }

  setSpecies(species: PokemonSpecies) {
    this.speciesStarterDexEntry = species ? this.scene.gameData.dexData[species.speciesId] : null;
    this.dexAttrCursor = species ? this.scene.gameData.getSpeciesDefaultDexAttr(species, false, true) : 0n;
    this.abilityCursor = species ? this.scene.gameData.getStarterSpeciesDefaultAbilityIndex(species) : 0;
    this.natureCursor = species ? this.scene.gameData.getSpeciesDefaultNature(species) : 0;

    if (this.statsMode) {
      if (this.speciesStarterDexEntry?.caughtAttr) {
        this.statsContainer.setVisible(true);
        this.showStats();
      } else {
        this.statsContainer.setVisible(false);
        this.statsContainer.updateIvs(null);
      }
    }

    if (this.lastSpecies) {
      const dexAttr = this.scene.gameData.getSpeciesDefaultDexAttr(this.lastSpecies, false, true);
      const props = this.scene.gameData.getSpeciesDexAttrProps(this.lastSpecies, dexAttr);
      const lastSpeciesIcon = (this.starterSelectGenIconContainers[this.lastSpecies.generation - 1].getAt(this.genSpecies[this.lastSpecies.generation - 1].indexOf(this.lastSpecies)) as Phaser.GameObjects.Sprite);
      lastSpeciesIcon.setTexture(this.lastSpecies.getIconAtlasKey(props.formIndex, props.shiny, props.variant), this.lastSpecies.getIconId(props.female, props.formIndex, props.shiny, props.variant));
      this.checkIconId(lastSpeciesIcon, this.lastSpecies, props.female, props.formIndex, props.shiny, props.variant);
      this.iconAnimHandler.addOrUpdate(lastSpeciesIcon, PokemonIconAnimMode.NONE);
    }

    this.lastSpecies = species;

    if (species && (this.speciesStarterDexEntry?.seenAttr || this.speciesStarterDexEntry?.caughtAttr)) {
      this.pokemonNumberText.setText(Utils.padInt(species.speciesId, 4));
      this.pokemonNameText.setText(species.name);

      if (this.speciesStarterDexEntry?.caughtAttr) {
        const colorScheme = starterColors[species.speciesId];

        const luck = this.scene.gameData.getDexAttrLuck(this.speciesStarterDexEntry.caughtAttr);
        this.pokemonLuckText.setVisible(!!luck);
        this.pokemonLuckText.setText(luck.toString());
        this.pokemonLuckText.setTint(getVariantTint(Math.min(luck - 1, 2) as Variant));
        this.pokemonLuckLabelText.setVisible(this.pokemonLuckText.visible);

        //Growth translate
        let growthReadable = Utils.toReadableString(GrowthRate[species.growthRate]);
        let growthAux = growthReadable.replace(" ", "_")
        if(i18next.exists("growth:" + growthAux)){
          growthReadable = i18next.t("growth:"+ growthAux as any)
        }
        this.pokemonGrowthRateText.setText(growthReadable);

        this.pokemonGrowthRateText.setColor(getGrowthRateColor(species.growthRate));
        this.pokemonGrowthRateText.setShadowColor(getGrowthRateColor(species.growthRate, true));
        this.pokemonGrowthRateLabelText.setVisible(true);
        this.pokemonUncaughtText.setVisible(false);
        this.pokemonAbilityLabelText.setVisible(true);
        this.pokemonPassiveLabelText.setVisible(true);
        this.pokemonNatureLabelText.setVisible(true);
        this.pokemonCaughtCountText.setText(`${this.speciesStarterDexEntry.caughtCount}`);
        this.pokemonHatchedCountText.setText(`${this.speciesStarterDexEntry.hatchedCount}`);
        this.pokemonCaughtHatchedContainer.setVisible(true);
        if (pokemonPrevolutions.hasOwnProperty(species.speciesId)) {
          this.pokemonCaughtHatchedContainer.setY(16);
          [ this.pokemonCandyIcon, this.pokemonCandyOverlayIcon, this.pokemonCandyDarknessOverlay, this.pokemonCandyCountText ].map(c => c.setVisible(false));
        } else {
          this.pokemonCaughtHatchedContainer.setY(25);
          this.pokemonCandyIcon.setTint(argbFromRgba(Utils.rgbHexToRgba(colorScheme[0])));
          this.pokemonCandyIcon.setVisible(true);
          this.pokemonCandyOverlayIcon.setTint(argbFromRgba(Utils.rgbHexToRgba(colorScheme[1])));
          this.pokemonCandyOverlayIcon.setVisible(true);
          this.pokemonCandyDarknessOverlay.setVisible(true);
          this.pokemonCandyCountText.setText(`x${this.scene.gameData.starterData[species.speciesId].candyCount}`);
          this.pokemonCandyCountText.setVisible(true);
          this.pokemonFormText.setVisible(true);

          var currentFriendship = this.scene.gameData.starterData[this.lastSpecies.speciesId].friendship;
          if (!currentFriendship || currentFriendship === undefined)
            currentFriendship = 0;

          const friendshipCap = getStarterValueFriendshipCap(speciesStarters[this.lastSpecies.speciesId]);
          const candyCropY = 16 - (16 * (currentFriendship / friendshipCap));

          if (this.pokemonCandyDarknessOverlay.visible) {
            this.pokemonCandyDarknessOverlay.on('pointerover', () => (this.scene as BattleScene).ui.showTooltip(null, `${currentFriendship}/${friendshipCap}`, true));
            this.pokemonCandyDarknessOverlay.on('pointerout', () => (this.scene as BattleScene).ui.hideTooltip());
          }

          this.pokemonCandyDarknessOverlay.setCrop(0,0,16, candyCropY);
        }
        this.iconAnimHandler.addOrUpdate(this.starterSelectGenIconContainers[species.generation - 1].getAt(this.genSpecies[species.generation - 1].indexOf(species)) as Phaser.GameObjects.Sprite, PokemonIconAnimMode.PASSIVE);

        let starterIndex = -1;

        this.starterGens.every((g, i) => {
          const starterSpecies = this.genSpecies[g][this.starterCursors[i]];
          if (starterSpecies.speciesId === species.speciesId) {
            starterIndex = i;
            return false;
          }
          return true;
        });

        let props: DexAttrProps;

        if (starterIndex > -1) {
          props = this.scene.gameData.getSpeciesDexAttrProps(species, this.starterAttr[starterIndex]);
          this.setSpeciesDetails(species, props.shiny, props.formIndex, props.female, props.variant, this.starterAbilityIndexes[starterIndex], this.starterNatures[starterIndex]);
        } else {
          const defaultDexAttr = this.scene.gameData.getSpeciesDefaultDexAttr(species, false, true);
          const defaultAbilityIndex = this.scene.gameData.getStarterSpeciesDefaultAbilityIndex(species);
          const defaultNature = this.scene.gameData.getSpeciesDefaultNature(species);
          props = this.scene.gameData.getSpeciesDexAttrProps(species, defaultDexAttr);

          this.setSpeciesDetails(species, props.shiny, props.formIndex, props.female, props.variant, defaultAbilityIndex, defaultNature);
        }

        const speciesForm = getPokemonSpeciesForm(species.speciesId, props.formIndex);
        this.setTypeIcons(speciesForm.type1, speciesForm.type2);

        this.pokemonSprite.clearTint();
        if (this.pokerusCursors.find((cursor: integer, i: integer) => cursor === this.cursor && this.pokerusGens[i] === this.getGenCursorWithScroll()))
          handleTutorial(this.scene, Tutorial.Pokerus);
      } else {
        this.pokemonGrowthRateText.setText('');
        this.pokemonGrowthRateLabelText.setVisible(false);
        this.type1Icon.setVisible(false);
        this.type2Icon.setVisible(false);
        this.pokemonLuckLabelText.setVisible(false);
        this.pokemonLuckText.setVisible(false);
        this.pokemonUncaughtText.setVisible(true);
        this.pokemonAbilityLabelText.setVisible(false);
        this.pokemonPassiveLabelText.setVisible(false);
        this.pokemonNatureLabelText.setVisible(false);
        this.pokemonCaughtHatchedContainer.setVisible(false);
        this.pokemonCandyIcon.setVisible(false);
        this.pokemonCandyOverlayIcon.setVisible(false);
        this.pokemonCandyDarknessOverlay.setVisible(false);
        this.pokemonCandyCountText.setVisible(false);
        this.pokemonFormText.setVisible(false);

        const defaultDexAttr = this.scene.gameData.getSpeciesDefaultDexAttr(species, true, true);
        const defaultAbilityIndex = this.scene.gameData.getStarterSpeciesDefaultAbilityIndex(species);
        const defaultNature = this.scene.gameData.getSpeciesDefaultNature(species);
        const props = this.scene.gameData.getSpeciesDexAttrProps(species, defaultDexAttr);

        this.setSpeciesDetails(species, props.shiny, props.formIndex, props.female, props.variant, defaultAbilityIndex, defaultNature, true);
        this.pokemonSprite.setTint(0x808080);
      }
    } else {
      this.pokemonNumberText.setText(Utils.padInt(0, 4));
      this.pokemonNameText.setText(species ? '???' : '');
      this.pokemonGrowthRateText.setText('');
      this.pokemonGrowthRateLabelText.setVisible(false);
      this.type1Icon.setVisible(false);
      this.type2Icon.setVisible(false);
      this.pokemonLuckLabelText.setVisible(false);
      this.pokemonLuckText.setVisible(false);
      this.pokemonUncaughtText.setVisible(!!species);
      this.pokemonAbilityLabelText.setVisible(false);
      this.pokemonPassiveLabelText.setVisible(false);
      this.pokemonNatureLabelText.setVisible(false);
      this.pokemonCaughtHatchedContainer.setVisible(false);
      this.pokemonCandyIcon.setVisible(false);
      this.pokemonCandyOverlayIcon.setVisible(false);
      this.pokemonCandyDarknessOverlay.setVisible(false);
      this.pokemonCandyCountText.setVisible(false);
      this.pokemonFormText.setVisible(false);

      this.setSpeciesDetails(species, false, 0, false, 0, 0, 0);
      this.pokemonSprite.clearTint();
    }
  }

  setSpeciesDetails(species: PokemonSpecies, shiny: boolean, formIndex: integer, female: boolean, variant: Variant, abilityIndex: integer, natureIndex: integer, forSeen: boolean = false): void {
    const oldProps = species ? this.scene.gameData.getSpeciesDexAttrProps(species, this.dexAttrCursor) : null;
    const oldAbilityIndex = this.abilityCursor > -1 ? this.abilityCursor : this.scene.gameData.getStarterSpeciesDefaultAbilityIndex(species);
    const oldNatureIndex = this.natureCursor > -1 ? this.natureCursor : this.scene.gameData.getSpeciesDefaultNature(species);
    this.dexAttrCursor = 0n;
    this.abilityCursor = -1;
    this.natureCursor = -1;

    if (species?.forms?.find(f => f.formKey === 'female')) {
      if (female !== undefined)
        formIndex = female ? 1 : 0;
      else if (formIndex !== undefined)
        female = formIndex === 1;
    }

    if (species) {
      this.dexAttrCursor |= (shiny !== undefined ? !shiny : !(shiny = oldProps.shiny)) ? DexAttr.NON_SHINY : DexAttr.SHINY;
      this.dexAttrCursor |= (female !== undefined ? !female : !(female = oldProps.female)) ? DexAttr.MALE : DexAttr.FEMALE;
      this.dexAttrCursor |= (variant !== undefined ? !variant : !(variant = oldProps.variant)) ? DexAttr.DEFAULT_VARIANT : variant === 1 ? DexAttr.VARIANT_2 : DexAttr.VARIANT_3;
      this.dexAttrCursor |= this.scene.gameData.getFormAttr(formIndex !== undefined ? formIndex : (formIndex = oldProps.formIndex));
      this.abilityCursor = abilityIndex !== undefined ? abilityIndex : (abilityIndex = oldAbilityIndex);
      this.natureCursor = natureIndex !== undefined ? natureIndex : (natureIndex = oldNatureIndex);
    }

    this.pokemonSprite.setVisible(false);

    if (this.assetLoadCancelled) {
      this.assetLoadCancelled.value = true;
      this.assetLoadCancelled = null;
    }

    this.starterMoveset = null;
    this.speciesStarterMoves = [];

    if (species) {
      const dexEntry = this.scene.gameData.dexData[species.speciesId];
      const abilityAttr = this.scene.gameData.starterData[species.speciesId].abilityAttr;
      if (!dexEntry.caughtAttr) {
        const props = this.scene.gameData.getSpeciesDexAttrProps(species, this.scene.gameData.getSpeciesDefaultDexAttr(species, forSeen, !forSeen));
        const defaultAbilityIndex = this.scene.gameData.getStarterSpeciesDefaultAbilityIndex(species);
        const defaultNature = this.scene.gameData.getSpeciesDefaultNature(species);
        if (shiny === undefined || shiny !== props.shiny)
          shiny = props.shiny;
        if (formIndex === undefined || formIndex !== props.formIndex)
          formIndex = props.formIndex;
        if (female === undefined || female !== props.female)
          female = props.female;
        if (variant === undefined || variant !== props.variant)
          variant = props.variant;
        if (abilityIndex === undefined || abilityIndex !== defaultAbilityIndex)
          abilityIndex = defaultAbilityIndex;
        if (natureIndex === undefined || natureIndex !== defaultNature)
          natureIndex = defaultNature;
      }

      this.shinyOverlay.setVisible(shiny);
      this.pokemonNumberText.setColor(this.getTextColor(shiny ? TextStyle.SUMMARY_GOLD : TextStyle.SUMMARY, false));
      this.pokemonNumberText.setShadowColor(this.getTextColor(shiny ? TextStyle.SUMMARY_GOLD : TextStyle.SUMMARY, true));

      if (forSeen ? this.speciesStarterDexEntry?.seenAttr : this.speciesStarterDexEntry?.caughtAttr) {
        let starterIndex = -1;

        this.starterGens.every((g, i) => {
          const starterSpecies = this.genSpecies[g][this.starterCursors[i]];
          if (starterSpecies.speciesId === species.speciesId) {
            starterIndex = i;
            return false;
          }
          return true;
        });

        if (starterIndex > -1) {
          this.starterAttr[starterIndex] = this.dexAttrCursor;
          this.starterAbilityIndexes[starterIndex] = this.abilityCursor;
          this.starterNatures[starterIndex] = this.natureCursor;
        }

        const assetLoadCancelled = new Utils.BooleanHolder(false);
        this.assetLoadCancelled = assetLoadCancelled;

        species.loadAssets(this.scene, female, formIndex, shiny, variant, true).then(() => {
          if (assetLoadCancelled.value)
            return;
          this.assetLoadCancelled = null;
          this.speciesLoaded.set(species.speciesId, true);
          this.pokemonSprite.play(species.getSpriteKey(female, formIndex, shiny, variant));
          this.pokemonSprite.setPipelineData('shiny', shiny);
          this.pokemonSprite.setPipelineData('variant', variant);
          this.pokemonSprite.setPipelineData('spriteKey', species.getSpriteKey(female, formIndex, shiny, variant));
          this.pokemonSprite.setVisible(!this.statsMode);
        });

        (this.starterSelectGenIconContainers[this.getGenCursorWithScroll()].getAt(this.cursor) as Phaser.GameObjects.Sprite)
          .setTexture(species.getIconAtlasKey(formIndex, shiny, variant), species.getIconId(female, formIndex, shiny, variant));
        this.checkIconId((this.starterSelectGenIconContainers[this.getGenCursorWithScroll()].getAt(this.cursor) as Phaser.GameObjects.Sprite), species, female, formIndex, shiny, variant);
        this.canCycleShiny = !!(dexEntry.caughtAttr & DexAttr.NON_SHINY && dexEntry.caughtAttr & DexAttr.SHINY);
        this.canCycleGender = !!(dexEntry.caughtAttr & DexAttr.MALE && dexEntry.caughtAttr & DexAttr.FEMALE);
        this.canCycleAbility = [ abilityAttr & AbilityAttr.ABILITY_1, (abilityAttr & AbilityAttr.ABILITY_2) && species.ability2, abilityAttr & AbilityAttr.ABILITY_HIDDEN ].filter(a => a).length > 1;
        this.canCycleForm = species.forms.filter(f => !f.formKey || !pokemonFormChanges[species.speciesId]?.find(fc => fc.formKey))
          .map((_, f) => dexEntry.caughtAttr & this.scene.gameData.getFormAttr(f)).filter(f => f).length > 1;
        this.canCycleNature = this.scene.gameData.getNaturesForAttr(dexEntry.natureAttr).length > 1;
        this.canCycleVariant = shiny && [ dexEntry.caughtAttr & DexAttr.DEFAULT_VARIANT, dexEntry.caughtAttr & DexAttr.VARIANT_2, dexEntry.caughtAttr & DexAttr.VARIANT_3].filter(v => v).length > 1;
      }

      if (dexEntry.caughtAttr && species.malePercent !== null) {
        const gender = !female ? Gender.MALE : Gender.FEMALE;
        this.pokemonGenderText.setText(getGenderSymbol(gender));
        this.pokemonGenderText.setColor(getGenderColor(gender));
        this.pokemonGenderText.setShadowColor(getGenderColor(gender, true));
      } else
        this.pokemonGenderText.setText('');

      if (dexEntry.caughtAttr) {
        const ability = this.lastSpecies.getAbility(abilityIndex);
        this.pokemonAbilityText.setText(allAbilities[ability].name);

        const isHidden = abilityIndex === (this.lastSpecies.ability2 ? 2 : 1);
        this.pokemonAbilityText.setColor(this.getTextColor(!isHidden ? TextStyle.SUMMARY_ALT : TextStyle.SUMMARY_GOLD));
        this.pokemonAbilityText.setShadowColor(this.getTextColor(!isHidden ? TextStyle.SUMMARY_ALT : TextStyle.SUMMARY_GOLD, true));

        const passiveAttr = this.scene.gameData.starterData[species.speciesId].passiveAttr;
        this.pokemonPassiveText.setText(passiveAttr & PassiveAttr.UNLOCKED ? passiveAttr & PassiveAttr.ENABLED ? allAbilities[starterPassiveAbilities[this.lastSpecies.speciesId]].name : i18next.t("starterSelectUiHandler:disabled") : i18next.t("starterSelectUiHandler:locked"));
        this.pokemonPassiveText.setColor(this.getTextColor(passiveAttr === (PassiveAttr.UNLOCKED | PassiveAttr.ENABLED) ? TextStyle.SUMMARY_ALT : TextStyle.SUMMARY_GRAY));
        this.pokemonPassiveText.setShadowColor(this.getTextColor(passiveAttr === (PassiveAttr.UNLOCKED | PassiveAttr.ENABLED) ? TextStyle.SUMMARY_ALT : TextStyle.SUMMARY_GRAY, true));

        this.pokemonNatureText.setText(getNatureName(natureIndex as unknown as Nature, true, true, false, this.scene.uiTheme));

        let levelMoves: LevelMoves;
        if (pokemonFormLevelMoves.hasOwnProperty(species.speciesId) && pokemonFormLevelMoves[species.speciesId].hasOwnProperty(formIndex))
          levelMoves = pokemonFormLevelMoves[species.speciesId][formIndex];
        else
          levelMoves = pokemonSpeciesLevelMoves[species.speciesId];
        this.speciesStarterMoves.push(...levelMoves.filter(lm => lm[0] <= 5).map(lm => lm[1]));
        if (speciesEggMoves.hasOwnProperty(species.speciesId)) {
          for (let em = 0; em < 4; em++) {
            if (this.scene.gameData.starterData[species.speciesId].eggMoves & Math.pow(2, em))
              this.speciesStarterMoves.push(speciesEggMoves[species.speciesId][em]);
          }
        }

        const speciesMoveData = this.scene.gameData.starterData[species.speciesId].moveset;
        let moveData: StarterMoveset = speciesMoveData
          ? Array.isArray(speciesMoveData)
            ? speciesMoveData as StarterMoveset
            : (speciesMoveData as StarterFormMoveData)[formIndex]
          : null;
        const availableStarterMoves = this.speciesStarterMoves.concat(speciesEggMoves.hasOwnProperty(species.speciesId) ? speciesEggMoves[species.speciesId].filter((_, em: integer) => this.scene.gameData.starterData[species.speciesId].eggMoves & Math.pow(2, em)) : []);
        this.starterMoveset = (moveData || (this.speciesStarterMoves.slice(0, 4) as StarterMoveset)).filter(m => availableStarterMoves.find(sm => sm === m)) as StarterMoveset;
        // Consolidate move data if it contains an incompatible move
        if (this.starterMoveset.length < 4 && this.starterMoveset.length < availableStarterMoves.length)
          this.starterMoveset.push(...availableStarterMoves.filter(sm => this.starterMoveset.indexOf(sm) === -1).slice(0, 4 - this.starterMoveset.length));
        
        // Remove duplicate moves
        this.starterMoveset = this.starterMoveset.filter(
          (move, i) => {
            return this.starterMoveset.indexOf(move) === i;
          }) as StarterMoveset;        

        const speciesForm = getPokemonSpeciesForm(species.speciesId, formIndex);

        const formText = species?.forms[formIndex]?.formKey.split('-');
        for (let i = 0; i < formText?.length; i++)
          formText[i] = formText[i].charAt(0).toUpperCase() + formText[i].substring(1);

        this.pokemonFormText.setText(formText?.join(' '));

        this.setTypeIcons(speciesForm.type1, speciesForm.type2);
      } else {
        this.pokemonAbilityText.setText('');
        this.pokemonPassiveText.setText('');
        this.pokemonNatureText.setText('');
        this.setTypeIcons(null, null);
      }
    } else {
      this.shinyOverlay.setVisible(false);
      this.pokemonNumberText.setColor(this.getTextColor(TextStyle.SUMMARY));
      this.pokemonNumberText.setShadowColor(this.getTextColor(TextStyle.SUMMARY, true));
      this.pokemonGenderText.setText('');
      this.pokemonAbilityText.setText('');
      this.pokemonPassiveText.setText('');
      this.pokemonNatureText.setText('');
      this.setTypeIcons(null, null);
    }

    if (!this.starterMoveset)
      this.starterMoveset = this.speciesStarterMoves.slice(0, 4) as StarterMoveset;

    for (let m = 0; m < 4; m++) {
      const move = m < this.starterMoveset.length ? allMoves[this.starterMoveset[m]] : null;
      this.pokemonMoveBgs[m].setFrame(Type[move ? move.type : Type.UNKNOWN].toString().toLowerCase());
      this.pokemonMoveLabels[m].setText(move ? move.name : '-');
      this.pokemonMoveContainers[m].setVisible(!!move);
    }

    const hasEggMoves = species && speciesEggMoves.hasOwnProperty(species.speciesId);

    for (let em = 0; em < 4; em++) {
      const eggMove = hasEggMoves ? allMoves[speciesEggMoves[species.speciesId][em]] : null;
      const eggMoveUnlocked = eggMove && this.scene.gameData.starterData[species.speciesId].eggMoves & Math.pow(2, em);
      this.pokemonEggMoveBgs[em].setFrame(Type[eggMove ? eggMove.type : Type.UNKNOWN].toString().toLowerCase());
      this.pokemonEggMoveLabels[em].setText(eggMove && eggMoveUnlocked ? eggMove.name : '???');
    }

    this.pokemonEggMovesContainer.setVisible(this.speciesStarterDexEntry?.caughtAttr && hasEggMoves);

    this.pokemonAdditionalMoveCountLabel.setText(`(+${Math.max(this.speciesStarterMoves.length - 4, 0)})`);
    this.pokemonAdditionalMoveCountLabel.setVisible(this.speciesStarterMoves.length > 4);

    this.updateInstructions();
  }

  setTypeIcons(type1: Type, type2: Type): void {
    if (type1 !== null) {
      this.type1Icon.setVisible(true);
      this.type1Icon.setFrame(Type[type1].toLowerCase());
    } else
      this.type1Icon.setVisible(false);
    if (type2 !== null) {
      this.type2Icon.setVisible(true);
      this.type2Icon.setFrame(Type[type2].toLowerCase());
    } else
      this.type2Icon.setVisible(false);
  }

  popStarter(): void {
    this.starterGens.pop();
    this.starterCursors.pop();
    this.starterAttr.pop();
    this.starterAbilityIndexes.pop();
    this.starterNatures.pop();
    this.starterMovesets.pop();
    this.starterCursorObjs[this.starterCursors.length].setVisible(false);
    this.starterIcons[this.starterCursors.length].setTexture('pokemon_icons_0');
    this.starterIcons[this.starterCursors.length].setFrame('unknown');
    this.tryUpdateValue();
  }

  updateStarterValueLabel(cursor: integer): void {
    const speciesId = this.genSpecies[this.getGenCursorWithScroll()][cursor].speciesId;
    const baseStarterValue = speciesStarters[speciesId];
    const starterValue = this.scene.gameData.getSpeciesStarterValue(speciesId);
    let valueStr = starterValue.toString();
    if (valueStr.startsWith('0.'))
      valueStr = valueStr.slice(1);
    this.starterValueLabels[cursor].setText(valueStr);
    let textStyle: TextStyle;
    switch (baseStarterValue - starterValue) {
      case 0:
        textStyle = TextStyle.WINDOW;
        break;
      case 1:
      case 0.5:
        textStyle = TextStyle.SUMMARY_BLUE;
        break;
      default:
        textStyle = TextStyle.SUMMARY_GOLD;
        break;
    }
    this.starterValueLabels[cursor].setColor(this.getTextColor(textStyle));
    this.starterValueLabels[cursor].setShadowColor(this.getTextColor(textStyle, true));
  }

  tryUpdateValue(add?: integer): boolean {
    const value = this.starterGens.reduce((total: integer, gen: integer, i: integer) => total += this.scene.gameData.getSpeciesStarterValue(this.genSpecies[gen][this.starterCursors[i]].speciesId), 0);
    const newValue = value + (add || 0);
    const valueLimit = this.getValueLimit();
    const overLimit = newValue > valueLimit;
    let newValueStr = newValue.toString();
    if (newValueStr.startsWith('0.'))
      newValueStr = newValueStr.slice(1);
    this.valueLimitLabel.setText(`${newValueStr}/${valueLimit}`);
    this.valueLimitLabel.setColor(this.getTextColor(!overLimit ? TextStyle.TOOLTIP_CONTENT : TextStyle.SUMMARY_PINK));
    this.valueLimitLabel.setShadowColor(this.getTextColor(!overLimit ? TextStyle.TOOLTIP_CONTENT : TextStyle.SUMMARY_PINK, true));
    if (overLimit) {
      this.scene.time.delayedCall(Utils.fixedInt(500), () => this.tryUpdateValue());
      return false;
    }
    for (let g = 0; g < this.genSpecies.length; g++) {
      for (let s = 0; s < this.genSpecies[g].length; s++)
        (this.starterSelectGenIconContainers[g].getAt(s) as Phaser.GameObjects.Sprite).setAlpha((newValue + this.scene.gameData.getSpeciesStarterValue(this.genSpecies[g][s].speciesId)) > valueLimit ? 0.375 : 1);
    }
    this.value = newValue;
    return true;
  }

  tryStart(manualTrigger: boolean = false): boolean {
    if (!this.starterGens.length)
      return false;

    const ui = this.getUi();

    const cancel = () => {
      ui.setMode(Mode.STARTER_SELECT);
      if (!manualTrigger)
        this.popStarter();
      this.clearText();
    };

    ui.showText(i18next.t("starterSelectUiHandler:confirmStartTeam"), null, () => {
      ui.setModeWithoutClear(Mode.CONFIRM, () => {
        const startRun = (gameMode: GameModes) => {
          this.scene.gameMode = gameModes[gameMode];
          this.scene.money = this.scene.gameMode.getStartingMoney();
          ui.setMode(Mode.STARTER_SELECT);
          const thisObj = this;
          const originalStarterSelectCallback = this.starterSelectCallback;
          this.starterSelectCallback = null;
          originalStarterSelectCallback(new Array(this.starterGens.length).fill(0).map(function (_, i) {
            const starterSpecies = thisObj.genSpecies[thisObj.starterGens[i]][thisObj.starterCursors[i]];
            return {
              species: starterSpecies,
              dexAttr: thisObj.starterAttr[i],
              abilityIndex: thisObj.starterAbilityIndexes[i],
              passive: !(thisObj.scene.gameData.starterData[starterSpecies.speciesId].passiveAttr ^ (PassiveAttr.ENABLED | PassiveAttr.UNLOCKED)),
              nature: thisObj.starterNatures[i] as Nature,
              moveset: thisObj.starterMovesets[i],
              pokerus: !![ 0, 1, 2 ].filter(n => thisObj.pokerusGens[n] === starterSpecies.generation - 1 && thisObj.pokerusCursors[n] === thisObj.genSpecies[starterSpecies.generation - 1].indexOf(starterSpecies)).length
            };
          }));
        };
        startRun(this.gameMode);
      }, cancel, null, null, 19);
    });

    return true;
  }

  toggleStatsMode(on?: boolean): void {
    if (on === undefined)
      on = !this.statsMode;
    if (on) {
      this.showStats();
      this.statsMode = true;
      this.pokemonSprite.setVisible(false);
    } else {
      this.statsMode = false;
      this.statsContainer.setVisible(false);
      this.pokemonSprite.setVisible(!!this.speciesStarterDexEntry?.caughtAttr);
      this.statsContainer.updateIvs(null);
    }
  }

  showStats(): void {
    if (!this.speciesStarterDexEntry)
      return;

    this.statsContainer.setVisible(true);

    this.statsContainer.updateIvs(this.speciesStarterDexEntry.ivs);
  }

  clearText() {
    this.starterSelectMessageBoxContainer.setVisible(false);
    super.clearText();
  }

  clear(): void {
    super.clear();
    this.cursor = -1;
    this.starterSelectContainer.setVisible(false);
    this.blockInput = false;

    while (this.starterCursors.length)
      this.popStarter();

    if (this.statsMode)
      this.toggleStatsMode(false);
  }

  checkIconId(icon: Phaser.GameObjects.Sprite, species: PokemonSpecies, female, formIndex, shiny, variant) {
    if (icon.frame.name != species.getIconId(female, formIndex, shiny, variant)) {
      console.log(`${species.name}'s variant icon does not exist. Replacing with default.`);
      icon.setTexture(species.getIconAtlasKey(formIndex, false, variant));
      icon.setFrame(species.getIconId(female, formIndex, false, variant));
    }
  }
}<|MERGE_RESOLUTION|>--- conflicted
+++ resolved
@@ -287,7 +287,6 @@
 
     
     // The position should be set per language
-<<<<<<< HEAD
     const currentLanguage = i18next.language;
     switch (currentLanguage) {
       case 'pt_BR':
@@ -297,16 +296,12 @@
         starterInfoXPosition = 36;
         break;
       default:
-        starterInfoXPosition = 31;
+        starterInfoXPosition = textSettings?.starterInfoXPos || 31;
         break
     }
-=======
-    let starterInfoXPos = textSettings?.starterInfoXPos || 31;
-    let starterInfoYOffset = textSettings?.starterInfoYOffset || 0;
->>>>>>> cd7e818a
+    starterInfoYOffset = textSettings?.starterInfoYOffset || 0;
 
     // The font size should be set per language
-<<<<<<< HEAD
     // currentLanguage is already defined
     switch (currentLanguage) {
       case 'pt_BR':
@@ -316,12 +311,9 @@
         starterInfoTextSize = '52px';
         break;
       default:
-        starterInfoTextSize = '56px';
+        starterInfoTextSize = textSettings?.starterInfoTextSize || 56;
         break
     }
-=======
-    let starterInfoTextSize = textSettings?.starterInfoTextSize || 56;
->>>>>>> cd7e818a
 
     this.pokemonAbilityLabelText = addTextObject(this.scene, 6, 127 + starterInfoYOffset, i18next.t("starterSelectUiHandler:ability"), TextStyle.SUMMARY_ALT, { fontSize: starterInfoTextSize });
     this.pokemonAbilityLabelText.setOrigin(0, 0);
