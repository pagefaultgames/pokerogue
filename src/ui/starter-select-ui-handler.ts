--- conflicted
+++ resolved
@@ -999,7 +999,6 @@
     const isEggAvailable = this.isSameSpeciesEggAvailable(species.speciesId);
     // 'Passives First' mode
     if (this.scene.candyUpgradeNotification === 1) {
-<<<<<<< HEAD
       this.candyUpgradeIcon[index].setVisible(slotVisible && (isPassiveAvailable || (isPassiveUnlocked && isValueReductionAvailable) || (isPassiveUnlocked && isValueReductionMaxed && isEggAvailable)));
       this.candyUpgradeOverlayIcon[index].setVisible(slotVisible && this.candyUpgradeIcon[index].visible);
 
@@ -1008,16 +1007,6 @@
       this.candyUpgradeIcon[index].setVisible(
         slotVisible && (isPassiveAvailable || isValueReductionAvailable || isEggAvailable));
       this.candyUpgradeOverlayIcon[index].setVisible(slotVisible && this.candyUpgradeIcon[index].visible);
-=======
-      starter.candyUpgradeIcon.setVisible(slotVisible && passiveAvailable);
-      starter.candyUpgradeOverlayIcon.setVisible(slotVisible && starter.candyUpgradeIcon.visible);
-
-      // 'On' mode
-    } else if (this.scene.candyUpgradeNotification === 2) {
-      starter.candyUpgradeIcon.setVisible(
-        slotVisible && ( passiveAvailable || this.isValueReductionAvailable(species.speciesId)));
-      starter.candyUpgradeOverlayIcon.setVisible(slotVisible && starter.candyUpgradeIcon.visible);
->>>>>>> 54feaa0b
     }
   }
 
