--- conflicted
+++ resolved
@@ -161,11 +161,11 @@
     starterInfoYOffset: 0.5,
     starterInfoXPos: 29,
   },
-<<<<<<< HEAD
   "da":{
-=======
+    starterInfoTextSize: "56px",
+    instructionTextSize: "38px",
+  },
   "tr":{
->>>>>>> dbeecd9b
     starterInfoTextSize: "56px",
     instructionTextSize: "38px",
   },
