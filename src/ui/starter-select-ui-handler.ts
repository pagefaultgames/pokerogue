import { BattleSceneEventType, CandyUpgradeNotificationChangedEvent } from "#app/battle-scene-events.js";
import { pokemonPrevolutions } from "#app/data/pokemon-evolutions";
import { Variant, getVariantTint } from "#app/data/variant";
import { argbFromRgba } from "@material/material-color-utilities";
import i18next from "i18next";
import BBCodeText from "phaser3-rex-plugins/plugins/bbcodetext";
import BattleScene, { starterColors } from "../battle-scene";
import { allAbilities } from "../data/ability";
import { speciesEggMoves } from "../data/egg-moves";
import { Moves } from "../data/enums/moves";
import { Species } from "../data/enums/species";
import { GrowthRate, getGrowthRateColor } from "../data/exp";
import { Gender, getGenderColor, getGenderSymbol } from "../data/gender";
import { allMoves } from "../data/move";
import { Nature, getNatureName } from "../data/nature";
import { pokemonFormChanges } from "../data/pokemon-forms";
import { LevelMoves, pokemonFormLevelMoves, pokemonSpeciesLevelMoves } from "../data/pokemon-level-moves";
import PokemonSpecies, { allSpecies, getPokemonSpecies, getPokemonSpeciesForm, getStarterValueFriendshipCap, speciesStarters, starterPassiveAbilities } from "../data/pokemon-species";
import { Type } from "../data/type";
import { Button } from "../enums/buttons";
import { GameModes } from "../game-mode";
import { SelectChallengePhase, TitlePhase } from "../phases";
import { AbilityAttr, DexAttr, DexAttrProps, DexEntry, StarterFormMoveData, StarterMoveset } from "../system/game-data";
import { Passive as PassiveAttr } from "#app/data/enums/passive";
import { Tutorial, handleTutorial } from "../tutorial";
import * as Utils from "../utils";
import { OptionSelectItem } from "./abstact-option-select-ui-handler";
import MessageUiHandler from "./message-ui-handler";
import PokemonIconAnimHandler, { PokemonIconAnimMode } from "./pokemon-icon-anim-handler";
import { StatsContainer } from "./stats-container";
import { TextStyle, addBBCodeTextObject, addTextObject } from "./text";
import { Mode } from "./ui";
import { addWindow } from "./ui-theme";
<<<<<<< HEAD
import { Egg } from "#app/data/egg";
import * as Overrides from "../overrides";
=======
import {SettingKeyboard} from "#app/system/settings/settings-keyboard";
import {Device} from "#app/enums/devices";
import * as Challenge from "../data/challenge";
import MoveInfoOverlay from "./move-info-overlay";
import { getEggTierForSpecies } from "#app/data/egg.js";
>>>>>>> 5de0185c

export type StarterSelectCallback = (starters: Starter[]) => void;

export interface Starter {
  species: PokemonSpecies;
  dexAttr: bigint;
  abilityIndex: integer,
  passive: boolean;
  nature: Nature;
  moveset?: StarterMoveset;
  pokerus: boolean;
}

interface LanguageSetting {
  starterInfoTextSize: string,
  instructionTextSize: string,
  starterInfoXPos?: integer,
  starterInfoYOffset?: integer
}

const languageSettings: { [key: string]: LanguageSetting } = {
  "en":{
    starterInfoTextSize: "56px",
    instructionTextSize: "38px",
  },
  "de":{
    starterInfoTextSize: "56px",
    instructionTextSize: "35px",
  },
  "es":{
    starterInfoTextSize: "56px",
    instructionTextSize: "35px",
  },
  "fr":{
    starterInfoTextSize: "54px",
    instructionTextSize: "42px",
  },
  "it":{
    starterInfoTextSize: "56px",
    instructionTextSize: "38px",
  },
  "pt_BR":{
    starterInfoTextSize: "47px",
    instructionTextSize: "38px",
    starterInfoXPos: 33,
  },
  "zh":{
    starterInfoTextSize: "40px",
    instructionTextSize: "42px",
    starterInfoYOffset: 2
  },
  "pt":{
    starterInfoTextSize: "48px",
    instructionTextSize: "42px",
    starterInfoXPos: 33,
  },
  "ko":{
    starterInfoTextSize: "52px",
    instructionTextSize: "38px",
  }
};

const starterCandyCosts: { passive: integer, costReduction: [integer, integer], egg: integer }[] = [
  { passive: 50, costReduction: [30, 75], egg: 10 }, // 1
  { passive: 45, costReduction: [25, 60], egg: 10 }, // 2
  { passive: 40, costReduction: [20, 50], egg: 10 }, // 3
  { passive: 30, costReduction: [15, 40], egg: 10 }, // 4
  { passive: 25, costReduction: [12, 35], egg: 10 }, // 5
  { passive: 20, costReduction: [10, 30], egg: 10 }, // 6
  { passive: 15, costReduction: [8, 20], egg: 10 },  // 7
  { passive: 10, costReduction: [5, 15], egg: 10 },  // 8
  { passive: 10, costReduction: [3, 10], egg: 10 },  // 9
  { passive: 10, costReduction: [3, 10], egg: 10 },  // 10
];

function getPassiveCandyCount(baseValue: integer): integer {
  return starterCandyCosts[baseValue - 1].passive;
}

function getValueReductionCandyCounts(baseValue: integer): [integer, integer] {
  return starterCandyCosts[baseValue - 1].costReduction;
}

function getSameSpeciesEggCandyCounts(baseValue: integer): integer {
  return starterCandyCosts[baseValue - 1].egg;
}

/**
 * Calculates the icon position for a Pokemon of a given UI index
 * @param index UI index to calculate the icon position of
 * @returns An interface with an x and y property
 */
function calcIconPosition(index: number): {x: number, y: number} {
  const x = (index % 9) * 18;
  const y = Math.floor(index / 9) * 18;

  return {x: x, y: y};
}

/**
 * Calculates the {@linkcode Phaser.GameObjects.Sprite} position for a Pokemon of a given UI index
 * @param index UI index to calculate the icon position of
 * @returns An interface with an x and y property
 */
function calcSpritePosition(index: number): {x: number, y: number} {
  const position = calcIconPosition(index);

  return {x: position.x - 2, y: position.y + 2};
}

const gens = [
  i18next.t("starterSelectUiHandler:gen1"),
  i18next.t("starterSelectUiHandler:gen2"),
  i18next.t("starterSelectUiHandler:gen3"),
  i18next.t("starterSelectUiHandler:gen4"),
  i18next.t("starterSelectUiHandler:gen5"),
  i18next.t("starterSelectUiHandler:gen6"),
  i18next.t("starterSelectUiHandler:gen7"),
  i18next.t("starterSelectUiHandler:gen8"),
  i18next.t("starterSelectUiHandler:gen9")
];

export default class StarterSelectUiHandler extends MessageUiHandler {
  private starterSelectContainer: Phaser.GameObjects.Container;
  private shinyOverlay: Phaser.GameObjects.Image;
  private starterSelectGenIconContainers: Phaser.GameObjects.Container[];
  private pokemonNumberText: Phaser.GameObjects.Text;
  private pokemonSprite: Phaser.GameObjects.Sprite;
  private pokemonNameText: Phaser.GameObjects.Text;
  private pokemonGrowthRateLabelText: Phaser.GameObjects.Text;
  private pokemonGrowthRateText: Phaser.GameObjects.Text;
  private type1Icon: Phaser.GameObjects.Sprite;
  private type2Icon: Phaser.GameObjects.Sprite;
  private pokemonLuckLabelText: Phaser.GameObjects.Text;
  private pokemonLuckText: Phaser.GameObjects.Text;
  private pokemonGenderText: Phaser.GameObjects.Text;
  private pokemonUncaughtText: Phaser.GameObjects.Text;
  private pokemonAbilityLabelText: Phaser.GameObjects.Text;
  private pokemonAbilityText: Phaser.GameObjects.Text;
  private pokemonPassiveLabelText: Phaser.GameObjects.Text;
  private pokemonPassiveText: Phaser.GameObjects.Text;
  private pokemonNatureLabelText: Phaser.GameObjects.Text;
  private pokemonNatureText: BBCodeText;
  private pokemonMovesContainer: Phaser.GameObjects.Container;
  private pokemonMoveContainers: Phaser.GameObjects.Container[];
  private pokemonMoveBgs: Phaser.GameObjects.NineSlice[];
  private pokemonMoveLabels: Phaser.GameObjects.Text[];
  private pokemonAdditionalMoveCountLabel: Phaser.GameObjects.Text;
  private pokemonEggMovesContainer: Phaser.GameObjects.Container;
  private pokemonEggMoveContainers: Phaser.GameObjects.Container[];
  private pokemonEggMoveBgs: Phaser.GameObjects.NineSlice[];
  private pokemonEggMoveLabels: Phaser.GameObjects.Text[];
  private pokemonCandyIcon: Phaser.GameObjects.Sprite;
  private pokemonCandyDarknessOverlay: Phaser.GameObjects.Sprite;
  private pokemonCandyOverlayIcon: Phaser.GameObjects.Sprite;
  private pokemonCandyCountText: Phaser.GameObjects.Text;
  private pokemonCaughtHatchedContainer: Phaser.GameObjects.Container;
  private pokemonCaughtCountText: Phaser.GameObjects.Text;
  private pokemonHatchedIcon : Phaser.GameObjects.Sprite;
  private pokemonHatchedCountText: Phaser.GameObjects.Text;
  private genOptionsText: Phaser.GameObjects.Text;
  private instructionsContainer: Phaser.GameObjects.Container;
  private instructionsText: Phaser.GameObjects.Text;
  private starterSelectMessageBox: Phaser.GameObjects.NineSlice;
  private starterSelectMessageBoxContainer: Phaser.GameObjects.Container;
  private statsContainer: StatsContainer;
  private pokemonFormText: Phaser.GameObjects.Text;
  private moveInfoOverlay : MoveInfoOverlay;

  private genMode: boolean;
  private statsMode: boolean;
  private dexAttrCursor: bigint = 0n;
  private abilityCursor: integer = -1;
  private natureCursor: integer = -1;
  private genCursor: integer = 0;
  private genScrollCursor: integer = 0;
  private starterMoveset: StarterMoveset;

  private genSpecies: PokemonSpecies[][] = [];
  private lastSpecies: PokemonSpecies;
  private speciesLoaded: Map<Species, boolean> = new Map<Species, boolean>();
  public starterGens: integer[] = [];
  public starterCursors: integer[] = [];
  private pokerusGens: integer[] = [];
  private pokerusCursors: integer[] = [];
  private starterAttr: bigint[] = [];
  private starterAbilityIndexes: integer[] = [];
  private starterNatures: Nature[] = [];
  private starterMovesets: StarterMoveset[] = [];
  private speciesStarterDexEntry: DexEntry;
  private speciesStarterMoves: Moves[];
  private canCycleShiny: boolean;
  private canCycleForm: boolean;
  private canCycleGender: boolean;
  private canCycleAbility: boolean;
  private canCycleNature: boolean;
  private canCycleVariant: boolean;
  private value: integer = 0;
  private canAddParty: boolean;

  private assetLoadCancelled: Utils.BooleanHolder;
  public cursorObj: Phaser.GameObjects.Image;
  private starterCursorObjs: Phaser.GameObjects.Image[];
  private pokerusCursorObjs: Phaser.GameObjects.Image[];
  private starterIcons: Phaser.GameObjects.Sprite[];
  private genCursorObj: Phaser.GameObjects.Image;
  private genCursorHighlightObj: Phaser.GameObjects.Image;
  private valueLimitLabel: Phaser.GameObjects.Text;
  private startCursorObj: Phaser.GameObjects.NineSlice;
  private starterValueLabels: Phaser.GameObjects.Text[];
  private shinyIcons: Phaser.GameObjects.Image[][];
  private hiddenAbilityIcons: Phaser.GameObjects.Image[];
  private classicWinIcons: Phaser.GameObjects.Image[];
  private candyUpgradeIcon: Phaser.GameObjects.Image[];
  private candyUpgradeOverlayIcon: Phaser.GameObjects.Image[];

  private iconAnimHandler: PokemonIconAnimHandler;

  //variables to keep track of the dynamically rendered list of instruction prompts for starter select
  private instructionRowX = 0;
  private instructionRowY = 0;
  private instructionRowTextOffset = 12;

  private starterSelectCallback: StarterSelectCallback;

  protected blockInput: boolean = false;

  constructor(scene: BattleScene) {
    super(scene, Mode.STARTER_SELECT);
  }

  setup() {
    const ui = this.getUi();
    const currentLanguage = i18next.resolvedLanguage;
    const langSettingKey = Object.keys(languageSettings).find(lang => currentLanguage.includes(lang));
    const textSettings = languageSettings[langSettingKey];

    this.starterSelectContainer = this.scene.add.container(0, -this.scene.game.canvas.height / 6);
    this.starterSelectContainer.setVisible(false);
    ui.add(this.starterSelectContainer);

    const bgColor = this.scene.add.rectangle(0, 0, this.scene.game.canvas.width / 6, this.scene.game.canvas.height / 6, 0x006860);
    bgColor.setOrigin(0, 0);
    this.starterSelectContainer.add(bgColor);

    const starterSelectBg = this.scene.add.image(0, 0, "starter_select_bg");
    starterSelectBg.setOrigin(0, 0);
    this.starterSelectContainer.add(starterSelectBg);

    this.shinyOverlay = this.scene.add.image(6, 6, "summary_overlay_shiny");
    this.shinyOverlay.setOrigin(0, 0);
    this.shinyOverlay.setVisible(false);
    this.starterSelectContainer.add(this.shinyOverlay);

    const starterContainerWindow = addWindow(this.scene, 141, 1, 178, 178);

    this.starterSelectContainer.add(addWindow(this.scene, 107, 1, 34, 58));
    this.starterSelectContainer.add(addWindow(this.scene, 107, 59, 34, 91));
    this.starterSelectContainer.add(addWindow(this.scene, 107, 145, 34, 34, true));
    this.starterSelectContainer.add(starterContainerWindow);

    if (!this.scene.uiTheme) {
      starterContainerWindow.setVisible(false);
    }

    this.iconAnimHandler = new PokemonIconAnimHandler();
    this.iconAnimHandler.setup(this.scene);

    this.pokemonNumberText = addTextObject(this.scene, 17, 1, "0000", TextStyle.SUMMARY);
    this.pokemonNumberText.setOrigin(0, 0);
    this.starterSelectContainer.add(this.pokemonNumberText);

    this.pokemonNameText = addTextObject(this.scene, 6, 112, "", TextStyle.SUMMARY);
    this.pokemonNameText.setOrigin(0, 0);
    this.starterSelectContainer.add(this.pokemonNameText);

    this.pokemonGrowthRateLabelText = addTextObject(this.scene, 8, 106, i18next.t("starterSelectUiHandler:growthRate"), TextStyle.SUMMARY_ALT, { fontSize: "36px" });
    this.pokemonGrowthRateLabelText.setOrigin(0, 0);
    this.pokemonGrowthRateLabelText.setVisible(false);
    this.starterSelectContainer.add(this.pokemonGrowthRateLabelText);

    this.pokemonGrowthRateText = addTextObject(this.scene, 34, 106, "", TextStyle.SUMMARY_PINK, { fontSize: "36px" });
    this.pokemonGrowthRateText.setOrigin(0, 0);
    this.starterSelectContainer.add(this.pokemonGrowthRateText);

    this.pokemonGenderText = addTextObject(this.scene, 96, 112, "", TextStyle.SUMMARY_ALT);
    this.pokemonGenderText.setOrigin(0, 0);
    this.starterSelectContainer.add(this.pokemonGenderText);

    this.pokemonUncaughtText = addTextObject(this.scene, 6, 127, i18next.t("starterSelectUiHandler:uncaught"), TextStyle.SUMMARY_ALT, { fontSize: "56px" });
    this.pokemonUncaughtText.setOrigin(0, 0);
    this.starterSelectContainer.add(this.pokemonUncaughtText);


    // The position should be set per language
    const starterInfoXPos = textSettings?.starterInfoXPos || 31;
    const starterInfoYOffset = textSettings?.starterInfoYOffset || 0;

    // The font size should be set per language
    const starterInfoTextSize = textSettings?.starterInfoTextSize || 56;

    this.pokemonAbilityLabelText = addTextObject(this.scene, 6, 127 + starterInfoYOffset, i18next.t("starterSelectUiHandler:ability"), TextStyle.SUMMARY_ALT, { fontSize: starterInfoTextSize });
    this.pokemonAbilityLabelText.setOrigin(0, 0);
    this.pokemonAbilityLabelText.setVisible(false);
    this.starterSelectContainer.add(this.pokemonAbilityLabelText);

    this.pokemonAbilityText = addTextObject(this.scene, starterInfoXPos, 127 + starterInfoYOffset, "", TextStyle.SUMMARY_ALT, { fontSize: starterInfoTextSize });
    this.pokemonAbilityText.setOrigin(0, 0);
    this.starterSelectContainer.add(this.pokemonAbilityText);

    this.pokemonPassiveLabelText = addTextObject(this.scene, 6, 136 + starterInfoYOffset, i18next.t("starterSelectUiHandler:passive"), TextStyle.SUMMARY_ALT, { fontSize: starterInfoTextSize });
    this.pokemonPassiveLabelText.setOrigin(0, 0);
    this.pokemonPassiveLabelText.setVisible(false);
    this.starterSelectContainer.add(this.pokemonPassiveLabelText);

    this.pokemonPassiveText = addTextObject(this.scene, starterInfoXPos, 136 + starterInfoYOffset, "", TextStyle.SUMMARY_ALT, { fontSize: starterInfoTextSize });
    this.pokemonPassiveText.setOrigin(0, 0);
    this.starterSelectContainer.add(this.pokemonPassiveText);

    this.pokemonNatureLabelText = addTextObject(this.scene, 6, 145 + starterInfoYOffset, i18next.t("starterSelectUiHandler:nature"), TextStyle.SUMMARY_ALT, { fontSize: starterInfoTextSize });
    this.pokemonNatureLabelText.setOrigin(0, 0);
    this.pokemonNatureLabelText.setVisible(false);
    this.starterSelectContainer.add(this.pokemonNatureLabelText);

    this.pokemonNatureText = addBBCodeTextObject(this.scene, starterInfoXPos, 145 + starterInfoYOffset, "", TextStyle.SUMMARY_ALT, { fontSize: starterInfoTextSize });
    this.pokemonNatureText.setOrigin(0, 0);
    this.starterSelectContainer.add(this.pokemonNatureText);

    this.pokemonMoveContainers = [];
    this.pokemonMoveBgs = [];
    this.pokemonMoveLabels = [];

    this.pokemonEggMoveContainers = [];
    this.pokemonEggMoveBgs = [];
    this.pokemonEggMoveLabels = [];

    this.genOptionsText = addTextObject(this.scene, 124, 7, "", TextStyle.WINDOW, { fontSize: 72, lineSpacing: 39, align: "center" });
    this.genOptionsText.setShadowOffset(4.5, 4.5);
    this.genOptionsText.setOrigin(0.5, 0);
    this.starterSelectContainer.add(this.genOptionsText);

    this.updateGenOptions();

    this.starterSelectGenIconContainers = new Array(gens.length).fill(null).map((_, i) => {
      const container = this.scene.add.container(151, 9);
      if (i) {
        container.setVisible(false);
      }
      this.starterSelectContainer.add(container);
      return container;
    });

    this.pokerusCursorObjs = new Array(3).fill(null).map(() => {
      const cursorObj = this.scene.add.image(0, 0, "select_cursor_pokerus");
      cursorObj.setVisible(false);
      cursorObj.setOrigin(0, 0);
      this.starterSelectContainer.add(cursorObj);
      return cursorObj;
    });

    this.starterCursorObjs = new Array(6).fill(null).map(() => {
      const cursorObj = this.scene.add.image(0, 0, "select_cursor_highlight");
      cursorObj.setVisible(false);
      cursorObj.setOrigin(0, 0);
      this.starterSelectContainer.add(cursorObj);
      return cursorObj;
    });

    this.cursorObj = this.scene.add.image(0, 0, "select_cursor");
    this.cursorObj.setOrigin(0, 0);
    this.starterSelectContainer.add(this.cursorObj);

    this.genCursorHighlightObj = this.scene.add.image(111, 5, "select_gen_cursor_highlight");
    this.genCursorHighlightObj.setOrigin(0, 0);
    this.starterSelectContainer.add(this.genCursorHighlightObj);

    this.genCursorObj = this.scene.add.image(111, 5, "select_gen_cursor");
    this.genCursorObj.setVisible(false);
    this.genCursorObj.setOrigin(0, 0);
    this.starterSelectContainer.add(this.genCursorObj);

    this.valueLimitLabel = addTextObject(this.scene, 124, 150, "0/10", TextStyle.TOOLTIP_CONTENT);
    this.valueLimitLabel.setOrigin(0.5, 0);
    this.starterSelectContainer.add(this.valueLimitLabel);

    const startLabel = addTextObject(this.scene, 124, 162, i18next.t("starterSelectUiHandler:start"), TextStyle.TOOLTIP_CONTENT);
    startLabel.setOrigin(0.5, 0);
    this.starterSelectContainer.add(startLabel);

    this.startCursorObj = this.scene.add.nineslice(111, 160, "select_cursor", null, 26, 15, 6, 6, 6, 6);
    this.startCursorObj.setVisible(false);
    this.startCursorObj.setOrigin(0, 0);
    this.starterSelectContainer.add(this.startCursorObj);

    const starterSpecies: Species[] = [];

    for (let g = 0; g < this.starterSelectGenIconContainers.length; g++) {
      let s = 0;
      this.genSpecies.push([]);

      for (const species of allSpecies) {
        if (!speciesStarters.hasOwnProperty(species.speciesId) || species.generation !== g + 1 || !species.isObtainable()) {
          continue;
        }
        starterSpecies.push(species.speciesId);
        this.speciesLoaded.set(species.speciesId, false);
        this.genSpecies[g].push(species);
        const defaultDexAttr = this.scene.gameData.getSpeciesDefaultDexAttr(species, false, true);
        const defaultProps = this.scene.gameData.getSpeciesDexAttrProps(species, defaultDexAttr);
        const position = calcIconPosition(s);
        const icon = this.scene.add.sprite(position.x - 2, position.y + 2, species.getIconAtlasKey(defaultProps.formIndex, defaultProps.shiny, defaultProps.variant));
        icon.setScale(0.5);
        icon.setOrigin(0, 0);
        icon.setFrame(species.getIconId(defaultProps.female, defaultProps.formIndex, defaultProps.shiny, defaultProps.variant));
        this.checkIconId(icon, species, defaultProps.female, defaultProps.formIndex, defaultProps.shiny, defaultProps.variant);
        icon.setTint(0);
        this.starterSelectGenIconContainers[g].add(icon);
        this.iconAnimHandler.addOrUpdate(icon, PokemonIconAnimMode.NONE);
        s++;
      }
    }

    this.starterIcons = new Array(6).fill(null).map((_, i) => {
      const icon = this.scene.add.sprite(113, 63 + 13 * i, "pokemon_icons_0");
      icon.setScale(0.5);
      icon.setOrigin(0, 0);
      icon.setFrame("unknown");
      this.starterSelectContainer.add(icon);
      this.iconAnimHandler.addOrUpdate(icon, PokemonIconAnimMode.PASSIVE);
      return icon;
    });

    this.starterValueLabels = new Array(81).fill(null).map((_, i) => {
      const position = calcIconPosition(i);
      const ret = addTextObject(this.scene, position.x + 152, position.y + 11, "0", TextStyle.WINDOW, { fontSize: "32px" });
      ret.setShadowOffset(2, 2);
      ret.setOrigin(0, 0);
      ret.setVisible(false);
      this.starterSelectContainer.add(ret);
      return ret;
    });

    const getShinyStar = (i: integer, v: integer): Phaser.GameObjects.Image => {
      const position = calcIconPosition(i);
      const ret = this.scene.add.image((position.x - v * 3) + 163, position.y + 11, "shiny_star_small");
      ret.setOrigin(0, 0);
      ret.setScale(0.5);
      ret.setVisible(false);
      this.starterSelectContainer.add(ret);
      return ret;
    };

    this.shinyIcons = new Array(81).fill(null).map((_, i) => {
      return new Array(3).fill(null).map((_, v) => getShinyStar(i, v));
    });

    this.hiddenAbilityIcons = new Array(81).fill(null).map((_, i) => {
      const position = calcIconPosition(i);
      const ret = this.scene.add.image(position.x + 163, position.y + 16, "ha_capsule");
      ret.setOrigin(0, 0);
      ret.setScale(0.5);
      ret.setVisible(false);
      this.starterSelectContainer.add(ret);
      return ret;
    });

    this.classicWinIcons = new Array(81).fill(null).map((_, i) => {
      const position = calcIconPosition(i);
      const ret = this.scene.add.image(position.x + 153, position.y + 21, "champion_ribbon");
      ret.setOrigin(0, 0);
      ret.setScale(0.5);
      ret.setVisible(false);
      this.starterSelectContainer.add(ret);
      return ret;
    });

    this.candyUpgradeIcon = new Array(81).fill(null).map((_, i) => {
      const position = calcIconPosition(i);
      const ret = this.scene.add.image(position.x + 163, position.y + 21, "candy");
      ret.setOrigin(0, 0);
      ret.setScale(0.25);
      ret.setVisible(false);
      this.starterSelectContainer.add(ret);
      return ret;
    });

    this.candyUpgradeOverlayIcon = new Array(81).fill(null).map((_, i) => {
      const position = calcIconPosition(i);
      const ret = this.scene.add.image(position.x + 163, position.y + 21, "candy_overlay");
      ret.setOrigin(0, 0);
      ret.setScale(0.25);
      ret.setVisible(false);
      this.starterSelectContainer.add(ret);
      return ret;
    });

    this.pokemonSprite = this.scene.add.sprite(53, 63, "pkmn__sub");
    this.pokemonSprite.setPipeline(this.scene.spritePipeline, { tone: [ 0.0, 0.0, 0.0, 0.0 ], ignoreTimeTint: true });
    this.starterSelectContainer.add(this.pokemonSprite);

    this.type1Icon = this.scene.add.sprite(8, 98, `types${Utils.verifyLang(i18next.resolvedLanguage) ? `_${i18next.resolvedLanguage}` : ""}`);    this.type1Icon.setScale(0.5);
    this.type1Icon.setOrigin(0, 0);
    this.starterSelectContainer.add(this.type1Icon);

    this.type2Icon = this.scene.add.sprite(26, 98, `types${Utils.verifyLang(i18next.resolvedLanguage) ? `_${i18next.resolvedLanguage}` : ""}`);    this.type2Icon.setScale(0.5);
    this.type2Icon.setOrigin(0, 0);
    this.starterSelectContainer.add(this.type2Icon);

    this.pokemonLuckLabelText = addTextObject(this.scene, 8, 89, "Luck:", TextStyle.WINDOW_ALT, { fontSize: "56px" });
    this.pokemonLuckLabelText.setOrigin(0, 0);
    this.starterSelectContainer.add(this.pokemonLuckLabelText);

    this.pokemonLuckText = addTextObject(this.scene, 8 + this.pokemonLuckLabelText.displayWidth + 2, 89, "0", TextStyle.WINDOW, { fontSize: "56px" });
    this.pokemonLuckText.setOrigin(0, 0);
    this.starterSelectContainer.add(this.pokemonLuckText);

    this.pokemonCandyIcon = this.scene.add.sprite(4.5, 18, "candy");
    this.pokemonCandyIcon.setScale(0.5);
    this.pokemonCandyIcon.setOrigin(0, 0);
    this.starterSelectContainer.add(this.pokemonCandyIcon);

    this.pokemonFormText = addTextObject(this.scene, 6, 42, "Form", TextStyle.WINDOW_ALT, { fontSize: "42px" });
    this.pokemonFormText.setOrigin(0, 0);
    this.starterSelectContainer.add(this.pokemonFormText);

    this.pokemonCandyOverlayIcon = this.scene.add.sprite(4.5, 18, "candy_overlay");
    this.pokemonCandyOverlayIcon.setScale(0.5);
    this.pokemonCandyOverlayIcon.setOrigin(0, 0);
    this.starterSelectContainer.add(this.pokemonCandyOverlayIcon);

    this.pokemonCandyDarknessOverlay = this.scene.add.sprite(4.5, 18, "candy");
    this.pokemonCandyDarknessOverlay.setScale(0.5);
    this.pokemonCandyDarknessOverlay.setOrigin(0, 0);
    this.pokemonCandyDarknessOverlay.setTint(0x000000);
    this.pokemonCandyDarknessOverlay.setAlpha(0.50);
    this.pokemonCandyDarknessOverlay.setInteractive(new Phaser.Geom.Rectangle(0, 0, 16, 16), Phaser.Geom.Rectangle.Contains);
    this.starterSelectContainer.add(this.pokemonCandyDarknessOverlay);

    this.pokemonCandyCountText = addTextObject(this.scene, 14, 18, "x0", TextStyle.WINDOW_ALT, { fontSize: "56px" });
    this.pokemonCandyCountText.setOrigin(0, 0);
    this.starterSelectContainer.add(this.pokemonCandyCountText);

    this.pokemonCaughtHatchedContainer = this.scene.add.container(2, 25);
    this.pokemonCaughtHatchedContainer.setScale(0.5);
    this.starterSelectContainer.add(this.pokemonCaughtHatchedContainer);

    const pokemonCaughtIcon = this.scene.add.sprite(1, 0, "items", "pb");
    pokemonCaughtIcon.setOrigin(0, 0);
    pokemonCaughtIcon.setScale(0.75);
    this.pokemonCaughtHatchedContainer.add(pokemonCaughtIcon);

    this.pokemonCaughtCountText = addTextObject(this.scene, 24, 4, "0", TextStyle.SUMMARY_ALT);
    this.pokemonCaughtCountText.setOrigin(0, 0);
    this.pokemonCaughtHatchedContainer.add(this.pokemonCaughtCountText);

    this.pokemonHatchedIcon = this.scene.add.sprite(1, 14, "egg_icons");
    this.pokemonHatchedIcon.setOrigin(0.15, 0.2);
    this.pokemonHatchedIcon.setScale(0.8);
    this.pokemonCaughtHatchedContainer.add(this.pokemonHatchedIcon);

    this.pokemonHatchedCountText = addTextObject(this.scene, 24, 19, "0", TextStyle.SUMMARY_ALT);
    this.pokemonHatchedCountText.setOrigin(0, 0);
    this.pokemonCaughtHatchedContainer.add(this.pokemonHatchedCountText);

    this.pokemonMovesContainer = this.scene.add.container(102, 16);
    this.pokemonMovesContainer.setScale(0.5);

    for (let m = 0; m < 4; m++) {
      const moveContainer = this.scene.add.container(0, 14 * m);

      const moveBg = this.scene.add.nineslice(0, 0, "type_bgs", "unknown", 92, 14, 2, 2, 2, 2);
      moveBg.setOrigin(1, 0);

      const moveLabel = addTextObject(this.scene, -moveBg.width / 2, 0, "-", TextStyle.PARTY);
      moveLabel.setOrigin(0.5, 0);

      this.pokemonMoveBgs.push(moveBg);
      this.pokemonMoveLabels.push(moveLabel);

      moveContainer.add(moveBg);
      moveContainer.add(moveLabel);

      this.pokemonMoveContainers.push(moveContainer);
      this.pokemonMovesContainer.add(moveContainer);
    }

    this.pokemonAdditionalMoveCountLabel = addTextObject(this.scene, -this.pokemonMoveBgs[0].width / 2, 56, "(+0)", TextStyle.PARTY);
    this.pokemonAdditionalMoveCountLabel.setOrigin(0.5, 0);

    this.pokemonMovesContainer.add(this.pokemonAdditionalMoveCountLabel);

    this.starterSelectContainer.add(this.pokemonMovesContainer);

    this.pokemonEggMovesContainer = this.scene.add.container(102, 85);
    this.pokemonEggMovesContainer.setScale(0.375);

    const eggMovesLabel = addTextObject(this.scene, -46, 0, i18next.t("starterSelectUiHandler:eggMoves"), TextStyle.WINDOW_ALT);
    eggMovesLabel.setOrigin(0.5, 0);

    this.pokemonEggMovesContainer.add(eggMovesLabel);

    for (let m = 0; m < 4; m++) {
      const eggMoveContainer = this.scene.add.container(0, 16 + 14 * m);

      const eggMoveBg = this.scene.add.nineslice(0, 0, "type_bgs", "unknown", 92, 14, 2, 2, 2, 2);
      eggMoveBg.setOrigin(1, 0);

      const eggMoveLabel = addTextObject(this.scene, -eggMoveBg.width / 2, 0, "???", TextStyle.PARTY);
      eggMoveLabel.setOrigin(0.5, 0);

      this.pokemonEggMoveBgs.push(eggMoveBg);
      this.pokemonEggMoveLabels.push(eggMoveLabel);

      eggMoveContainer.add(eggMoveBg);
      eggMoveContainer.add(eggMoveLabel);

      this.pokemonEggMoveContainers.push(eggMoveContainer);

      this.pokemonEggMovesContainer.add(eggMoveContainer);
    }

    this.starterSelectContainer.add(this.pokemonEggMovesContainer);

    // The font size should be set per language
    this.instructionsContainer = this.scene.add.container(4, 156);
    this.instructionsContainer.setVisible(true);
    this.starterSelectContainer.add(this.instructionsContainer);

    this.starterSelectMessageBoxContainer = this.scene.add.container(0, this.scene.game.canvas.height / 6);
    this.starterSelectMessageBoxContainer.setVisible(false);
    this.starterSelectContainer.add(this.starterSelectMessageBoxContainer);

    this.starterSelectMessageBox = addWindow(this.scene, 1, -1, 318, 28);
    this.starterSelectMessageBox.setOrigin(0, 1);
    this.starterSelectMessageBoxContainer.add(this.starterSelectMessageBox);

    this.message = addTextObject(this.scene, 8, 8, "", TextStyle.WINDOW, { maxLines: 2 });
    this.message.setOrigin(0, 0);
    this.starterSelectMessageBoxContainer.add(this.message);

    const date = new Date();
    date.setUTCHours(0, 0, 0, 0);

    this.scene.executeWithSeedOffset(() => {
      for (let c = 0; c < 3; c++) {
        let randomSpeciesId: Species;
        let species: PokemonSpecies;
        let pokerusCursor: integer;

        const generateSpecies = () => {
          randomSpeciesId = Utils.randSeedItem(starterSpecies);
          species = getPokemonSpecies(randomSpeciesId);
          pokerusCursor = this.genSpecies[species.generation - 1].indexOf(species);
        };

        let dupe = false;

        do {
          dupe = false;

          generateSpecies();

          for (let pc = 0; pc < c; pc++) {
            if (this.pokerusGens[pc] === species.generation -1 && this.pokerusCursors[pc] === pokerusCursor) {
              dupe = true;
              break;
            }
          }
        } while (dupe);

        this.pokerusGens.push(species.generation - 1);
        this.pokerusCursors.push(pokerusCursor);
        this.pokerusCursorObjs[c].setPosition(150 + 18 * (pokerusCursor % 9), 10 + 18 * Math.floor(pokerusCursor / 9));
      }
    }, 0, date.getTime().toString());

    this.statsContainer = new StatsContainer(this.scene, 6, 16);

    this.scene.add.existing(this.statsContainer);

    this.statsContainer.setVisible(false);

    this.starterSelectContainer.add(this.statsContainer);

    // add the info overlay last to be the top most ui element and prevent the IVs from overlaying this
    const overlayScale = 1;
    this.moveInfoOverlay = new MoveInfoOverlay(this.scene, {
      scale: overlayScale,
      top: true,
      x: 1,
      y: this.scene.game.canvas.height / 6 - MoveInfoOverlay.getHeight(overlayScale) - 29,
    });
    this.starterSelectContainer.add(this.moveInfoOverlay);

    this.scene.eventTarget.addEventListener(BattleSceneEventType.CANDY_UPGRADE_NOTIFICATION_CHANGED, (e) => this.onCandyUpgradeDisplayChanged(e));

    this.updateInstructions();
  }

  show(args: any[]): boolean {
    this.moveInfoOverlay.clear(); // clear this when removing a menu; the cancel button doesn't seem to trigger this automatically on controllers
    if (args.length >= 1 && args[0] instanceof Function) {
      super.show(args);
      this.starterSelectCallback = args[0] as StarterSelectCallback;

      this.starterSelectContainer.setVisible(true);

      this.setGenMode(false);
      this.setCursor(0);
      this.setGenMode(true);
      this.setCursor(0);
      this.tryUpdateValue(0);

      for (let g = 0; g < this.genSpecies.length; g++) {
        this.genSpecies[g].forEach((species, s) => {
          const icon = this.starterSelectGenIconContainers[g].getAt(s) as Phaser.GameObjects.Sprite;
          const dexEntry = this.scene.gameData.dexData[species.speciesId];

          if (dexEntry.caughtAttr) {
            icon.clearTint();
          } else if (dexEntry.seenAttr) {
            icon.setTint(0x808080);
          }

          this.setUpgradeAnimation(icon, species);
        });
      }

      handleTutorial(this.scene, Tutorial.Starter_Select);

      return true;
    }

    return false;
  }

  showText(text: string, delay?: integer, callback?: Function, callbackDelay?: integer, prompt?: boolean, promptDelay?: integer) {
    super.showText(text, delay, callback, callbackDelay, prompt, promptDelay);

    if (text?.indexOf("\n") === -1) {
      this.starterSelectMessageBox.setSize(318, 28);
      this.message.setY(-22);
    } else {
      this.starterSelectMessageBox.setSize(318, 42);
      this.message.setY(-37);
    }

    this.starterSelectMessageBoxContainer.setVisible(!!text?.length);
  }

  /**
   * Determines if 'Icon' based upgrade notifications should be shown
   * @returns true if upgrade notifications are enabled and set to display an 'Icon'
   */
  isUpgradeIconEnabled(): boolean {
    return this.scene.candyUpgradeNotification !== 0 && this.scene.candyUpgradeDisplay === 0;
  }
  /**
   * Determines if 'Animation' based upgrade notifications should be shown
   * @returns true if upgrade notifications are enabled and set to display an 'Animation'
   */
  isUpgradeAnimationEnabled(): boolean {
    return this.scene.candyUpgradeNotification !== 0 && this.scene.candyUpgradeDisplay === 1;
  }

  /**
   * Determines if a passive upgrade is available for the given species ID
   * @param speciesId The ID of the species to check the passive of
   * @returns true if the user has enough candies and a passive has not been unlocked already
   */
  isPassiveAvailable(speciesId: number): boolean {
    // Get this species ID's starter data
    const starterData = this.scene.gameData.starterData[speciesId];

    return starterData.candyCount >= getPassiveCandyCount(speciesStarters[speciesId])
      && !(starterData.passiveAttr & PassiveAttr.UNLOCKED);
  }

  /**
   * Determines if a value reduction upgrade is available for the given species ID
   * @param speciesId The ID of the species to check the value reduction of
   * @returns true if the user has enough candies and all value reductions have not been unlocked already
   */
  isValueReductionAvailable(speciesId: number): boolean {
    // Get this species ID's starter data
    const starterData = this.scene.gameData.starterData[speciesId];

    return starterData.candyCount >= getValueReductionCandyCounts(speciesStarters[speciesId])[starterData.valueReduction]
        && starterData.valueReduction < 2;
  }

  /**
   * Determines if an same species egg can be baught for the given species ID
   * @param speciesId The ID of the species to check the value reduction of
   * @returns true if the user has enough candies
   */
  isSameSpeciesEggAvailable(speciesId: number): boolean {
    // Get this species ID's starter data
    const starterData = this.scene.gameData.starterData[speciesId];

    return starterData.candyCount >= getSameSpeciesEggCandyCounts(speciesStarters[speciesId]);
  }

  /**
   * Sets a bounce animation if enabled and the Pokemon has an upgrade
   * @param icon {@linkcode Phaser.GameObjects.GameObject} to animate
   * @param species {@linkcode PokemonSpecies} of the icon used to check for upgrades
   * @param startPaused Should this animation be paused after it is added?
   */
  setUpgradeAnimation(icon: Phaser.GameObjects.Sprite, species: PokemonSpecies, startPaused: boolean = false): void {
    this.scene.tweens.killTweensOf(icon);
    // Skip animations if they are disabled
    if (this.scene.candyUpgradeDisplay === 0 || species.speciesId !== species.getRootSpeciesId(false)) {
      return;
    }

    const position = calcSpritePosition(this.genSpecies[species.generation - 1].indexOf(species));
    icon.y = position.y;

    const tweenChain: Phaser.Types.Tweens.TweenChainBuilderConfig = {
      targets: icon,
      loop: -1,
      // Make the initial bounce a little randomly delayed
      delay: Utils.randIntRange(0, 50) * 5,
      loopDelay: 1000,
      tweens: [
        {
          targets: icon,
          y: position.y - 5,
          duration: Utils.fixedInt(125),
          ease: "Cubic.easeOut",
          yoyo: true
        },
        {
          targets: icon,
          y: position.y - 3,
          duration: Utils.fixedInt(150),
          ease: "Cubic.easeOut",
          yoyo: true
        }
      ],};

    const passiveAvailable = this.isPassiveAvailable(species.speciesId);
    // 'Only Passives' mode
    if (this.scene.candyUpgradeNotification === 1) {
      if (passiveAvailable) {
        this.scene.tweens.chain(tweenChain).paused = startPaused;
      }
    // 'On' mode
    } else if (this.scene.candyUpgradeNotification === 2) {
      if (passiveAvailable || this.isValueReductionAvailable(species.speciesId)) {
        this.scene.tweens.chain(tweenChain).paused = startPaused;
      }
    }
  }

  /**
   * Sets the visibility of a Candy Upgrade Icon given an index
   * @param index The UI index of the icon within this generation container
   */
  setUpgradeIcon(index: number): void {
    const species = this.genSpecies[this.getGenCursorWithScroll()][index];
    const slotVisible = !!species?.speciesId;

    if (!species // No Pokemon exists at that UI index
      || this.scene.candyUpgradeNotification === 0 // Notification setting is 'Off'
      || species.speciesId !== species.getRootSpeciesId(false)) { // Pokemon is not the base evolution and can't use candy
      // Set all icons as hidden and exit early
      this.candyUpgradeIcon[index].setVisible(false);
      this.candyUpgradeOverlayIcon[index].setVisible(false);

      return;
    }

    const passiveAvailable = this.isPassiveAvailable(species.speciesId);
    // 'Only Passive Unlocks' mode
    if (this.scene.candyUpgradeNotification === 1) {
      this.candyUpgradeIcon[index].setVisible(slotVisible && passiveAvailable);
      this.candyUpgradeOverlayIcon[index].setVisible(slotVisible && this.candyUpgradeIcon[index].visible);

      // 'On' mode
    } else if (this.scene.candyUpgradeNotification === 2) {
      this.candyUpgradeIcon[index].setVisible(
        slotVisible && ( passiveAvailable || this.isValueReductionAvailable(species.speciesId)));
      this.candyUpgradeOverlayIcon[index].setVisible(slotVisible && this.candyUpgradeIcon[index].visible);
    }
  }

  /**
   * Processes an {@linkcode CandyUpgradeNotificationChangedEvent} sent when the corresponding setting changes
   * @param event {@linkcode Event} sent by the callback
   */
  onCandyUpgradeDisplayChanged(event: Event): void {
    const candyUpgradeDisplayEvent = event as CandyUpgradeNotificationChangedEvent;
    if (!candyUpgradeDisplayEvent) {
      return;
    }

    // Loop through all visible candy icons when set to 'Icon' mode
    if (this.scene.candyUpgradeDisplay === 0) {
      this.genSpecies[this.getGenCursorWithScroll()].forEach((_species, s) => {
        this.setUpgradeIcon(s);
      });

      return;
    }

    // Loop through all animations when set to 'Animation' mode
    for (let g = 0; g < this.genSpecies.length; g++) {
      this.genSpecies[g].forEach((species, s) => {
        const icon = this.starterSelectGenIconContainers[g].getAt(s) as Phaser.GameObjects.Sprite;

        this.setUpgradeAnimation(icon, species);
      });
    }
  }

  processInput(button: Button): boolean {
    if (this.blockInput) {
      return false;
    }

    const ui = this.getUi();

    let success = false;
    let error = false;

    if (button === Button.SUBMIT) {
      if (this.tryStart(true)) {
        success = true;
      } else {
        error = true;
      }
    } else if (button === Button.CANCEL) {
      if (this.statsMode) {
        this.toggleStatsMode(false);
        success = true;
      } else if (this.starterCursors.length) {
        this.popStarter();
        success = true;
        this.updateInstructions();
      } else {
        this.blockInput = true;
        this.scene.clearPhaseQueue();
        if (this.scene.gameMode.isChallenge) {
          this.scene.pushPhase(new SelectChallengePhase(this.scene));
        } else {
          this.scene.pushPhase(new TitlePhase(this.scene));
        }
        this.scene.getCurrentPhase().end();
        success = true;
      }
    } else if (this.startCursorObj.visible) {
      switch (button) {
      case Button.ACTION:
        if (this.tryStart(true)) {
          success = true;
        } else {
          error = true;
        }
        break;
      case Button.UP:
        this.startCursorObj.setVisible(false);
        this.setGenMode(true);
        success = true;
        break;
      case Button.LEFT:
        this.startCursorObj.setVisible(false);
        this.setGenMode(false);
        this.setCursor(this.cursor + 8);
        success = true;
        break;
      case Button.RIGHT:
        this.startCursorObj.setVisible(false);
        this.setGenMode(false);
        success = true;
        break;
      }
    } else if (this.genMode) {
      switch (button) {
      case Button.UP:
        if (this.genCursor) {
          success = this.setCursor(this.genCursor - 1);
        }
        break;
      case Button.DOWN:
        if (this.genCursor < 2) {
          success = this.setCursor(this.genCursor + 1);
        } else {
          this.startCursorObj.setVisible(true);
          this.setGenMode(true);
          success = true;
        }
        break;
      case Button.LEFT:
        success = this.setGenMode(false);
        this.setCursor(this.cursor + 8);
        break;
      case Button.RIGHT:
        success = this.setGenMode(false);
        break;
      }
    } else {
      if (button === Button.ACTION) {
        if (!this.speciesStarterDexEntry?.caughtAttr) {
          error = true;
        } else if (this.starterCursors.length < 6) {
          const options = [
            {
              label: i18next.t("starterSelectUiHandler:addToParty"),
              handler: () => {
                ui.setMode(Mode.STARTER_SELECT);
                let isDupe = false;
                for (let s = 0; s < this.starterCursors.length; s++) {
                  if (this.starterGens[s] === this.getGenCursorWithScroll() && this.starterCursors[s] === this.cursor) {
                    isDupe = true;
                    break;
                  }
                }
                const species = this.genSpecies[this.getGenCursorWithScroll()][this.cursor];

                const isValidForChallenge = new Utils.BooleanHolder(true);
                Challenge.applyChallenges(this.scene.gameMode, Challenge.ChallengeType.STARTER_CHOICE, species, isValidForChallenge);

                if (!isDupe && isValidForChallenge.value && this.tryUpdateValue(this.scene.gameData.getSpeciesStarterValue(species.speciesId))) {
                  const cursorObj = this.starterCursorObjs[this.starterCursors.length];
                  cursorObj.setVisible(true);
                  cursorObj.setPosition(this.cursorObj.x, this.cursorObj.y);
                  const props = this.scene.gameData.getSpeciesDexAttrProps(species, this.dexAttrCursor);
                  this.starterIcons[this.starterCursors.length].setTexture(species.getIconAtlasKey(props.formIndex, props.shiny, props.variant));
                  this.starterIcons[this.starterCursors.length].setFrame(species.getIconId(props.female, props.formIndex, props.shiny, props.variant));
                  this.checkIconId(this.starterIcons[this.starterCursors.length], species, props.female, props.formIndex, props.shiny, props.variant);
                  this.starterGens.push(this.getGenCursorWithScroll());
                  this.starterCursors.push(this.cursor);
                  this.starterAttr.push(this.dexAttrCursor);
                  this.starterAbilityIndexes.push(this.abilityCursor);
                  this.starterNatures.push(this.natureCursor as unknown as Nature);
                  this.starterMovesets.push(this.starterMoveset.slice(0) as StarterMoveset);
                  if (this.speciesLoaded.get(species.speciesId)) {
                    getPokemonSpeciesForm(species.speciesId, props.formIndex).cry(this.scene);
                  }
                  if (this.starterCursors.length === 6 || this.value === this.getValueLimit()) {
                    this.tryStart();
                  }
                  this.updateInstructions();

                  /**
                   * If the user can't select a pokemon anymore,
                   * go to start button.
                   */
                  if (!this.canAddParty) {
                    this.startCursorObj.setVisible(true);
                    this.setGenMode(true);
                  }

                  ui.playSelect();
                } else {
                  ui.playError();
                }
                return true;
              },
              overrideSound: true
            },
            {
              label: i18next.t("starterSelectUiHandler:toggleIVs"),
              handler: () => {
                this.toggleStatsMode();
                ui.setMode(Mode.STARTER_SELECT);
                return true;
              }
            }
          ];
          if (this.speciesStarterMoves.length > 1) {
            const showSwapOptions = (moveset: StarterMoveset) => {
              ui.setMode(Mode.STARTER_SELECT).then(() => {
                ui.showText(i18next.t("starterSelectUiHandler:selectMoveSwapOut"), null, () => {
                  this.moveInfoOverlay.show(allMoves[moveset[0]]);

                  ui.setModeWithoutClear(Mode.OPTION_SELECT, {
                    options: moveset.map((m: Moves, i: number) => {
                      const option: OptionSelectItem = {
                        label: allMoves[m].name,
                        handler: () => {
                          ui.setMode(Mode.STARTER_SELECT).then(() => {
                            ui.showText(`${i18next.t("starterSelectUiHandler:selectMoveSwapWith")} ${allMoves[m].name}.`, null, () => {
                              const possibleMoves = this.speciesStarterMoves.filter((sm: Moves) => sm !== m);
                              this.moveInfoOverlay.show(allMoves[possibleMoves[0]]);

                              ui.setModeWithoutClear(Mode.OPTION_SELECT, {
                                options: possibleMoves.map(sm => {
                                  // make an option for each available starter move
                                  const option = {
                                    label: allMoves[sm].name,
                                    handler: () => {
                                      this.switchMoveHandler(i, sm, m);
                                      showSwapOptions(this.starterMoveset);
                                      return true;
                                    },
                                    onHover: () => {
                                      this.moveInfoOverlay.show(allMoves[sm]);
                                    },
                                  };
                                  return option;
                                }).concat({
                                  label: i18next.t("menu:cancel"),
                                  handler: () => {
                                    showSwapOptions(this.starterMoveset);
                                    return true;
                                  },
                                  onHover: () => {
                                    this.moveInfoOverlay.clear();
                                  },
                                }),
                                supportHover: true,
                                maxOptions: 8,
                                yOffset: 19
                              });
                            });
                          });
                          return true;
                        },
                        onHover: () => {
                          this.moveInfoOverlay.show(allMoves[m]);
                        },
                      };
                      return option;
                    }).concat({
                      label: i18next.t("menu:cancel"),
                      handler: () => {
                        this.moveInfoOverlay.clear();
                        this.clearText();
                        ui.setMode(Mode.STARTER_SELECT);
                        return true;
                      },
                      onHover: () => {
                        this.moveInfoOverlay.clear();
                      },
                    }),
                    supportHover: true,
                    maxOptions: 8,
                    yOffset: 19
                  });
                });
              });
            };
            options.push({
              label: i18next.t("starterSelectUiHandler:manageMoves"),
              handler: () => {
                showSwapOptions(this.starterMoveset);
                return true;
              }
            });
          }
          const starterData = this.scene.gameData.starterData[this.lastSpecies.speciesId];
          const candyCount = starterData.candyCount;
          const passiveAttr = starterData.passiveAttr;
          if (passiveAttr & PassiveAttr.UNLOCKED) {
            if (!(passiveAttr & PassiveAttr.ENABLED)) {
              options.push({
                label: i18next.t("starterSelectUiHandler:enablePassive"),
                handler: () => {
                  starterData.passiveAttr |= PassiveAttr.ENABLED;
                  ui.setMode(Mode.STARTER_SELECT);
                  this.setSpeciesDetails(this.lastSpecies, undefined, undefined, undefined, undefined, undefined, undefined);
                  return true;
                }
              });
            } else {
              options.push({
                label: i18next.t("starterSelectUiHandler:disablePassive"),
                handler: () => {
                  starterData.passiveAttr ^= PassiveAttr.ENABLED;
                  ui.setMode(Mode.STARTER_SELECT);
                  this.setSpeciesDetails(this.lastSpecies, undefined, undefined, undefined, undefined, undefined, undefined);
                  return true;
                }
              });
            }
          }
          const showUseCandies = () => {
            const options = [];
            if (!(passiveAttr & PassiveAttr.UNLOCKED)) {
              const passiveCost = getPassiveCandyCount(speciesStarters[this.lastSpecies.speciesId]);
              options.push({
                label: `x${passiveCost} ${i18next.t("starterSelectUiHandler:unlockPassive")} (${allAbilities[starterPassiveAbilities[this.lastSpecies.speciesId]].name})`,
                handler: () => {
                  if (Overrides.STARTER_CANDY_FREE_NO_COST_OVERRIDE || candyCount >= passiveCost) {
                    starterData.passiveAttr |= PassiveAttr.UNLOCKED | PassiveAttr.ENABLED;
                    if (!Overrides.STARTER_CANDY_FREE_NO_COST_OVERRIDE) {
                      starterData.candyCount -= passiveCost;
                    }
                    this.pokemonCandyCountText.setText(`x${starterData.candyCount}`);
                    this.scene.gameData.saveSystem().then(success => {
                      if (!success) {
                        return this.scene.reset(true);
                      }
                    });
                    ui.setMode(Mode.STARTER_SELECT);
                    this.setSpeciesDetails(this.lastSpecies, undefined, undefined, undefined, undefined, undefined, undefined);

                    // Update the candy upgrade display
                    if (this.isUpgradeIconEnabled() ) {
                      this.setUpgradeIcon(this.cursor);
                    }
                    if (this.isUpgradeAnimationEnabled()) {
                      const genSpecies = this.genSpecies[this.lastSpecies.generation - 1];
                      this.setUpgradeAnimation(this.starterSelectGenIconContainers[this.lastSpecies.generation - 1].getAt(genSpecies.indexOf(this.lastSpecies)), this.lastSpecies, true);
                    }

                    return true;
                  }
                  return false;
                },
                item: "candy",
                itemArgs: starterColors[this.lastSpecies.speciesId]
              });
            }
            const valueReduction = starterData.valueReduction;
            if (valueReduction < 2) {
              const reductionCost = getValueReductionCandyCounts(speciesStarters[this.lastSpecies.speciesId])[valueReduction];
              options.push({
                label: `x${reductionCost} ${i18next.t("starterSelectUiHandler:reduceCost")}`,
                handler: () => {
                  if (Overrides.STARTER_CANDY_FREE_NO_COST_OVERRIDE || candyCount >= reductionCost) {
                    starterData.valueReduction++;
                    if (!Overrides.STARTER_CANDY_FREE_NO_COST_OVERRIDE) {
                      starterData.candyCount -= reductionCost;
                    }
                    this.pokemonCandyCountText.setText(`x${starterData.candyCount}`);
                    this.scene.gameData.saveSystem().then(success => {
                      if (!success) {
                        return this.scene.reset(true);
                      }
                    });
                    this.updateStarterValueLabel(this.cursor);
                    this.tryUpdateValue(0);
                    ui.setMode(Mode.STARTER_SELECT);
                    this.scene.playSound("buy");

                    // If the notification setting is set to 'On', update the candy upgrade display
                    if (this.scene.candyUpgradeNotification === 2) {
                      if (this.isUpgradeIconEnabled() ) {
                        this.setUpgradeIcon(this.cursor);
                      }
                      if (this.isUpgradeAnimationEnabled()) {
                        const genSpecies = this.genSpecies[this.lastSpecies.generation - 1];
                        this.setUpgradeAnimation(this.starterSelectGenIconContainers[this.lastSpecies.generation - 1].getAt(genSpecies.indexOf(this.lastSpecies)), this.lastSpecies, true);
                      }
                    }

                    return true;
                  }
                  return false;
                },
                item: "candy",
                itemArgs: starterColors[this.lastSpecies.speciesId]
              });
            }

            // Same species egg menu option
            const sameSpeciesEggCost = getSameSpeciesEggCandyCounts(speciesStarters[this.lastSpecies.speciesId]);
            options.push({
              label: `x${sameSpeciesEggCost} ${i18next.t("starterSelectUiHandler:sameSpeciesEgg")}`,
              handler: () => {
                if (Overrides.STARTER_CANDY_FREE_NO_COST_OVERRIDE || candyCount >= sameSpeciesEggCost) {
                  if (!Overrides.STARTER_CANDY_FREE_NO_COST_OVERRIDE) {
                    starterData.candyCount -= sameSpeciesEggCost;
                  }
                  this.pokemonCandyCountText.setText(`x${starterData.candyCount}`);
                  this.scene.gameData.saveSystem().then(success => {
                    if (!success) {
                      return this.scene.reset(true);
                    }
                  });

                  const egg = new Egg({scene: this.scene, species: this.lastSpecies.speciesId});
                  egg.addEggToGameData(this.scene);

                  ui.setMode(Mode.STARTER_SELECT);
                  this.scene.playSound("buy");

                  // If the notification setting is set to 'On', update the candy upgrade display
                  // if (this.scene.candyUpgradeNotification === 2) {
                  //   if (this.isUpgradeIconEnabled() ) {
                  //     this.setUpgradeIcon(this.cursor);
                  //   }
                  //   if (this.isUpgradeAnimationEnabled()) {
                  //     const genSpecies = this.genSpecies[this.lastSpecies.generation - 1];
                  //     this.setUpgradeAnimation(this.starterSelectGenIconContainers[this.lastSpecies.generation - 1].getAt(genSpecies.indexOf(this.lastSpecies)), this.lastSpecies, true);
                  //   }
                  // }

                  return true;
                }
                return false;
              },
              item: "candy",
              itemArgs: starterColors[this.lastSpecies.speciesId]
            });
            options.push({
              label: i18next.t("menu:cancel"),
              handler: () => {
                ui.setMode(Mode.STARTER_SELECT);
                return true;
              }
            });
            ui.setModeWithoutClear(Mode.OPTION_SELECT, {
              options: options,
              yOffset: 47
            });
          };
          if (!pokemonPrevolutions.hasOwnProperty(this.lastSpecies.speciesId)) {
            options.push({
              label: i18next.t("starterSelectUiHandler:useCandies"),
              handler: () => {
                ui.setMode(Mode.STARTER_SELECT).then(() => showUseCandies());
                return true;
              }
            });
          }
          options.push({
            label: i18next.t("menu:cancel"),
            handler: () => {
              ui.setMode(Mode.STARTER_SELECT);
              return true;
            }
          });
          ui.setModeWithoutClear(Mode.OPTION_SELECT, {
            options: options,
            yOffset: 47
          });
          success = true;
        }
      } else {
        const genStarters = this.starterSelectGenIconContainers[this.getGenCursorWithScroll()].getAll().length;
        const rows = Math.ceil(genStarters / 9);
        const row = Math.floor(this.cursor / 9);
        const props = this.scene.gameData.getSpeciesDexAttrProps(this.lastSpecies, this.dexAttrCursor);
        switch (button) {
        case Button.CYCLE_SHINY:
          if (this.canCycleShiny) {
            this.setSpeciesDetails(this.lastSpecies, !props.shiny, undefined, undefined, props.shiny ? 0 : undefined, undefined, undefined);
            if (this.dexAttrCursor & DexAttr.SHINY) {
              this.scene.playSound("sparkle");
            } else {
              success = true;
            }
          }
          break;
        case Button.CYCLE_FORM:
          if (this.canCycleForm) {
            const formCount = this.lastSpecies.forms.length;
            let newFormIndex = props.formIndex;
            do {
              newFormIndex = (newFormIndex + 1) % formCount;
              if (this.lastSpecies.forms[newFormIndex].isStarterSelectable && this.speciesStarterDexEntry.caughtAttr & this.scene.gameData.getFormAttr(newFormIndex)) {
                break;
              }
            } while (newFormIndex !== props.formIndex);
            this.setSpeciesDetails(this.lastSpecies, undefined, newFormIndex, undefined, undefined, undefined, undefined);
            success = true;
          }
          break;
        case Button.CYCLE_GENDER:
          if (this.canCycleGender) {
            this.setSpeciesDetails(this.lastSpecies, undefined, undefined, !props.female, undefined, undefined, undefined);
            success = true;
          }
          break;
        case Button.CYCLE_ABILITY:
          if (this.canCycleAbility) {
            const abilityCount = this.lastSpecies.getAbilityCount();
            const abilityAttr = this.scene.gameData.starterData[this.lastSpecies.speciesId].abilityAttr;
            let newAbilityIndex = this.abilityCursor;
            do {
              newAbilityIndex = (newAbilityIndex + 1) % abilityCount;
              if (!newAbilityIndex) {
                if (abilityAttr & AbilityAttr.ABILITY_1) {
                  break;
                }
              } else if (newAbilityIndex === 1) {
                if (abilityAttr & (this.lastSpecies.ability2 ? AbilityAttr.ABILITY_2 : AbilityAttr.ABILITY_HIDDEN)) {
                  break;
                }
              } else {
                if (abilityAttr & AbilityAttr.ABILITY_HIDDEN) {
                  break;
                }
              }
            } while (newAbilityIndex !== this.abilityCursor);
            this.setSpeciesDetails(this.lastSpecies, undefined, undefined, undefined, undefined, newAbilityIndex, undefined);
            success = true;
          }
          break;
        case Button.CYCLE_NATURE:
          if (this.canCycleNature) {
            const natures = this.scene.gameData.getNaturesForAttr(this.speciesStarterDexEntry.natureAttr);
            const natureIndex = natures.indexOf(this.natureCursor);
            const newNature = natures[natureIndex < natures.length - 1 ? natureIndex + 1 : 0];
            this.setSpeciesDetails(this.lastSpecies, undefined, undefined, undefined, undefined, undefined, newNature, undefined);
            success = true;
          }
          break;
        case Button.V:
          if (this.canCycleVariant) {
            let newVariant = props.variant;
            do {
              newVariant = (newVariant + 1) % 3;
              if (!newVariant) {
                if (this.speciesStarterDexEntry.caughtAttr & DexAttr.DEFAULT_VARIANT) {
                  break;
                }
              } else if (newVariant === 1) {
                if (this.speciesStarterDexEntry.caughtAttr & DexAttr.VARIANT_2) {
                  break;
                }
              } else {
                if (this.speciesStarterDexEntry.caughtAttr & DexAttr.VARIANT_3) {
                  break;
                }
              }
            } while (newVariant !== props.variant);
            this.setSpeciesDetails(this.lastSpecies, undefined, undefined, undefined, newVariant, undefined, undefined);
            success = true;
          }
          break;
        case Button.UP:
          if (row) {
            success = this.setCursor(this.cursor - 9);
          } else {
            // when strictly opposite starter based on rows length
            // does not exits, set cursor on the second to last row
            if (this.cursor + (rows - 1) * 9 > genStarters - 1) {
              success = this.setCursor(this.cursor + (rows - 2) * 9);
            } else {
              success = this.setCursor(this.cursor + (rows - 1) * 9);
            }
          }
          break;
        case Button.DOWN:
          if (row < rows - 2 || (row < rows - 1 && this.cursor % 9 <= (genStarters - 1) % 9)) {
            success = this.setCursor(this.cursor + 9);
          } else {
            // if there is no starter below while being on the second to
            // last row, adjust cursor position with one line less
            if (row === rows - 2 && this.cursor + 9 > genStarters - 1) {
              success = this.setCursor(this.cursor - (rows - 2) * 9);
            } else {
              success = this.setCursor(this.cursor - (rows - 1) * 9);
            }
          }
          break;
        case Button.LEFT:
          if (this.cursor % 9) {
            success = this.setCursor(this.cursor - 1);
          } else {
            if (row >= Math.min(5, rows - 1)) {
              this.startCursorObj.setVisible(true);
            }
            success = this.setGenMode(true);
          }
          break;
        case Button.RIGHT:
          if (this.cursor % 9 < (row < rows - 1 ? 8 : (genStarters - 1) % 9)) {
            success = this.setCursor(this.cursor + 1);
          } else {
            if (row >= Math.min(5, rows - 1)) {
              this.startCursorObj.setVisible(true);
            }
            success = this.setGenMode(true);
          }
          break;
        }
      }
    }

    if (success) {
      ui.playSelect();
    } else if (error) {
      ui.playError();
    }

    return success || error;
  }

  switchMoveHandler(i: number, newMove: Moves, move: Moves) {
    const speciesId = this.lastSpecies.speciesId;
    const existingMoveIndex = this.starterMoveset.indexOf(newMove);
    this.starterMoveset[i] = newMove;
    if (existingMoveIndex > -1) {
      this.starterMoveset[existingMoveIndex] = move;
    }
    const props: DexAttrProps = this.scene.gameData.getSpeciesDexAttrProps(this.lastSpecies, this.dexAttrCursor);
    // species has different forms
    if (pokemonFormLevelMoves.hasOwnProperty(speciesId)) {
      // starterMoveData doesn't have base form moves or is using the single form format
      if (!this.scene.gameData.starterData[speciesId].moveset || Array.isArray(this.scene.gameData.starterData[speciesId].moveset)) {
        this.scene.gameData.starterData[speciesId].moveset = { [props.formIndex]: this.starterMoveset.slice(0) as StarterMoveset };
      }
      const starterMoveData = this.scene.gameData.starterData[speciesId].moveset;

      // starterMoveData doesn't have active form moves
      if (!starterMoveData.hasOwnProperty(props.formIndex)) {
        this.scene.gameData.starterData[speciesId].moveset[props.formIndex] = this.starterMoveset.slice(0) as StarterMoveset;
      }

      // does the species' starter move data have its form's starter moves and has it been updated
      if (starterMoveData.hasOwnProperty(props.formIndex)) {
        // active form move hasn't been updated
        if (starterMoveData[props.formIndex][existingMoveIndex] !== newMove) {
          this.scene.gameData.starterData[speciesId].moveset[props.formIndex] = this.starterMoveset.slice(0) as StarterMoveset;
        }
      }
    } else {
      this.scene.gameData.starterData[speciesId].moveset = this.starterMoveset.slice(0) as StarterMoveset;
    }
    this.setSpeciesDetails(this.lastSpecies, undefined, undefined, undefined, undefined, undefined, undefined, false);
  }

  createButtonFromIconText(iconSetting, gamepadType, translatedText, instructionTextSize): void {
    let iconPath;
    // touch controls cannot be rebound as is, and are just emulating a keyboard event.
    // Additionally, since keyboard controls can be rebound (and will be displayed when they are), we need to have special handling for the touch controls
    if (gamepadType === "touch") {
      gamepadType = "keyboard";
      switch (iconSetting) {
      case SettingKeyboard.Button_Cycle_Shiny:
        iconPath = "R.png";
        break;
      case SettingKeyboard.Button_Cycle_Form:
        iconPath = "F.png";
        break;
      case SettingKeyboard.Button_Cycle_Gender:
        iconPath = "G.png";
        break;
      case SettingKeyboard.Button_Cycle_Ability:
        iconPath = "E.png";
        break;
      case SettingKeyboard.Button_Cycle_Nature:
        iconPath = "N.png";
        break;
      case SettingKeyboard.Button_Cycle_Variant:
        iconPath = "V.png";
        break;
      default:
        break;
      }
    } else {
      iconPath = this.scene.inputController?.getIconForLatestInputRecorded(iconSetting);
    }
    const iconElement = this.scene.add.sprite(this.instructionRowX, this.instructionRowY, gamepadType, iconPath);
    iconElement.setScale(0.675);
    iconElement.setOrigin(0.0, 0.0);
    const controlLabel = addTextObject(this.scene, this.instructionRowX + this.instructionRowTextOffset, this.instructionRowY, translatedText, TextStyle.PARTY, { fontSize: instructionTextSize });
    this.instructionsContainer.add([iconElement, controlLabel]);
    this.instructionRowY += 8;
    if (this.instructionRowY >= 24) {
      this.instructionRowY = 0;
      this.instructionRowX += 50;
    }
  }

  updateInstructions(): void {
    const currentLanguage = i18next.resolvedLanguage;
    const langSettingKey = Object.keys(languageSettings).find(lang => currentLanguage.includes(lang));
    const textSettings = languageSettings[langSettingKey];
    const instructionTextSize = textSettings.instructionTextSize;
    this.instructionRowX = 0;
    this.instructionRowY = 0;
    this.instructionsContainer.removeAll();
    let gamepadType;
    if (this.scene.inputMethod === "gamepad") {
      gamepadType = this.scene.inputController.getConfig(this.scene.inputController.selectedDevice[Device.GAMEPAD]).padType;
    } else {
      gamepadType = this.scene.inputMethod;
    }

    if (this.speciesStarterDexEntry?.caughtAttr) {
      if (this.canCycleShiny) {
        this.createButtonFromIconText(SettingKeyboard.Button_Cycle_Shiny, gamepadType, i18next.t("starterSelectUiHandler:cycleShiny"), instructionTextSize);
      }
      if (this.canCycleForm) {
        this.createButtonFromIconText(SettingKeyboard.Button_Cycle_Form, gamepadType, i18next.t("starterSelectUiHandler:cycleForm"), instructionTextSize);
      }
      if (this.canCycleGender) {
        this.createButtonFromIconText(SettingKeyboard.Button_Cycle_Gender, gamepadType, i18next.t("starterSelectUiHandler:cycleGender"), instructionTextSize);
      }
      if (this.canCycleAbility) {
        this.createButtonFromIconText(SettingKeyboard.Button_Cycle_Ability, gamepadType, i18next.t("starterSelectUiHandler:cycleAbility"), instructionTextSize);
      }
      if (this.canCycleNature) {
        this.createButtonFromIconText(SettingKeyboard.Button_Cycle_Nature, gamepadType, i18next.t("starterSelectUiHandler:cycleNature"), instructionTextSize);
      }
      if (this.canCycleVariant) {
        this.createButtonFromIconText(SettingKeyboard.Button_Cycle_Variant, gamepadType, i18next.t("starterSelectUiHandler:cycleVariant"), instructionTextSize);
      }
    }
  }

  getValueLimit(): integer {
    const valueLimit = new Utils.IntegerHolder(0);
    switch (this.scene.gameMode.modeId) {
    case GameModes.ENDLESS:
    case GameModes.SPLICED_ENDLESS:
      valueLimit.value = 15;
      break;
    default:
      valueLimit.value = 10;
    }

    Challenge.applyChallenges(this.scene.gameMode, Challenge.ChallengeType.STARTER_POINTS, valueLimit);

    return valueLimit.value;
  }

  setCursor(cursor: integer): boolean {
    let changed = false;

    if (this.genMode) {
      changed = this.genCursor !== cursor;

      let genCursorWithScroll = this.getGenCursorWithScroll();

      if (!cursor && this.genScrollCursor) {
        this.genScrollCursor--;
        cursor++;
        this.updateGenOptions();
      } else if (cursor === 2 && this.genScrollCursor < gens.length - 3) {
        this.genScrollCursor++;
        cursor--;
        this.updateGenOptions();
      }

      if (genCursorWithScroll !== undefined) {
        this.starterSelectGenIconContainers[genCursorWithScroll].setVisible(false);
      }
      this.cursor = 0;
      this.genCursor = cursor;
      genCursorWithScroll = this.getGenCursorWithScroll();
      this.genCursorObj.setY(5 + 17 * this.genCursor);
      this.genCursorHighlightObj.setY(this.genCursorObj.y);
      this.starterSelectGenIconContainers[genCursorWithScroll].setVisible(true);

      for (let s = 0; s < this.starterCursorObjs.length; s++) {
        this.starterCursorObjs[s].setVisible(this.starterGens[s] === genCursorWithScroll);
      }
      for (let s = 0; s < this.pokerusCursorObjs.length; s++) {
        this.pokerusCursorObjs[s].setVisible(this.pokerusGens[s] === genCursorWithScroll);
      }

      const genLimit = this.genSpecies[genCursorWithScroll].length;
      for (let s = 0; s < 81; s++) {
        const speciesId = s < genLimit ? this.genSpecies[genCursorWithScroll][s].speciesId : 0 as Species;
        const slotVisible = !!speciesId;
        if (slotVisible) {
          this.updateStarterValueLabel(s);
        }
        this.starterValueLabels[s].setVisible(slotVisible);
        const speciesVariants = speciesId && this.scene.gameData.dexData[speciesId].caughtAttr & DexAttr.SHINY
          ? [ DexAttr.DEFAULT_VARIANT, DexAttr.VARIANT_2, DexAttr.VARIANT_3 ].filter(v => !!(this.scene.gameData.dexData[speciesId].caughtAttr & v))
          : [];
        for (let v = 0; v < 3; v++) {
          const hasVariant = speciesVariants.length > v;
          this.shinyIcons[s][v].setVisible(slotVisible && hasVariant);
          if (hasVariant) {
            this.shinyIcons[s][v].setTint(getVariantTint(speciesVariants[v] === DexAttr.DEFAULT_VARIANT ? 0 : speciesVariants[v] === DexAttr.VARIANT_2 ? 1 : 2));
          }
        }
        this.hiddenAbilityIcons[s].setVisible(slotVisible && !!this.scene.gameData.dexData[speciesId].caughtAttr && !!(this.scene.gameData.starterData[speciesId].abilityAttr & 4));
        this.classicWinIcons[s].setVisible(slotVisible && this.scene.gameData.starterData[speciesId].classicWinCount > 0);

        // 'Candy Icon' mode
        if (this.scene.candyUpgradeDisplay === 0) {

          if (!starterColors[speciesId]) {
            // Default to white if no colors are found
            starterColors[speciesId] = [ "ffffff", "ffffff" ];
          }

          // Set the candy colors
          this.candyUpgradeIcon[s].setTint(argbFromRgba(Utils.rgbHexToRgba(starterColors[speciesId][0])));
          this.candyUpgradeOverlayIcon[s].setTint(argbFromRgba(Utils.rgbHexToRgba(starterColors[speciesId][1])));

          this.setUpgradeIcon(s);
        } else if (this.scene.candyUpgradeDisplay === 1) {
          this.candyUpgradeIcon[s].setVisible(false);
          this.candyUpgradeOverlayIcon[s].setVisible(false);
        }
      }
    } else {
      changed = super.setCursor(cursor);

      this.cursorObj.setPosition(150 + 18 * (cursor % 9), 10 + 18 * Math.floor(cursor / 9));

      this.setSpecies(this.genSpecies[this.getGenCursorWithScroll()][cursor]);

      this.updateInstructions();
    }

    return changed;
  }

  getGenCursorWithScroll(): integer {
    return this.genCursor !== undefined
      ? this.genCursor + this.genScrollCursor
      : undefined;
  }

  updateGenOptions(): void {
    let text = "";
    for (let g = this.genScrollCursor; g <= this.genScrollCursor + 2; g++) {
      let optionText = "";
      if (g === this.genScrollCursor && this.genScrollCursor) {
        optionText = "↑";
      } else if (g === this.genScrollCursor + 2 && this.genScrollCursor < gens.length - 3) {
        optionText = "↓";
      } else {
        optionText = i18next.t(`starterSelectUiHandler:gen${g + 1}`);
      }
      text += `${text ? "\n" : ""}${optionText}`;
    }
    this.genOptionsText.setText(text);
  }

  setGenMode(genMode: boolean): boolean {
    this.genCursorObj.setVisible(genMode && !this.startCursorObj.visible);
    this.cursorObj.setVisible(!genMode && !this.startCursorObj.visible);

    if (genMode !== this.genMode) {
      this.genMode = genMode;

      this.setCursor(genMode ? this.genCursor : this.cursor);
      if (genMode) {
        this.setSpecies(null);
      }

      return true;
    }

    return false;
  }

  setSpecies(species: PokemonSpecies) {
    this.speciesStarterDexEntry = species ? this.scene.gameData.dexData[species.speciesId] : null;
    this.dexAttrCursor = species ? this.scene.gameData.getSpeciesDefaultDexAttr(species, false, true) : 0n;
    this.abilityCursor = species ? this.scene.gameData.getStarterSpeciesDefaultAbilityIndex(species) : 0;
    this.natureCursor = species ? this.scene.gameData.getSpeciesDefaultNature(species) : 0;

    if (this.statsMode) {
      if (this.speciesStarterDexEntry?.caughtAttr) {
        this.statsContainer.setVisible(true);
        this.showStats();
      } else {
        this.statsContainer.setVisible(false);
        this.statsContainer.updateIvs(null);
      }
    }

    if (this.lastSpecies) {
      const dexAttr = this.scene.gameData.getSpeciesDefaultDexAttr(this.lastSpecies, false, true);
      const props = this.scene.gameData.getSpeciesDexAttrProps(this.lastSpecies, dexAttr);
      const lastSpeciesIcon = (this.starterSelectGenIconContainers[this.lastSpecies.generation - 1].getAt(this.genSpecies[this.lastSpecies.generation - 1].indexOf(this.lastSpecies)) as Phaser.GameObjects.Sprite);
      lastSpeciesIcon.setTexture(this.lastSpecies.getIconAtlasKey(props.formIndex, props.shiny, props.variant), this.lastSpecies.getIconId(props.female, props.formIndex, props.shiny, props.variant));
      this.checkIconId(lastSpeciesIcon, this.lastSpecies, props.female, props.formIndex, props.shiny, props.variant);
      this.iconAnimHandler.addOrUpdate(lastSpeciesIcon, PokemonIconAnimMode.NONE);

      // Resume the animation for the previously selected species
      const speciesIndex = this.genSpecies[this.lastSpecies.generation - 1].indexOf(this.lastSpecies);
      const icon = this.starterSelectGenIconContainers[this.lastSpecies.generation - 1].getAt(speciesIndex) as Phaser.GameObjects.Sprite;
      this.scene.tweens.getTweensOf(icon).forEach(tween => tween.resume());
    }

    this.lastSpecies = species;

    if (species && (this.speciesStarterDexEntry?.seenAttr || this.speciesStarterDexEntry?.caughtAttr)) {
      this.pokemonNumberText.setText(Utils.padInt(species.speciesId, 4));
      this.pokemonNameText.setText(species.name);

      if (this.speciesStarterDexEntry?.caughtAttr) {
        const colorScheme = starterColors[species.speciesId];

        const luck = this.scene.gameData.getDexAttrLuck(this.speciesStarterDexEntry.caughtAttr);
        this.pokemonLuckText.setVisible(!!luck);
        this.pokemonLuckText.setText(luck.toString());
        this.pokemonLuckText.setTint(getVariantTint(Math.min(luck - 1, 2) as Variant));
        this.pokemonLuckLabelText.setVisible(this.pokemonLuckText.visible);

        //Growth translate
        let growthReadable = Utils.toReadableString(GrowthRate[species.growthRate]);
        const growthAux = growthReadable.replace(" ", "_");
        if (i18next.exists("growth:" + growthAux)) {
          growthReadable = i18next.t("growth:"+ growthAux as any);
        }
        this.pokemonGrowthRateText.setText(growthReadable);

        this.pokemonGrowthRateText.setColor(getGrowthRateColor(species.growthRate));
        this.pokemonGrowthRateText.setShadowColor(getGrowthRateColor(species.growthRate, true));
        this.pokemonGrowthRateLabelText.setVisible(true);
        this.pokemonUncaughtText.setVisible(false);
        this.pokemonAbilityLabelText.setVisible(true);
        this.pokemonPassiveLabelText.setVisible(true);
        this.pokemonNatureLabelText.setVisible(true);
        this.pokemonCaughtCountText.setText(`${this.speciesStarterDexEntry.caughtCount}`);
        if (species.speciesId === Species.MANAPHY || species.speciesId === Species.PHIONE) {
          this.pokemonHatchedIcon.setFrame("manaphy");
        } else {
          this.pokemonHatchedIcon.setFrame(getEggTierForSpecies(species));
        }
        this.pokemonHatchedCountText.setText(`${this.speciesStarterDexEntry.hatchedCount}`);
        this.pokemonCaughtHatchedContainer.setVisible(true);
        if (pokemonPrevolutions.hasOwnProperty(species.speciesId)) {
          this.pokemonCaughtHatchedContainer.setY(16);
          [
            this.pokemonCandyIcon,
            this.pokemonCandyOverlayIcon,
            this.pokemonCandyDarknessOverlay,
            this.pokemonCandyCountText,
            this.pokemonHatchedIcon,
            this.pokemonHatchedCountText
          ].map(c => c.setVisible(false));
        } else if (species.speciesId === Species.ETERNATUS) {
          this.pokemonHatchedIcon.setVisible(false);
          this.pokemonHatchedCountText.setVisible(false);
        } else {
          this.pokemonCaughtHatchedContainer.setY(25);
          this.pokemonCandyIcon.setTint(argbFromRgba(Utils.rgbHexToRgba(colorScheme[0])));
          this.pokemonCandyIcon.setVisible(true);
          this.pokemonCandyOverlayIcon.setTint(argbFromRgba(Utils.rgbHexToRgba(colorScheme[1])));
          this.pokemonCandyOverlayIcon.setVisible(true);
          this.pokemonCandyDarknessOverlay.setVisible(true);
          this.pokemonCandyCountText.setText(`x${this.scene.gameData.starterData[species.speciesId].candyCount}`);
          this.pokemonCandyCountText.setVisible(true);
          this.pokemonFormText.setVisible(true);
          this.pokemonHatchedIcon.setVisible(true);
          this.pokemonHatchedCountText.setVisible(true);

          let currentFriendship = this.scene.gameData.starterData[this.lastSpecies.speciesId].friendship;
          if (!currentFriendship || currentFriendship === undefined) {
            currentFriendship = 0;
          }

          const friendshipCap = getStarterValueFriendshipCap(speciesStarters[this.lastSpecies.speciesId]);
          const candyCropY = 16 - (16 * (currentFriendship / friendshipCap));

          if (this.pokemonCandyDarknessOverlay.visible) {
            this.pokemonCandyDarknessOverlay.on("pointerover", () => (this.scene as BattleScene).ui.showTooltip(null, `${currentFriendship}/${friendshipCap}`, true));
            this.pokemonCandyDarknessOverlay.on("pointerout", () => (this.scene as BattleScene).ui.hideTooltip());
          }

          this.pokemonCandyDarknessOverlay.setCrop(0,0,16, candyCropY);
        }


        // Pause the animation when the species is selected
        const speciesIndex = this.genSpecies[species.generation - 1].indexOf(species);
        const icon = this.starterSelectGenIconContainers[species.generation - 1].getAt(speciesIndex) as Phaser.GameObjects.Sprite;

        if (this.isUpgradeAnimationEnabled()) {
          this.scene.tweens.getTweensOf(icon).forEach(tween => tween.pause());
          // Reset the position of the icon
          const position = calcSpritePosition(speciesIndex);
          icon.x = position.x;
          icon.y = position.y;
        }

        // Initiates the small up and down idle animation
        this.iconAnimHandler.addOrUpdate(icon, PokemonIconAnimMode.PASSIVE);

        let starterIndex = -1;

        this.starterGens.every((g, i) => {
          const starterSpecies = this.genSpecies[g][this.starterCursors[i]];
          if (starterSpecies.speciesId === species.speciesId) {
            starterIndex = i;
            return false;
          }
          return true;
        });

        let props: DexAttrProps;

        if (starterIndex > -1) {
          props = this.scene.gameData.getSpeciesDexAttrProps(species, this.starterAttr[starterIndex]);
          this.setSpeciesDetails(species, props.shiny, props.formIndex, props.female, props.variant, this.starterAbilityIndexes[starterIndex], this.starterNatures[starterIndex]);
        } else {
          const defaultDexAttr = this.scene.gameData.getSpeciesDefaultDexAttr(species, false, true);
          const defaultAbilityIndex = this.scene.gameData.getStarterSpeciesDefaultAbilityIndex(species);
          const defaultNature = this.scene.gameData.getSpeciesDefaultNature(species);
          props = this.scene.gameData.getSpeciesDexAttrProps(species, defaultDexAttr);

          this.setSpeciesDetails(species, props.shiny, props.formIndex, props.female, props.variant, defaultAbilityIndex, defaultNature);
        }

        const speciesForm = getPokemonSpeciesForm(species.speciesId, props.formIndex);
        this.setTypeIcons(speciesForm.type1, speciesForm.type2);

        this.pokemonSprite.clearTint();
        if (this.pokerusCursors.find((cursor: integer, i: integer) => cursor === this.cursor && this.pokerusGens[i] === this.getGenCursorWithScroll())) {
          handleTutorial(this.scene, Tutorial.Pokerus);
        }
      } else {
        this.pokemonGrowthRateText.setText("");
        this.pokemonGrowthRateLabelText.setVisible(false);
        this.type1Icon.setVisible(false);
        this.type2Icon.setVisible(false);
        this.pokemonLuckLabelText.setVisible(false);
        this.pokemonLuckText.setVisible(false);
        this.pokemonUncaughtText.setVisible(true);
        this.pokemonAbilityLabelText.setVisible(false);
        this.pokemonPassiveLabelText.setVisible(false);
        this.pokemonNatureLabelText.setVisible(false);
        this.pokemonCaughtHatchedContainer.setVisible(false);
        this.pokemonCandyIcon.setVisible(false);
        this.pokemonCandyOverlayIcon.setVisible(false);
        this.pokemonCandyDarknessOverlay.setVisible(false);
        this.pokemonCandyCountText.setVisible(false);
        this.pokemonFormText.setVisible(false);

        const defaultDexAttr = this.scene.gameData.getSpeciesDefaultDexAttr(species, true, true);
        const defaultAbilityIndex = this.scene.gameData.getStarterSpeciesDefaultAbilityIndex(species);
        const defaultNature = this.scene.gameData.getSpeciesDefaultNature(species);
        const props = this.scene.gameData.getSpeciesDexAttrProps(species, defaultDexAttr);

        this.setSpeciesDetails(species, props.shiny, props.formIndex, props.female, props.variant, defaultAbilityIndex, defaultNature, true);
        this.pokemonSprite.setTint(0x808080);
      }
    } else {
      this.pokemonNumberText.setText(Utils.padInt(0, 4));
      this.pokemonNameText.setText(species ? "???" : "");
      this.pokemonGrowthRateText.setText("");
      this.pokemonGrowthRateLabelText.setVisible(false);
      this.type1Icon.setVisible(false);
      this.type2Icon.setVisible(false);
      this.pokemonLuckLabelText.setVisible(false);
      this.pokemonLuckText.setVisible(false);
      this.pokemonUncaughtText.setVisible(!!species);
      this.pokemonAbilityLabelText.setVisible(false);
      this.pokemonPassiveLabelText.setVisible(false);
      this.pokemonNatureLabelText.setVisible(false);
      this.pokemonCaughtHatchedContainer.setVisible(false);
      this.pokemonCandyIcon.setVisible(false);
      this.pokemonCandyOverlayIcon.setVisible(false);
      this.pokemonCandyDarknessOverlay.setVisible(false);
      this.pokemonCandyCountText.setVisible(false);
      this.pokemonFormText.setVisible(false);

      this.setSpeciesDetails(species, false, 0, false, 0, 0, 0);
      this.pokemonSprite.clearTint();
    }
  }

  setSpeciesDetails(species: PokemonSpecies, shiny: boolean, formIndex: integer, female: boolean, variant: Variant, abilityIndex: integer, natureIndex: integer, forSeen: boolean = false): void {
    const oldProps = species ? this.scene.gameData.getSpeciesDexAttrProps(species, this.dexAttrCursor) : null;
    const oldAbilityIndex = this.abilityCursor > -1 ? this.abilityCursor : this.scene.gameData.getStarterSpeciesDefaultAbilityIndex(species);
    const oldNatureIndex = this.natureCursor > -1 ? this.natureCursor : this.scene.gameData.getSpeciesDefaultNature(species);
    this.dexAttrCursor = 0n;
    this.abilityCursor = -1;
    this.natureCursor = -1;

    if (species?.forms?.find(f => f.formKey === "female")) {
      if (female !== undefined) {
        formIndex = female ? 1 : 0;
      } else if (formIndex !== undefined) {
        female = formIndex === 1;
      }
    }

    if (species) {
      this.dexAttrCursor |= (shiny !== undefined ? !shiny : !(shiny = oldProps.shiny)) ? DexAttr.NON_SHINY : DexAttr.SHINY;
      this.dexAttrCursor |= (female !== undefined ? !female : !(female = oldProps.female)) ? DexAttr.MALE : DexAttr.FEMALE;
      this.dexAttrCursor |= (variant !== undefined ? !variant : !(variant = oldProps.variant)) ? DexAttr.DEFAULT_VARIANT : variant === 1 ? DexAttr.VARIANT_2 : DexAttr.VARIANT_3;
      this.dexAttrCursor |= this.scene.gameData.getFormAttr(formIndex !== undefined ? formIndex : (formIndex = oldProps.formIndex));
      this.abilityCursor = abilityIndex !== undefined ? abilityIndex : (abilityIndex = oldAbilityIndex);
      this.natureCursor = natureIndex !== undefined ? natureIndex : (natureIndex = oldNatureIndex);
    }

    this.pokemonSprite.setVisible(false);

    if (this.assetLoadCancelled) {
      this.assetLoadCancelled.value = true;
      this.assetLoadCancelled = null;
    }

    this.starterMoveset = null;
    this.speciesStarterMoves = [];

    if (species) {
      const dexEntry = this.scene.gameData.dexData[species.speciesId];
      const abilityAttr = this.scene.gameData.starterData[species.speciesId].abilityAttr;
      if (!dexEntry.caughtAttr) {
        const props = this.scene.gameData.getSpeciesDexAttrProps(species, this.scene.gameData.getSpeciesDefaultDexAttr(species, forSeen, !forSeen));
        const defaultAbilityIndex = this.scene.gameData.getStarterSpeciesDefaultAbilityIndex(species);
        const defaultNature = this.scene.gameData.getSpeciesDefaultNature(species);
        if (shiny === undefined || shiny !== props.shiny) {
          shiny = props.shiny;
        }
        if (formIndex === undefined || formIndex !== props.formIndex) {
          formIndex = props.formIndex;
        }
        if (female === undefined || female !== props.female) {
          female = props.female;
        }
        if (variant === undefined || variant !== props.variant) {
          variant = props.variant;
        }
        if (abilityIndex === undefined || abilityIndex !== defaultAbilityIndex) {
          abilityIndex = defaultAbilityIndex;
        }
        if (natureIndex === undefined || natureIndex !== defaultNature) {
          natureIndex = defaultNature;
        }
      }

      this.shinyOverlay.setVisible(shiny);
      this.pokemonNumberText.setColor(this.getTextColor(shiny ? TextStyle.SUMMARY_GOLD : TextStyle.SUMMARY, false));
      this.pokemonNumberText.setShadowColor(this.getTextColor(shiny ? TextStyle.SUMMARY_GOLD : TextStyle.SUMMARY, true));

      if (forSeen ? this.speciesStarterDexEntry?.seenAttr : this.speciesStarterDexEntry?.caughtAttr) {
        let starterIndex = -1;

        this.starterGens.every((g, i) => {
          const starterSpecies = this.genSpecies[g][this.starterCursors[i]];
          if (starterSpecies.speciesId === species.speciesId) {
            starterIndex = i;
            return false;
          }
          return true;
        });

        if (starterIndex > -1) {
          this.starterAttr[starterIndex] = this.dexAttrCursor;
          this.starterAbilityIndexes[starterIndex] = this.abilityCursor;
          this.starterNatures[starterIndex] = this.natureCursor;
        }

        const assetLoadCancelled = new Utils.BooleanHolder(false);
        this.assetLoadCancelled = assetLoadCancelled;

        species.loadAssets(this.scene, female, formIndex, shiny, variant, true).then(() => {
          if (assetLoadCancelled.value) {
            return;
          }
          this.assetLoadCancelled = null;
          this.speciesLoaded.set(species.speciesId, true);
          this.pokemonSprite.play(species.getSpriteKey(female, formIndex, shiny, variant));
          this.pokemonSprite.setPipelineData("shiny", shiny);
          this.pokemonSprite.setPipelineData("variant", variant);
          this.pokemonSprite.setPipelineData("spriteKey", species.getSpriteKey(female, formIndex, shiny, variant));
          this.pokemonSprite.setVisible(!this.statsMode);
        });

        (this.starterSelectGenIconContainers[this.getGenCursorWithScroll()].getAt(this.cursor) as Phaser.GameObjects.Sprite)
          .setTexture(species.getIconAtlasKey(formIndex, shiny, variant), species.getIconId(female, formIndex, shiny, variant));
        this.checkIconId((this.starterSelectGenIconContainers[this.getGenCursorWithScroll()].getAt(this.cursor) as Phaser.GameObjects.Sprite), species, female, formIndex, shiny, variant);
        this.canCycleShiny = !!(dexEntry.caughtAttr & DexAttr.NON_SHINY && dexEntry.caughtAttr & DexAttr.SHINY);
        this.canCycleGender = !!(dexEntry.caughtAttr & DexAttr.MALE && dexEntry.caughtAttr & DexAttr.FEMALE);
        this.canCycleAbility = [ abilityAttr & AbilityAttr.ABILITY_1, (abilityAttr & AbilityAttr.ABILITY_2) && species.ability2, abilityAttr & AbilityAttr.ABILITY_HIDDEN ].filter(a => a).length > 1;
        this.canCycleForm = species.forms.filter(f => f.isStarterSelectable || !pokemonFormChanges[species.speciesId]?.find(fc => fc.formKey))
          .map((_, f) => dexEntry.caughtAttr & this.scene.gameData.getFormAttr(f)).filter(f => f).length > 1;
        this.canCycleNature = this.scene.gameData.getNaturesForAttr(dexEntry.natureAttr).length > 1;
        this.canCycleVariant = shiny && [ dexEntry.caughtAttr & DexAttr.DEFAULT_VARIANT, dexEntry.caughtAttr & DexAttr.VARIANT_2, dexEntry.caughtAttr & DexAttr.VARIANT_3].filter(v => v).length > 1;
      }

      if (dexEntry.caughtAttr && species.malePercent !== null) {
        const gender = !female ? Gender.MALE : Gender.FEMALE;
        this.pokemonGenderText.setText(getGenderSymbol(gender));
        this.pokemonGenderText.setColor(getGenderColor(gender));
        this.pokemonGenderText.setShadowColor(getGenderColor(gender, true));
      } else {
        this.pokemonGenderText.setText("");
      }

      if (dexEntry.caughtAttr) {
        const ability = this.lastSpecies.getAbility(abilityIndex);
        this.pokemonAbilityText.setText(allAbilities[ability].name);

        const isHidden = abilityIndex === (this.lastSpecies.ability2 ? 2 : 1);
        this.pokemonAbilityText.setColor(this.getTextColor(!isHidden ? TextStyle.SUMMARY_ALT : TextStyle.SUMMARY_GOLD));
        this.pokemonAbilityText.setShadowColor(this.getTextColor(!isHidden ? TextStyle.SUMMARY_ALT : TextStyle.SUMMARY_GOLD, true));

        const passiveAttr = this.scene.gameData.starterData[species.speciesId].passiveAttr;
        this.pokemonPassiveText.setText(passiveAttr & PassiveAttr.UNLOCKED ? passiveAttr & PassiveAttr.ENABLED ? allAbilities[starterPassiveAbilities[this.lastSpecies.speciesId]].name : i18next.t("starterSelectUiHandler:disabled") : i18next.t("starterSelectUiHandler:locked"));
        this.pokemonPassiveText.setColor(this.getTextColor(passiveAttr === (PassiveAttr.UNLOCKED | PassiveAttr.ENABLED) ? TextStyle.SUMMARY_ALT : TextStyle.SUMMARY_GRAY));
        this.pokemonPassiveText.setShadowColor(this.getTextColor(passiveAttr === (PassiveAttr.UNLOCKED | PassiveAttr.ENABLED) ? TextStyle.SUMMARY_ALT : TextStyle.SUMMARY_GRAY, true));

        this.pokemonNatureText.setText(getNatureName(natureIndex as unknown as Nature, true, true, false, this.scene.uiTheme));

        let levelMoves: LevelMoves;
        if (pokemonFormLevelMoves.hasOwnProperty(species.speciesId) && pokemonFormLevelMoves[species.speciesId].hasOwnProperty(formIndex)) {
          levelMoves = pokemonFormLevelMoves[species.speciesId][formIndex];
        } else {
          levelMoves = pokemonSpeciesLevelMoves[species.speciesId];
        }
        this.speciesStarterMoves.push(...levelMoves.filter(lm => lm[0] <= 5).map(lm => lm[1]));
        if (speciesEggMoves.hasOwnProperty(species.speciesId)) {
          for (let em = 0; em < 4; em++) {
            if (this.scene.gameData.starterData[species.speciesId].eggMoves & Math.pow(2, em)) {
              this.speciesStarterMoves.push(speciesEggMoves[species.speciesId][em]);
            }
          }
        }

        const speciesMoveData = this.scene.gameData.starterData[species.speciesId].moveset;
        const moveData: StarterMoveset = speciesMoveData
          ? Array.isArray(speciesMoveData)
            ? speciesMoveData as StarterMoveset
            : (speciesMoveData as StarterFormMoveData)[formIndex]
          : null;
        const availableStarterMoves = this.speciesStarterMoves.concat(speciesEggMoves.hasOwnProperty(species.speciesId) ? speciesEggMoves[species.speciesId].filter((_, em: integer) => this.scene.gameData.starterData[species.speciesId].eggMoves & Math.pow(2, em)) : []);
        this.starterMoveset = (moveData || (this.speciesStarterMoves.slice(0, 4) as StarterMoveset)).filter(m => availableStarterMoves.find(sm => sm === m)) as StarterMoveset;
        // Consolidate move data if it contains an incompatible move
        if (this.starterMoveset.length < 4 && this.starterMoveset.length < availableStarterMoves.length) {
          this.starterMoveset.push(...availableStarterMoves.filter(sm => this.starterMoveset.indexOf(sm) === -1).slice(0, 4 - this.starterMoveset.length));
        }

        // Remove duplicate moves
        this.starterMoveset = this.starterMoveset.filter(
          (move, i) => {
            return this.starterMoveset.indexOf(move) === i;
          }) as StarterMoveset;

        const speciesForm = getPokemonSpeciesForm(species.speciesId, formIndex);

        const formText = species?.forms[formIndex]?.formKey.split("-");
        for (let i = 0; i < formText?.length; i++) {
          formText[i] = formText[i].charAt(0).toUpperCase() + formText[i].substring(1);
        }

        this.pokemonFormText.setText(formText?.join(" "));

        this.setTypeIcons(speciesForm.type1, speciesForm.type2);
      } else {
        this.pokemonAbilityText.setText("");
        this.pokemonPassiveText.setText("");
        this.pokemonNatureText.setText("");
        this.setTypeIcons(null, null);
      }
    } else {
      this.shinyOverlay.setVisible(false);
      this.pokemonNumberText.setColor(this.getTextColor(TextStyle.SUMMARY));
      this.pokemonNumberText.setShadowColor(this.getTextColor(TextStyle.SUMMARY, true));
      this.pokemonGenderText.setText("");
      this.pokemonAbilityText.setText("");
      this.pokemonPassiveText.setText("");
      this.pokemonNatureText.setText("");
      this.setTypeIcons(null, null);
    }

    if (!this.starterMoveset) {
      this.starterMoveset = this.speciesStarterMoves.slice(0, 4) as StarterMoveset;
    }

    for (let m = 0; m < 4; m++) {
      const move = m < this.starterMoveset.length ? allMoves[this.starterMoveset[m]] : null;
      this.pokemonMoveBgs[m].setFrame(Type[move ? move.type : Type.UNKNOWN].toString().toLowerCase());
      this.pokemonMoveLabels[m].setText(move ? move.name : "-");
      this.pokemonMoveContainers[m].setVisible(!!move);
    }

    const hasEggMoves = species && speciesEggMoves.hasOwnProperty(species.speciesId);

    for (let em = 0; em < 4; em++) {
      const eggMove = hasEggMoves ? allMoves[speciesEggMoves[species.speciesId][em]] : null;
      const eggMoveUnlocked = eggMove && this.scene.gameData.starterData[species.speciesId].eggMoves & Math.pow(2, em);
      this.pokemonEggMoveBgs[em].setFrame(Type[eggMove ? eggMove.type : Type.UNKNOWN].toString().toLowerCase());
      this.pokemonEggMoveLabels[em].setText(eggMove && eggMoveUnlocked ? eggMove.name : "???");
    }

    this.pokemonEggMovesContainer.setVisible(this.speciesStarterDexEntry?.caughtAttr && hasEggMoves);

    this.pokemonAdditionalMoveCountLabel.setText(`(+${Math.max(this.speciesStarterMoves.length - 4, 0)})`);
    this.pokemonAdditionalMoveCountLabel.setVisible(this.speciesStarterMoves.length > 4);

    this.updateInstructions();
  }

  setTypeIcons(type1: Type, type2: Type): void {
    if (type1 !== null) {
      this.type1Icon.setVisible(true);
      this.type1Icon.setFrame(Type[type1].toLowerCase());
    } else {
      this.type1Icon.setVisible(false);
    }
    if (type2 !== null) {
      this.type2Icon.setVisible(true);
      this.type2Icon.setFrame(Type[type2].toLowerCase());
    } else {
      this.type2Icon.setVisible(false);
    }
  }

  popStarter(): void {
    this.starterGens.pop();
    this.starterCursors.pop();
    this.starterAttr.pop();
    this.starterAbilityIndexes.pop();
    this.starterNatures.pop();
    this.starterMovesets.pop();
    this.starterCursorObjs[this.starterCursors.length].setVisible(false);
    this.starterIcons[this.starterCursors.length].setTexture("pokemon_icons_0");
    this.starterIcons[this.starterCursors.length].setFrame("unknown");
    this.tryUpdateValue();
  }

  updateStarterValueLabel(cursor: integer): void {
    const speciesId = this.genSpecies[this.getGenCursorWithScroll()][cursor].speciesId;
    const baseStarterValue = speciesStarters[speciesId];
    const starterValue = this.scene.gameData.getSpeciesStarterValue(speciesId);
    let valueStr = starterValue.toString();
    if (valueStr.startsWith("0.")) {
      valueStr = valueStr.slice(1);
    }
    this.starterValueLabels[cursor].setText(valueStr);
    let textStyle: TextStyle;
    switch (baseStarterValue - starterValue) {
    case 0:
      textStyle = TextStyle.WINDOW;
      break;
    case 1:
    case 0.5:
      textStyle = TextStyle.SUMMARY_BLUE;
      break;
    default:
      textStyle = TextStyle.SUMMARY_GOLD;
      break;
    }
    this.starterValueLabels[cursor].setColor(this.getTextColor(textStyle));
    this.starterValueLabels[cursor].setShadowColor(this.getTextColor(textStyle, true));
  }

  tryUpdateValue(add?: integer): boolean {
    const value = this.starterGens.reduce((total: integer, gen: integer, i: integer) => total += this.scene.gameData.getSpeciesStarterValue(this.genSpecies[gen][this.starterCursors[i]].speciesId), 0);
    const newValue = value + (add || 0);
    const valueLimit = this.getValueLimit();
    const overLimit = newValue > valueLimit;
    let newValueStr = newValue.toString();
    if (newValueStr.startsWith("0.")) {
      newValueStr = newValueStr.slice(1);
    }
    this.valueLimitLabel.setText(`${newValueStr}/${valueLimit}`);
    this.valueLimitLabel.setColor(this.getTextColor(!overLimit ? TextStyle.TOOLTIP_CONTENT : TextStyle.SUMMARY_PINK));
    this.valueLimitLabel.setShadowColor(this.getTextColor(!overLimit ? TextStyle.TOOLTIP_CONTENT : TextStyle.SUMMARY_PINK, true));
    if (overLimit) {
      this.scene.time.delayedCall(Utils.fixedInt(500), () => this.tryUpdateValue());
      return false;
    }

    /**
     * this loop is used to set the Sprite's alpha value and check if the user can select other pokemon more.
     */
    this.canAddParty = false;
    const remainValue = valueLimit - newValue;
    for (let g = 0; g < this.genSpecies.length; g++) {
      for (let s = 0; s < this.genSpecies[g].length; s++) {
        /** Cost of pokemon species */
        const speciesStarterValue = this.scene.gameData.getSpeciesStarterValue(this.genSpecies[g][s].speciesId);
        /** Used to detect if this pokemon is registered in starter */
        const speciesStarterDexEntry = this.scene.gameData.dexData[this.genSpecies[g][s].speciesId];
        /** {@linkcode Phaser.GameObjects.Sprite} object of Pokémon for setting the alpha value */
        const speciesSprite = this.starterSelectGenIconContainers[g].getAt(s) as Phaser.GameObjects.Sprite;

        /**
         * If remainValue greater than or equal pokemon species and the pokemon is legal for this challenge, the user can select.
         * so that the alpha value of pokemon sprite set 1.
         *
         * If speciesStarterDexEntry?.caughtAttr is true, this species registered in stater.
         * we change to can AddParty value to true since the user has enough cost to choose this pokemon and this pokemon registered too.
         */
        const isValidForChallenge = new Utils.BooleanHolder(true);
        Challenge.applyChallenges(this.scene.gameMode, Challenge.ChallengeType.STARTER_CHOICE, this.genSpecies[g][s], isValidForChallenge);

        const canBeChosen = remainValue >= speciesStarterValue && isValidForChallenge.value;

        if (canBeChosen) {
          speciesSprite.setAlpha(1);
          if (speciesStarterDexEntry?.caughtAttr) {
            this.canAddParty = true;
          }
        } else {
          /**
           * If it can't be chosen, the user can't select.
           * so that the alpha value of pokemon sprite set 0.375.
           */
          speciesSprite.setAlpha(0.375);
        }
      }
    }

    this.value = newValue;
    return true;
  }

  tryStart(manualTrigger: boolean = false): boolean {
    if (!this.starterGens.length) {
      return false;
    }

    const ui = this.getUi();

    const cancel = () => {
      ui.setMode(Mode.STARTER_SELECT);
      if (!manualTrigger) {
        this.popStarter();
      }
      this.clearText();
    };

    ui.showText(i18next.t("starterSelectUiHandler:confirmStartTeam"), null, () => {
      ui.setModeWithoutClear(Mode.CONFIRM, () => {
        const startRun = () => {
          this.scene.money = this.scene.gameMode.getStartingMoney();
          ui.setMode(Mode.STARTER_SELECT);
          const thisObj = this;
          const originalStarterSelectCallback = this.starterSelectCallback;
          this.starterSelectCallback = null;
          originalStarterSelectCallback(new Array(this.starterGens.length).fill(0).map(function (_, i) {
            const starterSpecies = thisObj.genSpecies[thisObj.starterGens[i]][thisObj.starterCursors[i]];
            return {
              species: starterSpecies,
              dexAttr: thisObj.starterAttr[i],
              abilityIndex: thisObj.starterAbilityIndexes[i],
              passive: !(thisObj.scene.gameData.starterData[starterSpecies.speciesId].passiveAttr ^ (PassiveAttr.ENABLED | PassiveAttr.UNLOCKED)),
              nature: thisObj.starterNatures[i] as Nature,
              moveset: thisObj.starterMovesets[i],
              pokerus: !![ 0, 1, 2 ].filter(n => thisObj.pokerusGens[n] === starterSpecies.generation - 1 && thisObj.pokerusCursors[n] === thisObj.genSpecies[starterSpecies.generation - 1].indexOf(starterSpecies)).length
            };
          }));
        };
        startRun();
      }, cancel, null, null, 19);
    });

    return true;
  }

  toggleStatsMode(on?: boolean): void {
    if (on === undefined) {
      on = !this.statsMode;
    }
    if (on) {
      this.showStats();
      this.statsMode = true;
      this.pokemonSprite.setVisible(false);
    } else {
      this.statsMode = false;
      this.statsContainer.setVisible(false);
      this.pokemonSprite.setVisible(!!this.speciesStarterDexEntry?.caughtAttr);
      this.statsContainer.updateIvs(null);
    }
  }

  showStats(): void {
    if (!this.speciesStarterDexEntry) {
      return;
    }

    this.statsContainer.setVisible(true);

    this.statsContainer.updateIvs(this.speciesStarterDexEntry.ivs);
  }

  clearText() {
    this.starterSelectMessageBoxContainer.setVisible(false);
    super.clearText();
  }

  clear(): void {
    super.clear();
    this.cursor = -1;
    this.starterSelectContainer.setVisible(false);
    this.blockInput = false;

    while (this.starterCursors.length) {
      this.popStarter();
    }

    if (this.statsMode) {
      this.toggleStatsMode(false);
    }
  }

  checkIconId(icon: Phaser.GameObjects.Sprite, species: PokemonSpecies, female, formIndex, shiny, variant) {
    if (icon.frame.name !== species.getIconId(female, formIndex, shiny, variant)) {
      console.log(`${species.name}'s variant icon does not exist. Replacing with default.`);
      icon.setTexture(species.getIconAtlasKey(formIndex, false, variant));
      icon.setFrame(species.getIconId(female, formIndex, false, variant));
    }
  }
}<|MERGE_RESOLUTION|>--- conflicted
+++ resolved
@@ -31,16 +31,13 @@
 import { TextStyle, addBBCodeTextObject, addTextObject } from "./text";
 import { Mode } from "./ui";
 import { addWindow } from "./ui-theme";
-<<<<<<< HEAD
 import { Egg } from "#app/data/egg";
 import * as Overrides from "../overrides";
-=======
 import {SettingKeyboard} from "#app/system/settings/settings-keyboard";
 import {Device} from "#app/enums/devices";
 import * as Challenge from "../data/challenge";
 import MoveInfoOverlay from "./move-info-overlay";
 import { getEggTierForSpecies } from "#app/data/egg.js";
->>>>>>> 5de0185c
 
 export type StarterSelectCallback = (starters: Starter[]) => void;
 
