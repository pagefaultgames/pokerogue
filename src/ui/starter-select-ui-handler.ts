import { PLAYER_PARTY_MAX_SIZE, VALUE_REDUCTION_MAX } from "#app/constants";
import { globalScene } from "#app/global-scene";
import { starterColors } from "#app/global-vars/starter-colors";
import Overrides from "#app/overrides";
import { handleTutorial, Tutorial } from "#app/tutorial";
import { speciesEggMoves } from "#balance/egg-moves";
import { pokemonPrevolutions } from "#balance/pokemon-evolutions";
import type { LevelMoves } from "#balance/pokemon-level-moves";
import { pokemonFormLevelMoves, pokemonSpeciesLevelMoves } from "#balance/pokemon-level-moves";
import {
  getPassiveCandyCount,
  getSameSpeciesEggCandyCounts,
  getValueReductionCandyCounts,
  POKERUS_STARTER_COUNT,
  speciesStarterCosts,
} from "#balance/starters";
import { allMoves, allSpecies } from "#data/data-lists";
import { Egg } from "#data/egg";
import { getNatureName } from "#data/nature";
import { pokemonFormChanges } from "#data/pokemon-forms";
import type { PokemonSpecies } from "#data/pokemon-species";
import { AbilityAttr } from "#enums/ability-attr";
import { AbilityId } from "#enums/ability-id";
import { Button } from "#enums/buttons";
import { ChallengeType } from "#enums/challenge-type";
import { Challenges } from "#enums/challenges";
import { Device } from "#enums/devices";
import { DexAttr } from "#enums/dex-attr";
import { DropDownColumn } from "#enums/drop-down-column";
import { EggSourceType } from "#enums/egg-source-types";
import { GameModes } from "#enums/game-modes";
import type { MoveId } from "#enums/move-id";
import type { Nature } from "#enums/nature";
import { Passive as PassiveAttr } from "#enums/passive";
import { PokemonType } from "#enums/pokemon-type";
import type { SpeciesId } from "#enums/species-id";
import { TextStyle } from "#enums/text-style";
import { UiMode } from "#enums/ui-mode";
import type { CandyUpgradeNotificationChangedEvent } from "#events/battle-scene";
import { BattleSceneEventType } from "#events/battle-scene";
import type { Variant } from "#sprites/variant";
import { getVariantIcon, getVariantTint } from "#sprites/variant";
import { achvs } from "#system/achv";
import type { DexAttrProps, StarterMoveset, StarterPreferences } from "#system/game-data";
import { RibbonData } from "#system/ribbons/ribbon-data";
import { SettingKeyboard } from "#system/settings-keyboard";
import type { DexEntry } from "#types/dex-data";
import type { OptionSelectItem } from "#ui/abstract-option-select-ui-handler";
import { DropDown, DropDownLabel, DropDownOption, DropDownState, DropDownType, SortCriteria } from "#ui/dropdown";
import { FilterBar } from "#ui/filter-bar";
import { MessageUiHandler } from "#ui/message-ui-handler";
import { MoveInfoOverlay } from "#ui/move-info-overlay";
import { PokemonIconAnimHandler, PokemonIconAnimMode } from "#ui/pokemon-icon-anim-handler";
import { ScrollBar } from "#ui/scroll-bar";
import { StarterContainer } from "#ui/starter-container";
import { addTextObject } from "#ui/text";
import { addWindow } from "#ui/ui-theme";
import { applyChallenges, checkStarterValidForChallenge } from "#utils/challenge-utils";
import {
  fixedInt,
  getLocalizedSpriteKey,
  isNullOrUndefined,
  NumberHolder,
  randIntRange,
  rgbHexToRgba,
} from "#utils/common";
import type { AllStarterPreferences } from "#utils/data";
import { deepCopy, loadStarterPreferences, saveStarterPreferences } from "#utils/data";
import { getPokemonSpecies, getPokemonSpeciesForm, getPokerusStarters } from "#utils/pokemon-utils";
import { argbFromRgba } from "@material/material-color-utilities";
import i18next from "i18next";
import type { GameObjects } from "phaser";
import {
  getDexAttrFromPreferences,
  getSpeciesData,
  getStarterSelectTextSettings,
  isPassiveAvailable,
  isSameSpeciesEggAvailable,
  isStarterValidForChallenge,
  isUpgradeAnimationEnabled,
  isUpgradeIconEnabled,
  isValueReductionAvailable,
  type SpeciesDetails,
} from "./starter-select-ui-utils";
import { StarterSummary } from "./starter-summary";

const COLUMNS = 9;
const ROWS = 9;

export type StarterSelectCallback = (starters: Starter[]) => void;

export interface Starter {
  species: PokemonSpecies;
  dexAttr: bigint;
  abilityIndex: number;
  passive: boolean;
  nature: Nature;
  moveset?: StarterMoveset;
  pokerus: boolean;
  nickname?: string;
  teraType?: PokemonType;
}

// Position of UI elements
const filterBarHeight = 17;
const speciesContainerX = 109; // if team on the RIGHT: 109 / if on the LEFT: 143
const teamWindowX = 285; // if team on the RIGHT: 285 / if on the LEFT: 109
const teamWindowY = 38;
const teamWindowWidth = 34;
const teamWindowHeight = 107;
const randomSelectionWindowHeight = 20;

/**
 * Calculates the starter position for a Pokemon of a given UI index
 * @param index UI index to calculate the starter position of
 * @returns An interface with an x and y property
 */
function calcStarterContainerPosition(index: number): { x: number; y: number } {
  const yOffset = 13;
  const height = 17;
  const x = (index % 9) * 18;
  const y = yOffset + Math.floor(index / 9) * height;

  return { x: x, y: y };
}

/**
 * Calculates the y position for the icon of stater pokemon selected for the team
 * @param index index of the Pokemon in the team (0-5)
 * @returns the y position to use for the icon
 */
function calcStarterIconY(index: number) {
  const starterSpacing = teamWindowHeight / 7;
  const firstStarterY = teamWindowY + starterSpacing / 2;
  return Math.round(firstStarterY + starterSpacing * index);
}

/**
 * Finds the index of the team Pokemon closest vertically to the given y position
 * @param y the y position to find closest starter Pokemon
 * @param teamSize how many Pokemon are in the team (0-6)
 * @returns index of the closest Pokemon in the team container
 */
function findClosestStarterIndex(y: number, teamSize = 6): number {
  let smallestDistance = teamWindowHeight;
  let closestStarterIndex = 0;
  for (let i = 0; i < teamSize; i++) {
    const distance = Math.abs(y - (calcStarterIconY(i) - 13));
    if (distance < smallestDistance) {
      closestStarterIndex = i;
      smallestDistance = distance;
    }
  }
  return closestStarterIndex;
}

export class StarterSelectUiHandler extends MessageUiHandler {
  private starterSelectContainer: Phaser.GameObjects.Container;
  private starterSelectScrollBar: ScrollBar;
  private filterBar: FilterBar;
  private starterContainers: StarterContainer[] = [];
  private filteredStarterIds: SpeciesId[] = [];

  private starterSummary: StarterSummary;

  private instructionsContainer: Phaser.GameObjects.Container;
  private filterInstructionsContainer: Phaser.GameObjects.Container;
  private shinyIconElement: Phaser.GameObjects.Sprite;
  private formIconElement: Phaser.GameObjects.Sprite;
  private abilityIconElement: Phaser.GameObjects.Sprite;
  private genderIconElement: Phaser.GameObjects.Sprite;
  private natureIconElement: Phaser.GameObjects.Sprite;
  private teraIconElement: Phaser.GameObjects.Sprite;
  private goFilterIconElement: Phaser.GameObjects.Sprite;
  private shinyLabel: Phaser.GameObjects.Text;
  private formLabel: Phaser.GameObjects.Text;
  private genderLabel: Phaser.GameObjects.Text;
  private abilityLabel: Phaser.GameObjects.Text;
  private natureLabel: Phaser.GameObjects.Text;
  private teraLabel: Phaser.GameObjects.Text;
  private goFilterLabel: Phaser.GameObjects.Text;
  /** Group holding the UI elements appearing in the instructionsContainer */
  /* TODO: Uncomment this once our testing infra supports mocks of `Phaser.GameObject.Group` 
  private instructionElemGroup: Phaser.GameObjects.Group;
  */

  private starterSelectMessageBox: Phaser.GameObjects.NineSlice;
  private starterSelectMessageBoxContainer: Phaser.GameObjects.Container;
  private moveInfoOverlay: MoveInfoOverlay;

  private statsMode: boolean;
  private starterIconsCursorXOffset = -3;
  private starterIconsCursorYOffset = 1;
  private starterIconsCursorIndex: number;
  private filterMode: boolean;
  private dexAttrCursor = 0n;
  private abilityCursor = -1;
  private natureCursor = -1;
  private teraCursor: PokemonType = PokemonType.UNKNOWN;
  private filterBarCursor = 0;
  private starterMoveset: StarterMoveset | null;
  private scrollCursor: number;

  private allStarterSpecies: PokemonSpecies[] = [];
  private lastSpecies: PokemonSpecies;
  public starterSpecies: PokemonSpecies[] = [];
  private pokerusSpecies: PokemonSpecies[] = [];
  private starterAttr: bigint[] = [];
  private starterAbilityIndexes: number[] = [];
  private starterNatures: Nature[] = [];
  private starterTeras: PokemonType[] = [];
  private starterMovesets: StarterMoveset[] = [];
  private speciesStarterDexEntry: DexEntry | null;
  private speciesStarterMoves: MoveId[];
  private canCycleShiny: boolean;
  private canCycleForm: boolean;
  private canCycleGender: boolean;
  private canCycleAbility: boolean;
  private canCycleNature: boolean;
  private canCycleTera: boolean;

  public cursorObj: Phaser.GameObjects.Image;
  private starterCursorObjs: Phaser.GameObjects.Image[];
  private pokerusCursorObjs: Phaser.GameObjects.Image[];
  private starterIcons: Phaser.GameObjects.Sprite[];
  private starterIconsCursorObj: Phaser.GameObjects.Image;
  private valueLimitLabel: Phaser.GameObjects.Text;
  private startCursorObj: Phaser.GameObjects.NineSlice;
  private randomCursorObj: Phaser.GameObjects.NineSlice;

  private iconAnimHandler: PokemonIconAnimHandler;

  //variables to keep track of the dynamically rendered list of instruction prompts for starter select
  private instructionRowX = 0;
  private instructionRowY = 0;
  private instructionRowTextOffset = 9;
  private filterInstructionRowX = 0;
  private filterInstructionRowY = 0;

  private starterSelectCallback: StarterSelectCallback | null;

  private starterPreferences: AllStarterPreferences;
  private originalStarterPreferences: AllStarterPreferences;

  /**
   * Used to check whether any moves were swapped using the reorder menu, to decide
   * whether a save should be performed or not.
   */
  private hasSwappedMoves = false;

  protected blockInput = false;
  private allowTera: boolean;
  private partyColumn: GameObjects.Container;
  private oldCursor = -1;

  constructor() {
    super(UiMode.STARTER_SELECT);
  }

  setup() {
    const ui = this.getUi();

    /** Scaled canvas height */
    const sHeight = globalScene.scaledCanvas.height;
    /** Scaled canvas width */
    const sWidth = globalScene.scaledCanvas.width;

    this.starterSelectContainer = globalScene.add.container(0, -sHeight).setVisible(false);
    ui.add(this.starterSelectContainer);

    const bgColor = globalScene.add.rectangle(0, 0, sWidth, sHeight, 0x006860).setOrigin(0);

    const starterDexNoLabel = globalScene.add
      .image(6, 14, getLocalizedSpriteKey("summary_dexnb_label"))
      .setOrigin(0, 1); // Pixel text 'No'

    const starterSelectBg = globalScene.add.image(0, 0, "starter_select_bg").setOrigin(0);
<<<<<<< HEAD
=======
    this.shinyOverlay = globalScene.add
      .image(6, 111, getLocalizedSpriteKey("summary_dexnb_label_overlay_shiny"))
      .setOrigin(0, 1)
      .setVisible(false); // Pixel text 'No' shiny
>>>>>>> 34430b40

    const starterContainerBg = globalScene.add
      .image(speciesContainerX + 1, filterBarHeight + 2, "starter_container_bg")
      .setOrigin(0);

    // Create and initialise filter bar
    this.filterBar = this.setupFilterBar();

    this.iconAnimHandler = new PokemonIconAnimHandler();
    this.iconAnimHandler.setup();

    this.partyColumn = this.setupPartyColumn();

    const starterBoxContainer = globalScene.add.container(speciesContainerX + 6, 9); //115

    this.starterSelectScrollBar = new ScrollBar(161, 12, 5, 155, 9);

    starterBoxContainer.add(this.starterSelectScrollBar);

    this.pokerusCursorObjs = [];
    for (let i = 0; i < POKERUS_STARTER_COUNT; i++) {
      const cursorObj = globalScene.add.image(0, 0, "select_cursor_pokerus");
      cursorObj.setVisible(false);
      cursorObj.setOrigin(0);
      starterBoxContainer.add(cursorObj);
      this.pokerusCursorObjs.push(cursorObj);
    }

    this.starterCursorObjs = [];
    for (let i = 0; i < 6; i++) {
      const cursorObj = globalScene.add.image(0, 0, "select_cursor_highlight");
      cursorObj.setVisible(false);
      cursorObj.setOrigin(0);
      starterBoxContainer.add(cursorObj);
      this.starterCursorObjs.push(cursorObj);
    }

    this.cursorObj = globalScene.add.image(0, 0, "select_cursor").setOrigin(0);

    starterBoxContainer.add(this.cursorObj);

    // TODO: Apply the same logic done in the pokedex to only have 81 containers whose sprites are cycled
    for (const species of allSpecies) {
      if (!speciesStarterCosts.hasOwnProperty(species.speciesId) || !species.isObtainable()) {
        continue;
      }
      this.allStarterSpecies.push(species);
    }

    for (let i = 0; i < 81; i++) {
      const starterContainer = new StarterContainer(this.allStarterSpecies[i]).setVisible(false);
      const pos = calcStarterContainerPosition(i);
      starterContainer.setPosition(pos.x, pos.y);
      this.iconAnimHandler.addOrUpdate(starterContainer.icon, PokemonIconAnimMode.NONE);
      this.starterContainers.push(starterContainer);
      starterBoxContainer.add(starterContainer);
    }

    this.starterSummary = new StarterSummary(0, 0);

    this.setupInstructionButtons();
    this.instructionsContainer = globalScene.add.container(4, 156).setVisible(true);

    /** TODO: Uncomment this and update `this.hideInstructions` once our testing infra supports mocks of `Phaser.GameObject.Group` */
    /*
    this.instructionElemGroup = globalScene.add.group([
      this.shinyIconElement,
      this.shinyLabel,
      this.formIconElement,
      this.formLabel,
      this.genderIconElement,
      this.genderLabel,
      this.abilityIconElement,
      this.abilityLabel,
      this.natureIconElement,
      this.natureLabel,
      this.teraIconElement,
      this.teraLabel,
      this.goFilterIconElement,
      this.goFilterLabel,
    ]);
    */

    this.hideInstructions();

    this.filterInstructionsContainer = globalScene.add.container(50, 5).setVisible(true);

    this.starterSelectMessageBoxContainer = globalScene.add.container(0, sHeight).setVisible(false);

    this.starterSelectMessageBox = addWindow(1, -1, 318, 28).setOrigin(0, 1);
    this.starterSelectMessageBoxContainer.add(this.starterSelectMessageBox);

    this.message = addTextObject(8, 8, "", TextStyle.WINDOW, { maxLines: 2 }).setOrigin(0);
    this.starterSelectMessageBoxContainer.add(this.message);

    // arrow icon for the message box
    this.initPromptSprite(this.starterSelectMessageBoxContainer);

    // add the info overlay last to be the top most ui element and prevent the IVs from overlaying this
    this.moveInfoOverlay = new MoveInfoOverlay({
      top: true,
      x: 1,
      y: globalScene.scaledCanvas.height - MoveInfoOverlay.getHeight() - 29,
    });

    this.starterSelectContainer.add([
      bgColor,
      starterSelectBg,
      starterContainerBg,
      this.partyColumn,
      starterBoxContainer,
      this.starterSummary,
      this.instructionsContainer,
      this.filterInstructionsContainer,
      this.starterSelectMessageBoxContainer,
      this.moveInfoOverlay,
      // Filter bar sits above everything, except the tutorial overlay and message box.
      // Do not put anything below this unless it must appear below the filter bar.
      this.filterBar,
    ]);

    this.initTutorialOverlay(this.starterSelectContainer);
    this.starterSelectContainer.bringToTop(this.starterSelectMessageBoxContainer);

    globalScene.eventTarget.addEventListener(BattleSceneEventType.CANDY_UPGRADE_NOTIFICATION_CHANGED, e =>
      this.onCandyUpgradeDisplayChanged(e),
    );

    this.updateInstructions();
  }

  setupFilterBar(): FilterBar {
    const filterBar = new FilterBar(Math.min(speciesContainerX, teamWindowX), 1, 210, filterBarHeight);

    // gen filter
    const genOptions: DropDownOption[] = Array.from(
      { length: 9 },
      (_, i) => new DropDownOption(i + 1, new DropDownLabel(i18next.t(`starterSelectUiHandler:gen${i + 1}`))),
    );
    const genDropDown: DropDown = new DropDown(0, 0, genOptions, this.updateStarters, DropDownType.HYBRID);
    filterBar.addFilter(DropDownColumn.GEN, i18next.t("filterBar:genFilter"), genDropDown);

    // type filter
    const typeKeys = Object.keys(PokemonType).filter(v => Number.isNaN(Number(v)));
    const typeOptions: DropDownOption[] = [];
    typeKeys.forEach((type, index) => {
      if (index === 0 || index === 19) {
        return;
      }
      const typeSprite = globalScene.add.sprite(0, 0, getLocalizedSpriteKey("types"));
      typeSprite.setScale(0.5);
      typeSprite.setFrame(type.toLowerCase());
      typeOptions.push(new DropDownOption(index, new DropDownLabel("", typeSprite)));
    });
    filterBar.addFilter(
      DropDownColumn.TYPES,
      i18next.t("filterBar:typeFilter"),
      new DropDown(0, 0, typeOptions, this.updateStarters, DropDownType.HYBRID, 0.5),
    );

    // caught filter
    const shiny1Sprite = globalScene.add
      .sprite(0, 0, "shiny_icons")
      .setOrigin(0.15, 0.2)
      .setScale(0.6)
      .setFrame(getVariantIcon(0))
      .setTint(getVariantTint(0));
    const shiny2Sprite = globalScene.add
      .sprite(0, 0, "shiny_icons")
      .setOrigin(0.15, 0.2)
      .setScale(0.6)
      .setFrame(getVariantIcon(1))
      .setTint(getVariantTint(1));
    const shiny3Sprite = globalScene.add
      .sprite(0, 0, "shiny_icons")
      .setOrigin(0.15, 0.2)
      .setScale(0.6)
      .setFrame(getVariantIcon(2))
      .setTint(getVariantTint(2));

    const caughtOptions = [
      new DropDownOption("SHINY3", new DropDownLabel("", shiny3Sprite)),
      new DropDownOption("SHINY2", new DropDownLabel("", shiny2Sprite)),
      new DropDownOption("SHINY", new DropDownLabel("", shiny1Sprite)),
      new DropDownOption("NORMAL", new DropDownLabel(i18next.t("filterBar:normal"))),
      new DropDownOption("UNCAUGHT", new DropDownLabel(i18next.t("filterBar:uncaught"))),
    ];

    filterBar.addFilter(
      DropDownColumn.CAUGHT,
      i18next.t("filterBar:caughtFilter"),
      new DropDown(0, 0, caughtOptions, this.updateStarters, DropDownType.HYBRID),
    );

    // unlocks filter
    const passiveLabels = [
      new DropDownLabel(i18next.t("filterBar:passive"), undefined, DropDownState.OFF),
      new DropDownLabel(i18next.t("filterBar:passiveUnlocked"), undefined, DropDownState.ON),
      new DropDownLabel(i18next.t("filterBar:passiveUnlockable"), undefined, DropDownState.UNLOCKABLE),
      new DropDownLabel(i18next.t("filterBar:passiveLocked"), undefined, DropDownState.EXCLUDE),
    ];

    const costReductionLabels = [
      new DropDownLabel(i18next.t("filterBar:costReduction"), undefined, DropDownState.OFF),
      new DropDownLabel(i18next.t("filterBar:costReductionUnlocked"), undefined, DropDownState.ON),
      new DropDownLabel(i18next.t("filterBar:costReductionUnlockedOne"), undefined, DropDownState.ONE),
      new DropDownLabel(i18next.t("filterBar:costReductionUnlockedTwo"), undefined, DropDownState.TWO),
      new DropDownLabel(i18next.t("filterBar:costReductionUnlockable"), undefined, DropDownState.UNLOCKABLE),
      new DropDownLabel(i18next.t("filterBar:costReductionLocked"), undefined, DropDownState.EXCLUDE),
    ];

    const unlocksOptions = [
      new DropDownOption("PASSIVE", passiveLabels),
      new DropDownOption("COST_REDUCTION", costReductionLabels),
    ];

    filterBar.addFilter(
      DropDownColumn.UNLOCKS,
      i18next.t("filterBar:unlocksFilter"),
      new DropDown(0, 0, unlocksOptions, this.updateStarters, DropDownType.RADIAL),
    );

    // misc filter
    const favoriteLabels = [
      new DropDownLabel(i18next.t("filterBar:favorite"), undefined, DropDownState.OFF),
      new DropDownLabel(i18next.t("filterBar:isFavorite"), undefined, DropDownState.ON),
      new DropDownLabel(i18next.t("filterBar:notFavorite"), undefined, DropDownState.EXCLUDE),
    ];
    const winLabels = [
      new DropDownLabel(i18next.t("filterBar:ribbon"), undefined, DropDownState.OFF),
      new DropDownLabel(i18next.t("filterBar:hasWon"), undefined, DropDownState.ON),
      new DropDownLabel(i18next.t("filterBar:hasNotWon"), undefined, DropDownState.EXCLUDE),
    ];
    const hiddenAbilityLabels = [
      new DropDownLabel(i18next.t("filterBar:hiddenAbility"), undefined, DropDownState.OFF),
      new DropDownLabel(i18next.t("filterBar:hasHiddenAbility"), undefined, DropDownState.ON),
      new DropDownLabel(i18next.t("filterBar:noHiddenAbility"), undefined, DropDownState.EXCLUDE),
    ];
    const eggLabels = [
      new DropDownLabel(i18next.t("filterBar:egg"), undefined, DropDownState.OFF),
      new DropDownLabel(i18next.t("filterBar:eggPurchasable"), undefined, DropDownState.ON),
    ];
    const pokerusLabels = [
      new DropDownLabel(i18next.t("filterBar:pokerus"), undefined, DropDownState.OFF),
      new DropDownLabel(i18next.t("filterBar:hasPokerus"), undefined, DropDownState.ON),
    ];
    const miscOptions = [
      new DropDownOption("FAVORITE", favoriteLabels),
      new DropDownOption("WIN", winLabels),
      new DropDownOption("HIDDEN_ABILITY", hiddenAbilityLabels),
      new DropDownOption("EGG", eggLabels),
      new DropDownOption("POKERUS", pokerusLabels),
    ];
    filterBar.addFilter(
      DropDownColumn.MISC,
      i18next.t("filterBar:miscFilter"),
      new DropDown(0, 0, miscOptions, this.updateStarters, DropDownType.RADIAL),
    );

    // sort filter
    const sortOptions = [
      new DropDownOption(
        SortCriteria.NUMBER,
        new DropDownLabel(i18next.t("filterBar:sortByNumber"), undefined, DropDownState.ON),
      ),
      new DropDownOption(SortCriteria.COST, new DropDownLabel(i18next.t("filterBar:sortByCost"))),
      new DropDownOption(SortCriteria.CANDY, new DropDownLabel(i18next.t("filterBar:sortByCandies"))),
      new DropDownOption(SortCriteria.IV, new DropDownLabel(i18next.t("filterBar:sortByIVs"))),
      new DropDownOption(SortCriteria.NAME, new DropDownLabel(i18next.t("filterBar:sortByName"))),
      new DropDownOption(SortCriteria.CAUGHT, new DropDownLabel(i18next.t("filterBar:sortByNumCaught"))),
      new DropDownOption(SortCriteria.HATCHED, new DropDownLabel(i18next.t("filterBar:sortByNumHatched"))),
    ];
    filterBar.addFilter(
      DropDownColumn.SORT,
      i18next.t("filterBar:sortFilter"),
      new DropDown(0, 0, sortOptions, this.updateStarters, DropDownType.SINGLE),
    );

    // Offset the generation filter dropdown to avoid covering the filtered pokemon
    filterBar.offsetHybridFilters();

    return filterBar;
  }

  setupPartyColumn(): GameObjects.Container {
    const partyColumn = globalScene.add.container(0, 0);

    const starterContainerWindow = addWindow(speciesContainerX, filterBarHeight + 1, 175, 161);

    if (!globalScene.uiTheme) {
      starterContainerWindow.setVisible(false);
    }

    this.valueLimitLabel = addTextObject(teamWindowX + 17, 150, "0/10", TextStyle.STARTER_VALUE_LIMIT).setOrigin(
      0.5,
      0,
    );

    const startLabel = addTextObject(
      teamWindowX + 17,
      162,
      i18next.t("common:start"),
      TextStyle.TOOLTIP_CONTENT,
    ).setOrigin(0.5, 0);

    this.startCursorObj = globalScene.add
      .nineslice(teamWindowX + 4, 160, "select_cursor", undefined, 26, 15, 6, 6, 6, 6)
      .setVisible(false)
      .setOrigin(0);

    const randomSelectLabel = addTextObject(
      teamWindowX + 17,
      23,
      i18next.t("starterSelectUiHandler:randomize"),
      TextStyle.TOOLTIP_CONTENT,
    ).setOrigin(0.5, 0);

    this.randomCursorObj = globalScene.add
      .nineslice(teamWindowX + 4, 21, "select_cursor", undefined, 26, 15, 6, 6, 6, 6)
      .setVisible(false)
      .setOrigin(0);

    this.starterIconsCursorObj = globalScene.add
      .image(289, 64, "select_gen_cursor")
      .setName("starter-icons-cursor")
      .setVisible(false)
      .setOrigin(0);

    this.starterIcons = [];
    for (let i = 0; i < 6; i++) {
      const icon = globalScene.add
        .sprite(teamWindowX + 7, calcStarterIconY(i), "pokemon_icons_0")
        .setScale(0.5)
        .setOrigin(0)
        .setFrame("unknown");
      this.iconAnimHandler.addOrUpdate(icon, PokemonIconAnimMode.PASSIVE);
      this.starterIcons.push(icon);
    }

    partyColumn.add([
      addWindow(
        teamWindowX,
        teamWindowY - randomSelectionWindowHeight,
        teamWindowWidth,
        randomSelectionWindowHeight,
        true,
      ),
      addWindow(teamWindowX, teamWindowY, teamWindowWidth, teamWindowHeight),
      addWindow(teamWindowX, teamWindowY + teamWindowHeight, teamWindowWidth, teamWindowWidth, true),
      starterContainerWindow,
      this.valueLimitLabel,
      startLabel,
      this.startCursorObj,
      randomSelectLabel,
      this.randomCursorObj,
      this.starterIconsCursorObj,
      ...this.starterIcons,
    ]);

    return partyColumn;
  }

  setupInstructionButtons(): void {
    // The font size should be set per language
    const textSettings = getStarterSelectTextSettings();
    const instructionTextSize = textSettings.instructionTextSize;

    const iRowX = this.instructionRowX;
    const iRowY = this.instructionRowY;
    const iRowTextX = iRowX + this.instructionRowTextOffset;

    // instruction rows that will be pushed into the container dynamically based on need
    // creating new sprites since they will be added to the scene later
    this.shinyIconElement = new Phaser.GameObjects.Sprite(globalScene, iRowX, iRowY, "keyboard", "R.png")
      .setName("sprite-shiny-icon-element")
      .setScale(0.675)
      .setOrigin(0);
    this.shinyLabel = addTextObject(
      iRowTextX,
      iRowY,
      i18next.t("starterSelectUiHandler:cycleShiny"),
      TextStyle.INSTRUCTIONS_TEXT,
      {
        fontSize: instructionTextSize,
      },
    ).setName("text-shiny-label");

    this.formIconElement = new Phaser.GameObjects.Sprite(globalScene, iRowX, iRowY, "keyboard", "F.png")
      .setName("sprite-form-icon-element")
      .setScale(0.675)
      .setOrigin(0);
    this.formLabel = addTextObject(
      iRowTextX,
      iRowY,
      i18next.t("starterSelectUiHandler:cycleForm"),
      TextStyle.INSTRUCTIONS_TEXT,
      {
        fontSize: instructionTextSize,
      },
    ).setName("text-form-label");

    this.genderIconElement = new Phaser.GameObjects.Sprite(globalScene, iRowX, iRowY, "keyboard", "G.png")
      .setName("sprite-gender-icon-element")
      .setScale(0.675)
      .setOrigin(0);
    this.genderLabel = addTextObject(
      iRowTextX,
      iRowY,
      i18next.t("starterSelectUiHandler:cycleGender"),
      TextStyle.INSTRUCTIONS_TEXT,
      { fontSize: instructionTextSize },
    ).setName("text-gender-label");

    this.abilityIconElement = new Phaser.GameObjects.Sprite(globalScene, iRowX, iRowY, "keyboard", "E.png")
      .setName("sprite-ability-icon-element")
      .setScale(0.675)
      .setOrigin(0);
    this.abilityLabel = addTextObject(
      iRowTextX,
      iRowY,
      i18next.t("starterSelectUiHandler:cycleAbility"),
      TextStyle.INSTRUCTIONS_TEXT,
      { fontSize: instructionTextSize },
    ).setName("text-ability-label");

    this.natureIconElement = new Phaser.GameObjects.Sprite(globalScene, iRowX, iRowY, "keyboard", "N.png")
      .setName("sprite-nature-icon-element")
      .setScale(0.675)
      .setOrigin(0);
    this.natureLabel = addTextObject(
      iRowTextX,
      iRowY,
      i18next.t("starterSelectUiHandler:cycleNature"),
      TextStyle.INSTRUCTIONS_TEXT,
      { fontSize: instructionTextSize },
    ).setName("text-nature-label");

    this.teraIconElement = new Phaser.GameObjects.Sprite(globalScene, iRowX, iRowY, "keyboard", "V.png")
      .setName("sprite-tera-icon-element")
      .setScale(0.675)
      .setOrigin(0);
    this.teraLabel = addTextObject(
      iRowTextX,
      iRowY,
      i18next.t("starterSelectUiHandler:cycleTera"),
      TextStyle.INSTRUCTIONS_TEXT,
      {
        fontSize: instructionTextSize,
      },
    ).setName("text-tera-label");

    this.goFilterIconElement = new Phaser.GameObjects.Sprite(
      globalScene,
      this.filterInstructionRowX,
      this.filterInstructionRowY,
      "keyboard",
      "C.png",
    )
      .setName("sprite-goFilter-icon-element")
      .setScale(0.675)
      .setOrigin(0);
    this.goFilterLabel = addTextObject(
      this.filterInstructionRowX + this.instructionRowTextOffset,
      this.filterInstructionRowY,
      i18next.t("starterSelectUiHandler:goFilter"),
      TextStyle.INSTRUCTIONS_TEXT,
      { fontSize: instructionTextSize },
    ).setName("text-goFilter-label");
<<<<<<< HEAD
=======

    /** TODO: Uncomment this and update `this.hideInstructions` once our testing infra supports mocks of `Phaser.GameObject.Group` */
    /*
    this.instructionElemGroup = globalScene.add.group([
      this.shinyIconElement,
      this.shinyLabel,
      this.formIconElement,
      this.formLabel,
      this.genderIconElement,
      this.genderLabel,
      this.abilityIconElement,
      this.abilityLabel,
      this.natureIconElement,
      this.natureLabel,
      this.teraIconElement,
      this.teraLabel,
      this.goFilterIconElement,
      this.goFilterLabel,
    ]);
    */

    this.hideInstructions();

    this.filterInstructionsContainer = globalScene.add.container(50, 5).setVisible(true);

    this.starterSelectMessageBoxContainer = globalScene.add.container(0, sHeight).setVisible(false);

    this.starterSelectMessageBox = addWindow(1, -1, 318, 28).setOrigin(0, 1);
    this.starterSelectMessageBoxContainer.add(this.starterSelectMessageBox);

    this.message = addTextObject(8, 8, "", TextStyle.WINDOW, { maxLines: 2 }).setOrigin(0);
    this.starterSelectMessageBoxContainer.add(this.message);

    // arrow icon for the message box
    this.initPromptSprite(this.starterSelectMessageBoxContainer);

    this.statsContainer = new StatsContainer(6, 16).setVisible(false);

    globalScene.add.existing(this.statsContainer);

    // add the info overlay last to be the top most ui element and prevent the IVs from overlaying this
    this.moveInfoOverlay = new MoveInfoOverlay({
      top: true,
      x: 1,
      y: globalScene.scaledCanvas.height - MoveInfoOverlay.getHeight() - 29,
    });

    this.starterSelectContainer.add([
      bgColor,
      starterSelectBg,
      starterDexNoLabel,
      this.shinyOverlay,
      starterContainerBg,
      addWindow(
        teamWindowX,
        teamWindowY - randomSelectionWindowHeight,
        teamWindowWidth,
        randomSelectionWindowHeight,
        true,
      ),
      addWindow(teamWindowX, teamWindowY, teamWindowWidth, teamWindowHeight),
      addWindow(teamWindowX, teamWindowY + teamWindowHeight, teamWindowWidth, teamWindowWidth, true),
      starterContainerWindow,
      this.pokemonSprite,
      this.pokemonNumberText,
      this.pokemonNameText,
      this.pokemonGrowthRateLabelText,
      this.pokemonGrowthRateText,
      this.pokemonGenderText,
      this.pokemonUncaughtText,
      this.pokemonAbilityLabelText,
      this.pokemonAbilityText,
      this.pokemonPassiveLabelText,
      this.pokemonPassiveText,
      this.pokemonPassiveDisabledIcon,
      this.pokemonPassiveLockedIcon,
      this.pokemonNatureLabelText,
      this.pokemonNatureText,
      this.valueLimitLabel,
      startLabel,
      this.startCursorObj,
      randomSelectLabel,
      this.randomCursorObj,
      this.starterIconsCursorObj,
      starterBoxContainer,
      ...this.starterIcons,
      this.type1Icon,
      this.type2Icon,
      this.pokemonLuckLabelText,
      this.pokemonLuckText,
      this.pokemonCandyContainer,
      this.pokemonFormText,
      this.pokemonCaughtHatchedContainer,
      this.pokemonMovesContainer,
      this.pokemonEggMovesContainer,
      this.teraIcon,
      this.instructionsContainer,
      this.filterInstructionsContainer,
      this.starterSelectMessageBoxContainer,
      this.statsContainer,
      this.moveInfoOverlay,
      // Filter bar sits above everything, except the tutorial overlay and message box.
      // Do not put anything below this unless it must appear below the filter bar.
      this.filterBarContainer,
    ]);

    this.initTutorialOverlay(this.starterSelectContainer);
    this.starterSelectContainer.bringToTop(this.starterSelectMessageBoxContainer);

    globalScene.eventTarget.addEventListener(BattleSceneEventType.CANDY_UPGRADE_NOTIFICATION_CHANGED, e =>
      this.onCandyUpgradeDisplayChanged(e),
    );

    this.updateInstructions();
>>>>>>> 34430b40
  }

  show(args: any[]): boolean {
    this.moveInfoOverlay.clear(); // clear this when removing a menu; the cancel button doesn't seem to trigger this automatically on controllers
    this.pokerusSpecies = getPokerusStarters();

    this.allowTera = globalScene.gameData.achvUnlocks.hasOwnProperty(achvs.TERASTALLIZE.id);

    if (args.length >= 1 && args[0] instanceof Function) {
      super.show(args);
      this.starterSelectCallback = args[0] as StarterSelectCallback;

      this.starterSelectContainer.setVisible(true);

      this.starterPreferences = loadStarterPreferences();
      // Deep copy the JSON (avoid re-loading from disk)
      this.originalStarterPreferences = deepCopy(this.starterPreferences);

      this.allStarterSpecies.forEach(species => {
        // Initialize the StarterPreferences for this species
        this.starterPreferences[species.speciesId] = this.initStarterPrefs(species, this.starterPreferences);
        this.originalStarterPreferences[species.speciesId] = this.initStarterPrefs(
          species,
          this.originalStarterPreferences,
          true,
        );
      });

      this.starterContainers.forEach(container => {
        const icon = container.icon;
        const species = container.species;
        this.setUpgradeAnimation(icon, species);
      });

      this.starterSummary.applyChallengeVisibility();

      this.resetFilters();
      this.updateStarters();

      this.setFilterMode(false);
      this.filterBarCursor = 0;
      this.setCursor(0);
      this.tryUpdateValue(0);

      handleTutorial(Tutorial.Starter_Select);

      return true;
    }

    return false;
  }

  /**
   * Get the starter attributes for the given PokemonSpecies, after sanitizing them.
   * If somehow a preference is set for a form, variant, gender, ability or nature
   * that wasn't actually unlocked or is invalid it will be cleared here
   *
   * @param species The species to get Starter Preferences for
   * @returns StarterPreferences for the species
   */
  initStarterPrefs(
    species: PokemonSpecies,
    preferences: AllStarterPreferences,
    ignoreChallenge = false,
  ): StarterPreferences {
    // if preferences for the species is undefined, set it to an empty object
    preferences[species.speciesId] ??= {};
    const starterPreferences = preferences[species.speciesId];
    const { dexEntry, starterDataEntry: starterData } = getSpeciesData(species.speciesId, !ignoreChallenge);

    // no preferences or Pokemon wasn't caught, return empty attribute
    if (!starterPreferences || !dexEntry.caughtAttr) {
      return {};
    }

    const caughtAttr = dexEntry.caughtAttr;

    const hasShiny = caughtAttr & DexAttr.SHINY;
    const hasNonShiny = caughtAttr & DexAttr.NON_SHINY;
    if (starterPreferences.shiny && !hasShiny) {
      // shiny form wasn't unlocked, purging shiny and variant setting
      starterPreferences.shiny = undefined;
      starterPreferences.variant = undefined;
    } else if (starterPreferences.shiny === false && !hasNonShiny) {
      // non shiny form wasn't unlocked, purging shiny setting
      starterPreferences.shiny = undefined;
    }

    if (starterPreferences.variant !== undefined) {
      const unlockedVariants = [
        hasShiny && caughtAttr & DexAttr.DEFAULT_VARIANT,
        hasShiny && caughtAttr & DexAttr.VARIANT_2,
        hasShiny && caughtAttr & DexAttr.VARIANT_3,
      ];
      if (
        Number.isNaN(starterPreferences.variant) ||
        starterPreferences.variant < 0 ||
        !unlockedVariants[starterPreferences.variant]
      ) {
        // variant value is invalid or requested variant wasn't unlocked, purging setting
        starterPreferences.variant = undefined;
      }
    }

    if (starterPreferences.female !== undefined) {
      if (!(starterPreferences.female ? caughtAttr & DexAttr.FEMALE : caughtAttr & DexAttr.MALE)) {
        // requested gender wasn't unlocked, purging setting
        starterPreferences.female = undefined;
      }
    }

    if (starterPreferences.ability !== undefined) {
      const speciesHasSingleAbility = species.ability2 === species.ability1;
      const abilityAttr = starterData.abilityAttr;
      const hasAbility1 = abilityAttr & AbilityAttr.ABILITY_1;
      const hasAbility2 = abilityAttr & AbilityAttr.ABILITY_2;
      const hasHiddenAbility = abilityAttr & AbilityAttr.ABILITY_HIDDEN;
      // Due to a past bug it is possible that some Pokemon with a single ability have the ability2 flag
      // In this case, we only count ability2 as valid if ability1 was not unlocked, otherwise we ignore it
      const unlockedAbilities = [
        hasAbility1,
        speciesHasSingleAbility ? hasAbility2 && !hasAbility1 : hasAbility2,
        hasHiddenAbility,
      ];
      if (!unlockedAbilities[starterPreferences.ability]) {
        // requested ability wasn't unlocked, purging setting
        starterPreferences.ability = undefined;
      }
    }

    const selectedForm = starterPreferences.form;
    if (
      selectedForm !== undefined &&
      (!species.forms[selectedForm]?.isStarterSelectable ||
        !(caughtAttr & globalScene.gameData.getFormAttr(selectedForm)))
    ) {
      // requested form wasn't unlocked/isn't a starter form, purging setting
      starterPreferences.form = undefined;
    }

    if (starterPreferences.nature !== undefined) {
      const unlockedNatures = globalScene.gameData.getNaturesForAttr(dexEntry.natureAttr);
      if (unlockedNatures.indexOf(starterPreferences.nature as unknown as Nature) < 0) {
        // requested nature wasn't unlocked, purging setting
        starterPreferences.nature = undefined;
      }
    }

    if (starterPreferences.tera !== undefined) {
      // If somehow we have an illegal tera type, it is reset here
      if (!(starterPreferences.tera === species.type1 || starterPreferences.tera === species?.type2)) {
        starterPreferences.tera = species.type1;
      }
      // In fresh start challenge, the tera type is always reset to the first one
      if (globalScene.gameMode.hasChallenge(Challenges.FRESH_START) && !ignoreChallenge) {
        starterPreferences.tera = species.type1;
      }
    }

    return starterPreferences;
  }

  /**
   * Set the selections for all filters to their default starting value
   */
  public resetFilters(): void {
    this.filterBar.setValsToDefault();
    this.resetCaughtDropdown();
  }

  /**
   * Set default value for the caught dropdown, which only shows caught mons
   */
  public resetCaughtDropdown(): void {
    const caughtDropDown: DropDown = this.filterBar.getFilter(DropDownColumn.CAUGHT);

    caughtDropDown.resetToDefault();

    // initial setting, in caught filter, select the options excluding the uncaught option
    for (let i = 0; i < caughtDropDown.options.length; i++) {
      // if the option is not "ALL" or "UNCAUGHT", toggle it
      if (caughtDropDown.options[i].val !== "ALL" && caughtDropDown.options[i].val !== "UNCAUGHT") {
        caughtDropDown.toggleOptionState(i);
      }
    }
  }

  showText(
    text: string,
    delay?: number,
    callback?: Function,
    callbackDelay?: number,
    prompt?: boolean,
    promptDelay?: number,
    moveToTop?: boolean,
  ) {
    super.showText(text, delay, callback, callbackDelay, prompt, promptDelay);

    const singleLine = text?.indexOf("\n") === -1;

    this.starterSelectMessageBox.setSize(318, singleLine ? 28 : 42);

    if (moveToTop) {
      this.starterSelectMessageBox.setOrigin(0);
      this.starterSelectMessageBoxContainer.setY(0);
      this.message.setY(4);
    } else {
      this.starterSelectMessageBoxContainer.setY(globalScene.scaledCanvas.height);
      this.starterSelectMessageBox.setOrigin(0, 1);
      this.message.setY(singleLine ? -22 : -37);
    }

    this.starterSelectMessageBoxContainer.setVisible(!!text?.length);
  }

  /**
   * Sets a bounce animation if enabled and the Pokemon has an upgrade
   * @param icon {@linkcode Phaser.GameObjects.GameObject} to animate
   * @param species {@linkcode PokemonSpecies} of the icon used to check for upgrades
   * @param startPaused Should this animation be paused after it is added?
   */
  setUpgradeAnimation(icon: Phaser.GameObjects.Sprite, species: PokemonSpecies, startPaused = false): void {
    globalScene.tweens.killTweensOf(icon);
    // Skip animations if they are disabled
    if (globalScene.candyUpgradeDisplay === 0 || species.speciesId !== species.getRootSpeciesId(false)) {
      return;
    }

    icon.y = 2;

    const tweenChain: Phaser.Types.Tweens.TweenChainBuilderConfig = {
      targets: icon,
      paused: startPaused,
      loop: -1,
      // Make the initial bounce a little randomly delayed
      delay: randIntRange(0, 50) * 5,
      loopDelay: fixedInt(1000),
      tweens: [
        {
          targets: icon,
          y: "-=5",
          duration: fixedInt(125),
          ease: "Cubic.easeOut",
          yoyo: true,
        },
        {
          targets: icon,
          y: "-=3",
          duration: fixedInt(150),
          ease: "Cubic.easeOut",
          yoyo: true,
        },
      ],
    };

    if (
      isPassiveAvailable(species.speciesId) ||
      (globalScene.candyUpgradeNotification === 2 &&
        (isValueReductionAvailable(species.speciesId) || isSameSpeciesEggAvailable(species.speciesId)))
    ) {
      const chain = globalScene.tweens.chain(tweenChain);
      if (!startPaused) {
        chain.play();
      }
    }
  }

  /**
   * Sets the visibility of a Candy Upgrade Icon
   */
  setUpgradeIcon(starter: StarterContainer): void {
    const species = starter.species;
    const slotVisible = !!species?.speciesId;

    if (
      !species ||
      globalScene.candyUpgradeNotification === 0 ||
      species.speciesId !== species.getRootSpeciesId(false)
    ) {
      starter.candyUpgradeIcon.setVisible(false);
      starter.candyUpgradeOverlayIcon.setVisible(false);
      return;
    }

    const passiveAvailable = isPassiveAvailable(species.speciesId);
    const valueReductionAvailable = isValueReductionAvailable(species.speciesId);
    const sameSpeciesEggAvailable = isSameSpeciesEggAvailable(species.speciesId);

    // 'Passive Only' mode
    if (globalScene.candyUpgradeNotification === 1) {
      starter.candyUpgradeIcon.setVisible(slotVisible && passiveAvailable);
      starter.candyUpgradeOverlayIcon.setVisible(slotVisible && starter.candyUpgradeIcon.visible);

      // 'On' mode
    } else if (globalScene.candyUpgradeNotification === 2) {
      starter.candyUpgradeIcon.setVisible(
        slotVisible && (passiveAvailable || valueReductionAvailable || sameSpeciesEggAvailable),
      );
      starter.candyUpgradeOverlayIcon.setVisible(slotVisible && starter.candyUpgradeIcon.visible);
    }
  }

  /**
   * Update the display of candy upgrade icons or animations for the given StarterContainer
   * @param starterContainer the container for the Pokemon to update
   */
  updateCandyUpgradeDisplay(starterContainer: StarterContainer) {
    if (isUpgradeIconEnabled()) {
      this.setUpgradeIcon(starterContainer);
    }
    if (isUpgradeAnimationEnabled()) {
      this.setUpgradeAnimation(starterContainer.icon, this.lastSpecies, true);
    }
  }

  /**
   * Processes an {@linkcode CandyUpgradeNotificationChangedEvent} sent when the corresponding setting changes
   * @param event {@linkcode Event} sent by the callback
   */
  onCandyUpgradeDisplayChanged(event: Event): void {
    const candyUpgradeDisplayEvent = event as CandyUpgradeNotificationChangedEvent;
    if (!candyUpgradeDisplayEvent) {
      return;
    }

    // Loop through all visible candy icons when set to 'Icon' mode
    if (globalScene.candyUpgradeDisplay === 0) {
      this.filteredStarterIds.forEach((_, i) => {
        this.setUpgradeIcon(this.starterContainers[i]);
      });

      return;
    }

    // Loop through all animations when set to 'Animation' mode
    this.filteredStarterIds.forEach((id, i) => {
      const icon = this.starterContainers[i].icon;

      this.setUpgradeAnimation(icon, getPokemonSpecies(id));
    });
  }

  showRandomCursor() {
    this.randomCursorObj.setVisible(true);
    this.setNoSpecies();
  }

  toBoxCursor(cursor: number) {
    const numberOfStarters = this.filteredStarterIds.length;
    const numOfRows = Math.ceil(numberOfStarters / COLUMNS);
    return numOfRows < ROWS ? cursor : cursor - (numOfRows - ROWS) * COLUMNS;
  }

  processFilterModeInput(button: Button) {
    let success = false;

    const numberOfStarters = this.filteredStarterIds.length;
    const numOfRows = Math.ceil(numberOfStarters / COLUMNS);

    switch (button) {
      case Button.CANCEL:
        if (this.filterBar.openDropDown) {
          // CANCEL with a filter menu open > close it
          this.filterBar.toggleDropDown(this.filterBarCursor);
          success = true;
        } else if (!this.filterBar.getFilter(this.filterBar.getColumn(this.filterBarCursor)).hasDefaultValues()) {
          if (this.filterBar.getColumn(this.filterBarCursor) === DropDownColumn.CAUGHT) {
            this.resetCaughtDropdown();
          } else {
            this.filterBar.resetSelection(this.filterBarCursor);
          }
          this.updateStarters();
          success = true;
        } else if (this.statsMode) {
          this.toggleStatsMode(false);
          success = true;
        } else if (this.starterSpecies.length) {
          this.popStarter(this.starterSpecies.length - 1);
          success = true;
          this.updateInstructions();
        } else {
          this.tryExit();
          success = true;
        }
        break;
      case Button.LEFT:
        if (this.filterBarCursor > 0) {
          success = this.setCursor(this.filterBarCursor - 1);
        } else {
          success = this.setCursor(this.filterBar.numFilters - 1);
        }
        break;
      case Button.RIGHT:
        if (this.filterBarCursor < this.filterBar.numFilters - 1) {
          success = this.setCursor(this.filterBarCursor + 1);
        } else {
          success = this.setCursor(0);
        }
        break;
      case Button.UP:
        if (this.filterBar.openDropDown) {
          success = this.filterBar.decDropDownCursor();
        } else if (this.filterBarCursor === this.filterBar.numFilters - 1) {
          // UP from the last filter, move to start button
          this.setFilterMode(false);
          this.cursorObj.setVisible(false);
          if (this.starterSpecies.length > 0) {
            this.startCursorObj.setVisible(true);
          } else {
            this.showRandomCursor();
          }
          success = true;
        } else if (numberOfStarters > 0) {
          // UP from filter bar to bottom of Pokemon list
          this.setFilterMode(false);
          this.scrollCursor = Math.max(0, numOfRows - 9);
          this.updateScroll();
          const proportion = (this.filterBarCursor + 0.5) / this.filterBar.numFilters;
          const targetCol = Math.min(8, Math.floor(proportion * 11));
          if (numberOfStarters % 9 > targetCol) {
            this.setCursor(numberOfStarters - (numberOfStarters % 9) + targetCol - this.scrollCursor * 9);
          } else {
            this.setCursor(
              Math.max(numberOfStarters - (numberOfStarters % 9) + targetCol - 9 - this.scrollCursor * 9, 0),
            );
          }
          success = true;
        }
        break;
      case Button.DOWN:
        if (this.filterBar.openDropDown) {
          success = this.filterBar.incDropDownCursor();
        } else if (this.filterBarCursor === this.filterBar.numFilters - 1) {
          // DOWN from the last filter, move to random selection label
          this.setFilterMode(false);
          this.cursorObj.setVisible(false);
          this.showRandomCursor();
          success = true;
        } else if (numberOfStarters > 0) {
          // DOWN from filter bar to top of Pokemon list
          this.setFilterMode(false);
          this.scrollCursor = 0;
          this.updateScroll();
          const proportion = this.filterBarCursor / Math.max(1, this.filterBar.numFilters - 1);
          const targetCol = Math.min(8, Math.floor(proportion * 11));
          this.setCursor(Math.min(targetCol, numberOfStarters - 1));
          success = true;
        }
        break;
      case Button.ACTION:
        if (!this.filterBar.openDropDown) {
          this.filterBar.toggleDropDown(this.filterBarCursor);
        } else {
          this.filterBar.toggleOptionState();
        }
        success = true;
        break;
    }

    return success;
  }

  processStartCursorInput(button: Button) {
    let success = false;
    let error = false;

    const numberOfStarters = this.filteredStarterIds.length;
    const onScreenFirstIndex = this.scrollCursor * COLUMNS;
    const onScreenLastIndex = Math.min(this.filteredStarterIds.length - onScreenFirstIndex - 1, ROWS * COLUMNS - 1); // this is the last starter index on the screen
    const onScreenNumberOfRows = Math.ceil(onScreenLastIndex / COLUMNS);

    switch (button) {
      case Button.ACTION:
        if (this.tryStart(true)) {
          success = true;
        } else {
          error = true;
        }
        break;
      case Button.UP:
        // UP from start button: go to pokemon in team if any, otherwise filter
        this.startCursorObj.setVisible(false);
        if (this.starterSpecies.length > 0) {
          this.starterIconsCursorIndex = this.starterSpecies.length - 1;
          this.moveStarterIconsCursor(this.starterIconsCursorIndex);
        } else {
          // TODO: how can we get here if start button can't be selected? this appears to be redundant
          this.startCursorObj.setVisible(false);
          this.showRandomCursor();
          this.setNoSpecies();
        }
        success = true;
        break;
      case Button.DOWN:
        // DOWN from start button: Go to filters
        this.startCursorObj.setVisible(false);
        this.filterBarCursor = Math.max(1, this.filterBar.numFilters - 1);
        this.setFilterMode(true);
        success = true;
        break;
      case Button.LEFT:
        if (numberOfStarters > 0) {
          this.startCursorObj.setVisible(false);
          this.cursorObj.setVisible(true);
          this.setCursor(onScreenLastIndex); // set last column
          success = true;
        }
        break;
      case Button.RIGHT:
        if (numberOfStarters > 0) {
          this.startCursorObj.setVisible(false);
          this.cursorObj.setVisible(true);
          this.setCursor((onScreenNumberOfRows - 1) * 9); // set first column
          success = true;
        }
        break;
    }

    return [success, error];
  }

  processRandomCursorInput(button: Button) {
    let success = false;
    let error = false;

    const numberOfStarters = this.filteredStarterIds.length;

    switch (button) {
      case Button.ACTION: {
        if (this.starterSpecies.length >= 6) {
          error = true;
          break;
        }
        const currentPartyValue = this.starterSpecies
          .map(s => s.generation)
          .reduce(
            (total: number, _gen: number, i: number) =>
              total + globalScene.gameData.getSpeciesStarterValue(this.starterSpecies[i].speciesId),
            0,
          );
        // Filter valid starters
        const validStarters = this.filteredStarterIds.filter(speciesId => {
          const species = getPokemonSpecies(speciesId);
          const [isDupe] = this.isInParty(species);
          const starterCost = globalScene.gameData.getSpeciesStarterValue(species.speciesId);
          const isValidForChallenge = checkStarterValidForChallenge(
            species,
            globalScene.gameData.getSpeciesDexAttrProps(
              species,
              getDexAttrFromPreferences(species.speciesId, this.starterPreferences[species.speciesId]),
            ),
            this.isPartyValid(),
          );
          const isCaught = getSpeciesData(species.speciesId).dexEntry.caughtAttr;
          return !isDupe && isValidForChallenge && currentPartyValue + starterCost <= this.getValueLimit() && isCaught;
        });
        if (validStarters.length === 0) {
          error = true; // No valid starters available
          break;
        }
        // Select random starter
        const randomStarterId = validStarters[Math.floor(Math.random() * validStarters.length)];
        const randomSpecies = getPokemonSpecies(randomStarterId);
        // Set species and prepare attributes
        this.setSpecies(randomSpecies);
        const dexAttr = getDexAttrFromPreferences(
          randomSpecies.speciesId,
          this.starterPreferences[randomSpecies.speciesId],
        );
        const props = globalScene.gameData.getSpeciesDexAttrProps(randomSpecies, dexAttr);
        const abilityIndex = this.abilityCursor;
        const nature = this.natureCursor as unknown as Nature;
        const teraType = this.teraCursor;
        const moveset = this.starterMoveset?.slice(0) as StarterMoveset;
        const starterCost = globalScene.gameData.getSpeciesStarterValue(randomSpecies.speciesId);
        const speciesForm = getPokemonSpeciesForm(randomSpecies.speciesId, props.formIndex);
        // Load assets and add to party
        speciesForm.loadAssets(props.female, props.formIndex, props.shiny, props.variant, true).then(() => {
          if (this.tryUpdateValue(starterCost, true)) {
            this.addToParty(randomSpecies, dexAttr, abilityIndex, nature, moveset, teraType);
            this.getUi().playSelect();
          }
        });
        break;
      }
      case Button.UP:
        this.randomCursorObj.setVisible(false);
        this.filterBarCursor = this.filterBar.numFilters - 1;
        this.setFilterMode(true);
        success = true;
        break;
      case Button.DOWN:
        this.randomCursorObj.setVisible(false);
        if (this.starterSpecies.length > 0) {
          this.starterIconsCursorIndex = 0;
          this.moveStarterIconsCursor(this.starterIconsCursorIndex);
        } else {
          this.filterBarCursor = this.filterBar.numFilters - 1;
          this.setFilterMode(true);
        }
        success = true;
        break;
      case Button.LEFT:
        if (numberOfStarters > 0) {
          this.randomCursorObj.setVisible(false);
          this.cursorObj.setVisible(true);
          this.setCursor(Math.min(8, numberOfStarters - 1)); // set last column
          success = true;
        }
        break;
      case Button.RIGHT:
        if (numberOfStarters > 0) {
          this.randomCursorObj.setVisible(false);
          this.cursorObj.setVisible(true);
          this.setCursor(0); // set first column
          success = true;
        }
        break;
    }

    return [success, error];
  }

  processCycleButtonsInput(button: Button) {
    let success = false;

    const props = globalScene.gameData.getSpeciesDexAttrProps(
      this.lastSpecies,
      getDexAttrFromPreferences(this.lastSpecies.speciesId, this.starterPreferences[this.lastSpecies.speciesId]),
    );

    // The temporary, duplicated starter data to show info
    // The sanitized starter preferences
    const starterPreferences = (this.starterPreferences[this.lastSpecies.speciesId] ??= {});
    // The original starter preferences
    const originalStarterPreferences = (this.originalStarterPreferences[this.lastSpecies.speciesId] ??= {});

    switch (button) {
      case Button.CYCLE_SHINY:
        if (this.canCycleShiny) {
          if (starterPreferences.shiny === false) {
            // If not shiny, we change to shiny and get the proper default variant
            const newProps = globalScene.gameData.getSpeciesDexAttrProps(
              this.lastSpecies,
              getDexAttrFromPreferences(
                this.lastSpecies.speciesId,
                this.starterPreferences[this.lastSpecies.speciesId],
              ),
            );
            const newVariant = starterPreferences.variant ? (starterPreferences.variant as Variant) : newProps.variant;
            starterPreferences.shiny = true;
            originalStarterPreferences.shiny = true;
            starterPreferences.variant = newVariant;
            originalStarterPreferences.variant = newVariant;
            this.setSpeciesDetails(this.lastSpecies, {
              shiny: true,
              variant: newVariant,
            });

            globalScene.playSound("se/sparkle");
            // Cycle tint based on current sprite tint
            this.starterSummary.setShinyIcon(true, newVariant);
          } else {
            // If shiny, we update the variant
            let newVariant = props.variant;
            do {
              newVariant = (newVariant + 1) % 3;
              if (newVariant === 0) {
                if (this.speciesStarterDexEntry!.caughtAttr & DexAttr.DEFAULT_VARIANT) {
                  // TODO: is this bang correct?
                  break;
                }
              } else if (newVariant === 1) {
                if (this.speciesStarterDexEntry!.caughtAttr & DexAttr.VARIANT_2) {
                  // TODO: is this bang correct?
                  break;
                }
              } else {
                if (this.speciesStarterDexEntry!.caughtAttr & DexAttr.VARIANT_3) {
                  // TODO: is this bang correct?
                  break;
                }
              }
            } while (newVariant !== props.variant);
            starterPreferences.variant = newVariant; // store the selected variant
            originalStarterPreferences.variant = newVariant;
            if (this.speciesStarterDexEntry!.caughtAttr & DexAttr.NON_SHINY && newVariant <= props.variant) {
              // If we have run out of variants, go back to non shiny
              starterPreferences.shiny = false;
              originalStarterPreferences.shiny = false;
              this.setSpeciesDetails(this.lastSpecies, {
                shiny: false,
                variant: 0,
              });
              this.starterSummary.setShinyIcon(false);
              success = true;
            } else {
              // If going to a higher variant, or only shiny forms are caught, go to next variant
              this.setSpeciesDetails(this.lastSpecies, {
                variant: newVariant as Variant,
              });
              // Cycle tint based on current sprite tint
              this.starterSummary.setShinyIcon(true, newVariant as Variant);
              success = true;
            }
          }
        }
        break;
      case Button.CYCLE_FORM:
        if (this.canCycleForm) {
          const formCount = this.lastSpecies.forms.length;
          let newFormIndex = props.formIndex;
          do {
            newFormIndex = (newFormIndex + 1) % formCount;
            if (
              this.lastSpecies.forms[newFormIndex].isStarterSelectable &&
              this.speciesStarterDexEntry!.caughtAttr! & globalScene.gameData.getFormAttr(newFormIndex)
            ) {
              // TODO: are those bangs correct?
              break;
            }
          } while (newFormIndex !== props.formIndex);
          starterPreferences.form = newFormIndex; // store the selected form
          originalStarterPreferences.form = newFormIndex;
          starterPreferences.tera = this.lastSpecies.forms[newFormIndex].type1;
          originalStarterPreferences.tera = starterPreferences.tera;
          this.setSpeciesDetails(this.lastSpecies, {
            formIndex: newFormIndex,
            teraType: starterPreferences.tera,
          });
          success = true;
        }
        break;
      case Button.CYCLE_GENDER:
        if (this.canCycleGender) {
          starterPreferences.female = !props.female;
          originalStarterPreferences.female = starterPreferences.female;
          this.setSpeciesDetails(this.lastSpecies, {
            female: !props.female,
          });
          success = true;
        }
        break;
      case Button.CYCLE_ABILITY:
        if (this.canCycleAbility) {
          const abilityCount = this.lastSpecies.getAbilityCount();
          const abilityAttr = getSpeciesData(this.lastSpecies.speciesId).starterDataEntry.abilityAttr;
          const hasAbility1 = abilityAttr & AbilityAttr.ABILITY_1;
          let newAbilityIndex = this.abilityCursor;
          do {
            newAbilityIndex = (newAbilityIndex + 1) % abilityCount;
            if (newAbilityIndex === 0) {
              if (hasAbility1) {
                break;
              }
            } else if (newAbilityIndex === 1) {
              // If ability 1 and 2 are the same and ability 1 is unlocked, skip over ability 2
              if (this.lastSpecies.ability1 === this.lastSpecies.ability2 && hasAbility1) {
                newAbilityIndex = (newAbilityIndex + 1) % abilityCount;
              }
              break;
            } else {
              if (abilityAttr & AbilityAttr.ABILITY_HIDDEN) {
                break;
              }
            }
          } while (newAbilityIndex !== this.abilityCursor);
          starterPreferences.ability = newAbilityIndex; // store the selected ability
          originalStarterPreferences.ability = newAbilityIndex;

          this.setSpeciesDetails(this.lastSpecies, {
            abilityIndex: newAbilityIndex,
          });
          success = true;
        }
        break;
      case Button.CYCLE_NATURE:
        if (this.canCycleNature) {
          const natures = globalScene.gameData.getNaturesForAttr(this.speciesStarterDexEntry?.natureAttr);
          const natureIndex = natures.indexOf(this.natureCursor);
          const newNature = natures[natureIndex < natures.length - 1 ? natureIndex + 1 : 0];
          // store cycled nature as default
          starterPreferences.nature = newNature as unknown as number;
          originalStarterPreferences.nature = starterPreferences.nature;
          this.setSpeciesDetails(this.lastSpecies, {
            natureIndex: newNature,
          });
          success = true;
        }
        break;
      case Button.CYCLE_TERA:
        if (this.canCycleTera) {
          const speciesForm = getPokemonSpeciesForm(this.lastSpecies.speciesId, starterPreferences.form ?? 0);
          if (speciesForm.type1 === this.teraCursor && !isNullOrUndefined(speciesForm.type2)) {
            starterPreferences.tera = speciesForm.type2;
            originalStarterPreferences.tera = starterPreferences.tera;
            this.setSpeciesDetails(this.lastSpecies, {
              teraType: speciesForm.type2,
            });
          } else {
            starterPreferences.tera = speciesForm.type1;
            originalStarterPreferences.tera = starterPreferences.tera;
            this.setSpeciesDetails(this.lastSpecies, {
              teraType: speciesForm.type1,
            });
          }
          success = true;
        }
        break;
    }

    return success;
  }

  processPartyIconInput(button: Button) {
    let success = false;

    const numberOfStarters = this.filteredStarterIds.length;
    const onScreenLastIndex = Math.min(this.filteredStarterIds.length - 1, ROWS * COLUMNS - 1); // this is the last starter index on the screen

    switch (button) {
      case Button.UP:
        if (this.starterIconsCursorIndex === 0) {
          // Up from first Pokemon in the team > go to Random selection
          this.starterIconsCursorObj.setVisible(false);
          this.showRandomCursor();
        } else {
          this.starterIconsCursorIndex--;
          this.moveStarterIconsCursor(this.starterIconsCursorIndex);
        }
        success = true;
        break;
      case Button.DOWN:
        if (this.starterIconsCursorIndex <= this.starterSpecies.length - 2) {
          this.starterIconsCursorIndex++;
          this.moveStarterIconsCursor(this.starterIconsCursorIndex);
        } else {
          this.starterIconsCursorObj.setVisible(false);
          this.setNoSpecies();
          this.startCursorObj.setVisible(true);
        }
        success = true;
        break;
      case Button.LEFT:
        if (numberOfStarters > 0) {
          // LEFT from team > Go to closest filtered Pokemon
          const closestRowIndex = this.starterIconsCursorIndex + 1;
          this.starterIconsCursorObj.setVisible(false);
          this.cursorObj.setVisible(true);
          this.setCursor(Math.min(closestRowIndex * 9 + 8, onScreenLastIndex));
          success = true;
        } else {
          // LEFT from team and no Pokemon in filter > do nothing
          success = false;
        }
        break;
      case Button.RIGHT:
        if (numberOfStarters > 0) {
          // RIGHT from team > Go to closest filtered Pokemon
          const closestRowIndex = this.starterIconsCursorIndex + 1;
          this.starterIconsCursorObj.setVisible(false);
          this.cursorObj.setVisible(true);
          this.setCursor(Math.min(closestRowIndex * 9, onScreenLastIndex - (onScreenLastIndex % 9)));
          success = true;
        } else {
          // RIGHT from team and no Pokemon in filter > do nothing
          success = false;
        }
        break;
    }

    return success;
  }

  openPokemonMenu() {
    const ui = this.getUi();
    let options: any[] = []; // TODO: add proper type

    let starterContainer: StarterContainer;
    // The temporary, duplicated starter data to show info
    const starterData = getSpeciesData(this.lastSpecies.speciesId).starterDataEntry;
    // The persistent starter data to apply e.g. candy upgrades
    const persistentStarterData = globalScene.gameData.starterData[this.lastSpecies.speciesId];
    // The sanitized starter preferences
    const starterPreferences = (this.starterPreferences[this.lastSpecies.speciesId] ??= {});
    // The original starter preferences
    const originalStarterPreferences = (this.originalStarterPreferences[this.lastSpecies.speciesId] ??= {});

    // this gets the correct pokemon cursor depending on whether you're in the starter screen or the party icons
    if (!this.starterIconsCursorObj.visible) {
      starterContainer = this.starterContainers[this.cursor];
    } else {
      // if species is in filtered starters, get the starter container from the filtered starters, it can be undefined if the species is not in the filtered starters
      starterContainer =
        this.starterContainers[this.starterContainers.findIndex(container => container.species === this.lastSpecies)];
    }

    const [isDupe, removeIndex]: [boolean, number] = this.isInParty(this.lastSpecies);

    const isPartyValid = this.isPartyValid();
    const isValidForChallenge = checkStarterValidForChallenge(
      this.lastSpecies,
      globalScene.gameData.getSpeciesDexAttrProps(
        this.lastSpecies,
        getDexAttrFromPreferences(this.lastSpecies.speciesId, this.starterPreferences[this.lastSpecies.speciesId]),
      ),
      isPartyValid,
    );

    const currentPartyValue = this.starterSpecies
      .map(s => s.generation)
      .reduce(
        (total: number, _gen: number, i: number) =>
          (total += globalScene.gameData.getSpeciesStarterValue(this.starterSpecies[i].speciesId)),
        0,
      );
    const newCost = globalScene.gameData.getSpeciesStarterValue(this.lastSpecies.speciesId);
    if (
      !isDupe &&
      isValidForChallenge &&
      currentPartyValue + newCost <= this.getValueLimit() &&
      this.starterSpecies.length < PLAYER_PARTY_MAX_SIZE
    ) {
      options = [
        {
          label: i18next.t("starterSelectUiHandler:addToParty"),
          handler: () => {
            ui.setMode(UiMode.STARTER_SELECT);
            const isOverValueLimit = this.tryUpdateValue(
              globalScene.gameData.getSpeciesStarterValue(this.lastSpecies.speciesId),
              true,
            );
            if (!isDupe && isValidForChallenge && isOverValueLimit) {
              this.starterCursorObjs[this.starterSpecies.length]
                .setVisible(true)
                .setPosition(this.cursorObj.x, this.cursorObj.y);
              this.addToParty(
                this.lastSpecies,
                this.dexAttrCursor,
                this.abilityCursor,
                this.natureCursor as unknown as Nature,
                this.starterMoveset?.slice(0) as StarterMoveset,
                this.teraCursor,
              );
              ui.playSelect();
            } else {
              ui.playError(); // this should be redundant as there is now a trigger for when a pokemon can't be added to party
            }
            return true;
          },
          overrideSound: true,
        },
      ];
    } else if (isDupe) {
      // if it already exists in your party, it will give you the option to remove from your party
      options = [
        {
          label: i18next.t("starterSelectUiHandler:removeFromParty"),
          handler: () => {
            this.popStarter(removeIndex);
            ui.setMode(UiMode.STARTER_SELECT);
            return true;
          },
        },
      ];
    }

    options.push(
      // this shows the IVs for the pokemon
      {
        label: i18next.t("starterSelectUiHandler:toggleIVs"),
        handler: () => {
          this.toggleStatsMode();
          ui.setMode(UiMode.STARTER_SELECT);
          return true;
        },
      },
    );
    if (this.speciesStarterMoves.length > 1) {
      // this lets you change the pokemon moves
      const showSwapOptions = (moveset: StarterMoveset) => {
        this.blockInput = true;

        ui.setMode(UiMode.STARTER_SELECT).then(() => {
          ui.showText(i18next.t("starterSelectUiHandler:selectMoveSwapOut"), null, () => {
            this.moveInfoOverlay.show(allMoves[moveset[0]]);

            ui.setModeWithoutClear(UiMode.OPTION_SELECT, {
              options: moveset
                .map((m: MoveId, i: number) => {
                  const option: OptionSelectItem = {
                    label: allMoves[m].name,
                    handler: () => {
                      this.blockInput = true;
                      ui.setMode(UiMode.STARTER_SELECT).then(() => {
                        ui.showText(
                          `${i18next.t("starterSelectUiHandler:selectMoveSwapWith")} ${allMoves[m].name}.`,
                          null,
                          () => {
                            const possibleMoves = this.speciesStarterMoves.filter((sm: MoveId) => sm !== m);
                            this.moveInfoOverlay.show(allMoves[possibleMoves[0]]);

                            ui.setModeWithoutClear(UiMode.OPTION_SELECT, {
                              options: possibleMoves
                                .map(sm => {
                                  // make an option for each available starter move
                                  const option = {
                                    label: allMoves[sm].name,
                                    handler: () => {
                                      this.switchMoveHandler(i, sm, m);
                                      showSwapOptions(this.starterMoveset!); // TODO: is this bang correct?
                                      return true;
                                    },
                                    onHover: () => {
                                      this.moveInfoOverlay.show(allMoves[sm]);
                                    },
                                  };
                                  return option;
                                })
                                .concat({
                                  label: i18next.t("menu:cancel"),
                                  handler: () => {
                                    showSwapOptions(this.starterMoveset!); // TODO: is this bang correct?
                                    return true;
                                  },
                                  onHover: () => {
                                    this.moveInfoOverlay.clear();
                                  },
                                }),
                              supportHover: true,
                              maxOptions: 8,
                              yOffset: 19,
                            });
                            this.blockInput = false;
                          },
                        );
                      });
                      return true;
                    },
                    onHover: () => {
                      this.moveInfoOverlay.show(allMoves[m]);
                    },
                  };
                  return option;
                })
                .concat({
                  label: i18next.t("menu:cancel"),
                  handler: () => {
                    this.moveInfoOverlay.clear();
                    this.clearText();
                    // Only saved if moves were actually swapped
                    if (this.hasSwappedMoves) {
                      globalScene.gameData.saveSystem().then(success => {
                        if (!success) {
                          return globalScene.reset(true);
                        }
                      });
                    }
                    ui.setMode(UiMode.STARTER_SELECT);
                    return true;
                  },
                  onHover: () => {
                    this.moveInfoOverlay.clear();
                  },
                }),
              supportHover: true,
              maxOptions: 8,
              yOffset: 19,
            });
            this.blockInput = false;
          });
        });
      };
      options.push({
        label: i18next.t("starterSelectUiHandler:manageMoves"),
        handler: () => {
          this.hasSwappedMoves = false;
          showSwapOptions(this.starterMoveset!); // TODO: is this bang correct?
          return true;
        },
      });
    }
    if (this.canCycleNature) {
      // if we could cycle natures, enable the improved nature menu
      const showNatureOptions = () => {
        this.blockInput = true;

        ui.setMode(UiMode.STARTER_SELECT).then(() => {
          ui.showText(i18next.t("starterSelectUiHandler:selectNature"), null, () => {
            const natures = globalScene.gameData.getNaturesForAttr(this.speciesStarterDexEntry?.natureAttr);
            ui.setModeWithoutClear(UiMode.OPTION_SELECT, {
              options: natures
                .map((n: Nature, _i: number) => {
                  const option: OptionSelectItem = {
                    label: getNatureName(n, true, true, true, globalScene.uiTheme),
                    handler: () => {
                      starterPreferences.nature = n;
                      originalStarterPreferences.nature = starterPreferences.nature;
                      this.clearText();
                      ui.setMode(UiMode.STARTER_SELECT);
                      // set nature for starter
                      this.setSpeciesDetails(this.lastSpecies, {
                        natureIndex: n,
                      });
                      this.blockInput = false;
                      return true;
                    },
                  };
                  return option;
                })
                .concat({
                  label: i18next.t("menu:cancel"),
                  handler: () => {
                    this.clearText();
                    ui.setMode(UiMode.STARTER_SELECT);
                    this.blockInput = false;
                    return true;
                  },
                }),
              maxOptions: 8,
              yOffset: 19,
            });
          });
        });
      };
      options.push({
        label: i18next.t("starterSelectUiHandler:manageNature"),
        handler: () => {
          showNatureOptions();
          return true;
        },
      });
    }

    const passiveAttr = starterData.passiveAttr;
    if (passiveAttr & PassiveAttr.UNLOCKED) {
      // this is for enabling and disabling the passive
      const label = i18next.t(
        passiveAttr & PassiveAttr.ENABLED
          ? "starterSelectUiHandler:disablePassive"
          : "starterSelectUiHandler:enablePassive",
      );
      options.push({
        label,
        handler: () => {
          starterData.passiveAttr ^= PassiveAttr.ENABLED;
          persistentStarterData.passiveAttr ^= PassiveAttr.ENABLED;
          ui.setMode(UiMode.STARTER_SELECT);
          this.setSpeciesDetails(this.lastSpecies);
          return true;
        },
      });
    }
    // if container.favorite is false, show the favorite option
    const isFavorite = starterPreferences?.favorite ?? false;
    if (!isFavorite) {
      options.push({
        label: i18next.t("starterSelectUiHandler:addToFavorites"),
        handler: () => {
          starterPreferences.favorite = true;
          originalStarterPreferences.favorite = true;
          // if the starter container not exists, it means the species is not in the filtered starters
          if (starterContainer) {
            starterContainer.favoriteIcon.setVisible(starterPreferences.favorite);
          }
          ui.setMode(UiMode.STARTER_SELECT);
          return true;
        },
      });
    } else {
      options.push({
        label: i18next.t("starterSelectUiHandler:removeFromFavorites"),
        handler: () => {
          starterPreferences.favorite = false;
          originalStarterPreferences.favorite = false;
          // if the starter container not exists, it means the species is not in the filtered starters
          if (starterContainer) {
            starterContainer.favoriteIcon.setVisible(starterPreferences.favorite);
          }
          ui.setMode(UiMode.STARTER_SELECT);
          return true;
        },
      });
    }
    options.push({
      label: i18next.t("menu:rename"),
      handler: () => {
        ui.playSelect();
        let nickname = starterPreferences.nickname ? String(starterPreferences.nickname) : "";
        nickname = decodeURIComponent(escape(atob(nickname)));
        ui.setModeWithoutClear(
          UiMode.RENAME_POKEMON,
          {
            buttonActions: [
              (sanitizedName: string) => {
                ui.playSelect();
                starterPreferences.nickname = sanitizedName;
                originalStarterPreferences.nickname = sanitizedName;
                const name = decodeURIComponent(escape(atob(starterPreferences.nickname)));
                this.starterSummary.updateName(name.length > 0 ? name : this.lastSpecies.name);
                ui.setMode(UiMode.STARTER_SELECT);
              },
              () => {
                ui.setMode(UiMode.STARTER_SELECT);
              },
            ],
          },
          nickname,
        );
        return true;
      },
    });

    // Purchases with Candy
    const candyCount = starterData.candyCount;
    const showUseCandies = () => {
      const options: any[] = []; // TODO: add proper type

      // Unlock passive option
      if (!(passiveAttr & PassiveAttr.UNLOCKED) && !globalScene.gameMode.hasChallenge(Challenges.FRESH_START)) {
        const passiveCost = getPassiveCandyCount(speciesStarterCosts[this.lastSpecies.speciesId]);
        options.push({
          label: `×${passiveCost} ${i18next.t("starterSelectUiHandler:unlockPassive")}`,
          handler: () => {
            if (Overrides.FREE_CANDY_UPGRADE_OVERRIDE || candyCount >= passiveCost) {
              persistentStarterData.passiveAttr |= PassiveAttr.UNLOCKED | PassiveAttr.ENABLED;
              starterData.passiveAttr = persistentStarterData.passiveAttr;
              if (!Overrides.FREE_CANDY_UPGRADE_OVERRIDE) {
                persistentStarterData.candyCount -= passiveCost;
                starterData.candyCount = persistentStarterData.candyCount;
              }
              this.starterSummary.updateCandyCount(starterData.candyCount);
              globalScene.gameData.saveSystem().then(success => {
                if (!success) {
                  return globalScene.reset(true);
                }
              });
              ui.setMode(UiMode.STARTER_SELECT);
              this.setSpeciesDetails(this.lastSpecies);
              globalScene.playSound("se/buy");

              // update the passive background and icon/animation for available upgrade
              if (starterContainer) {
                this.updateCandyUpgradeDisplay(starterContainer);
                starterContainer.starterPassiveBgs.setVisible(!!starterData.passiveAttr);
              }
              return true;
            }
            return false;
          },
          item: "candy",
          itemArgs: starterColors[this.lastSpecies.speciesId],
        });
      }

      // Reduce cost option
      const valueReduction = starterData.valueReduction;
      if (valueReduction < VALUE_REDUCTION_MAX && !globalScene.gameMode.hasChallenge(Challenges.FRESH_START)) {
        const reductionCost = getValueReductionCandyCounts(speciesStarterCosts[this.lastSpecies.speciesId])[
          valueReduction
        ];
        options.push({
          label: `×${reductionCost} ${i18next.t("starterSelectUiHandler:reduceCost")}`,
          handler: () => {
            if (Overrides.FREE_CANDY_UPGRADE_OVERRIDE || candyCount >= reductionCost) {
              persistentStarterData.valueReduction++;
              starterData.valueReduction = persistentStarterData.valueReduction;
              if (!Overrides.FREE_CANDY_UPGRADE_OVERRIDE) {
                persistentStarterData.candyCount -= reductionCost;
                starterData.candyCount = persistentStarterData.candyCount;
              }
              this.starterSummary.updateCandyCount(starterData.candyCount);
              globalScene.gameData.saveSystem().then(success => {
                if (!success) {
                  return globalScene.reset(true);
                }
              });
              this.tryUpdateValue(0);
              ui.setMode(UiMode.STARTER_SELECT);
              globalScene.playSound("se/buy");

              // update the value label and icon/animation for available upgrade
              if (starterContainer) {
                this.updateStarterValueLabel(starterContainer);
                this.updateCandyUpgradeDisplay(starterContainer);
              }
              return true;
            }
            return false;
          },
          item: "candy",
          itemArgs: starterColors[this.lastSpecies.speciesId],
        });
      }

      // Same species egg menu option.
      const sameSpeciesEggCost = getSameSpeciesEggCandyCounts(speciesStarterCosts[this.lastSpecies.speciesId]);
      options.push({
        label: `×${sameSpeciesEggCost} ${i18next.t("starterSelectUiHandler:sameSpeciesEgg")}`,
        handler: () => {
          if (Overrides.FREE_CANDY_UPGRADE_OVERRIDE || candyCount >= sameSpeciesEggCost) {
            if (globalScene.gameData.eggs.length >= 99 && !Overrides.UNLIMITED_EGG_COUNT_OVERRIDE) {
              // Egg list full, show error message at the top of the screen and abort
              this.showText(
                i18next.t("egg:tooManyEggs"),
                undefined,
                () => this.showText("", 0, () => (this.tutorialActive = false)),
                2000,
                false,
                undefined,
                true,
              );
              return false;
            }
            if (!Overrides.FREE_CANDY_UPGRADE_OVERRIDE) {
              persistentStarterData.candyCount -= sameSpeciesEggCost;
              starterData.candyCount = persistentStarterData.candyCount;
            }
            this.starterSummary.updateCandyCount(starterData.candyCount);

            const egg = new Egg({
              species: this.lastSpecies.speciesId,
              sourceType: EggSourceType.SAME_SPECIES_EGG,
            });
            egg.addEggToGameData();

            globalScene.gameData.saveSystem().then(success => {
              if (!success) {
                return globalScene.reset(true);
              }
            });
            ui.setMode(UiMode.STARTER_SELECT);
            globalScene.playSound("se/buy");

            // update the icon/animation for available upgrade
            if (starterContainer) {
              this.updateCandyUpgradeDisplay(starterContainer);
            }

            return true;
          }
          return false;
        },
        item: "candy",
        itemArgs: starterColors[this.lastSpecies.speciesId],
      });
      options.push({
        label: i18next.t("menu:cancel"),
        handler: () => {
          ui.setMode(UiMode.STARTER_SELECT);
          return true;
        },
      });
      ui.setModeWithoutClear(UiMode.OPTION_SELECT, {
        options: options,
        yOffset: 47,
      });
    };
    options.push({
      label: i18next.t("menuUiHandler:pokedex"),
      handler: () => {
        ui.setMode(UiMode.STARTER_SELECT).then(() => {
          const attributes = {
            shiny: starterPreferences.shiny,
            variant: starterPreferences.variant,
            form: starterPreferences.form,
            female: starterPreferences.female,
          };
          ui.setOverlayMode(UiMode.POKEDEX_PAGE, this.lastSpecies, attributes, null, null, () => {
            if (this.lastSpecies) {
              starterContainer = this.starterContainers[this.cursor];
              const persistentStarterData = globalScene.gameData.starterData[this.lastSpecies.speciesId];
              this.updateCandyUpgradeDisplay(starterContainer);
              this.updateStarterValueLabel(starterContainer);
              starterContainer.starterPassiveBgs.setVisible(
                !!persistentStarterData.passiveAttr && !globalScene.gameMode.hasChallenge(Challenges.FRESH_START),
              );
              this.setSpecies(this.lastSpecies);
            }
          });
        });
        return true;
      },
    });
    if (!pokemonPrevolutions.hasOwnProperty(this.lastSpecies.speciesId)) {
      options.push({
        label: i18next.t("starterSelectUiHandler:useCandies"),
        handler: () => {
          ui.setMode(UiMode.STARTER_SELECT).then(() => showUseCandies());
          return true;
        },
      });
    }
    options.push({
      label: i18next.t("menu:cancel"),
      handler: () => {
        ui.setMode(UiMode.STARTER_SELECT);
        return true;
      },
    });
    ui.setModeWithoutClear(UiMode.OPTION_SELECT, {
      options: options,
      yOffset: 47,
    });
  }

  processInput(button: Button): boolean {
    if (this.blockInput) {
      return false;
    }

    const numberOfStarters = this.filteredStarterIds.length;
    const numOfRows = Math.ceil(numberOfStarters / COLUMNS);
    const onScreenFirstIndex = this.scrollCursor * COLUMNS; // this is first starter index on the screen
    const onScreenLastIndex = Math.min(this.filteredStarterIds.length - onScreenFirstIndex - 1, ROWS * COLUMNS - 1); // this is the last starter index on the screen
    const currentRow = Math.floor((onScreenFirstIndex + this.cursor) / COLUMNS);
    const onScreenCurrentRow = Math.floor(this.cursor / COLUMNS);

    const ui = this.getUi();

    let success = false;
    let error = false;

    if (button === Button.SUBMIT) {
      if (this.tryStart(true)) {
        success = true;
      } else {
        error = true;
      }
    } else if (this.filterMode) {
      success = this.processFilterModeInput(button);
    } else if (button === Button.CANCEL) {
      if (this.statsMode) {
        this.toggleStatsMode(false);
        success = true;
      } else if (this.starterSpecies.length) {
        this.popStarter(this.starterSpecies.length - 1);
        success = true;
        this.updateInstructions();
      } else {
        this.tryExit();
        success = true;
      }
    } else if (button === Button.STATS) {
      // if stats button is pressed, go to filter directly
      if (!this.filterMode) {
        this.startCursorObj.setVisible(false);
        this.starterIconsCursorObj.setVisible(false);
        this.setNoSpecies();
        this.filterBarCursor = 0;
        this.setFilterMode(true);
        this.filterBar.toggleDropDown(this.filterBarCursor);
      }
    } else if (this.starterIconsCursorObj.visible) {
      success = this.processPartyIconInput(button);
    } else if (this.startCursorObj.visible) {
      // this checks to see if the start button is selected
      [success, error] = this.processStartCursorInput(button);
    } else if (this.randomCursorObj.visible) {
      [success, error] = this.processRandomCursorInput(button);
    } else {
      if (button === Button.ACTION) {
        if (!this.speciesStarterDexEntry?.caughtAttr) {
          error = true;
        } else if (this.starterSpecies.length <= 6) {
          // checks to see if the party has 6 or fewer pokemon
          this.openPokemonMenu();
          success = true;
        }
      } else {
        if (
          [
            Button.CYCLE_SHINY,
            Button.CYCLE_FORM,
            Button.CYCLE_GENDER,
            Button.CYCLE_ABILITY,
            Button.CYCLE_NATURE,
            Button.CYCLE_TERA,
          ].includes(button)
        ) {
          success = this.processCycleButtonsInput(button);
        }

        switch (button) {
          case Button.UP:
            if (currentRow > 0) {
              if (this.scrollCursor > 0 && currentRow - this.scrollCursor === 0) {
                this.scrollCursor--;
                this.updateScroll();
                success = this.setCursor(this.cursor);
              } else {
                success = this.setCursor(this.cursor - 9);
              }
            } else {
              this.filterBarCursor = this.filterBar.getNearestFilter(this.starterContainers[this.cursor]);
              this.setFilterMode(true);
              success = true;
            }
            break;
          case Button.DOWN:
            if (currentRow < numOfRows - 1 && this.cursor + 9 < this.filteredStarterIds.length) {
              // not last row
              if (currentRow - this.scrollCursor === 8) {
                // last row of visible starters
                this.scrollCursor++;
                this.updateScroll();
                success = this.setCursor(this.cursor);
              } else {
                success = this.setCursor(this.cursor + 9);
              }
            } else if (numOfRows > 1) {
              // DOWN from last row of Pokemon > Wrap around to first row
              this.scrollCursor = 0;
              this.updateScroll();
              success = this.setCursor(this.cursor % 9);
            } else {
              // DOWN from single row of Pokemon > Go to filters
              this.filterBarCursor = this.filterBar.getNearestFilter(this.starterContainers[this.cursor]);
              this.setFilterMode(true);
              success = true;
            }
            break;
          case Button.LEFT:
            if (this.cursor % 9 !== 0) {
              success = this.setCursor(this.cursor - 1);
            } else {
              // LEFT from filtered Pokemon, on the left edge
              if (onScreenCurrentRow === 0) {
                // from the first row of starters we go to the random selection
                this.cursorObj.setVisible(false);
                this.showRandomCursor();
              } else if (this.starterSpecies.length === 0) {
                // no starter in team and not on first row > wrap around to the last column
                success = this.setCursor(this.cursor + Math.min(8, onScreenLastIndex - this.cursor));
              } else if (onScreenCurrentRow < 7) {
                // at least one pokemon in team > for the first 7 rows, go to closest starter
                this.cursorObj.setVisible(false);
                this.starterIconsCursorIndex = findClosestStarterIndex(
                  this.cursorObj.y - 1,
                  this.starterSpecies.length,
                );
                this.moveStarterIconsCursor(this.starterIconsCursorIndex);
              } else {
                // at least one pokemon in team > from the bottom 2 rows, go to start run button
                this.cursorObj.setVisible(false);
                this.setNoSpecies();
                this.startCursorObj.setVisible(true);
              }
              success = true;
            }
            break;
          case Button.RIGHT:
            // is not right edge
            if (this.cursor % 9 < (currentRow < numOfRows - 1 ? 8 : (numberOfStarters - 1) % 9)) {
              success = this.setCursor(this.cursor + 1);
            } else {
              // RIGHT from filtered Pokemon, on the right edge
              if (onScreenCurrentRow === 0) {
                // from the first row of starters we go to the random selection
                this.cursorObj.setVisible(false);
                this.showRandomCursor();
              } else if (this.starterSpecies.length === 0) {
                // no selected starter in team > wrap around to the first column
                success = this.setCursor(this.cursor - Math.min(8, this.cursor % 9));
              } else if (onScreenCurrentRow < 7) {
                // at least one pokemon in team > for the first 7 rows, go to closest starter
                this.cursorObj.setVisible(false);
                this.starterIconsCursorIndex = findClosestStarterIndex(
                  this.cursorObj.y - 1,
                  this.starterSpecies.length,
                );
                this.moveStarterIconsCursor(this.starterIconsCursorIndex);
              } else {
                // at least one pokemon in team > from the bottom 2 rows, go to start run button
                this.cursorObj.setVisible(false);
                this.setNoSpecies();
                this.startCursorObj.setVisible(true);
              }
              success = true;
            }
            break;
        }
      }
    }

    if (success) {
      ui.playSelect();
    } else if (error) {
      ui.playError();
    }

    return success || error;
  }

  isInParty(species: PokemonSpecies): [boolean, number] {
    let removeIndex = 0;
    let isDupe = false;
    for (let s = 0; s < this.starterSpecies.length; s++) {
      if (this.starterSpecies[s] === species) {
        isDupe = true;
        removeIndex = s;
        break;
      }
    }
    return [isDupe, removeIndex];
  }

  addToParty(
    species: PokemonSpecies,
    dexAttr: bigint,
    abilityIndex: number,
    nature: Nature,
    moveset: StarterMoveset,
    teraType: PokemonType,
  ) {
    const props = globalScene.gameData.getSpeciesDexAttrProps(species, dexAttr);
    this.starterIcons[this.starterSpecies.length].setTexture(
      species.getIconAtlasKey(props.formIndex, props.shiny, props.variant),
    );
    this.starterIcons[this.starterSpecies.length].setFrame(
      species.getIconId(props.female, props.formIndex, props.shiny, props.variant),
    );
    this.checkIconId(
      this.starterIcons[this.starterSpecies.length],
      species,
      props.female,
      props.formIndex,
      props.shiny,
      props.variant,
    );

    this.starterSpecies.push(species);
    this.starterAttr.push(dexAttr);
    this.starterAbilityIndexes.push(abilityIndex);
    this.starterNatures.push(nature);
    this.starterTeras.push(teraType);
    this.starterMovesets.push(moveset);
    getPokemonSpeciesForm(species.speciesId, props.formIndex).cry();
    this.updateInstructions();
  }

  updatePartyIcon(species: PokemonSpecies, index: number) {
    const props = globalScene.gameData.getSpeciesDexAttrProps(
      species,
      getDexAttrFromPreferences(species.speciesId, this.starterPreferences[species.speciesId]),
    );
    this.starterIcons[index].setTexture(species.getIconAtlasKey(props.formIndex, props.shiny, props.variant));
    this.starterIcons[index].setFrame(species.getIconId(props.female, props.formIndex, props.shiny, props.variant));
    this.checkIconId(this.starterIcons[index], species, props.female, props.formIndex, props.shiny, props.variant);
  }

  /**
   * Puts a move at the requested index in the current highlighted Pokemon's moveset.
   * If the move was already present in the moveset, swap its position with the one at the requested index.
   *
   * @remarks
   * ⚠️ {@linkcode starterMoveset | this.starterMoveset} **must not be null when this method is called**
   * @param targetIndex - The index to place the move
   * @param newMove - The move to place in the moveset
   * @param previousMove - The move that was previously in the spot
   */
  switchMoveHandler(targetIndex: number, newMove: MoveId, previousMove: MoveId) {
    const starterMoveset = this.starterMoveset;
    if (isNullOrUndefined(starterMoveset)) {
      console.warn("Trying to update a non-existing moveset");
      return;
    }

    const speciesId = this.lastSpecies.speciesId;
    const existingMoveIndex = starterMoveset.indexOf(newMove);
    starterMoveset[targetIndex] = newMove;
    if (existingMoveIndex !== -1) {
      starterMoveset[existingMoveIndex] = previousMove;
    }
    const updatedMoveset = starterMoveset.slice() as StarterMoveset;
    const formIndex = globalScene.gameData.getSpeciesDexAttrProps(this.lastSpecies, this.dexAttrCursor).formIndex;
    const starterDataEntry = globalScene.gameData.starterData[speciesId];
    // species has different forms
    if (pokemonFormLevelMoves.hasOwnProperty(speciesId)) {
      // Species has forms with different movesets
      if (!starterDataEntry.moveset || Array.isArray(starterDataEntry.moveset)) {
        starterDataEntry.moveset = {};
      }
      starterDataEntry.moveset[formIndex] = updatedMoveset;
    } else {
      starterDataEntry.moveset = updatedMoveset;
    }
    this.hasSwappedMoves = true;
    this.setSpeciesDetails(this.lastSpecies, {});
    this.updateSelectedStarterMoveset(speciesId);
  }

  /**
   * Update the starter moveset for the given species if it is part of the selected starters.
   *
   * @remarks
   * It is safe to call with a species that is not part of the selected starters.
   *
   * @param id - The species ID to update the moveset for
   */
  private updateSelectedStarterMoveset(id: SpeciesId): void {
    if (this.starterMoveset === null) {
      return;
    }

    for (const [index, species] of this.starterSpecies.entries()) {
      if (species.speciesId === id) {
        this.starterMovesets[index] = this.starterMoveset;
      }
    }
  }

  updateButtonIcon(
    iconSetting: SettingKeyboard,
    gamepadType: string,
    iconElement: GameObjects.Sprite,
    controlLabel: GameObjects.Text,
  ): void {
    let iconPath: string;
    // touch controls cannot be rebound as is, and are just emulating a keyboard event.
    // Additionally, since keyboard controls can be rebound (and will be displayed when they are), we need to have special handling for the touch controls
    if (gamepadType === "touch") {
      gamepadType = "keyboard";
      switch (iconSetting) {
        case SettingKeyboard.Button_Cycle_Shiny:
          iconPath = "R.png";
          break;
        case SettingKeyboard.Button_Cycle_Form:
          iconPath = "F.png";
          break;
        case SettingKeyboard.Button_Cycle_Gender:
          iconPath = "G.png";
          break;
        case SettingKeyboard.Button_Cycle_Ability:
          iconPath = "E.png";
          break;
        case SettingKeyboard.Button_Cycle_Nature:
          iconPath = "N.png";
          break;
        case SettingKeyboard.Button_Cycle_Tera:
          iconPath = "V.png";
          break;
        case SettingKeyboard.Button_Stats:
          iconPath = "C.png";
          break;
        default:
          break;
      }
    } else {
      iconPath = globalScene.inputController?.getIconForLatestInputRecorded(iconSetting);
    }
    // The bang for iconPath is correct as long the cases in the above switch statement handle all `SettingKeyboard` values enabled in touch mode
    iconElement
      .setTexture(gamepadType, iconPath!)
      .setPosition(this.instructionRowX, this.instructionRowY)
      .setVisible(true);
    controlLabel
      .setPosition(this.instructionRowX + this.instructionRowTextOffset, this.instructionRowY)
      .setVisible(true);
    this.instructionsContainer.add([iconElement, controlLabel]);
    this.instructionRowY += 8;
    if (this.instructionRowY >= 24) {
      this.instructionRowY = 0;
      this.instructionRowX += 50;
    }
  }

  updateFilterButtonIcon(
    iconSetting: SettingKeyboard,
    gamepadType: string,
    iconElement: GameObjects.Sprite,
    controlLabel: GameObjects.Text,
  ): void {
    let iconPath: string;
    // touch controls cannot be rebound as is, and are just emulating a keyboard event.
    // Additionally, since keyboard controls can be rebound (and will be displayed when they are), we need to have special handling for the touch controls
    if (gamepadType === "touch") {
      gamepadType = "keyboard";
      iconPath = "C.png";
    } else {
      iconPath = globalScene.inputController?.getIconForLatestInputRecorded(iconSetting);
    }
    iconElement
      .setTexture(gamepadType, iconPath)
      .setPosition(this.filterInstructionRowX, this.filterInstructionRowY)
      .setVisible(true);
    controlLabel
      .setPosition(this.filterInstructionRowX + this.instructionRowTextOffset, this.filterInstructionRowY)
      .setVisible(true);
    this.filterInstructionsContainer.add([iconElement, controlLabel]);
    this.filterInstructionRowY += 8;
    if (this.filterInstructionRowY >= 24) {
      this.filterInstructionRowY = 0;
      this.filterInstructionRowX += 50;
    }
  }

  updateInstructions(): void {
    this.instructionRowX = 0;
    this.instructionRowY = 0;
    this.filterInstructionRowX = 0;
    this.filterInstructionRowY = 0;
    this.hideInstructions();
    this.instructionsContainer.removeAll();
    this.filterInstructionsContainer.removeAll();
    let gamepadType: string;
    if (globalScene.inputMethod === "gamepad") {
      gamepadType = globalScene.inputController.getConfig(
        globalScene.inputController.selectedDevice[Device.GAMEPAD],
      ).padType;
    } else {
      gamepadType = globalScene.inputMethod;
    }

    if (!gamepadType) {
      return;
    }

    if (this.speciesStarterDexEntry?.caughtAttr) {
      if (this.canCycleShiny) {
        this.updateButtonIcon(SettingKeyboard.Button_Cycle_Shiny, gamepadType, this.shinyIconElement, this.shinyLabel);
      }
      if (this.canCycleForm) {
        this.updateButtonIcon(SettingKeyboard.Button_Cycle_Form, gamepadType, this.formIconElement, this.formLabel);
      }
      if (this.canCycleGender) {
        this.updateButtonIcon(
          SettingKeyboard.Button_Cycle_Gender,
          gamepadType,
          this.genderIconElement,
          this.genderLabel,
        );
      }
      if (this.canCycleAbility) {
        this.updateButtonIcon(
          SettingKeyboard.Button_Cycle_Ability,
          gamepadType,
          this.abilityIconElement,
          this.abilityLabel,
        );
      }
      if (this.canCycleNature) {
        this.updateButtonIcon(
          SettingKeyboard.Button_Cycle_Nature,
          gamepadType,
          this.natureIconElement,
          this.natureLabel,
        );
      }
      if (this.canCycleTera) {
        this.updateButtonIcon(SettingKeyboard.Button_Cycle_Tera, gamepadType, this.teraIconElement, this.teraLabel);
      }
    }

    // if filter mode is inactivated and gamepadType is not undefined, update the button icons
    if (!this.filterMode) {
      this.updateFilterButtonIcon(
        SettingKeyboard.Button_Stats,
        gamepadType,
        this.goFilterIconElement,
        this.goFilterLabel,
      );
    }
  }

  getValueLimit(): number {
    const valueLimit = new NumberHolder(0);
    switch (globalScene.gameMode.modeId) {
      case GameModes.ENDLESS:
      case GameModes.SPLICED_ENDLESS:
        valueLimit.value = 15;
        break;
      default:
        valueLimit.value = 10;
    }

    applyChallenges(ChallengeType.STARTER_POINTS, valueLimit);

    return valueLimit.value;
  }

  updateStarters = () => {
    this.scrollCursor = 0;
    this.filteredStarterIds = [];

    // biome-ignore-start lint/nursery/useIterableCallbackReturn: benign
    this.pokerusCursorObjs.forEach(cursor => cursor.setVisible(false));
    this.starterCursorObjs.forEach(cursor => cursor.setVisible(false));
    // biome-ignore-end lint/nursery/useIterableCallbackReturn: benign

    this.filterBar.updateFilterLabels();

    // filter
    this.allStarterSpecies.forEach(species => {
      // Exclude starters which are not valid for the challenge
      if (globalScene.gameMode.modeId === GameModes.CHALLENGE && !isStarterValidForChallenge(species)) {
        // TODO: figure out what to put here
      }

      // First, ensure you have the caught attributes for the species else default to bigint 0
      const { dexEntry, starterDataEntry: starterData } = getSpeciesData(species.speciesId);
      const caughtAttr = dexEntry?.caughtAttr ?? BigInt(0);
      const isStarterProgressable = speciesEggMoves.hasOwnProperty(species.speciesId);

      // Gen filter
      const fitsGen = this.filterBar.getVals(DropDownColumn.GEN).includes(species.generation);

      // Type filter
      const fitsType = this.filterBar
        .getVals(DropDownColumn.TYPES)
        .some(type => species.isOfType((type as number) - 1));

      // Caught / Shiny filter
      const isNonShinyCaught = !!(caughtAttr & DexAttr.NON_SHINY);
      const isShinyCaught = !!(caughtAttr & DexAttr.SHINY);
      const isVariant1Caught = isShinyCaught && !!(caughtAttr & DexAttr.DEFAULT_VARIANT);
      const isVariant2Caught = isShinyCaught && !!(caughtAttr & DexAttr.VARIANT_2);
      const isVariant3Caught = isShinyCaught && !!(caughtAttr & DexAttr.VARIANT_3);
      const isUncaught = !isNonShinyCaught && !isVariant1Caught && !isVariant2Caught && !isVariant3Caught;
      const fitsCaught = this.filterBar.getVals(DropDownColumn.CAUGHT).some(caught => {
        if (caught === "SHINY3") {
          return isVariant3Caught;
        }
        if (caught === "SHINY2") {
          return isVariant2Caught && !isVariant3Caught;
        }
        if (caught === "SHINY") {
          return isVariant1Caught && !isVariant2Caught && !isVariant3Caught;
        }
        if (caught === "NORMAL") {
          return isNonShinyCaught && !isVariant1Caught && !isVariant2Caught && !isVariant3Caught;
        }
        if (caught === "UNCAUGHT") {
          return isUncaught;
        }
      });

      // Passive Filter
      const isPassiveUnlocked = starterData.passiveAttr > 0;
      const isPassiveUnlockable = isPassiveAvailable(species.speciesId) && !isPassiveUnlocked;
      const fitsPassive = this.filterBar.getVals(DropDownColumn.UNLOCKS).some(unlocks => {
        if (unlocks.val === "PASSIVE" && unlocks.state === DropDownState.ON) {
          return isPassiveUnlocked;
        }
        if (unlocks.val === "PASSIVE" && unlocks.state === DropDownState.EXCLUDE) {
          return isStarterProgressable && !isPassiveUnlocked;
        }
        if (unlocks.val === "PASSIVE" && unlocks.state === DropDownState.UNLOCKABLE) {
          return isPassiveUnlockable;
        }
        if (unlocks.val === "PASSIVE" && unlocks.state === DropDownState.OFF) {
          return true;
        }
      });

      // Cost Reduction Filter
      const isCostReducedByOne = starterData.valueReduction === 1;
      const isCostReducedByTwo = starterData.valueReduction === 2;
      const isCostReductionUnlockable = isValueReductionAvailable(species.speciesId);
      const fitsCostReduction = this.filterBar.getVals(DropDownColumn.UNLOCKS).some(unlocks => {
        if (unlocks.val === "COST_REDUCTION" && unlocks.state === DropDownState.ON) {
          return isCostReducedByOne || isCostReducedByTwo;
        }
        if (unlocks.val === "COST_REDUCTION" && unlocks.state === DropDownState.ONE) {
          return isCostReducedByOne;
        }
        if (unlocks.val === "COST_REDUCTION" && unlocks.state === DropDownState.TWO) {
          return isCostReducedByTwo;
        }
        if (unlocks.val === "COST_REDUCTION" && unlocks.state === DropDownState.EXCLUDE) {
          return isStarterProgressable && !(isCostReducedByOne || isCostReducedByTwo);
        }
        if (unlocks.val === "COST_REDUCTION" && unlocks.state === DropDownState.UNLOCKABLE) {
          return isCostReductionUnlockable;
        }
        if (unlocks.val === "COST_REDUCTION" && unlocks.state === DropDownState.OFF) {
          return true;
        }
      });

      // Favorite Filter
      const isFavorite = this.starterPreferences[species.speciesId]?.favorite ?? false;
      const fitsFavorite = this.filterBar.getVals(DropDownColumn.MISC).some(misc => {
        if (misc.val === "FAVORITE" && misc.state === DropDownState.ON) {
          return isFavorite;
        }
        if (misc.val === "FAVORITE" && misc.state === DropDownState.EXCLUDE) {
          return !isFavorite;
        }
        if (misc.val === "FAVORITE" && misc.state === DropDownState.OFF) {
          return true;
        }
      });

      // Ribbon / Classic Win Filter
      const hasWon = starterData.classicWinCount > 0;
      const hasNotWon = starterData.classicWinCount === 0;
      const isUndefined = starterData.classicWinCount === undefined;
      const fitsWin = this.filterBar.getVals(DropDownColumn.MISC).some(misc => {
        if (misc.val === "WIN" && misc.state === DropDownState.ON) {
          return hasWon;
        }
        if (misc.val === "WIN" && misc.state === DropDownState.EXCLUDE) {
          return hasNotWon || isUndefined;
        }
        if (misc.val === "WIN" && misc.state === DropDownState.OFF) {
          return true;
        }
      });

      // HA Filter
      const speciesHasHiddenAbility =
        species.abilityHidden !== species.ability1 && species.abilityHidden !== AbilityId.NONE;
      const hasHA = starterData.abilityAttr & AbilityAttr.ABILITY_HIDDEN;
      const fitsHA = this.filterBar.getVals(DropDownColumn.MISC).some(misc => {
        if (misc.val === "HIDDEN_ABILITY" && misc.state === DropDownState.ON) {
          return hasHA;
        }
        if (misc.val === "HIDDEN_ABILITY" && misc.state === DropDownState.EXCLUDE) {
          return speciesHasHiddenAbility && !hasHA;
        }
        if (misc.val === "HIDDEN_ABILITY" && misc.state === DropDownState.OFF) {
          return true;
        }
      });

      // Egg Purchasable Filter
      const isEggPurchasable = isSameSpeciesEggAvailable(species.speciesId);
      const fitsEgg = this.filterBar.getVals(DropDownColumn.MISC).some(misc => {
        if (misc.val === "EGG" && misc.state === DropDownState.ON) {
          return isEggPurchasable;
        }
        if (misc.val === "EGG" && misc.state === DropDownState.EXCLUDE) {
          return isStarterProgressable && !isEggPurchasable;
        }
        if (misc.val === "EGG" && misc.state === DropDownState.OFF) {
          return true;
        }
      });

      // Pokerus Filter
      const fitsPokerus = this.filterBar.getVals(DropDownColumn.MISC).some(misc => {
        if (misc.val === "POKERUS" && misc.state === DropDownState.ON) {
          return this.pokerusSpecies.includes(species);
        }
        if (misc.val === "POKERUS" && misc.state === DropDownState.EXCLUDE) {
          return !this.pokerusSpecies.includes(species);
        }
        if (misc.val === "POKERUS" && misc.state === DropDownState.OFF) {
          return true;
        }
      });

      if (
        fitsGen &&
        fitsType &&
        fitsCaught &&
        fitsPassive &&
        fitsCostReduction &&
        fitsFavorite &&
        fitsWin &&
        fitsHA &&
        fitsEgg &&
        fitsPokerus
      ) {
        this.filteredStarterIds.push(species.speciesId);
      }
    });

    this.starterSelectScrollBar.setTotalRows(Math.max(Math.ceil(this.filteredStarterIds.length / 9), 1));
    this.starterSelectScrollBar.setScrollCursor(0);

    // sort
    const sort = this.filterBar.getVals(DropDownColumn.SORT)[0];
    this.filteredStarterIds.sort((a, b) => {
      switch (sort.val) {
        case SortCriteria.NUMBER:
          return (a - b) * -sort.dir;
        case SortCriteria.COST:
          return (
            (globalScene.gameData.getSpeciesStarterValue(a) - globalScene.gameData.getSpeciesStarterValue(b)) *
            -sort.dir
          );
        case SortCriteria.CANDY: {
          const candyCountA = globalScene.gameData.starterData[a].candyCount;
          const candyCountB = globalScene.gameData.starterData[b].candyCount;
          return (candyCountA - candyCountB) * -sort.dir;
        }
        case SortCriteria.IV: {
          const avgIVsA =
            globalScene.gameData.dexData[a].ivs.reduce((a, b) => a + b, 0) / globalScene.gameData.dexData[a].ivs.length;
          const avgIVsB =
            globalScene.gameData.dexData[b].ivs.reduce((a, b) => a + b, 0) / globalScene.gameData.dexData[b].ivs.length;
          return (avgIVsA - avgIVsB) * -sort.dir;
        }
        case SortCriteria.NAME:
          return getPokemonSpecies(a).name.localeCompare(getPokemonSpecies(b).name) * -sort.dir;
        case SortCriteria.CAUGHT:
          return (
            (globalScene.gameData.dexData[a].caughtCount - globalScene.gameData.dexData[b].caughtCount) * -sort.dir
          );
        case SortCriteria.HATCHED:
          return (
            (globalScene.gameData.dexData[a].hatchedCount - globalScene.gameData.dexData[b].hatchedCount) * -sort.dir
          );
      }
      return 0;
    });

    this.updateScroll();
  };

  override destroy(): void {
    // Without this the reference gets hung up and no startercontainers get GCd
    this.starterContainers = [];
    /* TODO: Uncomment this once our testing infra supports mocks of `Phaser.GameObject.Group`
    this.instructionElemGroup.destroy(true);
    */
  }

  updateScroll = () => {
    const onScreenFirstIndex = this.scrollCursor * COLUMNS;

    this.starterSelectScrollBar.setScrollCursor(this.scrollCursor);

    let pokerusCursorIndex = 0;
    this.starterContainers.forEach((container, i) => {
      const offset_i = i + onScreenFirstIndex;
      if (offset_i >= this.filteredStarterIds.length) {
        container.setVisible(false);
      } else {
        container.setVisible(true);

        const speciesId = this.filteredStarterIds[offset_i];
        const species = getPokemonSpecies(speciesId);
        const { dexEntry, starterDataEntry } = getSpeciesData(species.speciesId);
        const props = globalScene.gameData.getSpeciesDexAttrProps(
          species,
          getDexAttrFromPreferences(species.speciesId, this.starterPreferences[species.speciesId]),
        );

        container.setSpecies(species, props);

        const starterSprite = container.icon as Phaser.GameObjects.Sprite;
        starterSprite.setTexture(
          species.getIconAtlasKey(props.formIndex, props.shiny, props.variant),
          container.species.getIconId(props.female!, props.formIndex, props.shiny, props.variant),
        );
        container.checkIconId(props.female, props.formIndex, props.shiny, props.variant);

        const caughtAttr = dexEntry.caughtAttr;

        if (caughtAttr & species.getFullUnlocksData() || globalScene.dexForDevs) {
          container.icon.clearTint();
        } else if (dexEntry.seenAttr) {
          container.icon.setTint(0x808080);
        } else {
          container.icon.setTint(0);
        }

        if (this.pokerusSpecies.includes(container.species)) {
          this.pokerusCursorObjs[pokerusCursorIndex].setPosition(container.x - 1, container.y + 1).setVisible(false);
          pokerusCursorIndex++;
        }

        if (this.starterSpecies.includes(container.species)) {
          this.starterCursorObjs[this.starterSpecies.indexOf(container.species)]
            .setPosition(container.x - 1, container.y + 1)
            .setVisible(false);
        }

        this.updateStarterValueLabel(container);

        container.label.setVisible(true);
        const speciesVariants =
          speciesId && dexEntry.caughtAttr & DexAttr.SHINY
            ? [DexAttr.DEFAULT_VARIANT, DexAttr.VARIANT_2, DexAttr.VARIANT_3].filter(v => !!(dexEntry.caughtAttr & v))
            : [];
        for (let v = 0; v < 3; v++) {
          const hasVariant = speciesVariants.length > v;
          container.shinyIcons[v].setVisible(hasVariant);
          if (hasVariant) {
            container.shinyIcons[v].setTint(
              getVariantTint(
                speciesVariants[v] === DexAttr.DEFAULT_VARIANT ? 0 : speciesVariants[v] === DexAttr.VARIANT_2 ? 1 : 2,
              ),
            );
          }
        }

        container.starterPassiveBgs.setVisible(!!starterDataEntry.passiveAttr);
        container.hiddenAbilityIcon.setVisible(!!dexEntry.caughtAttr && !!(starterDataEntry.abilityAttr & 4));
        container.classicWinIcon
          .setVisible(starterDataEntry.classicWinCount > 0)
          .setTexture(dexEntry.ribbons.has(RibbonData.NUZLOCKE) ? "champion_ribbon_emerald" : "champion_ribbon");
        container.favoriteIcon.setVisible(this.starterPreferences[speciesId]?.favorite ?? false);

        // 'Candy Icon' mode
        if (globalScene.candyUpgradeDisplay === 0) {
          if (!starterColors[speciesId]) {
            // Default to white if no colors are found
            starterColors[speciesId] = ["ffffff", "ffffff"];
          }

          // Set the candy colors
          container.candyUpgradeIcon.setTint(argbFromRgba(rgbHexToRgba(starterColors[speciesId][0])));
          container.candyUpgradeOverlayIcon.setTint(argbFromRgba(rgbHexToRgba(starterColors[speciesId][1])));

          this.setUpgradeIcon(container);
        } else if (globalScene.candyUpgradeDisplay === 1) {
          container.candyUpgradeIcon.setVisible(false);
          container.candyUpgradeOverlayIcon.setVisible(false);
        }
      }
    });
  };

  setCursor(cursor: number): boolean {
    let changed = false;
    this.oldCursor = this.cursor;

    if (this.filterMode) {
      changed = this.filterBarCursor !== cursor;
      this.filterBarCursor = cursor;

      this.filterBar.setCursor(cursor);
    } else {
      cursor = Math.max(Math.min(this.starterContainers.length - 1, cursor), 0);
      changed = super.setCursor(cursor);

      const pos = calcStarterContainerPosition(cursor);
      this.cursorObj.setPosition(pos.x - 1, pos.y + 1);

      const species = this.starterContainers[cursor]?.species; // TODO: why is there a "?"

      if (species) {
        this.setSpecies(species);
        this.updateInstructions();
      } else {
        this.setNoSpecies();
      }
    }

    return changed;
  }

  setFilterMode(filterMode: boolean): boolean {
    this.cursorObj.setVisible(!filterMode);
    this.filterBar.cursorObj.setVisible(filterMode);

    if (filterMode !== this.filterMode) {
      this.filterMode = filterMode;
      this.setCursor(filterMode ? this.filterBarCursor : this.cursor);
      if (filterMode) {
        this.setNoSpecies(); //TODO: this probably needs to go somewhere else
        this.updateInstructions();
      }

      return true;
    }

    return false;
  }

  moveStarterIconsCursor(index: number): void {
    this.starterIconsCursorObj.setPositionRelative(
      this.starterIcons[index],
      this.starterIconsCursorXOffset,
      this.starterIconsCursorYOffset,
    );
    if (this.starterSpecies.length > 0) {
      this.starterIconsCursorObj.setVisible(true);
      this.setSpecies(this.starterSpecies[index]);
    } else {
      this.starterIconsCursorObj.setVisible(false);
      this.setNoSpecies();
    }
  }

  setNoSpecies() {
    this.speciesStarterDexEntry = null;
    this.dexAttrCursor = 0n;
    this.abilityCursor = 0;
    this.natureCursor = 0;
    this.teraCursor = PokemonType.UNKNOWN;

    if (this.lastSpecies) {
      this.stopIconAnimation(this.oldCursor);
    }
  }

  setSpecies(species: PokemonSpecies) {
    const { dexEntry } = getSpeciesData(species.speciesId);
    this.speciesStarterDexEntry = dexEntry;
    this.dexAttrCursor = getDexAttrFromPreferences(species.speciesId, this.starterPreferences[species.speciesId]);
    this.abilityCursor = globalScene.gameData.getStarterSpeciesDefaultAbilityIndex(species);
    this.natureCursor = globalScene.gameData.getSpeciesDefaultNature(species, dexEntry);
    this.teraCursor = species.type1;

    // Then, we override with preferences, if they exist
    const starterPreferences = this.starterPreferences[species.speciesId];
    if (starterPreferences?.nature) {
      this.natureCursor = starterPreferences.nature;
    }
    if (starterPreferences?.ability && !Number.isNaN(starterPreferences.ability)) {
      this.abilityCursor = starterPreferences.ability;
    }
    if (starterPreferences?.tera) {
      this.teraCursor = starterPreferences.tera;
    }

    if (this.lastSpecies) {
      this.stopIconAnimation(this.oldCursor);
    }

    this.lastSpecies = species;

    this.starterSummary.setSpecies(species, starterPreferences ?? {});

    if (this.speciesStarterDexEntry?.caughtAttr) {
      const defaultDexAttr = getDexAttrFromPreferences(species.speciesId, this.starterPreferences[species.speciesId]);

      this.startIconAnimation(this.cursor);

      let props: DexAttrProps;

      const defaultAbilityIndex =
        starterPreferences?.ability ?? globalScene.gameData.getStarterSpeciesDefaultAbilityIndex(species);
      const defaultNature =
        starterPreferences?.nature || globalScene.gameData.getSpeciesDefaultNature(species, dexEntry);
      props = globalScene.gameData.getSpeciesDexAttrProps(species, defaultDexAttr);
      if (starterPreferences?.variant && !Number.isNaN(starterPreferences.variant)) {
        if (props.shiny) {
          props.variant = starterPreferences.variant as Variant;
        }
      }
      props.formIndex = starterPreferences?.form ?? props.formIndex;
      props.female = starterPreferences?.female ?? props.female;

      this.setSpeciesDetails(
        species,
        {
          shiny: props.shiny,
          formIndex: props.formIndex,
          female: props.female,
          variant: props.variant,
          abilityIndex: defaultAbilityIndex,
          natureIndex: defaultNature,
          teraType: starterPreferences?.tera,
        },
        false,
      );

      if (!isNullOrUndefined(props.formIndex)) {
        // If switching forms while the pokemon is in the team, update its moveset
        this.updateSelectedStarterMoveset(species.speciesId);
      }

      if (this.pokerusSpecies.includes(species)) {
        handleTutorial(Tutorial.Pokerus);
      }
    } else if (this.speciesStarterDexEntry?.seenAttr) {
      this.setNoSpeciesDetails();
    } else {
      this.setNoSpeciesDetails();
    }
  }

  startIconAnimation(cursor: number) {
    const container = this.starterContainers[cursor];
    const icon = container.icon;
    if (isUpgradeAnimationEnabled()) {
      globalScene.tweens.getTweensOf(icon).forEach(tween => tween.pause());
      // Reset the position of the icon
      icon.x = -2;
      icon.y = 2;
    }
    // Initiates the small up and down idle animation
    this.iconAnimHandler.addOrUpdate(icon, PokemonIconAnimMode.PASSIVE);
  }

  stopIconAnimation(cursor: number) {
    const container = this.starterContainers[cursor];
    if (container) {
      const lastSpeciesIcon = container.icon;
      const dexAttr = getDexAttrFromPreferences(
        container.species.speciesId,
        this.starterPreferences[container.species.speciesId],
      );
      const props = globalScene.gameData.getSpeciesDexAttrProps(container.species, dexAttr);
      this.checkIconId(lastSpeciesIcon, container.species, props.female, props.formIndex, props.shiny, props.variant);
      this.iconAnimHandler.addOrUpdate(lastSpeciesIcon, PokemonIconAnimMode.NONE);
      // Resume the animation for the previously selected species
      globalScene.tweens.getTweensOf(lastSpeciesIcon).forEach(tween => tween.resume());
    }
  }

  setNoSpeciesDetails() {
    this.dexAttrCursor = 0n;
    this.abilityCursor = -1;
    this.natureCursor = -1;
    this.teraCursor = PokemonType.UNKNOWN;

    this.starterMoveset = null;
    this.speciesStarterMoves = [];

    this.tryUpdateValue();
    this.updateInstructions();
  }

  setSpeciesDetails(species: PokemonSpecies, options: SpeciesDetails = {}, save = true): void {
    // Here we pass some options to override everything else
    this.starterSummary.setSpeciesDetails(species, options);

    let { shiny, formIndex, female, variant, abilityIndex, natureIndex, teraType } = options;

    // Storing old cursor values...
    const oldProps = globalScene.gameData.getSpeciesDexAttrProps(species, this.dexAttrCursor);
    const oldAbilityIndex =
      this.abilityCursor > -1 ? this.abilityCursor : globalScene.gameData.getStarterSpeciesDefaultAbilityIndex(species);
    let oldNatureIndex = -1;
    const { dexEntry } = getSpeciesData(species.speciesId);
    oldNatureIndex =
      this.natureCursor > -1 ? this.natureCursor : globalScene.gameData.getSpeciesDefaultNature(species, dexEntry);
    const oldTeraType = this.teraCursor > -1 ? this.teraCursor : species.type1;

    // Before we reset them to null values
    this.dexAttrCursor = 0n;
    this.abilityCursor = -1;
    this.natureCursor = -1;
    this.teraCursor = PokemonType.UNKNOWN;

    // Ensuring that gender and form are consistent
    if (species.forms?.find(f => f.formKey === "female")) {
      if (female !== undefined) {
        formIndex = female ? 1 : 0;
      } else if (formIndex !== undefined) {
        female = formIndex === 1;
      }
    }

    // Update cursors
    this.dexAttrCursor |= (shiny !== undefined ? !shiny : !(shiny = oldProps?.shiny))
      ? DexAttr.NON_SHINY
      : DexAttr.SHINY;
    this.dexAttrCursor |= (female !== undefined ? !female : !(female = oldProps?.female))
      ? DexAttr.MALE
      : DexAttr.FEMALE;
    this.dexAttrCursor |= (variant !== undefined ? !variant : !(variant = oldProps?.variant))
      ? DexAttr.DEFAULT_VARIANT
      : variant === 1
        ? DexAttr.VARIANT_2
        : DexAttr.VARIANT_3;
    this.dexAttrCursor |= globalScene.gameData.getFormAttr(
      formIndex !== undefined ? formIndex : (formIndex = oldProps!.formIndex),
    ); // TODO: is this bang correct?
    this.abilityCursor = abilityIndex !== undefined ? abilityIndex : (abilityIndex = oldAbilityIndex);
    this.natureCursor = natureIndex !== undefined ? natureIndex : (natureIndex = oldNatureIndex);
    this.teraCursor = !isNullOrUndefined(teraType) ? teraType : (teraType = oldTeraType);

    const [isInParty, partyIndex]: [boolean, number] = this.isInParty(species); // we use this to firstly check if the pokemon is in the party, and if so, to get the party index in order to update the icon image
    if (isInParty) {
      this.updatePartyIcon(species, partyIndex);
    }

    const starterIndex = this.starterSpecies.indexOf(species);

    if (starterIndex > -1) {
      this.starterAttr[starterIndex] = this.dexAttrCursor;
      this.starterAbilityIndexes[starterIndex] = this.abilityCursor;
      this.starterNatures[starterIndex] = this.natureCursor;
      this.starterTeras[starterIndex] = this.teraCursor;
    }

    female ??= false;

    // Update the starter container (is this it?)
    const currentContainer = this.starterContainers.find(p => p.species.speciesId === species.speciesId);
    if (currentContainer) {
      const starterSprite = currentContainer.icon as Phaser.GameObjects.Sprite;
      starterSprite.setTexture(
        species.getIconAtlasKey(formIndex, shiny, variant),
        species.getIconId(female, formIndex, shiny, variant),
      );
      currentContainer.checkIconId(female, formIndex, shiny, variant);
    }

    this.updateCanCycle(species.speciesId, formIndex);

    this.updateSpeciesMoves(species.speciesId, formIndex);

    this.tryUpdateValue();

    this.updateInstructions();

    if (save) {
      saveStarterPreferences(this.originalStarterPreferences);
    }
  }

  updateCanCycle(speciesId: SpeciesId, formIndex = 0) {
    const { dexEntry, starterDataEntry } = getSpeciesData(speciesId);
    const caughtAttr = dexEntry.caughtAttr || BigInt(0);
    const abilityAttr = starterDataEntry.abilityAttr;
    const species = getPokemonSpecies(speciesId);

    const isNonShinyCaught = !!(caughtAttr & DexAttr.NON_SHINY);
    const isShinyCaught = !!(caughtAttr & DexAttr.SHINY);

    const caughtVariants = [DexAttr.DEFAULT_VARIANT, DexAttr.VARIANT_2, DexAttr.VARIANT_3].filter(v => caughtAttr & v);
    this.canCycleShiny = (isNonShinyCaught && isShinyCaught) || (isShinyCaught && caughtVariants.length > 1);

    const isMaleCaught = !!(caughtAttr & DexAttr.MALE);
    const isFemaleCaught = !!(caughtAttr & DexAttr.FEMALE);
    this.canCycleGender = isMaleCaught && isFemaleCaught;

    const hasAbility1 = abilityAttr & AbilityAttr.ABILITY_1;
    let hasAbility2 = abilityAttr & AbilityAttr.ABILITY_2;
    const hasHiddenAbility = abilityAttr & AbilityAttr.ABILITY_HIDDEN;

    /*
     * Check for Pokemon with a single ability (at some point it was possible to catch them with their ability 2 attribute)
     * This prevents cycling between ability 1 and 2 if they are both unlocked and the same
     * but we still need to account for the possibility ability 1 was never unlocked and fallback on ability 2 in this case
     */
    if (hasAbility1 && hasAbility2 && species.ability1 === species.ability2) {
      hasAbility2 = 0;
    }

    this.canCycleAbility = [hasAbility1, hasAbility2, hasHiddenAbility].filter(a => a).length > 1;

    this.canCycleForm =
      species.forms
        .filter(f => f.isStarterSelectable || !pokemonFormChanges[species.speciesId]?.find(fc => fc.formKey))
        .map((_, f) => dexEntry.caughtAttr & globalScene.gameData.getFormAttr(f))
        .filter(f => f).length > 1;

    this.canCycleNature = globalScene.gameData.getNaturesForAttr(dexEntry.natureAttr).length > 1;

    this.canCycleTera =
      !this.statsMode &&
      this.allowTera &&
      !isNullOrUndefined(getPokemonSpeciesForm(species.speciesId, formIndex).type2) &&
      !globalScene.gameMode.hasChallenge(Challenges.FRESH_START);
  }

  updateSpeciesMoves(speciesId: SpeciesId, formIndex = 0) {
    const { starterDataEntry } = getSpeciesData(speciesId);

    this.starterMoveset = null;
    this.speciesStarterMoves = [];

    let levelMoves: LevelMoves;
    if (
      pokemonFormLevelMoves.hasOwnProperty(speciesId) &&
      formIndex &&
      pokemonFormLevelMoves[speciesId].hasOwnProperty(formIndex)
    ) {
      levelMoves = pokemonFormLevelMoves[speciesId][formIndex];
    } else {
      levelMoves = pokemonSpeciesLevelMoves[speciesId];
    }
    this.speciesStarterMoves.push(...levelMoves.filter(lm => lm[0] > 0 && lm[0] <= 5).map(lm => lm[1]));
    if (speciesEggMoves.hasOwnProperty(speciesId)) {
      for (let em = 0; em < 4; em++) {
        if (starterDataEntry.eggMoves & (1 << em)) {
          this.speciesStarterMoves.push(speciesEggMoves[speciesId][em]);
        }
      }
    }

    const speciesMoveData = starterDataEntry.moveset;
    const moveData: StarterMoveset | null = speciesMoveData
      ? Array.isArray(speciesMoveData)
        ? speciesMoveData
        : speciesMoveData[formIndex!] // TODO: is this bang correct?
      : null;
    const availableStarterMoves = this.speciesStarterMoves.concat(
      speciesEggMoves.hasOwnProperty(speciesId)
        ? speciesEggMoves[speciesId].filter((_: any, em: number) => starterDataEntry.eggMoves & (1 << em))
        : [],
    );
    this.starterMoveset = (moveData || (this.speciesStarterMoves.slice(0, 4) as StarterMoveset)).filter(m =>
      availableStarterMoves.find(sm => sm === m),
    ) as StarterMoveset;
    // Consolidate move data if it contains an incompatible move
    if (this.starterMoveset.length < 4 && this.starterMoveset.length < availableStarterMoves.length) {
      this.starterMoveset.push(
        ...availableStarterMoves
          .filter(sm => this.starterMoveset?.indexOf(sm) === -1)
          .slice(0, 4 - this.starterMoveset.length),
      );
    }

    // Remove duplicate moves
    this.starterMoveset = this.starterMoveset.filter((move, i) => {
      return this.starterMoveset?.indexOf(move) === i;
    }) as StarterMoveset;

    if (!this.starterMoveset) {
      this.starterMoveset = this.speciesStarterMoves.slice(0, 4) as StarterMoveset;
    }
    this.starterSummary.updateMoveset(this.starterMoveset, this.speciesStarterMoves.length);
    this.starterSummary.updateEggMoves(starterDataEntry.eggMoves);
  }

  popStarter(index: number): void {
    this.starterSpecies.splice(index, 1);
    this.starterAttr.splice(index, 1);
    this.starterAbilityIndexes.splice(index, 1);
    this.starterNatures.splice(index, 1);
    this.starterTeras.splice(index, 1);
    this.starterMovesets.splice(index, 1);

    for (let s = 0; s < this.starterSpecies.length; s++) {
      const species = this.starterSpecies[s];
      const currentDexAttr = getDexAttrFromPreferences(species.speciesId, this.starterPreferences[species.speciesId]);
      const props = globalScene.gameData.getSpeciesDexAttrProps(species, currentDexAttr);
      this.starterIcons[s]
        .setTexture(species.getIconAtlasKey(props.formIndex, props.shiny, props.variant))
        .setFrame(species.getIconId(props.female, props.formIndex, props.shiny, props.variant));
      this.checkIconId(this.starterIcons[s], species, props.female, props.formIndex, props.shiny, props.variant);
      if (s >= index) {
        this.starterCursorObjs[s]
          .setPosition(this.starterCursorObjs[s + 1].x, this.starterCursorObjs[s + 1].y)
          .setVisible(this.starterCursorObjs[s + 1].visible);
      }
    }
    this.starterCursorObjs[this.starterSpecies.length].setVisible(false);
    this.starterIcons[this.starterSpecies.length].setTexture("pokemon_icons_0").setFrame("unknown");

    if (this.starterIconsCursorObj.visible) {
      if (this.starterIconsCursorIndex === this.starterSpecies.length) {
        if (this.starterSpecies.length > 0) {
          this.starterIconsCursorIndex--;
        } else {
          // No more Pokemon selected, go back to filters
          this.starterIconsCursorObj.setVisible(false);
          this.setNoSpecies();
          this.filterBarCursor = Math.max(1, this.filterBar.numFilters - 1);
          this.setFilterMode(true);
        }
      }
      this.moveStarterIconsCursor(this.starterIconsCursorIndex);
    } else if (this.startCursorObj.visible && this.starterSpecies.length === 0) {
      // On the start button and no more Pokemon in party
      this.startCursorObj.setVisible(false);
      if (this.filteredStarterIds.length > 0) {
        // Back to the first Pokemon if there is one
        this.cursorObj.setVisible(true);
        this.setCursor(this.scrollCursor * 9);
      } else {
        // Back to filters
        this.filterBarCursor = Math.max(1, this.filterBar.numFilters - 1);
        this.setFilterMode(true);
      }
    }

    this.tryUpdateValue();
  }

  updateStarterValueLabel(starter: StarterContainer): void {
    const speciesId = starter.species.speciesId;
    const baseStarterValue = speciesStarterCosts[speciesId];
    const starterValue = globalScene.gameData.getSpeciesStarterValue(speciesId);
    starter.cost = starterValue;
    let valueStr = starterValue.toString();
    if (valueStr.startsWith("0.")) {
      valueStr = valueStr.slice(1);
    }
    starter.label.setText(valueStr);
    let textStyle: TextStyle;
    switch (baseStarterValue - starterValue) {
      case 0:
        textStyle = TextStyle.WINDOW;
        break;
      case 1:
      case 0.5:
        textStyle = TextStyle.SUMMARY_BLUE;
        break;
      default:
        textStyle = TextStyle.SUMMARY_GOLD;
        break;
    }
    starter.label.setColor(this.getTextColor(textStyle)).setShadowColor(this.getTextColor(textStyle, true));
  }

  tryUpdateValue(add?: number, addingToParty?: boolean): boolean {
    const value = this.starterSpecies
      .map(s => s.generation)
      .reduce(
        (total: number, _gen: number, i: number) =>
          (total += globalScene.gameData.getSpeciesStarterValue(this.starterSpecies[i].speciesId)),
        0,
      );
    const newValue = value + (add || 0);
    const valueLimit = this.getValueLimit();
    const overLimit = newValue > valueLimit;
    let newValueStr = newValue.toString();
    if (newValueStr.startsWith("0.")) {
      newValueStr = newValueStr.slice(1);
    }
    this.valueLimitLabel
      .setText(`${newValueStr}/${valueLimit}`)
      .setColor(this.getTextColor(!overLimit ? TextStyle.TOOLTIP_CONTENT : TextStyle.SUMMARY_PINK))
      .setShadowColor(this.getTextColor(!overLimit ? TextStyle.TOOLTIP_CONTENT : TextStyle.SUMMARY_PINK, true));
    if (overLimit) {
      globalScene.time.delayedCall(fixedInt(500), () => this.tryUpdateValue());
      return false;
    }
    let isPartyValid = this.isPartyValid();
    if (addingToParty) {
      const species = this.starterContainers[this.cursor].species;
      const isNewPokemonValid = checkStarterValidForChallenge(
        species,
        globalScene.gameData.getSpeciesDexAttrProps(
          species,
          getDexAttrFromPreferences(species.speciesId, this.starterPreferences[species.speciesId]),
        ),
        false,
      );
      isPartyValid ||= isNewPokemonValid;
    }

    /**
     * this loop is used to set the Sprite's alpha value and check if the user can select other pokemon more.
     */
    const remainValue = valueLimit - newValue;
    for (let s = 0; s < this.starterContainers.length; s++) {
      /** Cost of pokemon species */
      const speciesStarterValue = globalScene.gameData.getSpeciesStarterValue(this.allStarterSpecies[s].speciesId);
      /** {@linkcode Phaser.GameObjects.Sprite} object of Pokémon for setting the alpha value */
      const speciesSprite = this.starterContainers[s].icon;

      /**
       * If remainValue greater than or equal pokemon species and the pokemon is legal for this challenge, the user can select.
       * so that the alpha value of pokemon sprite set 1.
       *
       * However, if isPartyValid is false, that means none of the party members are valid for the run. In this case, we should
       * check the challenge to make sure evolutions and forms aren't being checked for mono type runs.
       * This will let us set the sprite's alpha to show it can't be selected
       *
       * If speciesStarterDexEntry?.caughtAttr is true, this species registered in stater.
       * we change to can AddParty value to true since the user has enough cost to choose this pokemon and this pokemon registered too.
       */
      const isValidForChallenge = checkStarterValidForChallenge(
        this.allStarterSpecies[s],
        globalScene.gameData.getSpeciesDexAttrProps(
          this.allStarterSpecies[s],
          getDexAttrFromPreferences(
            this.allStarterSpecies[s].speciesId,
            this.starterPreferences[this.allStarterSpecies[s].speciesId],
          ),
        ),
        isPartyValid,
      );

      const canBeChosen = remainValue >= speciesStarterValue && isValidForChallenge;

      const isPokemonInParty = this.isInParty(this.allStarterSpecies[s])[0]; // this will get the valud of isDupe from isInParty. This will let us see if the pokemon in question is in our party already so we don't grey out the sprites if they're invalid

      /* This code does a check to tell whether or not a sprite should be lit up or greyed out. There are 3 ways a pokemon's sprite should be lit up:
       * 1) If it's in your party, it's a valid pokemon (i.e. for challenge) and you have enough points to have it
       * 2) If it's in your party, it's not valid (i.e. for challenges), and you have enough points to have it
       * 3) If it's not in your party, but it's a valid pokemon and you have enough points for it
       * Any other time, the sprite should be greyed out.
       * For example, if it's in your party, valid, but costs too much, or if it's not in your party and not valid, regardless of cost
       */
      if (canBeChosen || (isPokemonInParty && remainValue >= speciesStarterValue)) {
        speciesSprite.setAlpha(1);
      } else {
        /**
         * If it can't be chosen, the user can't select.
         * so that the alpha value of pokemon sprite set 0.375.
         */
        speciesSprite.setAlpha(0.375);
      }
    }

    return true;
  }

  /**
   * Attempt to back out of the starter selection screen into the appropriate parent modal
   */
  tryExit(): void {
    this.blockInput = true;
    const ui = this.getUi();

    const cancel = () => {
      ui.setMode(UiMode.STARTER_SELECT);
      this.clearText();
      this.blockInput = false;
    };
    ui.showText(i18next.t("starterSelectUiHandler:confirmExit"), null, () => {
      ui.setModeWithoutClear(
        UiMode.CONFIRM,
        () => {
          ui.setMode(UiMode.STARTER_SELECT);
          // Non-challenge modes go directly back to title, while challenge modes go to the selection screen.
          if (!globalScene.gameMode.isChallenge) {
            globalScene.phaseManager.toTitleScreen();
          } else {
            globalScene.phaseManager.clearPhaseQueue();
            globalScene.phaseManager.pushNew("SelectChallengePhase");
            globalScene.phaseManager.pushNew("EncounterPhase");
          }
          this.clearText();
          globalScene.phaseManager.getCurrentPhase()?.end();
        },
        cancel,
        null,
        null,
        19,
      );
    });
  }

  tryStart(manualTrigger = false): boolean {
    if (!this.starterSpecies.length) {
      return false;
    }

    const ui = this.getUi();

    const cancel = () => {
      ui.setMode(UiMode.STARTER_SELECT);
      if (!manualTrigger) {
        this.popStarter(this.starterSpecies.length - 1);
      }
      this.clearText();
    };

    const canStart = this.isPartyValid();

    if (canStart) {
      ui.showText(i18next.t("starterSelectUiHandler:confirmStartTeam"), null, () => {
        ui.setModeWithoutClear(
          UiMode.CONFIRM,
          () => {
            const startRun = () => {
              globalScene.money = globalScene.gameMode.getStartingMoney();
              ui.setMode(UiMode.STARTER_SELECT);
              const thisObj = this;
              const originalStarterSelectCallback = this.starterSelectCallback;
              this.starterSelectCallback = null;
              originalStarterSelectCallback?.(
                new Array(this.starterSpecies.length).fill(0).map((_, i) => {
                  const starterSpecies = thisObj.starterSpecies[i];
                  const { starterDataEntry } = getSpeciesData(starterSpecies.speciesId);
                  return {
                    species: starterSpecies,
                    dexAttr: thisObj.starterAttr[i],
                    abilityIndex: thisObj.starterAbilityIndexes[i],
                    passive: !(starterDataEntry.passiveAttr ^ (PassiveAttr.ENABLED | PassiveAttr.UNLOCKED)),
                    nature: thisObj.starterNatures[i] as Nature,
                    teraType: thisObj.starterTeras[i] as PokemonType,
                    moveset: thisObj.starterMovesets[i],
                    pokerus: thisObj.pokerusSpecies.includes(starterSpecies),
                    nickname: thisObj.starterPreferences[starterSpecies.speciesId]?.nickname,
                  };
                }),
              );
            };
            startRun();
          },
          cancel,
          null,
          null,
          19,
        );
      });
    } else {
      this.tutorialActive = true;
      this.showText(
        i18next.t("starterSelectUiHandler:invalidParty"),
        undefined,
        () => this.showText("", 0, () => (this.tutorialActive = false)),
        undefined,
        true,
      );
    }
    return true;
  }

  /* This block checks to see if your party is valid
   * It checks each pokemon against the challenge - noting that due to monotype challenges it needs to check the pokemon while ignoring their evolutions/form change items
   */
  isPartyValid(): boolean {
    let canStart = false;
    for (let s = 0; s < this.starterSpecies.length; s++) {
      const species = this.starterSpecies[s];
      const isValidForChallenge = checkStarterValidForChallenge(
        species,
        globalScene.gameData.getSpeciesDexAttrProps(
          species,
          getDexAttrFromPreferences(species.speciesId, this.starterPreferences[species.speciesId]),
        ),
        false,
      );
      canStart ||= isValidForChallenge;
    }
    return canStart;
  }

  toggleStatsMode(on?: boolean): void {
    if (on === undefined) {
      on = !this.statsMode;
    }
    if (on) {
      this.statsMode = true;
      this.starterSummary.showIvs();
      this.canCycleTera = false;
      this.updateInstructions();
    } else {
      this.statsMode = false;
      this.starterSummary.hideIvs(!!this.speciesStarterDexEntry?.caughtAttr);
      const props = globalScene.gameData.getSpeciesDexAttrProps(
        this.lastSpecies,
        getDexAttrFromPreferences(this.lastSpecies.speciesId, this.starterPreferences[this.lastSpecies.speciesId]),
      );
      const formIndex = props.formIndex;
      this.canCycleTera =
        !this.statsMode &&
        this.allowTera &&
        !isNullOrUndefined(getPokemonSpeciesForm(this.lastSpecies.speciesId, formIndex ?? 0).type2) &&
        !globalScene.gameMode.hasChallenge(Challenges.FRESH_START);
      this.updateInstructions();
    }
  }

  clearText() {
    this.starterSelectMessageBoxContainer.setVisible(false);
    super.clearText();
  }

  hideInstructions(): void {
    // TODO: uncomment this and delete the rest of the method once our testing infra supports mocks of `Phaser.GameObject.Group`
    // this.instructionElemGroup.setVisible(false);
    this.shinyIconElement.setVisible(false);
    this.shinyLabel.setVisible(false);
    this.formIconElement.setVisible(false);
    this.formLabel.setVisible(false);
    this.genderIconElement.setVisible(false);
    this.genderLabel.setVisible(false);
    this.abilityIconElement.setVisible(false);
    this.abilityLabel.setVisible(false);
    this.natureIconElement.setVisible(false);
    this.natureLabel.setVisible(false);
    this.teraIconElement.setVisible(false);
    this.teraLabel.setVisible(false);
    this.goFilterIconElement.setVisible(false);
    this.goFilterLabel.setVisible(false);
  }

  clear(): void {
    super.clear();

    saveStarterPreferences(this.originalStarterPreferences);

    this.clearStarterPreferences();
    this.cursor = -1;
    this.oldCursor = -1;
    this.hideInstructions();

    this.starterSummary.clear();

    this.starterSelectContainer.setVisible(false);
    this.blockInput = false;

    while (this.starterSpecies.length) {
      this.popStarter(this.starterSpecies.length - 1);
    }

    if (this.statsMode) {
      this.toggleStatsMode(false);
    }
  }

  checkIconId(
    icon: Phaser.GameObjects.Sprite,
    species: PokemonSpecies,
    female: boolean,
    formIndex: number,
    shiny: boolean,
    variant: number,
  ) {
    if (icon.frame.name !== species.getIconId(female, formIndex, shiny, variant)) {
      console.log(
        `${species.name}'s icon ${icon.frame.name} does not match getIconId with female: ${female}, formIndex: ${formIndex}, shiny: ${shiny}, variant: ${variant}`,
      );
      icon
        .setTexture(species.getIconAtlasKey(formIndex, false, variant))
        .setFrame(species.getIconId(female, formIndex, false, variant));
    }
  }

  /**
   * Clears this UI's starter preferences.
   *
   * Designed to be used for unit tests that utilize this UI.
   */
  clearStarterPreferences() {
    this.starterPreferences = {};
    this.originalStarterPreferences = {};
  }
}<|MERGE_RESOLUTION|>--- conflicted
+++ resolved
@@ -275,13 +275,6 @@
       .setOrigin(0, 1); // Pixel text 'No'
 
     const starterSelectBg = globalScene.add.image(0, 0, "starter_select_bg").setOrigin(0);
-<<<<<<< HEAD
-=======
-    this.shinyOverlay = globalScene.add
-      .image(6, 111, getLocalizedSpriteKey("summary_dexnb_label_overlay_shiny"))
-      .setOrigin(0, 1)
-      .setVisible(false); // Pixel text 'No' shiny
->>>>>>> 34430b40
 
     const starterContainerBg = globalScene.add
       .image(speciesContainerX + 1, filterBarHeight + 2, "starter_container_bg")
@@ -390,6 +383,7 @@
     this.starterSelectContainer.add([
       bgColor,
       starterSelectBg,
+      starterDexNoLabel,
       starterContainerBg,
       this.partyColumn,
       starterBoxContainer,
@@ -750,123 +744,6 @@
       TextStyle.INSTRUCTIONS_TEXT,
       { fontSize: instructionTextSize },
     ).setName("text-goFilter-label");
-<<<<<<< HEAD
-=======
-
-    /** TODO: Uncomment this and update `this.hideInstructions` once our testing infra supports mocks of `Phaser.GameObject.Group` */
-    /*
-    this.instructionElemGroup = globalScene.add.group([
-      this.shinyIconElement,
-      this.shinyLabel,
-      this.formIconElement,
-      this.formLabel,
-      this.genderIconElement,
-      this.genderLabel,
-      this.abilityIconElement,
-      this.abilityLabel,
-      this.natureIconElement,
-      this.natureLabel,
-      this.teraIconElement,
-      this.teraLabel,
-      this.goFilterIconElement,
-      this.goFilterLabel,
-    ]);
-    */
-
-    this.hideInstructions();
-
-    this.filterInstructionsContainer = globalScene.add.container(50, 5).setVisible(true);
-
-    this.starterSelectMessageBoxContainer = globalScene.add.container(0, sHeight).setVisible(false);
-
-    this.starterSelectMessageBox = addWindow(1, -1, 318, 28).setOrigin(0, 1);
-    this.starterSelectMessageBoxContainer.add(this.starterSelectMessageBox);
-
-    this.message = addTextObject(8, 8, "", TextStyle.WINDOW, { maxLines: 2 }).setOrigin(0);
-    this.starterSelectMessageBoxContainer.add(this.message);
-
-    // arrow icon for the message box
-    this.initPromptSprite(this.starterSelectMessageBoxContainer);
-
-    this.statsContainer = new StatsContainer(6, 16).setVisible(false);
-
-    globalScene.add.existing(this.statsContainer);
-
-    // add the info overlay last to be the top most ui element and prevent the IVs from overlaying this
-    this.moveInfoOverlay = new MoveInfoOverlay({
-      top: true,
-      x: 1,
-      y: globalScene.scaledCanvas.height - MoveInfoOverlay.getHeight() - 29,
-    });
-
-    this.starterSelectContainer.add([
-      bgColor,
-      starterSelectBg,
-      starterDexNoLabel,
-      this.shinyOverlay,
-      starterContainerBg,
-      addWindow(
-        teamWindowX,
-        teamWindowY - randomSelectionWindowHeight,
-        teamWindowWidth,
-        randomSelectionWindowHeight,
-        true,
-      ),
-      addWindow(teamWindowX, teamWindowY, teamWindowWidth, teamWindowHeight),
-      addWindow(teamWindowX, teamWindowY + teamWindowHeight, teamWindowWidth, teamWindowWidth, true),
-      starterContainerWindow,
-      this.pokemonSprite,
-      this.pokemonNumberText,
-      this.pokemonNameText,
-      this.pokemonGrowthRateLabelText,
-      this.pokemonGrowthRateText,
-      this.pokemonGenderText,
-      this.pokemonUncaughtText,
-      this.pokemonAbilityLabelText,
-      this.pokemonAbilityText,
-      this.pokemonPassiveLabelText,
-      this.pokemonPassiveText,
-      this.pokemonPassiveDisabledIcon,
-      this.pokemonPassiveLockedIcon,
-      this.pokemonNatureLabelText,
-      this.pokemonNatureText,
-      this.valueLimitLabel,
-      startLabel,
-      this.startCursorObj,
-      randomSelectLabel,
-      this.randomCursorObj,
-      this.starterIconsCursorObj,
-      starterBoxContainer,
-      ...this.starterIcons,
-      this.type1Icon,
-      this.type2Icon,
-      this.pokemonLuckLabelText,
-      this.pokemonLuckText,
-      this.pokemonCandyContainer,
-      this.pokemonFormText,
-      this.pokemonCaughtHatchedContainer,
-      this.pokemonMovesContainer,
-      this.pokemonEggMovesContainer,
-      this.teraIcon,
-      this.instructionsContainer,
-      this.filterInstructionsContainer,
-      this.starterSelectMessageBoxContainer,
-      this.statsContainer,
-      this.moveInfoOverlay,
-      // Filter bar sits above everything, except the tutorial overlay and message box.
-      // Do not put anything below this unless it must appear below the filter bar.
-      this.filterBarContainer,
-    ]);
-
-    this.initTutorialOverlay(this.starterSelectContainer);
-    this.starterSelectContainer.bringToTop(this.starterSelectMessageBoxContainer);
-
-    globalScene.eventTarget.addEventListener(BattleSceneEventType.CANDY_UPGRADE_NOTIFICATION_CHANGED, e =>
-      this.onCandyUpgradeDisplayChanged(e),
-    );
-
-    this.updateInstructions();
->>>>>>> 34430b40
   }
 
   show(args: any[]): boolean {
