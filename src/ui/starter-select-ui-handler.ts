--- conflicted
+++ resolved
@@ -176,11 +176,11 @@
     starterInfoYOffset: 0.5,
     starterInfoXPos: 26,
   },
-<<<<<<< HEAD
+  tl: {
+    starterInfoTextSize: "56px",
+    instructionTextSize: "38px",
+  },
   he: {
-=======
-  tl: {
->>>>>>> 076ef816
     starterInfoTextSize: "56px",
     instructionTextSize: "38px",
   },
