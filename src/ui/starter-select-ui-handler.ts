import { BattleSceneEventType, CandyUpgradeNotificationChangedEvent } from "../events/battle-scene";
import { pokemonPrevolutions } from "#app/data/pokemon-evolutions";
import { Variant, getVariantTint, getVariantIcon } from "#app/data/variant";
import { argbFromRgba } from "@material/material-color-utilities";
import i18next from "i18next";
import BBCodeText from "phaser3-rex-plugins/plugins/bbcodetext";
import BattleScene, { starterColors } from "../battle-scene";
import { allAbilities } from "../data/ability";
import { speciesEggMoves } from "../data/egg-moves";
import { GrowthRate, getGrowthRateColor } from "../data/exp";
import { Gender, getGenderColor, getGenderSymbol } from "../data/gender";
import { allMoves } from "../data/move";
import { Nature, getNatureName } from "../data/nature";
import { pokemonFormChanges } from "../data/pokemon-forms";
import { LevelMoves, pokemonFormLevelMoves, pokemonSpeciesLevelMoves } from "../data/pokemon-level-moves";
import PokemonSpecies, { allSpecies, getPokemonSpecies, getPokemonSpeciesForm, getStarterValueFriendshipCap, speciesStarters, starterPassiveAbilities } from "../data/pokemon-species";
import { Type } from "../data/type";
import { GameModes } from "../game-mode";
import { SelectChallengePhase, TitlePhase } from "../phases";
import { AbilityAttr, DexAttr, DexAttrProps, DexEntry, StarterFormMoveData, StarterMoveset, StarterAttributes, StarterPreferences, StarterPrefs } from "../system/game-data";
import { Tutorial, handleTutorial } from "../tutorial";
import * as Utils from "../utils";
import { OptionSelectItem } from "./abstact-option-select-ui-handler";
import MessageUiHandler from "./message-ui-handler";
import PokemonIconAnimHandler, { PokemonIconAnimMode } from "./pokemon-icon-anim-handler";
import { StatsContainer } from "./stats-container";
import { TextStyle, addBBCodeTextObject, addTextObject } from "./text";
import { Mode } from "./ui";
import { addWindow } from "./ui-theme";
import { Egg } from "#app/data/egg";
import Overrides from "#app/overrides";
import {SettingKeyboard} from "#app/system/settings/settings-keyboard";
import {Passive as PassiveAttr} from "#enums/passive";
import * as Challenge from "../data/challenge";
import MoveInfoOverlay from "./move-info-overlay";
import { getEggTierForSpecies } from "#app/data/egg.js";
import { Device } from "#enums/devices";
import { Moves } from "#enums/moves";
import { Species } from "#enums/species";
import {Button} from "#enums/buttons";
import { EggSourceType } from "#app/enums/egg-source-types.js";
import AwaitableUiHandler from "./awaitable-ui-handler";
<<<<<<< HEAD
=======
import { DropDown, DropDownOption, DropDownState, DropDownType } from "./dropdown";
import { StarterContainer } from "./starter-container";
import { DropDownColumn, FilterBar } from "./filter-bar";
import { ScrollBar } from "./scroll-bar";
>>>>>>> 7f8ddb51

export type StarterSelectCallback = (starters: Starter[]) => void;

export interface Starter {
  species: PokemonSpecies;
  dexAttr: bigint;
  abilityIndex: integer,
  passive: boolean;
  nature: Nature;
  moveset?: StarterMoveset;
  pokerus: boolean;
}

interface LanguageSetting {
  starterInfoTextSize: string,
  instructionTextSize: string,
  starterInfoXPos?: integer,
  starterInfoYOffset?: integer
}

const languageSettings: { [key: string]: LanguageSetting } = {
  "en":{
    starterInfoTextSize: "56px",
    instructionTextSize: "38px",
  },
  "de":{
    starterInfoTextSize: "56px",
    instructionTextSize: "35px",
  },
  "es":{
    starterInfoTextSize: "56px",
    instructionTextSize: "35px",
  },
  "fr":{
    starterInfoTextSize: "54px",
    instructionTextSize: "42px",
  },
  "it":{
    starterInfoTextSize: "56px",
    instructionTextSize: "38px",
  },
  "pt_BR":{
    starterInfoTextSize: "47px",
    instructionTextSize: "38px",
    starterInfoXPos: 33,
  },
  "zh":{
    starterInfoTextSize: "40px",
    instructionTextSize: "42px",
    starterInfoYOffset: 2
  },
  "pt":{
    starterInfoTextSize: "48px",
    instructionTextSize: "42px",
    starterInfoXPos: 33,
  },
  "ko":{
    starterInfoTextSize: "52px",
    instructionTextSize: "38px",
  }
};

const starterCandyCosts: { passive: integer, costReduction: [integer, integer], egg: integer }[] = [
  { passive: 50, costReduction: [30, 75], egg: 35 }, // 1
  { passive: 45, costReduction: [25, 60], egg: 35 }, // 2
  { passive: 40, costReduction: [20, 50], egg: 35 }, // 3
  { passive: 30, costReduction: [15, 40], egg: 30 }, // 4
  { passive: 25, costReduction: [12, 35], egg: 25 }, // 5
  { passive: 20, costReduction: [10, 30], egg: 20 }, // 6
  { passive: 15, costReduction: [8, 20], egg: 15 },  // 7
  { passive: 10, costReduction: [5, 15], egg: 10 },  // 8
  { passive: 10, costReduction: [3, 10], egg: 10 },  // 9
  { passive: 10, costReduction: [3, 10], egg: 10 },  // 10
];

function getPassiveCandyCount(baseValue: integer): integer {
  return starterCandyCosts[baseValue - 1].passive;
}

function getValueReductionCandyCounts(baseValue: integer): [integer, integer] {
  return starterCandyCosts[baseValue - 1].costReduction;
}

function getSameSpeciesEggCandyCounts(baseValue: integer): integer {
  return starterCandyCosts[baseValue - 1].egg;
}

/**
 * Calculates the starter position for a Pokemon of a given UI index
 * @param index UI index to calculate the starter position of
 * @returns An interface with an x and y property
 */
function calcStarterPosition(index: number, scrollCursor:number = 0): {x: number, y: number} {
  const yOffset = 13;
  const height = 17;
  const x = (index % 9) * 18;
  const y = yOffset + (Math.floor(index / 9) - scrollCursor) * height;

  return {x: x, y: y};
}

export default class StarterSelectUiHandler extends MessageUiHandler {
  private starterSelectContainer: Phaser.GameObjects.Container;
  private starterSelectScrollBar: ScrollBar;
  private filterBarContainer: Phaser.GameObjects.Container;
  private filterBar: FilterBar;
  private shinyOverlay: Phaser.GameObjects.Image;
  private starterContainer: StarterContainer[] = [];
  private filteredStarterContainers: StarterContainer[] = [];
  private pokemonNumberText: Phaser.GameObjects.Text;
  private pokemonSprite: Phaser.GameObjects.Sprite;
  private pokemonNameText: Phaser.GameObjects.Text;
  private pokemonGrowthRateLabelText: Phaser.GameObjects.Text;
  private pokemonGrowthRateText: Phaser.GameObjects.Text;
  private type1Icon: Phaser.GameObjects.Sprite;
  private type2Icon: Phaser.GameObjects.Sprite;
  private pokemonLuckLabelText: Phaser.GameObjects.Text;
  private pokemonLuckText: Phaser.GameObjects.Text;
  private pokemonGenderText: Phaser.GameObjects.Text;
  private pokemonUncaughtText: Phaser.GameObjects.Text;
  private pokemonAbilityLabelText: Phaser.GameObjects.Text;
  private pokemonAbilityText: Phaser.GameObjects.Text;
  private pokemonPassiveLabelText: Phaser.GameObjects.Text;
  private pokemonPassiveText: Phaser.GameObjects.Text;
  private pokemonNatureLabelText: Phaser.GameObjects.Text;
  private pokemonNatureText: BBCodeText;
  private pokemonMovesContainer: Phaser.GameObjects.Container;
  private pokemonMoveContainers: Phaser.GameObjects.Container[];
  private pokemonMoveBgs: Phaser.GameObjects.NineSlice[];
  private pokemonMoveLabels: Phaser.GameObjects.Text[];
  private pokemonAdditionalMoveCountLabel: Phaser.GameObjects.Text;
  private pokemonEggMovesContainer: Phaser.GameObjects.Container;
  private pokemonEggMoveContainers: Phaser.GameObjects.Container[];
  private pokemonEggMoveBgs: Phaser.GameObjects.NineSlice[];
  private pokemonEggMoveLabels: Phaser.GameObjects.Text[];
  private pokemonCandyIcon: Phaser.GameObjects.Sprite;
  private pokemonCandyDarknessOverlay: Phaser.GameObjects.Sprite;
  private pokemonCandyOverlayIcon: Phaser.GameObjects.Sprite;
  private pokemonCandyCountText: Phaser.GameObjects.Text;
  private pokemonCaughtHatchedContainer: Phaser.GameObjects.Container;
  private pokemonCaughtCountText: Phaser.GameObjects.Text;
  private pokemonHatchedIcon : Phaser.GameObjects.Sprite;
  private pokemonHatchedCountText: Phaser.GameObjects.Text;
  private pokemonShinyIcon: Phaser.GameObjects.Sprite;

  private instructionsContainer: Phaser.GameObjects.Container;
  private shinyIconElement: Phaser.GameObjects.Sprite;
  private formIconElement: Phaser.GameObjects.Sprite;
  private abilityIconElement: Phaser.GameObjects.Sprite;
  private genderIconElement: Phaser.GameObjects.Sprite;
  private natureIconElement: Phaser.GameObjects.Sprite;
  private variantIconElement: Phaser.GameObjects.Sprite;
  private shinyLabel: Phaser.GameObjects.Text;
  private formLabel: Phaser.GameObjects.Text;
  private genderLabel: Phaser.GameObjects.Text;
  private abilityLabel: Phaser.GameObjects.Text;
  private natureLabel: Phaser.GameObjects.Text;
  private variantLabel: Phaser.GameObjects.Text;

  private starterSelectMessageBox: Phaser.GameObjects.NineSlice;
  private starterSelectMessageBoxContainer: Phaser.GameObjects.Container;
  private statsContainer: StatsContainer;
  private pokemonFormText: Phaser.GameObjects.Text;
  private moveInfoOverlay : MoveInfoOverlay;

  private statsMode: boolean;
<<<<<<< HEAD
  private starterIconsCursorXOffset: number = -2;
  private starterIconsCursorYOffset: number = 1;
  private starterIconsCursorIndex: number;
=======
  private starterIconsCursorXOffset: number = -3;
  private starterIconsCursorYOffset: number = 1;
  private starterIconsCursorIndex: number;
  private filterMode: boolean;
>>>>>>> 7f8ddb51
  private dexAttrCursor: bigint = 0n;
  private abilityCursor: number = -1;
  private natureCursor: number = -1;
  private filterBarCursor: integer = 0;
  private starterMoveset: StarterMoveset;
  private scrollCursor: number;

  private allSpecies: PokemonSpecies[] = [];
  private lastSpecies: PokemonSpecies;
  private speciesLoaded: Map<Species, boolean> = new Map<Species, boolean>();
  public starterSpecies: PokemonSpecies[] = [];
  private pokerusSpecies: PokemonSpecies[] = [];
  private starterAttr: bigint[] = [];
  private starterAbilityIndexes: integer[] = [];
  private starterNatures: Nature[] = [];
  private starterMovesets: StarterMoveset[] = [];
  private speciesStarterDexEntry: DexEntry;
  private speciesStarterMoves: Moves[];
  private canCycleShiny: boolean;
  private canCycleForm: boolean;
  private canCycleGender: boolean;
  private canCycleAbility: boolean;
  private canCycleNature: boolean;
  private canCycleVariant: boolean;
  private value: integer = 0;
  private canAddParty: boolean;

  private assetLoadCancelled: Utils.BooleanHolder;
  public cursorObj: Phaser.GameObjects.Image;
  private starterCursorObjs: Phaser.GameObjects.Image[];
  private pokerusCursorObjs: Phaser.GameObjects.Image[];
  private starterIcons: Phaser.GameObjects.Sprite[];
<<<<<<< HEAD
  private genCursorObj: Phaser.GameObjects.Image;
  private genCursorHighlightObj: Phaser.GameObjects.Image;
  private starterIconsCursorObj: Phaser.GameObjects.Image;
  private valueLimitLabel: Phaser.GameObjects.Text;
  private startCursorObj: Phaser.GameObjects.NineSlice;
  private starterValueLabels: Phaser.GameObjects.Text[];
  private shinyIcons: Phaser.GameObjects.Image[][];
  private hiddenAbilityIcons: Phaser.GameObjects.Image[];
  private classicWinIcons: Phaser.GameObjects.Image[];
  private candyUpgradeIcon: Phaser.GameObjects.Image[];
  private candyUpgradeOverlayIcon: Phaser.GameObjects.Image[];
  private starterPassiveBgs: Phaser.GameObjects.Image[];

=======
  private starterIconsCursorObj: Phaser.GameObjects.Image;
  private valueLimitLabel: Phaser.GameObjects.Text;
  private startCursorObj: Phaser.GameObjects.NineSlice;
  // private starterValueLabels: Phaser.GameObjects.Text[];
  // private shinyIcons: Phaser.GameObjects.Image[][];
  // private hiddenAbilityIcons: Phaser.GameObjects.Image[];
  // private classicWinIcons: Phaser.GameObjects.Image[];
  // private candyUpgradeIcon: Phaser.GameObjects.Image[];
  // private candyUpgradeOverlayIcon: Phaser.GameObjects.Image[];
  //
>>>>>>> 7f8ddb51
  private iconAnimHandler: PokemonIconAnimHandler;

  //variables to keep track of the dynamically rendered list of instruction prompts for starter select
  private instructionRowX = 0;
  private instructionRowY = 0;
  private instructionRowTextOffset = 12;

  private starterSelectCallback: StarterSelectCallback;

  private starterPreferences: StarterPreferences;

  protected blockInput: boolean = false;

  constructor(scene: BattleScene) {
    super(scene, Mode.STARTER_SELECT);
  }

  setup() {
    const ui = this.getUi();
    const currentLanguage = i18next.resolvedLanguage;
    const langSettingKey = Object.keys(languageSettings).find(lang => currentLanguage.includes(lang));
    const textSettings = languageSettings[langSettingKey];

    this.starterSelectContainer = this.scene.add.container(0, -this.scene.game.canvas.height / 6);
    this.starterSelectContainer.setVisible(false);
    ui.add(this.starterSelectContainer);

    const bgColor = this.scene.add.rectangle(0, 0, this.scene.game.canvas.width / 6, this.scene.game.canvas.height / 6, 0x006860);
    bgColor.setOrigin(0, 0);
    this.starterSelectContainer.add(bgColor);

    const starterSelectBg = this.scene.add.image(0, 0, "starter_select_bg");
    starterSelectBg.setOrigin(0, 0);
    this.starterSelectContainer.add(starterSelectBg);

    this.shinyOverlay = this.scene.add.image(6, 6, "summary_overlay_shiny");
    this.shinyOverlay.setOrigin(0, 0);
    this.shinyOverlay.setVisible(false);
    this.starterSelectContainer.add(this.shinyOverlay);

    const starterContainerWindow = addWindow(this.scene, 109, 18, 175, 161);
    const starterContainerBg = this.scene.add.image(110, 19, "starter_container_bg");
    starterContainerBg.setOrigin(0, 0);
    this.starterSelectContainer.add(starterContainerBg);

    this.starterSelectContainer.add(addWindow(this.scene, 285, 59, 34, 91));
    this.starterSelectContainer.add(addWindow(this.scene, 285, 145, 34, 34, true));
    this.starterSelectContainer.add(starterContainerWindow);

    this.filterBarContainer = this.scene.add.container(0, 0);

    // this.filterBar = new FilterBar(this.scene, 143, 1, 175, 17);
    this.filterBar = new FilterBar(this.scene, 109, 1, 175, 17);

    // gen filter
    const genOptions: DropDownOption[] = [
      new DropDownOption(this.scene, 1, i18next.t("starterSelectUiHandler:gen1"), null, DropDownState.ON),
      new DropDownOption(this.scene, 2, i18next.t("starterSelectUiHandler:gen2"), null, DropDownState.ON),
      new DropDownOption(this.scene, 3, i18next.t("starterSelectUiHandler:gen3"), null, DropDownState.ON),
      new DropDownOption(this.scene, 4, i18next.t("starterSelectUiHandler:gen4"), null, DropDownState.ON),
      new DropDownOption(this.scene, 5, i18next.t("starterSelectUiHandler:gen5"), null, DropDownState.ON),
      new DropDownOption(this.scene, 6, i18next.t("starterSelectUiHandler:gen6"), null, DropDownState.ON),
      new DropDownOption(this.scene, 7, i18next.t("starterSelectUiHandler:gen7"), null, DropDownState.ON),
      new DropDownOption(this.scene, 8, i18next.t("starterSelectUiHandler:gen8"), null, DropDownState.ON),
      new DropDownOption(this.scene, 9, i18next.t("starterSelectUiHandler:gen9"), null, DropDownState.ON),
    ];
    this.filterBar.addFilter(i18next.t("filterBar:genFilter"), new DropDown(this.scene, 0, 0, genOptions, this.updateStarters, DropDownType.MULTI));
    this.filterBar.defaultGenVals = this.filterBar.getVals(DropDownColumn.GEN);
    // set gen filter to all off except for the I GEN
    for (const option of genOptions) {
      if (option.val !== 1) {
        option.setOptionState(DropDownType.MULTI ,DropDownState.OFF);
      }
    }

    // type filter
    const typeKeys = Object.keys(Type).filter(v => isNaN(Number(v)));
    const typeOptions: DropDownOption[] = [];
    typeKeys.forEach((type, index) => {
      if (index === 0 || index === 19) {
        return;
      }
      const typeSprite = this.scene.add.sprite(0, 0, `types${Utils.verifyLang(i18next.resolvedLanguage) ? `_${i18next.resolvedLanguage}` : ""}`);
      typeSprite.setScale(0.5);
      typeSprite.setFrame(type.toLowerCase());
      typeOptions.push(new DropDownOption(this.scene, index, null, typeSprite));
    });
    this.filterBar.addFilter(i18next.t("filterBar:typeFilter"), new DropDown(this.scene, 0, 0, typeOptions, this.updateStarters, DropDownType.MULTI, 0.5));
    this.filterBar.defaultTypeVals = this.filterBar.getVals(DropDownColumn.TYPES);

    // shiny filter
    const shiny1Sprite = this.scene.add.sprite(0, 0, "shiny_icons");
    shiny1Sprite.setOrigin(0.15, 0.2);
    shiny1Sprite.setScale(0.6);
    shiny1Sprite.setFrame(getVariantIcon(0));
    shiny1Sprite.setTint(getVariantTint(0));
    const shiny2Sprite = this.scene.add.sprite(0, 0, "shiny_icons");
    shiny2Sprite.setOrigin(0.15, 0.2);
    shiny2Sprite.setScale(0.6);
    shiny2Sprite.setFrame(getVariantIcon(1));
    shiny2Sprite.setTint(getVariantTint(1));
    const shiny3Sprite = this.scene.add.sprite(0, 0, "shiny_icons");
    shiny3Sprite.setOrigin(0.15, 0.2);
    shiny3Sprite.setScale(0.6);
    shiny3Sprite.setFrame(getVariantIcon(2));
    shiny3Sprite.setTint(getVariantTint(2));

    const shinyOptions = [
      new DropDownOption(this.scene, "SHINY3", null, shiny3Sprite),
      new DropDownOption(this.scene, "SHINY2", null, shiny2Sprite),
      new DropDownOption(this.scene, "SHINY", null, shiny1Sprite),
      new DropDownOption(this.scene, "NORMAL", i18next.t("filterBar:normal")),
      new DropDownOption(this.scene, "UNCAUGHT", i18next.t("filterBar:uncaught")),
    ];

    this.filterBar.addFilter("Owned", new DropDown(this.scene, 0, 0, shinyOptions, this.updateStarters, DropDownType.MULTI));
    this.filterBar.defaultShinyVals = this.filterBar.getVals(DropDownColumn.SHINY);


    // unlocks filter
    const unlocksOptions = [
      new DropDownOption(this.scene, "PASSIVE", ["Passive", i18next.t("filterBar:passiveUnlocked"), i18next.t("filterBar:passiveLocked")], null, DropDownState.OFF),
    ];

    this.filterBar.addFilter(i18next.t("filterBar:unlocksFilter"), new DropDown(this.scene, 0, 0, unlocksOptions, this.updateStarters, DropDownType.TRI));
    this.filterBar.defaultUnlocksVals = this.filterBar.getVals(DropDownColumn.UNLOCKS);

    // misc filter
    const miscOptions = [
      new DropDownOption(this.scene, "WIN", ["Win", "Win - Yes", "Win - No"], null, DropDownState.OFF),
    ];
    this.filterBar.addFilter("Misc", new DropDown(this.scene, 0, 0, miscOptions, this.updateStarters, DropDownType.TRI));
    this.filterBar.defaultMiscVals = this.filterBar.getVals(DropDownColumn.MISC);

    // sort filter
    const sortOptions = [
      new DropDownOption(this.scene, 0, i18next.t("filterBar:sortByNumber")),
      new DropDownOption(this.scene, 1, i18next.t("filterBar:sortByCost"), null, DropDownState.OFF),
      new DropDownOption(this.scene, 2, i18next.t("filterBar:sortByCandies"), null, DropDownState.OFF),
      new DropDownOption(this.scene, 3, i18next.t("filterBar:sortByIVs"), null, DropDownState.OFF),
      new DropDownOption(this.scene, 4, i18next.t("filterBar:sortByName"), null, DropDownState.OFF)];
    this.filterBar.addFilter(i18next.t("filterBar:sortFilter"), new DropDown(this.scene, 0, 0, sortOptions, this.updateStarters, DropDownType.SINGLE));
    this.filterBarContainer.add(this.filterBar);
    this.filterBar.defaultSortVals = this.filterBar.getVals(DropDownColumn.SORT);

    this.starterSelectContainer.add(this.filterBarContainer);

    if (!this.scene.uiTheme) {
      starterContainerWindow.setVisible(false);
    }

    this.iconAnimHandler = new PokemonIconAnimHandler();
    this.iconAnimHandler.setup(this.scene);

    this.pokemonNumberText = addTextObject(this.scene, 17, 1, "0000", TextStyle.SUMMARY);
    this.pokemonNumberText.setOrigin(0, 0);
    this.starterSelectContainer.add(this.pokemonNumberText);

    this.pokemonNameText = addTextObject(this.scene, 6, 112, "", TextStyle.SUMMARY);
    this.pokemonNameText.setOrigin(0, 0);
    this.starterSelectContainer.add(this.pokemonNameText);

    this.pokemonGrowthRateLabelText = addTextObject(this.scene, 8, 106, i18next.t("starterSelectUiHandler:growthRate"), TextStyle.SUMMARY_ALT, { fontSize: "36px" });
    this.pokemonGrowthRateLabelText.setOrigin(0, 0);
    this.pokemonGrowthRateLabelText.setVisible(false);
    this.starterSelectContainer.add(this.pokemonGrowthRateLabelText);

    this.pokemonGrowthRateText = addTextObject(this.scene, 34, 106, "", TextStyle.SUMMARY_PINK, { fontSize: "36px" });
    this.pokemonGrowthRateText.setOrigin(0, 0);
    this.starterSelectContainer.add(this.pokemonGrowthRateText);

    this.pokemonGenderText = addTextObject(this.scene, 96, 112, "", TextStyle.SUMMARY_ALT);
    this.pokemonGenderText.setOrigin(0, 0);
    this.starterSelectContainer.add(this.pokemonGenderText);

    this.pokemonUncaughtText = addTextObject(this.scene, 6, 127, i18next.t("starterSelectUiHandler:uncaught"), TextStyle.SUMMARY_ALT, { fontSize: "56px" });
    this.pokemonUncaughtText.setOrigin(0, 0);
    this.starterSelectContainer.add(this.pokemonUncaughtText);


    // The position should be set per language
    const starterInfoXPos = textSettings?.starterInfoXPos || 31;
    const starterInfoYOffset = textSettings?.starterInfoYOffset || 0;

    // The font size should be set per language
    const starterInfoTextSize = textSettings?.starterInfoTextSize || 56;

    this.pokemonAbilityLabelText = addTextObject(this.scene, 6, 127 + starterInfoYOffset, i18next.t("starterSelectUiHandler:ability"), TextStyle.SUMMARY_ALT, { fontSize: starterInfoTextSize });
    this.pokemonAbilityLabelText.setOrigin(0, 0);
    this.pokemonAbilityLabelText.setVisible(false);
    this.starterSelectContainer.add(this.pokemonAbilityLabelText);

    this.pokemonAbilityText = addTextObject(this.scene, starterInfoXPos, 127 + starterInfoYOffset, "", TextStyle.SUMMARY_ALT, { fontSize: starterInfoTextSize });
    this.pokemonAbilityText.setOrigin(0, 0);
    this.starterSelectContainer.add(this.pokemonAbilityText);

    this.pokemonPassiveLabelText = addTextObject(this.scene, 6, 136 + starterInfoYOffset, i18next.t("starterSelectUiHandler:passive"), TextStyle.SUMMARY_ALT, { fontSize: starterInfoTextSize });
    this.pokemonPassiveLabelText.setOrigin(0, 0);
    this.pokemonPassiveLabelText.setVisible(false);
    this.starterSelectContainer.add(this.pokemonPassiveLabelText);

    this.pokemonPassiveText = addTextObject(this.scene, starterInfoXPos, 136 + starterInfoYOffset, "", TextStyle.SUMMARY_ALT, { fontSize: starterInfoTextSize });
    this.pokemonPassiveText.setOrigin(0, 0);
    this.starterSelectContainer.add(this.pokemonPassiveText);

    this.pokemonNatureLabelText = addTextObject(this.scene, 6, 145 + starterInfoYOffset, i18next.t("starterSelectUiHandler:nature"), TextStyle.SUMMARY_ALT, { fontSize: starterInfoTextSize });
    this.pokemonNatureLabelText.setOrigin(0, 0);
    this.pokemonNatureLabelText.setVisible(false);
    this.starterSelectContainer.add(this.pokemonNatureLabelText);

    this.pokemonNatureText = addBBCodeTextObject(this.scene, starterInfoXPos, 145 + starterInfoYOffset, "", TextStyle.SUMMARY_ALT, { fontSize: starterInfoTextSize });
    this.pokemonNatureText.setOrigin(0, 0);
    this.starterSelectContainer.add(this.pokemonNatureText);

    this.pokemonMoveContainers = [];
    this.pokemonMoveBgs = [];
    this.pokemonMoveLabels = [];

    this.pokemonEggMoveContainers = [];
    this.pokemonEggMoveBgs = [];
    this.pokemonEggMoveLabels = [];

    this.valueLimitLabel = addTextObject(this.scene, 302, 150, "0/10", TextStyle.TOOLTIP_CONTENT);
    this.valueLimitLabel.setOrigin(0.5, 0);
    this.starterSelectContainer.add(this.valueLimitLabel);

    const startLabel = addTextObject(this.scene, 302, 162, i18next.t("common:start"), TextStyle.TOOLTIP_CONTENT);
    startLabel.setOrigin(0.5, 0);
    this.starterSelectContainer.add(startLabel);

    this.startCursorObj = this.scene.add.nineslice(289, 160, "select_cursor", null, 26, 15, 6, 6, 6, 6);
    this.startCursorObj.setVisible(false);
    this.startCursorObj.setOrigin(0, 0);
    this.starterSelectContainer.add(this.startCursorObj);

<<<<<<< HEAD
    this.starterPassiveBgs = new Array(81).fill(null).map((_, i) => {
      const position = calcIconPosition(i);
      const ret = this.scene.add.image(position.x + 153, position.y+14, "passive_bg");
      ret.setOrigin(0, 0);
      ret.setScale(0.75);
      ret.setVisible(false);
      this.starterSelectContainer.add(ret);
      return ret;
    });

    this.starterSelectGenIconContainers = new Array(gens.length).fill(null).map((_, i) => {
      const container = this.scene.add.container(151, 9);
      if (i) {
        container.setVisible(false);
      }
      this.starterSelectContainer.add(container);
      return container;
    });
=======
    const starterSpecies: Species[] = [];

    const starterBoxContainer = this.scene.add.container(115, 9);

    this.starterSelectScrollBar = new ScrollBar(this.scene, 161, 12, 0);

    starterBoxContainer.add(this.starterSelectScrollBar);
>>>>>>> 7f8ddb51

    this.pokerusCursorObjs = new Array(3).fill(null).map(() => {
      const cursorObj = this.scene.add.image(0, 0, "select_cursor_pokerus");
      cursorObj.setVisible(false);
      cursorObj.setOrigin(0, 0);
      starterBoxContainer.add(cursorObj);
      return cursorObj;
    });

    this.starterCursorObjs = new Array(6).fill(null).map(() => {
      const cursorObj = this.scene.add.image(0, 0, "select_cursor_highlight");
      cursorObj.setVisible(false);
      cursorObj.setOrigin(0, 0);
      starterBoxContainer.add(cursorObj);
      return cursorObj;
    });

    this.cursorObj = this.scene.add.image(0, 0, "select_cursor");
    this.cursorObj.setOrigin(0, 0);
<<<<<<< HEAD
    this.starterSelectContainer.add(this.cursorObj);

    this.genCursorHighlightObj = this.scene.add.image(111, 5, "select_gen_cursor_highlight");
    this.genCursorHighlightObj.setOrigin(0, 0);
    this.starterSelectContainer.add(this.genCursorHighlightObj);

    this.genCursorObj = this.scene.add.image(111, 5, "select_gen_cursor");
    this.genCursorObj.setVisible(false);
    this.genCursorObj.setOrigin(0, 0);
    this.starterSelectContainer.add(this.genCursorObj);

    this.starterIconsCursorObj = this.scene.add.image(this.genCursorObj.x, 64, "select_gen_cursor");
=======
    this.starterIconsCursorObj = this.scene.add.image(289, 64, "select_gen_cursor");
>>>>>>> 7f8ddb51
    this.starterIconsCursorObj.setName("starter-icons-cursor");
    this.starterIconsCursorObj.setVisible(false);
    this.starterIconsCursorObj.setOrigin(0, 0);
    this.starterSelectContainer.add(this.starterIconsCursorObj);
<<<<<<< HEAD

    this.valueLimitLabel = addTextObject(this.scene, 124, 150, "0/10", TextStyle.TOOLTIP_CONTENT);
    this.valueLimitLabel.setOrigin(0.5, 0);
    this.starterSelectContainer.add(this.valueLimitLabel);

    const startLabel = addTextObject(this.scene, 124, 162, i18next.t("common:start"), TextStyle.TOOLTIP_CONTENT);
    startLabel.setOrigin(0.5, 0);
    this.starterSelectContainer.add(startLabel);
=======
>>>>>>> 7f8ddb51

    starterBoxContainer.add(this.cursorObj);

    for (const species of allSpecies) {
      if (!speciesStarters.hasOwnProperty(species.speciesId) || !species.isObtainable()) {
        continue;
      }

      starterSpecies.push(species.speciesId);
      this.speciesLoaded.set(species.speciesId, false);
      this.allSpecies.push(species);

      const starterContainer = new StarterContainer(this.scene, species).setVisible(false);
      this.iconAnimHandler.addOrUpdate(starterContainer.icon, PokemonIconAnimMode.NONE);
      this.starterContainer.push(starterContainer);
      starterBoxContainer.add(starterContainer);
    }

    this.starterSelectContainer.add(starterBoxContainer);

    this.starterIcons = new Array(6).fill(null).map((_, i) => {
      const icon = this.scene.add.sprite(292, 63 + 13 * i, "pokemon_icons_0");
      icon.setScale(0.5);
      icon.setOrigin(0, 0);
      icon.setFrame("unknown");
      this.starterSelectContainer.add(icon);
      this.iconAnimHandler.addOrUpdate(icon, PokemonIconAnimMode.PASSIVE);
      return icon;
    });

    this.pokemonSprite = this.scene.add.sprite(53, 63, "pkmn__sub");
    this.pokemonSprite.setPipeline(this.scene.spritePipeline, { tone: [ 0.0, 0.0, 0.0, 0.0 ], ignoreTimeTint: true });
    this.starterSelectContainer.add(this.pokemonSprite);

    this.type1Icon = this.scene.add.sprite(8, 98, `types${Utils.verifyLang(i18next.resolvedLanguage) ? `_${i18next.resolvedLanguage}` : ""}`);
    this.type1Icon.setScale(0.5);
    this.type1Icon.setOrigin(0, 0);
    this.starterSelectContainer.add(this.type1Icon);

    this.type2Icon = this.scene.add.sprite(26, 98, `types${Utils.verifyLang(i18next.resolvedLanguage) ? `_${i18next.resolvedLanguage}` : ""}`);
    this.type2Icon.setScale(0.5);
    this.type2Icon.setOrigin(0, 0);
    this.starterSelectContainer.add(this.type2Icon);

    this.pokemonLuckLabelText = addTextObject(this.scene, 8, 89, i18next.t("common:luckIndicator"), TextStyle.WINDOW_ALT, { fontSize: "56px" });
    this.pokemonLuckLabelText.setOrigin(0, 0);
    this.starterSelectContainer.add(this.pokemonLuckLabelText);

    this.pokemonLuckText = addTextObject(this.scene, 8 + this.pokemonLuckLabelText.displayWidth + 2, 89, "0", TextStyle.WINDOW, { fontSize: "56px" });
    this.pokemonLuckText.setOrigin(0, 0);
    this.starterSelectContainer.add(this.pokemonLuckText);

    this.pokemonCandyIcon = this.scene.add.sprite(4.5, 18, "candy");
    this.pokemonCandyIcon.setScale(0.5);
    this.pokemonCandyIcon.setOrigin(0, 0);
    this.starterSelectContainer.add(this.pokemonCandyIcon);

    this.pokemonFormText = addTextObject(this.scene, 6, 42, "Form", TextStyle.WINDOW_ALT, { fontSize: "42px" });
    this.pokemonFormText.setOrigin(0, 0);
    this.starterSelectContainer.add(this.pokemonFormText);

    this.pokemonCandyOverlayIcon = this.scene.add.sprite(4.5, 18, "candy_overlay");
    this.pokemonCandyOverlayIcon.setScale(0.5);
    this.pokemonCandyOverlayIcon.setOrigin(0, 0);
    this.starterSelectContainer.add(this.pokemonCandyOverlayIcon);

    this.pokemonCandyDarknessOverlay = this.scene.add.sprite(4.5, 18, "candy");
    this.pokemonCandyDarknessOverlay.setScale(0.5);
    this.pokemonCandyDarknessOverlay.setOrigin(0, 0);
    this.pokemonCandyDarknessOverlay.setTint(0x000000);
    this.pokemonCandyDarknessOverlay.setAlpha(0.50);
    this.pokemonCandyDarknessOverlay.setInteractive(new Phaser.Geom.Rectangle(0, 0, 16, 16), Phaser.Geom.Rectangle.Contains);
    this.starterSelectContainer.add(this.pokemonCandyDarknessOverlay);

    this.pokemonCandyCountText = addTextObject(this.scene, 14, 18, "x0", TextStyle.WINDOW_ALT, { fontSize: "56px" });
    this.pokemonCandyCountText.setOrigin(0, 0);
    this.starterSelectContainer.add(this.pokemonCandyCountText);

    this.pokemonCaughtHatchedContainer = this.scene.add.container(2, 25);
    this.pokemonCaughtHatchedContainer.setScale(0.5);
    this.starterSelectContainer.add(this.pokemonCaughtHatchedContainer);

    const pokemonCaughtIcon = this.scene.add.sprite(1, 0, "items", "pb");
    pokemonCaughtIcon.setOrigin(0, 0);
    pokemonCaughtIcon.setScale(0.75);
    this.pokemonCaughtHatchedContainer.add(pokemonCaughtIcon);

    this.pokemonCaughtCountText = addTextObject(this.scene, 24, 4, "0", TextStyle.SUMMARY_ALT);
    this.pokemonCaughtCountText.setOrigin(0, 0);
    this.pokemonCaughtHatchedContainer.add(this.pokemonCaughtCountText);

    this.pokemonHatchedIcon = this.scene.add.sprite(1, 14, "egg_icons");
    this.pokemonHatchedIcon.setOrigin(0.15, 0.2);
    this.pokemonHatchedIcon.setScale(0.8);
    this.pokemonCaughtHatchedContainer.add(this.pokemonHatchedIcon);

    this.pokemonShinyIcon = this.scene.add.sprite(14, 76, "shiny_icons");
    this.pokemonShinyIcon.setOrigin(0.15, 0.2);
    this.pokemonShinyIcon.setScale(1);
    this.pokemonCaughtHatchedContainer.add ((this.pokemonShinyIcon));

    this.pokemonHatchedCountText = addTextObject(this.scene, 24, 19, "0", TextStyle.SUMMARY_ALT);
    this.pokemonHatchedCountText.setOrigin(0, 0);
    this.pokemonCaughtHatchedContainer.add(this.pokemonHatchedCountText);

    this.pokemonMovesContainer = this.scene.add.container(102, 16);
    this.pokemonMovesContainer.setScale(0.5);

    for (let m = 0; m < 4; m++) {
      const moveContainer = this.scene.add.container(0, 14 * m);

      const moveBg = this.scene.add.nineslice(0, 0, "type_bgs", "unknown", 92, 14, 2, 2, 2, 2);
      moveBg.setOrigin(1, 0);

      const moveLabel = addTextObject(this.scene, -moveBg.width / 2, 0, "-", TextStyle.PARTY);
      moveLabel.setOrigin(0.5, 0);

      this.pokemonMoveBgs.push(moveBg);
      this.pokemonMoveLabels.push(moveLabel);

      moveContainer.add(moveBg);
      moveContainer.add(moveLabel);

      this.pokemonMoveContainers.push(moveContainer);
      this.pokemonMovesContainer.add(moveContainer);
    }

    this.pokemonAdditionalMoveCountLabel = addTextObject(this.scene, -this.pokemonMoveBgs[0].width / 2, 56, "(+0)", TextStyle.PARTY);
    this.pokemonAdditionalMoveCountLabel.setOrigin(0.5, 0);

    this.pokemonMovesContainer.add(this.pokemonAdditionalMoveCountLabel);

    this.starterSelectContainer.add(this.pokemonMovesContainer);

    this.pokemonEggMovesContainer = this.scene.add.container(102, 85);
    this.pokemonEggMovesContainer.setScale(0.375);

    const eggMovesLabel = addTextObject(this.scene, -46, 0, i18next.t("starterSelectUiHandler:eggMoves"), TextStyle.WINDOW_ALT);
    eggMovesLabel.setOrigin(0.5, 0);

    this.pokemonEggMovesContainer.add(eggMovesLabel);

    for (let m = 0; m < 4; m++) {
      const eggMoveContainer = this.scene.add.container(0, 16 + 14 * m);

      const eggMoveBg = this.scene.add.nineslice(0, 0, "type_bgs", "unknown", 92, 14, 2, 2, 2, 2);
      eggMoveBg.setOrigin(1, 0);

      const eggMoveLabel = addTextObject(this.scene, -eggMoveBg.width / 2, 0, "???", TextStyle.PARTY);
      eggMoveLabel.setOrigin(0.5, 0);

      this.pokemonEggMoveBgs.push(eggMoveBg);
      this.pokemonEggMoveLabels.push(eggMoveLabel);

      eggMoveContainer.add(eggMoveBg);
      eggMoveContainer.add(eggMoveLabel);

      this.pokemonEggMoveContainers.push(eggMoveContainer);

      this.pokemonEggMovesContainer.add(eggMoveContainer);
    }

    this.starterSelectContainer.add(this.pokemonEggMovesContainer);

    // The font size should be set per language
    const instructionTextSize = textSettings.instructionTextSize;

    this.instructionsContainer = this.scene.add.container(4, 156);
    this.instructionsContainer.setVisible(true);
    this.starterSelectContainer.add(this.instructionsContainer);

    // instruction rows that will be pushed into the container dynamically based on need
    // creating new sprites since they will be added to the scene later
    this.shinyIconElement = new Phaser.GameObjects.Sprite(this.scene, this.instructionRowX, this.instructionRowY, "keyboard", "R.png");
    this.shinyIconElement.setName("sprite-shiny-icon-element");
    this.shinyIconElement.setScale(0.675);
    this.shinyIconElement.setOrigin(0.0, 0.0);
    this.shinyLabel = addTextObject(this.scene, this.instructionRowX + this.instructionRowTextOffset, this.instructionRowY, i18next.t("starterSelectUiHandler:cycleShiny"), TextStyle.PARTY, { fontSize: instructionTextSize });
    this.shinyLabel.setName("text-shiny-label");

    this.formIconElement = new Phaser.GameObjects.Sprite(this.scene, this.instructionRowX, this.instructionRowY, "keyboard", "F.png");
    this.formIconElement.setName("sprite-form-icon-element");
    this.formIconElement.setScale(0.675);
    this.formIconElement.setOrigin(0.0, 0.0);
    this.formLabel = addTextObject(this.scene, this.instructionRowX + this.instructionRowTextOffset, this.instructionRowY, i18next.t("starterSelectUiHandler:cycleForm"), TextStyle.PARTY, { fontSize: instructionTextSize });
    this.formLabel.setName("text-form-label");

    this.genderIconElement = new Phaser.GameObjects.Sprite(this.scene, this.instructionRowX, this.instructionRowY, "keyboard", "G.png");
    this.genderIconElement.setName("sprite-gender-icon-element");
    this.genderIconElement.setScale(0.675);
    this.genderIconElement.setOrigin(0.0, 0.0);
    this.genderLabel = addTextObject(this.scene, this.instructionRowX + this.instructionRowTextOffset, this.instructionRowY, i18next.t("starterSelectUiHandler:cycleGender"), TextStyle.PARTY, { fontSize: instructionTextSize });
    this.genderLabel.setName("text-gender-label");

    this.abilityIconElement = new Phaser.GameObjects.Sprite(this.scene, this.instructionRowX, this.instructionRowY, "keyboard", "E.png");
    this.abilityIconElement.setName("sprite-ability-icon-element");
    this.abilityIconElement.setScale(0.675);
    this.abilityIconElement.setOrigin(0.0, 0.0);
    this.abilityLabel = addTextObject(this.scene, this.instructionRowX + this.instructionRowTextOffset, this.instructionRowY, i18next.t("starterSelectUiHandler:cycleAbility"), TextStyle.PARTY, { fontSize: instructionTextSize });
    this.abilityLabel.setName("text-ability-label");

    this.natureIconElement = new Phaser.GameObjects.Sprite(this.scene, this.instructionRowX, this.instructionRowY, "keyboard", "N.png");
    this.natureIconElement.setName("sprite-nature-icon-element");
    this.natureIconElement.setScale(0.675);
    this.natureIconElement.setOrigin(0.0, 0.0);
    this.natureLabel = addTextObject(this.scene, this.instructionRowX + this.instructionRowTextOffset, this.instructionRowY, i18next.t("starterSelectUiHandler:cycleNature"), TextStyle.PARTY, { fontSize: instructionTextSize });
    this.natureLabel.setName("text-nature-label");

    this.variantIconElement = new Phaser.GameObjects.Sprite(this.scene, this.instructionRowX, this.instructionRowY, "keyboard", "V.png");
    this.variantIconElement.setName("sprite-variant-icon-element");
    this.variantIconElement.setScale(0.675);
    this.variantIconElement.setOrigin(0.0, 0.0);
    this.variantLabel = addTextObject(this.scene, this.instructionRowX + this.instructionRowTextOffset, this.instructionRowY, i18next.t("starterSelectUiHandler:cycleVariant"), TextStyle.PARTY, { fontSize: instructionTextSize });
    this.variantLabel.setName("text-variant-label");

    this.hideInstructions();

    this.hideInstructions();

    this.starterSelectMessageBoxContainer = this.scene.add.container(0, this.scene.game.canvas.height / 6);
    this.starterSelectMessageBoxContainer.setVisible(false);
    this.starterSelectContainer.add(this.starterSelectMessageBoxContainer);

    this.starterSelectMessageBox = addWindow(this.scene, 1, -1, 318, 28);
    this.starterSelectMessageBox.setOrigin(0, 1);
    this.starterSelectMessageBoxContainer.add(this.starterSelectMessageBox);

    this.message = addTextObject(this.scene, 8, 8, "", TextStyle.WINDOW, { maxLines: 2 });
    this.message.setOrigin(0, 0);
    this.starterSelectMessageBoxContainer.add(this.message);

    const date = new Date();
    date.setUTCHours(0, 0, 0, 0);

    this.scene.executeWithSeedOffset(() => {
      for (let c = 0; c < 3; c++) {
        let randomSpeciesId: Species;
        let species: PokemonSpecies;

        const generateSpecies = () => {
          randomSpeciesId = Utils.randSeedItem(starterSpecies);
          species = getPokemonSpecies(randomSpeciesId);
        };

        let dupe = false;

        do {
          dupe = false;

          generateSpecies();

          for (let ps = 0; ps < c; ps++) {
            if (this.pokerusSpecies[ps] === species) {
              dupe = true;
              break;
            }
          }
        } while (dupe);

        this.pokerusSpecies.push(species);
      }
    }, 0, date.getTime().toString());

    this.statsContainer = new StatsContainer(this.scene, 6, 16);

    this.scene.add.existing(this.statsContainer);

    this.statsContainer.setVisible(false);

    this.starterSelectContainer.add(this.statsContainer);

    // add the info overlay last to be the top most ui element and prevent the IVs from overlaying this
    const overlayScale = 1;
    this.moveInfoOverlay = new MoveInfoOverlay(this.scene, {
      scale: overlayScale,
      top: true,
      x: 1,
      y: this.scene.game.canvas.height / 6 - MoveInfoOverlay.getHeight(overlayScale) - 29,
    });
    this.starterSelectContainer.add(this.moveInfoOverlay);
    this.starterSelectContainer.bringToTop(this.filterBarContainer);

    this.scene.eventTarget.addEventListener(BattleSceneEventType.CANDY_UPGRADE_NOTIFICATION_CHANGED, (e) => this.onCandyUpgradeDisplayChanged(e));

    this.updateInstructions();
  }

  show(args: any[]): boolean {
    if (!this.starterPreferences) {
      // starterPreferences haven't been loaded yet
      this.starterPreferences = StarterPrefs.load();
    }
    this.moveInfoOverlay.clear(); // clear this when removing a menu; the cancel button doesn't seem to trigger this automatically on controllers
    if (args.length >= 1 && args[0] instanceof Function) {
      super.show(args);
      this.starterSelectCallback = args[0] as StarterSelectCallback;

      this.starterSelectContainer.setVisible(true);

      this.allSpecies.forEach((species, s) => {
        const icon = this.starterContainer[s].icon;
        const dexEntry = this.scene.gameData.dexData[species.speciesId];

        if (dexEntry.caughtAttr) {
          icon.clearTint();
        } else if (dexEntry.seenAttr) {
          icon.setTint(0x808080);
        }

        this.setUpgradeAnimation(icon, species);
      });

      this.updateStarters();

      this.setFilterMode(false);
      this.filterBarCursor = 0;
      this.setCursor(0);
      this.tryUpdateValue(0);

      handleTutorial(this.scene, Tutorial.Starter_Select);

      return true;
    }

    return false;
  }

  showText(text: string, delay?: integer, callback?: Function, callbackDelay?: integer, prompt?: boolean, promptDelay?: integer) {
    super.showText(text, delay, callback, callbackDelay, prompt, promptDelay);

    if (text?.indexOf("\n") === -1) {
      this.starterSelectMessageBox.setSize(318, 28);
      this.message.setY(-22);
    } else {
      this.starterSelectMessageBox.setSize(318, 42);
      this.message.setY(-37);
    }

    this.starterSelectMessageBoxContainer.setVisible(!!text?.length);
  }

  /**
   * Determines if 'Icon' based upgrade notifications should be shown
   * @returns true if upgrade notifications are enabled and set to display an 'Icon'
   */
  isUpgradeIconEnabled(): boolean {
    return this.scene.candyUpgradeNotification !== 0 && this.scene.candyUpgradeDisplay === 0;
  }
  /**
   * Determines if 'Animation' based upgrade notifications should be shown
   * @returns true if upgrade notifications are enabled and set to display an 'Animation'
   */
  isUpgradeAnimationEnabled(): boolean {
    return this.scene.candyUpgradeNotification !== 0 && this.scene.candyUpgradeDisplay === 1;
  }

  /**
   * Determines if a passive upgrade is available for the given species ID
   * @param speciesId The ID of the species to check the passive of
   * @returns true if the user has enough candies and a passive has not been unlocked already
   */
  isPassiveAvailable(speciesId: number): boolean {
    // Get this species ID's starter data
    const starterData = this.scene.gameData.starterData[speciesId];

    return starterData.candyCount >= getPassiveCandyCount(speciesStarters[speciesId])
      && !(starterData.passiveAttr & PassiveAttr.UNLOCKED);
  }

  /**
   * Determines if a value reduction upgrade is available for the given species ID
   * @param speciesId The ID of the species to check the value reduction of
   * @returns true if the user has enough candies and all value reductions have not been unlocked already
   */
  isValueReductionAvailable(speciesId: number): boolean {
    // Get this species ID's starter data
    const starterData = this.scene.gameData.starterData[speciesId];

    return starterData.candyCount >= getValueReductionCandyCounts(speciesStarters[speciesId])[starterData.valueReduction]
        && starterData.valueReduction < 2;
  }

  /**
   * Determines if an same species egg can be baught for the given species ID
   * @param speciesId The ID of the species to check the value reduction of
   * @returns true if the user has enough candies
   */
  isSameSpeciesEggAvailable(speciesId: number): boolean {
    // Get this species ID's starter data
    const starterData = this.scene.gameData.starterData[speciesId];

    return starterData.candyCount >= getSameSpeciesEggCandyCounts(speciesStarters[speciesId]);
  }

  /**
   * Sets a bounce animation if enabled and the Pokemon has an upgrade
   * @param icon {@linkcode Phaser.GameObjects.GameObject} to animate
   * @param species {@linkcode PokemonSpecies} of the icon used to check for upgrades
   * @param startPaused Should this animation be paused after it is added?
   */
  setUpgradeAnimation(icon: Phaser.GameObjects.Sprite, species: PokemonSpecies, startPaused: boolean = false): void {
    this.scene.tweens.killTweensOf(icon);
    // Skip animations if they are disabled
    if (this.scene.candyUpgradeDisplay === 0 || species.speciesId !== species.getRootSpeciesId(false)) {
      return;
    }

    icon.y = 2;

    const tweenChain: Phaser.Types.Tweens.TweenChainBuilderConfig = {
      targets: icon,
      loop: -1,
      // Make the initial bounce a little randomly delayed
      delay: Utils.randIntRange(0, 50) * 5,
      loopDelay: 1000,
      tweens: [
        {
          targets: icon,
          y: 2 - 5,
          duration: Utils.fixedInt(125),
          ease: "Cubic.easeOut",
          yoyo: true
        },
        {
          targets: icon,
          y: 2 - 3,
          duration: Utils.fixedInt(150),
          ease: "Cubic.easeOut",
          yoyo: true
        }
      ],};

    const passiveAvailable = this.isPassiveAvailable(species.speciesId);
    // 'Only Passives' mode
    if (this.scene.candyUpgradeNotification === 1) {
      if (passiveAvailable) {
        this.scene.tweens.chain(tweenChain).paused = startPaused;
      }
    // 'On' mode
    } else if (this.scene.candyUpgradeNotification === 2) {
      if (passiveAvailable || this.isValueReductionAvailable(species.speciesId)) {
        this.scene.tweens.chain(tweenChain).paused = startPaused;
      }
    }
  }

  /**
   * Sets the visibility of a Candy Upgrade Icon
   */
  setUpgradeIcon(starter: StarterContainer): void {
    const species = starter.species;
    const slotVisible = !!species?.speciesId;

    if (!species || this.scene.candyUpgradeNotification === 0 || species.speciesId !== species.getRootSpeciesId(false)) {
      starter.candyUpgradeIcon.setVisible(false);
      starter.candyUpgradeOverlayIcon.setVisible(false);
      return;
    }

    const passiveAvailable = this.isPassiveAvailable(species.speciesId);
    // 'Only Passive Unlocks' mode
    if (this.scene.candyUpgradeNotification === 1) {
      starter.candyUpgradeIcon.setVisible(slotVisible && passiveAvailable);
      starter.candyUpgradeOverlayIcon.setVisible(slotVisible && starter.candyUpgradeIcon.visible);

      // 'On' mode
    } else if (this.scene.candyUpgradeNotification === 2) {
      starter.candyUpgradeIcon.setVisible(
        slotVisible && ( passiveAvailable || this.isValueReductionAvailable(species.speciesId)));
      starter.candyUpgradeOverlayIcon.setVisible(slotVisible && starter.candyUpgradeIcon.visible);
    }
  }

  /**
   * Processes an {@linkcode CandyUpgradeNotificationChangedEvent} sent when the corresponding setting changes
   * @param event {@linkcode Event} sent by the callback
   */
  onCandyUpgradeDisplayChanged(event: Event): void {
    const candyUpgradeDisplayEvent = event as CandyUpgradeNotificationChangedEvent;
    if (!candyUpgradeDisplayEvent) {
      return;
    }

    // Loop through all visible candy icons when set to 'Icon' mode
    if (this.scene.candyUpgradeDisplay === 0) {
      this.filteredStarterContainers.forEach((starter) => {
        this.setUpgradeIcon(starter);
      });

      return;
    }

    // Loop through all animations when set to 'Animation' mode
    this.filteredStarterContainers.forEach((starter, s) => {
      const icon = this.filteredStarterContainers[s].icon;

      this.setUpgradeAnimation(icon, starter.species);
    });
  }

  processInput(button: Button): boolean {
    if (this.blockInput) {
      return false;
    }

    const numberOfStarters = this.filteredStarterContainers.length;
    const numOfRows = Math.ceil(numberOfStarters / 9);
    const currentRow = Math.floor(this.cursor / 9);
    const onScreenFirstIndex = this.scrollCursor * 9; // this is first starter index on the screen
    const onScreenLastIndex = Math.min(onScreenFirstIndex + 9*9, numberOfStarters) - 1; // this is the last starter index on the screen
    const onScreenNumberOfStarters = onScreenLastIndex - onScreenFirstIndex + 1;
    const onScreenNumberOfRows = Math.ceil(onScreenNumberOfStarters / 9);
    // const onScreenFirstRow = Math.floor(onScreenFirstIndex / 9);
    const onScreenCurrentRow = Math.floor((this.cursor - onScreenFirstIndex) / 9);


    // console.log("this.cursor: ", this.cursor, "this.scrollCursor" , this.scrollCursor, "numberOfStarters: ", numberOfStarters, "numOfRows: ", numOfRows, "currentRow: ", currentRow, "onScreenFirstIndex: ", onScreenFirstIndex, "onScreenLastIndex: ", onScreenLastIndex, "onScreenNumberOfStarters: ", onScreenNumberOfStarters, "onScreenNumberOfRow: ", onScreenNumberOfRows, "onScreenCurrentRow: ", onScreenCurrentRow);

    const ui = this.getUi();

    let success = false;
    let error = false;

    if (button === Button.SUBMIT) {
      if (this.tryStart(true)) {
        success = true;
      } else {
        error = true;
      }
    } else if (button === Button.CANCEL) {
      if (this.filterMode && this.filterBar.openDropDown) {
        this.filterBar.toggleDropDown(this.filterBarCursor);
        success = true;
      } else if (this.statsMode) {
        this.toggleStatsMode(false);
        success = true;
<<<<<<< HEAD
      } else if (this.starterCursors.length) {
        this.popStarter(this.starterCursors.length - 1);
=======
      } else if (this.starterSpecies.length) {
        this.popStarter(this.starterSpecies.length - 1);
>>>>>>> 7f8ddb51
        success = true;
        this.updateInstructions();
      } else {
        this.blockInput = true;
        this.scene.clearPhaseQueue();
        if (this.scene.gameMode.isChallenge) {
          this.scene.pushPhase(new SelectChallengePhase(this.scene));
        } else {
          this.scene.pushPhase(new TitlePhase(this.scene));
        }
        this.scene.getCurrentPhase().end();
        success = true;
      }
    } else if (this.startCursorObj.visible) { // this checks to see if the start button is selected
<<<<<<< HEAD
      const genStarters = this.starterSelectGenIconContainers[this.getGenCursorWithScroll()].getAll().length;
      const rows = Math.ceil(genStarters / 9);
=======
>>>>>>> 7f8ddb51
      switch (button) {
      case Button.ACTION:
        if (this.tryStart(true)) {
          success = true;
        } else {
          error = true;
        }
        break;
      case Button.UP:
        this.startCursorObj.setVisible(false);
<<<<<<< HEAD
        if (this.starterCursors.length > 0) {
          this.starterIconsCursorIndex = this.starterCursors.length - 1;
          this.moveStarterIconsCursor(this.starterIconsCursorIndex);
        } else {
          this.setGenMode(true);
=======
        if (this.starterSpecies.length > 0) {
          this.starterIconsCursorIndex = this.starterSpecies.length - 1;
          this.moveStarterIconsCursor(this.starterIconsCursorIndex);
        } else {
          this.setFilterMode(true);
>>>>>>> 7f8ddb51
        }
        success = true;
        break;
      case Button.DOWN:
        this.startCursorObj.setVisible(false);
<<<<<<< HEAD
        this.setGenMode(true);
=======
        if (this.starterSpecies.length > 0) {
          this.starterIconsCursorIndex = 0;
          this.moveStarterIconsCursor(this.starterIconsCursorIndex);
        } else {
          this.setFilterMode(true);
        }
>>>>>>> 7f8ddb51
        success = true;
        break;
      case Button.LEFT:
        this.startCursorObj.setVisible(false);
<<<<<<< HEAD
        this.setGenMode(false);
        this.setCursor(genStarters - 1);
=======
        this.cursorObj.setVisible(true);
        success = this.setCursor(onScreenFirstIndex + (onScreenNumberOfRows-1) * 9 + 8); // set last column
>>>>>>> 7f8ddb51
        success = true;
        break;
      case Button.RIGHT:
        this.startCursorObj.setVisible(false);
<<<<<<< HEAD
        this.setGenMode(false);
        this.setCursor((rows - 1) * 9);
        success = true;
        break;
      }
    } else if (this.genMode && this.genCursorObj.visible) { // this checks to see if the generation selection icons are selected
=======
        this.cursorObj.setVisible(true);
        success = this.setCursor(onScreenFirstIndex + (onScreenNumberOfRows-1) * 9); // set first column
        success = true;
        break;
      }
    } else if (this.filterMode) {
>>>>>>> 7f8ddb51
      switch (button) {
      case Button.LEFT:
        if (this.filterBarCursor > 0) {
          success = this.setCursor(this.filterBarCursor - 1);
        } else {
          success = this.setCursor(this.filterBar.numFilters - 1);
        }
        break;
      case Button.RIGHT:
        if (this.filterBarCursor < this.filterBar.numFilters - 1) {
          success = this.setCursor(this.filterBarCursor + 1);
        } else {
          success = this.setCursor(0);
        }
        break;
      case Button.UP:
<<<<<<< HEAD
        if (this.genCursor > 0) {
          success = this.setCursor(this.genCursor - 1);
        } else {
          this.startCursorObj.setVisible(true);
          this.setGenMode(true);
          success = true;
        }
        break;
      case Button.DOWN:
        if (this.genCursor < 2) {
          success = this.setCursor(this.genCursor + 1);
        } else {
          if (this.starterCursors.length === 0) {
            this.startCursorObj.setVisible(true);
          } else {
            this.starterIconsCursorIndex = 0;
            this.moveStarterIconsCursor(this.starterIconsCursorIndex);
          }
          this.setGenMode(true);
=======
        if (this.filterBar.openDropDown) {
          success = this.filterBar.decDropDownCursor();
        // else if there is filtered starters
        } else if (numberOfStarters > 0) {
          this.setFilterMode(false);
          this.scrollCursor = Math.max(0,numOfRows - 9);
          this.updateScroll();
          const proportion = (this.filterBarCursor + 0.5) / this.filterBar.numFilters;
          const targetCol = Math.floor(proportion * 9);
          if (numberOfStarters % 9 > targetCol) {
            success = this.setCursor(numberOfStarters - (numberOfStarters) % 9 + targetCol);
          } else {
            success = this.setCursor(Math.max(numberOfStarters - (numberOfStarters) % 9 + targetCol - 9,0));
          }
        }
        break;
      case Button.DOWN:
        if (this.filterBar.openDropDown) {
          success = this.filterBar.incDropDownCursor();
        } else if (numberOfStarters > 0) {
          this.setFilterMode(false);
          this.scrollCursor = 0;
          this.updateScroll();
          const proportion = this.filterBarCursor / Math.max(1, this.filterBar.numFilters - 1);
          this.setCursor(Math.round(proportion * (Math.min(9, numberOfStarters) - 1)));
>>>>>>> 7f8ddb51
          success = true;
        }
        break;
      case Button.ACTION:
        if (!this.filterBar.openDropDown) {
          this.filterBar.toggleDropDown(this.filterBarCursor);
        } else {
          this.filterBar.toggleOptionState();
        }
        success = true;
        break;
      }
    } else {
      /**
       * This code generates the menu for a pokemon when you press the action button
       * This works in modules; it does a check for each option to see if it's valid, and if so, will add that option to the menu
       * As an example, if you try to add an invalid pokemon, the "Add to Party" option won't show up
       * But if you can still use candies or change natures, those menu items will be added
       * Once it's all done, it displays the menu for you
      **/
      if (button === Button.ACTION) {
        if (!this.speciesStarterDexEntry?.caughtAttr) {
          error = true;
<<<<<<< HEAD
        } else if (this.starterCursors.length < 6) { // checks to see you have less than 6 pokemon in your party
          let pokemonGen;
          let pokemonCursor;
          // this gets the correct generation and pokemon cursor depending on whether you're in the starter screen or the party icons
          if (!this.starterIconsCursorObj.visible) {
            pokemonGen = this.getGenCursorWithScroll();
            pokemonCursor = this.cursor;
          } else {
            pokemonGen = this.starterGens[this.starterIconsCursorIndex];
            pokemonCursor = this.starterCursors[this.starterIconsCursorIndex];
=======
        } else if (this.starterSpecies.length < 6) { // checks to see you have less than 6 pokemon in your party

          let species;

          // this gets the correct generation and pokemon cursor depending on whether you're in the starter screen or the party icons
          if (!this.starterIconsCursorObj.visible) {
            species = this.filteredStarterContainers[this.cursor].species;
          } else {
            species = this.starterSpecies[this.starterIconsCursorIndex];
>>>>>>> 7f8ddb51
          }
          const ui = this.getUi();
          let options = [];

<<<<<<< HEAD
          const [isDupe, removeIndex]: [boolean, number] = this.isInParty(pokemonGen, pokemonCursor); // checks to see if the pokemon is a duplicate; if it is, returns the index that will be removed

          const species = this.genSpecies[pokemonGen][pokemonCursor];
=======
          const [isDupe, removeIndex]: [boolean, number] = this.isInParty(species); // checks to see if the pokemon is a duplicate; if it is, returns the index that will be removed

>>>>>>> 7f8ddb51

          const isPartyValid = this.isPartyValid();
          const isValidForChallenge = new Utils.BooleanHolder(true);
          if (isPartyValid) {
<<<<<<< HEAD
            Challenge.applyChallenges(this.scene.gameMode, Challenge.ChallengeType.STARTER_CHOICE, species, isValidForChallenge, this.scene.gameData.getSpeciesDexAttrProps(species, this.scene.gameData.getSpeciesDefaultDexAttr(species, false, true)), !!(this.starterGens.length));
          } else {
            Challenge.applyChallenges(this.scene.gameMode, Challenge.ChallengeType.STARTER_CHOICE, species, isValidForChallenge, this.scene.gameData.getSpeciesDexAttrProps(species, this.scene.gameData.getSpeciesDefaultDexAttr(species, false, true)), !!(this.starterGens.length), false, false);
          }
          const currentPartyValue = this.starterGens.reduce((total: number, gen: number, i: number) => total += this.scene.gameData.getSpeciesStarterValue(this.genSpecies[gen][this.starterCursors[i]].speciesId), 0);
=======
            Challenge.applyChallenges(this.scene.gameMode, Challenge.ChallengeType.STARTER_CHOICE, species, isValidForChallenge, this.scene.gameData.getSpeciesDexAttrProps(species, this.scene.gameData.getSpeciesDefaultDexAttr(species, false, true)), this.starterSpecies.length !== 0);
          } else {
            Challenge.applyChallenges(this.scene.gameMode, Challenge.ChallengeType.STARTER_CHOICE, species, isValidForChallenge, this.scene.gameData.getSpeciesDexAttrProps(species, this.scene.gameData.getSpeciesDefaultDexAttr(species, false, true)), this.starterSpecies.length !== 0, false, false);
          }

          const currentPartyValue = this.starterSpecies.map(s => s.generation).reduce((total: number, gen: number, i: number) => total += this.scene.gameData.getSpeciesStarterValue(this.starterSpecies[i].speciesId), 0);
>>>>>>> 7f8ddb51
          const newCost = this.scene.gameData.getSpeciesStarterValue(species.speciesId);
          if (!isDupe && isValidForChallenge.value && currentPartyValue + newCost <= this.getValueLimit()) { // this checks to make sure the pokemon doesn't exist in your party, it's valid for the challenge and that it won't go over the cost limit; if it meets all these criteria it will add it to your party
            options = [
              {
                label: i18next.t("starterSelectUiHandler:addToParty"),
                handler: () => {
                  ui.setMode(Mode.STARTER_SELECT);
<<<<<<< HEAD

                  if (!isDupe && isValidForChallenge.value && this.tryUpdateValue(this.scene.gameData.getSpeciesStarterValue(species.speciesId), true)) {
                    this.addToParty(species, pokemonGen, pokemonCursor);
=======
                  const isOverValueLimit = this.tryUpdateValue(this.scene.gameData.getSpeciesStarterValue(species.speciesId), true);
                  if (!isDupe && isValidForChallenge.value && isOverValueLimit) {
                    const cursorObj = this.starterCursorObjs[this.starterSpecies.length];
                    cursorObj.setVisible(true);
                    cursorObj.setPosition(this.cursorObj.x, this.cursorObj.y);
                    this.addToParty(species, this.dexAttrCursor, this.abilityCursor, this.natureCursor as unknown as Nature, this.starterMoveset.slice(0) as StarterMoveset);
>>>>>>> 7f8ddb51
                    ui.playSelect();
                  } else {
                    ui.playError(); // this should be redundant as there is now a trigger for when a pokemon can't be added to party
                  }
                  return true;
                },
                overrideSound: true
              }];
          } else if (isDupe) { // if it already exists in your party, it will give you the option to remove from your party
            options = [{
              label: i18next.t("starterSelectUiHandler:removeFromParty"),
              handler: () => {
                this.popStarter(removeIndex);
                ui.setMode(Mode.STARTER_SELECT);
                return true;
              }
            }];
          }

          options.push( // this shows the IVs for the pokemon
            {
              label: i18next.t("starterSelectUiHandler:toggleIVs"),
              handler: () => {
                this.toggleStatsMode();
                ui.setMode(Mode.STARTER_SELECT);
                return true;
              }
            });
          if (this.speciesStarterMoves.length > 1) { // this lets you change the pokemon moves
            const showSwapOptions = (moveset: StarterMoveset) => {

              this.blockInput = true;

              ui.setMode(Mode.STARTER_SELECT).then(() => {
                ui.showText(i18next.t("starterSelectUiHandler:selectMoveSwapOut"), null, () => {
                  this.moveInfoOverlay.show(allMoves[moveset[0]]);

                  ui.setModeWithoutClear(Mode.OPTION_SELECT, {
                    options: moveset.map((m: Moves, i: number) => {
                      const option: OptionSelectItem = {
                        label: allMoves[m].name,
                        handler: () => {
                          this.blockInput = true;
                          ui.setMode(Mode.STARTER_SELECT).then(() => {
                            ui.showText(`${i18next.t("starterSelectUiHandler:selectMoveSwapWith")} ${allMoves[m].name}.`, null, () => {
                              const possibleMoves = this.speciesStarterMoves.filter((sm: Moves) => sm !== m);
                              this.moveInfoOverlay.show(allMoves[possibleMoves[0]]);

                              ui.setModeWithoutClear(Mode.OPTION_SELECT, {
                                options: possibleMoves.map(sm => {
                                  // make an option for each available starter move
                                  const option = {
                                    label: allMoves[sm].name,
                                    handler: () => {
                                      this.switchMoveHandler(i, sm, m);
                                      showSwapOptions(this.starterMoveset);
                                      return true;
                                    },
                                    onHover: () => {
                                      this.moveInfoOverlay.show(allMoves[sm]);
                                    },
                                  };
                                  return option;
                                }).concat({
                                  label: i18next.t("menu:cancel"),
                                  handler: () => {
                                    showSwapOptions(this.starterMoveset);
                                    return true;
                                  },
                                  onHover: () => {
                                    this.moveInfoOverlay.clear();
                                  },
                                }),
                                supportHover: true,
                                maxOptions: 8,
                                yOffset: 19
                              });
                              this.blockInput = false;
                            });
                          });
                          return true;
                        },
                        onHover: () => {
                          this.moveInfoOverlay.show(allMoves[m]);
                        },
                      };
                      return option;
                    }).concat({
                      label: i18next.t("menu:cancel"),
                      handler: () => {
                        this.moveInfoOverlay.clear();
                        this.clearText();
                        ui.setMode(Mode.STARTER_SELECT);
                        return true;
                      },
                      onHover: () => {
                        this.moveInfoOverlay.clear();
                      },
                    }),
                    supportHover: true,
                    maxOptions: 8,
                    yOffset: 19
                  });
                  this.blockInput = false;
                });
              });
            };
            options.push({
              label: i18next.t("starterSelectUiHandler:manageMoves"),
              handler: () => {
                showSwapOptions(this.starterMoveset);
                return true;
              }
            });
          }
          const starterContainer = this.filteredStarterContainers[this.cursor];
          const starterData = this.scene.gameData.starterData[this.lastSpecies.speciesId];
          let starterAttributes = this.starterPreferences[this.lastSpecies.speciesId];
          if (this.canCycleNature) {
            // if we could cycle natures, enable the improved nature menu
            const showNatureOptions = () => {

              this.blockInput = true;

              ui.setMode(Mode.STARTER_SELECT).then(() => {
                ui.showText(i18next.t("starterSelectUiHandler:selectNature"), null, () => {
                  const natures = this.scene.gameData.getNaturesForAttr(this.speciesStarterDexEntry.natureAttr);
                  ui.setModeWithoutClear(Mode.OPTION_SELECT, {
                    options: natures.map((n: Nature, i: number) => {
                      const option: OptionSelectItem = {
                        label: getNatureName(n, true, true, true, this.scene.uiTheme),
                        handler: () => {
                          // update default nature in starter save data
                          if (!starterAttributes) {
<<<<<<< HEAD
                            starterAttributes =
                              this.starterPreferences[this.lastSpecies.speciesId] = {};
=======
                            starterAttributes = this.starterPreferences[this.lastSpecies.speciesId] = {};
>>>>>>> 7f8ddb51
                          }
                          starterAttributes.nature = n as unknown as integer;
                          this.clearText();
                          ui.setMode(Mode.STARTER_SELECT);
                          // set nature for starter
                          this.setSpeciesDetails(this.lastSpecies, undefined, undefined, undefined, undefined, undefined, n, undefined);
                          this.blockInput = false;
                          return true;
                        }
                      };
                      return option;
                    }).concat({
                      label: i18next.t("menu:cancel"),
                      handler: () => {
                        this.clearText();
                        ui.setMode(Mode.STARTER_SELECT);
                        this.blockInput = false;
                        return true;
                      }
                    }),
                    maxOptions: 8,
                    yOffset: 19
                  });
                });
              });
            };
            options.push({
              label: i18next.t("starterSelectUiHandler:manageNature"),
              handler: () => {
                showNatureOptions();
                return true;
              }
            });
          }
          const candyCount = starterData.candyCount;
          const passiveAttr = starterData.passiveAttr;
          if (passiveAttr & PassiveAttr.UNLOCKED) { // this is for enabling and disabling the passive
            if (!(passiveAttr & PassiveAttr.ENABLED)) {
              options.push({
                label: i18next.t("starterSelectUiHandler:enablePassive"),
                handler: () => {
                  starterData.passiveAttr |= PassiveAttr.ENABLED;
                  ui.setMode(Mode.STARTER_SELECT);
                  this.setSpeciesDetails(this.lastSpecies, undefined, undefined, undefined, undefined, undefined, undefined);
                  return true;
                }
              });
            } else {
              options.push({
                label: i18next.t("starterSelectUiHandler:disablePassive"),
                handler: () => {
                  starterData.passiveAttr ^= PassiveAttr.ENABLED;
                  ui.setMode(Mode.STARTER_SELECT);
                  this.setSpeciesDetails(this.lastSpecies, undefined, undefined, undefined, undefined, undefined, undefined);
                  return true;
                }
              });
            }
          }
          const showUseCandies = () => { // this lets you use your candies
            const options = [];
            if (!(passiveAttr & PassiveAttr.UNLOCKED)) {
              const passiveCost = getPassiveCandyCount(speciesStarters[this.lastSpecies.speciesId]);
              options.push({

                label: `x${passiveCost} ${i18next.t("starterSelectUiHandler:unlockPassive")} (${allAbilities[starterPassiveAbilities[this.lastSpecies.speciesId]].name})`,
                handler: () => {
                  if (Overrides.FREE_CANDY_UPGRADE_OVERRIDE || candyCount >= passiveCost) {
                    starterData.passiveAttr |= PassiveAttr.UNLOCKED | PassiveAttr.ENABLED;
                    if (!Overrides.FREE_CANDY_UPGRADE_OVERRIDE) {
                      starterData.candyCount -= passiveCost;
                    }
                    this.pokemonCandyCountText.setText(`x${starterData.candyCount}`);
                    this.scene.gameData.saveSystem().then(success => {
                      if (!success) {
                        return this.scene.reset(true);
                      }
                    });
                    ui.setMode(Mode.STARTER_SELECT);
                    this.setSpeciesDetails(this.lastSpecies, undefined, undefined, undefined, undefined, undefined, undefined);

                    // Update the candy upgrade display
<<<<<<< HEAD
                    if (this.isUpgradeIconEnabled()) {
                      this.setUpgradeIcon(pokemonCursor);
=======
                    if (this.isUpgradeIconEnabled() ) {
                      this.setUpgradeIcon(starterContainer);
>>>>>>> 7f8ddb51
                    }
                    if (this.isUpgradeAnimationEnabled()) {
                      this.setUpgradeAnimation(starterContainer.icon, this.lastSpecies, true);
                    }

                    return true;
                  }
                  return false;
                },
                item: "candy",
                itemArgs: starterColors[this.lastSpecies.speciesId]
              });
            }
            const valueReduction = starterData.valueReduction;
            if (valueReduction < 2) {
              const reductionCost = getValueReductionCandyCounts(speciesStarters[this.lastSpecies.speciesId])[valueReduction];
              options.push({
                label: `x${reductionCost} ${i18next.t("starterSelectUiHandler:reduceCost")}`,
                handler: () => {
                  if (Overrides.FREE_CANDY_UPGRADE_OVERRIDE || candyCount >= reductionCost) {
                    starterData.valueReduction++;
                    if (!Overrides.FREE_CANDY_UPGRADE_OVERRIDE) {
                      starterData.candyCount -= reductionCost;
                    }
                    this.pokemonCandyCountText.setText(`x${starterData.candyCount}`);
                    this.scene.gameData.saveSystem().then(success => {
                      if (!success) {
                        return this.scene.reset(true);
                      }
                    });
<<<<<<< HEAD
                    this.updateStarterValueLabel(pokemonCursor);
=======
                    this.updateStarterValueLabel(starterContainer);
>>>>>>> 7f8ddb51
                    this.tryUpdateValue(0);
                    ui.setMode(Mode.STARTER_SELECT);
                    this.scene.playSound("buy");

                    // If the notification setting is set to 'On', update the candy upgrade display
                    if (this.scene.candyUpgradeNotification === 2) {
<<<<<<< HEAD
                      if (this.isUpgradeIconEnabled()) {
                        this.setUpgradeIcon(pokemonCursor);
=======
                      if (this.isUpgradeIconEnabled() ) {
                        this.setUpgradeIcon(starterContainer);
>>>>>>> 7f8ddb51
                      }
                      if (this.isUpgradeAnimationEnabled()) {
                        this.setUpgradeAnimation(starterContainer.icon, this.lastSpecies, true);
                      }
                    }

                    return true;
                  }
                  return false;
                },
                item: "candy",
                itemArgs: starterColors[this.lastSpecies.speciesId]
              });
            }

            // Same species egg menu option. Only visible if passive is bought
            if (passiveAttr & PassiveAttr.UNLOCKED) {
              const sameSpeciesEggCost = getSameSpeciesEggCandyCounts(speciesStarters[this.lastSpecies.speciesId]);
              options.push({
                label: `x${sameSpeciesEggCost} ${i18next.t("starterSelectUiHandler:sameSpeciesEgg")}`,
                handler: () => {
                  if (this.scene.gameData.eggs.length < 99 && (Overrides.FREE_CANDY_UPGRADE_OVERRIDE || candyCount >= sameSpeciesEggCost)) {
                    if (!Overrides.FREE_CANDY_UPGRADE_OVERRIDE) {
                      starterData.candyCount -= sameSpeciesEggCost;
                    }
                    this.pokemonCandyCountText.setText(`x${starterData.candyCount}`);

                    const egg = new Egg({scene: this.scene, species: this.lastSpecies.speciesId, sourceType: EggSourceType.SAME_SPECIES_EGG});
                    egg.addEggToGameData(this.scene);

                    this.scene.gameData.saveSystem().then(success => {
                      if (!success) {
                        return this.scene.reset(true);
                      }
                    });
                    ui.setMode(Mode.STARTER_SELECT);
                    this.scene.playSound("buy");

                    return true;
                  }
                  return false;
                },
                item: "candy",
                itemArgs: starterColors[this.lastSpecies.speciesId]
              });
            }
            options.push({
              label: i18next.t("menu:cancel"),
              handler: () => {
                ui.setMode(Mode.STARTER_SELECT);
                return true;
              }
            });
            ui.setModeWithoutClear(Mode.OPTION_SELECT, {
              options: options,
              yOffset: 47
            });
          };
          if (!pokemonPrevolutions.hasOwnProperty(this.lastSpecies.speciesId)) {
            options.push({
              label: i18next.t("starterSelectUiHandler:useCandies"),
              handler: () => {
                ui.setMode(Mode.STARTER_SELECT).then(() => showUseCandies());
                return true;
              }
            });
          }
          options.push({
            label: i18next.t("menu:cancel"),
            handler: () => {
              ui.setMode(Mode.STARTER_SELECT);
              return true;
            }
          });
          ui.setModeWithoutClear(Mode.OPTION_SELECT, {
            options: options,
            yOffset: 47
          });
          success = true;
        }
      } else {
        const props = this.scene.gameData.getSpeciesDexAttrProps(this.lastSpecies, this.dexAttrCursor);
        // prepare persistent starter data to store changes
        let starterAttributes = this.starterPreferences[this.lastSpecies.speciesId];
        if (!starterAttributes) {
          starterAttributes = this.starterPreferences[this.lastSpecies.speciesId] = {};
        }
        switch (button) {

        case Button.CYCLE_SHINY:
          if (this.canCycleShiny) {
            const newVariant = props.variant;
            this.setSpeciesDetails(this.lastSpecies, !props.shiny, undefined, undefined, props.shiny ? 0 : undefined, undefined, undefined);
            if (this.dexAttrCursor & DexAttr.SHINY) {
              this.scene.playSound("sparkle");
              // Set the variant label to the shiny tint
              const tint = getVariantTint(newVariant);
              this.pokemonShinyIcon.setFrame(getVariantIcon(newVariant));
              this.pokemonShinyIcon.setTint(tint);
              this.pokemonShinyIcon.setVisible(true);
            } else {
              this.pokemonShinyIcon.setVisible(false);
              success = true;
            }
          }
          break;
        case Button.CYCLE_FORM:
          if (this.canCycleForm) {
            const formCount = this.lastSpecies.forms.length;
            let newFormIndex = props.formIndex;
            do {
              newFormIndex = (newFormIndex + 1) % formCount;
              if (this.lastSpecies.forms[newFormIndex].isStarterSelectable && this.speciesStarterDexEntry.caughtAttr & this.scene.gameData.getFormAttr(newFormIndex)) {
                break;
              }
            } while (newFormIndex !== props.formIndex);
            starterAttributes.form = newFormIndex; // store the selected form
            this.setSpeciesDetails(this.lastSpecies, undefined, newFormIndex, undefined, undefined, undefined, undefined);
            success = true;
          }
          break;
        case Button.CYCLE_GENDER:
          if (this.canCycleGender) {
            starterAttributes.female = !props.female;
            this.setSpeciesDetails(this.lastSpecies, undefined, undefined, !props.female, undefined, undefined, undefined);
            success = true;
          }
          break;
        case Button.CYCLE_ABILITY:
          if (this.canCycleAbility) {
            const abilityCount = this.lastSpecies.getAbilityCount();
            const abilityAttr = this.scene.gameData.starterData[this.lastSpecies.speciesId].abilityAttr;
            let newAbilityIndex = this.abilityCursor;
            do {
              newAbilityIndex = (newAbilityIndex + 1) % abilityCount;
              if (!newAbilityIndex) {
                if (abilityAttr & AbilityAttr.ABILITY_1) {
                  break;
                }
              } else if (newAbilityIndex === 1) {
                if (this.lastSpecies.ability1 === this.lastSpecies.ability2) {
                  newAbilityIndex = (newAbilityIndex + 1) % abilityCount;
                }
                break;
              } else {
                if (abilityAttr & AbilityAttr.ABILITY_HIDDEN) {
                  break;
                }
              }
            } while (newAbilityIndex !== this.abilityCursor);
            starterAttributes.ability = newAbilityIndex; // store the selected ability
            this.setSpeciesDetails(this.lastSpecies, undefined, undefined, undefined, undefined, newAbilityIndex, undefined);
            success = true;
          }
          break;
        case Button.CYCLE_NATURE:
          if (this.canCycleNature) {
            const natures = this.scene.gameData.getNaturesForAttr(this.speciesStarterDexEntry.natureAttr);
            const natureIndex = natures.indexOf(this.natureCursor);
            const newNature = natures[natureIndex < natures.length - 1 ? natureIndex + 1 : 0];
            // store cycled nature as default
            starterAttributes.nature = newNature as unknown as integer;
            this.setSpeciesDetails(this.lastSpecies, undefined, undefined, undefined, undefined, undefined, newNature, undefined);
            success = true;
          }
          break;
        case Button.V:
          if (this.canCycleVariant) {
            let newVariant = props.variant;
            do {
              newVariant = (newVariant + 1) % 3;
              if (!newVariant) {
                if (this.speciesStarterDexEntry.caughtAttr & DexAttr.DEFAULT_VARIANT) {
                  break;
                }
              } else if (newVariant === 1) {
                if (this.speciesStarterDexEntry.caughtAttr & DexAttr.VARIANT_2) {
                  break;
                }
              } else {
                if (this.speciesStarterDexEntry.caughtAttr & DexAttr.VARIANT_3) {
                  break;
                }
              }
            } while (newVariant !== props.variant);
            starterAttributes.variant = newVariant; // store the selected variant
            this.setSpeciesDetails(this.lastSpecies, undefined, undefined, undefined, newVariant, undefined, undefined);
            // Cycle tint based on current sprite tint
            const tint = getVariantTint(newVariant);
            this.pokemonShinyIcon.setFrame(getVariantIcon(newVariant));
            this.pokemonShinyIcon.setTint(tint);
            success = true;
          }
          break;

        case Button.UP:
          if (!this.starterIconsCursorObj.visible) {
<<<<<<< HEAD
            if (row) {
              success = this.setCursor(this.cursor - 9);
            } else {
              // when strictly opposite starter based on rows length
              // does not exits, set cursor on the second to last row
              if (this.cursor + (rows - 1) * 9 > genStarters - 1) {
                success = this.setCursor(this.cursor + (rows - 2) * 9);
              } else {
                success = this.setCursor(this.cursor + (rows - 1) * 9);
              }
=======
            if (currentRow > 0) {
              if (this.scrollCursor > 0 && currentRow - this.scrollCursor === 0) {
                this.scrollCursor--;
                this.updateScroll();
              }
              success = this.setCursor(this.cursor - 9);
            } else {
              this.filterBarCursor = this.filterBar.getNearestFilter(this.filteredStarterContainers[this.cursor]);
              this.setFilterMode(true);
              success = true;
>>>>>>> 7f8ddb51
            }
          } else {
            if (this.starterIconsCursorIndex === 0) {
              this.starterIconsCursorObj.setVisible(false);
              this.setSpecies(null);
<<<<<<< HEAD
              this.setGenMode(true);
=======
              this.startCursorObj.setVisible(true);
>>>>>>> 7f8ddb51
            } else {
              this.starterIconsCursorIndex--;
              this.moveStarterIconsCursor(this.starterIconsCursorIndex);
            }
            success = true;
          }
          break;
        case Button.DOWN:
          if (!this.starterIconsCursorObj.visible) {
<<<<<<< HEAD
            if (row < rows - 2 || (row < rows - 1 && this.cursor % 9 <= (genStarters - 1) % 9)) {
              success = this.setCursor(this.cursor + 9);
            } else {
              // if there is no starter below while being on the second to
              // last row, adjust cursor position with one line less
              if (row === rows - 2 && this.cursor + 9 > genStarters - 1) {
                success = this.setCursor(this.cursor - (rows - 2) * 9);
              } else {
                success = this.setCursor(this.cursor - (rows - 1) * 9);
              }
            }
          } else {
            if (this.starterIconsCursorIndex <= this.starterCursors.length - 2) {
=======
            if (currentRow < numOfRows - 1) { // not last row
              if (currentRow - this.scrollCursor === 8) { // last row of visible starters
                this.scrollCursor++;
              }
              success = this.setCursor(this.cursor + 9);
              this.updateScroll();
            } else { // last row
              this.setFilterMode(true);
              success = true;
            }
          } else {
            if (this.starterIconsCursorIndex <= this.starterSpecies.length - 2) {
>>>>>>> 7f8ddb51
              this.starterIconsCursorIndex++;
              this.moveStarterIconsCursor(this.starterIconsCursorIndex);
            } else {
              this.starterIconsCursorObj.setVisible(false);
              this.setSpecies(null);
              this.startCursorObj.setVisible(true);
            }
            success = true;
          }
          break;
        case Button.LEFT:
          if (!this.starterIconsCursorObj.visible) {
            if (this.cursor % 9 !== 0) {
              success = this.setCursor(this.cursor - 1);
            } else {
<<<<<<< HEAD
              if (this.starterCursors.length === 0) {
                if (row >= Math.min(5, rows - 1)) {
                  this.startCursorObj.setVisible(true);
                }
                success = this.setGenMode(true);
              } else {
                if (row >= rows - 1) { // the last row will always go to the starter button
                  this.startCursorObj.setVisible(true);
                } else if (row > 2) { // the first three rows will always go to the gen select, so anything else will go to the starterIcons party section
                  if (this.starterCursors.length >= row - 2) {
                    this.starterIconsCursorIndex = row - 3;
                  } else {
                    this.starterIconsCursorIndex = this.starterCursors.length - 1;
                  }
                  this.moveStarterIconsCursor(this.starterIconsCursorIndex);
                }
                success = this.setGenMode(true);
              }
            }
          } else {
            this.starterIconsCursorObj.setVisible(false);
            this.setGenMode(false);
            const rowToUse = Math.min(this.starterIconsCursorIndex + 3, rows - 1);
            this.setCursor(Math.min((rowToUse * 9) + 8, genStarters - 1));
            success = true;
=======
              if (this.starterSpecies.length === 0) {
                // just wrap around to the last column
                success = this.setCursor(this.cursor + Math.min(8, numberOfStarters - this.cursor));
              } else if (onScreenCurrentRow < 3) {
                // always to the first starter
                this.cursorObj.setVisible(false);
                this.starterIconsCursorIndex = 0;
                this.moveStarterIconsCursor(this.starterIconsCursorIndex);
              } else if (onScreenCurrentRow < 7) {
                this.cursorObj.setVisible(false);
                this.starterIconsCursorIndex = Math.min(onScreenCurrentRow-2, this.starterSpecies.length - 1);
                this.moveStarterIconsCursor(this.starterIconsCursorIndex);
              } else {
                this.cursorObj.setVisible(false);
                this.setSpecies(null);
                this.startCursorObj.setVisible(true);
              }
              success = true;
            }
          } else {
            this.starterIconsCursorObj.setVisible(false);
            this.cursorObj.setVisible(true);
            success = this.setCursor(Math.min(onScreenFirstIndex + (this.starterIconsCursorIndex + 2) * 9 + 8,onScreenLastIndex)); // set last column
>>>>>>> 7f8ddb51
          }
          break;
        case Button.RIGHT:
          if (!this.starterIconsCursorObj.visible) {
<<<<<<< HEAD
            if (this.cursor % 9 < (row < rows - 1 ? 8 : (genStarters - 1) % 9)) {
              success = this.setCursor(this.cursor + 1);
            } else {
              if (this.starterCursors.length === 0) {
                if (row >= Math.min(5, rows - 1)) {
                  this.startCursorObj.setVisible(true);
                }
                success = this.setGenMode(true);
              } else {
                if (row >= rows - 1) { // the last row will always go to the starter button
                  this.startCursorObj.setVisible(true);
                } else if (row > 2) { // the first three rows will always go to the gen select, so anything else will go to the starterIcons party section
                  if (this.starterCursors.length >= row - 2) {
                    this.starterIconsCursorIndex = row - 3;
                  } else {
                    this.starterIconsCursorIndex = this.starterCursors.length - 1;
                  }
                  this.moveStarterIconsCursor(this.starterIconsCursorIndex);
                }
                success = this.setGenMode(true);
              }
            }
          } else {
            this.starterIconsCursorObj.setVisible(false);
            this.setGenMode(false);
            const rowToUse = Math.min(this.starterIconsCursorIndex + 3, rows - 1);
            this.setCursor(Math.min((rowToUse * 9), genStarters - 1));
            this.setSpecies(this.genSpecies[this.getGenCursorWithScroll()][this.cursor]);
            success = true;
=======
            // is not right edge
            if (this.cursor % 9 < (currentRow < numOfRows - 1 ? 8 : (numberOfStarters - 1) % 9)) {
              success = this.setCursor(this.cursor + 1);
            } else {
              // in right edge
              if (this.starterSpecies.length === 0) {
                // just wrap around to the first column
                success = this.setCursor(this.cursor - Math.min(8, this.cursor % 9));
              } else if (onScreenCurrentRow < 3) {
                // always to the first starter
                this.cursorObj.setVisible(false);
                this.starterIconsCursorIndex = 0;
                this.moveStarterIconsCursor(this.starterIconsCursorIndex);
              } else if (onScreenCurrentRow < 7) {
                this.cursorObj.setVisible(false);
                this.starterIconsCursorIndex = Math.min(onScreenCurrentRow-2, this.starterSpecies.length - 1);
                this.moveStarterIconsCursor(this.starterIconsCursorIndex);
              } else {
                this.cursorObj.setVisible(false);
                this.setSpecies(null);
                this.startCursorObj.setVisible(true);
              }
              success = true;
            }
            break;
          } else {
            this.starterIconsCursorObj.setVisible(false);
            this.cursorObj.setVisible(true);
            success = this.setCursor(Math.min(onScreenFirstIndex + (this.starterIconsCursorIndex + 2) * 9, onScreenLastIndex - (onScreenLastIndex % 9))); // set first column
            break;
>>>>>>> 7f8ddb51
          }
        }
      }
    }

    if (success) {
      ui.playSelect();
    } else if (error) {
      ui.playError();
    }

    return success || error;
  }

<<<<<<< HEAD
  isInParty(pokemonGen: number, pokemonCursor: number): [boolean, number] {
    let removeIndex = 0;
    let isDupe = false;
    for (let s = 0; s < this.starterCursors.length; s++) {
      if (this.starterGens[s] === pokemonGen && this.starterCursors[s] === pokemonCursor) {
=======
  isInParty(species: PokemonSpecies): [boolean, number] {
    let removeIndex = 0;
    let isDupe = false;
    for (let s = 0; s < this.starterSpecies.length; s++) {
      if (this.starterSpecies[s] === species) {
>>>>>>> 7f8ddb51
        isDupe = true;
        removeIndex = s;
        break;
      }
    }
    return [isDupe, removeIndex];
  }

<<<<<<< HEAD
  addToParty(species: PokemonSpecies, pokemonGen: number, pokemonCursor: number) {
    const cursorObj = this.starterCursorObjs[this.starterCursors.length];
    cursorObj.setVisible(true);
    cursorObj.setPosition(this.cursorObj.x, this.cursorObj.y);
    const props = this.scene.gameData.getSpeciesDexAttrProps(species, this.dexAttrCursor);
    this.starterIcons[this.starterCursors.length].setTexture(species.getIconAtlasKey(props.formIndex, props.shiny, props.variant));
    this.starterIcons[this.starterCursors.length].setFrame(species.getIconId(props.female, props.formIndex, props.shiny, props.variant));
    this.checkIconId(this.starterIcons[this.starterCursors.length], species, props.female, props.formIndex, props.shiny, props.variant);
    this.starterGens.push(pokemonGen);
    this.starterCursors.push(pokemonCursor);
    this.starterAttr.push(this.dexAttrCursor);
    this.starterAbilityIndexes.push(this.abilityCursor);
    this.starterNatures.push(this.natureCursor as unknown as Nature);
    this.starterMovesets.push(this.starterMoveset.slice(0) as StarterMoveset);
=======
  addToParty(species: PokemonSpecies, dexAttr: bigint, abilityIndex: integer, nature: Nature, moveset: StarterMoveset) {
    const props = this.scene.gameData.getSpeciesDexAttrProps(species, dexAttr);
    this.starterIcons[this.starterSpecies.length].setTexture(species.getIconAtlasKey(props.formIndex, props.shiny, props.variant));
    this.starterIcons[this.starterSpecies.length].setFrame(species.getIconId(props.female, props.formIndex, props.shiny, props.variant));
    this.checkIconId(this.starterIcons[this.starterSpecies.length], species, props.female, props.formIndex, props.shiny, props.variant);

    this.starterSpecies.push(species);
    this.starterAttr.push(dexAttr);
    this.starterAbilityIndexes.push(abilityIndex);
    this.starterNatures.push(nature);
    this.starterMovesets.push(moveset);
>>>>>>> 7f8ddb51
    if (this.speciesLoaded.get(species.speciesId)) {
      getPokemonSpeciesForm(species.speciesId, props.formIndex).cry(this.scene);
    }
    this.updateInstructions();
  }

  switchMoveHandler(i: number, newMove: Moves, move: Moves) {
    const speciesId = this.lastSpecies.speciesId;
    const existingMoveIndex = this.starterMoveset.indexOf(newMove);
    this.starterMoveset[i] = newMove;
    if (existingMoveIndex > -1) {
      this.starterMoveset[existingMoveIndex] = move;
    }
    const props: DexAttrProps = this.scene.gameData.getSpeciesDexAttrProps(this.lastSpecies, this.dexAttrCursor);
    // species has different forms
    if (pokemonFormLevelMoves.hasOwnProperty(speciesId)) {
      // starterMoveData doesn't have base form moves or is using the single form format
      if (!this.scene.gameData.starterData[speciesId].moveset || Array.isArray(this.scene.gameData.starterData[speciesId].moveset)) {
        this.scene.gameData.starterData[speciesId].moveset = { [props.formIndex]: this.starterMoveset.slice(0) as StarterMoveset };
      }
      const starterMoveData = this.scene.gameData.starterData[speciesId].moveset;

      // starterMoveData doesn't have active form moves
      if (!starterMoveData.hasOwnProperty(props.formIndex)) {
        this.scene.gameData.starterData[speciesId].moveset[props.formIndex] = this.starterMoveset.slice(0) as StarterMoveset;
      }

      // does the species' starter move data have its form's starter moves and has it been updated
      if (starterMoveData.hasOwnProperty(props.formIndex)) {
        // active form move hasn't been updated
        if (starterMoveData[props.formIndex][existingMoveIndex] !== newMove) {
          this.scene.gameData.starterData[speciesId].moveset[props.formIndex] = this.starterMoveset.slice(0) as StarterMoveset;
        }
      }
    } else {
      this.scene.gameData.starterData[speciesId].moveset = this.starterMoveset.slice(0) as StarterMoveset;
    }
    this.setSpeciesDetails(this.lastSpecies, undefined, undefined, undefined, undefined, undefined, undefined, false);

    // switch moves of starter if exists
    if (this.starterMovesets.length) {
<<<<<<< HEAD
      Array.from({ length: this.starterGens.length }, (_, i) => {
        const starterSpecies = this.genSpecies[this.starterGens[i]][this.starterCursors[i]];
=======
      Array.from({ length: this.starterSpecies.length }, (_, i) => {
        const starterSpecies = this.starterSpecies[i];
>>>>>>> 7f8ddb51
        if (starterSpecies.speciesId === speciesId) {
          this.starterMovesets[i] = this.starterMoveset;
        }
      });
    }
  }

  updateButtonIcon(iconSetting, gamepadType, iconElement, controlLabel): void {
    let iconPath;
    // touch controls cannot be rebound as is, and are just emulating a keyboard event.
    // Additionally, since keyboard controls can be rebound (and will be displayed when they are), we need to have special handling for the touch controls
    if (gamepadType === "touch") {
      gamepadType = "keyboard";
      switch (iconSetting) {
      case SettingKeyboard.Button_Cycle_Shiny:
        iconPath = "R.png";
        break;
      case SettingKeyboard.Button_Cycle_Form:
        iconPath = "F.png";
        break;
      case SettingKeyboard.Button_Cycle_Gender:
        iconPath = "G.png";
        break;
      case SettingKeyboard.Button_Cycle_Ability:
        iconPath = "E.png";
        break;
      case SettingKeyboard.Button_Cycle_Nature:
        iconPath = "N.png";
        break;
      case SettingKeyboard.Button_Cycle_Variant:
        iconPath = "V.png";
        break;
      default:
        break;
      }
    } else {
      iconPath = this.scene.inputController?.getIconForLatestInputRecorded(iconSetting);
    }
    iconElement.setTexture(gamepadType, iconPath);
    iconElement.setPosition(this.instructionRowX, this.instructionRowY);
    controlLabel.setPosition(this.instructionRowX + this.instructionRowTextOffset, this.instructionRowY);
    iconElement.setVisible(true);
    controlLabel.setVisible(true);
    this.instructionsContainer.add([iconElement, controlLabel]);
    this.instructionRowY += 8;
    if (this.instructionRowY >= 24) {
      this.instructionRowY = 0;
      this.instructionRowX += 50;
    }
  }

  updateInstructions(): void {
    this.instructionRowX = 0;
    this.instructionRowY = 0;
    this.hideInstructions();
    this.instructionsContainer.removeAll();
    let gamepadType;
    if (this.scene.inputMethod === "gamepad") {
      gamepadType = this.scene.inputController.getConfig(this.scene.inputController.selectedDevice[Device.GAMEPAD]).padType;
    } else {
      gamepadType = this.scene.inputMethod;
    }

    if (this.speciesStarterDexEntry?.caughtAttr) {
      if (this.canCycleShiny) {
        this.updateButtonIcon(SettingKeyboard.Button_Cycle_Shiny, gamepadType, this.shinyIconElement, this.shinyLabel);
      }
      if (this.canCycleForm) {
        this.updateButtonIcon(SettingKeyboard.Button_Cycle_Form, gamepadType, this.formIconElement, this.formLabel);
      }
      if (this.canCycleGender) {
        this.updateButtonIcon(SettingKeyboard.Button_Cycle_Gender, gamepadType, this.genderIconElement, this.genderLabel);
      }
      if (this.canCycleAbility) {
        this.updateButtonIcon(SettingKeyboard.Button_Cycle_Ability, gamepadType, this.abilityIconElement, this.abilityLabel);
      }
      if (this.canCycleNature) {
        this.updateButtonIcon(SettingKeyboard.Button_Cycle_Nature, gamepadType, this.natureIconElement, this.natureLabel);
      }
      if (this.canCycleVariant) {
        this.updateButtonIcon(SettingKeyboard.Button_Cycle_Variant, gamepadType, this.variantIconElement, this.variantLabel);
      }
    }
  }

  getValueLimit(): integer {
    const valueLimit = new Utils.IntegerHolder(0);
    switch (this.scene.gameMode.modeId) {
    case GameModes.ENDLESS:
    case GameModes.SPLICED_ENDLESS:
      valueLimit.value = 15;
      break;
    default:
      valueLimit.value = 10;
    }

    Challenge.applyChallenges(this.scene.gameMode, Challenge.ChallengeType.STARTER_POINTS, valueLimit);

    return valueLimit.value;
  }

  updateStarters = () => {
    this.scrollCursor = 0;
    this.filteredStarterContainers = [];

    this.pokerusCursorObjs.forEach(cursor => cursor.setVisible(false));
    this.starterCursorObjs.forEach(cursor => cursor.setVisible(false));

    this.filterBar.updateFilterLabels();

    // filter
    this.starterContainer.forEach(container => {
      container.setVisible(false);

      // First, ensure you have the caught attributes for the species else default to bigint 0
      const caughtVariants = this.scene.gameData.dexData[container.species.speciesId]?.caughtAttr || BigInt(0);

      // Define the variables based on whether their respective variants have been caught
      const isVariant3Caught = !!(caughtVariants & DexAttr.VARIANT_3);
      const isVariant2Caught = !!(caughtVariants & DexAttr.VARIANT_2);
      const isVariantCaught = !!(caughtVariants & DexAttr.SHINY);
      const isCaught = !!(caughtVariants & DexAttr.NON_SHINY);
      const isUncaught = !isCaught && !isVariantCaught && !isVariant2Caught && !isVariant3Caught;
      const isPassiveUnlocked = this.scene.gameData.starterData[container.species.speciesId].passiveAttr > 0;
      const isWin = this.scene.gameData.starterData[container.species.speciesId].classicWinCount > 0;
      const isNotWin = this.scene.gameData.starterData[container.species.speciesId].classicWinCount === 0;
      const isUndefined = this.scene.gameData.starterData[container.species.speciesId].classicWinCount === undefined;

      const fitsGen =   this.filterBar.getVals(DropDownColumn.GEN).includes(container.species.generation);

      const fitsType =  this.filterBar.getVals(DropDownColumn.TYPES).some(type => container.species.isOfType((type as number) - 1));

      const fitsShiny = this.filterBar.getVals(DropDownColumn.SHINY).some(variant => {
        if (variant === "SHINY3") {
          return isVariant3Caught;
        } else if (variant === "SHINY2") {
          return isVariant2Caught && !isVariant3Caught;
        } else if (variant === "SHINY") {
          return isVariantCaught && !isVariant2Caught && !isVariant3Caught;
        } else if (variant === "NORMAL") {
          return isCaught && !isVariantCaught && !isVariant2Caught && !isVariant3Caught;
        } else if (variant === "UNCAUGHT") {
          return isUncaught;
        }
      });

      const fitsPassive = this.filterBar.getVals(DropDownColumn.UNLOCKS).some(unlocks => {
        if (unlocks.val === "PASSIVE" && unlocks.state === DropDownState.INCLUDE) {
          return isPassiveUnlocked;
        } else if (unlocks.val === "PASSIVE" && unlocks.state === DropDownState.EXCLUDE) {
          return !isPassiveUnlocked;
        } else if (unlocks.val === "PASSIVE" && unlocks.state === DropDownState.OFF) {
          return true;
        }
      });

      const fitsWin = this.filterBar.getVals(DropDownColumn.MISC).some(misc => {
        if (container.species.speciesId < 10) {
        }
        if (misc.val === "WIN" && misc.state === DropDownState.INCLUDE) {
          return isWin;
        } else if (misc.val === "WIN" && misc.state === DropDownState.EXCLUDE) {
          return isNotWin || isUndefined;
        } else if (misc.val === "WIN" && misc.state === DropDownState.OFF) {
          return true;
        }
      });

      if (fitsGen && fitsType && fitsShiny && fitsPassive && fitsWin) {
        this.filteredStarterContainers.push(container);
      }
    });

    this.starterSelectScrollBar.setPages(Math.ceil((this.filteredStarterContainers.length - 81) / 9) + 1);
    this.starterSelectScrollBar.setPage(0);

    // sort
    const sort = this.filterBar.getVals(DropDownColumn.SORT)[0];
    this.filteredStarterContainers.sort((a, b) => {
      switch (sort.val) {
      default:
        break;
      case 0:
        return (a.species.speciesId - b.species.speciesId) * -sort.dir;
      case 1:
        return (a.cost - b.cost) * -sort.dir;
      case 2:
        const candyCountA = this.scene.gameData.starterData[a.species.speciesId].candyCount;
        const candyCountB = this.scene.gameData.starterData[b.species.speciesId].candyCount;
        return (candyCountA - candyCountB) * -sort.dir;
      case 3:
        const avgIVsA = this.scene.gameData.dexData[a.species.speciesId].ivs.reduce((a, b) => a + b, 0) / this.scene.gameData.dexData[a.species.speciesId].ivs.length;
        const avgIVsB = this.scene.gameData.dexData[b.species.speciesId].ivs.reduce((a, b) => a + b, 0) / this.scene.gameData.dexData[b.species.speciesId].ivs.length;
        return (avgIVsA - avgIVsB) * -sort.dir;
      case 4:
        return a.species.name.localeCompare(b.species.name) * -sort.dir;
      }
      return 0;
    });

    this.updateScroll();
  };

  updateScroll = () => {
    const maxColumns = 9;
    const maxRows = 9;

    this.starterSelectScrollBar.setPage(this.scrollCursor);

    let pokerusCursorIndex = 0;
    this.filteredStarterContainers.forEach((container, i) => {
      const pos = calcStarterPosition(i, this.scrollCursor);
      container.setPosition(pos.x, pos.y);

      if (i < (maxRows + this.scrollCursor) * maxColumns && i >= this.scrollCursor * maxColumns) {
        container.setVisible(true);
      } else {
        container.setVisible(false);
      }

      if (this.pokerusSpecies.includes(container.species)) {
        this.pokerusCursorObjs[pokerusCursorIndex].setPosition(pos.x - 1, pos.y + 1);

        if (i < (maxRows + this.scrollCursor) * maxColumns && i >= this.scrollCursor * maxColumns) {
          this.pokerusCursorObjs[pokerusCursorIndex].setVisible(true);
        } else {
          this.pokerusCursorObjs[pokerusCursorIndex].setVisible(false);
        }
        pokerusCursorIndex++;
      }

      if (this.starterSpecies.includes(container.species)) {
        this.starterCursorObjs[this.starterSpecies.indexOf(container.species)].setPosition(pos.x - 1, pos.y + 1);

        if (i < (maxRows + this.scrollCursor) * maxColumns && i >= this.scrollCursor * maxColumns) {
          this.starterCursorObjs[this.starterSpecies.indexOf(container.species)].setVisible(true);
        } else {
          this.starterCursorObjs[this.starterSpecies.indexOf(container.species)].setVisible(false);
        }
<<<<<<< HEAD
        this.starterPassiveBgs[s].setVisible(slotVisible && !!this.scene.gameData.starterData[speciesId].passiveAttr);
        this.hiddenAbilityIcons[s].setVisible(slotVisible && !!this.scene.gameData.dexData[speciesId].caughtAttr && !!(this.scene.gameData.starterData[speciesId].abilityAttr & 4));
        this.classicWinIcons[s].setVisible(slotVisible && this.scene.gameData.starterData[speciesId].classicWinCount > 0);
=======
      }
>>>>>>> 7f8ddb51

      const speciesId = container.species.speciesId;
      this.updateStarterValueLabel(container);

      container.label.setVisible(true);
      const speciesVariants = speciesId && this.scene.gameData.dexData[speciesId].caughtAttr & DexAttr.SHINY
        ? [ DexAttr.DEFAULT_VARIANT, DexAttr.VARIANT_2, DexAttr.VARIANT_3 ].filter(v => !!(this.scene.gameData.dexData[speciesId].caughtAttr & v))
        : [];
      for (let v = 0; v < 3; v++) {
        const hasVariant = speciesVariants.length > v;
        container.shinyIcons[v].setVisible(hasVariant);
        if (hasVariant) {
          container.shinyIcons[v].setTint(getVariantTint(speciesVariants[v] === DexAttr.DEFAULT_VARIANT ? 0 : speciesVariants[v] === DexAttr.VARIANT_2 ? 1 : 2));
        }
      }

      container.starterPassiveBgs.setVisible(!!this.scene.gameData.starterData[speciesId].passiveAttr);
      container.hiddenAbilityIcon.setVisible(!!this.scene.gameData.dexData[speciesId].caughtAttr && !!(this.scene.gameData.starterData[speciesId].abilityAttr & 4));
      container.classicWinIcon.setVisible(this.scene.gameData.starterData[speciesId].classicWinCount > 0);

      // 'Candy Icon' mode
      if (this.scene.candyUpgradeDisplay === 0) {

        if (!starterColors[speciesId]) {
          // Default to white if no colors are found
          starterColors[speciesId] = [ "ffffff", "ffffff" ];
        }

        // Set the candy colors
        container.candyUpgradeIcon.setTint(argbFromRgba(Utils.rgbHexToRgba(starterColors[speciesId][0])));
        container.candyUpgradeOverlayIcon.setTint(argbFromRgba(Utils.rgbHexToRgba(starterColors[speciesId][1])));

        this.setUpgradeIcon(container);
      } else if (this.scene.candyUpgradeDisplay === 1) {
        container.candyUpgradeIcon.setVisible(false);
        container.candyUpgradeOverlayIcon.setVisible(false);
      }
    });
  };

  setCursor(cursor: integer): boolean {
    let changed = false;

    if (this.filterMode) {
      changed = this.filterBarCursor !== cursor;
      this.filterBarCursor = cursor;

      this.filterBar.setCursor(cursor);
    } else {
      cursor = Math.max(Math.min(this.filteredStarterContainers.length - 1, cursor),0);
      changed = super.setCursor(cursor);

      const pos = calcStarterPosition(cursor, this.scrollCursor);
      this.cursorObj.setPosition(pos.x - 1, pos.y + 1);

      const species = this.filteredStarterContainers[cursor]?.species;

      if (species) {
        const defaultDexAttr = this.scene.gameData.getSpeciesDefaultDexAttr(species, false, true);
        const defaultProps = this.scene.gameData.getSpeciesDexAttrProps(species, defaultDexAttr);
        const variant = defaultProps.variant;
        const tint = getVariantTint(variant);
        this.pokemonShinyIcon.setFrame(getVariantIcon(variant));
        this.pokemonShinyIcon.setTint(tint);
        this.setSpecies(species);
        this.updateInstructions();
      } else {
        console.warn("Species is undefined for cursor position", cursor);
        this.setFilterMode(true);
      }
    }

<<<<<<< HEAD
  setGenMode(genMode: boolean): boolean {
    this.genCursorObj.setVisible(genMode && !(this.startCursorObj.visible || this.starterIconsCursorObj.visible));
    this.cursorObj.setVisible(!genMode && !(this.startCursorObj.visible || this.starterIconsCursorObj.visible));
=======
    return changed;
  }
>>>>>>> 7f8ddb51

  setFilterMode(filterMode: boolean): boolean {
    this.cursorObj.setVisible(!filterMode);
    this.filterBar.cursorObj.setVisible(filterMode);

    if (filterMode !== this.filterMode) {
      this.filterMode = filterMode;
      this.setCursor(filterMode ? this.filterBarCursor : this.cursor);
      if (filterMode) {
        this.setSpecies(null);
      }
      if (this.starterIconsCursorObj.visible) {
        this.setSpecies(this.genSpecies[this.starterGens[this.starterIconsCursorIndex]][this.starterCursors[this.starterIconsCursorIndex]]);
      }

      return true;
    }

    return false;
  }

  moveStarterIconsCursor(index: number): void {
    this.starterIconsCursorObj.x = this.starterIcons[index].x + this.starterIconsCursorXOffset;
    this.starterIconsCursorObj.y = this.starterIcons[index].y + this.starterIconsCursorYOffset;
<<<<<<< HEAD
    if (this.starterCursors.length > 0) {
      this.starterIconsCursorObj.setVisible(true);
      this.setSpecies(this.genSpecies[this.starterGens[index]][this.starterCursors[index]]);
=======
    if (this.starterSpecies.length > 0) {
      this.starterIconsCursorObj.setVisible(true);
      this.setSpecies(this.starterSpecies[index]);
>>>>>>> 7f8ddb51
    } else {
      this.starterIconsCursorObj.setVisible(false);
      this.setSpecies(null);
    }
  }

  setSpecies(species: PokemonSpecies) {
    this.speciesStarterDexEntry = species ? this.scene.gameData.dexData[species.speciesId] : null;
    this.dexAttrCursor = species ? this.scene.gameData.getSpeciesDefaultDexAttr(species, false, true) : 0n;
    this.abilityCursor = species ? this.scene.gameData.getStarterSpeciesDefaultAbilityIndex(species) : 0;
    this.natureCursor = species ? this.scene.gameData.getSpeciesDefaultNature(species) : 0;

    const starterAttributes : StarterAttributes = species ? {...this.starterPreferences[species.speciesId]} : null;
    // validate starterAttributes
    if (starterAttributes) {
      // this may cause changes so we created a copy of the attributes before
      if (!isNaN(starterAttributes.variant)) {
        if (![
          this.speciesStarterDexEntry.caughtAttr & DexAttr.NON_SHINY,
          this.speciesStarterDexEntry.caughtAttr & DexAttr.DEFAULT_VARIANT,
          this.speciesStarterDexEntry.caughtAttr & DexAttr.VARIANT_2,
          this.speciesStarterDexEntry.caughtAttr & DexAttr.VARIANT_3
        ][starterAttributes.variant+1]) { // add 1 as -1 = non-shiny
          // requested variant wasn't unlocked, purging setting
          delete starterAttributes.variant;
        }
      }

      if (typeof starterAttributes.female !== "boolean" || !(starterAttributes.female ?
        this.speciesStarterDexEntry.caughtAttr & DexAttr.FEMALE :
        this.speciesStarterDexEntry.caughtAttr & DexAttr.MALE
      )) {
        // requested gender wasn't unlocked, purging setting
        delete starterAttributes.female;
      }

      const abilityAttr = this.scene.gameData.starterData[species.speciesId].abilityAttr;
      if (![
        abilityAttr & AbilityAttr.ABILITY_1,
        species.ability2 ? (abilityAttr & AbilityAttr.ABILITY_2) : abilityAttr & AbilityAttr.ABILITY_HIDDEN,
        species.ability2 && abilityAttr & AbilityAttr.ABILITY_HIDDEN
      ][starterAttributes.ability]) {
        // requested ability wasn't unlocked, purging setting
        delete starterAttributes.ability;
      }

      if (!(species.forms[starterAttributes.form]?.isStarterSelectable && this.speciesStarterDexEntry.caughtAttr & this.scene.gameData.getFormAttr(starterAttributes.form))) {
        // requested form wasn't unlocked/isn't a starter form, purging setting
        delete starterAttributes.form;
      }

      if (this.scene.gameData.getNaturesForAttr(this.speciesStarterDexEntry.natureAttr).indexOf(starterAttributes.nature as unknown as Nature) < 0) {
        // requested nature wasn't unlocked, purging setting
        delete starterAttributes.nature;
      }
    }

    if (starterAttributes?.nature) {
      // load default nature from stater save data, if set
      this.natureCursor = starterAttributes.nature;
    }
    if (!isNaN(starterAttributes?.ability)) {
      // load default nature from stater save data, if set
      this.abilityCursor = starterAttributes.ability;
    }

    if (this.statsMode) {
      if (this.speciesStarterDexEntry?.caughtAttr) {
        this.statsContainer.setVisible(true);
        this.showStats();
      } else {
        this.statsContainer.setVisible(false);
        this.statsContainer.updateIvs(null);
      }
    }

    if (this.lastSpecies) {
      const dexAttr = this.scene.gameData.getSpeciesDefaultDexAttr(this.lastSpecies, false, true);
      const props = this.scene.gameData.getSpeciesDexAttrProps(this.lastSpecies, dexAttr);
<<<<<<< HEAD
      const lastSpeciesIcon = (this.starterSelectGenIconContainers[this.lastSpecies.generation - 1].getAt(this.genSpecies[this.lastSpecies.generation - 1].indexOf(this.lastSpecies)) as Phaser.GameObjects.Sprite);
=======
      const speciesIndex = this.allSpecies.indexOf(this.lastSpecies);
      const lastSpeciesIcon = this.starterContainer[speciesIndex].icon;
>>>>>>> 7f8ddb51
      this.checkIconId(lastSpeciesIcon, this.lastSpecies, props.female, props.formIndex, props.shiny, props.variant);
      this.iconAnimHandler.addOrUpdate(lastSpeciesIcon, PokemonIconAnimMode.NONE);

      // Resume the animation for the previously selected species
      const icon = this.starterContainer[speciesIndex].icon;
      this.scene.tweens.getTweensOf(icon).forEach(tween => tween.resume());
    }

    this.lastSpecies = species;

    if (species && (this.speciesStarterDexEntry?.seenAttr || this.speciesStarterDexEntry?.caughtAttr)) {
      this.pokemonNumberText.setText(Utils.padInt(species.speciesId, 4));
      this.pokemonNameText.setText(species.name);

      if (this.speciesStarterDexEntry?.caughtAttr) {
        const colorScheme = starterColors[species.speciesId];

        const luck = this.scene.gameData.getDexAttrLuck(this.speciesStarterDexEntry.caughtAttr);
        this.pokemonLuckText.setVisible(!!luck);
        this.pokemonLuckText.setText(luck.toString());
        this.pokemonLuckText.setTint(getVariantTint(Math.min(luck - 1, 2) as Variant));
        this.pokemonLuckLabelText.setVisible(this.pokemonLuckText.visible);
        this.pokemonShinyIcon.setVisible(this.pokemonLuckText.visible);

        //Growth translate
        let growthReadable = Utils.toReadableString(GrowthRate[species.growthRate]);
        const growthAux = growthReadable.replace(" ", "_");
        if (i18next.exists("growth:" + growthAux)) {
          growthReadable = i18next.t("growth:"+ growthAux as any);
        }
        this.pokemonGrowthRateText.setText(growthReadable);

        this.pokemonGrowthRateText.setColor(getGrowthRateColor(species.growthRate));
        this.pokemonGrowthRateText.setShadowColor(getGrowthRateColor(species.growthRate, true));
        this.pokemonGrowthRateLabelText.setVisible(true);
        this.pokemonUncaughtText.setVisible(false);
        this.pokemonAbilityLabelText.setVisible(true);
        this.pokemonPassiveLabelText.setVisible(true);
        this.pokemonNatureLabelText.setVisible(true);
        this.pokemonCaughtCountText.setText(`${this.speciesStarterDexEntry.caughtCount}`);
        if (species.speciesId === Species.MANAPHY || species.speciesId === Species.PHIONE) {
          this.pokemonHatchedIcon.setFrame("manaphy");
        } else {
          this.pokemonHatchedIcon.setFrame(getEggTierForSpecies(species));
        }
        this.pokemonHatchedCountText.setText(`${this.speciesStarterDexEntry.hatchedCount}`);
        const defaultDexAttr = this.scene.gameData.getSpeciesDefaultDexAttr(species, false, true);
        const defaultProps = this.scene.gameData.getSpeciesDexAttrProps(species, defaultDexAttr);
        const variant = defaultProps.variant;
        const tint = getVariantTint(variant);
        this.pokemonShinyIcon.setFrame(getVariantIcon(variant));
        this.pokemonShinyIcon.setTint(tint);
        this.pokemonCaughtHatchedContainer.setVisible(true);
        if (pokemonPrevolutions.hasOwnProperty(species.speciesId)) {
          this.pokemonCaughtHatchedContainer.setY(16);
          this.pokemonShinyIcon.setY(135);
          this.pokemonShinyIcon.setFrame(getVariantIcon(variant));
          [
            this.pokemonCandyIcon,
            this.pokemonCandyOverlayIcon,
            this.pokemonCandyDarknessOverlay,
            this.pokemonCandyCountText,
            this.pokemonHatchedIcon,
            this.pokemonHatchedCountText
          ].map(c => c.setVisible(false));
          this.pokemonFormText.setY(25);
        } else {
          this.pokemonCaughtHatchedContainer.setY(25);
          this.pokemonShinyIcon.setY(117);
          this.pokemonCandyIcon.setTint(argbFromRgba(Utils.rgbHexToRgba(colorScheme[0])));
          this.pokemonCandyIcon.setVisible(true);
          this.pokemonCandyOverlayIcon.setTint(argbFromRgba(Utils.rgbHexToRgba(colorScheme[1])));
          this.pokemonCandyOverlayIcon.setVisible(true);
          this.pokemonCandyDarknessOverlay.setVisible(true);
          this.pokemonCandyCountText.setText(`x${this.scene.gameData.starterData[species.speciesId].candyCount}`);
          this.pokemonCandyCountText.setVisible(true);
          this.pokemonFormText.setVisible(true);
          this.pokemonFormText.setY(42);
          this.pokemonHatchedIcon.setVisible(true);
          this.pokemonHatchedCountText.setVisible(true);

          let currentFriendship = this.scene.gameData.starterData[this.lastSpecies.speciesId].friendship;
          if (!currentFriendship || currentFriendship === undefined) {
            currentFriendship = 0;
          }

          const friendshipCap = getStarterValueFriendshipCap(speciesStarters[this.lastSpecies.speciesId]);
          const candyCropY = 16 - (16 * (currentFriendship / friendshipCap));

          if (this.pokemonCandyDarknessOverlay.visible) {
            this.pokemonCandyDarknessOverlay.on("pointerover", () => (this.scene as BattleScene).ui.showTooltip(null, `${currentFriendship}/${friendshipCap}`, true));
            this.pokemonCandyDarknessOverlay.on("pointerout", () => (this.scene as BattleScene).ui.hideTooltip());
          }

          this.pokemonCandyDarknessOverlay.setCrop(0,0,16, candyCropY);
        }


        // Pause the animation when the species is selected
        const speciesIndex = this.allSpecies.indexOf(species);
        const icon = this.starterContainer[speciesIndex].icon;

        if (this.isUpgradeAnimationEnabled()) {
          this.scene.tweens.getTweensOf(icon).forEach(tween => tween.pause());
          // Reset the position of the icon
          icon.x = -2;
          icon.y = 2;
        }

        // Initiates the small up and down idle animation
        this.iconAnimHandler.addOrUpdate(icon, PokemonIconAnimMode.PASSIVE);

        const starterIndex = this.starterSpecies.indexOf(species);

        let props: DexAttrProps;

        if (starterIndex > -1) {
          props = this.scene.gameData.getSpeciesDexAttrProps(species, this.starterAttr[starterIndex]);
          this.setSpeciesDetails(species, props.shiny, props.formIndex, props.female, props.variant, this.starterAbilityIndexes[starterIndex], this.starterNatures[starterIndex]);
        } else {
          const defaultDexAttr = this.scene.gameData.getSpeciesDefaultDexAttr(species, false, true);
          const defaultAbilityIndex = starterAttributes?.ability ?? this.scene.gameData.getStarterSpeciesDefaultAbilityIndex(species);
          // load default nature from stater save data, if set
          const defaultNature = starterAttributes?.nature || this.scene.gameData.getSpeciesDefaultNature(species);
          props = this.scene.gameData.getSpeciesDexAttrProps(species, defaultDexAttr);
          if (!isNaN(starterAttributes?.variant)) {
            if (props.shiny = (starterAttributes.variant >= 0)) {
              props.variant = starterAttributes.variant as Variant;
            }
          }
          props.formIndex = starterAttributes?.form ?? props.formIndex;
          props.female = starterAttributes?.female ?? props.female;

          this.setSpeciesDetails(species, props.shiny, props.formIndex, props.female, props.variant, defaultAbilityIndex, defaultNature);
        }

        const speciesForm = getPokemonSpeciesForm(species.speciesId, props.formIndex);
        this.setTypeIcons(speciesForm.type1, speciesForm.type2);

        this.pokemonSprite.clearTint();
        if (this.pokerusSpecies.includes(species)) {
          handleTutorial(this.scene, Tutorial.Pokerus);
        }
      } else {
        this.pokemonGrowthRateText.setText("");
        this.pokemonGrowthRateLabelText.setVisible(false);
        this.type1Icon.setVisible(false);
        this.type2Icon.setVisible(false);
        this.pokemonLuckLabelText.setVisible(false);
        this.pokemonLuckText.setVisible(false);
        this.pokemonShinyIcon.setVisible(false);
        this.pokemonUncaughtText.setVisible(true);
        this.pokemonAbilityLabelText.setVisible(false);
        this.pokemonPassiveLabelText.setVisible(false);
        this.pokemonNatureLabelText.setVisible(false);
        this.pokemonCaughtHatchedContainer.setVisible(false);
        this.pokemonCandyIcon.setVisible(false);
        this.pokemonCandyOverlayIcon.setVisible(false);
        this.pokemonCandyDarknessOverlay.setVisible(false);
        this.pokemonCandyCountText.setVisible(false);
        this.pokemonFormText.setVisible(false);

        const defaultDexAttr = this.scene.gameData.getSpeciesDefaultDexAttr(species, true, true);
        const defaultAbilityIndex = this.scene.gameData.getStarterSpeciesDefaultAbilityIndex(species);
        const defaultNature = this.scene.gameData.getSpeciesDefaultNature(species);
        const props = this.scene.gameData.getSpeciesDexAttrProps(species, defaultDexAttr);

        this.setSpeciesDetails(species, props.shiny, props.formIndex, props.female, props.variant, defaultAbilityIndex, defaultNature, true);
        this.pokemonSprite.setTint(0x808080);
      }
    } else {
      this.pokemonNumberText.setText(Utils.padInt(0, 4));
      this.pokemonNameText.setText(species ? "???" : "");
      this.pokemonGrowthRateText.setText("");
      this.pokemonGrowthRateLabelText.setVisible(false);
      this.type1Icon.setVisible(false);
      this.type2Icon.setVisible(false);
      this.pokemonLuckLabelText.setVisible(false);
      this.pokemonLuckText.setVisible(false);
      this.pokemonShinyIcon.setVisible(false);
      this.pokemonUncaughtText.setVisible(!!species);
      this.pokemonAbilityLabelText.setVisible(false);
      this.pokemonPassiveLabelText.setVisible(false);
      this.pokemonNatureLabelText.setVisible(false);
      this.pokemonCaughtHatchedContainer.setVisible(false);
      this.pokemonCandyIcon.setVisible(false);
      this.pokemonCandyOverlayIcon.setVisible(false);
      this.pokemonCandyDarknessOverlay.setVisible(false);
      this.pokemonCandyCountText.setVisible(false);
      this.pokemonFormText.setVisible(false);

      this.setSpeciesDetails(species, false, 0, false, 0, 0, 0);
      this.pokemonSprite.clearTint();
    }
  }



  setSpeciesDetails(species: PokemonSpecies, shiny: boolean, formIndex: integer, female: boolean, variant: Variant, abilityIndex: integer, natureIndex: integer, forSeen: boolean = false): void {
    const oldProps = species ? this.scene.gameData.getSpeciesDexAttrProps(species, this.dexAttrCursor) : null;
    const oldAbilityIndex = this.abilityCursor > -1 ? this.abilityCursor : this.scene.gameData.getStarterSpeciesDefaultAbilityIndex(species);
    const oldNatureIndex = this.natureCursor > -1 ? this.natureCursor : this.scene.gameData.getSpeciesDefaultNature(species);
    this.dexAttrCursor = 0n;
    this.abilityCursor = -1;
    this.natureCursor = -1;

    if (species?.forms?.find(f => f.formKey === "female")) {
      if (female !== undefined) {
        formIndex = female ? 1 : 0;
      } else if (formIndex !== undefined) {
        female = formIndex === 1;
      }
    }

    if (species) {
      this.dexAttrCursor |= (shiny !== undefined ? !shiny : !(shiny = oldProps.shiny)) ? DexAttr.NON_SHINY : DexAttr.SHINY;
      this.dexAttrCursor |= (female !== undefined ? !female : !(female = oldProps.female)) ? DexAttr.MALE : DexAttr.FEMALE;
      this.dexAttrCursor |= (variant !== undefined ? !variant : !(variant = oldProps.variant)) ? DexAttr.DEFAULT_VARIANT : variant === 1 ? DexAttr.VARIANT_2 : DexAttr.VARIANT_3;
      this.dexAttrCursor |= this.scene.gameData.getFormAttr(formIndex !== undefined ? formIndex : (formIndex = oldProps.formIndex));
      this.abilityCursor = abilityIndex !== undefined ? abilityIndex : (abilityIndex = oldAbilityIndex);
      this.natureCursor = natureIndex !== undefined ? natureIndex : (natureIndex = oldNatureIndex);
    }

    this.pokemonSprite.setVisible(false);

    if (this.assetLoadCancelled) {
      this.assetLoadCancelled.value = true;
      this.assetLoadCancelled = null;
    }

    this.starterMoveset = null;
    this.speciesStarterMoves = [];

    if (species) {
      const dexEntry = this.scene.gameData.dexData[species.speciesId];
      const abilityAttr = this.scene.gameData.starterData[species.speciesId].abilityAttr;
      if (!dexEntry.caughtAttr) {
        const props = this.scene.gameData.getSpeciesDexAttrProps(species, this.scene.gameData.getSpeciesDefaultDexAttr(species, forSeen, !forSeen));
        const defaultAbilityIndex = this.scene.gameData.getStarterSpeciesDefaultAbilityIndex(species);
        const defaultNature = this.scene.gameData.getSpeciesDefaultNature(species);
        if (shiny === undefined || shiny !== props.shiny) {
          shiny = props.shiny;
        }
        if (formIndex === undefined || formIndex !== props.formIndex) {
          formIndex = props.formIndex;
        }
        if (female === undefined || female !== props.female) {
          female = props.female;
        }
        if (variant === undefined || variant !== props.variant) {
          variant = props.variant;
        }
        if (abilityIndex === undefined || abilityIndex !== defaultAbilityIndex) {
          abilityIndex = defaultAbilityIndex;
        }
        if (natureIndex === undefined || natureIndex !== defaultNature) {
          natureIndex = defaultNature;
        }
      }

      this.shinyOverlay.setVisible(shiny);
      this.pokemonNumberText.setColor(this.getTextColor(shiny ? TextStyle.SUMMARY_GOLD : TextStyle.SUMMARY, false));
      this.pokemonNumberText.setShadowColor(this.getTextColor(shiny ? TextStyle.SUMMARY_GOLD : TextStyle.SUMMARY, true));

      if (forSeen ? this.speciesStarterDexEntry?.seenAttr : this.speciesStarterDexEntry?.caughtAttr) {
        const starterIndex = this.starterSpecies.indexOf(species);

        if (starterIndex > -1) {
          this.starterAttr[starterIndex] = this.dexAttrCursor;
          this.starterAbilityIndexes[starterIndex] = this.abilityCursor;
          this.starterNatures[starterIndex] = this.natureCursor;
        }

        const assetLoadCancelled = new Utils.BooleanHolder(false);
        this.assetLoadCancelled = assetLoadCancelled;

        species.loadAssets(this.scene, female, formIndex, shiny, variant, true).then(() => {
          if (assetLoadCancelled.value) {
            return;
          }
          this.assetLoadCancelled = null;
          this.speciesLoaded.set(species.speciesId, true);
          this.pokemonSprite.play(species.getSpriteKey(female, formIndex, shiny, variant));
          this.pokemonSprite.setPipelineData("shiny", shiny);
          this.pokemonSprite.setPipelineData("variant", variant);
          this.pokemonSprite.setPipelineData("spriteKey", species.getSpriteKey(female, formIndex, shiny, variant));
          this.pokemonSprite.setVisible(!this.statsMode);
        });

<<<<<<< HEAD
        if (!this.starterIconsCursorObj.visible) {
          (this.starterSelectGenIconContainers[this.getGenCursorWithScroll()].getAt(this.cursor) as Phaser.GameObjects.Sprite)
            .setTexture(species.getIconAtlasKey(formIndex, shiny, variant), species.getIconId(female, formIndex, shiny, variant));
          this.checkIconId((this.starterSelectGenIconContainers[this.getGenCursorWithScroll()].getAt(this.cursor) as Phaser.GameObjects.Sprite), species, female, formIndex, shiny, variant);
        } else {
          (this.starterSelectGenIconContainers[this.starterGens[this.starterIconsCursorIndex]].getAt(this.starterCursors[this.starterIconsCursorIndex]) as Phaser.GameObjects.Sprite)
            .setTexture(species.getIconAtlasKey(formIndex, shiny, variant), species.getIconId(female, formIndex, shiny, variant));
          this.checkIconId((this.starterSelectGenIconContainers[this.starterGens[this.starterIconsCursorIndex]].getAt(this.starterCursors[this.starterIconsCursorIndex]) as Phaser.GameObjects.Sprite), species, female, formIndex, shiny, variant);
        }
=======

        const isValidForChallenge = new Utils.BooleanHolder(true);
        Challenge.applyChallenges(this.scene.gameMode, Challenge.ChallengeType.STARTER_CHOICE, species, isValidForChallenge, this.scene.gameData.getSpeciesDexAttrProps(species, this.dexAttrCursor), !!this.starterSpecies.length);
        const starterSprite = this.filteredStarterContainers[this.cursor].icon as Phaser.GameObjects.Sprite;
        starterSprite.setTexture(species.getIconAtlasKey(formIndex, shiny, variant), species.getIconId(female, formIndex, shiny, variant));
        this.filteredStarterContainers[this.cursor].checkIconId(female, formIndex, shiny, variant);
>>>>>>> 7f8ddb51
        this.canCycleShiny = !!(dexEntry.caughtAttr & DexAttr.NON_SHINY && dexEntry.caughtAttr & DexAttr.SHINY);
        this.canCycleGender = !!(dexEntry.caughtAttr & DexAttr.MALE && dexEntry.caughtAttr & DexAttr.FEMALE);
        this.canCycleAbility = [ abilityAttr & AbilityAttr.ABILITY_1, (abilityAttr & AbilityAttr.ABILITY_2) && species.ability2, abilityAttr & AbilityAttr.ABILITY_HIDDEN ].filter(a => a).length > 1;
        this.canCycleForm = species.forms.filter(f => f.isStarterSelectable || !pokemonFormChanges[species.speciesId]?.find(fc => fc.formKey))
          .map((_, f) => dexEntry.caughtAttr & this.scene.gameData.getFormAttr(f)).filter(f => f).length > 1;
        this.canCycleNature = this.scene.gameData.getNaturesForAttr(dexEntry.natureAttr).length > 1;
        this.canCycleVariant = shiny && [ dexEntry.caughtAttr & DexAttr.DEFAULT_VARIANT, dexEntry.caughtAttr & DexAttr.VARIANT_2, dexEntry.caughtAttr & DexAttr.VARIANT_3].filter(v => v).length > 1;
      }

      if (dexEntry.caughtAttr && species.malePercent !== null) {
        const gender = !female ? Gender.MALE : Gender.FEMALE;
        this.pokemonGenderText.setText(getGenderSymbol(gender));
        this.pokemonGenderText.setColor(getGenderColor(gender));
        this.pokemonGenderText.setShadowColor(getGenderColor(gender, true));
      } else {
        this.pokemonGenderText.setText("");
      }

      if (dexEntry.caughtAttr) {
        const ability = this.lastSpecies.getAbility(abilityIndex);
        this.pokemonAbilityText.setText(allAbilities[ability].name);

        const isHidden = abilityIndex === (this.lastSpecies.ability2 ? 2 : 1);
        this.pokemonAbilityText.setColor(this.getTextColor(!isHidden ? TextStyle.SUMMARY_ALT : TextStyle.SUMMARY_GOLD));
        this.pokemonAbilityText.setShadowColor(this.getTextColor(!isHidden ? TextStyle.SUMMARY_ALT : TextStyle.SUMMARY_GOLD, true));

        const passiveAttr = this.scene.gameData.starterData[species.speciesId].passiveAttr;
        this.pokemonPassiveText.setText(passiveAttr & PassiveAttr.UNLOCKED ? passiveAttr & PassiveAttr.ENABLED ? allAbilities[starterPassiveAbilities[this.lastSpecies.speciesId]].name : i18next.t("starterSelectUiHandler:disabled") : i18next.t("starterSelectUiHandler:locked"));
        this.pokemonPassiveText.setColor(this.getTextColor(passiveAttr === (PassiveAttr.UNLOCKED | PassiveAttr.ENABLED) ? TextStyle.SUMMARY_ALT : TextStyle.SUMMARY_GRAY));
        this.pokemonPassiveText.setShadowColor(this.getTextColor(passiveAttr === (PassiveAttr.UNLOCKED | PassiveAttr.ENABLED) ? TextStyle.SUMMARY_ALT : TextStyle.SUMMARY_GRAY, true));

        this.pokemonNatureText.setText(getNatureName(natureIndex as unknown as Nature, true, true, false, this.scene.uiTheme));

        let levelMoves: LevelMoves;
        if (pokemonFormLevelMoves.hasOwnProperty(species.speciesId) && pokemonFormLevelMoves[species.speciesId].hasOwnProperty(formIndex)) {
          levelMoves = pokemonFormLevelMoves[species.speciesId][formIndex];
        } else {
          levelMoves = pokemonSpeciesLevelMoves[species.speciesId];
        }
        this.speciesStarterMoves.push(...levelMoves.filter(lm => lm[0] > 0 && lm[0] <= 5).map(lm => lm[1]));
        if (speciesEggMoves.hasOwnProperty(species.speciesId)) {
          for (let em = 0; em < 4; em++) {
            if (this.scene.gameData.starterData[species.speciesId].eggMoves & Math.pow(2, em)) {
              this.speciesStarterMoves.push(speciesEggMoves[species.speciesId][em]);
            }
          }
        }

        const speciesMoveData = this.scene.gameData.starterData[species.speciesId].moveset;
        const moveData: StarterMoveset = speciesMoveData
          ? Array.isArray(speciesMoveData)
            ? speciesMoveData as StarterMoveset
            : (speciesMoveData as StarterFormMoveData)[formIndex]
          : null;
        const availableStarterMoves = this.speciesStarterMoves.concat(speciesEggMoves.hasOwnProperty(species.speciesId) ? speciesEggMoves[species.speciesId].filter((_, em: integer) => this.scene.gameData.starterData[species.speciesId].eggMoves & Math.pow(2, em)) : []);
        this.starterMoveset = (moveData || (this.speciesStarterMoves.slice(0, 4) as StarterMoveset)).filter(m => availableStarterMoves.find(sm => sm === m)) as StarterMoveset;
        // Consolidate move data if it contains an incompatible move
        if (this.starterMoveset.length < 4 && this.starterMoveset.length < availableStarterMoves.length) {
          this.starterMoveset.push(...availableStarterMoves.filter(sm => this.starterMoveset.indexOf(sm) === -1).slice(0, 4 - this.starterMoveset.length));
        }

        // Remove duplicate moves
        this.starterMoveset = this.starterMoveset.filter(
          (move, i) => {
            return this.starterMoveset.indexOf(move) === i;
          }) as StarterMoveset;

        const speciesForm = getPokemonSpeciesForm(species.speciesId, formIndex);
        const formText = Utils.capitalizeString(species?.forms[formIndex]?.formKey, "-", false, false);

        const speciesName = Utils.capitalizeString(Species[species.speciesId], "_", true, false);

        if (species.speciesId === Species.ARCEUS) {
          this.pokemonFormText.setText(i18next.t(`pokemonInfo:Type.${formText.toUpperCase()}`));
        } else {
          this.pokemonFormText.setText(formText ? i18next.t(`pokemonForm:${speciesName}${formText}`) : "");
        }

        this.setTypeIcons(speciesForm.type1, speciesForm.type2);
      } else {
        this.pokemonAbilityText.setText("");
        this.pokemonPassiveText.setText("");
        this.pokemonNatureText.setText("");
        this.setTypeIcons(null, null);
      }
    } else {
      this.shinyOverlay.setVisible(false);
      this.pokemonNumberText.setColor(this.getTextColor(TextStyle.SUMMARY));
      this.pokemonNumberText.setShadowColor(this.getTextColor(TextStyle.SUMMARY, true));
      this.pokemonGenderText.setText("");
      this.pokemonAbilityText.setText("");
      this.pokemonPassiveText.setText("");
      this.pokemonNatureText.setText("");
      this.setTypeIcons(null, null);
    }

    if (!this.starterMoveset) {
      this.starterMoveset = this.speciesStarterMoves.slice(0, 4) as StarterMoveset;
    }

    for (let m = 0; m < 4; m++) {
      const move = m < this.starterMoveset.length ? allMoves[this.starterMoveset[m]] : null;
      this.pokemonMoveBgs[m].setFrame(Type[move ? move.type : Type.UNKNOWN].toString().toLowerCase());
      this.pokemonMoveLabels[m].setText(move ? move.name : "-");
      this.pokemonMoveContainers[m].setVisible(!!move);
    }

    const hasEggMoves = species && speciesEggMoves.hasOwnProperty(species.speciesId);

    for (let em = 0; em < 4; em++) {
      const eggMove = hasEggMoves ? allMoves[speciesEggMoves[species.speciesId][em]] : null;
      const eggMoveUnlocked = eggMove && this.scene.gameData.starterData[species.speciesId].eggMoves & Math.pow(2, em);
      this.pokemonEggMoveBgs[em].setFrame(Type[eggMove ? eggMove.type : Type.UNKNOWN].toString().toLowerCase());
      this.pokemonEggMoveLabels[em].setText(eggMove && eggMoveUnlocked ? eggMove.name : "???");
    }

    this.pokemonEggMovesContainer.setVisible(this.speciesStarterDexEntry?.caughtAttr && hasEggMoves);

    this.pokemonAdditionalMoveCountLabel.setText(`(+${Math.max(this.speciesStarterMoves.length - 4, 0)})`);
    this.pokemonAdditionalMoveCountLabel.setVisible(this.speciesStarterMoves.length > 4);

    this.updateInstructions();
  }

  setTypeIcons(type1: Type, type2: Type): void {
    if (type1 !== null) {
      this.type1Icon.setVisible(true);
      this.type1Icon.setFrame(Type[type1].toLowerCase());
    } else {
      this.type1Icon.setVisible(false);
    }
    if (type2 !== null) {
      this.type2Icon.setVisible(true);
      this.type2Icon.setFrame(Type[type2].toLowerCase());
    } else {
      this.type2Icon.setVisible(false);
    }
  }

  popStarter(index: number): void {
<<<<<<< HEAD
    this.starterGens.splice(index, 1);
    this.starterCursors.splice(index, 1);
=======
    this.starterSpecies.splice(index, 1);
>>>>>>> 7f8ddb51
    this.starterAttr.splice(index, 1);
    this.starterAbilityIndexes.splice(index, 1);
    this.starterNatures.splice(index, 1);
    this.starterMovesets.splice(index, 1);

<<<<<<< HEAD
    for (let s = 0; s < this.starterCursors.length; s++) {
      const species = this.genSpecies[this.starterGens[s]][this.starterCursors[s]];
=======
    for (let s = 0; s < this.starterSpecies.length; s++) {
      const species = this.starterSpecies[s];
>>>>>>> 7f8ddb51
      const currentDexAttr = this.scene.gameData.getSpeciesDefaultDexAttr(species, false, true);
      const props = this.scene.gameData.getSpeciesDexAttrProps(species, currentDexAttr);
      this.starterIcons[s].setTexture(species.getIconAtlasKey(props.formIndex, props.shiny, props.variant));
      this.starterIcons[s].setFrame(species.getIconId(props.female, props.formIndex, props.shiny, props.variant));
      if (s >= index) {
        this.starterCursorObjs[s].setPosition(this.starterCursorObjs[s + 1].x, this.starterCursorObjs[s + 1].y);
        this.starterCursorObjs[s].setVisible(this.starterCursorObjs[s + 1].visible);
      }
    }
<<<<<<< HEAD
    this.starterCursorObjs[this.starterCursors.length].setVisible(false);
    this.starterIcons[this.starterCursors.length].setTexture("pokemon_icons_0");
    this.starterIcons[this.starterCursors.length].setFrame("unknown");

    if (this.starterIconsCursorObj.visible) {
      if (this.starterIconsCursorIndex === this.starterCursors.length) {
        if (this.starterCursors.length > 0) {
=======
    this.starterCursorObjs[this.starterSpecies.length].setVisible(false);
    this.starterIcons[this.starterSpecies.length].setTexture("pokemon_icons_0");
    this.starterIcons[this.starterSpecies.length].setFrame("unknown");

    if (this.starterIconsCursorObj.visible) {
      if (this.starterIconsCursorIndex === this.starterSpecies.length) {
        if (this.starterSpecies.length > 0) {
>>>>>>> 7f8ddb51
          this.starterIconsCursorIndex--;
        } else {
          this.starterIconsCursorObj.setVisible(false);
          this.setSpecies(null);
<<<<<<< HEAD
          this.setGenMode(true);
=======
          this.setFilterMode(true);
>>>>>>> 7f8ddb51
        }
      }
      this.moveStarterIconsCursor(this.starterIconsCursorIndex);
    }

    this.tryUpdateValue();
  }

  updateStarterValueLabel(starter: StarterContainer): void {
    const speciesId = starter.species.speciesId;
    const baseStarterValue = speciesStarters[speciesId];
    const starterValue = this.scene.gameData.getSpeciesStarterValue(speciesId);
    starter.cost = starterValue;
    let valueStr = starterValue.toString();
    if (valueStr.startsWith("0.")) {
      valueStr = valueStr.slice(1);
    }
    starter.label.setText(valueStr);
    let textStyle: TextStyle;
    switch (baseStarterValue - starterValue) {
    case 0:
      textStyle = TextStyle.WINDOW;
      break;
    case 1:
    case 0.5:
      textStyle = TextStyle.SUMMARY_BLUE;
      break;
    default:
      textStyle = TextStyle.SUMMARY_GOLD;
      break;
    }
    if (baseStarterValue - starterValue > 0) {
      starter.label.setColor(this.getTextColor(textStyle));
      starter.label.setShadowColor(this.getTextColor(textStyle, true));
    }
  }

  tryUpdateValue(add?: integer, addingToParty?: boolean): boolean {
<<<<<<< HEAD
    const value = this.starterGens.reduce((total: integer, gen: integer, i: integer) => total += this.scene.gameData.getSpeciesStarterValue(this.genSpecies[gen][this.starterCursors[i]].speciesId), 0);
=======
    const value = this.starterSpecies.map(s => s.generation).reduce((total: integer, gen: integer, i: integer) => total += this.scene.gameData.getSpeciesStarterValue(this.starterSpecies[i].speciesId), 0);
>>>>>>> 7f8ddb51
    const newValue = value + (add || 0);
    const valueLimit = this.getValueLimit();
    const overLimit = newValue > valueLimit;
    let newValueStr = newValue.toString();
    if (newValueStr.startsWith("0.")) {
      newValueStr = newValueStr.slice(1);
    }
    this.valueLimitLabel.setText(`${newValueStr}/${valueLimit}`);
    this.valueLimitLabel.setColor(this.getTextColor(!overLimit ? TextStyle.TOOLTIP_CONTENT : TextStyle.SUMMARY_PINK));
    this.valueLimitLabel.setShadowColor(this.getTextColor(!overLimit ? TextStyle.TOOLTIP_CONTENT : TextStyle.SUMMARY_PINK, true));
    if (overLimit) {
      this.scene.time.delayedCall(Utils.fixedInt(500), () => this.tryUpdateValue());
      return false;
    }
    let isPartyValid: boolean = this.isPartyValid(); // this checks to see if the party is valid
    if (addingToParty) { // this does a check to see if the pokemon being added is valid; if so, it will update the isPartyValid boolean
      const isNewPokemonValid = new Utils.BooleanHolder(true);
      const species = this.filteredStarterContainers[this.cursor].species;
      Challenge.applyChallenges(this.scene.gameMode, Challenge.ChallengeType.STARTER_CHOICE, species, isNewPokemonValid, this.scene.gameData.getSpeciesDexAttrProps(species, this.scene.gameData.getSpeciesDefaultDexAttr(species, false, true)), !!(this.starterSpecies.length), false, false);
      isPartyValid = isPartyValid || isNewPokemonValid.value;
    }

    let isPartyValid: boolean = this.isPartyValid(); // this checks to see if the party is valid
    if (addingToParty) { // this does a check to see if the pokemon being added is valid; if so, it will update the isPartyValid boolean
      const isNewPokemonValid = new Utils.BooleanHolder(true);
      Challenge.applyChallenges(this.scene.gameMode, Challenge.ChallengeType.STARTER_CHOICE, this.genSpecies[this.getGenCursorWithScroll()][this.cursor], isNewPokemonValid, this.scene.gameData.getSpeciesDexAttrProps(this.genSpecies[this.getGenCursorWithScroll()][this.cursor], this.scene.gameData.getSpeciesDefaultDexAttr(this.genSpecies[this.getGenCursorWithScroll()][this.cursor], false, true)), !!(this.starterGens.length), false, false);
      isPartyValid = isPartyValid || isNewPokemonValid.value;
    }

    /**
     * this loop is used to set the Sprite's alpha value and check if the user can select other pokemon more.
     */
    this.canAddParty = false;
    const remainValue = valueLimit - newValue;
    for (let s = 0; s < this.allSpecies.length; s++) {
      /** Cost of pokemon species */
      const speciesStarterValue = this.scene.gameData.getSpeciesStarterValue(this.allSpecies[s].speciesId);
      /** Used to detect if this pokemon is registered in starter */
      const speciesStarterDexEntry = this.scene.gameData.dexData[this.allSpecies[s].speciesId];
      /** {@linkcode Phaser.GameObjects.Sprite} object of Pokémon for setting the alpha value */
      const speciesSprite = this.starterContainer[s].icon;

      /**
       * If remainValue greater than or equal pokemon species and the pokemon is legal for this challenge, the user can select.
       * so that the alpha value of pokemon sprite set 1.
       *
       * However, if isPartyValid is false, that means none of the party members are valid for the run. In this case, we should
       * check the challenge to make sure evolutions and forms aren't being checked for mono type runs.
       * This will let us set the sprite's alpha to show it can't be selected
       *
       * If speciesStarterDexEntry?.caughtAttr is true, this species registered in stater.
       * we change to can AddParty value to true since the user has enough cost to choose this pokemon and this pokemon registered too.
       */
      const isValidForChallenge = new Utils.BooleanHolder(true);
      if (isPartyValid) { // we have two checks here - one for the party being valid and one for not. This comes from mono type challenges - if the party is valid it will check pokemon's evolutions and forms, and if it's not valid it won't check their evolutions and forms
        Challenge.applyChallenges(this.scene.gameMode, Challenge.ChallengeType.STARTER_CHOICE, this.allSpecies[s], isValidForChallenge, this.scene.gameData.getSpeciesDexAttrProps(this.allSpecies[s], this.scene.gameData.getSpeciesDefaultDexAttr(this.allSpecies[s], false, true)), !!(this.starterSpecies.length + (add ? 1 : 0)));
      } else {
        Challenge.applyChallenges(this.scene.gameMode, Challenge.ChallengeType.STARTER_CHOICE, this.allSpecies[s], isValidForChallenge, this.scene.gameData.getSpeciesDexAttrProps(this.allSpecies[s], this.scene.gameData.getSpeciesDefaultDexAttr(this.allSpecies[s], false, true)), !!(this.starterSpecies.length + (add ? 1 : 0)), false, false);
      }

      const canBeChosen = remainValue >= speciesStarterValue && isValidForChallenge.value;

      const isPokemonInParty = this.isInParty(this.allSpecies[s])[0]; // this will get the valud of isDupe from isInParty. This will let us see if the pokemon in question is in our party already so we don't grey out the sprites if they're invalid

      /* This code does a check to tell whether or not a sprite should be lit up or greyed out. There are 3 ways a pokemon's sprite should be lit up:
        * 1) If it's in your party, it's a valid pokemon (i.e. for challenge) and you have enough points to have it
        * 2) If it's in your party, it's not valid (i.e. for challenges), and you have enough points to have it
        * 3) If it's not in your party, but it's a valid pokemon and you have enough points for it
        * Any other time, the sprite should be greyed out.
        * For example, if it's in your party, valid, but costs too much, or if it's not in your party and not valid, regardless of cost
      */
      if (canBeChosen || (isPokemonInParty && remainValue >= speciesStarterValue)) {
        speciesSprite.setAlpha(1);
        if (speciesStarterDexEntry?.caughtAttr) {
          this.canAddParty = true;
        }
      } else {
        /**
<<<<<<< HEAD
         * If remainValue greater than or equal pokemon species and the pokemon is legal for this challenge, the user can select.
         * so that the alpha value of pokemon sprite set 1.
         *
         * However, if isPartyValid is false, that means none of the party members are valid for the run. In this case, we should
         * check the challenge to make sure evolutions and forms aren't being checked for mono type runs.
         * This will let us set the sprite's alpha to show it can't be selected
         *
         * If speciesStarterDexEntry?.caughtAttr is true, this species registered in stater.
         * we change to can AddParty value to true since the user has enough cost to choose this pokemon and this pokemon registered too.
         */
        const isValidForChallenge = new Utils.BooleanHolder(true);
        if (isPartyValid) { // we have two checks here - one for the party being valid and one for not. This comes from mono type challenges - if the party is valid it will check pokemon's evolutions and forms, and if it's not valid it won't check their evolutions and forms
          Challenge.applyChallenges(this.scene.gameMode, Challenge.ChallengeType.STARTER_CHOICE, this.genSpecies[g][s], isValidForChallenge, this.scene.gameData.getSpeciesDexAttrProps(this.genSpecies[g][s], this.scene.gameData.getSpeciesDefaultDexAttr(this.genSpecies[g][s], false, true)), !!(this.starterGens.length + (add ? 1 : 0)));
        } else {
          Challenge.applyChallenges(this.scene.gameMode, Challenge.ChallengeType.STARTER_CHOICE, this.genSpecies[g][s], isValidForChallenge, this.scene.gameData.getSpeciesDexAttrProps(this.genSpecies[g][s], this.scene.gameData.getSpeciesDefaultDexAttr(this.genSpecies[g][s], false, true)), !!(this.starterGens.length + (add ? 1 : 0)), false, false);
        }

        const canBeChosen = remainValue >= speciesStarterValue && isValidForChallenge.value;

        const isPokemonInParty = this.isInParty(g, s)[0]; // this will get the valud of isDupe from isInParty. This will let us see if the pokemon in question is in our party already so we don't grey out the sprites if they're invalid

        /* This code does a check to tell whether or not a sprite should be lit up or greyed out. There are 3 ways a pokemon's sprite should be lit up:
         * 1) If it's in your party, it's a valid pokemon (i.e. for challenge) and you have enough points to have it
         * 2) If it's in your party, it's not valid (i.e. for challenges), and you have enough points to have it
         * 3) If it's not in your party, but it's a valid pokemon and you have enough points for it
         * Any other time, the sprite should be greyed out.
         * For example, if it's in your party, valid, but costs too much, or if it's not in your party and not valid, regardless of cost
        */
        if (canBeChosen || (isPokemonInParty && remainValue >= speciesStarterValue)) {
          speciesSprite.setAlpha(1);
          if (speciesStarterDexEntry?.caughtAttr) {
            this.canAddParty = true;
          }
        } else {
          /**
             * If it can't be chosen, the user can't select.
             * so that the alpha value of pokemon sprite set 0.375.
             */
          speciesSprite.setAlpha(0.375);
        }
=======
         * If it can't be chosen, the user can't select.
         * so that the alpha value of pokemon sprite set 0.375.
         */
        speciesSprite.setAlpha(0.375);
>>>>>>> 7f8ddb51
      }
    }

    this.value = newValue;
    return true;
  }

  tryStart(manualTrigger: boolean = false): boolean {
    if (!this.starterSpecies.length) {
      return false;
    }

    const ui = this.getUi();

    const cancel = () => {
      ui.setMode(Mode.STARTER_SELECT);
      if (!manualTrigger) {
<<<<<<< HEAD
        this.popStarter(this.starterGens.length - 1);
=======
        this.popStarter(this.starterSpecies.length - 1);
>>>>>>> 7f8ddb51
      }
      this.clearText();
    };

    const canStart = this.isPartyValid();

    if (canStart) {
      ui.showText(i18next.t("starterSelectUiHandler:confirmStartTeam"), null, () => {
        ui.setModeWithoutClear(Mode.CONFIRM, () => {
          const startRun = () => {
            this.scene.money = this.scene.gameMode.getStartingMoney();
            ui.setMode(Mode.STARTER_SELECT);
            const thisObj = this;
            const originalStarterSelectCallback = this.starterSelectCallback;
            this.starterSelectCallback = null;
<<<<<<< HEAD
            originalStarterSelectCallback(new Array(this.starterGens.length).fill(0).map(function (_, i) {
              const starterSpecies = thisObj.genSpecies[thisObj.starterGens[i]][thisObj.starterCursors[i]];
=======
            originalStarterSelectCallback(new Array(this.starterSpecies.length).fill(0).map(function (_, i) {
              const starterSpecies = thisObj.starterSpecies[i];
>>>>>>> 7f8ddb51
              return {
                species: starterSpecies,
                dexAttr: thisObj.starterAttr[i],
                abilityIndex: thisObj.starterAbilityIndexes[i],
                passive: !(thisObj.scene.gameData.starterData[starterSpecies.speciesId].passiveAttr ^ (PassiveAttr.ENABLED | PassiveAttr.UNLOCKED)),
                nature: thisObj.starterNatures[i] as Nature,
                moveset: thisObj.starterMovesets[i],
<<<<<<< HEAD
                pokerus: !![0, 1, 2].filter(n => thisObj.pokerusGens[n] === starterSpecies.generation - 1 && thisObj.pokerusCursors[n] === thisObj.genSpecies[starterSpecies.generation - 1].indexOf(starterSpecies)).length
=======
                pokerus: thisObj.pokerusSpecies.includes(starterSpecies)
>>>>>>> 7f8ddb51
              };
            }));
          };
          startRun();
        }, cancel, null, null, 19);
      });
    } else {
      const handler = this.scene.ui.getHandler() as AwaitableUiHandler;
      handler.tutorialActive = true;
      this.scene.ui.showText(i18next.t("starterSelectUiHandler:invalidParty"), null, () => this.scene.ui.showText(null, 0, () => handler.tutorialActive = false), null, true);
    }
    return true;
  }

  /* This block checks to see if your party is valid
   * It checks each pokemon against the challenge - noting that due to monotype challenges it needs to check the pokemon while ignoring their evolutions/form change items
  */
  isPartyValid(): boolean {
    let canStart = false;
<<<<<<< HEAD
    for (let s = 0; s < this.starterGens.length; s++) {
      const isValidForChallenge = new Utils.BooleanHolder(true);
      const species = this.genSpecies[this.starterGens[s]][this.starterCursors[s]];
      Challenge.applyChallenges(this.scene.gameMode, Challenge.ChallengeType.STARTER_CHOICE, species, isValidForChallenge, this.scene.gameData.getSpeciesDexAttrProps(species, this.dexAttrCursor), !!(this.starterGens.length), false, false);
=======
    for (let s = 0; s < this.starterSpecies.length; s++) {
      const isValidForChallenge = new Utils.BooleanHolder(true);
      const species = this.starterSpecies[s];
      Challenge.applyChallenges(this.scene.gameMode, Challenge.ChallengeType.STARTER_CHOICE, species, isValidForChallenge, this.scene.gameData.getSpeciesDexAttrProps(species, this.dexAttrCursor), this.starterSpecies.length !== 0, false, false);
>>>>>>> 7f8ddb51
      canStart = canStart || isValidForChallenge.value;
    }
    return canStart;
  }

  toggleStatsMode(on?: boolean): void {
    if (on === undefined) {
      on = !this.statsMode;
    }
    if (on) {
      this.showStats();
      this.statsMode = true;
      this.pokemonSprite.setVisible(false);
    } else {
      this.statsMode = false;
      this.statsContainer.setVisible(false);
      this.pokemonSprite.setVisible(!!this.speciesStarterDexEntry?.caughtAttr);
      this.statsContainer.updateIvs(null);
    }
  }

  showStats(): void {
    if (!this.speciesStarterDexEntry) {
      return;
    }

    this.statsContainer.setVisible(true);

    this.statsContainer.updateIvs(this.speciesStarterDexEntry.ivs);
  }

  clearText() {
    this.starterSelectMessageBoxContainer.setVisible(false);
    super.clearText();
  }

  hideInstructions(): void {
    this.shinyIconElement.setVisible(false);
    this.shinyLabel.setVisible(false);
    this.formIconElement.setVisible(false);
    this.formLabel.setVisible(false);
    this.genderIconElement.setVisible(false);
    this.genderLabel.setVisible(false);
    this.abilityIconElement.setVisible(false);
    this.abilityLabel.setVisible(false);
    this.natureIconElement.setVisible(false);
    this.natureLabel.setVisible(false);
    this.variantIconElement.setVisible(false);
    this.variantLabel.setVisible(false);
  }

  clear(): void {
    super.clear();

    StarterPrefs.save(this.starterPreferences);
    this.cursor = -1;
    this.hideInstructions();
    this.starterSelectContainer.setVisible(false);
    this.blockInput = false;

<<<<<<< HEAD
    while (this.starterCursors.length) {
      this.popStarter(this.starterCursors.length - 1);
=======
    while (this.starterSpecies.length) {
      this.popStarter(this.starterSpecies.length - 1);
>>>>>>> 7f8ddb51
    }

    if (this.statsMode) {
      this.toggleStatsMode(false);
    }
  }

  checkIconId(icon: Phaser.GameObjects.Sprite, species: PokemonSpecies, female, formIndex, shiny, variant) {
    if (icon.frame.name !== species.getIconId(female, formIndex, shiny, variant)) {
      console.log(`${species.name}'s variant icon does not exist. Replacing with default.`);
      icon.setTexture(species.getIconAtlasKey(formIndex, false, variant));
      icon.setFrame(species.getIconId(female, formIndex, false, variant));
    }
  }
}<|MERGE_RESOLUTION|>--- conflicted
+++ resolved
@@ -40,13 +40,10 @@
 import {Button} from "#enums/buttons";
 import { EggSourceType } from "#app/enums/egg-source-types.js";
 import AwaitableUiHandler from "./awaitable-ui-handler";
-<<<<<<< HEAD
-=======
 import { DropDown, DropDownOption, DropDownState, DropDownType } from "./dropdown";
 import { StarterContainer } from "./starter-container";
 import { DropDownColumn, FilterBar } from "./filter-bar";
 import { ScrollBar } from "./scroll-bar";
->>>>>>> 7f8ddb51
 
 export type StarterSelectCallback = (starters: Starter[]) => void;
 
@@ -213,16 +210,10 @@
   private moveInfoOverlay : MoveInfoOverlay;
 
   private statsMode: boolean;
-<<<<<<< HEAD
-  private starterIconsCursorXOffset: number = -2;
-  private starterIconsCursorYOffset: number = 1;
-  private starterIconsCursorIndex: number;
-=======
   private starterIconsCursorXOffset: number = -3;
   private starterIconsCursorYOffset: number = 1;
   private starterIconsCursorIndex: number;
   private filterMode: boolean;
->>>>>>> 7f8ddb51
   private dexAttrCursor: bigint = 0n;
   private abilityCursor: number = -1;
   private natureCursor: number = -1;
@@ -255,21 +246,6 @@
   private starterCursorObjs: Phaser.GameObjects.Image[];
   private pokerusCursorObjs: Phaser.GameObjects.Image[];
   private starterIcons: Phaser.GameObjects.Sprite[];
-<<<<<<< HEAD
-  private genCursorObj: Phaser.GameObjects.Image;
-  private genCursorHighlightObj: Phaser.GameObjects.Image;
-  private starterIconsCursorObj: Phaser.GameObjects.Image;
-  private valueLimitLabel: Phaser.GameObjects.Text;
-  private startCursorObj: Phaser.GameObjects.NineSlice;
-  private starterValueLabels: Phaser.GameObjects.Text[];
-  private shinyIcons: Phaser.GameObjects.Image[][];
-  private hiddenAbilityIcons: Phaser.GameObjects.Image[];
-  private classicWinIcons: Phaser.GameObjects.Image[];
-  private candyUpgradeIcon: Phaser.GameObjects.Image[];
-  private candyUpgradeOverlayIcon: Phaser.GameObjects.Image[];
-  private starterPassiveBgs: Phaser.GameObjects.Image[];
-
-=======
   private starterIconsCursorObj: Phaser.GameObjects.Image;
   private valueLimitLabel: Phaser.GameObjects.Text;
   private startCursorObj: Phaser.GameObjects.NineSlice;
@@ -280,7 +256,6 @@
   // private candyUpgradeIcon: Phaser.GameObjects.Image[];
   // private candyUpgradeOverlayIcon: Phaser.GameObjects.Image[];
   //
->>>>>>> 7f8ddb51
   private iconAnimHandler: PokemonIconAnimHandler;
 
   //variables to keep track of the dynamically rendered list of instruction prompts for starter select
@@ -516,26 +491,6 @@
     this.startCursorObj.setOrigin(0, 0);
     this.starterSelectContainer.add(this.startCursorObj);
 
-<<<<<<< HEAD
-    this.starterPassiveBgs = new Array(81).fill(null).map((_, i) => {
-      const position = calcIconPosition(i);
-      const ret = this.scene.add.image(position.x + 153, position.y+14, "passive_bg");
-      ret.setOrigin(0, 0);
-      ret.setScale(0.75);
-      ret.setVisible(false);
-      this.starterSelectContainer.add(ret);
-      return ret;
-    });
-
-    this.starterSelectGenIconContainers = new Array(gens.length).fill(null).map((_, i) => {
-      const container = this.scene.add.container(151, 9);
-      if (i) {
-        container.setVisible(false);
-      }
-      this.starterSelectContainer.add(container);
-      return container;
-    });
-=======
     const starterSpecies: Species[] = [];
 
     const starterBoxContainer = this.scene.add.container(115, 9);
@@ -543,7 +498,6 @@
     this.starterSelectScrollBar = new ScrollBar(this.scene, 161, 12, 0);
 
     starterBoxContainer.add(this.starterSelectScrollBar);
->>>>>>> 7f8ddb51
 
     this.pokerusCursorObjs = new Array(3).fill(null).map(() => {
       const cursorObj = this.scene.add.image(0, 0, "select_cursor_pokerus");
@@ -563,37 +517,11 @@
 
     this.cursorObj = this.scene.add.image(0, 0, "select_cursor");
     this.cursorObj.setOrigin(0, 0);
-<<<<<<< HEAD
-    this.starterSelectContainer.add(this.cursorObj);
-
-    this.genCursorHighlightObj = this.scene.add.image(111, 5, "select_gen_cursor_highlight");
-    this.genCursorHighlightObj.setOrigin(0, 0);
-    this.starterSelectContainer.add(this.genCursorHighlightObj);
-
-    this.genCursorObj = this.scene.add.image(111, 5, "select_gen_cursor");
-    this.genCursorObj.setVisible(false);
-    this.genCursorObj.setOrigin(0, 0);
-    this.starterSelectContainer.add(this.genCursorObj);
-
-    this.starterIconsCursorObj = this.scene.add.image(this.genCursorObj.x, 64, "select_gen_cursor");
-=======
     this.starterIconsCursorObj = this.scene.add.image(289, 64, "select_gen_cursor");
->>>>>>> 7f8ddb51
     this.starterIconsCursorObj.setName("starter-icons-cursor");
     this.starterIconsCursorObj.setVisible(false);
     this.starterIconsCursorObj.setOrigin(0, 0);
     this.starterSelectContainer.add(this.starterIconsCursorObj);
-<<<<<<< HEAD
-
-    this.valueLimitLabel = addTextObject(this.scene, 124, 150, "0/10", TextStyle.TOOLTIP_CONTENT);
-    this.valueLimitLabel.setOrigin(0.5, 0);
-    this.starterSelectContainer.add(this.valueLimitLabel);
-
-    const startLabel = addTextObject(this.scene, 124, 162, i18next.t("common:start"), TextStyle.TOOLTIP_CONTENT);
-    startLabel.setOrigin(0.5, 0);
-    this.starterSelectContainer.add(startLabel);
-=======
->>>>>>> 7f8ddb51
 
     starterBoxContainer.add(this.cursorObj);
 
@@ -808,8 +736,6 @@
     this.variantIconElement.setOrigin(0.0, 0.0);
     this.variantLabel = addTextObject(this.scene, this.instructionRowX + this.instructionRowTextOffset, this.instructionRowY, i18next.t("starterSelectUiHandler:cycleVariant"), TextStyle.PARTY, { fontSize: instructionTextSize });
     this.variantLabel.setName("text-variant-label");
-
-    this.hideInstructions();
 
     this.hideInstructions();
 
@@ -1130,13 +1056,8 @@
       } else if (this.statsMode) {
         this.toggleStatsMode(false);
         success = true;
-<<<<<<< HEAD
-      } else if (this.starterCursors.length) {
-        this.popStarter(this.starterCursors.length - 1);
-=======
       } else if (this.starterSpecies.length) {
         this.popStarter(this.starterSpecies.length - 1);
->>>>>>> 7f8ddb51
         success = true;
         this.updateInstructions();
       } else {
@@ -1151,11 +1072,6 @@
         success = true;
       }
     } else if (this.startCursorObj.visible) { // this checks to see if the start button is selected
-<<<<<<< HEAD
-      const genStarters = this.starterSelectGenIconContainers[this.getGenCursorWithScroll()].getAll().length;
-      const rows = Math.ceil(genStarters / 9);
-=======
->>>>>>> 7f8ddb51
       switch (button) {
       case Button.ACTION:
         if (this.tryStart(true)) {
@@ -1166,64 +1082,38 @@
         break;
       case Button.UP:
         this.startCursorObj.setVisible(false);
-<<<<<<< HEAD
-        if (this.starterCursors.length > 0) {
-          this.starterIconsCursorIndex = this.starterCursors.length - 1;
-          this.moveStarterIconsCursor(this.starterIconsCursorIndex);
-        } else {
-          this.setGenMode(true);
-=======
         if (this.starterSpecies.length > 0) {
           this.starterIconsCursorIndex = this.starterSpecies.length - 1;
           this.moveStarterIconsCursor(this.starterIconsCursorIndex);
         } else {
           this.setFilterMode(true);
->>>>>>> 7f8ddb51
         }
         success = true;
         break;
       case Button.DOWN:
         this.startCursorObj.setVisible(false);
-<<<<<<< HEAD
-        this.setGenMode(true);
-=======
         if (this.starterSpecies.length > 0) {
           this.starterIconsCursorIndex = 0;
           this.moveStarterIconsCursor(this.starterIconsCursorIndex);
         } else {
           this.setFilterMode(true);
         }
->>>>>>> 7f8ddb51
         success = true;
         break;
       case Button.LEFT:
         this.startCursorObj.setVisible(false);
-<<<<<<< HEAD
-        this.setGenMode(false);
-        this.setCursor(genStarters - 1);
-=======
         this.cursorObj.setVisible(true);
         success = this.setCursor(onScreenFirstIndex + (onScreenNumberOfRows-1) * 9 + 8); // set last column
->>>>>>> 7f8ddb51
         success = true;
         break;
       case Button.RIGHT:
         this.startCursorObj.setVisible(false);
-<<<<<<< HEAD
-        this.setGenMode(false);
-        this.setCursor((rows - 1) * 9);
-        success = true;
-        break;
-      }
-    } else if (this.genMode && this.genCursorObj.visible) { // this checks to see if the generation selection icons are selected
-=======
         this.cursorObj.setVisible(true);
         success = this.setCursor(onScreenFirstIndex + (onScreenNumberOfRows-1) * 9); // set first column
         success = true;
         break;
       }
     } else if (this.filterMode) {
->>>>>>> 7f8ddb51
       switch (button) {
       case Button.LEFT:
         if (this.filterBarCursor > 0) {
@@ -1240,27 +1130,6 @@
         }
         break;
       case Button.UP:
-<<<<<<< HEAD
-        if (this.genCursor > 0) {
-          success = this.setCursor(this.genCursor - 1);
-        } else {
-          this.startCursorObj.setVisible(true);
-          this.setGenMode(true);
-          success = true;
-        }
-        break;
-      case Button.DOWN:
-        if (this.genCursor < 2) {
-          success = this.setCursor(this.genCursor + 1);
-        } else {
-          if (this.starterCursors.length === 0) {
-            this.startCursorObj.setVisible(true);
-          } else {
-            this.starterIconsCursorIndex = 0;
-            this.moveStarterIconsCursor(this.starterIconsCursorIndex);
-          }
-          this.setGenMode(true);
-=======
         if (this.filterBar.openDropDown) {
           success = this.filterBar.decDropDownCursor();
         // else if there is filtered starters
@@ -1286,7 +1155,6 @@
           this.updateScroll();
           const proportion = this.filterBarCursor / Math.max(1, this.filterBar.numFilters - 1);
           this.setCursor(Math.round(proportion * (Math.min(9, numberOfStarters) - 1)));
->>>>>>> 7f8ddb51
           success = true;
         }
         break;
@@ -1300,28 +1168,9 @@
         break;
       }
     } else {
-      /**
-       * This code generates the menu for a pokemon when you press the action button
-       * This works in modules; it does a check for each option to see if it's valid, and if so, will add that option to the menu
-       * As an example, if you try to add an invalid pokemon, the "Add to Party" option won't show up
-       * But if you can still use candies or change natures, those menu items will be added
-       * Once it's all done, it displays the menu for you
-      **/
       if (button === Button.ACTION) {
         if (!this.speciesStarterDexEntry?.caughtAttr) {
           error = true;
-<<<<<<< HEAD
-        } else if (this.starterCursors.length < 6) { // checks to see you have less than 6 pokemon in your party
-          let pokemonGen;
-          let pokemonCursor;
-          // this gets the correct generation and pokemon cursor depending on whether you're in the starter screen or the party icons
-          if (!this.starterIconsCursorObj.visible) {
-            pokemonGen = this.getGenCursorWithScroll();
-            pokemonCursor = this.cursor;
-          } else {
-            pokemonGen = this.starterGens[this.starterIconsCursorIndex];
-            pokemonCursor = this.starterCursors[this.starterIconsCursorIndex];
-=======
         } else if (this.starterSpecies.length < 6) { // checks to see you have less than 6 pokemon in your party
 
           let species;
@@ -1331,37 +1180,22 @@
             species = this.filteredStarterContainers[this.cursor].species;
           } else {
             species = this.starterSpecies[this.starterIconsCursorIndex];
->>>>>>> 7f8ddb51
           }
           const ui = this.getUi();
           let options = [];
 
-<<<<<<< HEAD
-          const [isDupe, removeIndex]: [boolean, number] = this.isInParty(pokemonGen, pokemonCursor); // checks to see if the pokemon is a duplicate; if it is, returns the index that will be removed
-
-          const species = this.genSpecies[pokemonGen][pokemonCursor];
-=======
           const [isDupe, removeIndex]: [boolean, number] = this.isInParty(species); // checks to see if the pokemon is a duplicate; if it is, returns the index that will be removed
 
->>>>>>> 7f8ddb51
 
           const isPartyValid = this.isPartyValid();
           const isValidForChallenge = new Utils.BooleanHolder(true);
           if (isPartyValid) {
-<<<<<<< HEAD
-            Challenge.applyChallenges(this.scene.gameMode, Challenge.ChallengeType.STARTER_CHOICE, species, isValidForChallenge, this.scene.gameData.getSpeciesDexAttrProps(species, this.scene.gameData.getSpeciesDefaultDexAttr(species, false, true)), !!(this.starterGens.length));
-          } else {
-            Challenge.applyChallenges(this.scene.gameMode, Challenge.ChallengeType.STARTER_CHOICE, species, isValidForChallenge, this.scene.gameData.getSpeciesDexAttrProps(species, this.scene.gameData.getSpeciesDefaultDexAttr(species, false, true)), !!(this.starterGens.length), false, false);
-          }
-          const currentPartyValue = this.starterGens.reduce((total: number, gen: number, i: number) => total += this.scene.gameData.getSpeciesStarterValue(this.genSpecies[gen][this.starterCursors[i]].speciesId), 0);
-=======
             Challenge.applyChallenges(this.scene.gameMode, Challenge.ChallengeType.STARTER_CHOICE, species, isValidForChallenge, this.scene.gameData.getSpeciesDexAttrProps(species, this.scene.gameData.getSpeciesDefaultDexAttr(species, false, true)), this.starterSpecies.length !== 0);
           } else {
             Challenge.applyChallenges(this.scene.gameMode, Challenge.ChallengeType.STARTER_CHOICE, species, isValidForChallenge, this.scene.gameData.getSpeciesDexAttrProps(species, this.scene.gameData.getSpeciesDefaultDexAttr(species, false, true)), this.starterSpecies.length !== 0, false, false);
           }
 
           const currentPartyValue = this.starterSpecies.map(s => s.generation).reduce((total: number, gen: number, i: number) => total += this.scene.gameData.getSpeciesStarterValue(this.starterSpecies[i].speciesId), 0);
->>>>>>> 7f8ddb51
           const newCost = this.scene.gameData.getSpeciesStarterValue(species.speciesId);
           if (!isDupe && isValidForChallenge.value && currentPartyValue + newCost <= this.getValueLimit()) { // this checks to make sure the pokemon doesn't exist in your party, it's valid for the challenge and that it won't go over the cost limit; if it meets all these criteria it will add it to your party
             options = [
@@ -1369,18 +1203,12 @@
                 label: i18next.t("starterSelectUiHandler:addToParty"),
                 handler: () => {
                   ui.setMode(Mode.STARTER_SELECT);
-<<<<<<< HEAD
-
-                  if (!isDupe && isValidForChallenge.value && this.tryUpdateValue(this.scene.gameData.getSpeciesStarterValue(species.speciesId), true)) {
-                    this.addToParty(species, pokemonGen, pokemonCursor);
-=======
                   const isOverValueLimit = this.tryUpdateValue(this.scene.gameData.getSpeciesStarterValue(species.speciesId), true);
                   if (!isDupe && isValidForChallenge.value && isOverValueLimit) {
                     const cursorObj = this.starterCursorObjs[this.starterSpecies.length];
                     cursorObj.setVisible(true);
                     cursorObj.setPosition(this.cursorObj.x, this.cursorObj.y);
                     this.addToParty(species, this.dexAttrCursor, this.abilityCursor, this.natureCursor as unknown as Nature, this.starterMoveset.slice(0) as StarterMoveset);
->>>>>>> 7f8ddb51
                     ui.playSelect();
                   } else {
                     ui.playError(); // this should be redundant as there is now a trigger for when a pokemon can't be added to party
@@ -1515,12 +1343,7 @@
                         handler: () => {
                           // update default nature in starter save data
                           if (!starterAttributes) {
-<<<<<<< HEAD
-                            starterAttributes =
-                              this.starterPreferences[this.lastSpecies.speciesId] = {};
-=======
                             starterAttributes = this.starterPreferences[this.lastSpecies.speciesId] = {};
->>>>>>> 7f8ddb51
                           }
                           starterAttributes.nature = n as unknown as integer;
                           this.clearText();
@@ -1585,7 +1408,6 @@
             if (!(passiveAttr & PassiveAttr.UNLOCKED)) {
               const passiveCost = getPassiveCandyCount(speciesStarters[this.lastSpecies.speciesId]);
               options.push({
-
                 label: `x${passiveCost} ${i18next.t("starterSelectUiHandler:unlockPassive")} (${allAbilities[starterPassiveAbilities[this.lastSpecies.speciesId]].name})`,
                 handler: () => {
                   if (Overrides.FREE_CANDY_UPGRADE_OVERRIDE || candyCount >= passiveCost) {
@@ -1603,13 +1425,8 @@
                     this.setSpeciesDetails(this.lastSpecies, undefined, undefined, undefined, undefined, undefined, undefined);
 
                     // Update the candy upgrade display
-<<<<<<< HEAD
-                    if (this.isUpgradeIconEnabled()) {
-                      this.setUpgradeIcon(pokemonCursor);
-=======
                     if (this.isUpgradeIconEnabled() ) {
                       this.setUpgradeIcon(starterContainer);
->>>>>>> 7f8ddb51
                     }
                     if (this.isUpgradeAnimationEnabled()) {
                       this.setUpgradeAnimation(starterContainer.icon, this.lastSpecies, true);
@@ -1640,24 +1457,15 @@
                         return this.scene.reset(true);
                       }
                     });
-<<<<<<< HEAD
-                    this.updateStarterValueLabel(pokemonCursor);
-=======
                     this.updateStarterValueLabel(starterContainer);
->>>>>>> 7f8ddb51
                     this.tryUpdateValue(0);
                     ui.setMode(Mode.STARTER_SELECT);
                     this.scene.playSound("buy");
 
                     // If the notification setting is set to 'On', update the candy upgrade display
                     if (this.scene.candyUpgradeNotification === 2) {
-<<<<<<< HEAD
-                      if (this.isUpgradeIconEnabled()) {
-                        this.setUpgradeIcon(pokemonCursor);
-=======
                       if (this.isUpgradeIconEnabled() ) {
                         this.setUpgradeIcon(starterContainer);
->>>>>>> 7f8ddb51
                       }
                       if (this.isUpgradeAnimationEnabled()) {
                         this.setUpgradeAnimation(starterContainer.icon, this.lastSpecies, true);
@@ -1746,7 +1554,6 @@
           starterAttributes = this.starterPreferences[this.lastSpecies.speciesId] = {};
         }
         switch (button) {
-
         case Button.CYCLE_SHINY:
           if (this.canCycleShiny) {
             const newVariant = props.variant;
@@ -1852,21 +1659,8 @@
             success = true;
           }
           break;
-
         case Button.UP:
           if (!this.starterIconsCursorObj.visible) {
-<<<<<<< HEAD
-            if (row) {
-              success = this.setCursor(this.cursor - 9);
-            } else {
-              // when strictly opposite starter based on rows length
-              // does not exits, set cursor on the second to last row
-              if (this.cursor + (rows - 1) * 9 > genStarters - 1) {
-                success = this.setCursor(this.cursor + (rows - 2) * 9);
-              } else {
-                success = this.setCursor(this.cursor + (rows - 1) * 9);
-              }
-=======
             if (currentRow > 0) {
               if (this.scrollCursor > 0 && currentRow - this.scrollCursor === 0) {
                 this.scrollCursor--;
@@ -1877,17 +1671,12 @@
               this.filterBarCursor = this.filterBar.getNearestFilter(this.filteredStarterContainers[this.cursor]);
               this.setFilterMode(true);
               success = true;
->>>>>>> 7f8ddb51
             }
           } else {
             if (this.starterIconsCursorIndex === 0) {
               this.starterIconsCursorObj.setVisible(false);
               this.setSpecies(null);
-<<<<<<< HEAD
-              this.setGenMode(true);
-=======
               this.startCursorObj.setVisible(true);
->>>>>>> 7f8ddb51
             } else {
               this.starterIconsCursorIndex--;
               this.moveStarterIconsCursor(this.starterIconsCursorIndex);
@@ -1897,21 +1686,6 @@
           break;
         case Button.DOWN:
           if (!this.starterIconsCursorObj.visible) {
-<<<<<<< HEAD
-            if (row < rows - 2 || (row < rows - 1 && this.cursor % 9 <= (genStarters - 1) % 9)) {
-              success = this.setCursor(this.cursor + 9);
-            } else {
-              // if there is no starter below while being on the second to
-              // last row, adjust cursor position with one line less
-              if (row === rows - 2 && this.cursor + 9 > genStarters - 1) {
-                success = this.setCursor(this.cursor - (rows - 2) * 9);
-              } else {
-                success = this.setCursor(this.cursor - (rows - 1) * 9);
-              }
-            }
-          } else {
-            if (this.starterIconsCursorIndex <= this.starterCursors.length - 2) {
-=======
             if (currentRow < numOfRows - 1) { // not last row
               if (currentRow - this.scrollCursor === 8) { // last row of visible starters
                 this.scrollCursor++;
@@ -1924,7 +1698,6 @@
             }
           } else {
             if (this.starterIconsCursorIndex <= this.starterSpecies.length - 2) {
->>>>>>> 7f8ddb51
               this.starterIconsCursorIndex++;
               this.moveStarterIconsCursor(this.starterIconsCursorIndex);
             } else {
@@ -1940,33 +1713,6 @@
             if (this.cursor % 9 !== 0) {
               success = this.setCursor(this.cursor - 1);
             } else {
-<<<<<<< HEAD
-              if (this.starterCursors.length === 0) {
-                if (row >= Math.min(5, rows - 1)) {
-                  this.startCursorObj.setVisible(true);
-                }
-                success = this.setGenMode(true);
-              } else {
-                if (row >= rows - 1) { // the last row will always go to the starter button
-                  this.startCursorObj.setVisible(true);
-                } else if (row > 2) { // the first three rows will always go to the gen select, so anything else will go to the starterIcons party section
-                  if (this.starterCursors.length >= row - 2) {
-                    this.starterIconsCursorIndex = row - 3;
-                  } else {
-                    this.starterIconsCursorIndex = this.starterCursors.length - 1;
-                  }
-                  this.moveStarterIconsCursor(this.starterIconsCursorIndex);
-                }
-                success = this.setGenMode(true);
-              }
-            }
-          } else {
-            this.starterIconsCursorObj.setVisible(false);
-            this.setGenMode(false);
-            const rowToUse = Math.min(this.starterIconsCursorIndex + 3, rows - 1);
-            this.setCursor(Math.min((rowToUse * 9) + 8, genStarters - 1));
-            success = true;
-=======
               if (this.starterSpecies.length === 0) {
                 // just wrap around to the last column
                 success = this.setCursor(this.cursor + Math.min(8, numberOfStarters - this.cursor));
@@ -1990,42 +1736,10 @@
             this.starterIconsCursorObj.setVisible(false);
             this.cursorObj.setVisible(true);
             success = this.setCursor(Math.min(onScreenFirstIndex + (this.starterIconsCursorIndex + 2) * 9 + 8,onScreenLastIndex)); // set last column
->>>>>>> 7f8ddb51
           }
           break;
         case Button.RIGHT:
           if (!this.starterIconsCursorObj.visible) {
-<<<<<<< HEAD
-            if (this.cursor % 9 < (row < rows - 1 ? 8 : (genStarters - 1) % 9)) {
-              success = this.setCursor(this.cursor + 1);
-            } else {
-              if (this.starterCursors.length === 0) {
-                if (row >= Math.min(5, rows - 1)) {
-                  this.startCursorObj.setVisible(true);
-                }
-                success = this.setGenMode(true);
-              } else {
-                if (row >= rows - 1) { // the last row will always go to the starter button
-                  this.startCursorObj.setVisible(true);
-                } else if (row > 2) { // the first three rows will always go to the gen select, so anything else will go to the starterIcons party section
-                  if (this.starterCursors.length >= row - 2) {
-                    this.starterIconsCursorIndex = row - 3;
-                  } else {
-                    this.starterIconsCursorIndex = this.starterCursors.length - 1;
-                  }
-                  this.moveStarterIconsCursor(this.starterIconsCursorIndex);
-                }
-                success = this.setGenMode(true);
-              }
-            }
-          } else {
-            this.starterIconsCursorObj.setVisible(false);
-            this.setGenMode(false);
-            const rowToUse = Math.min(this.starterIconsCursorIndex + 3, rows - 1);
-            this.setCursor(Math.min((rowToUse * 9), genStarters - 1));
-            this.setSpecies(this.genSpecies[this.getGenCursorWithScroll()][this.cursor]);
-            success = true;
-=======
             // is not right edge
             if (this.cursor % 9 < (currentRow < numOfRows - 1 ? 8 : (numberOfStarters - 1) % 9)) {
               success = this.setCursor(this.cursor + 1);
@@ -2056,7 +1770,6 @@
             this.cursorObj.setVisible(true);
             success = this.setCursor(Math.min(onScreenFirstIndex + (this.starterIconsCursorIndex + 2) * 9, onScreenLastIndex - (onScreenLastIndex % 9))); // set first column
             break;
->>>>>>> 7f8ddb51
           }
         }
       }
@@ -2071,19 +1784,11 @@
     return success || error;
   }
 
-<<<<<<< HEAD
-  isInParty(pokemonGen: number, pokemonCursor: number): [boolean, number] {
-    let removeIndex = 0;
-    let isDupe = false;
-    for (let s = 0; s < this.starterCursors.length; s++) {
-      if (this.starterGens[s] === pokemonGen && this.starterCursors[s] === pokemonCursor) {
-=======
   isInParty(species: PokemonSpecies): [boolean, number] {
     let removeIndex = 0;
     let isDupe = false;
     for (let s = 0; s < this.starterSpecies.length; s++) {
       if (this.starterSpecies[s] === species) {
->>>>>>> 7f8ddb51
         isDupe = true;
         removeIndex = s;
         break;
@@ -2092,22 +1797,6 @@
     return [isDupe, removeIndex];
   }
 
-<<<<<<< HEAD
-  addToParty(species: PokemonSpecies, pokemonGen: number, pokemonCursor: number) {
-    const cursorObj = this.starterCursorObjs[this.starterCursors.length];
-    cursorObj.setVisible(true);
-    cursorObj.setPosition(this.cursorObj.x, this.cursorObj.y);
-    const props = this.scene.gameData.getSpeciesDexAttrProps(species, this.dexAttrCursor);
-    this.starterIcons[this.starterCursors.length].setTexture(species.getIconAtlasKey(props.formIndex, props.shiny, props.variant));
-    this.starterIcons[this.starterCursors.length].setFrame(species.getIconId(props.female, props.formIndex, props.shiny, props.variant));
-    this.checkIconId(this.starterIcons[this.starterCursors.length], species, props.female, props.formIndex, props.shiny, props.variant);
-    this.starterGens.push(pokemonGen);
-    this.starterCursors.push(pokemonCursor);
-    this.starterAttr.push(this.dexAttrCursor);
-    this.starterAbilityIndexes.push(this.abilityCursor);
-    this.starterNatures.push(this.natureCursor as unknown as Nature);
-    this.starterMovesets.push(this.starterMoveset.slice(0) as StarterMoveset);
-=======
   addToParty(species: PokemonSpecies, dexAttr: bigint, abilityIndex: integer, nature: Nature, moveset: StarterMoveset) {
     const props = this.scene.gameData.getSpeciesDexAttrProps(species, dexAttr);
     this.starterIcons[this.starterSpecies.length].setTexture(species.getIconAtlasKey(props.formIndex, props.shiny, props.variant));
@@ -2119,7 +1808,6 @@
     this.starterAbilityIndexes.push(abilityIndex);
     this.starterNatures.push(nature);
     this.starterMovesets.push(moveset);
->>>>>>> 7f8ddb51
     if (this.speciesLoaded.get(species.speciesId)) {
       getPokemonSpeciesForm(species.speciesId, props.formIndex).cry(this.scene);
     }
@@ -2161,13 +1849,8 @@
 
     // switch moves of starter if exists
     if (this.starterMovesets.length) {
-<<<<<<< HEAD
-      Array.from({ length: this.starterGens.length }, (_, i) => {
-        const starterSpecies = this.genSpecies[this.starterGens[i]][this.starterCursors[i]];
-=======
       Array.from({ length: this.starterSpecies.length }, (_, i) => {
         const starterSpecies = this.starterSpecies[i];
->>>>>>> 7f8ddb51
         if (starterSpecies.speciesId === speciesId) {
           this.starterMovesets[i] = this.starterMoveset;
         }
@@ -2374,82 +2057,83 @@
   updateScroll = () => {
     const maxColumns = 9;
     const maxRows = 9;
+    const onScreenFirstIndex = this.scrollCursor * 9;
+    const onScreenLastIndex = Math.min(this.filteredStarterContainers.length - 1, onScreenFirstIndex + 81);
 
     this.starterSelectScrollBar.setPage(this.scrollCursor);
 
     let pokerusCursorIndex = 0;
     this.filteredStarterContainers.forEach((container, i) => {
-      const pos = calcStarterPosition(i, this.scrollCursor);
-      container.setPosition(pos.x, pos.y);
-
-      if (i < (maxRows + this.scrollCursor) * maxColumns && i >= this.scrollCursor * maxColumns) {
-        container.setVisible(true);
+      if (i < onScreenFirstIndex || i > onScreenLastIndex) {
+        container.setVisible(false);
+        return;
       } else {
-        container.setVisible(false);
-      }
-
-      if (this.pokerusSpecies.includes(container.species)) {
-        this.pokerusCursorObjs[pokerusCursorIndex].setPosition(pos.x - 1, pos.y + 1);
+        const pos = calcStarterPosition(i, this.scrollCursor);
+        container.setPosition(pos.x, pos.y);
 
         if (i < (maxRows + this.scrollCursor) * maxColumns && i >= this.scrollCursor * maxColumns) {
-          this.pokerusCursorObjs[pokerusCursorIndex].setVisible(true);
+          container.setVisible(true);
         } else {
-          this.pokerusCursorObjs[pokerusCursorIndex].setVisible(false);
-        }
-        pokerusCursorIndex++;
-      }
-
-      if (this.starterSpecies.includes(container.species)) {
-        this.starterCursorObjs[this.starterSpecies.indexOf(container.species)].setPosition(pos.x - 1, pos.y + 1);
-
-        if (i < (maxRows + this.scrollCursor) * maxColumns && i >= this.scrollCursor * maxColumns) {
-          this.starterCursorObjs[this.starterSpecies.indexOf(container.species)].setVisible(true);
-        } else {
-          this.starterCursorObjs[this.starterSpecies.indexOf(container.species)].setVisible(false);
-        }
-<<<<<<< HEAD
-        this.starterPassiveBgs[s].setVisible(slotVisible && !!this.scene.gameData.starterData[speciesId].passiveAttr);
-        this.hiddenAbilityIcons[s].setVisible(slotVisible && !!this.scene.gameData.dexData[speciesId].caughtAttr && !!(this.scene.gameData.starterData[speciesId].abilityAttr & 4));
-        this.classicWinIcons[s].setVisible(slotVisible && this.scene.gameData.starterData[speciesId].classicWinCount > 0);
-=======
-      }
->>>>>>> 7f8ddb51
-
-      const speciesId = container.species.speciesId;
-      this.updateStarterValueLabel(container);
-
-      container.label.setVisible(true);
-      const speciesVariants = speciesId && this.scene.gameData.dexData[speciesId].caughtAttr & DexAttr.SHINY
-        ? [ DexAttr.DEFAULT_VARIANT, DexAttr.VARIANT_2, DexAttr.VARIANT_3 ].filter(v => !!(this.scene.gameData.dexData[speciesId].caughtAttr & v))
-        : [];
-      for (let v = 0; v < 3; v++) {
-        const hasVariant = speciesVariants.length > v;
-        container.shinyIcons[v].setVisible(hasVariant);
-        if (hasVariant) {
-          container.shinyIcons[v].setTint(getVariantTint(speciesVariants[v] === DexAttr.DEFAULT_VARIANT ? 0 : speciesVariants[v] === DexAttr.VARIANT_2 ? 1 : 2));
-        }
-      }
-
-      container.starterPassiveBgs.setVisible(!!this.scene.gameData.starterData[speciesId].passiveAttr);
-      container.hiddenAbilityIcon.setVisible(!!this.scene.gameData.dexData[speciesId].caughtAttr && !!(this.scene.gameData.starterData[speciesId].abilityAttr & 4));
-      container.classicWinIcon.setVisible(this.scene.gameData.starterData[speciesId].classicWinCount > 0);
-
-      // 'Candy Icon' mode
-      if (this.scene.candyUpgradeDisplay === 0) {
-
-        if (!starterColors[speciesId]) {
-          // Default to white if no colors are found
-          starterColors[speciesId] = [ "ffffff", "ffffff" ];
-        }
-
-        // Set the candy colors
-        container.candyUpgradeIcon.setTint(argbFromRgba(Utils.rgbHexToRgba(starterColors[speciesId][0])));
-        container.candyUpgradeOverlayIcon.setTint(argbFromRgba(Utils.rgbHexToRgba(starterColors[speciesId][1])));
-
-        this.setUpgradeIcon(container);
-      } else if (this.scene.candyUpgradeDisplay === 1) {
-        container.candyUpgradeIcon.setVisible(false);
-        container.candyUpgradeOverlayIcon.setVisible(false);
+          container.setVisible(false);
+        }
+
+        if (this.pokerusSpecies.includes(container.species)) {
+          this.pokerusCursorObjs[pokerusCursorIndex].setPosition(pos.x - 1, pos.y + 1);
+
+          if (i < (maxRows + this.scrollCursor) * maxColumns && i >= this.scrollCursor * maxColumns) {
+            this.pokerusCursorObjs[pokerusCursorIndex].setVisible(true);
+          } else {
+            this.pokerusCursorObjs[pokerusCursorIndex].setVisible(false);
+          }
+          pokerusCursorIndex++;
+        }
+
+        if (this.starterSpecies.includes(container.species)) {
+          this.starterCursorObjs[this.starterSpecies.indexOf(container.species)].setPosition(pos.x - 1, pos.y + 1);
+
+          if (i < (maxRows + this.scrollCursor) * maxColumns && i >= this.scrollCursor * maxColumns) {
+            this.starterCursorObjs[this.starterSpecies.indexOf(container.species)].setVisible(true);
+          } else {
+            this.starterCursorObjs[this.starterSpecies.indexOf(container.species)].setVisible(false);
+          }
+        }
+
+        const speciesId = container.species.speciesId;
+        this.updateStarterValueLabel(container);
+
+        container.label.setVisible(true);
+        const speciesVariants = speciesId && this.scene.gameData.dexData[speciesId].caughtAttr & DexAttr.SHINY
+          ? [ DexAttr.DEFAULT_VARIANT, DexAttr.VARIANT_2, DexAttr.VARIANT_3 ].filter(v => !!(this.scene.gameData.dexData[speciesId].caughtAttr & v))
+          : [];
+        for (let v = 0; v < 3; v++) {
+          const hasVariant = speciesVariants.length > v;
+          container.shinyIcons[v].setVisible(hasVariant);
+          if (hasVariant) {
+            container.shinyIcons[v].setTint(getVariantTint(speciesVariants[v] === DexAttr.DEFAULT_VARIANT ? 0 : speciesVariants[v] === DexAttr.VARIANT_2 ? 1 : 2));
+          }
+        }
+
+        container.starterPassiveBgs.setVisible(!!this.scene.gameData.starterData[speciesId].passiveAttr);
+        container.hiddenAbilityIcon.setVisible(!!this.scene.gameData.dexData[speciesId].caughtAttr && !!(this.scene.gameData.starterData[speciesId].abilityAttr & 4));
+        container.classicWinIcon.setVisible(this.scene.gameData.starterData[speciesId].classicWinCount > 0);
+
+        // 'Candy Icon' mode
+        if (this.scene.candyUpgradeDisplay === 0) {
+
+          if (!starterColors[speciesId]) {
+            // Default to white if no colors are found
+            starterColors[speciesId] = [ "ffffff", "ffffff" ];
+          }
+
+          // Set the candy colors
+          container.candyUpgradeIcon.setTint(argbFromRgba(Utils.rgbHexToRgba(starterColors[speciesId][0])));
+          container.candyUpgradeOverlayIcon.setTint(argbFromRgba(Utils.rgbHexToRgba(starterColors[speciesId][1])));
+
+          this.setUpgradeIcon(container);
+        } else if (this.scene.candyUpgradeDisplay === 1) {
+          container.candyUpgradeIcon.setVisible(false);
+          container.candyUpgradeOverlayIcon.setVisible(false);
+        }
       }
     });
   };
@@ -2486,14 +2170,8 @@
       }
     }
 
-<<<<<<< HEAD
-  setGenMode(genMode: boolean): boolean {
-    this.genCursorObj.setVisible(genMode && !(this.startCursorObj.visible || this.starterIconsCursorObj.visible));
-    this.cursorObj.setVisible(!genMode && !(this.startCursorObj.visible || this.starterIconsCursorObj.visible));
-=======
     return changed;
   }
->>>>>>> 7f8ddb51
 
   setFilterMode(filterMode: boolean): boolean {
     this.cursorObj.setVisible(!filterMode);
@@ -2505,9 +2183,6 @@
       if (filterMode) {
         this.setSpecies(null);
       }
-      if (this.starterIconsCursorObj.visible) {
-        this.setSpecies(this.genSpecies[this.starterGens[this.starterIconsCursorIndex]][this.starterCursors[this.starterIconsCursorIndex]]);
-      }
 
       return true;
     }
@@ -2518,15 +2193,9 @@
   moveStarterIconsCursor(index: number): void {
     this.starterIconsCursorObj.x = this.starterIcons[index].x + this.starterIconsCursorXOffset;
     this.starterIconsCursorObj.y = this.starterIcons[index].y + this.starterIconsCursorYOffset;
-<<<<<<< HEAD
-    if (this.starterCursors.length > 0) {
-      this.starterIconsCursorObj.setVisible(true);
-      this.setSpecies(this.genSpecies[this.starterGens[index]][this.starterCursors[index]]);
-=======
     if (this.starterSpecies.length > 0) {
       this.starterIconsCursorObj.setVisible(true);
       this.setSpecies(this.starterSpecies[index]);
->>>>>>> 7f8ddb51
     } else {
       this.starterIconsCursorObj.setVisible(false);
       this.setSpecies(null);
@@ -2606,12 +2275,8 @@
     if (this.lastSpecies) {
       const dexAttr = this.scene.gameData.getSpeciesDefaultDexAttr(this.lastSpecies, false, true);
       const props = this.scene.gameData.getSpeciesDexAttrProps(this.lastSpecies, dexAttr);
-<<<<<<< HEAD
-      const lastSpeciesIcon = (this.starterSelectGenIconContainers[this.lastSpecies.generation - 1].getAt(this.genSpecies[this.lastSpecies.generation - 1].indexOf(this.lastSpecies)) as Phaser.GameObjects.Sprite);
-=======
       const speciesIndex = this.allSpecies.indexOf(this.lastSpecies);
       const lastSpeciesIcon = this.starterContainer[speciesIndex].icon;
->>>>>>> 7f8ddb51
       this.checkIconId(lastSpeciesIcon, this.lastSpecies, props.female, props.formIndex, props.shiny, props.variant);
       this.iconAnimHandler.addOrUpdate(lastSpeciesIcon, PokemonIconAnimMode.NONE);
 
@@ -2901,24 +2566,12 @@
           this.pokemonSprite.setVisible(!this.statsMode);
         });
 
-<<<<<<< HEAD
-        if (!this.starterIconsCursorObj.visible) {
-          (this.starterSelectGenIconContainers[this.getGenCursorWithScroll()].getAt(this.cursor) as Phaser.GameObjects.Sprite)
-            .setTexture(species.getIconAtlasKey(formIndex, shiny, variant), species.getIconId(female, formIndex, shiny, variant));
-          this.checkIconId((this.starterSelectGenIconContainers[this.getGenCursorWithScroll()].getAt(this.cursor) as Phaser.GameObjects.Sprite), species, female, formIndex, shiny, variant);
-        } else {
-          (this.starterSelectGenIconContainers[this.starterGens[this.starterIconsCursorIndex]].getAt(this.starterCursors[this.starterIconsCursorIndex]) as Phaser.GameObjects.Sprite)
-            .setTexture(species.getIconAtlasKey(formIndex, shiny, variant), species.getIconId(female, formIndex, shiny, variant));
-          this.checkIconId((this.starterSelectGenIconContainers[this.starterGens[this.starterIconsCursorIndex]].getAt(this.starterCursors[this.starterIconsCursorIndex]) as Phaser.GameObjects.Sprite), species, female, formIndex, shiny, variant);
-        }
-=======
 
         const isValidForChallenge = new Utils.BooleanHolder(true);
         Challenge.applyChallenges(this.scene.gameMode, Challenge.ChallengeType.STARTER_CHOICE, species, isValidForChallenge, this.scene.gameData.getSpeciesDexAttrProps(species, this.dexAttrCursor), !!this.starterSpecies.length);
         const starterSprite = this.filteredStarterContainers[this.cursor].icon as Phaser.GameObjects.Sprite;
         starterSprite.setTexture(species.getIconAtlasKey(formIndex, shiny, variant), species.getIconId(female, formIndex, shiny, variant));
         this.filteredStarterContainers[this.cursor].checkIconId(female, formIndex, shiny, variant);
->>>>>>> 7f8ddb51
         this.canCycleShiny = !!(dexEntry.caughtAttr & DexAttr.NON_SHINY && dexEntry.caughtAttr & DexAttr.SHINY);
         this.canCycleGender = !!(dexEntry.caughtAttr & DexAttr.MALE && dexEntry.caughtAttr & DexAttr.FEMALE);
         this.canCycleAbility = [ abilityAttr & AbilityAttr.ABILITY_1, (abilityAttr & AbilityAttr.ABILITY_2) && species.ability2, abilityAttr & AbilityAttr.ABILITY_HIDDEN ].filter(a => a).length > 1;
@@ -3059,24 +2712,14 @@
   }
 
   popStarter(index: number): void {
-<<<<<<< HEAD
-    this.starterGens.splice(index, 1);
-    this.starterCursors.splice(index, 1);
-=======
     this.starterSpecies.splice(index, 1);
->>>>>>> 7f8ddb51
     this.starterAttr.splice(index, 1);
     this.starterAbilityIndexes.splice(index, 1);
     this.starterNatures.splice(index, 1);
     this.starterMovesets.splice(index, 1);
 
-<<<<<<< HEAD
-    for (let s = 0; s < this.starterCursors.length; s++) {
-      const species = this.genSpecies[this.starterGens[s]][this.starterCursors[s]];
-=======
     for (let s = 0; s < this.starterSpecies.length; s++) {
       const species = this.starterSpecies[s];
->>>>>>> 7f8ddb51
       const currentDexAttr = this.scene.gameData.getSpeciesDefaultDexAttr(species, false, true);
       const props = this.scene.gameData.getSpeciesDexAttrProps(species, currentDexAttr);
       this.starterIcons[s].setTexture(species.getIconAtlasKey(props.formIndex, props.shiny, props.variant));
@@ -3086,15 +2729,6 @@
         this.starterCursorObjs[s].setVisible(this.starterCursorObjs[s + 1].visible);
       }
     }
-<<<<<<< HEAD
-    this.starterCursorObjs[this.starterCursors.length].setVisible(false);
-    this.starterIcons[this.starterCursors.length].setTexture("pokemon_icons_0");
-    this.starterIcons[this.starterCursors.length].setFrame("unknown");
-
-    if (this.starterIconsCursorObj.visible) {
-      if (this.starterIconsCursorIndex === this.starterCursors.length) {
-        if (this.starterCursors.length > 0) {
-=======
     this.starterCursorObjs[this.starterSpecies.length].setVisible(false);
     this.starterIcons[this.starterSpecies.length].setTexture("pokemon_icons_0");
     this.starterIcons[this.starterSpecies.length].setFrame("unknown");
@@ -3102,16 +2736,11 @@
     if (this.starterIconsCursorObj.visible) {
       if (this.starterIconsCursorIndex === this.starterSpecies.length) {
         if (this.starterSpecies.length > 0) {
->>>>>>> 7f8ddb51
           this.starterIconsCursorIndex--;
         } else {
           this.starterIconsCursorObj.setVisible(false);
           this.setSpecies(null);
-<<<<<<< HEAD
-          this.setGenMode(true);
-=======
           this.setFilterMode(true);
->>>>>>> 7f8ddb51
         }
       }
       this.moveStarterIconsCursor(this.starterIconsCursorIndex);
@@ -3150,11 +2779,7 @@
   }
 
   tryUpdateValue(add?: integer, addingToParty?: boolean): boolean {
-<<<<<<< HEAD
-    const value = this.starterGens.reduce((total: integer, gen: integer, i: integer) => total += this.scene.gameData.getSpeciesStarterValue(this.genSpecies[gen][this.starterCursors[i]].speciesId), 0);
-=======
     const value = this.starterSpecies.map(s => s.generation).reduce((total: integer, gen: integer, i: integer) => total += this.scene.gameData.getSpeciesStarterValue(this.starterSpecies[i].speciesId), 0);
->>>>>>> 7f8ddb51
     const newValue = value + (add || 0);
     const valueLimit = this.getValueLimit();
     const overLimit = newValue > valueLimit;
@@ -3174,13 +2799,6 @@
       const isNewPokemonValid = new Utils.BooleanHolder(true);
       const species = this.filteredStarterContainers[this.cursor].species;
       Challenge.applyChallenges(this.scene.gameMode, Challenge.ChallengeType.STARTER_CHOICE, species, isNewPokemonValid, this.scene.gameData.getSpeciesDexAttrProps(species, this.scene.gameData.getSpeciesDefaultDexAttr(species, false, true)), !!(this.starterSpecies.length), false, false);
-      isPartyValid = isPartyValid || isNewPokemonValid.value;
-    }
-
-    let isPartyValid: boolean = this.isPartyValid(); // this checks to see if the party is valid
-    if (addingToParty) { // this does a check to see if the pokemon being added is valid; if so, it will update the isPartyValid boolean
-      const isNewPokemonValid = new Utils.BooleanHolder(true);
-      Challenge.applyChallenges(this.scene.gameMode, Challenge.ChallengeType.STARTER_CHOICE, this.genSpecies[this.getGenCursorWithScroll()][this.cursor], isNewPokemonValid, this.scene.gameData.getSpeciesDexAttrProps(this.genSpecies[this.getGenCursorWithScroll()][this.cursor], this.scene.gameData.getSpeciesDefaultDexAttr(this.genSpecies[this.getGenCursorWithScroll()][this.cursor], false, true)), !!(this.starterGens.length), false, false);
       isPartyValid = isPartyValid || isNewPokemonValid.value;
     }
 
@@ -3233,53 +2851,10 @@
         }
       } else {
         /**
-<<<<<<< HEAD
-         * If remainValue greater than or equal pokemon species and the pokemon is legal for this challenge, the user can select.
-         * so that the alpha value of pokemon sprite set 1.
-         *
-         * However, if isPartyValid is false, that means none of the party members are valid for the run. In this case, we should
-         * check the challenge to make sure evolutions and forms aren't being checked for mono type runs.
-         * This will let us set the sprite's alpha to show it can't be selected
-         *
-         * If speciesStarterDexEntry?.caughtAttr is true, this species registered in stater.
-         * we change to can AddParty value to true since the user has enough cost to choose this pokemon and this pokemon registered too.
-         */
-        const isValidForChallenge = new Utils.BooleanHolder(true);
-        if (isPartyValid) { // we have two checks here - one for the party being valid and one for not. This comes from mono type challenges - if the party is valid it will check pokemon's evolutions and forms, and if it's not valid it won't check their evolutions and forms
-          Challenge.applyChallenges(this.scene.gameMode, Challenge.ChallengeType.STARTER_CHOICE, this.genSpecies[g][s], isValidForChallenge, this.scene.gameData.getSpeciesDexAttrProps(this.genSpecies[g][s], this.scene.gameData.getSpeciesDefaultDexAttr(this.genSpecies[g][s], false, true)), !!(this.starterGens.length + (add ? 1 : 0)));
-        } else {
-          Challenge.applyChallenges(this.scene.gameMode, Challenge.ChallengeType.STARTER_CHOICE, this.genSpecies[g][s], isValidForChallenge, this.scene.gameData.getSpeciesDexAttrProps(this.genSpecies[g][s], this.scene.gameData.getSpeciesDefaultDexAttr(this.genSpecies[g][s], false, true)), !!(this.starterGens.length + (add ? 1 : 0)), false, false);
-        }
-
-        const canBeChosen = remainValue >= speciesStarterValue && isValidForChallenge.value;
-
-        const isPokemonInParty = this.isInParty(g, s)[0]; // this will get the valud of isDupe from isInParty. This will let us see if the pokemon in question is in our party already so we don't grey out the sprites if they're invalid
-
-        /* This code does a check to tell whether or not a sprite should be lit up or greyed out. There are 3 ways a pokemon's sprite should be lit up:
-         * 1) If it's in your party, it's a valid pokemon (i.e. for challenge) and you have enough points to have it
-         * 2) If it's in your party, it's not valid (i.e. for challenges), and you have enough points to have it
-         * 3) If it's not in your party, but it's a valid pokemon and you have enough points for it
-         * Any other time, the sprite should be greyed out.
-         * For example, if it's in your party, valid, but costs too much, or if it's not in your party and not valid, regardless of cost
-        */
-        if (canBeChosen || (isPokemonInParty && remainValue >= speciesStarterValue)) {
-          speciesSprite.setAlpha(1);
-          if (speciesStarterDexEntry?.caughtAttr) {
-            this.canAddParty = true;
-          }
-        } else {
-          /**
-             * If it can't be chosen, the user can't select.
-             * so that the alpha value of pokemon sprite set 0.375.
-             */
-          speciesSprite.setAlpha(0.375);
-        }
-=======
          * If it can't be chosen, the user can't select.
          * so that the alpha value of pokemon sprite set 0.375.
          */
         speciesSprite.setAlpha(0.375);
->>>>>>> 7f8ddb51
       }
     }
 
@@ -3297,11 +2872,7 @@
     const cancel = () => {
       ui.setMode(Mode.STARTER_SELECT);
       if (!manualTrigger) {
-<<<<<<< HEAD
-        this.popStarter(this.starterGens.length - 1);
-=======
         this.popStarter(this.starterSpecies.length - 1);
->>>>>>> 7f8ddb51
       }
       this.clearText();
     };
@@ -3317,13 +2888,8 @@
             const thisObj = this;
             const originalStarterSelectCallback = this.starterSelectCallback;
             this.starterSelectCallback = null;
-<<<<<<< HEAD
-            originalStarterSelectCallback(new Array(this.starterGens.length).fill(0).map(function (_, i) {
-              const starterSpecies = thisObj.genSpecies[thisObj.starterGens[i]][thisObj.starterCursors[i]];
-=======
             originalStarterSelectCallback(new Array(this.starterSpecies.length).fill(0).map(function (_, i) {
               const starterSpecies = thisObj.starterSpecies[i];
->>>>>>> 7f8ddb51
               return {
                 species: starterSpecies,
                 dexAttr: thisObj.starterAttr[i],
@@ -3331,11 +2897,7 @@
                 passive: !(thisObj.scene.gameData.starterData[starterSpecies.speciesId].passiveAttr ^ (PassiveAttr.ENABLED | PassiveAttr.UNLOCKED)),
                 nature: thisObj.starterNatures[i] as Nature,
                 moveset: thisObj.starterMovesets[i],
-<<<<<<< HEAD
-                pokerus: !![0, 1, 2].filter(n => thisObj.pokerusGens[n] === starterSpecies.generation - 1 && thisObj.pokerusCursors[n] === thisObj.genSpecies[starterSpecies.generation - 1].indexOf(starterSpecies)).length
-=======
                 pokerus: thisObj.pokerusSpecies.includes(starterSpecies)
->>>>>>> 7f8ddb51
               };
             }));
           };
@@ -3355,17 +2917,10 @@
   */
   isPartyValid(): boolean {
     let canStart = false;
-<<<<<<< HEAD
-    for (let s = 0; s < this.starterGens.length; s++) {
-      const isValidForChallenge = new Utils.BooleanHolder(true);
-      const species = this.genSpecies[this.starterGens[s]][this.starterCursors[s]];
-      Challenge.applyChallenges(this.scene.gameMode, Challenge.ChallengeType.STARTER_CHOICE, species, isValidForChallenge, this.scene.gameData.getSpeciesDexAttrProps(species, this.dexAttrCursor), !!(this.starterGens.length), false, false);
-=======
     for (let s = 0; s < this.starterSpecies.length; s++) {
       const isValidForChallenge = new Utils.BooleanHolder(true);
       const species = this.starterSpecies[s];
       Challenge.applyChallenges(this.scene.gameMode, Challenge.ChallengeType.STARTER_CHOICE, species, isValidForChallenge, this.scene.gameData.getSpeciesDexAttrProps(species, this.dexAttrCursor), this.starterSpecies.length !== 0, false, false);
->>>>>>> 7f8ddb51
       canStart = canStart || isValidForChallenge.value;
     }
     return canStart;
@@ -3426,13 +2981,8 @@
     this.starterSelectContainer.setVisible(false);
     this.blockInput = false;
 
-<<<<<<< HEAD
-    while (this.starterCursors.length) {
-      this.popStarter(this.starterCursors.length - 1);
-=======
     while (this.starterSpecies.length) {
       this.popStarter(this.starterSpecies.length - 1);
->>>>>>> 7f8ddb51
     }
 
     if (this.statsMode) {
