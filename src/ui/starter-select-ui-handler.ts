import { BattleSceneEventType, CandyUpgradeNotificationChangedEvent } from "../events/battle-scene";
import { pokemonPrevolutions } from "#app/data/pokemon-evolutions";
import { Variant, getVariantTint } from "#app/data/variant";
import { argbFromRgba } from "@material/material-color-utilities";
import i18next from "i18next";
import BBCodeText from "phaser3-rex-plugins/plugins/bbcodetext";
import BattleScene, { starterColors } from "../battle-scene";
import { allAbilities } from "../data/ability";
import { speciesEggMoves } from "../data/egg-moves";
import { GrowthRate, getGrowthRateColor } from "../data/exp";
import { Gender, getGenderColor, getGenderSymbol } from "../data/gender";
import { allMoves } from "../data/move";
import { Nature, getNatureName } from "../data/nature";
import { pokemonFormChanges } from "../data/pokemon-forms";
import { LevelMoves, pokemonFormLevelMoves, pokemonSpeciesLevelMoves } from "../data/pokemon-level-moves";
import PokemonSpecies, { allSpecies, getPokemonSpecies, getPokemonSpeciesForm, getStarterValueFriendshipCap, speciesStarters, starterPassiveAbilities } from "../data/pokemon-species";
import { Type } from "../data/type";
import { GameModes } from "../game-mode";
import { SelectChallengePhase, TitlePhase } from "../phases";
<<<<<<< HEAD
import { AbilityAttr, DexAttr, DexAttrProps, DexEntry, StarterFormMoveData, StarterMoveset, StarterAttributes, StarterPreferences, StarterPrefs } from "../system/game-data";
import { Passive as PassiveAttr } from "#app/data/enums/passive";
=======
import { AbilityAttr, DexAttr, DexAttrProps, DexEntry, StarterFormMoveData, StarterMoveset } from "../system/game-data";
>>>>>>> f8062d95
import { Tutorial, handleTutorial } from "../tutorial";
import * as Utils from "../utils";
import { OptionSelectItem } from "./abstact-option-select-ui-handler";
import MessageUiHandler from "./message-ui-handler";
import PokemonIconAnimHandler, { PokemonIconAnimMode } from "./pokemon-icon-anim-handler";
import { StatsContainer } from "./stats-container";
import { TextStyle, addBBCodeTextObject, addTextObject } from "./text";
import { Mode } from "./ui";
import { addWindow } from "./ui-theme";
import {SettingKeyboard} from "#app/system/settings/settings-keyboard";
import {Passive as PassiveAttr} from "#enums/passive";
import * as Challenge from "../data/challenge";
import MoveInfoOverlay from "./move-info-overlay";
import { getEggTierForSpecies } from "#app/data/egg.js";
import { Device } from "#enums/devices";
import { Moves } from "#enums/moves";
import { Species } from "#enums/species";
import {Button} from "#enums/buttons";

export type StarterSelectCallback = (starters: Starter[]) => void;

export interface Starter {
  species: PokemonSpecies;
  dexAttr: bigint;
  abilityIndex: integer,
  passive: boolean;
  nature: Nature;
  moveset?: StarterMoveset;
  pokerus: boolean;
}

interface LanguageSetting {
  starterInfoTextSize: string,
  instructionTextSize: string,
  starterInfoXPos?: integer,
  starterInfoYOffset?: integer
}

const languageSettings: { [key: string]: LanguageSetting } = {
  "en":{
    starterInfoTextSize: "56px",
    instructionTextSize: "38px",
  },
  "de":{
    starterInfoTextSize: "56px",
    instructionTextSize: "35px",
  },
  "es":{
    starterInfoTextSize: "56px",
    instructionTextSize: "35px",
  },
  "fr":{
    starterInfoTextSize: "54px",
    instructionTextSize: "42px",
  },
  "it":{
    starterInfoTextSize: "56px",
    instructionTextSize: "38px",
  },
  "pt_BR":{
    starterInfoTextSize: "47px",
    instructionTextSize: "38px",
    starterInfoXPos: 33,
  },
  "zh":{
    starterInfoTextSize: "40px",
    instructionTextSize: "42px",
    starterInfoYOffset: 2
  },
  "pt":{
    starterInfoTextSize: "48px",
    instructionTextSize: "42px",
    starterInfoXPos: 33,
  },
  "ko":{
    starterInfoTextSize: "52px",
    instructionTextSize: "38px",
  }
};

const starterCandyCosts: { passive: integer, costReduction: [integer, integer] }[] = [
  { passive: 50, costReduction: [30, 75] }, // 1
  { passive: 45, costReduction: [25, 60] }, // 2
  { passive: 40, costReduction: [20, 50] }, // 3
  { passive: 30, costReduction: [15, 40] }, // 4
  { passive: 25, costReduction: [12, 35] }, // 5
  { passive: 20, costReduction: [10, 30] }, // 6
  { passive: 15, costReduction: [8, 20] },  // 7
  { passive: 10, costReduction: [5, 15] },  // 8
  { passive: 10, costReduction: [3, 10] },  // 9
  { passive: 10, costReduction: [3, 10] },  // 10
];

function getPassiveCandyCount(baseValue: integer): integer {
  return starterCandyCosts[baseValue - 1].passive;
}

function getValueReductionCandyCounts(baseValue: integer): [integer, integer] {
  return starterCandyCosts[baseValue - 1].costReduction;
}

/**
 * Calculates the icon position for a Pokemon of a given UI index
 * @param index UI index to calculate the icon position of
 * @returns An interface with an x and y property
 */
function calcIconPosition(index: number): {x: number, y: number} {
  const x = (index % 9) * 18;
  const y = Math.floor(index / 9) * 18;

  return {x: x, y: y};
}

/**
 * Calculates the {@linkcode Phaser.GameObjects.Sprite} position for a Pokemon of a given UI index
 * @param index UI index to calculate the icon position of
 * @returns An interface with an x and y property
 */
function calcSpritePosition(index: number): {x: number, y: number} {
  const position = calcIconPosition(index);

  return {x: position.x - 2, y: position.y + 2};
}

const gens = [
  i18next.t("starterSelectUiHandler:gen1"),
  i18next.t("starterSelectUiHandler:gen2"),
  i18next.t("starterSelectUiHandler:gen3"),
  i18next.t("starterSelectUiHandler:gen4"),
  i18next.t("starterSelectUiHandler:gen5"),
  i18next.t("starterSelectUiHandler:gen6"),
  i18next.t("starterSelectUiHandler:gen7"),
  i18next.t("starterSelectUiHandler:gen8"),
  i18next.t("starterSelectUiHandler:gen9")
];

export default class StarterSelectUiHandler extends MessageUiHandler {
  private starterSelectContainer: Phaser.GameObjects.Container;
  private shinyOverlay: Phaser.GameObjects.Image;
  private starterSelectGenIconContainers: Phaser.GameObjects.Container[];
  private pokemonNumberText: Phaser.GameObjects.Text;
  private pokemonSprite: Phaser.GameObjects.Sprite;
  private pokemonNameText: Phaser.GameObjects.Text;
  private pokemonGrowthRateLabelText: Phaser.GameObjects.Text;
  private pokemonGrowthRateText: Phaser.GameObjects.Text;
  private type1Icon: Phaser.GameObjects.Sprite;
  private type2Icon: Phaser.GameObjects.Sprite;
  private pokemonLuckLabelText: Phaser.GameObjects.Text;
  private pokemonLuckText: Phaser.GameObjects.Text;
  private pokemonGenderText: Phaser.GameObjects.Text;
  private pokemonUncaughtText: Phaser.GameObjects.Text;
  private pokemonAbilityLabelText: Phaser.GameObjects.Text;
  private pokemonAbilityText: Phaser.GameObjects.Text;
  private pokemonPassiveLabelText: Phaser.GameObjects.Text;
  private pokemonPassiveText: Phaser.GameObjects.Text;
  private pokemonNatureLabelText: Phaser.GameObjects.Text;
  private pokemonNatureText: BBCodeText;
  private pokemonMovesContainer: Phaser.GameObjects.Container;
  private pokemonMoveContainers: Phaser.GameObjects.Container[];
  private pokemonMoveBgs: Phaser.GameObjects.NineSlice[];
  private pokemonMoveLabels: Phaser.GameObjects.Text[];
  private pokemonAdditionalMoveCountLabel: Phaser.GameObjects.Text;
  private pokemonEggMovesContainer: Phaser.GameObjects.Container;
  private pokemonEggMoveContainers: Phaser.GameObjects.Container[];
  private pokemonEggMoveBgs: Phaser.GameObjects.NineSlice[];
  private pokemonEggMoveLabels: Phaser.GameObjects.Text[];
  private pokemonCandyIcon: Phaser.GameObjects.Sprite;
  private pokemonCandyDarknessOverlay: Phaser.GameObjects.Sprite;
  private pokemonCandyOverlayIcon: Phaser.GameObjects.Sprite;
  private pokemonCandyCountText: Phaser.GameObjects.Text;
  private pokemonCaughtHatchedContainer: Phaser.GameObjects.Container;
  private pokemonCaughtCountText: Phaser.GameObjects.Text;
  private pokemonHatchedIcon : Phaser.GameObjects.Sprite;
  private pokemonHatchedCountText: Phaser.GameObjects.Text;
  private genOptionsText: Phaser.GameObjects.Text;

  private instructionsContainer: Phaser.GameObjects.Container;
  private shinyIconElement: Phaser.GameObjects.Sprite;
  private formIconElement: Phaser.GameObjects.Sprite;
  private abilityIconElement: Phaser.GameObjects.Sprite;
  private genderIconElement: Phaser.GameObjects.Sprite;
  private natureIconElement: Phaser.GameObjects.Sprite;
  private variantIconElement: Phaser.GameObjects.Sprite;
  private shinyLabel: Phaser.GameObjects.Text;
  private formLabel: Phaser.GameObjects.Text;
  private genderLabel: Phaser.GameObjects.Text;
  private abilityLabel: Phaser.GameObjects.Text;
  private natureLabel: Phaser.GameObjects.Text;
  private variantLabel: Phaser.GameObjects.Text;

  private starterSelectMessageBox: Phaser.GameObjects.NineSlice;
  private starterSelectMessageBoxContainer: Phaser.GameObjects.Container;
  private statsContainer: StatsContainer;
  private pokemonFormText: Phaser.GameObjects.Text;
  private moveInfoOverlay : MoveInfoOverlay;

  private genMode: boolean;
  private statsMode: boolean;
  private dexAttrCursor: bigint = 0n;
  private abilityCursor: integer = -1;
  private natureCursor: integer = -1;
  private genCursor: integer = 0;
  private genScrollCursor: integer = 0;
  private starterMoveset: StarterMoveset;

  private genSpecies: PokemonSpecies[][] = [];
  private lastSpecies: PokemonSpecies;
  private speciesLoaded: Map<Species, boolean> = new Map<Species, boolean>();
  public starterGens: integer[] = [];
  public starterCursors: integer[] = [];
  private pokerusGens: integer[] = [];
  private pokerusCursors: integer[] = [];
  private starterAttr: bigint[] = [];
  private starterAbilityIndexes: integer[] = [];
  private starterNatures: Nature[] = [];
  private starterMovesets: StarterMoveset[] = [];
  private speciesStarterDexEntry: DexEntry;
  private speciesStarterMoves: Moves[];
  private canCycleShiny: boolean;
  private canCycleForm: boolean;
  private canCycleGender: boolean;
  private canCycleAbility: boolean;
  private canCycleNature: boolean;
  private canCycleVariant: boolean;
  private value: integer = 0;
  private canAddParty: boolean;

  private assetLoadCancelled: Utils.BooleanHolder;
  public cursorObj: Phaser.GameObjects.Image;
  private starterCursorObjs: Phaser.GameObjects.Image[];
  private pokerusCursorObjs: Phaser.GameObjects.Image[];
  private starterIcons: Phaser.GameObjects.Sprite[];
  private genCursorObj: Phaser.GameObjects.Image;
  private genCursorHighlightObj: Phaser.GameObjects.Image;
  private valueLimitLabel: Phaser.GameObjects.Text;
  private startCursorObj: Phaser.GameObjects.NineSlice;
  private starterValueLabels: Phaser.GameObjects.Text[];
  private shinyIcons: Phaser.GameObjects.Image[][];
  private hiddenAbilityIcons: Phaser.GameObjects.Image[];
  private classicWinIcons: Phaser.GameObjects.Image[];
  private candyUpgradeIcon: Phaser.GameObjects.Image[];
  private candyUpgradeOverlayIcon: Phaser.GameObjects.Image[];

  private iconAnimHandler: PokemonIconAnimHandler;

  //variables to keep track of the dynamically rendered list of instruction prompts for starter select
  private instructionRowX = 0;
  private instructionRowY = 0;
  private instructionRowTextOffset = 12;

  private starterSelectCallback: StarterSelectCallback;

  private starterPreferences: StarterPreferences;

  protected blockInput: boolean = false;

  constructor(scene: BattleScene) {
    super(scene, Mode.STARTER_SELECT);
  }

  setup() {
    const ui = this.getUi();
    const currentLanguage = i18next.resolvedLanguage;
    const langSettingKey = Object.keys(languageSettings).find(lang => currentLanguage.includes(lang));
    const textSettings = languageSettings[langSettingKey];

    this.starterSelectContainer = this.scene.add.container(0, -this.scene.game.canvas.height / 6);
    this.starterSelectContainer.setVisible(false);
    ui.add(this.starterSelectContainer);

    const bgColor = this.scene.add.rectangle(0, 0, this.scene.game.canvas.width / 6, this.scene.game.canvas.height / 6, 0x006860);
    bgColor.setOrigin(0, 0);
    this.starterSelectContainer.add(bgColor);

    const starterSelectBg = this.scene.add.image(0, 0, "starter_select_bg");
    starterSelectBg.setOrigin(0, 0);
    this.starterSelectContainer.add(starterSelectBg);

    this.shinyOverlay = this.scene.add.image(6, 6, "summary_overlay_shiny");
    this.shinyOverlay.setOrigin(0, 0);
    this.shinyOverlay.setVisible(false);
    this.starterSelectContainer.add(this.shinyOverlay);

    const starterContainerWindow = addWindow(this.scene, 141, 1, 178, 178);

    this.starterSelectContainer.add(addWindow(this.scene, 107, 1, 34, 58));
    this.starterSelectContainer.add(addWindow(this.scene, 107, 59, 34, 91));
    this.starterSelectContainer.add(addWindow(this.scene, 107, 145, 34, 34, true));
    this.starterSelectContainer.add(starterContainerWindow);

    if (!this.scene.uiTheme) {
      starterContainerWindow.setVisible(false);
    }

    this.iconAnimHandler = new PokemonIconAnimHandler();
    this.iconAnimHandler.setup(this.scene);

    this.pokemonNumberText = addTextObject(this.scene, 17, 1, "0000", TextStyle.SUMMARY);
    this.pokemonNumberText.setOrigin(0, 0);
    this.starterSelectContainer.add(this.pokemonNumberText);

    this.pokemonNameText = addTextObject(this.scene, 6, 112, "", TextStyle.SUMMARY);
    this.pokemonNameText.setOrigin(0, 0);
    this.starterSelectContainer.add(this.pokemonNameText);

    this.pokemonGrowthRateLabelText = addTextObject(this.scene, 8, 106, i18next.t("starterSelectUiHandler:growthRate"), TextStyle.SUMMARY_ALT, { fontSize: "36px" });
    this.pokemonGrowthRateLabelText.setOrigin(0, 0);
    this.pokemonGrowthRateLabelText.setVisible(false);
    this.starterSelectContainer.add(this.pokemonGrowthRateLabelText);

    this.pokemonGrowthRateText = addTextObject(this.scene, 34, 106, "", TextStyle.SUMMARY_PINK, { fontSize: "36px" });
    this.pokemonGrowthRateText.setOrigin(0, 0);
    this.starterSelectContainer.add(this.pokemonGrowthRateText);

    this.pokemonGenderText = addTextObject(this.scene, 96, 112, "", TextStyle.SUMMARY_ALT);
    this.pokemonGenderText.setOrigin(0, 0);
    this.starterSelectContainer.add(this.pokemonGenderText);

    this.pokemonUncaughtText = addTextObject(this.scene, 6, 127, i18next.t("starterSelectUiHandler:uncaught"), TextStyle.SUMMARY_ALT, { fontSize: "56px" });
    this.pokemonUncaughtText.setOrigin(0, 0);
    this.starterSelectContainer.add(this.pokemonUncaughtText);


    // The position should be set per language
    const starterInfoXPos = textSettings?.starterInfoXPos || 31;
    const starterInfoYOffset = textSettings?.starterInfoYOffset || 0;

    // The font size should be set per language
    const starterInfoTextSize = textSettings?.starterInfoTextSize || 56;

    this.pokemonAbilityLabelText = addTextObject(this.scene, 6, 127 + starterInfoYOffset, i18next.t("starterSelectUiHandler:ability"), TextStyle.SUMMARY_ALT, { fontSize: starterInfoTextSize });
    this.pokemonAbilityLabelText.setOrigin(0, 0);
    this.pokemonAbilityLabelText.setVisible(false);
    this.starterSelectContainer.add(this.pokemonAbilityLabelText);

    this.pokemonAbilityText = addTextObject(this.scene, starterInfoXPos, 127 + starterInfoYOffset, "", TextStyle.SUMMARY_ALT, { fontSize: starterInfoTextSize });
    this.pokemonAbilityText.setOrigin(0, 0);
    this.starterSelectContainer.add(this.pokemonAbilityText);

    this.pokemonPassiveLabelText = addTextObject(this.scene, 6, 136 + starterInfoYOffset, i18next.t("starterSelectUiHandler:passive"), TextStyle.SUMMARY_ALT, { fontSize: starterInfoTextSize });
    this.pokemonPassiveLabelText.setOrigin(0, 0);
    this.pokemonPassiveLabelText.setVisible(false);
    this.starterSelectContainer.add(this.pokemonPassiveLabelText);

    this.pokemonPassiveText = addTextObject(this.scene, starterInfoXPos, 136 + starterInfoYOffset, "", TextStyle.SUMMARY_ALT, { fontSize: starterInfoTextSize });
    this.pokemonPassiveText.setOrigin(0, 0);
    this.starterSelectContainer.add(this.pokemonPassiveText);

    this.pokemonNatureLabelText = addTextObject(this.scene, 6, 145 + starterInfoYOffset, i18next.t("starterSelectUiHandler:nature"), TextStyle.SUMMARY_ALT, { fontSize: starterInfoTextSize });
    this.pokemonNatureLabelText.setOrigin(0, 0);
    this.pokemonNatureLabelText.setVisible(false);
    this.starterSelectContainer.add(this.pokemonNatureLabelText);

    this.pokemonNatureText = addBBCodeTextObject(this.scene, starterInfoXPos, 145 + starterInfoYOffset, "", TextStyle.SUMMARY_ALT, { fontSize: starterInfoTextSize });
    this.pokemonNatureText.setOrigin(0, 0);
    this.starterSelectContainer.add(this.pokemonNatureText);

    this.pokemonMoveContainers = [];
    this.pokemonMoveBgs = [];
    this.pokemonMoveLabels = [];

    this.pokemonEggMoveContainers = [];
    this.pokemonEggMoveBgs = [];
    this.pokemonEggMoveLabels = [];

    this.genOptionsText = addTextObject(this.scene, 124, 7, "", TextStyle.WINDOW, { fontSize: 72, lineSpacing: 39, align: "center" });
    this.genOptionsText.setShadowOffset(4.5, 4.5);
    this.genOptionsText.setOrigin(0.5, 0);
    this.starterSelectContainer.add(this.genOptionsText);

    this.updateGenOptions();

    this.starterSelectGenIconContainers = new Array(gens.length).fill(null).map((_, i) => {
      const container = this.scene.add.container(151, 9);
      if (i) {
        container.setVisible(false);
      }
      this.starterSelectContainer.add(container);
      return container;
    });

    this.pokerusCursorObjs = new Array(3).fill(null).map(() => {
      const cursorObj = this.scene.add.image(0, 0, "select_cursor_pokerus");
      cursorObj.setVisible(false);
      cursorObj.setOrigin(0, 0);
      this.starterSelectContainer.add(cursorObj);
      return cursorObj;
    });

    this.starterCursorObjs = new Array(6).fill(null).map(() => {
      const cursorObj = this.scene.add.image(0, 0, "select_cursor_highlight");
      cursorObj.setVisible(false);
      cursorObj.setOrigin(0, 0);
      this.starterSelectContainer.add(cursorObj);
      return cursorObj;
    });

    this.cursorObj = this.scene.add.image(0, 0, "select_cursor");
    this.cursorObj.setOrigin(0, 0);
    this.starterSelectContainer.add(this.cursorObj);

    this.genCursorHighlightObj = this.scene.add.image(111, 5, "select_gen_cursor_highlight");
    this.genCursorHighlightObj.setOrigin(0, 0);
    this.starterSelectContainer.add(this.genCursorHighlightObj);

    this.genCursorObj = this.scene.add.image(111, 5, "select_gen_cursor");
    this.genCursorObj.setVisible(false);
    this.genCursorObj.setOrigin(0, 0);
    this.starterSelectContainer.add(this.genCursorObj);

    this.valueLimitLabel = addTextObject(this.scene, 124, 150, "0/10", TextStyle.TOOLTIP_CONTENT);
    this.valueLimitLabel.setOrigin(0.5, 0);
    this.starterSelectContainer.add(this.valueLimitLabel);

    const startLabel = addTextObject(this.scene, 124, 162, i18next.t("starterSelectUiHandler:start"), TextStyle.TOOLTIP_CONTENT);
    startLabel.setOrigin(0.5, 0);
    this.starterSelectContainer.add(startLabel);

    this.startCursorObj = this.scene.add.nineslice(111, 160, "select_cursor", null, 26, 15, 6, 6, 6, 6);
    this.startCursorObj.setVisible(false);
    this.startCursorObj.setOrigin(0, 0);
    this.starterSelectContainer.add(this.startCursorObj);

    const starterSpecies: Species[] = [];

    for (let g = 0; g < this.starterSelectGenIconContainers.length; g++) {
      let s = 0;
      this.genSpecies.push([]);

      for (const species of allSpecies) {
        if (!speciesStarters.hasOwnProperty(species.speciesId) || species.generation !== g + 1 || !species.isObtainable()) {
          continue;
        }
        starterSpecies.push(species.speciesId);
        this.speciesLoaded.set(species.speciesId, false);
        this.genSpecies[g].push(species);
        const defaultDexAttr = this.scene.gameData.getSpeciesDefaultDexAttr(species, false, true);
        const defaultProps = this.scene.gameData.getSpeciesDexAttrProps(species, defaultDexAttr);
        const position = calcIconPosition(s);
        const icon = this.scene.add.sprite(position.x - 2, position.y + 2, species.getIconAtlasKey(defaultProps.formIndex, defaultProps.shiny, defaultProps.variant));
        icon.setScale(0.5);
        icon.setOrigin(0, 0);
        icon.setFrame(species.getIconId(defaultProps.female, defaultProps.formIndex, defaultProps.shiny, defaultProps.variant));
        this.checkIconId(icon, species, defaultProps.female, defaultProps.formIndex, defaultProps.shiny, defaultProps.variant);
        icon.setTint(0);
        this.starterSelectGenIconContainers[g].add(icon);
        this.iconAnimHandler.addOrUpdate(icon, PokemonIconAnimMode.NONE);
        s++;
      }
    }

    this.starterIcons = new Array(6).fill(null).map((_, i) => {
      const icon = this.scene.add.sprite(113, 63 + 13 * i, "pokemon_icons_0");
      icon.setScale(0.5);
      icon.setOrigin(0, 0);
      icon.setFrame("unknown");
      this.starterSelectContainer.add(icon);
      this.iconAnimHandler.addOrUpdate(icon, PokemonIconAnimMode.PASSIVE);
      return icon;
    });

    this.starterValueLabels = new Array(81).fill(null).map((_, i) => {
      const position = calcIconPosition(i);
      const ret = addTextObject(this.scene, position.x + 152, position.y + 11, "0", TextStyle.WINDOW, { fontSize: "32px" });
      ret.setShadowOffset(2, 2);
      ret.setOrigin(0, 0);
      ret.setVisible(false);
      this.starterSelectContainer.add(ret);
      return ret;
    });

    const getShinyStar = (i: integer, v: integer): Phaser.GameObjects.Image => {
      const position = calcIconPosition(i);
      const ret = this.scene.add.image((position.x - v * 3) + 163, position.y + 11, "shiny_star_small");
      ret.setOrigin(0, 0);
      ret.setScale(0.5);
      ret.setVisible(false);
      this.starterSelectContainer.add(ret);
      return ret;
    };

    this.shinyIcons = new Array(81).fill(null).map((_, i) => {
      return new Array(3).fill(null).map((_, v) => getShinyStar(i, v));
    });

    this.hiddenAbilityIcons = new Array(81).fill(null).map((_, i) => {
      const position = calcIconPosition(i);
      const ret = this.scene.add.image(position.x + 163, position.y + 16, "ha_capsule");
      ret.setOrigin(0, 0);
      ret.setScale(0.5);
      ret.setVisible(false);
      this.starterSelectContainer.add(ret);
      return ret;
    });

    this.classicWinIcons = new Array(81).fill(null).map((_, i) => {
      const position = calcIconPosition(i);
      const ret = this.scene.add.image(position.x + 153, position.y + 21, "champion_ribbon");
      ret.setOrigin(0, 0);
      ret.setScale(0.5);
      ret.setVisible(false);
      this.starterSelectContainer.add(ret);
      return ret;
    });

    this.candyUpgradeIcon = new Array(81).fill(null).map((_, i) => {
      const position = calcIconPosition(i);
      const ret = this.scene.add.image(position.x + 163, position.y + 21, "candy");
      ret.setOrigin(0, 0);
      ret.setScale(0.25);
      ret.setVisible(false);
      this.starterSelectContainer.add(ret);
      return ret;
    });

    this.candyUpgradeOverlayIcon = new Array(81).fill(null).map((_, i) => {
      const position = calcIconPosition(i);
      const ret = this.scene.add.image(position.x + 163, position.y + 21, "candy_overlay");
      ret.setOrigin(0, 0);
      ret.setScale(0.25);
      ret.setVisible(false);
      this.starterSelectContainer.add(ret);
      return ret;
    });

    this.pokemonSprite = this.scene.add.sprite(53, 63, "pkmn__sub");
    this.pokemonSprite.setPipeline(this.scene.spritePipeline, { tone: [ 0.0, 0.0, 0.0, 0.0 ], ignoreTimeTint: true });
    this.starterSelectContainer.add(this.pokemonSprite);

    this.type1Icon = this.scene.add.sprite(8, 98, `types${Utils.verifyLang(i18next.resolvedLanguage) ? `_${i18next.resolvedLanguage}` : ""}`);    this.type1Icon.setScale(0.5);
    this.type1Icon.setOrigin(0, 0);
    this.starterSelectContainer.add(this.type1Icon);

    this.type2Icon = this.scene.add.sprite(26, 98, `types${Utils.verifyLang(i18next.resolvedLanguage) ? `_${i18next.resolvedLanguage}` : ""}`);    this.type2Icon.setScale(0.5);
    this.type2Icon.setOrigin(0, 0);
    this.starterSelectContainer.add(this.type2Icon);

    this.pokemonLuckLabelText = addTextObject(this.scene, 8, 89, "Luck:", TextStyle.WINDOW_ALT, { fontSize: "56px" });
    this.pokemonLuckLabelText.setOrigin(0, 0);
    this.starterSelectContainer.add(this.pokemonLuckLabelText);

    this.pokemonLuckText = addTextObject(this.scene, 8 + this.pokemonLuckLabelText.displayWidth + 2, 89, "0", TextStyle.WINDOW, { fontSize: "56px" });
    this.pokemonLuckText.setOrigin(0, 0);
    this.starterSelectContainer.add(this.pokemonLuckText);

    this.pokemonCandyIcon = this.scene.add.sprite(4.5, 18, "candy");
    this.pokemonCandyIcon.setScale(0.5);
    this.pokemonCandyIcon.setOrigin(0, 0);
    this.starterSelectContainer.add(this.pokemonCandyIcon);

    this.pokemonFormText = addTextObject(this.scene, 6, 42, "Form", TextStyle.WINDOW_ALT, { fontSize: "42px" });
    this.pokemonFormText.setOrigin(0, 0);
    this.starterSelectContainer.add(this.pokemonFormText);

    this.pokemonCandyOverlayIcon = this.scene.add.sprite(4.5, 18, "candy_overlay");
    this.pokemonCandyOverlayIcon.setScale(0.5);
    this.pokemonCandyOverlayIcon.setOrigin(0, 0);
    this.starterSelectContainer.add(this.pokemonCandyOverlayIcon);

    this.pokemonCandyDarknessOverlay = this.scene.add.sprite(4.5, 18, "candy");
    this.pokemonCandyDarknessOverlay.setScale(0.5);
    this.pokemonCandyDarknessOverlay.setOrigin(0, 0);
    this.pokemonCandyDarknessOverlay.setTint(0x000000);
    this.pokemonCandyDarknessOverlay.setAlpha(0.50);
    this.pokemonCandyDarknessOverlay.setInteractive(new Phaser.Geom.Rectangle(0, 0, 16, 16), Phaser.Geom.Rectangle.Contains);
    this.starterSelectContainer.add(this.pokemonCandyDarknessOverlay);

    this.pokemonCandyCountText = addTextObject(this.scene, 14, 18, "x0", TextStyle.WINDOW_ALT, { fontSize: "56px" });
    this.pokemonCandyCountText.setOrigin(0, 0);
    this.starterSelectContainer.add(this.pokemonCandyCountText);

    this.pokemonCaughtHatchedContainer = this.scene.add.container(2, 25);
    this.pokemonCaughtHatchedContainer.setScale(0.5);
    this.starterSelectContainer.add(this.pokemonCaughtHatchedContainer);

    const pokemonCaughtIcon = this.scene.add.sprite(1, 0, "items", "pb");
    pokemonCaughtIcon.setOrigin(0, 0);
    pokemonCaughtIcon.setScale(0.75);
    this.pokemonCaughtHatchedContainer.add(pokemonCaughtIcon);

    this.pokemonCaughtCountText = addTextObject(this.scene, 24, 4, "0", TextStyle.SUMMARY_ALT);
    this.pokemonCaughtCountText.setOrigin(0, 0);
    this.pokemonCaughtHatchedContainer.add(this.pokemonCaughtCountText);

    this.pokemonHatchedIcon = this.scene.add.sprite(1, 14, "egg_icons");
    this.pokemonHatchedIcon.setOrigin(0.15, 0.2);
    this.pokemonHatchedIcon.setScale(0.8);
    this.pokemonCaughtHatchedContainer.add(this.pokemonHatchedIcon);

    this.pokemonHatchedCountText = addTextObject(this.scene, 24, 19, "0", TextStyle.SUMMARY_ALT);
    this.pokemonHatchedCountText.setOrigin(0, 0);
    this.pokemonCaughtHatchedContainer.add(this.pokemonHatchedCountText);

    this.pokemonMovesContainer = this.scene.add.container(102, 16);
    this.pokemonMovesContainer.setScale(0.5);

    for (let m = 0; m < 4; m++) {
      const moveContainer = this.scene.add.container(0, 14 * m);

      const moveBg = this.scene.add.nineslice(0, 0, "type_bgs", "unknown", 92, 14, 2, 2, 2, 2);
      moveBg.setOrigin(1, 0);

      const moveLabel = addTextObject(this.scene, -moveBg.width / 2, 0, "-", TextStyle.PARTY);
      moveLabel.setOrigin(0.5, 0);

      this.pokemonMoveBgs.push(moveBg);
      this.pokemonMoveLabels.push(moveLabel);

      moveContainer.add(moveBg);
      moveContainer.add(moveLabel);

      this.pokemonMoveContainers.push(moveContainer);
      this.pokemonMovesContainer.add(moveContainer);
    }

    this.pokemonAdditionalMoveCountLabel = addTextObject(this.scene, -this.pokemonMoveBgs[0].width / 2, 56, "(+0)", TextStyle.PARTY);
    this.pokemonAdditionalMoveCountLabel.setOrigin(0.5, 0);

    this.pokemonMovesContainer.add(this.pokemonAdditionalMoveCountLabel);

    this.starterSelectContainer.add(this.pokemonMovesContainer);

    this.pokemonEggMovesContainer = this.scene.add.container(102, 85);
    this.pokemonEggMovesContainer.setScale(0.375);

    const eggMovesLabel = addTextObject(this.scene, -46, 0, i18next.t("starterSelectUiHandler:eggMoves"), TextStyle.WINDOW_ALT);
    eggMovesLabel.setOrigin(0.5, 0);

    this.pokemonEggMovesContainer.add(eggMovesLabel);

    for (let m = 0; m < 4; m++) {
      const eggMoveContainer = this.scene.add.container(0, 16 + 14 * m);

      const eggMoveBg = this.scene.add.nineslice(0, 0, "type_bgs", "unknown", 92, 14, 2, 2, 2, 2);
      eggMoveBg.setOrigin(1, 0);

      const eggMoveLabel = addTextObject(this.scene, -eggMoveBg.width / 2, 0, "???", TextStyle.PARTY);
      eggMoveLabel.setOrigin(0.5, 0);

      this.pokemonEggMoveBgs.push(eggMoveBg);
      this.pokemonEggMoveLabels.push(eggMoveLabel);

      eggMoveContainer.add(eggMoveBg);
      eggMoveContainer.add(eggMoveLabel);

      this.pokemonEggMoveContainers.push(eggMoveContainer);

      this.pokemonEggMovesContainer.add(eggMoveContainer);
    }

    this.starterSelectContainer.add(this.pokemonEggMovesContainer);

    // The font size should be set per language
    const instructionTextSize = textSettings.instructionTextSize;

    this.instructionsContainer = this.scene.add.container(4, 156);
    this.instructionsContainer.setVisible(true);
    this.starterSelectContainer.add(this.instructionsContainer);

    // instruction rows that will be pushed into the container dynamically based on need
    this.shinyIconElement = this.scene.add.sprite(this.instructionRowX, this.instructionRowY, "keyboard", "R.png");
    this.shinyIconElement.setScale(0.675);
    this.shinyIconElement.setOrigin(0.0, 0.0);
    this.shinyLabel = addTextObject(this.scene, this.instructionRowX + this.instructionRowTextOffset, this.instructionRowY, i18next.t("starterSelectUiHandler:cycleShiny"), TextStyle.PARTY, { fontSize: instructionTextSize });

    this.formIconElement = this.scene.add.sprite(this.instructionRowX, this.instructionRowY, "keyboard", "F.png");
    this.formIconElement.setScale(0.675);
    this.formIconElement.setOrigin(0.0, 0.0);
    this.formLabel = addTextObject(this.scene, this.instructionRowX + this.instructionRowTextOffset, this.instructionRowY, i18next.t("starterSelectUiHandler:cycleForm"), TextStyle.PARTY, { fontSize: instructionTextSize });

    this.genderIconElement = this.scene.add.sprite(this.instructionRowX, this.instructionRowY, "keyboard", "G.png");
    this.genderIconElement.setScale(0.675);
    this.genderIconElement.setOrigin(0.0, 0.0);
    this.genderLabel = addTextObject(this.scene, this.instructionRowX + this.instructionRowTextOffset, this.instructionRowY, i18next.t("starterSelectUiHandler:cycleGender"), TextStyle.PARTY, { fontSize: instructionTextSize });

    this.abilityIconElement = this.scene.add.sprite(this.instructionRowX, this.instructionRowY, "keyboard", "E.png");
    this.abilityIconElement.setScale(0.675);
    this.abilityIconElement.setOrigin(0.0, 0.0);
    this.abilityLabel = addTextObject(this.scene, this.instructionRowX + this.instructionRowTextOffset, this.instructionRowY, i18next.t("starterSelectUiHandler:cycleAbility"), TextStyle.PARTY, { fontSize: instructionTextSize });

    this.natureIconElement = this.scene.add.sprite(this.instructionRowX, this.instructionRowY, "keyboard", "N.png");
    this.natureIconElement.setScale(0.675);
    this.natureIconElement.setOrigin(0.0, 0.0);
    this.natureLabel = addTextObject(this.scene, this.instructionRowX + this.instructionRowTextOffset, this.instructionRowY, i18next.t("starterSelectUiHandler:cycleNature"), TextStyle.PARTY, { fontSize: instructionTextSize });

    this.variantIconElement = this.scene.add.sprite(this.instructionRowX, this.instructionRowY, "keyboard", "V.png");
    this.variantIconElement.setScale(0.675);
    this.variantIconElement.setOrigin(0.0, 0.0);
    this.variantLabel = addTextObject(this.scene, this.instructionRowX + this.instructionRowTextOffset, this.instructionRowY, i18next.t("starterSelectUiHandler:cycleVariant"), TextStyle.PARTY, { fontSize: instructionTextSize });

    this.hideInstructions();

    this.starterSelectMessageBoxContainer = this.scene.add.container(0, this.scene.game.canvas.height / 6);
    this.starterSelectMessageBoxContainer.setVisible(false);
    this.starterSelectContainer.add(this.starterSelectMessageBoxContainer);

    this.starterSelectMessageBox = addWindow(this.scene, 1, -1, 318, 28);
    this.starterSelectMessageBox.setOrigin(0, 1);
    this.starterSelectMessageBoxContainer.add(this.starterSelectMessageBox);

    this.message = addTextObject(this.scene, 8, 8, "", TextStyle.WINDOW, { maxLines: 2 });
    this.message.setOrigin(0, 0);
    this.starterSelectMessageBoxContainer.add(this.message);

    const date = new Date();
    date.setUTCHours(0, 0, 0, 0);

    this.scene.executeWithSeedOffset(() => {
      for (let c = 0; c < 3; c++) {
        let randomSpeciesId: Species;
        let species: PokemonSpecies;
        let pokerusCursor: integer;

        const generateSpecies = () => {
          randomSpeciesId = Utils.randSeedItem(starterSpecies);
          species = getPokemonSpecies(randomSpeciesId);
          pokerusCursor = this.genSpecies[species.generation - 1].indexOf(species);
        };

        let dupe = false;

        do {
          dupe = false;

          generateSpecies();

          for (let pc = 0; pc < c; pc++) {
            if (this.pokerusGens[pc] === species.generation -1 && this.pokerusCursors[pc] === pokerusCursor) {
              dupe = true;
              break;
            }
          }
        } while (dupe);

        this.pokerusGens.push(species.generation - 1);
        this.pokerusCursors.push(pokerusCursor);
        this.pokerusCursorObjs[c].setPosition(150 + 18 * (pokerusCursor % 9), 10 + 18 * Math.floor(pokerusCursor / 9));
      }
    }, 0, date.getTime().toString());

    this.statsContainer = new StatsContainer(this.scene, 6, 16);

    this.scene.add.existing(this.statsContainer);

    this.statsContainer.setVisible(false);

    this.starterSelectContainer.add(this.statsContainer);

    // add the info overlay last to be the top most ui element and prevent the IVs from overlaying this
    const overlayScale = 1;
    this.moveInfoOverlay = new MoveInfoOverlay(this.scene, {
      scale: overlayScale,
      top: true,
      x: 1,
      y: this.scene.game.canvas.height / 6 - MoveInfoOverlay.getHeight(overlayScale) - 29,
    });
    this.starterSelectContainer.add(this.moveInfoOverlay);

    this.scene.eventTarget.addEventListener(BattleSceneEventType.CANDY_UPGRADE_NOTIFICATION_CHANGED, (e) => this.onCandyUpgradeDisplayChanged(e));

    this.updateInstructions();
  }

  show(args: any[]): boolean {
    if (!this.starterPreferences) {
      // starterPreferences haven't been loaded yet
      this.starterPreferences = StarterPrefs.load();
    }
    this.moveInfoOverlay.clear(); // clear this when removing a menu; the cancel button doesn't seem to trigger this automatically on controllers
    if (args.length >= 1 && args[0] instanceof Function) {
      super.show(args);
      this.starterSelectCallback = args[0] as StarterSelectCallback;

      this.starterSelectContainer.setVisible(true);

      this.setGenMode(false);
      this.setCursor(0);
      this.setGenMode(true);
      this.setCursor(0);
      this.tryUpdateValue(0);

      for (let g = 0; g < this.genSpecies.length; g++) {
        this.genSpecies[g].forEach((species, s) => {
          const icon = this.starterSelectGenIconContainers[g].getAt(s) as Phaser.GameObjects.Sprite;
          const dexEntry = this.scene.gameData.dexData[species.speciesId];

          if (dexEntry.caughtAttr) {
            icon.clearTint();
          } else if (dexEntry.seenAttr) {
            icon.setTint(0x808080);
          }

          this.setUpgradeAnimation(icon, species);
        });
      }

      handleTutorial(this.scene, Tutorial.Starter_Select);

      return true;
    }

    return false;
  }

  showText(text: string, delay?: integer, callback?: Function, callbackDelay?: integer, prompt?: boolean, promptDelay?: integer) {
    super.showText(text, delay, callback, callbackDelay, prompt, promptDelay);

    if (text?.indexOf("\n") === -1) {
      this.starterSelectMessageBox.setSize(318, 28);
      this.message.setY(-22);
    } else {
      this.starterSelectMessageBox.setSize(318, 42);
      this.message.setY(-37);
    }

    this.starterSelectMessageBoxContainer.setVisible(!!text?.length);
  }

  /**
   * Determines if 'Icon' based upgrade notifications should be shown
   * @returns true if upgrade notifications are enabled and set to display an 'Icon'
   */
  isUpgradeIconEnabled(): boolean {
    return this.scene.candyUpgradeNotification !== 0 && this.scene.candyUpgradeDisplay === 0;
  }
  /**
   * Determines if 'Animation' based upgrade notifications should be shown
   * @returns true if upgrade notifications are enabled and set to display an 'Animation'
   */
  isUpgradeAnimationEnabled(): boolean {
    return this.scene.candyUpgradeNotification !== 0 && this.scene.candyUpgradeDisplay === 1;
  }

  /**
   * Determines if a passive upgrade is available for the given species ID
   * @param speciesId The ID of the species to check the passive of
   * @returns true if the user has enough candies and a passive has not been unlocked already
   */
  isPassiveAvailable(speciesId: number): boolean {
    // Get this species ID's starter data
    const starterData = this.scene.gameData.starterData[speciesId];

    return starterData.candyCount >= getPassiveCandyCount(speciesStarters[speciesId])
      && !(starterData.passiveAttr & PassiveAttr.UNLOCKED);
  }

  /**
   * Determines if a value reduction upgrade is available for the given species ID
   * @param speciesId The ID of the species to check the value reduction of
   * @returns true if the user has enough candies and all value reductions have not been unlocked already
   */
  isValueReductionAvailable(speciesId: number): boolean {
    // Get this species ID's starter data
    const starterData = this.scene.gameData.starterData[speciesId];

    return starterData.candyCount >= getValueReductionCandyCounts(speciesStarters[speciesId])[starterData.valueReduction]
        && starterData.valueReduction < 2;
  }

  /**
   * Sets a bounce animation if enabled and the Pokemon has an upgrade
   * @param icon {@linkcode Phaser.GameObjects.GameObject} to animate
   * @param species {@linkcode PokemonSpecies} of the icon used to check for upgrades
   * @param startPaused Should this animation be paused after it is added?
   */
  setUpgradeAnimation(icon: Phaser.GameObjects.Sprite, species: PokemonSpecies, startPaused: boolean = false): void {
    this.scene.tweens.killTweensOf(icon);
    // Skip animations if they are disabled
    if (this.scene.candyUpgradeDisplay === 0 || species.speciesId !== species.getRootSpeciesId(false)) {
      return;
    }

    const position = calcSpritePosition(this.genSpecies[species.generation - 1].indexOf(species));
    icon.y = position.y;

    const tweenChain: Phaser.Types.Tweens.TweenChainBuilderConfig = {
      targets: icon,
      loop: -1,
      // Make the initial bounce a little randomly delayed
      delay: Utils.randIntRange(0, 50) * 5,
      loopDelay: 1000,
      tweens: [
        {
          targets: icon,
          y: position.y - 5,
          duration: Utils.fixedInt(125),
          ease: "Cubic.easeOut",
          yoyo: true
        },
        {
          targets: icon,
          y: position.y - 3,
          duration: Utils.fixedInt(150),
          ease: "Cubic.easeOut",
          yoyo: true
        }
      ],};

    const passiveAvailable = this.isPassiveAvailable(species.speciesId);
    // 'Only Passives' mode
    if (this.scene.candyUpgradeNotification === 1) {
      if (passiveAvailable) {
        this.scene.tweens.chain(tweenChain).paused = startPaused;
      }
    // 'On' mode
    } else if (this.scene.candyUpgradeNotification === 2) {
      if (passiveAvailable || this.isValueReductionAvailable(species.speciesId)) {
        this.scene.tweens.chain(tweenChain).paused = startPaused;
      }
    }
  }

  /**
   * Sets the visibility of a Candy Upgrade Icon given an index
   * @param index The UI index of the icon within this generation container
   */
  setUpgradeIcon(index: number): void {
    const species = this.genSpecies[this.getGenCursorWithScroll()][index];
    const slotVisible = !!species?.speciesId;

    if (!species // No Pokemon exists at that UI index
      || this.scene.candyUpgradeNotification === 0 // Notification setting is 'Off'
      || species.speciesId !== species.getRootSpeciesId(false)) { // Pokemon is not the base evolution and can't use candy
      // Set all icons as hidden and exit early
      this.candyUpgradeIcon[index].setVisible(false);
      this.candyUpgradeOverlayIcon[index].setVisible(false);

      return;
    }

    const passiveAvailable = this.isPassiveAvailable(species.speciesId);
    // 'Only Passive Unlocks' mode
    if (this.scene.candyUpgradeNotification === 1) {
      this.candyUpgradeIcon[index].setVisible(slotVisible && passiveAvailable);
      this.candyUpgradeOverlayIcon[index].setVisible(slotVisible && this.candyUpgradeIcon[index].visible);

      // 'On' mode
    } else if (this.scene.candyUpgradeNotification === 2) {
      this.candyUpgradeIcon[index].setVisible(
        slotVisible && ( passiveAvailable || this.isValueReductionAvailable(species.speciesId)));
      this.candyUpgradeOverlayIcon[index].setVisible(slotVisible && this.candyUpgradeIcon[index].visible);
    }
  }

  /**
   * Processes an {@linkcode CandyUpgradeNotificationChangedEvent} sent when the corresponding setting changes
   * @param event {@linkcode Event} sent by the callback
   */
  onCandyUpgradeDisplayChanged(event: Event): void {
    const candyUpgradeDisplayEvent = event as CandyUpgradeNotificationChangedEvent;
    if (!candyUpgradeDisplayEvent) {
      return;
    }

    // Loop through all visible candy icons when set to 'Icon' mode
    if (this.scene.candyUpgradeDisplay === 0) {
      this.genSpecies[this.getGenCursorWithScroll()].forEach((_species, s) => {
        this.setUpgradeIcon(s);
      });

      return;
    }

    // Loop through all animations when set to 'Animation' mode
    for (let g = 0; g < this.genSpecies.length; g++) {
      this.genSpecies[g].forEach((species, s) => {
        const icon = this.starterSelectGenIconContainers[g].getAt(s) as Phaser.GameObjects.Sprite;

        this.setUpgradeAnimation(icon, species);
      });
    }
  }

  processInput(button: Button): boolean {
    if (this.blockInput) {
      return false;
    }

    const ui = this.getUi();

    let success = false;
    let error = false;

    if (button === Button.SUBMIT) {
      if (this.tryStart(true)) {
        success = true;
      } else {
        error = true;
      }
    } else if (button === Button.CANCEL) {
      if (this.statsMode) {
        this.toggleStatsMode(false);
        success = true;
      } else if (this.starterCursors.length) {
        this.popStarter();
        success = true;
        this.updateInstructions();
      } else {
        this.blockInput = true;
        this.scene.clearPhaseQueue();
        if (this.scene.gameMode.isChallenge) {
          this.scene.pushPhase(new SelectChallengePhase(this.scene));
        } else {
          this.scene.pushPhase(new TitlePhase(this.scene));
        }
        this.scene.getCurrentPhase().end();
        success = true;
      }
    } else if (this.startCursorObj.visible) {
      switch (button) {
      case Button.ACTION:
        if (this.tryStart(true)) {
          success = true;
        } else {
          error = true;
        }
        break;
      case Button.UP:
        this.startCursorObj.setVisible(false);
        this.setGenMode(true);
        success = true;
        break;
      case Button.LEFT:
        this.startCursorObj.setVisible(false);
        this.setGenMode(false);
        this.setCursor(this.cursor + 8);
        success = true;
        break;
      case Button.RIGHT:
        this.startCursorObj.setVisible(false);
        this.setGenMode(false);
        success = true;
        break;
      }
    } else if (this.genMode) {
      switch (button) {
      case Button.UP:
        if (this.genCursor) {
          success = this.setCursor(this.genCursor - 1);
        }
        break;
      case Button.DOWN:
        if (this.genCursor < 2) {
          success = this.setCursor(this.genCursor + 1);
        } else {
          this.startCursorObj.setVisible(true);
          this.setGenMode(true);
          success = true;
        }
        break;
      case Button.LEFT:
        success = this.setGenMode(false);
        this.setCursor(this.cursor + 8);
        break;
      case Button.RIGHT:
        success = this.setGenMode(false);
        break;
      }
    } else {
      if (button === Button.ACTION) {
        if (!this.speciesStarterDexEntry?.caughtAttr) {
          error = true;
        } else if (this.starterCursors.length < 6) {
          const options = [
            {
              label: i18next.t("starterSelectUiHandler:addToParty"),
              handler: () => {
                ui.setMode(Mode.STARTER_SELECT);
                let isDupe = false;
                for (let s = 0; s < this.starterCursors.length; s++) {
                  if (this.starterGens[s] === this.getGenCursorWithScroll() && this.starterCursors[s] === this.cursor) {
                    isDupe = true;
                    break;
                  }
                }
                const species = this.genSpecies[this.getGenCursorWithScroll()][this.cursor];

                const isValidForChallenge = new Utils.BooleanHolder(true);
                Challenge.applyChallenges(this.scene.gameMode, Challenge.ChallengeType.STARTER_CHOICE, species, isValidForChallenge);

                if (!isDupe && isValidForChallenge.value && this.tryUpdateValue(this.scene.gameData.getSpeciesStarterValue(species.speciesId))) {
                  const cursorObj = this.starterCursorObjs[this.starterCursors.length];
                  cursorObj.setVisible(true);
                  cursorObj.setPosition(this.cursorObj.x, this.cursorObj.y);
                  const props = this.scene.gameData.getSpeciesDexAttrProps(species, this.dexAttrCursor);
                  this.starterIcons[this.starterCursors.length].setTexture(species.getIconAtlasKey(props.formIndex, props.shiny, props.variant));
                  this.starterIcons[this.starterCursors.length].setFrame(species.getIconId(props.female, props.formIndex, props.shiny, props.variant));
                  this.checkIconId(this.starterIcons[this.starterCursors.length], species, props.female, props.formIndex, props.shiny, props.variant);
                  this.starterGens.push(this.getGenCursorWithScroll());
                  this.starterCursors.push(this.cursor);
                  this.starterAttr.push(this.dexAttrCursor);
                  this.starterAbilityIndexes.push(this.abilityCursor);
                  this.starterNatures.push(this.natureCursor as unknown as Nature);
                  this.starterMovesets.push(this.starterMoveset.slice(0) as StarterMoveset);
                  if (this.speciesLoaded.get(species.speciesId)) {
                    getPokemonSpeciesForm(species.speciesId, props.formIndex).cry(this.scene);
                  }
                  if (this.starterCursors.length === 6 || this.value === this.getValueLimit()) {
                    this.tryStart();
                  }
                  this.updateInstructions();

                  /**
                   * If the user can't select a pokemon anymore,
                   * go to start button.
                   */
                  if (!this.canAddParty) {
                    this.startCursorObj.setVisible(true);
                    this.setGenMode(true);
                  }

                  ui.playSelect();
                } else {
                  ui.playError();
                }
                return true;
              },
              overrideSound: true
            },
            {
              label: i18next.t("starterSelectUiHandler:toggleIVs"),
              handler: () => {
                this.toggleStatsMode();
                ui.setMode(Mode.STARTER_SELECT);
                return true;
              }
            }
          ];
          if (this.speciesStarterMoves.length > 1) {
            const showSwapOptions = (moveset: StarterMoveset) => {
              ui.setMode(Mode.STARTER_SELECT).then(() => {
                ui.showText(i18next.t("starterSelectUiHandler:selectMoveSwapOut"), null, () => {
                  this.moveInfoOverlay.show(allMoves[moveset[0]]);

                  ui.setModeWithoutClear(Mode.OPTION_SELECT, {
                    options: moveset.map((m: Moves, i: number) => {
                      const option: OptionSelectItem = {
                        label: allMoves[m].name,
                        handler: () => {
                          ui.setMode(Mode.STARTER_SELECT).then(() => {
                            ui.showText(`${i18next.t("starterSelectUiHandler:selectMoveSwapWith")} ${allMoves[m].name}.`, null, () => {
                              const possibleMoves = this.speciesStarterMoves.filter((sm: Moves) => sm !== m);
                              this.moveInfoOverlay.show(allMoves[possibleMoves[0]]);

                              ui.setModeWithoutClear(Mode.OPTION_SELECT, {
                                options: possibleMoves.map(sm => {
                                  // make an option for each available starter move
                                  const option = {
                                    label: allMoves[sm].name,
                                    handler: () => {
                                      this.switchMoveHandler(i, sm, m);
                                      showSwapOptions(this.starterMoveset);
                                      return true;
                                    },
                                    onHover: () => {
                                      this.moveInfoOverlay.show(allMoves[sm]);
                                    },
                                  };
                                  return option;
                                }).concat({
                                  label: i18next.t("menu:cancel"),
                                  handler: () => {
                                    showSwapOptions(this.starterMoveset);
                                    return true;
                                  },
                                  onHover: () => {
                                    this.moveInfoOverlay.clear();
                                  },
                                }),
                                supportHover: true,
                                maxOptions: 8,
                                yOffset: 19
                              });
                            });
                          });
                          return true;
                        },
                        onHover: () => {
                          this.moveInfoOverlay.show(allMoves[m]);
                        },
                      };
                      return option;
                    }).concat({
                      label: i18next.t("menu:cancel"),
                      handler: () => {
                        this.moveInfoOverlay.clear();
                        this.clearText();
                        ui.setMode(Mode.STARTER_SELECT);
                        return true;
                      },
                      onHover: () => {
                        this.moveInfoOverlay.clear();
                      },
                    }),
                    supportHover: true,
                    maxOptions: 8,
                    yOffset: 19
                  });
                });
              });
            };
            options.push({
              label: i18next.t("starterSelectUiHandler:manageMoves"),
              handler: () => {
                showSwapOptions(this.starterMoveset);
                return true;
              }
            });
          }
          const starterData = this.scene.gameData.starterData[this.lastSpecies.speciesId];
          let starterAttributes = this.starterPreferences[this.lastSpecies.speciesId];
          if (this.canCycleNature) {
            // if we could cycle natures, enable the improved nature menu
            const showNatureOptions = () => {
              ui.setMode(Mode.STARTER_SELECT).then(() => {
                ui.showText(i18next.t("starterSelectUiHandler:selectNature"), null, () => {
                  const natures = this.scene.gameData.getNaturesForAttr(this.speciesStarterDexEntry.natureAttr);
                  ui.setModeWithoutClear(Mode.OPTION_SELECT, {
                    options: natures.map((n: Nature, i: number) => {
                      const option: OptionSelectItem = {
                        label: getNatureName(n, true, true, true, this.scene.uiTheme),
                        handler: () => {
                          // update default nature in starter save data
                          if (!starterAttributes) {
                            starterAttributes=
                            this.starterPreferences[this.lastSpecies.speciesId] = {};
                          }
                          starterAttributes.nature = n as unknown as integer;
                          this.clearText();
                          ui.setMode(Mode.STARTER_SELECT);
                          // set nature for starter
                          this.setSpeciesDetails(this.lastSpecies, undefined, undefined, undefined, undefined, undefined, n, undefined);
                          return true;
                        }
                      };
                      return option;
                    }).concat({
                      label: i18next.t("menu:cancel"),
                      handler: () => {
                        this.clearText();
                        ui.setMode(Mode.STARTER_SELECT);
                        return true;
                      }
                    }),
                    maxOptions: 8,
                    yOffset: 19
                  });
                });
              });
            };
            options.push({
              label: i18next.t("starterSelectUiHandler:manageNature"),
              handler: () => {
                showNatureOptions();
                return true;
              }
            });
          }
          const candyCount = starterData.candyCount;
          const passiveAttr = starterData.passiveAttr;
          if (passiveAttr & PassiveAttr.UNLOCKED) {
            if (!(passiveAttr & PassiveAttr.ENABLED)) {
              options.push({
                label: i18next.t("starterSelectUiHandler:enablePassive"),
                handler: () => {
                  starterData.passiveAttr |= PassiveAttr.ENABLED;
                  ui.setMode(Mode.STARTER_SELECT);
                  this.setSpeciesDetails(this.lastSpecies, undefined, undefined, undefined, undefined, undefined, undefined);
                  return true;
                }
              });
            } else {
              options.push({
                label: i18next.t("starterSelectUiHandler:disablePassive"),
                handler: () => {
                  starterData.passiveAttr ^= PassiveAttr.ENABLED;
                  ui.setMode(Mode.STARTER_SELECT);
                  this.setSpeciesDetails(this.lastSpecies, undefined, undefined, undefined, undefined, undefined, undefined);
                  return true;
                }
              });
            }
          }
          const showUseCandies = () => {
            const options = [];
            if (!(passiveAttr & PassiveAttr.UNLOCKED)) {
              const passiveCost = getPassiveCandyCount(speciesStarters[this.lastSpecies.speciesId]);
              options.push({
                label: `x${passiveCost} ${i18next.t("starterSelectUiHandler:unlockPassive")} (${allAbilities[starterPassiveAbilities[this.lastSpecies.speciesId]].name})`,
                handler: () => {
                  if (candyCount >= passiveCost) {
                    starterData.passiveAttr |= PassiveAttr.UNLOCKED | PassiveAttr.ENABLED;
                    starterData.candyCount -= passiveCost;
                    this.pokemonCandyCountText.setText(`x${starterData.candyCount}`);
                    this.scene.gameData.saveSystem().then(success => {
                      if (!success) {
                        return this.scene.reset(true);
                      }
                    });
                    ui.setMode(Mode.STARTER_SELECT);
                    this.setSpeciesDetails(this.lastSpecies, undefined, undefined, undefined, undefined, undefined, undefined);

                    // Update the candy upgrade display
                    if (this.isUpgradeIconEnabled() ) {
                      this.setUpgradeIcon(this.cursor);
                    }
                    if (this.isUpgradeAnimationEnabled()) {
                      const genSpecies = this.genSpecies[this.lastSpecies.generation - 1];
                      this.setUpgradeAnimation(this.starterSelectGenIconContainers[this.lastSpecies.generation - 1].getAt(genSpecies.indexOf(this.lastSpecies)), this.lastSpecies, true);
                    }

                    return true;
                  }
                  return false;
                },
                item: "candy",
                itemArgs: starterColors[this.lastSpecies.speciesId]
              });
            }
            const valueReduction = starterData.valueReduction;
            if (valueReduction < 2) {
              const reductionCost = getValueReductionCandyCounts(speciesStarters[this.lastSpecies.speciesId])[valueReduction];
              options.push({
                label: `x${reductionCost} ${i18next.t("starterSelectUiHandler:reduceCost")}`,
                handler: () => {
                  if (candyCount >= reductionCost) {
                    starterData.valueReduction++;
                    starterData.candyCount -= reductionCost;
                    this.pokemonCandyCountText.setText(`x${starterData.candyCount}`);
                    this.scene.gameData.saveSystem().then(success => {
                      if (!success) {
                        return this.scene.reset(true);
                      }
                    });
                    this.updateStarterValueLabel(this.cursor);
                    this.tryUpdateValue(0);
                    ui.setMode(Mode.STARTER_SELECT);
                    this.scene.playSound("buy");

                    // If the notification setting is set to 'On', update the candy upgrade display
                    if (this.scene.candyUpgradeNotification === 2) {
                      if (this.isUpgradeIconEnabled() ) {
                        this.setUpgradeIcon(this.cursor);
                      }
                      if (this.isUpgradeAnimationEnabled()) {
                        const genSpecies = this.genSpecies[this.lastSpecies.generation - 1];
                        this.setUpgradeAnimation(this.starterSelectGenIconContainers[this.lastSpecies.generation - 1].getAt(genSpecies.indexOf(this.lastSpecies)), this.lastSpecies, true);
                      }
                    }

                    return true;
                  }
                  return false;
                },
                item: "candy",
                itemArgs: starterColors[this.lastSpecies.speciesId]
              });
            }
            options.push({
              label: i18next.t("menu:cancel"),
              handler: () => {
                ui.setMode(Mode.STARTER_SELECT);
                return true;
              }
            });
            ui.setModeWithoutClear(Mode.OPTION_SELECT, {
              options: options,
              yOffset: 47
            });
          };
          if (!pokemonPrevolutions.hasOwnProperty(this.lastSpecies.speciesId)) {
            options.push({
              label: i18next.t("starterSelectUiHandler:useCandies"),
              handler: () => {
                ui.setMode(Mode.STARTER_SELECT).then(() => showUseCandies());
                return true;
              }
            });
          }
          options.push({
            label: i18next.t("menu:cancel"),
            handler: () => {
              ui.setMode(Mode.STARTER_SELECT);
              return true;
            }
          });
          ui.setModeWithoutClear(Mode.OPTION_SELECT, {
            options: options,
            yOffset: 47
          });
          success = true;
        }
      } else {
        const genStarters = this.starterSelectGenIconContainers[this.getGenCursorWithScroll()].getAll().length;
        const rows = Math.ceil(genStarters / 9);
        const row = Math.floor(this.cursor / 9);
        const props = this.scene.gameData.getSpeciesDexAttrProps(this.lastSpecies, this.dexAttrCursor);
        // prepare persistent starter data to store changes
        let starterAttributes = this.starterPreferences[this.lastSpecies.speciesId];
        if (!starterAttributes) {
          starterAttributes =
          this.starterPreferences[this.lastSpecies.speciesId] = {};
        }
        switch (button) {
        case Button.CYCLE_SHINY:
          if (this.canCycleShiny) {
            starterAttributes.variant = !props.shiny ? props.variant : -1; // update shiny setting
            this.setSpeciesDetails(this.lastSpecies, !props.shiny, undefined, undefined, props.shiny ? 0 : undefined, undefined, undefined);
            if (this.dexAttrCursor & DexAttr.SHINY) {
              this.scene.playSound("sparkle");
            } else {
              success = true;
            }
          }
          break;
        case Button.CYCLE_FORM:
          if (this.canCycleForm) {
            const formCount = this.lastSpecies.forms.length;
            let newFormIndex = props.formIndex;
            do {
              newFormIndex = (newFormIndex + 1) % formCount;
              if (this.lastSpecies.forms[newFormIndex].isStarterSelectable && this.speciesStarterDexEntry.caughtAttr & this.scene.gameData.getFormAttr(newFormIndex)) {
                break;
              }
            } while (newFormIndex !== props.formIndex);
            starterAttributes.form = newFormIndex; // store the selected form
            this.setSpeciesDetails(this.lastSpecies, undefined, newFormIndex, undefined, undefined, undefined, undefined);
            success = true;
          }
          break;
        case Button.CYCLE_GENDER:
          if (this.canCycleGender) {
            starterAttributes.female = !props.female;
            this.setSpeciesDetails(this.lastSpecies, undefined, undefined, !props.female, undefined, undefined, undefined);
            success = true;
          }
          break;
        case Button.CYCLE_ABILITY:
          if (this.canCycleAbility) {
            const abilityCount = this.lastSpecies.getAbilityCount();
            const abilityAttr = this.scene.gameData.starterData[this.lastSpecies.speciesId].abilityAttr;
            let newAbilityIndex = this.abilityCursor;
            do {
              newAbilityIndex = (newAbilityIndex + 1) % abilityCount;
              if (!newAbilityIndex) {
                if (abilityAttr & AbilityAttr.ABILITY_1) {
                  break;
                }
              } else if (newAbilityIndex === 1) {
                if (abilityAttr & (this.lastSpecies.ability2 ? AbilityAttr.ABILITY_2 : AbilityAttr.ABILITY_HIDDEN)) {
                  break;
                }
              } else {
                if (abilityAttr & AbilityAttr.ABILITY_HIDDEN) {
                  break;
                }
              }
            } while (newAbilityIndex !== this.abilityCursor);
            starterAttributes.ability = newAbilityIndex; // store the selected ability
            this.setSpeciesDetails(this.lastSpecies, undefined, undefined, undefined, undefined, newAbilityIndex, undefined);
            success = true;
          }
          break;
        case Button.CYCLE_NATURE:
          if (this.canCycleNature) {
            const natures = this.scene.gameData.getNaturesForAttr(this.speciesStarterDexEntry.natureAttr);
            const natureIndex = natures.indexOf(this.natureCursor);
            const newNature = natures[natureIndex < natures.length - 1 ? natureIndex + 1 : 0];
            // store cycled nature as default
            starterAttributes.nature = newNature as unknown as integer;
            this.setSpeciesDetails(this.lastSpecies, undefined, undefined, undefined, undefined, undefined, newNature, undefined);
            success = true;
          }
          break;
        case Button.V:
          if (this.canCycleVariant) {
            let newVariant = props.variant;
            do {
              newVariant = (newVariant + 1) % 3;
              if (!newVariant) {
                if (this.speciesStarterDexEntry.caughtAttr & DexAttr.DEFAULT_VARIANT) {
                  break;
                }
              } else if (newVariant === 1) {
                if (this.speciesStarterDexEntry.caughtAttr & DexAttr.VARIANT_2) {
                  break;
                }
              } else {
                if (this.speciesStarterDexEntry.caughtAttr & DexAttr.VARIANT_3) {
                  break;
                }
              }
            } while (newVariant !== props.variant);
            starterAttributes.variant = newVariant; // store the selected variant
            this.setSpeciesDetails(this.lastSpecies, undefined, undefined, undefined, newVariant, undefined, undefined);

            // Cycle tint based on current sprite tint
            const tint = getVariantTint(newVariant);
            this.variantLabel.setTint(tint);

            success = true;
          }
          break;
        case Button.UP:
          if (row) {
            success = this.setCursor(this.cursor - 9);
          } else {
            // when strictly opposite starter based on rows length
            // does not exits, set cursor on the second to last row
            if (this.cursor + (rows - 1) * 9 > genStarters - 1) {
              success = this.setCursor(this.cursor + (rows - 2) * 9);
            } else {
              success = this.setCursor(this.cursor + (rows - 1) * 9);
            }
          }
          break;
        case Button.DOWN:
          if (row < rows - 2 || (row < rows - 1 && this.cursor % 9 <= (genStarters - 1) % 9)) {
            success = this.setCursor(this.cursor + 9);
          } else {
            // if there is no starter below while being on the second to
            // last row, adjust cursor position with one line less
            if (row === rows - 2 && this.cursor + 9 > genStarters - 1) {
              success = this.setCursor(this.cursor - (rows - 2) * 9);
            } else {
              success = this.setCursor(this.cursor - (rows - 1) * 9);
            }
          }
          break;
        case Button.LEFT:
          if (this.cursor % 9) {
            success = this.setCursor(this.cursor - 1);
          } else {
            if (row >= Math.min(5, rows - 1)) {
              this.startCursorObj.setVisible(true);
            }
            success = this.setGenMode(true);
          }
          break;
        case Button.RIGHT:
          if (this.cursor % 9 < (row < rows - 1 ? 8 : (genStarters - 1) % 9)) {
            success = this.setCursor(this.cursor + 1);
          } else {
            if (row >= Math.min(5, rows - 1)) {
              this.startCursorObj.setVisible(true);
            }
            success = this.setGenMode(true);
          }
          break;
        }
      }
    }

    if (success) {
      ui.playSelect();
    } else if (error) {
      ui.playError();
    }

    return success || error;
  }

  switchMoveHandler(i: number, newMove: Moves, move: Moves) {
    const speciesId = this.lastSpecies.speciesId;
    const existingMoveIndex = this.starterMoveset.indexOf(newMove);
    this.starterMoveset[i] = newMove;
    if (existingMoveIndex > -1) {
      this.starterMoveset[existingMoveIndex] = move;
    }
    const props: DexAttrProps = this.scene.gameData.getSpeciesDexAttrProps(this.lastSpecies, this.dexAttrCursor);
    // species has different forms
    if (pokemonFormLevelMoves.hasOwnProperty(speciesId)) {
      // starterMoveData doesn't have base form moves or is using the single form format
      if (!this.scene.gameData.starterData[speciesId].moveset || Array.isArray(this.scene.gameData.starterData[speciesId].moveset)) {
        this.scene.gameData.starterData[speciesId].moveset = { [props.formIndex]: this.starterMoveset.slice(0) as StarterMoveset };
      }
      const starterMoveData = this.scene.gameData.starterData[speciesId].moveset;

      // starterMoveData doesn't have active form moves
      if (!starterMoveData.hasOwnProperty(props.formIndex)) {
        this.scene.gameData.starterData[speciesId].moveset[props.formIndex] = this.starterMoveset.slice(0) as StarterMoveset;
      }

      // does the species' starter move data have its form's starter moves and has it been updated
      if (starterMoveData.hasOwnProperty(props.formIndex)) {
        // active form move hasn't been updated
        if (starterMoveData[props.formIndex][existingMoveIndex] !== newMove) {
          this.scene.gameData.starterData[speciesId].moveset[props.formIndex] = this.starterMoveset.slice(0) as StarterMoveset;
        }
      }
    } else {
      this.scene.gameData.starterData[speciesId].moveset = this.starterMoveset.slice(0) as StarterMoveset;
    }
    this.setSpeciesDetails(this.lastSpecies, undefined, undefined, undefined, undefined, undefined, undefined, false);
  }

  updateButtonIcon(iconSetting, gamepadType, iconElement, controlLabel): void {
    let iconPath;
    // touch controls cannot be rebound as is, and are just emulating a keyboard event.
    // Additionally, since keyboard controls can be rebound (and will be displayed when they are), we need to have special handling for the touch controls
    if (gamepadType === "touch") {
      gamepadType = "keyboard";
      switch (iconSetting) {
      case SettingKeyboard.Button_Cycle_Shiny:
        iconPath = "R.png";
        break;
      case SettingKeyboard.Button_Cycle_Form:
        iconPath = "F.png";
        break;
      case SettingKeyboard.Button_Cycle_Gender:
        iconPath = "G.png";
        break;
      case SettingKeyboard.Button_Cycle_Ability:
        iconPath = "E.png";
        break;
      case SettingKeyboard.Button_Cycle_Nature:
        iconPath = "N.png";
        break;
      case SettingKeyboard.Button_Cycle_Variant:
        iconPath = "V.png";
        break;
      default:
        break;
      }
    } else {
      iconPath = this.scene.inputController?.getIconForLatestInputRecorded(iconSetting);
    }
    iconElement.setTexture(gamepadType, iconPath);
    iconElement.setPosition(this.instructionRowX, this.instructionRowY);
    controlLabel.setPosition(this.instructionRowX + this.instructionRowTextOffset, this.instructionRowY);
    iconElement.setVisible(true);
    controlLabel.setVisible(true);
    this.instructionsContainer.add([iconElement, controlLabel]);
    this.instructionRowY += 8;
    if (this.instructionRowY >= 24) {
      this.instructionRowY = 0;
      this.instructionRowX += 50;
    }
  }

  updateInstructions(): void {
    this.instructionRowX = 0;
    this.instructionRowY = 0;
    this.hideInstructions();
    this.instructionsContainer.removeAll();
    let gamepadType;
    if (this.scene.inputMethod === "gamepad") {
      gamepadType = this.scene.inputController.getConfig(this.scene.inputController.selectedDevice[Device.GAMEPAD]).padType;
    } else {
      gamepadType = this.scene.inputMethod;
    }

    if (this.speciesStarterDexEntry?.caughtAttr) {
      if (this.canCycleShiny) {
        this.updateButtonIcon(SettingKeyboard.Button_Cycle_Shiny, gamepadType, this.shinyIconElement, this.shinyLabel);
      }
      if (this.canCycleForm) {
        this.updateButtonIcon(SettingKeyboard.Button_Cycle_Form, gamepadType, this.formIconElement, this.formLabel);
      }
      if (this.canCycleGender) {
        this.updateButtonIcon(SettingKeyboard.Button_Cycle_Gender, gamepadType, this.genderIconElement, this.genderLabel);
      }
      if (this.canCycleAbility) {
        this.updateButtonIcon(SettingKeyboard.Button_Cycle_Ability, gamepadType, this.abilityIconElement, this.abilityLabel);
      }
      if (this.canCycleNature) {
        this.updateButtonIcon(SettingKeyboard.Button_Cycle_Nature, gamepadType, this.natureIconElement, this.natureLabel);
      }
      if (this.canCycleVariant) {
        this.updateButtonIcon(SettingKeyboard.Button_Cycle_Variant, gamepadType, this.variantIconElement, this.variantLabel);
      }
    }
  }

  getValueLimit(): integer {
    const valueLimit = new Utils.IntegerHolder(0);
    switch (this.scene.gameMode.modeId) {
    case GameModes.ENDLESS:
    case GameModes.SPLICED_ENDLESS:
      valueLimit.value = 15;
      break;
    default:
      valueLimit.value = 10;
    }

    Challenge.applyChallenges(this.scene.gameMode, Challenge.ChallengeType.STARTER_POINTS, valueLimit);

    return valueLimit.value;
  }

  setCursor(cursor: integer): boolean {
    let changed = false;

    if (this.genMode) {
      changed = this.genCursor !== cursor;

      let genCursorWithScroll = this.getGenCursorWithScroll();

      if (!cursor && this.genScrollCursor) {
        this.genScrollCursor--;
        cursor++;
        this.updateGenOptions();
      } else if (cursor === 2 && this.genScrollCursor < gens.length - 3) {
        this.genScrollCursor++;
        cursor--;
        this.updateGenOptions();
      }

      if (genCursorWithScroll !== undefined) {
        this.starterSelectGenIconContainers[genCursorWithScroll].setVisible(false);
      }
      this.cursor = 0;
      this.genCursor = cursor;
      genCursorWithScroll = this.getGenCursorWithScroll();
      this.genCursorObj.setY(5 + 17 * this.genCursor);
      this.genCursorHighlightObj.setY(this.genCursorObj.y);
      this.starterSelectGenIconContainers[genCursorWithScroll].setVisible(true);

      for (let s = 0; s < this.starterCursorObjs.length; s++) {
        this.starterCursorObjs[s].setVisible(this.starterGens[s] === genCursorWithScroll);
      }
      for (let s = 0; s < this.pokerusCursorObjs.length; s++) {
        this.pokerusCursorObjs[s].setVisible(this.pokerusGens[s] === genCursorWithScroll);
      }

      const genLimit = this.genSpecies[genCursorWithScroll].length;
      for (let s = 0; s < 81; s++) {
        const speciesId = s < genLimit ? this.genSpecies[genCursorWithScroll][s].speciesId : 0 as Species;
        const slotVisible = !!speciesId;
        if (slotVisible) {
          this.updateStarterValueLabel(s);
        }
        this.starterValueLabels[s].setVisible(slotVisible);
        const speciesVariants = speciesId && this.scene.gameData.dexData[speciesId].caughtAttr & DexAttr.SHINY
          ? [ DexAttr.DEFAULT_VARIANT, DexAttr.VARIANT_2, DexAttr.VARIANT_3 ].filter(v => !!(this.scene.gameData.dexData[speciesId].caughtAttr & v))
          : [];
        for (let v = 0; v < 3; v++) {
          const hasVariant = speciesVariants.length > v;
          this.shinyIcons[s][v].setVisible(slotVisible && hasVariant);
          if (hasVariant) {
            this.shinyIcons[s][v].setTint(getVariantTint(speciesVariants[v] === DexAttr.DEFAULT_VARIANT ? 0 : speciesVariants[v] === DexAttr.VARIANT_2 ? 1 : 2));
          }
        }
        this.hiddenAbilityIcons[s].setVisible(slotVisible && !!this.scene.gameData.dexData[speciesId].caughtAttr && !!(this.scene.gameData.starterData[speciesId].abilityAttr & 4));
        this.classicWinIcons[s].setVisible(slotVisible && this.scene.gameData.starterData[speciesId].classicWinCount > 0);

        // 'Candy Icon' mode
        if (this.scene.candyUpgradeDisplay === 0) {

          if (!starterColors[speciesId]) {
            // Default to white if no colors are found
            starterColors[speciesId] = [ "ffffff", "ffffff" ];
          }

          // Set the candy colors
          this.candyUpgradeIcon[s].setTint(argbFromRgba(Utils.rgbHexToRgba(starterColors[speciesId][0])));
          this.candyUpgradeOverlayIcon[s].setTint(argbFromRgba(Utils.rgbHexToRgba(starterColors[speciesId][1])));

          this.setUpgradeIcon(s);
        } else if (this.scene.candyUpgradeDisplay === 1) {
          this.candyUpgradeIcon[s].setVisible(false);
          this.candyUpgradeOverlayIcon[s].setVisible(false);
        }
      }
    } else {
      changed = super.setCursor(cursor);

      this.cursorObj.setPosition(150 + 18 * (cursor % 9), 10 + 18 * Math.floor(cursor / 9));

      const species = this.genSpecies[this.getGenCursorWithScroll()][cursor];

      const defaultDexAttr = this.scene.gameData.getSpeciesDefaultDexAttr(species, false, true);
      const defaultProps = this.scene.gameData.getSpeciesDexAttrProps(species, defaultDexAttr);
      const variant = defaultProps.variant;
      const tint = getVariantTint(variant);

      this.variantLabel.setTint(tint);
      this.setSpecies(species);
      this.updateInstructions();
    }

    return changed;
  }

  getGenCursorWithScroll(): integer {
    return this.genCursor !== undefined
      ? this.genCursor + this.genScrollCursor
      : undefined;
  }

  updateGenOptions(): void {
    let text = "";
    for (let g = this.genScrollCursor; g <= this.genScrollCursor + 2; g++) {
      let optionText = "";
      if (g === this.genScrollCursor && this.genScrollCursor) {
        optionText = "↑";
      } else if (g === this.genScrollCursor + 2 && this.genScrollCursor < gens.length - 3) {
        optionText = "↓";
      } else {
        optionText = i18next.t(`starterSelectUiHandler:gen${g + 1}`);
      }
      text += `${text ? "\n" : ""}${optionText}`;
    }
    this.genOptionsText.setText(text);
  }

  setGenMode(genMode: boolean): boolean {
    this.genCursorObj.setVisible(genMode && !this.startCursorObj.visible);
    this.cursorObj.setVisible(!genMode && !this.startCursorObj.visible);

    if (genMode !== this.genMode) {
      this.genMode = genMode;

      this.setCursor(genMode ? this.genCursor : this.cursor);
      if (genMode) {
        this.setSpecies(null);
      }

      return true;
    }

    return false;
  }

  setSpecies(species: PokemonSpecies) {
    this.speciesStarterDexEntry = species ? this.scene.gameData.dexData[species.speciesId] : null;
    this.dexAttrCursor = species ? this.scene.gameData.getSpeciesDefaultDexAttr(species, false, true) : 0n;
    this.abilityCursor = species ? this.scene.gameData.getStarterSpeciesDefaultAbilityIndex(species) : 0;
    this.natureCursor = species ? this.scene.gameData.getSpeciesDefaultNature(species) : 0;

    const starterAttributes : StarterAttributes = species ? {...this.starterPreferences[species.speciesId]} : null;
    // validate starterAttributes
    if (starterAttributes) {
      // this may cause changes so we created a copy of the attributes before
      if (!isNaN(starterAttributes.variant)) {
        if (![
          this.speciesStarterDexEntry.caughtAttr & DexAttr.NON_SHINY,
          this.speciesStarterDexEntry.caughtAttr & DexAttr.DEFAULT_VARIANT,
          this.speciesStarterDexEntry.caughtAttr & DexAttr.VARIANT_2,
          this.speciesStarterDexEntry.caughtAttr & DexAttr.VARIANT_3
        ][starterAttributes.variant+1]) { // add 1 as -1 = non-shiny
          // requested variant wasn't unlocked, purging setting
          delete starterAttributes.variant;
        }
      }

      if (typeof starterAttributes.female !== "boolean" || !(starterAttributes.female ?
        this.speciesStarterDexEntry.caughtAttr & DexAttr.FEMALE :
        this.speciesStarterDexEntry.caughtAttr & DexAttr.MALE
      )) {
        // requested gender wasn't unlocked, purging setting
        delete starterAttributes.female;
      }

      const abilityAttr = this.scene.gameData.starterData[species.speciesId].abilityAttr;
      if (![
        abilityAttr & AbilityAttr.ABILITY_1,
        species.ability2 ? (abilityAttr & AbilityAttr.ABILITY_2) : abilityAttr & AbilityAttr.ABILITY_HIDDEN,
        species.ability2 && abilityAttr & AbilityAttr.ABILITY_HIDDEN
      ][starterAttributes.ability]) {
        // requested ability wasn't unlocked, purging setting
        delete starterAttributes.ability;
      }

      if (!(species.forms[starterAttributes.form]?.isStarterSelectable && this.speciesStarterDexEntry.caughtAttr & this.scene.gameData.getFormAttr(starterAttributes.form))) {
        // requested form wasn't unlocked/isn't a starter form, purging setting
        delete starterAttributes.form;
      }

      if (this.scene.gameData.getNaturesForAttr(this.speciesStarterDexEntry.natureAttr).indexOf(starterAttributes.nature as unknown as Nature) < 0) {
        // requested nature wasn't unlocked, purging setting
        delete starterAttributes.nature;
      }
    }

    if (starterAttributes?.nature) {
      // load default nature from stater save data, if set
      this.natureCursor = starterAttributes.nature;
    }
    if (!isNaN(starterAttributes?.ability)) {
      // load default nature from stater save data, if set
      this.abilityCursor = starterAttributes.ability;
    }

    if (this.statsMode) {
      if (this.speciesStarterDexEntry?.caughtAttr) {
        this.statsContainer.setVisible(true);
        this.showStats();
      } else {
        this.statsContainer.setVisible(false);
        this.statsContainer.updateIvs(null);
      }
    }

    if (this.lastSpecies) {
      const dexAttr = this.scene.gameData.getSpeciesDefaultDexAttr(this.lastSpecies, false, true);
      const props = this.scene.gameData.getSpeciesDexAttrProps(this.lastSpecies, dexAttr);
      const lastSpeciesIcon = (this.starterSelectGenIconContainers[this.lastSpecies.generation - 1].getAt(this.genSpecies[this.lastSpecies.generation - 1].indexOf(this.lastSpecies)) as Phaser.GameObjects.Sprite);
      lastSpeciesIcon.setTexture(this.lastSpecies.getIconAtlasKey(props.formIndex, props.shiny, props.variant), this.lastSpecies.getIconId(props.female, props.formIndex, props.shiny, props.variant));
      this.checkIconId(lastSpeciesIcon, this.lastSpecies, props.female, props.formIndex, props.shiny, props.variant);
      this.iconAnimHandler.addOrUpdate(lastSpeciesIcon, PokemonIconAnimMode.NONE);

      // Resume the animation for the previously selected species
      const speciesIndex = this.genSpecies[this.lastSpecies.generation - 1].indexOf(this.lastSpecies);
      const icon = this.starterSelectGenIconContainers[this.lastSpecies.generation - 1].getAt(speciesIndex) as Phaser.GameObjects.Sprite;
      this.scene.tweens.getTweensOf(icon).forEach(tween => tween.resume());
    }

    this.lastSpecies = species;

    if (species && (this.speciesStarterDexEntry?.seenAttr || this.speciesStarterDexEntry?.caughtAttr)) {
      this.pokemonNumberText.setText(Utils.padInt(species.speciesId, 4));
      this.pokemonNameText.setText(species.name);

      if (this.speciesStarterDexEntry?.caughtAttr) {
        const colorScheme = starterColors[species.speciesId];

        const luck = this.scene.gameData.getDexAttrLuck(this.speciesStarterDexEntry.caughtAttr);
        this.pokemonLuckText.setVisible(!!luck);
        this.pokemonLuckText.setText(luck.toString());
        this.pokemonLuckText.setTint(getVariantTint(Math.min(luck - 1, 2) as Variant));
        this.pokemonLuckLabelText.setVisible(this.pokemonLuckText.visible);

        //Growth translate
        let growthReadable = Utils.toReadableString(GrowthRate[species.growthRate]);
        const growthAux = growthReadable.replace(" ", "_");
        if (i18next.exists("growth:" + growthAux)) {
          growthReadable = i18next.t("growth:"+ growthAux as any);
        }
        this.pokemonGrowthRateText.setText(growthReadable);

        this.pokemonGrowthRateText.setColor(getGrowthRateColor(species.growthRate));
        this.pokemonGrowthRateText.setShadowColor(getGrowthRateColor(species.growthRate, true));
        this.pokemonGrowthRateLabelText.setVisible(true);
        this.pokemonUncaughtText.setVisible(false);
        this.pokemonAbilityLabelText.setVisible(true);
        this.pokemonPassiveLabelText.setVisible(true);
        this.pokemonNatureLabelText.setVisible(true);
        this.pokemonCaughtCountText.setText(`${this.speciesStarterDexEntry.caughtCount}`);
        if (species.speciesId === Species.MANAPHY || species.speciesId === Species.PHIONE) {
          this.pokemonHatchedIcon.setFrame("manaphy");
        } else {
          this.pokemonHatchedIcon.setFrame(getEggTierForSpecies(species));
        }
        this.pokemonHatchedCountText.setText(`${this.speciesStarterDexEntry.hatchedCount}`);
        this.pokemonCaughtHatchedContainer.setVisible(true);
        if (pokemonPrevolutions.hasOwnProperty(species.speciesId)) {
          this.pokemonCaughtHatchedContainer.setY(16);
          [
            this.pokemonCandyIcon,
            this.pokemonCandyOverlayIcon,
            this.pokemonCandyDarknessOverlay,
            this.pokemonCandyCountText,
            this.pokemonHatchedIcon,
            this.pokemonHatchedCountText
          ].map(c => c.setVisible(false));
        } else if (species.speciesId === Species.ETERNATUS) {
          this.pokemonHatchedIcon.setVisible(false);
          this.pokemonHatchedCountText.setVisible(false);
        } else {
          this.pokemonCaughtHatchedContainer.setY(25);
          this.pokemonCandyIcon.setTint(argbFromRgba(Utils.rgbHexToRgba(colorScheme[0])));
          this.pokemonCandyIcon.setVisible(true);
          this.pokemonCandyOverlayIcon.setTint(argbFromRgba(Utils.rgbHexToRgba(colorScheme[1])));
          this.pokemonCandyOverlayIcon.setVisible(true);
          this.pokemonCandyDarknessOverlay.setVisible(true);
          this.pokemonCandyCountText.setText(`x${this.scene.gameData.starterData[species.speciesId].candyCount}`);
          this.pokemonCandyCountText.setVisible(true);
          this.pokemonFormText.setVisible(true);
          this.pokemonHatchedIcon.setVisible(true);
          this.pokemonHatchedCountText.setVisible(true);

          let currentFriendship = this.scene.gameData.starterData[this.lastSpecies.speciesId].friendship;
          if (!currentFriendship || currentFriendship === undefined) {
            currentFriendship = 0;
          }

          const friendshipCap = getStarterValueFriendshipCap(speciesStarters[this.lastSpecies.speciesId]);
          const candyCropY = 16 - (16 * (currentFriendship / friendshipCap));

          if (this.pokemonCandyDarknessOverlay.visible) {
            this.pokemonCandyDarknessOverlay.on("pointerover", () => (this.scene as BattleScene).ui.showTooltip(null, `${currentFriendship}/${friendshipCap}`, true));
            this.pokemonCandyDarknessOverlay.on("pointerout", () => (this.scene as BattleScene).ui.hideTooltip());
          }

          this.pokemonCandyDarknessOverlay.setCrop(0,0,16, candyCropY);
        }


        // Pause the animation when the species is selected
        const speciesIndex = this.genSpecies[species.generation - 1].indexOf(species);
        const icon = this.starterSelectGenIconContainers[species.generation - 1].getAt(speciesIndex) as Phaser.GameObjects.Sprite;

        if (this.isUpgradeAnimationEnabled()) {
          this.scene.tweens.getTweensOf(icon).forEach(tween => tween.pause());
          // Reset the position of the icon
          const position = calcSpritePosition(speciesIndex);
          icon.x = position.x;
          icon.y = position.y;
        }

        // Initiates the small up and down idle animation
        this.iconAnimHandler.addOrUpdate(icon, PokemonIconAnimMode.PASSIVE);

        let starterIndex = -1;

        this.starterGens.every((g, i) => {
          const starterSpecies = this.genSpecies[g][this.starterCursors[i]];
          if (starterSpecies.speciesId === species.speciesId) {
            starterIndex = i;
            return false;
          }
          return true;
        });

        let props: DexAttrProps;

        if (starterIndex > -1) {
          props = this.scene.gameData.getSpeciesDexAttrProps(species, this.starterAttr[starterIndex]);
          this.setSpeciesDetails(species, props.shiny, props.formIndex, props.female, props.variant, this.starterAbilityIndexes[starterIndex], this.starterNatures[starterIndex]);
        } else {
          const defaultDexAttr = this.scene.gameData.getSpeciesDefaultDexAttr(species, false, true);
          const defaultAbilityIndex = starterAttributes?.ability ?? this.scene.gameData.getStarterSpeciesDefaultAbilityIndex(species);
          // load default nature from stater save data, if set
          const defaultNature = starterAttributes?.nature || this.scene.gameData.getSpeciesDefaultNature(species);
          props = this.scene.gameData.getSpeciesDexAttrProps(species, defaultDexAttr);
          if (!isNaN(starterAttributes?.variant)) {
            if (props.shiny = (starterAttributes.variant >= 0)) {
              props.variant = starterAttributes.variant as Variant;
            }
          }
          props.formIndex = starterAttributes?.form ?? props.formIndex;
          props.female = starterAttributes?.female ?? props.female;

          this.setSpeciesDetails(species, props.shiny, props.formIndex, props.female, props.variant, defaultAbilityIndex, defaultNature);
        }

        const speciesForm = getPokemonSpeciesForm(species.speciesId, props.formIndex);
        this.setTypeIcons(speciesForm.type1, speciesForm.type2);

        this.pokemonSprite.clearTint();
        if (this.pokerusCursors.find((cursor: integer, i: integer) => cursor === this.cursor && this.pokerusGens[i] === this.getGenCursorWithScroll())) {
          handleTutorial(this.scene, Tutorial.Pokerus);
        }
      } else {
        this.pokemonGrowthRateText.setText("");
        this.pokemonGrowthRateLabelText.setVisible(false);
        this.type1Icon.setVisible(false);
        this.type2Icon.setVisible(false);
        this.pokemonLuckLabelText.setVisible(false);
        this.pokemonLuckText.setVisible(false);
        this.pokemonUncaughtText.setVisible(true);
        this.pokemonAbilityLabelText.setVisible(false);
        this.pokemonPassiveLabelText.setVisible(false);
        this.pokemonNatureLabelText.setVisible(false);
        this.pokemonCaughtHatchedContainer.setVisible(false);
        this.pokemonCandyIcon.setVisible(false);
        this.pokemonCandyOverlayIcon.setVisible(false);
        this.pokemonCandyDarknessOverlay.setVisible(false);
        this.pokemonCandyCountText.setVisible(false);
        this.pokemonFormText.setVisible(false);

        const defaultDexAttr = this.scene.gameData.getSpeciesDefaultDexAttr(species, true, true);
        const defaultAbilityIndex = this.scene.gameData.getStarterSpeciesDefaultAbilityIndex(species);
        const defaultNature = this.scene.gameData.getSpeciesDefaultNature(species);
        const props = this.scene.gameData.getSpeciesDexAttrProps(species, defaultDexAttr);

        this.setSpeciesDetails(species, props.shiny, props.formIndex, props.female, props.variant, defaultAbilityIndex, defaultNature, true);
        this.pokemonSprite.setTint(0x808080);
      }
    } else {
      this.pokemonNumberText.setText(Utils.padInt(0, 4));
      this.pokemonNameText.setText(species ? "???" : "");
      this.pokemonGrowthRateText.setText("");
      this.pokemonGrowthRateLabelText.setVisible(false);
      this.type1Icon.setVisible(false);
      this.type2Icon.setVisible(false);
      this.pokemonLuckLabelText.setVisible(false);
      this.pokemonLuckText.setVisible(false);
      this.pokemonUncaughtText.setVisible(!!species);
      this.pokemonAbilityLabelText.setVisible(false);
      this.pokemonPassiveLabelText.setVisible(false);
      this.pokemonNatureLabelText.setVisible(false);
      this.pokemonCaughtHatchedContainer.setVisible(false);
      this.pokemonCandyIcon.setVisible(false);
      this.pokemonCandyOverlayIcon.setVisible(false);
      this.pokemonCandyDarknessOverlay.setVisible(false);
      this.pokemonCandyCountText.setVisible(false);
      this.pokemonFormText.setVisible(false);

      this.setSpeciesDetails(species, false, 0, false, 0, 0, 0);
      this.pokemonSprite.clearTint();
    }
  }

  setSpeciesDetails(species: PokemonSpecies, shiny: boolean, formIndex: integer, female: boolean, variant: Variant, abilityIndex: integer, natureIndex: integer, forSeen: boolean = false): void {
    const oldProps = species ? this.scene.gameData.getSpeciesDexAttrProps(species, this.dexAttrCursor) : null;
    const oldAbilityIndex = this.abilityCursor > -1 ? this.abilityCursor : this.scene.gameData.getStarterSpeciesDefaultAbilityIndex(species);
    const oldNatureIndex = this.natureCursor > -1 ? this.natureCursor : this.scene.gameData.getSpeciesDefaultNature(species);
    this.dexAttrCursor = 0n;
    this.abilityCursor = -1;
    this.natureCursor = -1;

    if (species?.forms?.find(f => f.formKey === "female")) {
      if (female !== undefined) {
        formIndex = female ? 1 : 0;
      } else if (formIndex !== undefined) {
        female = formIndex === 1;
      }
    }

    if (species) {
      this.dexAttrCursor |= (shiny !== undefined ? !shiny : !(shiny = oldProps.shiny)) ? DexAttr.NON_SHINY : DexAttr.SHINY;
      this.dexAttrCursor |= (female !== undefined ? !female : !(female = oldProps.female)) ? DexAttr.MALE : DexAttr.FEMALE;
      this.dexAttrCursor |= (variant !== undefined ? !variant : !(variant = oldProps.variant)) ? DexAttr.DEFAULT_VARIANT : variant === 1 ? DexAttr.VARIANT_2 : DexAttr.VARIANT_3;
      this.dexAttrCursor |= this.scene.gameData.getFormAttr(formIndex !== undefined ? formIndex : (formIndex = oldProps.formIndex));
      this.abilityCursor = abilityIndex !== undefined ? abilityIndex : (abilityIndex = oldAbilityIndex);
      this.natureCursor = natureIndex !== undefined ? natureIndex : (natureIndex = oldNatureIndex);
    }

    this.pokemonSprite.setVisible(false);

    if (this.assetLoadCancelled) {
      this.assetLoadCancelled.value = true;
      this.assetLoadCancelled = null;
    }

    this.starterMoveset = null;
    this.speciesStarterMoves = [];

    if (species) {
      const dexEntry = this.scene.gameData.dexData[species.speciesId];
      const abilityAttr = this.scene.gameData.starterData[species.speciesId].abilityAttr;
      if (!dexEntry.caughtAttr) {
        const props = this.scene.gameData.getSpeciesDexAttrProps(species, this.scene.gameData.getSpeciesDefaultDexAttr(species, forSeen, !forSeen));
        const defaultAbilityIndex = this.scene.gameData.getStarterSpeciesDefaultAbilityIndex(species);
        const defaultNature = this.scene.gameData.getSpeciesDefaultNature(species);
        if (shiny === undefined || shiny !== props.shiny) {
          shiny = props.shiny;
        }
        if (formIndex === undefined || formIndex !== props.formIndex) {
          formIndex = props.formIndex;
        }
        if (female === undefined || female !== props.female) {
          female = props.female;
        }
        if (variant === undefined || variant !== props.variant) {
          variant = props.variant;
        }
        if (abilityIndex === undefined || abilityIndex !== defaultAbilityIndex) {
          abilityIndex = defaultAbilityIndex;
        }
        if (natureIndex === undefined || natureIndex !== defaultNature) {
          natureIndex = defaultNature;
        }
      }

      this.shinyOverlay.setVisible(shiny);
      this.pokemonNumberText.setColor(this.getTextColor(shiny ? TextStyle.SUMMARY_GOLD : TextStyle.SUMMARY, false));
      this.pokemonNumberText.setShadowColor(this.getTextColor(shiny ? TextStyle.SUMMARY_GOLD : TextStyle.SUMMARY, true));

      if (forSeen ? this.speciesStarterDexEntry?.seenAttr : this.speciesStarterDexEntry?.caughtAttr) {
        let starterIndex = -1;

        this.starterGens.every((g, i) => {
          const starterSpecies = this.genSpecies[g][this.starterCursors[i]];
          if (starterSpecies.speciesId === species.speciesId) {
            starterIndex = i;
            return false;
          }
          return true;
        });

        if (starterIndex > -1) {
          this.starterAttr[starterIndex] = this.dexAttrCursor;
          this.starterAbilityIndexes[starterIndex] = this.abilityCursor;
          this.starterNatures[starterIndex] = this.natureCursor;
        }

        const assetLoadCancelled = new Utils.BooleanHolder(false);
        this.assetLoadCancelled = assetLoadCancelled;

        species.loadAssets(this.scene, female, formIndex, shiny, variant, true).then(() => {
          if (assetLoadCancelled.value) {
            return;
          }
          this.assetLoadCancelled = null;
          this.speciesLoaded.set(species.speciesId, true);
          this.pokemonSprite.play(species.getSpriteKey(female, formIndex, shiny, variant));
          this.pokemonSprite.setPipelineData("shiny", shiny);
          this.pokemonSprite.setPipelineData("variant", variant);
          this.pokemonSprite.setPipelineData("spriteKey", species.getSpriteKey(female, formIndex, shiny, variant));
          this.pokemonSprite.setVisible(!this.statsMode);
        });

        (this.starterSelectGenIconContainers[this.getGenCursorWithScroll()].getAt(this.cursor) as Phaser.GameObjects.Sprite)
          .setTexture(species.getIconAtlasKey(formIndex, shiny, variant), species.getIconId(female, formIndex, shiny, variant));
        this.checkIconId((this.starterSelectGenIconContainers[this.getGenCursorWithScroll()].getAt(this.cursor) as Phaser.GameObjects.Sprite), species, female, formIndex, shiny, variant);
        this.canCycleShiny = !!(dexEntry.caughtAttr & DexAttr.NON_SHINY && dexEntry.caughtAttr & DexAttr.SHINY);
        this.canCycleGender = !!(dexEntry.caughtAttr & DexAttr.MALE && dexEntry.caughtAttr & DexAttr.FEMALE);
        this.canCycleAbility = [ abilityAttr & AbilityAttr.ABILITY_1, (abilityAttr & AbilityAttr.ABILITY_2) && species.ability2, abilityAttr & AbilityAttr.ABILITY_HIDDEN ].filter(a => a).length > 1;
        this.canCycleForm = species.forms.filter(f => f.isStarterSelectable || !pokemonFormChanges[species.speciesId]?.find(fc => fc.formKey))
          .map((_, f) => dexEntry.caughtAttr & this.scene.gameData.getFormAttr(f)).filter(f => f).length > 1;
        this.canCycleNature = this.scene.gameData.getNaturesForAttr(dexEntry.natureAttr).length > 1;
        this.canCycleVariant = shiny && [ dexEntry.caughtAttr & DexAttr.DEFAULT_VARIANT, dexEntry.caughtAttr & DexAttr.VARIANT_2, dexEntry.caughtAttr & DexAttr.VARIANT_3].filter(v => v).length > 1;
      }

      if (dexEntry.caughtAttr && species.malePercent !== null) {
        const gender = !female ? Gender.MALE : Gender.FEMALE;
        this.pokemonGenderText.setText(getGenderSymbol(gender));
        this.pokemonGenderText.setColor(getGenderColor(gender));
        this.pokemonGenderText.setShadowColor(getGenderColor(gender, true));
      } else {
        this.pokemonGenderText.setText("");
      }

      if (dexEntry.caughtAttr) {
        const ability = this.lastSpecies.getAbility(abilityIndex);
        this.pokemonAbilityText.setText(allAbilities[ability].name);

        const isHidden = abilityIndex === (this.lastSpecies.ability2 ? 2 : 1);
        this.pokemonAbilityText.setColor(this.getTextColor(!isHidden ? TextStyle.SUMMARY_ALT : TextStyle.SUMMARY_GOLD));
        this.pokemonAbilityText.setShadowColor(this.getTextColor(!isHidden ? TextStyle.SUMMARY_ALT : TextStyle.SUMMARY_GOLD, true));

        const passiveAttr = this.scene.gameData.starterData[species.speciesId].passiveAttr;
        this.pokemonPassiveText.setText(passiveAttr & PassiveAttr.UNLOCKED ? passiveAttr & PassiveAttr.ENABLED ? allAbilities[starterPassiveAbilities[this.lastSpecies.speciesId]].name : i18next.t("starterSelectUiHandler:disabled") : i18next.t("starterSelectUiHandler:locked"));
        this.pokemonPassiveText.setColor(this.getTextColor(passiveAttr === (PassiveAttr.UNLOCKED | PassiveAttr.ENABLED) ? TextStyle.SUMMARY_ALT : TextStyle.SUMMARY_GRAY));
        this.pokemonPassiveText.setShadowColor(this.getTextColor(passiveAttr === (PassiveAttr.UNLOCKED | PassiveAttr.ENABLED) ? TextStyle.SUMMARY_ALT : TextStyle.SUMMARY_GRAY, true));

        this.pokemonNatureText.setText(getNatureName(natureIndex as unknown as Nature, true, true, false, this.scene.uiTheme));

        let levelMoves: LevelMoves;
        if (pokemonFormLevelMoves.hasOwnProperty(species.speciesId) && pokemonFormLevelMoves[species.speciesId].hasOwnProperty(formIndex)) {
          levelMoves = pokemonFormLevelMoves[species.speciesId][formIndex];
        } else {
          levelMoves = pokemonSpeciesLevelMoves[species.speciesId];
        }
        this.speciesStarterMoves.push(...levelMoves.filter(lm => lm[0] <= 5).map(lm => lm[1]));
        if (speciesEggMoves.hasOwnProperty(species.speciesId)) {
          for (let em = 0; em < 4; em++) {
            if (this.scene.gameData.starterData[species.speciesId].eggMoves & Math.pow(2, em)) {
              this.speciesStarterMoves.push(speciesEggMoves[species.speciesId][em]);
            }
          }
        }

        const speciesMoveData = this.scene.gameData.starterData[species.speciesId].moveset;
        const moveData: StarterMoveset = speciesMoveData
          ? Array.isArray(speciesMoveData)
            ? speciesMoveData as StarterMoveset
            : (speciesMoveData as StarterFormMoveData)[formIndex]
          : null;
        const availableStarterMoves = this.speciesStarterMoves.concat(speciesEggMoves.hasOwnProperty(species.speciesId) ? speciesEggMoves[species.speciesId].filter((_, em: integer) => this.scene.gameData.starterData[species.speciesId].eggMoves & Math.pow(2, em)) : []);
        this.starterMoveset = (moveData || (this.speciesStarterMoves.slice(0, 4) as StarterMoveset)).filter(m => availableStarterMoves.find(sm => sm === m)) as StarterMoveset;
        // Consolidate move data if it contains an incompatible move
        if (this.starterMoveset.length < 4 && this.starterMoveset.length < availableStarterMoves.length) {
          this.starterMoveset.push(...availableStarterMoves.filter(sm => this.starterMoveset.indexOf(sm) === -1).slice(0, 4 - this.starterMoveset.length));
        }

        // Remove duplicate moves
        this.starterMoveset = this.starterMoveset.filter(
          (move, i) => {
            return this.starterMoveset.indexOf(move) === i;
          }) as StarterMoveset;

        const speciesForm = getPokemonSpeciesForm(species.speciesId, formIndex);

        const formText = species?.forms[formIndex]?.formKey.split("-");
        for (let i = 0; i < formText?.length; i++) {
          formText[i] = formText[i].charAt(0).toUpperCase() + formText[i].substring(1);
        }

        this.pokemonFormText.setText(formText?.join(" "));

        this.setTypeIcons(speciesForm.type1, speciesForm.type2);
      } else {
        this.pokemonAbilityText.setText("");
        this.pokemonPassiveText.setText("");
        this.pokemonNatureText.setText("");
        this.setTypeIcons(null, null);
      }
    } else {
      this.shinyOverlay.setVisible(false);
      this.pokemonNumberText.setColor(this.getTextColor(TextStyle.SUMMARY));
      this.pokemonNumberText.setShadowColor(this.getTextColor(TextStyle.SUMMARY, true));
      this.pokemonGenderText.setText("");
      this.pokemonAbilityText.setText("");
      this.pokemonPassiveText.setText("");
      this.pokemonNatureText.setText("");
      this.setTypeIcons(null, null);
    }

    if (!this.starterMoveset) {
      this.starterMoveset = this.speciesStarterMoves.slice(0, 4) as StarterMoveset;
    }

    for (let m = 0; m < 4; m++) {
      const move = m < this.starterMoveset.length ? allMoves[this.starterMoveset[m]] : null;
      this.pokemonMoveBgs[m].setFrame(Type[move ? move.type : Type.UNKNOWN].toString().toLowerCase());
      this.pokemonMoveLabels[m].setText(move ? move.name : "-");
      this.pokemonMoveContainers[m].setVisible(!!move);
    }

    const hasEggMoves = species && speciesEggMoves.hasOwnProperty(species.speciesId);

    for (let em = 0; em < 4; em++) {
      const eggMove = hasEggMoves ? allMoves[speciesEggMoves[species.speciesId][em]] : null;
      const eggMoveUnlocked = eggMove && this.scene.gameData.starterData[species.speciesId].eggMoves & Math.pow(2, em);
      this.pokemonEggMoveBgs[em].setFrame(Type[eggMove ? eggMove.type : Type.UNKNOWN].toString().toLowerCase());
      this.pokemonEggMoveLabels[em].setText(eggMove && eggMoveUnlocked ? eggMove.name : "???");
    }

    this.pokemonEggMovesContainer.setVisible(this.speciesStarterDexEntry?.caughtAttr && hasEggMoves);

    this.pokemonAdditionalMoveCountLabel.setText(`(+${Math.max(this.speciesStarterMoves.length - 4, 0)})`);
    this.pokemonAdditionalMoveCountLabel.setVisible(this.speciesStarterMoves.length > 4);

    this.updateInstructions();
  }

  setTypeIcons(type1: Type, type2: Type): void {
    if (type1 !== null) {
      this.type1Icon.setVisible(true);
      this.type1Icon.setFrame(Type[type1].toLowerCase());
    } else {
      this.type1Icon.setVisible(false);
    }
    if (type2 !== null) {
      this.type2Icon.setVisible(true);
      this.type2Icon.setFrame(Type[type2].toLowerCase());
    } else {
      this.type2Icon.setVisible(false);
    }
  }

  popStarter(): void {
    this.starterGens.pop();
    this.starterCursors.pop();
    this.starterAttr.pop();
    this.starterAbilityIndexes.pop();
    this.starterNatures.pop();
    this.starterMovesets.pop();
    this.starterCursorObjs[this.starterCursors.length].setVisible(false);
    this.starterIcons[this.starterCursors.length].setTexture("pokemon_icons_0");
    this.starterIcons[this.starterCursors.length].setFrame("unknown");
    this.tryUpdateValue();
  }

  updateStarterValueLabel(cursor: integer): void {
    const speciesId = this.genSpecies[this.getGenCursorWithScroll()][cursor].speciesId;
    const baseStarterValue = speciesStarters[speciesId];
    const starterValue = this.scene.gameData.getSpeciesStarterValue(speciesId);
    let valueStr = starterValue.toString();
    if (valueStr.startsWith("0.")) {
      valueStr = valueStr.slice(1);
    }
    this.starterValueLabels[cursor].setText(valueStr);
    let textStyle: TextStyle;
    switch (baseStarterValue - starterValue) {
    case 0:
      textStyle = TextStyle.WINDOW;
      break;
    case 1:
    case 0.5:
      textStyle = TextStyle.SUMMARY_BLUE;
      break;
    default:
      textStyle = TextStyle.SUMMARY_GOLD;
      break;
    }
    this.starterValueLabels[cursor].setColor(this.getTextColor(textStyle));
    this.starterValueLabels[cursor].setShadowColor(this.getTextColor(textStyle, true));
  }

  tryUpdateValue(add?: integer): boolean {
    const value = this.starterGens.reduce((total: integer, gen: integer, i: integer) => total += this.scene.gameData.getSpeciesStarterValue(this.genSpecies[gen][this.starterCursors[i]].speciesId), 0);
    const newValue = value + (add || 0);
    const valueLimit = this.getValueLimit();
    const overLimit = newValue > valueLimit;
    let newValueStr = newValue.toString();
    if (newValueStr.startsWith("0.")) {
      newValueStr = newValueStr.slice(1);
    }
    this.valueLimitLabel.setText(`${newValueStr}/${valueLimit}`);
    this.valueLimitLabel.setColor(this.getTextColor(!overLimit ? TextStyle.TOOLTIP_CONTENT : TextStyle.SUMMARY_PINK));
    this.valueLimitLabel.setShadowColor(this.getTextColor(!overLimit ? TextStyle.TOOLTIP_CONTENT : TextStyle.SUMMARY_PINK, true));
    if (overLimit) {
      this.scene.time.delayedCall(Utils.fixedInt(500), () => this.tryUpdateValue());
      return false;
    }

    /**
     * this loop is used to set the Sprite's alpha value and check if the user can select other pokemon more.
     */
    this.canAddParty = false;
    const remainValue = valueLimit - newValue;
    for (let g = 0; g < this.genSpecies.length; g++) {
      for (let s = 0; s < this.genSpecies[g].length; s++) {
        /** Cost of pokemon species */
        const speciesStarterValue = this.scene.gameData.getSpeciesStarterValue(this.genSpecies[g][s].speciesId);
        /** Used to detect if this pokemon is registered in starter */
        const speciesStarterDexEntry = this.scene.gameData.dexData[this.genSpecies[g][s].speciesId];
        /** {@linkcode Phaser.GameObjects.Sprite} object of Pokémon for setting the alpha value */
        const speciesSprite = this.starterSelectGenIconContainers[g].getAt(s) as Phaser.GameObjects.Sprite;

        /**
         * If remainValue greater than or equal pokemon species and the pokemon is legal for this challenge, the user can select.
         * so that the alpha value of pokemon sprite set 1.
         *
         * If speciesStarterDexEntry?.caughtAttr is true, this species registered in stater.
         * we change to can AddParty value to true since the user has enough cost to choose this pokemon and this pokemon registered too.
         */
        const isValidForChallenge = new Utils.BooleanHolder(true);
        Challenge.applyChallenges(this.scene.gameMode, Challenge.ChallengeType.STARTER_CHOICE, this.genSpecies[g][s], isValidForChallenge);

        const canBeChosen = remainValue >= speciesStarterValue && isValidForChallenge.value;

        if (canBeChosen) {
          speciesSprite.setAlpha(1);
          if (speciesStarterDexEntry?.caughtAttr) {
            this.canAddParty = true;
          }
        } else {
          /**
           * If it can't be chosen, the user can't select.
           * so that the alpha value of pokemon sprite set 0.375.
           */
          speciesSprite.setAlpha(0.375);
        }
      }
    }

    this.value = newValue;
    return true;
  }

  tryStart(manualTrigger: boolean = false): boolean {
    if (!this.starterGens.length) {
      return false;
    }

    const ui = this.getUi();

    const cancel = () => {
      ui.setMode(Mode.STARTER_SELECT);
      if (!manualTrigger) {
        this.popStarter();
      }
      this.clearText();
    };

    ui.showText(i18next.t("starterSelectUiHandler:confirmStartTeam"), null, () => {
      ui.setModeWithoutClear(Mode.CONFIRM, () => {
        const startRun = () => {
          this.scene.money = this.scene.gameMode.getStartingMoney();
          ui.setMode(Mode.STARTER_SELECT);
          const thisObj = this;
          const originalStarterSelectCallback = this.starterSelectCallback;
          this.starterSelectCallback = null;
          originalStarterSelectCallback(new Array(this.starterGens.length).fill(0).map(function (_, i) {
            const starterSpecies = thisObj.genSpecies[thisObj.starterGens[i]][thisObj.starterCursors[i]];
            return {
              species: starterSpecies,
              dexAttr: thisObj.starterAttr[i],
              abilityIndex: thisObj.starterAbilityIndexes[i],
              passive: !(thisObj.scene.gameData.starterData[starterSpecies.speciesId].passiveAttr ^ (PassiveAttr.ENABLED | PassiveAttr.UNLOCKED)),
              nature: thisObj.starterNatures[i] as Nature,
              moveset: thisObj.starterMovesets[i],
              pokerus: !![ 0, 1, 2 ].filter(n => thisObj.pokerusGens[n] === starterSpecies.generation - 1 && thisObj.pokerusCursors[n] === thisObj.genSpecies[starterSpecies.generation - 1].indexOf(starterSpecies)).length
            };
          }));
        };
        startRun();
      }, cancel, null, null, 19);
    });

    return true;
  }

  toggleStatsMode(on?: boolean): void {
    if (on === undefined) {
      on = !this.statsMode;
    }
    if (on) {
      this.showStats();
      this.statsMode = true;
      this.pokemonSprite.setVisible(false);
    } else {
      this.statsMode = false;
      this.statsContainer.setVisible(false);
      this.pokemonSprite.setVisible(!!this.speciesStarterDexEntry?.caughtAttr);
      this.statsContainer.updateIvs(null);
    }
  }

  showStats(): void {
    if (!this.speciesStarterDexEntry) {
      return;
    }

    this.statsContainer.setVisible(true);

    this.statsContainer.updateIvs(this.speciesStarterDexEntry.ivs);
  }

  clearText() {
    this.starterSelectMessageBoxContainer.setVisible(false);
    super.clearText();
  }

  hideInstructions(): void {
    this.shinyIconElement.setVisible(false);
    this.shinyLabel.setVisible(false);
    this.formIconElement.setVisible(false);
    this.formLabel.setVisible(false);
    this.genderIconElement.setVisible(false);
    this.genderLabel.setVisible(false);
    this.abilityIconElement.setVisible(false);
    this.abilityLabel.setVisible(false);
    this.natureIconElement.setVisible(false);
    this.natureLabel.setVisible(false);
    this.variantIconElement.setVisible(false);
    this.variantLabel.setVisible(false);
  }

  clear(): void {
    super.clear();

    StarterPrefs.save(this.starterPreferences);
    this.cursor = -1;
    this.hideInstructions();
    this.starterSelectContainer.setVisible(false);
    this.blockInput = false;

    while (this.starterCursors.length) {
      this.popStarter();
    }

    if (this.statsMode) {
      this.toggleStatsMode(false);
    }
  }

  checkIconId(icon: Phaser.GameObjects.Sprite, species: PokemonSpecies, female, formIndex, shiny, variant) {
    if (icon.frame.name !== species.getIconId(female, formIndex, shiny, variant)) {
      console.log(`${species.name}'s variant icon does not exist. Replacing with default.`);
      icon.setTexture(species.getIconAtlasKey(formIndex, false, variant));
      icon.setFrame(species.getIconId(female, formIndex, false, variant));
    }
  }
}<|MERGE_RESOLUTION|>--- conflicted
+++ resolved
@@ -17,12 +17,7 @@
 import { Type } from "../data/type";
 import { GameModes } from "../game-mode";
 import { SelectChallengePhase, TitlePhase } from "../phases";
-<<<<<<< HEAD
 import { AbilityAttr, DexAttr, DexAttrProps, DexEntry, StarterFormMoveData, StarterMoveset, StarterAttributes, StarterPreferences, StarterPrefs } from "../system/game-data";
-import { Passive as PassiveAttr } from "#app/data/enums/passive";
-=======
-import { AbilityAttr, DexAttr, DexAttrProps, DexEntry, StarterFormMoveData, StarterMoveset } from "../system/game-data";
->>>>>>> f8062d95
 import { Tutorial, handleTutorial } from "../tutorial";
 import * as Utils from "../utils";
 import { OptionSelectItem } from "./abstact-option-select-ui-handler";
