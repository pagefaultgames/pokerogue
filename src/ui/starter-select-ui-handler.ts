import { BattleSceneEventType, CandyUpgradeNotificationChangedEvent } from "../events/battle-scene";
import { pokemonPrevolutions } from "#app/data/pokemon-evolutions";
import { Variant, getVariantTint, getVariantIcon } from "#app/data/variant";
import { argbFromRgba } from "@material/material-color-utilities";
import i18next from "i18next";
import BBCodeText from "phaser3-rex-plugins/plugins/bbcodetext";
import BattleScene, { starterColors } from "../battle-scene";
import { allAbilities } from "../data/ability";
import { speciesEggMoves } from "../data/egg-moves";
import { GrowthRate, getGrowthRateColor } from "../data/exp";
import { Gender, getGenderColor, getGenderSymbol } from "../data/gender";
import { allMoves } from "../data/move";
import { Nature, getNatureName } from "../data/nature";
import { pokemonFormChanges } from "../data/pokemon-forms";
import { LevelMoves, pokemonFormLevelMoves, pokemonSpeciesLevelMoves } from "../data/pokemon-level-moves";
import PokemonSpecies, { allSpecies, getPokemonSpecies, getPokemonSpeciesForm, getStarterValueFriendshipCap, speciesStarters, starterPassiveAbilities } from "../data/pokemon-species";
import { Type } from "../data/type";
import { GameModes } from "../game-mode";
import { SelectChallengePhase, TitlePhase } from "../phases";
import { AbilityAttr, DexAttr, DexAttrProps, DexEntry, StarterFormMoveData, StarterMoveset, StarterAttributes, StarterPreferences, StarterPrefs } from "../system/game-data";
import { Tutorial, handleTutorial } from "../tutorial";
import * as Utils from "../utils";
import { OptionSelectItem } from "./abstact-option-select-ui-handler";
import MessageUiHandler from "./message-ui-handler";
import PokemonIconAnimHandler, { PokemonIconAnimMode } from "./pokemon-icon-anim-handler";
import { StatsContainer } from "./stats-container";
import { TextStyle, addBBCodeTextObject, addTextObject } from "./text";
import { Mode } from "./ui";
import { addWindow } from "./ui-theme";
import { Egg } from "#app/data/egg";
import Overrides from "#app/overrides";
import {SettingKeyboard} from "#app/system/settings/settings-keyboard";
import {Passive as PassiveAttr} from "#enums/passive";
import * as Challenge from "../data/challenge";
import MoveInfoOverlay from "./move-info-overlay";
import { getEggTierForSpecies } from "#app/data/egg.js";
import { Device } from "#enums/devices";
import { Moves } from "#enums/moves";
import { Species } from "#enums/species";
import {Button} from "#enums/buttons";
import { EggSourceType } from "#app/enums/egg-source-types.js";
import AwaitableUiHandler from "./awaitable-ui-handler";
import { DropDown, DropDownLabel, DropDownOption, DropDownState, DropDownType } from "./dropdown";
import { StarterContainer } from "./starter-container";
import { DropDownColumn, FilterBar } from "./filter-bar";
import { ScrollBar } from "./scroll-bar";

export type StarterSelectCallback = (starters: Starter[]) => void;

export interface Starter {
  species: PokemonSpecies;
  dexAttr: bigint;
  abilityIndex: integer,
  passive: boolean;
  nature: Nature;
  moveset?: StarterMoveset;
  pokerus: boolean;
}

interface LanguageSetting {
  starterInfoTextSize: string,
  instructionTextSize: string,
  starterInfoXPos?: integer,
  starterInfoYOffset?: integer
}

const languageSettings: { [key: string]: LanguageSetting } = {
  "en":{
    starterInfoTextSize: "56px",
    instructionTextSize: "38px",
  },
  "de":{
    starterInfoTextSize: "56px",
    instructionTextSize: "35px",
  },
  "es":{
    starterInfoTextSize: "56px",
    instructionTextSize: "35px",
  },
  "fr":{
    starterInfoTextSize: "54px",
    instructionTextSize: "42px",
  },
  "it":{
    starterInfoTextSize: "56px",
    instructionTextSize: "38px",
  },
  "pt_BR":{
    starterInfoTextSize: "47px",
    instructionTextSize: "38px",
    starterInfoXPos: 33,
  },
  "zh":{
    starterInfoTextSize: "40px",
    instructionTextSize: "42px",
    starterInfoYOffset: 2
  },
  "pt":{
    starterInfoTextSize: "48px",
    instructionTextSize: "42px",
    starterInfoXPos: 33,
  },
  "ko":{
    starterInfoTextSize: "52px",
    instructionTextSize: "38px",
  }
};

const starterCandyCosts: { passive: integer, costReduction: [integer, integer], egg: integer }[] = [
  { passive: 50, costReduction: [30, 75], egg: 35 }, // 1
  { passive: 45, costReduction: [25, 60], egg: 35 }, // 2
  { passive: 40, costReduction: [20, 50], egg: 35 }, // 3
  { passive: 30, costReduction: [15, 40], egg: 30 }, // 4
  { passive: 25, costReduction: [12, 35], egg: 25 }, // 5
  { passive: 20, costReduction: [10, 30], egg: 20 }, // 6
  { passive: 15, costReduction: [8, 20], egg: 15 },  // 7
  { passive: 10, costReduction: [5, 15], egg: 10 },  // 8
  { passive: 10, costReduction: [3, 10], egg: 10 },  // 9
  { passive: 10, costReduction: [3, 10], egg: 10 },  // 10
];

<<<<<<< HEAD
const VALUE_REDUCTION_MAX = 2;
=======
// Position of UI elements
const filterBarHeight = 17;
const speciesContainerX = 109; // if team on the RIGHT: 109 / if on the LEFT: 143
const teamWindowX = 285; // if team on the RIGHT: 285 / if on the LEFT: 109
const teamWindowY = 18;
const teamWindowWidth = 34;
const teamWindowHeight = 132;
>>>>>>> 0572ac4b

function getPassiveCandyCount(baseValue: integer): integer {
  return starterCandyCosts[baseValue - 1].passive;
}

function getValueReductionCandyCounts(baseValue: integer): [integer, integer] {
  return starterCandyCosts[baseValue - 1].costReduction;
}

function getSameSpeciesEggCandyCounts(baseValue: integer): integer {
  return starterCandyCosts[baseValue - 1].egg;
}

/**
 * Calculates the starter position for a Pokemon of a given UI index
 * @param index UI index to calculate the starter position of
 * @returns An interface with an x and y property
 */
function calcStarterPosition(index: number, scrollCursor:number = 0): {x: number, y: number} {
  const yOffset = 13;
  const height = 17;
  const x = (index % 9) * 18;
  const y = yOffset + (Math.floor(index / 9) - scrollCursor) * height;

  return {x: x, y: y};
}

/**
 * Calculates the y position for the icon of stater pokemon selected for the team
 * @param index index of the Pokemon in the team (0-5)
 * @returns the y position to use for the icon
 */
function calcStarterIconY(index: number) {
  const starterSpacing = teamWindowHeight / 7;
  const firstStarterY = teamWindowY + starterSpacing / 2;
  return Math.round(firstStarterY + starterSpacing * index);
}

/**
 * Finds the index of the team Pokemon closest vertically to the given y position
 * @param y the y position to find closest starter Pokemon
 * @param teamSize how many Pokemon are in the team (0-6)
 * @returns index of the closest Pokemon in the team container
 */
function findClosestStarterIndex(y: number, teamSize: number = 6): number {
  let smallestDistance = teamWindowHeight;
  let closestStarterIndex = 0;
  for (let i = 0; i < teamSize; i++) {
    const distance = Math.abs(y - (calcStarterIconY(i) - 13));
    if (distance < smallestDistance) {
      closestStarterIndex = i;
      smallestDistance = distance;
    }
  }
  return closestStarterIndex;
}

/**
 * Finds the row of the filtered Pokemon closest vertically to the given Pokemon in the team
 * @param index index of the Pokemon in the team (0-5)
 * @param numberOfRows the number of rows to check against
 * @returns index of the row closest vertically to the given Pokemon
 */
function findClosestStarterRow(index: number, numberOfRows: number) {
  const currentY = calcStarterIconY(index) - 13;
  let smallestDistance = teamWindowHeight;
  let closestRowIndex = 0;
  for (let i=0; i < numberOfRows; i++) {
    const distance = Math.abs(currentY - calcStarterPosition(i * 9).y);
    if (distance < smallestDistance) {
      closestRowIndex = i;
      smallestDistance = distance;
    }
  }
  return closestRowIndex;
}


export default class StarterSelectUiHandler extends MessageUiHandler {
  private starterSelectContainer: Phaser.GameObjects.Container;
  private starterSelectScrollBar: ScrollBar;
  private filterBarContainer: Phaser.GameObjects.Container;
  private filterBar: FilterBar;
  private shinyOverlay: Phaser.GameObjects.Image;
  private starterContainers: StarterContainer[] = [];
  private filteredStarterContainers: StarterContainer[] = [];
  private validStarterContainers: StarterContainer[] = [];
  private pokemonNumberText: Phaser.GameObjects.Text;
  private pokemonSprite: Phaser.GameObjects.Sprite;
  private pokemonNameText: Phaser.GameObjects.Text;
  private pokemonGrowthRateLabelText: Phaser.GameObjects.Text;
  private pokemonGrowthRateText: Phaser.GameObjects.Text;
  private type1Icon: Phaser.GameObjects.Sprite;
  private type2Icon: Phaser.GameObjects.Sprite;
  private pokemonLuckLabelText: Phaser.GameObjects.Text;
  private pokemonLuckText: Phaser.GameObjects.Text;
  private pokemonGenderText: Phaser.GameObjects.Text;
  private pokemonUncaughtText: Phaser.GameObjects.Text;
  private pokemonAbilityLabelText: Phaser.GameObjects.Text;
  private pokemonAbilityText: Phaser.GameObjects.Text;
  private pokemonPassiveLabelText: Phaser.GameObjects.Text;
  private pokemonPassiveText: Phaser.GameObjects.Text;
  private pokemonNatureLabelText: Phaser.GameObjects.Text;
  private pokemonNatureText: BBCodeText;
  private pokemonMovesContainer: Phaser.GameObjects.Container;
  private pokemonMoveContainers: Phaser.GameObjects.Container[];
  private pokemonMoveBgs: Phaser.GameObjects.NineSlice[];
  private pokemonMoveLabels: Phaser.GameObjects.Text[];
  private pokemonAdditionalMoveCountLabel: Phaser.GameObjects.Text;
  private pokemonEggMovesContainer: Phaser.GameObjects.Container;
  private pokemonEggMoveContainers: Phaser.GameObjects.Container[];
  private pokemonEggMoveBgs: Phaser.GameObjects.NineSlice[];
  private pokemonEggMoveLabels: Phaser.GameObjects.Text[];
  private pokemonCandyIcon: Phaser.GameObjects.Sprite;
  private pokemonCandyDarknessOverlay: Phaser.GameObjects.Sprite;
  private pokemonCandyOverlayIcon: Phaser.GameObjects.Sprite;
  private pokemonCandyCountText: Phaser.GameObjects.Text;
  private pokemonCaughtHatchedContainer: Phaser.GameObjects.Container;
  private pokemonCaughtCountText: Phaser.GameObjects.Text;
  private pokemonHatchedIcon : Phaser.GameObjects.Sprite;
  private pokemonHatchedCountText: Phaser.GameObjects.Text;
  private pokemonShinyIcon: Phaser.GameObjects.Sprite;

  private instructionsContainer: Phaser.GameObjects.Container;
  private shinyIconElement: Phaser.GameObjects.Sprite;
  private formIconElement: Phaser.GameObjects.Sprite;
  private abilityIconElement: Phaser.GameObjects.Sprite;
  private genderIconElement: Phaser.GameObjects.Sprite;
  private natureIconElement: Phaser.GameObjects.Sprite;
  private variantIconElement: Phaser.GameObjects.Sprite;
  private shinyLabel: Phaser.GameObjects.Text;
  private formLabel: Phaser.GameObjects.Text;
  private genderLabel: Phaser.GameObjects.Text;
  private abilityLabel: Phaser.GameObjects.Text;
  private natureLabel: Phaser.GameObjects.Text;
  private variantLabel: Phaser.GameObjects.Text;

  private starterSelectMessageBox: Phaser.GameObjects.NineSlice;
  private starterSelectMessageBoxContainer: Phaser.GameObjects.Container;
  private statsContainer: StatsContainer;
  private pokemonFormText: Phaser.GameObjects.Text;
  private moveInfoOverlay : MoveInfoOverlay;

  private statsMode: boolean;
  private starterIconsCursorXOffset: number = -3;
  private starterIconsCursorYOffset: number = 1;
  private starterIconsCursorIndex: number;
  private filterMode: boolean;
  private dexAttrCursor: bigint = 0n;
  private abilityCursor: number = -1;
  private natureCursor: number = -1;
  private filterBarCursor: integer = 0;
  private starterMoveset: StarterMoveset;
  private scrollCursor: number;

  private allSpecies: PokemonSpecies[] = [];
  private lastSpecies: PokemonSpecies;
  private speciesLoaded: Map<Species, boolean> = new Map<Species, boolean>();
  public starterSpecies: PokemonSpecies[] = [];
  private pokerusSpecies: PokemonSpecies[] = [];
  private starterAttr: bigint[] = [];
  private starterAbilityIndexes: integer[] = [];
  private starterNatures: Nature[] = [];
  private starterMovesets: StarterMoveset[] = [];
  private speciesStarterDexEntry: DexEntry;
  private speciesStarterMoves: Moves[];
  private canCycleShiny: boolean;
  private canCycleForm: boolean;
  private canCycleGender: boolean;
  private canCycleAbility: boolean;
  private canCycleNature: boolean;
  private canCycleVariant: boolean;
  private value: integer = 0;
  private canAddParty: boolean;

  private assetLoadCancelled: Utils.BooleanHolder;
  public cursorObj: Phaser.GameObjects.Image;
  private starterCursorObjs: Phaser.GameObjects.Image[];
  private pokerusCursorObjs: Phaser.GameObjects.Image[];
  private starterIcons: Phaser.GameObjects.Sprite[];
  private starterIconsCursorObj: Phaser.GameObjects.Image;
  private valueLimitLabel: Phaser.GameObjects.Text;
  private startCursorObj: Phaser.GameObjects.NineSlice;
  // private starterValueLabels: Phaser.GameObjects.Text[];
  // private shinyIcons: Phaser.GameObjects.Image[][];
  // private hiddenAbilityIcons: Phaser.GameObjects.Image[];
  // private classicWinIcons: Phaser.GameObjects.Image[];
  // private candyUpgradeIcon: Phaser.GameObjects.Image[];
  // private candyUpgradeOverlayIcon: Phaser.GameObjects.Image[];
  //
  private iconAnimHandler: PokemonIconAnimHandler;

  //variables to keep track of the dynamically rendered list of instruction prompts for starter select
  private instructionRowX = 0;
  private instructionRowY = 0;
  private instructionRowTextOffset = 12;

  private starterSelectCallback: StarterSelectCallback;

  private starterPreferences: StarterPreferences;

  protected blockInput: boolean = false;

  constructor(scene: BattleScene) {
    super(scene, Mode.STARTER_SELECT);
  }

  setup() {
    const ui = this.getUi();
    const currentLanguage = i18next.resolvedLanguage;
    const langSettingKey = Object.keys(languageSettings).find(lang => currentLanguage.includes(lang));
    const textSettings = languageSettings[langSettingKey];

    this.starterSelectContainer = this.scene.add.container(0, -this.scene.game.canvas.height / 6);
    this.starterSelectContainer.setVisible(false);
    ui.add(this.starterSelectContainer);

    const bgColor = this.scene.add.rectangle(0, 0, this.scene.game.canvas.width / 6, this.scene.game.canvas.height / 6, 0x006860);
    bgColor.setOrigin(0, 0);
    this.starterSelectContainer.add(bgColor);

    const starterSelectBg = this.scene.add.image(0, 0, "starter_select_bg");
    starterSelectBg.setOrigin(0, 0);
    this.starterSelectContainer.add(starterSelectBg);

    this.shinyOverlay = this.scene.add.image(6, 6, "summary_overlay_shiny");
    this.shinyOverlay.setOrigin(0, 0);
    this.shinyOverlay.setVisible(false);
    this.starterSelectContainer.add(this.shinyOverlay);

    const starterContainerWindow = addWindow(this.scene, speciesContainerX, filterBarHeight + 1, 175, 161);
    const starterContainerBg = this.scene.add.image(speciesContainerX+1, filterBarHeight + 2, "starter_container_bg");
    starterContainerBg.setOrigin(0, 0);
    this.starterSelectContainer.add(starterContainerBg);

    this.starterSelectContainer.add(addWindow(this.scene, teamWindowX, teamWindowY, teamWindowWidth, teamWindowHeight));
    this.starterSelectContainer.add(addWindow(this.scene, teamWindowX, teamWindowY + teamWindowHeight - 5, teamWindowWidth, teamWindowWidth, true));
    this.starterSelectContainer.add(starterContainerWindow);

    // Create and initialise filter bar
    this.filterBarContainer = this.scene.add.container(0, 0);
    this.filterBar = new FilterBar(this.scene, Math.min(speciesContainerX, teamWindowX), 1, 210, filterBarHeight);

    // gen filter
    const genOptions: DropDownOption[] = [
      new DropDownOption(this.scene, 1, new DropDownLabel(i18next.t("starterSelectUiHandler:gen1"))),
      new DropDownOption(this.scene, 2, new DropDownLabel(i18next.t("starterSelectUiHandler:gen2"))),
      new DropDownOption(this.scene, 3, new DropDownLabel(i18next.t("starterSelectUiHandler:gen3"))),
      new DropDownOption(this.scene, 4, new DropDownLabel(i18next.t("starterSelectUiHandler:gen4"))),
      new DropDownOption(this.scene, 5, new DropDownLabel(i18next.t("starterSelectUiHandler:gen5"))),
      new DropDownOption(this.scene, 6, new DropDownLabel(i18next.t("starterSelectUiHandler:gen6"))),
      new DropDownOption(this.scene, 7, new DropDownLabel(i18next.t("starterSelectUiHandler:gen7"))),
      new DropDownOption(this.scene, 8, new DropDownLabel(i18next.t("starterSelectUiHandler:gen8"))),
      new DropDownOption(this.scene, 9, new DropDownLabel(i18next.t("starterSelectUiHandler:gen9"))),
    ];
    const genDropDown: DropDown = new DropDown(this.scene, 0, 0, genOptions, this.updateStarters, DropDownType.HYBRID);
    this.filterBar.addFilter(DropDownColumn.GEN, i18next.t("filterBar:genFilter"), genDropDown);

    // type filter
    const typeKeys = Object.keys(Type).filter(v => isNaN(Number(v)));
    const typeOptions: DropDownOption[] = [];
    typeKeys.forEach((type, index) => {
      if (index === 0 || index === 19) {
        return;
      }
      const typeSprite = this.scene.add.sprite(0, 0, `types${Utils.verifyLang(i18next.resolvedLanguage) ? `_${i18next.resolvedLanguage}` : ""}`);
      typeSprite.setScale(0.5);
      typeSprite.setFrame(type.toLowerCase());
      typeOptions.push(new DropDownOption(this.scene, index, new DropDownLabel("", typeSprite)));
    });
    this.filterBar.addFilter(DropDownColumn.TYPES, i18next.t("filterBar:typeFilter"), new DropDown(this.scene, 0, 0, typeOptions, this.updateStarters, DropDownType.HYBRID, 0.5));

    // shiny filter
    const shiny1Sprite = this.scene.add.sprite(0, 0, "shiny_icons");
    shiny1Sprite.setOrigin(0.15, 0.2);
    shiny1Sprite.setScale(0.6);
    shiny1Sprite.setFrame(getVariantIcon(0));
    shiny1Sprite.setTint(getVariantTint(0));
    const shiny2Sprite = this.scene.add.sprite(0, 0, "shiny_icons");
    shiny2Sprite.setOrigin(0.15, 0.2);
    shiny2Sprite.setScale(0.6);
    shiny2Sprite.setFrame(getVariantIcon(1));
    shiny2Sprite.setTint(getVariantTint(1));
    const shiny3Sprite = this.scene.add.sprite(0, 0, "shiny_icons");
    shiny3Sprite.setOrigin(0.15, 0.2);
    shiny3Sprite.setScale(0.6);
    shiny3Sprite.setFrame(getVariantIcon(2));
    shiny3Sprite.setTint(getVariantTint(2));

    const shinyOptions = [
      new DropDownOption(this.scene, "SHINY3", new DropDownLabel("", shiny3Sprite)),
      new DropDownOption(this.scene, "SHINY2", new DropDownLabel("", shiny2Sprite)),
      new DropDownOption(this.scene, "SHINY", new DropDownLabel("", shiny1Sprite)),
      new DropDownOption(this.scene, "NORMAL", new DropDownLabel(i18next.t("filterBar:normal"))),
      new DropDownOption(this.scene, "UNCAUGHT", new DropDownLabel(i18next.t("filterBar:uncaught")))
    ];

    this.filterBar.addFilter(DropDownColumn.DEX, i18next.t("filterBar:dexFilter"), new DropDown(this.scene, 0, 0, shinyOptions, this.updateStarters, DropDownType.HYBRID));

    // unlocks filter
    const passiveLabels = [
      new DropDownLabel(i18next.t("filterBar:passive"), undefined, DropDownState.OFF),
      new DropDownLabel(i18next.t("filterBar:passiveUnlocked"), undefined, DropDownState.ON),
      new DropDownLabel(i18next.t("filterBar:passiveLocked"), undefined, DropDownState.EXCLUDE),
    ];
    const unlocksOptions = [
      new DropDownOption(this.scene, "PASSIVE", passiveLabels),
    ];

    this.filterBar.addFilter(DropDownColumn.UNLOCKS, i18next.t("filterBar:unlocksFilter"), new DropDown(this.scene, 0, 0, unlocksOptions, this.updateStarters, DropDownType.RADIAL));

    // misc filter
    const winLabels = [
      new DropDownLabel(i18next.t("filterBar:ribbon"), undefined, DropDownState.OFF),
      new DropDownLabel(i18next.t("filterBar:hasWon"), undefined, DropDownState.ON),
      new DropDownLabel(i18next.t("filterBar:hasNotWon"), undefined, DropDownState.EXCLUDE),
    ];
    const miscOptions = [
      new DropDownOption(this.scene, "WIN", winLabels),
    ];
    this.filterBar.addFilter(DropDownColumn.MISC, i18next.t("filterBar:miscFilter"), new DropDown(this.scene, 0, 0, miscOptions, this.updateStarters, DropDownType.RADIAL));

    // sort filter
    const sortOptions = [
      new DropDownOption(this.scene, 0, new DropDownLabel(i18next.t("filterBar:sortByNumber"))),
      new DropDownOption(this.scene, 1, new DropDownLabel(i18next.t("filterBar:sortByCost"), undefined, DropDownState.OFF)),
      new DropDownOption(this.scene, 2, new DropDownLabel(i18next.t("filterBar:sortByCandies"), undefined, DropDownState.OFF)),
      new DropDownOption(this.scene, 3, new DropDownLabel(i18next.t("filterBar:sortByIVs"), undefined, DropDownState.OFF)),
      new DropDownOption(this.scene, 4, new DropDownLabel(i18next.t("filterBar:sortByName"), undefined, DropDownState.OFF))
    ];
    this.filterBar.addFilter(DropDownColumn.SORT, i18next.t("filterBar:sortFilter"), new DropDown(this.scene, 0, 0, sortOptions, this.updateStarters, DropDownType.SINGLE));
    this.filterBarContainer.add(this.filterBar);

    this.starterSelectContainer.add(this.filterBarContainer);

    // Offset the generation filter dropdown to avoid covering the filtered pokemon
    this.filterBar.offsetFirstFilter();

    if (!this.scene.uiTheme) {
      starterContainerWindow.setVisible(false);
    }

    this.iconAnimHandler = new PokemonIconAnimHandler();
    this.iconAnimHandler.setup(this.scene);

    this.pokemonNumberText = addTextObject(this.scene, 17, 1, "0000", TextStyle.SUMMARY);
    this.pokemonNumberText.setOrigin(0, 0);
    this.starterSelectContainer.add(this.pokemonNumberText);

    this.pokemonNameText = addTextObject(this.scene, 6, 112, "", TextStyle.SUMMARY);
    this.pokemonNameText.setOrigin(0, 0);
    this.starterSelectContainer.add(this.pokemonNameText);

    this.pokemonGrowthRateLabelText = addTextObject(this.scene, 8, 106, i18next.t("starterSelectUiHandler:growthRate"), TextStyle.SUMMARY_ALT, { fontSize: "36px" });
    this.pokemonGrowthRateLabelText.setOrigin(0, 0);
    this.pokemonGrowthRateLabelText.setVisible(false);
    this.starterSelectContainer.add(this.pokemonGrowthRateLabelText);

    this.pokemonGrowthRateText = addTextObject(this.scene, 34, 106, "", TextStyle.SUMMARY_PINK, { fontSize: "36px" });
    this.pokemonGrowthRateText.setOrigin(0, 0);
    this.starterSelectContainer.add(this.pokemonGrowthRateText);

    this.pokemonGenderText = addTextObject(this.scene, 96, 112, "", TextStyle.SUMMARY_ALT);
    this.pokemonGenderText.setOrigin(0, 0);
    this.starterSelectContainer.add(this.pokemonGenderText);

    this.pokemonUncaughtText = addTextObject(this.scene, 6, 127, i18next.t("starterSelectUiHandler:uncaught"), TextStyle.SUMMARY_ALT, { fontSize: "56px" });
    this.pokemonUncaughtText.setOrigin(0, 0);
    this.starterSelectContainer.add(this.pokemonUncaughtText);


    // The position should be set per language
    const starterInfoXPos = textSettings?.starterInfoXPos || 31;
    const starterInfoYOffset = textSettings?.starterInfoYOffset || 0;

    // The font size should be set per language
    const starterInfoTextSize = textSettings?.starterInfoTextSize || 56;

    this.pokemonAbilityLabelText = addTextObject(this.scene, 6, 127 + starterInfoYOffset, i18next.t("starterSelectUiHandler:ability"), TextStyle.SUMMARY_ALT, { fontSize: starterInfoTextSize });
    this.pokemonAbilityLabelText.setOrigin(0, 0);
    this.pokemonAbilityLabelText.setVisible(false);
    this.starterSelectContainer.add(this.pokemonAbilityLabelText);

    this.pokemonAbilityText = addTextObject(this.scene, starterInfoXPos, 127 + starterInfoYOffset, "", TextStyle.SUMMARY_ALT, { fontSize: starterInfoTextSize });
    this.pokemonAbilityText.setOrigin(0, 0);
    this.starterSelectContainer.add(this.pokemonAbilityText);

    this.pokemonPassiveLabelText = addTextObject(this.scene, 6, 136 + starterInfoYOffset, i18next.t("starterSelectUiHandler:passive"), TextStyle.SUMMARY_ALT, { fontSize: starterInfoTextSize });
    this.pokemonPassiveLabelText.setOrigin(0, 0);
    this.pokemonPassiveLabelText.setVisible(false);
    this.starterSelectContainer.add(this.pokemonPassiveLabelText);

    this.pokemonPassiveText = addTextObject(this.scene, starterInfoXPos, 136 + starterInfoYOffset, "", TextStyle.SUMMARY_ALT, { fontSize: starterInfoTextSize });
    this.pokemonPassiveText.setOrigin(0, 0);
    this.starterSelectContainer.add(this.pokemonPassiveText);

    this.pokemonNatureLabelText = addTextObject(this.scene, 6, 145 + starterInfoYOffset, i18next.t("starterSelectUiHandler:nature"), TextStyle.SUMMARY_ALT, { fontSize: starterInfoTextSize });
    this.pokemonNatureLabelText.setOrigin(0, 0);
    this.pokemonNatureLabelText.setVisible(false);
    this.starterSelectContainer.add(this.pokemonNatureLabelText);

    this.pokemonNatureText = addBBCodeTextObject(this.scene, starterInfoXPos, 145 + starterInfoYOffset, "", TextStyle.SUMMARY_ALT, { fontSize: starterInfoTextSize });
    this.pokemonNatureText.setOrigin(0, 0);
    this.starterSelectContainer.add(this.pokemonNatureText);

    this.pokemonMoveContainers = [];
    this.pokemonMoveBgs = [];
    this.pokemonMoveLabels = [];

    this.pokemonEggMoveContainers = [];
    this.pokemonEggMoveBgs = [];
    this.pokemonEggMoveLabels = [];

    this.valueLimitLabel = addTextObject(this.scene, teamWindowX+17, 150, "0/10", TextStyle.TOOLTIP_CONTENT);
    this.valueLimitLabel.setOrigin(0.5, 0);
    this.starterSelectContainer.add(this.valueLimitLabel);

    const startLabel = addTextObject(this.scene, teamWindowX+17, 162, i18next.t("common:start"), TextStyle.TOOLTIP_CONTENT);
    startLabel.setOrigin(0.5, 0);
    this.starterSelectContainer.add(startLabel);

    this.startCursorObj = this.scene.add.nineslice(teamWindowX+4, 160, "select_cursor", null, 26, 15, 6, 6, 6, 6);
    this.startCursorObj.setVisible(false);
    this.startCursorObj.setOrigin(0, 0);
    this.starterSelectContainer.add(this.startCursorObj);

    const starterSpecies: Species[] = [];

    const starterBoxContainer = this.scene.add.container(speciesContainerX + 6, 9); //115

    this.starterSelectScrollBar = new ScrollBar(this.scene, 161, 12, 0);

    starterBoxContainer.add(this.starterSelectScrollBar);

    this.pokerusCursorObjs = new Array(3).fill(null).map(() => {
      const cursorObj = this.scene.add.image(0, 0, "select_cursor_pokerus");
      cursorObj.setVisible(false);
      cursorObj.setOrigin(0, 0);
      starterBoxContainer.add(cursorObj);
      return cursorObj;
    });

    this.starterCursorObjs = new Array(6).fill(null).map(() => {
      const cursorObj = this.scene.add.image(0, 0, "select_cursor_highlight");
      cursorObj.setVisible(false);
      cursorObj.setOrigin(0, 0);
      starterBoxContainer.add(cursorObj);
      return cursorObj;
    });

    this.cursorObj = this.scene.add.image(0, 0, "select_cursor");
    this.cursorObj.setOrigin(0, 0);
    this.starterIconsCursorObj = this.scene.add.image(289, 64, "select_gen_cursor");
    this.starterIconsCursorObj.setName("starter-icons-cursor");
    this.starterIconsCursorObj.setVisible(false);
    this.starterIconsCursorObj.setOrigin(0, 0);
    this.starterSelectContainer.add(this.starterIconsCursorObj);

    starterBoxContainer.add(this.cursorObj);

    for (const species of allSpecies) {
      if (!speciesStarters.hasOwnProperty(species.speciesId) || !species.isObtainable()) {
        continue;
      }

      starterSpecies.push(species.speciesId);
      this.speciesLoaded.set(species.speciesId, false);
      this.allSpecies.push(species);

      const starterContainer = new StarterContainer(this.scene, species).setVisible(false);
      this.iconAnimHandler.addOrUpdate(starterContainer.icon, PokemonIconAnimMode.NONE);
      this.starterContainers.push(starterContainer);
      starterBoxContainer.add(starterContainer);
    }

    this.starterSelectContainer.add(starterBoxContainer);

    this.starterIcons = new Array(6).fill(null).map((_, i) => {
      const icon = this.scene.add.sprite(teamWindowX + 7, calcStarterIconY(i), "pokemon_icons_0");
      icon.setScale(0.5);
      icon.setOrigin(0, 0);
      icon.setFrame("unknown");
      this.starterSelectContainer.add(icon);
      this.iconAnimHandler.addOrUpdate(icon, PokemonIconAnimMode.PASSIVE);
      return icon;
    });

    this.pokemonSprite = this.scene.add.sprite(53, 63, "pkmn__sub");
    this.pokemonSprite.setPipeline(this.scene.spritePipeline, { tone: [ 0.0, 0.0, 0.0, 0.0 ], ignoreTimeTint: true });
    this.starterSelectContainer.add(this.pokemonSprite);

    this.type1Icon = this.scene.add.sprite(8, 98, `types${Utils.verifyLang(i18next.resolvedLanguage) ? `_${i18next.resolvedLanguage}` : ""}`);
    this.type1Icon.setScale(0.5);
    this.type1Icon.setOrigin(0, 0);
    this.starterSelectContainer.add(this.type1Icon);

    this.type2Icon = this.scene.add.sprite(26, 98, `types${Utils.verifyLang(i18next.resolvedLanguage) ? `_${i18next.resolvedLanguage}` : ""}`);
    this.type2Icon.setScale(0.5);
    this.type2Icon.setOrigin(0, 0);
    this.starterSelectContainer.add(this.type2Icon);

    this.pokemonLuckLabelText = addTextObject(this.scene, 8, 89, i18next.t("common:luckIndicator"), TextStyle.WINDOW_ALT, { fontSize: "56px" });
    this.pokemonLuckLabelText.setOrigin(0, 0);
    this.starterSelectContainer.add(this.pokemonLuckLabelText);

    this.pokemonLuckText = addTextObject(this.scene, 8 + this.pokemonLuckLabelText.displayWidth + 2, 89, "0", TextStyle.WINDOW, { fontSize: "56px" });
    this.pokemonLuckText.setOrigin(0, 0);
    this.starterSelectContainer.add(this.pokemonLuckText);

    this.pokemonCandyIcon = this.scene.add.sprite(4.5, 18, "candy");
    this.pokemonCandyIcon.setScale(0.5);
    this.pokemonCandyIcon.setOrigin(0, 0);
    this.starterSelectContainer.add(this.pokemonCandyIcon);

    this.pokemonFormText = addTextObject(this.scene, 6, 42, "Form", TextStyle.WINDOW_ALT, { fontSize: "42px" });
    this.pokemonFormText.setOrigin(0, 0);
    this.starterSelectContainer.add(this.pokemonFormText);

    this.pokemonCandyOverlayIcon = this.scene.add.sprite(4.5, 18, "candy_overlay");
    this.pokemonCandyOverlayIcon.setScale(0.5);
    this.pokemonCandyOverlayIcon.setOrigin(0, 0);
    this.starterSelectContainer.add(this.pokemonCandyOverlayIcon);

    this.pokemonCandyDarknessOverlay = this.scene.add.sprite(4.5, 18, "candy");
    this.pokemonCandyDarknessOverlay.setScale(0.5);
    this.pokemonCandyDarknessOverlay.setOrigin(0, 0);
    this.pokemonCandyDarknessOverlay.setTint(0x000000);
    this.pokemonCandyDarknessOverlay.setAlpha(0.50);
    this.pokemonCandyDarknessOverlay.setInteractive(new Phaser.Geom.Rectangle(0, 0, 16, 16), Phaser.Geom.Rectangle.Contains);
    this.starterSelectContainer.add(this.pokemonCandyDarknessOverlay);

    this.pokemonCandyCountText = addTextObject(this.scene, 14, 18, "x0", TextStyle.WINDOW_ALT, { fontSize: "56px" });
    this.pokemonCandyCountText.setOrigin(0, 0);
    this.starterSelectContainer.add(this.pokemonCandyCountText);

    this.pokemonCaughtHatchedContainer = this.scene.add.container(2, 25);
    this.pokemonCaughtHatchedContainer.setScale(0.5);
    this.starterSelectContainer.add(this.pokemonCaughtHatchedContainer);

    const pokemonCaughtIcon = this.scene.add.sprite(1, 0, "items", "pb");
    pokemonCaughtIcon.setOrigin(0, 0);
    pokemonCaughtIcon.setScale(0.75);
    this.pokemonCaughtHatchedContainer.add(pokemonCaughtIcon);

    this.pokemonCaughtCountText = addTextObject(this.scene, 24, 4, "0", TextStyle.SUMMARY_ALT);
    this.pokemonCaughtCountText.setOrigin(0, 0);
    this.pokemonCaughtHatchedContainer.add(this.pokemonCaughtCountText);

    this.pokemonHatchedIcon = this.scene.add.sprite(1, 14, "egg_icons");
    this.pokemonHatchedIcon.setOrigin(0.15, 0.2);
    this.pokemonHatchedIcon.setScale(0.8);
    this.pokemonCaughtHatchedContainer.add(this.pokemonHatchedIcon);

    this.pokemonShinyIcon = this.scene.add.sprite(14, 76, "shiny_icons");
    this.pokemonShinyIcon.setOrigin(0.15, 0.2);
    this.pokemonShinyIcon.setScale(1);
    this.pokemonCaughtHatchedContainer.add ((this.pokemonShinyIcon));

    this.pokemonHatchedCountText = addTextObject(this.scene, 24, 19, "0", TextStyle.SUMMARY_ALT);
    this.pokemonHatchedCountText.setOrigin(0, 0);
    this.pokemonCaughtHatchedContainer.add(this.pokemonHatchedCountText);

    this.pokemonMovesContainer = this.scene.add.container(102, 16);
    this.pokemonMovesContainer.setScale(0.5);

    for (let m = 0; m < 4; m++) {
      const moveContainer = this.scene.add.container(0, 14 * m);

      const moveBg = this.scene.add.nineslice(0, 0, "type_bgs", "unknown", 92, 14, 2, 2, 2, 2);
      moveBg.setOrigin(1, 0);

      const moveLabel = addTextObject(this.scene, -moveBg.width / 2, 0, "-", TextStyle.PARTY);
      moveLabel.setOrigin(0.5, 0);

      this.pokemonMoveBgs.push(moveBg);
      this.pokemonMoveLabels.push(moveLabel);

      moveContainer.add(moveBg);
      moveContainer.add(moveLabel);

      this.pokemonMoveContainers.push(moveContainer);
      this.pokemonMovesContainer.add(moveContainer);
    }

    this.pokemonAdditionalMoveCountLabel = addTextObject(this.scene, -this.pokemonMoveBgs[0].width / 2, 56, "(+0)", TextStyle.PARTY);
    this.pokemonAdditionalMoveCountLabel.setOrigin(0.5, 0);

    this.pokemonMovesContainer.add(this.pokemonAdditionalMoveCountLabel);

    this.starterSelectContainer.add(this.pokemonMovesContainer);

    this.pokemonEggMovesContainer = this.scene.add.container(102, 85);
    this.pokemonEggMovesContainer.setScale(0.375);

    const eggMovesLabel = addTextObject(this.scene, -46, 0, i18next.t("starterSelectUiHandler:eggMoves"), TextStyle.WINDOW_ALT);
    eggMovesLabel.setOrigin(0.5, 0);

    this.pokemonEggMovesContainer.add(eggMovesLabel);

    for (let m = 0; m < 4; m++) {
      const eggMoveContainer = this.scene.add.container(0, 16 + 14 * m);

      const eggMoveBg = this.scene.add.nineslice(0, 0, "type_bgs", "unknown", 92, 14, 2, 2, 2, 2);
      eggMoveBg.setOrigin(1, 0);

      const eggMoveLabel = addTextObject(this.scene, -eggMoveBg.width / 2, 0, "???", TextStyle.PARTY);
      eggMoveLabel.setOrigin(0.5, 0);

      this.pokemonEggMoveBgs.push(eggMoveBg);
      this.pokemonEggMoveLabels.push(eggMoveLabel);

      eggMoveContainer.add(eggMoveBg);
      eggMoveContainer.add(eggMoveLabel);

      this.pokemonEggMoveContainers.push(eggMoveContainer);

      this.pokemonEggMovesContainer.add(eggMoveContainer);
    }

    this.starterSelectContainer.add(this.pokemonEggMovesContainer);

    // The font size should be set per language
    const instructionTextSize = textSettings.instructionTextSize;

    this.instructionsContainer = this.scene.add.container(4, 156);
    this.instructionsContainer.setVisible(true);
    this.starterSelectContainer.add(this.instructionsContainer);

    // instruction rows that will be pushed into the container dynamically based on need
    // creating new sprites since they will be added to the scene later
    this.shinyIconElement = new Phaser.GameObjects.Sprite(this.scene, this.instructionRowX, this.instructionRowY, "keyboard", "R.png");
    this.shinyIconElement.setName("sprite-shiny-icon-element");
    this.shinyIconElement.setScale(0.675);
    this.shinyIconElement.setOrigin(0.0, 0.0);
    this.shinyLabel = addTextObject(this.scene, this.instructionRowX + this.instructionRowTextOffset, this.instructionRowY, i18next.t("starterSelectUiHandler:cycleShiny"), TextStyle.PARTY, { fontSize: instructionTextSize });
    this.shinyLabel.setName("text-shiny-label");

    this.formIconElement = new Phaser.GameObjects.Sprite(this.scene, this.instructionRowX, this.instructionRowY, "keyboard", "F.png");
    this.formIconElement.setName("sprite-form-icon-element");
    this.formIconElement.setScale(0.675);
    this.formIconElement.setOrigin(0.0, 0.0);
    this.formLabel = addTextObject(this.scene, this.instructionRowX + this.instructionRowTextOffset, this.instructionRowY, i18next.t("starterSelectUiHandler:cycleForm"), TextStyle.PARTY, { fontSize: instructionTextSize });
    this.formLabel.setName("text-form-label");

    this.genderIconElement = new Phaser.GameObjects.Sprite(this.scene, this.instructionRowX, this.instructionRowY, "keyboard", "G.png");
    this.genderIconElement.setName("sprite-gender-icon-element");
    this.genderIconElement.setScale(0.675);
    this.genderIconElement.setOrigin(0.0, 0.0);
    this.genderLabel = addTextObject(this.scene, this.instructionRowX + this.instructionRowTextOffset, this.instructionRowY, i18next.t("starterSelectUiHandler:cycleGender"), TextStyle.PARTY, { fontSize: instructionTextSize });
    this.genderLabel.setName("text-gender-label");

    this.abilityIconElement = new Phaser.GameObjects.Sprite(this.scene, this.instructionRowX, this.instructionRowY, "keyboard", "E.png");
    this.abilityIconElement.setName("sprite-ability-icon-element");
    this.abilityIconElement.setScale(0.675);
    this.abilityIconElement.setOrigin(0.0, 0.0);
    this.abilityLabel = addTextObject(this.scene, this.instructionRowX + this.instructionRowTextOffset, this.instructionRowY, i18next.t("starterSelectUiHandler:cycleAbility"), TextStyle.PARTY, { fontSize: instructionTextSize });
    this.abilityLabel.setName("text-ability-label");

    this.natureIconElement = new Phaser.GameObjects.Sprite(this.scene, this.instructionRowX, this.instructionRowY, "keyboard", "N.png");
    this.natureIconElement.setName("sprite-nature-icon-element");
    this.natureIconElement.setScale(0.675);
    this.natureIconElement.setOrigin(0.0, 0.0);
    this.natureLabel = addTextObject(this.scene, this.instructionRowX + this.instructionRowTextOffset, this.instructionRowY, i18next.t("starterSelectUiHandler:cycleNature"), TextStyle.PARTY, { fontSize: instructionTextSize });
    this.natureLabel.setName("text-nature-label");

    this.variantIconElement = new Phaser.GameObjects.Sprite(this.scene, this.instructionRowX, this.instructionRowY, "keyboard", "V.png");
    this.variantIconElement.setName("sprite-variant-icon-element");
    this.variantIconElement.setScale(0.675);
    this.variantIconElement.setOrigin(0.0, 0.0);
    this.variantLabel = addTextObject(this.scene, this.instructionRowX + this.instructionRowTextOffset, this.instructionRowY, i18next.t("starterSelectUiHandler:cycleVariant"), TextStyle.PARTY, { fontSize: instructionTextSize });
    this.variantLabel.setName("text-variant-label");

    this.hideInstructions();

    this.starterSelectMessageBoxContainer = this.scene.add.container(0, this.scene.game.canvas.height / 6);
    this.starterSelectMessageBoxContainer.setVisible(false);
    this.starterSelectContainer.add(this.starterSelectMessageBoxContainer);

    this.starterSelectMessageBox = addWindow(this.scene, 1, -1, 318, 28);
    this.starterSelectMessageBox.setOrigin(0, 1);
    this.starterSelectMessageBoxContainer.add(this.starterSelectMessageBox);

    this.message = addTextObject(this.scene, 8, 8, "", TextStyle.WINDOW, { maxLines: 2 });
    this.message.setOrigin(0, 0);
    this.starterSelectMessageBoxContainer.add(this.message);

    const date = new Date();
    date.setUTCHours(0, 0, 0, 0);

    this.scene.executeWithSeedOffset(() => {
      for (let c = 0; c < 3; c++) {
        let randomSpeciesId: Species;
        let species: PokemonSpecies;

        const generateSpecies = () => {
          randomSpeciesId = Utils.randSeedItem(starterSpecies);
          species = getPokemonSpecies(randomSpeciesId);
        };

        let dupe = false;

        do {
          dupe = false;

          generateSpecies();

          for (let ps = 0; ps < c; ps++) {
            if (this.pokerusSpecies[ps] === species) {
              dupe = true;
              break;
            }
          }
        } while (dupe);

        this.pokerusSpecies.push(species);
      }
    }, 0, date.getTime().toString());

    this.statsContainer = new StatsContainer(this.scene, 6, 16);

    this.scene.add.existing(this.statsContainer);

    this.statsContainer.setVisible(false);

    this.starterSelectContainer.add(this.statsContainer);

    // add the info overlay last to be the top most ui element and prevent the IVs from overlaying this
    const overlayScale = 1;
    this.moveInfoOverlay = new MoveInfoOverlay(this.scene, {
      scale: overlayScale,
      top: true,
      x: 1,
      y: this.scene.game.canvas.height / 6 - MoveInfoOverlay.getHeight(overlayScale) - 29,
    });
    this.starterSelectContainer.add(this.moveInfoOverlay);
    this.starterSelectContainer.bringToTop(this.filterBarContainer);

    this.scene.eventTarget.addEventListener(BattleSceneEventType.CANDY_UPGRADE_NOTIFICATION_CHANGED, (e) => this.onCandyUpgradeDisplayChanged(e));

    this.updateInstructions();
  }

  show(args: any[]): boolean {
    if (!this.starterPreferences) {
      // starterPreferences haven't been loaded yet
      this.starterPreferences = StarterPrefs.load();
    }
    this.moveInfoOverlay.clear(); // clear this when removing a menu; the cancel button doesn't seem to trigger this automatically on controllers
    if (args.length >= 1 && args[0] instanceof Function) {
      super.show(args);
      this.starterSelectCallback = args[0] as StarterSelectCallback;

      this.starterSelectContainer.setVisible(true);

      this.allSpecies.forEach((species, s) => {
        const icon = this.starterContainers[s].icon;
        const dexEntry = this.scene.gameData.dexData[species.speciesId];

        if (dexEntry.caughtAttr) {
          icon.clearTint();
        } else if (dexEntry.seenAttr) {
          icon.setTint(0x808080);
        }

        this.setUpgradeAnimation(icon, species);
      });

      this.resetFilters();
      this.updateStarters();

      this.setFilterMode(false);
      this.filterBarCursor = 0;
      this.setCursor(0);
      this.tryUpdateValue(0);

      handleTutorial(this.scene, Tutorial.Starter_Select);

      return true;
    }

    return false;
  }

  /**
   * Set the selections for all filters to their default starting value
   */
  resetFilters() : void {
    const genDropDown: DropDown = this.filterBar.getFilter(DropDownColumn.GEN);
    if (this.scene.gameMode.isChallenge) {
      // In challenge mode all gens are selected by default
      genDropDown.defaultCursor = 0;
    } else {
      // in other modes, gen 1 is selected by default, and all options disabled
      genDropDown.defaultCursor = 1;
    }

    this.filterBar.setValsToDefault();

    // for all modes except challenge, disable all gen options to enable hovering behavior
    if (!this.scene.gameMode.isChallenge) {
      genDropDown.unselectAllOptions();
    }
  }

  showText(text: string, delay?: integer, callback?: Function, callbackDelay?: integer, prompt?: boolean, promptDelay?: integer) {
    super.showText(text, delay, callback, callbackDelay, prompt, promptDelay);

    if (text?.indexOf("\n") === -1) {
      this.starterSelectMessageBox.setSize(318, 28);
      this.message.setY(-22);
    } else {
      this.starterSelectMessageBox.setSize(318, 42);
      this.message.setY(-37);
    }

    this.starterSelectMessageBoxContainer.setVisible(!!text?.length);
  }

  /**
   * Determines if 'Icon' based upgrade notifications should be shown
   * @returns true if upgrade notifications are enabled and set to display an 'Icon'
   */
  isUpgradeIconEnabled(): boolean {
    return this.scene.candyUpgradeNotification !== 0 && this.scene.candyUpgradeDisplay === 0;
  }
  /**
   * Determines if 'Animation' based upgrade notifications should be shown
   * @returns true if upgrade notifications are enabled and set to display an 'Animation'
   */
  isUpgradeAnimationEnabled(): boolean {
    return this.scene.candyUpgradeNotification !== 0 && this.scene.candyUpgradeDisplay === 1;
  }

  /**
   * Determines if a passive upgrade is available for the given species ID
   * @param speciesId The ID of the species to check the passive of
   * @returns true if the user has enough candies and a passive has not been unlocked already
   */
  isPassiveAvailable(speciesId: number): boolean {
    // Get this species ID's starter data
    const starterData = this.scene.gameData.starterData[speciesId];

    return starterData.candyCount >= getPassiveCandyCount(speciesStarters[speciesId])
      && !(starterData.passiveAttr & PassiveAttr.UNLOCKED);
  }

  /**
   * Determines if a value reduction upgrade is available for the given species ID
   * @param speciesId The ID of the species to check the value reduction of
   * @returns true if the user has enough candies and all value reductions have not been unlocked already
   */
  isValueReductionAvailable(speciesId: number): boolean {
    // Get this species ID's starter data
    const starterData = this.scene.gameData.starterData[speciesId];

    return starterData.candyCount >= getValueReductionCandyCounts(speciesStarters[speciesId])[starterData.valueReduction]
        && starterData.valueReduction < VALUE_REDUCTION_MAX;
  }

  /**
   * Determines if an same species egg can be bought for the given species ID
   * @param speciesId The ID of the species to check the value reduction of
   * @returns true if the user has enough candies
   */
  isSameSpeciesEggAvailable(speciesId: number): boolean {
    // Get this species ID's starter data
    const starterData = this.scene.gameData.starterData[speciesId];

    return starterData.candyCount >= getSameSpeciesEggCandyCounts(speciesStarters[speciesId]);
  }

  /**
   * Sets a bounce animation if enabled and the Pokemon has an upgrade
   * @param icon {@linkcode Phaser.GameObjects.GameObject} to animate
   * @param species {@linkcode PokemonSpecies} of the icon used to check for upgrades
   * @param startPaused Should this animation be paused after it is added?
   */
  setUpgradeAnimation(icon: Phaser.GameObjects.Sprite, species: PokemonSpecies, startPaused: boolean = false): void {
    this.scene.tweens.killTweensOf(icon);
    // Skip animations if they are disabled
    if (this.scene.candyUpgradeDisplay === 0 || species.speciesId !== species.getRootSpeciesId(false)) {
      return;
    }

    icon.y = 2;

    const tweenChain: Phaser.Types.Tweens.TweenChainBuilderConfig = {
      targets: icon,
      loop: -1,
      // Make the initial bounce a little randomly delayed
      delay: Utils.randIntRange(0, 50) * 5,
      loopDelay: 1000,
      tweens: [
        {
          targets: icon,
          y: 2 - 5,
          duration: Utils.fixedInt(125),
          ease: "Cubic.easeOut",
          yoyo: true
        },
        {
          targets: icon,
          y: 2 - 3,
          duration: Utils.fixedInt(150),
          ease: "Cubic.easeOut",
          yoyo: true
        }
      ],};

    const isPassiveAvailable = this.isPassiveAvailable(species.speciesId);
    const isValueReductionAvailable = this.isValueReductionAvailable(species.speciesId);
    const isSameSpeciesEggAvailable = this.isSameSpeciesEggAvailable(species.speciesId);

    // 'Passives Only' mode
    if (this.scene.candyUpgradeNotification === 1) {
      if (isPassiveAvailable) {
        this.scene.tweens.chain(tweenChain).paused = startPaused;
      }
    // 'On' mode
    } else if (this.scene.candyUpgradeNotification === 2) {
      if (isPassiveAvailable || isValueReductionAvailable || isSameSpeciesEggAvailable) {
        this.scene.tweens.chain(tweenChain).paused = startPaused;
      }
    }
  }

  /**
   * Sets the visibility of a Candy Upgrade Icon
   */
  setUpgradeIcon(starter: StarterContainer): void {
    const species = starter.species;
    const slotVisible = !!species?.speciesId;

    if (!species || this.scene.candyUpgradeNotification === 0 || species.speciesId !== species.getRootSpeciesId(false)) {
      starter.candyUpgradeIcon.setVisible(false);
      starter.candyUpgradeOverlayIcon.setVisible(false);
      return;
    }

    const isPassiveAvailable = this.isPassiveAvailable(species.speciesId);
    const isValueReductionAvailable = this.isValueReductionAvailable(species.speciesId);
    const isSameSpeciesEggAvailable = this.isSameSpeciesEggAvailable(species.speciesId);

    // 'Passives Only' mode
    if (this.scene.candyUpgradeNotification === 1) {
      starter.candyUpgradeIcon.setVisible(slotVisible && isPassiveAvailable);
      starter.candyUpgradeOverlayIcon.setVisible(slotVisible && starter.candyUpgradeIcon.visible);

      // 'On' mode
    } else if (this.scene.candyUpgradeNotification === 2) {
      starter.candyUpgradeIcon.setVisible(
        slotVisible && ( isPassiveAvailable || isValueReductionAvailable || isSameSpeciesEggAvailable));
      starter.candyUpgradeOverlayIcon.setVisible(slotVisible && starter.candyUpgradeIcon.visible);
    }
  }

  /**
   * Processes an {@linkcode CandyUpgradeNotificationChangedEvent} sent when the corresponding setting changes
   * @param event {@linkcode Event} sent by the callback
   */
  onCandyUpgradeDisplayChanged(event: Event): void {
    const candyUpgradeDisplayEvent = event as CandyUpgradeNotificationChangedEvent;
    if (!candyUpgradeDisplayEvent) {
      return;
    }

    // Loop through all visible candy icons when set to 'Icon' mode
    if (this.scene.candyUpgradeDisplay === 0) {
      this.filteredStarterContainers.forEach((starter) => {
        this.setUpgradeIcon(starter);
      });

      return;
    }

    // Loop through all animations when set to 'Animation' mode
    this.filteredStarterContainers.forEach((starter, s) => {
      const icon = this.filteredStarterContainers[s].icon;

      this.setUpgradeAnimation(icon, starter.species);
    });
  }

  processInput(button: Button): boolean {
    if (this.blockInput) {
      return false;
    }

    const maxColumns = 9;
    const maxRows = 9;
    const numberOfStarters = this.filteredStarterContainers.length;
    const numOfRows = Math.ceil(numberOfStarters / maxColumns);
    const currentRow = Math.floor(this.cursor / maxColumns);
    const onScreenFirstIndex = this.scrollCursor * maxColumns; // this is first starter index on the screen
    const onScreenLastIndex = Math.min(this.filteredStarterContainers.length - 1, onScreenFirstIndex + maxRows * maxColumns - 1); // this is the last starter index on the screen
    const onScreenNumberOfStarters = onScreenLastIndex - onScreenFirstIndex + 1;
    const onScreenNumberOfRows = Math.ceil(onScreenNumberOfStarters / maxColumns);
    const onScreenCurrentRow = Math.floor((this.cursor - onScreenFirstIndex) / maxColumns);

    const ui = this.getUi();

    let success = false;
    let error = false;

    if (button === Button.SUBMIT) {
      if (this.tryStart(true)) {
        success = true;
      } else {
        error = true;
      }
    } else if (button === Button.CANCEL) {
      if (this.filterMode && this.filterBar.openDropDown) {
        // CANCEL with a filter menu open > close it
        this.filterBar.toggleDropDown(this.filterBarCursor);

        // if there are possible starters go the first one of the list
        if (numberOfStarters > 0) {
          this.setFilterMode(false);
          this.scrollCursor = 0;
          this.updateScroll();
          this.setCursor(0);
        }
        success = true;

      } else if (this.statsMode) {
        this.toggleStatsMode(false);
        success = true;
      } else if (this.starterSpecies.length) {
        this.popStarter(this.starterSpecies.length - 1);
        success = true;
        this.updateInstructions();
      } else {
        this.tryExit();
        success = true;
      }
    } else if (this.startCursorObj.visible) { // this checks to see if the start button is selected
      switch (button) {
      case Button.ACTION:
        if (this.tryStart(true)) {
          success = true;
        } else {
          error = true;
        }
        break;
      case Button.UP:
        this.startCursorObj.setVisible(false);
        if (this.starterSpecies.length > 0) {
          this.starterIconsCursorIndex = this.starterSpecies.length - 1;
          this.moveStarterIconsCursor(this.starterIconsCursorIndex);
        } else {
          // up from start button with no Pokemon in the team > go to filter
          this.startCursorObj.setVisible(false);
          this.filterBarCursor = Math.max(1, this.filterBar.numFilters - 1);
          this.setFilterMode(true);
        }
        success = true;
        break;
      case Button.DOWN:
        this.startCursorObj.setVisible(false);
        if (this.starterSpecies.length > 0) {
          this.starterIconsCursorIndex = 0;
          this.moveStarterIconsCursor(this.starterIconsCursorIndex);
        } else {
          // down from start button with no Pokemon in the team > go to filter
          this.startCursorObj.setVisible(false);
          this.filterBarCursor = Math.max(1, this.filterBar.numFilters - 1);
          this.setFilterMode(true);
        }
        success = true;
        break;
      case Button.LEFT:
        this.startCursorObj.setVisible(false);
        this.cursorObj.setVisible(true);
        success = this.setCursor(onScreenFirstIndex + (onScreenNumberOfRows-1) * 9 + 8); // set last column
        success = true;
        break;
      case Button.RIGHT:
        this.startCursorObj.setVisible(false);
        this.cursorObj.setVisible(true);
        success = this.setCursor(onScreenFirstIndex + (onScreenNumberOfRows-1) * 9); // set first column
        success = true;
        break;
      }
    } else if (this.filterMode) {
      switch (button) {
      case Button.LEFT:
        if (this.filterBarCursor > 0) {
          success = this.setCursor(this.filterBarCursor - 1);
        } else {
          success = this.setCursor(this.filterBar.numFilters - 1);
        }
        break;
      case Button.RIGHT:
        if (this.filterBarCursor < this.filterBar.numFilters - 1) {
          success = this.setCursor(this.filterBarCursor + 1);
        } else {
          success = this.setCursor(0);
        }
        break;
      case Button.UP:
        if (this.filterBar.openDropDown) {
          success = this.filterBar.decDropDownCursor();
        // else if there is filtered starters
        } else if (numberOfStarters > 0) {
          // UP from filter bar to bottom of Pokemon list
          this.setFilterMode(false);
          this.scrollCursor = Math.max(0,numOfRows - 9);
          this.updateScroll();
          const proportion = (this.filterBarCursor + 0.5) / this.filterBar.numFilters;
          const targetCol = Math.min(8, Math.floor(proportion * 11));
          if (numberOfStarters % 9 > targetCol) {
            this.setCursor(numberOfStarters - (numberOfStarters) % 9 + targetCol);
          } else {
            this.setCursor(Math.max(numberOfStarters - (numberOfStarters) % 9 + targetCol - 9, 0));
          }
          success = true;
        }
        break;
      case Button.DOWN:
        if (this.filterBar.openDropDown) {
          success = this.filterBar.incDropDownCursor();
        } else if (numberOfStarters > 0) {
          // DOWN from filter bar to top of Pokemon list
          this.setFilterMode(false);
          this.scrollCursor = 0;
          this.updateScroll();
          const proportion = this.filterBarCursor / Math.max(1, this.filterBar.numFilters - 1);
          const targetCol = Math.min(8, Math.floor(proportion * 11));
          this.setCursor(Math.min(targetCol, numberOfStarters));
          success = true;
        }
        break;
      case Button.ACTION:
        if (!this.filterBar.openDropDown) {
          this.filterBar.toggleDropDown(this.filterBarCursor);
        } else {
          this.filterBar.toggleOptionState();
        }
        success = true;
        break;
      }
    } else {
      if (button === Button.ACTION) {
        if (!this.speciesStarterDexEntry?.caughtAttr) {
          error = true;
        } else if (this.starterSpecies.length <= 6) { // checks to see if the party has 6 or fewer pokemon

          let species;

          // this gets the correct generation and pokemon cursor depending on whether you're in the starter screen or the party icons
          if (!this.starterIconsCursorObj.visible) {
            species = this.filteredStarterContainers[this.cursor].species;
          } else {
            species = this.starterSpecies[this.starterIconsCursorIndex];
          }
          const ui = this.getUi();
          let options = [];

          const [isDupe, removeIndex]: [boolean, number] = this.isInParty(species); // checks to see if the pokemon is a duplicate; if it is, returns the index that will be removed


          const isPartyValid = this.isPartyValid();
          const isValidForChallenge = new Utils.BooleanHolder(true);
          if (isPartyValid) {
            Challenge.applyChallenges(this.scene.gameMode, Challenge.ChallengeType.STARTER_CHOICE, species, isValidForChallenge, this.scene.gameData.getSpeciesDexAttrProps(species, this.scene.gameData.getSpeciesDefaultDexAttr(species, false, true)), this.starterSpecies.length !== 0);
          } else {
            Challenge.applyChallenges(this.scene.gameMode, Challenge.ChallengeType.STARTER_CHOICE, species, isValidForChallenge, this.scene.gameData.getSpeciesDexAttrProps(species, this.scene.gameData.getSpeciesDefaultDexAttr(species, false, true)), this.starterSpecies.length !== 0, false, false);
          }

          const currentPartyValue = this.starterSpecies.map(s => s.generation).reduce((total: number, gen: number, i: number) => total += this.scene.gameData.getSpeciesStarterValue(this.starterSpecies[i].speciesId), 0);
          const newCost = this.scene.gameData.getSpeciesStarterValue(species.speciesId);
          if (!isDupe && isValidForChallenge.value && currentPartyValue + newCost <= this.getValueLimit() && this.starterSpecies.length < 6) { // this checks to make sure the pokemon doesn't exist in your party, it's valid for the challenge and that it won't go over the cost limit; if it meets all these criteria it will add it to your party
            options = [
              {
                label: i18next.t("starterSelectUiHandler:addToParty"),
                handler: () => {
                  ui.setMode(Mode.STARTER_SELECT);
                  const isOverValueLimit = this.tryUpdateValue(this.scene.gameData.getSpeciesStarterValue(species.speciesId), true);
                  if (!isDupe && isValidForChallenge.value && isOverValueLimit) {
                    const cursorObj = this.starterCursorObjs[this.starterSpecies.length];
                    cursorObj.setVisible(true);
                    cursorObj.setPosition(this.cursorObj.x, this.cursorObj.y);
                    this.addToParty(species, this.dexAttrCursor, this.abilityCursor, this.natureCursor as unknown as Nature, this.starterMoveset.slice(0) as StarterMoveset);
                    ui.playSelect();
                  } else {
                    ui.playError(); // this should be redundant as there is now a trigger for when a pokemon can't be added to party
                  }
                  return true;
                },
                overrideSound: true
              }];
          } else if (isDupe) { // if it already exists in your party, it will give you the option to remove from your party
            options = [{
              label: i18next.t("starterSelectUiHandler:removeFromParty"),
              handler: () => {
                this.popStarter(removeIndex);
                ui.setMode(Mode.STARTER_SELECT);
                return true;
              }
            }];
          }

          options.push( // this shows the IVs for the pokemon
            {
              label: i18next.t("starterSelectUiHandler:toggleIVs"),
              handler: () => {
                this.toggleStatsMode();
                ui.setMode(Mode.STARTER_SELECT);
                return true;
              }
            });
          if (this.speciesStarterMoves.length > 1) { // this lets you change the pokemon moves
            const showSwapOptions = (moveset: StarterMoveset) => {

              this.blockInput = true;

              ui.setMode(Mode.STARTER_SELECT).then(() => {
                ui.showText(i18next.t("starterSelectUiHandler:selectMoveSwapOut"), null, () => {
                  this.moveInfoOverlay.show(allMoves[moveset[0]]);

                  ui.setModeWithoutClear(Mode.OPTION_SELECT, {
                    options: moveset.map((m: Moves, i: number) => {
                      const option: OptionSelectItem = {
                        label: allMoves[m].name,
                        handler: () => {
                          this.blockInput = true;
                          ui.setMode(Mode.STARTER_SELECT).then(() => {
                            ui.showText(`${i18next.t("starterSelectUiHandler:selectMoveSwapWith")} ${allMoves[m].name}.`, null, () => {
                              const possibleMoves = this.speciesStarterMoves.filter((sm: Moves) => sm !== m);
                              this.moveInfoOverlay.show(allMoves[possibleMoves[0]]);

                              ui.setModeWithoutClear(Mode.OPTION_SELECT, {
                                options: possibleMoves.map(sm => {
                                  // make an option for each available starter move
                                  const option = {
                                    label: allMoves[sm].name,
                                    handler: () => {
                                      this.switchMoveHandler(i, sm, m);
                                      showSwapOptions(this.starterMoveset);
                                      return true;
                                    },
                                    onHover: () => {
                                      this.moveInfoOverlay.show(allMoves[sm]);
                                    },
                                  };
                                  return option;
                                }).concat({
                                  label: i18next.t("menu:cancel"),
                                  handler: () => {
                                    showSwapOptions(this.starterMoveset);
                                    return true;
                                  },
                                  onHover: () => {
                                    this.moveInfoOverlay.clear();
                                  },
                                }),
                                supportHover: true,
                                maxOptions: 8,
                                yOffset: 19
                              });
                              this.blockInput = false;
                            });
                          });
                          return true;
                        },
                        onHover: () => {
                          this.moveInfoOverlay.show(allMoves[m]);
                        },
                      };
                      return option;
                    }).concat({
                      label: i18next.t("menu:cancel"),
                      handler: () => {
                        this.moveInfoOverlay.clear();
                        this.clearText();
                        ui.setMode(Mode.STARTER_SELECT);
                        return true;
                      },
                      onHover: () => {
                        this.moveInfoOverlay.clear();
                      },
                    }),
                    supportHover: true,
                    maxOptions: 8,
                    yOffset: 19
                  });
                  this.blockInput = false;
                });
              });
            };
            options.push({
              label: i18next.t("starterSelectUiHandler:manageMoves"),
              handler: () => {
                showSwapOptions(this.starterMoveset);
                return true;
              }
            });
          }
          const starterContainer = this.filteredStarterContainers[this.cursor];
          const starterData = this.scene.gameData.starterData[this.lastSpecies.speciesId];
          let starterAttributes = this.starterPreferences[this.lastSpecies.speciesId];
          if (this.canCycleNature) {
            // if we could cycle natures, enable the improved nature menu
            const showNatureOptions = () => {

              this.blockInput = true;

              ui.setMode(Mode.STARTER_SELECT).then(() => {
                ui.showText(i18next.t("starterSelectUiHandler:selectNature"), null, () => {
                  const natures = this.scene.gameData.getNaturesForAttr(this.speciesStarterDexEntry.natureAttr);
                  ui.setModeWithoutClear(Mode.OPTION_SELECT, {
                    options: natures.map((n: Nature, i: number) => {
                      const option: OptionSelectItem = {
                        label: getNatureName(n, true, true, true, this.scene.uiTheme),
                        handler: () => {
                          // update default nature in starter save data
                          if (!starterAttributes) {
                            starterAttributes = this.starterPreferences[this.lastSpecies.speciesId] = {};
                          }
                          starterAttributes.nature = n as unknown as integer;
                          this.clearText();
                          ui.setMode(Mode.STARTER_SELECT);
                          // set nature for starter
                          this.setSpeciesDetails(this.lastSpecies, undefined, undefined, undefined, undefined, undefined, n, undefined);
                          this.blockInput = false;
                          return true;
                        }
                      };
                      return option;
                    }).concat({
                      label: i18next.t("menu:cancel"),
                      handler: () => {
                        this.clearText();
                        ui.setMode(Mode.STARTER_SELECT);
                        this.blockInput = false;
                        return true;
                      }
                    }),
                    maxOptions: 8,
                    yOffset: 19
                  });
                });
              });
            };
            options.push({
              label: i18next.t("starterSelectUiHandler:manageNature"),
              handler: () => {
                showNatureOptions();
                return true;
              }
            });
          }
          const candyCount = starterData.candyCount;
          const passiveAttr = starterData.passiveAttr;
          if (passiveAttr & PassiveAttr.UNLOCKED) { // this is for enabling and disabling the passive
            if (!(passiveAttr & PassiveAttr.ENABLED)) {
              options.push({
                label: i18next.t("starterSelectUiHandler:enablePassive"),
                handler: () => {
                  starterData.passiveAttr |= PassiveAttr.ENABLED;
                  ui.setMode(Mode.STARTER_SELECT);
                  this.setSpeciesDetails(this.lastSpecies, undefined, undefined, undefined, undefined, undefined, undefined);
                  return true;
                }
              });
            } else {
              options.push({
                label: i18next.t("starterSelectUiHandler:disablePassive"),
                handler: () => {
                  starterData.passiveAttr ^= PassiveAttr.ENABLED;
                  ui.setMode(Mode.STARTER_SELECT);
                  this.setSpeciesDetails(this.lastSpecies, undefined, undefined, undefined, undefined, undefined, undefined);
                  return true;
                }
              });
            }
          }
          const showUseCandies = () => { // this lets you use your candies
            const options = [];
            if (!(passiveAttr & PassiveAttr.UNLOCKED)) {
              const passiveCost = getPassiveCandyCount(speciesStarters[this.lastSpecies.speciesId]);
              options.push({
                label: `x${passiveCost} ${i18next.t("starterSelectUiHandler:unlockPassive")} (${allAbilities[starterPassiveAbilities[this.lastSpecies.speciesId]].name})`,
                handler: () => {
                  if (Overrides.FREE_CANDY_UPGRADE_OVERRIDE || candyCount >= passiveCost) {
                    starterData.passiveAttr |= PassiveAttr.UNLOCKED | PassiveAttr.ENABLED;
                    if (!Overrides.FREE_CANDY_UPGRADE_OVERRIDE) {
                      starterData.candyCount -= passiveCost;
                    }
                    this.pokemonCandyCountText.setText(`x${starterData.candyCount}`);
                    this.scene.gameData.saveSystem().then(success => {
                      if (!success) {
                        return this.scene.reset(true);
                      }
                    });
                    ui.setMode(Mode.STARTER_SELECT);
                    this.setSpeciesDetails(this.lastSpecies, undefined, undefined, undefined, undefined, undefined, undefined);

                    // Update the candy upgrade display
                    if (this.isUpgradeIconEnabled() ) {
                      this.setUpgradeIcon(starterContainer);
                    }
                    if (this.isUpgradeAnimationEnabled()) {
                      this.setUpgradeAnimation(starterContainer.icon, this.lastSpecies, true);
                    }

                    return true;
                  }
                  return false;
                },
                item: "candy",
                itemArgs: starterColors[this.lastSpecies.speciesId]
              });
            }
            const valueReduction = starterData.valueReduction;
            if (valueReduction < VALUE_REDUCTION_MAX) {
              const reductionCost = getValueReductionCandyCounts(speciesStarters[this.lastSpecies.speciesId])[valueReduction];
              options.push({
                label: `x${reductionCost} ${i18next.t("starterSelectUiHandler:reduceCost")}`,
                handler: () => {
                  if (Overrides.FREE_CANDY_UPGRADE_OVERRIDE || candyCount >= reductionCost) {
                    starterData.valueReduction++;
                    if (!Overrides.FREE_CANDY_UPGRADE_OVERRIDE) {
                      starterData.candyCount -= reductionCost;
                    }
                    this.pokemonCandyCountText.setText(`x${starterData.candyCount}`);
                    this.scene.gameData.saveSystem().then(success => {
                      if (!success) {
                        return this.scene.reset(true);
                      }
                    });
                    this.updateStarterValueLabel(starterContainer);
                    this.tryUpdateValue(0);
                    ui.setMode(Mode.STARTER_SELECT);
                    this.scene.playSound("buy");

                    // If the notification setting is set to 'On', update the candy upgrade display
                    if (this.scene.candyUpgradeNotification === 2) {
                      if (this.isUpgradeIconEnabled() ) {
                        this.setUpgradeIcon(starterContainer);
                      }
                      if (this.isUpgradeAnimationEnabled()) {
                        this.setUpgradeAnimation(starterContainer.icon, this.lastSpecies, true);
                      }
                    }

                    return true;
                  }
                  return false;
                },
                item: "candy",
                itemArgs: starterColors[this.lastSpecies.speciesId]
              });
            }

            // Same species egg menu option. Only visible if passive is bought
            if (passiveAttr & PassiveAttr.UNLOCKED) {
              const sameSpeciesEggCost = getSameSpeciesEggCandyCounts(speciesStarters[this.lastSpecies.speciesId]);
              options.push({
                label: `x${sameSpeciesEggCost} ${i18next.t("starterSelectUiHandler:sameSpeciesEgg")}`,
                handler: () => {
                  if (this.scene.gameData.eggs.length < 99 && (Overrides.FREE_CANDY_UPGRADE_OVERRIDE || candyCount >= sameSpeciesEggCost)) {
                    if (!Overrides.FREE_CANDY_UPGRADE_OVERRIDE) {
                      starterData.candyCount -= sameSpeciesEggCost;
                    }
                    this.pokemonCandyCountText.setText(`x${starterData.candyCount}`);

                    const egg = new Egg({scene: this.scene, species: this.lastSpecies.speciesId, sourceType: EggSourceType.SAME_SPECIES_EGG});
                    egg.addEggToGameData(this.scene);

                    this.scene.gameData.saveSystem().then(success => {
                      if (!success) {
                        return this.scene.reset(true);
                      }
                    });
                    ui.setMode(Mode.STARTER_SELECT);
                    this.scene.playSound("buy");

                    return true;
                  }
                  return false;
                },
                item: "candy",
                itemArgs: starterColors[this.lastSpecies.speciesId]
              });
            }
            options.push({
              label: i18next.t("menu:cancel"),
              handler: () => {
                ui.setMode(Mode.STARTER_SELECT);
                return true;
              }
            });
            ui.setModeWithoutClear(Mode.OPTION_SELECT, {
              options: options,
              yOffset: 47
            });
          };
          if (!pokemonPrevolutions.hasOwnProperty(this.lastSpecies.speciesId)) {
            options.push({
              label: i18next.t("starterSelectUiHandler:useCandies"),
              handler: () => {
                ui.setMode(Mode.STARTER_SELECT).then(() => showUseCandies());
                return true;
              }
            });
          }
          options.push({
            label: i18next.t("menu:cancel"),
            handler: () => {
              ui.setMode(Mode.STARTER_SELECT);
              return true;
            }
          });
          ui.setModeWithoutClear(Mode.OPTION_SELECT, {
            options: options,
            yOffset: 47
          });
          success = true;
        }
      } else {
        const props = this.scene.gameData.getSpeciesDexAttrProps(this.lastSpecies, this.dexAttrCursor);
        // prepare persistent starter data to store changes
        let starterAttributes = this.starterPreferences[this.lastSpecies.speciesId];
        if (!starterAttributes) {
          starterAttributes = this.starterPreferences[this.lastSpecies.speciesId] = {};
        }
        switch (button) {
        case Button.CYCLE_SHINY:
          if (this.canCycleShiny) {
            const newVariant = props.variant;
            this.setSpeciesDetails(this.lastSpecies, !props.shiny, undefined, undefined, props.shiny ? 0 : undefined, undefined, undefined);
            if (this.dexAttrCursor & DexAttr.SHINY) {
              this.scene.playSound("sparkle");
              // Set the variant label to the shiny tint
              const tint = getVariantTint(newVariant);
              this.pokemonShinyIcon.setFrame(getVariantIcon(newVariant));
              this.pokemonShinyIcon.setTint(tint);
              this.pokemonShinyIcon.setVisible(true);
            } else {
              this.pokemonShinyIcon.setVisible(false);
              success = true;
            }
          }
          break;
        case Button.CYCLE_FORM:
          if (this.canCycleForm) {
            const formCount = this.lastSpecies.forms.length;
            let newFormIndex = props.formIndex;
            do {
              newFormIndex = (newFormIndex + 1) % formCount;
              if (this.lastSpecies.forms[newFormIndex].isStarterSelectable && this.speciesStarterDexEntry.caughtAttr & this.scene.gameData.getFormAttr(newFormIndex)) {
                break;
              }
            } while (newFormIndex !== props.formIndex);
            starterAttributes.form = newFormIndex; // store the selected form
            this.setSpeciesDetails(this.lastSpecies, undefined, newFormIndex, undefined, undefined, undefined, undefined);
            success = true;
          }
          break;
        case Button.CYCLE_GENDER:
          if (this.canCycleGender) {
            starterAttributes.female = !props.female;
            this.setSpeciesDetails(this.lastSpecies, undefined, undefined, !props.female, undefined, undefined, undefined);
            success = true;
          }
          break;
        case Button.CYCLE_ABILITY:
          if (this.canCycleAbility) {
            const abilityCount = this.lastSpecies.getAbilityCount();
            const abilityAttr = this.scene.gameData.starterData[this.lastSpecies.speciesId].abilityAttr;
            let newAbilityIndex = this.abilityCursor;
            do {
              newAbilityIndex = (newAbilityIndex + 1) % abilityCount;
              if (!newAbilityIndex) {
                if (abilityAttr & AbilityAttr.ABILITY_1) {
                  break;
                }
              } else if (newAbilityIndex === 1) {
                if (this.lastSpecies.ability1 === this.lastSpecies.ability2) {
                  newAbilityIndex = (newAbilityIndex + 1) % abilityCount;
                }
                break;
              } else {
                if (abilityAttr & AbilityAttr.ABILITY_HIDDEN) {
                  break;
                }
              }
            } while (newAbilityIndex !== this.abilityCursor);
            starterAttributes.ability = newAbilityIndex; // store the selected ability
            this.setSpeciesDetails(this.lastSpecies, undefined, undefined, undefined, undefined, newAbilityIndex, undefined);
            success = true;
          }
          break;
        case Button.CYCLE_NATURE:
          if (this.canCycleNature) {
            const natures = this.scene.gameData.getNaturesForAttr(this.speciesStarterDexEntry.natureAttr);
            const natureIndex = natures.indexOf(this.natureCursor);
            const newNature = natures[natureIndex < natures.length - 1 ? natureIndex + 1 : 0];
            // store cycled nature as default
            starterAttributes.nature = newNature as unknown as integer;
            this.setSpeciesDetails(this.lastSpecies, undefined, undefined, undefined, undefined, undefined, newNature, undefined);
            success = true;
          }
          break;
        case Button.V:
          if (this.canCycleVariant) {
            let newVariant = props.variant;
            do {
              newVariant = (newVariant + 1) % 3;
              if (!newVariant) {
                if (this.speciesStarterDexEntry.caughtAttr & DexAttr.DEFAULT_VARIANT) {
                  break;
                }
              } else if (newVariant === 1) {
                if (this.speciesStarterDexEntry.caughtAttr & DexAttr.VARIANT_2) {
                  break;
                }
              } else {
                if (this.speciesStarterDexEntry.caughtAttr & DexAttr.VARIANT_3) {
                  break;
                }
              }
            } while (newVariant !== props.variant);
            starterAttributes.variant = newVariant; // store the selected variant
            this.setSpeciesDetails(this.lastSpecies, undefined, undefined, undefined, newVariant, undefined, undefined);
            // Cycle tint based on current sprite tint
            const tint = getVariantTint(newVariant);
            this.pokemonShinyIcon.setFrame(getVariantIcon(newVariant));
            this.pokemonShinyIcon.setTint(tint);
            success = true;
          }
          break;
        case Button.UP:
          if (!this.starterIconsCursorObj.visible) {
            if (currentRow > 0) {
              if (this.scrollCursor > 0 && currentRow - this.scrollCursor === 0) {
                this.scrollCursor--;
                this.updateScroll();
              }
              success = this.setCursor(this.cursor - 9);
            } else {
              this.filterBarCursor = this.filterBar.getNearestFilter(this.filteredStarterContainers[this.cursor]);
              this.setFilterMode(true);
              success = true;
            }
          } else {
            if (this.starterIconsCursorIndex === 0) {
              // Up from first Pokemon in the team > go to filter
              this.starterIconsCursorObj.setVisible(false);
              this.setSpecies(null);
              this.filterBarCursor = Math.max(1, this.filterBar.numFilters - 1);
              this.setFilterMode(true);
            } else {
              this.starterIconsCursorIndex--;
              this.moveStarterIconsCursor(this.starterIconsCursorIndex);
            }
            success = true;
          }
          break;
        case Button.DOWN:
          if (!this.starterIconsCursorObj.visible) {
            if (currentRow < numOfRows - 1) { // not last row
              if (currentRow - this.scrollCursor === 8) { // last row of visible starters
                this.scrollCursor++;
              }
              success = this.setCursor(this.cursor + 9);
              this.updateScroll();
            } else if (numOfRows > 1) {
              // DOWN from last row of Pokemon > Wrap around to first row
              this.scrollCursor = 0;
              this.updateScroll();
              success = this.setCursor(this.cursor % 9);
            } else {
              // DOWN from single row of Pokemon > Go to filters
              this.filterBarCursor = this.filterBar.getNearestFilter(this.filteredStarterContainers[this.cursor]);
              this.setFilterMode(true);
              success = true;
            }
          } else {
            if (this.starterIconsCursorIndex <= this.starterSpecies.length - 2) {
              this.starterIconsCursorIndex++;
              this.moveStarterIconsCursor(this.starterIconsCursorIndex);
            } else {
              this.starterIconsCursorObj.setVisible(false);
              this.setSpecies(null);
              this.startCursorObj.setVisible(true);
            }
            success = true;
          }
          break;
        case Button.LEFT:
          if (!this.starterIconsCursorObj.visible) {
            if (this.cursor % 9 !== 0) {
              success = this.setCursor(this.cursor - 1);
            } else {
              // LEFT from filtered Pokemon, on the left edge

              if (this.starterSpecies.length === 0) {
                // no starter in team > wrap around to the last column
                success = this.setCursor(this.cursor + Math.min(8, numberOfStarters - this.cursor));

              } else if (onScreenCurrentRow < 7) {
                // at least one pokemon in team > for the first 7 rows, go to closest starter
                this.cursorObj.setVisible(false);
                this.starterIconsCursorIndex = findClosestStarterIndex(this.cursorObj.y - 1, this.starterSpecies.length);
                this.moveStarterIconsCursor(this.starterIconsCursorIndex);

              } else {
                // at least one pokemon in team > from the bottom 2 rows, go to start run button
                this.cursorObj.setVisible(false);
                this.setSpecies(null);
                this.startCursorObj.setVisible(true);
              }
              success = true;
            }
          } else if (numberOfStarters > 0) {
            // LEFT from team > Go to closest filtered Pokemon
            const closestRowIndex = findClosestStarterRow(this.starterIconsCursorIndex, onScreenNumberOfRows);
            this.starterIconsCursorObj.setVisible(false);
            this.cursorObj.setVisible(true);
            this.setCursor(Math.min(onScreenFirstIndex + closestRowIndex * 9 + 8, onScreenLastIndex));
            success = true;
          } else {
            // LEFT from team and no Pokemon in filter > do nothing
            success = false;
          }
          break;
        case Button.RIGHT:
          if (!this.starterIconsCursorObj.visible) {
            // is not right edge
            if (this.cursor % 9 < (currentRow < numOfRows - 1 ? 8 : (numberOfStarters - 1) % 9)) {
              success = this.setCursor(this.cursor + 1);
            } else {
              // RIGHT from filtered Pokemon, on the right edge
              if (this.starterSpecies.length === 0) {
                // no selected starter in team > wrap around to the first column
                success = this.setCursor(this.cursor - Math.min(8, this.cursor % 9));

              } else if (onScreenCurrentRow < 7) {
                // at least one pokemon in team > for the first 7 rows, go to closest starter
                this.cursorObj.setVisible(false);
                this.starterIconsCursorIndex = findClosestStarterIndex(this.cursorObj.y - 1, this.starterSpecies.length);
                this.moveStarterIconsCursor(this.starterIconsCursorIndex);

              } else {
                // at least one pokemon in team > from the bottom 2 rows, go to start run button
                this.cursorObj.setVisible(false);
                this.setSpecies(null);
                this.startCursorObj.setVisible(true);
              }
              success = true;
            }
          } else if (numberOfStarters > 0) {
            // RIGHT from team > Go to closest filtered Pokemon
            const closestRowIndex = findClosestStarterRow(this.starterIconsCursorIndex, onScreenNumberOfRows);
            this.starterIconsCursorObj.setVisible(false);
            this.cursorObj.setVisible(true);
            this.setCursor(Math.min(onScreenFirstIndex + closestRowIndex * 9, onScreenLastIndex - (onScreenLastIndex % 9)));
            success = true;
          } else {
            // RIGHT from team and no Pokemon in filter > do nothing
            success = false;
          }
          break;
        }
      }
    }

    if (success) {
      ui.playSelect();
    } else if (error) {
      ui.playError();
    }

    return success || error;
  }

  isInParty(species: PokemonSpecies): [boolean, number] {
    let removeIndex = 0;
    let isDupe = false;
    for (let s = 0; s < this.starterSpecies.length; s++) {
      if (this.starterSpecies[s] === species) {
        isDupe = true;
        removeIndex = s;
        break;
      }
    }
    return [isDupe, removeIndex];
  }

  addToParty(species: PokemonSpecies, dexAttr: bigint, abilityIndex: integer, nature: Nature, moveset: StarterMoveset) {
    const props = this.scene.gameData.getSpeciesDexAttrProps(species, dexAttr);
    this.starterIcons[this.starterSpecies.length].setTexture(species.getIconAtlasKey(props.formIndex, props.shiny, props.variant));
    this.starterIcons[this.starterSpecies.length].setFrame(species.getIconId(props.female, props.formIndex, props.shiny, props.variant));
    this.checkIconId(this.starterIcons[this.starterSpecies.length], species, props.female, props.formIndex, props.shiny, props.variant);

    this.starterSpecies.push(species);
    this.starterAttr.push(dexAttr);
    this.starterAbilityIndexes.push(abilityIndex);
    this.starterNatures.push(nature);
    this.starterMovesets.push(moveset);
    if (this.speciesLoaded.get(species.speciesId)) {
      getPokemonSpeciesForm(species.speciesId, props.formIndex).cry(this.scene);
    }
    this.updateInstructions();
  }

  switchMoveHandler(i: number, newMove: Moves, move: Moves) {
    const speciesId = this.lastSpecies.speciesId;
    const existingMoveIndex = this.starterMoveset.indexOf(newMove);
    this.starterMoveset[i] = newMove;
    if (existingMoveIndex > -1) {
      this.starterMoveset[existingMoveIndex] = move;
    }
    const props: DexAttrProps = this.scene.gameData.getSpeciesDexAttrProps(this.lastSpecies, this.dexAttrCursor);
    // species has different forms
    if (pokemonFormLevelMoves.hasOwnProperty(speciesId)) {
      // starterMoveData doesn't have base form moves or is using the single form format
      if (!this.scene.gameData.starterData[speciesId].moveset || Array.isArray(this.scene.gameData.starterData[speciesId].moveset)) {
        this.scene.gameData.starterData[speciesId].moveset = { [props.formIndex]: this.starterMoveset.slice(0) as StarterMoveset };
      }
      const starterMoveData = this.scene.gameData.starterData[speciesId].moveset;

      // starterMoveData doesn't have active form moves
      if (!starterMoveData.hasOwnProperty(props.formIndex)) {
        this.scene.gameData.starterData[speciesId].moveset[props.formIndex] = this.starterMoveset.slice(0) as StarterMoveset;
      }

      // does the species' starter move data have its form's starter moves and has it been updated
      if (starterMoveData.hasOwnProperty(props.formIndex)) {
        // active form move hasn't been updated
        if (starterMoveData[props.formIndex][existingMoveIndex] !== newMove) {
          this.scene.gameData.starterData[speciesId].moveset[props.formIndex] = this.starterMoveset.slice(0) as StarterMoveset;
        }
      }
    } else {
      this.scene.gameData.starterData[speciesId].moveset = this.starterMoveset.slice(0) as StarterMoveset;
    }
    this.setSpeciesDetails(this.lastSpecies, undefined, undefined, undefined, undefined, undefined, undefined, false);

    // switch moves of starter if exists
    if (this.starterMovesets.length) {
      Array.from({ length: this.starterSpecies.length }, (_, i) => {
        const starterSpecies = this.starterSpecies[i];
        if (starterSpecies.speciesId === speciesId) {
          this.starterMovesets[i] = this.starterMoveset;
        }
      });
    }
  }

  updateButtonIcon(iconSetting, gamepadType, iconElement, controlLabel): void {
    let iconPath;
    // touch controls cannot be rebound as is, and are just emulating a keyboard event.
    // Additionally, since keyboard controls can be rebound (and will be displayed when they are), we need to have special handling for the touch controls
    if (gamepadType === "touch") {
      gamepadType = "keyboard";
      switch (iconSetting) {
      case SettingKeyboard.Button_Cycle_Shiny:
        iconPath = "R.png";
        break;
      case SettingKeyboard.Button_Cycle_Form:
        iconPath = "F.png";
        break;
      case SettingKeyboard.Button_Cycle_Gender:
        iconPath = "G.png";
        break;
      case SettingKeyboard.Button_Cycle_Ability:
        iconPath = "E.png";
        break;
      case SettingKeyboard.Button_Cycle_Nature:
        iconPath = "N.png";
        break;
      case SettingKeyboard.Button_Cycle_Variant:
        iconPath = "V.png";
        break;
      default:
        break;
      }
    } else {
      iconPath = this.scene.inputController?.getIconForLatestInputRecorded(iconSetting);
    }
    iconElement.setTexture(gamepadType, iconPath);
    iconElement.setPosition(this.instructionRowX, this.instructionRowY);
    controlLabel.setPosition(this.instructionRowX + this.instructionRowTextOffset, this.instructionRowY);
    iconElement.setVisible(true);
    controlLabel.setVisible(true);
    this.instructionsContainer.add([iconElement, controlLabel]);
    this.instructionRowY += 8;
    if (this.instructionRowY >= 24) {
      this.instructionRowY = 0;
      this.instructionRowX += 50;
    }
  }

  updateInstructions(): void {
    this.instructionRowX = 0;
    this.instructionRowY = 0;
    this.hideInstructions();
    this.instructionsContainer.removeAll();
    let gamepadType;
    if (this.scene.inputMethod === "gamepad") {
      gamepadType = this.scene.inputController.getConfig(this.scene.inputController.selectedDevice[Device.GAMEPAD]).padType;
    } else {
      gamepadType = this.scene.inputMethod;
    }

    if (this.speciesStarterDexEntry?.caughtAttr) {
      if (this.canCycleShiny) {
        this.updateButtonIcon(SettingKeyboard.Button_Cycle_Shiny, gamepadType, this.shinyIconElement, this.shinyLabel);
      }
      if (this.canCycleForm) {
        this.updateButtonIcon(SettingKeyboard.Button_Cycle_Form, gamepadType, this.formIconElement, this.formLabel);
      }
      if (this.canCycleGender) {
        this.updateButtonIcon(SettingKeyboard.Button_Cycle_Gender, gamepadType, this.genderIconElement, this.genderLabel);
      }
      if (this.canCycleAbility) {
        this.updateButtonIcon(SettingKeyboard.Button_Cycle_Ability, gamepadType, this.abilityIconElement, this.abilityLabel);
      }
      if (this.canCycleNature) {
        this.updateButtonIcon(SettingKeyboard.Button_Cycle_Nature, gamepadType, this.natureIconElement, this.natureLabel);
      }
      if (this.canCycleVariant) {
        this.updateButtonIcon(SettingKeyboard.Button_Cycle_Variant, gamepadType, this.variantIconElement, this.variantLabel);
      }
    }
  }

  getValueLimit(): integer {
    const valueLimit = new Utils.IntegerHolder(0);
    switch (this.scene.gameMode.modeId) {
    case GameModes.ENDLESS:
    case GameModes.SPLICED_ENDLESS:
      valueLimit.value = 15;
      break;
    default:
      valueLimit.value = 10;
    }

    Challenge.applyChallenges(this.scene.gameMode, Challenge.ChallengeType.STARTER_POINTS, valueLimit);

    return valueLimit.value;
  }

  updateStarters = () => {
    this.scrollCursor = 0;
    this.filteredStarterContainers = [];
    this.validStarterContainers = [];

    this.pokerusCursorObjs.forEach(cursor => cursor.setVisible(false));
    this.starterCursorObjs.forEach(cursor => cursor.setVisible(false));

    this.filterBar.updateFilterLabels();

    // pre filter for challenges
    if (this.scene.gameMode.modeId === GameModes.CHALLENGE) {
      this.starterContainers.forEach(container => {
        const isValidForChallenge = new Utils.BooleanHolder(true);
        Challenge.applyChallenges(this.scene.gameMode, Challenge.ChallengeType.STARTER_CHOICE, container.species, isValidForChallenge, this.scene.gameData.getSpeciesDexAttrProps(container.species, this.scene.gameData.getSpeciesDefaultDexAttr(container.species, false, true)), true);
        if (isValidForChallenge.value) {
          this.validStarterContainers.push(container);
        } else {
          container.setVisible(false);
        }
      });
    } else {
      this.validStarterContainers = this.starterContainers;
    }

    // filter
    this.validStarterContainers.forEach(container => {
      container.setVisible(false);

      container.cost = this.scene.gameData.getSpeciesStarterValue(container.species.speciesId);

      // First, ensure you have the caught attributes for the species else default to bigint 0
      const caughtVariants = this.scene.gameData.dexData[container.species.speciesId]?.caughtAttr || BigInt(0);

      // Define the variables based on whether their respective variants have been caught
      const isVariant3Caught = !!(caughtVariants & DexAttr.VARIANT_3);
      const isVariant2Caught = !!(caughtVariants & DexAttr.VARIANT_2);
      const isVariantCaught = !!(caughtVariants & DexAttr.SHINY);
      const isCaught = !!(caughtVariants & DexAttr.NON_SHINY);
      const isUncaught = !isCaught && !isVariantCaught && !isVariant2Caught && !isVariant3Caught;
      const isPassiveUnlocked = this.scene.gameData.starterData[container.species.speciesId].passiveAttr > 0;
      const isWin = this.scene.gameData.starterData[container.species.speciesId].classicWinCount > 0;
      const isNotWin = this.scene.gameData.starterData[container.species.speciesId].classicWinCount === 0;
      const isUndefined = this.scene.gameData.starterData[container.species.speciesId].classicWinCount === undefined;

      const fitsGen =   this.filterBar.getVals(DropDownColumn.GEN).includes(container.species.generation);

      const fitsType =  this.filterBar.getVals(DropDownColumn.TYPES).some(type => container.species.isOfType((type as number) - 1));

      const fitsShiny = this.filterBar.getVals(DropDownColumn.DEX).some(variant => {
        if (variant === "SHINY3") {
          return isVariant3Caught;
        } else if (variant === "SHINY2") {
          return isVariant2Caught && !isVariant3Caught;
        } else if (variant === "SHINY") {
          return isVariantCaught && !isVariant2Caught && !isVariant3Caught;
        } else if (variant === "NORMAL") {
          return isCaught && !isVariantCaught && !isVariant2Caught && !isVariant3Caught;
        } else if (variant === "UNCAUGHT") {
          return isUncaught;
        }
      });

      const fitsPassive = this.filterBar.getVals(DropDownColumn.UNLOCKS).some(unlocks => {
        if (unlocks.val === "PASSIVE" && unlocks.state === DropDownState.ON) {
          return isPassiveUnlocked;
        } else if (unlocks.val === "PASSIVE" && unlocks.state === DropDownState.EXCLUDE) {
          return !isPassiveUnlocked;
        } else if (unlocks.val === "PASSIVE" && unlocks.state === DropDownState.OFF) {
          return true;
        }
      });

      const fitsWin = this.filterBar.getVals(DropDownColumn.MISC).some(misc => {
        if (container.species.speciesId < 10) {
        }
        if (misc.val === "WIN" && misc.state === DropDownState.ON) {
          return isWin;
        } else if (misc.val === "WIN" && misc.state === DropDownState.EXCLUDE) {
          return isNotWin || isUndefined;
        } else if (misc.val === "WIN" && misc.state === DropDownState.OFF) {
          return true;
        }
      });

      if (fitsGen && fitsType && fitsShiny && fitsPassive && fitsWin) {
        this.filteredStarterContainers.push(container);
      }
    });

    this.starterSelectScrollBar.setPages(Math.ceil((this.filteredStarterContainers.length - 81) / 9) + 1);
    this.starterSelectScrollBar.setPage(0);

    // sort
    const sort = this.filterBar.getVals(DropDownColumn.SORT)[0];
    this.filteredStarterContainers.sort((a, b) => {
      switch (sort.val) {
      default:
        break;
      case 0:
        return (a.species.speciesId - b.species.speciesId) * -sort.dir;
      case 1:
        return (a.cost - b.cost) * -sort.dir;
      case 2:
        const candyCountA = this.scene.gameData.starterData[a.species.speciesId].candyCount;
        const candyCountB = this.scene.gameData.starterData[b.species.speciesId].candyCount;
        return (candyCountA - candyCountB) * -sort.dir;
      case 3:
        const avgIVsA = this.scene.gameData.dexData[a.species.speciesId].ivs.reduce((a, b) => a + b, 0) / this.scene.gameData.dexData[a.species.speciesId].ivs.length;
        const avgIVsB = this.scene.gameData.dexData[b.species.speciesId].ivs.reduce((a, b) => a + b, 0) / this.scene.gameData.dexData[b.species.speciesId].ivs.length;
        return (avgIVsA - avgIVsB) * -sort.dir;
      case 4:
        return a.species.name.localeCompare(b.species.name) * -sort.dir;
      }
      return 0;
    });

    this.updateScroll();
  };

  updateScroll = () => {
    const maxColumns = 9;
    const maxRows = 9;
    const onScreenFirstIndex = this.scrollCursor * maxColumns;
    const onScreenLastIndex = Math.min(this.filteredStarterContainers.length - 1, onScreenFirstIndex + maxRows * maxColumns -1);

    this.starterSelectScrollBar.setPage(this.scrollCursor);

    let pokerusCursorIndex = 0;
    this.filteredStarterContainers.forEach((container, i) => {
      const pos = calcStarterPosition(i, this.scrollCursor);
      container.setPosition(pos.x, pos.y);
      if (i < onScreenFirstIndex || i > onScreenLastIndex) {
        container.setVisible(false);

        if (this.pokerusSpecies.includes(container.species)) {
          this.pokerusCursorObjs[pokerusCursorIndex].setPosition(pos.x - 1, pos.y + 1);
          this.pokerusCursorObjs[pokerusCursorIndex].setVisible(false);
          pokerusCursorIndex++;
        }

        if (this.starterSpecies.includes(container.species)) {
          this.starterCursorObjs[this.starterSpecies.indexOf(container.species)].setPosition(pos.x - 1, pos.y + 1);
          this.starterCursorObjs[this.starterSpecies.indexOf(container.species)].setVisible(false);
        }
        return;
      } else {
        container.setVisible(true);

        if (this.pokerusSpecies.includes(container.species)) {
          this.pokerusCursorObjs[pokerusCursorIndex].setPosition(pos.x - 1, pos.y + 1);
          this.pokerusCursorObjs[pokerusCursorIndex].setVisible(true);
          pokerusCursorIndex++;
        }

        if (this.starterSpecies.includes(container.species)) {
          this.starterCursorObjs[this.starterSpecies.indexOf(container.species)].setPosition(pos.x - 1, pos.y + 1);
          this.starterCursorObjs[this.starterSpecies.indexOf(container.species)].setVisible(true);
        }

        const speciesId = container.species.speciesId;
        this.updateStarterValueLabel(container);

        container.label.setVisible(true);
        const speciesVariants = speciesId && this.scene.gameData.dexData[speciesId].caughtAttr & DexAttr.SHINY
          ? [ DexAttr.DEFAULT_VARIANT, DexAttr.VARIANT_2, DexAttr.VARIANT_3 ].filter(v => !!(this.scene.gameData.dexData[speciesId].caughtAttr & v))
          : [];
        for (let v = 0; v < 3; v++) {
          const hasVariant = speciesVariants.length > v;
          container.shinyIcons[v].setVisible(hasVariant);
          if (hasVariant) {
            container.shinyIcons[v].setTint(getVariantTint(speciesVariants[v] === DexAttr.DEFAULT_VARIANT ? 0 : speciesVariants[v] === DexAttr.VARIANT_2 ? 1 : 2));
          }
        }

        container.starterPassiveBgs.setVisible(!!this.scene.gameData.starterData[speciesId].passiveAttr);
        container.hiddenAbilityIcon.setVisible(!!this.scene.gameData.dexData[speciesId].caughtAttr && !!(this.scene.gameData.starterData[speciesId].abilityAttr & 4));
        container.classicWinIcon.setVisible(this.scene.gameData.starterData[speciesId].classicWinCount > 0);

        // 'Candy Icon' mode
        if (this.scene.candyUpgradeDisplay === 0) {

          if (!starterColors[speciesId]) {
            // Default to white if no colors are found
            starterColors[speciesId] = [ "ffffff", "ffffff" ];
          }

          // Set the candy colors
          container.candyUpgradeIcon.setTint(argbFromRgba(Utils.rgbHexToRgba(starterColors[speciesId][0])));
          container.candyUpgradeOverlayIcon.setTint(argbFromRgba(Utils.rgbHexToRgba(starterColors[speciesId][1])));

          this.setUpgradeIcon(container);
        } else if (this.scene.candyUpgradeDisplay === 1) {
          container.candyUpgradeIcon.setVisible(false);
          container.candyUpgradeOverlayIcon.setVisible(false);
        }
      }
    });
  };

  setCursor(cursor: integer): boolean {
    let changed = false;

    if (this.filterMode) {
      changed = this.filterBarCursor !== cursor;
      this.filterBarCursor = cursor;

      this.filterBar.setCursor(cursor);
    } else {
      cursor = Math.max(Math.min(this.filteredStarterContainers.length - 1, cursor),0);
      changed = super.setCursor(cursor);

      const pos = calcStarterPosition(cursor, this.scrollCursor);
      this.cursorObj.setPosition(pos.x - 1, pos.y + 1);

      const species = this.filteredStarterContainers[cursor]?.species;

      if (species) {
        const defaultDexAttr = this.scene.gameData.getSpeciesDefaultDexAttr(species, false, true);
        const defaultProps = this.scene.gameData.getSpeciesDexAttrProps(species, defaultDexAttr);
        const variant = defaultProps.variant;
        const tint = getVariantTint(variant);
        this.pokemonShinyIcon.setFrame(getVariantIcon(variant));
        this.pokemonShinyIcon.setTint(tint);
        this.setSpecies(species);
        this.updateInstructions();
      } else {
        console.warn("Species is undefined for cursor position", cursor);
        this.setFilterMode(true);
      }
    }

    return changed;
  }

  setFilterMode(filterMode: boolean): boolean {
    this.cursorObj.setVisible(!filterMode);
    this.filterBar.cursorObj.setVisible(filterMode);

    if (filterMode !== this.filterMode) {
      this.filterMode = filterMode;
      this.setCursor(filterMode ? this.filterBarCursor : this.cursor);
      if (filterMode) {
        this.setSpecies(null);
      }

      return true;
    }

    return false;
  }

  moveStarterIconsCursor(index: number): void {
    this.starterIconsCursorObj.x = this.starterIcons[index].x + this.starterIconsCursorXOffset;
    this.starterIconsCursorObj.y = this.starterIcons[index].y + this.starterIconsCursorYOffset;
    if (this.starterSpecies.length > 0) {
      this.starterIconsCursorObj.setVisible(true);
      this.setSpecies(this.starterSpecies[index]);
    } else {
      this.starterIconsCursorObj.setVisible(false);
      this.setSpecies(null);
    }
  }

  setSpecies(species: PokemonSpecies) {
    this.speciesStarterDexEntry = species ? this.scene.gameData.dexData[species.speciesId] : null;
    this.dexAttrCursor = species ? this.scene.gameData.getSpeciesDefaultDexAttr(species, false, true) : 0n;
    this.abilityCursor = species ? this.scene.gameData.getStarterSpeciesDefaultAbilityIndex(species) : 0;
    this.natureCursor = species ? this.scene.gameData.getSpeciesDefaultNature(species) : 0;

    const starterAttributes : StarterAttributes = species ? {...this.starterPreferences[species.speciesId]} : null;
    // validate starterAttributes
    if (starterAttributes) {
      // this may cause changes so we created a copy of the attributes before
      if (!isNaN(starterAttributes.variant)) {
        if (![
          this.speciesStarterDexEntry.caughtAttr & DexAttr.NON_SHINY,
          this.speciesStarterDexEntry.caughtAttr & DexAttr.DEFAULT_VARIANT,
          this.speciesStarterDexEntry.caughtAttr & DexAttr.VARIANT_2,
          this.speciesStarterDexEntry.caughtAttr & DexAttr.VARIANT_3
        ][starterAttributes.variant+1]) { // add 1 as -1 = non-shiny
          // requested variant wasn't unlocked, purging setting
          delete starterAttributes.variant;
        }
      }

      if (typeof starterAttributes.female !== "boolean" || !(starterAttributes.female ?
        this.speciesStarterDexEntry.caughtAttr & DexAttr.FEMALE :
        this.speciesStarterDexEntry.caughtAttr & DexAttr.MALE
      )) {
        // requested gender wasn't unlocked, purging setting
        delete starterAttributes.female;
      }

      const abilityAttr = this.scene.gameData.starterData[species.speciesId].abilityAttr;
      if (![
        abilityAttr & AbilityAttr.ABILITY_1,
        species.ability2 ? (abilityAttr & AbilityAttr.ABILITY_2) : abilityAttr & AbilityAttr.ABILITY_HIDDEN,
        species.ability2 && abilityAttr & AbilityAttr.ABILITY_HIDDEN
      ][starterAttributes.ability]) {
        // requested ability wasn't unlocked, purging setting
        delete starterAttributes.ability;
      }

      if (!(species.forms[starterAttributes.form]?.isStarterSelectable && this.speciesStarterDexEntry.caughtAttr & this.scene.gameData.getFormAttr(starterAttributes.form))) {
        // requested form wasn't unlocked/isn't a starter form, purging setting
        delete starterAttributes.form;
      }

      if (this.scene.gameData.getNaturesForAttr(this.speciesStarterDexEntry.natureAttr).indexOf(starterAttributes.nature as unknown as Nature) < 0) {
        // requested nature wasn't unlocked, purging setting
        delete starterAttributes.nature;
      }
    }

    if (starterAttributes?.nature) {
      // load default nature from stater save data, if set
      this.natureCursor = starterAttributes.nature;
    }
    if (!isNaN(starterAttributes?.ability)) {
      // load default nature from stater save data, if set
      this.abilityCursor = starterAttributes.ability;
    }

    if (this.statsMode) {
      if (this.speciesStarterDexEntry?.caughtAttr) {
        this.statsContainer.setVisible(true);
        this.showStats();
      } else {
        this.statsContainer.setVisible(false);
        this.statsContainer.updateIvs(null);
      }
    }

    if (this.lastSpecies) {
      const dexAttr = this.scene.gameData.getSpeciesDefaultDexAttr(this.lastSpecies, false, true);
      const props = this.scene.gameData.getSpeciesDexAttrProps(this.lastSpecies, dexAttr);
      const speciesIndex = this.allSpecies.indexOf(this.lastSpecies);
      const lastSpeciesIcon = this.starterContainers[speciesIndex].icon;
      this.checkIconId(lastSpeciesIcon, this.lastSpecies, props.female, props.formIndex, props.shiny, props.variant);
      this.iconAnimHandler.addOrUpdate(lastSpeciesIcon, PokemonIconAnimMode.NONE);

      // Resume the animation for the previously selected species
      const icon = this.starterContainers[speciesIndex].icon;
      this.scene.tweens.getTweensOf(icon).forEach(tween => tween.resume());
    }

    this.lastSpecies = species;

    if (species && (this.speciesStarterDexEntry?.seenAttr || this.speciesStarterDexEntry?.caughtAttr)) {
      this.pokemonNumberText.setText(Utils.padInt(species.speciesId, 4));
      this.pokemonNameText.setText(species.name);

      if (this.speciesStarterDexEntry?.caughtAttr) {
        const colorScheme = starterColors[species.speciesId];

        const luck = this.scene.gameData.getDexAttrLuck(this.speciesStarterDexEntry.caughtAttr);
        this.pokemonLuckText.setVisible(!!luck);
        this.pokemonLuckText.setText(luck.toString());
        this.pokemonLuckText.setTint(getVariantTint(Math.min(luck - 1, 2) as Variant));
        this.pokemonLuckLabelText.setVisible(this.pokemonLuckText.visible);
        this.pokemonShinyIcon.setVisible(this.pokemonLuckText.visible);

        //Growth translate
        let growthReadable = Utils.toReadableString(GrowthRate[species.growthRate]);
        const growthAux = growthReadable.replace(" ", "_");
        if (i18next.exists("growth:" + growthAux)) {
          growthReadable = i18next.t("growth:"+ growthAux as any);
        }
        this.pokemonGrowthRateText.setText(growthReadable);

        this.pokemonGrowthRateText.setColor(getGrowthRateColor(species.growthRate));
        this.pokemonGrowthRateText.setShadowColor(getGrowthRateColor(species.growthRate, true));
        this.pokemonGrowthRateLabelText.setVisible(true);
        this.pokemonUncaughtText.setVisible(false);
        this.pokemonAbilityLabelText.setVisible(true);
        this.pokemonPassiveLabelText.setVisible(true);
        this.pokemonNatureLabelText.setVisible(true);
        this.pokemonCaughtCountText.setText(`${this.speciesStarterDexEntry.caughtCount}`);
        if (species.speciesId === Species.MANAPHY || species.speciesId === Species.PHIONE) {
          this.pokemonHatchedIcon.setFrame("manaphy");
        } else {
          this.pokemonHatchedIcon.setFrame(getEggTierForSpecies(species));
        }
        this.pokemonHatchedCountText.setText(`${this.speciesStarterDexEntry.hatchedCount}`);
        const defaultDexAttr = this.scene.gameData.getSpeciesDefaultDexAttr(species, false, true);
        const defaultProps = this.scene.gameData.getSpeciesDexAttrProps(species, defaultDexAttr);
        const variant = defaultProps.variant;
        const tint = getVariantTint(variant);
        this.pokemonShinyIcon.setFrame(getVariantIcon(variant));
        this.pokemonShinyIcon.setTint(tint);
        this.pokemonCaughtHatchedContainer.setVisible(true);
        if (pokemonPrevolutions.hasOwnProperty(species.speciesId)) {
          this.pokemonCaughtHatchedContainer.setY(16);
          this.pokemonShinyIcon.setY(135);
          this.pokemonShinyIcon.setFrame(getVariantIcon(variant));
          [
            this.pokemonCandyIcon,
            this.pokemonCandyOverlayIcon,
            this.pokemonCandyDarknessOverlay,
            this.pokemonCandyCountText,
            this.pokemonHatchedIcon,
            this.pokemonHatchedCountText
          ].map(c => c.setVisible(false));
          this.pokemonFormText.setY(25);
        } else {
          this.pokemonCaughtHatchedContainer.setY(25);
          this.pokemonShinyIcon.setY(117);
          this.pokemonCandyIcon.setTint(argbFromRgba(Utils.rgbHexToRgba(colorScheme[0])));
          this.pokemonCandyIcon.setVisible(true);
          this.pokemonCandyOverlayIcon.setTint(argbFromRgba(Utils.rgbHexToRgba(colorScheme[1])));
          this.pokemonCandyOverlayIcon.setVisible(true);
          this.pokemonCandyDarknessOverlay.setVisible(true);
          this.pokemonCandyCountText.setText(`x${this.scene.gameData.starterData[species.speciesId].candyCount}`);
          this.pokemonCandyCountText.setVisible(true);
          this.pokemonFormText.setVisible(true);
          this.pokemonFormText.setY(42);
          this.pokemonHatchedIcon.setVisible(true);
          this.pokemonHatchedCountText.setVisible(true);

          let currentFriendship = this.scene.gameData.starterData[this.lastSpecies.speciesId].friendship;
          if (!currentFriendship || currentFriendship === undefined) {
            currentFriendship = 0;
          }

          const friendshipCap = getStarterValueFriendshipCap(speciesStarters[this.lastSpecies.speciesId]);
          const candyCropY = 16 - (16 * (currentFriendship / friendshipCap));

          if (this.pokemonCandyDarknessOverlay.visible) {
            this.pokemonCandyDarknessOverlay.on("pointerover", () => (this.scene as BattleScene).ui.showTooltip(null, `${currentFriendship}/${friendshipCap}`, true));
            this.pokemonCandyDarknessOverlay.on("pointerout", () => (this.scene as BattleScene).ui.hideTooltip());
          }

          this.pokemonCandyDarknessOverlay.setCrop(0,0,16, candyCropY);
        }


        // Pause the animation when the species is selected
        const speciesIndex = this.allSpecies.indexOf(species);
        const icon = this.starterContainers[speciesIndex].icon;

        if (this.isUpgradeAnimationEnabled()) {
          this.scene.tweens.getTweensOf(icon).forEach(tween => tween.pause());
          // Reset the position of the icon
          icon.x = -2;
          icon.y = 2;
        }

        // Initiates the small up and down idle animation
        this.iconAnimHandler.addOrUpdate(icon, PokemonIconAnimMode.PASSIVE);

        const starterIndex = this.starterSpecies.indexOf(species);

        let props: DexAttrProps;

        if (starterIndex > -1) {
          props = this.scene.gameData.getSpeciesDexAttrProps(species, this.starterAttr[starterIndex]);
          this.setSpeciesDetails(species, props.shiny, props.formIndex, props.female, props.variant, this.starterAbilityIndexes[starterIndex], this.starterNatures[starterIndex]);
        } else {
          const defaultDexAttr = this.scene.gameData.getSpeciesDefaultDexAttr(species, false, true);
          const defaultAbilityIndex = starterAttributes?.ability ?? this.scene.gameData.getStarterSpeciesDefaultAbilityIndex(species);
          // load default nature from stater save data, if set
          const defaultNature = starterAttributes?.nature || this.scene.gameData.getSpeciesDefaultNature(species);
          props = this.scene.gameData.getSpeciesDexAttrProps(species, defaultDexAttr);
          if (!isNaN(starterAttributes?.variant)) {
            if (props.shiny = (starterAttributes.variant >= 0)) {
              props.variant = starterAttributes.variant as Variant;
            }
          }
          props.formIndex = starterAttributes?.form ?? props.formIndex;
          props.female = starterAttributes?.female ?? props.female;

          this.setSpeciesDetails(species, props.shiny, props.formIndex, props.female, props.variant, defaultAbilityIndex, defaultNature);
        }

        const speciesForm = getPokemonSpeciesForm(species.speciesId, props.formIndex);
        this.setTypeIcons(speciesForm.type1, speciesForm.type2);

        this.pokemonSprite.clearTint();
        if (this.pokerusSpecies.includes(species)) {
          handleTutorial(this.scene, Tutorial.Pokerus);
        }
      } else {
        this.pokemonGrowthRateText.setText("");
        this.pokemonGrowthRateLabelText.setVisible(false);
        this.type1Icon.setVisible(false);
        this.type2Icon.setVisible(false);
        this.pokemonLuckLabelText.setVisible(false);
        this.pokemonLuckText.setVisible(false);
        this.pokemonShinyIcon.setVisible(false);
        this.pokemonUncaughtText.setVisible(true);
        this.pokemonAbilityLabelText.setVisible(false);
        this.pokemonPassiveLabelText.setVisible(false);
        this.pokemonNatureLabelText.setVisible(false);
        this.pokemonCaughtHatchedContainer.setVisible(false);
        this.pokemonCandyIcon.setVisible(false);
        this.pokemonCandyOverlayIcon.setVisible(false);
        this.pokemonCandyDarknessOverlay.setVisible(false);
        this.pokemonCandyCountText.setVisible(false);
        this.pokemonFormText.setVisible(false);

        const defaultDexAttr = this.scene.gameData.getSpeciesDefaultDexAttr(species, true, true);
        const defaultAbilityIndex = this.scene.gameData.getStarterSpeciesDefaultAbilityIndex(species);
        const defaultNature = this.scene.gameData.getSpeciesDefaultNature(species);
        const props = this.scene.gameData.getSpeciesDexAttrProps(species, defaultDexAttr);

        this.setSpeciesDetails(species, props.shiny, props.formIndex, props.female, props.variant, defaultAbilityIndex, defaultNature, true);
        this.pokemonSprite.setTint(0x808080);
      }
    } else {
      this.pokemonNumberText.setText(Utils.padInt(0, 4));
      this.pokemonNameText.setText(species ? "???" : "");
      this.pokemonGrowthRateText.setText("");
      this.pokemonGrowthRateLabelText.setVisible(false);
      this.type1Icon.setVisible(false);
      this.type2Icon.setVisible(false);
      this.pokemonLuckLabelText.setVisible(false);
      this.pokemonLuckText.setVisible(false);
      this.pokemonShinyIcon.setVisible(false);
      this.pokemonUncaughtText.setVisible(!!species);
      this.pokemonAbilityLabelText.setVisible(false);
      this.pokemonPassiveLabelText.setVisible(false);
      this.pokemonNatureLabelText.setVisible(false);
      this.pokemonCaughtHatchedContainer.setVisible(false);
      this.pokemonCandyIcon.setVisible(false);
      this.pokemonCandyOverlayIcon.setVisible(false);
      this.pokemonCandyDarknessOverlay.setVisible(false);
      this.pokemonCandyCountText.setVisible(false);
      this.pokemonFormText.setVisible(false);

      this.setSpeciesDetails(species, false, 0, false, 0, 0, 0);
      this.pokemonSprite.clearTint();
    }
  }



  setSpeciesDetails(species: PokemonSpecies, shiny: boolean, formIndex: integer, female: boolean, variant: Variant, abilityIndex: integer, natureIndex: integer, forSeen: boolean = false): void {
    const oldProps = species ? this.scene.gameData.getSpeciesDexAttrProps(species, this.dexAttrCursor) : null;
    const oldAbilityIndex = this.abilityCursor > -1 ? this.abilityCursor : this.scene.gameData.getStarterSpeciesDefaultAbilityIndex(species);
    const oldNatureIndex = this.natureCursor > -1 ? this.natureCursor : this.scene.gameData.getSpeciesDefaultNature(species);
    this.dexAttrCursor = 0n;
    this.abilityCursor = -1;
    this.natureCursor = -1;

    if (species?.forms?.find(f => f.formKey === "female")) {
      if (female !== undefined) {
        formIndex = female ? 1 : 0;
      } else if (formIndex !== undefined) {
        female = formIndex === 1;
      }
    }

    if (species) {
      this.dexAttrCursor |= (shiny !== undefined ? !shiny : !(shiny = oldProps.shiny)) ? DexAttr.NON_SHINY : DexAttr.SHINY;
      this.dexAttrCursor |= (female !== undefined ? !female : !(female = oldProps.female)) ? DexAttr.MALE : DexAttr.FEMALE;
      this.dexAttrCursor |= (variant !== undefined ? !variant : !(variant = oldProps.variant)) ? DexAttr.DEFAULT_VARIANT : variant === 1 ? DexAttr.VARIANT_2 : DexAttr.VARIANT_3;
      this.dexAttrCursor |= this.scene.gameData.getFormAttr(formIndex !== undefined ? formIndex : (formIndex = oldProps.formIndex));
      this.abilityCursor = abilityIndex !== undefined ? abilityIndex : (abilityIndex = oldAbilityIndex);
      this.natureCursor = natureIndex !== undefined ? natureIndex : (natureIndex = oldNatureIndex);
    }

    this.pokemonSprite.setVisible(false);

    if (this.assetLoadCancelled) {
      this.assetLoadCancelled.value = true;
      this.assetLoadCancelled = null;
    }

    this.starterMoveset = null;
    this.speciesStarterMoves = [];

    if (species) {
      const dexEntry = this.scene.gameData.dexData[species.speciesId];
      const abilityAttr = this.scene.gameData.starterData[species.speciesId].abilityAttr;
      if (!dexEntry.caughtAttr) {
        const props = this.scene.gameData.getSpeciesDexAttrProps(species, this.scene.gameData.getSpeciesDefaultDexAttr(species, forSeen, !forSeen));
        const defaultAbilityIndex = this.scene.gameData.getStarterSpeciesDefaultAbilityIndex(species);
        const defaultNature = this.scene.gameData.getSpeciesDefaultNature(species);
        if (shiny === undefined || shiny !== props.shiny) {
          shiny = props.shiny;
        }
        if (formIndex === undefined || formIndex !== props.formIndex) {
          formIndex = props.formIndex;
        }
        if (female === undefined || female !== props.female) {
          female = props.female;
        }
        if (variant === undefined || variant !== props.variant) {
          variant = props.variant;
        }
        if (abilityIndex === undefined || abilityIndex !== defaultAbilityIndex) {
          abilityIndex = defaultAbilityIndex;
        }
        if (natureIndex === undefined || natureIndex !== defaultNature) {
          natureIndex = defaultNature;
        }
      }

      this.shinyOverlay.setVisible(shiny);
      this.pokemonNumberText.setColor(this.getTextColor(shiny ? TextStyle.SUMMARY_GOLD : TextStyle.SUMMARY, false));
      this.pokemonNumberText.setShadowColor(this.getTextColor(shiny ? TextStyle.SUMMARY_GOLD : TextStyle.SUMMARY, true));

      if (forSeen ? this.speciesStarterDexEntry?.seenAttr : this.speciesStarterDexEntry?.caughtAttr) {
        const starterIndex = this.starterSpecies.indexOf(species);

        if (starterIndex > -1) {
          this.starterAttr[starterIndex] = this.dexAttrCursor;
          this.starterAbilityIndexes[starterIndex] = this.abilityCursor;
          this.starterNatures[starterIndex] = this.natureCursor;
        }

        const assetLoadCancelled = new Utils.BooleanHolder(false);
        this.assetLoadCancelled = assetLoadCancelled;

        species.loadAssets(this.scene, female, formIndex, shiny, variant, true).then(() => {
          if (assetLoadCancelled.value) {
            return;
          }
          this.assetLoadCancelled = null;
          this.speciesLoaded.set(species.speciesId, true);
          this.pokemonSprite.play(species.getSpriteKey(female, formIndex, shiny, variant));
          this.pokemonSprite.setPipelineData("shiny", shiny);
          this.pokemonSprite.setPipelineData("variant", variant);
          this.pokemonSprite.setPipelineData("spriteKey", species.getSpriteKey(female, formIndex, shiny, variant));
          this.pokemonSprite.setVisible(!this.statsMode);
        });


        const isValidForChallenge = new Utils.BooleanHolder(true);
        Challenge.applyChallenges(this.scene.gameMode, Challenge.ChallengeType.STARTER_CHOICE, species, isValidForChallenge, this.scene.gameData.getSpeciesDexAttrProps(species, this.dexAttrCursor), !!this.starterSpecies.length);
        const starterSprite = this.filteredStarterContainers[this.cursor].icon as Phaser.GameObjects.Sprite;
        starterSprite.setTexture(species.getIconAtlasKey(formIndex, shiny, variant), species.getIconId(female, formIndex, shiny, variant));
        this.filteredStarterContainers[this.cursor].checkIconId(female, formIndex, shiny, variant);
        this.canCycleShiny = !!(dexEntry.caughtAttr & DexAttr.NON_SHINY && dexEntry.caughtAttr & DexAttr.SHINY);
        this.canCycleGender = !!(dexEntry.caughtAttr & DexAttr.MALE && dexEntry.caughtAttr & DexAttr.FEMALE);
        this.canCycleAbility = [ abilityAttr & AbilityAttr.ABILITY_1, (abilityAttr & AbilityAttr.ABILITY_2) && species.ability2, abilityAttr & AbilityAttr.ABILITY_HIDDEN ].filter(a => a).length > 1;
        this.canCycleForm = species.forms.filter(f => f.isStarterSelectable || !pokemonFormChanges[species.speciesId]?.find(fc => fc.formKey))
          .map((_, f) => dexEntry.caughtAttr & this.scene.gameData.getFormAttr(f)).filter(f => f).length > 1;
        this.canCycleNature = this.scene.gameData.getNaturesForAttr(dexEntry.natureAttr).length > 1;
        this.canCycleVariant = shiny && [ dexEntry.caughtAttr & DexAttr.DEFAULT_VARIANT, dexEntry.caughtAttr & DexAttr.VARIANT_2, dexEntry.caughtAttr & DexAttr.VARIANT_3].filter(v => v).length > 1;
      }

      if (dexEntry.caughtAttr && species.malePercent !== null) {
        const gender = !female ? Gender.MALE : Gender.FEMALE;
        this.pokemonGenderText.setText(getGenderSymbol(gender));
        this.pokemonGenderText.setColor(getGenderColor(gender));
        this.pokemonGenderText.setShadowColor(getGenderColor(gender, true));
      } else {
        this.pokemonGenderText.setText("");
      }

      if (dexEntry.caughtAttr) {
        const ability = this.lastSpecies.getAbility(abilityIndex);
        this.pokemonAbilityText.setText(allAbilities[ability].name);

        const isHidden = abilityIndex === (this.lastSpecies.ability2 ? 2 : 1);
        this.pokemonAbilityText.setColor(this.getTextColor(!isHidden ? TextStyle.SUMMARY_ALT : TextStyle.SUMMARY_GOLD));
        this.pokemonAbilityText.setShadowColor(this.getTextColor(!isHidden ? TextStyle.SUMMARY_ALT : TextStyle.SUMMARY_GOLD, true));

        const passiveAttr = this.scene.gameData.starterData[species.speciesId].passiveAttr;
        this.pokemonPassiveText.setText(passiveAttr & PassiveAttr.UNLOCKED ? passiveAttr & PassiveAttr.ENABLED ? allAbilities[starterPassiveAbilities[this.lastSpecies.speciesId]].name : i18next.t("starterSelectUiHandler:disabled") : i18next.t("starterSelectUiHandler:locked"));
        this.pokemonPassiveText.setColor(this.getTextColor(passiveAttr === (PassiveAttr.UNLOCKED | PassiveAttr.ENABLED) ? TextStyle.SUMMARY_ALT : TextStyle.SUMMARY_GRAY));
        this.pokemonPassiveText.setShadowColor(this.getTextColor(passiveAttr === (PassiveAttr.UNLOCKED | PassiveAttr.ENABLED) ? TextStyle.SUMMARY_ALT : TextStyle.SUMMARY_GRAY, true));

        this.pokemonNatureText.setText(getNatureName(natureIndex as unknown as Nature, true, true, false, this.scene.uiTheme));

        let levelMoves: LevelMoves;
        if (pokemonFormLevelMoves.hasOwnProperty(species.speciesId) && pokemonFormLevelMoves[species.speciesId].hasOwnProperty(formIndex)) {
          levelMoves = pokemonFormLevelMoves[species.speciesId][formIndex];
        } else {
          levelMoves = pokemonSpeciesLevelMoves[species.speciesId];
        }
        this.speciesStarterMoves.push(...levelMoves.filter(lm => lm[0] > 0 && lm[0] <= 5).map(lm => lm[1]));
        if (speciesEggMoves.hasOwnProperty(species.speciesId)) {
          for (let em = 0; em < 4; em++) {
            if (this.scene.gameData.starterData[species.speciesId].eggMoves & (1 << em)) {
              this.speciesStarterMoves.push(speciesEggMoves[species.speciesId][em]);
            }
          }
        }

        const speciesMoveData = this.scene.gameData.starterData[species.speciesId].moveset;
        const moveData: StarterMoveset = speciesMoveData
          ? Array.isArray(speciesMoveData)
            ? speciesMoveData as StarterMoveset
            : (speciesMoveData as StarterFormMoveData)[formIndex]
          : null;
        const availableStarterMoves = this.speciesStarterMoves.concat(speciesEggMoves.hasOwnProperty(species.speciesId) ? speciesEggMoves[species.speciesId].filter((_, em: integer) => this.scene.gameData.starterData[species.speciesId].eggMoves & (1 << em)) : []);
        this.starterMoveset = (moveData || (this.speciesStarterMoves.slice(0, 4) as StarterMoveset)).filter(m => availableStarterMoves.find(sm => sm === m)) as StarterMoveset;
        // Consolidate move data if it contains an incompatible move
        if (this.starterMoveset.length < 4 && this.starterMoveset.length < availableStarterMoves.length) {
          this.starterMoveset.push(...availableStarterMoves.filter(sm => this.starterMoveset.indexOf(sm) === -1).slice(0, 4 - this.starterMoveset.length));
        }

        // Remove duplicate moves
        this.starterMoveset = this.starterMoveset.filter(
          (move, i) => {
            return this.starterMoveset.indexOf(move) === i;
          }) as StarterMoveset;

        const speciesForm = getPokemonSpeciesForm(species.speciesId, formIndex);
        const formText = Utils.capitalizeString(species?.forms[formIndex]?.formKey, "-", false, false);

        const speciesName = Utils.capitalizeString(Species[species.speciesId], "_", true, false);

        if (species.speciesId === Species.ARCEUS) {
          this.pokemonFormText.setText(i18next.t(`pokemonInfo:Type.${formText.toUpperCase()}`));
        } else {
          this.pokemonFormText.setText(formText ? i18next.t(`pokemonForm:${speciesName}${formText}`) : "");
        }

        this.setTypeIcons(speciesForm.type1, speciesForm.type2);
      } else {
        this.pokemonAbilityText.setText("");
        this.pokemonPassiveText.setText("");
        this.pokemonNatureText.setText("");
        this.setTypeIcons(null, null);
      }
    } else {
      this.shinyOverlay.setVisible(false);
      this.pokemonNumberText.setColor(this.getTextColor(TextStyle.SUMMARY));
      this.pokemonNumberText.setShadowColor(this.getTextColor(TextStyle.SUMMARY, true));
      this.pokemonGenderText.setText("");
      this.pokemonAbilityText.setText("");
      this.pokemonPassiveText.setText("");
      this.pokemonNatureText.setText("");
      this.setTypeIcons(null, null);
    }

    if (!this.starterMoveset) {
      this.starterMoveset = this.speciesStarterMoves.slice(0, 4) as StarterMoveset;
    }

    for (let m = 0; m < 4; m++) {
      const move = m < this.starterMoveset.length ? allMoves[this.starterMoveset[m]] : null;
      this.pokemonMoveBgs[m].setFrame(Type[move ? move.type : Type.UNKNOWN].toString().toLowerCase());
      this.pokemonMoveLabels[m].setText(move ? move.name : "-");
      this.pokemonMoveContainers[m].setVisible(!!move);
    }

    const hasEggMoves = species && speciesEggMoves.hasOwnProperty(species.speciesId);

    for (let em = 0; em < 4; em++) {
      const eggMove = hasEggMoves ? allMoves[speciesEggMoves[species.speciesId][em]] : null;
      const eggMoveUnlocked = eggMove && this.scene.gameData.starterData[species.speciesId].eggMoves & (1 << em);
      this.pokemonEggMoveBgs[em].setFrame(Type[eggMove ? eggMove.type : Type.UNKNOWN].toString().toLowerCase());
      this.pokemonEggMoveLabels[em].setText(eggMove && eggMoveUnlocked ? eggMove.name : "???");
    }

    this.pokemonEggMovesContainer.setVisible(this.speciesStarterDexEntry?.caughtAttr && hasEggMoves);

    this.pokemonAdditionalMoveCountLabel.setText(`(+${Math.max(this.speciesStarterMoves.length - 4, 0)})`);
    this.pokemonAdditionalMoveCountLabel.setVisible(this.speciesStarterMoves.length > 4);

    this.updateInstructions();
  }

  setTypeIcons(type1: Type, type2: Type): void {
    if (type1 !== null) {
      this.type1Icon.setVisible(true);
      this.type1Icon.setFrame(Type[type1].toLowerCase());
    } else {
      this.type1Icon.setVisible(false);
    }
    if (type2 !== null) {
      this.type2Icon.setVisible(true);
      this.type2Icon.setFrame(Type[type2].toLowerCase());
    } else {
      this.type2Icon.setVisible(false);
    }
  }

  popStarter(index: number): void {
    this.starterSpecies.splice(index, 1);
    this.starterAttr.splice(index, 1);
    this.starterAbilityIndexes.splice(index, 1);
    this.starterNatures.splice(index, 1);
    this.starterMovesets.splice(index, 1);

    for (let s = 0; s < this.starterSpecies.length; s++) {
      const species = this.starterSpecies[s];
      const currentDexAttr = this.scene.gameData.getSpeciesDefaultDexAttr(species, false, true);
      const props = this.scene.gameData.getSpeciesDexAttrProps(species, currentDexAttr);
      this.starterIcons[s].setTexture(species.getIconAtlasKey(props.formIndex, props.shiny, props.variant));
      this.starterIcons[s].setFrame(species.getIconId(props.female, props.formIndex, props.shiny, props.variant));
      this.checkIconId(this.starterIcons[s], species, props.female, props.formIndex, props.shiny, props.variant);
      if (s >= index) {
        this.starterCursorObjs[s].setPosition(this.starterCursorObjs[s + 1].x, this.starterCursorObjs[s + 1].y);
        this.starterCursorObjs[s].setVisible(this.starterCursorObjs[s + 1].visible);
      }
    }
    this.starterCursorObjs[this.starterSpecies.length].setVisible(false);
    this.starterIcons[this.starterSpecies.length].setTexture("pokemon_icons_0");
    this.starterIcons[this.starterSpecies.length].setFrame("unknown");

    if (this.starterIconsCursorObj.visible) {
      if (this.starterIconsCursorIndex === this.starterSpecies.length) {
        if (this.starterSpecies.length > 0) {
          this.starterIconsCursorIndex--;
        } else {
          // No more Pokemon selected, go back to filters
          this.starterIconsCursorObj.setVisible(false);
          this.setSpecies(null);
          this.filterBarCursor = Math.max(1, this.filterBar.numFilters - 1);
          this.setFilterMode(true);
        }
      }
      this.moveStarterIconsCursor(this.starterIconsCursorIndex);
    }

    this.tryUpdateValue();
  }

  updateStarterValueLabel(starter: StarterContainer): void {
    const speciesId = starter.species.speciesId;
    const baseStarterValue = speciesStarters[speciesId];
    const starterValue = this.scene.gameData.getSpeciesStarterValue(speciesId);
    starter.cost = starterValue;
    let valueStr = starterValue.toString();
    if (valueStr.startsWith("0.")) {
      valueStr = valueStr.slice(1);
    }
    starter.label.setText(valueStr);
    let textStyle: TextStyle;
    switch (baseStarterValue - starterValue) {
    case 0:
      textStyle = TextStyle.WINDOW;
      break;
    case 1:
    case 0.5:
      textStyle = TextStyle.SUMMARY_BLUE;
      break;
    default:
      textStyle = TextStyle.SUMMARY_GOLD;
      break;
    }
    if (baseStarterValue - starterValue > 0) {
      starter.label.setColor(this.getTextColor(textStyle));
      starter.label.setShadowColor(this.getTextColor(textStyle, true));
    }
  }

  tryUpdateValue(add?: integer, addingToParty?: boolean): boolean {
    const value = this.starterSpecies.map(s => s.generation).reduce((total: integer, gen: integer, i: integer) => total += this.scene.gameData.getSpeciesStarterValue(this.starterSpecies[i].speciesId), 0);
    const newValue = value + (add || 0);
    const valueLimit = this.getValueLimit();
    const overLimit = newValue > valueLimit;
    let newValueStr = newValue.toString();
    if (newValueStr.startsWith("0.")) {
      newValueStr = newValueStr.slice(1);
    }
    this.valueLimitLabel.setText(`${newValueStr}/${valueLimit}`);
    this.valueLimitLabel.setColor(this.getTextColor(!overLimit ? TextStyle.TOOLTIP_CONTENT : TextStyle.SUMMARY_PINK));
    this.valueLimitLabel.setShadowColor(this.getTextColor(!overLimit ? TextStyle.TOOLTIP_CONTENT : TextStyle.SUMMARY_PINK, true));
    if (overLimit) {
      this.scene.time.delayedCall(Utils.fixedInt(500), () => this.tryUpdateValue());
      return false;
    }
    let isPartyValid: boolean = this.isPartyValid(); // this checks to see if the party is valid
    if (addingToParty) { // this does a check to see if the pokemon being added is valid; if so, it will update the isPartyValid boolean
      const isNewPokemonValid = new Utils.BooleanHolder(true);
      const species = this.filteredStarterContainers[this.cursor].species;
      Challenge.applyChallenges(this.scene.gameMode, Challenge.ChallengeType.STARTER_CHOICE, species, isNewPokemonValid, this.scene.gameData.getSpeciesDexAttrProps(species, this.scene.gameData.getSpeciesDefaultDexAttr(species, false, true)), !!(this.starterSpecies.length), false, false);
      isPartyValid = isPartyValid || isNewPokemonValid.value;
    }

    /**
     * this loop is used to set the Sprite's alpha value and check if the user can select other pokemon more.
     */
    this.canAddParty = false;
    const remainValue = valueLimit - newValue;
    for (let s = 0; s < this.allSpecies.length; s++) {
      /** Cost of pokemon species */
      const speciesStarterValue = this.scene.gameData.getSpeciesStarterValue(this.allSpecies[s].speciesId);
      /** Used to detect if this pokemon is registered in starter */
      const speciesStarterDexEntry = this.scene.gameData.dexData[this.allSpecies[s].speciesId];
      /** {@linkcode Phaser.GameObjects.Sprite} object of Pokémon for setting the alpha value */
      const speciesSprite = this.starterContainers[s].icon;

      /**
       * If remainValue greater than or equal pokemon species and the pokemon is legal for this challenge, the user can select.
       * so that the alpha value of pokemon sprite set 1.
       *
       * However, if isPartyValid is false, that means none of the party members are valid for the run. In this case, we should
       * check the challenge to make sure evolutions and forms aren't being checked for mono type runs.
       * This will let us set the sprite's alpha to show it can't be selected
       *
       * If speciesStarterDexEntry?.caughtAttr is true, this species registered in stater.
       * we change to can AddParty value to true since the user has enough cost to choose this pokemon and this pokemon registered too.
       */
      const isValidForChallenge = new Utils.BooleanHolder(true);
      if (isPartyValid) { // we have two checks here - one for the party being valid and one for not. This comes from mono type challenges - if the party is valid it will check pokemon's evolutions and forms, and if it's not valid it won't check their evolutions and forms
        Challenge.applyChallenges(this.scene.gameMode, Challenge.ChallengeType.STARTER_CHOICE, this.allSpecies[s], isValidForChallenge, this.scene.gameData.getSpeciesDexAttrProps(this.allSpecies[s], this.scene.gameData.getSpeciesDefaultDexAttr(this.allSpecies[s], false, true)), !!(this.starterSpecies.length + (add ? 1 : 0)));
      } else {
        Challenge.applyChallenges(this.scene.gameMode, Challenge.ChallengeType.STARTER_CHOICE, this.allSpecies[s], isValidForChallenge, this.scene.gameData.getSpeciesDexAttrProps(this.allSpecies[s], this.scene.gameData.getSpeciesDefaultDexAttr(this.allSpecies[s], false, true)), !!(this.starterSpecies.length + (add ? 1 : 0)), false, false);
      }

      const canBeChosen = remainValue >= speciesStarterValue && isValidForChallenge.value;

      const isPokemonInParty = this.isInParty(this.allSpecies[s])[0]; // this will get the valud of isDupe from isInParty. This will let us see if the pokemon in question is in our party already so we don't grey out the sprites if they're invalid

      /* This code does a check to tell whether or not a sprite should be lit up or greyed out. There are 3 ways a pokemon's sprite should be lit up:
        * 1) If it's in your party, it's a valid pokemon (i.e. for challenge) and you have enough points to have it
        * 2) If it's in your party, it's not valid (i.e. for challenges), and you have enough points to have it
        * 3) If it's not in your party, but it's a valid pokemon and you have enough points for it
        * Any other time, the sprite should be greyed out.
        * For example, if it's in your party, valid, but costs too much, or if it's not in your party and not valid, regardless of cost
      */
      if (canBeChosen || (isPokemonInParty && remainValue >= speciesStarterValue)) {
        speciesSprite.setAlpha(1);
        if (speciesStarterDexEntry?.caughtAttr) {
          this.canAddParty = true;
        }
      } else {
        /**
         * If it can't be chosen, the user can't select.
         * so that the alpha value of pokemon sprite set 0.375.
         */
        speciesSprite.setAlpha(0.375);
      }
    }

    this.value = newValue;
    return true;
  }

  tryExit(): boolean {
    this.blockInput = true;
    const ui = this.getUi();

    const cancel = () => {
      ui.setMode(Mode.STARTER_SELECT);
      this.clearText();
      this.blockInput = false;
    };
    ui.showText(i18next.t("starterSelectUiHandler:confirmExit"), null, () => {
      ui.setModeWithoutClear(Mode.CONFIRM, () => {
        ui.setMode(Mode.STARTER_SELECT);
        this.scene.clearPhaseQueue();
        if (this.scene.gameMode.isChallenge) {
          this.scene.pushPhase(new SelectChallengePhase(this.scene));
        } else {
          this.scene.pushPhase(new TitlePhase(this.scene));
        }
        this.clearText();
        this.scene.getCurrentPhase().end();
      }, cancel, null, null, 19);
    });

    return true;
  }

  tryStart(manualTrigger: boolean = false): boolean {
    if (!this.starterSpecies.length) {
      return false;
    }

    const ui = this.getUi();

    const cancel = () => {
      ui.setMode(Mode.STARTER_SELECT);
      if (!manualTrigger) {
        this.popStarter(this.starterSpecies.length - 1);
      }
      this.clearText();
    };

    const canStart = this.isPartyValid();

    if (canStart) {
      ui.showText(i18next.t("starterSelectUiHandler:confirmStartTeam"), null, () => {
        ui.setModeWithoutClear(Mode.CONFIRM, () => {
          const startRun = () => {
            this.scene.money = this.scene.gameMode.getStartingMoney();
            ui.setMode(Mode.STARTER_SELECT);
            const thisObj = this;
            const originalStarterSelectCallback = this.starterSelectCallback;
            this.starterSelectCallback = null;
            originalStarterSelectCallback(new Array(this.starterSpecies.length).fill(0).map(function (_, i) {
              const starterSpecies = thisObj.starterSpecies[i];
              return {
                species: starterSpecies,
                dexAttr: thisObj.starterAttr[i],
                abilityIndex: thisObj.starterAbilityIndexes[i],
                passive: !(thisObj.scene.gameData.starterData[starterSpecies.speciesId].passiveAttr ^ (PassiveAttr.ENABLED | PassiveAttr.UNLOCKED)),
                nature: thisObj.starterNatures[i] as Nature,
                moveset: thisObj.starterMovesets[i],
                pokerus: thisObj.pokerusSpecies.includes(starterSpecies)
              };
            }));
          };
          startRun();
        }, cancel, null, null, 19);
      });
    } else {
      const handler = this.scene.ui.getHandler() as AwaitableUiHandler;
      handler.tutorialActive = true;
      this.scene.ui.showText(i18next.t("starterSelectUiHandler:invalidParty"), null, () => this.scene.ui.showText(null, 0, () => handler.tutorialActive = false), null, true);
    }
    return true;
  }

  /* This block checks to see if your party is valid
   * It checks each pokemon against the challenge - noting that due to monotype challenges it needs to check the pokemon while ignoring their evolutions/form change items
  */
  isPartyValid(): boolean {
    let canStart = false;
    for (let s = 0; s < this.starterSpecies.length; s++) {
      const isValidForChallenge = new Utils.BooleanHolder(true);
      const species = this.starterSpecies[s];
      Challenge.applyChallenges(this.scene.gameMode, Challenge.ChallengeType.STARTER_CHOICE, species, isValidForChallenge, this.scene.gameData.getSpeciesDexAttrProps(species, this.dexAttrCursor), this.starterSpecies.length !== 0, false, false);
      canStart = canStart || isValidForChallenge.value;
    }
    return canStart;
  }

  toggleStatsMode(on?: boolean): void {
    if (on === undefined) {
      on = !this.statsMode;
    }
    if (on) {
      this.showStats();
      this.statsMode = true;
      this.pokemonSprite.setVisible(false);
    } else {
      this.statsMode = false;
      this.statsContainer.setVisible(false);
      this.pokemonSprite.setVisible(!!this.speciesStarterDexEntry?.caughtAttr);
      this.statsContainer.updateIvs(null);
    }
  }

  showStats(): void {
    if (!this.speciesStarterDexEntry) {
      return;
    }

    this.statsContainer.setVisible(true);

    this.statsContainer.updateIvs(this.speciesStarterDexEntry.ivs);
  }

  clearText() {
    this.starterSelectMessageBoxContainer.setVisible(false);
    super.clearText();
  }

  hideInstructions(): void {
    this.shinyIconElement.setVisible(false);
    this.shinyLabel.setVisible(false);
    this.formIconElement.setVisible(false);
    this.formLabel.setVisible(false);
    this.genderIconElement.setVisible(false);
    this.genderLabel.setVisible(false);
    this.abilityIconElement.setVisible(false);
    this.abilityLabel.setVisible(false);
    this.natureIconElement.setVisible(false);
    this.natureLabel.setVisible(false);
    this.variantIconElement.setVisible(false);
    this.variantLabel.setVisible(false);
  }

  clear(): void {
    super.clear();

    StarterPrefs.save(this.starterPreferences);
    this.cursor = -1;
    this.hideInstructions();
    this.starterSelectContainer.setVisible(false);
    this.blockInput = false;

    while (this.starterSpecies.length) {
      this.popStarter(this.starterSpecies.length - 1);
    }

    if (this.statsMode) {
      this.toggleStatsMode(false);
    }
  }

  checkIconId(icon: Phaser.GameObjects.Sprite, species: PokemonSpecies, female, formIndex, shiny, variant) {
    if (icon.frame.name !== species.getIconId(female, formIndex, shiny, variant)) {
      console.log(`${species.name}'s variant icon does not exist. Replacing with default.`);
      icon.setTexture(species.getIconAtlasKey(formIndex, false, variant));
      icon.setFrame(species.getIconId(female, formIndex, false, variant));
    }
  }
}<|MERGE_RESOLUTION|>--- conflicted
+++ resolved
@@ -119,9 +119,9 @@
   { passive: 10, costReduction: [3, 10], egg: 10 },  // 10
 ];
 
-<<<<<<< HEAD
+
 const VALUE_REDUCTION_MAX = 2;
-=======
+
 // Position of UI elements
 const filterBarHeight = 17;
 const speciesContainerX = 109; // if team on the RIGHT: 109 / if on the LEFT: 143
@@ -129,7 +129,7 @@
 const teamWindowY = 18;
 const teamWindowWidth = 34;
 const teamWindowHeight = 132;
->>>>>>> 0572ac4b
+
 
 function getPassiveCandyCount(baseValue: integer): integer {
   return starterCandyCosts[baseValue - 1].passive;
