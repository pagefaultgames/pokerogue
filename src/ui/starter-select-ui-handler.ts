--- conflicted
+++ resolved
@@ -31,12 +31,9 @@
 import { TextStyle, addBBCodeTextObject, addTextObject } from "./text";
 import { Mode } from "./ui";
 import { addWindow } from "./ui-theme";
-<<<<<<< HEAD
 import {SettingKeyboard} from "#app/system/settings/settings-keyboard";
 import {Device} from "#app/enums/devices";
-=======
 import * as Challenge from "../data/challenge";
->>>>>>> 8142f268
 import MoveInfoOverlay from "./move-info-overlay";
 
 export type StarterSelectCallback = (starters: Starter[]) => void;
