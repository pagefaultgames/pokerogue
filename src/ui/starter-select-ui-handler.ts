import { pokemonPrevolutions } from "#app/data/pokemon-evolutions";
import { Variant, getVariantTint } from "#app/data/variant";
import { argbFromRgba } from "@material/material-color-utilities";
import i18next from "i18next";
import BBCodeText from "phaser3-rex-plugins/plugins/bbcodetext";
import BattleScene, { starterColors } from "../battle-scene";
import { allAbilities } from "../data/ability";
import { speciesEggMoves } from "../data/egg-moves";
import { Moves } from "../data/enums/moves";
import { Species } from "../data/enums/species";
import { GrowthRate, getGrowthRateColor } from "../data/exp";
import { Gender, getGenderColor, getGenderSymbol } from "../data/gender";
import { allMoves } from "../data/move";
import { Nature, getNatureName } from "../data/nature";
import { pokemonFormChanges } from "../data/pokemon-forms";
import { LevelMoves, pokemonFormLevelMoves, pokemonSpeciesLevelMoves } from "../data/pokemon-level-moves";
import PokemonSpecies, { allSpecies, getPokemonSpecies, getPokemonSpeciesForm, getStarterValueFriendshipCap, speciesStarters, starterPassiveAbilities } from "../data/pokemon-species";
import { Type } from "../data/type";
import { Button } from "../enums/buttons";
import { GameModes, gameModes } from "../game-mode";
import { TitlePhase } from "../phases";
import { AbilityAttr, DexAttr, DexAttrProps, DexEntry, Passive as PassiveAttr, StarterFormMoveData, StarterMoveset } from "../system/game-data";
import { Tutorial, handleTutorial } from "../tutorial";
import * as Utils from "../utils";
import { OptionSelectItem } from "./abstact-option-select-ui-handler";
import MessageUiHandler from "./message-ui-handler";
import PokemonIconAnimHandler, { PokemonIconAnimMode } from "./pokemon-icon-anim-handler";
import { StatsContainer } from "./stats-container";
import { TextStyle, addBBCodeTextObject, addTextObject } from "./text";
import { Mode } from "./ui";
import { addWindow } from "./ui-theme";

export type StarterSelectCallback = (starters: Starter[]) => void;

export interface Starter {
  species: PokemonSpecies;
  dexAttr: bigint;
  abilityIndex: integer,
  passive: boolean;
  nature: Nature;
  moveset?: StarterMoveset;
  pokerus: boolean;
}

interface LanguageSetting {
  starterInfoTextSize: string,
  instructionTextSize: string,
  starterInfoXPos?: integer,
  starterInfoYOffset?: integer
}

const languageSettings: { [key: string]: LanguageSetting } = {
  "en":{
    starterInfoTextSize: '56px',
    instructionTextSize: '42px',
  },
  "de":{
    starterInfoTextSize: '53px',
    instructionTextSize: '35px',
    starterInfoXPos: 35,
  },
  "es":{
    starterInfoTextSize: '56px',
    instructionTextSize: '35px',
  },
  "fr":{
    starterInfoTextSize: '54px',
    instructionTextSize: '42px',
  },
  "it":{
    starterInfoTextSize: '56px',
    instructionTextSize: '38px',
  },
  "pt_BR":{
    starterInfoTextSize: '47px',
    instructionTextSize: '38px',
    starterInfoXPos: 33,
  },
  "zh":{
    starterInfoTextSize: '40px',
    instructionTextSize: '42px',
    starterInfoYOffset: 2
  },
<<<<<<< HEAD
=======
  "pt":{
    starterInfoTextSize: '47px',
    instructionTextSize: '38px',
    starterInfoXPos: 32,
  },
>>>>>>> bbfb4bb7
}

const starterCandyCosts: { passive: integer, costReduction: [integer, integer] }[] = [
  { passive: 50, costReduction: [30, 75] }, // 1
  { passive: 45, costReduction: [25, 60] }, // 2
  { passive: 40, costReduction: [20, 50] }, // 3
  { passive: 30, costReduction: [15, 40] }, // 4
  { passive: 25, costReduction: [12, 35] }, // 5
  { passive: 20, costReduction: [10, 30] }, // 6
  { passive: 15, costReduction: [8, 20] },  // 7
  { passive: 10, costReduction: [5, 15] },  // 8
  { passive: 10, costReduction: [3, 10] },  // 9
  { passive: 10, costReduction: [3, 10] },  // 10
]

function getPassiveCandyCount(baseValue: integer): integer {
  return starterCandyCosts[baseValue - 1].passive;
}

function getValueReductionCandyCounts(baseValue: integer): [integer, integer] {
  return starterCandyCosts[baseValue - 1].costReduction;
}

const gens = [
    i18next.t("starterSelectUiHandler:gen1"),
    i18next.t("starterSelectUiHandler:gen2"),
    i18next.t("starterSelectUiHandler:gen3"),
    i18next.t("starterSelectUiHandler:gen4"),
    i18next.t("starterSelectUiHandler:gen5"),
    i18next.t("starterSelectUiHandler:gen6"),
    i18next.t("starterSelectUiHandler:gen7"),
    i18next.t("starterSelectUiHandler:gen8"),
    i18next.t("starterSelectUiHandler:gen9")
];

export default class StarterSelectUiHandler extends MessageUiHandler {
  private starterSelectContainer: Phaser.GameObjects.Container;
  private shinyOverlay: Phaser.GameObjects.Image;
  private starterSelectGenIconContainers: Phaser.GameObjects.Container[];
  private pokemonNumberText: Phaser.GameObjects.Text;
  private pokemonSprite: Phaser.GameObjects.Sprite;
  private pokemonNameText: Phaser.GameObjects.Text;
  private pokemonGrowthRateLabelText: Phaser.GameObjects.Text;
  private pokemonGrowthRateText: Phaser.GameObjects.Text;
  private type1Icon: Phaser.GameObjects.Sprite;
  private type2Icon: Phaser.GameObjects.Sprite;
  private pokemonLuckLabelText: Phaser.GameObjects.Text;
  private pokemonLuckText: Phaser.GameObjects.Text;
  private pokemonGenderText: Phaser.GameObjects.Text;
  private pokemonUncaughtText: Phaser.GameObjects.Text;
  private pokemonAbilityLabelText: Phaser.GameObjects.Text;
  private pokemonAbilityText: Phaser.GameObjects.Text;
  private pokemonPassiveLabelText: Phaser.GameObjects.Text;
  private pokemonPassiveText: Phaser.GameObjects.Text;
  private pokemonNatureLabelText: Phaser.GameObjects.Text;
  private pokemonNatureText: BBCodeText;
  private pokemonMovesContainer: Phaser.GameObjects.Container;
  private pokemonMoveContainers: Phaser.GameObjects.Container[];
  private pokemonMoveBgs: Phaser.GameObjects.NineSlice[];
  private pokemonMoveLabels: Phaser.GameObjects.Text[];
  private pokemonAdditionalMoveCountLabel: Phaser.GameObjects.Text;
  private pokemonEggMovesContainer: Phaser.GameObjects.Container;
  private pokemonEggMoveContainers: Phaser.GameObjects.Container[];
  private pokemonEggMoveBgs: Phaser.GameObjects.NineSlice[];
  private pokemonEggMoveLabels: Phaser.GameObjects.Text[];
  private pokemonCandyIcon: Phaser.GameObjects.Sprite;
  private pokemonCandyDarknessOverlay: Phaser.GameObjects.Sprite;
  private pokemonCandyOverlayIcon: Phaser.GameObjects.Sprite;
  private pokemonCandyCountText: Phaser.GameObjects.Text;
  private pokemonCaughtHatchedContainer: Phaser.GameObjects.Container;
  private pokemonCaughtCountText: Phaser.GameObjects.Text;
  private pokemonHatchedCountText: Phaser.GameObjects.Text;
  private genOptionsText: Phaser.GameObjects.Text;
  private instructionsText: Phaser.GameObjects.Text;
  private starterSelectMessageBox: Phaser.GameObjects.NineSlice;
  private starterSelectMessageBoxContainer: Phaser.GameObjects.Container;
  private statsContainer: StatsContainer;
  private pokemonFormText: Phaser.GameObjects.Text;

  private genMode: boolean;
  private statsMode: boolean;
  private dexAttrCursor: bigint = 0n;
  private abilityCursor: integer = -1;
  private natureCursor: integer = -1;
  private genCursor: integer = 0;
  private genScrollCursor: integer = 0;
  private starterMoveset: StarterMoveset;

  private genSpecies: PokemonSpecies[][] = [];
  private lastSpecies: PokemonSpecies;
  private speciesLoaded: Map<Species, boolean> = new Map<Species, boolean>();
  private starterGens: integer[] = [];
  private starterCursors: integer[] = [];
  private pokerusGens: integer[] = [];
  private pokerusCursors: integer[] = [];
  private starterAttr: bigint[] = [];
  private starterAbilityIndexes: integer[] = [];
  private starterNatures: Nature[] = [];
  private starterMovesets: StarterMoveset[] = [];
  private speciesStarterDexEntry: DexEntry;
  private speciesStarterMoves: Moves[];
  private canCycleShiny: boolean;
  private canCycleForm: boolean;
  private canCycleGender: boolean;
  private canCycleAbility: boolean;
  private canCycleNature: boolean;
  private canCycleVariant: boolean;
  private value: integer = 0;

  private assetLoadCancelled: Utils.BooleanHolder;
  private cursorObj: Phaser.GameObjects.Image;
  private starterCursorObjs: Phaser.GameObjects.Image[];
  private pokerusCursorObjs: Phaser.GameObjects.Image[];
  private starterIcons: Phaser.GameObjects.Sprite[];
  private genCursorObj: Phaser.GameObjects.Image;
  private genCursorHighlightObj: Phaser.GameObjects.Image;
  private valueLimitLabel: Phaser.GameObjects.Text;
  private startCursorObj: Phaser.GameObjects.NineSlice;
  private starterValueLabels: Phaser.GameObjects.Text[];
  private shinyIcons: Phaser.GameObjects.Image[][];
  private hiddenAbilityIcons: Phaser.GameObjects.Image[];
  private classicWinIcons: Phaser.GameObjects.Image[];

  private iconAnimHandler: PokemonIconAnimHandler;

  private starterSelectCallback: StarterSelectCallback;
  private gameMode: GameModes;

  protected blockInput: boolean = false;

  constructor(scene: BattleScene) {
    super(scene, Mode.STARTER_SELECT);
  }

  setup() {
    const ui = this.getUi();
    const currentLanguage = i18next.language;
    const langSettingKey = Object.keys(languageSettings).find(lang => currentLanguage.includes(lang));
    const textSettings = languageSettings[langSettingKey];

    this.starterSelectContainer = this.scene.add.container(0, -this.scene.game.canvas.height / 6);
    this.starterSelectContainer.setVisible(false);
    ui.add(this.starterSelectContainer);

    const bgColor = this.scene.add.rectangle(0, 0, this.scene.game.canvas.width / 6, this.scene.game.canvas.height / 6, 0x006860);
    bgColor.setOrigin(0, 0);
    this.starterSelectContainer.add(bgColor);

    const starterSelectBg = this.scene.add.image(0, 0, 'starter_select_bg');
    starterSelectBg.setOrigin(0, 0);
    this.starterSelectContainer.add(starterSelectBg);

    this.shinyOverlay = this.scene.add.image(6, 6, 'summary_overlay_shiny');
    this.shinyOverlay.setOrigin(0, 0);
    this.shinyOverlay.setVisible(false);
    this.starterSelectContainer.add(this.shinyOverlay);

    const starterContainerWindow = addWindow(this.scene, 141, 1, 178, 178);

    this.starterSelectContainer.add(addWindow(this.scene, 107, 1, 34, 58));
    this.starterSelectContainer.add(addWindow(this.scene, 107, 59, 34, 91));
    this.starterSelectContainer.add(addWindow(this.scene, 107, 145, 34, 34, true));
    this.starterSelectContainer.add(starterContainerWindow);

    if (!this.scene.uiTheme)
      starterContainerWindow.setVisible(false);

    this.iconAnimHandler = new PokemonIconAnimHandler();
    this.iconAnimHandler.setup(this.scene);

    this.pokemonNumberText = addTextObject(this.scene, 17, 1, '0000', TextStyle.SUMMARY);
    this.pokemonNumberText.setOrigin(0, 0);
    this.starterSelectContainer.add(this.pokemonNumberText);

    this.pokemonNameText = addTextObject(this.scene, 6, 112, '', TextStyle.SUMMARY);
    this.pokemonNameText.setOrigin(0, 0);
    this.starterSelectContainer.add(this.pokemonNameText);

    this.pokemonGrowthRateLabelText = addTextObject(this.scene, 8, 106, i18next.t("starterSelectUiHandler:growthRate"), TextStyle.SUMMARY_ALT, { fontSize: '36px' });
    this.pokemonGrowthRateLabelText.setOrigin(0, 0);
    this.pokemonGrowthRateLabelText.setVisible(false);
    this.starterSelectContainer.add(this.pokemonGrowthRateLabelText);

    this.pokemonGrowthRateText = addTextObject(this.scene, 34, 106, '', TextStyle.SUMMARY_PINK, { fontSize: '36px' });
    this.pokemonGrowthRateText.setOrigin(0, 0);
    this.starterSelectContainer.add(this.pokemonGrowthRateText);

    this.pokemonGenderText = addTextObject(this.scene, 96, 112, '', TextStyle.SUMMARY_ALT);
    this.pokemonGenderText.setOrigin(0, 0);
    this.starterSelectContainer.add(this.pokemonGenderText);

    this.pokemonUncaughtText = addTextObject(this.scene, 6, 127, i18next.t("starterSelectUiHandler:uncaught"), TextStyle.SUMMARY_ALT, { fontSize: '56px' });
    this.pokemonUncaughtText.setOrigin(0, 0);
    this.starterSelectContainer.add(this.pokemonUncaughtText);

    
    // The position should be set per language
    let starterInfoXPos = textSettings?.starterInfoXPos || 31;
    let starterInfoYOffset = textSettings?.starterInfoYOffset || 0;

    // The font size should be set per language
    let starterInfoTextSize = textSettings?.starterInfoTextSize || 56;

    this.pokemonAbilityLabelText = addTextObject(this.scene, 6, 127 + starterInfoYOffset, i18next.t("starterSelectUiHandler:ability"), TextStyle.SUMMARY_ALT, { fontSize: starterInfoTextSize });
    this.pokemonAbilityLabelText.setOrigin(0, 0);
    this.pokemonAbilityLabelText.setVisible(false);
    this.starterSelectContainer.add(this.pokemonAbilityLabelText);

    this.pokemonAbilityText = addTextObject(this.scene, starterInfoXPos, 127 + starterInfoYOffset, '', TextStyle.SUMMARY_ALT, { fontSize: starterInfoTextSize });
    this.pokemonAbilityText.setOrigin(0, 0);
    this.starterSelectContainer.add(this.pokemonAbilityText);

    this.pokemonPassiveLabelText = addTextObject(this.scene, 6, 136 + starterInfoYOffset, i18next.t("starterSelectUiHandler:passive"), TextStyle.SUMMARY_ALT, { fontSize: starterInfoTextSize });
    this.pokemonPassiveLabelText.setOrigin(0, 0);
    this.pokemonPassiveLabelText.setVisible(false);
    this.starterSelectContainer.add(this.pokemonPassiveLabelText);

    this.pokemonPassiveText = addTextObject(this.scene, starterInfoXPos, 136 + starterInfoYOffset, '', TextStyle.SUMMARY_ALT, { fontSize: starterInfoTextSize });
    this.pokemonPassiveText.setOrigin(0, 0);
    this.starterSelectContainer.add(this.pokemonPassiveText);

    this.pokemonNatureLabelText = addTextObject(this.scene, 6, 145 + starterInfoYOffset, i18next.t("starterSelectUiHandler:nature"), TextStyle.SUMMARY_ALT, { fontSize: starterInfoTextSize });
    this.pokemonNatureLabelText.setOrigin(0, 0);
    this.pokemonNatureLabelText.setVisible(false);
    this.starterSelectContainer.add(this.pokemonNatureLabelText);

    this.pokemonNatureText = addBBCodeTextObject(this.scene, starterInfoXPos, 145 + starterInfoYOffset, '', TextStyle.SUMMARY_ALT, { fontSize: starterInfoTextSize });
    this.pokemonNatureText.setOrigin(0, 0);
    this.starterSelectContainer.add(this.pokemonNatureText);

    this.pokemonMoveContainers = [];
    this.pokemonMoveBgs = [];
    this.pokemonMoveLabels = [];

    this.pokemonEggMoveContainers = [];
    this.pokemonEggMoveBgs = [];
    this.pokemonEggMoveLabels = [];

    this.genOptionsText = addTextObject(this.scene, 124, 7, '', TextStyle.WINDOW, { fontSize: 72, lineSpacing: 39, align: 'center' });
    this.genOptionsText.setShadowOffset(4.5, 4.5);
    this.genOptionsText.setOrigin(0.5, 0);
    this.starterSelectContainer.add(this.genOptionsText);

    this.updateGenOptions();

    this.starterSelectGenIconContainers = new Array(gens.length).fill(null).map((_, i) => {
      const container = this.scene.add.container(151, 9);
      if (i)
        container.setVisible(false);
      this.starterSelectContainer.add(container);
      return container;
    });

    this.pokerusCursorObjs = new Array(3).fill(null).map(() => {
      const cursorObj = this.scene.add.image(0, 0, 'select_cursor_pokerus');
      cursorObj.setVisible(false);
      cursorObj.setOrigin(0, 0);
      this.starterSelectContainer.add(cursorObj);
      return cursorObj;
    });

    this.starterCursorObjs = new Array(6).fill(null).map(() => {
      const cursorObj = this.scene.add.image(0, 0, 'select_cursor_highlight');
      cursorObj.setVisible(false);
      cursorObj.setOrigin(0, 0);
      this.starterSelectContainer.add(cursorObj);
      return cursorObj;
    });

    this.cursorObj = this.scene.add.image(0, 0, 'select_cursor');
    this.cursorObj.setOrigin(0, 0);
    this.starterSelectContainer.add(this.cursorObj);

    this.genCursorHighlightObj = this.scene.add.image(111, 5, 'select_gen_cursor_highlight');
    this.genCursorHighlightObj.setOrigin(0, 0);
    this.starterSelectContainer.add(this.genCursorHighlightObj);

    this.genCursorObj = this.scene.add.image(111, 5, 'select_gen_cursor');
    this.genCursorObj.setVisible(false);
    this.genCursorObj.setOrigin(0, 0);
    this.starterSelectContainer.add(this.genCursorObj);

    this.valueLimitLabel = addTextObject(this.scene, 124, 150, '0/10', TextStyle.TOOLTIP_CONTENT);
    this.valueLimitLabel.setOrigin(0.5, 0);
    this.starterSelectContainer.add(this.valueLimitLabel);

    const startLabel = addTextObject(this.scene, 124, 162, i18next.t("starterSelectUiHandler:start"), TextStyle.TOOLTIP_CONTENT);
    startLabel.setOrigin(0.5, 0);
    this.starterSelectContainer.add(startLabel);

    this.startCursorObj = this.scene.add.nineslice(111, 160, 'select_cursor', null, 26, 15, 6, 6, 6, 6);
    this.startCursorObj.setVisible(false);
    this.startCursorObj.setOrigin(0, 0);
    this.starterSelectContainer.add(this.startCursorObj);

    const starterSpecies: Species[] = [];

    for (let g = 0; g < this.starterSelectGenIconContainers.length; g++) {
      let s = 0;
      this.genSpecies.push([]);

      for (let species of allSpecies) {
        if (!speciesStarters.hasOwnProperty(species.speciesId) || species.generation !== g + 1 || !species.isObtainable())
          continue;
        starterSpecies.push(species.speciesId);
        this.speciesLoaded.set(species.speciesId, false);
        this.genSpecies[g].push(species);
        const defaultDexAttr = this.scene.gameData.getSpeciesDefaultDexAttr(species, false, true);
        const defaultProps = this.scene.gameData.getSpeciesDexAttrProps(species, defaultDexAttr);
        const x = (s % 9) * 18;
        const y = Math.floor(s / 9) * 18;
        const icon = this.scene.add.sprite(x - 2, y + 2, species.getIconAtlasKey(defaultProps.formIndex, defaultProps.shiny, defaultProps.variant));
        icon.setScale(0.5);
        icon.setOrigin(0, 0);
        icon.setFrame(species.getIconId(defaultProps.female, defaultProps.formIndex, defaultProps.shiny, defaultProps.variant));
        this.checkIconId(icon, species, defaultProps.female, defaultProps.formIndex, defaultProps.shiny, defaultProps.variant);
        icon.setTint(0);
        this.starterSelectGenIconContainers[g].add(icon);
        this.iconAnimHandler.addOrUpdate(icon, PokemonIconAnimMode.NONE);
        s++;
      }
    }

    this.starterIcons = new Array(6).fill(null).map((_, i) => {
      const icon = this.scene.add.sprite(113, 63 + 13 * i, 'pokemon_icons_0');
      icon.setScale(0.5);
      icon.setOrigin(0, 0);
      icon.setFrame('unknown');
      this.starterSelectContainer.add(icon);
      this.iconAnimHandler.addOrUpdate(icon, PokemonIconAnimMode.PASSIVE);
      return icon;
    });

    this.starterValueLabels = new Array(81).fill(null).map((_, i) => {
      const x = (i % 9) * 18;
      const y = Math.floor(i / 9) * 18;
      const ret = addTextObject(this.scene, x + 152, y + 11, '0', TextStyle.WINDOW, { fontSize: '32px' });
      ret.setShadowOffset(2, 2);
      ret.setOrigin(0, 0);
      ret.setVisible(false);
      this.starterSelectContainer.add(ret);
      return ret;
    });

    const getShinyStar = (i: integer, v: integer): Phaser.GameObjects.Image => {
      const x = (i % 9) * 18 - v * 3;
      const y = Math.floor(i / 9) * 18;
      const ret = this.scene.add.image(x + 163, y + 11, 'shiny_star_small');
      ret.setOrigin(0, 0);
      ret.setScale(0.5);
      ret.setVisible(false);
      this.starterSelectContainer.add(ret);
      return ret;
    }

    this.shinyIcons = new Array(81).fill(null).map((_, i) => {
      return new Array(3).fill(null).map((_, v) => getShinyStar(i, v));
    });

    this.hiddenAbilityIcons = new Array(81).fill(null).map((_, i) => {
      const x = (i % 9) * 18;
      const y = Math.floor(i / 9) * 18;
      const ret = this.scene.add.image(x + 163, y + 16, 'ha_capsule');
      ret.setOrigin(0, 0);
      ret.setScale(0.5);
      ret.setVisible(false);
      this.starterSelectContainer.add(ret);
      return ret;
    });

    this.classicWinIcons = new Array(81).fill(null).map((_, i) => {
      const x = (i % 9) * 18;
      const y = Math.floor(i / 9) * 18;
      const ret = this.scene.add.image(x + 153, y + 21, 'champion_ribbon');
      ret.setOrigin(0, 0);
      ret.setScale(0.5);
      ret.setVisible(false);
      this.starterSelectContainer.add(ret);
      return ret;
    });

    this.pokemonSprite = this.scene.add.sprite(53, 63, `pkmn__sub`);
    this.pokemonSprite.setPipeline(this.scene.spritePipeline, { tone: [ 0.0, 0.0, 0.0, 0.0 ], ignoreTimeTint: true });
    this.starterSelectContainer.add(this.pokemonSprite);

    this.type1Icon = this.scene.add.sprite(8, 98, 'types');
    this.type1Icon.setScale(0.5);
    this.type1Icon.setOrigin(0, 0);
    this.starterSelectContainer.add(this.type1Icon);

    this.type2Icon = this.scene.add.sprite(26, 98, 'types');
    this.type2Icon.setScale(0.5);
    this.type2Icon.setOrigin(0, 0);
    this.starterSelectContainer.add(this.type2Icon);

    this.pokemonLuckLabelText = addTextObject(this.scene, 8, 89, 'Luck:', TextStyle.WINDOW_ALT, { fontSize: '56px' });
    this.pokemonLuckLabelText.setOrigin(0, 0);
    this.starterSelectContainer.add(this.pokemonLuckLabelText);

    this.pokemonLuckText = addTextObject(this.scene, 8 + this.pokemonLuckLabelText.displayWidth + 2, 89, '0', TextStyle.WINDOW, { fontSize: '56px' });
    this.pokemonLuckText.setOrigin(0, 0);
    this.starterSelectContainer.add(this.pokemonLuckText);

    this.pokemonCandyIcon = this.scene.add.sprite(4.5, 18, 'candy');
    this.pokemonCandyIcon.setScale(0.5);
    this.pokemonCandyIcon.setOrigin(0, 0);
    this.starterSelectContainer.add(this.pokemonCandyIcon);

    this.pokemonFormText = addTextObject(this.scene, 6, 42, 'Form', TextStyle.WINDOW_ALT, { fontSize: '42px' });
    this.pokemonFormText.setOrigin(0, 0);
    this.starterSelectContainer.add(this.pokemonFormText);

    this.pokemonCandyOverlayIcon = this.scene.add.sprite(4.5, 18, 'candy_overlay');
    this.pokemonCandyOverlayIcon.setScale(0.5);
    this.pokemonCandyOverlayIcon.setOrigin(0, 0);
    this.starterSelectContainer.add(this.pokemonCandyOverlayIcon);

    this.pokemonCandyDarknessOverlay = this.scene.add.sprite(4.5, 18, 'candy');
    this.pokemonCandyDarknessOverlay.setScale(0.5);
    this.pokemonCandyDarknessOverlay.setOrigin(0, 0);
    this.pokemonCandyDarknessOverlay.setTint(0x000000);
    this.pokemonCandyDarknessOverlay.setAlpha(0.50);
    this.pokemonCandyDarknessOverlay.setInteractive(new Phaser.Geom.Rectangle(0, 0, 16, 16), Phaser.Geom.Rectangle.Contains);
    this.starterSelectContainer.add(this.pokemonCandyDarknessOverlay);

    this.pokemonCandyCountText = addTextObject(this.scene, 14, 18, 'x0', TextStyle.WINDOW_ALT, { fontSize: '56px' });
    this.pokemonCandyCountText.setOrigin(0, 0);
    this.starterSelectContainer.add(this.pokemonCandyCountText);

    this.pokemonCaughtHatchedContainer = this.scene.add.container(2, 25);
    this.pokemonCaughtHatchedContainer.setScale(0.5);
    this.starterSelectContainer.add(this.pokemonCaughtHatchedContainer);

    const pokemonCaughtIcon = this.scene.add.sprite(1, 0, 'items', 'pb');
    pokemonCaughtIcon.setOrigin(0, 0);
    pokemonCaughtIcon.setScale(0.75);
    this.pokemonCaughtHatchedContainer.add(pokemonCaughtIcon);

    this.pokemonCaughtCountText = addTextObject(this.scene, 24, 4, '0', TextStyle.SUMMARY_ALT);
    this.pokemonCaughtCountText.setOrigin(0, 0);
    this.pokemonCaughtHatchedContainer.add(this.pokemonCaughtCountText);

    const pokemonHatchedIcon = this.scene.add.sprite(1, 14, 'items', 'mystery_egg');
    pokemonHatchedIcon.setOrigin(0, 0);
    pokemonHatchedIcon.setScale(0.75);
    this.pokemonCaughtHatchedContainer.add(pokemonHatchedIcon);

    this.pokemonHatchedCountText = addTextObject(this.scene, 24, 19, '0', TextStyle.SUMMARY_ALT);
    this.pokemonHatchedCountText.setOrigin(0, 0);
    this.pokemonCaughtHatchedContainer.add(this.pokemonHatchedCountText);

    this.pokemonMovesContainer = this.scene.add.container(102, 16);
    this.pokemonMovesContainer.setScale(0.5);

    for (let m = 0; m < 4; m++) {
      const moveContainer = this.scene.add.container(0, 14 * m);

      const moveBg = this.scene.add.nineslice(0, 0, 'type_bgs', 'unknown', 92, 14, 2, 2, 2, 2);
      moveBg.setOrigin(1, 0);

      const moveLabel = addTextObject(this.scene, -moveBg.width / 2, 0, '-', TextStyle.PARTY);
      moveLabel.setOrigin(0.5, 0);

      this.pokemonMoveBgs.push(moveBg);
      this.pokemonMoveLabels.push(moveLabel);

      moveContainer.add(moveBg);
      moveContainer.add(moveLabel);

      this.pokemonMoveContainers.push(moveContainer);
      this.pokemonMovesContainer.add(moveContainer);
    }

    this.pokemonAdditionalMoveCountLabel = addTextObject(this.scene, -this.pokemonMoveBgs[0].width / 2, 56, '(+0)', TextStyle.PARTY);
    this.pokemonAdditionalMoveCountLabel.setOrigin(0.5, 0);

    this.pokemonMovesContainer.add(this.pokemonAdditionalMoveCountLabel);

    this.starterSelectContainer.add(this.pokemonMovesContainer);

    this.pokemonEggMovesContainer = this.scene.add.container(102, 85);
    this.pokemonEggMovesContainer.setScale(0.375);

    const eggMovesLabel = addTextObject(this.scene, -46, 0, i18next.t("starterSelectUiHandler:eggMoves"), TextStyle.WINDOW_ALT);
    eggMovesLabel.setOrigin(0.5, 0);

    this.pokemonEggMovesContainer.add(eggMovesLabel);

    for (let m = 0; m < 4; m++) {
      const eggMoveContainer = this.scene.add.container(0, 16 + 14 * m);

      const eggMoveBg = this.scene.add.nineslice(0, 0, 'type_bgs', 'unknown', 92, 14, 2, 2, 2, 2);
      eggMoveBg.setOrigin(1, 0);

      const eggMoveLabel = addTextObject(this.scene, -eggMoveBg.width / 2, 0, '???', TextStyle.PARTY);
      eggMoveLabel.setOrigin(0.5, 0);

      this.pokemonEggMoveBgs.push(eggMoveBg);
      this.pokemonEggMoveLabels.push(eggMoveLabel);

      eggMoveContainer.add(eggMoveBg);
      eggMoveContainer.add(eggMoveLabel);

      this.pokemonEggMoveContainers.push(eggMoveContainer);

      this.pokemonEggMovesContainer.add(eggMoveContainer);
    }

    this.starterSelectContainer.add(this.pokemonEggMovesContainer);

    // The font size should be set per language
    let instructionTextSize = textSettings.instructionTextSize;

    this.instructionsText = addTextObject(this.scene, 4, 156, '', TextStyle.PARTY, { fontSize: instructionTextSize });
    this.starterSelectContainer.add(this.instructionsText);

    this.starterSelectMessageBoxContainer = this.scene.add.container(0, this.scene.game.canvas.height / 6);
    this.starterSelectMessageBoxContainer.setVisible(false);
    this.starterSelectContainer.add(this.starterSelectMessageBoxContainer);

    this.starterSelectMessageBox = addWindow(this.scene, 1, -1, 318, 28);
    this.starterSelectMessageBox.setOrigin(0, 1);
    this.starterSelectMessageBoxContainer.add(this.starterSelectMessageBox);

    this.message = addTextObject(this.scene, 8, 8, '', TextStyle.WINDOW, { maxLines: 2 });
    this.message.setOrigin(0, 0);
    this.starterSelectMessageBoxContainer.add(this.message);

    const date = new Date();
    date.setUTCHours(0, 0, 0, 0);

    this.scene.executeWithSeedOffset(() => {
      for (let c = 0; c < 3; c++) {
        let randomSpeciesId: Species;
        let species: PokemonSpecies;
        let pokerusCursor: integer;

        const generateSpecies = () => {
          randomSpeciesId = Utils.randSeedItem(starterSpecies);
          species = getPokemonSpecies(randomSpeciesId);
          pokerusCursor = this.genSpecies[species.generation - 1].indexOf(species);
        };

        let dupe = false;

        do {
          dupe = false;

          generateSpecies();

          for (let pc = 0; pc < c; pc++) {
            if (this.pokerusGens[pc] === species.generation -1 && this.pokerusCursors[pc] === pokerusCursor) {
              dupe = true;
              break;
            }
          }
        } while (dupe);

        this.pokerusGens.push(species.generation - 1);
        this.pokerusCursors.push(pokerusCursor);
        this.pokerusCursorObjs[c].setPosition(150 + 18 * (pokerusCursor % 9), 10 + 18 * Math.floor(pokerusCursor / 9));
      }
    }, 0, date.getTime().toString());

    this.statsContainer = new StatsContainer(this.scene, 6, 16);

    this.scene.add.existing(this.statsContainer);

    this.statsContainer.setVisible(false);

    this.starterSelectContainer.add(this.statsContainer);

    this.updateInstructions();
  }

  show(args: any[]): boolean {
    if (args.length >= 2 && args[0] instanceof Function && typeof args[1] === 'number') {
      super.show(args);

      for (let g = 0; g < this.genSpecies.length; g++) {
        this.genSpecies[g].forEach((species, s) => {
          const dexEntry = this.scene.gameData.dexData[species.speciesId];
          const icon = this.starterSelectGenIconContainers[g].getAt(s) as Phaser.GameObjects.Sprite;
          if (dexEntry.caughtAttr)
            icon.clearTint();
          else if (dexEntry.seenAttr)
            icon.setTint(0x808080);
        });
      }

      this.starterSelectCallback = args[0] as StarterSelectCallback;

      this.starterSelectContainer.setVisible(true);

      this.gameMode = args[1];

      this.setGenMode(false);
      this.setCursor(0);
      this.setGenMode(true);
      this.setCursor(0);
      this.tryUpdateValue(0);

      handleTutorial(this.scene, Tutorial.Starter_Select);

      return true;
    }

    return false;
  }

  showText(text: string, delay?: integer, callback?: Function, callbackDelay?: integer, prompt?: boolean, promptDelay?: integer) {
    super.showText(text, delay, callback, callbackDelay, prompt, promptDelay);

    if (text?.indexOf('\n') === -1) {
      this.starterSelectMessageBox.setSize(318, 28);
      this.message.setY(-22);
    } else {
      this.starterSelectMessageBox.setSize(318, 42);
      this.message.setY(-37);
    }

    this.starterSelectMessageBoxContainer.setVisible(!!text?.length);
  }

  processInput(button: Button): boolean {
    if (this.blockInput)
      return false;

    const ui = this.getUi();

    let success = false;
    let error = false;

    if (button === Button.SUBMIT) {
      if (this.tryStart(true))
        success = true;
      else
        error = true;
    } else if (button === Button.CANCEL) {
      if (this.statsMode) {
        this.toggleStatsMode(false);
        success = true;
      } else if (this.starterCursors.length) {
        this.popStarter();
        success = true;
        this.updateInstructions();
      } else {
        this.blockInput = true;
        this.scene.clearPhaseQueue();
        this.scene.pushPhase(new TitlePhase(this.scene));
        this.scene.getCurrentPhase().end();
        success = true;
      }
    } else if (this.startCursorObj.visible) {
      switch (button) {
        case Button.ACTION:
          if (this.tryStart(true))
            success = true;
          else
            error = true;
          break;
        case Button.UP:
          this.startCursorObj.setVisible(false);
          this.setGenMode(true);
          success = true;
          break;
        case Button.LEFT:
          this.startCursorObj.setVisible(false);
          this.setGenMode(false);
          this.setCursor(this.cursor + 8);
          success = true;
          break;
        case Button.RIGHT:
          this.startCursorObj.setVisible(false);
          this.setGenMode(false);
          success = true;
          break;
      }
    } else if (this.genMode) {
      switch (button) {
        case Button.UP:
          if (this.genCursor)
            success = this.setCursor(this.genCursor - 1);
          break;
        case Button.DOWN:
          if (this.genCursor < 2)
            success = this.setCursor(this.genCursor + 1);
          else {
            this.startCursorObj.setVisible(true);
            this.setGenMode(true);
            success = true;
          }
          break;
        case Button.LEFT:
          success = this.setGenMode(false);
          this.setCursor(this.cursor + 8);
          break;
        case Button.RIGHT:
          success = this.setGenMode(false);
          break;
      }
    } else {
      if (button === Button.ACTION) {
        if (!this.speciesStarterDexEntry?.caughtAttr)
          error = true;
        else if (this.starterCursors.length < 6) {
          const options = [
            {
              label: i18next.t("starterSelectUiHandler:addToParty"),
              handler: () => {
                ui.setMode(Mode.STARTER_SELECT);
                let isDupe = false;
                for (let s = 0; s < this.starterCursors.length; s++) {
                  if (this.starterGens[s] === this.getGenCursorWithScroll() && this.starterCursors[s] === this.cursor) {
                    isDupe = true;
                    break;
                  }
                }
                const species = this.genSpecies[this.getGenCursorWithScroll()][this.cursor];
                if (!isDupe && this.tryUpdateValue(this.scene.gameData.getSpeciesStarterValue(species.speciesId))) {
                  const cursorObj = this.starterCursorObjs[this.starterCursors.length];
                  cursorObj.setVisible(true);
                  cursorObj.setPosition(this.cursorObj.x, this.cursorObj.y);
                  const props = this.scene.gameData.getSpeciesDexAttrProps(species, this.dexAttrCursor);
                  this.starterIcons[this.starterCursors.length].setTexture(species.getIconAtlasKey(props.formIndex, props.shiny, props.variant));
                  this.starterIcons[this.starterCursors.length].setFrame(species.getIconId(props.female, props.formIndex, props.shiny, props.variant));
                  this.checkIconId(this.starterIcons[this.starterCursors.length], species, props.female, props.formIndex, props.shiny, props.variant);
                  this.starterGens.push(this.getGenCursorWithScroll());
                  this.starterCursors.push(this.cursor);
                  this.starterAttr.push(this.dexAttrCursor);
                  this.starterAbilityIndexes.push(this.abilityCursor);
                  this.starterNatures.push(this.natureCursor as unknown as Nature);
                  this.starterMovesets.push(this.starterMoveset.slice(0) as StarterMoveset);
                  if (this.speciesLoaded.get(species.speciesId))
                    getPokemonSpeciesForm(species.speciesId, props.formIndex).cry(this.scene);
                  if (this.starterCursors.length === 6 || this.value === this.getValueLimit())
                    this.tryStart();
                  this.updateInstructions();
                  ui.playSelect();
                } else
                  ui.playError();
                return true;
              },
              overrideSound: true
            },
            {
              label: i18next.t("starterSelectUiHandler:toggleIVs"),
              handler: () => {
                this.toggleStatsMode();
                ui.setMode(Mode.STARTER_SELECT);
                return true;
              }
            }
          ];
          if (this.speciesStarterMoves.length > 1) {
            const showSwapOptions = (moveset: StarterMoveset) => {
              ui.setMode(Mode.STARTER_SELECT).then(() => {
                ui.showText(i18next.t("starterSelectUiHandler:selectMoveSwapOut"), null, () => {
                  ui.setModeWithoutClear(Mode.OPTION_SELECT, {
                    options: moveset.map((m: Moves, i: number) => {
                      const option: OptionSelectItem = {
                        label: allMoves[m].name,
                        handler: () => {
                          ui.setMode(Mode.STARTER_SELECT).then(() => {
                            ui.showText(`${i18next.t("starterSelectUiHandler:selectMoveSwapWith")} ${allMoves[m].name}.`, null, () => {
                              ui.setModeWithoutClear(Mode.OPTION_SELECT, {
                                options: this.speciesStarterMoves.filter((sm: Moves) => sm !== m).map(sm => {
                                  // make an option for each available starter move
                                  const option = {
                                    label: allMoves[sm].name,
                                    handler: () => {
                                      this.switchMoveHandler(i, sm, m)
                                      showSwapOptions(this.starterMoveset);
                                      return true;
                                    }
                                  };
                                  return option;
                                }).concat({
                                  label: i18next.t("menu:cancel"),
                                  handler: () => {
                                    showSwapOptions(this.starterMoveset);
                                    return true;
                                  }
                                }),
                                maxOptions: 8,
                                yOffset: 19
                              });
                            });
                          });
                          return true;
                        }
                      };
                      return option;
                    }).concat({
                      label: i18next.t("menu:cancel"),
                      handler: () => {
                        this.clearText();
                        ui.setMode(Mode.STARTER_SELECT);
                        return true;
                      }
                    }),
                    maxOptions: 8,
                    yOffset: 19
                  });
                });
              });
            };
            options.push({
              label: i18next.t("starterSelectUiHandler:manageMoves"),
              handler: () => {
                showSwapOptions(this.starterMoveset);
                return true;
              }
            });
          }
          const starterData = this.scene.gameData.starterData[this.lastSpecies.speciesId];
          const candyCount = starterData.candyCount;
          const passiveAttr = starterData.passiveAttr;
          if (passiveAttr & PassiveAttr.UNLOCKED) {
            if (!(passiveAttr & PassiveAttr.ENABLED)) {
              options.push({
                label: i18next.t("starterSelectUiHandler:enablePassive"),
                handler: () => {
                  starterData.passiveAttr |= PassiveAttr.ENABLED;
                  ui.setMode(Mode.STARTER_SELECT);
                  this.setSpeciesDetails(this.lastSpecies, undefined, undefined, undefined, undefined, undefined, undefined);
                  return true;
                }
              });
            } else {
              options.push({
                label: i18next.t("starterSelectUiHandler:disablePassive"),
                handler: () => {
                  starterData.passiveAttr ^= PassiveAttr.ENABLED;
                  ui.setMode(Mode.STARTER_SELECT);
                  this.setSpeciesDetails(this.lastSpecies, undefined, undefined, undefined, undefined, undefined, undefined);
                  return true;
                }
              });
            }
          }
          const showUseCandies = () => {
            const options = [];
            if (!(passiveAttr & PassiveAttr.UNLOCKED)) {
              const passiveCost = getPassiveCandyCount(speciesStarters[this.lastSpecies.speciesId]);
              options.push({
                label: `x${passiveCost} ${i18next.t("starterSelectUiHandler:unlockPassive")} (${allAbilities[starterPassiveAbilities[this.lastSpecies.speciesId]].name})`,
                handler: () => {
                  if (candyCount >= passiveCost) {
                    starterData.passiveAttr |= PassiveAttr.UNLOCKED | PassiveAttr.ENABLED;
                    starterData.candyCount -= passiveCost;
                    this.pokemonCandyCountText.setText(`x${starterData.candyCount}`);
                    this.scene.gameData.saveSystem().then(success => {
                      if (!success)
                        return this.scene.reset(true);
                    });
                    ui.setMode(Mode.STARTER_SELECT);
                    this.setSpeciesDetails(this.lastSpecies, undefined, undefined, undefined, undefined, undefined, undefined);
                    return true;
                  }
                  return false;
                },
                item: 'candy',
                itemArgs: starterColors[this.lastSpecies.speciesId]
              });
            }
            const valueReduction = starterData.valueReduction;
            if (valueReduction < 2) {
              const reductionCost = getValueReductionCandyCounts(speciesStarters[this.lastSpecies.speciesId])[valueReduction];
              options.push({
                label: `x${reductionCost} ${i18next.t("starterSelectUiHandler:reduceCost")}`,
                handler: () => {
                  if (candyCount >= reductionCost) {
                    starterData.valueReduction++;
                    starterData.candyCount -= reductionCost;
                    this.pokemonCandyCountText.setText(`x${starterData.candyCount}`);
                    this.scene.gameData.saveSystem().then(success => {
                      if (!success)
                        return this.scene.reset(true);
                    });
                    this.updateStarterValueLabel(this.cursor);
                    this.tryUpdateValue(0);
                    ui.setMode(Mode.STARTER_SELECT);
                    this.scene.playSound('buy');
                    return true;
                  }
                  return false;
                },
                item: 'candy',
                itemArgs: starterColors[this.lastSpecies.speciesId]
              });
            }
            options.push({
              label: i18next.t("menu:cancel"),
              handler: () => {
                ui.setMode(Mode.STARTER_SELECT);
                return true;
              }
            });
            ui.setModeWithoutClear(Mode.OPTION_SELECT, {
              options: options,
              yOffset: 47
            });
          };
          if (!pokemonPrevolutions.hasOwnProperty(this.lastSpecies.speciesId)) {
            options.push({
              label: i18next.t("starterSelectUiHandler:useCandies"),
              handler: () => {
                ui.setMode(Mode.STARTER_SELECT).then(() => showUseCandies());
                return true;
              }
            });
          }
          options.push({
            label: i18next.t("menu:cancel"),
            handler: () => {
              ui.setMode(Mode.STARTER_SELECT);
              return true;
            }
          });
          ui.setModeWithoutClear(Mode.OPTION_SELECT, {
            options: options,
            yOffset: 47
          });
          success = true;
        }
      } else {
        const genStarters = this.starterSelectGenIconContainers[this.getGenCursorWithScroll()].getAll().length;
        const rows = Math.ceil(genStarters / 9);
        const row = Math.floor(this.cursor / 9);
        const props = this.scene.gameData.getSpeciesDexAttrProps(this.lastSpecies, this.dexAttrCursor);
        switch (button) {
          case Button.CYCLE_SHINY:
            if (this.canCycleShiny) {
              this.setSpeciesDetails(this.lastSpecies, !props.shiny, undefined, undefined, props.shiny ? 0 : undefined, undefined, undefined);
              if (this.dexAttrCursor & DexAttr.SHINY)
                this.scene.playSound('sparkle');
              else
                success = true;
            }
            break;
          case Button.CYCLE_FORM:
            if (this.canCycleForm) {
              const formCount = this.lastSpecies.forms.length;
              let newFormIndex = props.formIndex;
              do {
                newFormIndex = (newFormIndex + 1) % formCount;
                if (this.speciesStarterDexEntry.caughtAttr & this.scene.gameData.getFormAttr(newFormIndex))
                  break;
              } while (newFormIndex !== props.formIndex);
              this.setSpeciesDetails(this.lastSpecies, undefined, newFormIndex, undefined, undefined, undefined, undefined);
              success = true;
            }
            break;
          case Button.CYCLE_GENDER:
            if (this.canCycleGender) {
              this.setSpeciesDetails(this.lastSpecies, undefined, undefined, !props.female, undefined, undefined, undefined);
              success = true;
            }
            break;
          case Button.CYCLE_ABILITY:
            if (this.canCycleAbility) {
              const abilityCount = this.lastSpecies.getAbilityCount();
              const abilityAttr = this.scene.gameData.starterData[this.lastSpecies.speciesId].abilityAttr;
              let newAbilityIndex = this.abilityCursor;
              do {
                newAbilityIndex = (newAbilityIndex + 1) % abilityCount;
                if (!newAbilityIndex) {
                  if (abilityAttr & AbilityAttr.ABILITY_1)
                    break;
                } else if (newAbilityIndex === 1) {
                  if (abilityAttr & (this.lastSpecies.ability2 ? AbilityAttr.ABILITY_2 : AbilityAttr.ABILITY_HIDDEN))
                    break;
                } else {
                  if (abilityAttr & AbilityAttr.ABILITY_HIDDEN)
                    break;
                }
              } while (newAbilityIndex !== this.abilityCursor);
              this.setSpeciesDetails(this.lastSpecies, undefined, undefined, undefined, undefined, newAbilityIndex, undefined);
              success = true;
            }
            break;
          case Button.CYCLE_NATURE:
            if (this.canCycleNature) {
              const natures = this.scene.gameData.getNaturesForAttr(this.speciesStarterDexEntry.natureAttr);
              const natureIndex = natures.indexOf(this.natureCursor);
              const newNature = natures[natureIndex < natures.length - 1 ? natureIndex + 1 : 0];
              this.setSpeciesDetails(this.lastSpecies, undefined, undefined, undefined, undefined, undefined, newNature, undefined);
              success = true;
            }
            break;
           case Button.CYCLE_VARIANT:
            if (this.canCycleVariant) {
              let newVariant = props.variant;
              do {
                newVariant = (newVariant + 1) % 3;
                if (!newVariant) {
                  if (this.speciesStarterDexEntry.caughtAttr & DexAttr.DEFAULT_VARIANT)
                    break;
                } else if (newVariant === 1) {
                  if (this.speciesStarterDexEntry.caughtAttr & DexAttr.VARIANT_2)
                    break;
                } else {
                  if (this.speciesStarterDexEntry.caughtAttr & DexAttr.VARIANT_3)
                    break;
                }
              } while (newVariant !== props.variant);
              this.setSpeciesDetails(this.lastSpecies, undefined, undefined, undefined, newVariant, undefined, undefined);
              success = true;
            }
            break;
          case Button.UP:
            if (row)
              success = this.setCursor(this.cursor - 9);
            break;
          case Button.DOWN:
            if (row < rows - 2 || (row < rows - 1 && this.cursor % 9 <= (genStarters - 1) % 9))
              success = this.setCursor(this.cursor + 9);
            break;
          case Button.LEFT:
            if (this.cursor % 9)
              success = this.setCursor(this.cursor - 1);
            else {
              if (row >= Math.min(5, rows - 1))
                this.startCursorObj.setVisible(true);
              success = this.setGenMode(true);
            }
            break;
          case Button.RIGHT:
            if (this.cursor % 9 < (row < rows - 1 ? 8 : (genStarters - 1) % 9))
              success = this.setCursor(this.cursor + 1);
            else {
              if (row >= Math.min(5, rows - 1))
                this.startCursorObj.setVisible(true);
              success = this.setGenMode(true);
            }
            break;
        }
      }
    }

    if (success)
      ui.playSelect();
    else if (error)
      ui.playError();

    return success || error;
  }

  switchMoveHandler(i: number, newMove: Moves, move: Moves) {
    const speciesId = this.lastSpecies.speciesId;
    const existingMoveIndex = this.starterMoveset.indexOf(newMove);
    this.starterMoveset[i] = newMove;
    if (existingMoveIndex > -1)
      this.starterMoveset[existingMoveIndex] = move;
    const props: DexAttrProps = this.scene.gameData.getSpeciesDexAttrProps(this.lastSpecies, this.dexAttrCursor);
    // species has different forms
    if (pokemonFormLevelMoves.hasOwnProperty(speciesId)) {
      // starterMoveData doesn't have base form moves or is using the single form format
      if (!this.scene.gameData.starterData[speciesId].moveset || Array.isArray(this.scene.gameData.starterData[speciesId].moveset))
        this.scene.gameData.starterData[speciesId].moveset = { [props.formIndex]: this.starterMoveset.slice(0) as StarterMoveset };
      const starterMoveData = this.scene.gameData.starterData[speciesId].moveset;

      // starterMoveData doesn't have active form moves
      if (!starterMoveData.hasOwnProperty(props.formIndex))
        this.scene.gameData.starterData[speciesId].moveset[props.formIndex] = this.starterMoveset.slice(0) as StarterMoveset;

      // does the species' starter move data have its form's starter moves and has it been updated
      if (starterMoveData.hasOwnProperty(props.formIndex)) {
        // active form move hasn't been updated
        if (starterMoveData[props.formIndex][existingMoveIndex] !== newMove)
          this.scene.gameData.starterData[speciesId].moveset[props.formIndex] = this.starterMoveset.slice(0) as StarterMoveset;
      }
    } else
      this.scene.gameData.starterData[speciesId].moveset = this.starterMoveset.slice(0) as StarterMoveset;
    this.setSpeciesDetails(this.lastSpecies, undefined, undefined, undefined, undefined, undefined, undefined, false);
  }

  updateInstructions(): void {
    let instructionLines = [ ];
    let cycleInstructionLines = [];
    if (this.speciesStarterDexEntry?.caughtAttr) {
      if (this.canCycleShiny)
        cycleInstructionLines.push(i18next.t("starterSelectUiHandler:cycleShiny"));
      if (this.canCycleForm)
        cycleInstructionLines.push(i18next.t("starterSelectUiHandler:cycleForm"));
      if (this.canCycleGender)
        cycleInstructionLines.push(i18next.t("starterSelectUiHandler:cycleGender"));
      if (this.canCycleAbility)
        cycleInstructionLines.push(i18next.t("starterSelectUiHandler:cycleAbility"));
      if (this.canCycleNature)
        cycleInstructionLines.push(i18next.t("starterSelectUiHandler:cycleNature"));
      if (this.canCycleVariant)
        cycleInstructionLines.push(i18next.t("starterSelectUiHandler:cycleVariant"));
    }

    if (cycleInstructionLines.length > 2) {
      cycleInstructionLines[0] += ' | ' + cycleInstructionLines.splice(1, 1);
      if (cycleInstructionLines.length > 2)
        cycleInstructionLines[1] += ' | ' + cycleInstructionLines.splice(2, 1);
      if (cycleInstructionLines.length > 2)
        cycleInstructionLines[2] += ' | ' + cycleInstructionLines.splice(3, 1);
    }

    for (let cil of cycleInstructionLines)
      instructionLines.push(cil);

    this.instructionsText.setText(instructionLines.join('\n'));
  }

  getValueLimit(): integer {
    switch (this.gameMode) {
      case GameModes.ENDLESS:
      case GameModes.SPLICED_ENDLESS:
        return 15;
      default:
        return 10;
    }
  }

  setCursor(cursor: integer): boolean {
    let changed = false;

    if (this.genMode) {
      changed = this.genCursor !== cursor;

      let genCursorWithScroll = this.getGenCursorWithScroll();

      if (!cursor && this.genScrollCursor) {
        this.genScrollCursor--;
        cursor++;
        this.updateGenOptions();
      } else if (cursor === 2 && this.genScrollCursor < gens.length - 3) {
        this.genScrollCursor++;
        cursor--;
        this.updateGenOptions();
      }

      if (genCursorWithScroll !== undefined)
        this.starterSelectGenIconContainers[genCursorWithScroll].setVisible(false);
      this.cursor = 0;
      this.genCursor = cursor;
      genCursorWithScroll = this.getGenCursorWithScroll();
      this.genCursorObj.setY(5 + 17 * this.genCursor);
      this.genCursorHighlightObj.setY(this.genCursorObj.y);
      this.starterSelectGenIconContainers[genCursorWithScroll].setVisible(true);

      for (let s = 0; s < this.starterCursorObjs.length; s++)
        this.starterCursorObjs[s].setVisible(this.starterGens[s] === genCursorWithScroll);
      for (let s = 0; s < this.pokerusCursorObjs.length; s++)
        this.pokerusCursorObjs[s].setVisible(this.pokerusGens[s] === genCursorWithScroll);

      const genLimit = this.genSpecies[genCursorWithScroll].length;
      for (let s = 0; s < 81; s++) {
        const speciesId = s < genLimit ? this.genSpecies[genCursorWithScroll][s].speciesId : 0 as Species;
        const slotVisible = !!speciesId;
        if (slotVisible)
          this.updateStarterValueLabel(s);
        this.starterValueLabels[s].setVisible(slotVisible);
        const speciesVariants = speciesId && this.scene.gameData.dexData[speciesId].caughtAttr & DexAttr.SHINY
          ? [ DexAttr.DEFAULT_VARIANT, DexAttr.VARIANT_2, DexAttr.VARIANT_3 ].filter(v => !!(this.scene.gameData.dexData[speciesId].caughtAttr & v))
          : [];
        for (let v = 0; v < 3; v++) {
          const hasVariant = speciesVariants.length > v;
          this.shinyIcons[s][v].setVisible(slotVisible && hasVariant);
          if (hasVariant)
            this.shinyIcons[s][v].setTint(getVariantTint(speciesVariants[v] === DexAttr.DEFAULT_VARIANT ? 0 : speciesVariants[v] === DexAttr.VARIANT_2 ? 1 : 2));
        }
        this.hiddenAbilityIcons[s].setVisible(slotVisible && !!this.scene.gameData.dexData[speciesId].caughtAttr && !!(this.scene.gameData.starterData[speciesId].abilityAttr & 4));
        this.classicWinIcons[s].setVisible(slotVisible && this.scene.gameData.starterData[speciesId].classicWinCount > 0);
      }
    } else {
      changed = super.setCursor(cursor);

      this.cursorObj.setPosition(150 + 18 * (cursor % 9), 10 + 18 * Math.floor(cursor / 9));

      this.setSpecies(this.genSpecies[this.getGenCursorWithScroll()][cursor]);

      this.updateInstructions();
    }

    return changed;
  }

  getGenCursorWithScroll(): integer {
    return this.genCursor !== undefined
      ? this.genCursor + this.genScrollCursor
      : undefined;
  }

  updateGenOptions(): void {
    let text = '';
    for (let g = this.genScrollCursor; g <= this.genScrollCursor + 2; g++) {
        let optionText = '';
        if (g === this.genScrollCursor && this.genScrollCursor)
            optionText = '↑';
        else if (g === this.genScrollCursor + 2 && this.genScrollCursor < gens.length - 3)
            optionText = '↓'
        else
            optionText = i18next.t(`starterSelectUiHandler:gen${g + 1}`);
        text += `${text ? '\n' : ''}${optionText}`;
    }
    this.genOptionsText.setText(text);
}

  setGenMode(genMode: boolean): boolean {
    this.genCursorObj.setVisible(genMode && !this.startCursorObj.visible);
    this.cursorObj.setVisible(!genMode && !this.startCursorObj.visible);

    if (genMode !== this.genMode) {
      this.genMode = genMode;

      this.setCursor(genMode ? this.genCursor : this.cursor);
      if (genMode)
        this.setSpecies(null);

      return true;
    }

    return false;
  }

  setSpecies(species: PokemonSpecies) {
    this.speciesStarterDexEntry = species ? this.scene.gameData.dexData[species.speciesId] : null;
    this.dexAttrCursor = species ? this.scene.gameData.getSpeciesDefaultDexAttr(species, false, true) : 0n;
    this.abilityCursor = species ? this.scene.gameData.getStarterSpeciesDefaultAbilityIndex(species) : 0;
    this.natureCursor = species ? this.scene.gameData.getSpeciesDefaultNature(species) : 0;

    if (this.statsMode) {
      if (this.speciesStarterDexEntry?.caughtAttr) {
        this.statsContainer.setVisible(true);
        this.showStats();
      } else {
        this.statsContainer.setVisible(false);
        this.statsContainer.updateIvs(null);
      }
    }

    if (this.lastSpecies) {
      const dexAttr = this.scene.gameData.getSpeciesDefaultDexAttr(this.lastSpecies, false, true);
      const props = this.scene.gameData.getSpeciesDexAttrProps(this.lastSpecies, dexAttr);
      const lastSpeciesIcon = (this.starterSelectGenIconContainers[this.lastSpecies.generation - 1].getAt(this.genSpecies[this.lastSpecies.generation - 1].indexOf(this.lastSpecies)) as Phaser.GameObjects.Sprite);
      lastSpeciesIcon.setTexture(this.lastSpecies.getIconAtlasKey(props.formIndex, props.shiny, props.variant), this.lastSpecies.getIconId(props.female, props.formIndex, props.shiny, props.variant));
      this.checkIconId(lastSpeciesIcon, this.lastSpecies, props.female, props.formIndex, props.shiny, props.variant);
      this.iconAnimHandler.addOrUpdate(lastSpeciesIcon, PokemonIconAnimMode.NONE);
    }

    this.lastSpecies = species;

    if (species && (this.speciesStarterDexEntry?.seenAttr || this.speciesStarterDexEntry?.caughtAttr)) {
      this.pokemonNumberText.setText(Utils.padInt(species.speciesId, 4));
      this.pokemonNameText.setText(species.name);

      if (this.speciesStarterDexEntry?.caughtAttr) {
        const colorScheme = starterColors[species.speciesId];

        const luck = this.scene.gameData.getDexAttrLuck(this.speciesStarterDexEntry.caughtAttr);
        this.pokemonLuckText.setVisible(!!luck);
        this.pokemonLuckText.setText(luck.toString());
        this.pokemonLuckText.setTint(getVariantTint(Math.min(luck - 1, 2) as Variant));
        this.pokemonLuckLabelText.setVisible(this.pokemonLuckText.visible);

        //Growth translate
        let growthReadable = Utils.toReadableString(GrowthRate[species.growthRate]);
        let growthAux = growthReadable.replace(" ", "_")
        if(i18next.exists("growth:" + growthAux)){
          growthReadable = i18next.t("growth:"+ growthAux as any)
        }
        this.pokemonGrowthRateText.setText(growthReadable);

        this.pokemonGrowthRateText.setColor(getGrowthRateColor(species.growthRate));
        this.pokemonGrowthRateText.setShadowColor(getGrowthRateColor(species.growthRate, true));
        this.pokemonGrowthRateLabelText.setVisible(true);
        this.pokemonUncaughtText.setVisible(false);
        this.pokemonAbilityLabelText.setVisible(true);
        this.pokemonPassiveLabelText.setVisible(true);
        this.pokemonNatureLabelText.setVisible(true);
        this.pokemonCaughtCountText.setText(`${this.speciesStarterDexEntry.caughtCount}`);
        this.pokemonHatchedCountText.setText(`${this.speciesStarterDexEntry.hatchedCount}`);
        this.pokemonCaughtHatchedContainer.setVisible(true);
        if (pokemonPrevolutions.hasOwnProperty(species.speciesId)) {
          this.pokemonCaughtHatchedContainer.setY(16);
          [ this.pokemonCandyIcon, this.pokemonCandyOverlayIcon, this.pokemonCandyDarknessOverlay, this.pokemonCandyCountText ].map(c => c.setVisible(false));
        } else {
          this.pokemonCaughtHatchedContainer.setY(25);
          this.pokemonCandyIcon.setTint(argbFromRgba(Utils.rgbHexToRgba(colorScheme[0])));
          this.pokemonCandyIcon.setVisible(true);
          this.pokemonCandyOverlayIcon.setTint(argbFromRgba(Utils.rgbHexToRgba(colorScheme[1])));
          this.pokemonCandyOverlayIcon.setVisible(true);
          this.pokemonCandyDarknessOverlay.setVisible(true);
          this.pokemonCandyCountText.setText(`x${this.scene.gameData.starterData[species.speciesId].candyCount}`);
          this.pokemonCandyCountText.setVisible(true);
          this.pokemonFormText.setVisible(true);

          var currentFriendship = this.scene.gameData.starterData[this.lastSpecies.speciesId].friendship;
          if (!currentFriendship || currentFriendship === undefined)
            currentFriendship = 0;

          const friendshipCap = getStarterValueFriendshipCap(speciesStarters[this.lastSpecies.speciesId]);
          const candyCropY = 16 - (16 * (currentFriendship / friendshipCap));

          if (this.pokemonCandyDarknessOverlay.visible) {
            this.pokemonCandyDarknessOverlay.on('pointerover', () => (this.scene as BattleScene).ui.showTooltip(null, `${currentFriendship}/${friendshipCap}`, true));
            this.pokemonCandyDarknessOverlay.on('pointerout', () => (this.scene as BattleScene).ui.hideTooltip());
          }

          this.pokemonCandyDarknessOverlay.setCrop(0,0,16, candyCropY);
        }
        this.iconAnimHandler.addOrUpdate(this.starterSelectGenIconContainers[species.generation - 1].getAt(this.genSpecies[species.generation - 1].indexOf(species)) as Phaser.GameObjects.Sprite, PokemonIconAnimMode.PASSIVE);

        let starterIndex = -1;

        this.starterGens.every((g, i) => {
          const starterSpecies = this.genSpecies[g][this.starterCursors[i]];
          if (starterSpecies.speciesId === species.speciesId) {
            starterIndex = i;
            return false;
          }
          return true;
        });

        let props: DexAttrProps;

        if (starterIndex > -1) {
          props = this.scene.gameData.getSpeciesDexAttrProps(species, this.starterAttr[starterIndex]);
          this.setSpeciesDetails(species, props.shiny, props.formIndex, props.female, props.variant, this.starterAbilityIndexes[starterIndex], this.starterNatures[starterIndex]);
        } else {
          const defaultDexAttr = this.scene.gameData.getSpeciesDefaultDexAttr(species, false, true);
          const defaultAbilityIndex = this.scene.gameData.getStarterSpeciesDefaultAbilityIndex(species);
          const defaultNature = this.scene.gameData.getSpeciesDefaultNature(species);
          props = this.scene.gameData.getSpeciesDexAttrProps(species, defaultDexAttr);

          this.setSpeciesDetails(species, props.shiny, props.formIndex, props.female, props.variant, defaultAbilityIndex, defaultNature);
        }

        const speciesForm = getPokemonSpeciesForm(species.speciesId, props.formIndex);
        this.setTypeIcons(speciesForm.type1, speciesForm.type2);

        this.pokemonSprite.clearTint();
        if (this.pokerusCursors.find((cursor: integer, i: integer) => cursor === this.cursor && this.pokerusGens[i] === this.getGenCursorWithScroll()))
          handleTutorial(this.scene, Tutorial.Pokerus);
      } else {
        this.pokemonGrowthRateText.setText('');
        this.pokemonGrowthRateLabelText.setVisible(false);
        this.type1Icon.setVisible(false);
        this.type2Icon.setVisible(false);
        this.pokemonLuckLabelText.setVisible(false);
        this.pokemonLuckText.setVisible(false);
        this.pokemonUncaughtText.setVisible(true);
        this.pokemonAbilityLabelText.setVisible(false);
        this.pokemonPassiveLabelText.setVisible(false);
        this.pokemonNatureLabelText.setVisible(false);
        this.pokemonCaughtHatchedContainer.setVisible(false);
        this.pokemonCandyIcon.setVisible(false);
        this.pokemonCandyOverlayIcon.setVisible(false);
        this.pokemonCandyDarknessOverlay.setVisible(false);
        this.pokemonCandyCountText.setVisible(false);
        this.pokemonFormText.setVisible(false);

        const defaultDexAttr = this.scene.gameData.getSpeciesDefaultDexAttr(species, true, true);
        const defaultAbilityIndex = this.scene.gameData.getStarterSpeciesDefaultAbilityIndex(species);
        const defaultNature = this.scene.gameData.getSpeciesDefaultNature(species);
        const props = this.scene.gameData.getSpeciesDexAttrProps(species, defaultDexAttr);

        this.setSpeciesDetails(species, props.shiny, props.formIndex, props.female, props.variant, defaultAbilityIndex, defaultNature, true);
        this.pokemonSprite.setTint(0x808080);
      }
    } else {
      this.pokemonNumberText.setText(Utils.padInt(0, 4));
      this.pokemonNameText.setText(species ? '???' : '');
      this.pokemonGrowthRateText.setText('');
      this.pokemonGrowthRateLabelText.setVisible(false);
      this.type1Icon.setVisible(false);
      this.type2Icon.setVisible(false);
      this.pokemonLuckLabelText.setVisible(false);
      this.pokemonLuckText.setVisible(false);
      this.pokemonUncaughtText.setVisible(!!species);
      this.pokemonAbilityLabelText.setVisible(false);
      this.pokemonPassiveLabelText.setVisible(false);
      this.pokemonNatureLabelText.setVisible(false);
      this.pokemonCaughtHatchedContainer.setVisible(false);
      this.pokemonCandyIcon.setVisible(false);
      this.pokemonCandyOverlayIcon.setVisible(false);
      this.pokemonCandyDarknessOverlay.setVisible(false);
      this.pokemonCandyCountText.setVisible(false);
      this.pokemonFormText.setVisible(false);

      this.setSpeciesDetails(species, false, 0, false, 0, 0, 0);
      this.pokemonSprite.clearTint();
    }
  }

  setSpeciesDetails(species: PokemonSpecies, shiny: boolean, formIndex: integer, female: boolean, variant: Variant, abilityIndex: integer, natureIndex: integer, forSeen: boolean = false): void {
    const oldProps = species ? this.scene.gameData.getSpeciesDexAttrProps(species, this.dexAttrCursor) : null;
    const oldAbilityIndex = this.abilityCursor > -1 ? this.abilityCursor : this.scene.gameData.getStarterSpeciesDefaultAbilityIndex(species);
    const oldNatureIndex = this.natureCursor > -1 ? this.natureCursor : this.scene.gameData.getSpeciesDefaultNature(species);
    this.dexAttrCursor = 0n;
    this.abilityCursor = -1;
    this.natureCursor = -1;

    if (species?.forms?.find(f => f.formKey === 'female')) {
      if (female !== undefined)
        formIndex = female ? 1 : 0;
      else if (formIndex !== undefined)
        female = formIndex === 1;
    }

    if (species) {
      this.dexAttrCursor |= (shiny !== undefined ? !shiny : !(shiny = oldProps.shiny)) ? DexAttr.NON_SHINY : DexAttr.SHINY;
      this.dexAttrCursor |= (female !== undefined ? !female : !(female = oldProps.female)) ? DexAttr.MALE : DexAttr.FEMALE;
      this.dexAttrCursor |= (variant !== undefined ? !variant : !(variant = oldProps.variant)) ? DexAttr.DEFAULT_VARIANT : variant === 1 ? DexAttr.VARIANT_2 : DexAttr.VARIANT_3;
      this.dexAttrCursor |= this.scene.gameData.getFormAttr(formIndex !== undefined ? formIndex : (formIndex = oldProps.formIndex));
      this.abilityCursor = abilityIndex !== undefined ? abilityIndex : (abilityIndex = oldAbilityIndex);
      this.natureCursor = natureIndex !== undefined ? natureIndex : (natureIndex = oldNatureIndex);
    }

    this.pokemonSprite.setVisible(false);

    if (this.assetLoadCancelled) {
      this.assetLoadCancelled.value = true;
      this.assetLoadCancelled = null;
    }

    this.starterMoveset = null;
    this.speciesStarterMoves = [];

    if (species) {
      const dexEntry = this.scene.gameData.dexData[species.speciesId];
      const abilityAttr = this.scene.gameData.starterData[species.speciesId].abilityAttr;
      if (!dexEntry.caughtAttr) {
        const props = this.scene.gameData.getSpeciesDexAttrProps(species, this.scene.gameData.getSpeciesDefaultDexAttr(species, forSeen, !forSeen));
        const defaultAbilityIndex = this.scene.gameData.getStarterSpeciesDefaultAbilityIndex(species);
        const defaultNature = this.scene.gameData.getSpeciesDefaultNature(species);
        if (shiny === undefined || shiny !== props.shiny)
          shiny = props.shiny;
        if (formIndex === undefined || formIndex !== props.formIndex)
          formIndex = props.formIndex;
        if (female === undefined || female !== props.female)
          female = props.female;
        if (variant === undefined || variant !== props.variant)
          variant = props.variant;
        if (abilityIndex === undefined || abilityIndex !== defaultAbilityIndex)
          abilityIndex = defaultAbilityIndex;
        if (natureIndex === undefined || natureIndex !== defaultNature)
          natureIndex = defaultNature;
      }

      this.shinyOverlay.setVisible(shiny);
      this.pokemonNumberText.setColor(this.getTextColor(shiny ? TextStyle.SUMMARY_GOLD : TextStyle.SUMMARY, false));
      this.pokemonNumberText.setShadowColor(this.getTextColor(shiny ? TextStyle.SUMMARY_GOLD : TextStyle.SUMMARY, true));

      if (forSeen ? this.speciesStarterDexEntry?.seenAttr : this.speciesStarterDexEntry?.caughtAttr) {
        let starterIndex = -1;

        this.starterGens.every((g, i) => {
          const starterSpecies = this.genSpecies[g][this.starterCursors[i]];
          if (starterSpecies.speciesId === species.speciesId) {
            starterIndex = i;
            return false;
          }
          return true;
        });

        if (starterIndex > -1) {
          this.starterAttr[starterIndex] = this.dexAttrCursor;
          this.starterAbilityIndexes[starterIndex] = this.abilityCursor;
          this.starterNatures[starterIndex] = this.natureCursor;
        }

        const assetLoadCancelled = new Utils.BooleanHolder(false);
        this.assetLoadCancelled = assetLoadCancelled;

        species.loadAssets(this.scene, female, formIndex, shiny, variant, true).then(() => {
          if (assetLoadCancelled.value)
            return;
          this.assetLoadCancelled = null;
          this.speciesLoaded.set(species.speciesId, true);
          this.pokemonSprite.play(species.getSpriteKey(female, formIndex, shiny, variant));
          this.pokemonSprite.setPipelineData('shiny', shiny);
          this.pokemonSprite.setPipelineData('variant', variant);
          this.pokemonSprite.setPipelineData('spriteKey', species.getSpriteKey(female, formIndex, shiny, variant));
          this.pokemonSprite.setVisible(!this.statsMode);
        });

        (this.starterSelectGenIconContainers[this.getGenCursorWithScroll()].getAt(this.cursor) as Phaser.GameObjects.Sprite)
          .setTexture(species.getIconAtlasKey(formIndex, shiny, variant), species.getIconId(female, formIndex, shiny, variant));
        this.checkIconId((this.starterSelectGenIconContainers[this.getGenCursorWithScroll()].getAt(this.cursor) as Phaser.GameObjects.Sprite), species, female, formIndex, shiny, variant);
        this.canCycleShiny = !!(dexEntry.caughtAttr & DexAttr.NON_SHINY && dexEntry.caughtAttr & DexAttr.SHINY);
        this.canCycleGender = !!(dexEntry.caughtAttr & DexAttr.MALE && dexEntry.caughtAttr & DexAttr.FEMALE);
        this.canCycleAbility = [ abilityAttr & AbilityAttr.ABILITY_1, (abilityAttr & AbilityAttr.ABILITY_2) && species.ability2, abilityAttr & AbilityAttr.ABILITY_HIDDEN ].filter(a => a).length > 1;
        this.canCycleForm = species.forms.filter(f => !f.formKey || !pokemonFormChanges[species.speciesId]?.find(fc => fc.formKey))
          .map((_, f) => dexEntry.caughtAttr & this.scene.gameData.getFormAttr(f)).filter(f => f).length > 1;
        this.canCycleNature = this.scene.gameData.getNaturesForAttr(dexEntry.natureAttr).length > 1;
        this.canCycleVariant = shiny && [ dexEntry.caughtAttr & DexAttr.DEFAULT_VARIANT, dexEntry.caughtAttr & DexAttr.VARIANT_2, dexEntry.caughtAttr & DexAttr.VARIANT_3].filter(v => v).length > 1;
      }

      if (dexEntry.caughtAttr && species.malePercent !== null) {
        const gender = !female ? Gender.MALE : Gender.FEMALE;
        this.pokemonGenderText.setText(getGenderSymbol(gender));
        this.pokemonGenderText.setColor(getGenderColor(gender));
        this.pokemonGenderText.setShadowColor(getGenderColor(gender, true));
      } else
        this.pokemonGenderText.setText('');

      if (dexEntry.caughtAttr) {
        const ability = this.lastSpecies.getAbility(abilityIndex);
        this.pokemonAbilityText.setText(allAbilities[ability].name);

        const isHidden = abilityIndex === (this.lastSpecies.ability2 ? 2 : 1);
        this.pokemonAbilityText.setColor(this.getTextColor(!isHidden ? TextStyle.SUMMARY_ALT : TextStyle.SUMMARY_GOLD));
        this.pokemonAbilityText.setShadowColor(this.getTextColor(!isHidden ? TextStyle.SUMMARY_ALT : TextStyle.SUMMARY_GOLD, true));

        const passiveAttr = this.scene.gameData.starterData[species.speciesId].passiveAttr;
        this.pokemonPassiveText.setText(passiveAttr & PassiveAttr.UNLOCKED ? passiveAttr & PassiveAttr.ENABLED ? allAbilities[starterPassiveAbilities[this.lastSpecies.speciesId]].name : i18next.t("starterSelectUiHandler:disabled") : i18next.t("starterSelectUiHandler:locked"));
        this.pokemonPassiveText.setColor(this.getTextColor(passiveAttr === (PassiveAttr.UNLOCKED | PassiveAttr.ENABLED) ? TextStyle.SUMMARY_ALT : TextStyle.SUMMARY_GRAY));
        this.pokemonPassiveText.setShadowColor(this.getTextColor(passiveAttr === (PassiveAttr.UNLOCKED | PassiveAttr.ENABLED) ? TextStyle.SUMMARY_ALT : TextStyle.SUMMARY_GRAY, true));

        this.pokemonNatureText.setText(getNatureName(natureIndex as unknown as Nature, true, true, false, this.scene.uiTheme));

        let levelMoves: LevelMoves;
        if (pokemonFormLevelMoves.hasOwnProperty(species.speciesId) && pokemonFormLevelMoves[species.speciesId].hasOwnProperty(formIndex))
          levelMoves = pokemonFormLevelMoves[species.speciesId][formIndex];
        else
          levelMoves = pokemonSpeciesLevelMoves[species.speciesId];
        this.speciesStarterMoves.push(...levelMoves.filter(lm => lm[0] <= 5).map(lm => lm[1]));
        if (speciesEggMoves.hasOwnProperty(species.speciesId)) {
          for (let em = 0; em < 4; em++) {
            if (this.scene.gameData.starterData[species.speciesId].eggMoves & Math.pow(2, em))
              this.speciesStarterMoves.push(speciesEggMoves[species.speciesId][em]);
          }
        }

        const speciesMoveData = this.scene.gameData.starterData[species.speciesId].moveset;
        let moveData: StarterMoveset = speciesMoveData
          ? Array.isArray(speciesMoveData)
            ? speciesMoveData as StarterMoveset
            : (speciesMoveData as StarterFormMoveData)[formIndex]
          : null;
        const availableStarterMoves = this.speciesStarterMoves.concat(speciesEggMoves.hasOwnProperty(species.speciesId) ? speciesEggMoves[species.speciesId].filter((_, em: integer) => this.scene.gameData.starterData[species.speciesId].eggMoves & Math.pow(2, em)) : []);
        this.starterMoveset = (moveData || (this.speciesStarterMoves.slice(0, 4) as StarterMoveset)).filter(m => availableStarterMoves.find(sm => sm === m)) as StarterMoveset;
        // Consolidate move data if it contains an incompatible move
        if (this.starterMoveset.length < 4 && this.starterMoveset.length < availableStarterMoves.length)
          this.starterMoveset.push(...availableStarterMoves.filter(sm => this.starterMoveset.indexOf(sm) === -1).slice(0, 4 - this.starterMoveset.length));
        
        // Remove duplicate moves
        this.starterMoveset = this.starterMoveset.filter(
          (move, i) => {
            return this.starterMoveset.indexOf(move) === i;
          }) as StarterMoveset;        

        const speciesForm = getPokemonSpeciesForm(species.speciesId, formIndex);

        const formText = species?.forms[formIndex]?.formKey.split('-');
        for (let i = 0; i < formText?.length; i++)
          formText[i] = formText[i].charAt(0).toUpperCase() + formText[i].substring(1);

        this.pokemonFormText.setText(formText?.join(' '));

        this.setTypeIcons(speciesForm.type1, speciesForm.type2);
      } else {
        this.pokemonAbilityText.setText('');
        this.pokemonPassiveText.setText('');
        this.pokemonNatureText.setText('');
        this.setTypeIcons(null, null);
      }
    } else {
      this.shinyOverlay.setVisible(false);
      this.pokemonNumberText.setColor(this.getTextColor(TextStyle.SUMMARY));
      this.pokemonNumberText.setShadowColor(this.getTextColor(TextStyle.SUMMARY, true));
      this.pokemonGenderText.setText('');
      this.pokemonAbilityText.setText('');
      this.pokemonPassiveText.setText('');
      this.pokemonNatureText.setText('');
      this.setTypeIcons(null, null);
    }

    if (!this.starterMoveset)
      this.starterMoveset = this.speciesStarterMoves.slice(0, 4) as StarterMoveset;

    for (let m = 0; m < 4; m++) {
      const move = m < this.starterMoveset.length ? allMoves[this.starterMoveset[m]] : null;
      this.pokemonMoveBgs[m].setFrame(Type[move ? move.type : Type.UNKNOWN].toString().toLowerCase());
      this.pokemonMoveLabels[m].setText(move ? move.name : '-');
      this.pokemonMoveContainers[m].setVisible(!!move);
    }

    const hasEggMoves = species && speciesEggMoves.hasOwnProperty(species.speciesId);

    for (let em = 0; em < 4; em++) {
      const eggMove = hasEggMoves ? allMoves[speciesEggMoves[species.speciesId][em]] : null;
      const eggMoveUnlocked = eggMove && this.scene.gameData.starterData[species.speciesId].eggMoves & Math.pow(2, em);
      this.pokemonEggMoveBgs[em].setFrame(Type[eggMove ? eggMove.type : Type.UNKNOWN].toString().toLowerCase());
      this.pokemonEggMoveLabels[em].setText(eggMove && eggMoveUnlocked ? eggMove.name : '???');
    }

    this.pokemonEggMovesContainer.setVisible(this.speciesStarterDexEntry?.caughtAttr && hasEggMoves);

    this.pokemonAdditionalMoveCountLabel.setText(`(+${Math.max(this.speciesStarterMoves.length - 4, 0)})`);
    this.pokemonAdditionalMoveCountLabel.setVisible(this.speciesStarterMoves.length > 4);

    this.updateInstructions();
  }

  setTypeIcons(type1: Type, type2: Type): void {
    if (type1 !== null) {
      this.type1Icon.setVisible(true);
      this.type1Icon.setFrame(Type[type1].toLowerCase());
    } else
      this.type1Icon.setVisible(false);
    if (type2 !== null) {
      this.type2Icon.setVisible(true);
      this.type2Icon.setFrame(Type[type2].toLowerCase());
    } else
      this.type2Icon.setVisible(false);
  }

  popStarter(): void {
    this.starterGens.pop();
    this.starterCursors.pop();
    this.starterAttr.pop();
    this.starterAbilityIndexes.pop();
    this.starterNatures.pop();
    this.starterMovesets.pop();
    this.starterCursorObjs[this.starterCursors.length].setVisible(false);
    this.starterIcons[this.starterCursors.length].setTexture('pokemon_icons_0');
    this.starterIcons[this.starterCursors.length].setFrame('unknown');
    this.tryUpdateValue();
  }

  updateStarterValueLabel(cursor: integer): void {
    const speciesId = this.genSpecies[this.getGenCursorWithScroll()][cursor].speciesId;
    const baseStarterValue = speciesStarters[speciesId];
    const starterValue = this.scene.gameData.getSpeciesStarterValue(speciesId);
    let valueStr = starterValue.toString();
    if (valueStr.startsWith('0.'))
      valueStr = valueStr.slice(1);
    this.starterValueLabels[cursor].setText(valueStr);
    let textStyle: TextStyle;
    switch (baseStarterValue - starterValue) {
      case 0:
        textStyle = TextStyle.WINDOW;
        break;
      case 1:
      case 0.5:
        textStyle = TextStyle.SUMMARY_BLUE;
        break;
      default:
        textStyle = TextStyle.SUMMARY_GOLD;
        break;
    }
    this.starterValueLabels[cursor].setColor(this.getTextColor(textStyle));
    this.starterValueLabels[cursor].setShadowColor(this.getTextColor(textStyle, true));
  }

  tryUpdateValue(add?: integer): boolean {
    const value = this.starterGens.reduce((total: integer, gen: integer, i: integer) => total += this.scene.gameData.getSpeciesStarterValue(this.genSpecies[gen][this.starterCursors[i]].speciesId), 0);
    const newValue = value + (add || 0);
    const valueLimit = this.getValueLimit();
    const overLimit = newValue > valueLimit;
    let newValueStr = newValue.toString();
    if (newValueStr.startsWith('0.'))
      newValueStr = newValueStr.slice(1);
    this.valueLimitLabel.setText(`${newValueStr}/${valueLimit}`);
    this.valueLimitLabel.setColor(this.getTextColor(!overLimit ? TextStyle.TOOLTIP_CONTENT : TextStyle.SUMMARY_PINK));
    this.valueLimitLabel.setShadowColor(this.getTextColor(!overLimit ? TextStyle.TOOLTIP_CONTENT : TextStyle.SUMMARY_PINK, true));
    if (overLimit) {
      this.scene.time.delayedCall(Utils.fixedInt(500), () => this.tryUpdateValue());
      return false;
    }
    for (let g = 0; g < this.genSpecies.length; g++) {
      for (let s = 0; s < this.genSpecies[g].length; s++)
        (this.starterSelectGenIconContainers[g].getAt(s) as Phaser.GameObjects.Sprite).setAlpha((newValue + this.scene.gameData.getSpeciesStarterValue(this.genSpecies[g][s].speciesId)) > valueLimit ? 0.375 : 1);
    }
    this.value = newValue;
    return true;
  }

  tryStart(manualTrigger: boolean = false): boolean {
    if (!this.starterGens.length)
      return false;

    const ui = this.getUi();

    const cancel = () => {
      ui.setMode(Mode.STARTER_SELECT);
      if (!manualTrigger)
        this.popStarter();
      this.clearText();
    };

    ui.showText(i18next.t("starterSelectUiHandler:confirmStartTeam"), null, () => {
      ui.setModeWithoutClear(Mode.CONFIRM, () => {
        const startRun = (gameMode: GameModes) => {
          this.scene.gameMode = gameModes[gameMode];
          this.scene.money = this.scene.gameMode.getStartingMoney();
          ui.setMode(Mode.STARTER_SELECT);
          const thisObj = this;
          const originalStarterSelectCallback = this.starterSelectCallback;
          this.starterSelectCallback = null;
          originalStarterSelectCallback(new Array(this.starterGens.length).fill(0).map(function (_, i) {
            const starterSpecies = thisObj.genSpecies[thisObj.starterGens[i]][thisObj.starterCursors[i]];
            return {
              species: starterSpecies,
              dexAttr: thisObj.starterAttr[i],
              abilityIndex: thisObj.starterAbilityIndexes[i],
              passive: !(thisObj.scene.gameData.starterData[starterSpecies.speciesId].passiveAttr ^ (PassiveAttr.ENABLED | PassiveAttr.UNLOCKED)),
              nature: thisObj.starterNatures[i] as Nature,
              moveset: thisObj.starterMovesets[i],
              pokerus: !![ 0, 1, 2 ].filter(n => thisObj.pokerusGens[n] === starterSpecies.generation - 1 && thisObj.pokerusCursors[n] === thisObj.genSpecies[starterSpecies.generation - 1].indexOf(starterSpecies)).length
            };
          }));
        };
        startRun(this.gameMode);
      }, cancel, null, null, 19);
    });

    return true;
  }

  toggleStatsMode(on?: boolean): void {
    if (on === undefined)
      on = !this.statsMode;
    if (on) {
      this.showStats();
      this.statsMode = true;
      this.pokemonSprite.setVisible(false);
    } else {
      this.statsMode = false;
      this.statsContainer.setVisible(false);
      this.pokemonSprite.setVisible(!!this.speciesStarterDexEntry?.caughtAttr);
      this.statsContainer.updateIvs(null);
    }
  }

  showStats(): void {
    if (!this.speciesStarterDexEntry)
      return;

    this.statsContainer.setVisible(true);

    this.statsContainer.updateIvs(this.speciesStarterDexEntry.ivs);
  }

  clearText() {
    this.starterSelectMessageBoxContainer.setVisible(false);
    super.clearText();
  }

  clear(): void {
    super.clear();
    this.cursor = -1;
    this.starterSelectContainer.setVisible(false);
    this.blockInput = false;

    while (this.starterCursors.length)
      this.popStarter();

    if (this.statsMode)
      this.toggleStatsMode(false);
  }

  checkIconId(icon: Phaser.GameObjects.Sprite, species: PokemonSpecies, female, formIndex, shiny, variant) {
    if (icon.frame.name != species.getIconId(female, formIndex, shiny, variant)) {
      console.log(`${species.name}'s variant icon does not exist. Replacing with default.`);
      icon.setTexture(species.getIconAtlasKey(formIndex, false, variant));
      icon.setFrame(species.getIconId(female, formIndex, false, variant));
    }
  }
}<|MERGE_RESOLUTION|>--- conflicted
+++ resolved
@@ -81,14 +81,11 @@
     instructionTextSize: '42px',
     starterInfoYOffset: 2
   },
-<<<<<<< HEAD
-=======
   "pt":{
     starterInfoTextSize: '47px',
     instructionTextSize: '38px',
     starterInfoXPos: 32,
   },
->>>>>>> bbfb4bb7
 }
 
 const starterCandyCosts: { passive: integer, costReduction: [integer, integer] }[] = [
