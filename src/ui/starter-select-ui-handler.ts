import type { CandyUpgradeNotificationChangedEvent } from "#app/events/battle-scene";
import { BattleSceneEventType } from "#app/events/battle-scene";
import { pokemonEvolutions, pokemonPrevolutions } from "#app/data/balance/pokemon-evolutions";
import type { Variant } from "#app/data/variant";
import { getVariantTint, getVariantIcon } from "#app/data/variant";
import { argbFromRgba } from "@material/material-color-utilities";
import i18next from "i18next";
import type BBCodeText from "phaser3-rex-plugins/plugins/bbcodetext";
import { starterColors } from "#app/battle-scene";
import { globalScene } from "#app/global-scene";
import type { Ability } from "#app/data/ability";
import { allAbilities } from "#app/data/ability";
import { speciesEggMoves } from "#app/data/balance/egg-moves";
import { GrowthRate, getGrowthRateColor } from "#app/data/exp";
import { Gender, getGenderColor, getGenderSymbol } from "#app/data/gender";
import { allMoves } from "#app/data/moves/move";
import { getNatureName } from "#app/data/nature";
import { pokemonFormChanges } from "#app/data/pokemon-forms";
import type { LevelMoves } from "#app/data/balance/pokemon-level-moves";
import { pokemonFormLevelMoves, pokemonSpeciesLevelMoves } from "#app/data/balance/pokemon-level-moves";
import type PokemonSpecies from "#app/data/pokemon-species";
import { allSpecies, getPokemonSpecies, getPokemonSpeciesForm, getPokerusStarters } from "#app/data/pokemon-species";
import { getStarterValueFriendshipCap, speciesStarterCosts, POKERUS_STARTER_COUNT } from "#app/data/balance/starters";
import { PokemonType } from "#enums/pokemon-type";
import { GameModes } from "#app/game-mode";
import type {
  DexAttrProps,
  DexEntry,
  StarterMoveset,
  StarterAttributes,
  StarterPreferences,
} from "#app/system/game-data";
import { AbilityAttr, DexAttr, loadStarterPreferences, saveStarterPreferences } from "#app/system/game-data";
import { Tutorial, handleTutorial } from "#app/tutorial";
import type { OptionSelectItem } from "#app/ui/abstact-option-select-ui-handler";
import MessageUiHandler from "#app/ui/message-ui-handler";
import PokemonIconAnimHandler, { PokemonIconAnimMode } from "#app/ui/pokemon-icon-anim-handler";
import { StatsContainer } from "#app/ui/stats-container";
import { TextStyle, addBBCodeTextObject, addTextObject } from "#app/ui/text";
import { Mode } from "#app/ui/ui";
import { addWindow } from "#app/ui/ui-theme";
import { Egg } from "#app/data/egg";
import Overrides from "#app/overrides";
import { SettingKeyboard } from "#app/system/settings/settings-keyboard";
import { Passive as PassiveAttr } from "#enums/passive";
import * as Challenge from "#app/data/challenge";
import MoveInfoOverlay from "#app/ui/move-info-overlay";
import { getEggTierForSpecies } from "#app/data/egg";
import { Device } from "#enums/devices";
import type { Moves } from "#enums/moves";
import { Species } from "#enums/species";
import { Button } from "#enums/buttons";
import { EggSourceType } from "#enums/egg-source-types";
import { DropDown, DropDownLabel, DropDownOption, DropDownState, DropDownType, SortCriteria } from "#app/ui/dropdown";
import { StarterContainer } from "#app/ui/starter-container";
import { DropDownColumn, FilterBar } from "#app/ui/filter-bar";
import { ScrollBar } from "#app/ui/scroll-bar";
import { SelectChallengePhase } from "#app/phases/select-challenge-phase";
import { EncounterPhase } from "#app/phases/encounter-phase";
import { TitlePhase } from "#app/phases/title-phase";
import { Abilities } from "#enums/abilities";
import {
  getPassiveCandyCount,
  getValueReductionCandyCounts,
  getSameSpeciesEggCandyCounts,
} from "#app/data/balance/starters";
import {
  BooleanHolder,
  fixedInt,
  getLocalizedSpriteKey,
  isNullOrUndefined,
  NumberHolder,
  padInt,
  randIntRange,
  rgbHexToRgba,
  toReadableString,
} from "#app/utils";
import type { Nature } from "#enums/nature";
import { PLAYER_PARTY_MAX_SIZE } from "#app/constants";
import { achvs } from "#app/system/achv";
import * as Utils from "../utils";
import type { GameObjects } from "phaser";

export type StarterSelectCallback = (starters: Starter[]) => void;

export interface Starter {
  species: PokemonSpecies;
  dexAttr: bigint;
  abilityIndex: number;
  passive: boolean;
  nature: Nature;
  moveset?: StarterMoveset;
  pokerus: boolean;
  nickname?: string;
  teraType?: PokemonType;
}

interface LanguageSetting {
  starterInfoTextSize: string;
  instructionTextSize: string;
  starterInfoXPos?: number;
  starterInfoYOffset?: number;
}

const languageSettings: { [key: string]: LanguageSetting } = {
  en: {
    starterInfoTextSize: "56px",
    instructionTextSize: "38px",
  },
  de: {
    starterInfoTextSize: "48px",
    instructionTextSize: "35px",
    starterInfoXPos: 33,
  },
  "es-ES": {
    starterInfoTextSize: "52px",
    instructionTextSize: "35px",
  },
  fr: {
    starterInfoTextSize: "54px",
    instructionTextSize: "38px",
  },
  it: {
    starterInfoTextSize: "56px",
    instructionTextSize: "38px",
  },
  pt_BR: {
    starterInfoTextSize: "47px",
    instructionTextSize: "38px",
    starterInfoXPos: 33,
  },
  zh: {
    starterInfoTextSize: "47px",
    instructionTextSize: "38px",
    starterInfoYOffset: 1,
    starterInfoXPos: 24,
  },
  pt: {
    starterInfoTextSize: "48px",
    instructionTextSize: "42px",
    starterInfoXPos: 33,
  },
  ko: {
    starterInfoTextSize: "52px",
    instructionTextSize: "38px",
  },
  ja: {
    starterInfoTextSize: "51px",
    instructionTextSize: "38px",
  },
  "ca-ES": {
    starterInfoTextSize: "56px",
    instructionTextSize: "38px",
  },
};

const valueReductionMax = 2;

// Position of UI elements
const filterBarHeight = 17;
const speciesContainerX = 109; // if team on the RIGHT: 109 / if on the LEFT: 143
const teamWindowX = 285; // if team on the RIGHT: 285 / if on the LEFT: 109
const teamWindowY = 38;
const teamWindowWidth = 34;
const teamWindowHeight = 107;
const randomSelectionWindowHeight = 20;

/**
 * Calculates the starter position for a Pokemon of a given UI index
 * @param index UI index to calculate the starter position of
 * @returns An interface with an x and y property
 */
function calcStarterPosition(index: number, scrollCursor = 0): { x: number; y: number } {
  const yOffset = 13;
  const height = 17;
  const x = (index % 9) * 18;
  const y = yOffset + (Math.floor(index / 9) - scrollCursor) * height;

  return { x: x, y: y };
}

/**
 * Calculates the y position for the icon of stater pokemon selected for the team
 * @param index index of the Pokemon in the team (0-5)
 * @returns the y position to use for the icon
 */
function calcStarterIconY(index: number) {
  const starterSpacing = teamWindowHeight / 7;
  const firstStarterY = teamWindowY + starterSpacing / 2;
  return Math.round(firstStarterY + starterSpacing * index);
}

/**
 * Finds the index of the team Pokemon closest vertically to the given y position
 * @param y the y position to find closest starter Pokemon
 * @param teamSize how many Pokemon are in the team (0-6)
 * @returns index of the closest Pokemon in the team container
 */
function findClosestStarterIndex(y: number, teamSize = 6): number {
  let smallestDistance = teamWindowHeight;
  let closestStarterIndex = 0;
  for (let i = 0; i < teamSize; i++) {
    const distance = Math.abs(y - (calcStarterIconY(i) - 13));
    if (distance < smallestDistance) {
      closestStarterIndex = i;
      smallestDistance = distance;
    }
  }
  return closestStarterIndex;
}

/**
 * Finds the row of the filtered Pokemon closest vertically to the given Pokemon in the team
 * @param index index of the Pokemon in the team (0-5)
 * @param numberOfRows the number of rows to check against
 * @returns index of the row closest vertically to the given Pokemon
 */
function findClosestStarterRow(index: number, numberOfRows: number) {
  const currentY = calcStarterIconY(index) - 13;
  let smallestDistance = teamWindowHeight;
  let closestRowIndex = 0;
  for (let i = 0; i < numberOfRows; i++) {
    const distance = Math.abs(currentY - calcStarterPosition(i * 9).y);
    if (distance < smallestDistance) {
      closestRowIndex = i;
      smallestDistance = distance;
    }
  }
  return closestRowIndex;
}

interface SpeciesDetails {
  shiny?: boolean;
  formIndex?: number;
  female?: boolean;
  variant?: Variant;
  abilityIndex?: number;
  natureIndex?: number;
  forSeen?: boolean; // default = false
  teraType?: PokemonType;
}

export default class StarterSelectUiHandler extends MessageUiHandler {
  private starterSelectContainer: Phaser.GameObjects.Container;
  private starterSelectScrollBar: ScrollBar;
  private filterBarContainer: Phaser.GameObjects.Container;
  private filterBar: FilterBar;
  private shinyOverlay: Phaser.GameObjects.Image;
  private starterContainers: StarterContainer[] = [];
  private filteredStarterContainers: StarterContainer[] = [];
  private validStarterContainers: StarterContainer[] = [];
  private pokemonNumberText: Phaser.GameObjects.Text;
  private pokemonSprite: Phaser.GameObjects.Sprite;
  private pokemonNameText: Phaser.GameObjects.Text;
  private pokemonGrowthRateLabelText: Phaser.GameObjects.Text;
  private pokemonGrowthRateText: Phaser.GameObjects.Text;
  private type1Icon: Phaser.GameObjects.Sprite;
  private type2Icon: Phaser.GameObjects.Sprite;
  private pokemonLuckLabelText: Phaser.GameObjects.Text;
  private pokemonLuckText: Phaser.GameObjects.Text;
  private pokemonGenderText: Phaser.GameObjects.Text;
  private pokemonUncaughtText: Phaser.GameObjects.Text;
  private pokemonAbilityLabelText: Phaser.GameObjects.Text;
  private pokemonAbilityText: Phaser.GameObjects.Text;
  private pokemonPassiveLabelText: Phaser.GameObjects.Text;
  private pokemonPassiveText: Phaser.GameObjects.Text;
  private pokemonNatureLabelText: Phaser.GameObjects.Text;
  private pokemonNatureText: BBCodeText;
  private pokemonMovesContainer: Phaser.GameObjects.Container;
  private pokemonMoveContainers: Phaser.GameObjects.Container[];
  private pokemonMoveBgs: Phaser.GameObjects.NineSlice[];
  private pokemonMoveLabels: Phaser.GameObjects.Text[];
  private pokemonAdditionalMoveCountLabel: Phaser.GameObjects.Text;
  private pokemonEggMovesContainer: Phaser.GameObjects.Container;
  private pokemonEggMoveContainers: Phaser.GameObjects.Container[];
  private pokemonEggMoveBgs: Phaser.GameObjects.NineSlice[];
  private pokemonEggMoveLabels: Phaser.GameObjects.Text[];
  private pokemonCandyContainer: Phaser.GameObjects.Container;
  private pokemonCandyIcon: Phaser.GameObjects.Sprite;
  private pokemonCandyDarknessOverlay: Phaser.GameObjects.Sprite;
  private pokemonCandyOverlayIcon: Phaser.GameObjects.Sprite;
  private pokemonCandyCountText: Phaser.GameObjects.Text;
  private pokemonCaughtHatchedContainer: Phaser.GameObjects.Container;
  private pokemonCaughtCountText: Phaser.GameObjects.Text;
  private pokemonFormText: Phaser.GameObjects.Text;
  private pokemonHatchedIcon: Phaser.GameObjects.Sprite;
  private pokemonHatchedCountText: Phaser.GameObjects.Text;
  private pokemonShinyIcon: Phaser.GameObjects.Sprite;
  private pokemonPassiveDisabledIcon: Phaser.GameObjects.Sprite;
  private pokemonPassiveLockedIcon: Phaser.GameObjects.Sprite;
  private teraIcon: Phaser.GameObjects.Sprite;

  private activeTooltip: "ABILITY" | "PASSIVE" | "CANDY" | undefined;
  private instructionsContainer: Phaser.GameObjects.Container;
  private filterInstructionsContainer: Phaser.GameObjects.Container;
  private shinyIconElement: Phaser.GameObjects.Sprite;
  private formIconElement: Phaser.GameObjects.Sprite;
  private abilityIconElement: Phaser.GameObjects.Sprite;
  private genderIconElement: Phaser.GameObjects.Sprite;
  private natureIconElement: Phaser.GameObjects.Sprite;
  private teraIconElement: Phaser.GameObjects.Sprite;
  private goFilterIconElement: Phaser.GameObjects.Sprite;
  private shinyLabel: Phaser.GameObjects.Text;
  private formLabel: Phaser.GameObjects.Text;
  private genderLabel: Phaser.GameObjects.Text;
  private abilityLabel: Phaser.GameObjects.Text;
  private natureLabel: Phaser.GameObjects.Text;
  private teraLabel: Phaser.GameObjects.Text;
  private goFilterLabel: Phaser.GameObjects.Text;

  private starterSelectMessageBox: Phaser.GameObjects.NineSlice;
  private starterSelectMessageBoxContainer: Phaser.GameObjects.Container;
  private statsContainer: StatsContainer;
  private moveInfoOverlay: MoveInfoOverlay;

  private statsMode: boolean;
  private starterIconsCursorXOffset = -3;
  private starterIconsCursorYOffset = 1;
  private starterIconsCursorIndex: number;
  private filterMode: boolean;
  private dexAttrCursor = 0n;
  private abilityCursor = -1;
  private natureCursor = -1;
  private teraCursor: PokemonType = PokemonType.UNKNOWN;
  private filterBarCursor = 0;
  private starterMoveset: StarterMoveset | null;
  private scrollCursor: number;

  private allSpecies: PokemonSpecies[] = [];
  private lastSpecies: PokemonSpecies;
  private speciesLoaded: Map<Species, boolean> = new Map<Species, boolean>();
  public starterSpecies: PokemonSpecies[] = [];
  private pokerusSpecies: PokemonSpecies[] = [];
  private starterAttr: bigint[] = [];
  private starterAbilityIndexes: number[] = [];
  private starterNatures: Nature[] = [];
  private starterTeras: PokemonType[] = [];
  private starterMovesets: StarterMoveset[] = [];
  private speciesStarterDexEntry: DexEntry | null;
  private speciesStarterMoves: Moves[];
  private canCycleShiny: boolean;
  private canCycleForm: boolean;
  private canCycleGender: boolean;
  private canCycleAbility: boolean;
  private canCycleNature: boolean;
  private canCycleTera: boolean;

  private assetLoadCancelled: BooleanHolder | null;
  public cursorObj: Phaser.GameObjects.Image;
  private starterCursorObjs: Phaser.GameObjects.Image[];
  private pokerusCursorObjs: Phaser.GameObjects.Image[];
  private starterIcons: Phaser.GameObjects.Sprite[];
  private starterIconsCursorObj: Phaser.GameObjects.Image;
  private valueLimitLabel: Phaser.GameObjects.Text;
  private startCursorObj: Phaser.GameObjects.NineSlice;
  private randomCursorObj: Phaser.GameObjects.NineSlice;

  private iconAnimHandler: PokemonIconAnimHandler;

  //variables to keep track of the dynamically rendered list of instruction prompts for starter select
  private instructionRowX = 0;
  private instructionRowY = 0;
  private instructionRowTextOffset = 9;
  private filterInstructionRowX = 0;
  private filterInstructionRowY = 0;

  private starterSelectCallback: StarterSelectCallback | null;

  private starterPreferences: StarterPreferences;

  protected blockInput = false;

  constructor() {
    super(Mode.STARTER_SELECT);
  }

  setup() {
    const ui = this.getUi();
    const currentLanguage = i18next.resolvedLanguage ?? "en";
    const langSettingKey = Object.keys(languageSettings).find(lang => currentLanguage.includes(lang)) ?? "en";
    const textSettings = languageSettings[langSettingKey];

    this.starterSelectContainer = globalScene.add.container(0, -globalScene.game.canvas.height / 6);
    this.starterSelectContainer.setVisible(false);
    ui.add(this.starterSelectContainer);

    const bgColor = globalScene.add.rectangle(
      0,
      0,
      globalScene.game.canvas.width / 6,
      globalScene.game.canvas.height / 6,
      0x006860,
    );
    bgColor.setOrigin(0, 0);
    this.starterSelectContainer.add(bgColor);

    const starterSelectBg = globalScene.add.image(0, 0, "starter_select_bg");
    starterSelectBg.setOrigin(0, 0);
    this.starterSelectContainer.add(starterSelectBg);

    this.shinyOverlay = globalScene.add.image(6, 6, "summary_overlay_shiny");
    this.shinyOverlay.setOrigin(0, 0);
    this.shinyOverlay.setVisible(false);
    this.starterSelectContainer.add(this.shinyOverlay);

    const starterContainerWindow = addWindow(speciesContainerX, filterBarHeight + 1, 175, 161);
    const starterContainerBg = globalScene.add.image(
      speciesContainerX + 1,
      filterBarHeight + 2,
      "starter_container_bg",
    );
    starterContainerBg.setOrigin(0, 0);
    this.starterSelectContainer.add(starterContainerBg);

    this.starterSelectContainer.add(
      addWindow(
        teamWindowX,
        teamWindowY - randomSelectionWindowHeight,
        teamWindowWidth,
        randomSelectionWindowHeight,
        true,
      ),
    );
    this.starterSelectContainer.add(addWindow(teamWindowX, teamWindowY, teamWindowWidth, teamWindowHeight));
    this.starterSelectContainer.add(
      addWindow(teamWindowX, teamWindowY + teamWindowHeight, teamWindowWidth, teamWindowWidth, true),
    );
    this.starterSelectContainer.add(starterContainerWindow);

    // Create and initialise filter bar
    this.filterBarContainer = globalScene.add.container(0, 0);
    this.filterBar = new FilterBar(Math.min(speciesContainerX, teamWindowX), 1, 210, filterBarHeight);

    // gen filter
    const genOptions: DropDownOption[] = [
      new DropDownOption(1, new DropDownLabel(i18next.t("starterSelectUiHandler:gen1"))),
      new DropDownOption(2, new DropDownLabel(i18next.t("starterSelectUiHandler:gen2"))),
      new DropDownOption(3, new DropDownLabel(i18next.t("starterSelectUiHandler:gen3"))),
      new DropDownOption(4, new DropDownLabel(i18next.t("starterSelectUiHandler:gen4"))),
      new DropDownOption(5, new DropDownLabel(i18next.t("starterSelectUiHandler:gen5"))),
      new DropDownOption(6, new DropDownLabel(i18next.t("starterSelectUiHandler:gen6"))),
      new DropDownOption(7, new DropDownLabel(i18next.t("starterSelectUiHandler:gen7"))),
      new DropDownOption(8, new DropDownLabel(i18next.t("starterSelectUiHandler:gen8"))),
      new DropDownOption(9, new DropDownLabel(i18next.t("starterSelectUiHandler:gen9"))),
    ];
    const genDropDown: DropDown = new DropDown(0, 0, genOptions, this.updateStarters, DropDownType.HYBRID);
    this.filterBar.addFilter(DropDownColumn.GEN, i18next.t("filterBar:genFilter"), genDropDown);

    // type filter
    const typeKeys = Object.keys(PokemonType).filter(v => Number.isNaN(Number(v)));
    const typeOptions: DropDownOption[] = [];
    typeKeys.forEach((type, index) => {
      if (index === 0 || index === 19) {
        return;
      }
      const typeSprite = globalScene.add.sprite(0, 0, getLocalizedSpriteKey("types"));
      typeSprite.setScale(0.5);
      typeSprite.setFrame(type.toLowerCase());
      typeOptions.push(new DropDownOption(index, new DropDownLabel("", typeSprite)));
    });
    this.filterBar.addFilter(
      DropDownColumn.TYPES,
      i18next.t("filterBar:typeFilter"),
      new DropDown(0, 0, typeOptions, this.updateStarters, DropDownType.HYBRID, 0.5),
    );

    // caught filter
    const shiny1Sprite = globalScene.add.sprite(0, 0, "shiny_icons");
    shiny1Sprite.setOrigin(0.15, 0.2);
    shiny1Sprite.setScale(0.6);
    shiny1Sprite.setFrame(getVariantIcon(0));
    shiny1Sprite.setTint(getVariantTint(0));
    const shiny2Sprite = globalScene.add.sprite(0, 0, "shiny_icons");
    shiny2Sprite.setOrigin(0.15, 0.2);
    shiny2Sprite.setScale(0.6);
    shiny2Sprite.setFrame(getVariantIcon(1));
    shiny2Sprite.setTint(getVariantTint(1));
    const shiny3Sprite = globalScene.add.sprite(0, 0, "shiny_icons");
    shiny3Sprite.setOrigin(0.15, 0.2);
    shiny3Sprite.setScale(0.6);
    shiny3Sprite.setFrame(getVariantIcon(2));
    shiny3Sprite.setTint(getVariantTint(2));

    const caughtOptions = [
      new DropDownOption("SHINY3", new DropDownLabel("", shiny3Sprite)),
      new DropDownOption("SHINY2", new DropDownLabel("", shiny2Sprite)),
      new DropDownOption("SHINY", new DropDownLabel("", shiny1Sprite)),
      new DropDownOption("NORMAL", new DropDownLabel(i18next.t("filterBar:normal"))),
      new DropDownOption("UNCAUGHT", new DropDownLabel(i18next.t("filterBar:uncaught"))),
    ];

    this.filterBar.addFilter(
      DropDownColumn.CAUGHT,
      i18next.t("filterBar:caughtFilter"),
      new DropDown(0, 0, caughtOptions, this.updateStarters, DropDownType.HYBRID),
    );

    // unlocks filter
    const passiveLabels = [
      new DropDownLabel(i18next.t("filterBar:passive"), undefined, DropDownState.OFF),
      new DropDownLabel(i18next.t("filterBar:passiveUnlocked"), undefined, DropDownState.ON),
      new DropDownLabel(i18next.t("filterBar:passiveUnlockable"), undefined, DropDownState.UNLOCKABLE),
      new DropDownLabel(i18next.t("filterBar:passiveLocked"), undefined, DropDownState.EXCLUDE),
    ];

    const costReductionLabels = [
      new DropDownLabel(i18next.t("filterBar:costReduction"), undefined, DropDownState.OFF),
      new DropDownLabel(i18next.t("filterBar:costReductionUnlocked"), undefined, DropDownState.ON),
      new DropDownLabel(i18next.t("filterBar:costReductionUnlockedOne"), undefined, DropDownState.ONE),
      new DropDownLabel(i18next.t("filterBar:costReductionUnlockedTwo"), undefined, DropDownState.TWO),
      new DropDownLabel(i18next.t("filterBar:costReductionUnlockable"), undefined, DropDownState.UNLOCKABLE),
      new DropDownLabel(i18next.t("filterBar:costReductionLocked"), undefined, DropDownState.EXCLUDE),
    ];

    const unlocksOptions = [
      new DropDownOption("PASSIVE", passiveLabels),
      new DropDownOption("COST_REDUCTION", costReductionLabels),
    ];

    this.filterBar.addFilter(
      DropDownColumn.UNLOCKS,
      i18next.t("filterBar:unlocksFilter"),
      new DropDown(0, 0, unlocksOptions, this.updateStarters, DropDownType.RADIAL),
    );

    // misc filter
    const favoriteLabels = [
      new DropDownLabel(i18next.t("filterBar:favorite"), undefined, DropDownState.OFF),
      new DropDownLabel(i18next.t("filterBar:isFavorite"), undefined, DropDownState.ON),
      new DropDownLabel(i18next.t("filterBar:notFavorite"), undefined, DropDownState.EXCLUDE),
    ];
    const winLabels = [
      new DropDownLabel(i18next.t("filterBar:ribbon"), undefined, DropDownState.OFF),
      new DropDownLabel(i18next.t("filterBar:hasWon"), undefined, DropDownState.ON),
      new DropDownLabel(i18next.t("filterBar:hasNotWon"), undefined, DropDownState.EXCLUDE),
    ];
    const hiddenAbilityLabels = [
      new DropDownLabel(i18next.t("filterBar:hiddenAbility"), undefined, DropDownState.OFF),
      new DropDownLabel(i18next.t("filterBar:hasHiddenAbility"), undefined, DropDownState.ON),
      new DropDownLabel(i18next.t("filterBar:noHiddenAbility"), undefined, DropDownState.EXCLUDE),
    ];
    const eggLabels = [
      new DropDownLabel(i18next.t("filterBar:egg"), undefined, DropDownState.OFF),
      new DropDownLabel(i18next.t("filterBar:eggPurchasable"), undefined, DropDownState.ON),
    ];
    const pokerusLabels = [
      new DropDownLabel(i18next.t("filterBar:pokerus"), undefined, DropDownState.OFF),
      new DropDownLabel(i18next.t("filterBar:hasPokerus"), undefined, DropDownState.ON),
    ];
    const miscOptions = [
      new DropDownOption("FAVORITE", favoriteLabels),
      new DropDownOption("WIN", winLabels),
      new DropDownOption("HIDDEN_ABILITY", hiddenAbilityLabels),
      new DropDownOption("EGG", eggLabels),
      new DropDownOption("POKERUS", pokerusLabels),
    ];
    this.filterBar.addFilter(
      DropDownColumn.MISC,
      i18next.t("filterBar:miscFilter"),
      new DropDown(0, 0, miscOptions, this.updateStarters, DropDownType.RADIAL),
    );

    // sort filter
    const sortOptions = [
      new DropDownOption(
        SortCriteria.NUMBER,
        new DropDownLabel(i18next.t("filterBar:sortByNumber"), undefined, DropDownState.ON),
      ),
      new DropDownOption(SortCriteria.COST, new DropDownLabel(i18next.t("filterBar:sortByCost"))),
      new DropDownOption(SortCriteria.CANDY, new DropDownLabel(i18next.t("filterBar:sortByCandies"))),
      new DropDownOption(SortCriteria.IV, new DropDownLabel(i18next.t("filterBar:sortByIVs"))),
      new DropDownOption(SortCriteria.NAME, new DropDownLabel(i18next.t("filterBar:sortByName"))),
      new DropDownOption(SortCriteria.CAUGHT, new DropDownLabel(i18next.t("filterBar:sortByNumCaught"))),
      new DropDownOption(SortCriteria.HATCHED, new DropDownLabel(i18next.t("filterBar:sortByNumHatched"))),
    ];
    this.filterBar.addFilter(
      DropDownColumn.SORT,
      i18next.t("filterBar:sortFilter"),
      new DropDown(0, 0, sortOptions, this.updateStarters, DropDownType.SINGLE),
    );
    this.filterBarContainer.add(this.filterBar);

    this.starterSelectContainer.add(this.filterBarContainer);

    // Offset the generation filter dropdown to avoid covering the filtered pokemon
    this.filterBar.offsetHybridFilters();

    if (!globalScene.uiTheme) {
      starterContainerWindow.setVisible(false);
    }

    this.iconAnimHandler = new PokemonIconAnimHandler();
    this.iconAnimHandler.setup();

    this.pokemonNumberText = addTextObject(17, 1, "0000", TextStyle.SUMMARY);
    this.pokemonNumberText.setOrigin(0, 0);
    this.starterSelectContainer.add(this.pokemonNumberText);

    this.pokemonNameText = addTextObject(6, 112, "", TextStyle.SUMMARY);
    this.pokemonNameText.setOrigin(0, 0);
    this.starterSelectContainer.add(this.pokemonNameText);

    this.pokemonGrowthRateLabelText = addTextObject(
      8,
      106,
      i18next.t("starterSelectUiHandler:growthRate"),
      TextStyle.SUMMARY_ALT,
      { fontSize: "36px" },
    );
    this.pokemonGrowthRateLabelText.setOrigin(0, 0);
    this.pokemonGrowthRateLabelText.setVisible(false);
    this.starterSelectContainer.add(this.pokemonGrowthRateLabelText);

    this.pokemonGrowthRateText = addTextObject(34, 106, "", TextStyle.SUMMARY_PINK, { fontSize: "36px" });
    this.pokemonGrowthRateText.setOrigin(0, 0);
    this.starterSelectContainer.add(this.pokemonGrowthRateText);

    this.pokemonGenderText = addTextObject(96, 112, "", TextStyle.SUMMARY_ALT);
    this.pokemonGenderText.setOrigin(0, 0);
    this.starterSelectContainer.add(this.pokemonGenderText);

    this.pokemonUncaughtText = addTextObject(
      6,
      127,
      i18next.t("starterSelectUiHandler:uncaught"),
      TextStyle.SUMMARY_ALT,
      { fontSize: "56px" },
    );
    this.pokemonUncaughtText.setOrigin(0, 0);
    this.starterSelectContainer.add(this.pokemonUncaughtText);

    // The position should be set per language
    const starterInfoXPos = textSettings?.starterInfoXPos || 31;
    const starterInfoYOffset = textSettings?.starterInfoYOffset || 0;

    // The font size should be set per language
    const starterInfoTextSize = textSettings?.starterInfoTextSize || 56;

    this.pokemonAbilityLabelText = addTextObject(
      6,
      127 + starterInfoYOffset,
      i18next.t("starterSelectUiHandler:ability"),
      TextStyle.SUMMARY_ALT,
      { fontSize: starterInfoTextSize },
    );
    this.pokemonAbilityLabelText.setOrigin(0, 0);
    this.pokemonAbilityLabelText.setVisible(false);

    this.starterSelectContainer.add(this.pokemonAbilityLabelText);

    this.pokemonAbilityText = addTextObject(starterInfoXPos, 127 + starterInfoYOffset, "", TextStyle.SUMMARY_ALT, {
      fontSize: starterInfoTextSize,
    });
    this.pokemonAbilityText.setOrigin(0, 0);
    this.pokemonAbilityText.setInteractive(new Phaser.Geom.Rectangle(0, 0, 250, 55), Phaser.Geom.Rectangle.Contains);

    this.starterSelectContainer.add(this.pokemonAbilityText);

    this.pokemonPassiveLabelText = addTextObject(
      6,
      136 + starterInfoYOffset,
      i18next.t("starterSelectUiHandler:passive"),
      TextStyle.SUMMARY_ALT,
      { fontSize: starterInfoTextSize },
    );
    this.pokemonPassiveLabelText.setOrigin(0, 0);
    this.pokemonPassiveLabelText.setVisible(false);
    this.starterSelectContainer.add(this.pokemonPassiveLabelText);

    this.pokemonPassiveText = addTextObject(starterInfoXPos, 136 + starterInfoYOffset, "", TextStyle.SUMMARY_ALT, {
      fontSize: starterInfoTextSize,
    });
    this.pokemonPassiveText.setOrigin(0, 0);
    this.pokemonPassiveText.setInteractive(new Phaser.Geom.Rectangle(0, 0, 250, 55), Phaser.Geom.Rectangle.Contains);
    this.starterSelectContainer.add(this.pokemonPassiveText);

    this.pokemonPassiveDisabledIcon = globalScene.add.sprite(starterInfoXPos, 137 + starterInfoYOffset, "icon_stop");
    this.pokemonPassiveDisabledIcon.setOrigin(0, 0.5);
    this.pokemonPassiveDisabledIcon.setScale(0.35);
    this.pokemonPassiveDisabledIcon.setVisible(false);
    this.starterSelectContainer.add(this.pokemonPassiveDisabledIcon);

    this.pokemonPassiveLockedIcon = globalScene.add.sprite(starterInfoXPos, 137 + starterInfoYOffset, "icon_lock");
    this.pokemonPassiveLockedIcon.setOrigin(0, 0.5);
    this.pokemonPassiveLockedIcon.setScale(0.42, 0.38);
    this.pokemonPassiveLockedIcon.setVisible(false);
    this.starterSelectContainer.add(this.pokemonPassiveLockedIcon);

    this.pokemonNatureLabelText = addTextObject(
      6,
      145 + starterInfoYOffset,
      i18next.t("starterSelectUiHandler:nature"),
      TextStyle.SUMMARY_ALT,
      { fontSize: starterInfoTextSize },
    );
    this.pokemonNatureLabelText.setOrigin(0, 0);
    this.pokemonNatureLabelText.setVisible(false);
    this.starterSelectContainer.add(this.pokemonNatureLabelText);

    this.pokemonNatureText = addBBCodeTextObject(starterInfoXPos, 145 + starterInfoYOffset, "", TextStyle.SUMMARY_ALT, {
      fontSize: starterInfoTextSize,
    });
    this.pokemonNatureText.setOrigin(0, 0);
    this.starterSelectContainer.add(this.pokemonNatureText);

    this.pokemonMoveContainers = [];
    this.pokemonMoveBgs = [];
    this.pokemonMoveLabels = [];

    this.pokemonEggMoveContainers = [];
    this.pokemonEggMoveBgs = [];
    this.pokemonEggMoveLabels = [];

    this.valueLimitLabel = addTextObject(teamWindowX + 17, 150, "0/10", TextStyle.TOOLTIP_CONTENT);
    this.valueLimitLabel.setOrigin(0.5, 0);
    this.starterSelectContainer.add(this.valueLimitLabel);

    const startLabel = addTextObject(teamWindowX + 17, 162, i18next.t("common:start"), TextStyle.TOOLTIP_CONTENT);
    startLabel.setOrigin(0.5, 0);
    this.starterSelectContainer.add(startLabel);

    this.startCursorObj = globalScene.add.nineslice(
      teamWindowX + 4,
      160,
      "select_cursor",
      undefined,
      26,
      15,
      6,
      6,
      6,
      6,
    );
    this.startCursorObj.setVisible(false);
    this.startCursorObj.setOrigin(0, 0);
    this.starterSelectContainer.add(this.startCursorObj);

    const randomSelectLabel = addTextObject(
      teamWindowX + 17,
      23,
      i18next.t("starterSelectUiHandler:randomize"),
      TextStyle.TOOLTIP_CONTENT,
    );
    randomSelectLabel.setOrigin(0.5, 0);
    this.starterSelectContainer.add(randomSelectLabel);

    this.randomCursorObj = globalScene.add.nineslice(
      teamWindowX + 4,
      21,
      "select_cursor",
      undefined,
      26,
      15,
      6,
      6,
      6,
      6,
    );
    this.randomCursorObj.setVisible(false);
    this.randomCursorObj.setOrigin(0, 0);
    this.starterSelectContainer.add(this.randomCursorObj);

    const starterSpecies: Species[] = [];

    const starterBoxContainer = globalScene.add.container(speciesContainerX + 6, 9); //115

    this.starterSelectScrollBar = new ScrollBar(161, 12, 5, starterContainerWindow.height - 6, 9);

    starterBoxContainer.add(this.starterSelectScrollBar);

    this.pokerusCursorObjs = new Array(POKERUS_STARTER_COUNT).fill(null).map(() => {
      const cursorObj = globalScene.add.image(0, 0, "select_cursor_pokerus");
      cursorObj.setVisible(false);
      cursorObj.setOrigin(0, 0);
      starterBoxContainer.add(cursorObj);
      return cursorObj;
    });

    this.starterCursorObjs = new Array(6).fill(null).map(() => {
      const cursorObj = globalScene.add.image(0, 0, "select_cursor_highlight");
      cursorObj.setVisible(false);
      cursorObj.setOrigin(0, 0);
      starterBoxContainer.add(cursorObj);
      return cursorObj;
    });

    this.cursorObj = globalScene.add.image(0, 0, "select_cursor");
    this.cursorObj.setOrigin(0, 0);
    this.starterIconsCursorObj = globalScene.add.image(289, 64, "select_gen_cursor");
    this.starterIconsCursorObj.setName("starter-icons-cursor");
    this.starterIconsCursorObj.setVisible(false);
    this.starterIconsCursorObj.setOrigin(0, 0);
    this.starterSelectContainer.add(this.starterIconsCursorObj);

    starterBoxContainer.add(this.cursorObj);

    for (const species of allSpecies) {
      if (!speciesStarterCosts.hasOwnProperty(species.speciesId) || !species.isObtainable()) {
        continue;
      }

      starterSpecies.push(species.speciesId);
      this.speciesLoaded.set(species.speciesId, false);
      this.allSpecies.push(species);

      const starterContainer = new StarterContainer(species).setVisible(false);
      this.iconAnimHandler.addOrUpdate(starterContainer.icon, PokemonIconAnimMode.NONE);
      this.starterContainers.push(starterContainer);
      starterBoxContainer.add(starterContainer);
    }

    this.starterSelectContainer.add(starterBoxContainer);

    this.starterIcons = new Array(6).fill(null).map((_, i) => {
      const icon = globalScene.add.sprite(teamWindowX + 7, calcStarterIconY(i), "pokemon_icons_0");
      icon.setScale(0.5);
      icon.setOrigin(0, 0);
      icon.setFrame("unknown");
      this.starterSelectContainer.add(icon);
      this.iconAnimHandler.addOrUpdate(icon, PokemonIconAnimMode.PASSIVE);
      return icon;
    });

    this.pokemonSprite = globalScene.add.sprite(53, 63, "pkmn__sub");
    this.pokemonSprite.setPipeline(globalScene.spritePipeline, {
      tone: [0.0, 0.0, 0.0, 0.0],
      ignoreTimeTint: true,
    });
    this.starterSelectContainer.add(this.pokemonSprite);

    this.type1Icon = globalScene.add.sprite(8, 98, getLocalizedSpriteKey("types"));
    this.type1Icon.setScale(0.5);
    this.type1Icon.setOrigin(0, 0);
    this.starterSelectContainer.add(this.type1Icon);

    this.type2Icon = globalScene.add.sprite(26, 98, getLocalizedSpriteKey("types"));
    this.type2Icon.setScale(0.5);
    this.type2Icon.setOrigin(0, 0);
    this.starterSelectContainer.add(this.type2Icon);

    this.pokemonLuckLabelText = addTextObject(8, 89, i18next.t("common:luckIndicator"), TextStyle.WINDOW_ALT, {
      fontSize: "56px",
    });
    this.pokemonLuckLabelText.setOrigin(0, 0);
    this.starterSelectContainer.add(this.pokemonLuckLabelText);

    this.pokemonLuckText = addTextObject(8 + this.pokemonLuckLabelText.displayWidth + 2, 89, "0", TextStyle.WINDOW, {
      fontSize: "56px",
    });
    this.pokemonLuckText.setOrigin(0, 0);
    this.starterSelectContainer.add(this.pokemonLuckText);

    // Candy icon and count
    this.pokemonCandyContainer = globalScene.add.container(4.5, 18);

    this.pokemonCandyIcon = globalScene.add.sprite(0, 0, "candy");
    this.pokemonCandyIcon.setScale(0.5);
    this.pokemonCandyIcon.setOrigin(0, 0);
    this.pokemonCandyContainer.add(this.pokemonCandyIcon);

    this.pokemonCandyOverlayIcon = globalScene.add.sprite(0, 0, "candy_overlay");
    this.pokemonCandyOverlayIcon.setScale(0.5);
    this.pokemonCandyOverlayIcon.setOrigin(0, 0);
    this.pokemonCandyContainer.add(this.pokemonCandyOverlayIcon);

    this.pokemonCandyDarknessOverlay = globalScene.add.sprite(0, 0, "candy");
    this.pokemonCandyDarknessOverlay.setScale(0.5);
    this.pokemonCandyDarknessOverlay.setOrigin(0, 0);
    this.pokemonCandyDarknessOverlay.setTint(0x000000);
    this.pokemonCandyDarknessOverlay.setAlpha(0.5);
    this.pokemonCandyContainer.add(this.pokemonCandyDarknessOverlay);

    this.pokemonCandyCountText = addTextObject(9.5, 0, "x0", TextStyle.WINDOW_ALT, { fontSize: "56px" });
    this.pokemonCandyCountText.setOrigin(0, 0);
    this.pokemonCandyContainer.add(this.pokemonCandyCountText);

    this.pokemonCandyContainer.setInteractive(new Phaser.Geom.Rectangle(0, 0, 30, 20), Phaser.Geom.Rectangle.Contains);
    this.starterSelectContainer.add(this.pokemonCandyContainer);

    this.pokemonFormText = addTextObject(6, 42, "Form", TextStyle.WINDOW_ALT, {
      fontSize: "42px",
    });
    this.pokemonFormText.setOrigin(0, 0);
    this.starterSelectContainer.add(this.pokemonFormText);

    this.pokemonCaughtHatchedContainer = globalScene.add.container(2, 25);
    this.pokemonCaughtHatchedContainer.setScale(0.5);
    this.starterSelectContainer.add(this.pokemonCaughtHatchedContainer);

    const pokemonCaughtIcon = globalScene.add.sprite(1, 0, "items", "pb");
    pokemonCaughtIcon.setOrigin(0, 0);
    pokemonCaughtIcon.setScale(0.75);
    this.pokemonCaughtHatchedContainer.add(pokemonCaughtIcon);

    this.pokemonCaughtCountText = addTextObject(24, 4, "0", TextStyle.SUMMARY_ALT);
    this.pokemonCaughtCountText.setOrigin(0, 0);
    this.pokemonCaughtHatchedContainer.add(this.pokemonCaughtCountText);

    this.pokemonHatchedIcon = globalScene.add.sprite(1, 14, "egg_icons");
    this.pokemonHatchedIcon.setOrigin(0.15, 0.2);
    this.pokemonHatchedIcon.setScale(0.8);
    this.pokemonCaughtHatchedContainer.add(this.pokemonHatchedIcon);

    this.pokemonShinyIcon = globalScene.add.sprite(14, 76, "shiny_icons");
    this.pokemonShinyIcon.setOrigin(0.15, 0.2);
    this.pokemonShinyIcon.setScale(1);
    this.pokemonCaughtHatchedContainer.add(this.pokemonShinyIcon);

    this.pokemonHatchedCountText = addTextObject(24, 19, "0", TextStyle.SUMMARY_ALT);
    this.pokemonHatchedCountText.setOrigin(0, 0);
    this.pokemonCaughtHatchedContainer.add(this.pokemonHatchedCountText);

    this.pokemonMovesContainer = globalScene.add.container(102, 16);
    this.pokemonMovesContainer.setScale(0.375);

    for (let m = 0; m < 4; m++) {
      const moveContainer = globalScene.add.container(0, 14 * m);

      const moveBg = globalScene.add.nineslice(0, 0, "type_bgs", "unknown", 92, 14, 2, 2, 2, 2);
      moveBg.setOrigin(1, 0);

      const moveLabel = addTextObject(-moveBg.width / 2, 0, "-", TextStyle.PARTY);
      moveLabel.setOrigin(0.5, 0);

      this.pokemonMoveBgs.push(moveBg);
      this.pokemonMoveLabels.push(moveLabel);

      moveContainer.add(moveBg);
      moveContainer.add(moveLabel);

      this.pokemonMoveContainers.push(moveContainer);
      this.pokemonMovesContainer.add(moveContainer);
    }

    this.pokemonAdditionalMoveCountLabel = addTextObject(
      -this.pokemonMoveBgs[0].width / 2,
      56,
      "(+0)",
      TextStyle.PARTY,
    );
    this.pokemonAdditionalMoveCountLabel.setOrigin(0.5, 0);

    this.pokemonMovesContainer.add(this.pokemonAdditionalMoveCountLabel);

    this.starterSelectContainer.add(this.pokemonMovesContainer);

    this.pokemonEggMovesContainer = globalScene.add.container(102, 85);
    this.pokemonEggMovesContainer.setScale(0.375);

    const eggMovesLabel = addTextObject(-46, 0, i18next.t("starterSelectUiHandler:eggMoves"), TextStyle.WINDOW_ALT);
    eggMovesLabel.setOrigin(0.5, 0);

    this.pokemonEggMovesContainer.add(eggMovesLabel);

    for (let m = 0; m < 4; m++) {
      const eggMoveContainer = globalScene.add.container(0, 16 + 14 * m);

      const eggMoveBg = globalScene.add.nineslice(0, 0, "type_bgs", "unknown", 92, 14, 2, 2, 2, 2);
      eggMoveBg.setOrigin(1, 0);

      const eggMoveLabel = addTextObject(-eggMoveBg.width / 2, 0, "???", TextStyle.PARTY);
      eggMoveLabel.setOrigin(0.5, 0);

      this.pokemonEggMoveBgs.push(eggMoveBg);
      this.pokemonEggMoveLabels.push(eggMoveLabel);

      eggMoveContainer.add(eggMoveBg);
      eggMoveContainer.add(eggMoveLabel);

      this.pokemonEggMoveContainers.push(eggMoveContainer);

      this.pokemonEggMovesContainer.add(eggMoveContainer);
    }

    this.starterSelectContainer.add(this.pokemonEggMovesContainer);

    this.teraIcon = globalScene.add.sprite(85, 63, "button_tera");
    this.teraIcon.setName("terrastallize-icon");
    this.teraIcon.setFrame("fire");
    this.starterSelectContainer.add(this.teraIcon);

    // The font size should be set per language
    const instructionTextSize = textSettings.instructionTextSize;

    this.instructionsContainer = globalScene.add.container(4, 156);
    this.instructionsContainer.setVisible(true);
    this.starterSelectContainer.add(this.instructionsContainer);

    // instruction rows that will be pushed into the container dynamically based on need
    // creating new sprites since they will be added to the scene later
    this.shinyIconElement = new Phaser.GameObjects.Sprite(
      globalScene,
      this.instructionRowX,
      this.instructionRowY,
      "keyboard",
      "R.png",
    );
    this.shinyIconElement.setName("sprite-shiny-icon-element");
    this.shinyIconElement.setScale(0.675);
    this.shinyIconElement.setOrigin(0.0, 0.0);
    this.shinyLabel = addTextObject(
      this.instructionRowX + this.instructionRowTextOffset,
      this.instructionRowY,
      i18next.t("starterSelectUiHandler:cycleShiny"),
      TextStyle.PARTY,
      { fontSize: instructionTextSize },
    );
    this.shinyLabel.setName("text-shiny-label");

    this.formIconElement = new Phaser.GameObjects.Sprite(
      globalScene,
      this.instructionRowX,
      this.instructionRowY,
      "keyboard",
      "F.png",
    );
    this.formIconElement.setName("sprite-form-icon-element");
    this.formIconElement.setScale(0.675);
    this.formIconElement.setOrigin(0.0, 0.0);
    this.formLabel = addTextObject(
      this.instructionRowX + this.instructionRowTextOffset,
      this.instructionRowY,
      i18next.t("starterSelectUiHandler:cycleForm"),
      TextStyle.PARTY,
      { fontSize: instructionTextSize },
    );
    this.formLabel.setName("text-form-label");

    this.genderIconElement = new Phaser.GameObjects.Sprite(
      globalScene,
      this.instructionRowX,
      this.instructionRowY,
      "keyboard",
      "G.png",
    );
    this.genderIconElement.setName("sprite-gender-icon-element");
    this.genderIconElement.setScale(0.675);
    this.genderIconElement.setOrigin(0.0, 0.0);
    this.genderLabel = addTextObject(
      this.instructionRowX + this.instructionRowTextOffset,
      this.instructionRowY,
      i18next.t("starterSelectUiHandler:cycleGender"),
      TextStyle.PARTY,
      { fontSize: instructionTextSize },
    );
    this.genderLabel.setName("text-gender-label");

    this.abilityIconElement = new Phaser.GameObjects.Sprite(
      globalScene,
      this.instructionRowX,
      this.instructionRowY,
      "keyboard",
      "E.png",
    );
    this.abilityIconElement.setName("sprite-ability-icon-element");
    this.abilityIconElement.setScale(0.675);
    this.abilityIconElement.setOrigin(0.0, 0.0);
    this.abilityLabel = addTextObject(
      this.instructionRowX + this.instructionRowTextOffset,
      this.instructionRowY,
      i18next.t("starterSelectUiHandler:cycleAbility"),
      TextStyle.PARTY,
      { fontSize: instructionTextSize },
    );
    this.abilityLabel.setName("text-ability-label");

    this.natureIconElement = new Phaser.GameObjects.Sprite(
      globalScene,
      this.instructionRowX,
      this.instructionRowY,
      "keyboard",
      "N.png",
    );
    this.natureIconElement.setName("sprite-nature-icon-element");
    this.natureIconElement.setScale(0.675);
    this.natureIconElement.setOrigin(0.0, 0.0);
    this.natureLabel = addTextObject(
      this.instructionRowX + this.instructionRowTextOffset,
      this.instructionRowY,
      i18next.t("starterSelectUiHandler:cycleNature"),
      TextStyle.PARTY,
      { fontSize: instructionTextSize },
    );
    this.natureLabel.setName("text-nature-label");

    this.teraIconElement = new Phaser.GameObjects.Sprite(
      globalScene,
      this.instructionRowX,
      this.instructionRowY,
      "keyboard",
      "V.png",
    );
    this.teraIconElement.setName("sprite-tera-icon-element");
    this.teraIconElement.setScale(0.675);
    this.teraIconElement.setOrigin(0.0, 0.0);
    this.teraLabel = addTextObject(
      this.instructionRowX + this.instructionRowTextOffset,
      this.instructionRowY,
      i18next.t("starterSelectUiHandler:cycleTera"),
      TextStyle.PARTY,
      { fontSize: instructionTextSize },
    );
    this.teraLabel.setName("text-tera-label");

    this.goFilterIconElement = new Phaser.GameObjects.Sprite(
      globalScene,
      this.filterInstructionRowX,
      this.filterInstructionRowY,
      "keyboard",
      "C.png",
    );
    this.goFilterIconElement.setName("sprite-goFilter-icon-element");
    this.goFilterIconElement.setScale(0.675);
    this.goFilterIconElement.setOrigin(0.0, 0.0);
    this.goFilterLabel = addTextObject(
      this.filterInstructionRowX + this.instructionRowTextOffset,
      this.filterInstructionRowY,
      i18next.t("starterSelectUiHandler:goFilter"),
      TextStyle.PARTY,
      { fontSize: instructionTextSize },
    );
    this.goFilterLabel.setName("text-goFilter-label");

    this.hideInstructions();

    this.filterInstructionsContainer = globalScene.add.container(50, 5);
    this.filterInstructionsContainer.setVisible(true);
    this.starterSelectContainer.add(this.filterInstructionsContainer);

    this.starterSelectMessageBoxContainer = globalScene.add.container(0, globalScene.game.canvas.height / 6);
    this.starterSelectMessageBoxContainer.setVisible(false);
    this.starterSelectContainer.add(this.starterSelectMessageBoxContainer);

    this.starterSelectMessageBox = addWindow(1, -1, 318, 28);
    this.starterSelectMessageBox.setOrigin(0, 1);
    this.starterSelectMessageBoxContainer.add(this.starterSelectMessageBox);

    this.message = addTextObject(8, 8, "", TextStyle.WINDOW, { maxLines: 2 });
    this.message.setOrigin(0, 0);
    this.starterSelectMessageBoxContainer.add(this.message);

    // arrow icon for the message box
    this.initPromptSprite(this.starterSelectMessageBoxContainer);

    this.statsContainer = new StatsContainer(6, 16);

    globalScene.add.existing(this.statsContainer);

    this.statsContainer.setVisible(false);

    this.starterSelectContainer.add(this.statsContainer);

    // add the info overlay last to be the top most ui element and prevent the IVs from overlaying this
    const overlayScale = 1;
    this.moveInfoOverlay = new MoveInfoOverlay({
      scale: overlayScale,
      top: true,
      x: 1,
      y: globalScene.game.canvas.height / 6 - MoveInfoOverlay.getHeight(overlayScale) - 29,
    });
    this.starterSelectContainer.add(this.moveInfoOverlay);

    // Filter bar sits above everything, except the tutorial overlay and message box
    this.starterSelectContainer.bringToTop(this.filterBarContainer);
    this.initTutorialOverlay(this.starterSelectContainer);
    this.starterSelectContainer.bringToTop(this.starterSelectMessageBoxContainer);

    globalScene.eventTarget.addEventListener(BattleSceneEventType.CANDY_UPGRADE_NOTIFICATION_CHANGED, e =>
      this.onCandyUpgradeDisplayChanged(e),
    );

    this.updateInstructions();
  }

  show(args: any[]): boolean {
    if (!this.starterPreferences) {
      // starterPreferences haven't been loaded yet
      this.starterPreferences = loadStarterPreferences();
    }
    this.moveInfoOverlay.clear(); // clear this when removing a menu; the cancel button doesn't seem to trigger this automatically on controllers
    this.pokerusSpecies = getPokerusStarters();

    if (args.length >= 1 && args[0] instanceof Function) {
      super.show(args);
      this.starterSelectCallback = args[0] as StarterSelectCallback;

      this.starterSelectContainer.setVisible(true);

      this.allSpecies.forEach((species, s) => {
        const icon = this.starterContainers[s].icon;
        const dexEntry = globalScene.gameData.dexData[species.speciesId];

        // Initialize the StarterAttributes for this species
        this.starterPreferences[species.speciesId] = this.initStarterPrefs(species);

        if (dexEntry.caughtAttr) {
          icon.clearTint();
        } else if (dexEntry.seenAttr) {
          icon.setTint(0x808080);
        }

        this.setUpgradeAnimation(icon, species);
      });

      this.resetFilters();
      this.updateStarters();

      this.setFilterMode(false);
      this.filterBarCursor = 0;
      this.setCursor(0);
      this.tryUpdateValue(0);

      handleTutorial(Tutorial.Starter_Select);

      return true;
    }

    return false;
  }

  /**
   * Get the starter attributes for the given PokemonSpecies, after sanitizing them.
   * If somehow a preference is set for a form, variant, gender, ability or nature
   * that wasn't actually unlocked or is invalid it will be cleared here
   *
   * @param species The species to get Starter Preferences for
   * @returns StarterAttributes for the species
   */
  initStarterPrefs(species: PokemonSpecies): StarterAttributes {
    const starterAttributes = this.starterPreferences[species.speciesId];
    const dexEntry = globalScene.gameData.dexData[species.speciesId];
    const starterData = globalScene.gameData.starterData[species.speciesId];

    // no preferences or Pokemon wasn't caught, return empty attribute
    if (!starterAttributes || !dexEntry.caughtAttr) {
      return {};
    }

    const caughtAttr = dexEntry.caughtAttr;

    const hasShiny = caughtAttr & DexAttr.SHINY;
    const hasNonShiny = caughtAttr & DexAttr.NON_SHINY;
    if (starterAttributes.shiny && !hasShiny) {
      // shiny form wasn't unlocked, purging shiny and variant setting
      starterAttributes.shiny = undefined;
      starterAttributes.variant = undefined;
    } else if (starterAttributes.shiny === false && !hasNonShiny) {
      // non shiny form wasn't unlocked, purging shiny setting
      starterAttributes.shiny = undefined;
    }

    if (starterAttributes.variant !== undefined) {
      const unlockedVariants = [
        hasShiny && caughtAttr & DexAttr.DEFAULT_VARIANT,
        hasShiny && caughtAttr & DexAttr.VARIANT_2,
        hasShiny && caughtAttr & DexAttr.VARIANT_3,
      ];
      if (
        Number.isNaN(starterAttributes.variant) ||
        starterAttributes.variant < 0 ||
        !unlockedVariants[starterAttributes.variant]
      ) {
        // variant value is invalid or requested variant wasn't unlocked, purging setting
        starterAttributes.variant = undefined;
      }
    }

    if (starterAttributes.female !== undefined) {
      if (!(starterAttributes.female ? caughtAttr & DexAttr.FEMALE : caughtAttr & DexAttr.MALE)) {
        // requested gender wasn't unlocked, purging setting
        starterAttributes.female = undefined;
      }
    }

    if (starterAttributes.ability !== undefined) {
      const speciesHasSingleAbility = species.ability2 === species.ability1;
      const abilityAttr = starterData.abilityAttr;
      const hasAbility1 = abilityAttr & AbilityAttr.ABILITY_1;
      const hasAbility2 = abilityAttr & AbilityAttr.ABILITY_2;
      const hasHiddenAbility = abilityAttr & AbilityAttr.ABILITY_HIDDEN;
      // Due to a past bug it is possible that some Pokemon with a single ability have the ability2 flag
      // In this case, we only count ability2 as valid if ability1 was not unlocked, otherwise we ignore it
      const unlockedAbilities = [
        hasAbility1,
        speciesHasSingleAbility ? hasAbility2 && !hasAbility1 : hasAbility2,
        hasHiddenAbility,
      ];
      if (!unlockedAbilities[starterAttributes.ability]) {
        // requested ability wasn't unlocked, purging setting
        starterAttributes.ability = undefined;
      }
    }

    const selectedForm = starterAttributes.form;
    if (
      selectedForm !== undefined &&
      (!species.forms[selectedForm]?.isStarterSelectable ||
        !(caughtAttr & globalScene.gameData.getFormAttr(selectedForm)))
    ) {
      // requested form wasn't unlocked/isn't a starter form, purging setting
      starterAttributes.form = undefined;
    }

    if (starterAttributes.nature !== undefined) {
      const unlockedNatures = globalScene.gameData.getNaturesForAttr(dexEntry.natureAttr);
      if (unlockedNatures.indexOf(starterAttributes.nature as unknown as Nature) < 0) {
        // requested nature wasn't unlocked, purging setting
        starterAttributes.nature = undefined;
      }
    }

    return starterAttributes;
  }

  /**
   * Set the selections for all filters to their default starting value
   */
  public resetFilters(): void {
    this.filterBar.setValsToDefault();
    this.resetCaughtDropdown();
  }

  /**
   * Set default value for the caught dropdown, which only shows caught mons
   */
  public resetCaughtDropdown(): void {
    const caughtDropDown: DropDown = this.filterBar.getFilter(DropDownColumn.CAUGHT);

    caughtDropDown.resetToDefault();

    // initial setting, in caught filter, select the options excluding the uncaught option
    for (let i = 0; i < caughtDropDown.options.length; i++) {
      // if the option is not "ALL" or "UNCAUGHT", toggle it
      if (caughtDropDown.options[i].val !== "ALL" && caughtDropDown.options[i].val !== "UNCAUGHT") {
        caughtDropDown.toggleOptionState(i);
      }
    }
  }

  showText(
    text: string,
    delay?: number,
    callback?: Function,
    callbackDelay?: number,
    prompt?: boolean,
    promptDelay?: number,
    moveToTop?: boolean,
  ) {
    super.showText(text, delay, callback, callbackDelay, prompt, promptDelay);

    const singleLine = text?.indexOf("\n") === -1;

    this.starterSelectMessageBox.setSize(318, singleLine ? 28 : 42);

    if (moveToTop) {
      this.starterSelectMessageBox.setOrigin(0, 0);
      this.starterSelectMessageBoxContainer.setY(0);
      this.message.setY(4);
    } else {
      this.starterSelectMessageBoxContainer.setY(globalScene.game.canvas.height / 6);
      this.starterSelectMessageBox.setOrigin(0, 1);
      this.message.setY(singleLine ? -22 : -37);
    }

    this.starterSelectMessageBoxContainer.setVisible(!!text?.length);
  }

  /**
   * Determines if 'Icon' based upgrade notifications should be shown
   * @returns true if upgrade notifications are enabled and set to display an 'Icon'
   */
  isUpgradeIconEnabled(): boolean {
    return globalScene.candyUpgradeNotification !== 0 && globalScene.candyUpgradeDisplay === 0;
  }
  /**
   * Determines if 'Animation' based upgrade notifications should be shown
   * @returns true if upgrade notifications are enabled and set to display an 'Animation'
   */
  isUpgradeAnimationEnabled(): boolean {
    return globalScene.candyUpgradeNotification !== 0 && globalScene.candyUpgradeDisplay === 1;
  }

  /**
   * Determines if a passive upgrade is available for the given species ID
   * @param speciesId The ID of the species to check the passive of
   * @returns true if the user has enough candies and a passive has not been unlocked already
   */
  isPassiveAvailable(speciesId: number): boolean {
    // Get this species ID's starter data
    const starterData = globalScene.gameData.starterData[speciesId];

    return (
      starterData.candyCount >= getPassiveCandyCount(speciesStarterCosts[speciesId]) &&
      !(starterData.passiveAttr & PassiveAttr.UNLOCKED)
    );
  }

  /**
   * Determines if a value reduction upgrade is available for the given species ID
   * @param speciesId The ID of the species to check the value reduction of
   * @returns true if the user has enough candies and all value reductions have not been unlocked already
   */
  isValueReductionAvailable(speciesId: number): boolean {
    // Get this species ID's starter data
    const starterData = globalScene.gameData.starterData[speciesId];

    return (
      starterData.candyCount >=
        getValueReductionCandyCounts(speciesStarterCosts[speciesId])[starterData.valueReduction] &&
      starterData.valueReduction < valueReductionMax
    );
  }

  /**
   * Determines if an same species egg can be bought for the given species ID
   * @param speciesId The ID of the species to check the value reduction of
   * @returns true if the user has enough candies
   */
  isSameSpeciesEggAvailable(speciesId: number): boolean {
    // Get this species ID's starter data
    const starterData = globalScene.gameData.starterData[speciesId];

    return starterData.candyCount >= getSameSpeciesEggCandyCounts(speciesStarterCosts[speciesId]);
  }

  /**
   * Sets a bounce animation if enabled and the Pokemon has an upgrade
   * @param icon {@linkcode Phaser.GameObjects.GameObject} to animate
   * @param species {@linkcode PokemonSpecies} of the icon used to check for upgrades
   * @param startPaused Should this animation be paused after it is added?
   */
  setUpgradeAnimation(icon: Phaser.GameObjects.Sprite, species: PokemonSpecies, startPaused = false): void {
    globalScene.tweens.killTweensOf(icon);
    // Skip animations if they are disabled
    if (globalScene.candyUpgradeDisplay === 0 || species.speciesId !== species.getRootSpeciesId(false)) {
      return;
    }

    icon.y = 2;

    const tweenChain: Phaser.Types.Tweens.TweenChainBuilderConfig = {
      targets: icon,
      loop: -1,
      // Make the initial bounce a little randomly delayed
      delay: randIntRange(0, 50) * 5,
      loopDelay: 1000,
      tweens: [
        {
          targets: icon,
          y: 2 - 5,
          duration: fixedInt(125),
          ease: "Cubic.easeOut",
          yoyo: true,
        },
        {
          targets: icon,
          y: 2 - 3,
          duration: fixedInt(150),
          ease: "Cubic.easeOut",
          yoyo: true,
        },
      ],
    };

    const isPassiveAvailable = this.isPassiveAvailable(species.speciesId);
    const isValueReductionAvailable = this.isValueReductionAvailable(species.speciesId);
    const isSameSpeciesEggAvailable = this.isSameSpeciesEggAvailable(species.speciesId);

    // 'Passives Only' mode
    if (globalScene.candyUpgradeNotification === 1) {
      if (isPassiveAvailable) {
        globalScene.tweens.chain(tweenChain).paused = startPaused;
      }
      // 'On' mode
    } else if (globalScene.candyUpgradeNotification === 2) {
      if (isPassiveAvailable || isValueReductionAvailable || isSameSpeciesEggAvailable) {
        globalScene.tweens.chain(tweenChain).paused = startPaused;
      }
    }
  }

  /**
   * Sets the visibility of a Candy Upgrade Icon
   */
  setUpgradeIcon(starter: StarterContainer): void {
    const species = starter.species;
    const slotVisible = !!species?.speciesId;

    if (
      !species ||
      globalScene.candyUpgradeNotification === 0 ||
      species.speciesId !== species.getRootSpeciesId(false)
    ) {
      starter.candyUpgradeIcon.setVisible(false);
      starter.candyUpgradeOverlayIcon.setVisible(false);
      return;
    }

    const isPassiveAvailable = this.isPassiveAvailable(species.speciesId);
    const isValueReductionAvailable = this.isValueReductionAvailable(species.speciesId);
    const isSameSpeciesEggAvailable = this.isSameSpeciesEggAvailable(species.speciesId);

    // 'Passive Only' mode
    if (globalScene.candyUpgradeNotification === 1) {
      starter.candyUpgradeIcon.setVisible(slotVisible && isPassiveAvailable);
      starter.candyUpgradeOverlayIcon.setVisible(slotVisible && starter.candyUpgradeIcon.visible);

      // 'On' mode
    } else if (globalScene.candyUpgradeNotification === 2) {
      starter.candyUpgradeIcon.setVisible(
        slotVisible && (isPassiveAvailable || isValueReductionAvailable || isSameSpeciesEggAvailable),
      );
      starter.candyUpgradeOverlayIcon.setVisible(slotVisible && starter.candyUpgradeIcon.visible);
    }
  }

  /**
   * Update the display of candy upgrade icons or animations for the given StarterContainer
   * @param starterContainer the container for the Pokemon to update
   */
  updateCandyUpgradeDisplay(starterContainer: StarterContainer) {
    if (this.isUpgradeIconEnabled()) {
      this.setUpgradeIcon(starterContainer);
    }
    if (this.isUpgradeAnimationEnabled()) {
      this.setUpgradeAnimation(starterContainer.icon, this.lastSpecies, true);
    }
  }

  /**
   * Processes an {@linkcode CandyUpgradeNotificationChangedEvent} sent when the corresponding setting changes
   * @param event {@linkcode Event} sent by the callback
   */
  onCandyUpgradeDisplayChanged(event: Event): void {
    const candyUpgradeDisplayEvent = event as CandyUpgradeNotificationChangedEvent;
    if (!candyUpgradeDisplayEvent) {
      return;
    }

    // Loop through all visible candy icons when set to 'Icon' mode
    if (globalScene.candyUpgradeDisplay === 0) {
      this.filteredStarterContainers.forEach(starter => {
        this.setUpgradeIcon(starter);
      });

      return;
    }

    // Loop through all animations when set to 'Animation' mode
    this.filteredStarterContainers.forEach((starter, s) => {
      const icon = this.filteredStarterContainers[s].icon;

      this.setUpgradeAnimation(icon, starter.species);
    });
  }

  /**
   * Apply all challenges to the given species (and form) to check its validity.
   * @param species {@link PokemonSpecies} The species to check the validity of.
   * @param dexAttr {@link DexAttrProps} The dex attributes of the species, including its form index.
   * @param soft {@link boolean} If true, allow it if it could become valid through evolution or form change.
   * @returns True if the species is considered valid.
   */
  checkValidForChallenge(species: PokemonSpecies, props: DexAttrProps, soft: boolean) {
    if (!soft) {
      const isValidForChallenge = new BooleanHolder(true);
      Challenge.applyChallenges(
        globalScene.gameMode,
        Challenge.ChallengeType.STARTER_CHOICE,
        species,
        isValidForChallenge,
        props
      );
      return isValidForChallenge.value;
    } else {
      // We check the validity of every evolution and battle form separately,
      // and require that at least one is valid
      const allValidities: boolean[] = [];
      const speciesToCheck = [ species.speciesId ];
      while (speciesToCheck.length) {
        const checking = speciesToCheck.pop();
        const checkingSpecies = getPokemonSpecies(checking);
        const isEvoValidForChallenge = new BooleanHolder(true);
        Challenge.applyChallenges(
          globalScene.gameMode,
          Challenge.ChallengeType.STARTER_CHOICE,
          checkingSpecies,
          isEvoValidForChallenge,
          props // This might be wrong, in principle we need to pass the right formIndex
        );
        allValidities.push(isEvoValidForChallenge.value);
        if (checking && pokemonEvolutions.hasOwnProperty(checking)) {
          pokemonEvolutions[checking].forEach(e => {
            speciesToCheck.push(e.speciesId);
          });
        }
        if (checking && pokemonFormChanges.hasOwnProperty(checking)) {
          pokemonFormChanges[checking].forEach(f1 => {
            checkingSpecies.forms.forEach((f2, formIndex) => {
              if (f1.formKey === f2.formKey) {
                const formProps = { ...props };
                formProps.formIndex = formIndex;
                const isFormValidForChallenge = new BooleanHolder(true);
                Challenge.applyChallenges(
                  globalScene.gameMode,
                  Challenge.ChallengeType.STARTER_CHOICE,
                  checkingSpecies,
                  isFormValidForChallenge,
                  formProps
                );
                allValidities.push(isFormValidForChallenge.value);
              }
            });
          });
        }
      }
      return allValidities.filter(v => v).length > 0;
    }
  }

  processInput(button: Button): boolean {
    if (this.blockInput) {
      return false;
    }

    const maxColumns = 9;
    const maxRows = 9;
    const numberOfStarters = this.filteredStarterContainers.length;
    const numOfRows = Math.ceil(numberOfStarters / maxColumns);
    const currentRow = Math.floor(this.cursor / maxColumns);
    const onScreenFirstIndex = this.scrollCursor * maxColumns; // this is first starter index on the screen
    const onScreenLastIndex = Math.min(
      this.filteredStarterContainers.length - 1,
      onScreenFirstIndex + maxRows * maxColumns - 1,
    ); // this is the last starter index on the screen
    const onScreenNumberOfStarters = onScreenLastIndex - onScreenFirstIndex + 1;
    const onScreenNumberOfRows = Math.ceil(onScreenNumberOfStarters / maxColumns);
    const onScreenCurrentRow = Math.floor((this.cursor - onScreenFirstIndex) / maxColumns);

    const ui = this.getUi();

    let success = false;
    let error = false;

    if (button === Button.SUBMIT) {
      if (this.tryStart(true)) {
        success = true;
      } else {
        error = true;
      }
    } else if (button === Button.CANCEL) {
      if (this.filterMode && this.filterBar.openDropDown) {
        // CANCEL with a filter menu open > close it
        this.filterBar.toggleDropDown(this.filterBarCursor);
        success = true;
      } else if (
        this.filterMode &&
        !this.filterBar.getFilter(this.filterBar.getColumn(this.filterBarCursor)).hasDefaultValues()
      ) {
        if (this.filterBar.getColumn(this.filterBarCursor) === DropDownColumn.CAUGHT) {
          this.resetCaughtDropdown();
        } else {
          this.filterBar.resetSelection(this.filterBarCursor);
        }
        this.updateStarters();
        success = true;
      } else if (this.statsMode) {
        this.toggleStatsMode(false);
        success = true;
      } else if (this.starterSpecies.length) {
        this.popStarter(this.starterSpecies.length - 1);
        success = true;
        this.updateInstructions();
      } else {
        this.tryExit();
        success = true;
      }
    } else if (button === Button.STATS) {
      // if stats button is pressed, go to filter directly
      if (!this.filterMode) {
        this.startCursorObj.setVisible(false);
        this.starterIconsCursorObj.setVisible(false);
        this.setSpecies(null);
        this.filterBarCursor = 0;
        this.setFilterMode(true);
        this.filterBar.toggleDropDown(this.filterBarCursor);
      }
    } else if (this.startCursorObj.visible) {
      // this checks to see if the start button is selected
      switch (button) {
        case Button.ACTION:
          if (this.tryStart(true)) {
            success = true;
          } else {
            error = true;
          }
          break;
        case Button.UP:
          // UP from start button: go to pokemon in team if any, otherwise filter
          this.startCursorObj.setVisible(false);
          if (this.starterSpecies.length > 0) {
            this.starterIconsCursorIndex = this.starterSpecies.length - 1;
            this.moveStarterIconsCursor(this.starterIconsCursorIndex);
          } else {
            // TODO: how can we get here if start button can't be selected? this appears to be redundant
            this.startCursorObj.setVisible(false);
            this.randomCursorObj.setVisible(true);
          }
          success = true;
          break;
        case Button.DOWN:
          // DOWN from start button: Go to filters
          this.startCursorObj.setVisible(false);
          this.filterBarCursor = Math.max(1, this.filterBar.numFilters - 1);
          this.setFilterMode(true);
          success = true;
          break;
        case Button.LEFT:
          if (numberOfStarters > 0) {
            this.startCursorObj.setVisible(false);
            this.cursorObj.setVisible(true);
            this.setCursor(onScreenFirstIndex + (onScreenNumberOfRows - 1) * 9 + 8); // set last column
            success = true;
          }
          break;
        case Button.RIGHT:
          if (numberOfStarters > 0) {
            this.startCursorObj.setVisible(false);
            this.cursorObj.setVisible(true);
            this.setCursor(onScreenFirstIndex + (onScreenNumberOfRows - 1) * 9); // set first column
            success = true;
          }
          break;
      }
    } else if (this.filterMode) {
      switch (button) {
        case Button.LEFT:
          if (this.filterBarCursor > 0) {
            success = this.setCursor(this.filterBarCursor - 1);
          } else {
            success = this.setCursor(this.filterBar.numFilters - 1);
          }
          break;
        case Button.RIGHT:
          if (this.filterBarCursor < this.filterBar.numFilters - 1) {
            success = this.setCursor(this.filterBarCursor + 1);
          } else {
            success = this.setCursor(0);
          }
          break;
        case Button.UP:
          if (this.filterBar.openDropDown) {
            success = this.filterBar.decDropDownCursor();
          } else if (this.filterBarCursor === this.filterBar.numFilters - 1) {
            // UP from the last filter, move to start button
            this.setFilterMode(false);
            this.cursorObj.setVisible(false);
            if (this.starterSpecies.length > 0) {
              this.startCursorObj.setVisible(true);
            } else {
              this.randomCursorObj.setVisible(true);
            }
            success = true;
          } else if (numberOfStarters > 0) {
            // UP from filter bar to bottom of Pokemon list
            this.setFilterMode(false);
            this.scrollCursor = Math.max(0, numOfRows - 9);
            this.updateScroll();
            const proportion = (this.filterBarCursor + 0.5) / this.filterBar.numFilters;
            const targetCol = Math.min(8, Math.floor(proportion * 11));
            if (numberOfStarters % 9 > targetCol) {
              this.setCursor(numberOfStarters - (numberOfStarters % 9) + targetCol);
            } else {
              this.setCursor(Math.max(numberOfStarters - (numberOfStarters % 9) + targetCol - 9, 0));
            }
            success = true;
          }
          break;
        case Button.DOWN:
          if (this.filterBar.openDropDown) {
            success = this.filterBar.incDropDownCursor();
          } else if (this.filterBarCursor === this.filterBar.numFilters - 1) {
            // DOWN from the last filter, move to random selection label
            this.setFilterMode(false);
            this.cursorObj.setVisible(false);
            this.randomCursorObj.setVisible(true);
            success = true;
          } else if (numberOfStarters > 0) {
            // DOWN from filter bar to top of Pokemon list
            this.setFilterMode(false);
            this.scrollCursor = 0;
            this.updateScroll();
            const proportion = this.filterBarCursor / Math.max(1, this.filterBar.numFilters - 1);
            const targetCol = Math.min(8, Math.floor(proportion * 11));
            this.setCursor(Math.min(targetCol, numberOfStarters));
            success = true;
          }
          break;
        case Button.ACTION:
          if (!this.filterBar.openDropDown) {
            this.filterBar.toggleDropDown(this.filterBarCursor);
          } else {
            this.filterBar.toggleOptionState();
          }
          success = true;
          break;
      }
    } else if (this.randomCursorObj.visible) {
      switch (button) {
        case Button.ACTION:
          if (this.starterSpecies.length >= 6) {
            error = true;
            break;
          }
          const currentPartyValue = this.starterSpecies
            .map(s => s.generation)
            .reduce(
              (total: number, _gen: number, i: number) =>
                total + globalScene.gameData.getSpeciesStarterValue(this.starterSpecies[i].speciesId),
              0,
            );
          // Filter valid starters
          const validStarters = this.filteredStarterContainers.filter(starter => {
            const species = starter.species;
            const [isDupe] = this.isInParty(species);
            const starterCost = globalScene.gameData.getSpeciesStarterValue(species.speciesId);
            const isValidForChallenge = this.checkValidForChallenge(
              species,
<<<<<<< HEAD
              globalScene.gameData.getSpeciesDexAttrProps(
                species,
                this.getCurrentDexProps(species.speciesId)
              ),
              this.isPartyValid()
=======
              isValidForChallenge,
              globalScene.gameData.getSpeciesDexAttrProps(species, this.getCurrentDexProps(species.speciesId)),
              this.isPartyValid(),
>>>>>>> b2981381
            );
            const isCaught = globalScene.gameData.dexData[species.speciesId].caughtAttr;
            return (
              !isDupe &&
              isValidForChallenge &&
              currentPartyValue + starterCost <= this.getValueLimit() &&
              isCaught
            );
          });
          if (validStarters.length === 0) {
            error = true; // No valid starters available
            break;
          }
          // Select random starter
          const randomStarter = validStarters[Math.floor(Math.random() * validStarters.length)];
          const randomSpecies = randomStarter.species;
          // Set species and prepare attributes
          this.setSpecies(randomSpecies);
          const dexAttr = this.getCurrentDexProps(randomSpecies.speciesId);
          const props = globalScene.gameData.getSpeciesDexAttrProps(randomSpecies, dexAttr);
          const abilityIndex = this.abilityCursor;
          const nature = this.natureCursor as unknown as Nature;
          const teraType = this.teraCursor;
          const moveset = this.starterMoveset?.slice(0) as StarterMoveset;
          const starterCost = globalScene.gameData.getSpeciesStarterValue(randomSpecies.speciesId);
          const speciesForm = getPokemonSpeciesForm(randomSpecies.speciesId, props.formIndex);
          // Load assets and add to party
          speciesForm.loadAssets(props.female, props.formIndex, props.shiny, props.variant, true).then(() => {
            if (this.tryUpdateValue(starterCost, true)) {
              this.addToParty(randomSpecies, dexAttr, abilityIndex, nature, moveset, teraType, true);
              ui.playSelect();
            }
          });
          break;
        case Button.UP:
          this.randomCursorObj.setVisible(false);
          this.filterBarCursor = this.filterBar.numFilters - 1;
          this.setFilterMode(true);
          success = true;
          break;
        case Button.DOWN:
          this.randomCursorObj.setVisible(false);
          if (this.starterSpecies.length > 0) {
            this.starterIconsCursorIndex = 0;
            this.moveStarterIconsCursor(this.starterIconsCursorIndex);
          } else {
            this.filterBarCursor = this.filterBar.numFilters - 1;
            this.setFilterMode(true);
          }
          success = true;
          break;
        case Button.LEFT:
          if (numberOfStarters > 0) {
            this.randomCursorObj.setVisible(false);
            this.cursorObj.setVisible(true);
            this.setCursor(onScreenFirstIndex + 8); // set last column
            success = true;
          }
          break;
        case Button.RIGHT:
          if (numberOfStarters > 0) {
            this.randomCursorObj.setVisible(false);
            this.cursorObj.setVisible(true);
            this.setCursor(onScreenFirstIndex); // set first column
            success = true;
          }
          break;
      }
    } else {
      let starterContainer: StarterContainer;
      const starterData = globalScene.gameData.starterData[this.lastSpecies.speciesId];
      // prepare persistent starter data to store changes
      let starterAttributes = this.starterPreferences[this.lastSpecies.speciesId];

      // this gets the correct pokemon cursor depending on whether you're in the starter screen or the party icons
      if (!this.starterIconsCursorObj.visible) {
        starterContainer = this.filteredStarterContainers[this.cursor];
      } else {
        // if species is in filtered starters, get the starter container from the filtered starters, it can be undefined if the species is not in the filtered starters
        starterContainer =
          this.filteredStarterContainers[
            this.filteredStarterContainers.findIndex(container => container.species === this.lastSpecies)
          ];
      }

      if (button === Button.ACTION) {
        if (!this.speciesStarterDexEntry?.caughtAttr) {
          error = true;
        } else if (this.starterSpecies.length <= 6) {
          // checks to see if the party has 6 or fewer pokemon
          const ui = this.getUi();
          let options: any[] = []; // TODO: add proper type

          const [isDupe, removeIndex]: [boolean, number] = this.isInParty(this.lastSpecies); // checks to see if the pokemon is a duplicate; if it is, returns the index that will be removed

          const isPartyValid = this.isPartyValid();
<<<<<<< HEAD
          const isValidForChallenge = this.checkValidForChallenge(this.lastSpecies, globalScene.gameData.getSpeciesDexAttrProps(this.lastSpecies, this.getCurrentDexProps(this.lastSpecies.speciesId)), isPartyValid);

          const currentPartyValue = this.starterSpecies.map(s => s.generation).reduce((total: number, _gen: number, i: number) => total += globalScene.gameData.getSpeciesStarterValue(this.starterSpecies[i].speciesId), 0);
          const newCost = globalScene.gameData.getSpeciesStarterValue(this.lastSpecies.speciesId);
          if (!isDupe && isValidForChallenge && currentPartyValue + newCost <= this.getValueLimit() && this.starterSpecies.length < PLAYER_PARTY_MAX_SIZE) { // this checks to make sure the pokemon doesn't exist in your party, it's valid for the challenge and that it won't go over the cost limit; if it meets all these criteria it will add it to your party
=======
          const isValidForChallenge = new BooleanHolder(true);

          Challenge.applyChallenges(
            globalScene.gameMode,
            Challenge.ChallengeType.STARTER_CHOICE,
            this.lastSpecies,
            isValidForChallenge,
            globalScene.gameData.getSpeciesDexAttrProps(
              this.lastSpecies,
              this.getCurrentDexProps(this.lastSpecies.speciesId),
            ),
            isPartyValid,
          );

          const currentPartyValue = this.starterSpecies
            .map(s => s.generation)
            .reduce(
              (total: number, _gen: number, i: number) =>
                (total += globalScene.gameData.getSpeciesStarterValue(this.starterSpecies[i].speciesId)),
              0,
            );
          const newCost = globalScene.gameData.getSpeciesStarterValue(this.lastSpecies.speciesId);
          if (
            !isDupe &&
            isValidForChallenge.value &&
            currentPartyValue + newCost <= this.getValueLimit() &&
            this.starterSpecies.length < PLAYER_PARTY_MAX_SIZE
          ) {
            // this checks to make sure the pokemon doesn't exist in your party, it's valid for the challenge and that it won't go over the cost limit; if it meets all these criteria it will add it to your party
>>>>>>> b2981381
            options = [
              {
                label: i18next.t("starterSelectUiHandler:addToParty"),
                handler: () => {
                  ui.setMode(Mode.STARTER_SELECT);
<<<<<<< HEAD
                  const isOverValueLimit = this.tryUpdateValue(globalScene.gameData.getSpeciesStarterValue(this.lastSpecies.speciesId), true);
                  if (!isDupe && isValidForChallenge && isOverValueLimit) {
=======
                  const isOverValueLimit = this.tryUpdateValue(
                    globalScene.gameData.getSpeciesStarterValue(this.lastSpecies.speciesId),
                    true,
                  );
                  if (!isDupe && isValidForChallenge.value && isOverValueLimit) {
>>>>>>> b2981381
                    const cursorObj = this.starterCursorObjs[this.starterSpecies.length];
                    cursorObj.setVisible(true);
                    cursorObj.setPosition(this.cursorObj.x, this.cursorObj.y);
                    this.addToParty(
                      this.lastSpecies,
                      this.dexAttrCursor,
                      this.abilityCursor,
                      this.natureCursor as unknown as Nature,
                      this.starterMoveset?.slice(0) as StarterMoveset,
                      this.teraCursor,
                    );
                    ui.playSelect();
                  } else {
                    ui.playError(); // this should be redundant as there is now a trigger for when a pokemon can't be added to party
                  }
                  return true;
                },
                overrideSound: true,
              },
            ];
          } else if (isDupe) {
            // if it already exists in your party, it will give you the option to remove from your party
            options = [
              {
                label: i18next.t("starterSelectUiHandler:removeFromParty"),
                handler: () => {
                  this.popStarter(removeIndex);
                  ui.setMode(Mode.STARTER_SELECT);
                  return true;
                },
              },
            ];
          }

          options.push(
            // this shows the IVs for the pokemon
            {
              label: i18next.t("starterSelectUiHandler:toggleIVs"),
              handler: () => {
                this.toggleStatsMode();
                ui.setMode(Mode.STARTER_SELECT);
                return true;
              },
            },
          );
          if (this.speciesStarterMoves.length > 1) {
            // this lets you change the pokemon moves
            const showSwapOptions = (moveset: StarterMoveset) => {
              this.blockInput = true;

              ui.setMode(Mode.STARTER_SELECT).then(() => {
                ui.showText(i18next.t("starterSelectUiHandler:selectMoveSwapOut"), null, () => {
                  this.moveInfoOverlay.show(allMoves[moveset[0]]);

                  ui.setModeWithoutClear(Mode.OPTION_SELECT, {
                    options: moveset
                      .map((m: Moves, i: number) => {
                        const option: OptionSelectItem = {
                          label: allMoves[m].name,
                          handler: () => {
                            this.blockInput = true;
                            ui.setMode(Mode.STARTER_SELECT).then(() => {
                              ui.showText(
                                `${i18next.t("starterSelectUiHandler:selectMoveSwapWith")} ${allMoves[m].name}.`,
                                null,
                                () => {
                                  const possibleMoves = this.speciesStarterMoves.filter((sm: Moves) => sm !== m);
                                  this.moveInfoOverlay.show(allMoves[possibleMoves[0]]);

                                  ui.setModeWithoutClear(Mode.OPTION_SELECT, {
                                    options: possibleMoves
                                      .map(sm => {
                                        // make an option for each available starter move
                                        const option = {
                                          label: allMoves[sm].name,
                                          handler: () => {
                                            this.switchMoveHandler(i, sm, m);
                                            showSwapOptions(this.starterMoveset!); // TODO: is this bang correct?
                                            return true;
                                          },
                                          onHover: () => {
                                            this.moveInfoOverlay.show(allMoves[sm]);
                                          },
                                        };
                                        return option;
                                      })
                                      .concat({
                                        label: i18next.t("menu:cancel"),
                                        handler: () => {
                                          showSwapOptions(this.starterMoveset!); // TODO: is this bang correct?
                                          return true;
                                        },
                                        onHover: () => {
                                          this.moveInfoOverlay.clear();
                                        },
                                      }),
                                    supportHover: true,
                                    maxOptions: 8,
                                    yOffset: 19,
                                  });
                                  this.blockInput = false;
                                },
                              );
                            });
                            return true;
                          },
                          onHover: () => {
                            this.moveInfoOverlay.show(allMoves[m]);
                          },
                        };
                        return option;
                      })
                      .concat({
                        label: i18next.t("menu:cancel"),
                        handler: () => {
                          this.moveInfoOverlay.clear();
                          this.clearText();
                          ui.setMode(Mode.STARTER_SELECT);
                          return true;
                        },
                        onHover: () => {
                          this.moveInfoOverlay.clear();
                        },
                      }),
                    supportHover: true,
                    maxOptions: 8,
                    yOffset: 19,
                  });
                  this.blockInput = false;
                });
              });
            };
            options.push({
              label: i18next.t("starterSelectUiHandler:manageMoves"),
              handler: () => {
                showSwapOptions(this.starterMoveset!); // TODO: is this bang correct?
                return true;
              },
            });
          }
          if (this.canCycleNature) {
            // if we could cycle natures, enable the improved nature menu
            const showNatureOptions = () => {
              this.blockInput = true;

              ui.setMode(Mode.STARTER_SELECT).then(() => {
                ui.showText(i18next.t("starterSelectUiHandler:selectNature"), null, () => {
                  const natures = globalScene.gameData.getNaturesForAttr(this.speciesStarterDexEntry?.natureAttr);
                  ui.setModeWithoutClear(Mode.OPTION_SELECT, {
                    options: natures
                      .map((n: Nature, _i: number) => {
                        const option: OptionSelectItem = {
                          label: getNatureName(n, true, true, true, globalScene.uiTheme),
                          handler: () => {
                            // update default nature in starter save data
                            if (!starterAttributes) {
                              starterAttributes = this.starterPreferences[this.lastSpecies.speciesId] = {};
                            }
                            starterAttributes.nature = n;
                            this.clearText();
                            ui.setMode(Mode.STARTER_SELECT);
                            // set nature for starter
                            this.setSpeciesDetails(this.lastSpecies, {
                              natureIndex: n,
                            });
                            this.blockInput = false;
                            return true;
                          },
                        };
                        return option;
                      })
                      .concat({
                        label: i18next.t("menu:cancel"),
                        handler: () => {
                          this.clearText();
                          ui.setMode(Mode.STARTER_SELECT);
                          this.blockInput = false;
                          return true;
                        },
                      }),
                    maxOptions: 8,
                    yOffset: 19,
                  });
                });
              });
            };
            options.push({
              label: i18next.t("starterSelectUiHandler:manageNature"),
              handler: () => {
                showNatureOptions();
                return true;
              },
            });
          }

          const passiveAttr = starterData.passiveAttr;
          if (passiveAttr & PassiveAttr.UNLOCKED) {
            // this is for enabling and disabling the passive
            if (!(passiveAttr & PassiveAttr.ENABLED)) {
              options.push({
                label: i18next.t("starterSelectUiHandler:enablePassive"),
                handler: () => {
                  starterData.passiveAttr |= PassiveAttr.ENABLED;
                  ui.setMode(Mode.STARTER_SELECT);
                  this.setSpeciesDetails(this.lastSpecies);
                  return true;
                },
              });
            } else {
              options.push({
                label: i18next.t("starterSelectUiHandler:disablePassive"),
                handler: () => {
                  starterData.passiveAttr ^= PassiveAttr.ENABLED;
                  ui.setMode(Mode.STARTER_SELECT);
                  this.setSpeciesDetails(this.lastSpecies);
                  return true;
                },
              });
            }
          }
          // if container.favorite is false, show the favorite option
          const isFavorite = starterAttributes?.favorite ?? false;
          if (!isFavorite) {
            options.push({
              label: i18next.t("starterSelectUiHandler:addToFavorites"),
              handler: () => {
                starterAttributes.favorite = true;
                // if the starter container not exists, it means the species is not in the filtered starters
                if (starterContainer) {
                  starterContainer.favoriteIcon.setVisible(starterAttributes.favorite);
                }
                ui.setMode(Mode.STARTER_SELECT);
                return true;
              },
            });
          } else {
            options.push({
              label: i18next.t("starterSelectUiHandler:removeFromFavorites"),
              handler: () => {
                starterAttributes.favorite = false;
                // if the starter container not exists, it means the species is not in the filtered starters
                if (starterContainer) {
                  starterContainer.favoriteIcon.setVisible(starterAttributes.favorite);
                }
                ui.setMode(Mode.STARTER_SELECT);
                return true;
              },
            });
          }
          options.push({
            label: i18next.t("menu:rename"),
            handler: () => {
              ui.playSelect();
              let nickname = starterAttributes.nickname ? String(starterAttributes.nickname) : "";
              nickname = decodeURIComponent(escape(atob(nickname)));
              ui.setModeWithoutClear(
                Mode.RENAME_POKEMON,
                {
                  buttonActions: [
                    (sanitizedName: string) => {
                      ui.playSelect();
                      starterAttributes.nickname = sanitizedName;
                      const name = decodeURIComponent(escape(atob(starterAttributes.nickname)));
                      if (name.length > 0) {
                        this.pokemonNameText.setText(name);
                      } else {
                        this.pokemonNameText.setText(this.lastSpecies.name);
                      }
                      ui.setMode(Mode.STARTER_SELECT);
                    },
                    () => {
                      ui.setMode(Mode.STARTER_SELECT);
                    },
                  ],
                },
                nickname,
              );
              return true;
            },
          });

          // Purchases with Candy
          const candyCount = starterData.candyCount;
          const showUseCandies = () => {
            const options: any[] = []; // TODO: add proper type

            // Unlock passive option
            if (!(passiveAttr & PassiveAttr.UNLOCKED)) {
              const passiveCost = getPassiveCandyCount(speciesStarterCosts[this.lastSpecies.speciesId]);
              options.push({
                label: `x${passiveCost} ${i18next.t("starterSelectUiHandler:unlockPassive")} (${allAbilities[this.lastSpecies.getPassiveAbility()].name})`,
                handler: () => {
                  if (Overrides.FREE_CANDY_UPGRADE_OVERRIDE || candyCount >= passiveCost) {
                    starterData.passiveAttr |= PassiveAttr.UNLOCKED | PassiveAttr.ENABLED;
                    if (!Overrides.FREE_CANDY_UPGRADE_OVERRIDE) {
                      starterData.candyCount -= passiveCost;
                    }
                    this.pokemonCandyCountText.setText(`x${starterData.candyCount}`);
                    globalScene.gameData.saveSystem().then(success => {
                      if (!success) {
                        return globalScene.reset(true);
                      }
                    });
                    ui.setMode(Mode.STARTER_SELECT);
                    this.setSpeciesDetails(this.lastSpecies);
                    globalScene.playSound("se/buy");

                    // update the passive background and icon/animation for available upgrade
                    if (starterContainer) {
                      this.updateCandyUpgradeDisplay(starterContainer);
                      starterContainer.starterPassiveBgs.setVisible(
                        !!globalScene.gameData.starterData[this.lastSpecies.speciesId].passiveAttr,
                      );
                    }
                    return true;
                  }
                  return false;
                },
                item: "candy",
                itemArgs: starterColors[this.lastSpecies.speciesId],
              });
            }

            // Reduce cost option
            const valueReduction = starterData.valueReduction;
            if (valueReduction < valueReductionMax) {
              const reductionCost = getValueReductionCandyCounts(speciesStarterCosts[this.lastSpecies.speciesId])[
                valueReduction
              ];
              options.push({
                label: `x${reductionCost} ${i18next.t("starterSelectUiHandler:reduceCost")}`,
                handler: () => {
                  if (Overrides.FREE_CANDY_UPGRADE_OVERRIDE || candyCount >= reductionCost) {
                    starterData.valueReduction++;
                    if (!Overrides.FREE_CANDY_UPGRADE_OVERRIDE) {
                      starterData.candyCount -= reductionCost;
                    }
                    this.pokemonCandyCountText.setText(`x${starterData.candyCount}`);
                    globalScene.gameData.saveSystem().then(success => {
                      if (!success) {
                        return globalScene.reset(true);
                      }
                    });
                    this.tryUpdateValue(0);
                    ui.setMode(Mode.STARTER_SELECT);
                    globalScene.playSound("se/buy");

                    // update the value label and icon/animation for available upgrade
                    if (starterContainer) {
                      this.updateStarterValueLabel(starterContainer);
                      this.updateCandyUpgradeDisplay(starterContainer);
                    }
                    return true;
                  }
                  return false;
                },
                item: "candy",
                itemArgs: starterColors[this.lastSpecies.speciesId],
              });
            }

            // Same species egg menu option.
            const sameSpeciesEggCost = getSameSpeciesEggCandyCounts(speciesStarterCosts[this.lastSpecies.speciesId]);
            options.push({
              label: `x${sameSpeciesEggCost} ${i18next.t("starterSelectUiHandler:sameSpeciesEgg")}`,
              handler: () => {
                if (Overrides.FREE_CANDY_UPGRADE_OVERRIDE || candyCount >= sameSpeciesEggCost) {
                  if (globalScene.gameData.eggs.length >= 99 && !Overrides.UNLIMITED_EGG_COUNT_OVERRIDE) {
                    // Egg list full, show error message at the top of the screen and abort
                    this.showText(
                      i18next.t("egg:tooManyEggs"),
                      undefined,
                      () => this.showText("", 0, () => (this.tutorialActive = false)),
                      2000,
                      false,
                      undefined,
                      true,
                    );
                    return false;
                  }
                  if (!Overrides.FREE_CANDY_UPGRADE_OVERRIDE) {
                    starterData.candyCount -= sameSpeciesEggCost;
                  }
                  this.pokemonCandyCountText.setText(`x${starterData.candyCount}`);

                  const egg = new Egg({
                    species: this.lastSpecies.speciesId,
                    sourceType: EggSourceType.SAME_SPECIES_EGG,
                  });
                  egg.addEggToGameData();

                  globalScene.gameData.saveSystem().then(success => {
                    if (!success) {
                      return globalScene.reset(true);
                    }
                  });
                  ui.setMode(Mode.STARTER_SELECT);
                  globalScene.playSound("se/buy");

                  // update the icon/animation for available upgrade
                  if (starterContainer) {
                    this.updateCandyUpgradeDisplay(starterContainer);
                  }

                  return true;
                }
                return false;
              },
              item: "candy",
              itemArgs: starterColors[this.lastSpecies.speciesId],
            });
            options.push({
              label: i18next.t("menu:cancel"),
              handler: () => {
                ui.setMode(Mode.STARTER_SELECT);
                return true;
              },
            });
            ui.setModeWithoutClear(Mode.OPTION_SELECT, {
              options: options,
              yOffset: 47,
            });
          };
          options.push({
            label: i18next.t("menuUiHandler:POKEDEX"),
            handler: () => {
              ui.setMode(Mode.STARTER_SELECT).then(() => {
                const attributes = {
                  shiny: starterAttributes.shiny,
                  variant: starterAttributes.variant,
                  form: starterAttributes.form,
                  female: starterAttributes.female,
                };
                ui.setOverlayMode(Mode.POKEDEX_PAGE, this.lastSpecies, starterAttributes.form, attributes);
              });
              return true;
            },
          });
          if (!pokemonPrevolutions.hasOwnProperty(this.lastSpecies.speciesId)) {
            options.push({
              label: i18next.t("starterSelectUiHandler:useCandies"),
              handler: () => {
                ui.setMode(Mode.STARTER_SELECT).then(() => showUseCandies());
                return true;
              },
            });
          }
          options.push({
            label: i18next.t("menu:cancel"),
            handler: () => {
              ui.setMode(Mode.STARTER_SELECT);
              return true;
            },
          });
          ui.setModeWithoutClear(Mode.OPTION_SELECT, {
            options: options,
            yOffset: 47,
          });
          success = true;
        }
      } else {
        const props = globalScene.gameData.getSpeciesDexAttrProps(
          this.lastSpecies,
          this.getCurrentDexProps(this.lastSpecies.speciesId),
        );
        switch (button) {
          case Button.CYCLE_SHINY:
            if (this.canCycleShiny) {
              if (starterAttributes.shiny === false) {
                // If not shiny, we change to shiny and get the proper default variant
                const newProps = globalScene.gameData.getSpeciesDexAttrProps(
                  this.lastSpecies,
                  this.getCurrentDexProps(this.lastSpecies.speciesId),
                );
                const newVariant = starterAttributes.variant
                  ? (starterAttributes.variant as Variant)
                  : newProps.variant;
                this.setSpeciesDetails(this.lastSpecies, {
                  shiny: true,
                  variant: newVariant,
                });

                globalScene.playSound("se/sparkle");
                // Cycle tint based on current sprite tint
                const tint = getVariantTint(newVariant);
                this.pokemonShinyIcon.setFrame(getVariantIcon(newVariant));
                this.pokemonShinyIcon.setTint(tint);
                this.pokemonShinyIcon.setVisible(true);

                starterAttributes.shiny = true;
              } else {
                // If shiny, we update the variant
                let newVariant = props.variant;
                do {
                  newVariant = (newVariant + 1) % 3;
                  if (newVariant === 0) {
                    if (this.speciesStarterDexEntry!.caughtAttr & DexAttr.DEFAULT_VARIANT) {
                      // TODO: is this bang correct?
                      break;
                    }
                  } else if (newVariant === 1) {
                    if (this.speciesStarterDexEntry!.caughtAttr & DexAttr.VARIANT_2) {
                      // TODO: is this bang correct?
                      break;
                    }
                  } else {
                    if (this.speciesStarterDexEntry!.caughtAttr & DexAttr.VARIANT_3) {
                      // TODO: is this bang correct?
                      break;
                    }
                  }
                } while (newVariant !== props.variant);
                starterAttributes.variant = newVariant; // store the selected variant
                if (this.speciesStarterDexEntry!.caughtAttr & DexAttr.NON_SHINY && newVariant <= props.variant) {
                  // If we have run out of variants, go back to non shiny
                  this.setSpeciesDetails(this.lastSpecies, {
                    shiny: false,
                    variant: 0,
                  });
                  this.pokemonShinyIcon.setVisible(false);
                  success = true;
                  starterAttributes.shiny = false;
                } else {
                  // If going to a higher variant, or only shiny forms are caught, go to next variant
                  this.setSpeciesDetails(this.lastSpecies, {
                    variant: newVariant as Variant,
                  });
                  // Cycle tint based on current sprite tint
                  const tint = getVariantTint(newVariant as Variant);
                  this.pokemonShinyIcon.setFrame(getVariantIcon(newVariant as Variant));
                  this.pokemonShinyIcon.setTint(tint);
                  success = true;
                }
              }
            }
            break;
          case Button.CYCLE_FORM:
            if (this.canCycleForm) {
              const formCount = this.lastSpecies.forms.length;
              let newFormIndex = props.formIndex;
              do {
                newFormIndex = (newFormIndex + 1) % formCount;
                if (
                  this.lastSpecies.forms[newFormIndex].isStarterSelectable &&
                  this.speciesStarterDexEntry!.caughtAttr! & globalScene.gameData.getFormAttr(newFormIndex)
                ) {
                  // TODO: are those bangs correct?
                  break;
                }
              } while (newFormIndex !== props.formIndex);
              starterAttributes.form = newFormIndex; // store the selected form
              starterAttributes.tera = this.lastSpecies.forms[newFormIndex].type1;
              this.setSpeciesDetails(this.lastSpecies, {
                formIndex: newFormIndex,
                teraType: starterAttributes.tera,
              });
              success = true;
            }
            break;
          case Button.CYCLE_GENDER:
            if (this.canCycleGender) {
              starterAttributes.female = !props.female;
              this.setSpeciesDetails(this.lastSpecies, {
                female: !props.female,
              });
              success = true;
            }
            break;
          case Button.CYCLE_ABILITY:
            if (this.canCycleAbility) {
              const abilityCount = this.lastSpecies.getAbilityCount();
              const abilityAttr = globalScene.gameData.starterData[this.lastSpecies.speciesId].abilityAttr;
              const hasAbility1 = abilityAttr & AbilityAttr.ABILITY_1;
              let newAbilityIndex = this.abilityCursor;
              do {
                newAbilityIndex = (newAbilityIndex + 1) % abilityCount;
                if (newAbilityIndex === 0) {
                  if (hasAbility1) {
                    break;
                  }
                } else if (newAbilityIndex === 1) {
                  // If ability 1 and 2 are the same and ability 1 is unlocked, skip over ability 2
                  if (this.lastSpecies.ability1 === this.lastSpecies.ability2 && hasAbility1) {
                    newAbilityIndex = (newAbilityIndex + 1) % abilityCount;
                  }
                  break;
                } else {
                  if (abilityAttr & AbilityAttr.ABILITY_HIDDEN) {
                    break;
                  }
                }
              } while (newAbilityIndex !== this.abilityCursor);
              starterAttributes.ability = newAbilityIndex; // store the selected ability

              const { visible: tooltipVisible } = globalScene.ui.getTooltip();

              if (tooltipVisible && this.activeTooltip === "ABILITY") {
                const newAbility = allAbilities[this.lastSpecies.getAbility(newAbilityIndex)];
                globalScene.ui.editTooltip(`${newAbility.name}`, `${newAbility.description}`);
              }

              this.setSpeciesDetails(this.lastSpecies, {
                abilityIndex: newAbilityIndex,
              });
              success = true;
            }
            break;
          case Button.CYCLE_NATURE:
            if (this.canCycleNature) {
              const natures = globalScene.gameData.getNaturesForAttr(this.speciesStarterDexEntry?.natureAttr);
              const natureIndex = natures.indexOf(this.natureCursor);
              const newNature = natures[natureIndex < natures.length - 1 ? natureIndex + 1 : 0];
              // store cycled nature as default
              starterAttributes.nature = newNature as unknown as number;
              this.setSpeciesDetails(this.lastSpecies, {
                natureIndex: newNature,
              });
              success = true;
            }
            break;
          case Button.CYCLE_TERA:
            if (this.canCycleTera) {
              const speciesForm = getPokemonSpeciesForm(this.lastSpecies.speciesId, starterAttributes.form ?? 0);
              if (speciesForm.type1 === this.teraCursor && !Utils.isNullOrUndefined(speciesForm.type2)) {
                starterAttributes.tera = speciesForm.type2!;
                this.setSpeciesDetails(this.lastSpecies, {
                  teraType: speciesForm.type2!,
                });
              } else {
                starterAttributes.tera = speciesForm.type1;
                this.setSpeciesDetails(this.lastSpecies, {
                  teraType: speciesForm.type1,
                });
              }
              success = true;
            }
            break;
          case Button.UP:
            if (!this.starterIconsCursorObj.visible) {
              if (currentRow > 0) {
                if (this.scrollCursor > 0 && currentRow - this.scrollCursor === 0) {
                  this.scrollCursor--;
                  this.updateScroll();
                }
                success = this.setCursor(this.cursor - 9);
              } else {
                this.filterBarCursor = this.filterBar.getNearestFilter(this.filteredStarterContainers[this.cursor]);
                this.setFilterMode(true);
                success = true;
              }
            } else {
              if (this.starterIconsCursorIndex === 0) {
                // Up from first Pokemon in the team > go to Random selection
                this.starterIconsCursorObj.setVisible(false);
                this.setSpecies(null);
                this.randomCursorObj.setVisible(true);
              } else {
                this.starterIconsCursorIndex--;
                this.moveStarterIconsCursor(this.starterIconsCursorIndex);
              }
              success = true;
            }
            break;
          case Button.DOWN:
            if (!this.starterIconsCursorObj.visible) {
              if (currentRow < numOfRows - 1) {
                // not last row
                if (currentRow - this.scrollCursor === 8) {
                  // last row of visible starters
                  this.scrollCursor++;
                }
                success = this.setCursor(this.cursor + 9);
                this.updateScroll();
              } else if (numOfRows > 1) {
                // DOWN from last row of Pokemon > Wrap around to first row
                this.scrollCursor = 0;
                this.updateScroll();
                success = this.setCursor(this.cursor % 9);
              } else {
                // DOWN from single row of Pokemon > Go to filters
                this.filterBarCursor = this.filterBar.getNearestFilter(this.filteredStarterContainers[this.cursor]);
                this.setFilterMode(true);
                success = true;
              }
            } else {
              if (this.starterIconsCursorIndex <= this.starterSpecies.length - 2) {
                this.starterIconsCursorIndex++;
                this.moveStarterIconsCursor(this.starterIconsCursorIndex);
              } else {
                this.starterIconsCursorObj.setVisible(false);
                this.setSpecies(null);
                this.startCursorObj.setVisible(true);
              }
              success = true;
            }
            break;
          case Button.LEFT:
            if (!this.starterIconsCursorObj.visible) {
              if (this.cursor % 9 !== 0) {
                success = this.setCursor(this.cursor - 1);
              } else {
                // LEFT from filtered Pokemon, on the left edge
                if (onScreenCurrentRow === 0) {
                  // from the first row of starters we go to the random selection
                  this.cursorObj.setVisible(false);
                  this.randomCursorObj.setVisible(true);
                } else if (this.starterSpecies.length === 0) {
                  // no starter in team and not on first row > wrap around to the last column
                  success = this.setCursor(this.cursor + Math.min(8, numberOfStarters - this.cursor));
                } else if (onScreenCurrentRow < 7) {
                  // at least one pokemon in team > for the first 7 rows, go to closest starter
                  this.cursorObj.setVisible(false);
                  this.starterIconsCursorIndex = findClosestStarterIndex(
                    this.cursorObj.y - 1,
                    this.starterSpecies.length,
                  );
                  this.moveStarterIconsCursor(this.starterIconsCursorIndex);
                } else {
                  // at least one pokemon in team > from the bottom 2 rows, go to start run button
                  this.cursorObj.setVisible(false);
                  this.setSpecies(null);
                  this.startCursorObj.setVisible(true);
                }
                success = true;
              }
            } else if (numberOfStarters > 0) {
              // LEFT from team > Go to closest filtered Pokemon
              const closestRowIndex = findClosestStarterRow(this.starterIconsCursorIndex, onScreenNumberOfRows);
              this.starterIconsCursorObj.setVisible(false);
              this.cursorObj.setVisible(true);
              this.setCursor(Math.min(onScreenFirstIndex + closestRowIndex * 9 + 8, onScreenLastIndex));
              success = true;
            } else {
              // LEFT from team and no Pokemon in filter > do nothing
              success = false;
            }
            break;
          case Button.RIGHT:
            if (!this.starterIconsCursorObj.visible) {
              // is not right edge
              if (this.cursor % 9 < (currentRow < numOfRows - 1 ? 8 : (numberOfStarters - 1) % 9)) {
                success = this.setCursor(this.cursor + 1);
              } else {
                // RIGHT from filtered Pokemon, on the right edge
                if (onScreenCurrentRow === 0) {
                  // from the first row of starters we go to the random selection
                  this.cursorObj.setVisible(false);
                  this.randomCursorObj.setVisible(true);
                } else if (this.starterSpecies.length === 0) {
                  // no selected starter in team > wrap around to the first column
                  success = this.setCursor(this.cursor - Math.min(8, this.cursor % 9));
                } else if (onScreenCurrentRow < 7) {
                  // at least one pokemon in team > for the first 7 rows, go to closest starter
                  this.cursorObj.setVisible(false);
                  this.starterIconsCursorIndex = findClosestStarterIndex(
                    this.cursorObj.y - 1,
                    this.starterSpecies.length,
                  );
                  this.moveStarterIconsCursor(this.starterIconsCursorIndex);
                } else {
                  // at least one pokemon in team > from the bottom 2 rows, go to start run button
                  this.cursorObj.setVisible(false);
                  this.setSpecies(null);
                  this.startCursorObj.setVisible(true);
                }
                success = true;
              }
            } else if (numberOfStarters > 0) {
              // RIGHT from team > Go to closest filtered Pokemon
              const closestRowIndex = findClosestStarterRow(this.starterIconsCursorIndex, onScreenNumberOfRows);
              this.starterIconsCursorObj.setVisible(false);
              this.cursorObj.setVisible(true);
              this.setCursor(
                Math.min(onScreenFirstIndex + closestRowIndex * 9, onScreenLastIndex - (onScreenLastIndex % 9)),
              );
              success = true;
            } else {
              // RIGHT from team and no Pokemon in filter > do nothing
              success = false;
            }
            break;
        }
      }
    }

    if (success) {
      ui.playSelect();
    } else if (error) {
      ui.playError();
    }

    return success || error;
  }

  isInParty(species: PokemonSpecies): [boolean, number] {
    let removeIndex = 0;
    let isDupe = false;
    for (let s = 0; s < this.starterSpecies.length; s++) {
      if (this.starterSpecies[s] === species) {
        isDupe = true;
        removeIndex = s;
        break;
      }
    }
    return [isDupe, removeIndex];
  }

  addToParty(
    species: PokemonSpecies,
    dexAttr: bigint,
    abilityIndex: number,
    nature: Nature,
    moveset: StarterMoveset,
    teraType: PokemonType,
    randomSelection = false,
  ) {
    const props = globalScene.gameData.getSpeciesDexAttrProps(species, dexAttr);
    this.starterIcons[this.starterSpecies.length].setTexture(
      species.getIconAtlasKey(props.formIndex, props.shiny, props.variant),
    );
    this.starterIcons[this.starterSpecies.length].setFrame(
      species.getIconId(props.female, props.formIndex, props.shiny, props.variant),
    );
    this.checkIconId(
      this.starterIcons[this.starterSpecies.length],
      species,
      props.female,
      props.formIndex,
      props.shiny,
      props.variant,
    );

    this.starterSpecies.push(species);
    this.starterAttr.push(dexAttr);
    this.starterAbilityIndexes.push(abilityIndex);
    this.starterNatures.push(nature);
    this.starterTeras.push(teraType);
    this.starterMovesets.push(moveset);
    if (this.speciesLoaded.get(species.speciesId) || randomSelection) {
      getPokemonSpeciesForm(species.speciesId, props.formIndex).cry();
    }
    this.updateInstructions();
  }

  updatePartyIcon(species: PokemonSpecies, index: number) {
    const props = globalScene.gameData.getSpeciesDexAttrProps(species, this.getCurrentDexProps(species.speciesId));
    this.starterIcons[index].setTexture(species.getIconAtlasKey(props.formIndex, props.shiny, props.variant));
    this.starterIcons[index].setFrame(species.getIconId(props.female, props.formIndex, props.shiny, props.variant));
    this.checkIconId(this.starterIcons[index], species, props.female, props.formIndex, props.shiny, props.variant);
  }

  switchMoveHandler(i: number, newMove: Moves, move: Moves) {
    const speciesId = this.lastSpecies.speciesId;
    const existingMoveIndex = this.starterMoveset?.indexOf(newMove)!; // TODO: is this bang correct?
    this.starterMoveset![i] = newMove; // TODO: is this bang correct?
    if (existingMoveIndex > -1) {
      this.starterMoveset![existingMoveIndex] = move; // TODO: is this bang correct?
    }
    const props: DexAttrProps = globalScene.gameData.getSpeciesDexAttrProps(this.lastSpecies, this.dexAttrCursor);
    // species has different forms
    if (pokemonFormLevelMoves.hasOwnProperty(speciesId)) {
      // starterMoveData doesn't have base form moves or is using the single form format
      if (
        !globalScene.gameData.starterData[speciesId].moveset ||
        Array.isArray(globalScene.gameData.starterData[speciesId].moveset)
      ) {
        globalScene.gameData.starterData[speciesId].moveset = {
          [props.formIndex]: this.starterMoveset?.slice(0) as StarterMoveset,
        };
      }
      const starterMoveData = globalScene.gameData.starterData[speciesId].moveset;

      // starterMoveData doesn't have active form moves
      if (!starterMoveData.hasOwnProperty(props.formIndex)) {
        globalScene.gameData.starterData[speciesId].moveset[props.formIndex] = this.starterMoveset?.slice(
          0,
        ) as StarterMoveset;
      }

      // does the species' starter move data have its form's starter moves and has it been updated
      if (starterMoveData.hasOwnProperty(props.formIndex)) {
        // active form move hasn't been updated
        if (starterMoveData[props.formIndex][existingMoveIndex] !== newMove) {
          globalScene.gameData.starterData[speciesId].moveset[props.formIndex] = this.starterMoveset?.slice(
            0,
          ) as StarterMoveset;
        }
      }
    } else {
      globalScene.gameData.starterData[speciesId].moveset = this.starterMoveset?.slice(0) as StarterMoveset;
    }
    this.setSpeciesDetails(this.lastSpecies, { forSeen: false });

    // switch moves of starter if exists
    if (this.starterMovesets.length) {
      Array.from({ length: this.starterSpecies.length }, (_, i) => {
        const starterSpecies = this.starterSpecies[i];
        if (starterSpecies.speciesId === speciesId) {
          this.starterMovesets[i] = this.starterMoveset!; // TODO: is this bang correct?
        }
      });
    }
  }

  updateButtonIcon(
    iconSetting: SettingKeyboard,
    gamepadType: string,
    iconElement: GameObjects.Sprite,
    controlLabel: GameObjects.Text,
  ): void {
    // biome-ignore lint/suspicious/noImplicitAnyLet: TODO
    let iconPath: string;
    // touch controls cannot be rebound as is, and are just emulating a keyboard event.
    // Additionally, since keyboard controls can be rebound (and will be displayed when they are), we need to have special handling for the touch controls
    if (gamepadType === "touch") {
      gamepadType = "keyboard";
      switch (iconSetting) {
        case SettingKeyboard.Button_Cycle_Shiny:
          iconPath = "R.png";
          break;
        case SettingKeyboard.Button_Cycle_Form:
          iconPath = "F.png";
          break;
        case SettingKeyboard.Button_Cycle_Gender:
          iconPath = "G.png";
          break;
        case SettingKeyboard.Button_Cycle_Ability:
          iconPath = "E.png";
          break;
        case SettingKeyboard.Button_Cycle_Nature:
          iconPath = "N.png";
          break;
        case SettingKeyboard.Button_Cycle_Tera:
          iconPath = "V.png";
          break;
        case SettingKeyboard.Button_Stats:
          iconPath = "C.png";
          break;
        default:
          break;
      }
    } else {
      iconPath = globalScene.inputController?.getIconForLatestInputRecorded(iconSetting);
    }
    // @ts-ignore: TODO can iconPath actually be undefined?
    iconElement.setTexture(gamepadType, iconPath);
    iconElement.setPosition(this.instructionRowX, this.instructionRowY);
    controlLabel.setPosition(this.instructionRowX + this.instructionRowTextOffset, this.instructionRowY);
    iconElement.setVisible(true);
    controlLabel.setVisible(true);
    this.instructionsContainer.add([iconElement, controlLabel]);
    this.instructionRowY += 8;
    if (this.instructionRowY >= 24) {
      this.instructionRowY = 0;
      this.instructionRowX += 50;
    }
  }

  updateFilterButtonIcon(
    iconSetting: SettingKeyboard,
    gamepadType: string,
    iconElement: GameObjects.Sprite,
    controlLabel: GameObjects.Text,
  ): void {
    let iconPath: string;
    // touch controls cannot be rebound as is, and are just emulating a keyboard event.
    // Additionally, since keyboard controls can be rebound (and will be displayed when they are), we need to have special handling for the touch controls
    if (gamepadType === "touch") {
      gamepadType = "keyboard";
      iconPath = "C.png";
    } else {
      iconPath = globalScene.inputController?.getIconForLatestInputRecorded(iconSetting);
    }
    iconElement.setTexture(gamepadType, iconPath);
    iconElement.setPosition(this.filterInstructionRowX, this.filterInstructionRowY);
    controlLabel.setPosition(this.filterInstructionRowX + this.instructionRowTextOffset, this.filterInstructionRowY);
    iconElement.setVisible(true);
    controlLabel.setVisible(true);
    this.filterInstructionsContainer.add([iconElement, controlLabel]);
    this.filterInstructionRowY += 8;
    if (this.filterInstructionRowY >= 24) {
      this.filterInstructionRowY = 0;
      this.filterInstructionRowX += 50;
    }
  }

  updateInstructions(): void {
    this.instructionRowX = 0;
    this.instructionRowY = 0;
    this.filterInstructionRowX = 0;
    this.filterInstructionRowY = 0;
    this.hideInstructions();
    this.instructionsContainer.removeAll();
    this.filterInstructionsContainer.removeAll();
    let gamepadType: string;
    if (globalScene.inputMethod === "gamepad") {
      gamepadType = globalScene.inputController.getConfig(
        globalScene.inputController.selectedDevice[Device.GAMEPAD],
      ).padType;
    } else {
      gamepadType = globalScene.inputMethod;
    }

    if (!gamepadType) {
      return;
    }

    if (this.speciesStarterDexEntry?.caughtAttr) {
      if (this.canCycleShiny) {
        this.updateButtonIcon(SettingKeyboard.Button_Cycle_Shiny, gamepadType, this.shinyIconElement, this.shinyLabel);
      }
      if (this.canCycleForm) {
        this.updateButtonIcon(SettingKeyboard.Button_Cycle_Form, gamepadType, this.formIconElement, this.formLabel);
      }
      if (this.canCycleGender) {
        this.updateButtonIcon(
          SettingKeyboard.Button_Cycle_Gender,
          gamepadType,
          this.genderIconElement,
          this.genderLabel,
        );
      }
      if (this.canCycleAbility) {
        this.updateButtonIcon(
          SettingKeyboard.Button_Cycle_Ability,
          gamepadType,
          this.abilityIconElement,
          this.abilityLabel,
        );
      }
      if (this.canCycleNature) {
        this.updateButtonIcon(
          SettingKeyboard.Button_Cycle_Nature,
          gamepadType,
          this.natureIconElement,
          this.natureLabel,
        );
      }
      if (this.canCycleTera) {
        this.updateButtonIcon(SettingKeyboard.Button_Cycle_Tera, gamepadType, this.teraIconElement, this.teraLabel);
      }
    }

    // if filter mode is inactivated and gamepadType is not undefined, update the button icons
    if (!this.filterMode) {
      this.updateFilterButtonIcon(
        SettingKeyboard.Button_Stats,
        gamepadType,
        this.goFilterIconElement,
        this.goFilterLabel,
      );
    }
  }

  getValueLimit(): number {
    const valueLimit = new NumberHolder(0);
    switch (globalScene.gameMode.modeId) {
      case GameModes.ENDLESS:
      case GameModes.SPLICED_ENDLESS:
        valueLimit.value = 15;
        break;
      default:
        valueLimit.value = 10;
    }

    Challenge.applyChallenges(globalScene.gameMode, Challenge.ChallengeType.STARTER_POINTS, valueLimit);

    return valueLimit.value;
  }

  updateStarters = () => {
    this.scrollCursor = 0;
    this.filteredStarterContainers = [];
    this.validStarterContainers = [];

    this.pokerusCursorObjs.forEach(cursor => cursor.setVisible(false));
    this.starterCursorObjs.forEach(cursor => cursor.setVisible(false));

    this.filterBar.updateFilterLabels();

    // pre filter for challenges
    if (globalScene.gameMode.modeId === GameModes.CHALLENGE) {
      this.starterContainers.forEach(container => {
        const species = container.species;
        let allFormsValid = false;
        if (species.forms?.length > 0) {
          for (let i = 0; i < species.forms.length; i++) {
            /* Here we are making a fake form index dex props for challenges
             * Since some pokemon rely on forms to be valid (i.e. blaze tauros for fire challenges), we make a fake form and dex props to use in the challenge
             */
            const tempFormProps = BigInt(Math.pow(2, i)) * DexAttr.DEFAULT_FORM;
<<<<<<< HEAD
            const isValidForChallenge = this.checkValidForChallenge(container.species, globalScene.gameData.getSpeciesDexAttrProps(species, tempFormProps), true);
            allFormsValid = allFormsValid || isValidForChallenge;
          }
        } else {
          const isValidForChallenge = this.checkValidForChallenge(container.species, globalScene.gameData.getSpeciesDexAttrProps(species, globalScene.gameData.getSpeciesDefaultDexAttr(container.species, false, true)), true);
          allFormsValid = isValidForChallenge;
=======
            const isValidForChallenge = new BooleanHolder(true);
            Challenge.applyChallenges(
              globalScene.gameMode,
              Challenge.ChallengeType.STARTER_CHOICE,
              container.species,
              isValidForChallenge,
              globalScene.gameData.getSpeciesDexAttrProps(species, tempFormProps),
              true,
            );
            allFormsValid = allFormsValid || isValidForChallenge.value;
          }
        } else {
          const isValidForChallenge = new BooleanHolder(true);
          Challenge.applyChallenges(
            globalScene.gameMode,
            Challenge.ChallengeType.STARTER_CHOICE,
            container.species,
            isValidForChallenge,
            globalScene.gameData.getSpeciesDexAttrProps(
              species,
              globalScene.gameData.getSpeciesDefaultDexAttr(container.species, false, true),
            ),
            true,
          );
          allFormsValid = isValidForChallenge.value;
>>>>>>> b2981381
        }
        if (allFormsValid) {
          this.validStarterContainers.push(container);
        } else {
          container.setVisible(false);
        }
      });
    } else {
      this.validStarterContainers = this.starterContainers;
    }

    // this updates icons for previously saved pokemon
    for (let i = 0; i < this.validStarterContainers.length; i++) {
      const currentFilteredContainer = this.validStarterContainers[i];
      const starterSprite = currentFilteredContainer.icon as Phaser.GameObjects.Sprite;

      const currentDexAttr = this.getCurrentDexProps(currentFilteredContainer.species.speciesId);
      const props = globalScene.gameData.getSpeciesDexAttrProps(currentFilteredContainer.species, currentDexAttr);

      starterSprite.setTexture(
        currentFilteredContainer.species.getIconAtlasKey(props.formIndex, props.shiny, props.variant),
        currentFilteredContainer.species.getIconId(props.female!, props.formIndex, props.shiny, props.variant),
      );
      currentFilteredContainer.checkIconId(props.female, props.formIndex, props.shiny, props.variant);
    }

    // filter
    this.validStarterContainers.forEach(container => {
      container.setVisible(false);

      container.cost = globalScene.gameData.getSpeciesStarterValue(container.species.speciesId);

      // First, ensure you have the caught attributes for the species else default to bigint 0
      const caughtAttr = globalScene.gameData.dexData[container.species.speciesId]?.caughtAttr || BigInt(0);
      const starterData = globalScene.gameData.starterData[container.species.speciesId];
      const isStarterProgressable = speciesEggMoves.hasOwnProperty(container.species.speciesId);

      // Gen filter
      const fitsGen = this.filterBar.getVals(DropDownColumn.GEN).includes(container.species.generation);

      // Type filter
      const fitsType = this.filterBar
        .getVals(DropDownColumn.TYPES)
        .some(type => container.species.isOfType((type as number) - 1));

      // Caught / Shiny filter
      const isNonShinyCaught = !!(caughtAttr & DexAttr.NON_SHINY);
      const isShinyCaught = !!(caughtAttr & DexAttr.SHINY);
      const isVariant1Caught = isShinyCaught && !!(caughtAttr & DexAttr.DEFAULT_VARIANT);
      const isVariant2Caught = isShinyCaught && !!(caughtAttr & DexAttr.VARIANT_2);
      const isVariant3Caught = isShinyCaught && !!(caughtAttr & DexAttr.VARIANT_3);
      const isUncaught = !isNonShinyCaught && !isVariant1Caught && !isVariant2Caught && !isVariant3Caught;
      const fitsCaught = this.filterBar.getVals(DropDownColumn.CAUGHT).some(caught => {
        if (caught === "SHINY3") {
          return isVariant3Caught;
        }
        if (caught === "SHINY2") {
          return isVariant2Caught && !isVariant3Caught;
        }
        if (caught === "SHINY") {
          return isVariant1Caught && !isVariant2Caught && !isVariant3Caught;
        }
        if (caught === "NORMAL") {
          return isNonShinyCaught && !isVariant1Caught && !isVariant2Caught && !isVariant3Caught;
        }
        if (caught === "UNCAUGHT") {
          return isUncaught;
        }
      });

      // Passive Filter
      const isPassiveUnlocked = starterData.passiveAttr > 0;
      const isPassiveUnlockable = this.isPassiveAvailable(container.species.speciesId) && !isPassiveUnlocked;
      const fitsPassive = this.filterBar.getVals(DropDownColumn.UNLOCKS).some(unlocks => {
        if (unlocks.val === "PASSIVE" && unlocks.state === DropDownState.ON) {
          return isPassiveUnlocked;
        }
        if (unlocks.val === "PASSIVE" && unlocks.state === DropDownState.EXCLUDE) {
          return isStarterProgressable && !isPassiveUnlocked;
        }
        if (unlocks.val === "PASSIVE" && unlocks.state === DropDownState.UNLOCKABLE) {
          return isPassiveUnlockable;
        }
        if (unlocks.val === "PASSIVE" && unlocks.state === DropDownState.OFF) {
          return true;
        }
      });

      // Cost Reduction Filter
      const isCostReducedByOne = starterData.valueReduction === 1;
      const isCostReducedByTwo = starterData.valueReduction === 2;
      const isCostReductionUnlockable = this.isValueReductionAvailable(container.species.speciesId);
      const fitsCostReduction = this.filterBar.getVals(DropDownColumn.UNLOCKS).some(unlocks => {
        if (unlocks.val === "COST_REDUCTION" && unlocks.state === DropDownState.ON) {
          return isCostReducedByOne || isCostReducedByTwo;
        }
        if (unlocks.val === "COST_REDUCTION" && unlocks.state === DropDownState.ONE) {
          return isCostReducedByOne;
        }
        if (unlocks.val === "COST_REDUCTION" && unlocks.state === DropDownState.TWO) {
          return isCostReducedByTwo;
        }
        if (unlocks.val === "COST_REDUCTION" && unlocks.state === DropDownState.EXCLUDE) {
          return isStarterProgressable && !(isCostReducedByOne || isCostReducedByTwo);
        }
        if (unlocks.val === "COST_REDUCTION" && unlocks.state === DropDownState.UNLOCKABLE) {
          return isCostReductionUnlockable;
        }
        if (unlocks.val === "COST_REDUCTION" && unlocks.state === DropDownState.OFF) {
          return true;
        }
      });

      // Favorite Filter
      const isFavorite = this.starterPreferences[container.species.speciesId]?.favorite ?? false;
      const fitsFavorite = this.filterBar.getVals(DropDownColumn.MISC).some(misc => {
        if (misc.val === "FAVORITE" && misc.state === DropDownState.ON) {
          return isFavorite;
        }
        if (misc.val === "FAVORITE" && misc.state === DropDownState.EXCLUDE) {
          return !isFavorite;
        }
        if (misc.val === "FAVORITE" && misc.state === DropDownState.OFF) {
          return true;
        }
      });

      // Ribbon / Classic Win Filter
      const hasWon = starterData.classicWinCount > 0;
      const hasNotWon = starterData.classicWinCount === 0;
      const isUndefined = starterData.classicWinCount === undefined;
      const fitsWin = this.filterBar.getVals(DropDownColumn.MISC).some(misc => {
        if (misc.val === "WIN" && misc.state === DropDownState.ON) {
          return hasWon;
        }
        if (misc.val === "WIN" && misc.state === DropDownState.EXCLUDE) {
          return hasNotWon || isUndefined;
        }
        if (misc.val === "WIN" && misc.state === DropDownState.OFF) {
          return true;
        }
      });

      // HA Filter
      const speciesHasHiddenAbility =
        container.species.abilityHidden !== container.species.ability1 &&
        container.species.abilityHidden !== Abilities.NONE;
      const hasHA = starterData.abilityAttr & AbilityAttr.ABILITY_HIDDEN;
      const fitsHA = this.filterBar.getVals(DropDownColumn.MISC).some(misc => {
        if (misc.val === "HIDDEN_ABILITY" && misc.state === DropDownState.ON) {
          return hasHA;
        }
        if (misc.val === "HIDDEN_ABILITY" && misc.state === DropDownState.EXCLUDE) {
          return speciesHasHiddenAbility && !hasHA;
        }
        if (misc.val === "HIDDEN_ABILITY" && misc.state === DropDownState.OFF) {
          return true;
        }
      });

      // Egg Purchasable Filter
      const isEggPurchasable = this.isSameSpeciesEggAvailable(container.species.speciesId);
      const fitsEgg = this.filterBar.getVals(DropDownColumn.MISC).some(misc => {
        if (misc.val === "EGG" && misc.state === DropDownState.ON) {
          return isEggPurchasable;
        }
        if (misc.val === "EGG" && misc.state === DropDownState.EXCLUDE) {
          return isStarterProgressable && !isEggPurchasable;
        }
        if (misc.val === "EGG" && misc.state === DropDownState.OFF) {
          return true;
        }
      });

      // Pokerus Filter
      const fitsPokerus = this.filterBar.getVals(DropDownColumn.MISC).some(misc => {
        if (misc.val === "POKERUS" && misc.state === DropDownState.ON) {
          return this.pokerusSpecies.includes(container.species);
        }
        if (misc.val === "POKERUS" && misc.state === DropDownState.EXCLUDE) {
          return !this.pokerusSpecies.includes(container.species);
        }
        if (misc.val === "POKERUS" && misc.state === DropDownState.OFF) {
          return true;
        }
      });

      if (
        fitsGen &&
        fitsType &&
        fitsCaught &&
        fitsPassive &&
        fitsCostReduction &&
        fitsFavorite &&
        fitsWin &&
        fitsHA &&
        fitsEgg &&
        fitsPokerus
      ) {
        this.filteredStarterContainers.push(container);
      }
    });

    this.starterSelectScrollBar.setTotalRows(Math.max(Math.ceil(this.filteredStarterContainers.length / 9), 1));
    this.starterSelectScrollBar.setScrollCursor(0);

    // sort
    const sort = this.filterBar.getVals(DropDownColumn.SORT)[0];
    this.filteredStarterContainers.sort((a, b) => {
      switch (sort.val) {
        case SortCriteria.NUMBER:
          return (a.species.speciesId - b.species.speciesId) * -sort.dir;
        case SortCriteria.COST:
          return (a.cost - b.cost) * -sort.dir;
        case SortCriteria.CANDY: {
          const candyCountA = globalScene.gameData.starterData[a.species.speciesId].candyCount;
          const candyCountB = globalScene.gameData.starterData[b.species.speciesId].candyCount;
          return (candyCountA - candyCountB) * -sort.dir;
        }
        case SortCriteria.IV: {
          const avgIVsA =
            globalScene.gameData.dexData[a.species.speciesId].ivs.reduce((a, b) => a + b, 0) /
            globalScene.gameData.dexData[a.species.speciesId].ivs.length;
          const avgIVsB =
            globalScene.gameData.dexData[b.species.speciesId].ivs.reduce((a, b) => a + b, 0) /
            globalScene.gameData.dexData[b.species.speciesId].ivs.length;
          return (avgIVsA - avgIVsB) * -sort.dir;
        }
        case SortCriteria.NAME:
          return a.species.name.localeCompare(b.species.name) * -sort.dir;
        case SortCriteria.CAUGHT:
          return (
            (globalScene.gameData.dexData[a.species.speciesId].caughtCount -
              globalScene.gameData.dexData[b.species.speciesId].caughtCount) *
            -sort.dir
          );
        case SortCriteria.HATCHED:
          return (
            (globalScene.gameData.dexData[a.species.speciesId].hatchedCount -
              globalScene.gameData.dexData[b.species.speciesId].hatchedCount) *
            -sort.dir
          );
      }
      return 0;
    });

    this.updateScroll();
  };

  override destroy(): void {
    // Without this the reference gets hung up and no startercontainers get GCd
    this.starterContainers = [];
  }

  updateScroll = () => {
    const maxColumns = 9;
    const maxRows = 9;
    const onScreenFirstIndex = this.scrollCursor * maxColumns;
    const onScreenLastIndex = Math.min(
      this.filteredStarterContainers.length - 1,
      onScreenFirstIndex + maxRows * maxColumns - 1,
    );

    this.starterSelectScrollBar.setScrollCursor(this.scrollCursor);

    let pokerusCursorIndex = 0;
    this.filteredStarterContainers.forEach((container, i) => {
      const pos = calcStarterPosition(i, this.scrollCursor);
      container.setPosition(pos.x, pos.y);
      if (i < onScreenFirstIndex || i > onScreenLastIndex) {
        container.setVisible(false);

        if (this.pokerusSpecies.includes(container.species)) {
          this.pokerusCursorObjs[pokerusCursorIndex].setPosition(pos.x - 1, pos.y + 1);
          this.pokerusCursorObjs[pokerusCursorIndex].setVisible(false);
          pokerusCursorIndex++;
        }

        if (this.starterSpecies.includes(container.species)) {
          this.starterCursorObjs[this.starterSpecies.indexOf(container.species)].setPosition(pos.x - 1, pos.y + 1);
          this.starterCursorObjs[this.starterSpecies.indexOf(container.species)].setVisible(false);
        }
        return;
      }
      container.setVisible(true);

      if (this.pokerusSpecies.includes(container.species)) {
        this.pokerusCursorObjs[pokerusCursorIndex].setPosition(pos.x - 1, pos.y + 1);
        this.pokerusCursorObjs[pokerusCursorIndex].setVisible(true);
        pokerusCursorIndex++;
      }

      if (this.starterSpecies.includes(container.species)) {
        this.starterCursorObjs[this.starterSpecies.indexOf(container.species)].setPosition(pos.x - 1, pos.y + 1);
        this.starterCursorObjs[this.starterSpecies.indexOf(container.species)].setVisible(true);
      }

      const speciesId = container.species.speciesId;
      this.updateStarterValueLabel(container);

      container.label.setVisible(true);
      const speciesVariants =
        speciesId && globalScene.gameData.dexData[speciesId].caughtAttr & DexAttr.SHINY
          ? [DexAttr.DEFAULT_VARIANT, DexAttr.VARIANT_2, DexAttr.VARIANT_3].filter(
              v => !!(globalScene.gameData.dexData[speciesId].caughtAttr & v),
            )
          : [];
      for (let v = 0; v < 3; v++) {
        const hasVariant = speciesVariants.length > v;
        container.shinyIcons[v].setVisible(hasVariant);
        if (hasVariant) {
          container.shinyIcons[v].setTint(
            getVariantTint(
              speciesVariants[v] === DexAttr.DEFAULT_VARIANT ? 0 : speciesVariants[v] === DexAttr.VARIANT_2 ? 1 : 2,
            ),
          );
        }
      }

      container.starterPassiveBgs.setVisible(!!globalScene.gameData.starterData[speciesId].passiveAttr);
      container.hiddenAbilityIcon.setVisible(
        !!globalScene.gameData.dexData[speciesId].caughtAttr &&
          !!(globalScene.gameData.starterData[speciesId].abilityAttr & 4),
      );
      container.classicWinIcon.setVisible(globalScene.gameData.starterData[speciesId].classicWinCount > 0);
      container.favoriteIcon.setVisible(this.starterPreferences[speciesId]?.favorite ?? false);

      // 'Candy Icon' mode
      if (globalScene.candyUpgradeDisplay === 0) {
        if (!starterColors[speciesId]) {
          // Default to white if no colors are found
          starterColors[speciesId] = ["ffffff", "ffffff"];
        }

        // Set the candy colors
        container.candyUpgradeIcon.setTint(argbFromRgba(rgbHexToRgba(starterColors[speciesId][0])));
        container.candyUpgradeOverlayIcon.setTint(argbFromRgba(rgbHexToRgba(starterColors[speciesId][1])));

        this.setUpgradeIcon(container);
      } else if (globalScene.candyUpgradeDisplay === 1) {
        container.candyUpgradeIcon.setVisible(false);
        container.candyUpgradeOverlayIcon.setVisible(false);
      }
    });
  };

  setCursor(cursor: number): boolean {
    let changed = false;

    if (this.filterMode) {
      changed = this.filterBarCursor !== cursor;
      this.filterBarCursor = cursor;

      this.filterBar.setCursor(cursor);
    } else {
      cursor = Math.max(Math.min(this.filteredStarterContainers.length - 1, cursor), 0);
      changed = super.setCursor(cursor);

      const pos = calcStarterPosition(cursor, this.scrollCursor);
      this.cursorObj.setPosition(pos.x - 1, pos.y + 1);

      const species = this.filteredStarterContainers[cursor]?.species;

      if (species) {
        const defaultDexAttr = this.getCurrentDexProps(species.speciesId);
        const defaultProps = globalScene.gameData.getSpeciesDexAttrProps(species, defaultDexAttr);
        const variant = this.starterPreferences[species.speciesId]?.variant
          ? (this.starterPreferences[species.speciesId].variant as Variant)
          : defaultProps.variant;
        const tint = getVariantTint(variant);
        this.pokemonShinyIcon.setFrame(getVariantIcon(variant));
        this.pokemonShinyIcon.setTint(tint);
        this.setSpecies(species);
        this.updateInstructions();
      }
    }

    return changed;
  }

  setFilterMode(filterMode: boolean): boolean {
    this.cursorObj.setVisible(!filterMode);
    this.filterBar.cursorObj.setVisible(filterMode);

    if (filterMode !== this.filterMode) {
      this.filterMode = filterMode;
      this.setCursor(filterMode ? this.filterBarCursor : this.cursor);
      if (filterMode) {
        this.setSpecies(null);
        this.updateInstructions();
      }

      return true;
    }

    return false;
  }

  moveStarterIconsCursor(index: number): void {
    this.starterIconsCursorObj.x = this.starterIcons[index].x + this.starterIconsCursorXOffset;
    this.starterIconsCursorObj.y = this.starterIcons[index].y + this.starterIconsCursorYOffset;
    if (this.starterSpecies.length > 0) {
      this.starterIconsCursorObj.setVisible(true);
      this.setSpecies(this.starterSpecies[index]);
    } else {
      this.starterIconsCursorObj.setVisible(false);
      this.setSpecies(null);
    }
  }

  getFriendship(speciesId: number) {
    let currentFriendship = globalScene.gameData.starterData[speciesId].friendship;
    if (!currentFriendship || currentFriendship === undefined) {
      currentFriendship = 0;
    }

    const friendshipCap = getStarterValueFriendshipCap(speciesStarterCosts[speciesId]);

    return { currentFriendship, friendshipCap };
  }

  setSpecies(species: PokemonSpecies | null) {
    this.speciesStarterDexEntry = species ? globalScene.gameData.dexData[species.speciesId] : null;
    this.dexAttrCursor = species ? this.getCurrentDexProps(species.speciesId) : 0n;
    this.abilityCursor = species ? globalScene.gameData.getStarterSpeciesDefaultAbilityIndex(species) : 0;
    this.natureCursor = species ? globalScene.gameData.getSpeciesDefaultNature(species) : 0;
    this.teraCursor = species ? species.type1 : PokemonType.UNKNOWN;

    if (!species && globalScene.ui.getTooltip().visible) {
      globalScene.ui.hideTooltip();
    }

    this.pokemonAbilityText.off("pointerover");
    this.pokemonPassiveText.off("pointerover");

    const starterAttributes: StarterAttributes | null = species
      ? { ...this.starterPreferences[species.speciesId] }
      : null;

    if (starterAttributes?.nature) {
      // load default nature from stater save data, if set
      this.natureCursor = starterAttributes.nature;
    }
    if (starterAttributes?.ability && !Number.isNaN(starterAttributes.ability)) {
      // load default ability from stater save data, if set
      this.abilityCursor = starterAttributes.ability;
    }
    if (starterAttributes?.tera) {
      // load default tera from starter save data, if set
      this.teraCursor = starterAttributes.tera;
    }

    if (this.statsMode) {
      if (this.speciesStarterDexEntry?.caughtAttr) {
        this.statsContainer.setVisible(true);
        this.showStats();
      } else {
        this.statsContainer.setVisible(false);
        //@ts-ignore
        this.statsContainer.updateIvs(null); // TODO: resolve ts-ignore. what. how? huh?
      }
    }

    if (this.lastSpecies) {
      const dexAttr = this.getCurrentDexProps(this.lastSpecies.speciesId);
      const props = globalScene.gameData.getSpeciesDexAttrProps(this.lastSpecies, dexAttr);
      const speciesIndex = this.allSpecies.indexOf(this.lastSpecies);
      const lastSpeciesIcon = this.starterContainers[speciesIndex].icon;
      this.checkIconId(lastSpeciesIcon, this.lastSpecies, props.female, props.formIndex, props.shiny, props.variant);
      this.iconAnimHandler.addOrUpdate(lastSpeciesIcon, PokemonIconAnimMode.NONE);

      // Resume the animation for the previously selected species
      const icon = this.starterContainers[speciesIndex].icon;
      globalScene.tweens.getTweensOf(icon).forEach(tween => tween.resume());
    }

    this.lastSpecies = species!; // TODO: is this bang correct?

    if (species && (this.speciesStarterDexEntry?.seenAttr || this.speciesStarterDexEntry?.caughtAttr)) {
      this.pokemonNumberText.setText(padInt(species.speciesId, 4));
      if (starterAttributes?.nickname) {
        const name = decodeURIComponent(escape(atob(starterAttributes.nickname)));
        this.pokemonNameText.setText(name);
      } else {
        this.pokemonNameText.setText(species.name);
      }

      if (this.speciesStarterDexEntry?.caughtAttr) {
        const colorScheme = starterColors[species.speciesId];

        const luck = globalScene.gameData.getDexAttrLuck(this.speciesStarterDexEntry.caughtAttr);
        this.pokemonLuckText.setVisible(!!luck);
        this.pokemonLuckText.setText(luck.toString());
        this.pokemonLuckText.setTint(getVariantTint(Math.min(luck - 1, 2) as Variant));
        this.pokemonLuckLabelText.setVisible(this.pokemonLuckText.visible);

        //Growth translate
        let growthReadable = toReadableString(GrowthRate[species.growthRate]);
        const growthAux = growthReadable.replace(" ", "_");
        if (i18next.exists("growth:" + growthAux)) {
          growthReadable = i18next.t(("growth:" + growthAux) as any);
        }
        this.pokemonGrowthRateText.setText(growthReadable);

        this.pokemonGrowthRateText.setColor(getGrowthRateColor(species.growthRate));
        this.pokemonGrowthRateText.setShadowColor(getGrowthRateColor(species.growthRate, true));
        this.pokemonGrowthRateLabelText.setVisible(true);
        this.pokemonUncaughtText.setVisible(false);
        this.pokemonAbilityLabelText.setVisible(true);
        this.pokemonPassiveLabelText.setVisible(true);
        this.pokemonNatureLabelText.setVisible(true);
        this.pokemonCaughtCountText.setText(`${this.speciesStarterDexEntry.caughtCount}`);
        if (species.speciesId === Species.MANAPHY || species.speciesId === Species.PHIONE) {
          this.pokemonHatchedIcon.setFrame("manaphy");
        } else {
          this.pokemonHatchedIcon.setFrame(getEggTierForSpecies(species));
        }
        this.pokemonHatchedCountText.setText(`${this.speciesStarterDexEntry.hatchedCount}`);

        const defaultDexAttr = this.getCurrentDexProps(species.speciesId);
        const defaultProps = globalScene.gameData.getSpeciesDexAttrProps(species, defaultDexAttr);
        const variant = defaultProps.variant;
        const tint = getVariantTint(variant);
        this.pokemonShinyIcon.setFrame(getVariantIcon(variant));
        this.pokemonShinyIcon.setTint(tint);
        this.pokemonShinyIcon.setVisible(defaultProps.shiny);
        this.pokemonCaughtHatchedContainer.setVisible(true);
        this.pokemonFormText.setVisible(true);

        if (pokemonPrevolutions.hasOwnProperty(species.speciesId)) {
          this.pokemonCaughtHatchedContainer.setY(16);
          this.pokemonShinyIcon.setY(135);
          this.pokemonShinyIcon.setFrame(getVariantIcon(variant));
          [this.pokemonCandyContainer, this.pokemonHatchedIcon, this.pokemonHatchedCountText].map(c =>
            c.setVisible(false),
          );
          this.pokemonFormText.setY(25);
        } else {
          this.pokemonCaughtHatchedContainer.setY(25);
          this.pokemonShinyIcon.setY(117);
          this.pokemonCandyIcon.setTint(argbFromRgba(rgbHexToRgba(colorScheme[0])));
          this.pokemonCandyOverlayIcon.setTint(argbFromRgba(rgbHexToRgba(colorScheme[1])));
          this.pokemonCandyCountText.setText(`x${globalScene.gameData.starterData[species.speciesId].candyCount}`);
          this.pokemonCandyContainer.setVisible(true);
          this.pokemonFormText.setY(42);
          this.pokemonHatchedIcon.setVisible(true);
          this.pokemonHatchedCountText.setVisible(true);

          const { currentFriendship, friendshipCap } = this.getFriendship(this.lastSpecies.speciesId);
          const candyCropY = 16 - 16 * (currentFriendship / friendshipCap);
          this.pokemonCandyDarknessOverlay.setCrop(0, 0, 16, candyCropY);

          this.pokemonCandyContainer.on("pointerover", () => {
            globalScene.ui.showTooltip("", `${currentFriendship}/${friendshipCap}`, true);
            this.activeTooltip = "CANDY";
          });
          this.pokemonCandyContainer.on("pointerout", () => {
            globalScene.ui.hideTooltip();
            this.activeTooltip = undefined;
          });
        }

        // Pause the animation when the species is selected
        const speciesIndex = this.allSpecies.indexOf(species);
        const icon = this.starterContainers[speciesIndex].icon;

        if (this.isUpgradeAnimationEnabled()) {
          globalScene.tweens.getTweensOf(icon).forEach(tween => tween.pause());
          // Reset the position of the icon
          icon.x = -2;
          icon.y = 2;
        }

        // Initiates the small up and down idle animation
        this.iconAnimHandler.addOrUpdate(icon, PokemonIconAnimMode.PASSIVE);

        const starterIndex = this.starterSpecies.indexOf(species);

        let props: DexAttrProps;

        if (starterIndex > -1) {
          props = globalScene.gameData.getSpeciesDexAttrProps(species, this.starterAttr[starterIndex]);
          this.setSpeciesDetails(species, {
            shiny: props.shiny,
            formIndex: props.formIndex,
            female: props.female,
            variant: props.variant,
            abilityIndex: this.starterAbilityIndexes[starterIndex],
            natureIndex: this.starterNatures[starterIndex],
            teraType: this.starterTeras[starterIndex],
          });
        } else {
          const defaultDexAttr = this.getCurrentDexProps(species.speciesId);
          const defaultAbilityIndex =
            starterAttributes?.ability ?? globalScene.gameData.getStarterSpeciesDefaultAbilityIndex(species);
          // load default nature from stater save data, if set
          const defaultNature = starterAttributes?.nature || globalScene.gameData.getSpeciesDefaultNature(species);
          props = globalScene.gameData.getSpeciesDexAttrProps(species, defaultDexAttr);
          if (starterAttributes?.variant && !Number.isNaN(starterAttributes.variant)) {
            if (props.shiny) {
              props.variant = starterAttributes.variant as Variant;
            }
          }
          props.formIndex = starterAttributes?.form ?? props.formIndex;
          props.female = starterAttributes?.female ?? props.female;

          this.setSpeciesDetails(species, {
            shiny: props.shiny,
            formIndex: props.formIndex,
            female: props.female,
            variant: props.variant,
            abilityIndex: defaultAbilityIndex,
            natureIndex: defaultNature,
          });
        }

        const speciesForm = getPokemonSpeciesForm(species.speciesId, props.formIndex);
        this.setTypeIcons(speciesForm.type1, speciesForm.type2);

        this.pokemonSprite.clearTint();
        if (this.pokerusSpecies.includes(species)) {
          handleTutorial(Tutorial.Pokerus);
        }
      } else {
        this.pokemonGrowthRateText.setText("");
        this.pokemonGrowthRateLabelText.setVisible(false);
        this.type1Icon.setVisible(false);
        this.type2Icon.setVisible(false);
        this.pokemonLuckLabelText.setVisible(false);
        this.pokemonLuckText.setVisible(false);
        this.pokemonShinyIcon.setVisible(false);
        this.pokemonUncaughtText.setVisible(true);
        this.pokemonAbilityLabelText.setVisible(false);
        this.pokemonPassiveLabelText.setVisible(false);
        this.pokemonNatureLabelText.setVisible(false);
        this.pokemonCaughtHatchedContainer.setVisible(false);
        this.pokemonCandyContainer.setVisible(false);
        this.pokemonFormText.setVisible(false);
        this.teraIcon.setVisible(false);

        const defaultDexAttr = globalScene.gameData.getSpeciesDefaultDexAttr(species, true, true);
        const defaultAbilityIndex = globalScene.gameData.getStarterSpeciesDefaultAbilityIndex(species);
        const defaultNature = globalScene.gameData.getSpeciesDefaultNature(species);
        const props = globalScene.gameData.getSpeciesDexAttrProps(species, defaultDexAttr);

        this.setSpeciesDetails(species, {
          shiny: props.shiny,
          formIndex: props.formIndex,
          female: props.female,
          variant: props.variant,
          abilityIndex: defaultAbilityIndex,
          natureIndex: defaultNature,
          forSeen: true,
        });
        this.pokemonSprite.setTint(0x808080);
      }
    } else {
      this.pokemonNumberText.setText(padInt(0, 4));
      this.pokemonNameText.setText(species ? "???" : "");
      this.pokemonGrowthRateText.setText("");
      this.pokemonGrowthRateLabelText.setVisible(false);
      this.type1Icon.setVisible(false);
      this.type2Icon.setVisible(false);
      this.pokemonLuckLabelText.setVisible(false);
      this.pokemonLuckText.setVisible(false);
      this.pokemonShinyIcon.setVisible(false);
      this.pokemonUncaughtText.setVisible(!!species);
      this.pokemonAbilityLabelText.setVisible(false);
      this.pokemonPassiveLabelText.setVisible(false);
      this.pokemonNatureLabelText.setVisible(false);
      this.pokemonCaughtHatchedContainer.setVisible(false);
      this.pokemonCandyContainer.setVisible(false);
      this.pokemonFormText.setVisible(false);
      this.teraIcon.setVisible(false);

      this.setSpeciesDetails(species!, {
        // TODO: is this bang correct?
        shiny: false,
        formIndex: 0,
        female: false,
        variant: 0,
        abilityIndex: 0,
        natureIndex: 0,
      });
      this.pokemonSprite.clearTint();
    }
  }

  setSpeciesDetails(species: PokemonSpecies, options: SpeciesDetails = {}): void {
    let { shiny, formIndex, female, variant, abilityIndex, natureIndex, teraType } = options;
    const forSeen: boolean = options.forSeen ?? false;
    const oldProps = species ? globalScene.gameData.getSpeciesDexAttrProps(species, this.dexAttrCursor) : null;
    const oldAbilityIndex =
      this.abilityCursor > -1 ? this.abilityCursor : globalScene.gameData.getStarterSpeciesDefaultAbilityIndex(species);
    const oldNatureIndex =
      this.natureCursor > -1 ? this.natureCursor : globalScene.gameData.getSpeciesDefaultNature(species);
    this.dexAttrCursor = 0n;
    this.abilityCursor = -1;
    this.natureCursor = -1;
    this.teraCursor = PokemonType.UNKNOWN;
    // We will only update the sprite if there is a change to form, shiny/variant
    // or gender for species with gender sprite differences
    const shouldUpdateSprite =
      (species?.genderDiffs && !isNullOrUndefined(female)) ||
      !isNullOrUndefined(formIndex) ||
      !isNullOrUndefined(shiny) ||
      !isNullOrUndefined(variant);

    if (this.activeTooltip === "CANDY") {
      if (this.lastSpecies && this.pokemonCandyContainer.visible) {
        const { currentFriendship, friendshipCap } = this.getFriendship(this.lastSpecies.speciesId);
        globalScene.ui.editTooltip("", `${currentFriendship}/${friendshipCap}`);
      } else {
        globalScene.ui.hideTooltip();
      }
    }

    if (species?.forms?.find(f => f.formKey === "female")) {
      if (female !== undefined) {
        formIndex = female ? 1 : 0;
      } else if (formIndex !== undefined) {
        female = formIndex === 1;
      }
    }

    if (species) {
      this.dexAttrCursor |= (shiny !== undefined ? !shiny : !(shiny = oldProps?.shiny))
        ? DexAttr.NON_SHINY
        : DexAttr.SHINY;
      this.dexAttrCursor |= (female !== undefined ? !female : !(female = oldProps?.female))
        ? DexAttr.MALE
        : DexAttr.FEMALE;
      this.dexAttrCursor |= (variant !== undefined ? !variant : !(variant = oldProps?.variant))
        ? DexAttr.DEFAULT_VARIANT
        : variant === 1
          ? DexAttr.VARIANT_2
          : DexAttr.VARIANT_3;
      this.dexAttrCursor |= globalScene.gameData.getFormAttr(
        formIndex !== undefined ? formIndex : (formIndex = oldProps!.formIndex),
      ); // TODO: is this bang correct?
      this.abilityCursor = abilityIndex !== undefined ? abilityIndex : (abilityIndex = oldAbilityIndex);
      this.natureCursor = natureIndex !== undefined ? natureIndex : (natureIndex = oldNatureIndex);
      this.teraCursor = !Utils.isNullOrUndefined(teraType) ? teraType : (teraType = species.type1);
      const [isInParty, partyIndex]: [boolean, number] = this.isInParty(species); // we use this to firstly check if the pokemon is in the party, and if so, to get the party index in order to update the icon image
      if (isInParty) {
        this.updatePartyIcon(species, partyIndex);
      }
    }

    this.pokemonSprite.setVisible(false);
    this.pokemonPassiveLabelText.setVisible(false);
    this.pokemonPassiveText.setVisible(false);
    this.pokemonPassiveDisabledIcon.setVisible(false);
    this.pokemonPassiveLockedIcon.setVisible(false);
    this.teraIcon.setVisible(false);

    if (this.assetLoadCancelled) {
      this.assetLoadCancelled.value = true;
      this.assetLoadCancelled = null;
    }

    this.starterMoveset = null;
    this.speciesStarterMoves = [];

    if (species) {
      const dexEntry = globalScene.gameData.dexData[species.speciesId];
      const abilityAttr = globalScene.gameData.starterData[species.speciesId].abilityAttr;

      const caughtAttr = globalScene.gameData.dexData[species.speciesId]?.caughtAttr || BigInt(0);

      if (!dexEntry.caughtAttr) {
        const props = globalScene.gameData.getSpeciesDexAttrProps(species, this.getCurrentDexProps(species.speciesId));
        const defaultAbilityIndex = globalScene.gameData.getStarterSpeciesDefaultAbilityIndex(species);
        const defaultNature = globalScene.gameData.getSpeciesDefaultNature(species);

        if (shiny === undefined || shiny !== props.shiny) {
          shiny = props.shiny;
        }
        if (formIndex === undefined || formIndex !== props.formIndex) {
          formIndex = props.formIndex;
        }
        if (female === undefined || female !== props.female) {
          female = props.female;
        }
        if (variant === undefined || variant !== props.variant) {
          variant = props.variant;
        }
        if (abilityIndex === undefined || abilityIndex !== defaultAbilityIndex) {
          abilityIndex = defaultAbilityIndex;
        }
        if (natureIndex === undefined || natureIndex !== defaultNature) {
          natureIndex = defaultNature;
        }
      }

      this.shinyOverlay.setVisible(shiny ?? false); // TODO: is false the correct default?
      this.pokemonNumberText.setColor(this.getTextColor(shiny ? TextStyle.SUMMARY_GOLD : TextStyle.SUMMARY, false));
      this.pokemonNumberText.setShadowColor(
        this.getTextColor(shiny ? TextStyle.SUMMARY_GOLD : TextStyle.SUMMARY, true),
      );

      if (forSeen ? this.speciesStarterDexEntry?.seenAttr : this.speciesStarterDexEntry?.caughtAttr) {
        const starterIndex = this.starterSpecies.indexOf(species);

        if (starterIndex > -1) {
          this.starterAttr[starterIndex] = this.dexAttrCursor;
          this.starterAbilityIndexes[starterIndex] = this.abilityCursor;
          this.starterNatures[starterIndex] = this.natureCursor;
          this.starterTeras[starterIndex] = this.teraCursor;
        }

        const assetLoadCancelled = new BooleanHolder(false);
        this.assetLoadCancelled = assetLoadCancelled;

        if (shouldUpdateSprite) {
          species.loadAssets(female!, formIndex, shiny, variant, true).then(() => {
            // TODO: is this bang correct?
            if (assetLoadCancelled.value) {
              return;
            }
            this.assetLoadCancelled = null;
            this.speciesLoaded.set(species.speciesId, true);
            this.pokemonSprite.play(species.getSpriteKey(female!, formIndex, shiny, variant)); // TODO: is this bang correct?
            this.pokemonSprite.setPipelineData("shiny", shiny);
            this.pokemonSprite.setPipelineData("variant", variant);
            this.pokemonSprite.setPipelineData("spriteKey", species.getSpriteKey(female!, formIndex, shiny, variant)); // TODO: is this bang correct?
            this.pokemonSprite.setVisible(!this.statsMode);
          });
        } else {
          this.pokemonSprite.setVisible(!this.statsMode);
        }

<<<<<<< HEAD
        const currentFilteredContainer = this.filteredStarterContainers.find(p => p.species.speciesId === species.speciesId);
=======
        const isValidForChallenge = new BooleanHolder(true);
        Challenge.applyChallenges(
          globalScene.gameMode,
          Challenge.ChallengeType.STARTER_CHOICE,
          species,
          isValidForChallenge,
          globalScene.gameData.getSpeciesDexAttrProps(species, this.dexAttrCursor),
          !!this.starterSpecies.length,
        );
        const currentFilteredContainer = this.filteredStarterContainers.find(
          p => p.species.speciesId === species.speciesId,
        );
>>>>>>> b2981381
        if (currentFilteredContainer) {
          const starterSprite = currentFilteredContainer.icon as Phaser.GameObjects.Sprite;
          starterSprite.setTexture(
            species.getIconAtlasKey(formIndex, shiny, variant),
            species.getIconId(female!, formIndex, shiny, variant),
          );
          currentFilteredContainer.checkIconId(female, formIndex, shiny, variant);
        }

        const isNonShinyCaught = !!(caughtAttr & DexAttr.NON_SHINY);
        const isShinyCaught = !!(caughtAttr & DexAttr.SHINY);

        const caughtVariants = [DexAttr.DEFAULT_VARIANT, DexAttr.VARIANT_2, DexAttr.VARIANT_3].filter(
          v => caughtAttr & v,
        );
        this.canCycleShiny = (isNonShinyCaught && isShinyCaught) || (isShinyCaught && caughtVariants.length > 1);

        const isMaleCaught = !!(caughtAttr & DexAttr.MALE);
        const isFemaleCaught = !!(caughtAttr & DexAttr.FEMALE);
        this.canCycleGender = isMaleCaught && isFemaleCaught;

        const hasAbility1 = abilityAttr & AbilityAttr.ABILITY_1;
        let hasAbility2 = abilityAttr & AbilityAttr.ABILITY_2;
        const hasHiddenAbility = abilityAttr & AbilityAttr.ABILITY_HIDDEN;

        /*
         * Check for Pokemon with a single ability (at some point it was possible to catch them with their ability 2 attribute)
         * This prevents cycling between ability 1 and 2 if they are both unlocked and the same
         * but we still need to account for the possibility ability 1 was never unlocked and fallback on ability 2 in this case
         */
        if (hasAbility1 && hasAbility2 && species.ability1 === species.ability2) {
          hasAbility2 = 0;
        }

        this.canCycleAbility = [hasAbility1, hasAbility2, hasHiddenAbility].filter(a => a).length > 1;

        this.canCycleForm =
          species.forms
            .filter(f => f.isStarterSelectable || !pokemonFormChanges[species.speciesId]?.find(fc => fc.formKey))
            .map((_, f) => dexEntry.caughtAttr & globalScene.gameData.getFormAttr(f))
            .filter(f => f).length > 1;
        this.canCycleNature = globalScene.gameData.getNaturesForAttr(dexEntry.natureAttr).length > 1;
        this.canCycleTera =
          !this.statsMode &&
          globalScene.gameData.achvUnlocks.hasOwnProperty(achvs.TERASTALLIZE.id) &&
          !Utils.isNullOrUndefined(getPokemonSpeciesForm(species.speciesId, formIndex ?? 0).type2);
      }

      if (dexEntry.caughtAttr && species.malePercent !== null) {
        const gender = !female ? Gender.MALE : Gender.FEMALE;
        this.pokemonGenderText.setText(getGenderSymbol(gender));
        this.pokemonGenderText.setColor(getGenderColor(gender));
        this.pokemonGenderText.setShadowColor(getGenderColor(gender, true));
      } else {
        this.pokemonGenderText.setText("");
      }

      if (dexEntry.caughtAttr) {
        let ability: Ability;
        if (this.lastSpecies.forms?.length > 1) {
          ability = allAbilities[this.lastSpecies.forms[formIndex ?? 0].getAbility(abilityIndex!)];
        } else {
          ability = allAbilities[this.lastSpecies.getAbility(abilityIndex!)]; // TODO: is this bang correct?
        }
        this.pokemonAbilityText.setText(ability.name);

        const isHidden = abilityIndex === (this.lastSpecies.ability2 ? 2 : 1);
        this.pokemonAbilityText.setColor(this.getTextColor(!isHidden ? TextStyle.SUMMARY_ALT : TextStyle.SUMMARY_GOLD));
        this.pokemonAbilityText.setShadowColor(
          this.getTextColor(!isHidden ? TextStyle.SUMMARY_ALT : TextStyle.SUMMARY_GOLD, true),
        );

        const passiveAttr = globalScene.gameData.starterData[species.speciesId].passiveAttr;
        const passiveAbility = allAbilities[this.lastSpecies.getPassiveAbility(formIndex)];

        if (this.pokemonAbilityText.visible) {
          if (this.activeTooltip === "ABILITY") {
            globalScene.ui.editTooltip(`${ability.name}`, `${ability.description}`);
          }

          this.pokemonAbilityText.on("pointerover", () => {
            globalScene.ui.showTooltip(`${ability.name}`, `${ability.description}`, true);
            this.activeTooltip = "ABILITY";
          });
          this.pokemonAbilityText.on("pointerout", () => {
            globalScene.ui.hideTooltip();
            this.activeTooltip = undefined;
          });
        }

        if (passiveAbility) {
          const isUnlocked = !!(passiveAttr & PassiveAttr.UNLOCKED);
          const isEnabled = !!(passiveAttr & PassiveAttr.ENABLED);

          const textStyle = isUnlocked && isEnabled ? TextStyle.SUMMARY_ALT : TextStyle.SUMMARY_GRAY;
          const textAlpha = isUnlocked && isEnabled ? 1 : 0.5;

          this.pokemonPassiveLabelText.setVisible(true);
          this.pokemonPassiveLabelText.setColor(this.getTextColor(TextStyle.SUMMARY_ALT));
          this.pokemonPassiveLabelText.setShadowColor(this.getTextColor(TextStyle.SUMMARY_ALT, true));
          this.pokemonPassiveText.setVisible(true);
          this.pokemonPassiveText.setText(passiveAbility.name);
          this.pokemonPassiveText.setColor(this.getTextColor(textStyle));
          this.pokemonPassiveText.setAlpha(textAlpha);
          this.pokemonPassiveText.setShadowColor(this.getTextColor(textStyle, true));

          if (this.activeTooltip === "PASSIVE") {
            globalScene.ui.editTooltip(`${passiveAbility.name}`, `${passiveAbility.description}`);
          }

          if (this.pokemonPassiveText.visible) {
            this.pokemonPassiveText.on("pointerover", () => {
              globalScene.ui.showTooltip(`${passiveAbility.name}`, `${passiveAbility.description}`, true);
              this.activeTooltip = "PASSIVE";
            });
            this.pokemonPassiveText.on("pointerout", () => {
              globalScene.ui.hideTooltip();
              this.activeTooltip = undefined;
            });
          }

          const iconPosition = {
            x: this.pokemonPassiveText.x + this.pokemonPassiveText.displayWidth + 1,
            y: this.pokemonPassiveText.y + this.pokemonPassiveText.displayHeight / 2,
          };
          this.pokemonPassiveDisabledIcon.setVisible(isUnlocked && !isEnabled);
          this.pokemonPassiveDisabledIcon.setPosition(iconPosition.x, iconPosition.y);
          this.pokemonPassiveLockedIcon.setVisible(!isUnlocked);
          this.pokemonPassiveLockedIcon.setPosition(iconPosition.x, iconPosition.y);
        } else if (this.activeTooltip === "PASSIVE") {
          // No passive and passive tooltip is active > hide it
          globalScene.ui.hideTooltip();
        }

        this.pokemonNatureText.setText(
          getNatureName(natureIndex as unknown as Nature, true, true, false, globalScene.uiTheme),
        );

        let levelMoves: LevelMoves;
        if (
          pokemonFormLevelMoves.hasOwnProperty(species.speciesId) &&
          formIndex &&
          pokemonFormLevelMoves[species.speciesId].hasOwnProperty(formIndex)
        ) {
          levelMoves = pokemonFormLevelMoves[species.speciesId][formIndex];
        } else {
          levelMoves = pokemonSpeciesLevelMoves[species.speciesId];
        }
        this.speciesStarterMoves.push(...levelMoves.filter(lm => lm[0] > 0 && lm[0] <= 5).map(lm => lm[1]));
        if (speciesEggMoves.hasOwnProperty(species.speciesId)) {
          for (let em = 0; em < 4; em++) {
            if (globalScene.gameData.starterData[species.speciesId].eggMoves & (1 << em)) {
              this.speciesStarterMoves.push(speciesEggMoves[species.speciesId][em]);
            }
          }
        }

        const speciesMoveData = globalScene.gameData.starterData[species.speciesId].moveset;
        const moveData: StarterMoveset | null = speciesMoveData
          ? Array.isArray(speciesMoveData)
            ? speciesMoveData
            : speciesMoveData[formIndex!] // TODO: is this bang correct?
          : null;
        const availableStarterMoves = this.speciesStarterMoves.concat(
          speciesEggMoves.hasOwnProperty(species.speciesId)
            ? speciesEggMoves[species.speciesId].filter(
                (_: any, em: number) => globalScene.gameData.starterData[species.speciesId].eggMoves & (1 << em),
              )
            : [],
        );
        this.starterMoveset = (moveData || (this.speciesStarterMoves.slice(0, 4) as StarterMoveset)).filter(m =>
          availableStarterMoves.find(sm => sm === m),
        ) as StarterMoveset;
        // Consolidate move data if it contains an incompatible move
        if (this.starterMoveset.length < 4 && this.starterMoveset.length < availableStarterMoves.length) {
          this.starterMoveset.push(
            ...availableStarterMoves
              .filter(sm => this.starterMoveset?.indexOf(sm) === -1)
              .slice(0, 4 - this.starterMoveset.length),
          );
        }

        // Remove duplicate moves
        this.starterMoveset = this.starterMoveset.filter((move, i) => {
          return this.starterMoveset?.indexOf(move) === i;
        }) as StarterMoveset;

        const speciesForm = getPokemonSpeciesForm(species.speciesId, formIndex!); // TODO: is the bang correct?
        const formText = species.getFormNameToDisplay(formIndex);
        this.pokemonFormText.setText(formText);

        this.setTypeIcons(speciesForm.type1, speciesForm.type2);

        this.teraIcon.setFrame(PokemonType[this.teraCursor].toLowerCase());
        this.teraIcon.setVisible(
          !this.statsMode && globalScene.gameData.achvUnlocks.hasOwnProperty(achvs.TERASTALLIZE.id),
        );
      } else {
        this.pokemonAbilityText.setText("");
        this.pokemonPassiveText.setText("");
        this.pokemonNatureText.setText("");
        this.teraIcon.setVisible(false);
        this.setTypeIcons(null, null);
      }
    } else {
      this.shinyOverlay.setVisible(false);
      this.pokemonNumberText.setColor(this.getTextColor(TextStyle.SUMMARY));
      this.pokemonNumberText.setShadowColor(this.getTextColor(TextStyle.SUMMARY, true));
      this.pokemonGenderText.setText("");
      this.pokemonAbilityText.setText("");
      this.pokemonPassiveText.setText("");
      this.pokemonNatureText.setText("");
      this.teraIcon.setVisible(false);
      this.setTypeIcons(null, null);
    }

    if (!this.starterMoveset) {
      this.starterMoveset = this.speciesStarterMoves.slice(0, 4) as StarterMoveset;
    }

    for (let m = 0; m < 4; m++) {
      const move = m < this.starterMoveset.length ? allMoves[this.starterMoveset[m]] : null;
      this.pokemonMoveBgs[m].setFrame(PokemonType[move ? move.type : PokemonType.UNKNOWN].toString().toLowerCase());
      this.pokemonMoveLabels[m].setText(move ? move.name : "-");
      this.pokemonMoveContainers[m].setVisible(!!move);
    }

    const hasEggMoves = species && speciesEggMoves.hasOwnProperty(species.speciesId);

    for (let em = 0; em < 4; em++) {
      const eggMove = hasEggMoves ? allMoves[speciesEggMoves[species.speciesId][em]] : null;
      const eggMoveUnlocked = eggMove && globalScene.gameData.starterData[species.speciesId].eggMoves & (1 << em);
      this.pokemonEggMoveBgs[em].setFrame(
        PokemonType[eggMove ? eggMove.type : PokemonType.UNKNOWN].toString().toLowerCase(),
      );
      this.pokemonEggMoveLabels[em].setText(eggMove && eggMoveUnlocked ? eggMove.name : "???");
    }

    this.pokemonEggMovesContainer.setVisible(!!this.speciesStarterDexEntry?.caughtAttr && hasEggMoves);

    this.pokemonAdditionalMoveCountLabel.setText(`(+${Math.max(this.speciesStarterMoves.length - 4, 0)})`);
    this.pokemonAdditionalMoveCountLabel.setVisible(this.speciesStarterMoves.length > 4);

    this.tryUpdateValue();

    this.updateInstructions();
  }

  setTypeIcons(type1: PokemonType | null, type2: PokemonType | null): void {
    if (type1 !== null) {
      this.type1Icon.setVisible(true);
      this.type1Icon.setFrame(PokemonType[type1].toLowerCase());
    } else {
      this.type1Icon.setVisible(false);
    }
    if (type2 !== null) {
      this.type2Icon.setVisible(true);
      this.type2Icon.setFrame(PokemonType[type2].toLowerCase());
    } else {
      this.type2Icon.setVisible(false);
    }
  }

  popStarter(index: number): void {
    this.starterSpecies.splice(index, 1);
    this.starterAttr.splice(index, 1);
    this.starterAbilityIndexes.splice(index, 1);
    this.starterNatures.splice(index, 1);
    this.starterTeras.splice(index, 1);
    this.starterMovesets.splice(index, 1);

    for (let s = 0; s < this.starterSpecies.length; s++) {
      const species = this.starterSpecies[s];
      const currentDexAttr = this.getCurrentDexProps(species.speciesId);
      const props = globalScene.gameData.getSpeciesDexAttrProps(species, currentDexAttr);
      this.starterIcons[s].setTexture(species.getIconAtlasKey(props.formIndex, props.shiny, props.variant));
      this.starterIcons[s].setFrame(species.getIconId(props.female, props.formIndex, props.shiny, props.variant));
      this.checkIconId(this.starterIcons[s], species, props.female, props.formIndex, props.shiny, props.variant);
      if (s >= index) {
        this.starterCursorObjs[s].setPosition(this.starterCursorObjs[s + 1].x, this.starterCursorObjs[s + 1].y);
        this.starterCursorObjs[s].setVisible(this.starterCursorObjs[s + 1].visible);
      }
    }
    this.starterCursorObjs[this.starterSpecies.length].setVisible(false);
    this.starterIcons[this.starterSpecies.length].setTexture("pokemon_icons_0");
    this.starterIcons[this.starterSpecies.length].setFrame("unknown");

    if (this.starterIconsCursorObj.visible) {
      if (this.starterIconsCursorIndex === this.starterSpecies.length) {
        if (this.starterSpecies.length > 0) {
          this.starterIconsCursorIndex--;
        } else {
          // No more Pokemon selected, go back to filters
          this.starterIconsCursorObj.setVisible(false);
          this.setSpecies(null);
          this.filterBarCursor = Math.max(1, this.filterBar.numFilters - 1);
          this.setFilterMode(true);
        }
      }
      this.moveStarterIconsCursor(this.starterIconsCursorIndex);
    } else if (this.startCursorObj.visible && this.starterSpecies.length === 0) {
      // On the start button and no more Pokemon in party
      this.startCursorObj.setVisible(false);
      if (this.filteredStarterContainers.length > 0) {
        // Back to the first Pokemon if there is one
        this.cursorObj.setVisible(true);
        this.setCursor(0 + this.scrollCursor * 9);
      } else {
        // Back to filters
        this.filterBarCursor = Math.max(1, this.filterBar.numFilters - 1);
        this.setFilterMode(true);
      }
    }

    this.tryUpdateValue();
  }

  updateStarterValueLabel(starter: StarterContainer): void {
    const speciesId = starter.species.speciesId;
    const baseStarterValue = speciesStarterCosts[speciesId];
    const starterValue = globalScene.gameData.getSpeciesStarterValue(speciesId);
    starter.cost = starterValue;
    let valueStr = starterValue.toString();
    if (valueStr.startsWith("0.")) {
      valueStr = valueStr.slice(1);
    }
    starter.label.setText(valueStr);
    let textStyle: TextStyle;
    switch (baseStarterValue - starterValue) {
      case 0:
        textStyle = TextStyle.WINDOW;
        break;
      case 1:
      case 0.5:
        textStyle = TextStyle.SUMMARY_BLUE;
        break;
      default:
        textStyle = TextStyle.SUMMARY_GOLD;
        break;
    }
    if (baseStarterValue - starterValue > 0) {
      starter.label.setColor(this.getTextColor(textStyle));
      starter.label.setShadowColor(this.getTextColor(textStyle, true));
    }
  }

  tryUpdateValue(add?: number, addingToParty?: boolean): boolean {
    const value = this.starterSpecies
      .map(s => s.generation)
      .reduce(
        (total: number, _gen: number, i: number) =>
          (total += globalScene.gameData.getSpeciesStarterValue(this.starterSpecies[i].speciesId)),
        0,
      );
    const newValue = value + (add || 0);
    const valueLimit = this.getValueLimit();
    const overLimit = newValue > valueLimit;
    let newValueStr = newValue.toString();
    if (newValueStr.startsWith("0.")) {
      newValueStr = newValueStr.slice(1);
    }
    this.valueLimitLabel.setText(`${newValueStr}/${valueLimit}`);
    this.valueLimitLabel.setColor(this.getTextColor(!overLimit ? TextStyle.TOOLTIP_CONTENT : TextStyle.SUMMARY_PINK));
    this.valueLimitLabel.setShadowColor(
      this.getTextColor(!overLimit ? TextStyle.TOOLTIP_CONTENT : TextStyle.SUMMARY_PINK, true),
    );
    if (overLimit) {
      globalScene.time.delayedCall(fixedInt(500), () => this.tryUpdateValue());
      return false;
    }
    let isPartyValid: boolean = this.isPartyValid(); // this checks to see if the party is valid
<<<<<<< HEAD
    if (addingToParty) { // this does a check to see if the pokemon being added is valid; if so, it will update the isPartyValid boolean
      const species = this.filteredStarterContainers[this.cursor].species;
      const isNewPokemonValid = this.checkValidForChallenge(species, globalScene.gameData.getSpeciesDexAttrProps(species, this.getCurrentDexProps(species.speciesId)), false);
      isPartyValid = isPartyValid || isNewPokemonValid;
=======
    if (addingToParty) {
      // this does a check to see if the pokemon being added is valid; if so, it will update the isPartyValid boolean
      const isNewPokemonValid = new BooleanHolder(true);
      const species = this.filteredStarterContainers[this.cursor].species;
      Challenge.applyChallenges(
        globalScene.gameMode,
        Challenge.ChallengeType.STARTER_CHOICE,
        species,
        isNewPokemonValid,
        globalScene.gameData.getSpeciesDexAttrProps(species, this.getCurrentDexProps(species.speciesId)),
        false,
      );
      isPartyValid = isPartyValid || isNewPokemonValid.value;
>>>>>>> b2981381
    }

    /**
     * this loop is used to set the Sprite's alpha value and check if the user can select other pokemon more.
     */
    const remainValue = valueLimit - newValue;
    for (let s = 0; s < this.allSpecies.length; s++) {
      /** Cost of pokemon species */
      const speciesStarterValue = globalScene.gameData.getSpeciesStarterValue(this.allSpecies[s].speciesId);
      /** {@linkcode Phaser.GameObjects.Sprite} object of Pokémon for setting the alpha value */
      const speciesSprite = this.starterContainers[s].icon;

      /**
       * If remainValue greater than or equal pokemon species and the pokemon is legal for this challenge, the user can select.
       * so that the alpha value of pokemon sprite set 1.
       *
       * However, if isPartyValid is false, that means none of the party members are valid for the run. In this case, we should
       * check the challenge to make sure evolutions and forms aren't being checked for mono type runs.
       * This will let us set the sprite's alpha to show it can't be selected
       *
       * If speciesStarterDexEntry?.caughtAttr is true, this species registered in stater.
       * we change to can AddParty value to true since the user has enough cost to choose this pokemon and this pokemon registered too.
       */
<<<<<<< HEAD
      const isValidForChallenge = this.checkValidForChallenge(this.allSpecies[s], globalScene.gameData.getSpeciesDexAttrProps(this.allSpecies[s], this.getCurrentDexProps(this.allSpecies[s].speciesId)), isPartyValid);
=======
      const isValidForChallenge = new BooleanHolder(true);
      Challenge.applyChallenges(
        globalScene.gameMode,
        Challenge.ChallengeType.STARTER_CHOICE,
        this.allSpecies[s],
        isValidForChallenge,
        globalScene.gameData.getSpeciesDexAttrProps(
          this.allSpecies[s],
          this.getCurrentDexProps(this.allSpecies[s].speciesId),
        ),
        isPartyValid,
      );
>>>>>>> b2981381

      const canBeChosen = remainValue >= speciesStarterValue && isValidForChallenge;

      const isPokemonInParty = this.isInParty(this.allSpecies[s])[0]; // this will get the valud of isDupe from isInParty. This will let us see if the pokemon in question is in our party already so we don't grey out the sprites if they're invalid

      /* This code does a check to tell whether or not a sprite should be lit up or greyed out. There are 3 ways a pokemon's sprite should be lit up:
       * 1) If it's in your party, it's a valid pokemon (i.e. for challenge) and you have enough points to have it
       * 2) If it's in your party, it's not valid (i.e. for challenges), and you have enough points to have it
       * 3) If it's not in your party, but it's a valid pokemon and you have enough points for it
       * Any other time, the sprite should be greyed out.
       * For example, if it's in your party, valid, but costs too much, or if it's not in your party and not valid, regardless of cost
       */
      if (canBeChosen || (isPokemonInParty && remainValue >= speciesStarterValue)) {
        speciesSprite.setAlpha(1);
      } else {
        /**
         * If it can't be chosen, the user can't select.
         * so that the alpha value of pokemon sprite set 0.375.
         */
        speciesSprite.setAlpha(0.375);
      }
    }

    return true;
  }

  tryExit(): boolean {
    this.blockInput = true;
    const ui = this.getUi();

    const cancel = () => {
      ui.setMode(Mode.STARTER_SELECT);
      this.clearText();
      this.blockInput = false;
    };
    ui.showText(i18next.t("starterSelectUiHandler:confirmExit"), null, () => {
      ui.setModeWithoutClear(
        Mode.CONFIRM,
        () => {
          ui.setMode(Mode.STARTER_SELECT);
          globalScene.clearPhaseQueue();
          if (globalScene.gameMode.isChallenge) {
            globalScene.pushPhase(new SelectChallengePhase());
            globalScene.pushPhase(new EncounterPhase());
          } else {
            globalScene.pushPhase(new TitlePhase());
          }
          this.clearText();
          globalScene.getCurrentPhase()?.end();
        },
        cancel,
        null,
        null,
        19,
      );
    });

    return true;
  }

  tryStart(manualTrigger = false): boolean {
    if (!this.starterSpecies.length) {
      return false;
    }

    const ui = this.getUi();

    const cancel = () => {
      ui.setMode(Mode.STARTER_SELECT);
      if (!manualTrigger) {
        this.popStarter(this.starterSpecies.length - 1);
      }
      this.clearText();
    };

    const canStart = this.isPartyValid();

    if (canStart) {
      ui.showText(i18next.t("starterSelectUiHandler:confirmStartTeam"), null, () => {
        ui.setModeWithoutClear(
          Mode.CONFIRM,
          () => {
            const startRun = () => {
              globalScene.money = globalScene.gameMode.getStartingMoney();
              ui.setMode(Mode.STARTER_SELECT);
              const thisObj = this;
              const originalStarterSelectCallback = this.starterSelectCallback;
              this.starterSelectCallback = null;
              originalStarterSelectCallback?.(
                new Array(this.starterSpecies.length).fill(0).map((_, i) => {
                  const starterSpecies = thisObj.starterSpecies[i];
                  return {
                    species: starterSpecies,
                    dexAttr: thisObj.starterAttr[i],
                    abilityIndex: thisObj.starterAbilityIndexes[i],
                    passive: !(
                      globalScene.gameData.starterData[starterSpecies.speciesId].passiveAttr ^
                      (PassiveAttr.ENABLED | PassiveAttr.UNLOCKED)
                    ),
                    nature: thisObj.starterNatures[i] as Nature,
                    teraType: thisObj.starterTeras[i] as PokemonType,
                    moveset: thisObj.starterMovesets[i],
                    pokerus: thisObj.pokerusSpecies.includes(starterSpecies),
                    nickname: thisObj.starterPreferences[starterSpecies.speciesId]?.nickname,
                  };
                }),
              );
            };
            startRun();
          },
          cancel,
          null,
          null,
          19,
        );
      });
    } else {
      this.tutorialActive = true;
      this.showText(
        i18next.t("starterSelectUiHandler:invalidParty"),
        undefined,
        () => this.showText("", 0, () => (this.tutorialActive = false)),
        undefined,
        true,
      );
    }
    return true;
  }

  /* This block checks to see if your party is valid
   * It checks each pokemon against the challenge - noting that due to monotype challenges it needs to check the pokemon while ignoring their evolutions/form change items
   */
  isPartyValid(): boolean {
    let canStart = false;
    for (let s = 0; s < this.starterSpecies.length; s++) {
      const species = this.starterSpecies[s];
<<<<<<< HEAD
      const isValidForChallenge = this.checkValidForChallenge(species, globalScene.gameData.getSpeciesDexAttrProps(species, this.getCurrentDexProps(species.speciesId)), false);
      canStart = canStart || isValidForChallenge;
=======
      Challenge.applyChallenges(
        globalScene.gameMode,
        Challenge.ChallengeType.STARTER_CHOICE,
        species,
        isValidForChallenge,
        globalScene.gameData.getSpeciesDexAttrProps(species, this.getCurrentDexProps(species.speciesId)),
        false,
      );
      canStart = canStart || isValidForChallenge.value;
>>>>>>> b2981381
    }
    return canStart;
  }

  /**
   * Creates a temporary dex attr props that will be used to check whether a pokemon is valid for a challenge
   * and to display the correct shiny, variant, and form based on the StarterPreferences
   *
   * @param speciesId the id of the species to get props for
   * @returns the dex props
   */
  getCurrentDexProps(speciesId: number): bigint {
    let props = 0n;
    const caughtAttr = globalScene.gameData.dexData[speciesId].caughtAttr;

    /*  this checks the gender of the pokemon; this works by checking a) that the starter preferences for the species exist, and if so, is it female. If so, it'll add DexAttr.FEMALE to our temp props
     *  It then checks b) if the caughtAttr for the pokemon is female and NOT male - this means that the ONLY gender we've gotten is female, and we need to add DexAttr.FEMALE to our temp props
     *  If neither of these pass, we add DexAttr.MALE to our temp props
     */
    if (
      this.starterPreferences[speciesId]?.female ||
      ((caughtAttr & DexAttr.FEMALE) > 0n && (caughtAttr & DexAttr.MALE) === 0n)
    ) {
      props += DexAttr.FEMALE;
    } else {
      props += DexAttr.MALE;
    }
    /* This part is very similar to above, but instead of for gender, it checks for shiny within starter preferences.
     * If they're not there, it enables shiny state by default if any shiny was caught
     */
    if (
      this.starterPreferences[speciesId]?.shiny ||
      ((caughtAttr & DexAttr.SHINY) > 0n && this.starterPreferences[speciesId]?.shiny !== false)
    ) {
      props += DexAttr.SHINY;
      if (this.starterPreferences[speciesId]?.variant !== undefined) {
        props += BigInt(Math.pow(2, this.starterPreferences[speciesId]?.variant)) * DexAttr.DEFAULT_VARIANT;
      } else {
        /*  This calculates the correct variant if there's no starter preferences for it.
         *  This gets the highest tier variant that you've caught and adds it to the temp props
         */
        if ((caughtAttr & DexAttr.VARIANT_3) > 0) {
          props += DexAttr.VARIANT_3;
        } else if ((caughtAttr & DexAttr.VARIANT_2) > 0) {
          props += DexAttr.VARIANT_2;
        } else {
          props += DexAttr.DEFAULT_VARIANT;
        }
      }
    } else {
      props += DexAttr.NON_SHINY;
      props += DexAttr.DEFAULT_VARIANT; // we add the default variant here because non shiny versions are listed as default variant
    }
    if (this.starterPreferences[speciesId]?.form) {
      // this checks for the form of the pokemon
      props += BigInt(Math.pow(2, this.starterPreferences[speciesId]?.form)) * DexAttr.DEFAULT_FORM;
    } else {
      // Get the first unlocked form
      props += globalScene.gameData.getFormAttr(globalScene.gameData.getFormIndex(caughtAttr));
    }

    return props;
  }

  toggleStatsMode(on?: boolean): void {
    if (on === undefined) {
      on = !this.statsMode;
    }
    if (on) {
      this.showStats();
      this.statsMode = true;
      this.pokemonSprite.setVisible(false);
      this.teraIcon.setVisible(false);
      this.canCycleTera = false;
      this.updateInstructions();
    } else {
      this.statsMode = false;
      this.statsContainer.setVisible(false);
      this.pokemonSprite.setVisible(!!this.speciesStarterDexEntry?.caughtAttr);
      //@ts-ignore
      this.statsContainer.updateIvs(null); // TODO: resolve ts-ignore. !?!?
      this.teraIcon.setVisible(globalScene.gameData.achvUnlocks.hasOwnProperty(achvs.TERASTALLIZE.id));
      const props = globalScene.gameData.getSpeciesDexAttrProps(
        this.lastSpecies,
        this.getCurrentDexProps(this.lastSpecies.speciesId),
      );
      const formIndex = props.formIndex;
      this.canCycleTera =
        !this.statsMode &&
        globalScene.gameData.achvUnlocks.hasOwnProperty(achvs.TERASTALLIZE.id) &&
        !Utils.isNullOrUndefined(getPokemonSpeciesForm(this.lastSpecies.speciesId, formIndex ?? 0).type2);
      this.updateInstructions();
    }
  }

  showStats(): void {
    if (!this.speciesStarterDexEntry) {
      return;
    }

    this.statsContainer.setVisible(true);

    this.statsContainer.updateIvs(this.speciesStarterDexEntry.ivs);
  }

  clearText() {
    this.starterSelectMessageBoxContainer.setVisible(false);
    super.clearText();
  }

  hideInstructions(): void {
    this.shinyIconElement.setVisible(false);
    this.shinyLabel.setVisible(false);
    this.formIconElement.setVisible(false);
    this.formLabel.setVisible(false);
    this.genderIconElement.setVisible(false);
    this.genderLabel.setVisible(false);
    this.abilityIconElement.setVisible(false);
    this.abilityLabel.setVisible(false);
    this.natureIconElement.setVisible(false);
    this.natureLabel.setVisible(false);
    this.teraIconElement.setVisible(false);
    this.teraLabel.setVisible(false);
    this.goFilterIconElement.setVisible(false);
    this.goFilterLabel.setVisible(false);
  }

  clear(): void {
    super.clear();

    saveStarterPreferences(this.starterPreferences);
    this.cursor = -1;
    this.hideInstructions();
    this.activeTooltip = undefined;
    globalScene.ui.hideTooltip();

    this.starterSelectContainer.setVisible(false);
    this.blockInput = false;

    while (this.starterSpecies.length) {
      this.popStarter(this.starterSpecies.length - 1);
    }

    if (this.statsMode) {
      this.toggleStatsMode(false);
    }
  }

  checkIconId(
    icon: Phaser.GameObjects.Sprite,
    species: PokemonSpecies,
    female: boolean,
    formIndex: number,
    shiny: boolean,
    variant: number,
  ) {
    if (icon.frame.name !== species.getIconId(female, formIndex, shiny, variant)) {
      console.log(
        `${species.name}'s icon ${icon.frame.name} does not match getIconId with female: ${female}, formIndex: ${formIndex}, shiny: ${shiny}, variant: ${variant}`,
      );
      icon.setTexture(species.getIconAtlasKey(formIndex, false, variant));
      icon.setFrame(species.getIconId(female, formIndex, false, variant));
    }
  }
}<|MERGE_RESOLUTION|>--- conflicted
+++ resolved
@@ -1579,7 +1579,7 @@
       const speciesToCheck = [ species.speciesId ];
       while (speciesToCheck.length) {
         const checking = speciesToCheck.pop();
-        const checkingSpecies = getPokemonSpecies(checking);
+        const checkingSpecies = getPokemonSpecies(checking ?? Species.BULBASAUR);
         const isEvoValidForChallenge = new BooleanHolder(true);
         Challenge.applyChallenges(
           globalScene.gameMode,
@@ -1826,17 +1826,8 @@
             const starterCost = globalScene.gameData.getSpeciesStarterValue(species.speciesId);
             const isValidForChallenge = this.checkValidForChallenge(
               species,
-<<<<<<< HEAD
-              globalScene.gameData.getSpeciesDexAttrProps(
-                species,
-                this.getCurrentDexProps(species.speciesId)
-              ),
-              this.isPartyValid()
-=======
-              isValidForChallenge,
               globalScene.gameData.getSpeciesDexAttrProps(species, this.getCurrentDexProps(species.speciesId)),
               this.isPartyValid(),
->>>>>>> b2981381
             );
             const isCaught = globalScene.gameData.dexData[species.speciesId].caughtAttr;
             return (
@@ -1933,24 +1924,9 @@
           const [isDupe, removeIndex]: [boolean, number] = this.isInParty(this.lastSpecies); // checks to see if the pokemon is a duplicate; if it is, returns the index that will be removed
 
           const isPartyValid = this.isPartyValid();
-<<<<<<< HEAD
-          const isValidForChallenge = this.checkValidForChallenge(this.lastSpecies, globalScene.gameData.getSpeciesDexAttrProps(this.lastSpecies, this.getCurrentDexProps(this.lastSpecies.speciesId)), isPartyValid);
-
-          const currentPartyValue = this.starterSpecies.map(s => s.generation).reduce((total: number, _gen: number, i: number) => total += globalScene.gameData.getSpeciesStarterValue(this.starterSpecies[i].speciesId), 0);
-          const newCost = globalScene.gameData.getSpeciesStarterValue(this.lastSpecies.speciesId);
-          if (!isDupe && isValidForChallenge && currentPartyValue + newCost <= this.getValueLimit() && this.starterSpecies.length < PLAYER_PARTY_MAX_SIZE) { // this checks to make sure the pokemon doesn't exist in your party, it's valid for the challenge and that it won't go over the cost limit; if it meets all these criteria it will add it to your party
-=======
-          const isValidForChallenge = new BooleanHolder(true);
-
-          Challenge.applyChallenges(
-            globalScene.gameMode,
-            Challenge.ChallengeType.STARTER_CHOICE,
+          const isValidForChallenge = this.checkValidForChallenge(
             this.lastSpecies,
-            isValidForChallenge,
-            globalScene.gameData.getSpeciesDexAttrProps(
-              this.lastSpecies,
-              this.getCurrentDexProps(this.lastSpecies.speciesId),
-            ),
+            globalScene.gameData.getSpeciesDexAttrProps(this.lastSpecies, this.getCurrentDexProps(this.lastSpecies.speciesId)),
             isPartyValid,
           );
 
@@ -1964,27 +1940,21 @@
           const newCost = globalScene.gameData.getSpeciesStarterValue(this.lastSpecies.speciesId);
           if (
             !isDupe &&
-            isValidForChallenge.value &&
+            isValidForChallenge &&
             currentPartyValue + newCost <= this.getValueLimit() &&
             this.starterSpecies.length < PLAYER_PARTY_MAX_SIZE
           ) {
             // this checks to make sure the pokemon doesn't exist in your party, it's valid for the challenge and that it won't go over the cost limit; if it meets all these criteria it will add it to your party
->>>>>>> b2981381
             options = [
               {
                 label: i18next.t("starterSelectUiHandler:addToParty"),
                 handler: () => {
                   ui.setMode(Mode.STARTER_SELECT);
-<<<<<<< HEAD
-                  const isOverValueLimit = this.tryUpdateValue(globalScene.gameData.getSpeciesStarterValue(this.lastSpecies.speciesId), true);
-                  if (!isDupe && isValidForChallenge && isOverValueLimit) {
-=======
                   const isOverValueLimit = this.tryUpdateValue(
                     globalScene.gameData.getSpeciesStarterValue(this.lastSpecies.speciesId),
                     true,
                   );
-                  if (!isDupe && isValidForChallenge.value && isOverValueLimit) {
->>>>>>> b2981381
+                  if (!isDupe && isValidForChallenge && isOverValueLimit) {
                     const cursorObj = this.starterCursorObjs[this.starterSpecies.length];
                     cursorObj.setVisible(true);
                     cursorObj.setPosition(this.cursorObj.x, this.cursorObj.y);
@@ -3076,40 +3046,12 @@
              * Since some pokemon rely on forms to be valid (i.e. blaze tauros for fire challenges), we make a fake form and dex props to use in the challenge
              */
             const tempFormProps = BigInt(Math.pow(2, i)) * DexAttr.DEFAULT_FORM;
-<<<<<<< HEAD
             const isValidForChallenge = this.checkValidForChallenge(container.species, globalScene.gameData.getSpeciesDexAttrProps(species, tempFormProps), true);
             allFormsValid = allFormsValid || isValidForChallenge;
           }
         } else {
           const isValidForChallenge = this.checkValidForChallenge(container.species, globalScene.gameData.getSpeciesDexAttrProps(species, globalScene.gameData.getSpeciesDefaultDexAttr(container.species, false, true)), true);
           allFormsValid = isValidForChallenge;
-=======
-            const isValidForChallenge = new BooleanHolder(true);
-            Challenge.applyChallenges(
-              globalScene.gameMode,
-              Challenge.ChallengeType.STARTER_CHOICE,
-              container.species,
-              isValidForChallenge,
-              globalScene.gameData.getSpeciesDexAttrProps(species, tempFormProps),
-              true,
-            );
-            allFormsValid = allFormsValid || isValidForChallenge.value;
-          }
-        } else {
-          const isValidForChallenge = new BooleanHolder(true);
-          Challenge.applyChallenges(
-            globalScene.gameMode,
-            Challenge.ChallengeType.STARTER_CHOICE,
-            container.species,
-            isValidForChallenge,
-            globalScene.gameData.getSpeciesDexAttrProps(
-              species,
-              globalScene.gameData.getSpeciesDefaultDexAttr(container.species, false, true),
-            ),
-            true,
-          );
-          allFormsValid = isValidForChallenge.value;
->>>>>>> b2981381
         }
         if (allFormsValid) {
           this.validStarterContainers.push(container);
@@ -3942,22 +3884,7 @@
           this.pokemonSprite.setVisible(!this.statsMode);
         }
 
-<<<<<<< HEAD
         const currentFilteredContainer = this.filteredStarterContainers.find(p => p.species.speciesId === species.speciesId);
-=======
-        const isValidForChallenge = new BooleanHolder(true);
-        Challenge.applyChallenges(
-          globalScene.gameMode,
-          Challenge.ChallengeType.STARTER_CHOICE,
-          species,
-          isValidForChallenge,
-          globalScene.gameData.getSpeciesDexAttrProps(species, this.dexAttrCursor),
-          !!this.starterSpecies.length,
-        );
-        const currentFilteredContainer = this.filteredStarterContainers.find(
-          p => p.species.speciesId === species.speciesId,
-        );
->>>>>>> b2981381
         if (currentFilteredContainer) {
           const starterSprite = currentFilteredContainer.icon as Phaser.GameObjects.Sprite;
           starterSprite.setTexture(
@@ -4329,26 +4256,11 @@
       return false;
     }
     let isPartyValid: boolean = this.isPartyValid(); // this checks to see if the party is valid
-<<<<<<< HEAD
-    if (addingToParty) { // this does a check to see if the pokemon being added is valid; if so, it will update the isPartyValid boolean
+    if (addingToParty) {
+      // this does a check to see if the pokemon being added is valid; if so, it will update the isPartyValid boolean
       const species = this.filteredStarterContainers[this.cursor].species;
       const isNewPokemonValid = this.checkValidForChallenge(species, globalScene.gameData.getSpeciesDexAttrProps(species, this.getCurrentDexProps(species.speciesId)), false);
       isPartyValid = isPartyValid || isNewPokemonValid;
-=======
-    if (addingToParty) {
-      // this does a check to see if the pokemon being added is valid; if so, it will update the isPartyValid boolean
-      const isNewPokemonValid = new BooleanHolder(true);
-      const species = this.filteredStarterContainers[this.cursor].species;
-      Challenge.applyChallenges(
-        globalScene.gameMode,
-        Challenge.ChallengeType.STARTER_CHOICE,
-        species,
-        isNewPokemonValid,
-        globalScene.gameData.getSpeciesDexAttrProps(species, this.getCurrentDexProps(species.speciesId)),
-        false,
-      );
-      isPartyValid = isPartyValid || isNewPokemonValid.value;
->>>>>>> b2981381
     }
 
     /**
@@ -4372,22 +4284,7 @@
        * If speciesStarterDexEntry?.caughtAttr is true, this species registered in stater.
        * we change to can AddParty value to true since the user has enough cost to choose this pokemon and this pokemon registered too.
        */
-<<<<<<< HEAD
       const isValidForChallenge = this.checkValidForChallenge(this.allSpecies[s], globalScene.gameData.getSpeciesDexAttrProps(this.allSpecies[s], this.getCurrentDexProps(this.allSpecies[s].speciesId)), isPartyValid);
-=======
-      const isValidForChallenge = new BooleanHolder(true);
-      Challenge.applyChallenges(
-        globalScene.gameMode,
-        Challenge.ChallengeType.STARTER_CHOICE,
-        this.allSpecies[s],
-        isValidForChallenge,
-        globalScene.gameData.getSpeciesDexAttrProps(
-          this.allSpecies[s],
-          this.getCurrentDexProps(this.allSpecies[s].speciesId),
-        ),
-        isPartyValid,
-      );
->>>>>>> b2981381
 
       const canBeChosen = remainValue >= speciesStarterValue && isValidForChallenge;
 
@@ -4524,20 +4421,8 @@
     let canStart = false;
     for (let s = 0; s < this.starterSpecies.length; s++) {
       const species = this.starterSpecies[s];
-<<<<<<< HEAD
       const isValidForChallenge = this.checkValidForChallenge(species, globalScene.gameData.getSpeciesDexAttrProps(species, this.getCurrentDexProps(species.speciesId)), false);
       canStart = canStart || isValidForChallenge;
-=======
-      Challenge.applyChallenges(
-        globalScene.gameMode,
-        Challenge.ChallengeType.STARTER_CHOICE,
-        species,
-        isValidForChallenge,
-        globalScene.gameData.getSpeciesDexAttrProps(species, this.getCurrentDexProps(species.speciesId)),
-        false,
-      );
-      canStart = canStart || isValidForChallenge.value;
->>>>>>> b2981381
     }
     return canStart;
   }
