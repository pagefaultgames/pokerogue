import { BattleSceneEventType, CandyUpgradeNotificationChangedEvent } from "../events/battle-scene";
import { pokemonPrevolutions } from "#app/data/pokemon-evolutions";
import { Variant, getVariantTint, getVariantIcon } from "#app/data/variant";
import { argbFromRgba } from "@material/material-color-utilities";
import i18next from "i18next";
import BBCodeText from "phaser3-rex-plugins/plugins/bbcodetext";
import BattleScene, { starterColors } from "../battle-scene";
import { allAbilities } from "../data/ability";
import { speciesEggMoves } from "../data/egg-moves";
import { GrowthRate, getGrowthRateColor } from "../data/exp";
import { Gender, getGenderColor, getGenderSymbol } from "../data/gender";
import { allMoves } from "../data/move";
import { Nature, getNatureName } from "../data/nature";
import { pokemonFormChanges } from "../data/pokemon-forms";
import { LevelMoves, pokemonFormLevelMoves, pokemonSpeciesLevelMoves } from "../data/pokemon-level-moves";
import PokemonSpecies, { allSpecies, getPokemonSpecies, getPokemonSpeciesForm, getStarterValueFriendshipCap, speciesStarters, starterPassiveAbilities } from "../data/pokemon-species";
import { Type } from "../data/type";
import { GameModes } from "../game-mode";
import { SelectChallengePhase, TitlePhase } from "../phases";
import { AbilityAttr, DexAttr, DexAttrProps, DexEntry, StarterFormMoveData, StarterMoveset, StarterAttributes, StarterPreferences, StarterPrefs } from "../system/game-data";
import { Tutorial, handleTutorial } from "../tutorial";
import * as Utils from "../utils";
import { OptionSelectItem } from "./abstact-option-select-ui-handler";
import MessageUiHandler from "./message-ui-handler";
import PokemonIconAnimHandler, { PokemonIconAnimMode } from "./pokemon-icon-anim-handler";
import { StatsContainer } from "./stats-container";
import { TextStyle, addBBCodeTextObject, addTextObject } from "./text";
import { Mode } from "./ui";
import { addWindow } from "./ui-theme";
import { Egg } from "#app/data/egg";
import * as Overrides from "../overrides";
import {SettingKeyboard} from "#app/system/settings/settings-keyboard";
import {Passive as PassiveAttr} from "#enums/passive";
import * as Challenge from "../data/challenge";
import MoveInfoOverlay from "./move-info-overlay";
import { getEggTierForSpecies } from "#app/data/egg.js";
import { Device } from "#enums/devices";
import { Moves } from "#enums/moves";
import { Species } from "#enums/species";
import {Button} from "#enums/buttons";
import { EggSourceType } from "#app/enums/egg-source-types.js";

export type StarterSelectCallback = (starters: Starter[]) => void;

export interface Starter {
  species: PokemonSpecies;
  dexAttr: bigint;
  abilityIndex: integer,
  passive: boolean;
  nature: Nature;
  moveset?: StarterMoveset;
  pokerus: boolean;
}

interface LanguageSetting {
  starterInfoTextSize: string,
  instructionTextSize: string,
  starterInfoXPos?: integer,
  starterInfoYOffset?: integer
}

const languageSettings: { [key: string]: LanguageSetting } = {
  "en":{
    starterInfoTextSize: "56px",
    instructionTextSize: "38px",
  },
  "de":{
    starterInfoTextSize: "56px",
    instructionTextSize: "35px",
  },
  "es":{
    starterInfoTextSize: "56px",
    instructionTextSize: "35px",
  },
  "fr":{
    starterInfoTextSize: "54px",
    instructionTextSize: "42px",
  },
  "it":{
    starterInfoTextSize: "56px",
    instructionTextSize: "38px",
  },
  "pt_BR":{
    starterInfoTextSize: "47px",
    instructionTextSize: "38px",
    starterInfoXPos: 33,
  },
  "zh":{
    starterInfoTextSize: "40px",
    instructionTextSize: "42px",
    starterInfoYOffset: 2
  },
  "pt":{
    starterInfoTextSize: "48px",
    instructionTextSize: "42px",
    starterInfoXPos: 33,
  },
  "ko":{
    starterInfoTextSize: "52px",
    instructionTextSize: "38px",
  }
};

const starterCandyCosts: { passive: integer, costReduction: [integer, integer], egg: integer }[] = [
  { passive: 50, costReduction: [30, 75], egg: 35 }, // 1
  { passive: 45, costReduction: [25, 60], egg: 35 }, // 2
  { passive: 40, costReduction: [20, 50], egg: 35 }, // 3
  { passive: 30, costReduction: [15, 40], egg: 30 }, // 4
  { passive: 25, costReduction: [12, 35], egg: 25 }, // 5
  { passive: 20, costReduction: [10, 30], egg: 20 }, // 6
  { passive: 15, costReduction: [8, 20], egg: 15 },  // 7
  { passive: 10, costReduction: [5, 15], egg: 10 },  // 8
  { passive: 10, costReduction: [3, 10], egg: 10 },  // 9
  { passive: 10, costReduction: [3, 10], egg: 10 },  // 10
];

function getPassiveCandyCount(baseValue: integer): integer {
  return starterCandyCosts[baseValue - 1].passive;
}

function getValueReductionCandyCounts(baseValue: integer): [integer, integer] {
  return starterCandyCosts[baseValue - 1].costReduction;
}

function getSameSpeciesEggCandyCounts(baseValue: integer): integer {
  return starterCandyCosts[baseValue - 1].egg;
}

/**
 * Calculates the icon position for a Pokemon of a given UI index
 * @param index UI index to calculate the icon position of
 * @returns An interface with an x and y property
 */
function calcIconPosition(index: number): {x: number, y: number} {
  const x = (index % 9) * 18;
  const y = Math.floor(index / 9) * 18;

  return {x: x, y: y};
}

/**
 * Calculates the {@linkcode Phaser.GameObjects.Sprite} position for a Pokemon of a given UI index
 * @param index UI index to calculate the icon position of
 * @returns An interface with an x and y property
 */
function calcSpritePosition(index: number): {x: number, y: number} {
  const position = calcIconPosition(index);

  return {x: position.x - 2, y: position.y + 2};
}

const gens = [
  i18next.t("starterSelectUiHandler:gen1"),
  i18next.t("starterSelectUiHandler:gen2"),
  i18next.t("starterSelectUiHandler:gen3"),
  i18next.t("starterSelectUiHandler:gen4"),
  i18next.t("starterSelectUiHandler:gen5"),
  i18next.t("starterSelectUiHandler:gen6"),
  i18next.t("starterSelectUiHandler:gen7"),
  i18next.t("starterSelectUiHandler:gen8"),
  i18next.t("starterSelectUiHandler:gen9")
];

export default class StarterSelectUiHandler extends MessageUiHandler {
  private starterSelectContainer: Phaser.GameObjects.Container;
  private shinyOverlay: Phaser.GameObjects.Image;
  private starterSelectGenIconContainers: Phaser.GameObjects.Container[];
  private pokemonNumberText: Phaser.GameObjects.Text;
  private pokemonSprite: Phaser.GameObjects.Sprite;
  private pokemonNameText: Phaser.GameObjects.Text;
  private pokemonGrowthRateLabelText: Phaser.GameObjects.Text;
  private pokemonGrowthRateText: Phaser.GameObjects.Text;
  private type1Icon: Phaser.GameObjects.Sprite;
  private type2Icon: Phaser.GameObjects.Sprite;
  private pokemonLuckLabelText: Phaser.GameObjects.Text;
  private pokemonLuckText: Phaser.GameObjects.Text;
  private pokemonGenderText: Phaser.GameObjects.Text;
  private pokemonUncaughtText: Phaser.GameObjects.Text;
  private pokemonAbilityLabelText: Phaser.GameObjects.Text;
  private pokemonAbilityText: Phaser.GameObjects.Text;
  private pokemonPassiveLabelText: Phaser.GameObjects.Text;
  private pokemonPassiveText: Phaser.GameObjects.Text;
  private pokemonNatureLabelText: Phaser.GameObjects.Text;
  private pokemonNatureText: BBCodeText;
  private pokemonMovesContainer: Phaser.GameObjects.Container;
  private pokemonMoveContainers: Phaser.GameObjects.Container[];
  private pokemonMoveBgs: Phaser.GameObjects.NineSlice[];
  private pokemonMoveLabels: Phaser.GameObjects.Text[];
  private pokemonAdditionalMoveCountLabel: Phaser.GameObjects.Text;
  private pokemonEggMovesContainer: Phaser.GameObjects.Container;
  private pokemonEggMoveContainers: Phaser.GameObjects.Container[];
  private pokemonEggMoveBgs: Phaser.GameObjects.NineSlice[];
  private pokemonEggMoveLabels: Phaser.GameObjects.Text[];
  private pokemonCandyIcon: Phaser.GameObjects.Sprite;
  private pokemonCandyDarknessOverlay: Phaser.GameObjects.Sprite;
  private pokemonCandyOverlayIcon: Phaser.GameObjects.Sprite;
  private pokemonCandyCountText: Phaser.GameObjects.Text;
  private pokemonCaughtHatchedContainer: Phaser.GameObjects.Container;
  private pokemonCaughtCountText: Phaser.GameObjects.Text;
  private pokemonHatchedIcon : Phaser.GameObjects.Sprite;
  private pokemonHatchedCountText: Phaser.GameObjects.Text;
  private pokemonShinyIcon: Phaser.GameObjects.Sprite;
  private genOptionsText: Phaser.GameObjects.Text;

  private instructionsContainer: Phaser.GameObjects.Container;
  private shinyIconElement: Phaser.GameObjects.Sprite;
  private formIconElement: Phaser.GameObjects.Sprite;
  private abilityIconElement: Phaser.GameObjects.Sprite;
  private genderIconElement: Phaser.GameObjects.Sprite;
  private natureIconElement: Phaser.GameObjects.Sprite;
  private variantIconElement: Phaser.GameObjects.Sprite;
  private shinyLabel: Phaser.GameObjects.Text;
  private formLabel: Phaser.GameObjects.Text;
  private genderLabel: Phaser.GameObjects.Text;
  private abilityLabel: Phaser.GameObjects.Text;
  private natureLabel: Phaser.GameObjects.Text;
  private variantLabel: Phaser.GameObjects.Text;

  private starterSelectMessageBox: Phaser.GameObjects.NineSlice;
  private starterSelectMessageBoxContainer: Phaser.GameObjects.Container;
  private statsContainer: StatsContainer;
  private pokemonFormText: Phaser.GameObjects.Text;
  private moveInfoOverlay : MoveInfoOverlay;

  private genMode: boolean;
  private statsMode: boolean;
  private dexAttrCursor: bigint = 0n;
  private abilityCursor: integer = -1;
  private natureCursor: integer = -1;
  private genCursor: integer = 0;
  private genScrollCursor: integer = 0;
  private starterMoveset: StarterMoveset;

  private genSpecies: PokemonSpecies[][] = [];
  private lastSpecies: PokemonSpecies;
  private speciesLoaded: Map<Species, boolean> = new Map<Species, boolean>();
  public starterGens: integer[] = [];
  public starterCursors: integer[] = [];
  private pokerusGens: integer[] = [];
  private pokerusCursors: integer[] = [];
  private starterAttr: bigint[] = [];
  private starterAbilityIndexes: integer[] = [];
  private starterNatures: Nature[] = [];
  private starterMovesets: StarterMoveset[] = [];
  private speciesStarterDexEntry: DexEntry;
  private speciesStarterMoves: Moves[];
  private canCycleShiny: boolean;
  private canCycleForm: boolean;
  private canCycleGender: boolean;
  private canCycleAbility: boolean;
  private canCycleNature: boolean;
  private canCycleVariant: boolean;
  private value: integer = 0;
  private canAddParty: boolean;

  private assetLoadCancelled: Utils.BooleanHolder;
  public cursorObj: Phaser.GameObjects.Image;
  private starterCursorObjs: Phaser.GameObjects.Image[];
  private pokerusCursorObjs: Phaser.GameObjects.Image[];
  private starterIcons: Phaser.GameObjects.Sprite[];
  private genCursorObj: Phaser.GameObjects.Image;
  private genCursorHighlightObj: Phaser.GameObjects.Image;
  private valueLimitLabel: Phaser.GameObjects.Text;
  private startCursorObj: Phaser.GameObjects.NineSlice;
  private starterValueLabels: Phaser.GameObjects.Text[];
  private shinyIcons: Phaser.GameObjects.Image[][];
  private hiddenAbilityIcons: Phaser.GameObjects.Image[];
  private classicWinIcons: Phaser.GameObjects.Image[];
  private candyUpgradeIcon: Phaser.GameObjects.Image[];
  private candyUpgradeOverlayIcon: Phaser.GameObjects.Image[];

  private iconAnimHandler: PokemonIconAnimHandler;

  //variables to keep track of the dynamically rendered list of instruction prompts for starter select
  private instructionRowX = 0;
  private instructionRowY = 0;
  private instructionRowTextOffset = 12;

  private starterSelectCallback: StarterSelectCallback;

  private starterPreferences: StarterPreferences;

  protected blockInput: boolean = false;

  constructor(scene: BattleScene) {
    super(scene, Mode.STARTER_SELECT);
  }

  setup() {
    const ui = this.getUi();
    const currentLanguage = i18next.resolvedLanguage;
    const langSettingKey = Object.keys(languageSettings).find(lang => currentLanguage.includes(lang));
    const textSettings = languageSettings[langSettingKey];

    this.starterSelectContainer = this.scene.add.container(0, -this.scene.game.canvas.height / 6);
    this.starterSelectContainer.setVisible(false);
    ui.add(this.starterSelectContainer);

    const bgColor = this.scene.add.rectangle(0, 0, this.scene.game.canvas.width / 6, this.scene.game.canvas.height / 6, 0x006860);
    bgColor.setOrigin(0, 0);
    this.starterSelectContainer.add(bgColor);

    const starterSelectBg = this.scene.add.image(0, 0, "starter_select_bg");
    starterSelectBg.setOrigin(0, 0);
    this.starterSelectContainer.add(starterSelectBg);

    this.shinyOverlay = this.scene.add.image(6, 6, "summary_overlay_shiny");
    this.shinyOverlay.setOrigin(0, 0);
    this.shinyOverlay.setVisible(false);
    this.starterSelectContainer.add(this.shinyOverlay);

    const starterContainerWindow = addWindow(this.scene, 141, 1, 178, 178);

    this.starterSelectContainer.add(addWindow(this.scene, 107, 1, 34, 58));
    this.starterSelectContainer.add(addWindow(this.scene, 107, 59, 34, 91));
    this.starterSelectContainer.add(addWindow(this.scene, 107, 145, 34, 34, true));
    this.starterSelectContainer.add(starterContainerWindow);

    if (!this.scene.uiTheme) {
      starterContainerWindow.setVisible(false);
    }

    this.iconAnimHandler = new PokemonIconAnimHandler();
    this.iconAnimHandler.setup(this.scene);

    this.pokemonNumberText = addTextObject(this.scene, 17, 1, "0000", TextStyle.SUMMARY);
    this.pokemonNumberText.setOrigin(0, 0);
    this.starterSelectContainer.add(this.pokemonNumberText);

    this.pokemonNameText = addTextObject(this.scene, 6, 112, "", TextStyle.SUMMARY);
    this.pokemonNameText.setOrigin(0, 0);
    this.starterSelectContainer.add(this.pokemonNameText);

    this.pokemonGrowthRateLabelText = addTextObject(this.scene, 8, 106, i18next.t("starterSelectUiHandler:growthRate"), TextStyle.SUMMARY_ALT, { fontSize: "36px" });
    this.pokemonGrowthRateLabelText.setOrigin(0, 0);
    this.pokemonGrowthRateLabelText.setVisible(false);
    this.starterSelectContainer.add(this.pokemonGrowthRateLabelText);

    this.pokemonGrowthRateText = addTextObject(this.scene, 34, 106, "", TextStyle.SUMMARY_PINK, { fontSize: "36px" });
    this.pokemonGrowthRateText.setOrigin(0, 0);
    this.starterSelectContainer.add(this.pokemonGrowthRateText);

    this.pokemonGenderText = addTextObject(this.scene, 96, 112, "", TextStyle.SUMMARY_ALT);
    this.pokemonGenderText.setOrigin(0, 0);
    this.starterSelectContainer.add(this.pokemonGenderText);

    this.pokemonUncaughtText = addTextObject(this.scene, 6, 127, i18next.t("starterSelectUiHandler:uncaught"), TextStyle.SUMMARY_ALT, { fontSize: "56px" });
    this.pokemonUncaughtText.setOrigin(0, 0);
    this.starterSelectContainer.add(this.pokemonUncaughtText);


    // The position should be set per language
    const starterInfoXPos = textSettings?.starterInfoXPos || 31;
    const starterInfoYOffset = textSettings?.starterInfoYOffset || 0;

    // The font size should be set per language
    const starterInfoTextSize = textSettings?.starterInfoTextSize || 56;

    this.pokemonAbilityLabelText = addTextObject(this.scene, 6, 127 + starterInfoYOffset, i18next.t("starterSelectUiHandler:ability"), TextStyle.SUMMARY_ALT, { fontSize: starterInfoTextSize });
    this.pokemonAbilityLabelText.setOrigin(0, 0);
    this.pokemonAbilityLabelText.setVisible(false);
    this.starterSelectContainer.add(this.pokemonAbilityLabelText);

    this.pokemonAbilityText = addTextObject(this.scene, starterInfoXPos, 127 + starterInfoYOffset, "", TextStyle.SUMMARY_ALT, { fontSize: starterInfoTextSize });
    this.pokemonAbilityText.setOrigin(0, 0);
    this.starterSelectContainer.add(this.pokemonAbilityText);

    this.pokemonPassiveLabelText = addTextObject(this.scene, 6, 136 + starterInfoYOffset, i18next.t("starterSelectUiHandler:passive"), TextStyle.SUMMARY_ALT, { fontSize: starterInfoTextSize });
    this.pokemonPassiveLabelText.setOrigin(0, 0);
    this.pokemonPassiveLabelText.setVisible(false);
    this.starterSelectContainer.add(this.pokemonPassiveLabelText);

    this.pokemonPassiveText = addTextObject(this.scene, starterInfoXPos, 136 + starterInfoYOffset, "", TextStyle.SUMMARY_ALT, { fontSize: starterInfoTextSize });
    this.pokemonPassiveText.setOrigin(0, 0);
    this.starterSelectContainer.add(this.pokemonPassiveText);

    this.pokemonNatureLabelText = addTextObject(this.scene, 6, 145 + starterInfoYOffset, i18next.t("starterSelectUiHandler:nature"), TextStyle.SUMMARY_ALT, { fontSize: starterInfoTextSize });
    this.pokemonNatureLabelText.setOrigin(0, 0);
    this.pokemonNatureLabelText.setVisible(false);
    this.starterSelectContainer.add(this.pokemonNatureLabelText);

    this.pokemonNatureText = addBBCodeTextObject(this.scene, starterInfoXPos, 145 + starterInfoYOffset, "", TextStyle.SUMMARY_ALT, { fontSize: starterInfoTextSize });
    this.pokemonNatureText.setOrigin(0, 0);
    this.starterSelectContainer.add(this.pokemonNatureText);

    this.pokemonMoveContainers = [];
    this.pokemonMoveBgs = [];
    this.pokemonMoveLabels = [];

    this.pokemonEggMoveContainers = [];
    this.pokemonEggMoveBgs = [];
    this.pokemonEggMoveLabels = [];

    this.genOptionsText = addTextObject(this.scene, 124, 7, "", TextStyle.WINDOW, { fontSize: 72, lineSpacing: 39, align: "center" });
    this.genOptionsText.setShadowOffset(4.5, 4.5);
    this.genOptionsText.setOrigin(0.5, 0);
    this.starterSelectContainer.add(this.genOptionsText);

    this.updateGenOptions();

    this.starterSelectGenIconContainers = new Array(gens.length).fill(null).map((_, i) => {
      const container = this.scene.add.container(151, 9);
      if (i) {
        container.setVisible(false);
      }
      this.starterSelectContainer.add(container);
      return container;
    });

    this.pokerusCursorObjs = new Array(3).fill(null).map(() => {
      const cursorObj = this.scene.add.image(0, 0, "select_cursor_pokerus");
      cursorObj.setVisible(false);
      cursorObj.setOrigin(0, 0);
      this.starterSelectContainer.add(cursorObj);
      return cursorObj;
    });

    this.starterCursorObjs = new Array(6).fill(null).map(() => {
      const cursorObj = this.scene.add.image(0, 0, "select_cursor_highlight");
      cursorObj.setVisible(false);
      cursorObj.setOrigin(0, 0);
      this.starterSelectContainer.add(cursorObj);
      return cursorObj;
    });

    this.cursorObj = this.scene.add.image(0, 0, "select_cursor");
    this.cursorObj.setOrigin(0, 0);
    this.starterSelectContainer.add(this.cursorObj);

    this.genCursorHighlightObj = this.scene.add.image(111, 5, "select_gen_cursor_highlight");
    this.genCursorHighlightObj.setOrigin(0, 0);
    this.starterSelectContainer.add(this.genCursorHighlightObj);

    this.genCursorObj = this.scene.add.image(111, 5, "select_gen_cursor");
    this.genCursorObj.setVisible(false);
    this.genCursorObj.setOrigin(0, 0);
    this.starterSelectContainer.add(this.genCursorObj);

    this.valueLimitLabel = addTextObject(this.scene, 124, 150, "0/10", TextStyle.TOOLTIP_CONTENT);
    this.valueLimitLabel.setOrigin(0.5, 0);
    this.starterSelectContainer.add(this.valueLimitLabel);

    const startLabel = addTextObject(this.scene, 124, 162, i18next.t("common:start"), TextStyle.TOOLTIP_CONTENT);
    startLabel.setOrigin(0.5, 0);
    this.starterSelectContainer.add(startLabel);

    this.startCursorObj = this.scene.add.nineslice(111, 160, "select_cursor", null, 26, 15, 6, 6, 6, 6);
    this.startCursorObj.setVisible(false);
    this.startCursorObj.setOrigin(0, 0);
    this.starterSelectContainer.add(this.startCursorObj);

    const starterSpecies: Species[] = [];

    for (let g = 0; g < this.starterSelectGenIconContainers.length; g++) {
      let s = 0;
      this.genSpecies.push([]);

      for (const species of allSpecies) {
        if (!speciesStarters.hasOwnProperty(species.speciesId) || species.generation !== g + 1 || !species.isObtainable()) {
          continue;
        }
        starterSpecies.push(species.speciesId);
        this.speciesLoaded.set(species.speciesId, false);
        this.genSpecies[g].push(species);
        const defaultDexAttr = this.scene.gameData.getSpeciesDefaultDexAttr(species, false, true);
        const defaultProps = this.scene.gameData.getSpeciesDexAttrProps(species, defaultDexAttr);
        const position = calcIconPosition(s);
        const icon = this.scene.add.sprite(position.x - 2, position.y + 2, species.getIconAtlasKey(defaultProps.formIndex, defaultProps.shiny, defaultProps.variant));
        icon.setScale(0.5);
        icon.setOrigin(0, 0);
        icon.setFrame(species.getIconId(defaultProps.female, defaultProps.formIndex, defaultProps.shiny, defaultProps.variant));
        this.checkIconId(icon, species, defaultProps.female, defaultProps.formIndex, defaultProps.shiny, defaultProps.variant);
        icon.setTint(0);
        this.starterSelectGenIconContainers[g].add(icon);
        this.iconAnimHandler.addOrUpdate(icon, PokemonIconAnimMode.NONE);
        s++;
      }
    }

    this.starterIcons = new Array(6).fill(null).map((_, i) => {
      const icon = this.scene.add.sprite(113, 63 + 13 * i, "pokemon_icons_0");
      icon.setScale(0.5);
      icon.setOrigin(0, 0);
      icon.setFrame("unknown");
      this.starterSelectContainer.add(icon);
      this.iconAnimHandler.addOrUpdate(icon, PokemonIconAnimMode.PASSIVE);
      return icon;
    });

    this.starterValueLabels = new Array(81).fill(null).map((_, i) => {
      const position = calcIconPosition(i);
      const ret = addTextObject(this.scene, position.x + 152, position.y + 11, "0", TextStyle.WINDOW, { fontSize: "32px" });
      ret.setShadowOffset(2, 2);
      ret.setOrigin(0, 0);
      ret.setVisible(false);
      this.starterSelectContainer.add(ret);
      return ret;
    });

    const getShinyStar = (i: integer, v: integer): Phaser.GameObjects.Image => {
      const position = calcIconPosition(i);
      const ret = this.scene.add.image((position.x - v * 3) + 163, position.y + 11, "shiny_star_small");
      ret.setOrigin(0, 0);
      ret.setScale(0.5);
      ret.setVisible(false);
      this.starterSelectContainer.add(ret);
      return ret;
    };

    this.shinyIcons = new Array(81).fill(null).map((_, i) => {
      return new Array(3).fill(null).map((_, v) => getShinyStar(i, v));
    });

    this.hiddenAbilityIcons = new Array(81).fill(null).map((_, i) => {
      const position = calcIconPosition(i);
      const ret = this.scene.add.image(position.x + 163, position.y + 16, "ha_capsule");
      ret.setOrigin(0, 0);
      ret.setScale(0.5);
      ret.setVisible(false);
      this.starterSelectContainer.add(ret);
      return ret;
    });

    this.classicWinIcons = new Array(81).fill(null).map((_, i) => {
      const position = calcIconPosition(i);
      const ret = this.scene.add.image(position.x + 153, position.y + 21, "champion_ribbon");
      ret.setOrigin(0, 0);
      ret.setScale(0.5);
      ret.setVisible(false);
      this.starterSelectContainer.add(ret);
      return ret;
    });

    this.candyUpgradeIcon = new Array(81).fill(null).map((_, i) => {
      const position = calcIconPosition(i);
      const ret = this.scene.add.image(position.x + 163, position.y + 21, "candy");
      ret.setOrigin(0, 0);
      ret.setScale(0.25);
      ret.setVisible(false);
      this.starterSelectContainer.add(ret);
      return ret;
    });

    this.candyUpgradeOverlayIcon = new Array(81).fill(null).map((_, i) => {
      const position = calcIconPosition(i);
      const ret = this.scene.add.image(position.x + 163, position.y + 21, "candy_overlay");
      ret.setOrigin(0, 0);
      ret.setScale(0.25);
      ret.setVisible(false);
      this.starterSelectContainer.add(ret);
      return ret;
    });

    this.pokemonSprite = this.scene.add.sprite(53, 63, "pkmn__sub");
    this.pokemonSprite.setPipeline(this.scene.spritePipeline, { tone: [ 0.0, 0.0, 0.0, 0.0 ], ignoreTimeTint: true });
    this.starterSelectContainer.add(this.pokemonSprite);

    this.type1Icon = this.scene.add.sprite(8, 98, `types${Utils.verifyLang(i18next.resolvedLanguage) ? `_${i18next.resolvedLanguage}` : ""}`);
    this.type1Icon.setScale(0.5);
    this.type1Icon.setOrigin(0, 0);
    this.starterSelectContainer.add(this.type1Icon);

    this.type2Icon = this.scene.add.sprite(26, 98, `types${Utils.verifyLang(i18next.resolvedLanguage) ? `_${i18next.resolvedLanguage}` : ""}`);
    this.type2Icon.setScale(0.5);
    this.type2Icon.setOrigin(0, 0);
    this.starterSelectContainer.add(this.type2Icon);

    this.pokemonLuckLabelText = addTextObject(this.scene, 8, 89, i18next.t("common:luckIndicator"), TextStyle.WINDOW_ALT, { fontSize: "56px" });
    this.pokemonLuckLabelText.setOrigin(0, 0);
    this.starterSelectContainer.add(this.pokemonLuckLabelText);

    this.pokemonLuckText = addTextObject(this.scene, 8 + this.pokemonLuckLabelText.displayWidth + 2, 89, "0", TextStyle.WINDOW, { fontSize: "56px" });
    this.pokemonLuckText.setOrigin(0, 0);
    this.starterSelectContainer.add(this.pokemonLuckText);

    this.pokemonCandyIcon = this.scene.add.sprite(4.5, 18, "candy");
    this.pokemonCandyIcon.setScale(0.5);
    this.pokemonCandyIcon.setOrigin(0, 0);
    this.starterSelectContainer.add(this.pokemonCandyIcon);

    this.pokemonFormText = addTextObject(this.scene, 6, 42, "Form", TextStyle.WINDOW_ALT, { fontSize: "42px" });
    this.pokemonFormText.setOrigin(0, 0);
    this.starterSelectContainer.add(this.pokemonFormText);

    this.pokemonCandyOverlayIcon = this.scene.add.sprite(4.5, 18, "candy_overlay");
    this.pokemonCandyOverlayIcon.setScale(0.5);
    this.pokemonCandyOverlayIcon.setOrigin(0, 0);
    this.starterSelectContainer.add(this.pokemonCandyOverlayIcon);

    this.pokemonCandyDarknessOverlay = this.scene.add.sprite(4.5, 18, "candy");
    this.pokemonCandyDarknessOverlay.setScale(0.5);
    this.pokemonCandyDarknessOverlay.setOrigin(0, 0);
    this.pokemonCandyDarknessOverlay.setTint(0x000000);
    this.pokemonCandyDarknessOverlay.setAlpha(0.50);
    this.pokemonCandyDarknessOverlay.setInteractive(new Phaser.Geom.Rectangle(0, 0, 16, 16), Phaser.Geom.Rectangle.Contains);
    this.starterSelectContainer.add(this.pokemonCandyDarknessOverlay);

    this.pokemonCandyCountText = addTextObject(this.scene, 14, 18, "x0", TextStyle.WINDOW_ALT, { fontSize: "56px" });
    this.pokemonCandyCountText.setOrigin(0, 0);
    this.starterSelectContainer.add(this.pokemonCandyCountText);

    this.pokemonCaughtHatchedContainer = this.scene.add.container(2, 25);
    this.pokemonCaughtHatchedContainer.setScale(0.5);
    this.starterSelectContainer.add(this.pokemonCaughtHatchedContainer);

    const pokemonCaughtIcon = this.scene.add.sprite(1, 0, "items", "pb");
    pokemonCaughtIcon.setOrigin(0, 0);
    pokemonCaughtIcon.setScale(0.75);
    this.pokemonCaughtHatchedContainer.add(pokemonCaughtIcon);

    this.pokemonCaughtCountText = addTextObject(this.scene, 24, 4, "0", TextStyle.SUMMARY_ALT);
    this.pokemonCaughtCountText.setOrigin(0, 0);
    this.pokemonCaughtHatchedContainer.add(this.pokemonCaughtCountText);

    this.pokemonHatchedIcon = this.scene.add.sprite(1, 14, "egg_icons");
    this.pokemonHatchedIcon.setOrigin(0.15, 0.2);
    this.pokemonHatchedIcon.setScale(0.8);
    this.pokemonCaughtHatchedContainer.add(this.pokemonHatchedIcon);

    this.pokemonShinyIcon = this.scene.add.sprite(14, 76, "shiny_icons");
    this.pokemonShinyIcon.setOrigin(0.15, 0.2);
    this.pokemonShinyIcon.setScale(1);
    this.pokemonCaughtHatchedContainer.add ((this.pokemonShinyIcon));

    this.pokemonHatchedCountText = addTextObject(this.scene, 24, 19, "0", TextStyle.SUMMARY_ALT);
    this.pokemonHatchedCountText.setOrigin(0, 0);
    this.pokemonCaughtHatchedContainer.add(this.pokemonHatchedCountText);

    this.pokemonMovesContainer = this.scene.add.container(102, 16);
    this.pokemonMovesContainer.setScale(0.5);

    for (let m = 0; m < 4; m++) {
      const moveContainer = this.scene.add.container(0, 14 * m);

      const moveBg = this.scene.add.nineslice(0, 0, "type_bgs", "unknown", 92, 14, 2, 2, 2, 2);
      moveBg.setOrigin(1, 0);

      const moveLabel = addTextObject(this.scene, -moveBg.width / 2, 0, "-", TextStyle.PARTY);
      moveLabel.setOrigin(0.5, 0);

      this.pokemonMoveBgs.push(moveBg);
      this.pokemonMoveLabels.push(moveLabel);

      moveContainer.add(moveBg);
      moveContainer.add(moveLabel);

      this.pokemonMoveContainers.push(moveContainer);
      this.pokemonMovesContainer.add(moveContainer);
    }

    this.pokemonAdditionalMoveCountLabel = addTextObject(this.scene, -this.pokemonMoveBgs[0].width / 2, 56, "(+0)", TextStyle.PARTY);
    this.pokemonAdditionalMoveCountLabel.setOrigin(0.5, 0);

    this.pokemonMovesContainer.add(this.pokemonAdditionalMoveCountLabel);

    this.starterSelectContainer.add(this.pokemonMovesContainer);

    this.pokemonEggMovesContainer = this.scene.add.container(102, 85);
    this.pokemonEggMovesContainer.setScale(0.375);

    const eggMovesLabel = addTextObject(this.scene, -46, 0, i18next.t("starterSelectUiHandler:eggMoves"), TextStyle.WINDOW_ALT);
    eggMovesLabel.setOrigin(0.5, 0);

    this.pokemonEggMovesContainer.add(eggMovesLabel);

    for (let m = 0; m < 4; m++) {
      const eggMoveContainer = this.scene.add.container(0, 16 + 14 * m);

      const eggMoveBg = this.scene.add.nineslice(0, 0, "type_bgs", "unknown", 92, 14, 2, 2, 2, 2);
      eggMoveBg.setOrigin(1, 0);

      const eggMoveLabel = addTextObject(this.scene, -eggMoveBg.width / 2, 0, "???", TextStyle.PARTY);
      eggMoveLabel.setOrigin(0.5, 0);

      this.pokemonEggMoveBgs.push(eggMoveBg);
      this.pokemonEggMoveLabels.push(eggMoveLabel);

      eggMoveContainer.add(eggMoveBg);
      eggMoveContainer.add(eggMoveLabel);

      this.pokemonEggMoveContainers.push(eggMoveContainer);

      this.pokemonEggMovesContainer.add(eggMoveContainer);
    }

    this.starterSelectContainer.add(this.pokemonEggMovesContainer);

    // The font size should be set per language
    const instructionTextSize = textSettings.instructionTextSize;

    this.instructionsContainer = this.scene.add.container(4, 156);
    this.instructionsContainer.setVisible(true);
    this.starterSelectContainer.add(this.instructionsContainer);

    // instruction rows that will be pushed into the container dynamically based on need
    // creating new sprites since they will be added to the scene later
    this.shinyIconElement = new Phaser.GameObjects.Sprite(this.scene, this.instructionRowX, this.instructionRowY, "keyboard", "R.png");
    this.shinyIconElement.setName("sprite-shiny-icon-element");
    this.shinyIconElement.setScale(0.675);
    this.shinyIconElement.setOrigin(0.0, 0.0);
    this.shinyLabel = addTextObject(this.scene, this.instructionRowX + this.instructionRowTextOffset, this.instructionRowY, i18next.t("starterSelectUiHandler:cycleShiny"), TextStyle.PARTY, { fontSize: instructionTextSize });
    this.shinyLabel.setName("text-shiny-label");

    this.formIconElement = new Phaser.GameObjects.Sprite(this.scene, this.instructionRowX, this.instructionRowY, "keyboard", "F.png");
    this.formIconElement.setName("sprite-form-icon-element");
    this.formIconElement.setScale(0.675);
    this.formIconElement.setOrigin(0.0, 0.0);
    this.formLabel = addTextObject(this.scene, this.instructionRowX + this.instructionRowTextOffset, this.instructionRowY, i18next.t("starterSelectUiHandler:cycleForm"), TextStyle.PARTY, { fontSize: instructionTextSize });
    this.formLabel.setName("text-form-label");

    this.genderIconElement = new Phaser.GameObjects.Sprite(this.scene, this.instructionRowX, this.instructionRowY, "keyboard", "G.png");
    this.genderIconElement.setName("sprite-gender-icon-element");
    this.genderIconElement.setScale(0.675);
    this.genderIconElement.setOrigin(0.0, 0.0);
    this.genderLabel = addTextObject(this.scene, this.instructionRowX + this.instructionRowTextOffset, this.instructionRowY, i18next.t("starterSelectUiHandler:cycleGender"), TextStyle.PARTY, { fontSize: instructionTextSize });
    this.genderLabel.setName("text-gender-label");

    this.abilityIconElement = new Phaser.GameObjects.Sprite(this.scene, this.instructionRowX, this.instructionRowY, "keyboard", "E.png");
    this.abilityIconElement.setName("sprite-ability-icon-element");
    this.abilityIconElement.setScale(0.675);
    this.abilityIconElement.setOrigin(0.0, 0.0);
    this.abilityLabel = addTextObject(this.scene, this.instructionRowX + this.instructionRowTextOffset, this.instructionRowY, i18next.t("starterSelectUiHandler:cycleAbility"), TextStyle.PARTY, { fontSize: instructionTextSize });
    this.abilityLabel.setName("text-ability-label");

    this.natureIconElement = new Phaser.GameObjects.Sprite(this.scene, this.instructionRowX, this.instructionRowY, "keyboard", "N.png");
    this.natureIconElement.setName("sprite-nature-icon-element");
    this.natureIconElement.setScale(0.675);
    this.natureIconElement.setOrigin(0.0, 0.0);
    this.natureLabel = addTextObject(this.scene, this.instructionRowX + this.instructionRowTextOffset, this.instructionRowY, i18next.t("starterSelectUiHandler:cycleNature"), TextStyle.PARTY, { fontSize: instructionTextSize });
    this.natureLabel.setName("text-nature-label");

    this.variantIconElement = new Phaser.GameObjects.Sprite(this.scene, this.instructionRowX, this.instructionRowY, "keyboard", "V.png");
    this.variantIconElement.setName("sprite-variant-icon-element");
    this.variantIconElement.setScale(0.675);
    this.variantIconElement.setOrigin(0.0, 0.0);
    this.variantLabel = addTextObject(this.scene, this.instructionRowX + this.instructionRowTextOffset, this.instructionRowY, i18next.t("starterSelectUiHandler:cycleVariant"), TextStyle.PARTY, { fontSize: instructionTextSize });
    this.variantLabel.setName("text-variant-label");

    this.hideInstructions();

    this.starterSelectMessageBoxContainer = this.scene.add.container(0, this.scene.game.canvas.height / 6);
    this.starterSelectMessageBoxContainer.setVisible(false);
    this.starterSelectContainer.add(this.starterSelectMessageBoxContainer);

    this.starterSelectMessageBox = addWindow(this.scene, 1, -1, 318, 28);
    this.starterSelectMessageBox.setOrigin(0, 1);
    this.starterSelectMessageBoxContainer.add(this.starterSelectMessageBox);

    this.message = addTextObject(this.scene, 8, 8, "", TextStyle.WINDOW, { maxLines: 2 });
    this.message.setOrigin(0, 0);
    this.starterSelectMessageBoxContainer.add(this.message);

    const date = new Date();
    date.setUTCHours(0, 0, 0, 0);

    this.scene.executeWithSeedOffset(() => {
      for (let c = 0; c < 3; c++) {
        let randomSpeciesId: Species;
        let species: PokemonSpecies;
        let pokerusCursor: integer;

        const generateSpecies = () => {
          randomSpeciesId = Utils.randSeedItem(starterSpecies);
          species = getPokemonSpecies(randomSpeciesId);
          pokerusCursor = this.genSpecies[species.generation - 1].indexOf(species);
        };

        let dupe = false;

        do {
          dupe = false;

          generateSpecies();

          for (let pc = 0; pc < c; pc++) {
            if (this.pokerusGens[pc] === species.generation -1 && this.pokerusCursors[pc] === pokerusCursor) {
              dupe = true;
              break;
            }
          }
        } while (dupe);

        this.pokerusGens.push(species.generation - 1);
        this.pokerusCursors.push(pokerusCursor);
        this.pokerusCursorObjs[c].setPosition(150 + 18 * (pokerusCursor % 9), 10 + 18 * Math.floor(pokerusCursor / 9));
      }
    }, 0, date.getTime().toString());

    this.statsContainer = new StatsContainer(this.scene, 6, 16);

    this.scene.add.existing(this.statsContainer);

    this.statsContainer.setVisible(false);

    this.starterSelectContainer.add(this.statsContainer);

    // add the info overlay last to be the top most ui element and prevent the IVs from overlaying this
    const overlayScale = 1;
    this.moveInfoOverlay = new MoveInfoOverlay(this.scene, {
      scale: overlayScale,
      top: true,
      x: 1,
      y: this.scene.game.canvas.height / 6 - MoveInfoOverlay.getHeight(overlayScale) - 29,
    });
    this.starterSelectContainer.add(this.moveInfoOverlay);

    this.scene.eventTarget.addEventListener(BattleSceneEventType.CANDY_UPGRADE_NOTIFICATION_CHANGED, (e) => this.onCandyUpgradeDisplayChanged(e));

    this.updateInstructions();
  }

  show(args: any[]): boolean {
    if (!this.starterPreferences) {
      // starterPreferences haven't been loaded yet
      this.starterPreferences = StarterPrefs.load();
    }
    this.moveInfoOverlay.clear(); // clear this when removing a menu; the cancel button doesn't seem to trigger this automatically on controllers
    if (args.length >= 1 && args[0] instanceof Function) {
      super.show(args);
      this.starterSelectCallback = args[0] as StarterSelectCallback;

      this.starterSelectContainer.setVisible(true);

      this.setCursor(0);
      this.setGenMode(false);
      this.setCursor(0);
      this.setGenMode(true);
      this.setCursor(0);
      this.tryUpdateValue(0);

      for (let g = 0; g < this.genSpecies.length; g++) {
        this.genSpecies[g].forEach((species, s) => {
          const icon = this.starterSelectGenIconContainers[g].getAt(s) as Phaser.GameObjects.Sprite;
          const dexEntry = this.scene.gameData.dexData[species.speciesId];

          if (dexEntry.caughtAttr) {
            icon.clearTint();
          } else if (dexEntry.seenAttr) {
            icon.setTint(0x808080);
          }

          this.setUpgradeAnimation(icon, species);
        });
      }

      handleTutorial(this.scene, Tutorial.Starter_Select);

      return true;
    }

    return false;
  }

  showText(text: string, delay?: integer, callback?: Function, callbackDelay?: integer, prompt?: boolean, promptDelay?: integer) {
    super.showText(text, delay, callback, callbackDelay, prompt, promptDelay);

    if (text?.indexOf("\n") === -1) {
      this.starterSelectMessageBox.setSize(318, 28);
      this.message.setY(-22);
    } else {
      this.starterSelectMessageBox.setSize(318, 42);
      this.message.setY(-37);
    }

    this.starterSelectMessageBoxContainer.setVisible(!!text?.length);
  }

  /**
   * Determines if 'Icon' based upgrade notifications should be shown
   * @returns true if upgrade notifications are enabled and set to display an 'Icon'
   */
  isUpgradeIconEnabled(): boolean {
    return this.scene.candyUpgradeNotification !== 0 && this.scene.candyUpgradeDisplay === 0;
  }
  /**
   * Determines if 'Animation' based upgrade notifications should be shown
   * @returns true if upgrade notifications are enabled and set to display an 'Animation'
   */
  isUpgradeAnimationEnabled(): boolean {
    return this.scene.candyUpgradeNotification !== 0 && this.scene.candyUpgradeDisplay === 1;
  }

  /**
   * Determines if a passive upgrade is available for the given species ID
   * @param speciesId The ID of the species to check the passive of
   * @returns true if the user has enough candies and a passive has not been unlocked already
   */
  isPassiveAvailable(speciesId: number): boolean {
    // Get this species ID's starter data
    const starterData = this.scene.gameData.starterData[speciesId];

    return starterData.candyCount >= getPassiveCandyCount(speciesStarters[speciesId])
      && !(starterData.passiveAttr & PassiveAttr.UNLOCKED);
  }

  /**
   * Determines if a value reduction upgrade is available for the given species ID
   * @param speciesId The ID of the species to check the value reduction of
   * @returns true if the user has enough candies and all value reductions have not been unlocked already
   */
  isValueReductionAvailable(speciesId: number): boolean {
    // Get this species ID's starter data
    const starterData = this.scene.gameData.starterData[speciesId];

    return starterData.candyCount >= getValueReductionCandyCounts(speciesStarters[speciesId])[starterData.valueReduction]
        && starterData.valueReduction < 2;
  }

  /**
   * Determines if an same species egg can be baught for the given species ID
   * @param speciesId The ID of the species to check the value reduction of
   * @returns true if the user has enough candies
   */
  isSameSpeciesEggAvailable(speciesId: number): boolean {
    // Get this species ID's starter data
    const starterData = this.scene.gameData.starterData[speciesId];

    return starterData.candyCount >= getSameSpeciesEggCandyCounts(speciesStarters[speciesId]);
  }

  /**
   * Sets a bounce animation if enabled and the Pokemon has an upgrade
   * @param icon {@linkcode Phaser.GameObjects.GameObject} to animate
   * @param species {@linkcode PokemonSpecies} of the icon used to check for upgrades
   * @param startPaused Should this animation be paused after it is added?
   */
  setUpgradeAnimation(icon: Phaser.GameObjects.Sprite, species: PokemonSpecies, startPaused: boolean = false): void {
    this.scene.tweens.killTweensOf(icon);
    // Skip animations if they are disabled
    if (this.scene.candyUpgradeDisplay === 0 || species.speciesId !== species.getRootSpeciesId(false)) {
      return;
    }

    const position = calcSpritePosition(this.genSpecies[species.generation - 1].indexOf(species));
    icon.y = position.y;

    const tweenChain: Phaser.Types.Tweens.TweenChainBuilderConfig = {
      targets: icon,
      loop: -1,
      // Make the initial bounce a little randomly delayed
      delay: Utils.randIntRange(0, 50) * 5,
      loopDelay: 1000,
      tweens: [
        {
          targets: icon,
          y: position.y - 5,
          duration: Utils.fixedInt(125),
          ease: "Cubic.easeOut",
          yoyo: true
        },
        {
          targets: icon,
          y: position.y - 3,
          duration: Utils.fixedInt(150),
          ease: "Cubic.easeOut",
          yoyo: true
        }
      ],};

    const passiveAvailable = this.isPassiveAvailable(species.speciesId);
    // 'Only Passives' mode
    if (this.scene.candyUpgradeNotification === 1) {
      if (passiveAvailable) {
        this.scene.tweens.chain(tweenChain).paused = startPaused;
      }
    // 'On' mode
    } else if (this.scene.candyUpgradeNotification === 2) {
      if (passiveAvailable || this.isValueReductionAvailable(species.speciesId)) {
        this.scene.tweens.chain(tweenChain).paused = startPaused;
      }
    }
  }

  /**
   * Sets the visibility of a Candy Upgrade Icon given an index
   * @param index The UI index of the icon within this generation container
   */
  setUpgradeIcon(index: number): void {
    const species = this.genSpecies[this.getGenCursorWithScroll()][index];
    const slotVisible = !!species?.speciesId;

    if (!species // No Pokemon exists at that UI index
      || this.scene.candyUpgradeNotification === 0 // Notification setting is 'Off'
      || species.speciesId !== species.getRootSpeciesId(false)) { // Pokemon is not the base evolution and can't use candy
      // Set all icons as hidden and exit early
      this.candyUpgradeIcon[index].setVisible(false);
      this.candyUpgradeOverlayIcon[index].setVisible(false);

      return;
    }

    const passiveAvailable = this.isPassiveAvailable(species.speciesId);
    // 'Only Passive Unlocks' mode
    if (this.scene.candyUpgradeNotification === 1) {
      this.candyUpgradeIcon[index].setVisible(slotVisible && passiveAvailable);
      this.candyUpgradeOverlayIcon[index].setVisible(slotVisible && this.candyUpgradeIcon[index].visible);

      // 'On' mode
    } else if (this.scene.candyUpgradeNotification === 2) {
      this.candyUpgradeIcon[index].setVisible(
        slotVisible && ( passiveAvailable || this.isValueReductionAvailable(species.speciesId)));
      this.candyUpgradeOverlayIcon[index].setVisible(slotVisible && this.candyUpgradeIcon[index].visible);
    }
  }

  /**
   * Processes an {@linkcode CandyUpgradeNotificationChangedEvent} sent when the corresponding setting changes
   * @param event {@linkcode Event} sent by the callback
   */
  onCandyUpgradeDisplayChanged(event: Event): void {
    const candyUpgradeDisplayEvent = event as CandyUpgradeNotificationChangedEvent;
    if (!candyUpgradeDisplayEvent) {
      return;
    }

    // Loop through all visible candy icons when set to 'Icon' mode
    if (this.scene.candyUpgradeDisplay === 0) {
      this.genSpecies[this.getGenCursorWithScroll()].forEach((_species, s) => {
        this.setUpgradeIcon(s);
      });

      return;
    }

    // Loop through all animations when set to 'Animation' mode
    for (let g = 0; g < this.genSpecies.length; g++) {
      this.genSpecies[g].forEach((species, s) => {
        const icon = this.starterSelectGenIconContainers[g].getAt(s) as Phaser.GameObjects.Sprite;

        this.setUpgradeAnimation(icon, species);
      });
    }
  }

  processInput(button: Button): boolean {
    if (this.blockInput) {
      return false;
    }

    const ui = this.getUi();

    let success = false;
    let error = false;

    if (button === Button.SUBMIT) {
      if (this.tryStart(true)) {
        success = true;
      } else {
        error = true;
      }
    } else if (button === Button.CANCEL) {
      if (this.statsMode) {
        this.toggleStatsMode(false);
        success = true;
      } else if (this.starterCursors.length) {
        this.popStarter();
        success = true;
        this.updateInstructions();
      } else {
        this.blockInput = true;
        this.scene.clearPhaseQueue();
        if (this.scene.gameMode.isChallenge) {
          this.scene.pushPhase(new SelectChallengePhase(this.scene));
        } else {
          this.scene.pushPhase(new TitlePhase(this.scene));
        }
        this.scene.getCurrentPhase().end();
        success = true;
      }
    } else if (this.startCursorObj.visible) {
      switch (button) {
      case Button.ACTION:
        if (this.tryStart(true)) {
          success = true;
        } else {
          error = true;
        }
        break;
      case Button.UP:
        this.startCursorObj.setVisible(false);
        this.setGenMode(true);
        success = true;
        break;
      case Button.LEFT:
        this.startCursorObj.setVisible(false);
        this.setGenMode(false);
        this.setCursor(this.cursor + 8);
        success = true;
        break;
      case Button.RIGHT:
        this.startCursorObj.setVisible(false);
        this.setGenMode(false);
        success = true;
        break;
      }
    } else if (this.genMode) {
      switch (button) {
      case Button.UP:
        if (this.genCursor) {
          success = this.setCursor(this.genCursor - 1);
        }
        break;
      case Button.DOWN:
        if (this.genCursor < 2) {
          success = this.setCursor(this.genCursor + 1);
        } else {
          this.startCursorObj.setVisible(true);
          this.setGenMode(true);
          success = true;
        }
        break;
      case Button.LEFT:
        success = this.setGenMode(false);
        this.setCursor(this.cursor + 8);
        break;
      case Button.RIGHT:
        success = this.setGenMode(false);
        break;
      }
    } else {
      if (button === Button.ACTION) {
        if (!this.speciesStarterDexEntry?.caughtAttr) {
          error = true;
        } else if (this.starterCursors.length < 6) {
          const options = [
            {
              label: i18next.t("starterSelectUiHandler:addToParty"),
              handler: () => {
                ui.setMode(Mode.STARTER_SELECT);
                let isDupe = false;
                for (let s = 0; s < this.starterCursors.length; s++) {
                  if (this.starterGens[s] === this.getGenCursorWithScroll() && this.starterCursors[s] === this.cursor) {
                    isDupe = true;
                    break;
                  }
                }
                const species = this.genSpecies[this.getGenCursorWithScroll()][this.cursor];

                const isValidForChallenge = new Utils.BooleanHolder(true);
<<<<<<< HEAD
                Challenge.applyChallenges(this.scene.gameMode, Challenge.ChallengeType.STARTER_CHOICE, species, isValidForChallenge, this.scene.gameData.getSpeciesDexAttrProps(species, this.dexAttrCursor), this.starterGens.length);
                const allowDuplicateSpecies = new Utils.BooleanHolder(false);
                Challenge.applyChallenges(this.scene.gameMode, Challenge.ChallengeType.STARTER_POINTS, allowDuplicateSpecies);
=======
                Challenge.applyChallenges(this.scene.gameMode, Challenge.ChallengeType.STARTER_CHOICE, species, isValidForChallenge, this.scene.gameData.getSpeciesDexAttrProps(species, this.dexAttrCursor), !!this.starterGens.length);
>>>>>>> d69bedd5

                if ((!isDupe || allowDuplicateSpecies.value) && isValidForChallenge.value && this.tryUpdateValue(this.scene.gameData.getSpeciesStarterValue(species.speciesId))) {
                  const cursorObj = this.starterCursorObjs[this.starterCursors.length];
                  cursorObj.setVisible(true);
                  cursorObj.setPosition(this.cursorObj.x, this.cursorObj.y);
                  const props = this.scene.gameData.getSpeciesDexAttrProps(species, this.dexAttrCursor);
                  this.starterIcons[this.starterCursors.length].setTexture(species.getIconAtlasKey(props.formIndex, props.shiny, props.variant));
                  this.starterIcons[this.starterCursors.length].setFrame(species.getIconId(props.female, props.formIndex, props.shiny, props.variant));
                  this.checkIconId(this.starterIcons[this.starterCursors.length], species, props.female, props.formIndex, props.shiny, props.variant);
                  this.starterGens.push(this.getGenCursorWithScroll());
                  this.starterCursors.push(this.cursor);
                  this.starterAttr.push(this.dexAttrCursor);
                  this.starterAbilityIndexes.push(this.abilityCursor);
                  this.starterNatures.push(this.natureCursor as unknown as Nature);
                  this.starterMovesets.push(this.starterMoveset.slice(0) as StarterMoveset);
                  if (this.speciesLoaded.get(species.speciesId)) {
                    getPokemonSpeciesForm(species.speciesId, props.formIndex).cry(this.scene);
                  }
                  if (this.starterCursors.length === 6 || this.value === this.getValueLimit()) {
                    this.tryStart();
                  }
                  this.updateInstructions();

                  /**
                   * If the user can't select a pokemon anymore,
                   * go to start button.
                   */
                  if (!this.canAddParty) {
                    this.startCursorObj.setVisible(true);
                    this.setGenMode(true);
                  }

                  ui.playSelect();
                } else {
                  ui.playError();
                }
                return true;
              },
              overrideSound: true
            },
            {
              label: i18next.t("starterSelectUiHandler:toggleIVs"),
              handler: () => {
                this.toggleStatsMode();
                ui.setMode(Mode.STARTER_SELECT);
                return true;
              }
            }
          ];
          if (this.speciesStarterMoves.length > 1) {
            const showSwapOptions = (moveset: StarterMoveset) => {
              ui.setMode(Mode.STARTER_SELECT).then(() => {
                ui.showText(i18next.t("starterSelectUiHandler:selectMoveSwapOut"), null, () => {
                  this.moveInfoOverlay.show(allMoves[moveset[0]]);

                  ui.setModeWithoutClear(Mode.OPTION_SELECT, {
                    options: moveset.map((m: Moves, i: number) => {
                      const option: OptionSelectItem = {
                        label: allMoves[m].name,
                        handler: () => {
                          ui.setMode(Mode.STARTER_SELECT).then(() => {
                            ui.showText(`${i18next.t("starterSelectUiHandler:selectMoveSwapWith")} ${allMoves[m].name}.`, null, () => {
                              const possibleMoves = this.speciesStarterMoves.filter((sm: Moves) => sm !== m);
                              this.moveInfoOverlay.show(allMoves[possibleMoves[0]]);

                              ui.setModeWithoutClear(Mode.OPTION_SELECT, {
                                options: possibleMoves.map(sm => {
                                  // make an option for each available starter move
                                  const option = {
                                    label: allMoves[sm].name,
                                    handler: () => {
                                      this.switchMoveHandler(i, sm, m);
                                      showSwapOptions(this.starterMoveset);
                                      return true;
                                    },
                                    onHover: () => {
                                      this.moveInfoOverlay.show(allMoves[sm]);
                                    },
                                  };
                                  return option;
                                }).concat({
                                  label: i18next.t("menu:cancel"),
                                  handler: () => {
                                    showSwapOptions(this.starterMoveset);
                                    return true;
                                  },
                                  onHover: () => {
                                    this.moveInfoOverlay.clear();
                                  },
                                }),
                                supportHover: true,
                                maxOptions: 8,
                                yOffset: 19
                              });
                            });
                          });
                          return true;
                        },
                        onHover: () => {
                          this.moveInfoOverlay.show(allMoves[m]);
                        },
                      };
                      return option;
                    }).concat({
                      label: i18next.t("menu:cancel"),
                      handler: () => {
                        this.moveInfoOverlay.clear();
                        this.clearText();
                        ui.setMode(Mode.STARTER_SELECT);
                        return true;
                      },
                      onHover: () => {
                        this.moveInfoOverlay.clear();
                      },
                    }),
                    supportHover: true,
                    maxOptions: 8,
                    yOffset: 19
                  });
                });
              });
            };
            options.push({
              label: i18next.t("starterSelectUiHandler:manageMoves"),
              handler: () => {
                showSwapOptions(this.starterMoveset);
                return true;
              }
            });
          }
          const starterData = this.scene.gameData.starterData[this.lastSpecies.speciesId];
          let starterAttributes = this.starterPreferences[this.lastSpecies.speciesId];
          if (this.canCycleNature) {
            // if we could cycle natures, enable the improved nature menu
            const showNatureOptions = () => {
              ui.setMode(Mode.STARTER_SELECT).then(() => {
                ui.showText(i18next.t("starterSelectUiHandler:selectNature"), null, () => {
                  const natures = this.scene.gameData.getNaturesForAttr(this.speciesStarterDexEntry.natureAttr);
                  ui.setModeWithoutClear(Mode.OPTION_SELECT, {
                    options: natures.map((n: Nature, i: number) => {
                      const option: OptionSelectItem = {
                        label: getNatureName(n, true, true, true, this.scene.uiTheme),
                        handler: () => {
                          // update default nature in starter save data
                          if (!starterAttributes) {
                            starterAttributes=
                            this.starterPreferences[this.lastSpecies.speciesId] = {};
                          }
                          starterAttributes.nature = n as unknown as integer;
                          this.clearText();
                          ui.setMode(Mode.STARTER_SELECT);
                          // set nature for starter
                          this.setSpeciesDetails(this.lastSpecies, undefined, undefined, undefined, undefined, undefined, n, undefined);
                          return true;
                        }
                      };
                      return option;
                    }).concat({
                      label: i18next.t("menu:cancel"),
                      handler: () => {
                        this.clearText();
                        ui.setMode(Mode.STARTER_SELECT);
                        return true;
                      }
                    }),
                    maxOptions: 8,
                    yOffset: 19
                  });
                });
              });
            };
            options.push({
              label: i18next.t("starterSelectUiHandler:manageNature"),
              handler: () => {
                showNatureOptions();
                return true;
              }
            });
          }
          const candyCount = starterData.candyCount;
          const passiveAttr = starterData.passiveAttr;
          if (passiveAttr & PassiveAttr.UNLOCKED) {
            if (!(passiveAttr & PassiveAttr.ENABLED)) {
              options.push({
                label: i18next.t("starterSelectUiHandler:enablePassive"),
                handler: () => {
                  starterData.passiveAttr |= PassiveAttr.ENABLED;
                  ui.setMode(Mode.STARTER_SELECT);
                  this.setSpeciesDetails(this.lastSpecies, undefined, undefined, undefined, undefined, undefined, undefined);
                  return true;
                }
              });
            } else {
              options.push({
                label: i18next.t("starterSelectUiHandler:disablePassive"),
                handler: () => {
                  starterData.passiveAttr ^= PassiveAttr.ENABLED;
                  ui.setMode(Mode.STARTER_SELECT);
                  this.setSpeciesDetails(this.lastSpecies, undefined, undefined, undefined, undefined, undefined, undefined);
                  return true;
                }
              });
            }
          }
          const showUseCandies = () => {
            const options = [];
            if (!(passiveAttr & PassiveAttr.UNLOCKED)) {
              const passiveCost = getPassiveCandyCount(speciesStarters[this.lastSpecies.speciesId]);
              options.push({
                label: `x${passiveCost} ${i18next.t("starterSelectUiHandler:unlockPassive")} (${allAbilities[starterPassiveAbilities[this.lastSpecies.speciesId]].name})`,
                handler: () => {
                  if (Overrides.FREE_CANDY_UPGRADE_OVERRIDE || candyCount >= passiveCost) {
                    starterData.passiveAttr |= PassiveAttr.UNLOCKED | PassiveAttr.ENABLED;
                    if (!Overrides.FREE_CANDY_UPGRADE_OVERRIDE) {
                      starterData.candyCount -= passiveCost;
                    }
                    this.pokemonCandyCountText.setText(`x${starterData.candyCount}`);
                    this.scene.gameData.saveSystem().then(success => {
                      if (!success) {
                        return this.scene.reset(true);
                      }
                    });
                    ui.setMode(Mode.STARTER_SELECT);
                    this.setSpeciesDetails(this.lastSpecies, undefined, undefined, undefined, undefined, undefined, undefined);

                    // Update the candy upgrade display
                    if (this.isUpgradeIconEnabled() ) {
                      this.setUpgradeIcon(this.cursor);
                    }
                    if (this.isUpgradeAnimationEnabled()) {
                      const genSpecies = this.genSpecies[this.lastSpecies.generation - 1];
                      this.setUpgradeAnimation(this.starterSelectGenIconContainers[this.lastSpecies.generation - 1].getAt(genSpecies.indexOf(this.lastSpecies)), this.lastSpecies, true);
                    }

                    return true;
                  }
                  return false;
                },
                item: "candy",
                itemArgs: starterColors[this.lastSpecies.speciesId]
              });
            }
            const valueReduction = starterData.valueReduction;
            if (valueReduction < 2) {
              const reductionCost = getValueReductionCandyCounts(speciesStarters[this.lastSpecies.speciesId])[valueReduction];
              options.push({
                label: `x${reductionCost} ${i18next.t("starterSelectUiHandler:reduceCost")}`,
                handler: () => {
                  if (Overrides.FREE_CANDY_UPGRADE_OVERRIDE || candyCount >= reductionCost) {
                    starterData.valueReduction++;
                    if (!Overrides.FREE_CANDY_UPGRADE_OVERRIDE) {
                      starterData.candyCount -= reductionCost;
                    }
                    this.pokemonCandyCountText.setText(`x${starterData.candyCount}`);
                    this.scene.gameData.saveSystem().then(success => {
                      if (!success) {
                        return this.scene.reset(true);
                      }
                    });
                    this.updateStarterValueLabel(this.cursor);
                    this.tryUpdateValue(0);
                    ui.setMode(Mode.STARTER_SELECT);
                    this.scene.playSound("buy");

                    // If the notification setting is set to 'On', update the candy upgrade display
                    if (this.scene.candyUpgradeNotification === 2) {
                      if (this.isUpgradeIconEnabled() ) {
                        this.setUpgradeIcon(this.cursor);
                      }
                      if (this.isUpgradeAnimationEnabled()) {
                        const genSpecies = this.genSpecies[this.lastSpecies.generation - 1];
                        this.setUpgradeAnimation(this.starterSelectGenIconContainers[this.lastSpecies.generation - 1].getAt(genSpecies.indexOf(this.lastSpecies)), this.lastSpecies, true);
                      }
                    }

                    return true;
                  }
                  return false;
                },
                item: "candy",
                itemArgs: starterColors[this.lastSpecies.speciesId]
              });
            }

            // Same species egg menu option. Only visible if passive is bought
            if (passiveAttr & PassiveAttr.UNLOCKED) {
              const sameSpeciesEggCost = getSameSpeciesEggCandyCounts(speciesStarters[this.lastSpecies.speciesId]);
              options.push({
                label: `x${sameSpeciesEggCost} ${i18next.t("starterSelectUiHandler:sameSpeciesEgg")}`,
                handler: () => {
                  if (this.scene.gameData.eggs.length < 99 && (Overrides.FREE_CANDY_UPGRADE_OVERRIDE || candyCount >= sameSpeciesEggCost)) {
                    if (!Overrides.FREE_CANDY_UPGRADE_OVERRIDE) {
                      starterData.candyCount -= sameSpeciesEggCost;
                    }
                    this.pokemonCandyCountText.setText(`x${starterData.candyCount}`);

                    const egg = new Egg({scene: this.scene, species: this.lastSpecies.speciesId, sourceType: EggSourceType.SAME_SPECIES_EGG});
                    egg.addEggToGameData(this.scene);

                    this.scene.gameData.saveSystem().then(success => {
                      if (!success) {
                        return this.scene.reset(true);
                      }
                    });
                    ui.setMode(Mode.STARTER_SELECT);
                    this.scene.playSound("buy");

                    // If the notification setting is set to 'On', update the candy upgrade display
                    // if (this.scene.candyUpgradeNotification === 2) {
                    //   if (this.isUpgradeIconEnabled() ) {
                    //     this.setUpgradeIcon(this.cursor);
                    //   }
                    //   if (this.isUpgradeAnimationEnabled()) {
                    //     const genSpecies = this.genSpecies[this.lastSpecies.generation - 1];
                    //     this.setUpgradeAnimation(this.starterSelectGenIconContainers[this.lastSpecies.generation - 1].getAt(genSpecies.indexOf(this.lastSpecies)), this.lastSpecies, true);
                    //   }
                    // }

                    return true;
                  }
                  return false;
                },
                item: "candy",
                itemArgs: starterColors[this.lastSpecies.speciesId]
              });
            }
            options.push({
              label: i18next.t("menu:cancel"),
              handler: () => {
                ui.setMode(Mode.STARTER_SELECT);
                return true;
              }
            });
            ui.setModeWithoutClear(Mode.OPTION_SELECT, {
              options: options,
              yOffset: 47
            });
          };
          if (!pokemonPrevolutions.hasOwnProperty(this.lastSpecies.speciesId)) {
            options.push({
              label: i18next.t("starterSelectUiHandler:useCandies"),
              handler: () => {
                ui.setMode(Mode.STARTER_SELECT).then(() => showUseCandies());
                return true;
              }
            });
          }
          options.push({
            label: i18next.t("menu:cancel"),
            handler: () => {
              ui.setMode(Mode.STARTER_SELECT);
              return true;
            }
          });
          ui.setModeWithoutClear(Mode.OPTION_SELECT, {
            options: options,
            yOffset: 47
          });
          success = true;
        }
      } else {
        const genStarters = this.starterSelectGenIconContainers[this.getGenCursorWithScroll()].getAll().length;
        const rows = Math.ceil(genStarters / 9);
        const row = Math.floor(this.cursor / 9);
        const props = this.scene.gameData.getSpeciesDexAttrProps(this.lastSpecies, this.dexAttrCursor);
        // prepare persistent starter data to store changes
        let starterAttributes = this.starterPreferences[this.lastSpecies.speciesId];
        if (!starterAttributes) {
          starterAttributes =
          this.starterPreferences[this.lastSpecies.speciesId] = {};
        }
        switch (button) {
        case Button.CYCLE_SHINY:
          if (this.canCycleShiny) {
            const newVariant = props.variant;
            this.setSpeciesDetails(this.lastSpecies, !props.shiny, undefined, undefined, props.shiny ? 0 : undefined, undefined, undefined);
            if (this.dexAttrCursor & DexAttr.SHINY) {
              this.scene.playSound("sparkle");
              // Set the variant label to the shiny tint
              const tint = getVariantTint(newVariant);
              this.pokemonShinyIcon.setFrame(getVariantIcon(newVariant));
              this.pokemonShinyIcon.setTint(tint);
              this.pokemonShinyIcon.setVisible(true);
            } else {
              this.pokemonShinyIcon.setVisible(false);
              success = true;
            }
          }
          break;
        case Button.CYCLE_FORM:
          if (this.canCycleForm) {
            const formCount = this.lastSpecies.forms.length;
            let newFormIndex = props.formIndex;
            do {
              newFormIndex = (newFormIndex + 1) % formCount;
              if (this.lastSpecies.forms[newFormIndex].isStarterSelectable && this.speciesStarterDexEntry.caughtAttr & this.scene.gameData.getFormAttr(newFormIndex)) {
                break;
              }
            } while (newFormIndex !== props.formIndex);
            starterAttributes.form = newFormIndex; // store the selected form
            this.setSpeciesDetails(this.lastSpecies, undefined, newFormIndex, undefined, undefined, undefined, undefined);
            success = true;
          }
          break;
        case Button.CYCLE_GENDER:
          if (this.canCycleGender) {
            starterAttributes.female = !props.female;
            this.setSpeciesDetails(this.lastSpecies, undefined, undefined, !props.female, undefined, undefined, undefined);
            success = true;
          }
          break;
        case Button.CYCLE_ABILITY:
          if (this.canCycleAbility) {
            const abilityCount = this.lastSpecies.getAbilityCount();
            const abilityAttr = this.scene.gameData.starterData[this.lastSpecies.speciesId].abilityAttr;
            let newAbilityIndex = this.abilityCursor;
            do {
              newAbilityIndex = (newAbilityIndex + 1) % abilityCount;
              if (!newAbilityIndex) {
                if (abilityAttr & AbilityAttr.ABILITY_1) {
                  break;
                }
              } else if (newAbilityIndex === 1) {
                if (abilityAttr & (this.lastSpecies.ability2 ? AbilityAttr.ABILITY_2 : AbilityAttr.ABILITY_HIDDEN)) {
                  break;
                }
              } else {
                if (abilityAttr & AbilityAttr.ABILITY_HIDDEN) {
                  break;
                }
              }
            } while (newAbilityIndex !== this.abilityCursor);
            starterAttributes.ability = newAbilityIndex; // store the selected ability
            this.setSpeciesDetails(this.lastSpecies, undefined, undefined, undefined, undefined, newAbilityIndex, undefined);
            success = true;
          }
          break;
        case Button.CYCLE_NATURE:
          if (this.canCycleNature) {
            const natures = this.scene.gameData.getNaturesForAttr(this.speciesStarterDexEntry.natureAttr);
            const natureIndex = natures.indexOf(this.natureCursor);
            const newNature = natures[natureIndex < natures.length - 1 ? natureIndex + 1 : 0];
            // store cycled nature as default
            starterAttributes.nature = newNature as unknown as integer;
            this.setSpeciesDetails(this.lastSpecies, undefined, undefined, undefined, undefined, undefined, newNature, undefined);
            success = true;
          }
          break;
        case Button.V:
          if (this.canCycleVariant) {
            let newVariant = props.variant;
            do {
              newVariant = (newVariant + 1) % 3;
              if (!newVariant) {
                if (this.speciesStarterDexEntry.caughtAttr & DexAttr.DEFAULT_VARIANT) {
                  break;
                }
              } else if (newVariant === 1) {
                if (this.speciesStarterDexEntry.caughtAttr & DexAttr.VARIANT_2) {
                  break;
                }
              } else {
                if (this.speciesStarterDexEntry.caughtAttr & DexAttr.VARIANT_3) {
                  break;
                }
              }
            } while (newVariant !== props.variant);
            this.setSpeciesDetails(this.lastSpecies, undefined, undefined, undefined, newVariant, undefined, undefined);
            // Cycle tint based on current sprite tint
            const tint = getVariantTint(newVariant);
            this.pokemonShinyIcon.setFrame(getVariantIcon(newVariant));
            this.pokemonShinyIcon.setTint(tint);
            success = true;
          }
          break;
        case Button.UP:
          if (row) {
            success = this.setCursor(this.cursor - 9);
          } else {
            // when strictly opposite starter based on rows length
            // does not exits, set cursor on the second to last row
            if (this.cursor + (rows - 1) * 9 > genStarters - 1) {
              success = this.setCursor(this.cursor + (rows - 2) * 9);
            } else {
              success = this.setCursor(this.cursor + (rows - 1) * 9);
            }
          }
          break;
        case Button.DOWN:
          if (row < rows - 2 || (row < rows - 1 && this.cursor % 9 <= (genStarters - 1) % 9)) {
            success = this.setCursor(this.cursor + 9);
          } else {
            // if there is no starter below while being on the second to
            // last row, adjust cursor position with one line less
            if (row === rows - 2 && this.cursor + 9 > genStarters - 1) {
              success = this.setCursor(this.cursor - (rows - 2) * 9);
            } else {
              success = this.setCursor(this.cursor - (rows - 1) * 9);
            }
          }
          break;
        case Button.LEFT:
          if (this.cursor % 9) {
            success = this.setCursor(this.cursor - 1);
          } else {
            if (row >= Math.min(5, rows - 1)) {
              this.startCursorObj.setVisible(true);
            }
            success = this.setGenMode(true);
          }
          break;
        case Button.RIGHT:
          if (this.cursor % 9 < (row < rows - 1 ? 8 : (genStarters - 1) % 9)) {
            success = this.setCursor(this.cursor + 1);
          } else {
            if (row >= Math.min(5, rows - 1)) {
              this.startCursorObj.setVisible(true);
            }
            success = this.setGenMode(true);
          }
          break;
        }
      }
    }

    if (success) {
      ui.playSelect();
    } else if (error) {
      ui.playError();
    }

    return success || error;
  }

  switchMoveHandler(i: number, newMove: Moves, move: Moves) {
    const speciesId = this.lastSpecies.speciesId;
    const existingMoveIndex = this.starterMoveset.indexOf(newMove);
    this.starterMoveset[i] = newMove;
    if (existingMoveIndex > -1) {
      this.starterMoveset[existingMoveIndex] = move;
    }
    const props: DexAttrProps = this.scene.gameData.getSpeciesDexAttrProps(this.lastSpecies, this.dexAttrCursor);
    // species has different forms
    if (pokemonFormLevelMoves.hasOwnProperty(speciesId)) {
      // starterMoveData doesn't have base form moves or is using the single form format
      if (!this.scene.gameData.starterData[speciesId].moveset || Array.isArray(this.scene.gameData.starterData[speciesId].moveset)) {
        this.scene.gameData.starterData[speciesId].moveset = { [props.formIndex]: this.starterMoveset.slice(0) as StarterMoveset };
      }
      const starterMoveData = this.scene.gameData.starterData[speciesId].moveset;

      // starterMoveData doesn't have active form moves
      if (!starterMoveData.hasOwnProperty(props.formIndex)) {
        this.scene.gameData.starterData[speciesId].moveset[props.formIndex] = this.starterMoveset.slice(0) as StarterMoveset;
      }

      // does the species' starter move data have its form's starter moves and has it been updated
      if (starterMoveData.hasOwnProperty(props.formIndex)) {
        // active form move hasn't been updated
        if (starterMoveData[props.formIndex][existingMoveIndex] !== newMove) {
          this.scene.gameData.starterData[speciesId].moveset[props.formIndex] = this.starterMoveset.slice(0) as StarterMoveset;
        }
      }
    } else {
      this.scene.gameData.starterData[speciesId].moveset = this.starterMoveset.slice(0) as StarterMoveset;
    }
    this.setSpeciesDetails(this.lastSpecies, undefined, undefined, undefined, undefined, undefined, undefined, false);
  }

  updateButtonIcon(iconSetting, gamepadType, iconElement, controlLabel): void {
    let iconPath;
    // touch controls cannot be rebound as is, and are just emulating a keyboard event.
    // Additionally, since keyboard controls can be rebound (and will be displayed when they are), we need to have special handling for the touch controls
    if (gamepadType === "touch") {
      gamepadType = "keyboard";
      switch (iconSetting) {
      case SettingKeyboard.Button_Cycle_Shiny:
        iconPath = "R.png";
        break;
      case SettingKeyboard.Button_Cycle_Form:
        iconPath = "F.png";
        break;
      case SettingKeyboard.Button_Cycle_Gender:
        iconPath = "G.png";
        break;
      case SettingKeyboard.Button_Cycle_Ability:
        iconPath = "E.png";
        break;
      case SettingKeyboard.Button_Cycle_Nature:
        iconPath = "N.png";
        break;
      case SettingKeyboard.Button_Cycle_Variant:
        iconPath = "V.png";
        break;
      default:
        break;
      }
    } else {
      iconPath = this.scene.inputController?.getIconForLatestInputRecorded(iconSetting);
    }
    iconElement.setTexture(gamepadType, iconPath);
    iconElement.setPosition(this.instructionRowX, this.instructionRowY);
    controlLabel.setPosition(this.instructionRowX + this.instructionRowTextOffset, this.instructionRowY);
    iconElement.setVisible(true);
    controlLabel.setVisible(true);
    this.instructionsContainer.add([iconElement, controlLabel]);
    this.instructionRowY += 8;
    if (this.instructionRowY >= 24) {
      this.instructionRowY = 0;
      this.instructionRowX += 50;
    }
  }

  updateInstructions(): void {
    this.instructionRowX = 0;
    this.instructionRowY = 0;
    this.hideInstructions();
    this.instructionsContainer.removeAll();
    let gamepadType;
    if (this.scene.inputMethod === "gamepad") {
      gamepadType = this.scene.inputController.getConfig(this.scene.inputController.selectedDevice[Device.GAMEPAD]).padType;
    } else {
      gamepadType = this.scene.inputMethod;
    }

    if (this.speciesStarterDexEntry?.caughtAttr) {
      if (this.canCycleShiny) {
        this.updateButtonIcon(SettingKeyboard.Button_Cycle_Shiny, gamepadType, this.shinyIconElement, this.shinyLabel);
      }
      if (this.canCycleForm) {
        this.updateButtonIcon(SettingKeyboard.Button_Cycle_Form, gamepadType, this.formIconElement, this.formLabel);
      }
      if (this.canCycleGender) {
        this.updateButtonIcon(SettingKeyboard.Button_Cycle_Gender, gamepadType, this.genderIconElement, this.genderLabel);
      }
      if (this.canCycleAbility) {
        this.updateButtonIcon(SettingKeyboard.Button_Cycle_Ability, gamepadType, this.abilityIconElement, this.abilityLabel);
      }
      if (this.canCycleNature) {
        this.updateButtonIcon(SettingKeyboard.Button_Cycle_Nature, gamepadType, this.natureIconElement, this.natureLabel);
      }
      if (this.canCycleVariant) {
        this.updateButtonIcon(SettingKeyboard.Button_Cycle_Variant, gamepadType, this.variantIconElement, this.variantLabel);
      }
    }
  }

  getValueLimit(): integer {
    const valueLimit = new Utils.IntegerHolder(0);
    switch (this.scene.gameMode.modeId) {
    case GameModes.ENDLESS:
    case GameModes.SPLICED_ENDLESS:
      valueLimit.value = 15;
      break;
    default:
      valueLimit.value = 10;
    }

    Challenge.applyChallenges(this.scene.gameMode, Challenge.ChallengeType.STARTER_POINTS, valueLimit);

    return valueLimit.value;
  }

  setCursor(cursor: integer): boolean {
    let changed = false;

    if (this.genMode) {
      changed = this.genCursor !== cursor;

      let genCursorWithScroll = this.getGenCursorWithScroll();

      if (!cursor && this.genScrollCursor) {
        this.genScrollCursor--;
        cursor++;
        this.updateGenOptions();
      } else if (cursor === 2 && this.genScrollCursor < gens.length - 3) {
        this.genScrollCursor++;
        cursor--;
        this.updateGenOptions();
      }

      if (genCursorWithScroll !== undefined) {
        this.starterSelectGenIconContainers[genCursorWithScroll].setVisible(false);
      }
      this.cursor = 0;
      this.genCursor = cursor;
      genCursorWithScroll = this.getGenCursorWithScroll();
      this.genCursorObj.setY(5 + 17 * this.genCursor);
      this.genCursorHighlightObj.setY(this.genCursorObj.y);
      this.starterSelectGenIconContainers[genCursorWithScroll].setVisible(true);

      for (let s = 0; s < this.starterCursorObjs.length; s++) {
        this.starterCursorObjs[s].setVisible(this.starterGens[s] === genCursorWithScroll);
      }
      for (let s = 0; s < this.pokerusCursorObjs.length; s++) {
        this.pokerusCursorObjs[s].setVisible(this.pokerusGens[s] === genCursorWithScroll);
      }

      const genLimit = this.genSpecies[genCursorWithScroll].length;
      for (let s = 0; s < 81; s++) {
        const speciesId = s < genLimit ? this.genSpecies[genCursorWithScroll][s].speciesId : 0 as Species;
        const slotVisible = !!speciesId;
        if (slotVisible) {
          this.updateStarterValueLabel(s);
        }
        this.starterValueLabels[s].setVisible(slotVisible);
        const speciesVariants = speciesId && this.scene.gameData.dexData[speciesId].caughtAttr & DexAttr.SHINY
          ? [ DexAttr.DEFAULT_VARIANT, DexAttr.VARIANT_2, DexAttr.VARIANT_3 ].filter(v => !!(this.scene.gameData.dexData[speciesId].caughtAttr & v))
          : [];
        for (let v = 0; v < 3; v++) {
          const hasVariant = speciesVariants.length > v;
          this.shinyIcons[s][v].setVisible(slotVisible && hasVariant);
          if (hasVariant) {
            this.shinyIcons[s][v].setTint(getVariantTint(speciesVariants[v] === DexAttr.DEFAULT_VARIANT ? 0 : speciesVariants[v] === DexAttr.VARIANT_2 ? 1 : 2));
          }
        }
        this.hiddenAbilityIcons[s].setVisible(slotVisible && !!this.scene.gameData.dexData[speciesId].caughtAttr && !!(this.scene.gameData.starterData[speciesId].abilityAttr & 4));
        this.classicWinIcons[s].setVisible(slotVisible && this.scene.gameData.starterData[speciesId].classicWinCount > 0);

        // 'Candy Icon' mode
        if (this.scene.candyUpgradeDisplay === 0) {

          if (!starterColors[speciesId]) {
            // Default to white if no colors are found
            starterColors[speciesId] = [ "ffffff", "ffffff" ];
          }

          // Set the candy colors
          this.candyUpgradeIcon[s].setTint(argbFromRgba(Utils.rgbHexToRgba(starterColors[speciesId][0])));
          this.candyUpgradeOverlayIcon[s].setTint(argbFromRgba(Utils.rgbHexToRgba(starterColors[speciesId][1])));

          this.setUpgradeIcon(s);
        } else if (this.scene.candyUpgradeDisplay === 1) {
          this.candyUpgradeIcon[s].setVisible(false);
          this.candyUpgradeOverlayIcon[s].setVisible(false);
        }
      }
    } else {
      changed = super.setCursor(cursor);

      this.cursorObj.setPosition(150 + 18 * (cursor % 9), 10 + 18 * Math.floor(cursor / 9));

      const species = this.genSpecies[this.getGenCursorWithScroll()][cursor];

      const defaultDexAttr = this.scene.gameData.getSpeciesDefaultDexAttr(species, false, true);
      const defaultProps = this.scene.gameData.getSpeciesDexAttrProps(species, defaultDexAttr);
      const variant = defaultProps.variant;
      const tint = getVariantTint(variant);
      this.pokemonShinyIcon.setFrame(getVariantIcon(variant));
      this.pokemonShinyIcon.setTint(tint);
      this.setSpecies(species);
      this.updateInstructions();
    }

    return changed;
  }

  getGenCursorWithScroll(): integer {
    return this.genCursor !== undefined
      ? this.genCursor + this.genScrollCursor
      : undefined;
  }

  updateGenOptions(): void {
    let text = "";
    for (let g = this.genScrollCursor; g <= this.genScrollCursor + 2; g++) {
      let optionText = "";
      if (g === this.genScrollCursor && this.genScrollCursor) {
        optionText = "↑";
      } else if (g === this.genScrollCursor + 2 && this.genScrollCursor < gens.length - 3) {
        optionText = "↓";
      } else {
        optionText = i18next.t(`starterSelectUiHandler:gen${g + 1}`);
      }
      text += `${text ? "\n" : ""}${optionText}`;
    }
    this.genOptionsText.setText(text);
  }

  setGenMode(genMode: boolean): boolean {
    this.genCursorObj.setVisible(genMode && !this.startCursorObj.visible);
    this.cursorObj.setVisible(!genMode && !this.startCursorObj.visible);

    if (genMode !== this.genMode) {
      this.genMode = genMode;

      this.setCursor(genMode ? this.genCursor : this.cursor);
      if (genMode) {
        this.setSpecies(null);
      }

      return true;
    }

    return false;
  }



  setSpecies(species: PokemonSpecies) {
    this.speciesStarterDexEntry = species ? this.scene.gameData.dexData[species.speciesId] : null;
    this.dexAttrCursor = species ? this.scene.gameData.getSpeciesDefaultDexAttr(species, false, true) : 0n;
    this.abilityCursor = species ? this.scene.gameData.getStarterSpeciesDefaultAbilityIndex(species) : 0;
    this.natureCursor = species ? this.scene.gameData.getSpeciesDefaultNature(species) : 0;

    const starterAttributes : StarterAttributes = species ? {...this.starterPreferences[species.speciesId]} : null;
    // validate starterAttributes
    if (starterAttributes) {
      // this may cause changes so we created a copy of the attributes before
      if (!isNaN(starterAttributes.variant)) {
        if (![
          this.speciesStarterDexEntry.caughtAttr & DexAttr.NON_SHINY,
          this.speciesStarterDexEntry.caughtAttr & DexAttr.DEFAULT_VARIANT,
          this.speciesStarterDexEntry.caughtAttr & DexAttr.VARIANT_2,
          this.speciesStarterDexEntry.caughtAttr & DexAttr.VARIANT_3
        ][starterAttributes.variant+1]) { // add 1 as -1 = non-shiny
          // requested variant wasn't unlocked, purging setting
          delete starterAttributes.variant;
        }
      }

      if (typeof starterAttributes.female !== "boolean" || !(starterAttributes.female ?
        this.speciesStarterDexEntry.caughtAttr & DexAttr.FEMALE :
        this.speciesStarterDexEntry.caughtAttr & DexAttr.MALE
      )) {
        // requested gender wasn't unlocked, purging setting
        delete starterAttributes.female;
      }

      const abilityAttr = this.scene.gameData.starterData[species.speciesId].abilityAttr;
      if (![
        abilityAttr & AbilityAttr.ABILITY_1,
        species.ability2 ? (abilityAttr & AbilityAttr.ABILITY_2) : abilityAttr & AbilityAttr.ABILITY_HIDDEN,
        species.ability2 && abilityAttr & AbilityAttr.ABILITY_HIDDEN
      ][starterAttributes.ability]) {
        // requested ability wasn't unlocked, purging setting
        delete starterAttributes.ability;
      }

      if (!(species.forms[starterAttributes.form]?.isStarterSelectable && this.speciesStarterDexEntry.caughtAttr & this.scene.gameData.getFormAttr(starterAttributes.form))) {
        // requested form wasn't unlocked/isn't a starter form, purging setting
        delete starterAttributes.form;
      }

      if (this.scene.gameData.getNaturesForAttr(this.speciesStarterDexEntry.natureAttr).indexOf(starterAttributes.nature as unknown as Nature) < 0) {
        // requested nature wasn't unlocked, purging setting
        delete starterAttributes.nature;
      }
    }

    if (starterAttributes?.nature) {
      // load default nature from stater save data, if set
      this.natureCursor = starterAttributes.nature;
    }
    if (!isNaN(starterAttributes?.ability)) {
      // load default nature from stater save data, if set
      this.abilityCursor = starterAttributes.ability;
    }

    if (this.statsMode) {
      if (this.speciesStarterDexEntry?.caughtAttr) {
        this.statsContainer.setVisible(true);
        this.showStats();
      } else {
        this.statsContainer.setVisible(false);
        this.statsContainer.updateIvs(null);
      }
    }

    if (this.lastSpecies) {
      const dexAttr = this.scene.gameData.getSpeciesDefaultDexAttr(this.lastSpecies, false, true);
      const props = this.scene.gameData.getSpeciesDexAttrProps(this.lastSpecies, dexAttr);
      const lastSpeciesIcon = (this.starterSelectGenIconContainers[this.lastSpecies.generation - 1].getAt(this.genSpecies[this.lastSpecies.generation - 1].indexOf(this.lastSpecies)) as Phaser.GameObjects.Sprite);
      lastSpeciesIcon.setTexture(this.lastSpecies.getIconAtlasKey(props.formIndex, props.shiny, props.variant), this.lastSpecies.getIconId(props.female, props.formIndex, props.shiny, props.variant));
      this.checkIconId(lastSpeciesIcon, this.lastSpecies, props.female, props.formIndex, props.shiny, props.variant);
      this.iconAnimHandler.addOrUpdate(lastSpeciesIcon, PokemonIconAnimMode.NONE);

      // Resume the animation for the previously selected species
      const speciesIndex = this.genSpecies[this.lastSpecies.generation - 1].indexOf(this.lastSpecies);
      const icon = this.starterSelectGenIconContainers[this.lastSpecies.generation - 1].getAt(speciesIndex) as Phaser.GameObjects.Sprite;
      this.scene.tweens.getTweensOf(icon).forEach(tween => tween.resume());
    }

    this.lastSpecies = species;

    if (species && (this.speciesStarterDexEntry?.seenAttr || this.speciesStarterDexEntry?.caughtAttr)) {
      this.pokemonNumberText.setText(Utils.padInt(species.speciesId, 4));
      this.pokemonNameText.setText(species.name);

      if (this.speciesStarterDexEntry?.caughtAttr) {
        const colorScheme = starterColors[species.speciesId];

        const luck = this.scene.gameData.getDexAttrLuck(this.speciesStarterDexEntry.caughtAttr);
        this.pokemonLuckText.setVisible(!!luck);
        this.pokemonLuckText.setText(luck.toString());
        this.pokemonLuckText.setTint(getVariantTint(Math.min(luck - 1, 2) as Variant));
        this.pokemonLuckLabelText.setVisible(this.pokemonLuckText.visible);
        this.pokemonShinyIcon.setVisible(this.pokemonLuckText.visible);

        //Growth translate
        let growthReadable = Utils.toReadableString(GrowthRate[species.growthRate]);
        const growthAux = growthReadable.replace(" ", "_");
        if (i18next.exists("growth:" + growthAux)) {
          growthReadable = i18next.t("growth:"+ growthAux as any);
        }
        this.pokemonGrowthRateText.setText(growthReadable);

        this.pokemonGrowthRateText.setColor(getGrowthRateColor(species.growthRate));
        this.pokemonGrowthRateText.setShadowColor(getGrowthRateColor(species.growthRate, true));
        this.pokemonGrowthRateLabelText.setVisible(true);
        this.pokemonUncaughtText.setVisible(false);
        this.pokemonAbilityLabelText.setVisible(true);
        this.pokemonPassiveLabelText.setVisible(true);
        this.pokemonNatureLabelText.setVisible(true);
        this.pokemonCaughtCountText.setText(`${this.speciesStarterDexEntry.caughtCount}`);
        if (species.speciesId === Species.MANAPHY || species.speciesId === Species.PHIONE) {
          this.pokemonHatchedIcon.setFrame("manaphy");
        } else {
          this.pokemonHatchedIcon.setFrame(getEggTierForSpecies(species));
        }
        this.pokemonHatchedCountText.setText(`${this.speciesStarterDexEntry.hatchedCount}`);
        const defaultDexAttr = this.scene.gameData.getSpeciesDefaultDexAttr(species, false, true);
        const defaultProps = this.scene.gameData.getSpeciesDexAttrProps(species, defaultDexAttr);
        const variant = defaultProps.variant;
        const tint = getVariantTint(variant);
        this.pokemonShinyIcon.setFrame(getVariantIcon(variant));
        this.pokemonShinyIcon.setTint(tint);
        this.pokemonCaughtHatchedContainer.setVisible(true);
        if (pokemonPrevolutions.hasOwnProperty(species.speciesId)) {
          this.pokemonCaughtHatchedContainer.setY(16);
          this.pokemonShinyIcon.setY(135);
          this.pokemonShinyIcon.setFrame(getVariantIcon(variant));
          [
            this.pokemonCandyIcon,
            this.pokemonCandyOverlayIcon,
            this.pokemonCandyDarknessOverlay,
            this.pokemonCandyCountText,
            this.pokemonHatchedIcon,
            this.pokemonHatchedCountText
          ].map(c => c.setVisible(false));
          this.pokemonFormText.setY(25);
        } else {
          this.pokemonCaughtHatchedContainer.setY(25);
          this.pokemonShinyIcon.setY(117);
          this.pokemonCandyIcon.setTint(argbFromRgba(Utils.rgbHexToRgba(colorScheme[0])));
          this.pokemonCandyIcon.setVisible(true);
          this.pokemonCandyOverlayIcon.setTint(argbFromRgba(Utils.rgbHexToRgba(colorScheme[1])));
          this.pokemonCandyOverlayIcon.setVisible(true);
          this.pokemonCandyDarknessOverlay.setVisible(true);
          this.pokemonCandyCountText.setText(`x${this.scene.gameData.starterData[species.speciesId].candyCount}`);
          this.pokemonCandyCountText.setVisible(true);
          this.pokemonFormText.setVisible(true);
          this.pokemonFormText.setY(42);
          this.pokemonHatchedIcon.setVisible(true);
          this.pokemonHatchedCountText.setVisible(true);

          let currentFriendship = this.scene.gameData.starterData[this.lastSpecies.speciesId].friendship;
          if (!currentFriendship || currentFriendship === undefined) {
            currentFriendship = 0;
          }

          const friendshipCap = getStarterValueFriendshipCap(speciesStarters[this.lastSpecies.speciesId]);
          const candyCropY = 16 - (16 * (currentFriendship / friendshipCap));

          if (this.pokemonCandyDarknessOverlay.visible) {
            this.pokemonCandyDarknessOverlay.on("pointerover", () => (this.scene as BattleScene).ui.showTooltip(null, `${currentFriendship}/${friendshipCap}`, true));
            this.pokemonCandyDarknessOverlay.on("pointerout", () => (this.scene as BattleScene).ui.hideTooltip());
          }

          this.pokemonCandyDarknessOverlay.setCrop(0,0,16, candyCropY);
        }


        // Pause the animation when the species is selected
        const speciesIndex = this.genSpecies[species.generation - 1].indexOf(species);
        const icon = this.starterSelectGenIconContainers[species.generation - 1].getAt(speciesIndex) as Phaser.GameObjects.Sprite;

        if (this.isUpgradeAnimationEnabled()) {
          this.scene.tweens.getTweensOf(icon).forEach(tween => tween.pause());
          // Reset the position of the icon
          const position = calcSpritePosition(speciesIndex);
          icon.x = position.x;
          icon.y = position.y;
        }

        // Initiates the small up and down idle animation
        this.iconAnimHandler.addOrUpdate(icon, PokemonIconAnimMode.PASSIVE);

        let starterIndex = -1;

        this.starterGens.every((g, i) => {
          const starterSpecies = this.genSpecies[g][this.starterCursors[i]];
          if (starterSpecies.speciesId === species.speciesId) {
            starterIndex = i;
            return false;
          }
          return true;
        });

        let props: DexAttrProps;

        if (starterIndex > -1) {
          props = this.scene.gameData.getSpeciesDexAttrProps(species, this.starterAttr[starterIndex]);
          this.setSpeciesDetails(species, props.shiny, props.formIndex, props.female, props.variant, this.starterAbilityIndexes[starterIndex], this.starterNatures[starterIndex]);
        } else {
          const defaultDexAttr = this.scene.gameData.getSpeciesDefaultDexAttr(species, false, true);
          const defaultAbilityIndex = starterAttributes?.ability ?? this.scene.gameData.getStarterSpeciesDefaultAbilityIndex(species);
          // load default nature from stater save data, if set
          const defaultNature = starterAttributes?.nature || this.scene.gameData.getSpeciesDefaultNature(species);
          props = this.scene.gameData.getSpeciesDexAttrProps(species, defaultDexAttr);
          if (!isNaN(starterAttributes?.variant)) {
            if (props.shiny = (starterAttributes.variant >= 0)) {
              props.variant = starterAttributes.variant as Variant;
            }
          }
          props.formIndex = starterAttributes?.form ?? props.formIndex;
          props.female = starterAttributes?.female ?? props.female;

          this.setSpeciesDetails(species, props.shiny, props.formIndex, props.female, props.variant, defaultAbilityIndex, defaultNature);
        }

        const speciesForm = getPokemonSpeciesForm(species.speciesId, props.formIndex);
        this.setTypeIcons(speciesForm.type1, speciesForm.type2);

        this.pokemonSprite.clearTint();
        if (this.pokerusCursors.find((cursor: integer, i: integer) => cursor === this.cursor && this.pokerusGens[i] === this.getGenCursorWithScroll())) {
          handleTutorial(this.scene, Tutorial.Pokerus);
        }
      } else {
        this.pokemonGrowthRateText.setText("");
        this.pokemonGrowthRateLabelText.setVisible(false);
        this.type1Icon.setVisible(false);
        this.type2Icon.setVisible(false);
        this.pokemonLuckLabelText.setVisible(false);
        this.pokemonLuckText.setVisible(false);
        this.pokemonShinyIcon.setVisible(false);
        this.pokemonUncaughtText.setVisible(true);
        this.pokemonAbilityLabelText.setVisible(false);
        this.pokemonPassiveLabelText.setVisible(false);
        this.pokemonNatureLabelText.setVisible(false);
        this.pokemonCaughtHatchedContainer.setVisible(false);
        this.pokemonCandyIcon.setVisible(false);
        this.pokemonCandyOverlayIcon.setVisible(false);
        this.pokemonCandyDarknessOverlay.setVisible(false);
        this.pokemonCandyCountText.setVisible(false);
        this.pokemonFormText.setVisible(false);

        const defaultDexAttr = this.scene.gameData.getSpeciesDefaultDexAttr(species, true, true);
        const defaultAbilityIndex = this.scene.gameData.getStarterSpeciesDefaultAbilityIndex(species);
        const defaultNature = this.scene.gameData.getSpeciesDefaultNature(species);
        const props = this.scene.gameData.getSpeciesDexAttrProps(species, defaultDexAttr);

        this.setSpeciesDetails(species, props.shiny, props.formIndex, props.female, props.variant, defaultAbilityIndex, defaultNature, true);
        this.pokemonSprite.setTint(0x808080);
      }
    } else {
      this.pokemonNumberText.setText(Utils.padInt(0, 4));
      this.pokemonNameText.setText(species ? "???" : "");
      this.pokemonGrowthRateText.setText("");
      this.pokemonGrowthRateLabelText.setVisible(false);
      this.type1Icon.setVisible(false);
      this.type2Icon.setVisible(false);
      this.pokemonLuckLabelText.setVisible(false);
      this.pokemonLuckText.setVisible(false);
      this.pokemonShinyIcon.setVisible(false);
      this.pokemonUncaughtText.setVisible(!!species);
      this.pokemonAbilityLabelText.setVisible(false);
      this.pokemonPassiveLabelText.setVisible(false);
      this.pokemonNatureLabelText.setVisible(false);
      this.pokemonCaughtHatchedContainer.setVisible(false);
      this.pokemonCandyIcon.setVisible(false);
      this.pokemonCandyOverlayIcon.setVisible(false);
      this.pokemonCandyDarknessOverlay.setVisible(false);
      this.pokemonCandyCountText.setVisible(false);
      this.pokemonFormText.setVisible(false);

      this.setSpeciesDetails(species, false, 0, false, 0, 0, 0);
      this.pokemonSprite.clearTint();
    }
  }



  setSpeciesDetails(species: PokemonSpecies, shiny: boolean, formIndex: integer, female: boolean, variant: Variant, abilityIndex: integer, natureIndex: integer, forSeen: boolean = false): void {
    const oldProps = species ? this.scene.gameData.getSpeciesDexAttrProps(species, this.dexAttrCursor) : null;
    const oldAbilityIndex = this.abilityCursor > -1 ? this.abilityCursor : this.scene.gameData.getStarterSpeciesDefaultAbilityIndex(species);
    const oldNatureIndex = this.natureCursor > -1 ? this.natureCursor : this.scene.gameData.getSpeciesDefaultNature(species);
    this.dexAttrCursor = 0n;
    this.abilityCursor = -1;
    this.natureCursor = -1;

    if (species?.forms?.find(f => f.formKey === "female")) {
      if (female !== undefined) {
        formIndex = female ? 1 : 0;
      } else if (formIndex !== undefined) {
        female = formIndex === 1;
      }
    }

    if (species) {
      this.dexAttrCursor |= (shiny !== undefined ? !shiny : !(shiny = oldProps.shiny)) ? DexAttr.NON_SHINY : DexAttr.SHINY;
      this.dexAttrCursor |= (female !== undefined ? !female : !(female = oldProps.female)) ? DexAttr.MALE : DexAttr.FEMALE;
      this.dexAttrCursor |= (variant !== undefined ? !variant : !(variant = oldProps.variant)) ? DexAttr.DEFAULT_VARIANT : variant === 1 ? DexAttr.VARIANT_2 : DexAttr.VARIANT_3;
      this.dexAttrCursor |= this.scene.gameData.getFormAttr(formIndex !== undefined ? formIndex : (formIndex = oldProps.formIndex));
      this.abilityCursor = abilityIndex !== undefined ? abilityIndex : (abilityIndex = oldAbilityIndex);
      this.natureCursor = natureIndex !== undefined ? natureIndex : (natureIndex = oldNatureIndex);
    }

    this.pokemonSprite.setVisible(false);

    if (this.assetLoadCancelled) {
      this.assetLoadCancelled.value = true;
      this.assetLoadCancelled = null;
    }

    this.starterMoveset = null;
    this.speciesStarterMoves = [];

    if (species) {
      const dexEntry = this.scene.gameData.dexData[species.speciesId];
      const abilityAttr = this.scene.gameData.starterData[species.speciesId].abilityAttr;
      if (!dexEntry.caughtAttr) {
        const props = this.scene.gameData.getSpeciesDexAttrProps(species, this.scene.gameData.getSpeciesDefaultDexAttr(species, forSeen, !forSeen));
        const defaultAbilityIndex = this.scene.gameData.getStarterSpeciesDefaultAbilityIndex(species);
        const defaultNature = this.scene.gameData.getSpeciesDefaultNature(species);
        if (shiny === undefined || shiny !== props.shiny) {
          shiny = props.shiny;
        }
        if (formIndex === undefined || formIndex !== props.formIndex) {
          formIndex = props.formIndex;
        }
        if (female === undefined || female !== props.female) {
          female = props.female;
        }
        if (variant === undefined || variant !== props.variant) {
          variant = props.variant;
        }
        if (abilityIndex === undefined || abilityIndex !== defaultAbilityIndex) {
          abilityIndex = defaultAbilityIndex;
        }
        if (natureIndex === undefined || natureIndex !== defaultNature) {
          natureIndex = defaultNature;
        }
      }

      this.shinyOverlay.setVisible(shiny);
      this.pokemonNumberText.setColor(this.getTextColor(shiny ? TextStyle.SUMMARY_GOLD : TextStyle.SUMMARY, false));
      this.pokemonNumberText.setShadowColor(this.getTextColor(shiny ? TextStyle.SUMMARY_GOLD : TextStyle.SUMMARY, true));

      if (forSeen ? this.speciesStarterDexEntry?.seenAttr : this.speciesStarterDexEntry?.caughtAttr) {
        let starterIndex = -1;

        this.starterGens.every((g, i) => {
          const starterSpecies = this.genSpecies[g][this.starterCursors[i]];
          if (starterSpecies.speciesId === species.speciesId) {
            starterIndex = i;
            return false;
          }
          return true;
        });

        if (starterIndex > -1) {
          this.starterAttr[starterIndex] = this.dexAttrCursor;
          this.starterAbilityIndexes[starterIndex] = this.abilityCursor;
          this.starterNatures[starterIndex] = this.natureCursor;
        }

        const assetLoadCancelled = new Utils.BooleanHolder(false);
        this.assetLoadCancelled = assetLoadCancelled;

        species.loadAssets(this.scene, female, formIndex, shiny, variant, true).then(() => {
          if (assetLoadCancelled.value) {
            return;
          }
          this.assetLoadCancelled = null;
          this.speciesLoaded.set(species.speciesId, true);
          this.pokemonSprite.play(species.getSpriteKey(female, formIndex, shiny, variant));
          this.pokemonSprite.setPipelineData("shiny", shiny);
          this.pokemonSprite.setPipelineData("variant", variant);
          this.pokemonSprite.setPipelineData("spriteKey", species.getSpriteKey(female, formIndex, shiny, variant));
          this.pokemonSprite.setVisible(!this.statsMode);
        });


        const isValidForChallenge = new Utils.BooleanHolder(true);
        const currentPartyValue = this.starterGens.reduce((total: number, gen: number, i: number) => total += this.scene.gameData.getSpeciesStarterValue(this.genSpecies[gen][this.starterCursors[i]].speciesId), 0);
        const cursorCost = this.scene.gameData.getSpeciesStarterValue(species.speciesId);
        const isValidNextPartyValue = (currentPartyValue + cursorCost) <= this.getValueLimit();
        Challenge.applyChallenges(this.scene.gameMode, Challenge.ChallengeType.STARTER_CHOICE, species, isValidForChallenge, this.scene.gameData.getSpeciesDexAttrProps(species, this.dexAttrCursor), !!this.starterGens.length);
        const starterSprite = this.starterSelectGenIconContainers[this.getGenCursorWithScroll()].getAt(this.cursor) as Phaser.GameObjects.Sprite;
        starterSprite.setTexture(species.getIconAtlasKey(formIndex, shiny, variant), species.getIconId(female, formIndex, shiny, variant));
        starterSprite.setAlpha(isValidForChallenge.value && isValidNextPartyValue ? 1 : 0.375);
        this.checkIconId((this.starterSelectGenIconContainers[this.getGenCursorWithScroll()].getAt(this.cursor) as Phaser.GameObjects.Sprite), species, female, formIndex, shiny, variant);
        this.canCycleShiny = !!(dexEntry.caughtAttr & DexAttr.NON_SHINY && dexEntry.caughtAttr & DexAttr.SHINY);
        this.canCycleGender = !!(dexEntry.caughtAttr & DexAttr.MALE && dexEntry.caughtAttr & DexAttr.FEMALE);
        this.canCycleAbility = [ abilityAttr & AbilityAttr.ABILITY_1, (abilityAttr & AbilityAttr.ABILITY_2) && species.ability2, abilityAttr & AbilityAttr.ABILITY_HIDDEN ].filter(a => a).length > 1;
        this.canCycleForm = species.forms.filter(f => f.isStarterSelectable || !pokemonFormChanges[species.speciesId]?.find(fc => fc.formKey))
          .map((_, f) => dexEntry.caughtAttr & this.scene.gameData.getFormAttr(f)).filter(f => f).length > 1;
        this.canCycleNature = this.scene.gameData.getNaturesForAttr(dexEntry.natureAttr).length > 1;
        this.canCycleVariant = shiny && [ dexEntry.caughtAttr & DexAttr.DEFAULT_VARIANT, dexEntry.caughtAttr & DexAttr.VARIANT_2, dexEntry.caughtAttr & DexAttr.VARIANT_3].filter(v => v).length > 1;
      }

      if (dexEntry.caughtAttr && species.malePercent !== null) {
        const gender = !female ? Gender.MALE : Gender.FEMALE;
        this.pokemonGenderText.setText(getGenderSymbol(gender));
        this.pokemonGenderText.setColor(getGenderColor(gender));
        this.pokemonGenderText.setShadowColor(getGenderColor(gender, true));
      } else {
        this.pokemonGenderText.setText("");
      }

      if (dexEntry.caughtAttr) {
        const ability = this.lastSpecies.getAbility(abilityIndex);
        this.pokemonAbilityText.setText(allAbilities[ability].name);

        const isHidden = abilityIndex === (this.lastSpecies.ability2 ? 2 : 1);
        this.pokemonAbilityText.setColor(this.getTextColor(!isHidden ? TextStyle.SUMMARY_ALT : TextStyle.SUMMARY_GOLD));
        this.pokemonAbilityText.setShadowColor(this.getTextColor(!isHidden ? TextStyle.SUMMARY_ALT : TextStyle.SUMMARY_GOLD, true));

        const passiveAttr = this.scene.gameData.starterData[species.speciesId].passiveAttr;
        this.pokemonPassiveText.setText(passiveAttr & PassiveAttr.UNLOCKED ? passiveAttr & PassiveAttr.ENABLED ? allAbilities[starterPassiveAbilities[this.lastSpecies.speciesId]].name : i18next.t("starterSelectUiHandler:disabled") : i18next.t("starterSelectUiHandler:locked"));
        this.pokemonPassiveText.setColor(this.getTextColor(passiveAttr === (PassiveAttr.UNLOCKED | PassiveAttr.ENABLED) ? TextStyle.SUMMARY_ALT : TextStyle.SUMMARY_GRAY));
        this.pokemonPassiveText.setShadowColor(this.getTextColor(passiveAttr === (PassiveAttr.UNLOCKED | PassiveAttr.ENABLED) ? TextStyle.SUMMARY_ALT : TextStyle.SUMMARY_GRAY, true));

        this.pokemonNatureText.setText(getNatureName(natureIndex as unknown as Nature, true, true, false, this.scene.uiTheme));

        let levelMoves: LevelMoves;
        if (pokemonFormLevelMoves.hasOwnProperty(species.speciesId) && pokemonFormLevelMoves[species.speciesId].hasOwnProperty(formIndex)) {
          levelMoves = pokemonFormLevelMoves[species.speciesId][formIndex];
        } else {
          levelMoves = pokemonSpeciesLevelMoves[species.speciesId];
        }
        this.speciesStarterMoves.push(...levelMoves.filter(lm => lm[0] > 0 && lm[0] <= 5).map(lm => lm[1]));
        if (speciesEggMoves.hasOwnProperty(species.speciesId)) {
          for (let em = 0; em < 4; em++) {
            if (this.scene.gameData.starterData[species.speciesId].eggMoves & Math.pow(2, em)) {
              this.speciesStarterMoves.push(speciesEggMoves[species.speciesId][em]);
            }
          }
        }

        const speciesMoveData = this.scene.gameData.starterData[species.speciesId].moveset;
        const moveData: StarterMoveset = speciesMoveData
          ? Array.isArray(speciesMoveData)
            ? speciesMoveData as StarterMoveset
            : (speciesMoveData as StarterFormMoveData)[formIndex]
          : null;
        const availableStarterMoves = this.speciesStarterMoves.concat(speciesEggMoves.hasOwnProperty(species.speciesId) ? speciesEggMoves[species.speciesId].filter((_, em: integer) => this.scene.gameData.starterData[species.speciesId].eggMoves & Math.pow(2, em)) : []);
        this.starterMoveset = (moveData || (this.speciesStarterMoves.slice(0, 4) as StarterMoveset)).filter(m => availableStarterMoves.find(sm => sm === m)) as StarterMoveset;
        // Consolidate move data if it contains an incompatible move
        if (this.starterMoveset.length < 4 && this.starterMoveset.length < availableStarterMoves.length) {
          this.starterMoveset.push(...availableStarterMoves.filter(sm => this.starterMoveset.indexOf(sm) === -1).slice(0, 4 - this.starterMoveset.length));
        }

        // Remove duplicate moves
        this.starterMoveset = this.starterMoveset.filter(
          (move, i) => {
            return this.starterMoveset.indexOf(move) === i;
          }) as StarterMoveset;

        const speciesForm = getPokemonSpeciesForm(species.speciesId, formIndex);

        const formText = species?.forms[formIndex]?.formKey.split("-");
        for (let i = 0; i < formText?.length; i++) {
          formText[i] = formText[i].charAt(0).toUpperCase() + formText[i].substring(1);
        }

        this.pokemonFormText.setText(formText?.join(" "));

        this.setTypeIcons(speciesForm.type1, speciesForm.type2);
      } else {
        this.pokemonAbilityText.setText("");
        this.pokemonPassiveText.setText("");
        this.pokemonNatureText.setText("");
        this.setTypeIcons(null, null);
      }
    } else {
      this.shinyOverlay.setVisible(false);
      this.pokemonNumberText.setColor(this.getTextColor(TextStyle.SUMMARY));
      this.pokemonNumberText.setShadowColor(this.getTextColor(TextStyle.SUMMARY, true));
      this.pokemonGenderText.setText("");
      this.pokemonAbilityText.setText("");
      this.pokemonPassiveText.setText("");
      this.pokemonNatureText.setText("");
      this.setTypeIcons(null, null);
    }

    if (!this.starterMoveset) {
      this.starterMoveset = this.speciesStarterMoves.slice(0, 4) as StarterMoveset;
    }

    for (let m = 0; m < 4; m++) {
      const move = m < this.starterMoveset.length ? allMoves[this.starterMoveset[m]] : null;
      this.pokemonMoveBgs[m].setFrame(Type[move ? move.type : Type.UNKNOWN].toString().toLowerCase());
      this.pokemonMoveLabels[m].setText(move ? move.name : "-");
      this.pokemonMoveContainers[m].setVisible(!!move);
    }

    const hasEggMoves = species && speciesEggMoves.hasOwnProperty(species.speciesId);

    for (let em = 0; em < 4; em++) {
      const eggMove = hasEggMoves ? allMoves[speciesEggMoves[species.speciesId][em]] : null;
      const eggMoveUnlocked = eggMove && this.scene.gameData.starterData[species.speciesId].eggMoves & Math.pow(2, em);
      this.pokemonEggMoveBgs[em].setFrame(Type[eggMove ? eggMove.type : Type.UNKNOWN].toString().toLowerCase());
      this.pokemonEggMoveLabels[em].setText(eggMove && eggMoveUnlocked ? eggMove.name : "???");
    }

    this.pokemonEggMovesContainer.setVisible(this.speciesStarterDexEntry?.caughtAttr && hasEggMoves);

    this.pokemonAdditionalMoveCountLabel.setText(`(+${Math.max(this.speciesStarterMoves.length - 4, 0)})`);
    this.pokemonAdditionalMoveCountLabel.setVisible(this.speciesStarterMoves.length > 4);

    this.updateInstructions();
  }

  setTypeIcons(type1: Type, type2: Type): void {
    if (type1 !== null) {
      this.type1Icon.setVisible(true);
      this.type1Icon.setFrame(Type[type1].toLowerCase());
    } else {
      this.type1Icon.setVisible(false);
    }
    if (type2 !== null) {
      this.type2Icon.setVisible(true);
      this.type2Icon.setFrame(Type[type2].toLowerCase());
    } else {
      this.type2Icon.setVisible(false);
    }
  }

  popStarter(): void {
    this.starterGens.pop();
    this.starterCursors.pop();
    this.starterAttr.pop();
    this.starterAbilityIndexes.pop();
    this.starterNatures.pop();
    this.starterMovesets.pop();
    this.starterCursorObjs[this.starterCursors.length].setVisible(false);
    this.starterIcons[this.starterCursors.length].setTexture("pokemon_icons_0");
    this.starterIcons[this.starterCursors.length].setFrame("unknown");
    this.tryUpdateValue();
  }

  updateStarterValueLabel(cursor: integer): void {
    const speciesId = this.genSpecies[this.getGenCursorWithScroll()][cursor].speciesId;
    const baseStarterValue = speciesStarters[speciesId];
    const starterValue = this.scene.gameData.getSpeciesStarterValue(speciesId);
    let valueStr = starterValue.toString();
    if (valueStr.startsWith("0.")) {
      valueStr = valueStr.slice(1);
    }
    this.starterValueLabels[cursor].setText(valueStr);
    let textStyle: TextStyle;
    switch (baseStarterValue - starterValue) {
    case 0:
      textStyle = TextStyle.WINDOW;
      break;
    case 1:
    case 0.5:
      textStyle = TextStyle.SUMMARY_BLUE;
      break;
    default:
      textStyle = TextStyle.SUMMARY_GOLD;
      break;
    }
    this.starterValueLabels[cursor].setColor(this.getTextColor(textStyle));
    this.starterValueLabels[cursor].setShadowColor(this.getTextColor(textStyle, true));
  }

  tryUpdateValue(add?: integer): boolean {
    const value = this.starterGens.reduce((total: integer, gen: integer, i: integer) => total += this.scene.gameData.getSpeciesStarterValue(this.genSpecies[gen][this.starterCursors[i]].speciesId), 0);
    const newValue = value + (add || 0);
    const valueLimit = this.getValueLimit();
    const overLimit = newValue > valueLimit;
    let newValueStr = newValue.toString();
    if (newValueStr.startsWith("0.")) {
      newValueStr = newValueStr.slice(1);
    }
    this.valueLimitLabel.setText(`${newValueStr}/${valueLimit}`);
    this.valueLimitLabel.setColor(this.getTextColor(!overLimit ? TextStyle.TOOLTIP_CONTENT : TextStyle.SUMMARY_PINK));
    this.valueLimitLabel.setShadowColor(this.getTextColor(!overLimit ? TextStyle.TOOLTIP_CONTENT : TextStyle.SUMMARY_PINK, true));
    if (overLimit) {
      this.scene.time.delayedCall(Utils.fixedInt(500), () => this.tryUpdateValue());
      return false;
    }

    /**
     * this loop is used to set the Sprite's alpha value and check if the user can select other pokemon more.
     */
    this.canAddParty = false;
    const remainValue = valueLimit - newValue;
    for (let g = 0; g < this.genSpecies.length; g++) {
      for (let s = 0; s < this.genSpecies[g].length; s++) {
        /** Cost of pokemon species */
        const speciesStarterValue = this.scene.gameData.getSpeciesStarterValue(this.genSpecies[g][s].speciesId);
        /** Used to detect if this pokemon is registered in starter */
        const speciesStarterDexEntry = this.scene.gameData.dexData[this.genSpecies[g][s].speciesId];
        /** {@linkcode Phaser.GameObjects.Sprite} object of Pokémon for setting the alpha value */
        const speciesSprite = this.starterSelectGenIconContainers[g].getAt(s) as Phaser.GameObjects.Sprite;

        /**
         * If remainValue greater than or equal pokemon species and the pokemon is legal for this challenge, the user can select.
         * so that the alpha value of pokemon sprite set 1.
         *
         * If speciesStarterDexEntry?.caughtAttr is true, this species registered in stater.
         * we change to can AddParty value to true since the user has enough cost to choose this pokemon and this pokemon registered too.
         */
        const isValidForChallenge = new Utils.BooleanHolder(true);
        Challenge.applyChallenges(this.scene.gameMode, Challenge.ChallengeType.STARTER_CHOICE, this.genSpecies[g][s], isValidForChallenge, this.scene.gameData.getSpeciesDexAttrProps(this.genSpecies[g][s], this.scene.gameData.getSpeciesDefaultDexAttr(this.genSpecies[g][s], false, true)), !!(this.starterGens.length || add));

        const canBeChosen = remainValue >= speciesStarterValue && isValidForChallenge.value;

        if (canBeChosen) {
          speciesSprite.setAlpha(1);
          if (speciesStarterDexEntry?.caughtAttr) {
            this.canAddParty = true;
          }
        } else {
          /**
           * If it can't be chosen, the user can't select.
           * so that the alpha value of pokemon sprite set 0.375.
           */
          speciesSprite.setAlpha(0.375);
        }
      }
    }

    this.value = newValue;
    return true;
  }

  tryStart(manualTrigger: boolean = false): boolean {
    if (!this.starterGens.length) {
      return false;
    }

    const ui = this.getUi();

    const cancel = () => {
      ui.setMode(Mode.STARTER_SELECT);
      if (!manualTrigger) {
        this.popStarter();
      }
      this.clearText();
    };

    ui.showText(i18next.t("starterSelectUiHandler:confirmStartTeam"), null, () => {
      ui.setModeWithoutClear(Mode.CONFIRM, () => {
        const startRun = () => {
          this.scene.money = this.scene.gameMode.getStartingMoney();
          ui.setMode(Mode.STARTER_SELECT);
          const thisObj = this;
          const originalStarterSelectCallback = this.starterSelectCallback;
          this.starterSelectCallback = null;
          originalStarterSelectCallback(new Array(this.starterGens.length).fill(0).map(function (_, i) {
            const starterSpecies = thisObj.genSpecies[thisObj.starterGens[i]][thisObj.starterCursors[i]];
            return {
              species: starterSpecies,
              dexAttr: thisObj.starterAttr[i],
              abilityIndex: thisObj.starterAbilityIndexes[i],
              passive: !(thisObj.scene.gameData.starterData[starterSpecies.speciesId].passiveAttr ^ (PassiveAttr.ENABLED | PassiveAttr.UNLOCKED)),
              nature: thisObj.starterNatures[i] as Nature,
              moveset: thisObj.starterMovesets[i],
              pokerus: !![ 0, 1, 2 ].filter(n => thisObj.pokerusGens[n] === starterSpecies.generation - 1 && thisObj.pokerusCursors[n] === thisObj.genSpecies[starterSpecies.generation - 1].indexOf(starterSpecies)).length
            };
          }));
        };
        startRun();
      }, cancel, null, null, 19);
    });

    return true;
  }

  toggleStatsMode(on?: boolean): void {
    if (on === undefined) {
      on = !this.statsMode;
    }
    if (on) {
      this.showStats();
      this.statsMode = true;
      this.pokemonSprite.setVisible(false);
    } else {
      this.statsMode = false;
      this.statsContainer.setVisible(false);
      this.pokemonSprite.setVisible(!!this.speciesStarterDexEntry?.caughtAttr);
      this.statsContainer.updateIvs(null);
    }
  }

  showStats(): void {
    if (!this.speciesStarterDexEntry) {
      return;
    }

    this.statsContainer.setVisible(true);

    this.statsContainer.updateIvs(this.speciesStarterDexEntry.ivs);
  }

  clearText() {
    this.starterSelectMessageBoxContainer.setVisible(false);
    super.clearText();
  }

  hideInstructions(): void {
    this.shinyIconElement.setVisible(false);
    this.shinyLabel.setVisible(false);
    this.formIconElement.setVisible(false);
    this.formLabel.setVisible(false);
    this.genderIconElement.setVisible(false);
    this.genderLabel.setVisible(false);
    this.abilityIconElement.setVisible(false);
    this.abilityLabel.setVisible(false);
    this.natureIconElement.setVisible(false);
    this.natureLabel.setVisible(false);
    this.variantIconElement.setVisible(false);
    this.variantLabel.setVisible(false);
  }

  clear(): void {
    super.clear();

    StarterPrefs.save(this.starterPreferences);
    this.cursor = -1;
    this.hideInstructions();
    this.starterSelectContainer.setVisible(false);
    this.blockInput = false;

    while (this.starterCursors.length) {
      this.popStarter();
    }

    if (this.statsMode) {
      this.toggleStatsMode(false);
    }
  }

  checkIconId(icon: Phaser.GameObjects.Sprite, species: PokemonSpecies, female, formIndex, shiny, variant) {
    if (icon.frame.name !== species.getIconId(female, formIndex, shiny, variant)) {
      console.log(`${species.name}'s variant icon does not exist. Replacing with default.`);
      icon.setTexture(species.getIconAtlasKey(formIndex, false, variant));
      icon.setFrame(species.getIconId(female, formIndex, false, variant));
    }
  }
}<|MERGE_RESOLUTION|>--- conflicted
+++ resolved
@@ -1137,13 +1137,9 @@
                 const species = this.genSpecies[this.getGenCursorWithScroll()][this.cursor];
 
                 const isValidForChallenge = new Utils.BooleanHolder(true);
-<<<<<<< HEAD
-                Challenge.applyChallenges(this.scene.gameMode, Challenge.ChallengeType.STARTER_CHOICE, species, isValidForChallenge, this.scene.gameData.getSpeciesDexAttrProps(species, this.dexAttrCursor), this.starterGens.length);
+                Challenge.applyChallenges(this.scene.gameMode, Challenge.ChallengeType.STARTER_CHOICE, species, isValidForChallenge, this.scene.gameData.getSpeciesDexAttrProps(species, this.dexAttrCursor), !!this.starterGens.length);
                 const allowDuplicateSpecies = new Utils.BooleanHolder(false);
                 Challenge.applyChallenges(this.scene.gameMode, Challenge.ChallengeType.STARTER_POINTS, allowDuplicateSpecies);
-=======
-                Challenge.applyChallenges(this.scene.gameMode, Challenge.ChallengeType.STARTER_CHOICE, species, isValidForChallenge, this.scene.gameData.getSpeciesDexAttrProps(species, this.dexAttrCursor), !!this.starterGens.length);
->>>>>>> d69bedd5
 
                 if ((!isDupe || allowDuplicateSpecies.value) && isValidForChallenge.value && this.tryUpdateValue(this.scene.gameData.getSpeciesStarterValue(species.speciesId))) {
                   const cursorObj = this.starterCursorObjs[this.starterCursors.length];
