import { BattleSceneEventType, CandyUpgradeNotificationChangedEvent } from "../events/battle-scene";
import { pokemonPrevolutions } from "#app/data/pokemon-evolutions";
import { Variant, getVariantTint, getVariantIcon } from "#app/data/variant";
import { argbFromRgba } from "@material/material-color-utilities";
import i18next from "i18next";
import BBCodeText from "phaser3-rex-plugins/plugins/bbcodetext";
import BattleScene, { starterColors } from "../battle-scene";
import { allAbilities } from "../data/ability";
import { speciesEggMoves } from "../data/egg-moves";
import { GrowthRate, getGrowthRateColor } from "../data/exp";
import { Gender, getGenderColor, getGenderSymbol } from "../data/gender";
import { allMoves } from "../data/move";
import { Nature, getNatureName } from "../data/nature";
import { pokemonFormChanges } from "../data/pokemon-forms";
import { LevelMoves, pokemonFormLevelMoves, pokemonSpeciesLevelMoves } from "../data/pokemon-level-moves";
import PokemonSpecies, { allSpecies, getPokemonSpecies, getPokemonSpeciesForm, getStarterValueFriendshipCap, speciesStarters, starterPassiveAbilities } from "../data/pokemon-species";
import { Type } from "../data/type";
import { GameModes } from "../game-mode";
import { SelectChallengePhase, TitlePhase } from "../phases";
import { AbilityAttr, DexAttr, DexAttrProps, DexEntry, StarterFormMoveData, StarterMoveset, StarterAttributes, StarterPreferences, StarterPrefs } from "../system/game-data";
import { Tutorial, handleTutorial } from "../tutorial";
import * as Utils from "../utils";
import { OptionSelectItem } from "./abstact-option-select-ui-handler";
import MessageUiHandler from "./message-ui-handler";
import PokemonIconAnimHandler, { PokemonIconAnimMode } from "./pokemon-icon-anim-handler";
import { StatsContainer } from "./stats-container";
import { TextStyle, addBBCodeTextObject, addTextObject } from "./text";
import { Mode } from "./ui";
import { addWindow } from "./ui-theme";
import { Egg } from "#app/data/egg";
import Overrides from "#app/overrides";
import {SettingKeyboard} from "#app/system/settings/settings-keyboard";
import {Passive as PassiveAttr} from "#enums/passive";
import * as Challenge from "../data/challenge";
import MoveInfoOverlay from "./move-info-overlay";
import { getEggTierForSpecies } from "#app/data/egg.js";
import { Device } from "#enums/devices";
import { Moves } from "#enums/moves";
import { Species } from "#enums/species";
import {Button} from "#enums/buttons";
import { EggSourceType } from "#app/enums/egg-source-types.js";
import AwaitableUiHandler from "./awaitable-ui-handler";
import { DropDown, DropDownOption, DropDownState, DropDownType } from "./dropdown";
import { StarterContainer } from "./starter-container";
import { DropDownColumn, FilterBar } from "./filter-bar";
import { ScrollBar } from "./scroll-bar";

export type StarterSelectCallback = (starters: Starter[]) => void;

export interface Starter {
  species: PokemonSpecies;
  dexAttr: bigint;
  abilityIndex: integer,
  passive: boolean;
  nature: Nature;
  moveset?: StarterMoveset;
  pokerus: boolean;
}

interface LanguageSetting {
  starterInfoTextSize: string,
  instructionTextSize: string,
  starterInfoXPos?: integer,
  starterInfoYOffset?: integer
}

const languageSettings: { [key: string]: LanguageSetting } = {
  "en":{
    starterInfoTextSize: "56px",
    instructionTextSize: "38px",
  },
  "de":{
    starterInfoTextSize: "56px",
    instructionTextSize: "35px",
  },
  "es":{
    starterInfoTextSize: "56px",
    instructionTextSize: "35px",
  },
  "fr":{
    starterInfoTextSize: "54px",
    instructionTextSize: "42px",
  },
  "it":{
    starterInfoTextSize: "56px",
    instructionTextSize: "38px",
  },
  "pt_BR":{
    starterInfoTextSize: "47px",
    instructionTextSize: "38px",
    starterInfoXPos: 33,
  },
  "zh":{
    starterInfoTextSize: "40px",
    instructionTextSize: "42px",
    starterInfoYOffset: 2
  },
  "pt":{
    starterInfoTextSize: "48px",
    instructionTextSize: "42px",
    starterInfoXPos: 33,
  },
  "ko":{
    starterInfoTextSize: "52px",
    instructionTextSize: "38px",
  }
};

const starterCandyCosts: { passive: integer, costReduction: [integer, integer], egg: integer }[] = [
  { passive: 50, costReduction: [30, 75], egg: 35 }, // 1
  { passive: 45, costReduction: [25, 60], egg: 35 }, // 2
  { passive: 40, costReduction: [20, 50], egg: 35 }, // 3
  { passive: 30, costReduction: [15, 40], egg: 30 }, // 4
  { passive: 25, costReduction: [12, 35], egg: 25 }, // 5
  { passive: 20, costReduction: [10, 30], egg: 20 }, // 6
  { passive: 15, costReduction: [8, 20], egg: 15 },  // 7
  { passive: 10, costReduction: [5, 15], egg: 10 },  // 8
  { passive: 10, costReduction: [3, 10], egg: 10 },  // 9
  { passive: 10, costReduction: [3, 10], egg: 10 },  // 10
];

function getPassiveCandyCount(baseValue: integer): integer {
  return starterCandyCosts[baseValue - 1].passive;
}

function getValueReductionCandyCounts(baseValue: integer): [integer, integer] {
  return starterCandyCosts[baseValue - 1].costReduction;
}

function getSameSpeciesEggCandyCounts(baseValue: integer): integer {
  return starterCandyCosts[baseValue - 1].egg;
}

/**
 * Calculates the starter position for a Pokemon of a given UI index
 * @param index UI index to calculate the starter position of
 * @returns An interface with an x and y property
 */
function calcStarterPosition(index: number, scrollCursor:number = 0): {x: number, y: number} {
  const yOffset = 13;
  const height = 17;
  const x = (index % 9) * 18;
  const y = yOffset + (Math.floor(index / 9) - scrollCursor) * height;

  return {x: x, y: y};
}

export default class StarterSelectUiHandler extends MessageUiHandler {
  private starterSelectContainer: Phaser.GameObjects.Container;
  private starterSelectScrollBar: ScrollBar;
  private filterBarContainer: Phaser.GameObjects.Container;
  private filterBar: FilterBar;
  private shinyOverlay: Phaser.GameObjects.Image;
  private starterContainers: StarterContainer[] = [];
  private filteredStarterContainers: StarterContainer[] = [];
  private validStarterContainers: StarterContainer[] = [];
  private pokemonNumberText: Phaser.GameObjects.Text;
  private pokemonSprite: Phaser.GameObjects.Sprite;
  private pokemonNameText: Phaser.GameObjects.Text;
  private pokemonGrowthRateLabelText: Phaser.GameObjects.Text;
  private pokemonGrowthRateText: Phaser.GameObjects.Text;
  private type1Icon: Phaser.GameObjects.Sprite;
  private type2Icon: Phaser.GameObjects.Sprite;
  private pokemonLuckLabelText: Phaser.GameObjects.Text;
  private pokemonLuckText: Phaser.GameObjects.Text;
  private pokemonGenderText: Phaser.GameObjects.Text;
  private pokemonUncaughtText: Phaser.GameObjects.Text;
  private pokemonAbilityLabelText: Phaser.GameObjects.Text;
  private pokemonAbilityText: Phaser.GameObjects.Text;
  private pokemonPassiveLabelText: Phaser.GameObjects.Text;
  private pokemonPassiveText: Phaser.GameObjects.Text;
  private pokemonNatureLabelText: Phaser.GameObjects.Text;
  private pokemonNatureText: BBCodeText;
  private pokemonMovesContainer: Phaser.GameObjects.Container;
  private pokemonMoveContainers: Phaser.GameObjects.Container[];
  private pokemonMoveBgs: Phaser.GameObjects.NineSlice[];
  private pokemonMoveLabels: Phaser.GameObjects.Text[];
  private pokemonAdditionalMoveCountLabel: Phaser.GameObjects.Text;
  private pokemonEggMovesContainer: Phaser.GameObjects.Container;
  private pokemonEggMoveContainers: Phaser.GameObjects.Container[];
  private pokemonEggMoveBgs: Phaser.GameObjects.NineSlice[];
  private pokemonEggMoveLabels: Phaser.GameObjects.Text[];
  private pokemonCandyIcon: Phaser.GameObjects.Sprite;
  private pokemonCandyDarknessOverlay: Phaser.GameObjects.Sprite;
  private pokemonCandyOverlayIcon: Phaser.GameObjects.Sprite;
  private pokemonCandyCountText: Phaser.GameObjects.Text;
  private pokemonCaughtHatchedContainer: Phaser.GameObjects.Container;
  private pokemonCaughtCountText: Phaser.GameObjects.Text;
  private pokemonHatchedIcon : Phaser.GameObjects.Sprite;
  private pokemonHatchedCountText: Phaser.GameObjects.Text;
  private pokemonShinyIcon: Phaser.GameObjects.Sprite;

  private instructionsContainer: Phaser.GameObjects.Container;
  private shinyIconElement: Phaser.GameObjects.Sprite;
  private formIconElement: Phaser.GameObjects.Sprite;
  private abilityIconElement: Phaser.GameObjects.Sprite;
  private genderIconElement: Phaser.GameObjects.Sprite;
  private natureIconElement: Phaser.GameObjects.Sprite;
  private variantIconElement: Phaser.GameObjects.Sprite;
  private shinyLabel: Phaser.GameObjects.Text;
  private formLabel: Phaser.GameObjects.Text;
  private genderLabel: Phaser.GameObjects.Text;
  private abilityLabel: Phaser.GameObjects.Text;
  private natureLabel: Phaser.GameObjects.Text;
  private variantLabel: Phaser.GameObjects.Text;

  private starterSelectMessageBox: Phaser.GameObjects.NineSlice;
  private starterSelectMessageBoxContainer: Phaser.GameObjects.Container;
  private statsContainer: StatsContainer;
  private pokemonFormText: Phaser.GameObjects.Text;
  private moveInfoOverlay : MoveInfoOverlay;

  private statsMode: boolean;
  private starterIconsCursorXOffset: number = -3;
  private starterIconsCursorYOffset: number = 1;
  private starterIconsCursorIndex: number;
  private filterMode: boolean;
  private dexAttrCursor: bigint = 0n;
  private abilityCursor: number = -1;
  private natureCursor: number = -1;
  private filterBarCursor: integer = 0;
  private starterMoveset: StarterMoveset;
  private scrollCursor: number;

  private allSpecies: PokemonSpecies[] = [];
  private lastSpecies: PokemonSpecies;
  private speciesLoaded: Map<Species, boolean> = new Map<Species, boolean>();
  public starterSpecies: PokemonSpecies[] = [];
  private pokerusSpecies: PokemonSpecies[] = [];
  private starterAttr: bigint[] = [];
  private starterAbilityIndexes: integer[] = [];
  private starterNatures: Nature[] = [];
  private starterMovesets: StarterMoveset[] = [];
  private speciesStarterDexEntry: DexEntry;
  private speciesStarterMoves: Moves[];
  private canCycleShiny: boolean;
  private canCycleForm: boolean;
  private canCycleGender: boolean;
  private canCycleAbility: boolean;
  private canCycleNature: boolean;
  private canCycleVariant: boolean;
  private value: integer = 0;
  private canAddParty: boolean;

  private assetLoadCancelled: Utils.BooleanHolder;
  public cursorObj: Phaser.GameObjects.Image;
  private starterCursorObjs: Phaser.GameObjects.Image[];
  private pokerusCursorObjs: Phaser.GameObjects.Image[];
  private starterIcons: Phaser.GameObjects.Sprite[];
  private starterIconsCursorObj: Phaser.GameObjects.Image;
  private valueLimitLabel: Phaser.GameObjects.Text;
  private startCursorObj: Phaser.GameObjects.NineSlice;
  // private starterValueLabels: Phaser.GameObjects.Text[];
  // private shinyIcons: Phaser.GameObjects.Image[][];
  // private hiddenAbilityIcons: Phaser.GameObjects.Image[];
  // private classicWinIcons: Phaser.GameObjects.Image[];
  // private candyUpgradeIcon: Phaser.GameObjects.Image[];
  // private candyUpgradeOverlayIcon: Phaser.GameObjects.Image[];
  //
  private iconAnimHandler: PokemonIconAnimHandler;

  //variables to keep track of the dynamically rendered list of instruction prompts for starter select
  private instructionRowX = 0;
  private instructionRowY = 0;
  private instructionRowTextOffset = 12;

  private starterSelectCallback: StarterSelectCallback;

  private starterPreferences: StarterPreferences;

  protected blockInput: boolean = false;

  constructor(scene: BattleScene) {
    super(scene, Mode.STARTER_SELECT);
  }

  setup() {
    const ui = this.getUi();
    const currentLanguage = i18next.resolvedLanguage;
    const langSettingKey = Object.keys(languageSettings).find(lang => currentLanguage.includes(lang));
    const textSettings = languageSettings[langSettingKey];

    this.starterSelectContainer = this.scene.add.container(0, -this.scene.game.canvas.height / 6);
    this.starterSelectContainer.setVisible(false);
    ui.add(this.starterSelectContainer);

    const bgColor = this.scene.add.rectangle(0, 0, this.scene.game.canvas.width / 6, this.scene.game.canvas.height / 6, 0x006860);
    bgColor.setOrigin(0, 0);
    this.starterSelectContainer.add(bgColor);

    const starterSelectBg = this.scene.add.image(0, 0, "starter_select_bg");
    starterSelectBg.setOrigin(0, 0);
    this.starterSelectContainer.add(starterSelectBg);

    this.shinyOverlay = this.scene.add.image(6, 6, "summary_overlay_shiny");
    this.shinyOverlay.setOrigin(0, 0);
    this.shinyOverlay.setVisible(false);
    this.starterSelectContainer.add(this.shinyOverlay);

    const starterContainerWindow = addWindow(this.scene, 109, 18, 175, 161);
    const starterContainerBg = this.scene.add.image(110, 19, "starter_container_bg");
    starterContainerBg.setOrigin(0, 0);
    this.starterSelectContainer.add(starterContainerBg);

    this.starterSelectContainer.add(addWindow(this.scene, 285, 59, 34, 91));
    this.starterSelectContainer.add(addWindow(this.scene, 285, 145, 34, 34, true));
    this.starterSelectContainer.add(starterContainerWindow);

    this.filterBarContainer = this.scene.add.container(0, 0);

    // this.filterBar = new FilterBar(this.scene, 143, 1, 175, 17);
    this.filterBar = new FilterBar(this.scene, 109, 1, 175, 17);

    // gen filter
    const genOptions: DropDownOption[] = [
      new DropDownOption(this.scene, 1, i18next.t("starterSelectUiHandler:gen1"), null, DropDownState.ON),
      new DropDownOption(this.scene, 2, i18next.t("starterSelectUiHandler:gen2"), null, DropDownState.ON),
      new DropDownOption(this.scene, 3, i18next.t("starterSelectUiHandler:gen3"), null, DropDownState.ON),
      new DropDownOption(this.scene, 4, i18next.t("starterSelectUiHandler:gen4"), null, DropDownState.ON),
      new DropDownOption(this.scene, 5, i18next.t("starterSelectUiHandler:gen5"), null, DropDownState.ON),
      new DropDownOption(this.scene, 6, i18next.t("starterSelectUiHandler:gen6"), null, DropDownState.ON),
      new DropDownOption(this.scene, 7, i18next.t("starterSelectUiHandler:gen7"), null, DropDownState.ON),
      new DropDownOption(this.scene, 8, i18next.t("starterSelectUiHandler:gen8"), null, DropDownState.ON),
      new DropDownOption(this.scene, 9, i18next.t("starterSelectUiHandler:gen9"), null, DropDownState.ON),
    ];
    this.filterBar.addFilter(i18next.t("filterBar:genFilter"), new DropDown(this.scene, 0, 0, genOptions, this.updateStarters, DropDownType.MULTI));
    this.filterBar.defaultGenVals = this.filterBar.getVals(DropDownColumn.GEN);
    // set gen filter to all off except for the I GEN
    for (const option of genOptions) {
      if (option.val !== 1) {
        option.setOptionState(DropDownType.MULTI ,DropDownState.OFF);
      }
    }

    // type filter
    const typeKeys = Object.keys(Type).filter(v => isNaN(Number(v)));
    const typeOptions: DropDownOption[] = [];
    typeKeys.forEach((type, index) => {
      if (index === 0 || index === 19) {
        return;
      }
      const typeSprite = this.scene.add.sprite(0, 0, `types${Utils.verifyLang(i18next.resolvedLanguage) ? `_${i18next.resolvedLanguage}` : ""}`);
      typeSprite.setScale(0.5);
      typeSprite.setFrame(type.toLowerCase());
      typeOptions.push(new DropDownOption(this.scene, index, null, typeSprite));
    });
    this.filterBar.addFilter(i18next.t("filterBar:typeFilter"), new DropDown(this.scene, 0, 0, typeOptions, this.updateStarters, DropDownType.MULTI, 0.5));
    this.filterBar.defaultTypeVals = this.filterBar.getVals(DropDownColumn.TYPES);

    // shiny filter
    const shiny1Sprite = this.scene.add.sprite(0, 0, "shiny_icons");
    shiny1Sprite.setOrigin(0.15, 0.2);
    shiny1Sprite.setScale(0.6);
    shiny1Sprite.setFrame(getVariantIcon(0));
    shiny1Sprite.setTint(getVariantTint(0));
    const shiny2Sprite = this.scene.add.sprite(0, 0, "shiny_icons");
    shiny2Sprite.setOrigin(0.15, 0.2);
    shiny2Sprite.setScale(0.6);
    shiny2Sprite.setFrame(getVariantIcon(1));
    shiny2Sprite.setTint(getVariantTint(1));
    const shiny3Sprite = this.scene.add.sprite(0, 0, "shiny_icons");
    shiny3Sprite.setOrigin(0.15, 0.2);
    shiny3Sprite.setScale(0.6);
    shiny3Sprite.setFrame(getVariantIcon(2));
    shiny3Sprite.setTint(getVariantTint(2));

    const shinyOptions = [
      new DropDownOption(this.scene, "SHINY3", null, shiny3Sprite),
      new DropDownOption(this.scene, "SHINY2", null, shiny2Sprite),
      new DropDownOption(this.scene, "SHINY", null, shiny1Sprite),
      new DropDownOption(this.scene, "NORMAL", i18next.t("filterBar:normal")),
      new DropDownOption(this.scene, "UNCAUGHT", i18next.t("filterBar:uncaught")),
    ];

    this.filterBar.addFilter("Owned", new DropDown(this.scene, 0, 0, shinyOptions, this.updateStarters, DropDownType.MULTI));
    this.filterBar.defaultShinyVals = this.filterBar.getVals(DropDownColumn.SHINY);


    // unlocks filter
    const unlocksOptions = [
      new DropDownOption(this.scene, "PASSIVE", ["Passive", i18next.t("filterBar:passiveUnlocked"), i18next.t("filterBar:passiveLocked")], null, DropDownState.OFF),
    ];

    this.filterBar.addFilter(i18next.t("filterBar:unlocksFilter"), new DropDown(this.scene, 0, 0, unlocksOptions, this.updateStarters, DropDownType.TRI));
    this.filterBar.defaultUnlocksVals = this.filterBar.getVals(DropDownColumn.UNLOCKS);

    // misc filter
    const miscOptions = [
      new DropDownOption(this.scene, "WIN", ["Win", "Win - Yes", "Win - No"], null, DropDownState.OFF),
    ];
    this.filterBar.addFilter("Misc", new DropDown(this.scene, 0, 0, miscOptions, this.updateStarters, DropDownType.TRI));
    this.filterBar.defaultMiscVals = this.filterBar.getVals(DropDownColumn.MISC);

    // sort filter
    const sortOptions = [
      new DropDownOption(this.scene, 0, i18next.t("filterBar:sortByNumber")),
      new DropDownOption(this.scene, 1, i18next.t("filterBar:sortByCost"), null, DropDownState.OFF),
      new DropDownOption(this.scene, 2, i18next.t("filterBar:sortByCandies"), null, DropDownState.OFF),
      new DropDownOption(this.scene, 3, i18next.t("filterBar:sortByIVs"), null, DropDownState.OFF),
      new DropDownOption(this.scene, 4, i18next.t("filterBar:sortByName"), null, DropDownState.OFF)];
    this.filterBar.addFilter(i18next.t("filterBar:sortFilter"), new DropDown(this.scene, 0, 0, sortOptions, this.updateStarters, DropDownType.SINGLE));
    this.filterBarContainer.add(this.filterBar);
    this.filterBar.defaultSortVals = this.filterBar.getVals(DropDownColumn.SORT);

    this.starterSelectContainer.add(this.filterBarContainer);

    if (!this.scene.uiTheme) {
      starterContainerWindow.setVisible(false);
    }

    this.iconAnimHandler = new PokemonIconAnimHandler();
    this.iconAnimHandler.setup(this.scene);

    this.pokemonNumberText = addTextObject(this.scene, 17, 1, "0000", TextStyle.SUMMARY);
    this.pokemonNumberText.setOrigin(0, 0);
    this.starterSelectContainer.add(this.pokemonNumberText);

    this.pokemonNameText = addTextObject(this.scene, 6, 112, "", TextStyle.SUMMARY);
    this.pokemonNameText.setOrigin(0, 0);
    this.starterSelectContainer.add(this.pokemonNameText);

    this.pokemonGrowthRateLabelText = addTextObject(this.scene, 8, 106, i18next.t("starterSelectUiHandler:growthRate"), TextStyle.SUMMARY_ALT, { fontSize: "36px" });
    this.pokemonGrowthRateLabelText.setOrigin(0, 0);
    this.pokemonGrowthRateLabelText.setVisible(false);
    this.starterSelectContainer.add(this.pokemonGrowthRateLabelText);

    this.pokemonGrowthRateText = addTextObject(this.scene, 34, 106, "", TextStyle.SUMMARY_PINK, { fontSize: "36px" });
    this.pokemonGrowthRateText.setOrigin(0, 0);
    this.starterSelectContainer.add(this.pokemonGrowthRateText);

    this.pokemonGenderText = addTextObject(this.scene, 96, 112, "", TextStyle.SUMMARY_ALT);
    this.pokemonGenderText.setOrigin(0, 0);
    this.starterSelectContainer.add(this.pokemonGenderText);

    this.pokemonUncaughtText = addTextObject(this.scene, 6, 127, i18next.t("starterSelectUiHandler:uncaught"), TextStyle.SUMMARY_ALT, { fontSize: "56px" });
    this.pokemonUncaughtText.setOrigin(0, 0);
    this.starterSelectContainer.add(this.pokemonUncaughtText);


    // The position should be set per language
    const starterInfoXPos = textSettings?.starterInfoXPos || 31;
    const starterInfoYOffset = textSettings?.starterInfoYOffset || 0;

    // The font size should be set per language
    const starterInfoTextSize = textSettings?.starterInfoTextSize || 56;

    this.pokemonAbilityLabelText = addTextObject(this.scene, 6, 127 + starterInfoYOffset, i18next.t("starterSelectUiHandler:ability"), TextStyle.SUMMARY_ALT, { fontSize: starterInfoTextSize });
    this.pokemonAbilityLabelText.setOrigin(0, 0);
    this.pokemonAbilityLabelText.setVisible(false);
    this.starterSelectContainer.add(this.pokemonAbilityLabelText);

    this.pokemonAbilityText = addTextObject(this.scene, starterInfoXPos, 127 + starterInfoYOffset, "", TextStyle.SUMMARY_ALT, { fontSize: starterInfoTextSize });
    this.pokemonAbilityText.setOrigin(0, 0);
    this.starterSelectContainer.add(this.pokemonAbilityText);

    this.pokemonPassiveLabelText = addTextObject(this.scene, 6, 136 + starterInfoYOffset, i18next.t("starterSelectUiHandler:passive"), TextStyle.SUMMARY_ALT, { fontSize: starterInfoTextSize });
    this.pokemonPassiveLabelText.setOrigin(0, 0);
    this.pokemonPassiveLabelText.setVisible(false);
    this.starterSelectContainer.add(this.pokemonPassiveLabelText);

    this.pokemonPassiveText = addTextObject(this.scene, starterInfoXPos, 136 + starterInfoYOffset, "", TextStyle.SUMMARY_ALT, { fontSize: starterInfoTextSize });
    this.pokemonPassiveText.setOrigin(0, 0);
    this.starterSelectContainer.add(this.pokemonPassiveText);

    this.pokemonNatureLabelText = addTextObject(this.scene, 6, 145 + starterInfoYOffset, i18next.t("starterSelectUiHandler:nature"), TextStyle.SUMMARY_ALT, { fontSize: starterInfoTextSize });
    this.pokemonNatureLabelText.setOrigin(0, 0);
    this.pokemonNatureLabelText.setVisible(false);
    this.starterSelectContainer.add(this.pokemonNatureLabelText);

    this.pokemonNatureText = addBBCodeTextObject(this.scene, starterInfoXPos, 145 + starterInfoYOffset, "", TextStyle.SUMMARY_ALT, { fontSize: starterInfoTextSize });
    this.pokemonNatureText.setOrigin(0, 0);
    this.starterSelectContainer.add(this.pokemonNatureText);

    this.pokemonMoveContainers = [];
    this.pokemonMoveBgs = [];
    this.pokemonMoveLabels = [];

    this.pokemonEggMoveContainers = [];
    this.pokemonEggMoveBgs = [];
    this.pokemonEggMoveLabels = [];

    this.valueLimitLabel = addTextObject(this.scene, 302, 150, "0/10", TextStyle.TOOLTIP_CONTENT);
    this.valueLimitLabel.setOrigin(0.5, 0);
    this.starterSelectContainer.add(this.valueLimitLabel);

    const startLabel = addTextObject(this.scene, 302, 162, i18next.t("common:start"), TextStyle.TOOLTIP_CONTENT);
    startLabel.setOrigin(0.5, 0);
    this.starterSelectContainer.add(startLabel);

    this.startCursorObj = this.scene.add.nineslice(289, 160, "select_cursor", null, 26, 15, 6, 6, 6, 6);
    this.startCursorObj.setVisible(false);
    this.startCursorObj.setOrigin(0, 0);
    this.starterSelectContainer.add(this.startCursorObj);

    const starterSpecies: Species[] = [];

    const starterBoxContainer = this.scene.add.container(115, 9);

    this.starterSelectScrollBar = new ScrollBar(this.scene, 161, 12, 0);

    starterBoxContainer.add(this.starterSelectScrollBar);

    this.pokerusCursorObjs = new Array(3).fill(null).map(() => {
      const cursorObj = this.scene.add.image(0, 0, "select_cursor_pokerus");
      cursorObj.setVisible(false);
      cursorObj.setOrigin(0, 0);
      starterBoxContainer.add(cursorObj);
      return cursorObj;
    });

    this.starterCursorObjs = new Array(6).fill(null).map(() => {
      const cursorObj = this.scene.add.image(0, 0, "select_cursor_highlight");
      cursorObj.setVisible(false);
      cursorObj.setOrigin(0, 0);
      starterBoxContainer.add(cursorObj);
      return cursorObj;
    });

    this.cursorObj = this.scene.add.image(0, 0, "select_cursor");
    this.cursorObj.setOrigin(0, 0);
    this.starterIconsCursorObj = this.scene.add.image(289, 64, "select_gen_cursor");
    this.starterIconsCursorObj.setName("starter-icons-cursor");
    this.starterIconsCursorObj.setVisible(false);
    this.starterIconsCursorObj.setOrigin(0, 0);
    this.starterSelectContainer.add(this.starterIconsCursorObj);

    starterBoxContainer.add(this.cursorObj);

    for (const species of allSpecies) {
      if (!speciesStarters.hasOwnProperty(species.speciesId) || !species.isObtainable()) {
        continue;
      }

      starterSpecies.push(species.speciesId);
      this.speciesLoaded.set(species.speciesId, false);
      this.allSpecies.push(species);

      const starterContainer = new StarterContainer(this.scene, species).setVisible(false);
      this.iconAnimHandler.addOrUpdate(starterContainer.icon, PokemonIconAnimMode.NONE);
      this.starterContainers.push(starterContainer);
      starterBoxContainer.add(starterContainer);
    }

    this.starterSelectContainer.add(starterBoxContainer);

    this.starterIcons = new Array(6).fill(null).map((_, i) => {
      const icon = this.scene.add.sprite(292, 63 + 13 * i, "pokemon_icons_0");
      icon.setScale(0.5);
      icon.setOrigin(0, 0);
      icon.setFrame("unknown");
      this.starterSelectContainer.add(icon);
      this.iconAnimHandler.addOrUpdate(icon, PokemonIconAnimMode.PASSIVE);
      return icon;
    });

    this.pokemonSprite = this.scene.add.sprite(53, 63, "pkmn__sub");
    this.pokemonSprite.setPipeline(this.scene.spritePipeline, { tone: [ 0.0, 0.0, 0.0, 0.0 ], ignoreTimeTint: true });
    this.starterSelectContainer.add(this.pokemonSprite);

    this.type1Icon = this.scene.add.sprite(8, 98, `types${Utils.verifyLang(i18next.resolvedLanguage) ? `_${i18next.resolvedLanguage}` : ""}`);
    this.type1Icon.setScale(0.5);
    this.type1Icon.setOrigin(0, 0);
    this.starterSelectContainer.add(this.type1Icon);

    this.type2Icon = this.scene.add.sprite(26, 98, `types${Utils.verifyLang(i18next.resolvedLanguage) ? `_${i18next.resolvedLanguage}` : ""}`);
    this.type2Icon.setScale(0.5);
    this.type2Icon.setOrigin(0, 0);
    this.starterSelectContainer.add(this.type2Icon);

    this.pokemonLuckLabelText = addTextObject(this.scene, 8, 89, i18next.t("common:luckIndicator"), TextStyle.WINDOW_ALT, { fontSize: "56px" });
    this.pokemonLuckLabelText.setOrigin(0, 0);
    this.starterSelectContainer.add(this.pokemonLuckLabelText);

    this.pokemonLuckText = addTextObject(this.scene, 8 + this.pokemonLuckLabelText.displayWidth + 2, 89, "0", TextStyle.WINDOW, { fontSize: "56px" });
    this.pokemonLuckText.setOrigin(0, 0);
    this.starterSelectContainer.add(this.pokemonLuckText);

    this.pokemonCandyIcon = this.scene.add.sprite(4.5, 18, "candy");
    this.pokemonCandyIcon.setScale(0.5);
    this.pokemonCandyIcon.setOrigin(0, 0);
    this.starterSelectContainer.add(this.pokemonCandyIcon);

    this.pokemonFormText = addTextObject(this.scene, 6, 42, "Form", TextStyle.WINDOW_ALT, { fontSize: "42px" });
    this.pokemonFormText.setOrigin(0, 0);
    this.starterSelectContainer.add(this.pokemonFormText);

    this.pokemonCandyOverlayIcon = this.scene.add.sprite(4.5, 18, "candy_overlay");
    this.pokemonCandyOverlayIcon.setScale(0.5);
    this.pokemonCandyOverlayIcon.setOrigin(0, 0);
    this.starterSelectContainer.add(this.pokemonCandyOverlayIcon);

    this.pokemonCandyDarknessOverlay = this.scene.add.sprite(4.5, 18, "candy");
    this.pokemonCandyDarknessOverlay.setScale(0.5);
    this.pokemonCandyDarknessOverlay.setOrigin(0, 0);
    this.pokemonCandyDarknessOverlay.setTint(0x000000);
    this.pokemonCandyDarknessOverlay.setAlpha(0.50);
    this.pokemonCandyDarknessOverlay.setInteractive(new Phaser.Geom.Rectangle(0, 0, 16, 16), Phaser.Geom.Rectangle.Contains);
    this.starterSelectContainer.add(this.pokemonCandyDarknessOverlay);

    this.pokemonCandyCountText = addTextObject(this.scene, 14, 18, "x0", TextStyle.WINDOW_ALT, { fontSize: "56px" });
    this.pokemonCandyCountText.setOrigin(0, 0);
    this.starterSelectContainer.add(this.pokemonCandyCountText);

    this.pokemonCaughtHatchedContainer = this.scene.add.container(2, 25);
    this.pokemonCaughtHatchedContainer.setScale(0.5);
    this.starterSelectContainer.add(this.pokemonCaughtHatchedContainer);

    const pokemonCaughtIcon = this.scene.add.sprite(1, 0, "items", "pb");
    pokemonCaughtIcon.setOrigin(0, 0);
    pokemonCaughtIcon.setScale(0.75);
    this.pokemonCaughtHatchedContainer.add(pokemonCaughtIcon);

    this.pokemonCaughtCountText = addTextObject(this.scene, 24, 4, "0", TextStyle.SUMMARY_ALT);
    this.pokemonCaughtCountText.setOrigin(0, 0);
    this.pokemonCaughtHatchedContainer.add(this.pokemonCaughtCountText);

    this.pokemonHatchedIcon = this.scene.add.sprite(1, 14, "egg_icons");
    this.pokemonHatchedIcon.setOrigin(0.15, 0.2);
    this.pokemonHatchedIcon.setScale(0.8);
    this.pokemonCaughtHatchedContainer.add(this.pokemonHatchedIcon);

    this.pokemonShinyIcon = this.scene.add.sprite(14, 76, "shiny_icons");
    this.pokemonShinyIcon.setOrigin(0.15, 0.2);
    this.pokemonShinyIcon.setScale(1);
    this.pokemonCaughtHatchedContainer.add ((this.pokemonShinyIcon));

    this.pokemonHatchedCountText = addTextObject(this.scene, 24, 19, "0", TextStyle.SUMMARY_ALT);
    this.pokemonHatchedCountText.setOrigin(0, 0);
    this.pokemonCaughtHatchedContainer.add(this.pokemonHatchedCountText);

    this.pokemonMovesContainer = this.scene.add.container(102, 16);
    this.pokemonMovesContainer.setScale(0.5);

    for (let m = 0; m < 4; m++) {
      const moveContainer = this.scene.add.container(0, 14 * m);

      const moveBg = this.scene.add.nineslice(0, 0, "type_bgs", "unknown", 92, 14, 2, 2, 2, 2);
      moveBg.setOrigin(1, 0);

      const moveLabel = addTextObject(this.scene, -moveBg.width / 2, 0, "-", TextStyle.PARTY);
      moveLabel.setOrigin(0.5, 0);

      this.pokemonMoveBgs.push(moveBg);
      this.pokemonMoveLabels.push(moveLabel);

      moveContainer.add(moveBg);
      moveContainer.add(moveLabel);

      this.pokemonMoveContainers.push(moveContainer);
      this.pokemonMovesContainer.add(moveContainer);
    }

    this.pokemonAdditionalMoveCountLabel = addTextObject(this.scene, -this.pokemonMoveBgs[0].width / 2, 56, "(+0)", TextStyle.PARTY);
    this.pokemonAdditionalMoveCountLabel.setOrigin(0.5, 0);

    this.pokemonMovesContainer.add(this.pokemonAdditionalMoveCountLabel);

    this.starterSelectContainer.add(this.pokemonMovesContainer);

    this.pokemonEggMovesContainer = this.scene.add.container(102, 85);
    this.pokemonEggMovesContainer.setScale(0.375);

    const eggMovesLabel = addTextObject(this.scene, -46, 0, i18next.t("starterSelectUiHandler:eggMoves"), TextStyle.WINDOW_ALT);
    eggMovesLabel.setOrigin(0.5, 0);

    this.pokemonEggMovesContainer.add(eggMovesLabel);

    for (let m = 0; m < 4; m++) {
      const eggMoveContainer = this.scene.add.container(0, 16 + 14 * m);

      const eggMoveBg = this.scene.add.nineslice(0, 0, "type_bgs", "unknown", 92, 14, 2, 2, 2, 2);
      eggMoveBg.setOrigin(1, 0);

      const eggMoveLabel = addTextObject(this.scene, -eggMoveBg.width / 2, 0, "???", TextStyle.PARTY);
      eggMoveLabel.setOrigin(0.5, 0);

      this.pokemonEggMoveBgs.push(eggMoveBg);
      this.pokemonEggMoveLabels.push(eggMoveLabel);

      eggMoveContainer.add(eggMoveBg);
      eggMoveContainer.add(eggMoveLabel);

      this.pokemonEggMoveContainers.push(eggMoveContainer);

      this.pokemonEggMovesContainer.add(eggMoveContainer);
    }

    this.starterSelectContainer.add(this.pokemonEggMovesContainer);

    // The font size should be set per language
    const instructionTextSize = textSettings.instructionTextSize;

    this.instructionsContainer = this.scene.add.container(4, 156);
    this.instructionsContainer.setVisible(true);
    this.starterSelectContainer.add(this.instructionsContainer);

    // instruction rows that will be pushed into the container dynamically based on need
    // creating new sprites since they will be added to the scene later
    this.shinyIconElement = new Phaser.GameObjects.Sprite(this.scene, this.instructionRowX, this.instructionRowY, "keyboard", "R.png");
    this.shinyIconElement.setName("sprite-shiny-icon-element");
    this.shinyIconElement.setScale(0.675);
    this.shinyIconElement.setOrigin(0.0, 0.0);
    this.shinyLabel = addTextObject(this.scene, this.instructionRowX + this.instructionRowTextOffset, this.instructionRowY, i18next.t("starterSelectUiHandler:cycleShiny"), TextStyle.PARTY, { fontSize: instructionTextSize });
    this.shinyLabel.setName("text-shiny-label");

    this.formIconElement = new Phaser.GameObjects.Sprite(this.scene, this.instructionRowX, this.instructionRowY, "keyboard", "F.png");
    this.formIconElement.setName("sprite-form-icon-element");
    this.formIconElement.setScale(0.675);
    this.formIconElement.setOrigin(0.0, 0.0);
    this.formLabel = addTextObject(this.scene, this.instructionRowX + this.instructionRowTextOffset, this.instructionRowY, i18next.t("starterSelectUiHandler:cycleForm"), TextStyle.PARTY, { fontSize: instructionTextSize });
    this.formLabel.setName("text-form-label");

    this.genderIconElement = new Phaser.GameObjects.Sprite(this.scene, this.instructionRowX, this.instructionRowY, "keyboard", "G.png");
    this.genderIconElement.setName("sprite-gender-icon-element");
    this.genderIconElement.setScale(0.675);
    this.genderIconElement.setOrigin(0.0, 0.0);
    this.genderLabel = addTextObject(this.scene, this.instructionRowX + this.instructionRowTextOffset, this.instructionRowY, i18next.t("starterSelectUiHandler:cycleGender"), TextStyle.PARTY, { fontSize: instructionTextSize });
    this.genderLabel.setName("text-gender-label");

    this.abilityIconElement = new Phaser.GameObjects.Sprite(this.scene, this.instructionRowX, this.instructionRowY, "keyboard", "E.png");
    this.abilityIconElement.setName("sprite-ability-icon-element");
    this.abilityIconElement.setScale(0.675);
    this.abilityIconElement.setOrigin(0.0, 0.0);
    this.abilityLabel = addTextObject(this.scene, this.instructionRowX + this.instructionRowTextOffset, this.instructionRowY, i18next.t("starterSelectUiHandler:cycleAbility"), TextStyle.PARTY, { fontSize: instructionTextSize });
    this.abilityLabel.setName("text-ability-label");

    this.natureIconElement = new Phaser.GameObjects.Sprite(this.scene, this.instructionRowX, this.instructionRowY, "keyboard", "N.png");
    this.natureIconElement.setName("sprite-nature-icon-element");
    this.natureIconElement.setScale(0.675);
    this.natureIconElement.setOrigin(0.0, 0.0);
    this.natureLabel = addTextObject(this.scene, this.instructionRowX + this.instructionRowTextOffset, this.instructionRowY, i18next.t("starterSelectUiHandler:cycleNature"), TextStyle.PARTY, { fontSize: instructionTextSize });
    this.natureLabel.setName("text-nature-label");

    this.variantIconElement = new Phaser.GameObjects.Sprite(this.scene, this.instructionRowX, this.instructionRowY, "keyboard", "V.png");
    this.variantIconElement.setName("sprite-variant-icon-element");
    this.variantIconElement.setScale(0.675);
    this.variantIconElement.setOrigin(0.0, 0.0);
    this.variantLabel = addTextObject(this.scene, this.instructionRowX + this.instructionRowTextOffset, this.instructionRowY, i18next.t("starterSelectUiHandler:cycleVariant"), TextStyle.PARTY, { fontSize: instructionTextSize });
    this.variantLabel.setName("text-variant-label");

    this.hideInstructions();

    this.starterSelectMessageBoxContainer = this.scene.add.container(0, this.scene.game.canvas.height / 6);
    this.starterSelectMessageBoxContainer.setVisible(false);
    this.starterSelectContainer.add(this.starterSelectMessageBoxContainer);

    this.starterSelectMessageBox = addWindow(this.scene, 1, -1, 318, 28);
    this.starterSelectMessageBox.setOrigin(0, 1);
    this.starterSelectMessageBoxContainer.add(this.starterSelectMessageBox);

    this.message = addTextObject(this.scene, 8, 8, "", TextStyle.WINDOW, { maxLines: 2 });
    this.message.setOrigin(0, 0);
    this.starterSelectMessageBoxContainer.add(this.message);

    const date = new Date();
    date.setUTCHours(0, 0, 0, 0);

    this.scene.executeWithSeedOffset(() => {
      for (let c = 0; c < 3; c++) {
        let randomSpeciesId: Species;
        let species: PokemonSpecies;

        const generateSpecies = () => {
          randomSpeciesId = Utils.randSeedItem(starterSpecies);
          species = getPokemonSpecies(randomSpeciesId);
        };

        let dupe = false;

        do {
          dupe = false;

          generateSpecies();

          for (let ps = 0; ps < c; ps++) {
            if (this.pokerusSpecies[ps] === species) {
              dupe = true;
              break;
            }
          }
        } while (dupe);

        this.pokerusSpecies.push(species);
      }
    }, 0, date.getTime().toString());

    this.statsContainer = new StatsContainer(this.scene, 6, 16);

    this.scene.add.existing(this.statsContainer);

    this.statsContainer.setVisible(false);

    this.starterSelectContainer.add(this.statsContainer);

    // add the info overlay last to be the top most ui element and prevent the IVs from overlaying this
    const overlayScale = 1;
    this.moveInfoOverlay = new MoveInfoOverlay(this.scene, {
      scale: overlayScale,
      top: true,
      x: 1,
      y: this.scene.game.canvas.height / 6 - MoveInfoOverlay.getHeight(overlayScale) - 29,
    });
    this.starterSelectContainer.add(this.moveInfoOverlay);
    this.starterSelectContainer.bringToTop(this.filterBarContainer);

    this.scene.eventTarget.addEventListener(BattleSceneEventType.CANDY_UPGRADE_NOTIFICATION_CHANGED, (e) => this.onCandyUpgradeDisplayChanged(e));

    this.updateInstructions();
  }

  show(args: any[]): boolean {
    if (!this.starterPreferences) {
      // starterPreferences haven't been loaded yet
      this.starterPreferences = StarterPrefs.load();
    }
    this.moveInfoOverlay.clear(); // clear this when removing a menu; the cancel button doesn't seem to trigger this automatically on controllers
    if (args.length >= 1 && args[0] instanceof Function) {
      super.show(args);
      this.starterSelectCallback = args[0] as StarterSelectCallback;

      this.starterSelectContainer.setVisible(true);

      this.allSpecies.forEach((species, s) => {
        const icon = this.starterContainers[s].icon;
        const dexEntry = this.scene.gameData.dexData[species.speciesId];

        if (dexEntry.caughtAttr) {
          icon.clearTint();
        } else if (dexEntry.seenAttr) {
          icon.setTint(0x808080);
        }

        this.setUpgradeAnimation(icon, species);
      });

      this.updateStarters();

      this.setFilterMode(false);
      this.filterBarCursor = 0;
      this.setCursor(0);
      this.tryUpdateValue(0);

      handleTutorial(this.scene, Tutorial.Starter_Select);

      return true;
    }

    return false;
  }

  showText(text: string, delay?: integer, callback?: Function, callbackDelay?: integer, prompt?: boolean, promptDelay?: integer) {
    super.showText(text, delay, callback, callbackDelay, prompt, promptDelay);

    if (text?.indexOf("\n") === -1) {
      this.starterSelectMessageBox.setSize(318, 28);
      this.message.setY(-22);
    } else {
      this.starterSelectMessageBox.setSize(318, 42);
      this.message.setY(-37);
    }

    this.starterSelectMessageBoxContainer.setVisible(!!text?.length);
  }

  /**
   * Determines if 'Icon' based upgrade notifications should be shown
   * @returns true if upgrade notifications are enabled and set to display an 'Icon'
   */
  isUpgradeIconEnabled(): boolean {
    return this.scene.candyUpgradeNotification !== 0 && this.scene.candyUpgradeDisplay === 0;
  }
  /**
   * Determines if 'Animation' based upgrade notifications should be shown
   * @returns true if upgrade notifications are enabled and set to display an 'Animation'
   */
  isUpgradeAnimationEnabled(): boolean {
    return this.scene.candyUpgradeNotification !== 0 && this.scene.candyUpgradeDisplay === 1;
  }

  /**
   * Determines if a passive upgrade is available for the given species ID
   * @param speciesId The ID of the species to check the passive of
   * @returns true if the user has enough candies and a passive has not been unlocked already
   */
  isPassiveAvailable(speciesId: number): boolean {
    // Get this species ID's starter data
    const starterData = this.scene.gameData.starterData[speciesId];

    return starterData.candyCount >= getPassiveCandyCount(speciesStarters[speciesId])
      && !(starterData.passiveAttr & PassiveAttr.UNLOCKED);
  }

  /**
   * Determines if a value reduction upgrade is available for the given species ID
   * @param speciesId The ID of the species to check the value reduction of
   * @returns true if the user has enough candies and all value reductions have not been unlocked already
   */
  isValueReductionAvailable(speciesId: number): boolean {
    // Get this species ID's starter data
    const starterData = this.scene.gameData.starterData[speciesId];

    return starterData.candyCount >= getValueReductionCandyCounts(speciesStarters[speciesId])[starterData.valueReduction]
        && starterData.valueReduction < 2;
  }

  /**
   * Determines if an same species egg can be baught for the given species ID
   * @param speciesId The ID of the species to check the value reduction of
   * @returns true if the user has enough candies
   */
  isSameSpeciesEggAvailable(speciesId: number): boolean {
    // Get this species ID's starter data
    const starterData = this.scene.gameData.starterData[speciesId];

    return starterData.candyCount >= getSameSpeciesEggCandyCounts(speciesStarters[speciesId]);
  }

  /**
   * Sets a bounce animation if enabled and the Pokemon has an upgrade
   * @param icon {@linkcode Phaser.GameObjects.GameObject} to animate
   * @param species {@linkcode PokemonSpecies} of the icon used to check for upgrades
   * @param startPaused Should this animation be paused after it is added?
   */
  setUpgradeAnimation(icon: Phaser.GameObjects.Sprite, species: PokemonSpecies, startPaused: boolean = false): void {
    this.scene.tweens.killTweensOf(icon);
    // Skip animations if they are disabled
    if (this.scene.candyUpgradeDisplay === 0 || species.speciesId !== species.getRootSpeciesId(false)) {
      return;
    }

    icon.y = 2;

    const tweenChain: Phaser.Types.Tweens.TweenChainBuilderConfig = {
      targets: icon,
      loop: -1,
      // Make the initial bounce a little randomly delayed
      delay: Utils.randIntRange(0, 50) * 5,
      loopDelay: 1000,
      tweens: [
        {
          targets: icon,
          y: 2 - 5,
          duration: Utils.fixedInt(125),
          ease: "Cubic.easeOut",
          yoyo: true
        },
        {
          targets: icon,
          y: 2 - 3,
          duration: Utils.fixedInt(150),
          ease: "Cubic.easeOut",
          yoyo: true
        }
      ],};

    const passiveAvailable = this.isPassiveAvailable(species.speciesId);
    // 'Only Passives' mode
    if (this.scene.candyUpgradeNotification === 1) {
      if (passiveAvailable) {
        this.scene.tweens.chain(tweenChain).paused = startPaused;
      }
    // 'On' mode
    } else if (this.scene.candyUpgradeNotification === 2) {
      if (passiveAvailable || this.isValueReductionAvailable(species.speciesId)) {
        this.scene.tweens.chain(tweenChain).paused = startPaused;
      }
    }
  }

  /**
   * Sets the visibility of a Candy Upgrade Icon
   */
  setUpgradeIcon(starter: StarterContainer): void {
    const species = starter.species;
    const slotVisible = !!species?.speciesId;

    if (!species || this.scene.candyUpgradeNotification === 0 || species.speciesId !== species.getRootSpeciesId(false)) {
      starter.candyUpgradeIcon.setVisible(false);
      starter.candyUpgradeOverlayIcon.setVisible(false);
      return;
    }

    const passiveAvailable = this.isPassiveAvailable(species.speciesId);
    // 'Only Passive Unlocks' mode
    if (this.scene.candyUpgradeNotification === 1) {
      starter.candyUpgradeIcon.setVisible(slotVisible && passiveAvailable);
      starter.candyUpgradeOverlayIcon.setVisible(slotVisible && starter.candyUpgradeIcon.visible);

      // 'On' mode
    } else if (this.scene.candyUpgradeNotification === 2) {
      starter.candyUpgradeIcon.setVisible(
        slotVisible && ( passiveAvailable || this.isValueReductionAvailable(species.speciesId)));
      starter.candyUpgradeOverlayIcon.setVisible(slotVisible && starter.candyUpgradeIcon.visible);
    }
  }

  /**
   * Processes an {@linkcode CandyUpgradeNotificationChangedEvent} sent when the corresponding setting changes
   * @param event {@linkcode Event} sent by the callback
   */
  onCandyUpgradeDisplayChanged(event: Event): void {
    const candyUpgradeDisplayEvent = event as CandyUpgradeNotificationChangedEvent;
    if (!candyUpgradeDisplayEvent) {
      return;
    }

    // Loop through all visible candy icons when set to 'Icon' mode
    if (this.scene.candyUpgradeDisplay === 0) {
      this.filteredStarterContainers.forEach((starter) => {
        this.setUpgradeIcon(starter);
      });

      return;
    }

    // Loop through all animations when set to 'Animation' mode
    this.filteredStarterContainers.forEach((starter, s) => {
      const icon = this.filteredStarterContainers[s].icon;

      this.setUpgradeAnimation(icon, starter.species);
    });
  }

  processInput(button: Button): boolean {
    if (this.blockInput) {
      return false;
    }

    const maxColumns = 9;
    const maxRows = 9;
    const numberOfStarters = this.filteredStarterContainers.length;
    const numOfRows = Math.ceil(numberOfStarters / maxColumns);
    const currentRow = Math.floor(this.cursor / maxColumns);
    const onScreenFirstIndex = this.scrollCursor * maxColumns; // this is first starter index on the screen
<<<<<<< HEAD
    const onScreenLastIndex = Math.min(numberOfStarters - 1, onScreenFirstIndex + maxColumns * maxRows); // this is the last starter index on the screen

=======
    const onScreenLastIndex = Math.min(this.filteredStarterContainers.length - 1, onScreenFirstIndex + maxRows * maxColumns - 1); // this is the last starter index on the screen
>>>>>>> ec27c140
    const onScreenNumberOfStarters = onScreenLastIndex - onScreenFirstIndex + 1;
    const onScreenNumberOfRows = Math.ceil(onScreenNumberOfStarters / maxColumns);
    // const onScreenFirstRow = Math.floor(onScreenFirstIndex / maxColumns);
    const onScreenCurrentRow = Math.floor((this.cursor - onScreenFirstIndex) / maxColumns);
<<<<<<< HEAD

=======
>>>>>>> ec27c140

    // console.log("this.cursor: ", this.cursor, "this.scrollCursor" , this.scrollCursor, "numberOfStarters: ", numberOfStarters, "numOfRows: ", numOfRows, "currentRow: ", currentRow, "onScreenFirstIndex: ", onScreenFirstIndex, "onScreenLastIndex: ", onScreenLastIndex, "onScreenNumberOfStarters: ", onScreenNumberOfStarters, "onScreenNumberOfRow: ", onScreenNumberOfRows, "onScreenCurrentRow: ", onScreenCurrentRow);

    const ui = this.getUi();

    let success = false;
    let error = false;

    if (button === Button.SUBMIT) {
      if (this.tryStart(true)) {
        success = true;
      } else {
        error = true;
      }
    } else if (button === Button.CANCEL) {
      if (this.filterMode && this.filterBar.openDropDown) {
        this.filterBar.toggleDropDown(this.filterBarCursor);
        success = true;
      } else if (this.statsMode) {
        this.toggleStatsMode(false);
        success = true;
      } else if (this.starterSpecies.length) {
        this.popStarter(this.starterSpecies.length - 1);
        success = true;
        this.updateInstructions();
      } else {
        this.blockInput = true;
        this.scene.clearPhaseQueue();
        if (this.scene.gameMode.isChallenge) {
          this.scene.pushPhase(new SelectChallengePhase(this.scene));
        } else {
          this.scene.pushPhase(new TitlePhase(this.scene));
        }
        this.scene.getCurrentPhase().end();
        success = true;
      }
    } else if (this.startCursorObj.visible) { // this checks to see if the start button is selected
      switch (button) {
      case Button.ACTION:
        if (this.tryStart(true)) {
          success = true;
        } else {
          error = true;
        }
        break;
      case Button.UP:
        this.startCursorObj.setVisible(false);
        if (this.starterSpecies.length > 0) {
          this.starterIconsCursorIndex = this.starterSpecies.length - 1;
          this.moveStarterIconsCursor(this.starterIconsCursorIndex);
        } else {
          this.setFilterMode(true);
        }
        success = true;
        break;
      case Button.DOWN:
        this.startCursorObj.setVisible(false);
        if (this.starterSpecies.length > 0) {
          this.starterIconsCursorIndex = 0;
          this.moveStarterIconsCursor(this.starterIconsCursorIndex);
        } else {
          this.setFilterMode(true);
        }
        success = true;
        break;
      case Button.LEFT:
        this.startCursorObj.setVisible(false);
        this.cursorObj.setVisible(true);
        success = this.setCursor(onScreenFirstIndex + (onScreenNumberOfRows-1) * 9 + 8); // set last column
        success = true;
        break;
      case Button.RIGHT:
        this.startCursorObj.setVisible(false);
        this.cursorObj.setVisible(true);
        success = this.setCursor(onScreenFirstIndex + (onScreenNumberOfRows-1) * 9); // set first column
        success = true;
        break;
      }
    } else if (this.filterMode) {
      switch (button) {
      case Button.LEFT:
        if (this.filterBarCursor > 0) {
          success = this.setCursor(this.filterBarCursor - 1);
        } else {
          success = this.setCursor(this.filterBar.numFilters - 1);
        }
        break;
      case Button.RIGHT:
        if (this.filterBarCursor < this.filterBar.numFilters - 1) {
          success = this.setCursor(this.filterBarCursor + 1);
        } else {
          success = this.setCursor(0);
        }
        break;
      case Button.UP:
        if (this.filterBar.openDropDown) {
          success = this.filterBar.decDropDownCursor();
        // else if there is filtered starters
        } else if (numberOfStarters > 0) {
          this.setFilterMode(false);
          this.scrollCursor = Math.max(0,numOfRows - 9);
          this.updateScroll();
          const proportion = (this.filterBarCursor + 0.5) / this.filterBar.numFilters;
          const targetCol = Math.floor(proportion * 9);
          if (numberOfStarters % 9 > targetCol) {
            success = this.setCursor(numberOfStarters - (numberOfStarters) % 9 + targetCol);
          } else {
            success = this.setCursor(Math.max(numberOfStarters - (numberOfStarters) % 9 + targetCol - 9,0));
          }
        }
        break;
      case Button.DOWN:
        if (this.filterBar.openDropDown) {
          success = this.filterBar.incDropDownCursor();
        } else if (numberOfStarters > 0) {
          this.setFilterMode(false);
          this.scrollCursor = 0;
          this.updateScroll();
          const proportion = this.filterBarCursor / Math.max(1, this.filterBar.numFilters - 1);
          this.setCursor(Math.round(proportion * (Math.min(9, numberOfStarters) - 1)));
          success = true;
        }
        break;
      case Button.ACTION:
        if (!this.filterBar.openDropDown) {
          this.filterBar.toggleDropDown(this.filterBarCursor);
        } else {
          this.filterBar.toggleOptionState();
        }
        success = true;
        break;
      }
    } else {
      if (button === Button.ACTION) {
        if (!this.speciesStarterDexEntry?.caughtAttr) {
          error = true;
        } else if (this.starterSpecies.length < 6) { // checks to see you have less than 6 pokemon in your party

          let species;

          // this gets the correct generation and pokemon cursor depending on whether you're in the starter screen or the party icons
          if (!this.starterIconsCursorObj.visible) {
            species = this.filteredStarterContainers[this.cursor].species;
          } else {
            species = this.starterSpecies[this.starterIconsCursorIndex];
          }
          const ui = this.getUi();
          let options = [];

          const [isDupe, removeIndex]: [boolean, number] = this.isInParty(species); // checks to see if the pokemon is a duplicate; if it is, returns the index that will be removed


          const isPartyValid = this.isPartyValid();
          const isValidForChallenge = new Utils.BooleanHolder(true);
          if (isPartyValid) {
            Challenge.applyChallenges(this.scene.gameMode, Challenge.ChallengeType.STARTER_CHOICE, species, isValidForChallenge, this.scene.gameData.getSpeciesDexAttrProps(species, this.scene.gameData.getSpeciesDefaultDexAttr(species, false, true)), this.starterSpecies.length !== 0);
          } else {
            Challenge.applyChallenges(this.scene.gameMode, Challenge.ChallengeType.STARTER_CHOICE, species, isValidForChallenge, this.scene.gameData.getSpeciesDexAttrProps(species, this.scene.gameData.getSpeciesDefaultDexAttr(species, false, true)), this.starterSpecies.length !== 0, false, false);
          }

          const currentPartyValue = this.starterSpecies.map(s => s.generation).reduce((total: number, gen: number, i: number) => total += this.scene.gameData.getSpeciesStarterValue(this.starterSpecies[i].speciesId), 0);
          const newCost = this.scene.gameData.getSpeciesStarterValue(species.speciesId);
          if (!isDupe && isValidForChallenge.value && currentPartyValue + newCost <= this.getValueLimit()) { // this checks to make sure the pokemon doesn't exist in your party, it's valid for the challenge and that it won't go over the cost limit; if it meets all these criteria it will add it to your party
            options = [
              {
                label: i18next.t("starterSelectUiHandler:addToParty"),
                handler: () => {
                  ui.setMode(Mode.STARTER_SELECT);
                  const isOverValueLimit = this.tryUpdateValue(this.scene.gameData.getSpeciesStarterValue(species.speciesId), true);
                  if (!isDupe && isValidForChallenge.value && isOverValueLimit) {
                    const cursorObj = this.starterCursorObjs[this.starterSpecies.length];
                    cursorObj.setVisible(true);
                    cursorObj.setPosition(this.cursorObj.x, this.cursorObj.y);
                    this.addToParty(species, this.dexAttrCursor, this.abilityCursor, this.natureCursor as unknown as Nature, this.starterMoveset.slice(0) as StarterMoveset);
                    ui.playSelect();
                  } else {
                    ui.playError(); // this should be redundant as there is now a trigger for when a pokemon can't be added to party
                  }
                  return true;
                },
                overrideSound: true
              }];
          } else if (isDupe) { // if it already exists in your party, it will give you the option to remove from your party
            options = [{
              label: i18next.t("starterSelectUiHandler:removeFromParty"),
              handler: () => {
                this.popStarter(removeIndex);
                ui.setMode(Mode.STARTER_SELECT);
                return true;
              }
            }];
          }

          options.push( // this shows the IVs for the pokemon
            {
              label: i18next.t("starterSelectUiHandler:toggleIVs"),
              handler: () => {
                this.toggleStatsMode();
                ui.setMode(Mode.STARTER_SELECT);
                return true;
              }
            });
          if (this.speciesStarterMoves.length > 1) { // this lets you change the pokemon moves
            const showSwapOptions = (moveset: StarterMoveset) => {

              this.blockInput = true;

              ui.setMode(Mode.STARTER_SELECT).then(() => {
                ui.showText(i18next.t("starterSelectUiHandler:selectMoveSwapOut"), null, () => {
                  this.moveInfoOverlay.show(allMoves[moveset[0]]);

                  ui.setModeWithoutClear(Mode.OPTION_SELECT, {
                    options: moveset.map((m: Moves, i: number) => {
                      const option: OptionSelectItem = {
                        label: allMoves[m].name,
                        handler: () => {
                          this.blockInput = true;
                          ui.setMode(Mode.STARTER_SELECT).then(() => {
                            ui.showText(`${i18next.t("starterSelectUiHandler:selectMoveSwapWith")} ${allMoves[m].name}.`, null, () => {
                              const possibleMoves = this.speciesStarterMoves.filter((sm: Moves) => sm !== m);
                              this.moveInfoOverlay.show(allMoves[possibleMoves[0]]);

                              ui.setModeWithoutClear(Mode.OPTION_SELECT, {
                                options: possibleMoves.map(sm => {
                                  // make an option for each available starter move
                                  const option = {
                                    label: allMoves[sm].name,
                                    handler: () => {
                                      this.switchMoveHandler(i, sm, m);
                                      showSwapOptions(this.starterMoveset);
                                      return true;
                                    },
                                    onHover: () => {
                                      this.moveInfoOverlay.show(allMoves[sm]);
                                    },
                                  };
                                  return option;
                                }).concat({
                                  label: i18next.t("menu:cancel"),
                                  handler: () => {
                                    showSwapOptions(this.starterMoveset);
                                    return true;
                                  },
                                  onHover: () => {
                                    this.moveInfoOverlay.clear();
                                  },
                                }),
                                supportHover: true,
                                maxOptions: 8,
                                yOffset: 19
                              });
                              this.blockInput = false;
                            });
                          });
                          return true;
                        },
                        onHover: () => {
                          this.moveInfoOverlay.show(allMoves[m]);
                        },
                      };
                      return option;
                    }).concat({
                      label: i18next.t("menu:cancel"),
                      handler: () => {
                        this.moveInfoOverlay.clear();
                        this.clearText();
                        ui.setMode(Mode.STARTER_SELECT);
                        return true;
                      },
                      onHover: () => {
                        this.moveInfoOverlay.clear();
                      },
                    }),
                    supportHover: true,
                    maxOptions: 8,
                    yOffset: 19
                  });
                  this.blockInput = false;
                });
              });
            };
            options.push({
              label: i18next.t("starterSelectUiHandler:manageMoves"),
              handler: () => {
                showSwapOptions(this.starterMoveset);
                return true;
              }
            });
          }
          const starterContainer = this.filteredStarterContainers[this.cursor];
          const starterData = this.scene.gameData.starterData[this.lastSpecies.speciesId];
          let starterAttributes = this.starterPreferences[this.lastSpecies.speciesId];
          if (this.canCycleNature) {
            // if we could cycle natures, enable the improved nature menu
            const showNatureOptions = () => {

              this.blockInput = true;

              ui.setMode(Mode.STARTER_SELECT).then(() => {
                ui.showText(i18next.t("starterSelectUiHandler:selectNature"), null, () => {
                  const natures = this.scene.gameData.getNaturesForAttr(this.speciesStarterDexEntry.natureAttr);
                  ui.setModeWithoutClear(Mode.OPTION_SELECT, {
                    options: natures.map((n: Nature, i: number) => {
                      const option: OptionSelectItem = {
                        label: getNatureName(n, true, true, true, this.scene.uiTheme),
                        handler: () => {
                          // update default nature in starter save data
                          if (!starterAttributes) {
                            starterAttributes = this.starterPreferences[this.lastSpecies.speciesId] = {};
                          }
                          starterAttributes.nature = n as unknown as integer;
                          this.clearText();
                          ui.setMode(Mode.STARTER_SELECT);
                          // set nature for starter
                          this.setSpeciesDetails(this.lastSpecies, undefined, undefined, undefined, undefined, undefined, n, undefined);
                          this.blockInput = false;
                          return true;
                        }
                      };
                      return option;
                    }).concat({
                      label: i18next.t("menu:cancel"),
                      handler: () => {
                        this.clearText();
                        ui.setMode(Mode.STARTER_SELECT);
                        this.blockInput = false;
                        return true;
                      }
                    }),
                    maxOptions: 8,
                    yOffset: 19
                  });
                });
              });
            };
            options.push({
              label: i18next.t("starterSelectUiHandler:manageNature"),
              handler: () => {
                showNatureOptions();
                return true;
              }
            });
          }
          const candyCount = starterData.candyCount;
          const passiveAttr = starterData.passiveAttr;
          if (passiveAttr & PassiveAttr.UNLOCKED) { // this is for enabling and disabling the passive
            if (!(passiveAttr & PassiveAttr.ENABLED)) {
              options.push({
                label: i18next.t("starterSelectUiHandler:enablePassive"),
                handler: () => {
                  starterData.passiveAttr |= PassiveAttr.ENABLED;
                  ui.setMode(Mode.STARTER_SELECT);
                  this.setSpeciesDetails(this.lastSpecies, undefined, undefined, undefined, undefined, undefined, undefined);
                  return true;
                }
              });
            } else {
              options.push({
                label: i18next.t("starterSelectUiHandler:disablePassive"),
                handler: () => {
                  starterData.passiveAttr ^= PassiveAttr.ENABLED;
                  ui.setMode(Mode.STARTER_SELECT);
                  this.setSpeciesDetails(this.lastSpecies, undefined, undefined, undefined, undefined, undefined, undefined);
                  return true;
                }
              });
            }
          }
          const showUseCandies = () => { // this lets you use your candies
            const options = [];
            if (!(passiveAttr & PassiveAttr.UNLOCKED)) {
              const passiveCost = getPassiveCandyCount(speciesStarters[this.lastSpecies.speciesId]);
              options.push({
                label: `x${passiveCost} ${i18next.t("starterSelectUiHandler:unlockPassive")} (${allAbilities[starterPassiveAbilities[this.lastSpecies.speciesId]].name})`,
                handler: () => {
                  if (Overrides.FREE_CANDY_UPGRADE_OVERRIDE || candyCount >= passiveCost) {
                    starterData.passiveAttr |= PassiveAttr.UNLOCKED | PassiveAttr.ENABLED;
                    if (!Overrides.FREE_CANDY_UPGRADE_OVERRIDE) {
                      starterData.candyCount -= passiveCost;
                    }
                    this.pokemonCandyCountText.setText(`x${starterData.candyCount}`);
                    this.scene.gameData.saveSystem().then(success => {
                      if (!success) {
                        return this.scene.reset(true);
                      }
                    });
                    ui.setMode(Mode.STARTER_SELECT);
                    this.setSpeciesDetails(this.lastSpecies, undefined, undefined, undefined, undefined, undefined, undefined);

                    // Update the candy upgrade display
                    if (this.isUpgradeIconEnabled() ) {
                      this.setUpgradeIcon(starterContainer);
                    }
                    if (this.isUpgradeAnimationEnabled()) {
                      this.setUpgradeAnimation(starterContainer.icon, this.lastSpecies, true);
                    }

                    return true;
                  }
                  return false;
                },
                item: "candy",
                itemArgs: starterColors[this.lastSpecies.speciesId]
              });
            }
            const valueReduction = starterData.valueReduction;
            if (valueReduction < 2) {
              const reductionCost = getValueReductionCandyCounts(speciesStarters[this.lastSpecies.speciesId])[valueReduction];
              options.push({
                label: `x${reductionCost} ${i18next.t("starterSelectUiHandler:reduceCost")}`,
                handler: () => {
                  if (Overrides.FREE_CANDY_UPGRADE_OVERRIDE || candyCount >= reductionCost) {
                    starterData.valueReduction++;
                    if (!Overrides.FREE_CANDY_UPGRADE_OVERRIDE) {
                      starterData.candyCount -= reductionCost;
                    }
                    this.pokemonCandyCountText.setText(`x${starterData.candyCount}`);
                    this.scene.gameData.saveSystem().then(success => {
                      if (!success) {
                        return this.scene.reset(true);
                      }
                    });
                    this.updateStarterValueLabel(starterContainer);
                    this.tryUpdateValue(0);
                    ui.setMode(Mode.STARTER_SELECT);
                    this.scene.playSound("buy");

                    // If the notification setting is set to 'On', update the candy upgrade display
                    if (this.scene.candyUpgradeNotification === 2) {
                      if (this.isUpgradeIconEnabled() ) {
                        this.setUpgradeIcon(starterContainer);
                      }
                      if (this.isUpgradeAnimationEnabled()) {
                        this.setUpgradeAnimation(starterContainer.icon, this.lastSpecies, true);
                      }
                    }

                    return true;
                  }
                  return false;
                },
                item: "candy",
                itemArgs: starterColors[this.lastSpecies.speciesId]
              });
            }

            // Same species egg menu option. Only visible if passive is bought
            if (passiveAttr & PassiveAttr.UNLOCKED) {
              const sameSpeciesEggCost = getSameSpeciesEggCandyCounts(speciesStarters[this.lastSpecies.speciesId]);
              options.push({
                label: `x${sameSpeciesEggCost} ${i18next.t("starterSelectUiHandler:sameSpeciesEgg")}`,
                handler: () => {
                  if (this.scene.gameData.eggs.length < 99 && (Overrides.FREE_CANDY_UPGRADE_OVERRIDE || candyCount >= sameSpeciesEggCost)) {
                    if (!Overrides.FREE_CANDY_UPGRADE_OVERRIDE) {
                      starterData.candyCount -= sameSpeciesEggCost;
                    }
                    this.pokemonCandyCountText.setText(`x${starterData.candyCount}`);

                    const egg = new Egg({scene: this.scene, species: this.lastSpecies.speciesId, sourceType: EggSourceType.SAME_SPECIES_EGG});
                    egg.addEggToGameData(this.scene);

                    this.scene.gameData.saveSystem().then(success => {
                      if (!success) {
                        return this.scene.reset(true);
                      }
                    });
                    ui.setMode(Mode.STARTER_SELECT);
                    this.scene.playSound("buy");

                    return true;
                  }
                  return false;
                },
                item: "candy",
                itemArgs: starterColors[this.lastSpecies.speciesId]
              });
            }
            options.push({
              label: i18next.t("menu:cancel"),
              handler: () => {
                ui.setMode(Mode.STARTER_SELECT);
                return true;
              }
            });
            ui.setModeWithoutClear(Mode.OPTION_SELECT, {
              options: options,
              yOffset: 47
            });
          };
          if (!pokemonPrevolutions.hasOwnProperty(this.lastSpecies.speciesId)) {
            options.push({
              label: i18next.t("starterSelectUiHandler:useCandies"),
              handler: () => {
                ui.setMode(Mode.STARTER_SELECT).then(() => showUseCandies());
                return true;
              }
            });
          }
          options.push({
            label: i18next.t("menu:cancel"),
            handler: () => {
              ui.setMode(Mode.STARTER_SELECT);
              return true;
            }
          });
          ui.setModeWithoutClear(Mode.OPTION_SELECT, {
            options: options,
            yOffset: 47
          });
          success = true;
        }
      } else {
        const props = this.scene.gameData.getSpeciesDexAttrProps(this.lastSpecies, this.dexAttrCursor);
        // prepare persistent starter data to store changes
        let starterAttributes = this.starterPreferences[this.lastSpecies.speciesId];
        if (!starterAttributes) {
          starterAttributes = this.starterPreferences[this.lastSpecies.speciesId] = {};
        }
        switch (button) {
        case Button.CYCLE_SHINY:
          if (this.canCycleShiny) {
            const newVariant = props.variant;
            this.setSpeciesDetails(this.lastSpecies, !props.shiny, undefined, undefined, props.shiny ? 0 : undefined, undefined, undefined);
            if (this.dexAttrCursor & DexAttr.SHINY) {
              this.scene.playSound("sparkle");
              // Set the variant label to the shiny tint
              const tint = getVariantTint(newVariant);
              this.pokemonShinyIcon.setFrame(getVariantIcon(newVariant));
              this.pokemonShinyIcon.setTint(tint);
              this.pokemonShinyIcon.setVisible(true);
            } else {
              this.pokemonShinyIcon.setVisible(false);
              success = true;
            }
          }
          break;
        case Button.CYCLE_FORM:
          if (this.canCycleForm) {
            const formCount = this.lastSpecies.forms.length;
            let newFormIndex = props.formIndex;
            do {
              newFormIndex = (newFormIndex + 1) % formCount;
              if (this.lastSpecies.forms[newFormIndex].isStarterSelectable && this.speciesStarterDexEntry.caughtAttr & this.scene.gameData.getFormAttr(newFormIndex)) {
                break;
              }
            } while (newFormIndex !== props.formIndex);
            starterAttributes.form = newFormIndex; // store the selected form
            this.setSpeciesDetails(this.lastSpecies, undefined, newFormIndex, undefined, undefined, undefined, undefined);
            success = true;
          }
          break;
        case Button.CYCLE_GENDER:
          if (this.canCycleGender) {
            starterAttributes.female = !props.female;
            this.setSpeciesDetails(this.lastSpecies, undefined, undefined, !props.female, undefined, undefined, undefined);
            success = true;
          }
          break;
        case Button.CYCLE_ABILITY:
          if (this.canCycleAbility) {
            const abilityCount = this.lastSpecies.getAbilityCount();
            const abilityAttr = this.scene.gameData.starterData[this.lastSpecies.speciesId].abilityAttr;
            let newAbilityIndex = this.abilityCursor;
            do {
              newAbilityIndex = (newAbilityIndex + 1) % abilityCount;
              if (!newAbilityIndex) {
                if (abilityAttr & AbilityAttr.ABILITY_1) {
                  break;
                }
              } else if (newAbilityIndex === 1) {
                if (this.lastSpecies.ability1 === this.lastSpecies.ability2) {
                  newAbilityIndex = (newAbilityIndex + 1) % abilityCount;
                }
                break;
              } else {
                if (abilityAttr & AbilityAttr.ABILITY_HIDDEN) {
                  break;
                }
              }
            } while (newAbilityIndex !== this.abilityCursor);
            starterAttributes.ability = newAbilityIndex; // store the selected ability
            this.setSpeciesDetails(this.lastSpecies, undefined, undefined, undefined, undefined, newAbilityIndex, undefined);
            success = true;
          }
          break;
        case Button.CYCLE_NATURE:
          if (this.canCycleNature) {
            const natures = this.scene.gameData.getNaturesForAttr(this.speciesStarterDexEntry.natureAttr);
            const natureIndex = natures.indexOf(this.natureCursor);
            const newNature = natures[natureIndex < natures.length - 1 ? natureIndex + 1 : 0];
            // store cycled nature as default
            starterAttributes.nature = newNature as unknown as integer;
            this.setSpeciesDetails(this.lastSpecies, undefined, undefined, undefined, undefined, undefined, newNature, undefined);
            success = true;
          }
          break;
        case Button.V:
          if (this.canCycleVariant) {
            let newVariant = props.variant;
            do {
              newVariant = (newVariant + 1) % 3;
              if (!newVariant) {
                if (this.speciesStarterDexEntry.caughtAttr & DexAttr.DEFAULT_VARIANT) {
                  break;
                }
              } else if (newVariant === 1) {
                if (this.speciesStarterDexEntry.caughtAttr & DexAttr.VARIANT_2) {
                  break;
                }
              } else {
                if (this.speciesStarterDexEntry.caughtAttr & DexAttr.VARIANT_3) {
                  break;
                }
              }
            } while (newVariant !== props.variant);
            starterAttributes.variant = newVariant; // store the selected variant
            this.setSpeciesDetails(this.lastSpecies, undefined, undefined, undefined, newVariant, undefined, undefined);
            // Cycle tint based on current sprite tint
            const tint = getVariantTint(newVariant);
            this.pokemonShinyIcon.setFrame(getVariantIcon(newVariant));
            this.pokemonShinyIcon.setTint(tint);
            success = true;
          }
          break;
        case Button.UP:
          if (!this.starterIconsCursorObj.visible) {
            if (currentRow > 0) {
              if (this.scrollCursor > 0 && currentRow - this.scrollCursor === 0) {
                this.scrollCursor--;
                this.updateScroll();
              }
              success = this.setCursor(this.cursor - 9);
            } else {
              this.filterBarCursor = this.filterBar.getNearestFilter(this.filteredStarterContainers[this.cursor]);
              this.setFilterMode(true);
              success = true;
            }
          } else {
            if (this.starterIconsCursorIndex === 0) {
              this.starterIconsCursorObj.setVisible(false);
              this.setSpecies(null);
              this.startCursorObj.setVisible(true);
            } else {
              this.starterIconsCursorIndex--;
              this.moveStarterIconsCursor(this.starterIconsCursorIndex);
            }
            success = true;
          }
          break;
        case Button.DOWN:
          if (!this.starterIconsCursorObj.visible) {
            if (currentRow < numOfRows - 1) { // not last row
              if (currentRow - this.scrollCursor === 8) { // last row of visible starters
                this.scrollCursor++;
              }
              success = this.setCursor(this.cursor + 9);
              this.updateScroll();
            } else { // last row
              this.setFilterMode(true);
              success = true;
            }
          } else {
            if (this.starterIconsCursorIndex <= this.starterSpecies.length - 2) {
              this.starterIconsCursorIndex++;
              this.moveStarterIconsCursor(this.starterIconsCursorIndex);
            } else {
              this.starterIconsCursorObj.setVisible(false);
              this.setSpecies(null);
              this.startCursorObj.setVisible(true);
            }
            success = true;
          }
          break;
        case Button.LEFT:
          if (!this.starterIconsCursorObj.visible) {
            if (this.cursor % 9 !== 0) {
              success = this.setCursor(this.cursor - 1);
            } else {
              if (this.starterSpecies.length === 0) {
                // just wrap around to the last column
                success = this.setCursor(this.cursor + Math.min(8, numberOfStarters - this.cursor));
              } else if (onScreenCurrentRow < 3) {
                // always to the first starter
                this.cursorObj.setVisible(false);
                this.starterIconsCursorIndex = 0;
                this.moveStarterIconsCursor(this.starterIconsCursorIndex);
              } else if (onScreenCurrentRow < 7) {
                this.cursorObj.setVisible(false);
                this.starterIconsCursorIndex = Math.min(onScreenCurrentRow-2, this.starterSpecies.length - 1);
                this.moveStarterIconsCursor(this.starterIconsCursorIndex);
              } else {
                this.cursorObj.setVisible(false);
                this.setSpecies(null);
                this.startCursorObj.setVisible(true);
              }
              success = true;
            }
          } else {
            this.starterIconsCursorObj.setVisible(false);
            this.cursorObj.setVisible(true);
            success = this.setCursor(Math.min(onScreenFirstIndex + (this.starterIconsCursorIndex + 2) * 9 + 8,onScreenLastIndex)); // set last column
          }
          break;
        case Button.RIGHT:
          if (!this.starterIconsCursorObj.visible) {
            // is not right edge
            if (this.cursor % 9 < (currentRow < numOfRows - 1 ? 8 : (numberOfStarters - 1) % 9)) {
              success = this.setCursor(this.cursor + 1);
            } else {
              // in right edge
              if (this.starterSpecies.length === 0) {
                // just wrap around to the first column
                success = this.setCursor(this.cursor - Math.min(8, this.cursor % 9));
              } else if (onScreenCurrentRow < 3) {
                // always to the first starter
                this.cursorObj.setVisible(false);
                this.starterIconsCursorIndex = 0;
                this.moveStarterIconsCursor(this.starterIconsCursorIndex);
              } else if (onScreenCurrentRow < 7) {
                this.cursorObj.setVisible(false);
                this.starterIconsCursorIndex = Math.min(onScreenCurrentRow-2, this.starterSpecies.length - 1);
                this.moveStarterIconsCursor(this.starterIconsCursorIndex);
              } else {
                this.cursorObj.setVisible(false);
                this.setSpecies(null);
                this.startCursorObj.setVisible(true);
              }
              success = true;
            }
            break;
          } else {
            this.starterIconsCursorObj.setVisible(false);
            this.cursorObj.setVisible(true);
            success = this.setCursor(Math.min(onScreenFirstIndex + (this.starterIconsCursorIndex + 2) * 9, onScreenLastIndex - (onScreenLastIndex % 9))); // set first column
            break;
          }
        }
      }
    }

    if (success) {
      ui.playSelect();
    } else if (error) {
      ui.playError();
    }

    return success || error;
  }

  isInParty(species: PokemonSpecies): [boolean, number] {
    let removeIndex = 0;
    let isDupe = false;
    for (let s = 0; s < this.starterSpecies.length; s++) {
      if (this.starterSpecies[s] === species) {
        isDupe = true;
        removeIndex = s;
        break;
      }
    }
    return [isDupe, removeIndex];
  }

  addToParty(species: PokemonSpecies, dexAttr: bigint, abilityIndex: integer, nature: Nature, moveset: StarterMoveset) {
    const props = this.scene.gameData.getSpeciesDexAttrProps(species, dexAttr);
    this.starterIcons[this.starterSpecies.length].setTexture(species.getIconAtlasKey(props.formIndex, props.shiny, props.variant));
    this.starterIcons[this.starterSpecies.length].setFrame(species.getIconId(props.female, props.formIndex, props.shiny, props.variant));
    this.checkIconId(this.starterIcons[this.starterSpecies.length], species, props.female, props.formIndex, props.shiny, props.variant);

    this.starterSpecies.push(species);
    this.starterAttr.push(dexAttr);
    this.starterAbilityIndexes.push(abilityIndex);
    this.starterNatures.push(nature);
    this.starterMovesets.push(moveset);
    if (this.speciesLoaded.get(species.speciesId)) {
      getPokemonSpeciesForm(species.speciesId, props.formIndex).cry(this.scene);
    }
    this.updateInstructions();
  }

  switchMoveHandler(i: number, newMove: Moves, move: Moves) {
    const speciesId = this.lastSpecies.speciesId;
    const existingMoveIndex = this.starterMoveset.indexOf(newMove);
    this.starterMoveset[i] = newMove;
    if (existingMoveIndex > -1) {
      this.starterMoveset[existingMoveIndex] = move;
    }
    const props: DexAttrProps = this.scene.gameData.getSpeciesDexAttrProps(this.lastSpecies, this.dexAttrCursor);
    // species has different forms
    if (pokemonFormLevelMoves.hasOwnProperty(speciesId)) {
      // starterMoveData doesn't have base form moves or is using the single form format
      if (!this.scene.gameData.starterData[speciesId].moveset || Array.isArray(this.scene.gameData.starterData[speciesId].moveset)) {
        this.scene.gameData.starterData[speciesId].moveset = { [props.formIndex]: this.starterMoveset.slice(0) as StarterMoveset };
      }
      const starterMoveData = this.scene.gameData.starterData[speciesId].moveset;

      // starterMoveData doesn't have active form moves
      if (!starterMoveData.hasOwnProperty(props.formIndex)) {
        this.scene.gameData.starterData[speciesId].moveset[props.formIndex] = this.starterMoveset.slice(0) as StarterMoveset;
      }

      // does the species' starter move data have its form's starter moves and has it been updated
      if (starterMoveData.hasOwnProperty(props.formIndex)) {
        // active form move hasn't been updated
        if (starterMoveData[props.formIndex][existingMoveIndex] !== newMove) {
          this.scene.gameData.starterData[speciesId].moveset[props.formIndex] = this.starterMoveset.slice(0) as StarterMoveset;
        }
      }
    } else {
      this.scene.gameData.starterData[speciesId].moveset = this.starterMoveset.slice(0) as StarterMoveset;
    }
    this.setSpeciesDetails(this.lastSpecies, undefined, undefined, undefined, undefined, undefined, undefined, false);

    // switch moves of starter if exists
    if (this.starterMovesets.length) {
      Array.from({ length: this.starterSpecies.length }, (_, i) => {
        const starterSpecies = this.starterSpecies[i];
        if (starterSpecies.speciesId === speciesId) {
          this.starterMovesets[i] = this.starterMoveset;
        }
      });
    }
  }

  updateButtonIcon(iconSetting, gamepadType, iconElement, controlLabel): void {
    let iconPath;
    // touch controls cannot be rebound as is, and are just emulating a keyboard event.
    // Additionally, since keyboard controls can be rebound (and will be displayed when they are), we need to have special handling for the touch controls
    if (gamepadType === "touch") {
      gamepadType = "keyboard";
      switch (iconSetting) {
      case SettingKeyboard.Button_Cycle_Shiny:
        iconPath = "R.png";
        break;
      case SettingKeyboard.Button_Cycle_Form:
        iconPath = "F.png";
        break;
      case SettingKeyboard.Button_Cycle_Gender:
        iconPath = "G.png";
        break;
      case SettingKeyboard.Button_Cycle_Ability:
        iconPath = "E.png";
        break;
      case SettingKeyboard.Button_Cycle_Nature:
        iconPath = "N.png";
        break;
      case SettingKeyboard.Button_Cycle_Variant:
        iconPath = "V.png";
        break;
      default:
        break;
      }
    } else {
      iconPath = this.scene.inputController?.getIconForLatestInputRecorded(iconSetting);
    }
    iconElement.setTexture(gamepadType, iconPath);
    iconElement.setPosition(this.instructionRowX, this.instructionRowY);
    controlLabel.setPosition(this.instructionRowX + this.instructionRowTextOffset, this.instructionRowY);
    iconElement.setVisible(true);
    controlLabel.setVisible(true);
    this.instructionsContainer.add([iconElement, controlLabel]);
    this.instructionRowY += 8;
    if (this.instructionRowY >= 24) {
      this.instructionRowY = 0;
      this.instructionRowX += 50;
    }
  }

  updateInstructions(): void {
    this.instructionRowX = 0;
    this.instructionRowY = 0;
    this.hideInstructions();
    this.instructionsContainer.removeAll();
    let gamepadType;
    if (this.scene.inputMethod === "gamepad") {
      gamepadType = this.scene.inputController.getConfig(this.scene.inputController.selectedDevice[Device.GAMEPAD]).padType;
    } else {
      gamepadType = this.scene.inputMethod;
    }

    if (this.speciesStarterDexEntry?.caughtAttr) {
      if (this.canCycleShiny) {
        this.updateButtonIcon(SettingKeyboard.Button_Cycle_Shiny, gamepadType, this.shinyIconElement, this.shinyLabel);
      }
      if (this.canCycleForm) {
        this.updateButtonIcon(SettingKeyboard.Button_Cycle_Form, gamepadType, this.formIconElement, this.formLabel);
      }
      if (this.canCycleGender) {
        this.updateButtonIcon(SettingKeyboard.Button_Cycle_Gender, gamepadType, this.genderIconElement, this.genderLabel);
      }
      if (this.canCycleAbility) {
        this.updateButtonIcon(SettingKeyboard.Button_Cycle_Ability, gamepadType, this.abilityIconElement, this.abilityLabel);
      }
      if (this.canCycleNature) {
        this.updateButtonIcon(SettingKeyboard.Button_Cycle_Nature, gamepadType, this.natureIconElement, this.natureLabel);
      }
      if (this.canCycleVariant) {
        this.updateButtonIcon(SettingKeyboard.Button_Cycle_Variant, gamepadType, this.variantIconElement, this.variantLabel);
      }
    }
  }

  getValueLimit(): integer {
    const valueLimit = new Utils.IntegerHolder(0);
    switch (this.scene.gameMode.modeId) {
    case GameModes.ENDLESS:
    case GameModes.SPLICED_ENDLESS:
      valueLimit.value = 15;
      break;
    default:
      valueLimit.value = 10;
    }

    Challenge.applyChallenges(this.scene.gameMode, Challenge.ChallengeType.STARTER_POINTS, valueLimit);

    return valueLimit.value;
  }

  updateStarters = () => {
    this.scrollCursor = 0;
    this.filteredStarterContainers = [];
    this.validStarterContainers = [];

    this.pokerusCursorObjs.forEach(cursor => cursor.setVisible(false));
    this.starterCursorObjs.forEach(cursor => cursor.setVisible(false));

    this.filterBar.updateFilterLabels();

    // pre filter for challenges
    if (this.scene.gameMode.modeId === GameModes.CHALLENGE) {
      console.log("this.scene.gameMode.modeId", this.scene.gameMode.modeId);
      this.starterContainers.forEach(container => {
        const isValidForChallenge = new Utils.BooleanHolder(true);
        Challenge.applyChallenges(this.scene.gameMode, Challenge.ChallengeType.STARTER_CHOICE, container.species, isValidForChallenge, this.scene.gameData.getSpeciesDexAttrProps(container.species, this.scene.gameData.getSpeciesDefaultDexAttr(container.species, false, true)), true);
        if (isValidForChallenge.value) {
          this.validStarterContainers.push(container);
        } else {
          container.setVisible(false);
        }
      });
    } else {
      this.validStarterContainers = this.starterContainers;
    }

    // filter
    this.validStarterContainers.forEach(container => {
      container.setVisible(false);

      container.cost = this.scene.gameData.getSpeciesStarterValue(container.species.speciesId);

      // First, ensure you have the caught attributes for the species else default to bigint 0
      const caughtVariants = this.scene.gameData.dexData[container.species.speciesId]?.caughtAttr || BigInt(0);

      // Define the variables based on whether their respective variants have been caught
      const isVariant3Caught = !!(caughtVariants & DexAttr.VARIANT_3);
      const isVariant2Caught = !!(caughtVariants & DexAttr.VARIANT_2);
      const isVariantCaught = !!(caughtVariants & DexAttr.SHINY);
      const isCaught = !!(caughtVariants & DexAttr.NON_SHINY);
      const isUncaught = !isCaught && !isVariantCaught && !isVariant2Caught && !isVariant3Caught;
      const isPassiveUnlocked = this.scene.gameData.starterData[container.species.speciesId].passiveAttr > 0;
      const isWin = this.scene.gameData.starterData[container.species.speciesId].classicWinCount > 0;
      const isNotWin = this.scene.gameData.starterData[container.species.speciesId].classicWinCount === 0;
      const isUndefined = this.scene.gameData.starterData[container.species.speciesId].classicWinCount === undefined;

      const fitsGen =   this.filterBar.getVals(DropDownColumn.GEN).includes(container.species.generation);

      const fitsType =  this.filterBar.getVals(DropDownColumn.TYPES).some(type => container.species.isOfType((type as number) - 1));

      const fitsShiny = this.filterBar.getVals(DropDownColumn.SHINY).some(variant => {
        if (variant === "SHINY3") {
          return isVariant3Caught;
        } else if (variant === "SHINY2") {
          return isVariant2Caught && !isVariant3Caught;
        } else if (variant === "SHINY") {
          return isVariantCaught && !isVariant2Caught && !isVariant3Caught;
        } else if (variant === "NORMAL") {
          return isCaught && !isVariantCaught && !isVariant2Caught && !isVariant3Caught;
        } else if (variant === "UNCAUGHT") {
          return isUncaught;
        }
      });

      const fitsPassive = this.filterBar.getVals(DropDownColumn.UNLOCKS).some(unlocks => {
        if (unlocks.val === "PASSIVE" && unlocks.state === DropDownState.INCLUDE) {
          return isPassiveUnlocked;
        } else if (unlocks.val === "PASSIVE" && unlocks.state === DropDownState.EXCLUDE) {
          return !isPassiveUnlocked;
        } else if (unlocks.val === "PASSIVE" && unlocks.state === DropDownState.OFF) {
          return true;
        }
      });

      const fitsWin = this.filterBar.getVals(DropDownColumn.MISC).some(misc => {
        if (container.species.speciesId < 10) {
        }
        if (misc.val === "WIN" && misc.state === DropDownState.INCLUDE) {
          return isWin;
        } else if (misc.val === "WIN" && misc.state === DropDownState.EXCLUDE) {
          return isNotWin || isUndefined;
        } else if (misc.val === "WIN" && misc.state === DropDownState.OFF) {
          return true;
        }
      });

      if (fitsGen && fitsType && fitsShiny && fitsPassive && fitsWin) {
        this.filteredStarterContainers.push(container);
      }
    });

    this.starterSelectScrollBar.setPages(Math.ceil((this.filteredStarterContainers.length - 81) / 9) + 1);
    this.starterSelectScrollBar.setPage(0);

    // sort
    const sort = this.filterBar.getVals(DropDownColumn.SORT)[0];
    this.filteredStarterContainers.sort((a, b) => {
      switch (sort.val) {
      default:
        break;
      case 0:
        return (a.species.speciesId - b.species.speciesId) * -sort.dir;
      case 1:
        return (a.cost - b.cost) * -sort.dir;
      case 2:
        const candyCountA = this.scene.gameData.starterData[a.species.speciesId].candyCount;
        const candyCountB = this.scene.gameData.starterData[b.species.speciesId].candyCount;
        return (candyCountA - candyCountB) * -sort.dir;
      case 3:
        const avgIVsA = this.scene.gameData.dexData[a.species.speciesId].ivs.reduce((a, b) => a + b, 0) / this.scene.gameData.dexData[a.species.speciesId].ivs.length;
        const avgIVsB = this.scene.gameData.dexData[b.species.speciesId].ivs.reduce((a, b) => a + b, 0) / this.scene.gameData.dexData[b.species.speciesId].ivs.length;
        return (avgIVsA - avgIVsB) * -sort.dir;
      case 4:
        return a.species.name.localeCompare(b.species.name) * -sort.dir;
      }
      return 0;
    });

    this.updateScroll();
  };

  updateScroll = () => {
    const maxColumns = 9;
    const maxRows = 9;
    const onScreenFirstIndex = this.scrollCursor * maxColumns;
<<<<<<< HEAD
    const onScreenLastIndex = Math.min(this.filteredStarterContainers.length - 1, onScreenFirstIndex + maxColumns * maxRows);
=======
    const onScreenLastIndex = Math.min(this.filteredStarterContainers.length - 1, onScreenFirstIndex + maxRows * maxColumns -1);
>>>>>>> ec27c140

    this.starterSelectScrollBar.setPage(this.scrollCursor);

    let pokerusCursorIndex = 0;
    this.filteredStarterContainers.forEach((container, i) => {
      const pos = calcStarterPosition(i, this.scrollCursor);
      container.setPosition(pos.x, pos.y);
      if (i < onScreenFirstIndex || i > onScreenLastIndex) {
        container.setVisible(false);

        if (this.pokerusSpecies.includes(container.species)) {
          this.pokerusCursorObjs[pokerusCursorIndex].setPosition(pos.x - 1, pos.y + 1);
          this.pokerusCursorObjs[pokerusCursorIndex].setVisible(false);
          pokerusCursorIndex++;
        }

        if (this.starterSpecies.includes(container.species)) {
          this.starterCursorObjs[this.starterSpecies.indexOf(container.species)].setPosition(pos.x - 1, pos.y + 1);
          this.starterCursorObjs[this.starterSpecies.indexOf(container.species)].setVisible(false);
        }
        return;
      } else {
        container.setVisible(true);

        if (this.pokerusSpecies.includes(container.species)) {
          this.pokerusCursorObjs[pokerusCursorIndex].setPosition(pos.x - 1, pos.y + 1);
          this.pokerusCursorObjs[pokerusCursorIndex].setVisible(true);
          pokerusCursorIndex++;
        }

        if (this.starterSpecies.includes(container.species)) {
          this.starterCursorObjs[this.starterSpecies.indexOf(container.species)].setPosition(pos.x - 1, pos.y + 1);
          this.starterCursorObjs[this.starterSpecies.indexOf(container.species)].setVisible(true);
        }

        const speciesId = container.species.speciesId;
        this.updateStarterValueLabel(container);

        container.label.setVisible(true);
        const speciesVariants = speciesId && this.scene.gameData.dexData[speciesId].caughtAttr & DexAttr.SHINY
          ? [ DexAttr.DEFAULT_VARIANT, DexAttr.VARIANT_2, DexAttr.VARIANT_3 ].filter(v => !!(this.scene.gameData.dexData[speciesId].caughtAttr & v))
          : [];
        for (let v = 0; v < 3; v++) {
          const hasVariant = speciesVariants.length > v;
          container.shinyIcons[v].setVisible(hasVariant);
          if (hasVariant) {
            container.shinyIcons[v].setTint(getVariantTint(speciesVariants[v] === DexAttr.DEFAULT_VARIANT ? 0 : speciesVariants[v] === DexAttr.VARIANT_2 ? 1 : 2));
          }
        }

        container.starterPassiveBgs.setVisible(!!this.scene.gameData.starterData[speciesId].passiveAttr);
        container.hiddenAbilityIcon.setVisible(!!this.scene.gameData.dexData[speciesId].caughtAttr && !!(this.scene.gameData.starterData[speciesId].abilityAttr & 4));
        container.classicWinIcon.setVisible(this.scene.gameData.starterData[speciesId].classicWinCount > 0);

        // 'Candy Icon' mode
        if (this.scene.candyUpgradeDisplay === 0) {

          if (!starterColors[speciesId]) {
            // Default to white if no colors are found
            starterColors[speciesId] = [ "ffffff", "ffffff" ];
          }

          // Set the candy colors
          container.candyUpgradeIcon.setTint(argbFromRgba(Utils.rgbHexToRgba(starterColors[speciesId][0])));
          container.candyUpgradeOverlayIcon.setTint(argbFromRgba(Utils.rgbHexToRgba(starterColors[speciesId][1])));

          this.setUpgradeIcon(container);
        } else if (this.scene.candyUpgradeDisplay === 1) {
          container.candyUpgradeIcon.setVisible(false);
          container.candyUpgradeOverlayIcon.setVisible(false);
        }
      }
    });
  };

  setCursor(cursor: integer): boolean {
    let changed = false;

    if (this.filterMode) {
      changed = this.filterBarCursor !== cursor;
      this.filterBarCursor = cursor;

      this.filterBar.setCursor(cursor);
    } else {
      cursor = Math.max(Math.min(this.filteredStarterContainers.length - 1, cursor),0);
      changed = super.setCursor(cursor);

      const pos = calcStarterPosition(cursor, this.scrollCursor);
      this.cursorObj.setPosition(pos.x - 1, pos.y + 1);

      const species = this.filteredStarterContainers[cursor]?.species;

      if (species) {
        const defaultDexAttr = this.scene.gameData.getSpeciesDefaultDexAttr(species, false, true);
        const defaultProps = this.scene.gameData.getSpeciesDexAttrProps(species, defaultDexAttr);
        const variant = defaultProps.variant;
        const tint = getVariantTint(variant);
        this.pokemonShinyIcon.setFrame(getVariantIcon(variant));
        this.pokemonShinyIcon.setTint(tint);
        this.setSpecies(species);
        this.updateInstructions();
      } else {
        console.warn("Species is undefined for cursor position", cursor);
        this.setFilterMode(true);
      }
    }

    return changed;
  }

  setFilterMode(filterMode: boolean): boolean {
    this.cursorObj.setVisible(!filterMode);
    this.filterBar.cursorObj.setVisible(filterMode);

    if (filterMode !== this.filterMode) {
      this.filterMode = filterMode;
      this.setCursor(filterMode ? this.filterBarCursor : this.cursor);
      if (filterMode) {
        this.setSpecies(null);
      }

      return true;
    }

    return false;
  }

  moveStarterIconsCursor(index: number): void {
    this.starterIconsCursorObj.x = this.starterIcons[index].x + this.starterIconsCursorXOffset;
    this.starterIconsCursorObj.y = this.starterIcons[index].y + this.starterIconsCursorYOffset;
    if (this.starterSpecies.length > 0) {
      this.starterIconsCursorObj.setVisible(true);
      this.setSpecies(this.starterSpecies[index]);
    } else {
      this.starterIconsCursorObj.setVisible(false);
      this.setSpecies(null);
    }
  }

  setSpecies(species: PokemonSpecies) {
    this.speciesStarterDexEntry = species ? this.scene.gameData.dexData[species.speciesId] : null;
    this.dexAttrCursor = species ? this.scene.gameData.getSpeciesDefaultDexAttr(species, false, true) : 0n;
    this.abilityCursor = species ? this.scene.gameData.getStarterSpeciesDefaultAbilityIndex(species) : 0;
    this.natureCursor = species ? this.scene.gameData.getSpeciesDefaultNature(species) : 0;

    const starterAttributes : StarterAttributes = species ? {...this.starterPreferences[species.speciesId]} : null;
    // validate starterAttributes
    if (starterAttributes) {
      // this may cause changes so we created a copy of the attributes before
      if (!isNaN(starterAttributes.variant)) {
        if (![
          this.speciesStarterDexEntry.caughtAttr & DexAttr.NON_SHINY,
          this.speciesStarterDexEntry.caughtAttr & DexAttr.DEFAULT_VARIANT,
          this.speciesStarterDexEntry.caughtAttr & DexAttr.VARIANT_2,
          this.speciesStarterDexEntry.caughtAttr & DexAttr.VARIANT_3
        ][starterAttributes.variant+1]) { // add 1 as -1 = non-shiny
          // requested variant wasn't unlocked, purging setting
          delete starterAttributes.variant;
        }
      }

      if (typeof starterAttributes.female !== "boolean" || !(starterAttributes.female ?
        this.speciesStarterDexEntry.caughtAttr & DexAttr.FEMALE :
        this.speciesStarterDexEntry.caughtAttr & DexAttr.MALE
      )) {
        // requested gender wasn't unlocked, purging setting
        delete starterAttributes.female;
      }

      const abilityAttr = this.scene.gameData.starterData[species.speciesId].abilityAttr;
      if (![
        abilityAttr & AbilityAttr.ABILITY_1,
        species.ability2 ? (abilityAttr & AbilityAttr.ABILITY_2) : abilityAttr & AbilityAttr.ABILITY_HIDDEN,
        species.ability2 && abilityAttr & AbilityAttr.ABILITY_HIDDEN
      ][starterAttributes.ability]) {
        // requested ability wasn't unlocked, purging setting
        delete starterAttributes.ability;
      }

      if (!(species.forms[starterAttributes.form]?.isStarterSelectable && this.speciesStarterDexEntry.caughtAttr & this.scene.gameData.getFormAttr(starterAttributes.form))) {
        // requested form wasn't unlocked/isn't a starter form, purging setting
        delete starterAttributes.form;
      }

      if (this.scene.gameData.getNaturesForAttr(this.speciesStarterDexEntry.natureAttr).indexOf(starterAttributes.nature as unknown as Nature) < 0) {
        // requested nature wasn't unlocked, purging setting
        delete starterAttributes.nature;
      }
    }

    if (starterAttributes?.nature) {
      // load default nature from stater save data, if set
      this.natureCursor = starterAttributes.nature;
    }
    if (!isNaN(starterAttributes?.ability)) {
      // load default nature from stater save data, if set
      this.abilityCursor = starterAttributes.ability;
    }

    if (this.statsMode) {
      if (this.speciesStarterDexEntry?.caughtAttr) {
        this.statsContainer.setVisible(true);
        this.showStats();
      } else {
        this.statsContainer.setVisible(false);
        this.statsContainer.updateIvs(null);
      }
    }

    if (this.lastSpecies) {
      const dexAttr = this.scene.gameData.getSpeciesDefaultDexAttr(this.lastSpecies, false, true);
      const props = this.scene.gameData.getSpeciesDexAttrProps(this.lastSpecies, dexAttr);
      const speciesIndex = this.allSpecies.indexOf(this.lastSpecies);
      const lastSpeciesIcon = this.starterContainers[speciesIndex].icon;
      this.checkIconId(lastSpeciesIcon, this.lastSpecies, props.female, props.formIndex, props.shiny, props.variant);
      this.iconAnimHandler.addOrUpdate(lastSpeciesIcon, PokemonIconAnimMode.NONE);

      // Resume the animation for the previously selected species
      const icon = this.starterContainers[speciesIndex].icon;
      this.scene.tweens.getTweensOf(icon).forEach(tween => tween.resume());
    }

    this.lastSpecies = species;

    if (species && (this.speciesStarterDexEntry?.seenAttr || this.speciesStarterDexEntry?.caughtAttr)) {
      this.pokemonNumberText.setText(Utils.padInt(species.speciesId, 4));
      this.pokemonNameText.setText(species.name);

      if (this.speciesStarterDexEntry?.caughtAttr) {
        const colorScheme = starterColors[species.speciesId];

        const luck = this.scene.gameData.getDexAttrLuck(this.speciesStarterDexEntry.caughtAttr);
        this.pokemonLuckText.setVisible(!!luck);
        this.pokemonLuckText.setText(luck.toString());
        this.pokemonLuckText.setTint(getVariantTint(Math.min(luck - 1, 2) as Variant));
        this.pokemonLuckLabelText.setVisible(this.pokemonLuckText.visible);
        this.pokemonShinyIcon.setVisible(this.pokemonLuckText.visible);

        //Growth translate
        let growthReadable = Utils.toReadableString(GrowthRate[species.growthRate]);
        const growthAux = growthReadable.replace(" ", "_");
        if (i18next.exists("growth:" + growthAux)) {
          growthReadable = i18next.t("growth:"+ growthAux as any);
        }
        this.pokemonGrowthRateText.setText(growthReadable);

        this.pokemonGrowthRateText.setColor(getGrowthRateColor(species.growthRate));
        this.pokemonGrowthRateText.setShadowColor(getGrowthRateColor(species.growthRate, true));
        this.pokemonGrowthRateLabelText.setVisible(true);
        this.pokemonUncaughtText.setVisible(false);
        this.pokemonAbilityLabelText.setVisible(true);
        this.pokemonPassiveLabelText.setVisible(true);
        this.pokemonNatureLabelText.setVisible(true);
        this.pokemonCaughtCountText.setText(`${this.speciesStarterDexEntry.caughtCount}`);
        if (species.speciesId === Species.MANAPHY || species.speciesId === Species.PHIONE) {
          this.pokemonHatchedIcon.setFrame("manaphy");
        } else {
          this.pokemonHatchedIcon.setFrame(getEggTierForSpecies(species));
        }
        this.pokemonHatchedCountText.setText(`${this.speciesStarterDexEntry.hatchedCount}`);
        const defaultDexAttr = this.scene.gameData.getSpeciesDefaultDexAttr(species, false, true);
        const defaultProps = this.scene.gameData.getSpeciesDexAttrProps(species, defaultDexAttr);
        const variant = defaultProps.variant;
        const tint = getVariantTint(variant);
        this.pokemonShinyIcon.setFrame(getVariantIcon(variant));
        this.pokemonShinyIcon.setTint(tint);
        this.pokemonCaughtHatchedContainer.setVisible(true);
        if (pokemonPrevolutions.hasOwnProperty(species.speciesId)) {
          this.pokemonCaughtHatchedContainer.setY(16);
          this.pokemonShinyIcon.setY(135);
          this.pokemonShinyIcon.setFrame(getVariantIcon(variant));
          [
            this.pokemonCandyIcon,
            this.pokemonCandyOverlayIcon,
            this.pokemonCandyDarknessOverlay,
            this.pokemonCandyCountText,
            this.pokemonHatchedIcon,
            this.pokemonHatchedCountText
          ].map(c => c.setVisible(false));
          this.pokemonFormText.setY(25);
        } else {
          this.pokemonCaughtHatchedContainer.setY(25);
          this.pokemonShinyIcon.setY(117);
          this.pokemonCandyIcon.setTint(argbFromRgba(Utils.rgbHexToRgba(colorScheme[0])));
          this.pokemonCandyIcon.setVisible(true);
          this.pokemonCandyOverlayIcon.setTint(argbFromRgba(Utils.rgbHexToRgba(colorScheme[1])));
          this.pokemonCandyOverlayIcon.setVisible(true);
          this.pokemonCandyDarknessOverlay.setVisible(true);
          this.pokemonCandyCountText.setText(`x${this.scene.gameData.starterData[species.speciesId].candyCount}`);
          this.pokemonCandyCountText.setVisible(true);
          this.pokemonFormText.setVisible(true);
          this.pokemonFormText.setY(42);
          this.pokemonHatchedIcon.setVisible(true);
          this.pokemonHatchedCountText.setVisible(true);

          let currentFriendship = this.scene.gameData.starterData[this.lastSpecies.speciesId].friendship;
          if (!currentFriendship || currentFriendship === undefined) {
            currentFriendship = 0;
          }

          const friendshipCap = getStarterValueFriendshipCap(speciesStarters[this.lastSpecies.speciesId]);
          const candyCropY = 16 - (16 * (currentFriendship / friendshipCap));

          if (this.pokemonCandyDarknessOverlay.visible) {
            this.pokemonCandyDarknessOverlay.on("pointerover", () => (this.scene as BattleScene).ui.showTooltip(null, `${currentFriendship}/${friendshipCap}`, true));
            this.pokemonCandyDarknessOverlay.on("pointerout", () => (this.scene as BattleScene).ui.hideTooltip());
          }

          this.pokemonCandyDarknessOverlay.setCrop(0,0,16, candyCropY);
        }


        // Pause the animation when the species is selected
        const speciesIndex = this.allSpecies.indexOf(species);
        const icon = this.starterContainers[speciesIndex].icon;

        if (this.isUpgradeAnimationEnabled()) {
          this.scene.tweens.getTweensOf(icon).forEach(tween => tween.pause());
          // Reset the position of the icon
          icon.x = -2;
          icon.y = 2;
        }

        // Initiates the small up and down idle animation
        this.iconAnimHandler.addOrUpdate(icon, PokemonIconAnimMode.PASSIVE);

        const starterIndex = this.starterSpecies.indexOf(species);

        let props: DexAttrProps;

        if (starterIndex > -1) {
          props = this.scene.gameData.getSpeciesDexAttrProps(species, this.starterAttr[starterIndex]);
          this.setSpeciesDetails(species, props.shiny, props.formIndex, props.female, props.variant, this.starterAbilityIndexes[starterIndex], this.starterNatures[starterIndex]);
        } else {
          const defaultDexAttr = this.scene.gameData.getSpeciesDefaultDexAttr(species, false, true);
          const defaultAbilityIndex = starterAttributes?.ability ?? this.scene.gameData.getStarterSpeciesDefaultAbilityIndex(species);
          // load default nature from stater save data, if set
          const defaultNature = starterAttributes?.nature || this.scene.gameData.getSpeciesDefaultNature(species);
          props = this.scene.gameData.getSpeciesDexAttrProps(species, defaultDexAttr);
          if (!isNaN(starterAttributes?.variant)) {
            if (props.shiny = (starterAttributes.variant >= 0)) {
              props.variant = starterAttributes.variant as Variant;
            }
          }
          props.formIndex = starterAttributes?.form ?? props.formIndex;
          props.female = starterAttributes?.female ?? props.female;

          this.setSpeciesDetails(species, props.shiny, props.formIndex, props.female, props.variant, defaultAbilityIndex, defaultNature);
        }

        const speciesForm = getPokemonSpeciesForm(species.speciesId, props.formIndex);
        this.setTypeIcons(speciesForm.type1, speciesForm.type2);

        this.pokemonSprite.clearTint();
        if (this.pokerusSpecies.includes(species)) {
          handleTutorial(this.scene, Tutorial.Pokerus);
        }
      } else {
        this.pokemonGrowthRateText.setText("");
        this.pokemonGrowthRateLabelText.setVisible(false);
        this.type1Icon.setVisible(false);
        this.type2Icon.setVisible(false);
        this.pokemonLuckLabelText.setVisible(false);
        this.pokemonLuckText.setVisible(false);
        this.pokemonShinyIcon.setVisible(false);
        this.pokemonUncaughtText.setVisible(true);
        this.pokemonAbilityLabelText.setVisible(false);
        this.pokemonPassiveLabelText.setVisible(false);
        this.pokemonNatureLabelText.setVisible(false);
        this.pokemonCaughtHatchedContainer.setVisible(false);
        this.pokemonCandyIcon.setVisible(false);
        this.pokemonCandyOverlayIcon.setVisible(false);
        this.pokemonCandyDarknessOverlay.setVisible(false);
        this.pokemonCandyCountText.setVisible(false);
        this.pokemonFormText.setVisible(false);

        const defaultDexAttr = this.scene.gameData.getSpeciesDefaultDexAttr(species, true, true);
        const defaultAbilityIndex = this.scene.gameData.getStarterSpeciesDefaultAbilityIndex(species);
        const defaultNature = this.scene.gameData.getSpeciesDefaultNature(species);
        const props = this.scene.gameData.getSpeciesDexAttrProps(species, defaultDexAttr);

        this.setSpeciesDetails(species, props.shiny, props.formIndex, props.female, props.variant, defaultAbilityIndex, defaultNature, true);
        this.pokemonSprite.setTint(0x808080);
      }
    } else {
      this.pokemonNumberText.setText(Utils.padInt(0, 4));
      this.pokemonNameText.setText(species ? "???" : "");
      this.pokemonGrowthRateText.setText("");
      this.pokemonGrowthRateLabelText.setVisible(false);
      this.type1Icon.setVisible(false);
      this.type2Icon.setVisible(false);
      this.pokemonLuckLabelText.setVisible(false);
      this.pokemonLuckText.setVisible(false);
      this.pokemonShinyIcon.setVisible(false);
      this.pokemonUncaughtText.setVisible(!!species);
      this.pokemonAbilityLabelText.setVisible(false);
      this.pokemonPassiveLabelText.setVisible(false);
      this.pokemonNatureLabelText.setVisible(false);
      this.pokemonCaughtHatchedContainer.setVisible(false);
      this.pokemonCandyIcon.setVisible(false);
      this.pokemonCandyOverlayIcon.setVisible(false);
      this.pokemonCandyDarknessOverlay.setVisible(false);
      this.pokemonCandyCountText.setVisible(false);
      this.pokemonFormText.setVisible(false);

      this.setSpeciesDetails(species, false, 0, false, 0, 0, 0);
      this.pokemonSprite.clearTint();
    }
  }



  setSpeciesDetails(species: PokemonSpecies, shiny: boolean, formIndex: integer, female: boolean, variant: Variant, abilityIndex: integer, natureIndex: integer, forSeen: boolean = false): void {
    const oldProps = species ? this.scene.gameData.getSpeciesDexAttrProps(species, this.dexAttrCursor) : null;
    const oldAbilityIndex = this.abilityCursor > -1 ? this.abilityCursor : this.scene.gameData.getStarterSpeciesDefaultAbilityIndex(species);
    const oldNatureIndex = this.natureCursor > -1 ? this.natureCursor : this.scene.gameData.getSpeciesDefaultNature(species);
    this.dexAttrCursor = 0n;
    this.abilityCursor = -1;
    this.natureCursor = -1;

    if (species?.forms?.find(f => f.formKey === "female")) {
      if (female !== undefined) {
        formIndex = female ? 1 : 0;
      } else if (formIndex !== undefined) {
        female = formIndex === 1;
      }
    }

    if (species) {
      this.dexAttrCursor |= (shiny !== undefined ? !shiny : !(shiny = oldProps.shiny)) ? DexAttr.NON_SHINY : DexAttr.SHINY;
      this.dexAttrCursor |= (female !== undefined ? !female : !(female = oldProps.female)) ? DexAttr.MALE : DexAttr.FEMALE;
      this.dexAttrCursor |= (variant !== undefined ? !variant : !(variant = oldProps.variant)) ? DexAttr.DEFAULT_VARIANT : variant === 1 ? DexAttr.VARIANT_2 : DexAttr.VARIANT_3;
      this.dexAttrCursor |= this.scene.gameData.getFormAttr(formIndex !== undefined ? formIndex : (formIndex = oldProps.formIndex));
      this.abilityCursor = abilityIndex !== undefined ? abilityIndex : (abilityIndex = oldAbilityIndex);
      this.natureCursor = natureIndex !== undefined ? natureIndex : (natureIndex = oldNatureIndex);
    }

    this.pokemonSprite.setVisible(false);

    if (this.assetLoadCancelled) {
      this.assetLoadCancelled.value = true;
      this.assetLoadCancelled = null;
    }

    this.starterMoveset = null;
    this.speciesStarterMoves = [];

    if (species) {
      const dexEntry = this.scene.gameData.dexData[species.speciesId];
      const abilityAttr = this.scene.gameData.starterData[species.speciesId].abilityAttr;
      if (!dexEntry.caughtAttr) {
        const props = this.scene.gameData.getSpeciesDexAttrProps(species, this.scene.gameData.getSpeciesDefaultDexAttr(species, forSeen, !forSeen));
        const defaultAbilityIndex = this.scene.gameData.getStarterSpeciesDefaultAbilityIndex(species);
        const defaultNature = this.scene.gameData.getSpeciesDefaultNature(species);
        if (shiny === undefined || shiny !== props.shiny) {
          shiny = props.shiny;
        }
        if (formIndex === undefined || formIndex !== props.formIndex) {
          formIndex = props.formIndex;
        }
        if (female === undefined || female !== props.female) {
          female = props.female;
        }
        if (variant === undefined || variant !== props.variant) {
          variant = props.variant;
        }
        if (abilityIndex === undefined || abilityIndex !== defaultAbilityIndex) {
          abilityIndex = defaultAbilityIndex;
        }
        if (natureIndex === undefined || natureIndex !== defaultNature) {
          natureIndex = defaultNature;
        }
      }

      this.shinyOverlay.setVisible(shiny);
      this.pokemonNumberText.setColor(this.getTextColor(shiny ? TextStyle.SUMMARY_GOLD : TextStyle.SUMMARY, false));
      this.pokemonNumberText.setShadowColor(this.getTextColor(shiny ? TextStyle.SUMMARY_GOLD : TextStyle.SUMMARY, true));

      if (forSeen ? this.speciesStarterDexEntry?.seenAttr : this.speciesStarterDexEntry?.caughtAttr) {
        const starterIndex = this.starterSpecies.indexOf(species);

        if (starterIndex > -1) {
          this.starterAttr[starterIndex] = this.dexAttrCursor;
          this.starterAbilityIndexes[starterIndex] = this.abilityCursor;
          this.starterNatures[starterIndex] = this.natureCursor;
        }

        const assetLoadCancelled = new Utils.BooleanHolder(false);
        this.assetLoadCancelled = assetLoadCancelled;

        species.loadAssets(this.scene, female, formIndex, shiny, variant, true).then(() => {
          if (assetLoadCancelled.value) {
            return;
          }
          this.assetLoadCancelled = null;
          this.speciesLoaded.set(species.speciesId, true);
          this.pokemonSprite.play(species.getSpriteKey(female, formIndex, shiny, variant));
          this.pokemonSprite.setPipelineData("shiny", shiny);
          this.pokemonSprite.setPipelineData("variant", variant);
          this.pokemonSprite.setPipelineData("spriteKey", species.getSpriteKey(female, formIndex, shiny, variant));
          this.pokemonSprite.setVisible(!this.statsMode);
        });


        const isValidForChallenge = new Utils.BooleanHolder(true);
        Challenge.applyChallenges(this.scene.gameMode, Challenge.ChallengeType.STARTER_CHOICE, species, isValidForChallenge, this.scene.gameData.getSpeciesDexAttrProps(species, this.dexAttrCursor), !!this.starterSpecies.length);
        const starterSprite = this.filteredStarterContainers[this.cursor].icon as Phaser.GameObjects.Sprite;
        starterSprite.setTexture(species.getIconAtlasKey(formIndex, shiny, variant), species.getIconId(female, formIndex, shiny, variant));
        this.filteredStarterContainers[this.cursor].checkIconId(female, formIndex, shiny, variant);
        this.canCycleShiny = !!(dexEntry.caughtAttr & DexAttr.NON_SHINY && dexEntry.caughtAttr & DexAttr.SHINY);
        this.canCycleGender = !!(dexEntry.caughtAttr & DexAttr.MALE && dexEntry.caughtAttr & DexAttr.FEMALE);
        this.canCycleAbility = [ abilityAttr & AbilityAttr.ABILITY_1, (abilityAttr & AbilityAttr.ABILITY_2) && species.ability2, abilityAttr & AbilityAttr.ABILITY_HIDDEN ].filter(a => a).length > 1;
        this.canCycleForm = species.forms.filter(f => f.isStarterSelectable || !pokemonFormChanges[species.speciesId]?.find(fc => fc.formKey))
          .map((_, f) => dexEntry.caughtAttr & this.scene.gameData.getFormAttr(f)).filter(f => f).length > 1;
        this.canCycleNature = this.scene.gameData.getNaturesForAttr(dexEntry.natureAttr).length > 1;
        this.canCycleVariant = shiny && [ dexEntry.caughtAttr & DexAttr.DEFAULT_VARIANT, dexEntry.caughtAttr & DexAttr.VARIANT_2, dexEntry.caughtAttr & DexAttr.VARIANT_3].filter(v => v).length > 1;
      }

      if (dexEntry.caughtAttr && species.malePercent !== null) {
        const gender = !female ? Gender.MALE : Gender.FEMALE;
        this.pokemonGenderText.setText(getGenderSymbol(gender));
        this.pokemonGenderText.setColor(getGenderColor(gender));
        this.pokemonGenderText.setShadowColor(getGenderColor(gender, true));
      } else {
        this.pokemonGenderText.setText("");
      }

      if (dexEntry.caughtAttr) {
        const ability = this.lastSpecies.getAbility(abilityIndex);
        this.pokemonAbilityText.setText(allAbilities[ability].name);

        const isHidden = abilityIndex === (this.lastSpecies.ability2 ? 2 : 1);
        this.pokemonAbilityText.setColor(this.getTextColor(!isHidden ? TextStyle.SUMMARY_ALT : TextStyle.SUMMARY_GOLD));
        this.pokemonAbilityText.setShadowColor(this.getTextColor(!isHidden ? TextStyle.SUMMARY_ALT : TextStyle.SUMMARY_GOLD, true));

        const passiveAttr = this.scene.gameData.starterData[species.speciesId].passiveAttr;
        this.pokemonPassiveText.setText(passiveAttr & PassiveAttr.UNLOCKED ? passiveAttr & PassiveAttr.ENABLED ? allAbilities[starterPassiveAbilities[this.lastSpecies.speciesId]].name : i18next.t("starterSelectUiHandler:disabled") : i18next.t("starterSelectUiHandler:locked"));
        this.pokemonPassiveText.setColor(this.getTextColor(passiveAttr === (PassiveAttr.UNLOCKED | PassiveAttr.ENABLED) ? TextStyle.SUMMARY_ALT : TextStyle.SUMMARY_GRAY));
        this.pokemonPassiveText.setShadowColor(this.getTextColor(passiveAttr === (PassiveAttr.UNLOCKED | PassiveAttr.ENABLED) ? TextStyle.SUMMARY_ALT : TextStyle.SUMMARY_GRAY, true));

        this.pokemonNatureText.setText(getNatureName(natureIndex as unknown as Nature, true, true, false, this.scene.uiTheme));

        let levelMoves: LevelMoves;
        if (pokemonFormLevelMoves.hasOwnProperty(species.speciesId) && pokemonFormLevelMoves[species.speciesId].hasOwnProperty(formIndex)) {
          levelMoves = pokemonFormLevelMoves[species.speciesId][formIndex];
        } else {
          levelMoves = pokemonSpeciesLevelMoves[species.speciesId];
        }
        this.speciesStarterMoves.push(...levelMoves.filter(lm => lm[0] > 0 && lm[0] <= 5).map(lm => lm[1]));
        if (speciesEggMoves.hasOwnProperty(species.speciesId)) {
          for (let em = 0; em < 4; em++) {
            if (this.scene.gameData.starterData[species.speciesId].eggMoves & (1 << em)) {
              this.speciesStarterMoves.push(speciesEggMoves[species.speciesId][em]);
            }
          }
        }

        const speciesMoveData = this.scene.gameData.starterData[species.speciesId].moveset;
        const moveData: StarterMoveset = speciesMoveData
          ? Array.isArray(speciesMoveData)
            ? speciesMoveData as StarterMoveset
            : (speciesMoveData as StarterFormMoveData)[formIndex]
          : null;
        const availableStarterMoves = this.speciesStarterMoves.concat(speciesEggMoves.hasOwnProperty(species.speciesId) ? speciesEggMoves[species.speciesId].filter((_, em: integer) => this.scene.gameData.starterData[species.speciesId].eggMoves & (1 << em)) : []);
        this.starterMoveset = (moveData || (this.speciesStarterMoves.slice(0, 4) as StarterMoveset)).filter(m => availableStarterMoves.find(sm => sm === m)) as StarterMoveset;
        // Consolidate move data if it contains an incompatible move
        if (this.starterMoveset.length < 4 && this.starterMoveset.length < availableStarterMoves.length) {
          this.starterMoveset.push(...availableStarterMoves.filter(sm => this.starterMoveset.indexOf(sm) === -1).slice(0, 4 - this.starterMoveset.length));
        }

        // Remove duplicate moves
        this.starterMoveset = this.starterMoveset.filter(
          (move, i) => {
            return this.starterMoveset.indexOf(move) === i;
          }) as StarterMoveset;

        const speciesForm = getPokemonSpeciesForm(species.speciesId, formIndex);
        const formText = Utils.capitalizeString(species?.forms[formIndex]?.formKey, "-", false, false);

        const speciesName = Utils.capitalizeString(Species[species.speciesId], "_", true, false);

        if (species.speciesId === Species.ARCEUS) {
          this.pokemonFormText.setText(i18next.t(`pokemonInfo:Type.${formText.toUpperCase()}`));
        } else {
          this.pokemonFormText.setText(formText ? i18next.t(`pokemonForm:${speciesName}${formText}`) : "");
        }

        this.setTypeIcons(speciesForm.type1, speciesForm.type2);
      } else {
        this.pokemonAbilityText.setText("");
        this.pokemonPassiveText.setText("");
        this.pokemonNatureText.setText("");
        this.setTypeIcons(null, null);
      }
    } else {
      this.shinyOverlay.setVisible(false);
      this.pokemonNumberText.setColor(this.getTextColor(TextStyle.SUMMARY));
      this.pokemonNumberText.setShadowColor(this.getTextColor(TextStyle.SUMMARY, true));
      this.pokemonGenderText.setText("");
      this.pokemonAbilityText.setText("");
      this.pokemonPassiveText.setText("");
      this.pokemonNatureText.setText("");
      this.setTypeIcons(null, null);
    }

    if (!this.starterMoveset) {
      this.starterMoveset = this.speciesStarterMoves.slice(0, 4) as StarterMoveset;
    }

    for (let m = 0; m < 4; m++) {
      const move = m < this.starterMoveset.length ? allMoves[this.starterMoveset[m]] : null;
      this.pokemonMoveBgs[m].setFrame(Type[move ? move.type : Type.UNKNOWN].toString().toLowerCase());
      this.pokemonMoveLabels[m].setText(move ? move.name : "-");
      this.pokemonMoveContainers[m].setVisible(!!move);
    }

    const hasEggMoves = species && speciesEggMoves.hasOwnProperty(species.speciesId);

    for (let em = 0; em < 4; em++) {
      const eggMove = hasEggMoves ? allMoves[speciesEggMoves[species.speciesId][em]] : null;
      const eggMoveUnlocked = eggMove && this.scene.gameData.starterData[species.speciesId].eggMoves & (1 << em);
      this.pokemonEggMoveBgs[em].setFrame(Type[eggMove ? eggMove.type : Type.UNKNOWN].toString().toLowerCase());
      this.pokemonEggMoveLabels[em].setText(eggMove && eggMoveUnlocked ? eggMove.name : "???");
    }

    this.pokemonEggMovesContainer.setVisible(this.speciesStarterDexEntry?.caughtAttr && hasEggMoves);

    this.pokemonAdditionalMoveCountLabel.setText(`(+${Math.max(this.speciesStarterMoves.length - 4, 0)})`);
    this.pokemonAdditionalMoveCountLabel.setVisible(this.speciesStarterMoves.length > 4);

    this.updateInstructions();
  }

  setTypeIcons(type1: Type, type2: Type): void {
    if (type1 !== null) {
      this.type1Icon.setVisible(true);
      this.type1Icon.setFrame(Type[type1].toLowerCase());
    } else {
      this.type1Icon.setVisible(false);
    }
    if (type2 !== null) {
      this.type2Icon.setVisible(true);
      this.type2Icon.setFrame(Type[type2].toLowerCase());
    } else {
      this.type2Icon.setVisible(false);
    }
  }

  popStarter(index: number): void {
    this.starterSpecies.splice(index, 1);
    this.starterAttr.splice(index, 1);
    this.starterAbilityIndexes.splice(index, 1);
    this.starterNatures.splice(index, 1);
    this.starterMovesets.splice(index, 1);

    for (let s = 0; s < this.starterSpecies.length; s++) {
      const species = this.starterSpecies[s];
      const currentDexAttr = this.scene.gameData.getSpeciesDefaultDexAttr(species, false, true);
      const props = this.scene.gameData.getSpeciesDexAttrProps(species, currentDexAttr);
      this.starterIcons[s].setTexture(species.getIconAtlasKey(props.formIndex, props.shiny, props.variant));
      this.starterIcons[s].setFrame(species.getIconId(props.female, props.formIndex, props.shiny, props.variant));
      this.checkIconId(this.starterIcons[s], species, props.female, props.formIndex, props.shiny, props.variant);
      if (s >= index) {
        this.starterCursorObjs[s].setPosition(this.starterCursorObjs[s + 1].x, this.starterCursorObjs[s + 1].y);
        this.starterCursorObjs[s].setVisible(this.starterCursorObjs[s + 1].visible);
      }
    }
    this.starterCursorObjs[this.starterSpecies.length].setVisible(false);
    this.starterIcons[this.starterSpecies.length].setTexture("pokemon_icons_0");
    this.starterIcons[this.starterSpecies.length].setFrame("unknown");

    if (this.starterIconsCursorObj.visible) {
      if (this.starterIconsCursorIndex === this.starterSpecies.length) {
        if (this.starterSpecies.length > 0) {
          this.starterIconsCursorIndex--;
        } else {
          this.starterIconsCursorObj.setVisible(false);
          this.setSpecies(null);
          this.setFilterMode(true);
        }
      }
      this.moveStarterIconsCursor(this.starterIconsCursorIndex);
    }

    this.tryUpdateValue();
  }

  updateStarterValueLabel(starter: StarterContainer): void {
    const speciesId = starter.species.speciesId;
    const baseStarterValue = speciesStarters[speciesId];
    const starterValue = this.scene.gameData.getSpeciesStarterValue(speciesId);
    starter.cost = starterValue;
    let valueStr = starterValue.toString();
    if (valueStr.startsWith("0.")) {
      valueStr = valueStr.slice(1);
    }
    starter.label.setText(valueStr);
    let textStyle: TextStyle;
    switch (baseStarterValue - starterValue) {
    case 0:
      textStyle = TextStyle.WINDOW;
      break;
    case 1:
    case 0.5:
      textStyle = TextStyle.SUMMARY_BLUE;
      break;
    default:
      textStyle = TextStyle.SUMMARY_GOLD;
      break;
    }
    if (baseStarterValue - starterValue > 0) {
      starter.label.setColor(this.getTextColor(textStyle));
      starter.label.setShadowColor(this.getTextColor(textStyle, true));
    }
  }

  tryUpdateValue(add?: integer, addingToParty?: boolean): boolean {
    const value = this.starterSpecies.map(s => s.generation).reduce((total: integer, gen: integer, i: integer) => total += this.scene.gameData.getSpeciesStarterValue(this.starterSpecies[i].speciesId), 0);
    const newValue = value + (add || 0);
    const valueLimit = this.getValueLimit();
    const overLimit = newValue > valueLimit;
    let newValueStr = newValue.toString();
    if (newValueStr.startsWith("0.")) {
      newValueStr = newValueStr.slice(1);
    }
    this.valueLimitLabel.setText(`${newValueStr}/${valueLimit}`);
    this.valueLimitLabel.setColor(this.getTextColor(!overLimit ? TextStyle.TOOLTIP_CONTENT : TextStyle.SUMMARY_PINK));
    this.valueLimitLabel.setShadowColor(this.getTextColor(!overLimit ? TextStyle.TOOLTIP_CONTENT : TextStyle.SUMMARY_PINK, true));
    if (overLimit) {
      this.scene.time.delayedCall(Utils.fixedInt(500), () => this.tryUpdateValue());
      return false;
    }
    let isPartyValid: boolean = this.isPartyValid(); // this checks to see if the party is valid
    if (addingToParty) { // this does a check to see if the pokemon being added is valid; if so, it will update the isPartyValid boolean
      const isNewPokemonValid = new Utils.BooleanHolder(true);
      const species = this.filteredStarterContainers[this.cursor].species;
      Challenge.applyChallenges(this.scene.gameMode, Challenge.ChallengeType.STARTER_CHOICE, species, isNewPokemonValid, this.scene.gameData.getSpeciesDexAttrProps(species, this.scene.gameData.getSpeciesDefaultDexAttr(species, false, true)), !!(this.starterSpecies.length), false, false);
      isPartyValid = isPartyValid || isNewPokemonValid.value;
    }

    /**
     * this loop is used to set the Sprite's alpha value and check if the user can select other pokemon more.
     */
    this.canAddParty = false;
    const remainValue = valueLimit - newValue;
    for (let s = 0; s < this.allSpecies.length; s++) {
      /** Cost of pokemon species */
      const speciesStarterValue = this.scene.gameData.getSpeciesStarterValue(this.allSpecies[s].speciesId);
      /** Used to detect if this pokemon is registered in starter */
      const speciesStarterDexEntry = this.scene.gameData.dexData[this.allSpecies[s].speciesId];
      /** {@linkcode Phaser.GameObjects.Sprite} object of Pokémon for setting the alpha value */
      const speciesSprite = this.starterContainers[s].icon;

      /**
       * If remainValue greater than or equal pokemon species and the pokemon is legal for this challenge, the user can select.
       * so that the alpha value of pokemon sprite set 1.
       *
       * However, if isPartyValid is false, that means none of the party members are valid for the run. In this case, we should
       * check the challenge to make sure evolutions and forms aren't being checked for mono type runs.
       * This will let us set the sprite's alpha to show it can't be selected
       *
       * If speciesStarterDexEntry?.caughtAttr is true, this species registered in stater.
       * we change to can AddParty value to true since the user has enough cost to choose this pokemon and this pokemon registered too.
       */
      const isValidForChallenge = new Utils.BooleanHolder(true);
      if (isPartyValid) { // we have two checks here - one for the party being valid and one for not. This comes from mono type challenges - if the party is valid it will check pokemon's evolutions and forms, and if it's not valid it won't check their evolutions and forms
        Challenge.applyChallenges(this.scene.gameMode, Challenge.ChallengeType.STARTER_CHOICE, this.allSpecies[s], isValidForChallenge, this.scene.gameData.getSpeciesDexAttrProps(this.allSpecies[s], this.scene.gameData.getSpeciesDefaultDexAttr(this.allSpecies[s], false, true)), !!(this.starterSpecies.length + (add ? 1 : 0)));
      } else {
        Challenge.applyChallenges(this.scene.gameMode, Challenge.ChallengeType.STARTER_CHOICE, this.allSpecies[s], isValidForChallenge, this.scene.gameData.getSpeciesDexAttrProps(this.allSpecies[s], this.scene.gameData.getSpeciesDefaultDexAttr(this.allSpecies[s], false, true)), !!(this.starterSpecies.length + (add ? 1 : 0)), false, false);
      }

      const canBeChosen = remainValue >= speciesStarterValue && isValidForChallenge.value;

      const isPokemonInParty = this.isInParty(this.allSpecies[s])[0]; // this will get the valud of isDupe from isInParty. This will let us see if the pokemon in question is in our party already so we don't grey out the sprites if they're invalid

      /* This code does a check to tell whether or not a sprite should be lit up or greyed out. There are 3 ways a pokemon's sprite should be lit up:
        * 1) If it's in your party, it's a valid pokemon (i.e. for challenge) and you have enough points to have it
        * 2) If it's in your party, it's not valid (i.e. for challenges), and you have enough points to have it
        * 3) If it's not in your party, but it's a valid pokemon and you have enough points for it
        * Any other time, the sprite should be greyed out.
        * For example, if it's in your party, valid, but costs too much, or if it's not in your party and not valid, regardless of cost
      */
      if (canBeChosen || (isPokemonInParty && remainValue >= speciesStarterValue)) {
        speciesSprite.setAlpha(1);
        if (speciesStarterDexEntry?.caughtAttr) {
          this.canAddParty = true;
        }
      } else {
        /**
         * If it can't be chosen, the user can't select.
         * so that the alpha value of pokemon sprite set 0.375.
         */
        speciesSprite.setAlpha(0.375);
      }
    }

    this.value = newValue;
    return true;
  }

  tryStart(manualTrigger: boolean = false): boolean {
    if (!this.starterSpecies.length) {
      return false;
    }

    const ui = this.getUi();

    const cancel = () => {
      ui.setMode(Mode.STARTER_SELECT);
      if (!manualTrigger) {
        this.popStarter(this.starterSpecies.length - 1);
      }
      this.clearText();
    };

    const canStart = this.isPartyValid();

    if (canStart) {
      ui.showText(i18next.t("starterSelectUiHandler:confirmStartTeam"), null, () => {
        ui.setModeWithoutClear(Mode.CONFIRM, () => {
          const startRun = () => {
            this.scene.money = this.scene.gameMode.getStartingMoney();
            ui.setMode(Mode.STARTER_SELECT);
            const thisObj = this;
            const originalStarterSelectCallback = this.starterSelectCallback;
            this.starterSelectCallback = null;
            originalStarterSelectCallback(new Array(this.starterSpecies.length).fill(0).map(function (_, i) {
              const starterSpecies = thisObj.starterSpecies[i];
              return {
                species: starterSpecies,
                dexAttr: thisObj.starterAttr[i],
                abilityIndex: thisObj.starterAbilityIndexes[i],
                passive: !(thisObj.scene.gameData.starterData[starterSpecies.speciesId].passiveAttr ^ (PassiveAttr.ENABLED | PassiveAttr.UNLOCKED)),
                nature: thisObj.starterNatures[i] as Nature,
                moveset: thisObj.starterMovesets[i],
                pokerus: thisObj.pokerusSpecies.includes(starterSpecies)
              };
            }));
          };
          startRun();
        }, cancel, null, null, 19);
      });
    } else {
      const handler = this.scene.ui.getHandler() as AwaitableUiHandler;
      handler.tutorialActive = true;
      this.scene.ui.showText(i18next.t("starterSelectUiHandler:invalidParty"), null, () => this.scene.ui.showText(null, 0, () => handler.tutorialActive = false), null, true);
    }
    return true;
  }

  /* This block checks to see if your party is valid
   * It checks each pokemon against the challenge - noting that due to monotype challenges it needs to check the pokemon while ignoring their evolutions/form change items
  */
  isPartyValid(): boolean {
    let canStart = false;
    for (let s = 0; s < this.starterSpecies.length; s++) {
      const isValidForChallenge = new Utils.BooleanHolder(true);
      const species = this.starterSpecies[s];
      Challenge.applyChallenges(this.scene.gameMode, Challenge.ChallengeType.STARTER_CHOICE, species, isValidForChallenge, this.scene.gameData.getSpeciesDexAttrProps(species, this.dexAttrCursor), this.starterSpecies.length !== 0, false, false);
      canStart = canStart || isValidForChallenge.value;
    }
    return canStart;
  }

  toggleStatsMode(on?: boolean): void {
    if (on === undefined) {
      on = !this.statsMode;
    }
    if (on) {
      this.showStats();
      this.statsMode = true;
      this.pokemonSprite.setVisible(false);
    } else {
      this.statsMode = false;
      this.statsContainer.setVisible(false);
      this.pokemonSprite.setVisible(!!this.speciesStarterDexEntry?.caughtAttr);
      this.statsContainer.updateIvs(null);
    }
  }

  showStats(): void {
    if (!this.speciesStarterDexEntry) {
      return;
    }

    this.statsContainer.setVisible(true);

    this.statsContainer.updateIvs(this.speciesStarterDexEntry.ivs);
  }

  clearText() {
    this.starterSelectMessageBoxContainer.setVisible(false);
    super.clearText();
  }

  hideInstructions(): void {
    this.shinyIconElement.setVisible(false);
    this.shinyLabel.setVisible(false);
    this.formIconElement.setVisible(false);
    this.formLabel.setVisible(false);
    this.genderIconElement.setVisible(false);
    this.genderLabel.setVisible(false);
    this.abilityIconElement.setVisible(false);
    this.abilityLabel.setVisible(false);
    this.natureIconElement.setVisible(false);
    this.natureLabel.setVisible(false);
    this.variantIconElement.setVisible(false);
    this.variantLabel.setVisible(false);
  }

  clear(): void {
    super.clear();

    StarterPrefs.save(this.starterPreferences);
    this.cursor = -1;
    this.hideInstructions();
    this.starterSelectContainer.setVisible(false);
    this.blockInput = false;

    while (this.starterSpecies.length) {
      this.popStarter(this.starterSpecies.length - 1);
    }

    if (this.statsMode) {
      this.toggleStatsMode(false);
    }
  }

  checkIconId(icon: Phaser.GameObjects.Sprite, species: PokemonSpecies, female, formIndex, shiny, variant) {
    if (icon.frame.name !== species.getIconId(female, formIndex, shiny, variant)) {
      console.log(`${species.name}'s variant icon does not exist. Replacing with default.`);
      icon.setTexture(species.getIconAtlasKey(formIndex, false, variant));
      icon.setFrame(species.getIconId(female, formIndex, false, variant));
    }
  }
}<|MERGE_RESOLUTION|>--- conflicted
+++ resolved
@@ -1032,20 +1032,11 @@
     const numOfRows = Math.ceil(numberOfStarters / maxColumns);
     const currentRow = Math.floor(this.cursor / maxColumns);
     const onScreenFirstIndex = this.scrollCursor * maxColumns; // this is first starter index on the screen
-<<<<<<< HEAD
-    const onScreenLastIndex = Math.min(numberOfStarters - 1, onScreenFirstIndex + maxColumns * maxRows); // this is the last starter index on the screen
-
-=======
     const onScreenLastIndex = Math.min(this.filteredStarterContainers.length - 1, onScreenFirstIndex + maxRows * maxColumns - 1); // this is the last starter index on the screen
->>>>>>> ec27c140
     const onScreenNumberOfStarters = onScreenLastIndex - onScreenFirstIndex + 1;
     const onScreenNumberOfRows = Math.ceil(onScreenNumberOfStarters / maxColumns);
     // const onScreenFirstRow = Math.floor(onScreenFirstIndex / maxColumns);
     const onScreenCurrentRow = Math.floor((this.cursor - onScreenFirstIndex) / maxColumns);
-<<<<<<< HEAD
-
-=======
->>>>>>> ec27c140
 
     // console.log("this.cursor: ", this.cursor, "this.scrollCursor" , this.scrollCursor, "numberOfStarters: ", numberOfStarters, "numOfRows: ", numOfRows, "currentRow: ", currentRow, "onScreenFirstIndex: ", onScreenFirstIndex, "onScreenLastIndex: ", onScreenLastIndex, "onScreenNumberOfStarters: ", onScreenNumberOfStarters, "onScreenNumberOfRow: ", onScreenNumberOfRows, "onScreenCurrentRow: ", onScreenCurrentRow);
 
@@ -2088,11 +2079,7 @@
     const maxColumns = 9;
     const maxRows = 9;
     const onScreenFirstIndex = this.scrollCursor * maxColumns;
-<<<<<<< HEAD
-    const onScreenLastIndex = Math.min(this.filteredStarterContainers.length - 1, onScreenFirstIndex + maxColumns * maxRows);
-=======
     const onScreenLastIndex = Math.min(this.filteredStarterContainers.length - 1, onScreenFirstIndex + maxRows * maxColumns -1);
->>>>>>> ec27c140
 
     this.starterSelectScrollBar.setPage(this.scrollCursor);
 
