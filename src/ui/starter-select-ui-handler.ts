import { pokemonPrevolutions } from "#app/data/pokemon-evolutions";
import { Variant, getVariantTint } from "#app/data/variant";
import { argbFromRgba } from "@material/material-color-utilities";
import i18next from "i18next";
import BBCodeText from "phaser3-rex-plugins/plugins/bbcodetext";
import BattleScene, { starterColors } from "../battle-scene";
import { allAbilities } from "../data/ability";
import { speciesEggMoves } from "../data/egg-moves";
import { Moves } from "../data/enums/moves";
import { Species } from "../data/enums/species";
import { GrowthRate, getGrowthRateColor } from "../data/exp";
import { Gender, getGenderColor, getGenderSymbol } from "../data/gender";
import { allMoves } from "../data/move";
import { Nature, getNatureName } from "../data/nature";
import { pokemonFormChanges } from "../data/pokemon-forms";
import { LevelMoves, pokemonFormLevelMoves, pokemonSpeciesLevelMoves } from "../data/pokemon-level-moves";
import PokemonSpecies, { allSpecies, getPokemonSpecies, getPokemonSpeciesForm, getStarterValueFriendshipCap, speciesStarters, starterPassiveAbilities } from "../data/pokemon-species";
import { Type } from "../data/type";
import { Button } from "../enums/buttons";
import { GameModes, gameModes } from "../game-mode";
import { TitlePhase } from "../phases";
import { AbilityAttr, DexAttr, DexAttrProps, DexEntry, Passive as PassiveAttr, StarterFormMoveData, StarterMoveset } from "../system/game-data";
import { Tutorial, handleTutorial } from "../tutorial";
import * as Utils from "../utils";
import { OptionSelectItem } from "./abstact-option-select-ui-handler";
import MessageUiHandler from "./message-ui-handler";
import PokemonIconAnimHandler, { PokemonIconAnimMode } from "./pokemon-icon-anim-handler";
import { StatsContainer } from "./stats-container";
import { TextStyle, addBBCodeTextObject, addTextObject } from "./text";
import { Mode } from "./ui";
import { addWindow } from "./ui-theme";

export type StarterSelectCallback = (starters: Starter[]) => void;

export interface Starter {
  species: PokemonSpecies;
  dexAttr: bigint;
  abilityIndex: integer,
  passive: boolean;
  nature: Nature;
  moveset?: StarterMoveset;
  pokerus: boolean;
}

interface LanguageSetting {
  starterInfoTextSize: string,
  instructionTextSize: string,
  starterInfoXPos?: integer,
  starterInfoYOffset?: integer
}

const languageSettings: { [key: string]: LanguageSetting } = {
  "en":{
    starterInfoTextSize: "56px",
    instructionTextSize: "42px",
  },
  "de":{
<<<<<<< HEAD
    starterInfoTextSize: '53px',
    instructionTextSize: '35px',
    starterInfoXPos: 35,
=======
    starterInfoTextSize: "56px",
    instructionTextSize: "35px",
>>>>>>> bac6c229
  },
  "es":{
    starterInfoTextSize: "56px",
    instructionTextSize: "35px",
  },
  "fr":{
    starterInfoTextSize: '54px',
    instructionTextSize: '42px',
  },
  "it":{
    starterInfoTextSize: "56px",
    instructionTextSize: "38px",
  },
<<<<<<< HEAD
  "pt_BR":{
    starterInfoTextSize: '47px',
    instructionTextSize: '38px',
    starterInfoXPos: 33,
=======
  "fr":{
    starterInfoTextSize: "54px",
    instructionTextSize: "42px",
>>>>>>> bac6c229
  },
  "zh":{
    starterInfoTextSize: "40px",
    instructionTextSize: "42px",
    starterInfoYOffset: 2
  },
  "pt":{
    starterInfoTextSize: "47px",
    instructionTextSize: "38px",
    starterInfoXPos: 32,
  },
};

const starterCandyCosts: { passive: integer, costReduction: [integer, integer] }[] = [
  { passive: 50, costReduction: [30, 75] }, // 1
  { passive: 45, costReduction: [25, 60] }, // 2
  { passive: 40, costReduction: [20, 50] }, // 3
  { passive: 30, costReduction: [15, 40] }, // 4
  { passive: 25, costReduction: [12, 35] }, // 5
  { passive: 20, costReduction: [10, 30] }, // 6
  { passive: 15, costReduction: [8, 20] },  // 7
  { passive: 10, costReduction: [5, 15] },  // 8
  { passive: 10, costReduction: [3, 10] },  // 9
  { passive: 10, costReduction: [3, 10] },  // 10
];

function getPassiveCandyCount(baseValue: integer): integer {
  return starterCandyCosts[baseValue - 1].passive;
}

function getValueReductionCandyCounts(baseValue: integer): [integer, integer] {
  return starterCandyCosts[baseValue - 1].costReduction;
}

const gens = [
  i18next.t("starterSelectUiHandler:gen1"),
  i18next.t("starterSelectUiHandler:gen2"),
  i18next.t("starterSelectUiHandler:gen3"),
  i18next.t("starterSelectUiHandler:gen4"),
  i18next.t("starterSelectUiHandler:gen5"),
  i18next.t("starterSelectUiHandler:gen6"),
  i18next.t("starterSelectUiHandler:gen7"),
  i18next.t("starterSelectUiHandler:gen8"),
  i18next.t("starterSelectUiHandler:gen9")
];

export default class StarterSelectUiHandler extends MessageUiHandler {
  private starterSelectContainer: Phaser.GameObjects.Container;
  private shinyOverlay: Phaser.GameObjects.Image;
  private starterSelectGenIconContainers: Phaser.GameObjects.Container[];
  private pokemonNumberText: Phaser.GameObjects.Text;
  private pokemonSprite: Phaser.GameObjects.Sprite;
  private pokemonNameText: Phaser.GameObjects.Text;
  private pokemonGrowthRateLabelText: Phaser.GameObjects.Text;
  private pokemonGrowthRateText: Phaser.GameObjects.Text;
  private type1Icon: Phaser.GameObjects.Sprite;
  private type2Icon: Phaser.GameObjects.Sprite;
  private pokemonLuckLabelText: Phaser.GameObjects.Text;
  private pokemonLuckText: Phaser.GameObjects.Text;
  private pokemonGenderText: Phaser.GameObjects.Text;
  private pokemonUncaughtText: Phaser.GameObjects.Text;
  private pokemonAbilityLabelText: Phaser.GameObjects.Text;
  private pokemonAbilityText: Phaser.GameObjects.Text;
  private pokemonPassiveLabelText: Phaser.GameObjects.Text;
  private pokemonPassiveText: Phaser.GameObjects.Text;
  private pokemonNatureLabelText: Phaser.GameObjects.Text;
  private pokemonNatureText: BBCodeText;
  private pokemonMovesContainer: Phaser.GameObjects.Container;
  private pokemonMoveContainers: Phaser.GameObjects.Container[];
  private pokemonMoveBgs: Phaser.GameObjects.NineSlice[];
  private pokemonMoveLabels: Phaser.GameObjects.Text[];
  private pokemonAdditionalMoveCountLabel: Phaser.GameObjects.Text;
  private pokemonEggMovesContainer: Phaser.GameObjects.Container;
  private pokemonEggMoveContainers: Phaser.GameObjects.Container[];
  private pokemonEggMoveBgs: Phaser.GameObjects.NineSlice[];
  private pokemonEggMoveLabels: Phaser.GameObjects.Text[];
  private pokemonCandyIcon: Phaser.GameObjects.Sprite;
  private pokemonCandyDarknessOverlay: Phaser.GameObjects.Sprite;
  private pokemonCandyOverlayIcon: Phaser.GameObjects.Sprite;
  private pokemonCandyCountText: Phaser.GameObjects.Text;
  private pokemonCaughtHatchedContainer: Phaser.GameObjects.Container;
  private pokemonCaughtCountText: Phaser.GameObjects.Text;
  private pokemonHatchedCountText: Phaser.GameObjects.Text;
  private genOptionsText: Phaser.GameObjects.Text;
  private instructionsText: Phaser.GameObjects.Text;
  private starterSelectMessageBox: Phaser.GameObjects.NineSlice;
  private starterSelectMessageBoxContainer: Phaser.GameObjects.Container;
  private statsContainer: StatsContainer;
  private pokemonFormText: Phaser.GameObjects.Text;

  private genMode: boolean;
  private statsMode: boolean;
  private dexAttrCursor: bigint = 0n;
  private abilityCursor: integer = -1;
  private natureCursor: integer = -1;
  private genCursor: integer = 0;
  private genScrollCursor: integer = 0;
  private starterMoveset: StarterMoveset;

  private genSpecies: PokemonSpecies[][] = [];
  private lastSpecies: PokemonSpecies;
  private speciesLoaded: Map<Species, boolean> = new Map<Species, boolean>();
  private starterGens: integer[] = [];
  private starterCursors: integer[] = [];
  private pokerusGens: integer[] = [];
  private pokerusCursors: integer[] = [];
  private starterAttr: bigint[] = [];
  private starterAbilityIndexes: integer[] = [];
  private starterNatures: Nature[] = [];
  private starterMovesets: StarterMoveset[] = [];
  private speciesStarterDexEntry: DexEntry;
  private speciesStarterMoves: Moves[];
  private canCycleShiny: boolean;
  private canCycleForm: boolean;
  private canCycleGender: boolean;
  private canCycleAbility: boolean;
  private canCycleNature: boolean;
  private canCycleVariant: boolean;
  private value: integer = 0;

  private assetLoadCancelled: Utils.BooleanHolder;
  private cursorObj: Phaser.GameObjects.Image;
  private starterCursorObjs: Phaser.GameObjects.Image[];
  private pokerusCursorObjs: Phaser.GameObjects.Image[];
  private starterIcons: Phaser.GameObjects.Sprite[];
  private genCursorObj: Phaser.GameObjects.Image;
  private genCursorHighlightObj: Phaser.GameObjects.Image;
  private valueLimitLabel: Phaser.GameObjects.Text;
  private startCursorObj: Phaser.GameObjects.NineSlice;
  private starterValueLabels: Phaser.GameObjects.Text[];
  private shinyIcons: Phaser.GameObjects.Image[][];
  private hiddenAbilityIcons: Phaser.GameObjects.Image[];
  private classicWinIcons: Phaser.GameObjects.Image[];

  private iconAnimHandler: PokemonIconAnimHandler;

  private starterSelectCallback: StarterSelectCallback;
  private gameMode: GameModes;

  protected blockInput: boolean = false;

  constructor(scene: BattleScene) {
    super(scene, Mode.STARTER_SELECT);
  }

  setup() {
    const ui = this.getUi();
    const currentLanguage = i18next.language;
    const langSettingKey = Object.keys(languageSettings).find(lang => currentLanguage.includes(lang));
    const textSettings = languageSettings[langSettingKey];

    this.starterSelectContainer = this.scene.add.container(0, -this.scene.game.canvas.height / 6);
    this.starterSelectContainer.setVisible(false);
    ui.add(this.starterSelectContainer);

    const bgColor = this.scene.add.rectangle(0, 0, this.scene.game.canvas.width / 6, this.scene.game.canvas.height / 6, 0x006860);
    bgColor.setOrigin(0, 0);
    this.starterSelectContainer.add(bgColor);

    const starterSelectBg = this.scene.add.image(0, 0, "starter_select_bg");
    starterSelectBg.setOrigin(0, 0);
    this.starterSelectContainer.add(starterSelectBg);

    this.shinyOverlay = this.scene.add.image(6, 6, "summary_overlay_shiny");
    this.shinyOverlay.setOrigin(0, 0);
    this.shinyOverlay.setVisible(false);
    this.starterSelectContainer.add(this.shinyOverlay);

    const starterContainerWindow = addWindow(this.scene, 141, 1, 178, 178);

    this.starterSelectContainer.add(addWindow(this.scene, 107, 1, 34, 58));
    this.starterSelectContainer.add(addWindow(this.scene, 107, 59, 34, 91));
    this.starterSelectContainer.add(addWindow(this.scene, 107, 145, 34, 34, true));
    this.starterSelectContainer.add(starterContainerWindow);

    if (!this.scene.uiTheme) {
      starterContainerWindow.setVisible(false);
    }

    this.iconAnimHandler = new PokemonIconAnimHandler();
    this.iconAnimHandler.setup(this.scene);

    this.pokemonNumberText = addTextObject(this.scene, 17, 1, "0000", TextStyle.SUMMARY);
    this.pokemonNumberText.setOrigin(0, 0);
    this.starterSelectContainer.add(this.pokemonNumberText);

    this.pokemonNameText = addTextObject(this.scene, 6, 112, "", TextStyle.SUMMARY);
    this.pokemonNameText.setOrigin(0, 0);
    this.starterSelectContainer.add(this.pokemonNameText);

    this.pokemonGrowthRateLabelText = addTextObject(this.scene, 8, 106, i18next.t("starterSelectUiHandler:growthRate"), TextStyle.SUMMARY_ALT, { fontSize: "36px" });
    this.pokemonGrowthRateLabelText.setOrigin(0, 0);
    this.pokemonGrowthRateLabelText.setVisible(false);
    this.starterSelectContainer.add(this.pokemonGrowthRateLabelText);

    this.pokemonGrowthRateText = addTextObject(this.scene, 34, 106, "", TextStyle.SUMMARY_PINK, { fontSize: "36px" });
    this.pokemonGrowthRateText.setOrigin(0, 0);
    this.starterSelectContainer.add(this.pokemonGrowthRateText);

    this.pokemonGenderText = addTextObject(this.scene, 96, 112, "", TextStyle.SUMMARY_ALT);
    this.pokemonGenderText.setOrigin(0, 0);
    this.starterSelectContainer.add(this.pokemonGenderText);

    this.pokemonUncaughtText = addTextObject(this.scene, 6, 127, i18next.t("starterSelectUiHandler:uncaught"), TextStyle.SUMMARY_ALT, { fontSize: "56px" });
    this.pokemonUncaughtText.setOrigin(0, 0);
    this.starterSelectContainer.add(this.pokemonUncaughtText);

    
    // The position should be set per language
    const starterInfoXPos = textSettings?.starterInfoXPos || 31;
    const starterInfoYOffset = textSettings?.starterInfoYOffset || 0;

    // The font size should be set per language
    const starterInfoTextSize = textSettings?.starterInfoTextSize || 56;

    this.pokemonAbilityLabelText = addTextObject(this.scene, 6, 127 + starterInfoYOffset, i18next.t("starterSelectUiHandler:ability"), TextStyle.SUMMARY_ALT, { fontSize: starterInfoTextSize });
    this.pokemonAbilityLabelText.setOrigin(0, 0);
    this.pokemonAbilityLabelText.setVisible(false);
    this.starterSelectContainer.add(this.pokemonAbilityLabelText);

    this.pokemonAbilityText = addTextObject(this.scene, starterInfoXPos, 127 + starterInfoYOffset, "", TextStyle.SUMMARY_ALT, { fontSize: starterInfoTextSize });
    this.pokemonAbilityText.setOrigin(0, 0);
    this.starterSelectContainer.add(this.pokemonAbilityText);

    this.pokemonPassiveLabelText = addTextObject(this.scene, 6, 136 + starterInfoYOffset, i18next.t("starterSelectUiHandler:passive"), TextStyle.SUMMARY_ALT, { fontSize: starterInfoTextSize });
    this.pokemonPassiveLabelText.setOrigin(0, 0);
    this.pokemonPassiveLabelText.setVisible(false);
    this.starterSelectContainer.add(this.pokemonPassiveLabelText);

    this.pokemonPassiveText = addTextObject(this.scene, starterInfoXPos, 136 + starterInfoYOffset, "", TextStyle.SUMMARY_ALT, { fontSize: starterInfoTextSize });
    this.pokemonPassiveText.setOrigin(0, 0);
    this.starterSelectContainer.add(this.pokemonPassiveText);

    this.pokemonNatureLabelText = addTextObject(this.scene, 6, 145 + starterInfoYOffset, i18next.t("starterSelectUiHandler:nature"), TextStyle.SUMMARY_ALT, { fontSize: starterInfoTextSize });
    this.pokemonNatureLabelText.setOrigin(0, 0);
    this.pokemonNatureLabelText.setVisible(false);
    this.starterSelectContainer.add(this.pokemonNatureLabelText);

    this.pokemonNatureText = addBBCodeTextObject(this.scene, starterInfoXPos, 145 + starterInfoYOffset, "", TextStyle.SUMMARY_ALT, { fontSize: starterInfoTextSize });
    this.pokemonNatureText.setOrigin(0, 0);
    this.starterSelectContainer.add(this.pokemonNatureText);

    this.pokemonMoveContainers = [];
    this.pokemonMoveBgs = [];
    this.pokemonMoveLabels = [];

    this.pokemonEggMoveContainers = [];
    this.pokemonEggMoveBgs = [];
    this.pokemonEggMoveLabels = [];

    this.genOptionsText = addTextObject(this.scene, 124, 7, "", TextStyle.WINDOW, { fontSize: 72, lineSpacing: 39, align: "center" });
    this.genOptionsText.setShadowOffset(4.5, 4.5);
    this.genOptionsText.setOrigin(0.5, 0);
    this.starterSelectContainer.add(this.genOptionsText);

    this.updateGenOptions();

    this.starterSelectGenIconContainers = new Array(gens.length).fill(null).map((_, i) => {
      const container = this.scene.add.container(151, 9);
      if (i) {
        container.setVisible(false);
      }
      this.starterSelectContainer.add(container);
      return container;
    });

    this.pokerusCursorObjs = new Array(3).fill(null).map(() => {
      const cursorObj = this.scene.add.image(0, 0, "select_cursor_pokerus");
      cursorObj.setVisible(false);
      cursorObj.setOrigin(0, 0);
      this.starterSelectContainer.add(cursorObj);
      return cursorObj;
    });

    this.starterCursorObjs = new Array(6).fill(null).map(() => {
      const cursorObj = this.scene.add.image(0, 0, "select_cursor_highlight");
      cursorObj.setVisible(false);
      cursorObj.setOrigin(0, 0);
      this.starterSelectContainer.add(cursorObj);
      return cursorObj;
    });

    this.cursorObj = this.scene.add.image(0, 0, "select_cursor");
    this.cursorObj.setOrigin(0, 0);
    this.starterSelectContainer.add(this.cursorObj);

    this.genCursorHighlightObj = this.scene.add.image(111, 5, "select_gen_cursor_highlight");
    this.genCursorHighlightObj.setOrigin(0, 0);
    this.starterSelectContainer.add(this.genCursorHighlightObj);

    this.genCursorObj = this.scene.add.image(111, 5, "select_gen_cursor");
    this.genCursorObj.setVisible(false);
    this.genCursorObj.setOrigin(0, 0);
    this.starterSelectContainer.add(this.genCursorObj);

    this.valueLimitLabel = addTextObject(this.scene, 124, 150, "0/10", TextStyle.TOOLTIP_CONTENT);
    this.valueLimitLabel.setOrigin(0.5, 0);
    this.starterSelectContainer.add(this.valueLimitLabel);

    const startLabel = addTextObject(this.scene, 124, 162, i18next.t("starterSelectUiHandler:start"), TextStyle.TOOLTIP_CONTENT);
    startLabel.setOrigin(0.5, 0);
    this.starterSelectContainer.add(startLabel);

    this.startCursorObj = this.scene.add.nineslice(111, 160, "select_cursor", null, 26, 15, 6, 6, 6, 6);
    this.startCursorObj.setVisible(false);
    this.startCursorObj.setOrigin(0, 0);
    this.starterSelectContainer.add(this.startCursorObj);

    const starterSpecies: Species[] = [];

    for (let g = 0; g < this.starterSelectGenIconContainers.length; g++) {
      let s = 0;
      this.genSpecies.push([]);

      for (const species of allSpecies) {
        if (!speciesStarters.hasOwnProperty(species.speciesId) || species.generation !== g + 1 || !species.isObtainable()) {
          continue;
        }
        starterSpecies.push(species.speciesId);
        this.speciesLoaded.set(species.speciesId, false);
        this.genSpecies[g].push(species);
        const defaultDexAttr = this.scene.gameData.getSpeciesDefaultDexAttr(species, false, true);
        const defaultProps = this.scene.gameData.getSpeciesDexAttrProps(species, defaultDexAttr);
        const x = (s % 9) * 18;
        const y = Math.floor(s / 9) * 18;
        const icon = this.scene.add.sprite(x - 2, y + 2, species.getIconAtlasKey(defaultProps.formIndex, defaultProps.shiny, defaultProps.variant));
        icon.setScale(0.5);
        icon.setOrigin(0, 0);
        icon.setFrame(species.getIconId(defaultProps.female, defaultProps.formIndex, defaultProps.shiny, defaultProps.variant));
        this.checkIconId(icon, species, defaultProps.female, defaultProps.formIndex, defaultProps.shiny, defaultProps.variant);
        icon.setTint(0);
        this.starterSelectGenIconContainers[g].add(icon);
        this.iconAnimHandler.addOrUpdate(icon, PokemonIconAnimMode.NONE);
        s++;
      }
    }

    this.starterIcons = new Array(6).fill(null).map((_, i) => {
      const icon = this.scene.add.sprite(113, 63 + 13 * i, "pokemon_icons_0");
      icon.setScale(0.5);
      icon.setOrigin(0, 0);
      icon.setFrame("unknown");
      this.starterSelectContainer.add(icon);
      this.iconAnimHandler.addOrUpdate(icon, PokemonIconAnimMode.PASSIVE);
      return icon;
    });

    this.starterValueLabels = new Array(81).fill(null).map((_, i) => {
      const x = (i % 9) * 18;
      const y = Math.floor(i / 9) * 18;
      const ret = addTextObject(this.scene, x + 152, y + 11, "0", TextStyle.WINDOW, { fontSize: "32px" });
      ret.setShadowOffset(2, 2);
      ret.setOrigin(0, 0);
      ret.setVisible(false);
      this.starterSelectContainer.add(ret);
      return ret;
    });

    const getShinyStar = (i: integer, v: integer): Phaser.GameObjects.Image => {
      const x = (i % 9) * 18 - v * 3;
      const y = Math.floor(i / 9) * 18;
      const ret = this.scene.add.image(x + 163, y + 11, "shiny_star_small");
      ret.setOrigin(0, 0);
      ret.setScale(0.5);
      ret.setVisible(false);
      this.starterSelectContainer.add(ret);
      return ret;
    };

    this.shinyIcons = new Array(81).fill(null).map((_, i) => {
      return new Array(3).fill(null).map((_, v) => getShinyStar(i, v));
    });

    this.hiddenAbilityIcons = new Array(81).fill(null).map((_, i) => {
      const x = (i % 9) * 18;
      const y = Math.floor(i / 9) * 18;
      const ret = this.scene.add.image(x + 163, y + 16, "ha_capsule");
      ret.setOrigin(0, 0);
      ret.setScale(0.5);
      ret.setVisible(false);
      this.starterSelectContainer.add(ret);
      return ret;
    });

    this.classicWinIcons = new Array(81).fill(null).map((_, i) => {
      const x = (i % 9) * 18;
      const y = Math.floor(i / 9) * 18;
      const ret = this.scene.add.image(x + 153, y + 21, "champion_ribbon");
      ret.setOrigin(0, 0);
      ret.setScale(0.5);
      ret.setVisible(false);
      this.starterSelectContainer.add(ret);
      return ret;
    });

    this.pokemonSprite = this.scene.add.sprite(53, 63, "pkmn__sub");
    this.pokemonSprite.setPipeline(this.scene.spritePipeline, { tone: [ 0.0, 0.0, 0.0, 0.0 ], ignoreTimeTint: true });
    this.starterSelectContainer.add(this.pokemonSprite);

    this.type1Icon = this.scene.add.sprite(8, 98, "types");
    this.type1Icon.setScale(0.5);
    this.type1Icon.setOrigin(0, 0);
    this.starterSelectContainer.add(this.type1Icon);

    this.type2Icon = this.scene.add.sprite(26, 98, "types");
    this.type2Icon.setScale(0.5);
    this.type2Icon.setOrigin(0, 0);
    this.starterSelectContainer.add(this.type2Icon);

    this.pokemonLuckLabelText = addTextObject(this.scene, 8, 89, "Luck:", TextStyle.WINDOW_ALT, { fontSize: "56px" });
    this.pokemonLuckLabelText.setOrigin(0, 0);
    this.starterSelectContainer.add(this.pokemonLuckLabelText);

    this.pokemonLuckText = addTextObject(this.scene, 8 + this.pokemonLuckLabelText.displayWidth + 2, 89, "0", TextStyle.WINDOW, { fontSize: "56px" });
    this.pokemonLuckText.setOrigin(0, 0);
    this.starterSelectContainer.add(this.pokemonLuckText);

    this.pokemonCandyIcon = this.scene.add.sprite(4.5, 18, "candy");
    this.pokemonCandyIcon.setScale(0.5);
    this.pokemonCandyIcon.setOrigin(0, 0);
    this.starterSelectContainer.add(this.pokemonCandyIcon);

    this.pokemonFormText = addTextObject(this.scene, 6, 42, "Form", TextStyle.WINDOW_ALT, { fontSize: "42px" });
    this.pokemonFormText.setOrigin(0, 0);
    this.starterSelectContainer.add(this.pokemonFormText);

    this.pokemonCandyOverlayIcon = this.scene.add.sprite(4.5, 18, "candy_overlay");
    this.pokemonCandyOverlayIcon.setScale(0.5);
    this.pokemonCandyOverlayIcon.setOrigin(0, 0);
    this.starterSelectContainer.add(this.pokemonCandyOverlayIcon);

    this.pokemonCandyDarknessOverlay = this.scene.add.sprite(4.5, 18, "candy");
    this.pokemonCandyDarknessOverlay.setScale(0.5);
    this.pokemonCandyDarknessOverlay.setOrigin(0, 0);
    this.pokemonCandyDarknessOverlay.setTint(0x000000);
    this.pokemonCandyDarknessOverlay.setAlpha(0.50);
    this.pokemonCandyDarknessOverlay.setInteractive(new Phaser.Geom.Rectangle(0, 0, 16, 16), Phaser.Geom.Rectangle.Contains);
    this.starterSelectContainer.add(this.pokemonCandyDarknessOverlay);

    this.pokemonCandyCountText = addTextObject(this.scene, 14, 18, "x0", TextStyle.WINDOW_ALT, { fontSize: "56px" });
    this.pokemonCandyCountText.setOrigin(0, 0);
    this.starterSelectContainer.add(this.pokemonCandyCountText);

    this.pokemonCaughtHatchedContainer = this.scene.add.container(2, 25);
    this.pokemonCaughtHatchedContainer.setScale(0.5);
    this.starterSelectContainer.add(this.pokemonCaughtHatchedContainer);

    const pokemonCaughtIcon = this.scene.add.sprite(1, 0, "items", "pb");
    pokemonCaughtIcon.setOrigin(0, 0);
    pokemonCaughtIcon.setScale(0.75);
    this.pokemonCaughtHatchedContainer.add(pokemonCaughtIcon);

    this.pokemonCaughtCountText = addTextObject(this.scene, 24, 4, "0", TextStyle.SUMMARY_ALT);
    this.pokemonCaughtCountText.setOrigin(0, 0);
    this.pokemonCaughtHatchedContainer.add(this.pokemonCaughtCountText);

    const pokemonHatchedIcon = this.scene.add.sprite(1, 14, "items", "mystery_egg");
    pokemonHatchedIcon.setOrigin(0, 0);
    pokemonHatchedIcon.setScale(0.75);
    this.pokemonCaughtHatchedContainer.add(pokemonHatchedIcon);

    this.pokemonHatchedCountText = addTextObject(this.scene, 24, 19, "0", TextStyle.SUMMARY_ALT);
    this.pokemonHatchedCountText.setOrigin(0, 0);
    this.pokemonCaughtHatchedContainer.add(this.pokemonHatchedCountText);

    this.pokemonMovesContainer = this.scene.add.container(102, 16);
    this.pokemonMovesContainer.setScale(0.5);

    for (let m = 0; m < 4; m++) {
      const moveContainer = this.scene.add.container(0, 14 * m);

      const moveBg = this.scene.add.nineslice(0, 0, "type_bgs", "unknown", 92, 14, 2, 2, 2, 2);
      moveBg.setOrigin(1, 0);

      const moveLabel = addTextObject(this.scene, -moveBg.width / 2, 0, "-", TextStyle.PARTY);
      moveLabel.setOrigin(0.5, 0);

      this.pokemonMoveBgs.push(moveBg);
      this.pokemonMoveLabels.push(moveLabel);

      moveContainer.add(moveBg);
      moveContainer.add(moveLabel);

      this.pokemonMoveContainers.push(moveContainer);
      this.pokemonMovesContainer.add(moveContainer);
    }

    this.pokemonAdditionalMoveCountLabel = addTextObject(this.scene, -this.pokemonMoveBgs[0].width / 2, 56, "(+0)", TextStyle.PARTY);
    this.pokemonAdditionalMoveCountLabel.setOrigin(0.5, 0);

    this.pokemonMovesContainer.add(this.pokemonAdditionalMoveCountLabel);

    this.starterSelectContainer.add(this.pokemonMovesContainer);

    this.pokemonEggMovesContainer = this.scene.add.container(102, 85);
    this.pokemonEggMovesContainer.setScale(0.375);

    const eggMovesLabel = addTextObject(this.scene, -46, 0, i18next.t("starterSelectUiHandler:eggMoves"), TextStyle.WINDOW_ALT);
    eggMovesLabel.setOrigin(0.5, 0);

    this.pokemonEggMovesContainer.add(eggMovesLabel);

    for (let m = 0; m < 4; m++) {
      const eggMoveContainer = this.scene.add.container(0, 16 + 14 * m);

      const eggMoveBg = this.scene.add.nineslice(0, 0, "type_bgs", "unknown", 92, 14, 2, 2, 2, 2);
      eggMoveBg.setOrigin(1, 0);

      const eggMoveLabel = addTextObject(this.scene, -eggMoveBg.width / 2, 0, "???", TextStyle.PARTY);
      eggMoveLabel.setOrigin(0.5, 0);

      this.pokemonEggMoveBgs.push(eggMoveBg);
      this.pokemonEggMoveLabels.push(eggMoveLabel);

      eggMoveContainer.add(eggMoveBg);
      eggMoveContainer.add(eggMoveLabel);

      this.pokemonEggMoveContainers.push(eggMoveContainer);

      this.pokemonEggMovesContainer.add(eggMoveContainer);
    }

    this.starterSelectContainer.add(this.pokemonEggMovesContainer);

    // The font size should be set per language
    const instructionTextSize = textSettings.instructionTextSize;

    this.instructionsText = addTextObject(this.scene, 4, 156, "", TextStyle.PARTY, { fontSize: instructionTextSize });
    this.starterSelectContainer.add(this.instructionsText);

    this.starterSelectMessageBoxContainer = this.scene.add.container(0, this.scene.game.canvas.height / 6);
    this.starterSelectMessageBoxContainer.setVisible(false);
    this.starterSelectContainer.add(this.starterSelectMessageBoxContainer);

    this.starterSelectMessageBox = addWindow(this.scene, 1, -1, 318, 28);
    this.starterSelectMessageBox.setOrigin(0, 1);
    this.starterSelectMessageBoxContainer.add(this.starterSelectMessageBox);

    this.message = addTextObject(this.scene, 8, 8, "", TextStyle.WINDOW, { maxLines: 2 });
    this.message.setOrigin(0, 0);
    this.starterSelectMessageBoxContainer.add(this.message);

    const date = new Date();
    date.setUTCHours(0, 0, 0, 0);

    this.scene.executeWithSeedOffset(() => {
      for (let c = 0; c < 3; c++) {
        let randomSpeciesId: Species;
        let species: PokemonSpecies;
        let pokerusCursor: integer;

        const generateSpecies = () => {
          randomSpeciesId = Utils.randSeedItem(starterSpecies);
          species = getPokemonSpecies(randomSpeciesId);
          pokerusCursor = this.genSpecies[species.generation - 1].indexOf(species);
        };

        let dupe = false;

        do {
          dupe = false;

          generateSpecies();

          for (let pc = 0; pc < c; pc++) {
            if (this.pokerusGens[pc] === species.generation -1 && this.pokerusCursors[pc] === pokerusCursor) {
              dupe = true;
              break;
            }
          }
        } while (dupe);

        this.pokerusGens.push(species.generation - 1);
        this.pokerusCursors.push(pokerusCursor);
        this.pokerusCursorObjs[c].setPosition(150 + 18 * (pokerusCursor % 9), 10 + 18 * Math.floor(pokerusCursor / 9));
      }
    }, 0, date.getTime().toString());

    this.statsContainer = new StatsContainer(this.scene, 6, 16);

    this.scene.add.existing(this.statsContainer);

    this.statsContainer.setVisible(false);

    this.starterSelectContainer.add(this.statsContainer);

    this.updateInstructions();
  }

  show(args: any[]): boolean {
    if (args.length >= 2 && args[0] instanceof Function && typeof args[1] === "number") {
      super.show(args);

      for (let g = 0; g < this.genSpecies.length; g++) {
        this.genSpecies[g].forEach((species, s) => {
          const dexEntry = this.scene.gameData.dexData[species.speciesId];
          const icon = this.starterSelectGenIconContainers[g].getAt(s) as Phaser.GameObjects.Sprite;
          if (dexEntry.caughtAttr) {
            icon.clearTint();
          } else if (dexEntry.seenAttr) {
            icon.setTint(0x808080);
          }
        });
      }

      this.starterSelectCallback = args[0] as StarterSelectCallback;

      this.starterSelectContainer.setVisible(true);

      this.gameMode = args[1];

      this.setGenMode(false);
      this.setCursor(0);
      this.setGenMode(true);
      this.setCursor(0);
      this.tryUpdateValue(0);

      handleTutorial(this.scene, Tutorial.Starter_Select);

      return true;
    }

    return false;
  }

  showText(text: string, delay?: integer, callback?: Function, callbackDelay?: integer, prompt?: boolean, promptDelay?: integer) {
    super.showText(text, delay, callback, callbackDelay, prompt, promptDelay);

    if (text?.indexOf("\n") === -1) {
      this.starterSelectMessageBox.setSize(318, 28);
      this.message.setY(-22);
    } else {
      this.starterSelectMessageBox.setSize(318, 42);
      this.message.setY(-37);
    }

    this.starterSelectMessageBoxContainer.setVisible(!!text?.length);
  }

  processInput(button: Button): boolean {
    if (this.blockInput) {
      return false;
    }

    const ui = this.getUi();

    let success = false;
    let error = false;

    if (button === Button.SUBMIT) {
      if (this.tryStart(true)) {
        success = true;
      } else {
        error = true;
      }
    } else if (button === Button.CANCEL) {
      if (this.statsMode) {
        this.toggleStatsMode(false);
        success = true;
      } else if (this.starterCursors.length) {
        this.popStarter();
        success = true;
        this.updateInstructions();
      } else {
        this.blockInput = true;
        this.scene.clearPhaseQueue();
        this.scene.pushPhase(new TitlePhase(this.scene));
        this.scene.getCurrentPhase().end();
        success = true;
      }
    } else if (this.startCursorObj.visible) {
      switch (button) {
      case Button.ACTION:
        if (this.tryStart(true)) {
          success = true;
        } else {
          error = true;
        }
        break;
      case Button.UP:
        this.startCursorObj.setVisible(false);
        this.setGenMode(true);
        success = true;
        break;
      case Button.LEFT:
        this.startCursorObj.setVisible(false);
        this.setGenMode(false);
        this.setCursor(this.cursor + 8);
        success = true;
        break;
      case Button.RIGHT:
        this.startCursorObj.setVisible(false);
        this.setGenMode(false);
        success = true;
        break;
      }
    } else if (this.genMode) {
      switch (button) {
      case Button.UP:
        if (this.genCursor) {
          success = this.setCursor(this.genCursor - 1);
        }
        break;
      case Button.DOWN:
        if (this.genCursor < 2) {
          success = this.setCursor(this.genCursor + 1);
        } else {
          this.startCursorObj.setVisible(true);
          this.setGenMode(true);
          success = true;
        }
        break;
      case Button.LEFT:
        success = this.setGenMode(false);
        this.setCursor(this.cursor + 8);
        break;
      case Button.RIGHT:
        success = this.setGenMode(false);
        break;
      }
    } else {
      if (button === Button.ACTION) {
        if (!this.speciesStarterDexEntry?.caughtAttr) {
          error = true;
        } else if (this.starterCursors.length < 6) {
          const options = [
            {
              label: i18next.t("starterSelectUiHandler:addToParty"),
              handler: () => {
                ui.setMode(Mode.STARTER_SELECT);
                let isDupe = false;
                for (let s = 0; s < this.starterCursors.length; s++) {
                  if (this.starterGens[s] === this.getGenCursorWithScroll() && this.starterCursors[s] === this.cursor) {
                    isDupe = true;
                    break;
                  }
                }
                const species = this.genSpecies[this.getGenCursorWithScroll()][this.cursor];
                if (!isDupe && this.tryUpdateValue(this.scene.gameData.getSpeciesStarterValue(species.speciesId))) {
                  const cursorObj = this.starterCursorObjs[this.starterCursors.length];
                  cursorObj.setVisible(true);
                  cursorObj.setPosition(this.cursorObj.x, this.cursorObj.y);
                  const props = this.scene.gameData.getSpeciesDexAttrProps(species, this.dexAttrCursor);
                  this.starterIcons[this.starterCursors.length].setTexture(species.getIconAtlasKey(props.formIndex, props.shiny, props.variant));
                  this.starterIcons[this.starterCursors.length].setFrame(species.getIconId(props.female, props.formIndex, props.shiny, props.variant));
                  this.checkIconId(this.starterIcons[this.starterCursors.length], species, props.female, props.formIndex, props.shiny, props.variant);
                  this.starterGens.push(this.getGenCursorWithScroll());
                  this.starterCursors.push(this.cursor);
                  this.starterAttr.push(this.dexAttrCursor);
                  this.starterAbilityIndexes.push(this.abilityCursor);
                  this.starterNatures.push(this.natureCursor as unknown as Nature);
                  this.starterMovesets.push(this.starterMoveset.slice(0) as StarterMoveset);
                  if (this.speciesLoaded.get(species.speciesId)) {
                    getPokemonSpeciesForm(species.speciesId, props.formIndex).cry(this.scene);
                  }
                  if (this.starterCursors.length === 6 || this.value === this.getValueLimit()) {
                    this.tryStart();
                  }
                  this.updateInstructions();
                  ui.playSelect();
                } else {
                  ui.playError();
                }
                return true;
              },
              overrideSound: true
            },
            {
              label: i18next.t("starterSelectUiHandler:toggleIVs"),
              handler: () => {
                this.toggleStatsMode();
                ui.setMode(Mode.STARTER_SELECT);
                return true;
              }
            }
          ];
          if (this.speciesStarterMoves.length > 1) {
            const showSwapOptions = (moveset: StarterMoveset) => {
              ui.setMode(Mode.STARTER_SELECT).then(() => {
                ui.showText(i18next.t("starterSelectUiHandler:selectMoveSwapOut"), null, () => {
                  ui.setModeWithoutClear(Mode.OPTION_SELECT, {
                    options: moveset.map((m: Moves, i: number) => {
                      const option: OptionSelectItem = {
                        label: allMoves[m].name,
                        handler: () => {
                          ui.setMode(Mode.STARTER_SELECT).then(() => {
                            ui.showText(`${i18next.t("starterSelectUiHandler:selectMoveSwapWith")} ${allMoves[m].name}.`, null, () => {
                              ui.setModeWithoutClear(Mode.OPTION_SELECT, {
                                options: this.speciesStarterMoves.filter((sm: Moves) => sm !== m).map(sm => {
                                  // make an option for each available starter move
                                  const option = {
                                    label: allMoves[sm].name,
                                    handler: () => {
                                      this.switchMoveHandler(i, sm, m);
                                      showSwapOptions(this.starterMoveset);
                                      return true;
                                    }
                                  };
                                  return option;
                                }).concat({
                                  label: i18next.t("menu:cancel"),
                                  handler: () => {
                                    showSwapOptions(this.starterMoveset);
                                    return true;
                                  }
                                }),
                                maxOptions: 8,
                                yOffset: 19
                              });
                            });
                          });
                          return true;
                        }
                      };
                      return option;
                    }).concat({
                      label: i18next.t("menu:cancel"),
                      handler: () => {
                        this.clearText();
                        ui.setMode(Mode.STARTER_SELECT);
                        return true;
                      }
                    }),
                    maxOptions: 8,
                    yOffset: 19
                  });
                });
              });
            };
            options.push({
              label: i18next.t("starterSelectUiHandler:manageMoves"),
              handler: () => {
                showSwapOptions(this.starterMoveset);
                return true;
              }
            });
          }
          const starterData = this.scene.gameData.starterData[this.lastSpecies.speciesId];
          const candyCount = starterData.candyCount;
          const passiveAttr = starterData.passiveAttr;
          if (passiveAttr & PassiveAttr.UNLOCKED) {
            if (!(passiveAttr & PassiveAttr.ENABLED)) {
              options.push({
                label: i18next.t("starterSelectUiHandler:enablePassive"),
                handler: () => {
                  starterData.passiveAttr |= PassiveAttr.ENABLED;
                  ui.setMode(Mode.STARTER_SELECT);
                  this.setSpeciesDetails(this.lastSpecies, undefined, undefined, undefined, undefined, undefined, undefined);
                  return true;
                }
              });
            } else {
              options.push({
                label: i18next.t("starterSelectUiHandler:disablePassive"),
                handler: () => {
                  starterData.passiveAttr ^= PassiveAttr.ENABLED;
                  ui.setMode(Mode.STARTER_SELECT);
                  this.setSpeciesDetails(this.lastSpecies, undefined, undefined, undefined, undefined, undefined, undefined);
                  return true;
                }
              });
            }
          }
          const showUseCandies = () => {
            const options = [];
            if (!(passiveAttr & PassiveAttr.UNLOCKED)) {
              const passiveCost = getPassiveCandyCount(speciesStarters[this.lastSpecies.speciesId]);
              options.push({
                label: `x${passiveCost} ${i18next.t("starterSelectUiHandler:unlockPassive")} (${allAbilities[starterPassiveAbilities[this.lastSpecies.speciesId]].name})`,
                handler: () => {
                  if (candyCount >= passiveCost) {
                    starterData.passiveAttr |= PassiveAttr.UNLOCKED | PassiveAttr.ENABLED;
                    starterData.candyCount -= passiveCost;
                    this.pokemonCandyCountText.setText(`x${starterData.candyCount}`);
                    this.scene.gameData.saveSystem().then(success => {
                      if (!success) {
                        return this.scene.reset(true);
                      }
                    });
                    ui.setMode(Mode.STARTER_SELECT);
                    this.setSpeciesDetails(this.lastSpecies, undefined, undefined, undefined, undefined, undefined, undefined);
                    return true;
                  }
                  return false;
                },
                item: "candy",
                itemArgs: starterColors[this.lastSpecies.speciesId]
              });
            }
            const valueReduction = starterData.valueReduction;
            if (valueReduction < 2) {
              const reductionCost = getValueReductionCandyCounts(speciesStarters[this.lastSpecies.speciesId])[valueReduction];
              options.push({
                label: `x${reductionCost} ${i18next.t("starterSelectUiHandler:reduceCost")}`,
                handler: () => {
                  if (candyCount >= reductionCost) {
                    starterData.valueReduction++;
                    starterData.candyCount -= reductionCost;
                    this.pokemonCandyCountText.setText(`x${starterData.candyCount}`);
                    this.scene.gameData.saveSystem().then(success => {
                      if (!success) {
                        return this.scene.reset(true);
                      }
                    });
                    this.updateStarterValueLabel(this.cursor);
                    this.tryUpdateValue(0);
                    ui.setMode(Mode.STARTER_SELECT);
                    this.scene.playSound("buy");
                    return true;
                  }
                  return false;
                },
                item: "candy",
                itemArgs: starterColors[this.lastSpecies.speciesId]
              });
            }
            options.push({
              label: i18next.t("menu:cancel"),
              handler: () => {
                ui.setMode(Mode.STARTER_SELECT);
                return true;
              }
            });
            ui.setModeWithoutClear(Mode.OPTION_SELECT, {
              options: options,
              yOffset: 47
            });
          };
          if (!pokemonPrevolutions.hasOwnProperty(this.lastSpecies.speciesId)) {
            options.push({
              label: i18next.t("starterSelectUiHandler:useCandies"),
              handler: () => {
                ui.setMode(Mode.STARTER_SELECT).then(() => showUseCandies());
                return true;
              }
            });
          }
          options.push({
            label: i18next.t("menu:cancel"),
            handler: () => {
              ui.setMode(Mode.STARTER_SELECT);
              return true;
            }
          });
          ui.setModeWithoutClear(Mode.OPTION_SELECT, {
            options: options,
            yOffset: 47
          });
          success = true;
        }
      } else {
        const genStarters = this.starterSelectGenIconContainers[this.getGenCursorWithScroll()].getAll().length;
        const rows = Math.ceil(genStarters / 9);
        const row = Math.floor(this.cursor / 9);
        const props = this.scene.gameData.getSpeciesDexAttrProps(this.lastSpecies, this.dexAttrCursor);
        switch (button) {
        case Button.CYCLE_SHINY:
          if (this.canCycleShiny) {
            this.setSpeciesDetails(this.lastSpecies, !props.shiny, undefined, undefined, props.shiny ? 0 : undefined, undefined, undefined);
            if (this.dexAttrCursor & DexAttr.SHINY) {
              this.scene.playSound("sparkle");
            } else {
              success = true;
            }
          }
          break;
        case Button.CYCLE_FORM:
          if (this.canCycleForm) {
            const formCount = this.lastSpecies.forms.length;
            let newFormIndex = props.formIndex;
            do {
              newFormIndex = (newFormIndex + 1) % formCount;
              if (this.speciesStarterDexEntry.caughtAttr & this.scene.gameData.getFormAttr(newFormIndex)) {
                break;
              }
            } while (newFormIndex !== props.formIndex);
            this.setSpeciesDetails(this.lastSpecies, undefined, newFormIndex, undefined, undefined, undefined, undefined);
            success = true;
          }
          break;
        case Button.CYCLE_GENDER:
          if (this.canCycleGender) {
            this.setSpeciesDetails(this.lastSpecies, undefined, undefined, !props.female, undefined, undefined, undefined);
            success = true;
          }
          break;
        case Button.CYCLE_ABILITY:
          if (this.canCycleAbility) {
            const abilityCount = this.lastSpecies.getAbilityCount();
            const abilityAttr = this.scene.gameData.starterData[this.lastSpecies.speciesId].abilityAttr;
            let newAbilityIndex = this.abilityCursor;
            do {
              newAbilityIndex = (newAbilityIndex + 1) % abilityCount;
              if (!newAbilityIndex) {
                if (abilityAttr & AbilityAttr.ABILITY_1) {
                  break;
                }
              } else if (newAbilityIndex === 1) {
                if (abilityAttr & (this.lastSpecies.ability2 ? AbilityAttr.ABILITY_2 : AbilityAttr.ABILITY_HIDDEN)) {
                  break;
                }
              } else {
                if (abilityAttr & AbilityAttr.ABILITY_HIDDEN) {
                  break;
                }
              }
            } while (newAbilityIndex !== this.abilityCursor);
            this.setSpeciesDetails(this.lastSpecies, undefined, undefined, undefined, undefined, newAbilityIndex, undefined);
            success = true;
          }
          break;
        case Button.CYCLE_NATURE:
          if (this.canCycleNature) {
            const natures = this.scene.gameData.getNaturesForAttr(this.speciesStarterDexEntry.natureAttr);
            const natureIndex = natures.indexOf(this.natureCursor);
            const newNature = natures[natureIndex < natures.length - 1 ? natureIndex + 1 : 0];
            this.setSpeciesDetails(this.lastSpecies, undefined, undefined, undefined, undefined, undefined, newNature, undefined);
            success = true;
          }
          break;
        case Button.CYCLE_VARIANT:
          if (this.canCycleVariant) {
            let newVariant = props.variant;
            do {
              newVariant = (newVariant + 1) % 3;
              if (!newVariant) {
                if (this.speciesStarterDexEntry.caughtAttr & DexAttr.DEFAULT_VARIANT) {
                  break;
                }
              } else if (newVariant === 1) {
                if (this.speciesStarterDexEntry.caughtAttr & DexAttr.VARIANT_2) {
                  break;
                }
              } else {
                if (this.speciesStarterDexEntry.caughtAttr & DexAttr.VARIANT_3) {
                  break;
                }
              }
            } while (newVariant !== props.variant);
            this.setSpeciesDetails(this.lastSpecies, undefined, undefined, undefined, newVariant, undefined, undefined);
            success = true;
          }
          break;
        case Button.UP:
          if (row) {
            success = this.setCursor(this.cursor - 9);
          }
          break;
        case Button.DOWN:
          if (row < rows - 2 || (row < rows - 1 && this.cursor % 9 <= (genStarters - 1) % 9)) {
            success = this.setCursor(this.cursor + 9);
          }
          break;
        case Button.LEFT:
          if (this.cursor % 9) {
            success = this.setCursor(this.cursor - 1);
          } else {
            if (row >= Math.min(5, rows - 1)) {
              this.startCursorObj.setVisible(true);
            }
            success = this.setGenMode(true);
          }
          break;
        case Button.RIGHT:
          if (this.cursor % 9 < (row < rows - 1 ? 8 : (genStarters - 1) % 9)) {
            success = this.setCursor(this.cursor + 1);
          } else {
            if (row >= Math.min(5, rows - 1)) {
              this.startCursorObj.setVisible(true);
            }
            success = this.setGenMode(true);
          }
          break;
        }
      }
    }

    if (success) {
      ui.playSelect();
    } else if (error) {
      ui.playError();
    }

    return success || error;
  }

  switchMoveHandler(i: number, newMove: Moves, move: Moves) {
    const speciesId = this.lastSpecies.speciesId;
    const existingMoveIndex = this.starterMoveset.indexOf(newMove);
    this.starterMoveset[i] = newMove;
    if (existingMoveIndex > -1) {
      this.starterMoveset[existingMoveIndex] = move;
    }
    const props: DexAttrProps = this.scene.gameData.getSpeciesDexAttrProps(this.lastSpecies, this.dexAttrCursor);
    // species has different forms
    if (pokemonFormLevelMoves.hasOwnProperty(speciesId)) {
      // starterMoveData doesn't have base form moves or is using the single form format
      if (!this.scene.gameData.starterData[speciesId].moveset || Array.isArray(this.scene.gameData.starterData[speciesId].moveset)) {
        this.scene.gameData.starterData[speciesId].moveset = { [props.formIndex]: this.starterMoveset.slice(0) as StarterMoveset };
      }
      const starterMoveData = this.scene.gameData.starterData[speciesId].moveset;

      // starterMoveData doesn't have active form moves
      if (!starterMoveData.hasOwnProperty(props.formIndex)) {
        this.scene.gameData.starterData[speciesId].moveset[props.formIndex] = this.starterMoveset.slice(0) as StarterMoveset;
      }

      // does the species' starter move data have its form's starter moves and has it been updated
      if (starterMoveData.hasOwnProperty(props.formIndex)) {
        // active form move hasn't been updated
        if (starterMoveData[props.formIndex][existingMoveIndex] !== newMove) {
          this.scene.gameData.starterData[speciesId].moveset[props.formIndex] = this.starterMoveset.slice(0) as StarterMoveset;
        }
      }
    } else {
      this.scene.gameData.starterData[speciesId].moveset = this.starterMoveset.slice(0) as StarterMoveset;
    }
    this.setSpeciesDetails(this.lastSpecies, undefined, undefined, undefined, undefined, undefined, undefined, false);
  }

  updateInstructions(): void {
    const instructionLines = [ ];
    const cycleInstructionLines = [];
    if (this.speciesStarterDexEntry?.caughtAttr) {
      if (this.canCycleShiny) {
        cycleInstructionLines.push(i18next.t("starterSelectUiHandler:cycleShiny"));
      }
      if (this.canCycleForm) {
        cycleInstructionLines.push(i18next.t("starterSelectUiHandler:cycleForm"));
      }
      if (this.canCycleGender) {
        cycleInstructionLines.push(i18next.t("starterSelectUiHandler:cycleGender"));
      }
      if (this.canCycleAbility) {
        cycleInstructionLines.push(i18next.t("starterSelectUiHandler:cycleAbility"));
      }
      if (this.canCycleNature) {
        cycleInstructionLines.push(i18next.t("starterSelectUiHandler:cycleNature"));
      }
      if (this.canCycleVariant) {
        cycleInstructionLines.push(i18next.t("starterSelectUiHandler:cycleVariant"));
      }
    }

    if (cycleInstructionLines.length > 2) {
      cycleInstructionLines[0] += " | " + cycleInstructionLines.splice(1, 1);
      if (cycleInstructionLines.length > 2) {
        cycleInstructionLines[1] += " | " + cycleInstructionLines.splice(2, 1);
      }
      if (cycleInstructionLines.length > 2) {
        cycleInstructionLines[2] += " | " + cycleInstructionLines.splice(3, 1);
      }
    }

    for (const cil of cycleInstructionLines) {
      instructionLines.push(cil);
    }

    this.instructionsText.setText(instructionLines.join("\n"));
  }

  getValueLimit(): integer {
    switch (this.gameMode) {
    case GameModes.ENDLESS:
    case GameModes.SPLICED_ENDLESS:
      return 15;
    default:
      return 10;
    }
  }

  setCursor(cursor: integer): boolean {
    let changed = false;

    if (this.genMode) {
      changed = this.genCursor !== cursor;

      let genCursorWithScroll = this.getGenCursorWithScroll();

      if (!cursor && this.genScrollCursor) {
        this.genScrollCursor--;
        cursor++;
        this.updateGenOptions();
      } else if (cursor === 2 && this.genScrollCursor < gens.length - 3) {
        this.genScrollCursor++;
        cursor--;
        this.updateGenOptions();
      }

      if (genCursorWithScroll !== undefined) {
        this.starterSelectGenIconContainers[genCursorWithScroll].setVisible(false);
      }
      this.cursor = 0;
      this.genCursor = cursor;
      genCursorWithScroll = this.getGenCursorWithScroll();
      this.genCursorObj.setY(5 + 17 * this.genCursor);
      this.genCursorHighlightObj.setY(this.genCursorObj.y);
      this.starterSelectGenIconContainers[genCursorWithScroll].setVisible(true);

      for (let s = 0; s < this.starterCursorObjs.length; s++) {
        this.starterCursorObjs[s].setVisible(this.starterGens[s] === genCursorWithScroll);
      }
      for (let s = 0; s < this.pokerusCursorObjs.length; s++) {
        this.pokerusCursorObjs[s].setVisible(this.pokerusGens[s] === genCursorWithScroll);
      }

      const genLimit = this.genSpecies[genCursorWithScroll].length;
      for (let s = 0; s < 81; s++) {
        const speciesId = s < genLimit ? this.genSpecies[genCursorWithScroll][s].speciesId : 0 as Species;
        const slotVisible = !!speciesId;
        if (slotVisible) {
          this.updateStarterValueLabel(s);
        }
        this.starterValueLabels[s].setVisible(slotVisible);
        const speciesVariants = speciesId && this.scene.gameData.dexData[speciesId].caughtAttr & DexAttr.SHINY
          ? [ DexAttr.DEFAULT_VARIANT, DexAttr.VARIANT_2, DexAttr.VARIANT_3 ].filter(v => !!(this.scene.gameData.dexData[speciesId].caughtAttr & v))
          : [];
        for (let v = 0; v < 3; v++) {
          const hasVariant = speciesVariants.length > v;
          this.shinyIcons[s][v].setVisible(slotVisible && hasVariant);
          if (hasVariant) {
            this.shinyIcons[s][v].setTint(getVariantTint(speciesVariants[v] === DexAttr.DEFAULT_VARIANT ? 0 : speciesVariants[v] === DexAttr.VARIANT_2 ? 1 : 2));
          }
        }
        this.hiddenAbilityIcons[s].setVisible(slotVisible && !!this.scene.gameData.dexData[speciesId].caughtAttr && !!(this.scene.gameData.starterData[speciesId].abilityAttr & 4));
        this.classicWinIcons[s].setVisible(slotVisible && this.scene.gameData.starterData[speciesId].classicWinCount > 0);
      }
    } else {
      changed = super.setCursor(cursor);

      this.cursorObj.setPosition(150 + 18 * (cursor % 9), 10 + 18 * Math.floor(cursor / 9));

      this.setSpecies(this.genSpecies[this.getGenCursorWithScroll()][cursor]);

      this.updateInstructions();
    }

    return changed;
  }

  getGenCursorWithScroll(): integer {
    return this.genCursor !== undefined
      ? this.genCursor + this.genScrollCursor
      : undefined;
  }

  updateGenOptions(): void {
    let text = "";
    for (let g = this.genScrollCursor; g <= this.genScrollCursor + 2; g++) {
      let optionText = "";
      if (g === this.genScrollCursor && this.genScrollCursor) {
        optionText = "↑";
      } else if (g === this.genScrollCursor + 2 && this.genScrollCursor < gens.length - 3) {
        optionText = "↓";
      } else {
        optionText = i18next.t(`starterSelectUiHandler:gen${g + 1}`);
      }
      text += `${text ? "\n" : ""}${optionText}`;
    }
    this.genOptionsText.setText(text);
  }

  setGenMode(genMode: boolean): boolean {
    this.genCursorObj.setVisible(genMode && !this.startCursorObj.visible);
    this.cursorObj.setVisible(!genMode && !this.startCursorObj.visible);

    if (genMode !== this.genMode) {
      this.genMode = genMode;

      this.setCursor(genMode ? this.genCursor : this.cursor);
      if (genMode) {
        this.setSpecies(null);
      }

      return true;
    }

    return false;
  }

  setSpecies(species: PokemonSpecies) {
    this.speciesStarterDexEntry = species ? this.scene.gameData.dexData[species.speciesId] : null;
    this.dexAttrCursor = species ? this.scene.gameData.getSpeciesDefaultDexAttr(species, false, true) : 0n;
    this.abilityCursor = species ? this.scene.gameData.getStarterSpeciesDefaultAbilityIndex(species) : 0;
    this.natureCursor = species ? this.scene.gameData.getSpeciesDefaultNature(species) : 0;

    if (this.statsMode) {
      if (this.speciesStarterDexEntry?.caughtAttr) {
        this.statsContainer.setVisible(true);
        this.showStats();
      } else {
        this.statsContainer.setVisible(false);
        this.statsContainer.updateIvs(null);
      }
    }

    if (this.lastSpecies) {
      const dexAttr = this.scene.gameData.getSpeciesDefaultDexAttr(this.lastSpecies, false, true);
      const props = this.scene.gameData.getSpeciesDexAttrProps(this.lastSpecies, dexAttr);
      const lastSpeciesIcon = (this.starterSelectGenIconContainers[this.lastSpecies.generation - 1].getAt(this.genSpecies[this.lastSpecies.generation - 1].indexOf(this.lastSpecies)) as Phaser.GameObjects.Sprite);
      lastSpeciesIcon.setTexture(this.lastSpecies.getIconAtlasKey(props.formIndex, props.shiny, props.variant), this.lastSpecies.getIconId(props.female, props.formIndex, props.shiny, props.variant));
      this.checkIconId(lastSpeciesIcon, this.lastSpecies, props.female, props.formIndex, props.shiny, props.variant);
      this.iconAnimHandler.addOrUpdate(lastSpeciesIcon, PokemonIconAnimMode.NONE);
    }

    this.lastSpecies = species;

    if (species && (this.speciesStarterDexEntry?.seenAttr || this.speciesStarterDexEntry?.caughtAttr)) {
      this.pokemonNumberText.setText(Utils.padInt(species.speciesId, 4));
      this.pokemonNameText.setText(species.name);

      if (this.speciesStarterDexEntry?.caughtAttr) {
        const colorScheme = starterColors[species.speciesId];

        const luck = this.scene.gameData.getDexAttrLuck(this.speciesStarterDexEntry.caughtAttr);
        this.pokemonLuckText.setVisible(!!luck);
        this.pokemonLuckText.setText(luck.toString());
        this.pokemonLuckText.setTint(getVariantTint(Math.min(luck - 1, 2) as Variant));
        this.pokemonLuckLabelText.setVisible(this.pokemonLuckText.visible);

        //Growth translate
        let growthReadable = Utils.toReadableString(GrowthRate[species.growthRate]);
        const growthAux = growthReadable.replace(" ", "_");
        if(i18next.exists("growth:" + growthAux)){
          growthReadable = i18next.t("growth:"+ growthAux as any);
        }
        this.pokemonGrowthRateText.setText(growthReadable);

        this.pokemonGrowthRateText.setColor(getGrowthRateColor(species.growthRate));
        this.pokemonGrowthRateText.setShadowColor(getGrowthRateColor(species.growthRate, true));
        this.pokemonGrowthRateLabelText.setVisible(true);
        this.pokemonUncaughtText.setVisible(false);
        this.pokemonAbilityLabelText.setVisible(true);
        this.pokemonPassiveLabelText.setVisible(true);
        this.pokemonNatureLabelText.setVisible(true);
        this.pokemonCaughtCountText.setText(`${this.speciesStarterDexEntry.caughtCount}`);
        this.pokemonHatchedCountText.setText(`${this.speciesStarterDexEntry.hatchedCount}`);
        this.pokemonCaughtHatchedContainer.setVisible(true);
        if (pokemonPrevolutions.hasOwnProperty(species.speciesId)) {
          this.pokemonCaughtHatchedContainer.setY(16);
          [ this.pokemonCandyIcon, this.pokemonCandyOverlayIcon, this.pokemonCandyDarknessOverlay, this.pokemonCandyCountText ].map(c => c.setVisible(false));
        } else {
          this.pokemonCaughtHatchedContainer.setY(25);
          this.pokemonCandyIcon.setTint(argbFromRgba(Utils.rgbHexToRgba(colorScheme[0])));
          this.pokemonCandyIcon.setVisible(true);
          this.pokemonCandyOverlayIcon.setTint(argbFromRgba(Utils.rgbHexToRgba(colorScheme[1])));
          this.pokemonCandyOverlayIcon.setVisible(true);
          this.pokemonCandyDarknessOverlay.setVisible(true);
          this.pokemonCandyCountText.setText(`x${this.scene.gameData.starterData[species.speciesId].candyCount}`);
          this.pokemonCandyCountText.setVisible(true);
          this.pokemonFormText.setVisible(true);

          let currentFriendship = this.scene.gameData.starterData[this.lastSpecies.speciesId].friendship;
          if (!currentFriendship || currentFriendship === undefined) {
            currentFriendship = 0;
          }

          const friendshipCap = getStarterValueFriendshipCap(speciesStarters[this.lastSpecies.speciesId]);
          const candyCropY = 16 - (16 * (currentFriendship / friendshipCap));

          if (this.pokemonCandyDarknessOverlay.visible) {
            this.pokemonCandyDarknessOverlay.on("pointerover", () => (this.scene as BattleScene).ui.showTooltip(null, `${currentFriendship}/${friendshipCap}`, true));
            this.pokemonCandyDarknessOverlay.on("pointerout", () => (this.scene as BattleScene).ui.hideTooltip());
          }

          this.pokemonCandyDarknessOverlay.setCrop(0,0,16, candyCropY);
        }
        this.iconAnimHandler.addOrUpdate(this.starterSelectGenIconContainers[species.generation - 1].getAt(this.genSpecies[species.generation - 1].indexOf(species)) as Phaser.GameObjects.Sprite, PokemonIconAnimMode.PASSIVE);

        let starterIndex = -1;

        this.starterGens.every((g, i) => {
          const starterSpecies = this.genSpecies[g][this.starterCursors[i]];
          if (starterSpecies.speciesId === species.speciesId) {
            starterIndex = i;
            return false;
          }
          return true;
        });

        let props: DexAttrProps;

        if (starterIndex > -1) {
          props = this.scene.gameData.getSpeciesDexAttrProps(species, this.starterAttr[starterIndex]);
          this.setSpeciesDetails(species, props.shiny, props.formIndex, props.female, props.variant, this.starterAbilityIndexes[starterIndex], this.starterNatures[starterIndex]);
        } else {
          const defaultDexAttr = this.scene.gameData.getSpeciesDefaultDexAttr(species, false, true);
          const defaultAbilityIndex = this.scene.gameData.getStarterSpeciesDefaultAbilityIndex(species);
          const defaultNature = this.scene.gameData.getSpeciesDefaultNature(species);
          props = this.scene.gameData.getSpeciesDexAttrProps(species, defaultDexAttr);

          this.setSpeciesDetails(species, props.shiny, props.formIndex, props.female, props.variant, defaultAbilityIndex, defaultNature);
        }

        const speciesForm = getPokemonSpeciesForm(species.speciesId, props.formIndex);
        this.setTypeIcons(speciesForm.type1, speciesForm.type2);

        this.pokemonSprite.clearTint();
        if (this.pokerusCursors.find((cursor: integer, i: integer) => cursor === this.cursor && this.pokerusGens[i] === this.getGenCursorWithScroll())) {
          handleTutorial(this.scene, Tutorial.Pokerus);
        }
      } else {
        this.pokemonGrowthRateText.setText("");
        this.pokemonGrowthRateLabelText.setVisible(false);
        this.type1Icon.setVisible(false);
        this.type2Icon.setVisible(false);
        this.pokemonLuckLabelText.setVisible(false);
        this.pokemonLuckText.setVisible(false);
        this.pokemonUncaughtText.setVisible(true);
        this.pokemonAbilityLabelText.setVisible(false);
        this.pokemonPassiveLabelText.setVisible(false);
        this.pokemonNatureLabelText.setVisible(false);
        this.pokemonCaughtHatchedContainer.setVisible(false);
        this.pokemonCandyIcon.setVisible(false);
        this.pokemonCandyOverlayIcon.setVisible(false);
        this.pokemonCandyDarknessOverlay.setVisible(false);
        this.pokemonCandyCountText.setVisible(false);
        this.pokemonFormText.setVisible(false);

        const defaultDexAttr = this.scene.gameData.getSpeciesDefaultDexAttr(species, true, true);
        const defaultAbilityIndex = this.scene.gameData.getStarterSpeciesDefaultAbilityIndex(species);
        const defaultNature = this.scene.gameData.getSpeciesDefaultNature(species);
        const props = this.scene.gameData.getSpeciesDexAttrProps(species, defaultDexAttr);

        this.setSpeciesDetails(species, props.shiny, props.formIndex, props.female, props.variant, defaultAbilityIndex, defaultNature, true);
        this.pokemonSprite.setTint(0x808080);
      }
    } else {
      this.pokemonNumberText.setText(Utils.padInt(0, 4));
      this.pokemonNameText.setText(species ? "???" : "");
      this.pokemonGrowthRateText.setText("");
      this.pokemonGrowthRateLabelText.setVisible(false);
      this.type1Icon.setVisible(false);
      this.type2Icon.setVisible(false);
      this.pokemonLuckLabelText.setVisible(false);
      this.pokemonLuckText.setVisible(false);
      this.pokemonUncaughtText.setVisible(!!species);
      this.pokemonAbilityLabelText.setVisible(false);
      this.pokemonPassiveLabelText.setVisible(false);
      this.pokemonNatureLabelText.setVisible(false);
      this.pokemonCaughtHatchedContainer.setVisible(false);
      this.pokemonCandyIcon.setVisible(false);
      this.pokemonCandyOverlayIcon.setVisible(false);
      this.pokemonCandyDarknessOverlay.setVisible(false);
      this.pokemonCandyCountText.setVisible(false);
      this.pokemonFormText.setVisible(false);

      this.setSpeciesDetails(species, false, 0, false, 0, 0, 0);
      this.pokemonSprite.clearTint();
    }
  }

  setSpeciesDetails(species: PokemonSpecies, shiny: boolean, formIndex: integer, female: boolean, variant: Variant, abilityIndex: integer, natureIndex: integer, forSeen: boolean = false): void {
    const oldProps = species ? this.scene.gameData.getSpeciesDexAttrProps(species, this.dexAttrCursor) : null;
    const oldAbilityIndex = this.abilityCursor > -1 ? this.abilityCursor : this.scene.gameData.getStarterSpeciesDefaultAbilityIndex(species);
    const oldNatureIndex = this.natureCursor > -1 ? this.natureCursor : this.scene.gameData.getSpeciesDefaultNature(species);
    this.dexAttrCursor = 0n;
    this.abilityCursor = -1;
    this.natureCursor = -1;

    if (species?.forms?.find(f => f.formKey === "female")) {
      if (female !== undefined) {
        formIndex = female ? 1 : 0;
      } else if (formIndex !== undefined) {
        female = formIndex === 1;
      }
    }

    if (species) {
      this.dexAttrCursor |= (shiny !== undefined ? !shiny : !(shiny = oldProps.shiny)) ? DexAttr.NON_SHINY : DexAttr.SHINY;
      this.dexAttrCursor |= (female !== undefined ? !female : !(female = oldProps.female)) ? DexAttr.MALE : DexAttr.FEMALE;
      this.dexAttrCursor |= (variant !== undefined ? !variant : !(variant = oldProps.variant)) ? DexAttr.DEFAULT_VARIANT : variant === 1 ? DexAttr.VARIANT_2 : DexAttr.VARIANT_3;
      this.dexAttrCursor |= this.scene.gameData.getFormAttr(formIndex !== undefined ? formIndex : (formIndex = oldProps.formIndex));
      this.abilityCursor = abilityIndex !== undefined ? abilityIndex : (abilityIndex = oldAbilityIndex);
      this.natureCursor = natureIndex !== undefined ? natureIndex : (natureIndex = oldNatureIndex);
    }

    this.pokemonSprite.setVisible(false);

    if (this.assetLoadCancelled) {
      this.assetLoadCancelled.value = true;
      this.assetLoadCancelled = null;
    }

    this.starterMoveset = null;
    this.speciesStarterMoves = [];

    if (species) {
      const dexEntry = this.scene.gameData.dexData[species.speciesId];
      const abilityAttr = this.scene.gameData.starterData[species.speciesId].abilityAttr;
      if (!dexEntry.caughtAttr) {
        const props = this.scene.gameData.getSpeciesDexAttrProps(species, this.scene.gameData.getSpeciesDefaultDexAttr(species, forSeen, !forSeen));
        const defaultAbilityIndex = this.scene.gameData.getStarterSpeciesDefaultAbilityIndex(species);
        const defaultNature = this.scene.gameData.getSpeciesDefaultNature(species);
        if (shiny === undefined || shiny !== props.shiny) {
          shiny = props.shiny;
        }
        if (formIndex === undefined || formIndex !== props.formIndex) {
          formIndex = props.formIndex;
        }
        if (female === undefined || female !== props.female) {
          female = props.female;
        }
        if (variant === undefined || variant !== props.variant) {
          variant = props.variant;
        }
        if (abilityIndex === undefined || abilityIndex !== defaultAbilityIndex) {
          abilityIndex = defaultAbilityIndex;
        }
        if (natureIndex === undefined || natureIndex !== defaultNature) {
          natureIndex = defaultNature;
        }
      }

      this.shinyOverlay.setVisible(shiny);
      this.pokemonNumberText.setColor(this.getTextColor(shiny ? TextStyle.SUMMARY_GOLD : TextStyle.SUMMARY, false));
      this.pokemonNumberText.setShadowColor(this.getTextColor(shiny ? TextStyle.SUMMARY_GOLD : TextStyle.SUMMARY, true));

      if (forSeen ? this.speciesStarterDexEntry?.seenAttr : this.speciesStarterDexEntry?.caughtAttr) {
        let starterIndex = -1;

        this.starterGens.every((g, i) => {
          const starterSpecies = this.genSpecies[g][this.starterCursors[i]];
          if (starterSpecies.speciesId === species.speciesId) {
            starterIndex = i;
            return false;
          }
          return true;
        });

        if (starterIndex > -1) {
          this.starterAttr[starterIndex] = this.dexAttrCursor;
          this.starterAbilityIndexes[starterIndex] = this.abilityCursor;
          this.starterNatures[starterIndex] = this.natureCursor;
        }

        const assetLoadCancelled = new Utils.BooleanHolder(false);
        this.assetLoadCancelled = assetLoadCancelled;

        species.loadAssets(this.scene, female, formIndex, shiny, variant, true).then(() => {
          if (assetLoadCancelled.value) {
            return;
          }
          this.assetLoadCancelled = null;
          this.speciesLoaded.set(species.speciesId, true);
          this.pokemonSprite.play(species.getSpriteKey(female, formIndex, shiny, variant));
          this.pokemonSprite.setPipelineData("shiny", shiny);
          this.pokemonSprite.setPipelineData("variant", variant);
          this.pokemonSprite.setPipelineData("spriteKey", species.getSpriteKey(female, formIndex, shiny, variant));
          this.pokemonSprite.setVisible(!this.statsMode);
        });

        (this.starterSelectGenIconContainers[this.getGenCursorWithScroll()].getAt(this.cursor) as Phaser.GameObjects.Sprite)
          .setTexture(species.getIconAtlasKey(formIndex, shiny, variant), species.getIconId(female, formIndex, shiny, variant));
        this.checkIconId((this.starterSelectGenIconContainers[this.getGenCursorWithScroll()].getAt(this.cursor) as Phaser.GameObjects.Sprite), species, female, formIndex, shiny, variant);
        this.canCycleShiny = !!(dexEntry.caughtAttr & DexAttr.NON_SHINY && dexEntry.caughtAttr & DexAttr.SHINY);
        this.canCycleGender = !!(dexEntry.caughtAttr & DexAttr.MALE && dexEntry.caughtAttr & DexAttr.FEMALE);
        this.canCycleAbility = [ abilityAttr & AbilityAttr.ABILITY_1, (abilityAttr & AbilityAttr.ABILITY_2) && species.ability2, abilityAttr & AbilityAttr.ABILITY_HIDDEN ].filter(a => a).length > 1;
        this.canCycleForm = species.forms.filter(f => !f.formKey || !pokemonFormChanges[species.speciesId]?.find(fc => fc.formKey))
          .map((_, f) => dexEntry.caughtAttr & this.scene.gameData.getFormAttr(f)).filter(f => f).length > 1;
        this.canCycleNature = this.scene.gameData.getNaturesForAttr(dexEntry.natureAttr).length > 1;
        this.canCycleVariant = shiny && [ dexEntry.caughtAttr & DexAttr.DEFAULT_VARIANT, dexEntry.caughtAttr & DexAttr.VARIANT_2, dexEntry.caughtAttr & DexAttr.VARIANT_3].filter(v => v).length > 1;
      }

      if (dexEntry.caughtAttr && species.malePercent !== null) {
        const gender = !female ? Gender.MALE : Gender.FEMALE;
        this.pokemonGenderText.setText(getGenderSymbol(gender));
        this.pokemonGenderText.setColor(getGenderColor(gender));
        this.pokemonGenderText.setShadowColor(getGenderColor(gender, true));
      } else {
        this.pokemonGenderText.setText("");
      }

      if (dexEntry.caughtAttr) {
        const ability = this.lastSpecies.getAbility(abilityIndex);
        this.pokemonAbilityText.setText(allAbilities[ability].name);

        const isHidden = abilityIndex === (this.lastSpecies.ability2 ? 2 : 1);
        this.pokemonAbilityText.setColor(this.getTextColor(!isHidden ? TextStyle.SUMMARY_ALT : TextStyle.SUMMARY_GOLD));
        this.pokemonAbilityText.setShadowColor(this.getTextColor(!isHidden ? TextStyle.SUMMARY_ALT : TextStyle.SUMMARY_GOLD, true));

        const passiveAttr = this.scene.gameData.starterData[species.speciesId].passiveAttr;
        this.pokemonPassiveText.setText(passiveAttr & PassiveAttr.UNLOCKED ? passiveAttr & PassiveAttr.ENABLED ? allAbilities[starterPassiveAbilities[this.lastSpecies.speciesId]].name : i18next.t("starterSelectUiHandler:disabled") : i18next.t("starterSelectUiHandler:locked"));
        this.pokemonPassiveText.setColor(this.getTextColor(passiveAttr === (PassiveAttr.UNLOCKED | PassiveAttr.ENABLED) ? TextStyle.SUMMARY_ALT : TextStyle.SUMMARY_GRAY));
        this.pokemonPassiveText.setShadowColor(this.getTextColor(passiveAttr === (PassiveAttr.UNLOCKED | PassiveAttr.ENABLED) ? TextStyle.SUMMARY_ALT : TextStyle.SUMMARY_GRAY, true));

        this.pokemonNatureText.setText(getNatureName(natureIndex as unknown as Nature, true, true, false, this.scene.uiTheme));

        let levelMoves: LevelMoves;
        if (pokemonFormLevelMoves.hasOwnProperty(species.speciesId) && pokemonFormLevelMoves[species.speciesId].hasOwnProperty(formIndex)) {
          levelMoves = pokemonFormLevelMoves[species.speciesId][formIndex];
        } else {
          levelMoves = pokemonSpeciesLevelMoves[species.speciesId];
        }
        this.speciesStarterMoves.push(...levelMoves.filter(lm => lm[0] <= 5).map(lm => lm[1]));
        if (speciesEggMoves.hasOwnProperty(species.speciesId)) {
          for (let em = 0; em < 4; em++) {
            if (this.scene.gameData.starterData[species.speciesId].eggMoves & Math.pow(2, em)) {
              this.speciesStarterMoves.push(speciesEggMoves[species.speciesId][em]);
            }
          }
        }

        const speciesMoveData = this.scene.gameData.starterData[species.speciesId].moveset;
        const moveData: StarterMoveset = speciesMoveData
          ? Array.isArray(speciesMoveData)
            ? speciesMoveData as StarterMoveset
            : (speciesMoveData as StarterFormMoveData)[formIndex]
          : null;
        const availableStarterMoves = this.speciesStarterMoves.concat(speciesEggMoves.hasOwnProperty(species.speciesId) ? speciesEggMoves[species.speciesId].filter((_, em: integer) => this.scene.gameData.starterData[species.speciesId].eggMoves & Math.pow(2, em)) : []);
        this.starterMoveset = (moveData || (this.speciesStarterMoves.slice(0, 4) as StarterMoveset)).filter(m => availableStarterMoves.find(sm => sm === m)) as StarterMoveset;
        // Consolidate move data if it contains an incompatible move
        if (this.starterMoveset.length < 4 && this.starterMoveset.length < availableStarterMoves.length) {
          this.starterMoveset.push(...availableStarterMoves.filter(sm => this.starterMoveset.indexOf(sm) === -1).slice(0, 4 - this.starterMoveset.length));
        }
        
        // Remove duplicate moves
        this.starterMoveset = this.starterMoveset.filter(
          (move, i) => {
            return this.starterMoveset.indexOf(move) === i;
          }) as StarterMoveset;        

        const speciesForm = getPokemonSpeciesForm(species.speciesId, formIndex);

        const formText = species?.forms[formIndex]?.formKey.split("-");
        for (let i = 0; i < formText?.length; i++) {
          formText[i] = formText[i].charAt(0).toUpperCase() + formText[i].substring(1);
        }

        this.pokemonFormText.setText(formText?.join(" "));

        this.setTypeIcons(speciesForm.type1, speciesForm.type2);
      } else {
        this.pokemonAbilityText.setText("");
        this.pokemonPassiveText.setText("");
        this.pokemonNatureText.setText("");
        this.setTypeIcons(null, null);
      }
    } else {
      this.shinyOverlay.setVisible(false);
      this.pokemonNumberText.setColor(this.getTextColor(TextStyle.SUMMARY));
      this.pokemonNumberText.setShadowColor(this.getTextColor(TextStyle.SUMMARY, true));
      this.pokemonGenderText.setText("");
      this.pokemonAbilityText.setText("");
      this.pokemonPassiveText.setText("");
      this.pokemonNatureText.setText("");
      this.setTypeIcons(null, null);
    }

    if (!this.starterMoveset) {
      this.starterMoveset = this.speciesStarterMoves.slice(0, 4) as StarterMoveset;
    }

    for (let m = 0; m < 4; m++) {
      const move = m < this.starterMoveset.length ? allMoves[this.starterMoveset[m]] : null;
      this.pokemonMoveBgs[m].setFrame(Type[move ? move.type : Type.UNKNOWN].toString().toLowerCase());
      this.pokemonMoveLabels[m].setText(move ? move.name : "-");
      this.pokemonMoveContainers[m].setVisible(!!move);
    }

    const hasEggMoves = species && speciesEggMoves.hasOwnProperty(species.speciesId);

    for (let em = 0; em < 4; em++) {
      const eggMove = hasEggMoves ? allMoves[speciesEggMoves[species.speciesId][em]] : null;
      const eggMoveUnlocked = eggMove && this.scene.gameData.starterData[species.speciesId].eggMoves & Math.pow(2, em);
      this.pokemonEggMoveBgs[em].setFrame(Type[eggMove ? eggMove.type : Type.UNKNOWN].toString().toLowerCase());
      this.pokemonEggMoveLabels[em].setText(eggMove && eggMoveUnlocked ? eggMove.name : "???");
    }

    this.pokemonEggMovesContainer.setVisible(this.speciesStarterDexEntry?.caughtAttr && hasEggMoves);

    this.pokemonAdditionalMoveCountLabel.setText(`(+${Math.max(this.speciesStarterMoves.length - 4, 0)})`);
    this.pokemonAdditionalMoveCountLabel.setVisible(this.speciesStarterMoves.length > 4);

    this.updateInstructions();
  }

  setTypeIcons(type1: Type, type2: Type): void {
    if (type1 !== null) {
      this.type1Icon.setVisible(true);
      this.type1Icon.setFrame(Type[type1].toLowerCase());
    } else {
      this.type1Icon.setVisible(false);
    }
    if (type2 !== null) {
      this.type2Icon.setVisible(true);
      this.type2Icon.setFrame(Type[type2].toLowerCase());
    } else {
      this.type2Icon.setVisible(false);
    }
  }

  popStarter(): void {
    this.starterGens.pop();
    this.starterCursors.pop();
    this.starterAttr.pop();
    this.starterAbilityIndexes.pop();
    this.starterNatures.pop();
    this.starterMovesets.pop();
    this.starterCursorObjs[this.starterCursors.length].setVisible(false);
    this.starterIcons[this.starterCursors.length].setTexture("pokemon_icons_0");
    this.starterIcons[this.starterCursors.length].setFrame("unknown");
    this.tryUpdateValue();
  }

  updateStarterValueLabel(cursor: integer): void {
    const speciesId = this.genSpecies[this.getGenCursorWithScroll()][cursor].speciesId;
    const baseStarterValue = speciesStarters[speciesId];
    const starterValue = this.scene.gameData.getSpeciesStarterValue(speciesId);
    let valueStr = starterValue.toString();
    if (valueStr.startsWith("0.")) {
      valueStr = valueStr.slice(1);
    }
    this.starterValueLabels[cursor].setText(valueStr);
    let textStyle: TextStyle;
    switch (baseStarterValue - starterValue) {
    case 0:
      textStyle = TextStyle.WINDOW;
      break;
    case 1:
    case 0.5:
      textStyle = TextStyle.SUMMARY_BLUE;
      break;
    default:
      textStyle = TextStyle.SUMMARY_GOLD;
      break;
    }
    this.starterValueLabels[cursor].setColor(this.getTextColor(textStyle));
    this.starterValueLabels[cursor].setShadowColor(this.getTextColor(textStyle, true));
  }

  tryUpdateValue(add?: integer): boolean {
    const value = this.starterGens.reduce((total: integer, gen: integer, i: integer) => total += this.scene.gameData.getSpeciesStarterValue(this.genSpecies[gen][this.starterCursors[i]].speciesId), 0);
    const newValue = value + (add || 0);
    const valueLimit = this.getValueLimit();
    const overLimit = newValue > valueLimit;
    let newValueStr = newValue.toString();
    if (newValueStr.startsWith("0.")) {
      newValueStr = newValueStr.slice(1);
    }
    this.valueLimitLabel.setText(`${newValueStr}/${valueLimit}`);
    this.valueLimitLabel.setColor(this.getTextColor(!overLimit ? TextStyle.TOOLTIP_CONTENT : TextStyle.SUMMARY_PINK));
    this.valueLimitLabel.setShadowColor(this.getTextColor(!overLimit ? TextStyle.TOOLTIP_CONTENT : TextStyle.SUMMARY_PINK, true));
    if (overLimit) {
      this.scene.time.delayedCall(Utils.fixedInt(500), () => this.tryUpdateValue());
      return false;
    }
    for (let g = 0; g < this.genSpecies.length; g++) {
      for (let s = 0; s < this.genSpecies[g].length; s++) {
        (this.starterSelectGenIconContainers[g].getAt(s) as Phaser.GameObjects.Sprite).setAlpha((newValue + this.scene.gameData.getSpeciesStarterValue(this.genSpecies[g][s].speciesId)) > valueLimit ? 0.375 : 1);
      }
    }
    this.value = newValue;
    return true;
  }

  tryStart(manualTrigger: boolean = false): boolean {
    if (!this.starterGens.length) {
      return false;
    }

    const ui = this.getUi();

    const cancel = () => {
      ui.setMode(Mode.STARTER_SELECT);
      if (!manualTrigger) {
        this.popStarter();
      }
      this.clearText();
    };

    ui.showText(i18next.t("starterSelectUiHandler:confirmStartTeam"), null, () => {
      ui.setModeWithoutClear(Mode.CONFIRM, () => {
        const startRun = (gameMode: GameModes) => {
          this.scene.gameMode = gameModes[gameMode];
          this.scene.money = this.scene.gameMode.getStartingMoney();
          ui.setMode(Mode.STARTER_SELECT);
          const thisObj = this;
          const originalStarterSelectCallback = this.starterSelectCallback;
          this.starterSelectCallback = null;
          originalStarterSelectCallback(new Array(this.starterGens.length).fill(0).map(function (_, i) {
            const starterSpecies = thisObj.genSpecies[thisObj.starterGens[i]][thisObj.starterCursors[i]];
            return {
              species: starterSpecies,
              dexAttr: thisObj.starterAttr[i],
              abilityIndex: thisObj.starterAbilityIndexes[i],
              passive: !(thisObj.scene.gameData.starterData[starterSpecies.speciesId].passiveAttr ^ (PassiveAttr.ENABLED | PassiveAttr.UNLOCKED)),
              nature: thisObj.starterNatures[i] as Nature,
              moveset: thisObj.starterMovesets[i],
              pokerus: !![ 0, 1, 2 ].filter(n => thisObj.pokerusGens[n] === starterSpecies.generation - 1 && thisObj.pokerusCursors[n] === thisObj.genSpecies[starterSpecies.generation - 1].indexOf(starterSpecies)).length
            };
          }));
        };
        startRun(this.gameMode);
      }, cancel, null, null, 19);
    });

    return true;
  }

  toggleStatsMode(on?: boolean): void {
    if (on === undefined) {
      on = !this.statsMode;
    }
    if (on) {
      this.showStats();
      this.statsMode = true;
      this.pokemonSprite.setVisible(false);
    } else {
      this.statsMode = false;
      this.statsContainer.setVisible(false);
      this.pokemonSprite.setVisible(!!this.speciesStarterDexEntry?.caughtAttr);
      this.statsContainer.updateIvs(null);
    }
  }

  showStats(): void {
    if (!this.speciesStarterDexEntry) {
      return;
    }

    this.statsContainer.setVisible(true);

    this.statsContainer.updateIvs(this.speciesStarterDexEntry.ivs);
  }

  clearText() {
    this.starterSelectMessageBoxContainer.setVisible(false);
    super.clearText();
  }

  clear(): void {
    super.clear();
    this.cursor = -1;
    this.starterSelectContainer.setVisible(false);
    this.blockInput = false;

    while (this.starterCursors.length) {
      this.popStarter();
    }

    if (this.statsMode) {
      this.toggleStatsMode(false);
    }
  }

  checkIconId(icon: Phaser.GameObjects.Sprite, species: PokemonSpecies, female, formIndex, shiny, variant) {
    if (icon.frame.name !== species.getIconId(female, formIndex, shiny, variant)) {
      console.log(`${species.name}'s variant icon does not exist. Replacing with default.`);
      icon.setTexture(species.getIconAtlasKey(formIndex, false, variant));
      icon.setFrame(species.getIconId(female, formIndex, false, variant));
    }
  }
}<|MERGE_RESOLUTION|>--- conflicted
+++ resolved
@@ -55,14 +55,8 @@
     instructionTextSize: "42px",
   },
   "de":{
-<<<<<<< HEAD
-    starterInfoTextSize: '53px',
-    instructionTextSize: '35px',
-    starterInfoXPos: 35,
-=======
     starterInfoTextSize: "56px",
     instructionTextSize: "35px",
->>>>>>> bac6c229
   },
   "es":{
     starterInfoTextSize: "56px",
@@ -76,16 +70,10 @@
     starterInfoTextSize: "56px",
     instructionTextSize: "38px",
   },
-<<<<<<< HEAD
   "pt_BR":{
     starterInfoTextSize: '47px',
     instructionTextSize: '38px',
     starterInfoXPos: 33,
-=======
-  "fr":{
-    starterInfoTextSize: "54px",
-    instructionTextSize: "42px",
->>>>>>> bac6c229
   },
   "zh":{
     starterInfoTextSize: "40px",
