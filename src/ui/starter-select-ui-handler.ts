--- conflicted
+++ resolved
@@ -416,30 +416,10 @@
     /** Scaled canvas width */
     const sWidth = globalScene.scaledCanvas.width;
 
-<<<<<<< HEAD
-    this.starterSelectContainer = globalScene.add.container(0, -globalScene.scaledCanvas.height);
-    this.starterSelectContainer.setVisible(false);
-    ui.add(this.starterSelectContainer);
-
-    const bgColor = globalScene.add.rectangle(
-      0,
-      0,
-      globalScene.scaledCanvas.width,
-      globalScene.scaledCanvas.height,
-      0x006860,
-    );
-    bgColor.setOrigin(0, 0);
-    this.starterSelectContainer.add(bgColor);
-
-    const starterSelectBg = globalScene.add.image(0, 0, "starter_select_bg");
-    starterSelectBg.setOrigin(0, 0);
-    this.starterSelectContainer.add(starterSelectBg);
-=======
     this.starterSelectContainer = globalScene.add.container(0, -sHeight).setVisible(false);
     ui.add(this.starterSelectContainer);
 
     const bgColor = globalScene.add.rectangle(0, 0, sWidth, sHeight, 0x006860).setOrigin(0);
->>>>>>> ce64bad9
 
     const starterSelectBg = globalScene.add.image(0, 0, "starter_select_bg").setOrigin(0);
     this.shinyOverlay = globalScene.add.image(6, 6, "summary_overlay_shiny").setOrigin(0).setVisible(false);
@@ -1054,13 +1034,7 @@
 
     this.filterInstructionsContainer = globalScene.add.container(50, 5).setVisible(true);
 
-<<<<<<< HEAD
-    this.starterSelectMessageBoxContainer = globalScene.add.container(0, globalScene.scaledCanvas.height);
-    this.starterSelectMessageBoxContainer.setVisible(false);
-    this.starterSelectContainer.add(this.starterSelectMessageBoxContainer);
-=======
     this.starterSelectMessageBoxContainer = globalScene.add.container(0, sHeight).setVisible(false);
->>>>>>> ce64bad9
 
     this.starterSelectMessageBox = addWindow(1, -1, 318, 28).setOrigin(0, 1);
     this.starterSelectMessageBoxContainer.add(this.starterSelectMessageBox);
@@ -1079,7 +1053,7 @@
     this.moveInfoOverlay = new MoveInfoOverlay({
       top: true,
       x: 1,
-      y: globalScene.scaledCanvas.height - MoveInfoOverlay.getHeight() - 29,
+      y: globalScene.scaledCanvas.height / 6 - MoveInfoOverlay.getHeight() - 29,
     });
 
     this.starterSelectContainer.add([
