--- conflicted
+++ resolved
@@ -251,11 +251,7 @@
     this.pokemonGenderText.setOrigin(0, 0);
     this.starterSelectContainer.add(this.pokemonGenderText);
 
-<<<<<<< HEAD
-    this.pokemonUncaughtText = addTextObject(this.scene, 6, 127, i18next.t('starterSelectUiHandler:uncaught'), TextStyle.SUMMARY_ALT, { fontSize: '56px' });
-=======
     this.pokemonUncaughtText = addTextObject(this.scene, 6, 127, i18next.t("starterSelectUiHandler:uncaught"), TextStyle.SUMMARY_ALT, { fontSize: '56px' });
->>>>>>> 44c0d29c
     this.pokemonUncaughtText.setOrigin(0, 0);
     this.starterSelectContainer.add(this.pokemonUncaughtText);
 
