--- conflicted
+++ resolved
@@ -16,19 +16,12 @@
 import { LevelMoves, pokemonFormLevelMoves, pokemonSpeciesLevelMoves } from "../data/pokemon-level-moves";
 import PokemonSpecies, { allSpecies, getPokemonSpecies, getPokemonSpeciesForm, getStarterValueFriendshipCap, speciesStarters, starterPassiveAbilities } from "../data/pokemon-species";
 import { Type } from "../data/type";
-<<<<<<< HEAD
-import { Moves } from "../data/enums/moves";
-import { speciesEggMoves } from "../data/egg-moves";
-import { EggLapsePhase, TitlePhase } from "../phases";
-import { argbFromRgba } from "@material/material-color-utilities";
-=======
 import { Button } from "../enums/buttons";
 import { GameModes, gameModes } from "../game-mode";
-import { TitlePhase } from "../phases";
+import { EggLapsePhase, TitlePhase } from "../phases";
 import { AbilityAttr, DexAttr, DexAttrProps, DexEntry, Passive as PassiveAttr, StarterFormMoveData, StarterMoveset } from "../system/game-data";
 import { Tutorial, handleTutorial } from "../tutorial";
 import * as Utils from "../utils";
->>>>>>> 1c56efc8
 import { OptionSelectItem } from "./abstact-option-select-ui-handler";
 import MessageUiHandler from "./message-ui-handler";
 import PokemonIconAnimHandler, { PokemonIconAnimMode } from "./pokemon-icon-anim-handler";
