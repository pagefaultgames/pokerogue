--- conflicted
+++ resolved
@@ -19,15 +19,9 @@
 import PokemonSpecies, { allSpecies, getPokemonSpecies, getPokemonSpeciesForm, getStarterValueFriendshipCap, speciesStarters, starterPassiveAbilities } from "../data/pokemon-species";
 import { Type } from "../data/type";
 import { Button } from "../enums/buttons";
-<<<<<<< HEAD
 import { GameModes, gameModes } from "../game-mode";
-import { TitlePhase } from "../phases";
+import { SelectChallengePhase, TitlePhase } from "../phases";
 import { AbilityAttr, DexAttr, DexAttrProps, DexEntry, StarterFormMoveData, StarterMoveset, StarterAttributes, StarterPreferences, StarterPrefs } from "../system/game-data";
-=======
-import { GameModes } from "../game-mode";
-import { SelectChallengePhase, TitlePhase } from "../phases";
-import { AbilityAttr, DexAttr, DexAttrProps, DexEntry, StarterFormMoveData, StarterMoveset } from "../system/game-data";
->>>>>>> a4cb75aa
 import { Passive as PassiveAttr } from "#app/data/enums/passive";
 import { Tutorial, handleTutorial } from "../tutorial";
 import * as Utils from "../utils";
