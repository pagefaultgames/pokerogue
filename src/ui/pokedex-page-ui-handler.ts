import type { SpeciesFormEvolution } from "#app/data/balance/pokemon-evolutions";
import { pokemonEvolutions, pokemonPrevolutions, pokemonStarters } from "#app/data/balance/pokemon-evolutions";
import type { Variant } from "#app/data/variant";
import { getVariantTint, getVariantIcon } from "#app/data/variant";
import { argbFromRgba } from "@material/material-color-utilities";
import i18next from "i18next";
import { starterColors } from "#app/battle-scene";
import { allAbilities } from "#app/data/ability";
import { speciesEggMoves } from "#app/data/balance/egg-moves";
import { GrowthRate, getGrowthRateColor } from "#app/data/exp";
import { Gender, getGenderColor, getGenderSymbol } from "#app/data/gender";
import { allMoves } from "#app/data/move";
import { getNatureName } from "#app/data/nature";
import type { SpeciesFormChange } from "#app/data/pokemon-forms";
import { pokemonFormChanges } from "#app/data/pokemon-forms";
import type { LevelMoves } from "#app/data/balance/pokemon-level-moves";
import { pokemonFormLevelMoves, pokemonSpeciesLevelMoves } from "#app/data/balance/pokemon-level-moves";
import type PokemonSpecies from "#app/data/pokemon-species";
import { allSpecies, getPokemonSpeciesForm } from "#app/data/pokemon-species";
import { getStarterValueFriendshipCap, speciesStarterCosts } from "#app/data/balance/starters";
import { starterPassiveAbilities } from "#app/data/balance/passives";
import { Type } from "#enums/type";
import { GameModes } from "#app/game-mode";
import type { DexEntry, StarterAttributes  } from "#app/system/game-data";
import { AbilityAttr, DexAttr  } from "#app/system/game-data";
import type { OptionSelectItem } from "#app/ui/abstact-option-select-ui-handler";
import MessageUiHandler from "#app/ui/message-ui-handler";
import { StatsContainer } from "#app/ui/stats-container";
import { TextStyle, addTextObject, getTextStyleOptions } from "#app/ui/text";
import { Mode } from "#app/ui/ui";
import { addWindow } from "#app/ui/ui-theme";
import { Egg } from "#app/data/egg";
import Overrides from "#app/overrides";
import { SettingKeyboard } from "#app/system/settings/settings-keyboard";
import { Passive as PassiveAttr } from "#enums/passive";
import * as Challenge from "#app/data/challenge";
import MoveInfoOverlay from "#app/ui/move-info-overlay";
import PokedexInfoOverlay from "#app/ui/pokedex-info-overlay";
import { getEggTierForSpecies } from "#app/data/egg";
import { Device } from "#enums/devices";
import type { Moves } from "#enums/moves";
import { Species } from "#enums/species";
import { Button } from "#enums/buttons";
import { EggSourceType } from "#enums/egg-source-types";
import { getPassiveCandyCount, getValueReductionCandyCounts, getSameSpeciesEggCandyCounts } from "#app/data/balance/starters";
import { BooleanHolder, getLocalizedSpriteKey, isNullOrUndefined, NumberHolder, padInt, rgbHexToRgba, toReadableString } from "#app/utils";
import type { Nature } from "#enums/nature";
import BgmBar from "./bgm-bar";
import * as Utils from "../utils";
import { speciesTmMoves } from "#app/data/balance/tms";
import type { BiomeTierTod } from "#app/data/balance/biomes";
import { BiomePoolTier, catchableSpecies } from "#app/data/balance/biomes";
import { Biome } from "#app/enums/biome";
import { TimeOfDay } from "#app/enums/time-of-day";
import type { Abilities } from "#app/enums/abilities";
import { BaseStatsOverlay } from "#app/ui/base-stats-overlay";
import { globalScene } from "#app/global-scene";


interface LanguageSetting {
  starterInfoTextSize: string,
  instructionTextSize: string,
  starterInfoXPos?: number,
  starterInfoYOffset?: number
}

const languageSettings: { [key: string]: LanguageSetting } = {
  "en":{
    starterInfoTextSize: "56px",
    instructionTextSize: "38px",
  },
  "de":{
    starterInfoTextSize: "48px",
    instructionTextSize: "35px",
    starterInfoXPos: 33,
  },
  "es-ES":{
    starterInfoTextSize: "56px",
    instructionTextSize: "35px",
  },
  "fr":{
    starterInfoTextSize: "54px",
    instructionTextSize: "38px",
  },
  "it":{
    starterInfoTextSize: "56px",
    instructionTextSize: "38px",
  },
  "pt_BR":{
    starterInfoTextSize: "47px",
    instructionTextSize: "38px",
    starterInfoXPos: 33,
  },
  "zh":{
    starterInfoTextSize: "47px",
    instructionTextSize: "38px",
    starterInfoYOffset: 1,
    starterInfoXPos: 24,
  },
  "pt":{
    starterInfoTextSize: "48px",
    instructionTextSize: "42px",
    starterInfoXPos: 33,
  },
  "ko":{
    starterInfoTextSize: "52px",
    instructionTextSize: "38px",
  },
  "ja":{
    starterInfoTextSize: "51px",
    instructionTextSize: "38px",
  },
  "ca-ES":{
    starterInfoTextSize: "56px",
    instructionTextSize: "38px",
  },
};

const valueReductionMax = 2;

// Position of UI elements
const speciesContainerX = 109;

interface SpeciesDetails {
  shiny?: boolean,
  formIndex?: number
  female?: boolean,
  variant?: number,
}

enum MenuOptions {
  BASE_STATS,
  ABILITIES,
  LEVEL_MOVES,
  EGG_MOVES,
  TM_MOVES,
  BIOMES,
  NATURES,
  TOGGLE_IVS,
  EVOLUTIONS
}


export default class PokedexPageUiHandler extends MessageUiHandler {
  private starterSelectContainer: Phaser.GameObjects.Container;
  private shinyOverlay: Phaser.GameObjects.Image;
  private pokemonNumberText: Phaser.GameObjects.Text;
  private pokemonSprite: Phaser.GameObjects.Sprite;
  private pokemonNameText: Phaser.GameObjects.Text;
  private pokemonGrowthRateLabelText: Phaser.GameObjects.Text;
  private pokemonGrowthRateText: Phaser.GameObjects.Text;
  private type1Icon: Phaser.GameObjects.Sprite;
  private type2Icon: Phaser.GameObjects.Sprite;
  private pokemonLuckLabelText: Phaser.GameObjects.Text;
  private pokemonLuckText: Phaser.GameObjects.Text;
  private pokemonGenderText: Phaser.GameObjects.Text;
  private pokemonUncaughtText: Phaser.GameObjects.Text;
  private pokemonCandyContainer: Phaser.GameObjects.Container;
  private pokemonCandyIcon: Phaser.GameObjects.Sprite;
  private pokemonCandyDarknessOverlay: Phaser.GameObjects.Sprite;
  private pokemonCandyOverlayIcon: Phaser.GameObjects.Sprite;
  private pokemonCandyCountText: Phaser.GameObjects.Text;
  private pokemonCaughtHatchedContainer: Phaser.GameObjects.Container;
  private pokemonCaughtCountText: Phaser.GameObjects.Text;
  private pokemonFormText: Phaser.GameObjects.Text;
  private pokemonHatchedIcon : Phaser.GameObjects.Sprite;
  private pokemonHatchedCountText: Phaser.GameObjects.Text;
  private pokemonShinyIcon: Phaser.GameObjects.Sprite;

  private activeTooltip: "ABILITY" | "PASSIVE" | "CANDY" | undefined;
  private instructionsContainer: Phaser.GameObjects.Container;
  private filterInstructionsContainer: Phaser.GameObjects.Container;
  private shinyIconElement: Phaser.GameObjects.Sprite;
  private formIconElement: Phaser.GameObjects.Sprite;
  private genderIconElement: Phaser.GameObjects.Sprite;
  private variantIconElement: Phaser.GameObjects.Sprite;
  private shinyLabel: Phaser.GameObjects.Text;
  private formLabel: Phaser.GameObjects.Text;
  private genderLabel: Phaser.GameObjects.Text;
  private variantLabel: Phaser.GameObjects.Text;
  private candyUpgradeIconElement: Phaser.GameObjects.Sprite;
  private candyUpgradeLabel: Phaser.GameObjects.Text;
  private showBackSpriteIconElement: Phaser.GameObjects.Sprite;
  private showBackSpriteLabel: Phaser.GameObjects.Text;

  private starterSelectMessageBox: Phaser.GameObjects.NineSlice;
  private starterSelectMessageBoxContainer: Phaser.GameObjects.Container;
  private statsContainer: StatsContainer;
  private moveInfoOverlay: MoveInfoOverlay;
  private infoOverlay: PokedexInfoOverlay;
  private baseStatsOverlay: BaseStatsOverlay;

  private statsMode: boolean;

  private allSpecies: PokemonSpecies[] = [];
  private species: PokemonSpecies;
  private starterId: number;
  private formIndex: number;
  private speciesLoaded: Map<Species, boolean> = new Map<Species, boolean>();
  private levelMoves: LevelMoves;
  private eggMoves: Moves[] = [];
  private hasEggMoves: boolean[] = [];
  private tmMoves: Moves[] = [];
  private ability1: Abilities;
  private ability2: Abilities | undefined;
  private abilityHidden: Abilities | undefined;
  private passive: Abilities;
  private hasPassive: boolean;
  private hasAbilities: number[];
  private biomes: BiomeTierTod[];
  private preBiomes: BiomeTierTod[];
  private baseStats: number[];
  private baseTotal: number;
  private evolutions: SpeciesFormEvolution[];
  private battleForms: SpeciesFormChange[];
  private prevolutions: SpeciesFormEvolution[];

  private speciesStarterDexEntry: DexEntry | null;
  private canCycleShiny: boolean;
  private canCycleForm: boolean;
  private canCycleGender: boolean;

  private assetLoadCancelled: BooleanHolder | null;
  public cursorObj: Phaser.GameObjects.Image;

  // variables to keep track of the dynamically rendered list of instruction prompts for starter select
  private instructionRowX = 0;
  private instructionRowY = 0;
  private instructionRowTextOffset = 9;
  private filterInstructionRowX = 0;
  private filterInstructionRowY = 0;

  private starterAttributes: StarterAttributes;
  private savedStarterAttributes: StarterAttributes;

  protected blockInput: boolean = false;
  protected blockInputOverlay: boolean = false;

  private showBackSprite: boolean = false;

  // Menu
  private menuContainer: Phaser.GameObjects.Container;
  private menuBg: Phaser.GameObjects.NineSlice;
  protected optionSelectText: Phaser.GameObjects.Text;
  public bgmBar: BgmBar;
  private menuOptions: MenuOptions[];
  protected scale: number = 0.1666666667;
  private menuDescriptions: string[];

  constructor() {
    super(Mode.POKEDEX_PAGE);
  }

  setup() {
    const ui = this.getUi();
    const currentLanguage = i18next.resolvedLanguage ?? "en";
    const langSettingKey = Object.keys(languageSettings).find(lang => currentLanguage.includes(lang)) ?? "en";
    const textSettings = languageSettings[langSettingKey];

    this.starterSelectContainer = globalScene.add.container(0, -globalScene.game.canvas.height / 6);
    this.starterSelectContainer.setVisible(false);
    ui.add(this.starterSelectContainer);

    const bgColor = globalScene.add.rectangle(0, 0, globalScene.game.canvas.width / 6, globalScene.game.canvas.height / 6, 0x006860);
    bgColor.setOrigin(0, 0);
    this.starterSelectContainer.add(bgColor);

    const starterSelectBg = globalScene.add.image(0, 0, "pokedex_summary_bg");
    starterSelectBg.setOrigin(0, 0);
    this.starterSelectContainer.add(starterSelectBg);

    this.shinyOverlay = globalScene.add.image(6, 6, "summary_overlay_shiny");
    this.shinyOverlay.setOrigin(0, 0);
    this.shinyOverlay.setVisible(false);
    this.starterSelectContainer.add(this.shinyOverlay);

    this.pokemonNumberText = addTextObject(17, 1, "0000", TextStyle.SUMMARY);
    this.pokemonNumberText.setOrigin(0, 0);
    this.starterSelectContainer.add(this.pokemonNumberText);

    this.pokemonNameText = addTextObject(6, 112, "", TextStyle.SUMMARY);
    this.pokemonNameText.setOrigin(0, 0);
    this.starterSelectContainer.add(this.pokemonNameText);

    this.pokemonGrowthRateLabelText = addTextObject(8, 106, i18next.t("pokedexUiHandler:growthRate"), TextStyle.SUMMARY_ALT, { fontSize: "36px" });
    this.pokemonGrowthRateLabelText.setOrigin(0, 0);
    this.pokemonGrowthRateLabelText.setVisible(false);
    this.starterSelectContainer.add(this.pokemonGrowthRateLabelText);

    this.pokemonGrowthRateText = addTextObject(34, 106, "", TextStyle.SUMMARY_PINK, { fontSize: "36px" });
    this.pokemonGrowthRateText.setOrigin(0, 0);
    this.starterSelectContainer.add(this.pokemonGrowthRateText);

    this.pokemonGenderText = addTextObject(96, 112, "", TextStyle.SUMMARY_ALT);
    this.pokemonGenderText.setOrigin(0, 0);
    this.starterSelectContainer.add(this.pokemonGenderText);

    this.pokemonUncaughtText = addTextObject(6, 127, i18next.t("pokedexUiHandler:uncaught"), TextStyle.WINDOW, { fontSize: "56px" });
    this.pokemonUncaughtText.setOrigin(0, 0);
    this.starterSelectContainer.add(this.pokemonUncaughtText);

    const starterBoxContainer = globalScene.add.container(speciesContainerX + 6, 9); //115

    for (const species of allSpecies) {
      if (!speciesStarterCosts.hasOwnProperty(species.speciesId) || !species.isObtainable()) {
        continue;
      }

      this.speciesLoaded.set(species.speciesId, false);
      this.allSpecies.push(species);
    }

    this.starterSelectContainer.add(starterBoxContainer);

    this.pokemonSprite = globalScene.add.sprite(53, 63, "pkmn__sub");
    this.pokemonSprite.setPipeline(globalScene.spritePipeline, { tone: [ 0.0, 0.0, 0.0, 0.0 ], ignoreTimeTint: true });
    this.starterSelectContainer.add(this.pokemonSprite);

    this.type1Icon = globalScene.add.sprite(8, 98, getLocalizedSpriteKey("types"));
    this.type1Icon.setScale(0.5);
    this.type1Icon.setOrigin(0, 0);
    this.starterSelectContainer.add(this.type1Icon);

    this.type2Icon = globalScene.add.sprite(26, 98, getLocalizedSpriteKey("types"));
    this.type2Icon.setScale(0.5);
    this.type2Icon.setOrigin(0, 0);
    this.starterSelectContainer.add(this.type2Icon);

    this.pokemonLuckLabelText = addTextObject(8, 89, i18next.t("common:luckIndicator"), TextStyle.WINDOW_ALT, { fontSize: "56px" });
    this.pokemonLuckLabelText.setOrigin(0, 0);
    this.starterSelectContainer.add(this.pokemonLuckLabelText);

    this.pokemonLuckText = addTextObject(8 + this.pokemonLuckLabelText.displayWidth + 2, 89, "0", TextStyle.WINDOW, { fontSize: "56px" });
    this.pokemonLuckText.setOrigin(0, 0);
    this.starterSelectContainer.add(this.pokemonLuckText);

    // Candy icon and count
    this.pokemonCandyContainer = globalScene.add.container(4.5, 18);

    this.pokemonCandyIcon = globalScene.add.sprite(0, 0, "candy");
    this.pokemonCandyIcon.setScale(0.5);
    this.pokemonCandyIcon.setOrigin(0, 0);
    this.pokemonCandyContainer.add(this.pokemonCandyIcon);

    this.pokemonCandyOverlayIcon = globalScene.add.sprite(0, 0, "candy_overlay");
    this.pokemonCandyOverlayIcon.setScale(0.5);
    this.pokemonCandyOverlayIcon.setOrigin(0, 0);
    this.pokemonCandyContainer.add(this.pokemonCandyOverlayIcon);

    this.pokemonCandyDarknessOverlay = globalScene.add.sprite(0, 0, "candy");
    this.pokemonCandyDarknessOverlay.setScale(0.5);
    this.pokemonCandyDarknessOverlay.setOrigin(0, 0);
    this.pokemonCandyDarknessOverlay.setTint(0x000000);
    this.pokemonCandyDarknessOverlay.setAlpha(0.50);
    this.pokemonCandyContainer.add(this.pokemonCandyDarknessOverlay);

    this.pokemonCandyCountText = addTextObject(9.5, 0, "x0", TextStyle.WINDOW_ALT, { fontSize: "56px" });
    this.pokemonCandyCountText.setOrigin(0, 0);
    this.pokemonCandyContainer.add(this.pokemonCandyCountText);

    this.pokemonCandyContainer.setInteractive(new Phaser.Geom.Rectangle(0, 0, 30, 20), Phaser.Geom.Rectangle.Contains);
    this.starterSelectContainer.add(this.pokemonCandyContainer);

    this.pokemonFormText = addTextObject(6, 42, "Form", TextStyle.WINDOW_ALT, { fontSize: "42px" });
    this.pokemonFormText.setOrigin(0, 0);
    this.starterSelectContainer.add(this.pokemonFormText);

    this.pokemonCaughtHatchedContainer = globalScene.add.container(2, 25);
    this.pokemonCaughtHatchedContainer.setScale(0.5);
    this.starterSelectContainer.add(this.pokemonCaughtHatchedContainer);

    const pokemonCaughtIcon = globalScene.add.sprite(1, 0, "items", "pb");
    pokemonCaughtIcon.setOrigin(0, 0);
    pokemonCaughtIcon.setScale(0.75);
    this.pokemonCaughtHatchedContainer.add(pokemonCaughtIcon);

    this.pokemonCaughtCountText = addTextObject(24, 4, "0", TextStyle.SUMMARY_ALT);
    this.pokemonCaughtCountText.setOrigin(0, 0);
    this.pokemonCaughtHatchedContainer.add(this.pokemonCaughtCountText);

    this.pokemonHatchedIcon = globalScene.add.sprite(1, 14, "egg_icons");
    this.pokemonHatchedIcon.setOrigin(0.15, 0.2);
    this.pokemonHatchedIcon.setScale(0.8);
    this.pokemonCaughtHatchedContainer.add(this.pokemonHatchedIcon);

    this.pokemonShinyIcon = globalScene.add.sprite(14, 76, "shiny_icons");
    this.pokemonShinyIcon.setOrigin(0.15, 0.2);
    this.pokemonShinyIcon.setScale(1);
    this.pokemonCaughtHatchedContainer.add(this.pokemonShinyIcon);

    this.pokemonHatchedCountText = addTextObject(24, 19, "0", TextStyle.SUMMARY_ALT);
    this.pokemonHatchedCountText.setOrigin(0, 0);
    this.pokemonCaughtHatchedContainer.add(this.pokemonHatchedCountText);

    // The font size should be set per language
    const instructionTextSize = textSettings.instructionTextSize;

    this.instructionsContainer = globalScene.add.container(4, 128);
    this.instructionsContainer.setVisible(true);
    this.starterSelectContainer.add(this.instructionsContainer);

    this.candyUpgradeIconElement = new Phaser.GameObjects.Sprite(globalScene, this.instructionRowX, this.instructionRowY, "keyboard", "C.png");
    this.candyUpgradeIconElement.setName("sprite-candyUpgrade-icon-element");
    this.candyUpgradeIconElement.setScale(0.675);
    this.candyUpgradeIconElement.setOrigin(0.0, 0.0);
    this.candyUpgradeLabel = addTextObject(this.instructionRowX + this.instructionRowTextOffset, this.instructionRowY, i18next.t("pokedexUiHandler:candyUpgrade"), TextStyle.PARTY, { fontSize: instructionTextSize });
    this.candyUpgradeLabel.setName("text-candyUpgrade-label");

    // instruction rows that will be pushed into the container dynamically based on need
    // creating new sprites since they will be added to the scene later
    this.shinyIconElement = new Phaser.GameObjects.Sprite(globalScene, this.instructionRowX, this.instructionRowY, "keyboard", "R.png");
    this.shinyIconElement.setName("sprite-shiny-icon-element");
    this.shinyIconElement.setScale(0.675);
    this.shinyIconElement.setOrigin(0.0, 0.0);
    this.shinyLabel = addTextObject(this.instructionRowX + this.instructionRowTextOffset, this.instructionRowY, i18next.t("pokedexUiHandler:cycleShiny"), TextStyle.PARTY, { fontSize: instructionTextSize });
    this.shinyLabel.setName("text-shiny-label");

    this.formIconElement = new Phaser.GameObjects.Sprite(globalScene, this.instructionRowX, this.instructionRowY, "keyboard", "F.png");
    this.formIconElement.setName("sprite-form-icon-element");
    this.formIconElement.setScale(0.675);
    this.formIconElement.setOrigin(0.0, 0.0);
    this.formLabel = addTextObject(this.instructionRowX + this.instructionRowTextOffset, this.instructionRowY, i18next.t("pokedexUiHandler:cycleForm"), TextStyle.PARTY, { fontSize: instructionTextSize });
    this.formLabel.setName("text-form-label");

    this.genderIconElement = new Phaser.GameObjects.Sprite(globalScene, this.instructionRowX, this.instructionRowY, "keyboard", "G.png");
    this.genderIconElement.setName("sprite-gender-icon-element");
    this.genderIconElement.setScale(0.675);
    this.genderIconElement.setOrigin(0.0, 0.0);
    this.genderLabel = addTextObject(this.instructionRowX + this.instructionRowTextOffset, this.instructionRowY, i18next.t("pokedexUiHandler:cycleGender"), TextStyle.PARTY, { fontSize: instructionTextSize });
    this.genderLabel.setName("text-gender-label");

    this.variantIconElement = new Phaser.GameObjects.Sprite(globalScene, this.instructionRowX, this.instructionRowY, "keyboard", "V.png");
    this.variantIconElement.setName("sprite-variant-icon-element");
    this.variantIconElement.setScale(0.675);
    this.variantIconElement.setOrigin(0.0, 0.0);
    this.variantLabel = addTextObject(this.instructionRowX + this.instructionRowTextOffset, this.instructionRowY, i18next.t("pokedexUiHandler:cycleVariant"), TextStyle.PARTY, { fontSize: instructionTextSize });
    this.variantLabel.setName("text-variant-label");

    this.showBackSpriteIconElement = new Phaser.GameObjects.Sprite(globalScene, 50, 7, "keyboard", "E.png");
    this.showBackSpriteIconElement.setName("show-backSprite-icon-element");
    this.showBackSpriteIconElement.setScale(0.675);
    this.showBackSpriteIconElement.setOrigin(0.0, 0.0);
    this.showBackSpriteLabel = addTextObject(60, 7, i18next.t("pokedexUiHandler:showBackSprite"), TextStyle.PARTY, { fontSize: instructionTextSize });
    this.showBackSpriteLabel.setName("show-backSprite-label");
    this.starterSelectContainer.add(this.showBackSpriteIconElement);
    this.starterSelectContainer.add(this.showBackSpriteLabel);

    this.hideInstructions();

    this.filterInstructionsContainer = globalScene.add.container(50, 5);
    this.filterInstructionsContainer.setVisible(true);
    this.starterSelectContainer.add(this.filterInstructionsContainer);

    this.starterSelectMessageBoxContainer = globalScene.add.container(0, globalScene.game.canvas.height / 6);
    this.starterSelectMessageBoxContainer.setVisible(false);
    this.starterSelectContainer.add(this.starterSelectMessageBoxContainer);

    this.starterSelectMessageBox = addWindow(1, -1, 318, 28);
    this.starterSelectMessageBox.setOrigin(0, 1);
    this.starterSelectMessageBoxContainer.add(this.starterSelectMessageBox);

    this.message = addTextObject(8, 8, "", TextStyle.WINDOW, { maxLines: 2 });
    this.message.setOrigin(0, 0);
    this.starterSelectMessageBoxContainer.add(this.message);

    // arrow icon for the message box
    this.initPromptSprite(this.starterSelectMessageBoxContainer);

    this.statsContainer = new StatsContainer(6, 16);

    globalScene.add.existing(this.statsContainer);

    this.statsContainer.setVisible(false);

    this.starterSelectContainer.add(this.statsContainer);


    // Adding menu container
    this.menuContainer = globalScene.add.container(-130, 0);
    this.menuContainer.setName("menu");
    this.menuContainer.setInteractive(new Phaser.Geom.Rectangle(0, 0, globalScene.game.canvas.width / 6, globalScene.game.canvas.height / 6), Phaser.Geom.Rectangle.Contains);

    this.bgmBar = new BgmBar();
    this.bgmBar.setup();
    ui.bgmBar = this.bgmBar;
    this.menuContainer.add(this.bgmBar);
    this.menuContainer.setVisible(false);

    this.menuOptions = Utils.getEnumKeys(MenuOptions).map(m => parseInt(MenuOptions[m]) as MenuOptions);

    this.optionSelectText = addTextObject(0, 0, this.menuOptions.map(o => `${i18next.t(`pokedexUiHandler:${MenuOptions[o]}`)}`).join("\n"), TextStyle.WINDOW, { maxLines: this.menuOptions.length });
    this.optionSelectText.setLineSpacing(12);

    this.menuDescriptions = [
      i18next.t("pokedexUiHandler:showBaseStats"),
      i18next.t("pokedexUiHandler:showAbilities"),
      i18next.t("pokedexUiHandler:showLevelMoves"),
      i18next.t("pokedexUiHandler:showEggMoves"),
      i18next.t("pokedexUiHandler:showTmMoves"),
      i18next.t("pokedexUiHandler:showBiomes"),
      i18next.t("pokedexUiHandler:showNatures"),
      i18next.t("pokedexUiHandler:toggleIVs"),
      i18next.t("pokedexUiHandler:showEvolutions")
    ];

    this.scale = getTextStyleOptions(TextStyle.WINDOW, globalScene.uiTheme).scale;
    this.menuBg = addWindow(
      (globalScene.game.canvas.width / 6 - 83),
      0,
      this.optionSelectText.displayWidth + 19 + 24 * this.scale,
      (globalScene.game.canvas.height / 6) - 2
    );
    this.menuBg.setOrigin(0, 0);

    this.optionSelectText.setPositionRelative(this.menuBg, 10 + 24 * this.scale, 6);

    this.menuContainer.add(this.menuBg);

    this.menuContainer.add(this.optionSelectText);

    ui.add(this.menuContainer);

    this.starterSelectContainer.add(this.menuContainer);


    // adding base stats
    this.baseStatsOverlay = new BaseStatsOverlay({ x: 317, y: 0, width:133 });
    this.menuContainer.add(this.baseStatsOverlay);
    this.menuContainer.bringToTop(this.baseStatsOverlay);

    // add the info overlay last to be the top most ui element and prevent the IVs from overlaying this
    const overlayScale = 1;
    this.moveInfoOverlay = new MoveInfoOverlay({
      scale: overlayScale,
      top: true,
      x: 1,
      y: globalScene.game.canvas.height / 6 - MoveInfoOverlay.getHeight(overlayScale) - 29,
    });
    this.starterSelectContainer.add(this.moveInfoOverlay);

    this.infoOverlay = new PokedexInfoOverlay({
      scale: overlayScale,
      x: 1,
      y: globalScene.game.canvas.height / 6 - PokedexInfoOverlay.getHeight(overlayScale) - 29,
    });
    this.starterSelectContainer.add(this.infoOverlay);

    // Filter bar sits above everything, except the message box
    this.starterSelectContainer.bringToTop(this.starterSelectMessageBoxContainer);
  }

  show(args: any[]): boolean {

    if (args.length >= 1 && args[0] === "refresh") {
      return false;
    } else {
      this.species = args[0];
      this.formIndex = args[1] ?? 0;
      this.savedStarterAttributes = args[2] ?? { shiny:false, female:true, variant:0, form:0 };
      this.starterSetup();
    }

    this.moveInfoOverlay.clear(); // clear this when removing a menu; the cancel button doesn't seem to trigger this automatically on controllers
    this.infoOverlay.clear();

    super.show(args);

    this.starterSelectContainer.setVisible(true);
    this.getUi().bringToTop(this.starterSelectContainer);

    this.starterAttributes = this.initStarterPrefs();

    this.menuOptions = Utils.getEnumKeys(MenuOptions).map(m => parseInt(MenuOptions[m]) as MenuOptions);

    this.menuContainer.setVisible(true);

    this.speciesStarterDexEntry = this.species ? globalScene.gameData.dexData[this.species.speciesId] : null;
    this.setSpecies();
    this.updateInstructions();

    this.setCursor(0);

    return true;

  }

  starterSetup(): void {

    this.evolutions = [];
    this.prevolutions = [];
    this.battleForms = [];

    const species = this.species;
    const formIndex = this.formIndex ?? 0;

    this.starterId = this.getStarterSpeciesId(this.species.speciesId);

    const allEvolutions = pokemonEvolutions.hasOwnProperty(species.speciesId) ? pokemonEvolutions[species.speciesId] : [];

    if (species.forms.length > 0) {
      const form = species.forms[formIndex];

      // If this form has a specific set of moves, we get them.
      this.levelMoves = (formIndex > 0 && pokemonFormLevelMoves.hasOwnProperty(formIndex)) ? pokemonFormLevelMoves[species.speciesId][formIndex] : pokemonSpeciesLevelMoves[species.speciesId];
      this.ability1 = form.ability1;
      this.ability2 = (form.ability2 === form.ability1) ? undefined : form.ability2;
      this.abilityHidden = (form.abilityHidden === form.ability1) ? undefined : form.abilityHidden;

      this.evolutions = allEvolutions.filter(e => (e.preFormKey === form.formKey || e.preFormKey === null));
      this.baseStats = form.baseStats;
      this.baseTotal = form.baseTotal;

    } else {
      this.levelMoves = pokemonSpeciesLevelMoves[species.speciesId];
      this.ability1 = species.ability1;
      this.ability2 = (species.ability2 === species.ability1) ? undefined : species.ability2;
      this.abilityHidden = (species.abilityHidden === species.ability1) ? undefined : species.abilityHidden;

      this.evolutions = allEvolutions;
      this.baseStats = species.baseStats;
      this.baseTotal = species.baseTotal;
    }

    this.eggMoves = speciesEggMoves[this.starterId] ?? [];
    this.hasEggMoves = Array.from({ length: 4 }, (_, em) => (globalScene.gameData.starterData[this.starterId].eggMoves & (1 << em)) !== 0);

    const formKey = this.species?.forms.length > 0 ? this.species.forms[this.formIndex].formKey : "";
    this.tmMoves = speciesTmMoves[species.speciesId]?.filter(m => Array.isArray(m) ? (m[0] === formKey ? true : false ) : true)
      .map(m => Array.isArray(m) ? m[1] : m).sort((a, b) => allMoves[a].name > allMoves[b].name ? 1 : -1) ?? [];

    const passiveId = starterPassiveAbilities.hasOwnProperty(species.speciesId) ? species.speciesId :
      starterPassiveAbilities.hasOwnProperty(this.starterId) ? this.starterId : pokemonPrevolutions[this.starterId];
    const passives = starterPassiveAbilities[passiveId];
    this.passive = (this.formIndex in passives) ? passives[formIndex] : passives[0];

    const starterData = globalScene.gameData.starterData[this.starterId];
    const abilityAttr = starterData.abilityAttr;
    this.hasPassive = starterData.passiveAttr > 0;

    const hasAbility1 = abilityAttr & AbilityAttr.ABILITY_1;
    const hasAbility2 = abilityAttr & AbilityAttr.ABILITY_2;
    const hasHiddenAbility = abilityAttr & AbilityAttr.ABILITY_HIDDEN;

    this.hasAbilities = [
      hasAbility1,
      hasAbility2,
      hasHiddenAbility
    ];

    const allBiomes = catchableSpecies[species.speciesId] ?? [];
    this.preBiomes = this.sanitizeBiomes(
      (catchableSpecies[this.starterId] ?? [])
        .filter(b => !allBiomes.some(bm => (b.biome === bm.biome && b.tier === bm.tier)) && !(b.biome === Biome.TOWN)),
      this.starterId);
    this.biomes = this.sanitizeBiomes(allBiomes, species.speciesId);

    const allFormChanges = pokemonFormChanges.hasOwnProperty(species.speciesId) ? pokemonFormChanges[species.speciesId] : [];
    this.battleForms = allFormChanges.filter(f => (f.preFormKey === this.species.forms[this.formIndex].formKey));

    const preSpecies = pokemonPrevolutions.hasOwnProperty(this.species.speciesId) ? allSpecies.find(sp => sp.speciesId === pokemonPrevolutions[this.species.speciesId]) : null;
    if (preSpecies) {
      const preEvolutions = pokemonEvolutions.hasOwnProperty(preSpecies.speciesId) ? pokemonEvolutions[preSpecies.speciesId] : [];
      this.prevolutions = preEvolutions.filter(
        e => e.speciesId === species.speciesId && (
          (
            (e.evoFormKey === "" || e.evoFormKey === null) &&
            (
              // This takes care of Cosplay Pikachu (Pichu is not shown)
              (preSpecies.forms.some(form => form.formKey === species.forms[formIndex]?.formKey)) ||
              // This takes care of Gholdengo
              (preSpecies.forms.length > 0 && species.forms.length === 0) ||
              // This takes care of everything else
              (preSpecies.forms.length === 0 && (species.forms.length === 0 || species.forms[formIndex]?.formKey === ""))
            )
          )
          // This takes care of Burmy, Shellos etc
          || e.evoFormKey === species.forms[formIndex]?.formKey
        )
      );
    }
  }

  // Function to ensure that forms appear in the appropriate biome and tod
  sanitizeBiomes(biomes: BiomeTierTod[], speciesId: number): BiomeTierTod[] {

    if (speciesId === Species.BURMY || speciesId === Species.WORMADAM) {
      return biomes.filter(b => {
        const formIndex = (() => {
          switch (b.biome) {
            case Biome.BEACH:
              return 1;
            case Biome.SLUM:
              return 2;
            default:
              return 0;
          }
        })();
        return this.formIndex === formIndex;
      });

    } else if (speciesId === Species.ROTOM) {
      return biomes.filter(b => {
        const formIndex = (() => {
          switch (b.biome) {
            case Biome.VOLCANO:
              return 1;
            case Biome.SEA:
              return 2;
            case Biome.ICE_CAVE:
              return 3;
            case Biome.MOUNTAIN:
              return 4;
            case Biome.TALL_GRASS:
              return 5;
            default:
              return 0;
          }
        })();
        return this.formIndex === formIndex;
      });

    } else if (speciesId === Species.LYCANROC) {
      return biomes.filter(b => {
        const formIndex = (() => {
          switch (b.tod[0]) {
            case TimeOfDay.DAY:
            case TimeOfDay.DAWN:
              return 0;
            case TimeOfDay.DUSK:
              return 2;
            case TimeOfDay.NIGHT:
              return 1;
            default:
              return 0;
          }
        })();
        return this.formIndex === formIndex;
      });
    }

    return biomes;
  }

  isCaught(otherSpeciesDexEntry?: DexEntry): bigint {
    if (globalScene.dexForDevs) {
      return 255n;
    }

    const dexEntry = otherSpeciesDexEntry ? otherSpeciesDexEntry : this.speciesStarterDexEntry;

    return dexEntry?.caughtAttr ?? 0n;
  }
  /**
   * Check whether a given form is caught for a given species.
   * All forms that can be reached through a form change during battle are considered caught and show up in the dex as such.
   *
   * @param otherSpecies The species to check; defaults to current species
   * @param otherFormIndex The form index of the form to check; defaults to current form
   * @returns StarterAttributes for the species
   */
  isFormCaught(otherSpecies?: PokemonSpecies, otherFormIndex?: number | undefined): boolean {

    if (globalScene.dexForDevs) {
      return true;
    }
    const species = otherSpecies ? otherSpecies : this.species;
    const formIndex = otherFormIndex !== undefined ? otherFormIndex : this.formIndex;
    const dexEntry = globalScene.gameData.dexData[species.speciesId];

    const isFormCaught = dexEntry ?
      (dexEntry.caughtAttr & globalScene.gameData.getFormAttr(formIndex ?? 0)) > 0n
      : false;
    return isFormCaught;
  }

  /**
   * Get the starter attributes for the given PokemonSpecies, after sanitizing them.
   * If somehow a preference is set for a form, variant, gender, ability or nature
   * that wasn't actually unlocked or is invalid it will be cleared here
   *
   * @param species The species to get Starter Preferences for
   * @returns StarterAttributes for the species
   */
  initStarterPrefs(): StarterAttributes {
    const starterAttributes : StarterAttributes | null = this.species ? { ...this.savedStarterAttributes } : null;
    const dexEntry = globalScene.gameData.dexData[this.species.speciesId];
    const caughtAttr = this.isCaught(dexEntry);

    // no preferences or Pokemon wasn't caught, return empty attribute
    if (!starterAttributes || !caughtAttr) {
      return {};
    }

    const hasShiny = caughtAttr & DexAttr.SHINY;
    const hasNonShiny = caughtAttr & DexAttr.NON_SHINY;
    if (!hasShiny || (starterAttributes.shiny === undefined && hasNonShiny)) {
      // shiny form wasn't unlocked, purging shiny and variant setting
      starterAttributes.shiny = false;
      starterAttributes.variant = 0;
    } else if (!hasNonShiny || (starterAttributes.shiny === undefined && hasShiny)) {
      starterAttributes.shiny = true;
      starterAttributes.variant = 0;
    }

    const unlockedVariants = [
      hasShiny && caughtAttr & DexAttr.DEFAULT_VARIANT,
      hasShiny && caughtAttr & DexAttr.VARIANT_2,
      hasShiny && caughtAttr & DexAttr.VARIANT_3
    ];
    if (starterAttributes.variant === undefined || isNaN(starterAttributes.variant) || starterAttributes.variant < 0) {
      starterAttributes.variant = 0;
    } else if (!unlockedVariants[starterAttributes.variant]) {
      let highestValidIndex = -1;
      for (let i = 0; i <= starterAttributes.variant && i < unlockedVariants.length; i++) {
        if (unlockedVariants[i] !== 0n) {
          highestValidIndex = i;
        }
      }
      // Set to the highest valid index found or default to 0
      starterAttributes.variant = highestValidIndex !== -1 ? highestValidIndex : 0;
    }

    if (starterAttributes.female !== undefined) {
      if ((starterAttributes.female && !(caughtAttr & DexAttr.FEMALE)) || (!starterAttributes.female && !(caughtAttr & DexAttr.MALE))) {
        starterAttributes.female = !starterAttributes.female;
      }
    } else {
      if (caughtAttr & DexAttr.FEMALE) {
        starterAttributes.female = true;
      } else if (caughtAttr & DexAttr.MALE) {
        starterAttributes.female = false;
      }
    }

    return starterAttributes;
  }

  showText(text: string, delay?: number, callback?: Function, callbackDelay?: number, prompt?: boolean, promptDelay?: number, moveToTop?: boolean) {
    super.showText(text, delay, callback, callbackDelay, prompt, promptDelay);

    const singleLine = text?.indexOf("\n") === -1;

    this.starterSelectMessageBox.setSize(318, singleLine ? 28 : 42);

    if (moveToTop) {
      this.starterSelectMessageBox.setOrigin(0, 0);
      this.starterSelectMessageBoxContainer.setY(0);
      this.message.setY(4);
    } else {
      this.starterSelectMessageBoxContainer.setY(globalScene.game.canvas.height / 6);
      this.starterSelectMessageBox.setOrigin(0, 1);
      this.message.setY(singleLine ? -22 : -37);
    }

    this.starterSelectMessageBoxContainer.setVisible(!!text?.length);
  }

  /**
   * Determines if 'Icon' based upgrade notifications should be shown
   * @returns true if upgrade notifications are enabled and set to display an 'Icon'
   */
  isUpgradeIconEnabled(): boolean {
    return globalScene.candyUpgradeNotification !== 0 && globalScene.candyUpgradeDisplay === 0;
  }
  /**
   * Determines if 'Animation' based upgrade notifications should be shown
   * @returns true if upgrade notifications are enabled and set to display an 'Animation'
   */
  isUpgradeAnimationEnabled(): boolean {
    return globalScene.candyUpgradeNotification !== 0 && globalScene.candyUpgradeDisplay === 1;
  }

  /**
   * If the pokemon is an evolution, find speciesId of its starter.
   * @param speciesId the id of the species to check
   * @returns the id of the corresponding starter
   */
  getStarterSpeciesId(speciesId): number {
    if (speciesId === Species.PIKACHU) {
      if ([ 0, 1, 8 ].includes(this.formIndex)) {
        return Species.PICHU;
      } else {
        return Species.PIKACHU;
      }
    }
    if (speciesStarterCosts.hasOwnProperty(speciesId)) {
      return speciesId;
    } else {
      return pokemonStarters[speciesId];
    }
  }

  getStarterSpecies(species): PokemonSpecies {
    if (speciesStarterCosts.hasOwnProperty(species.speciesId)) {
      return species;
    } else {
      return allSpecies.find(sp => sp.speciesId === pokemonStarters[species.speciesId]) ?? species;
    }
  }

  processInput(button: Button): boolean {
    if (this.blockInput) {
      return false;
    }

    const ui = this.getUi();

    let success = false;
    let error = false;

    const isCaught = this.isCaught();
    const isFormCaught = this.isFormCaught();

    if (this.blockInputOverlay) {
      if (button === Button.CANCEL || button === Button.ACTION) {
        this.blockInputOverlay = false;
        this.baseStatsOverlay.clear();
        ui.showText("");
        return true;
      } else if (button === Button.UP || button === Button.DOWN) {
        this.blockInputOverlay = false;
        this.baseStatsOverlay.clear();
        ui.showText("");
      } else {
        return false;
      }
    }

    if (button === Button.SUBMIT) {
      success = true;
    } else if (button === Button.CANCEL) {
      if (this.statsMode) {
        this.toggleStatsMode(false);
        success = true;
      } else {
        this.getUi().revertMode();
        success = true;
      }
    } else {

      const starterData = globalScene.gameData.starterData[this.starterId];
      // prepare persistent starter data to store changes
      const starterAttributes = this.starterAttributes;

      if (button === Button.ACTION) {

        switch (this.cursor) {

          case MenuOptions.BASE_STATS:

            if (!isCaught || !isFormCaught) {
              error = true;
            } else {

              this.blockInput = true;

              ui.setMode(Mode.POKEDEX_PAGE, "refresh").then(() => {
                ui.showText(i18next.t("pokedexUiHandler:showBaseStats"), null, () => {

                  this.baseStatsOverlay.show(this.baseStats, this.baseTotal);

                  this.blockInput = false;
                  this.blockInputOverlay = true;

                  return true;
                });
                success = true;
              });
            }
            break;

          case MenuOptions.LEVEL_MOVES:

            if (!isCaught || !isFormCaught) {
              error = true;
            } else {

              this.blockInput = true;

              ui.setMode(Mode.POKEDEX_PAGE, "refresh").then(() => {
                ui.showText(i18next.t("pokedexUiHandler:showLevelMoves"), null, () => {

                  this.moveInfoOverlay.show(allMoves[this.levelMoves[0][1]]);

                  ui.setModeWithoutClear(Mode.OPTION_SELECT, {
                    options: this.levelMoves.map(m => {
                      const option: OptionSelectItem = {
                        label: String(m[0]).padEnd(4, " ") + allMoves[m[1]].name,
                        handler: () => {
                          return false;
                        },
                        onHover: () => {
                          this.moveInfoOverlay.show(allMoves[m[1]]);
                        },
                      };
                      return option;
                    }).concat({
                      label: i18next.t("menu:cancel"),
                      handler: () => {
                        this.moveInfoOverlay.clear();
                        this.clearText();
                        ui.setMode(Mode.POKEDEX_PAGE, "refresh");
                        return true;
                      },
                      onHover: () => {
                        this.moveInfoOverlay.clear();
                      },
                    }),
                    supportHover: true,
                    maxOptions: 8,
                    yOffset: 19
                  });

                  this.blockInput = false;
                });
              });
              success = true;
            }
            break;

          case MenuOptions.EGG_MOVES:


            if (!isCaught || !isFormCaught) {
              error = true;
            } else {

              this.blockInput = true;

              ui.setMode(Mode.POKEDEX_PAGE, "refresh").then(() => {

                if (this.eggMoves.length === 0) {
                  ui.showText(i18next.t("pokedexUiHandler:noEggMoves"));
                  this.blockInput = false;
                  return true;
                }

                ui.showText(i18next.t("pokedexUiHandler:showEggMoves"), null, () => {

                  this.moveInfoOverlay.show(allMoves[this.eggMoves[0]]);

                  ui.setModeWithoutClear(Mode.OPTION_SELECT, {
                    options: [
                      {
                        label: i18next.t("pokedexUiHandler:common"),
                        skip: true,
                        style: TextStyle.MONEY_WINDOW,
                        handler: () => false, // Non-selectable, but handler is required
                        onHover: () => this.moveInfoOverlay.clear() // No hover behavior for titles
                      },
                      ...this.eggMoves.slice(0, 3).map((m, i) => ({
                        label: allMoves[m].name,
                        style: this.hasEggMoves[i] ? TextStyle.SETTINGS_VALUE : TextStyle.SHADOW_TEXT,
                        handler: () => false,
                        onHover: () => this.moveInfoOverlay.show(allMoves[m])
                      })),
                      {
                        label: i18next.t("pokedexUiHandler:rare"),
                        skip: true,
                        style: TextStyle.MONEY_WINDOW,
                        handler: () => false,
                        onHover: () => this.moveInfoOverlay.clear()
                      },
                      {
                        label: allMoves[this.eggMoves[3]].name,
                        style: this.hasEggMoves[3] ? TextStyle.SETTINGS_VALUE : TextStyle.SHADOW_TEXT,
                        handler: () => false,
                        onHover: () => this.moveInfoOverlay.show(allMoves[this.eggMoves[3]])
                      },
                      {
                        label: i18next.t("menu:cancel"),
                        handler: () => {
                          this.moveInfoOverlay.clear();
                          this.clearText();
                          ui.setMode(Mode.POKEDEX_PAGE, "refresh");
                          return true;
                        },
                        onHover: () => this.moveInfoOverlay.clear()
                      }
                    ],
                    supportHover: true,
                    maxOptions: 8,
                    yOffset: 19
                  });

                  this.blockInput = false;
                });
              });
              success = true;
            }
            break;

          case MenuOptions.TM_MOVES:

            if (!isCaught || !isFormCaught) {
              error = true;
            } else if (this.tmMoves.length < 1) {
              ui.showText(i18next.t("pokedexUiHandler:noTmMoves"));
              error = true;
            } else {
              this.blockInput = true;

              ui.setMode(Mode.POKEDEX_PAGE, "refresh").then(() => {
                ui.showText(i18next.t("pokedexUiHandler:showTmMoves"), null, () => {

                  this.moveInfoOverlay.show(allMoves[this.tmMoves[0]]);

                  ui.setModeWithoutClear(Mode.OPTION_SELECT, {
                    options: this.tmMoves.map(m => {
                      const option: OptionSelectItem = {
                        label: allMoves[m].name,
                        handler: () => {
                          return false;
                        },
                        onHover: () => {
                          this.moveInfoOverlay.show(allMoves[m]);
                        },
                      };
                      return option;
                    }).concat({
                      label: i18next.t("menu:cancel"),
                      handler: () => {
                        this.moveInfoOverlay.clear();
                        this.clearText();
                        ui.setMode(Mode.POKEDEX_PAGE, "refresh");
                        return true;
                      },
                      onHover: () => {
                        this.moveInfoOverlay.clear();
                      },
                    }),
                    supportHover: true,
                    maxOptions: 8,
                    yOffset: 19
                  });

                  this.blockInput = false;
                });
              });
              success = true;
            }
            break;

          case MenuOptions.ABILITIES:

            if (!isCaught || !isFormCaught) {
              error = true;
            } else {

              this.blockInput = true;

              ui.setMode(Mode.POKEDEX_PAGE, "refresh").then(() => {

                ui.showText(i18next.t("pokedexUiHandler:showAbilities"), null, () => {

                  this.infoOverlay.show(allAbilities[this.ability1].description);

                  const options: any[] = [];

                  if (this.ability1) {
                    options.push({
                      label: allAbilities[this.ability1].name,
                      style: this.hasAbilities[0] > 0 ?  TextStyle.SETTINGS_VALUE : TextStyle.SHADOW_TEXT,
                      handler: () => false,
                      onHover: () => this.infoOverlay.show(allAbilities[this.ability1].description)
                    });
                  }
                  if (this.ability2) {
                    const ability = allAbilities[this.ability2];
                    options.push({
                      label: ability?.name,
                      style: this.hasAbilities[1] > 0 ?  TextStyle.SETTINGS_VALUE : TextStyle.SHADOW_TEXT,
                      handler: () => false,
                      onHover: () => this.infoOverlay.show(ability?.description)
                    });
                  }

                  if (this.abilityHidden) {
                    options.push({
                      label: i18next.t("pokedexUiHandler:hidden"),
                      skip: true,
                      style: TextStyle.MONEY_WINDOW,
                      handler: () => false,
                      onHover: () => this.infoOverlay.clear()
                    });
                    const ability = allAbilities[this.abilityHidden];
                    options.push({
                      label: allAbilities[this.abilityHidden].name,
                      style: this.hasAbilities[2] > 0 ?  TextStyle.SETTINGS_VALUE : TextStyle.SHADOW_TEXT,
                      handler: () => false,
                      onHover: () => this.infoOverlay.show(ability?.description)
                    });
                  }

                  if (this.passive) {
                    options.push({
                      label: i18next.t("pokedexUiHandler:passive"),
                      skip: true,
                      style: TextStyle.MONEY_WINDOW,
                      handler: () => false,
                      onHover: () => this.infoOverlay.clear()
                    });
                    options.push({
                      label: allAbilities[this.passive].name,
                      style: this.hasPassive ?  TextStyle.SETTINGS_VALUE : TextStyle.SHADOW_TEXT,
                      handler: () => false,
                      onHover: () => this.infoOverlay.show(allAbilities[this.passive].description)
                    });
                  }

                  options.push({
                    label: i18next.t("menu:cancel"),
                    handler: () => {
                      this.infoOverlay.clear();
                      this.clearText();
                      ui.setMode(Mode.POKEDEX_PAGE, "refresh");
                      return true;
                    },
                    onHover: () => this.infoOverlay.clear()
                  });

                  ui.setModeWithoutClear(Mode.OPTION_SELECT, {
                    options: options,
                    supportHover: true,
                    maxOptions: 8,
                    yOffset: 19
                  });

                  this.blockInput = false;
                });
              });
              success = true;
            }
            break;

          case MenuOptions.BIOMES:

            if (!(this.isCaught() || this.speciesStarterDexEntry?.seenAttr)) {
              error = true;
            } else {
              this.blockInput = true;

              ui.setMode(Mode.POKEDEX_PAGE, "refresh").then(() => {

                if ((!this.biomes || this.biomes?.length === 0) &&
                    (!this.preBiomes || this.preBiomes?.length === 0)) {
                  ui.showText(i18next.t("pokedexUiHandler:noBiomes"));
                  ui.playError();
                  this.blockInput = false;
                  return true;
                }

                const options: any[] = [];

                ui.showText(i18next.t("pokedexUiHandler:showBiomes"), null, () => {

                  this.biomes.map(b => {
                    options.push({
                      label: i18next.t(`biome:${Biome[b.biome].toUpperCase()}`) + " - " +
                        i18next.t(`biome:${BiomePoolTier[b.tier].toUpperCase()}`) +
                        ( b.tod.length === 1 && b.tod[0] === -1 ? "" : " (" + b.tod.map(tod => i18next.t(`biome:${TimeOfDay[tod].toUpperCase()}`)).join(", ") + ")"),
                      handler: () => false
                    });
                  });


                  if (this.preBiomes.length > 0) {
                    options.push({
                      label: i18next.t("pokedexUiHandler:preBiomes"),
                      skip: true,
                      handler: () => false
                    });
                    this.preBiomes.map(b => {
                      options.push({
                        label: i18next.t(`biome:${Biome[b.biome].toUpperCase()}`) + " - " +
                          i18next.t(`biome:${BiomePoolTier[b.tier].toUpperCase()}`) +
                          ( b.tod.length === 1 && b.tod[0] === -1 ? "" : " (" + b.tod.map(tod => i18next.t(`biome:${TimeOfDay[tod].toUpperCase()}`)).join(", ") + ")"),
                        handler: () => false
                      });
                    });
                  }

                  options.push({
                    label: i18next.t("menu:cancel"),
                    handler: () => {
                      this.moveInfoOverlay.clear();
                      this.clearText();
                      ui.setMode(Mode.POKEDEX_PAGE, "refresh");
                      return true;
                    },
                    onHover: () => this.moveInfoOverlay.clear()
                  });

                  ui.setModeWithoutClear(Mode.OPTION_SELECT, {
                    options: options,
                    supportHover: true,
                    maxOptions: 8,
                    yOffset: 19
                  });

                  this.blockInput = false;
                });
              });
              success = true;
            }
            break;

          case MenuOptions.EVOLUTIONS:

            if (!isCaught || !isFormCaught) {
              error = true;
            } else {

              this.blockInput = true;

              ui.setMode(Mode.POKEDEX_PAGE, "refresh").then(() => {

                const options: any[] = [];

                if ((!this.prevolutions || this.prevolutions?.length === 0) &&
                    (!this.evolutions || this.evolutions?.length === 0) &&
                    (!this.battleForms || this.battleForms?.length === 0)) {
                  ui.showText(i18next.t("pokedexUiHandler:noEvolutions"));
                  ui.playError();
                  this.blockInput = false;
                  return true;
                }

                ui.showText(i18next.t("pokedexUiHandler:showEvolutions"), null, () => {

                  if (this.prevolutions?.length > 0) {
                    options.push({
                      label: i18next.t("pokedexUiHandler:prevolutions"),
                      style: TextStyle.MONEY_WINDOW,
                      skip: true,
                      handler: () => false
                    });
                    this.prevolutions.map(pre => {
                      const preSpecies = allSpecies.find(species => species.speciesId === pokemonPrevolutions[this.species.speciesId]);
                      const preFormIndex: number = preSpecies?.forms.find(f => f.formKey === pre.preFormKey)?.formIndex ?? 0;

                      const conditionText: string = pre.description;

                      options.push({
                        label: pre.preFormKey ?
                          (preSpecies ?? this.species).getFormNameToDisplay(preFormIndex, true) :
                          (preSpecies ?? this.species).getExpandedSpeciesName(),
                        handler: () => {
                          const newSpecies = allSpecies.find(species => species.speciesId === pokemonPrevolutions[pre.speciesId]);
                          // Attempts to find the formIndex of the prevolved species
                          const newFormKey = pre.preFormKey ? pre.preFormKey : (this.species.forms.length > 0 ? this.species.forms[this.formIndex].formKey : "");
                          const matchingForm = newSpecies?.forms.find(form => form.formKey === newFormKey);
                          const newFormIndex = matchingForm ? matchingForm.formIndex : 0;
                          this.starterAttributes.form = newFormIndex;
                          this.savedStarterAttributes.form = newFormIndex;
                          this.moveInfoOverlay.clear();
                          this.clearText();
                          ui.setMode(Mode.POKEDEX_PAGE, newSpecies, newFormIndex, this.savedStarterAttributes);
                          return true;
                        },
                        onHover: () => this.showText(conditionText)
                      });
                    });
                  }

                  if (this.evolutions.length > 0) {
                    options.push({
                      label: i18next.t("pokedexUiHandler:evolutions"),
                      style: TextStyle.MONEY_WINDOW,
                      skip: true,
                      handler: () => false
                    });
                    this.evolutions.map(evo => {
                      const evoSpecies = allSpecies.find(species => species.speciesId === evo.speciesId);
                      const evoSpeciesStarterDexEntry = evoSpecies ? globalScene.gameData.dexData[evoSpecies.speciesId] : undefined;
                      const isCaughtEvo = this.isCaught(evoSpeciesStarterDexEntry) ? true : false;
                      // Attempts to find the formIndex of the evolved species
                      const newFormKey = evo.evoFormKey ? evo.evoFormKey : (this.species.forms.length > 0 ? this.species.forms[this.formIndex].formKey : "");
                      const matchingForm = evoSpecies?.forms.find(form => form.formKey === newFormKey);
                      const newFormIndex = matchingForm ? matchingForm.formIndex : 0;
                      const isFormCaughtEvo = this.isFormCaught(evoSpecies, newFormIndex);

                      const conditionText: string = evo.description;

                      options.push({
                        label: evo.evoFormKey ?
                          (evoSpecies ?? this.species).getFormNameToDisplay(newFormIndex, true) :
                          (evoSpecies ?? this.species).getExpandedSpeciesName(),
                        style: isCaughtEvo && isFormCaughtEvo ? TextStyle.WINDOW : TextStyle.SHADOW_TEXT,
                        handler: () => {
                          this.starterAttributes.form = newFormIndex;
                          this.savedStarterAttributes.form = newFormIndex;
                          this.moveInfoOverlay.clear();
                          this.clearText();
                          ui.setMode(Mode.POKEDEX_PAGE, evoSpecies, newFormIndex, this.savedStarterAttributes);
                          return true;
                        },
                        onHover: () => this.showText(conditionText)
                      });
                    });
                  }

                  if (this.battleForms.length > 0) {
                    options.push({
                      label: i18next.t("pokedexUiHandler:forms"),
                      style: TextStyle.MONEY_WINDOW,
                      skip: true,
                      handler: () => false
                    });
                    this.battleForms.map(bf => {
                      const matchingForm = this.species?.forms.find(form => form.formKey === bf.formKey);
                      const newFormIndex = matchingForm ? matchingForm.formIndex : 0;

                      let conditionText:string = "";
                      if (bf.trigger) {
                        conditionText = bf.trigger.description;
                      } else {
                        conditionText = "";
                      }
                      let label: string = this.species.getFormNameToDisplay(newFormIndex);
                      if (label === "") {
                        label = this.species.name;
                      }
                      const isFormCaught = this.isFormCaught(this.species, newFormIndex);

                      if (conditionText) {
                        options.push({
                          label: label,
                          style: isFormCaught ? TextStyle.WINDOW : TextStyle.SHADOW_TEXT,
                          handler: () => {
                            const newSpecies = this.species;
                            const newFormIndex = this.species.forms.find(f => f.formKey === bf.formKey)?.formIndex;
                            this.starterAttributes.form = newFormIndex;
                            this.savedStarterAttributes.form = newFormIndex;
                            this.moveInfoOverlay.clear();
                            this.clearText();
                            ui.setMode(Mode.POKEDEX_PAGE, newSpecies, newFormIndex, this.savedStarterAttributes);
                            return true;
                          },
                          onHover: () => this.showText(conditionText)
                        });
                      }
                    });
                  }

                  options.push({
                    label: i18next.t("menu:cancel"),
                    handler: () => {
                      this.moveInfoOverlay.clear();
                      this.clearText();
                      ui.setMode(Mode.POKEDEX_PAGE, "refresh");
                      return true;
                    },
                    onHover: () => this.moveInfoOverlay.clear()
                  });

                  ui.setModeWithoutClear(Mode.OPTION_SELECT, {
                    options: options,
                    supportHover: true,
                    maxOptions: 8,
                    yOffset: 19
                  });

                  this.blockInput = false;
                });
              });
              success = true;
            }
            break;

          case MenuOptions.TOGGLE_IVS:

            if (!isCaught || !isFormCaught) {
              error = true;
            } else {
              this.toggleStatsMode();
              ui.setMode(Mode.POKEDEX_PAGE, "refresh");
              success = true;
            }
            break;

          case MenuOptions.NATURES:

            if (!isCaught || !isFormCaught) {
              error = true;
            } else {
              this.blockInput = true;
              ui.setMode(Mode.POKEDEX_PAGE, "refresh").then(() => {
                ui.showText(i18next.t("pokedexUiHandler:showNature"), null, () => {
                  const natures = globalScene.gameData.getNaturesForAttr(this.speciesStarterDexEntry?.natureAttr);
                  ui.setModeWithoutClear(Mode.OPTION_SELECT, {
                    options: natures.map((n: Nature, i: number) => {
                      const option: OptionSelectItem = {
                        label: getNatureName(n, true, true, true, globalScene.uiTheme),
                        handler: () => {
                          return false;
                        }
                      };
                      return option;
                    }).concat({
                      label: i18next.t("menu:cancel"),
                      handler: () => {
                        this.clearText();
                        ui.setMode(Mode.POKEDEX_PAGE, "refresh");
                        this.blockInput = false;
                        return true;
                      }
                    }),
                    maxOptions: 8,
                    yOffset: 19
                  });
                });
              });
              success = true;
            }
            break;
        }

      } else {
        const props = globalScene.gameData.getSpeciesDexAttrProps(this.species, this.getCurrentDexProps(this.species.speciesId));
        switch (button) {
          case Button.CYCLE_SHINY:
            if (this.canCycleShiny) {

              if (!starterAttributes.shiny) {
                // Change to shiny, we need to get the proper default variant
                const newVariant = starterAttributes.variant ? starterAttributes.variant as Variant : 0;
                this.setSpeciesDetails(this.species, { shiny: true, variant: newVariant });

                globalScene.playSound("se/sparkle");
                // Set the variant label to the shiny tint
                const tint = getVariantTint(newVariant);
                this.pokemonShinyIcon.setFrame(getVariantIcon(newVariant));
                this.pokemonShinyIcon.setTint(tint);
                this.pokemonShinyIcon.setVisible(true);

                starterAttributes.shiny = true;
              } else {
                let newVariant = props.variant;
                do {
                  newVariant = (newVariant + 1) % 3;
                  if (newVariant === 0) {
                    if (this.isCaught() & DexAttr.DEFAULT_VARIANT) {
                      break;
                    }
                  } else if (newVariant === 1) {
                    if (this.isCaught() & DexAttr.VARIANT_2) {
                      break;
                    }
                  } else {
                    if (this.isCaught() & DexAttr.VARIANT_3) {
                      break;
                    }
                  }
                } while (newVariant !== props.variant);

                starterAttributes.variant = newVariant; // store the selected variant
                this.savedStarterAttributes.variant = starterAttributes.variant;
                if (newVariant > props.variant) {
                  this.setSpeciesDetails(this.species, { variant: newVariant as Variant });
                  // Cycle tint based on current sprite tint
                  const tint = getVariantTint(newVariant as Variant);
                  this.pokemonShinyIcon.setFrame(getVariantIcon(newVariant as Variant));
                  this.pokemonShinyIcon.setTint(tint);
                  success = true;
                } else {
                  this.setSpeciesDetails(this.species, { shiny: false, variant: 0 });
                  this.pokemonShinyIcon.setVisible(false);
                  success = true;

                  starterAttributes.shiny = false;
                  this.savedStarterAttributes.shiny = starterAttributes.shiny;
                }
              }
            }
            break;
          case Button.CYCLE_FORM:
            if (this.canCycleForm) {
              const formCount = this.species.forms.length;
              let newFormIndex = this.formIndex;
              do {
                newFormIndex = (newFormIndex + 1) % formCount;
                if (this.species.forms[newFormIndex].isStarterSelectable || globalScene.dexForDevs) { // TODO: are those bangs correct?
                  break;
                }
              } while (newFormIndex !== props.formIndex);
              starterAttributes.form = newFormIndex; // store the selected form
              this.savedStarterAttributes.form = starterAttributes.form;
              this.formIndex = newFormIndex;
              this.starterSetup();
              this.setSpeciesDetails(this.species, { formIndex: newFormIndex });
              success = this.setCursor(this.cursor);
            }
            break;
          case Button.CYCLE_GENDER:
            if (this.canCycleGender) {
              starterAttributes.female = !props.female;
              this.savedStarterAttributes.female = starterAttributes.female;
              this.setSpeciesDetails(this.species, { female: !props.female });
              success = true;
            }
            break;
          case Button.STATS:
            if (!isCaught || !isFormCaught) {
              error = true;
            } else {
              const ui = this.getUi();
              ui.showText("");
              const options: any[] = []; // TODO: add proper type

              const passiveAttr = starterData.passiveAttr;
              const candyCount = starterData.candyCount;

              if (!(passiveAttr & PassiveAttr.UNLOCKED)) {
                const passiveCost = getPassiveCandyCount(speciesStarterCosts[this.starterId]);
                options.push({
                  label: `x${passiveCost} ${i18next.t("pokedexUiHandler:unlockPassive")} (${allAbilities[this.passive].name})`,
                  handler: () => {
                    if (Overrides.FREE_CANDY_UPGRADE_OVERRIDE || candyCount >= passiveCost) {
                      starterData.passiveAttr |= PassiveAttr.UNLOCKED | PassiveAttr.ENABLED;
                      if (!Overrides.FREE_CANDY_UPGRADE_OVERRIDE) {
                        starterData.candyCount -= passiveCost;
                      }
                      this.pokemonCandyCountText.setText(`x${starterData.candyCount}`);
                      globalScene.gameData.saveSystem().then(success => {
                        if (!success) {
                          return globalScene.reset(true);
                        }
                      });
                      this.setSpeciesDetails(this.species);
                      globalScene.playSound("se/buy");
                      ui.setMode(Mode.POKEDEX_PAGE, "refresh");

                      return true;
                    }
                    return false;
                  },
                  style: this.isPassiveAvailable() ? TextStyle.WINDOW : TextStyle.SHADOW_TEXT,
                  item: "candy",
                  itemArgs: this.isPassiveAvailable() ? starterColors[this.starterId] : [ "808080", "808080" ]
                });
              }

              // Reduce cost option
              const valueReduction = starterData.valueReduction;
              if (valueReduction < valueReductionMax) {
                const reductionCost = getValueReductionCandyCounts(speciesStarterCosts[this.starterId])[valueReduction];
                options.push({
                  label: `x${reductionCost} ${i18next.t("pokedexUiHandler:reduceCost")}`,
                  handler: () => {
                    if (Overrides.FREE_CANDY_UPGRADE_OVERRIDE || candyCount >= reductionCost) {
                      starterData.valueReduction++;
                      if (!Overrides.FREE_CANDY_UPGRADE_OVERRIDE) {
                        starterData.candyCount -= reductionCost;
                      }
                      this.pokemonCandyCountText.setText(`x${starterData.candyCount}`);
                      globalScene.gameData.saveSystem().then(success => {
                        if (!success) {
                          return globalScene.reset(true);
                        }
                      });
                      ui.setMode(Mode.POKEDEX_PAGE, "refresh");
                      globalScene.playSound("se/buy");

                      return true;
                    }
                    return false;
                  },
                  style: this.isValueReductionAvailable() ? TextStyle.WINDOW : TextStyle.SHADOW_TEXT,
                  item: "candy",
                  itemArgs: this.isValueReductionAvailable() ? starterColors[this.starterId] : [ "808080", "808080" ]
                });
              }

              // Same species egg menu option.
              const sameSpeciesEggCost = getSameSpeciesEggCandyCounts(speciesStarterCosts[this.starterId]);
              options.push({
                label: `x${sameSpeciesEggCost} ${i18next.t("pokedexUiHandler:sameSpeciesEgg")}`,
                handler: () => {
                  if (Overrides.FREE_CANDY_UPGRADE_OVERRIDE || candyCount >= sameSpeciesEggCost) {
                    if (globalScene.gameData.eggs.length >= 99 && !Overrides.UNLIMITED_EGG_COUNT_OVERRIDE) {
                      // Egg list full, show error message at the top of the screen and abort
                      this.showText(i18next.t("egg:tooManyEggs"), undefined, () => this.showText("", 0, () => this.tutorialActive = false), 2000, false, undefined, true);
                      return false;
                    }
                    if (!Overrides.FREE_CANDY_UPGRADE_OVERRIDE) {
                      starterData.candyCount -= sameSpeciesEggCost;
                    }
                    this.pokemonCandyCountText.setText(`x${starterData.candyCount}`);

                    const egg = new Egg({ scene: globalScene, species: this.species.speciesId, sourceType: EggSourceType.SAME_SPECIES_EGG });
                    egg.addEggToGameData();

                    globalScene.gameData.saveSystem().then(success => {
                      if (!success) {
                        return globalScene.reset(true);
                      }
                    });
                    ui.setMode(Mode.POKEDEX_PAGE, "refresh");
                    globalScene.playSound("se/buy");

                    return true;
                  }
                  return false;
                },
                style: this.isSameSpeciesEggAvailable() ? TextStyle.WINDOW : TextStyle.SHADOW_TEXT,
                item: "candy",
                itemArgs: this.isSameSpeciesEggAvailable() ? starterColors[this.starterId] : [ "808080", "808080" ]
              });
              options.push({
                label: i18next.t("menu:cancel"),
                handler: () => {
                  ui.setMode(Mode.POKEDEX_PAGE, "refresh");
                  return true;
                }
              });
              ui.setModeWithoutClear(Mode.OPTION_SELECT, {
                options: options,
                yOffset: 47
              });
              success = true;
            }
            break;
          case Button.CYCLE_ABILITY:
            this.showBackSprite = !this.showBackSprite;
            if (this.showBackSprite) {
              this.showBackSpriteLabel.setText(i18next.t("pokedexUiHandler:showFrontSprite"));
            } else {
              this.showBackSpriteLabel.setText(i18next.t("pokedexUiHandler:showBackSprite"));
            }
            this.setSpeciesDetails(this.species, {}, true);
            success = true;
            break;
          case Button.UP:
            if (this.cursor) {
              success = this.setCursor(this.cursor - 1);
            } else {
              success = this.setCursor(this.menuOptions.length - 1);
            }
            break;
          case Button.DOWN:
            if (this.cursor + 1 < this.menuOptions.length) {
              success = this.setCursor(this.cursor + 1);
            } else {
              success = this.setCursor(0);
            }
            break;
          case Button.LEFT:
            this.blockInput = true;
            ui.setModeWithoutClear(Mode.OPTION_SELECT).then(() => {
              const index = allSpecies.findIndex(species => species.speciesId === this.species.speciesId);
              const newIndex = index <= 0 ? allSpecies.length - 1 : index - 1;
              const newSpecies = allSpecies[newIndex];
              const matchingForm = newSpecies?.forms.find(form => form.formKey === this.species?.forms[this.formIndex]?.formKey);
              const newFormIndex = matchingForm ? matchingForm.formIndex : 0;
              this.starterAttributes.form = newFormIndex;
              this.savedStarterAttributes.form = newFormIndex;
              this.moveInfoOverlay.clear();
              this.clearText();
              ui.setModeForceTransition(Mode.POKEDEX_PAGE, newSpecies, newFormIndex, this.savedStarterAttributes);
            });
            this.blockInput = false;
            break;
          case Button.RIGHT:
            ui.setModeWithoutClear(Mode.OPTION_SELECT).then(() => {
              const index = allSpecies.findIndex(species => species.speciesId === this.species.speciesId);
              const newIndex = index >= allSpecies.length - 1 ? 0 : index + 1;
              const newSpecies = allSpecies[newIndex];
              const matchingForm = newSpecies?.forms.find(form => form.formKey === this.species?.forms[this.formIndex]?.formKey);
              const newFormIndex = matchingForm ? matchingForm.formIndex : 0;
              this.starterAttributes.form = newFormIndex;
              this.savedStarterAttributes.form = newFormIndex;
              this.moveInfoOverlay.clear();
              this.clearText();
              ui.setModeForceTransition(Mode.POKEDEX_PAGE, newSpecies, newFormIndex, this.savedStarterAttributes);
            });
            break;
        }
      }
    }

    if (success) {
      ui.playSelect();
    } else if (error) {
      ui.playError();
    }

    return success || error;
  }

  updateButtonIcon(iconSetting, gamepadType, iconElement, controlLabel): void {
    let iconPath;
    // touch controls cannot be rebound as is, and are just emulating a keyboard event.
    // Additionally, since keyboard controls can be rebound (and will be displayed when they are), we need to have special handling for the touch controls
    if (gamepadType === "touch") {
      gamepadType = "keyboard";
      switch (iconSetting) {
        case SettingKeyboard.Button_Cycle_Shiny:
          iconPath = "R.png";
          break;
        case SettingKeyboard.Button_Cycle_Form:
          iconPath = "F.png";
          break;
        case SettingKeyboard.Button_Cycle_Gender:
          iconPath = "G.png";
          break;
        case SettingKeyboard.Button_Cycle_Ability:
          iconPath = "E.png";
          break;
        default:
          break;
      }
    } else {
      iconPath = globalScene.inputController?.getIconForLatestInputRecorded(iconSetting);
    }
    iconElement.setTexture(gamepadType, iconPath);
    iconElement.setPosition(this.instructionRowX, this.instructionRowY);
    controlLabel.setPosition(this.instructionRowX + this.instructionRowTextOffset, this.instructionRowY);
    iconElement.setVisible(true);
    controlLabel.setVisible(true);
    this.instructionsContainer.add([ iconElement, controlLabel ]);
    this.instructionRowY += 8;
    if (this.instructionRowY >= 24) {
      this.instructionRowY = 8;
      this.instructionRowX += 50;
    }
  }

  updateInstructions(): void {
    this.instructionRowX = 0;
    this.instructionRowY = 0;
    this.filterInstructionRowX = 0;
    this.filterInstructionRowY = 0;
    this.hideInstructions();
    this.instructionsContainer.removeAll();
    this.filterInstructionsContainer.removeAll();
    let gamepadType;
    if (globalScene.inputMethod === "gamepad") {
      gamepadType = globalScene.inputController.getConfig(globalScene.inputController.selectedDevice[Device.GAMEPAD]).padType;
    } else {
      gamepadType = globalScene.inputMethod;
    }

    if (!gamepadType) {
      return;
    }

    const isFormCaught = this.isFormCaught();

    if (this.isCaught()) {
      if (isFormCaught) {
        this.updateButtonIcon(SettingKeyboard.Button_Stats, gamepadType, this.candyUpgradeIconElement, this.candyUpgradeLabel);
        if (this.canCycleShiny) {
          this.updateButtonIcon(SettingKeyboard.Button_Cycle_Shiny, gamepadType, this.shinyIconElement, this.shinyLabel);
        }
        if (this.canCycleGender) {
          this.updateButtonIcon(SettingKeyboard.Button_Cycle_Gender, gamepadType, this.genderIconElement, this.genderLabel);
        }
      }
      if (this.canCycleForm) {
        this.updateButtonIcon(SettingKeyboard.Button_Cycle_Form, gamepadType, this.formIconElement, this.formLabel);
      }
    }
  }

  getValueLimit(): number {
    const valueLimit = new NumberHolder(0);
    switch (globalScene.gameMode.modeId) {
      case GameModes.ENDLESS:
      case GameModes.SPLICED_ENDLESS:
        valueLimit.value = 15;
        break;
      default:
        valueLimit.value = 10;
    }

    Challenge.applyChallenges(globalScene.gameMode, Challenge.ChallengeType.STARTER_POINTS, valueLimit);

    return valueLimit.value;
  }


  setCursor(cursor: number): boolean {
    const ret = super.setCursor(cursor);

    if (!this.cursorObj) {
      this.cursorObj = globalScene.add.image(0, 0, "cursor");
      this.cursorObj.setOrigin(0, 0);
      this.menuContainer.add(this.cursorObj);
    }

    this.cursorObj.setScale(this.scale * 6);
    this.cursorObj.setPositionRelative(this.menuBg, 7, 6 + (18 + this.cursor * 96) * this.scale);

    const ui = this.getUi();

    const isFormCaught = this.isFormCaught();

    if ((this.isCaught() && isFormCaught) || (this.speciesStarterDexEntry?.seenAttr && cursor === 5)) {
      ui.showText(this.menuDescriptions[cursor]);
    } else {
      ui.showText("");
    }

    return ret;
  }

  getFriendship(speciesId: number) {
    let currentFriendship = globalScene.gameData.starterData[this.starterId].friendship;
    if (!currentFriendship || currentFriendship === undefined) {
      currentFriendship = 0;
    }

    const friendshipCap = getStarterValueFriendshipCap(speciesStarterCosts[this.starterId]);

    return { currentFriendship, friendshipCap };
  }

  /**
   * Determines if a passive upgrade is available for the current species
   * @returns true if the user has enough candies and a passive has not been unlocked already
   */
  isPassiveAvailable(): boolean {
    // Get this species ID's starter data
    const starterData = globalScene.gameData.starterData[this.starterId];

    return starterData.candyCount >= getPassiveCandyCount(speciesStarterCosts[this.starterId])
      && !(starterData.passiveAttr & PassiveAttr.UNLOCKED);
  }

  /**
   * Determines if a value reduction upgrade is available for the current species
   * @returns true if the user has enough candies and all value reductions have not been unlocked already
   */
  isValueReductionAvailable(): boolean {
    // Get this species ID's starter data
    const starterData = globalScene.gameData.starterData[this.starterId];

    return starterData.candyCount >= getValueReductionCandyCounts(speciesStarterCosts[this.starterId])[starterData.valueReduction]
        && starterData.valueReduction < valueReductionMax;
  }

  /**
   * Determines if an same species egg can be bought for the current species
   * @returns true if the user has enough candies
   */
  isSameSpeciesEggAvailable(): boolean {
    // Get this species ID's starter data
    const starterData = globalScene.gameData.starterData[this.starterId];

    return starterData.candyCount >= getSameSpeciesEggCandyCounts(speciesStarterCosts[this.starterId]);
  }

  setSpecies() {
    const species = this.species;
    const starterAttributes : StarterAttributes | null = species ? { ...this.starterAttributes } : null;

    if (!species && globalScene.ui.getTooltip().visible) {
      globalScene.ui.hideTooltip();
    }

    if (this.statsMode) {
      if (this.isCaught()) {
        this.statsContainer.setVisible(true);
        this.showStats();
      } else {
        this.statsContainer.setVisible(false);
        //@ts-ignore
        this.statsContainer.updateIvs(null); // TODO: resolve ts-ignore. what. how? huh?
      }
    }

    if (species && (this.speciesStarterDexEntry?.seenAttr || this.isCaught())) {
      this.pokemonNumberText.setText(padInt(species.speciesId, 4));

      if (this.isCaught()) {

        const defaultDexAttr = this.getCurrentDexProps(species.speciesId);
        // Set default attributes if for some reason starterAttributes does not exist or attributes missing
        const props: StarterAttributes = globalScene.gameData.getSpeciesDexAttrProps(species, defaultDexAttr);
        if (starterAttributes?.variant && !isNaN(starterAttributes.variant)) {
          if (props.shiny) {
            props.variant = starterAttributes.variant as Variant;
          }
        }
        props.form = starterAttributes?.form ?? props.form;
        props.female = starterAttributes?.female ?? props.female;

        this.setSpeciesDetails(species, {
          shiny: props.shiny,
          formIndex: props.form,
          female: props.female,
          variant: props.variant ?? 0,
        });
      } else {
        this.pokemonGrowthRateText.setText("");
        this.pokemonGrowthRateLabelText.setVisible(false);
        this.type1Icon.setVisible(true);
        this.type2Icon.setVisible(true);
        this.pokemonLuckLabelText.setVisible(false);
        this.pokemonLuckText.setVisible(false);
        this.pokemonShinyIcon.setVisible(false);
        this.pokemonUncaughtText.setVisible(true);
        this.pokemonCaughtHatchedContainer.setVisible(true);
        this.pokemonCandyContainer.setVisible(false);
        this.pokemonFormText.setVisible(false);

        const defaultDexAttr = globalScene.gameData.getSpeciesDefaultDexAttr(species, true, true);
        const props = globalScene.gameData.getSpeciesDexAttrProps(species, defaultDexAttr);

        this.setSpeciesDetails(species, {
          shiny: props.shiny,
          formIndex: props.formIndex,
          female: props.female,
          variant: props.variant,
        });
        this.pokemonSprite.setTint(0x808080);
      }
    } else {
      this.pokemonNumberText.setText(species ? padInt(species.speciesId, 4) : "");
      this.pokemonNameText.setText(species ? "???" : "");
      this.pokemonGrowthRateText.setText("");
      this.pokemonGrowthRateLabelText.setVisible(false);
      this.type1Icon.setVisible(false);
      this.type2Icon.setVisible(false);
      this.pokemonLuckLabelText.setVisible(false);
      this.pokemonLuckText.setVisible(false);
      this.pokemonShinyIcon.setVisible(false);
      this.pokemonUncaughtText.setVisible(!!species);
      this.pokemonCaughtHatchedContainer.setVisible(false);
      this.pokemonCandyContainer.setVisible(false);
      this.pokemonFormText.setVisible(false);

      this.setSpeciesDetails(species!, { // TODO: is this bang correct?
        shiny: false,
        formIndex: 0,
        female: false,
        variant: 0,
      });
      this.pokemonSprite.setTint(0x000000);
    }
  }

  setSpeciesDetails(species: PokemonSpecies, options: SpeciesDetails = {}, forceUpdate?: boolean): void {
    let { shiny, formIndex, female, variant } = options;
    const oldProps = species ? this.starterAttributes : null;

    // We will only update the sprite if there is a change to form, shiny/variant
    // or gender for species with gender sprite differences
    const shouldUpdateSprite = (species?.genderDiffs && !isNullOrUndefined(female))
     || !isNullOrUndefined(formIndex) || !isNullOrUndefined(shiny) || !isNullOrUndefined(variant) || forceUpdate;

    if (this.activeTooltip === "CANDY") {
      if (this.species && this.pokemonCandyContainer.visible) {
        const { currentFriendship, friendshipCap } = this.getFriendship(this.species.speciesId);
        globalScene.ui.editTooltip("", `${currentFriendship}/${friendshipCap}`);
      } else {
        globalScene.ui.hideTooltip();
      }
    }

    if (species?.forms?.find(f => f.formKey === "female")) {
      if (female !== undefined) {
        formIndex = female ? 1 : 0;
      } else if (formIndex !== undefined) {
        female = formIndex === 1;
      }
    }

    if (species) {
      // Only assign shiny, female, and variant if they are undefined
      if (shiny === undefined) {
        shiny = oldProps?.shiny ?? false;
      }
      if (female === undefined) {
        female = oldProps?.female ?? false;
      }
      if (variant === undefined) {
        variant = oldProps?.variant ?? 0;
      }
      if (formIndex === undefined) {
        formIndex = oldProps?.form ?? 0;
      }
    }

    this.pokemonSprite.setVisible(false);

    if (this.assetLoadCancelled) {
      this.assetLoadCancelled.value = true;
      this.assetLoadCancelled = null;
    }

    if (species) {
      const dexEntry = globalScene.gameData.dexData[species.speciesId];

      const caughtAttr = this.isCaught(dexEntry);

      if (!caughtAttr) {
        const props = this.starterAttributes;

        if (shiny === undefined || shiny !== props.shiny) {
          shiny = props.shiny;
        }
        if (formIndex === undefined || formIndex !== props.form) {
          formIndex = props.form;
        }
        if (female === undefined || female !== props.female) {
          female = props.female;
        }
        if (variant === undefined || variant !== props.variant) {
          variant = props.variant;
        }
      }

      const isFormCaught = this.isFormCaught();
      const isFormSeen = dexEntry ? (dexEntry.seenAttr & globalScene.gameData.getFormAttr(formIndex ?? 0)) > 0n : false;

      this.shinyOverlay.setVisible(shiny ?? false); // TODO: is false the correct default?
      this.pokemonNumberText.setColor(this.getTextColor(shiny ? TextStyle.SUMMARY_GOLD : TextStyle.SUMMARY, false));
      this.pokemonNumberText.setShadowColor(this.getTextColor(shiny ? TextStyle.SUMMARY_GOLD : TextStyle.SUMMARY, true));

      const assetLoadCancelled = new BooleanHolder(false);
      this.assetLoadCancelled = assetLoadCancelled;

      if (shouldUpdateSprite) {
        const back = this.showBackSprite ? true : false;
        species.loadAssets(female!, formIndex, shiny, variant as Variant, true, back).then(() => { // TODO: is this bang correct?
          if (assetLoadCancelled.value) {
            return;
          }
          this.assetLoadCancelled = null;
          this.speciesLoaded.set(species.speciesId, true);
          this.pokemonSprite.play(species.getSpriteKey(female!, formIndex, shiny, variant, back)); // TODO: is this bang correct?
          this.pokemonSprite.setPipelineData("shiny", shiny);
          this.pokemonSprite.setPipelineData("variant", variant);
          this.pokemonSprite.setPipelineData("spriteKey", species.getSpriteKey(female!, formIndex, shiny, variant, back)); // TODO: is this bang correct?
          this.pokemonSprite.setVisible(!this.statsMode);
        });
      } else {
        this.pokemonSprite.setVisible(!this.statsMode);
      }

      const isNonShinyCaught = !!(caughtAttr & DexAttr.NON_SHINY);
      const isShinyCaught = !!(caughtAttr & DexAttr.SHINY);

      this.canCycleShiny = isNonShinyCaught && isShinyCaught;

      const isMaleCaught = !!(caughtAttr & DexAttr.MALE);
      const isFemaleCaught = !!(caughtAttr & DexAttr.FEMALE);
      this.canCycleGender = isMaleCaught && isFemaleCaught;

      // If the dev option for the dex is selected, all forms can be cycled through
      this.canCycleForm = globalScene.dexForDevs ? species.forms.length > 1 :
        species.forms.filter(f => f.isStarterSelectable).filter(f => f).length > 1;

      if (caughtAttr && species.malePercent !== null) {
        const gender = !female ? Gender.MALE : Gender.FEMALE;
        this.pokemonGenderText.setText(getGenderSymbol(gender));
        this.pokemonGenderText.setColor(getGenderColor(gender));
        this.pokemonGenderText.setShadowColor(getGenderColor(gender, true));
      } else {
        this.pokemonGenderText.setText("");
      }

      // Setting the name
      if (isFormCaught || isFormSeen) {
        this.pokemonNameText.setText(species.name);
      } else {
        this.pokemonNameText.setText(species ? "???" : "");
      }

      // Setting tint of the sprite
      if (isFormCaught) {
        this.species.loadAssets(female!, formIndex, shiny, variant as Variant, true).then(() => {
          const crier = (this.species.forms && this.species.forms.length > 0) ? this.species.forms[formIndex ?? this.formIndex] : this.species;
          crier.cry();
        });
        this.pokemonSprite.clearTint();
      } else if (isFormSeen) {
        this.pokemonSprite.setTint(0x808080);
      } else {
        this.pokemonSprite.setTint(0);
      }

      // Setting luck text and sparks
      if (isFormCaught) {
        const luck = globalScene.gameData.getDexAttrLuck(this.isCaught());
        this.pokemonLuckText.setVisible(!!luck);
        this.pokemonLuckText.setText(luck.toString());
        this.pokemonLuckText.setTint(getVariantTint(Math.min(luck - 1, 2) as Variant));
        this.pokemonLuckLabelText.setVisible(this.pokemonLuckText.visible);
      } else {
        this.pokemonLuckText.setVisible(false);
        this.pokemonLuckLabelText.setVisible(false);
      }

      // Setting growth rate text
      if (isFormCaught) {
        let growthReadable = toReadableString(GrowthRate[species.growthRate]);
        const growthAux = growthReadable.replace(" ", "_");
        if (i18next.exists("growth:" + growthAux)) {
          growthReadable = i18next.t("growth:" + growthAux as any);
        }
        this.pokemonGrowthRateText.setText(growthReadable);

        this.pokemonGrowthRateText.setColor(getGrowthRateColor(species.growthRate));
        this.pokemonGrowthRateText.setShadowColor(getGrowthRateColor(species.growthRate, true));
        this.pokemonGrowthRateLabelText.setVisible(true);
      } else {
        this.pokemonGrowthRateText.setText("");
        this.pokemonGrowthRateLabelText.setVisible(false);
      }

      // Caught and hatched
      if (isFormCaught) {
        const colorScheme = starterColors[this.starterId];

        this.pokemonUncaughtText.setVisible(false);
        this.pokemonCaughtCountText.setText(`${this.speciesStarterDexEntry?.caughtCount}`);
        if (species.speciesId === Species.MANAPHY || species.speciesId === Species.PHIONE) {
          this.pokemonHatchedIcon.setFrame("manaphy");
        } else {
          this.pokemonHatchedIcon.setFrame(getEggTierForSpecies(species));
        }
        this.pokemonHatchedCountText.setText(`${this.speciesStarterDexEntry?.hatchedCount}`);

        const defaultDexAttr = this.getCurrentDexProps(species.speciesId);
        const defaultProps = globalScene.gameData.getSpeciesDexAttrProps(species, defaultDexAttr);
        const variant = defaultProps.variant;
        const tint = getVariantTint(variant);
        this.pokemonShinyIcon.setFrame(getVariantIcon(variant));
        this.pokemonShinyIcon.setTint(tint);
        this.pokemonShinyIcon.setVisible(defaultProps.shiny);
        this.pokemonCaughtHatchedContainer.setVisible(true);

        this.pokemonCaughtHatchedContainer.setY(25);
        this.pokemonCandyIcon.setTint(argbFromRgba(rgbHexToRgba(colorScheme[0])));
        this.pokemonCandyOverlayIcon.setTint(argbFromRgba(rgbHexToRgba(colorScheme[1])));
        this.pokemonCandyCountText.setText(`x${globalScene.gameData.starterData[this.starterId].candyCount}`);
        this.pokemonCandyContainer.setVisible(true);

        if (pokemonPrevolutions.hasOwnProperty(species.speciesId)) {
          this.pokemonShinyIcon.setY(135);
          this.pokemonShinyIcon.setFrame(getVariantIcon(variant));
          this.pokemonHatchedIcon.setVisible(false);
          this.pokemonHatchedCountText.setVisible(false);
          this.pokemonFormText.setY(36);
        } else {
          this.pokemonShinyIcon.setY(117);
          this.pokemonHatchedIcon.setVisible(true);
          this.pokemonHatchedCountText.setVisible(true);
          this.pokemonFormText.setY(42);

          const { currentFriendship, friendshipCap } = this.getFriendship(this.species.speciesId);
          const candyCropY = 16 - (16 * (currentFriendship / friendshipCap));
          this.pokemonCandyDarknessOverlay.setCrop(0, 0, 16, candyCropY);

          this.pokemonCandyContainer.on("pointerover", () => {
            globalScene.ui.showTooltip("", `${currentFriendship}/${friendshipCap}`, true);
            this.activeTooltip = "CANDY";
          });
          this.pokemonCandyContainer.on("pointerout", () => {
            globalScene.ui.hideTooltip();
            this.activeTooltip = undefined;
          });

        }
      } else {
        this.pokemonUncaughtText.setVisible(true);
        this.pokemonCaughtHatchedContainer.setVisible(false);
        this.pokemonCandyContainer.setVisible(false);
        this.pokemonShinyIcon.setVisible(false);
      }

      // Setting type icons and form text
      if (isFormCaught || isFormSeen) {
        const speciesForm = getPokemonSpeciesForm(species.speciesId, formIndex!); // TODO: is the bang correct?
        this.setTypeIcons(speciesForm.type1, speciesForm.type2);
<<<<<<< HEAD
        this.pokemonFormText.setText(species.getFormNameToDisplay(formIndex));

=======
        this.pokemonFormText.setText(this.getFormString((speciesForm as PokemonForm).formKey, species));
        this.pokemonFormText.setVisible(true);
        if (!isFormCaught) {
          this.pokemonFormText.setY(18);
        }
>>>>>>> b31d5fd2
      } else {
        this.setTypeIcons(null, null);
        this.pokemonFormText.setText("");
        this.pokemonFormText.setVisible(false);
      }
    } else {
      this.shinyOverlay.setVisible(false);
      this.pokemonNumberText.setColor(this.getTextColor(TextStyle.SUMMARY));
      this.pokemonNumberText.setShadowColor(this.getTextColor(TextStyle.SUMMARY, true));
      this.pokemonGenderText.setText("");
      this.setTypeIcons(null, null);
    }

    this.updateInstructions();
  }

  setTypeIcons(type1: Type | null, type2: Type | null): void {
    if (type1 !== null) {
      this.type1Icon.setVisible(true);
      this.type1Icon.setFrame(Type[type1].toLowerCase());
    } else {
      this.type1Icon.setVisible(false);
    }
    if (type2 !== null) {
      this.type2Icon.setVisible(true);
      this.type2Icon.setFrame(Type[type2].toLowerCase());
    } else {
      this.type2Icon.setVisible(false);
    }
  }


  /**
   * Creates a temporary dex attr props that will be used to display the correct shiny, variant, and form based on this.starterAttributes
   *
   * @param speciesId the id of the species to get props for
   * @returns the dex props
   */
  getCurrentDexProps(speciesId: number): bigint {
    let props = 0n;
    const caughtAttr = globalScene.gameData.dexData[speciesId].caughtAttr;

    /*  this checks the gender of the pokemon; this works by checking a) that the starter preferences for the species exist, and if so, is it female. If so, it'll add DexAttr.FEMALE to our temp props
     *  It then checks b) if the caughtAttr for the pokemon is female and NOT male - this means that the ONLY gender we've gotten is female, and we need to add DexAttr.FEMALE to our temp props
     *  If neither of these pass, we add DexAttr.MALE to our temp props
     */
    if (this.starterAttributes?.female || ((caughtAttr & DexAttr.FEMALE) > 0n && (caughtAttr & DexAttr.MALE) === 0n)) {
      props += DexAttr.FEMALE;
    } else {
      props += DexAttr.MALE;
    }
    /* This part is very similar to above, but instead of for gender, it checks for shiny within starter preferences.
     * If they're not there, it enables shiny state by default if any shiny was caught
     */
    if (this.starterAttributes?.shiny || ((caughtAttr & DexAttr.SHINY) > 0n && this.starterAttributes?.shiny !== false)) {
      props += DexAttr.SHINY;
      if (this.starterAttributes?.variant !== undefined) {
        props += BigInt(Math.pow(2, this.starterAttributes?.variant)) * DexAttr.DEFAULT_VARIANT;
      } else {
        /*  This calculates the correct variant if there's no starter preferences for it.
         *  This gets the highest tier variant that you've caught and adds it to the temp props
         */
        if ((caughtAttr & DexAttr.VARIANT_3) > 0) {
          props += DexAttr.VARIANT_3;
        } else if ((caughtAttr & DexAttr.VARIANT_2) > 0) {
          props += DexAttr.VARIANT_2;
        } else {
          props += DexAttr.DEFAULT_VARIANT;
        }
      }
    } else {
      props += DexAttr.NON_SHINY;
      props += DexAttr.DEFAULT_VARIANT; // we add the default variant here because non shiny versions are listed as default variant
    }
    if (this.starterAttributes?.form) { // this checks for the form of the pokemon
      props += BigInt(Math.pow(2, this.starterAttributes?.form)) * DexAttr.DEFAULT_FORM;
    } else {
      // Get the first unlocked form
      props += globalScene.gameData.getFormAttr(globalScene.gameData.getFormIndex(caughtAttr));
    }

    return props;
  }

  toggleStatsMode(on?: boolean): void {
    if (on === undefined) {
      on = !this.statsMode;
    }
    if (on) {
      this.showStats();
      this.statsMode = true;
      this.pokemonSprite.setVisible(false);
    } else {
      this.statsMode = false;
      this.statsContainer.setVisible(false);
      this.pokemonSprite.setVisible(true);
      //@ts-ignore
      this.statsContainer.updateIvs(null); // TODO: resolve ts-ignore. !?!?
    }
  }

  showStats(): void {
    if (!this.speciesStarterDexEntry) {
      return;
    }

    this.statsContainer.setVisible(true);

    this.statsContainer.updateIvs(this.speciesStarterDexEntry.ivs);
  }

  clearText() {
    this.starterSelectMessageBoxContainer.setVisible(false);
    super.clearText();
  }

  hideInstructions(): void {
    this.candyUpgradeIconElement.setVisible(false);
    this.candyUpgradeLabel.setVisible(false);
    this.shinyIconElement.setVisible(false);
    this.shinyLabel.setVisible(false);
    this.formIconElement.setVisible(false);
    this.formLabel.setVisible(false);
    this.genderIconElement.setVisible(false);
    this.genderLabel.setVisible(false);
    this.variantIconElement.setVisible(false);
    this.variantLabel.setVisible(false);
  }

  clear(): void {
    super.clear();

    this.cursor = -1;
    this.hideInstructions();
    this.activeTooltip = undefined;
    globalScene.ui.hideTooltip();

    this.starterSelectContainer.setVisible(false);
    this.blockInput = false;

    this.showBackSprite = false;
    this.showBackSpriteLabel.setText(i18next.t("pokedexUiHandler:showBackSprite"));

    if (this.statsMode) {
      this.toggleStatsMode(false);
    }
  }

  checkIconId(icon: Phaser.GameObjects.Sprite, species: PokemonSpecies, female: boolean, formIndex: number, shiny: boolean, variant: number) {
    if (icon.frame.name !== species.getIconId(female, formIndex, shiny, variant)) {
      console.log(`${species.name}'s icon ${icon.frame.name} does not match getIconId with female: ${female}, formIndex: ${formIndex}, shiny: ${shiny}, variant: ${variant}`);
      icon.setTexture(species.getIconAtlasKey(formIndex, false, variant));
      icon.setFrame(species.getIconId(female, formIndex, false, variant));
    }
  }
}<|MERGE_RESOLUTION|>--- conflicted
+++ resolved
@@ -2276,16 +2276,11 @@
       if (isFormCaught || isFormSeen) {
         const speciesForm = getPokemonSpeciesForm(species.speciesId, formIndex!); // TODO: is the bang correct?
         this.setTypeIcons(speciesForm.type1, speciesForm.type2);
-<<<<<<< HEAD
         this.pokemonFormText.setText(species.getFormNameToDisplay(formIndex));
-
-=======
-        this.pokemonFormText.setText(this.getFormString((speciesForm as PokemonForm).formKey, species));
         this.pokemonFormText.setVisible(true);
         if (!isFormCaught) {
           this.pokemonFormText.setY(18);
         }
->>>>>>> b31d5fd2
       } else {
         this.setTypeIcons(null, null);
         this.pokemonFormText.setText("");
