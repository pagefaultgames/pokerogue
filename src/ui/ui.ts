import {default as BattleScene} from "../battle-scene";
import UiHandler from "./ui-handler";
import BattleMessageUiHandler from "./battle-message-ui-handler";
import CommandUiHandler from "./command-ui-handler";
import PartyUiHandler from "./party-ui-handler";
import FightUiHandler from "./fight-ui-handler";
import MessageUiHandler from "./message-ui-handler";
import ConfirmUiHandler from "./confirm-ui-handler";
import ModifierSelectUiHandler from "./modifier-select-ui-handler";
import BallUiHandler from "./ball-ui-handler";
import SummaryUiHandler from "./summary-ui-handler";
import StarterSelectUiHandler from "./starter-select-ui-handler";
import EvolutionSceneHandler from "./evolution-scene-handler";
import TargetSelectUiHandler from "./target-select-ui-handler";
import SettingsUiHandler from "./settings/settings-ui-handler";
import SettingsGamepadUiHandler from "./settings/settings-gamepad-ui-handler";
import GameChallengesUiHandler from "./challenges-select-ui-handler";
import { TextStyle, addTextObject } from "./text";
import AchvBar from "./achv-bar";
import MenuUiHandler from "./menu-ui-handler";
import AchvsUiHandler from "./achvs-ui-handler";
import OptionSelectUiHandler from "./settings/option-select-ui-handler";
import EggHatchSceneHandler from "./egg-hatch-scene-handler";
import EggListUiHandler from "./egg-list-ui-handler";
import EggGachaUiHandler from "./egg-gacha-ui-handler";
import VouchersUiHandler from "./vouchers-ui-handler";
import {addWindow} from "./ui-theme";
import LoginFormUiHandler from "./login-form-ui-handler";
import RegistrationFormUiHandler from "./registration-form-ui-handler";
import LoadingModalUiHandler from "./loading-modal-ui-handler";
import * as Utils from "../utils";
import GameStatsUiHandler from "./game-stats-ui-handler";
import AwaitableUiHandler from "./awaitable-ui-handler";
import SaveSlotSelectUiHandler from "./save-slot-select-ui-handler";
import TitleUiHandler from "./title-ui-handler";
import SavingIconHandler from "./saving-icon-handler";
import UnavailableModalUiHandler from "./unavailable-modal-ui-handler";
import OutdatedModalUiHandler from "./outdated-modal-ui-handler";
import SessionReloadModalUiHandler from "./session-reload-modal-ui-handler";
import {Button} from "#enums/buttons";
import i18next, {ParseKeys} from "i18next";
import GamepadBindingUiHandler from "./settings/gamepad-binding-ui-handler";
import SettingsKeyboardUiHandler from "#app/ui/settings/settings-keyboard-ui-handler";
import KeyboardBindingUiHandler from "#app/ui/settings/keyboard-binding-ui-handler";
import SettingsDisplayUiHandler from "./settings/settings-display-ui-handler";
import SettingsAudioUiHandler from "./settings/settings-audio-ui-handler";
import { PlayerGender } from "#enums/player-gender";
import BgmBar from "#app/ui/bgm-bar";
<<<<<<< HEAD
import LogNameFormUiHandler from "./log-name-form-ui-handler";
=======
import RenameFormUiHandler from "./rename-form-ui-handler";
import LogNameFormUiHandler from "./log-name-form-ui-handler";
import LogSelectUiHandler from "./log-select-ui-handler";
>>>>>>> 1fcdfd26

export enum Mode {
  MESSAGE,
  TITLE,
  COMMAND,
  FIGHT,
  BALL,
  TARGET_SELECT,
  MODIFIER_SELECT,
  SAVE_SLOT,
  PARTY,
  SUMMARY,
  STARTER_SELECT,
  EVOLUTION_SCENE,
  EGG_HATCH_SCENE,
  CONFIRM,
  OPTION_SELECT,
  MENU,
  MENU_OPTION_SELECT,
  SETTINGS,
  SETTINGS_DISPLAY,
  SETTINGS_AUDIO,
  SETTINGS_GAMEPAD,
  GAMEPAD_BINDING,
  SETTINGS_KEYBOARD,
  KEYBOARD_BINDING,
  ACHIEVEMENTS,
  GAME_STATS,
  VOUCHERS,
  EGG_LIST,
  EGG_GACHA,
  LOGIN_FORM,
  REGISTRATION_FORM,
  LOADING,
  SESSION_RELOAD,
  UNAVAILABLE,
  OUTDATED,
  CHALLENGE_SELECT,
  NAME_LOG,
<<<<<<< HEAD
  LOG_HANDLER
=======
  LOG_HANDLER,
  RENAME_POKEMON
>>>>>>> 1fcdfd26
}

const transitionModes = [
  Mode.SAVE_SLOT,
  Mode.PARTY,
  Mode.SUMMARY,
  Mode.STARTER_SELECT,
  Mode.EVOLUTION_SCENE,
  Mode.EGG_HATCH_SCENE,
  Mode.EGG_LIST,
  Mode.EGG_GACHA,
  Mode.CHALLENGE_SELECT,
  Mode.NAME_LOG,
  Mode.LOG_HANDLER
];

const noTransitionModes = [
  Mode.TITLE,
  Mode.CONFIRM,
  Mode.OPTION_SELECT,
  Mode.MENU,
  Mode.MENU_OPTION_SELECT,
  Mode.GAMEPAD_BINDING,
  Mode.KEYBOARD_BINDING,
  Mode.SETTINGS,
  Mode.SETTINGS_AUDIO,
  Mode.SETTINGS_DISPLAY,
  Mode.SETTINGS_GAMEPAD,
  Mode.SETTINGS_KEYBOARD,
  Mode.ACHIEVEMENTS,
  Mode.GAME_STATS,
  Mode.VOUCHERS,
  Mode.LOGIN_FORM,
  Mode.REGISTRATION_FORM,
  Mode.LOADING,
  Mode.SESSION_RELOAD,
  Mode.UNAVAILABLE,
  Mode.OUTDATED,
  Mode.RENAME_POKEMON
];

export default class UI extends Phaser.GameObjects.Container {
  private mode: Mode;
  private modeChain: Mode[];
  public handlers: UiHandler[];
  private overlay: Phaser.GameObjects.Rectangle;
  public achvBar: AchvBar;
  public bgmBar: BgmBar;
  public savingIcon: SavingIconHandler;

  private tooltipContainer: Phaser.GameObjects.Container;
  private tooltipBg: Phaser.GameObjects.NineSlice;
  private tooltipTitle: Phaser.GameObjects.Text;
  private tooltipContent: Phaser.GameObjects.Text;

  private overlayActive: boolean;

  constructor(scene: BattleScene) {
    super(scene, 0, scene.game.canvas.height / 6);

    this.mode = Mode.MESSAGE;
    this.modeChain = [];
    this.handlers = [
      new BattleMessageUiHandler(scene),
      new TitleUiHandler(scene),
      new CommandUiHandler(scene),
      new FightUiHandler(scene),
      new BallUiHandler(scene),
      new TargetSelectUiHandler(scene),
      new ModifierSelectUiHandler(scene),
      new SaveSlotSelectUiHandler(scene),
      new PartyUiHandler(scene),
      new SummaryUiHandler(scene),
      new StarterSelectUiHandler(scene),
      new EvolutionSceneHandler(scene),
      new EggHatchSceneHandler(scene),
      new ConfirmUiHandler(scene),
      new OptionSelectUiHandler(scene),
      new MenuUiHandler(scene),
      new OptionSelectUiHandler(scene, Mode.MENU_OPTION_SELECT),
      // settings
      new SettingsUiHandler(scene),
      new SettingsDisplayUiHandler(scene),
      new SettingsAudioUiHandler(scene),
      new SettingsGamepadUiHandler(scene),
      new GamepadBindingUiHandler(scene),
      new SettingsKeyboardUiHandler(scene),
      new KeyboardBindingUiHandler(scene),
      new AchvsUiHandler(scene),
      new GameStatsUiHandler(scene),
      new VouchersUiHandler(scene),
      new EggListUiHandler(scene),
      new EggGachaUiHandler(scene),
      new LoginFormUiHandler(scene),
      new RegistrationFormUiHandler(scene),
      new LoadingModalUiHandler(scene),
      new SessionReloadModalUiHandler(scene),
      new UnavailableModalUiHandler(scene),
      new OutdatedModalUiHandler(scene),
      new GameChallengesUiHandler(scene),
      new LogNameFormUiHandler(scene),
<<<<<<< HEAD
      new TargetSelectUiHandler(scene)
=======
      new LogSelectUiHandler(scene),
      new RenameFormUiHandler(scene),
>>>>>>> 1fcdfd26
    ];
  }

  setup(): void {
    this.setName(`ui-${Mode[this.mode]}`);
    for (const handler of this.handlers) {
      handler.setup();
    }
    this.overlay = this.scene.add.rectangle(0, 0, this.scene.game.canvas.width / 6, this.scene.game.canvas.height / 6, 0);
    this.overlay.setName("rect-ui-overlay");
    this.overlay.setOrigin(0, 0);
    (this.scene as BattleScene).uiContainer.add(this.overlay);
    this.overlay.setVisible(false);
    this.setupTooltip();

    this.achvBar = new AchvBar(this.scene as BattleScene);
    this.achvBar.setup();

    (this.scene as BattleScene).uiContainer.add(this.achvBar);

    this.savingIcon = new SavingIconHandler(this.scene as BattleScene);
    this.savingIcon.setup();

    (this.scene as BattleScene).uiContainer.add(this.savingIcon);
  }

  private setupTooltip() {
    this.tooltipContainer = this.scene.add.container(0, 0);
    this.tooltipContainer.setName("tooltip");
    this.tooltipContainer.setVisible(false);

    this.tooltipBg = addWindow(this.scene as BattleScene, 0, 0, 128, 31);
    this.tooltipBg.setName("window-tooltip-bg");
    this.tooltipBg.setOrigin(0, 0);

    this.tooltipTitle = addTextObject(this.scene, 64, 4, "", TextStyle.TOOLTIP_TITLE);
    this.tooltipTitle.setName("text-tooltip-title");
    this.tooltipTitle.setOrigin(0.5, 0);

    this.tooltipContent = addTextObject(this.scene, 6, 16, "", TextStyle.TOOLTIP_CONTENT);
    this.tooltipContent.setName("text-tooltip-content");
    this.tooltipContent.setWordWrapWidth(696);

    this.tooltipContainer.add(this.tooltipBg);
    this.tooltipContainer.add(this.tooltipTitle);
    this.tooltipContainer.add(this.tooltipContent);

    (this.scene as BattleScene).uiContainer.add(this.tooltipContainer);
  }

  getHandler(): UiHandler {
    return this.handlers[this.mode];
  }

  getMessageHandler(): BattleMessageUiHandler {
    return this.handlers[Mode.MESSAGE] as BattleMessageUiHandler;
  }

  processInfoButton(pressed: boolean) {
    if (this.overlayActive) {
      return false;
    }

    const battleScene = this.scene as BattleScene;
    if ([Mode.CONFIRM, Mode.COMMAND, Mode.FIGHT, Mode.MESSAGE].includes(this.mode)) {
      battleScene?.processInfoButton(pressed);
      return true;
    }
    battleScene?.processInfoButton(false);
    return true;
  }

  processInput(button: Button): boolean {
    if (this.overlayActive) {
      return false;
    }

    const handler = this.getHandler();

    if (handler instanceof AwaitableUiHandler && handler.tutorialActive) {
      return handler.processTutorialInput(button);
    }

    return handler.processInput(button);
  }

  showText(text: string, delay?: integer, callback?: Function, callbackDelay?: integer, prompt?: boolean, promptDelay?: integer): void {
    if (prompt && text.indexOf("$") > -1) {
      const messagePages = text.split(/\$/g).map(m => m.trim());
      let showMessageAndCallback = () => callback();
      for (let p = messagePages.length - 1; p >= 0; p--) {
        const originalFunc = showMessageAndCallback;
        showMessageAndCallback = () => this.showText(messagePages[p], null, originalFunc, null, true);
      }
      showMessageAndCallback();
    } else {
      const handler = this.getHandler();
      if (handler instanceof MessageUiHandler) {
        (handler as MessageUiHandler).showText(text, delay, callback, callbackDelay, prompt, promptDelay);
      } else {
        this.getMessageHandler().showText(text, delay, callback, callbackDelay, prompt, promptDelay);
      }
    }
  }

  showDialogue(text: string, name: string, delay: integer = 0, callback: Function, callbackDelay?: integer, promptDelay?: integer): void {
    // First get the gender of the player (default male) (also used if UNSET)
    let playerGenderPrefix = "PGM";
    if ((this.scene as BattleScene).gameData.gender === PlayerGender.FEMALE) {
      playerGenderPrefix = "PGF";
    }
    // Add the prefix to the text
    const localizationKey = playerGenderPrefix + text;

    // Get localized dialogue (if available)
    let hasi18n = false;
    if (i18next.exists(localizationKey as ParseKeys) ) {
      text = i18next.t(localizationKey as ParseKeys);
      hasi18n = true;

      // Skip dialogue if the player has enabled the option and the dialogue has been already seen
      if ((this.scene as BattleScene).skipSeenDialogues && (this.scene as BattleScene).gameData.getSeenDialogues()[localizationKey] === true) {
        console.log(`Dialogue ${localizationKey} skipped`);
        callback();
        return;
      }
    }
    let showMessageAndCallback = () => {
      hasi18n && (this.scene as BattleScene).gameData.saveSeenDialogue(localizationKey);
      callback();
    };
    if (text.indexOf("$") > -1) {
      const messagePages = text.split(/\$/g).map(m => m.trim());
      for (let p = messagePages.length - 1; p >= 0; p--) {
        const originalFunc = showMessageAndCallback;
        showMessageAndCallback = () => this.showDialogue(messagePages[p], name, null, originalFunc);
      }
      showMessageAndCallback();
    } else {
      const handler = this.getHandler();
      if (handler instanceof MessageUiHandler) {
        (handler as MessageUiHandler).showDialogue(text, name, delay, showMessageAndCallback, callbackDelay, true, promptDelay);
      } else {
        this.getMessageHandler().showDialogue(text, name, delay, showMessageAndCallback, callbackDelay, true, promptDelay);
      }
    }
  }

  shouldSkipDialogue(text): boolean {
    let playerGenderPrefix = "PGM";
    if ((this.scene as BattleScene).gameData.gender === PlayerGender.FEMALE) {
      playerGenderPrefix = "PGF";
    }

    const key = playerGenderPrefix + text;

    if (i18next.exists(key as ParseKeys) ) {
      if ((this.scene as BattleScene).skipSeenDialogues && (this.scene as BattleScene).gameData.getSeenDialogues()[key] === true) {
        return true;
      }
    }
    return false;
  }

  showTooltip(title: string, content: string, overlap?: boolean): void {
    this.tooltipContainer.setVisible(true);
    this.tooltipTitle.setText(title || "");
    const wrappedContent = this.tooltipContent.runWordWrap(content);
    this.tooltipContent.setText(wrappedContent);
    this.tooltipContent.y = title ? 16 : 4;
    this.tooltipBg.width = Math.min(Math.max(this.tooltipTitle.displayWidth, this.tooltipContent.displayWidth) + 12, 684);
    this.tooltipBg.height = (title ? 31 : 19) + 10.5 * (wrappedContent.split("\n").length - 1);
    if (overlap) {
      (this.scene as BattleScene).uiContainer.moveAbove(this.tooltipContainer, this);
    } else {
      (this.scene as BattleScene).uiContainer.moveBelow(this.tooltipContainer, this);
    }
  }

  hideTooltip(): void {
    this.tooltipContainer.setVisible(false);
    this.tooltipTitle.clearTint();
  }

  update(): void {
    if (this.tooltipContainer.visible) {
      const reverse = this.scene.game.input.mousePointer.x >= this.scene.game.canvas.width - this.tooltipBg.width * 6 - 12;
      this.tooltipContainer.setPosition(!reverse ? this.scene.game.input.mousePointer.x / 6 + 2 : this.scene.game.input.mousePointer.x / 6 - this.tooltipBg.width - 2, this.scene.game.input.mousePointer.y / 6 + 2);
    }
  }

  clearText(): void {
    const handler = this.getHandler();
    if (handler instanceof MessageUiHandler) {
      (handler as MessageUiHandler).clearText();
    } else {
      this.getMessageHandler().clearText();
    }
  }

  setCursor(cursor: integer): boolean {
    const changed = this.getHandler().setCursor(cursor);
    if (changed) {
      this.playSelect();
    }

    return changed;
  }

  playSelect(): void {
    (this.scene as BattleScene).playSound("select");
  }

  playError(): void {
    (this.scene as BattleScene).playSound("error");
  }

  fadeOut(duration: integer): Promise<void> {
    return new Promise(resolve => {
      if (this.overlayActive) {
        return resolve();
      }
      this.overlayActive = true;
      this.overlay.setAlpha(0);
      this.overlay.setVisible(true);
      this.scene.tweens.add({
        targets: this.overlay,
        alpha: 1,
        duration: duration,
        ease: "Sine.easeOut",
        onComplete: () => resolve()
      });
    });
  }

  fadeIn(duration: integer): Promise<void> {
    return new Promise(resolve => {
      if (!this.overlayActive) {
        return resolve();
      }
      this.scene.tweens.add({
        targets: this.overlay,
        alpha: 0,
        duration: duration,
        ease: "Sine.easeIn",
        onComplete: () => {
          this.overlay.setVisible(false);
          resolve();
        }
      });
      this.overlayActive = false;
    });
  }

  private setModeInternal(mode: Mode, clear: boolean, forceTransition: boolean, chainMode: boolean, args: any[]): Promise<void> {
    return new Promise(resolve => {
      if (this.mode === mode && !forceTransition) {
        resolve();
        return;
      }
      const doSetMode = () => {
        if (this.mode !== mode) {
          if (clear) {
            this.getHandler().clear();
          }
          if (chainMode && this.mode && !clear) {
            this.modeChain.push(this.mode);
          }
          this.mode = mode;
          const touchControls = document.getElementById("touchControls");
          if (touchControls) {
            touchControls.dataset.uiMode = Mode[mode];
          }
          this.getHandler().show(args);
        }
        resolve();
      };
      if (((!chainMode && ((transitionModes.indexOf(this.mode) > -1 || transitionModes.indexOf(mode) > -1)
        && (noTransitionModes.indexOf(this.mode) === -1 && noTransitionModes.indexOf(mode) === -1)))
        || (chainMode && noTransitionModes.indexOf(mode) === -1))) {
        this.fadeOut(250).then(() => {
          this.scene.time.delayedCall(100, () => {
            doSetMode();
            this.fadeIn(250);
          });
        });
      } else {
        doSetMode();
      }
    });
  }

  getMode(): Mode {
    return this.mode;
  }

  setMode(mode: Mode, ...args: any[]): Promise<void> {
    return this.setModeInternal(mode, true, false, false, args);
  }

  setModeForceTransition(mode: Mode, ...args: any[]): Promise<void> {
    return this.setModeInternal(mode, true, true, false, args);
  }

  setModeWithoutClear(mode: Mode, ...args: any[]): Promise<void> {
    return this.setModeInternal(mode, false, false, false, args);
  }

  setOverlayMode(mode: Mode, ...args: any[]): Promise<void> {
    return this.setModeInternal(mode, false, false, true, args);
  }

  revertMode(): Promise<boolean> {
    return new Promise<boolean>(resolve => {
      if (!this?.modeChain?.length) {
        return resolve(false);
      }

      const lastMode = this.mode;

      const doRevertMode = () => {
        this.getHandler().clear();
        this.mode = this.modeChain.pop();
        const touchControls = document.getElementById("touchControls");
        if (touchControls) {
          touchControls.dataset.uiMode = Mode[this.mode];
        }
        resolve(true);
      };

      if (noTransitionModes.indexOf(lastMode) === -1) {
        this.fadeOut(250).then(() => {
          this.scene.time.delayedCall(100, () => {
            doRevertMode();
            this.fadeIn(250);
          });
        });
      } else {
        doRevertMode();
      }
    });
  }

  revertModes(): Promise<void> {
    return new Promise<void>(resolve => {
      if (!this?.modeChain?.length) {
        return resolve();
      }
      this.revertMode().then(success => Utils.executeIf(success, this.revertModes).then(() => resolve()));
    });
  }
}<|MERGE_RESOLUTION|>--- conflicted
+++ resolved
@@ -46,13 +46,9 @@
 import SettingsAudioUiHandler from "./settings/settings-audio-ui-handler";
 import { PlayerGender } from "#enums/player-gender";
 import BgmBar from "#app/ui/bgm-bar";
-<<<<<<< HEAD
-import LogNameFormUiHandler from "./log-name-form-ui-handler";
-=======
 import RenameFormUiHandler from "./rename-form-ui-handler";
 import LogNameFormUiHandler from "./log-name-form-ui-handler";
 import LogSelectUiHandler from "./log-select-ui-handler";
->>>>>>> 1fcdfd26
 
 export enum Mode {
   MESSAGE,
@@ -92,12 +88,8 @@
   OUTDATED,
   CHALLENGE_SELECT,
   NAME_LOG,
-<<<<<<< HEAD
-  LOG_HANDLER
-=======
   LOG_HANDLER,
   RENAME_POKEMON
->>>>>>> 1fcdfd26
 }
 
 const transitionModes = [
@@ -199,12 +191,8 @@
       new OutdatedModalUiHandler(scene),
       new GameChallengesUiHandler(scene),
       new LogNameFormUiHandler(scene),
-<<<<<<< HEAD
-      new TargetSelectUiHandler(scene)
-=======
       new LogSelectUiHandler(scene),
       new RenameFormUiHandler(scene),
->>>>>>> 1fcdfd26
     ];
   }
 
