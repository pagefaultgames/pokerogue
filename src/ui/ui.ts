import { globalScene } from "#app/global-scene";
import type UiHandler from "./ui-handler";
import BattleMessageUiHandler from "./battle-message-ui-handler";
import CommandUiHandler from "./command-ui-handler";
import PartyUiHandler from "./party-ui-handler";
import FightUiHandler from "./fight-ui-handler";
import MessageUiHandler from "./message-ui-handler";
import ConfirmUiHandler from "./confirm-ui-handler";
import ModifierSelectUiHandler from "./modifier-select-ui-handler";
import BallUiHandler from "./ball-ui-handler";
import SummaryUiHandler from "./summary-ui-handler";
import StarterSelectUiHandler from "./starter-select-ui-handler";
import EvolutionSceneHandler from "./evolution-scene-handler";
import TargetSelectUiHandler from "./target-select-ui-handler";
import SettingsUiHandler from "./settings/settings-ui-handler";
import SettingsGamepadUiHandler from "./settings/settings-gamepad-ui-handler";
import GameChallengesUiHandler from "./challenges-select-ui-handler";
import { TextStyle, addTextObject } from "./text";
import AchvBar from "./achv-bar";
import MenuUiHandler from "./menu-ui-handler";
import AchvsUiHandler from "./achvs-ui-handler";
import OptionSelectUiHandler from "./settings/option-select-ui-handler";
import EggHatchSceneHandler from "./egg-hatch-scene-handler";
import EggListUiHandler from "./egg-list-ui-handler";
import EggGachaUiHandler from "./egg-gacha-ui-handler";
import PokedexUiHandler from "./pokedex-ui-handler";
import { addWindow } from "./ui-theme";
import LoginFormUiHandler from "./login-form-ui-handler";
import RegistrationFormUiHandler from "./registration-form-ui-handler";
import LoadingModalUiHandler from "./loading-modal-ui-handler";
import * as Utils from "../utils";
import GameStatsUiHandler from "./game-stats-ui-handler";
import AwaitableUiHandler from "./awaitable-ui-handler";
import SaveSlotSelectUiHandler from "./save-slot-select-ui-handler";
import TitleUiHandler from "./title-ui-handler";
import SavingIconHandler from "./saving-icon-handler";
import UnavailableModalUiHandler from "./unavailable-modal-ui-handler";
import SessionReloadModalUiHandler from "./session-reload-modal-ui-handler";
import type { Button } from "#enums/buttons";
import i18next from "i18next";
import GamepadBindingUiHandler from "./settings/gamepad-binding-ui-handler";
import SettingsKeyboardUiHandler from "#app/ui/settings/settings-keyboard-ui-handler";
import KeyboardBindingUiHandler from "#app/ui/settings/keyboard-binding-ui-handler";
import SettingsDisplayUiHandler from "./settings/settings-display-ui-handler";
import SettingsAudioUiHandler from "./settings/settings-audio-ui-handler";
import { PlayerGender } from "#enums/player-gender";
import type BgmBar from "#app/ui/bgm-bar";
import RenameFormUiHandler from "./rename-form-ui-handler";
import AdminUiHandler from "./admin-ui-handler";
import RunHistoryUiHandler from "./run-history-ui-handler";
import RunInfoUiHandler from "./run-info-ui-handler";
import EggSummaryUiHandler from "./egg-summary-ui-handler";
import TestDialogueUiHandler from "#app/ui/test-dialogue-ui-handler";
import AutoCompleteUiHandler from "./autocomplete-ui-handler";
import { Device } from "#enums/devices";
import MysteryEncounterUiHandler from "./mystery-encounter-ui-handler";
<<<<<<< HEAD
import PokedexScanUiHandler from "./pokedex-scan-ui-handler";
import PokedexPageUiHandler from "./pokedex-page-ui-handler";
=======
import { NavigationManager } from "./settings/navigationMenu";
>>>>>>> ee6115f4

export enum Mode {
  MESSAGE,
  TITLE,
  COMMAND,
  FIGHT,
  BALL,
  TARGET_SELECT,
  MODIFIER_SELECT,
  SAVE_SLOT,
  PARTY,
  SUMMARY,
  STARTER_SELECT,
  EVOLUTION_SCENE,
  EGG_HATCH_SCENE,
  EGG_HATCH_SUMMARY,
  CONFIRM,
  OPTION_SELECT,
  MENU,
  MENU_OPTION_SELECT,
  SETTINGS,
  SETTINGS_DISPLAY,
  SETTINGS_AUDIO,
  SETTINGS_GAMEPAD,
  GAMEPAD_BINDING,
  SETTINGS_KEYBOARD,
  KEYBOARD_BINDING,
  ACHIEVEMENTS,
  GAME_STATS,
  EGG_LIST,
  EGG_GACHA,
  POKEDEX,
  POKEDEX_SCAN,
  POKEDEX_PAGE,
  LOGIN_FORM,
  REGISTRATION_FORM,
  LOADING,
  SESSION_RELOAD,
  UNAVAILABLE,
  CHALLENGE_SELECT,
  RENAME_POKEMON,
  RUN_HISTORY,
  RUN_INFO,
  TEST_DIALOGUE,
  AUTO_COMPLETE,
  ADMIN,
  MYSTERY_ENCOUNTER
}

const transitionModes = [
  Mode.SAVE_SLOT,
  Mode.PARTY,
  Mode.SUMMARY,
  Mode.STARTER_SELECT,
  Mode.EVOLUTION_SCENE,
  Mode.EGG_HATCH_SCENE,
  Mode.EGG_LIST,
  Mode.EGG_GACHA,
  Mode.POKEDEX,
  Mode.POKEDEX_PAGE,
  Mode.CHALLENGE_SELECT,
  Mode.RUN_HISTORY,
];

const noTransitionModes = [
  Mode.TITLE,
  Mode.CONFIRM,
  Mode.OPTION_SELECT,
  Mode.MENU,
  Mode.MENU_OPTION_SELECT,
  Mode.GAMEPAD_BINDING,
  Mode.KEYBOARD_BINDING,
  Mode.SETTINGS,
  Mode.SETTINGS_AUDIO,
  Mode.SETTINGS_DISPLAY,
  Mode.SETTINGS_GAMEPAD,
  Mode.SETTINGS_KEYBOARD,
  Mode.ACHIEVEMENTS,
  Mode.GAME_STATS,
  Mode.POKEDEX_SCAN,
  Mode.LOGIN_FORM,
  Mode.REGISTRATION_FORM,
  Mode.LOADING,
  Mode.SESSION_RELOAD,
  Mode.UNAVAILABLE,
  Mode.RENAME_POKEMON,
  Mode.TEST_DIALOGUE,
  Mode.AUTO_COMPLETE,
  Mode.ADMIN,
  Mode.MYSTERY_ENCOUNTER,
  Mode.RUN_INFO
];

export default class UI extends Phaser.GameObjects.Container {
  private mode: Mode;
  private modeChain: Mode[];
  public handlers: UiHandler[];
  private overlay: Phaser.GameObjects.Rectangle;
  public achvBar: AchvBar;
  public bgmBar: BgmBar;
  public savingIcon: SavingIconHandler;

  private tooltipContainer: Phaser.GameObjects.Container;
  private tooltipBg: Phaser.GameObjects.NineSlice;
  private tooltipTitle: Phaser.GameObjects.Text;
  private tooltipContent: Phaser.GameObjects.Text;

  private overlayActive: boolean;

  constructor() {
    super(globalScene, 0, globalScene.game.canvas.height / 6);

    this.mode = Mode.MESSAGE;
    this.modeChain = [];
    this.handlers = [
      new BattleMessageUiHandler(),
      new TitleUiHandler(),
      new CommandUiHandler(),
      new FightUiHandler(),
      new BallUiHandler(),
      new TargetSelectUiHandler(),
      new ModifierSelectUiHandler(),
      new SaveSlotSelectUiHandler(),
      new PartyUiHandler(),
      new SummaryUiHandler(),
      new StarterSelectUiHandler(),
      new EvolutionSceneHandler(),
      new EggHatchSceneHandler(),
      new EggSummaryUiHandler(),
      new ConfirmUiHandler(),
      new OptionSelectUiHandler(),
      new MenuUiHandler(),
      new OptionSelectUiHandler(Mode.MENU_OPTION_SELECT),
      // settings
<<<<<<< HEAD
      new SettingsUiHandler(scene),
      new SettingsDisplayUiHandler(scene),
      new SettingsAudioUiHandler(scene),
      new SettingsGamepadUiHandler(scene),
      new GamepadBindingUiHandler(scene),
      new SettingsKeyboardUiHandler(scene),
      new KeyboardBindingUiHandler(scene),
      new AchvsUiHandler(scene),
      new GameStatsUiHandler(scene),
      new EggListUiHandler(scene),
      new EggGachaUiHandler(scene),
      new PokedexUiHandler(scene),
      new PokedexScanUiHandler(scene, Mode.TEST_DIALOGUE),
      new PokedexPageUiHandler(scene),
      new LoginFormUiHandler(scene),
      new RegistrationFormUiHandler(scene),
      new LoadingModalUiHandler(scene),
      new SessionReloadModalUiHandler(scene),
      new UnavailableModalUiHandler(scene),
      new GameChallengesUiHandler(scene),
      new RenameFormUiHandler(scene),
      new RunHistoryUiHandler(scene),
      new RunInfoUiHandler(scene),
      new TestDialogueUiHandler(scene, Mode.TEST_DIALOGUE),
      new AutoCompleteUiHandler(scene),
      new AdminUiHandler(scene),
      new MysteryEncounterUiHandler(scene),
=======
      new SettingsUiHandler(),
      new SettingsDisplayUiHandler(),
      new SettingsAudioUiHandler(),
      new SettingsGamepadUiHandler(),
      new GamepadBindingUiHandler(),
      new SettingsKeyboardUiHandler(),
      new KeyboardBindingUiHandler(),
      new AchvsUiHandler(),
      new GameStatsUiHandler(),
      new EggListUiHandler(),
      new EggGachaUiHandler(),
      new LoginFormUiHandler(),
      new RegistrationFormUiHandler(),
      new LoadingModalUiHandler(),
      new SessionReloadModalUiHandler(),
      new UnavailableModalUiHandler(),
      new GameChallengesUiHandler(),
      new RenameFormUiHandler(),
      new RunHistoryUiHandler(),
      new RunInfoUiHandler(),
      new TestDialogueUiHandler(Mode.TEST_DIALOGUE),
      new AutoCompleteUiHandler(),
      new AdminUiHandler(),
      new MysteryEncounterUiHandler(),
>>>>>>> ee6115f4
    ];
  }

  setup(): void {
    this.setName(`ui-${Mode[this.mode]}`);
    for (const handler of this.handlers) {
      handler.setup();
    }
    this.overlay = globalScene.add.rectangle(0, 0, globalScene.game.canvas.width / 6, globalScene.game.canvas.height / 6, 0);
    this.overlay.setName("rect-ui-overlay");
    this.overlay.setOrigin(0, 0);
    globalScene.uiContainer.add(this.overlay);
    this.overlay.setVisible(false);
    this.setupTooltip();

    this.achvBar = new AchvBar;
    this.achvBar.setup();

    globalScene.uiContainer.add(this.achvBar);

    this.savingIcon = new SavingIconHandler;
    this.savingIcon.setup();

    globalScene.uiContainer.add(this.savingIcon);
  }

  private setupTooltip() {
    this.tooltipContainer = globalScene.add.container(0, 0);
    this.tooltipContainer.setName("tooltip");
    this.tooltipContainer.setVisible(false);

    this.tooltipBg = addWindow(0, 0, 128, 31);
    this.tooltipBg.setName("window-tooltip-bg");
    this.tooltipBg.setOrigin(0, 0);

    this.tooltipTitle = addTextObject(64, 4, "", TextStyle.TOOLTIP_TITLE);
    this.tooltipTitle.setName("text-tooltip-title");
    this.tooltipTitle.setOrigin(0.5, 0);

    this.tooltipContent = addTextObject(6, 16, "", TextStyle.TOOLTIP_CONTENT);
    this.tooltipContent.setName("text-tooltip-content");
    this.tooltipContent.setWordWrapWidth(850);

    this.tooltipContainer.add(this.tooltipBg);
    this.tooltipContainer.add(this.tooltipTitle);
    this.tooltipContainer.add(this.tooltipContent);

    globalScene.uiContainer.add(this.tooltipContainer);
  }

  getHandler<H extends UiHandler = UiHandler>(): H {
    return this.handlers[this.mode] as H;
  }

  getMessageHandler(): BattleMessageUiHandler {
    return this.handlers[Mode.MESSAGE] as BattleMessageUiHandler;
  }

  processInfoButton(pressed: boolean) {
    if (this.overlayActive) {
      return false;
    }

    if ([ Mode.CONFIRM, Mode.COMMAND, Mode.FIGHT, Mode.MESSAGE ].includes(this.mode)) {
      globalScene?.processInfoButton(pressed);
      return true;
    }
    globalScene?.processInfoButton(false);
    return true;
  }

  processInput(button: Button): boolean {
    if (this.overlayActive) {
      return false;
    }

    const handler = this.getHandler();

    if (handler instanceof AwaitableUiHandler && handler.tutorialActive) {
      return handler.processTutorialInput(button);
    }

    return handler.processInput(button);
  }

  showTextPromise(text: string, callbackDelay: number = 0, prompt: boolean = true, promptDelay?: integer | null): Promise<void> {
    return new Promise<void>(resolve => {
      this.showText(text ?? "", null, () => resolve(), callbackDelay, prompt, promptDelay);
    });
  }

  showText(text: string, delay?: integer | null, callback?: Function | null, callbackDelay?: integer | null, prompt?: boolean | null, promptDelay?: integer | null): void {
    if (prompt && text.indexOf("$") > -1) {
      const messagePages = text.split(/\$/g).map(m => m.trim());
      let showMessageAndCallback = () => callback && callback();
      for (let p = messagePages.length - 1; p >= 0; p--) {
        const originalFunc = showMessageAndCallback;
        showMessageAndCallback = () => this.showText(messagePages[p], null, originalFunc, null, true);
      }
      showMessageAndCallback();
    } else {
      const handler = this.getHandler();
      if (handler instanceof MessageUiHandler) {
        (handler as MessageUiHandler).showText(text, delay, callback, callbackDelay, prompt, promptDelay);
      } else {
        this.getMessageHandler().showText(text, delay, callback, callbackDelay, prompt, promptDelay);
      }

    }
  }

  showDialogue(keyOrText: string, name: string | undefined, delay: integer | null = 0, callback: Function, callbackDelay?: integer, promptDelay?: integer): void {
    // Get localized dialogue (if available)
    let hasi18n = false;
    let text = keyOrText;
    const genderIndex = globalScene.gameData.gender ?? PlayerGender.UNSET;
    const genderStr = PlayerGender[genderIndex].toLowerCase();

    if (i18next.exists(keyOrText) ) {
      const i18nKey = keyOrText;
      hasi18n = true;

      text = i18next.t(i18nKey, { context: genderStr }); // override text with translation

      // Skip dialogue if the player has enabled the option and the dialogue has been already seen
      if (this.shouldSkipDialogue(i18nKey)) {
        console.log(`Dialogue ${i18nKey} skipped`);
        callback();
        return;
      }
    }
    let showMessageAndCallback = () => {
      hasi18n && globalScene.gameData.saveSeenDialogue(keyOrText);
      callback();
    };
    if (text.indexOf("$") > -1) {
      const messagePages = text.split(/\$/g).map(m => m.trim());
      for (let p = messagePages.length - 1; p >= 0; p--) {
        const originalFunc = showMessageAndCallback;
        showMessageAndCallback = () => this.showDialogue(messagePages[p], name, null, originalFunc);
      }
      showMessageAndCallback();
    } else {
      const handler = this.getHandler();
      if (handler instanceof MessageUiHandler) {
        (handler as MessageUiHandler).showDialogue(text, name, delay, showMessageAndCallback, callbackDelay, true, promptDelay);
      } else {
        this.getMessageHandler().showDialogue(text, name, delay, showMessageAndCallback, callbackDelay, true, promptDelay);
      }
    }
  }

  shouldSkipDialogue(i18nKey: string): boolean {
    if (i18next.exists(i18nKey) ) {
      if (globalScene.skipSeenDialogues && globalScene.gameData.getSeenDialogues()[i18nKey] === true) {
        return true;
      }
    }
    return false;
  }

  getTooltip(): { visible: boolean; title: string; content: string } {
    return { visible: this.tooltipContainer.visible, title: this.tooltipTitle.text, content: this.tooltipContent.text };
  }

  showTooltip(title: string, content: string, overlap?: boolean): void {
    this.tooltipContainer.setVisible(true);
    this.editTooltip(title, content);
    if (overlap) {
      globalScene.uiContainer.moveAbove(this.tooltipContainer, this);
    } else {
      globalScene.uiContainer.moveBelow(this.tooltipContainer, this);
    }
  }

  editTooltip(title: string, content: string): void {
    this.tooltipTitle.setText(title || "");
    const wrappedContent = this.tooltipContent.runWordWrap(content);
    this.tooltipContent.setText(wrappedContent);
    this.tooltipContent.y = title ? 16 : 4;
    this.tooltipBg.width = Math.min(Math.max(this.tooltipTitle.displayWidth, this.tooltipContent.displayWidth) + 12, 838);
    this.tooltipBg.height = (title ? 31 : 19) + 10.5 * (wrappedContent.split("\n").length - 1);
    this.tooltipTitle.x = this.tooltipBg.width / 2;
  }

  hideTooltip(): void {
    this.tooltipContainer.setVisible(false);
    this.tooltipTitle.clearTint();
  }

  update(): void {
    if (this.tooltipContainer.visible) {
      const isTouch = globalScene.inputMethod === "touch";
      const pointerX = globalScene.game.input.activePointer.x;
      const pointerY = globalScene.game.input.activePointer.y;
      const tooltipWidth = this.tooltipBg.width;
      const tooltipHeight = this.tooltipBg.height;
      const padding = 2;

      // Default placement is top left corner of the screen on mobile. Otherwise below the cursor, to the right
      let x = isTouch ? padding : pointerX / 6 + padding;
      let y = isTouch ? padding : pointerY / 6 + padding;

      if (isTouch) {
        // If we are in the top left quadrant on mobile, move the tooltip to the top right corner
        if (pointerX <= globalScene.game.canvas.width / 2 && pointerY <= globalScene.game.canvas.height / 2) {
          x = globalScene.game.canvas.width / 6 - tooltipWidth - padding;
        }
      } else {
        // If the tooltip would go offscreen on the right, or is close to it, move to the left of the cursor
        if (x + tooltipWidth + padding > globalScene.game.canvas.width / 6) {
          x = Math.max(padding, pointerX / 6 - tooltipWidth - padding);
        }
        // If the tooltip would go offscreen at the bottom, or is close to it, move above the cursor
        if (y + tooltipHeight + padding > globalScene.game.canvas.height / 6) {
          y = Math.max(padding, pointerY / 6 - tooltipHeight - padding);
        }
      }

      this.tooltipContainer.setPosition(x, y);
    }
  }

  clearText(): void {
    const handler = this.getHandler();
    if (handler instanceof MessageUiHandler) {
      (handler as MessageUiHandler).clearText();
    } else {
      this.getMessageHandler().clearText();
    }
  }

  setCursor(cursor: integer): boolean {
    const changed = this.getHandler().setCursor(cursor);
    if (changed) {
      this.playSelect();
    }

    return changed;
  }

  playSelect(): void {
    globalScene.playSound("ui/select");
  }

  playError(): void {
    globalScene.playSound("ui/error");
  }

  fadeOut(duration: integer): Promise<void> {
    return new Promise(resolve => {
      if (this.overlayActive) {
        return resolve();
      }
      this.overlayActive = true;
      this.overlay.setAlpha(0);
      this.overlay.setVisible(true);
      globalScene.tweens.add({
        targets: this.overlay,
        alpha: 1,
        duration: duration,
        ease: "Sine.easeOut",
        onComplete: () => resolve()
      });
    });
  }

  fadeIn(duration: integer): Promise<void> {
    return new Promise(resolve => {
      if (!this.overlayActive) {
        return resolve();
      }
      globalScene.tweens.add({
        targets: this.overlay,
        alpha: 0,
        duration: duration,
        ease: "Sine.easeIn",
        onComplete: () => {
          this.overlay.setVisible(false);
          resolve();
        }
      });
      this.overlayActive = false;
    });
  }

  private setModeInternal(mode: Mode, clear: boolean, forceTransition: boolean, chainMode: boolean, args: any[]): Promise<void> {
    return new Promise(resolve => {
      if (this.mode === mode && !forceTransition) {
        resolve();
        return;
      }
      const doSetMode = () => {
        if (this.mode !== mode) {
          if (clear) {
            this.getHandler().clear();
          }
          if (chainMode && this.mode && !clear) {
            this.modeChain.push(this.mode);
            globalScene.updateGameInfo();
          }
          this.mode = mode;
          const touchControls = document?.getElementById("touchControls");
          if (touchControls) {
            touchControls.dataset.uiMode = Mode[mode];
          }
          this.getHandler().show(args);
        }
        resolve();
      };
      if (((!chainMode && ((transitionModes.indexOf(this.mode) > -1 || transitionModes.indexOf(mode) > -1)
        && (noTransitionModes.indexOf(this.mode) === -1 && noTransitionModes.indexOf(mode) === -1)))
        || (chainMode && noTransitionModes.indexOf(mode) === -1))) {
        this.fadeOut(250).then(() => {
          globalScene.time.delayedCall(100, () => {
            doSetMode();
            this.fadeIn(250);
          });
        });
      } else {
        doSetMode();
      }
    });
  }

  getMode(): Mode {
    return this.mode;
  }

  setMode(mode: Mode, ...args: any[]): Promise<void> {
    return this.setModeInternal(mode, true, false, false, args);
  }

  setModeForceTransition(mode: Mode, ...args: any[]): Promise<void> {
    return this.setModeInternal(mode, true, true, false, args);
  }

  setModeWithoutClear(mode: Mode, ...args: any[]): Promise<void> {
    return this.setModeInternal(mode, false, false, false, args);
  }

  setOverlayMode(mode: Mode, ...args: any[]): Promise<void> {
    return this.setModeInternal(mode, false, false, true, args);
  }

  resetModeChain(): void {
    this.modeChain = [];
    globalScene.updateGameInfo();
  }

  revertMode(): Promise<boolean> {
    return new Promise<boolean>(resolve => {

      if (!this?.modeChain?.length) {
        return resolve(false);
      }

      const lastMode = this.mode;

      const doRevertMode = () => {
        this.getHandler().clear();
        this.mode = this.modeChain.pop()!; // TODO: is this bang correct?
        globalScene.updateGameInfo();
        const touchControls = document.getElementById("touchControls");
        if (touchControls) {
          touchControls.dataset.uiMode = Mode[this.mode];
        }
        resolve(true);
      };

      if (noTransitionModes.indexOf(lastMode) === -1) {
        this.fadeOut(250).then(() => {
          globalScene.time.delayedCall(100, () => {
            doRevertMode();
            this.fadeIn(250);
          });
        });
      } else {
        doRevertMode();
      }
    });
  }

  revertModes(): Promise<void> {
    return new Promise<void>(resolve => {
      if (!this?.modeChain?.length) {
        return resolve();
      }
      this.revertMode().then(success => Utils.executeIf(success, this.revertModes).then(() => resolve()));
    });
  }

  public getModeChain(): Mode[] {
    return this.modeChain;
  }

  /**
   * getGamepadType - returns the type of gamepad being used
   * inputMethod could be "keyboard" or "touch" or "gamepad"
   * if inputMethod is "keyboard" or "touch", then the inputMethod is returned
   * if inputMethod is "gamepad", then the gamepad type is returned it could be "xbox" or "dualshock"
   * @returns gamepad type
   */
  public getGamepadType(): string {
    if (globalScene.inputMethod === "gamepad") {
      return globalScene.inputController.getConfig(globalScene.inputController.selectedDevice[Device.GAMEPAD]).padType;
    } else {
      return globalScene.inputMethod;
    }
  }

  /**
   * Attempts to free memory held by UI handlers
   * and clears menus from {@linkcode NavigationManager} to prepare for reset
   */
  public freeUIData(): void {
    this.handlers.forEach(h => h.destroy());
    this.handlers = [];
    NavigationManager.getInstance().clearNavigationMenus();
  }
}<|MERGE_RESOLUTION|>--- conflicted
+++ resolved
@@ -54,12 +54,9 @@
 import AutoCompleteUiHandler from "./autocomplete-ui-handler";
 import { Device } from "#enums/devices";
 import MysteryEncounterUiHandler from "./mystery-encounter-ui-handler";
-<<<<<<< HEAD
 import PokedexScanUiHandler from "./pokedex-scan-ui-handler";
 import PokedexPageUiHandler from "./pokedex-page-ui-handler";
-=======
 import { NavigationManager } from "./settings/navigationMenu";
->>>>>>> ee6115f4
 
 export enum Mode {
   MESSAGE,
@@ -194,35 +191,6 @@
       new MenuUiHandler(),
       new OptionSelectUiHandler(Mode.MENU_OPTION_SELECT),
       // settings
-<<<<<<< HEAD
-      new SettingsUiHandler(scene),
-      new SettingsDisplayUiHandler(scene),
-      new SettingsAudioUiHandler(scene),
-      new SettingsGamepadUiHandler(scene),
-      new GamepadBindingUiHandler(scene),
-      new SettingsKeyboardUiHandler(scene),
-      new KeyboardBindingUiHandler(scene),
-      new AchvsUiHandler(scene),
-      new GameStatsUiHandler(scene),
-      new EggListUiHandler(scene),
-      new EggGachaUiHandler(scene),
-      new PokedexUiHandler(scene),
-      new PokedexScanUiHandler(scene, Mode.TEST_DIALOGUE),
-      new PokedexPageUiHandler(scene),
-      new LoginFormUiHandler(scene),
-      new RegistrationFormUiHandler(scene),
-      new LoadingModalUiHandler(scene),
-      new SessionReloadModalUiHandler(scene),
-      new UnavailableModalUiHandler(scene),
-      new GameChallengesUiHandler(scene),
-      new RenameFormUiHandler(scene),
-      new RunHistoryUiHandler(scene),
-      new RunInfoUiHandler(scene),
-      new TestDialogueUiHandler(scene, Mode.TEST_DIALOGUE),
-      new AutoCompleteUiHandler(scene),
-      new AdminUiHandler(scene),
-      new MysteryEncounterUiHandler(scene),
-=======
       new SettingsUiHandler(),
       new SettingsDisplayUiHandler(),
       new SettingsAudioUiHandler(),
@@ -234,6 +202,9 @@
       new GameStatsUiHandler(),
       new EggListUiHandler(),
       new EggGachaUiHandler(),
+      new PokedexUiHandler(),
+      new PokedexScanUiHandler(Mode.TEST_DIALOGUE),
+      new PokedexPageUiHandler(),
       new LoginFormUiHandler(),
       new RegistrationFormUiHandler(),
       new LoadingModalUiHandler(),
@@ -247,7 +218,6 @@
       new AutoCompleteUiHandler(),
       new AdminUiHandler(),
       new MysteryEncounterUiHandler(),
->>>>>>> ee6115f4
     ];
   }
 
