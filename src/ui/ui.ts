--- conflicted
+++ resolved
@@ -306,23 +306,9 @@
     }
   }
 
-<<<<<<< HEAD
-  showDialogue(text: string, name: string | undefined, delay: integer | null = 0, callback: Function, callbackDelay?: integer, promptDelay?: integer): void {
-    // Skip dialogue if the player has enabled the option and the dialogue has been already seen
-    if (this.shouldSkipDialogue(text)) {
-      console.log(`Dialogue ${text} skipped`);
-      callback();
-      return;
-    }
-
-    // Get the localization key corresponding to the player's gender
-    const localizationKey: string = this.getGenderedLocalizationKey(text);
-
-=======
   showDialogue(keyOrText: string, name: string | undefined, delay: integer | null = 0, callback: Function, callbackDelay?: integer, promptDelay?: integer): void {
     const battleScene = this.scene as BattleScene;
     // Get localized dialogue (if available)
->>>>>>> 15fea2e1
     let hasi18n = false;
     let text = keyOrText;
     const genderIndex = battleScene.gameData.gender ?? PlayerGender.UNSET;
@@ -331,17 +317,15 @@
     if (i18next.exists(keyOrText) ) {
       const i18nKey = keyOrText;
       hasi18n = true;
-<<<<<<< HEAD
-=======
+
       text = i18next.t(i18nKey, { context: genderStr }); // override text with translation
 
       // Skip dialogue if the player has enabled the option and the dialogue has been already seen
-      if (battleScene.skipSeenDialogues && battleScene.gameData.getSeenDialogues()[i18nKey] === true) {
+      if (this.shouldSkipDialogue(i18nKey)) {
         console.log(`Dialogue ${i18nKey} skipped`);
         callback();
         return;
       }
->>>>>>> 15fea2e1
     }
     let showMessageAndCallback = () => {
       hasi18n && battleScene.gameData.saveSeenDialogue(keyOrText);
@@ -364,37 +348,11 @@
     }
   }
 
-<<<<<<< HEAD
-  /**
-   * Adds the appropriate gender marker to a localization key based on the player's selected gender
-   * @param baseKey the localization key to change
-   * @returns the gendered version of the key
-   */
-  getGenderedLocalizationKey(baseKey: string): string {
-    let playerGenderPrefix = "PGM";
-    if ((this.scene as BattleScene).gameData.gender === PlayerGender.FEMALE) {
-      playerGenderPrefix = "PGF";
-    }
-    return playerGenderPrefix + baseKey;
-  }
-
-  /**
-   * Checks if a dialogue should be skipped based on whether the "skipping seen dialog"
-   * option is enabled and if the given dialog has been seen already
-   * @param text the localization key to use, without their gendered marker
-   * @returns true if the dialog should be skipped
-   */
-  shouldSkipDialogue(text: string): boolean {
-    const key = this.getGenderedLocalizationKey(text);
-    if (i18next.exists(key) ) {
-      if ((this.scene as BattleScene).skipSeenDialogues && (this.scene as BattleScene).gameData.getSeenDialogues()[key] === true) {
-=======
   shouldSkipDialogue(i18nKey: string): boolean {
     const battleScene = this.scene as BattleScene;
 
     if (i18next.exists(i18nKey) ) {
       if (battleScene.skipSeenDialogues && battleScene.gameData.getSeenDialogues()[i18nKey] === true) {
->>>>>>> 15fea2e1
         return true;
       }
     }
