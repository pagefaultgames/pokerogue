--- conflicted
+++ resolved
@@ -49,15 +49,11 @@
 import AdminUiHandler from "./admin-ui-handler";
 import RunHistoryUiHandler from "./run-history-ui-handler";
 import RunInfoUiHandler from "./run-info-ui-handler";
-<<<<<<< HEAD
-import AutoCompleteUiHandler from "./autocomplete-ui-handler";
-=======
 import EggSummaryUiHandler from "./egg-summary-ui-handler";
 import TestDialogueUiHandler from "#app/ui/test-dialogue-ui-handler";
 import AutoCompleteUiHandler from "./autocomplete-ui-handler";
 import { Device } from "#enums/devices";
 import MysteryEncounterUiHandler from "./mystery-encounter-ui-handler";
->>>>>>> 0567d4b5
 
 export enum Mode {
   MESSAGE,
@@ -99,14 +95,10 @@
   RENAME_POKEMON,
   RUN_HISTORY,
   RUN_INFO,
-<<<<<<< HEAD
-  AUTO_COMPLETE,
-=======
   TEST_DIALOGUE,
   AUTO_COMPLETE,
   ADMIN,
   MYSTERY_ENCOUNTER
->>>>>>> 0567d4b5
 }
 
 const transitionModes = [
@@ -144,14 +136,10 @@
   Mode.UNAVAILABLE,
   Mode.OUTDATED,
   Mode.RENAME_POKEMON,
-<<<<<<< HEAD
-  Mode.AUTO_COMPLETE
-=======
   Mode.TEST_DIALOGUE,
   Mode.AUTO_COMPLETE,
   Mode.ADMIN,
   Mode.MYSTERY_ENCOUNTER
->>>>>>> 0567d4b5
 ];
 
 export default class UI extends Phaser.GameObjects.Container {
@@ -216,14 +204,10 @@
       new RenameFormUiHandler(scene),
       new RunHistoryUiHandler(scene),
       new RunInfoUiHandler(scene),
-<<<<<<< HEAD
-      new AutoCompleteUiHandler(scene),
-=======
       new TestDialogueUiHandler(scene, Mode.TEST_DIALOGUE),
       new AutoCompleteUiHandler(scene),
       new AdminUiHandler(scene),
       new MysteryEncounterUiHandler(scene),
->>>>>>> 0567d4b5
     ];
   }
 
