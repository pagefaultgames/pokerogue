import {default as BattleScene} from "../battle-scene";
import UiHandler from "./ui-handler";
import BattleMessageUiHandler from "./battle-message-ui-handler";
import CommandUiHandler from "./command-ui-handler";
import PartyUiHandler from "./party-ui-handler";
import FightUiHandler from "./fight-ui-handler";
import MessageUiHandler from "./message-ui-handler";
import ConfirmUiHandler from "./confirm-ui-handler";
import ModifierSelectUiHandler from "./modifier-select-ui-handler";
import BallUiHandler from "./ball-ui-handler";
import SummaryUiHandler from "./summary-ui-handler";
import StarterSelectUiHandler from "./starter-select-ui-handler";
import EvolutionSceneHandler from "./evolution-scene-handler";
import TargetSelectUiHandler from "./target-select-ui-handler";
import SettingsUiHandler from "./settings/settings-ui-handler";
import SettingsGamepadUiHandler from "./settings/settings-gamepad-ui-handler";
import GameChallengesUiHandler from "./challenges-select-ui-handler";
import { TextStyle, addTextObject } from "./text";
import AchvBar from "./achv-bar";
import MenuUiHandler from "./menu-ui-handler";
import AchvsUiHandler from "./achvs-ui-handler";
import OptionSelectUiHandler from "./settings/option-select-ui-handler";
import EggHatchSceneHandler from "./egg-hatch-scene-handler";
import EggListUiHandler from "./egg-list-ui-handler";
import EggGachaUiHandler from "./egg-gacha-ui-handler";
import VouchersUiHandler from "./vouchers-ui-handler";
import {addWindow} from "./ui-theme";
import LoginFormUiHandler from "./login-form-ui-handler";
import RegistrationFormUiHandler from "./registration-form-ui-handler";
import LoadingModalUiHandler from "./loading-modal-ui-handler";
import * as Utils from "../utils";
import GameStatsUiHandler from "./game-stats-ui-handler";
import AwaitableUiHandler from "./awaitable-ui-handler";
import SaveSlotSelectUiHandler from "./save-slot-select-ui-handler";
import TitleUiHandler from "./title-ui-handler";
import SavingIconHandler from "./saving-icon-handler";
import UnavailableModalUiHandler from "./unavailable-modal-ui-handler";
import OutdatedModalUiHandler from "./outdated-modal-ui-handler";
import SessionReloadModalUiHandler from "./session-reload-modal-ui-handler";
import {Button} from "#enums/buttons";
import i18next, {ParseKeys} from "i18next";
import GamepadBindingUiHandler from "./settings/gamepad-binding-ui-handler";
import SettingsKeyboardUiHandler from "#app/ui/settings/settings-keyboard-ui-handler";
import KeyboardBindingUiHandler from "#app/ui/settings/keyboard-binding-ui-handler";
import SettingsDisplayUiHandler from "./settings/settings-display-ui-handler";
import SettingsAudioUiHandler from "./settings/settings-audio-ui-handler";
import { PlayerGender } from "#enums/player-gender";
import BgmBar from "#app/ui/bgm-bar";
<<<<<<< HEAD
import MysteryEncounterUiHandler from "./mystery-encounter-ui-handler";
=======
>>>>>>> 7847aa16

export enum Mode {
  MESSAGE,
  TITLE,
  COMMAND,
  FIGHT,
  BALL,
  TARGET_SELECT,
  MODIFIER_SELECT,
  SAVE_SLOT,
  PARTY,
  SUMMARY,
  STARTER_SELECT,
  EVOLUTION_SCENE,
  EGG_HATCH_SCENE,
  CONFIRM,
  OPTION_SELECT,
  MENU,
  MENU_OPTION_SELECT,
  SETTINGS,
  SETTINGS_DISPLAY,
  SETTINGS_AUDIO,
  SETTINGS_GAMEPAD,
  GAMEPAD_BINDING,
  SETTINGS_KEYBOARD,
  KEYBOARD_BINDING,
  ACHIEVEMENTS,
  GAME_STATS,
  VOUCHERS,
  EGG_LIST,
  EGG_GACHA,
  LOGIN_FORM,
  REGISTRATION_FORM,
  LOADING,
  SESSION_RELOAD,
  UNAVAILABLE,
  OUTDATED,
<<<<<<< HEAD
  CHALLENGE_SELECT,
  MYSTERY_ENCOUNTER
=======
  CHALLENGE_SELECT
>>>>>>> 7847aa16
}

const transitionModes = [
  Mode.SAVE_SLOT,
  Mode.PARTY,
  Mode.SUMMARY,
  Mode.STARTER_SELECT,
  Mode.EVOLUTION_SCENE,
  Mode.EGG_HATCH_SCENE,
  Mode.EGG_LIST,
  Mode.EGG_GACHA,
  Mode.CHALLENGE_SELECT
];

const noTransitionModes = [
  Mode.TITLE,
  Mode.CONFIRM,
  Mode.OPTION_SELECT,
  Mode.MENU,
  Mode.MENU_OPTION_SELECT,
  Mode.GAMEPAD_BINDING,
  Mode.KEYBOARD_BINDING,
  Mode.SETTINGS,
  Mode.SETTINGS_AUDIO,
  Mode.SETTINGS_DISPLAY,
  Mode.SETTINGS_GAMEPAD,
  Mode.SETTINGS_KEYBOARD,
  Mode.ACHIEVEMENTS,
  Mode.GAME_STATS,
  Mode.VOUCHERS,
  Mode.LOGIN_FORM,
  Mode.REGISTRATION_FORM,
  Mode.LOADING,
  Mode.SESSION_RELOAD,
  Mode.UNAVAILABLE,
  Mode.OUTDATED
];

export default class UI extends Phaser.GameObjects.Container {
  private mode: Mode;
  private modeChain: Mode[];
  public handlers: UiHandler[];
  private overlay: Phaser.GameObjects.Rectangle;
  public achvBar: AchvBar;
  public bgmBar: BgmBar;
  public savingIcon: SavingIconHandler;

  private tooltipContainer: Phaser.GameObjects.Container;
  private tooltipBg: Phaser.GameObjects.NineSlice;
  private tooltipTitle: Phaser.GameObjects.Text;
  private tooltipContent: Phaser.GameObjects.Text;

  private overlayActive: boolean;

  constructor(scene: BattleScene) {
    super(scene, 0, scene.game.canvas.height / 6);

    this.mode = Mode.MESSAGE;
    this.modeChain = [];
    this.handlers = [
      new BattleMessageUiHandler(scene),
      new TitleUiHandler(scene),
      new CommandUiHandler(scene),
      new FightUiHandler(scene),
      new BallUiHandler(scene),
      new TargetSelectUiHandler(scene),
      new ModifierSelectUiHandler(scene),
      new SaveSlotSelectUiHandler(scene),
      new PartyUiHandler(scene),
      new SummaryUiHandler(scene),
      new StarterSelectUiHandler(scene),
      new EvolutionSceneHandler(scene),
      new EggHatchSceneHandler(scene),
      new ConfirmUiHandler(scene),
      new OptionSelectUiHandler(scene),
      new MenuUiHandler(scene),
      new OptionSelectUiHandler(scene, Mode.MENU_OPTION_SELECT),
      // settings
      new SettingsUiHandler(scene),
      new SettingsDisplayUiHandler(scene),
      new SettingsAudioUiHandler(scene),
      new SettingsGamepadUiHandler(scene),
      new GamepadBindingUiHandler(scene),
      new SettingsKeyboardUiHandler(scene),
      new KeyboardBindingUiHandler(scene),
      new AchvsUiHandler(scene),
      new GameStatsUiHandler(scene),
      new VouchersUiHandler(scene),
      new EggListUiHandler(scene),
      new EggGachaUiHandler(scene),
      new LoginFormUiHandler(scene),
      new RegistrationFormUiHandler(scene),
      new LoadingModalUiHandler(scene),
      new SessionReloadModalUiHandler(scene),
      new UnavailableModalUiHandler(scene),
      new OutdatedModalUiHandler(scene),
<<<<<<< HEAD
      new GameChallengesUiHandler(scene),
      new MysteryEncounterUiHandler(scene),
=======
      new GameChallengesUiHandler(scene)
>>>>>>> 7847aa16
    ];
  }

  setup(): void {
    this.setName(`ui-${Mode[this.mode]}`);
    for (const handler of this.handlers) {
      handler.setup();
    }
    this.overlay = this.scene.add.rectangle(0, 0, this.scene.game.canvas.width / 6, this.scene.game.canvas.height / 6, 0);
    this.overlay.setName("rect-ui-overlay");
    this.overlay.setOrigin(0, 0);
    (this.scene as BattleScene).uiContainer.add(this.overlay);
    this.overlay.setVisible(false);
    this.setupTooltip();

    this.achvBar = new AchvBar(this.scene as BattleScene);
    this.achvBar.setup();

    (this.scene as BattleScene).uiContainer.add(this.achvBar);

    this.savingIcon = new SavingIconHandler(this.scene as BattleScene);
    this.savingIcon.setup();

    (this.scene as BattleScene).uiContainer.add(this.savingIcon);
  }

  private setupTooltip() {
    this.tooltipContainer = this.scene.add.container(0, 0);
    this.tooltipContainer.setName("tooltip");
    this.tooltipContainer.setVisible(false);

    this.tooltipBg = addWindow(this.scene as BattleScene, 0, 0, 128, 31);
    this.tooltipBg.setName("window-tooltip-bg");
    this.tooltipBg.setOrigin(0, 0);

    this.tooltipTitle = addTextObject(this.scene, 64, 4, "", TextStyle.TOOLTIP_TITLE);
    this.tooltipTitle.setName("text-tooltip-title");
    this.tooltipTitle.setOrigin(0.5, 0);

    this.tooltipContent = addTextObject(this.scene, 6, 16, "", TextStyle.TOOLTIP_CONTENT);
    this.tooltipContent.setName("text-tooltip-content");
    this.tooltipContent.setWordWrapWidth(696);

    this.tooltipContainer.add(this.tooltipBg);
    this.tooltipContainer.add(this.tooltipTitle);
    this.tooltipContainer.add(this.tooltipContent);

    (this.scene as BattleScene).uiContainer.add(this.tooltipContainer);
  }

  getHandler(): UiHandler {
    return this.handlers[this.mode];
  }

  getMessageHandler(): BattleMessageUiHandler {
    return this.handlers[Mode.MESSAGE] as BattleMessageUiHandler;
  }

  processInfoButton(pressed: boolean) {
    if (this.overlayActive) {
      return false;
    }

    const battleScene = this.scene as BattleScene;
    if ([Mode.CONFIRM, Mode.COMMAND, Mode.FIGHT, Mode.MESSAGE].includes(this.mode)) {
      battleScene?.processInfoButton(pressed);
      return true;
    }
    battleScene?.processInfoButton(false);
    return true;
  }

  processInput(button: Button): boolean {
    if (this.overlayActive) {
      return false;
    }

    const handler = this.getHandler();

    if (handler instanceof AwaitableUiHandler && handler.tutorialActive) {
      return handler.processTutorialInput(button);
    }

    return handler.processInput(button);
  }

  showText(text: string, delay?: integer, callback?: Function, callbackDelay?: integer, prompt?: boolean, promptDelay?: integer): void {
    if (prompt && text.indexOf("$") > -1) {
      const messagePages = text.split(/\$/g).map(m => m.trim());
      let showMessageAndCallback = () => callback();
      for (let p = messagePages.length - 1; p >= 0; p--) {
        const originalFunc = showMessageAndCallback;
        showMessageAndCallback = () => this.showText(messagePages[p], null, originalFunc, null, true);
      }
      showMessageAndCallback();
    } else {
      const handler = this.getHandler();
      if (handler instanceof MessageUiHandler) {
        (handler as MessageUiHandler).showText(text, delay, callback, callbackDelay, prompt, promptDelay);
      } else {
        this.getMessageHandler().showText(text, delay, callback, callbackDelay, prompt, promptDelay);
      }
    }
  }

  showDialogue(text: string, name: string, delay: integer = 0, callback: Function, callbackDelay?: integer, promptDelay?: integer): void {
    // First get the gender of the player (default male) (also used if UNSET)
    let playerGenderPrefix = "PGM";
    if ((this.scene as BattleScene).gameData.gender === PlayerGender.FEMALE) {
      playerGenderPrefix = "PGF";
    }
    // Add the prefix to the text
    const localizationKey = playerGenderPrefix + text;

    // Get localized dialogue (if available)
    let hasi18n = false;
    if (i18next.exists(localizationKey as ParseKeys) ) {
      text = i18next.t(localizationKey as ParseKeys);
      hasi18n = true;

      // Skip dialogue if the player has enabled the option and the dialogue has been already seen
      if ((this.scene as BattleScene).skipSeenDialogues && (this.scene as BattleScene).gameData.getSeenDialogues()[localizationKey] === true) {
        console.log(`Dialogue ${localizationKey} skipped`);
        callback();
        return;
      }
    }
    let showMessageAndCallback = () => {
      hasi18n && (this.scene as BattleScene).gameData.saveSeenDialogue(localizationKey);
      callback();
    };
    if (text.indexOf("$") > -1) {
      const messagePages = text.split(/\$/g).map(m => m.trim());
      for (let p = messagePages.length - 1; p >= 0; p--) {
        const originalFunc = showMessageAndCallback;
        showMessageAndCallback = () => this.showDialogue(messagePages[p], name, null, originalFunc);
      }
      showMessageAndCallback();
    } else {
      const handler = this.getHandler();
      if (handler instanceof MessageUiHandler) {
        (handler as MessageUiHandler).showDialogue(text, name, delay, showMessageAndCallback, callbackDelay, true, promptDelay);
      } else {
        this.getMessageHandler().showDialogue(text, name, delay, showMessageAndCallback, callbackDelay, true, promptDelay);
      }
    }
  }

  shouldSkipDialogue(text): boolean {
    let playerGenderPrefix = "PGM";
    if ((this.scene as BattleScene).gameData.gender === PlayerGender.FEMALE) {
      playerGenderPrefix = "PGF";
    }

    const key = playerGenderPrefix + text;

    if (i18next.exists(key as ParseKeys) ) {
      if ((this.scene as BattleScene).skipSeenDialogues && (this.scene as BattleScene).gameData.getSeenDialogues()[key] === true) {
        return true;
      }
    }
    return false;
  }

  showTooltip(title: string, content: string, overlap?: boolean): void {
    this.tooltipContainer.setVisible(true);
    this.tooltipTitle.setText(title || "");
    const wrappedContent = this.tooltipContent.runWordWrap(content);
    this.tooltipContent.setText(wrappedContent);
    this.tooltipContent.y = title ? 16 : 4;
    this.tooltipBg.width = Math.min(Math.max(this.tooltipTitle.displayWidth, this.tooltipContent.displayWidth) + 12, 684);
    this.tooltipBg.height = (title ? 31 : 19) + 10.5 * (wrappedContent.split("\n").length - 1);
    if (overlap) {
      (this.scene as BattleScene).uiContainer.moveAbove(this.tooltipContainer, this);
    } else {
      (this.scene as BattleScene).uiContainer.moveBelow(this.tooltipContainer, this);
    }
  }

  hideTooltip(): void {
    this.tooltipContainer.setVisible(false);
    this.tooltipTitle.clearTint();
  }

  update(): void {
    if (this.tooltipContainer.visible) {
      const reverse = this.scene.game.input.mousePointer.x >= this.scene.game.canvas.width - this.tooltipBg.width * 6 - 12;
      this.tooltipContainer.setPosition(!reverse ? this.scene.game.input.mousePointer.x / 6 + 2 : this.scene.game.input.mousePointer.x / 6 - this.tooltipBg.width - 2, this.scene.game.input.mousePointer.y / 6 + 2);
    }
  }

  clearText(): void {
    const handler = this.getHandler();
    if (handler instanceof MessageUiHandler) {
      (handler as MessageUiHandler).clearText();
    } else {
      this.getMessageHandler().clearText();
    }
  }

  setCursor(cursor: integer): boolean {
    const changed = this.getHandler().setCursor(cursor);
    if (changed) {
      this.playSelect();
    }

    return changed;
  }

  playSelect(): void {
    (this.scene as BattleScene).playSound("select");
  }

  playError(): void {
    (this.scene as BattleScene).playSound("error");
  }

  fadeOut(duration: integer): Promise<void> {
    return new Promise(resolve => {
      if (this.overlayActive) {
        return resolve();
      }
      this.overlayActive = true;
      this.overlay.setAlpha(0);
      this.overlay.setVisible(true);
      this.scene.tweens.add({
        targets: this.overlay,
        alpha: 1,
        duration: duration,
        ease: "Sine.easeOut",
        onComplete: () => resolve()
      });
    });
  }

  fadeIn(duration: integer): Promise<void> {
    return new Promise(resolve => {
      if (!this.overlayActive) {
        return resolve();
      }
      this.scene.tweens.add({
        targets: this.overlay,
        alpha: 0,
        duration: duration,
        ease: "Sine.easeIn",
        onComplete: () => {
          this.overlay.setVisible(false);
          resolve();
        }
      });
      this.overlayActive = false;
    });
  }

  private setModeInternal(mode: Mode, clear: boolean, forceTransition: boolean, chainMode: boolean, args: any[]): Promise<void> {
    return new Promise(resolve => {
      if (this.mode === mode && !forceTransition) {
        resolve();
        return;
      }
      const doSetMode = () => {
        if (this.mode !== mode) {
          if (clear) {
            this.getHandler().clear();
          }
          if (chainMode && this.mode && !clear) {
            this.modeChain.push(this.mode);
          }
          this.mode = mode;
          const touchControls = document.getElementById("touchControls");
          if (touchControls) {
            touchControls.dataset.uiMode = Mode[mode];
          }
          this.getHandler().show(args);
        }
        resolve();
      };
      if (((!chainMode && ((transitionModes.indexOf(this.mode) > -1 || transitionModes.indexOf(mode) > -1)
        && (noTransitionModes.indexOf(this.mode) === -1 && noTransitionModes.indexOf(mode) === -1)))
        || (chainMode && noTransitionModes.indexOf(mode) === -1))) {
        this.fadeOut(250).then(() => {
          this.scene.time.delayedCall(100, () => {
            doSetMode();
            this.fadeIn(250);
          });
        });
      } else {
        doSetMode();
      }
    });
  }

  getMode(): Mode {
    return this.mode;
  }

  setMode(mode: Mode, ...args: any[]): Promise<void> {
    return this.setModeInternal(mode, true, false, false, args);
  }

  setModeForceTransition(mode: Mode, ...args: any[]): Promise<void> {
    return this.setModeInternal(mode, true, true, false, args);
  }

  setModeWithoutClear(mode: Mode, ...args: any[]): Promise<void> {
    return this.setModeInternal(mode, false, false, false, args);
  }

  setOverlayMode(mode: Mode, ...args: any[]): Promise<void> {
    return this.setModeInternal(mode, false, false, true, args);
  }

  revertMode(): Promise<boolean> {
    return new Promise<boolean>(resolve => {
      if (!this?.modeChain?.length) {
        return resolve(false);
      }

      const lastMode = this.mode;

      const doRevertMode = () => {
        this.getHandler().clear();
        this.mode = this.modeChain.pop();
        const touchControls = document.getElementById("touchControls");
        if (touchControls) {
          touchControls.dataset.uiMode = Mode[this.mode];
        }
        resolve(true);
      };

      if (noTransitionModes.indexOf(lastMode) === -1) {
        this.fadeOut(250).then(() => {
          this.scene.time.delayedCall(100, () => {
            doRevertMode();
            this.fadeIn(250);
          });
        });
      } else {
        doRevertMode();
      }
    });
  }

  revertModes(): Promise<void> {
    return new Promise<void>(resolve => {
      if (!this?.modeChain?.length) {
        return resolve();
      }
      this.revertMode().then(success => Utils.executeIf(success, this.revertModes).then(() => resolve()));
    });
  }
}<|MERGE_RESOLUTION|>--- conflicted
+++ resolved
@@ -46,10 +46,7 @@
 import SettingsAudioUiHandler from "./settings/settings-audio-ui-handler";
 import { PlayerGender } from "#enums/player-gender";
 import BgmBar from "#app/ui/bgm-bar";
-<<<<<<< HEAD
 import MysteryEncounterUiHandler from "./mystery-encounter-ui-handler";
-=======
->>>>>>> 7847aa16
 
 export enum Mode {
   MESSAGE,
@@ -87,12 +84,8 @@
   SESSION_RELOAD,
   UNAVAILABLE,
   OUTDATED,
-<<<<<<< HEAD
   CHALLENGE_SELECT,
   MYSTERY_ENCOUNTER
-=======
-  CHALLENGE_SELECT
->>>>>>> 7847aa16
 }
 
 const transitionModes = [
@@ -189,12 +182,8 @@
       new SessionReloadModalUiHandler(scene),
       new UnavailableModalUiHandler(scene),
       new OutdatedModalUiHandler(scene),
-<<<<<<< HEAD
       new GameChallengesUiHandler(scene),
-      new MysteryEncounterUiHandler(scene),
-=======
-      new GameChallengesUiHandler(scene)
->>>>>>> 7847aa16
+      new MysteryEncounterUiHandler(scene)
     ];
   }
 
