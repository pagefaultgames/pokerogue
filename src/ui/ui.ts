--- conflicted
+++ resolved
@@ -131,12 +131,9 @@
   Mode.UNAVAILABLE,
   Mode.OUTDATED,
   Mode.RENAME_POKEMON,
-<<<<<<< HEAD
   Mode.TEST_DIALOGUE,
-  Mode.AUTO_COMPLETE
-=======
+  Mode.AUTO_COMPLETE,
   Mode.ADMIN,
->>>>>>> 59ff4e99
 ];
 
 export default class UI extends Phaser.GameObjects.Container {
@@ -200,12 +197,9 @@
       new RenameFormUiHandler(scene),
       new RunHistoryUiHandler(scene),
       new RunInfoUiHandler(scene),
-<<<<<<< HEAD
       new TestDialogueUiHandler(scene, Mode.TEST_DIALOGUE),
       new AutoCompleteUiHandler(scene),
-=======
       new AdminUiHandler(scene),
->>>>>>> 59ff4e99
     ];
   }
 
