--- conflicted
+++ resolved
@@ -401,17 +401,9 @@
 
   update(): void {
     if (this.tooltipContainer.visible) {
-<<<<<<< HEAD
-      const xReverse = globalScene.game.input.mousePointer && globalScene.game.input.mousePointer.x >= globalScene.game.canvas.width - this.tooltipBg.width * 6 - 12;
-      const yReverse = globalScene.game.input.mousePointer && globalScene.game.input.mousePointer.y >= globalScene.game.canvas.height - this.tooltipBg.height * 6 - 12;
-      this.tooltipContainer.setPosition(
-        !xReverse ? globalScene.game.input.mousePointer!.x / 6 + 2 : globalScene.game.input.mousePointer!.x / 6 - this.tooltipBg.width - 2,
-        !yReverse ? globalScene.game.input.mousePointer!.y / 6 + 2 : globalScene.game.input.mousePointer!.y / 6 - this.tooltipBg.height - 2,
-      );
-=======
-      const isTouch = (this.scene as BattleScene).inputMethod === "touch";
-      const pointerX = this.scene.game.input.activePointer.x;
-      const pointerY = this.scene.game.input.activePointer.y;
+      const isTouch = globalScene.inputMethod === "touch";
+      const pointerX = globalScene.game.input.activePointer.x;
+      const pointerY = globalScene.game.input.activePointer.y;
       const tooltipWidth = this.tooltipBg.width;
       const tooltipHeight = this.tooltipBg.height;
       const padding = 2;
@@ -422,22 +414,21 @@
 
       if (isTouch) {
         // If we are in the top left quadrant on mobile, move the tooltip to the top right corner
-        if (pointerX <= this.scene.game.canvas.width / 2 && pointerY <= this.scene.game.canvas.height / 2) {
-          x = this.scene.game.canvas.width / 6 - tooltipWidth - padding;
+        if (pointerX <= globalScene.game.canvas.width / 2 && pointerY <= globalScene.game.canvas.height / 2) {
+          x = globalScene.game.canvas.width / 6 - tooltipWidth - padding;
         }
       } else {
         // If the tooltip would go offscreen on the right, or is close to it, move to the left of the cursor
-        if (x + tooltipWidth + padding > this.scene.game.canvas.width / 6) {
+        if (x + tooltipWidth + padding > globalScene.game.canvas.width / 6) {
           x = Math.max(padding, pointerX / 6 - tooltipWidth - padding);
         }
         // If the tooltip would go offscreen at the bottom, or is close to it, move above the cursor
-        if (y + tooltipHeight + padding > this.scene.game.canvas.height / 6) {
+        if (y + tooltipHeight + padding > globalScene.game.canvas.height / 6) {
           y = Math.max(padding, pointerY / 6 - tooltipHeight - padding);
         }
       }
 
       this.tooltipContainer.setPosition(x, y);
->>>>>>> f2a2281f
     }
   }
 
