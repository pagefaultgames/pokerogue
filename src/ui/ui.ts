--- conflicted
+++ resolved
@@ -46,13 +46,10 @@
 import { PlayerGender } from "#enums/player-gender";
 import BgmBar from "#app/ui/bgm-bar";
 import RenameFormUiHandler from "./rename-form-ui-handler";
-<<<<<<< HEAD
 import LogNameFormUiHandler from "./log-name-form-ui-handler";
 import LogSelectUiHandler from "./log-select-ui-handler";
-=======
 import RunHistoryUiHandler from "./run-history-ui-handler";
 import RunInfoUiHandler from "./run-info-ui-handler";
->>>>>>> 72702abb
 
 export enum Mode {
   MESSAGE,
@@ -90,15 +87,11 @@
   UNAVAILABLE,
   OUTDATED,
   CHALLENGE_SELECT,
-<<<<<<< HEAD
   NAME_LOG,
   LOG_HANDLER,
-  RENAME_POKEMON
-=======
   RENAME_POKEMON,
   RUN_HISTORY,
   RUN_INFO,
->>>>>>> 72702abb
 }
 
 const transitionModes = [
@@ -111,12 +104,9 @@
   Mode.EGG_LIST,
   Mode.EGG_GACHA,
   Mode.CHALLENGE_SELECT,
-<<<<<<< HEAD
   Mode.NAME_LOG,
-  Mode.LOG_HANDLER
-=======
+  Mode.LOG_HANDLER,
   Mode.RUN_HISTORY,
->>>>>>> 72702abb
 ];
 
 const noTransitionModes = [
@@ -140,7 +130,7 @@
   Mode.SESSION_RELOAD,
   Mode.UNAVAILABLE,
   Mode.OUTDATED,
-  Mode.RENAME_POKEMON
+  Mode.RENAME_POKEMON,
 ];
 
 export default class UI extends Phaser.GameObjects.Container {
