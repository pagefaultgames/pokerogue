import type { UiMode } from "#enums/ui-mode";
import AbstractSettingsUiHandler from "./abstract-settings-ui-handler";
import { SettingKeys, SettingType } from "#app/system/settings/settings";
("#app/inputs-controller");

export default class SettingsDisplayUiHandler extends AbstractSettingsUiHandler {
  /**
   * Creates an instance of SettingsGamepadUiHandler.
   *
   * @param mode - The UI mode, optional.
   */
  constructor(mode: UiMode | null = null) {
    super(SettingType.DISPLAY, mode);
    this.title = "Display";

    /**
     * Update to current language from default value.
     * - default value is 'English'
     */
    const languageIndex = this.settings.findIndex(s => s.key === SettingKeys.Language);
    if (languageIndex >= 0) {
      const currentLocale = localStorage.getItem("prLang");
      switch (currentLocale) {
        case "en":
          this.settings[languageIndex].options[0] = {
            value: "English",
            label: "English",
          };
          break;
        case "es-ES":
          this.settings[languageIndex].options[0] = {
            value: "Español (ES)",
            label: "Español (ES)",
          };
          break;
        case "es-MX":
          this.settings[languageIndex].options[0] = {
            value: "Español (LATAM)",
            label: "Español (LATAM)",
          };
          break;
        case "it":
          this.settings[languageIndex].options[0] = {
            value: "Italiano",
            label: "Italiano",
          };
          break;
        case "fr":
          this.settings[languageIndex].options[0] = {
            value: "Français",
            label: "Français",
          };
          break;
        case "de":
          this.settings[languageIndex].options[0] = {
            value: "Deutsch",
            label: "Deutsch",
          };
          break;
        case "pt-BR":
          this.settings[languageIndex].options[0] = {
            value: "Português (BR)",
            label: "Português (BR)",
          };
          break;
        case "zh-CN":
          this.settings[languageIndex].options[0] = {
            value: "简体中文",
            label: "简体中文",
          };
          break;
        case "zh-TW":
          this.settings[languageIndex].options[0] = {
            value: "繁體中文",
            label: "繁體中文",
          };
          break;
        case "ko":
        case "ko-KR":
          this.settings[languageIndex].options[0] = {
            value: "한국어",
            label: "한국어",
          };
          break;
        case "ja":
          this.settings[languageIndex].options[0] = {
            value: "日本語",
            label: "日本語",
          };
          break;
        case "ca-ES":
          this.settings[languageIndex].options[0] = {
            value: "Català",
            label: "Català",
          };
          break;
<<<<<<< HEAD
        case "da":
          this.settings[languageIndex].options[0] = {
            value: "Dansk",
            label: "Dansk",
=======
        case "tr":
          this.settings[languageIndex].options[0] = {
            value: "Türkçe",
            label: "Türkçe",
>>>>>>> dbeecd9b
          };
          break;
        default:
          this.settings[languageIndex].options[0] = {
            value: "English",
            label: "English",
          };
          break;
      }
    }

    this.localStorageKey = "settings";
  }
}<|MERGE_RESOLUTION|>--- conflicted
+++ resolved
@@ -94,17 +94,16 @@
             label: "Català",
           };
           break;
-<<<<<<< HEAD
         case "da":
           this.settings[languageIndex].options[0] = {
             value: "Dansk",
             label: "Dansk",
-=======
+          };
+          break;
         case "tr":
           this.settings[languageIndex].options[0] = {
             value: "Türkçe",
             label: "Türkçe",
->>>>>>> dbeecd9b
           };
           break;
         default:
