import BattleScene from "../../battle-scene";
import { Mode } from "../ui";
"#app/inputs-controller";
import AbstractSettingsUiHandler from "./abstract-settings-ui-handler";
import { SettingKeys, SettingType } from "#app/system/settings/settings";

export default class SettingsDisplayUiHandler extends AbstractSettingsUiHandler {
  /**
   * Creates an instance of SettingsGamepadUiHandler.
   *
   * @param scene - The BattleScene instance.
   * @param mode - The UI mode, optional.
   */
  constructor(scene: BattleScene, mode: Mode | null = null) {
    super(scene, SettingType.DISPLAY, mode);
    this.title = "Display";

    /**
     * Update to current language from default value.
     * - default value is 'English'
     */
    const languageIndex = this.settings.findIndex(s => s.key === SettingKeys.Language);
    if (languageIndex >= 0) {
      const currentLocale = localStorage.getItem("prLang");
      switch (currentLocale) {
<<<<<<< HEAD
      case "en":
        this.settings[languageIndex].options[0] = {
          value: "English",
          label: "English",
        };
        break;
      case "es":
        this.settings[languageIndex].options[0] = {
          value: "Español",
          label: "Español",
        };
        break;
      case "it":
        this.settings[languageIndex].options[0] = {
          value: "Italiano",
          label: "Italiano",
        };
        break;
      case "fr":
        this.settings[languageIndex].options[0] = {
          value: "Français",
          label: "Français",
        };
        break;
      case "de":
        this.settings[languageIndex].options[0] = {
          value: "Deutsch",
          label: "Deutsch",
        };
        break;
      case "pt-BR":
        this.settings[languageIndex].options[0] = {
          value: "Português (BR)",
          label: "Português (BR)",
        };
        break;
      case "zh-CN":
        this.settings[languageIndex].options[0] = {
          value: "简体中文",
          label: "简体中文",
        };
        break;
      case "zh-TW":
        this.settings[languageIndex].options[0] = {
          value: "繁體中文",
          label: "繁體中文",
        };
        break;
      case "ko":
      case "ko-KR":
        this.settings[languageIndex].options[0] = {
          value: "한국어",
          label: "한국어",
        };
        break;
      case "ja":
        this.settings[languageIndex].options[0] = {
          value: "日本語",
          label: "日本語",
        };
        break;
      case "ca-ES":
        this.settings[languageIndex].options[0] = {
          value: "Català",
          label: "Català",
        };
        break;
      case "he":
        this.settings[languageIndex].options[0] = {
          value: "עברית",
          label: "עברית",
        };
        break;
      default:
        this.settings[languageIndex].options[0] = {
          value: "English",
          label: "English",
        };
        break;
=======
        case "en":
          this.settings[languageIndex].options[0] = {
            value: "English",
            label: "English",
          };
          break;
        case "es-ES":
          this.settings[languageIndex].options[0] = {
            value: "Español (ES)",
            label: "Español (ES)",
          };
          break;
        case "it":
          this.settings[languageIndex].options[0] = {
            value: "Italiano",
            label: "Italiano",
          };
          break;
        case "fr":
          this.settings[languageIndex].options[0] = {
            value: "Français",
            label: "Français",
          };
          break;
        case "de":
          this.settings[languageIndex].options[0] = {
            value: "Deutsch",
            label: "Deutsch",
          };
          break;
        case "pt-BR":
          this.settings[languageIndex].options[0] = {
            value: "Português (BR)",
            label: "Português (BR)",
          };
          break;
        case "zh-CN":
          this.settings[languageIndex].options[0] = {
            value: "简体中文",
            label: "简体中文",
          };
          break;
        case "zh-TW":
          this.settings[languageIndex].options[0] = {
            value: "繁體中文",
            label: "繁體中文",
          };
          break;
        case "ko":
        case "ko-KR":
          this.settings[languageIndex].options[0] = {
            value: "한국어",
            label: "한국어",
          };
          break;
        case "ja":
          this.settings[languageIndex].options[0] = {
            value: "日本語",
            label: "日本語",
          };
          break;
        case "ca-ES":
          this.settings[languageIndex].options[0] = {
            value: "Català",
            label: "Català",
          };
          break;
        default:
          this.settings[languageIndex].options[0] = {
            value: "English",
            label: "English",
          };
          break;
>>>>>>> 5e2dfa97
      }
    }

    this.localStorageKey = "settings";
  }
}<|MERGE_RESOLUTION|>--- conflicted
+++ resolved
@@ -23,87 +23,6 @@
     if (languageIndex >= 0) {
       const currentLocale = localStorage.getItem("prLang");
       switch (currentLocale) {
-<<<<<<< HEAD
-      case "en":
-        this.settings[languageIndex].options[0] = {
-          value: "English",
-          label: "English",
-        };
-        break;
-      case "es":
-        this.settings[languageIndex].options[0] = {
-          value: "Español",
-          label: "Español",
-        };
-        break;
-      case "it":
-        this.settings[languageIndex].options[0] = {
-          value: "Italiano",
-          label: "Italiano",
-        };
-        break;
-      case "fr":
-        this.settings[languageIndex].options[0] = {
-          value: "Français",
-          label: "Français",
-        };
-        break;
-      case "de":
-        this.settings[languageIndex].options[0] = {
-          value: "Deutsch",
-          label: "Deutsch",
-        };
-        break;
-      case "pt-BR":
-        this.settings[languageIndex].options[0] = {
-          value: "Português (BR)",
-          label: "Português (BR)",
-        };
-        break;
-      case "zh-CN":
-        this.settings[languageIndex].options[0] = {
-          value: "简体中文",
-          label: "简体中文",
-        };
-        break;
-      case "zh-TW":
-        this.settings[languageIndex].options[0] = {
-          value: "繁體中文",
-          label: "繁體中文",
-        };
-        break;
-      case "ko":
-      case "ko-KR":
-        this.settings[languageIndex].options[0] = {
-          value: "한국어",
-          label: "한국어",
-        };
-        break;
-      case "ja":
-        this.settings[languageIndex].options[0] = {
-          value: "日本語",
-          label: "日本語",
-        };
-        break;
-      case "ca-ES":
-        this.settings[languageIndex].options[0] = {
-          value: "Català",
-          label: "Català",
-        };
-        break;
-      case "he":
-        this.settings[languageIndex].options[0] = {
-          value: "עברית",
-          label: "עברית",
-        };
-        break;
-      default:
-        this.settings[languageIndex].options[0] = {
-          value: "English",
-          label: "English",
-        };
-        break;
-=======
         case "en":
           this.settings[languageIndex].options[0] = {
             value: "English",
@@ -171,13 +90,18 @@
             label: "Català",
           };
           break;
+        case "he":
+          this.settings[languageIndex].options[0] = {
+            value: "עברית",
+            label: "עברית",
+          };
+          break;
         default:
           this.settings[languageIndex].options[0] = {
             value: "English",
             label: "English",
           };
           break;
->>>>>>> 5e2dfa97
       }
     }
 
