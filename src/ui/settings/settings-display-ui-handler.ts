--- conflicted
+++ resolved
@@ -117,17 +117,15 @@
             label: "Română (Needs Help)",
           };
           break;
-<<<<<<< HEAD
+        case "tl":
+          this.settings[languageIndex].options[0] = {
+            value: "Tagalog",
+            label: "Tagalog (Needs Help)",
+          };
         case "he":
           this.settings[languageIndex].options[0] = {
             value: "עברית",
             label: "עברית",
-=======
-        case "tl":
-          this.settings[languageIndex].options[0] = {
-            value: "Tagalog",
-            label: "Tagalog (Needs Help)",
->>>>>>> 076ef816
           };
           break;
         default:
