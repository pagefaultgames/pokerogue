<<<<<<< HEAD
import BattleScene from "../../battle-scene";
import { hasTouchscreen, isMobile } from "../../touch-controls";
import { TextStyle, addTextObject } from "../text";
import { Mode } from "../ui";
import UiHandler from "../ui-handler";
import { addWindow } from "../ui-theme";
import {Button} from "#enums/buttons";
import {InputsIcons} from "#app/ui/settings/abstract-control-settings-ui-handler";
import NavigationMenu, {NavigationManager} from "#app/ui/settings/navigationMenu";
=======
import BattleScene from "#app/battle-scene";
import { hasTouchscreen, isMobile } from "#app/touch-controls";
import { TextStyle, addTextObject } from "#app/ui/text";
import { Mode } from "#app/ui/ui";
import UiHandler from "#app/ui/ui-handler";
import { addWindow } from "#app/ui/ui-theme";
import { ScrollBar } from "#app/ui/scroll-bar";
import { Button } from "#enums/buttons";
import { InputsIcons } from "#app/ui/settings/abstract-control-settings-ui-handler";
import NavigationMenu, { NavigationManager } from "#app/ui/settings/navigationMenu";
>>>>>>> 9f31e36d
import { Setting, SettingKeys, SettingType } from "#app/system/settings/settings";
import i18next from "i18next";


/**
 * Abstract class for handling UI elements related to settings.
 */
export default class AbstractSettingsUiHandler extends UiHandler {
  private settingsContainer: Phaser.GameObjects.Container;
  private optionsContainer: Phaser.GameObjects.Container;
  private navigationContainer: NavigationMenu;

  private scrollCursor: number;
  private scrollBar: ScrollBar;

  private optionsBg: Phaser.GameObjects.NineSlice;

  private optionCursors: number[];

  private settingLabels: Phaser.GameObjects.Text[];
  private optionValueLabels: Phaser.GameObjects.Text[][];

  protected navigationIcons: InputsIcons;

  private cursorObj: Phaser.GameObjects.NineSlice | null;

  private reloadSettings: Array<Setting>;
  private reloadRequired: boolean;

  protected rowsToDisplay: number;
  protected title: string;
  protected settings: Array<Setting>;
  protected localStorageKey: string;

  constructor(scene: BattleScene, type: SettingType, mode: Mode | null = null) {
    super(scene, mode);
    this.settings = Setting.filter(s => s.type === type && !s?.isHidden?.());
    this.reloadRequired = false;
    this.rowsToDisplay = 8;
  }

  /**
   * Setup UI elements
   */
  setup() {
    const ui = this.getUi();

    this.settingsContainer = this.scene.add.container(1, -(this.scene.game.canvas.height / 6) + 1);
    this.settingsContainer.setName(`settings-${this.title}`);
    this.settingsContainer.setInteractive(new Phaser.Geom.Rectangle(0, 0, this.scene.game.canvas.width / 6, this.scene.game.canvas.height / 6 - 20), Phaser.Geom.Rectangle.Contains);

    this.navigationIcons = {};

    this.navigationContainer = new NavigationMenu(this.scene, 0, 0);

    this.optionsBg = addWindow(this.scene, 0, this.navigationContainer.height, (this.scene.game.canvas.width / 6) - 2, (this.scene.game.canvas.height / 6) - 16 - this.navigationContainer.height - 2);
    this.optionsBg.setName("window-options-bg");
    this.optionsBg.setOrigin(0, 0);

    const actionsBg = addWindow(this.scene, 0, (this.scene.game.canvas.height / 6) - this.navigationContainer.height, (this.scene.game.canvas.width / 6) - 2, 22);
    actionsBg.setOrigin(0, 0);

    const iconAction = this.scene.add.sprite(0, 0, "keyboard");
    iconAction.setOrigin(0, -0.1);
    iconAction.setPositionRelative(actionsBg, this.navigationContainer.width - 32, 4);
    this.navigationIcons["BUTTON_ACTION"] = iconAction;

    const actionText = addTextObject(this.scene, 0, 0, i18next.t("settings:action"), TextStyle.SETTINGS_LABEL);
    actionText.setOrigin(0, 0.15);
    actionText.setPositionRelative(iconAction, -actionText.width/6-2, 0);

    const iconCancel = this.scene.add.sprite(0, 0, "keyboard");
    iconCancel.setOrigin(0, -0.1);
    iconCancel.setPositionRelative(actionsBg, this.navigationContainer.width - 100, 4);
    this.navigationIcons["BUTTON_CANCEL"] = iconCancel;

    const cancelText = addTextObject(this.scene, 0, 0, i18next.t("settings:back"), TextStyle.SETTINGS_LABEL);
    cancelText.setOrigin(0, 0.15);
    cancelText.setPositionRelative(iconCancel, -cancelText.width/6-2, 0);

    this.optionsContainer = this.scene.add.container(0, 0);

    this.settingLabels = [];
    this.optionValueLabels = [];

    this.reloadSettings = this.settings.filter(s => s?.requireReload);

    this.settings
      .forEach((setting, s) => {
        let settingName = setting.label;
        if (setting?.requireReload) {
          settingName += ` (${i18next.t("settings:requireReload")})`;
        }

        this.settingLabels[s] = addTextObject(this.scene, 8, 28 + s * 16, settingName, TextStyle.SETTINGS_LABEL);
        this.settingLabels[s].setOrigin(0, 0);

        this.optionsContainer.add(this.settingLabels[s]);
        this.optionValueLabels.push(setting.options.map((option, o) => {
          const valueLabel = addTextObject(this.scene, 0, 0, option.label, setting.default === o ? TextStyle.SETTINGS_SELECTED : TextStyle.SETTINGS_VALUE);
          valueLabel.setOrigin(0, 0);

          this.optionsContainer.add(valueLabel);

          return valueLabel;
        }));

        const totalWidth = this.optionValueLabels[s].map(o => o.width).reduce((total, width) => total += width, 0);

        const labelWidth =  Math.max(78, this.settingLabels[s].displayWidth + 8);

        const totalSpace = (297 - labelWidth) - totalWidth / 6;
        const optionSpacing = Math.floor(totalSpace / (this.optionValueLabels[s].length - 1));

        let xOffset = 0;

        for (const value of this.optionValueLabels[s]) {
          value.setPositionRelative(this.settingLabels[s], labelWidth + xOffset, 0);
          xOffset += value.width / 6 + optionSpacing;
        }
      });

    this.optionCursors = this.settings.map(setting => setting.default);

    this.scrollBar = new ScrollBar(this.scene, this.optionsBg.width - 9, this.optionsBg.y + 5, 4, this.optionsBg.height - 11, this.rowsToDisplay);
    this.scrollBar.setTotalRows(this.settings.length);

    this.settingsContainer.add(this.optionsBg);
    this.settingsContainer.add(this.scrollBar);
    this.settingsContainer.add(this.navigationContainer);
    this.settingsContainer.add(actionsBg);
    this.settingsContainer.add(this.optionsContainer);
    this.settingsContainer.add(iconAction);
    this.settingsContainer.add(iconCancel);
    this.settingsContainer.add(actionText);
    this.settingsContainer.add(cancelText);

    ui.add(this.settingsContainer);

    this.setCursor(0);
    this.setScrollCursor(0);

    this.settingsContainer.setVisible(false);
  }
  /**
   * Update the bindings for the current active device configuration.
   */
  updateBindings(): void {
    for (const settingName of Object.keys(this.navigationIcons)) {
      if (settingName === "BUTTON_HOME") {
        this.navigationIcons[settingName].setTexture("keyboard");
        this.navigationIcons[settingName].setFrame("HOME.png");
        this.navigationIcons[settingName].alpha = 1;
        continue;
      }
      const icon = this.scene.inputController?.getIconForLatestInputRecorded(settingName);
      if (icon) {
        const type = this.scene.inputController?.getLastSourceType();
        this.navigationIcons[settingName].setTexture(type);
        this.navigationIcons[settingName].setFrame(icon);
        this.navigationIcons[settingName].alpha = 1;
      } else {
        this.navigationIcons[settingName].alpha = 0;
      }
    }
    NavigationManager.getInstance().updateIcons();
  }

  /**
   * Show the UI with the provided arguments.
   *
   * @param args - Arguments to be passed to the show method.
   * @returns `true` if successful.
     */
  show(args: any[]): boolean {
    super.show(args);
    this.updateBindings();

    const settings: object = localStorage.hasOwnProperty(this.localStorageKey) ? JSON.parse(localStorage.getItem(this.localStorageKey)!) : {}; // TODO: is this bang correct?

    this.settings.forEach((setting, s) => this.setOptionCursor(s, settings.hasOwnProperty(setting.key) ? settings[setting.key] : this.settings[s].default));

    this.settingsContainer.setVisible(true);
    this.setCursor(0);
    this.setScrollCursor(0);

    this.getUi().moveTo(this.settingsContainer, this.getUi().length - 1);

    this.getUi().hideTooltip();

    return true;
  }

  /**
   * Processes input from a specified button.
   * This method handles navigation through a UI menu, including movement through menu items
   * and handling special actions like cancellation. Each button press may adjust the cursor
   * position or the menu scroll, and plays a sound effect if the action was successful.
   *
   * @param button - The button pressed by the user.
   * @returns `true` if the action associated with the button was successfully processed, `false` otherwise.
   */
  processInput(button: Button): boolean {
    const ui = this.getUi();
    // Defines the maximum number of rows that can be displayed on the screen.

    let success = false;

    if (button === Button.CANCEL) {
      success = true;
      NavigationManager.getInstance().reset();
      // Reverts UI to its previous state on cancel.
      this.scene.ui.revertMode();
    } else {
      const cursor = this.cursor + this.scrollCursor;
      switch (button) {
      case Button.UP:
        if (cursor) {
          if (this.cursor) {
            success = this.setCursor(this.cursor - 1);
          } else {
            success = this.setScrollCursor(this.scrollCursor - 1);
          }
        } else {
          // When at the top of the menu and pressing UP, move to the bottommost item.
          // First, set the cursor to the last visible element, preparing for the scroll to the end.
          const successA = this.setCursor(this.rowsToDisplay - 1);
          // Then, adjust the scroll to display the bottommost elements of the menu.
          const successB = this.setScrollCursor(this.optionValueLabels.length - this.rowsToDisplay);
          success = successA && successB; // success is just there to play the little validation sound effect
        }
        break;
      case Button.DOWN:
        if (cursor < this.optionValueLabels.length - 1) {
          if (this.cursor < this.rowsToDisplay - 1) {// if the visual cursor is in the frame of 0 to 8
            success = this.setCursor(this.cursor + 1);
          } else if (this.scrollCursor < this.optionValueLabels.length - this.rowsToDisplay) {
            success = this.setScrollCursor(this.scrollCursor + 1);
          }
        } else {
          // When at the bottom of the menu and pressing DOWN, move to the topmost item.
          // First, set the cursor to the first visible element, resetting the scroll to the top.
          const successA = this.setCursor(0);
          // Then, reset the scroll to start from the first element of the menu.
          const successB = this.setScrollCursor(0);
          success = successA && successB; // Indicates a successful cursor and scroll adjustment.
        }
        break;
      case Button.LEFT:
        if (this.optionCursors[cursor]) {// Moves the option cursor left, if possible.
          success = this.setOptionCursor(cursor, this.optionCursors[cursor] - 1, true);
        }
        break;
      case Button.RIGHT:
        // Moves the option cursor right, if possible.
        if (this.optionCursors[cursor] < this.optionValueLabels[cursor].length - 1) {
          success = this.setOptionCursor(cursor, this.optionCursors[cursor] + 1, true);
        }
        break;
      case Button.CYCLE_FORM:
      case Button.CYCLE_SHINY:
        success = this.navigationContainer.navigate(button);
        break;
      case Button.ACTION:
        const setting: Setting = this.settings[cursor];
        if (setting?.activatable) {
          success = this.activateSetting(setting);
        }
        break;
      }
    }

    // Plays a select sound effect if an action was successfully processed.
    if (success) {
      ui.playSelect();
    }

    return success;
  }

  /**
   * Activate the specified setting if it is activatable.
   * @param setting The setting to activate.
   * @returns Whether the setting was successfully activated.
   */
  activateSetting(setting: Setting): boolean {
    switch (setting.key) {
    case SettingKeys.Move_Touch_Controls:
      this.scene.inputController.moveTouchControlsHandler.enableConfigurationMode(this.getUi(), this.scene);
      return true;
    }
    return false;
  }

  /**
   * Set the cursor to the specified position.
   *
   * @param cursor - The cursor position to set.
   * @returns `true` if the cursor was set successfully.
   */
  setCursor(cursor: number): boolean {
    const ret = super.setCursor(cursor);

    if (!this.cursorObj) {
      const cursorWidth = (this.scene.game.canvas.width / 6) - (this.scrollBar.visible? 16 : 10);
      this.cursorObj = this.scene.add.nineslice(0, 0, "summary_moves_cursor", undefined, cursorWidth, 16, 1, 1, 1, 1);
      this.cursorObj.setOrigin(0, 0);
      this.optionsContainer.add(this.cursorObj);
    }

    this.cursorObj.setPositionRelative(this.optionsBg, 4, 4 + (this.cursor + this.scrollCursor) * 16);

    return ret;
  }

  /**
   * Set the option cursor to the specified position.
   *
   * @param settingIndex - The index of the setting.
   * @param cursor - The cursor position to set.
   * @param save - Whether to save the setting to local storage.
   * @returns `true` if the option cursor was set successfully.
   */
  setOptionCursor(settingIndex: number, cursor: number, save?: boolean): boolean {
    const setting = this.settings[settingIndex];

    if (setting.key === SettingKeys.Touch_Controls && cursor && hasTouchscreen() && isMobile()) {
      this.getUi().playError();
      return false;
    }

    const lastCursor = this.optionCursors[settingIndex];

    const lastValueLabel = this.optionValueLabels[settingIndex][lastCursor];
    lastValueLabel.setColor(this.getTextColor(TextStyle.SETTINGS_VALUE));
    lastValueLabel.setShadowColor(this.getTextColor(TextStyle.SETTINGS_VALUE, true));

    this.optionCursors[settingIndex] = cursor;

    const newValueLabel = this.optionValueLabels[settingIndex][cursor];
    newValueLabel.setColor(this.getTextColor(TextStyle.SETTINGS_SELECTED));
    newValueLabel.setShadowColor(this.getTextColor(TextStyle.SETTINGS_SELECTED, true));

    if (save) {
      this.scene.gameData.saveSetting(setting.key, cursor);
      if (this.reloadSettings.includes(setting)) {
        this.reloadRequired = true;
      }
    }

    return true;
  }

  /**
   * Set the scroll cursor to the specified position.
   *
   * @param scrollCursor - The scroll cursor position to set.
   * @returns `true` if the scroll cursor was set successfully.
   */
  setScrollCursor(scrollCursor: number): boolean {
    if (scrollCursor === this.scrollCursor) {
      return false;
    }

    this.scrollCursor = scrollCursor;
    this.scrollBar.setScrollCursor(this.scrollCursor);

    this.updateSettingsScroll();

    this.setCursor(this.cursor);

    return true;
  }

  /**
   * Update the scroll position of the settings UI.
   */
  updateSettingsScroll(): void {
    this.optionsContainer.setY(-16 * this.scrollCursor);

    for (let s = 0; s < this.settingLabels.length; s++) {
      const visible = s >= this.scrollCursor && s < this.scrollCursor + this.rowsToDisplay;
      this.settingLabels[s].setVisible(visible);
      for (const option of this.optionValueLabels[s]) {
        option.setVisible(visible);
      }
    }
  }

  /**
   * Clear the UI elements and state.
   */
  clear() {
    super.clear();
    this.settingsContainer.setVisible(false);
    this.setScrollCursor(0);
    this.eraseCursor();
    this.getUi().bgmBar.toggleBgmBar(this.scene.showBgmBar);
    if (this.reloadRequired) {
      this.reloadRequired = false;
      this.scene.reset(true, false, true);
    }
  }

  /**
   * Erase the cursor from the UI.
   */
  eraseCursor() {
    if (this.cursorObj) {
      this.cursorObj.destroy();
    }
    this.cursorObj = null;
  }
}<|MERGE_RESOLUTION|>--- conflicted
+++ resolved
@@ -1,14 +1,3 @@
-<<<<<<< HEAD
-import BattleScene from "../../battle-scene";
-import { hasTouchscreen, isMobile } from "../../touch-controls";
-import { TextStyle, addTextObject } from "../text";
-import { Mode } from "../ui";
-import UiHandler from "../ui-handler";
-import { addWindow } from "../ui-theme";
-import {Button} from "#enums/buttons";
-import {InputsIcons} from "#app/ui/settings/abstract-control-settings-ui-handler";
-import NavigationMenu, {NavigationManager} from "#app/ui/settings/navigationMenu";
-=======
 import BattleScene from "#app/battle-scene";
 import { hasTouchscreen, isMobile } from "#app/touch-controls";
 import { TextStyle, addTextObject } from "#app/ui/text";
@@ -19,7 +8,6 @@
 import { Button } from "#enums/buttons";
 import { InputsIcons } from "#app/ui/settings/abstract-control-settings-ui-handler";
 import NavigationMenu, { NavigationManager } from "#app/ui/settings/navigationMenu";
->>>>>>> 9f31e36d
 import { Setting, SettingKeys, SettingType } from "#app/system/settings/settings";
 import i18next from "i18next";
 
