--- conflicted
+++ resolved
@@ -53,26 +53,16 @@
   setup() {
     const ui = this.getUi();
 
-<<<<<<< HEAD
     this.settingsContainer = this.scene.add.container(1, -(this.scene.game.canvas.height / this.scene.resolutionScale) + 1);
-
+    this.settingsContainer.setName(`settings-${this.title}`);
     this.settingsContainer.setInteractive(new Phaser.Geom.Rectangle(0, 0, this.scene.game.canvas.width / this.scene.resolutionScale, this.scene.game.canvas.height / this.scene.resolutionScale - 20), Phaser.Geom.Rectangle.Contains);
-=======
-    this.settingsContainer = this.scene.add.container(1, -(this.scene.game.canvas.height / 6) + 1);
-    this.settingsContainer.setName(`settings-${this.title}`);
-    this.settingsContainer.setInteractive(new Phaser.Geom.Rectangle(0, 0, this.scene.game.canvas.width / 6, this.scene.game.canvas.height / 6 - 20), Phaser.Geom.Rectangle.Contains);
->>>>>>> b5ffb9aa
 
     this.navigationIcons = {};
 
     this.navigationContainer = new NavigationMenu(this.scene, 0, 0);
 
-<<<<<<< HEAD
     this.optionsBg = addWindow(this.scene, 0, this.navigationContainer.height, (this.scene.game.canvas.width / this.scene.resolutionScale) - 2, (this.scene.game.canvas.height / this.scene.resolutionScale) - 16 - this.navigationContainer.height - 2);
-=======
-    this.optionsBg = addWindow(this.scene, 0, this.navigationContainer.height, (this.scene.game.canvas.width / 6) - 2, (this.scene.game.canvas.height / 6) - 16 - this.navigationContainer.height - 2);
     this.optionsBg.setName("window-options-bg");
->>>>>>> b5ffb9aa
     this.optionsBg.setOrigin(0, 0);
 
     const actionsBg = addWindow(this.scene, 0, (this.scene.game.canvas.height / this.scene.resolutionScale) - this.navigationContainer.height, (this.scene.game.canvas.width / this.scene.resolutionScale) - 2, 22);
