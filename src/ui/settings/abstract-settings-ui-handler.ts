--- conflicted
+++ resolved
@@ -1,14 +1,6 @@
-<<<<<<< HEAD
-import { addTextObject } from "#app/ui/text";
+import { globalScene } from "#app/global-scene";
+import { Button } from "#enums/buttons";
 import { TextStyle } from "#enums/text-style";
-import { UiMode } from "#enums/ui-mode";
-import MessageUiHandler from "#app/ui/message-ui-handler";
-import { addWindow } from "#app/ui/ui-theme";
-import { ScrollBar } from "#app/ui/scroll-bar";
-=======
-import { globalScene } from "#app/global-scene";
->>>>>>> 68630446
-import { Button } from "#enums/buttons";
 import { UiMode } from "#enums/ui-mode";
 import type { SettingType } from "#system/settings";
 import { Setting, SettingKeys } from "#system/settings";
@@ -16,7 +8,7 @@
 import { MessageUiHandler } from "#ui/message-ui-handler";
 import { NavigationManager, NavigationMenu } from "#ui/navigationMenu";
 import { ScrollBar } from "#ui/scroll-bar";
-import { addTextObject, TextStyle } from "#ui/text";
+import { addTextObject } from "#ui/text";
 import { addWindow } from "#ui/ui-theme";
 import i18next from "i18next";
 
