<<<<<<< HEAD
import BattleScene from "../../battle-scene";
import { hasTouchscreen, isMobile } from "../../touch-controls";
import { TextStyle, addTextObject } from "../text";
import { Mode } from "../ui";
import MessageUiHandler from "../message-ui-handler";
import { addWindow } from "../ui-theme";
import {Button} from "#enums/buttons";
import {InputsIcons} from "#app/ui/settings/abstract-control-settings-ui-handler.js";
import NavigationMenu, {NavigationManager} from "#app/ui/settings/navigationMenu";
=======
import BattleScene from "#app/battle-scene";
import { hasTouchscreen, isMobile } from "#app/touch-controls";
import { TextStyle, addTextObject } from "#app/ui/text";
import { Mode } from "#app/ui/ui";
import UiHandler from "#app/ui/ui-handler";
import { addWindow } from "#app/ui/ui-theme";
import { ScrollBar } from "#app/ui/scroll-bar";
import { Button } from "#enums/buttons";
import { InputsIcons } from "#app/ui/settings/abstract-control-settings-ui-handler";
import NavigationMenu, { NavigationManager } from "#app/ui/settings/navigationMenu";
>>>>>>> a259ccfc
import { Setting, SettingKeys, SettingType } from "#app/system/settings/settings";
import i18next from "i18next";


/**
 * Abstract class for handling UI elements related to settings.
 */
export default class AbstractSettingsUiHandler extends MessageUiHandler {
  private settingsContainer: Phaser.GameObjects.Container;
  private optionsContainer: Phaser.GameObjects.Container;
  private navigationContainer: NavigationMenu;
  private settingsMessageBoxContainer: Phaser.GameObjects.Container;

  private scrollCursor: number;
  private scrollBar: ScrollBar;

  private optionsBg: Phaser.GameObjects.NineSlice;

  private optionCursors: number[];

  private settingLabels: Phaser.GameObjects.Text[];
  private optionValueLabels: Phaser.GameObjects.Text[][];

  protected navigationIcons: InputsIcons;

  private cursorObj: Phaser.GameObjects.NineSlice | null;

  private reloadSettings: Array<number | null>;
  private reloadRequired: boolean;

  protected rowsToDisplay: number;
  protected title: string;
  protected settings: Array<Setting>;
  protected localStorageKey: string;

  constructor(scene: BattleScene, type: SettingType, mode: Mode | null = null) {
    super(scene, mode);
    this.settings = Setting.filter(s => s.type === type && !s?.isHidden?.());
    this.reloadRequired = false;
    this.rowsToDisplay = 8;
  }

  /**
   * Setup UI elements
   */
  setup() {
    const ui = this.getUi();

    this.settingsContainer = this.scene.add.container(1, -(this.scene.game.canvas.height / 6) + 1);
    this.settingsContainer.setName(`settings-${this.title}`);
    this.settingsContainer.setInteractive(new Phaser.Geom.Rectangle(0, 0, this.scene.game.canvas.width / 6, this.scene.game.canvas.height / 6 - 20), Phaser.Geom.Rectangle.Contains);

    this.navigationIcons = {};

    this.navigationContainer = new NavigationMenu(this.scene, 0, 0);

    this.optionsBg = addWindow(this.scene, 0, this.navigationContainer.height, (this.scene.game.canvas.width / 6) - 2, (this.scene.game.canvas.height / 6) - 16 - this.navigationContainer.height - 2);
    this.optionsBg.setName("window-options-bg");
    this.optionsBg.setOrigin(0, 0);

    const actionsBg = addWindow(this.scene, 0, (this.scene.game.canvas.height / 6) - this.navigationContainer.height, (this.scene.game.canvas.width / 6) - 2, 22);
    actionsBg.setOrigin(0, 0);

    const iconAction = this.scene.add.sprite(0, 0, "keyboard");
    iconAction.setOrigin(0, -0.1);
    iconAction.setPositionRelative(actionsBg, this.navigationContainer.width - 32, 4);
    this.navigationIcons["BUTTON_ACTION"] = iconAction;

    const actionText = addTextObject(this.scene, 0, 0, i18next.t("settings:action"), TextStyle.SETTINGS_LABEL);
    actionText.setOrigin(0, 0.15);
    actionText.setPositionRelative(iconAction, -actionText.width / 6 - 2, 0);

    const iconCancel = this.scene.add.sprite(0, 0, "keyboard");
    iconCancel.setOrigin(0, -0.1);
    iconCancel.setPositionRelative(actionsBg, this.navigationContainer.width - 100, 4);
    this.navigationIcons["BUTTON_CANCEL"] = iconCancel;

    const cancelText = addTextObject(this.scene, 0, 0, i18next.t("settings:back"), TextStyle.SETTINGS_LABEL);
    cancelText.setOrigin(0, 0.15);
    cancelText.setPositionRelative(iconCancel, -cancelText.width / 6 - 2, 0);

    this.optionsContainer = this.scene.add.container(0, 0);

    this.settingLabels = [];
    this.optionValueLabels = [];


    this.settings
      .forEach((setting, s) => {
        let settingName = setting.label;
        if (setting?.requireReload) {
          settingName += ` (${i18next.t("settings:requireReload")})`;
        }

        this.settingLabels[s] = addTextObject(this.scene, 8, 28 + s * 16, settingName, TextStyle.SETTINGS_LABEL);
        this.settingLabels[s].setOrigin(0, 0);

        this.optionsContainer.add(this.settingLabels[s]);
        this.optionValueLabels.push(setting.options.map((option, o) => {
          const valueLabel = addTextObject(this.scene, 0, 0, option.label, setting.default === o ? TextStyle.SETTINGS_SELECTED : TextStyle.SETTINGS_VALUE);
          valueLabel.setOrigin(0, 0);

          this.optionsContainer.add(valueLabel);

          return valueLabel;
        }));

        const totalWidth = this.optionValueLabels[s].map(o => o.width).reduce((total, width) => total += width, 0);

        const labelWidth =  Math.max(78, this.settingLabels[s].displayWidth + 8);

        const totalSpace = (297 - labelWidth) - totalWidth / 6;
        const optionSpacing = Math.floor(totalSpace / (this.optionValueLabels[s].length - 1));

        let xOffset = 0;

        for (const value of this.optionValueLabels[s]) {
          value.setPositionRelative(this.settingLabels[s], labelWidth + xOffset, 0);
          xOffset += value.width / 6 + optionSpacing;
        }
      });

    this.optionCursors = this.settings.map(setting => setting.default);

    this.scrollBar = new ScrollBar(this.scene, this.optionsBg.width - 9, this.optionsBg.y + 5, 4, this.optionsBg.height - 11, this.rowsToDisplay);
    this.scrollBar.setTotalRows(this.settings.length);

    this.settingsContainer.add(this.optionsBg);
    this.settingsContainer.add(this.scrollBar);
    this.settingsContainer.add(this.navigationContainer);
    this.settingsContainer.add(actionsBg);
    this.settingsContainer.add(this.optionsContainer);
    this.settingsContainer.add(iconAction);
    this.settingsContainer.add(iconCancel);
    this.settingsContainer.add(actionText);
    this.settingsContainer.add(cancelText);

    this.settingsMessageBoxContainer = this.scene.add.container(0, 130);
    this.settingsMessageBoxContainer.setName("settings-message-box");
    this.settingsMessageBoxContainer.setVisible(false);

    const settingsMessageBox = addWindow(this.scene, 0, 0, (this.scene.game.canvas.width/6) - 2, 48);
    this.settingsMessageBoxContainer.add(settingsMessageBox);

    const messageText = addTextObject(this.scene, 8, 8, "", TextStyle.WINDOW, { maxLines: 2 });
    messageText.setWordWrapWidth(this.scene.game.canvas.width - 2);
    messageText.setName("settings-message");
    messageText.setOrigin(0, 0);

    this.settingsMessageBoxContainer.add(messageText);
    this.message = messageText;
    this.settingsContainer.add(this.settingsMessageBoxContainer);

    ui.add(this.settingsContainer);

    this.setCursor(0);
    this.setScrollCursor(0);

    this.settingsContainer.setVisible(false);
  }
  /**
   * Update the bindings for the current active device configuration.
   */
  updateBindings(): void {
    for (const settingName of Object.keys(this.navigationIcons)) {
      if (settingName === "BUTTON_HOME") {
        this.navigationIcons[settingName].setTexture("keyboard");
        this.navigationIcons[settingName].setFrame("HOME.png");
        this.navigationIcons[settingName].alpha = 1;
        continue;
      }
      const icon = this.scene.inputController?.getIconForLatestInputRecorded(settingName);
      if (icon) {
        const type = this.scene.inputController?.getLastSourceType();
        this.navigationIcons[settingName].setTexture(type);
        this.navigationIcons[settingName].setFrame(icon);
        this.navigationIcons[settingName].alpha = 1;
      } else {
        this.navigationIcons[settingName].alpha = 0;
      }
    }
    NavigationManager.getInstance().updateIcons();
  }

  /**
   * Show the UI with the provided arguments.
   *
   * @param args - Arguments to be passed to the show method.
   * @returns `true` if successful.
     */
  show(args: any[]): boolean {
    super.show(args);
    this.updateBindings();

    const settings: object = localStorage.hasOwnProperty(this.localStorageKey) ? JSON.parse(localStorage.getItem(this.localStorageKey)!) : {}; // TODO: is this bang correct?

    this.settings.forEach((setting, s) => this.setOptionCursor(s, settings.hasOwnProperty(setting.key) ? settings[setting.key] : this.settings[s].default));
    this.reloadSettings = this.settings.map((setting, s) => {
      if (setting.requireReload) {
        return settings.hasOwnProperty(setting.key) ? settings[setting.key] : this.settings[s].default;
      }
      return null;
    });

    this.settingsContainer.setVisible(true);
    this.setCursor(0);
    this.setScrollCursor(0);

    this.getUi().moveTo(this.settingsContainer, this.getUi().length - 1);

    this.getUi().hideTooltip();

    return true;
  }

  /**
   * Processes input from a specified button.
   * This method handles navigation through a UI menu, including movement through menu items
   * and handling special actions like cancellation. Each button press may adjust the cursor
   * position or the menu scroll, and plays a sound effect if the action was successful.
   *
   * @param button - The button pressed by the user.
   * @returns `true` if the action associated with the button was successfully processed, `false` otherwise.
   */
  processInput(button: Button): boolean {
    const ui = this.getUi();
    // Defines the maximum number of rows that can be displayed on the screen.

    let success = false;

    /**
      * Checks if the game is in a state where progress may be lost due to changes options with reloadRequired while at battle.
      * @returns `false` if the warning process is triggered, `true` otherwise.
    */
    const progressLosing = (): boolean => {
      if (this.reloadRequired && this.scene.currentBattle && this.scene.currentBattle.turn > 1) {

        this.showText(i18next.t("menuUiHandler:losingProgressionWarning"), null, () => {
          ui.setOverlayMode(Mode.CONFIRM, () => {
            NavigationManager.getInstance().reset();
            // revert confirm mode.
            this.scene.ui.revertMode();
            // revert settings mode.
            this.scene.ui.revertMode();
          }, () => {
            // if user don't want accept losing progress for reload, revert options with reloadRequired for no reload.
            this.reloadSettings.forEach((s,i) => {
              if (s !== null && s !== this.optionCursors[i]) {
                this.setOptionCursor(i,s,true);
              }
            });
            this.scene.ui.revertMode();
            this.showText("", 0);
          }, false, 0,0);
        });
        return false;
      }
      return true;

    };

    if (button === Button.CANCEL) {
      success = true;
      if (progressLosing()) {
        NavigationManager.getInstance().reset();
        // Reverts UI to its previous state on cancel.
        this.scene.ui.revertMode();
      }
    } else {
      const cursor = this.cursor + this.scrollCursor;
      switch (button) {
      case Button.UP:
        if (cursor) {
          if (this.cursor) {
            success = this.setCursor(this.cursor - 1);
          } else {
            success = this.setScrollCursor(this.scrollCursor - 1);
          }
        } else {
          // When at the top of the menu and pressing UP, move to the bottommost item.
          // First, set the cursor to the last visible element, preparing for the scroll to the end.
          const successA = this.setCursor(this.rowsToDisplay - 1);
          // Then, adjust the scroll to display the bottommost elements of the menu.
          const successB = this.setScrollCursor(this.optionValueLabels.length - this.rowsToDisplay);
          success = successA && successB; // success is just there to play the little validation sound effect
        }
        break;
      case Button.DOWN:
        if (cursor < this.optionValueLabels.length - 1) {
          if (this.cursor < this.rowsToDisplay - 1) {// if the visual cursor is in the frame of 0 to 8
            success = this.setCursor(this.cursor + 1);
          } else if (this.scrollCursor < this.optionValueLabels.length - this.rowsToDisplay) {
            success = this.setScrollCursor(this.scrollCursor + 1);
          }
        } else {
          // When at the bottom of the menu and pressing DOWN, move to the topmost item.
          // First, set the cursor to the first visible element, resetting the scroll to the top.
          const successA = this.setCursor(0);
          // Then, reset the scroll to start from the first element of the menu.
          const successB = this.setScrollCursor(0);
          success = successA && successB; // Indicates a successful cursor and scroll adjustment.
        }
        break;
      case Button.LEFT:
        if (this.optionCursors[cursor]) {// Moves the option cursor left, if possible.
          success = this.setOptionCursor(cursor, this.optionCursors[cursor] - 1, true);
        }
        break;
      case Button.RIGHT:
        // Moves the option cursor right, if possible.
        if (this.optionCursors[cursor] < this.optionValueLabels[cursor].length - 1) {
          success = this.setOptionCursor(cursor, this.optionCursors[cursor] + 1, true);
        }
        break;
      case Button.CYCLE_FORM:
      case Button.CYCLE_SHINY:
        if (progressLosing()) {
          success = this.navigationContainer.navigate(button);
        }
        break;
      case Button.ACTION:
        const setting: Setting = this.settings[cursor];
        if (setting?.activatable) {
          success = this.activateSetting(setting);
        }
        break;
      }
    }

    // Plays a select sound effect if an action was successfully processed.
    if (success) {
      ui.playSelect();
    }

    return success;
  }

  /**
   * Activate the specified setting if it is activatable.
   * @param setting The setting to activate.
   * @returns Whether the setting was successfully activated.
   */
  activateSetting(setting: Setting): boolean {
    switch (setting.key) {
    case SettingKeys.Move_Touch_Controls:
      this.scene.inputController.moveTouchControlsHandler.enableConfigurationMode(this.getUi(), this.scene);
      return true;
    }
    return false;
  }

  /**
   * Set the cursor to the specified position.
   *
   * @param cursor - The cursor position to set.
   * @returns `true` if the cursor was set successfully.
   */
  setCursor(cursor: number): boolean {
    const ret = super.setCursor(cursor);

    if (!this.cursorObj) {
      const cursorWidth = (this.scene.game.canvas.width / 6) - (this.scrollBar.visible ? 16 : 10);
      this.cursorObj = this.scene.add.nineslice(0, 0, "summary_moves_cursor", undefined, cursorWidth, 16, 1, 1, 1, 1);
      this.cursorObj.setOrigin(0, 0);
      this.optionsContainer.add(this.cursorObj);
    }

    this.cursorObj.setPositionRelative(this.optionsBg, 4, 4 + (this.cursor + this.scrollCursor) * 16);

    return ret;
  }

  /**
   * Set the option cursor to the specified position.
   *
   * @param settingIndex - The index of the setting.
   * @param cursor - The cursor position to set.
   * @param save - Whether to save the setting to local storage.
   * @returns `true` if the option cursor was set successfully.
   */
  setOptionCursor(settingIndex: number, cursor: number, save?: boolean): boolean {
    const setting = this.settings[settingIndex];

    if (setting.key === SettingKeys.Touch_Controls && cursor && hasTouchscreen() && isMobile()) {
      this.getUi().playError();
      return false;
    }

    const lastCursor = this.optionCursors[settingIndex];

    const lastValueLabel = this.optionValueLabels[settingIndex][lastCursor];
    lastValueLabel.setColor(this.getTextColor(TextStyle.SETTINGS_VALUE));
    lastValueLabel.setShadowColor(this.getTextColor(TextStyle.SETTINGS_VALUE, true));

    this.optionCursors[settingIndex] = cursor;

    const newValueLabel = this.optionValueLabels[settingIndex][cursor];
    newValueLabel.setColor(this.getTextColor(TextStyle.SETTINGS_SELECTED));
    newValueLabel.setShadowColor(this.getTextColor(TextStyle.SETTINGS_SELECTED, true));

    if (save) {
      this.scene.gameData.saveSetting(setting.key, cursor);
      this.reloadRequired = this.reloadSettings.some((s,i)=>
        s !== null && s !== this.optionCursors[i]
      );
    }

    return true;
  }

  /**
   * Set the scroll cursor to the specified position.
   *
   * @param scrollCursor - The scroll cursor position to set.
   * @returns `true` if the scroll cursor was set successfully.
   */
  setScrollCursor(scrollCursor: number): boolean {
    if (scrollCursor === this.scrollCursor) {
      return false;
    }

    this.scrollCursor = scrollCursor;
    this.scrollBar.setScrollCursor(this.scrollCursor);

    this.updateSettingsScroll();

    this.setCursor(this.cursor);

    return true;
  }

  /**
   * Update the scroll position of the settings UI.
   */
  updateSettingsScroll(): void {
    this.optionsContainer.setY(-16 * this.scrollCursor);

    for (let s = 0; s < this.settingLabels.length; s++) {
      const visible = s >= this.scrollCursor && s < this.scrollCursor + this.rowsToDisplay;
      this.settingLabels[s].setVisible(visible);
      for (const option of this.optionValueLabels[s]) {
        option.setVisible(visible);
      }
    }
  }

  /**
   * Clear the UI elements and state.
   */
  clear() {
    super.clear();
    this.settingsContainer.setVisible(false);
    this.setScrollCursor(0);
    this.eraseCursor();
    this.getUi().bgmBar.toggleBgmBar(this.scene.showBgmBar);
    if (this.reloadRequired) {
      this.reloadRequired = false;
      this.scene.reset(true, false, true);
    }
  }

  /**
   * Erase the cursor from the UI.
   */
  eraseCursor() {
    if (this.cursorObj) {
      this.cursorObj.destroy();
    }
    this.cursorObj = null;
  }

  showText(text: string, delay?: number|null, callback?: Function, callbackDelay?: number, prompt?: boolean, promptDelay?: number): void {
    this.settingsMessageBoxContainer.setVisible(text.length > 0);

    super.showText(text, delay, callback, callbackDelay, prompt, promptDelay);
  }
}<|MERGE_RESOLUTION|>--- conflicted
+++ resolved
@@ -1,25 +1,13 @@
-<<<<<<< HEAD
-import BattleScene from "../../battle-scene";
-import { hasTouchscreen, isMobile } from "../../touch-controls";
-import { TextStyle, addTextObject } from "../text";
-import { Mode } from "../ui";
-import MessageUiHandler from "../message-ui-handler";
-import { addWindow } from "../ui-theme";
-import {Button} from "#enums/buttons";
-import {InputsIcons} from "#app/ui/settings/abstract-control-settings-ui-handler.js";
-import NavigationMenu, {NavigationManager} from "#app/ui/settings/navigationMenu";
-=======
 import BattleScene from "#app/battle-scene";
 import { hasTouchscreen, isMobile } from "#app/touch-controls";
 import { TextStyle, addTextObject } from "#app/ui/text";
 import { Mode } from "#app/ui/ui";
-import UiHandler from "#app/ui/ui-handler";
+import MessageUiHandler from "#app/ui/message-ui-handler";
 import { addWindow } from "#app/ui/ui-theme";
 import { ScrollBar } from "#app/ui/scroll-bar";
 import { Button } from "#enums/buttons";
 import { InputsIcons } from "#app/ui/settings/abstract-control-settings-ui-handler";
 import NavigationMenu, { NavigationManager } from "#app/ui/settings/navigationMenu";
->>>>>>> a259ccfc
 import { Setting, SettingKeys, SettingType } from "#app/system/settings/settings";
 import i18next from "i18next";
 
