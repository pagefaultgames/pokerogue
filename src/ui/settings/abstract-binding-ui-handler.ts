--- conflicted
+++ resolved
@@ -1,16 +1,9 @@
-<<<<<<< HEAD
-import UiHandler from "../ui-handler";
-import type { UiMode } from "#enums/ui-mode";
-import { addWindow } from "../ui-theme";
-import { addTextObject } from "../text";
+import { globalScene } from "#app/global-scene";
+import { Button } from "#enums/buttons";
 import { TextStyle } from "#enums/text-style";
-=======
-import { globalScene } from "#app/global-scene";
->>>>>>> 68630446
-import { Button } from "#enums/buttons";
 import type { UiMode } from "#enums/ui-mode";
 import { NavigationManager } from "#ui/navigationMenu";
-import { addTextObject, TextStyle } from "#ui/text";
+import { addTextObject } from "#ui/text";
 import { UiHandler } from "#ui/ui-handler";
 import { addWindow } from "#ui/ui-theme";
 import i18next from "i18next";
