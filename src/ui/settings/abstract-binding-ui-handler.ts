--- conflicted
+++ resolved
@@ -2,13 +2,8 @@
 import { Button } from "#enums/buttons";
 import { TextStyle } from "#enums/text-style";
 import type { UiMode } from "#enums/ui-mode";
-<<<<<<< HEAD
-import { NavigationManager } from "#ui/navigationMenu";
+import { NavigationManager } from "#ui/navigation-menu";
 import { addTextObject } from "#ui/text";
-=======
-import { NavigationManager } from "#ui/navigation-menu";
-import { addTextObject, TextStyle } from "#ui/text";
->>>>>>> 51d4c33d
 import { UiHandler } from "#ui/ui-handler";
 import { addWindow } from "#ui/ui-theme";
 import i18next from "i18next";
