import { globalScene } from "#app/global-scene";
import type { InterfaceConfig } from "#app/inputs-controller";
import { Device } from "#enums/devices";
import { TextStyle } from "#enums/text-style";
import { UiMode } from "#enums/ui-mode";
import cfg_keyboard_qwerty from "#inputs/cfg-keyboard-qwerty";
import { deleteBind } from "#inputs/config-handler";
import {
  SettingKeyboard,
  setSettingKeyboard,
  settingKeyboardBlackList,
  settingKeyboardDefaults,
  settingKeyboardOptions,
} from "#system/settings-keyboard";
import { AbstractControlSettingsUiHandler } from "#ui/abstract-control-settings-ui-handler";
import { NavigationManager } from "#ui/navigation-menu";
<<<<<<< HEAD
import { addTextObject, TextStyle } from "#ui/text";
import { truncateString } from "#utils/common";
import { toPascalSnakeCase } from "#utils/strings";
=======
import { addTextObject } from "#ui/text";
import { reverseValueToKeySetting, truncateString } from "#utils/common";
>>>>>>> 7cb2c560
import i18next from "i18next";

/**
 * Class representing the settings UI handler for keyboards.
 *
 * @extends AbstractControlSettingsUiHandler
 */
export class SettingsKeyboardUiHandler extends AbstractControlSettingsUiHandler {
  /**
   * Creates an instance of SettingsKeyboardUiHandler.
   *
   * @param mode - The UI mode, optional.
   */
  constructor(mode: UiMode | null = null) {
    super(mode);
    this.titleSelected = "Keyboard";
    this.setting = SettingKeyboard;
    this.settingDeviceDefaults = settingKeyboardDefaults;
    this.settingDeviceOptions = settingKeyboardOptions;
    this.configs = [cfg_keyboard_qwerty];
    this.commonSettingsCount = 0;
    this.textureOverride = "keyboard";
    this.localStoragePropertyName = "settingsKeyboard";
    this.settingBlacklisted = settingKeyboardBlackList;
    this.device = Device.KEYBOARD;

    const deleteEvent = globalScene.input.keyboard?.addKey(Phaser.Input.Keyboard.KeyCodes.DELETE);
    const restoreDefaultEvent = globalScene.input.keyboard?.addKey(Phaser.Input.Keyboard.KeyCodes.HOME);
    deleteEvent?.on("up", this.onDeleteDown, this);
    restoreDefaultEvent?.on("up", this.onHomeDown, this);
  }

  setSetting = setSettingKeyboard;

  /**
   * Setup UI elements.
   */
  setup() {
    super.setup();
    // If no gamepads are detected, set up a default UI prompt in the settings container.
    this.layout["noKeyboard"] = new Map();
    const optionsContainer = globalScene.add.container(0, 0);
    optionsContainer.setVisible(false); // Initially hide the container as no gamepads are connected.
    const label = addTextObject(8, 28, i18next.t("settings:keyboardPleasePress"), TextStyle.SETTINGS_LABEL);
    label.setOrigin(0, 0);
    optionsContainer.add(label);
    this.settingsContainer.add(optionsContainer);

    const iconDelete = globalScene.add.sprite(0, 0, "keyboard");
    iconDelete.setOrigin(0, -0.1);
    iconDelete.setPositionRelative(this.actionsBg, this.navigationContainer.width - 260, 4);
    this.navigationIcons["BUTTON_DELETE"] = iconDelete;

    const deleteText = addTextObject(0, 0, i18next.t("settings:delete"), TextStyle.SETTINGS_LABEL);
    deleteText.setOrigin(0, 0.15);
    deleteText.setPositionRelative(iconDelete, -deleteText.width / 6 - 2, 0);

    this.settingsContainer.add(iconDelete);
    this.settingsContainer.add(deleteText);

    // Map the 'noKeyboard' layout options for easy access.
    this.layout["noKeyboard"].optionsContainer = optionsContainer;
    this.layout["noKeyboard"].label = label;
  }

  /**
   * Handle the home key press event.
   */
  onHomeDown(): void {
    if (![UiMode.SETTINGS_KEYBOARD, UiMode.SETTINGS_GAMEPAD].includes(globalScene.ui.getMode())) {
      return;
    }
    globalScene.gameData.resetMappingToFactory();
    NavigationManager.getInstance().updateIcons();
  }

  /**
   * Handle the delete key press event.
   */
  onDeleteDown(): void {
    if (globalScene.ui.getMode() !== UiMode.SETTINGS_KEYBOARD) {
      return;
    }
    const cursor = this.cursor + this.scrollCursor; // Calculate the absolute cursor position.
    const selection = this.settingLabels[cursor].text;
    const key = toPascalSnakeCase(selection);
    const settingName = SettingKeyboard[key];
    const activeConfig = this.getActiveConfig();
    const success = deleteBind(this.getActiveConfig(), settingName);
    if (success) {
      this.saveCustomKeyboardMappingToLocalStorage(activeConfig);
      this.updateBindings();
      NavigationManager.getInstance().updateIcons();
    }
  }

  /**
   * Set the layout for the active configuration.
   *
   * @param activeConfig - The active keyboard configuration.
   * @returns `true` if the layout was successfully applied, otherwise `false`.
   */
  setLayout(activeConfig: InterfaceConfig): boolean {
    // Check if there is no active configuration (e.g., no gamepad connected).
    if (!activeConfig) {
      // Retrieve the layout for when no gamepads are connected.
      const layout = this.layout["noKeyboard"];
      // Make the options container visible to show message.
      layout.optionsContainer.setVisible(true);
      // Return false indicating the layout application was not successful due to lack of gamepad.
      return false;
    }

    return super.setLayout(activeConfig);
  }

  /**
   * Update the display of the chosen keyboard layout.
   */
  updateChosenKeyboardDisplay(): void {
    // Update any bindings that might have changed since the last update.
    this.updateBindings();

    // Iterate over the keys in the settingDevice enumeration.
    for (const [index, key] of Object.keys(this.setting).entries()) {
      const setting = this.setting[key]; // Get the actual setting value using the key.

      // Check if the current setting corresponds to the layout setting.
      if (setting === this.setting.Default_Layout) {
        // Iterate over all layouts excluding the 'noGamepads' special case.
        for (const _key of Object.keys(this.layout)) {
          if (_key === "noKeyboard") {
            continue;
          } // Skip updating the no gamepad layout.
          // Update the text of the first option label under the current setting to the name of the chosen gamepad,
          // truncating the name to 30 characters if necessary.
          this.layout[_key].optionValueLabels[index][0].setText(
            truncateString(globalScene.inputController.selectedDevice[Device.KEYBOARD], 22),
          );
        }
      }
    }
  }

  /**
   * Save the custom keyboard mapping to local storage.
   *
   * @param config - The configuration to save.
   */
  saveCustomKeyboardMappingToLocalStorage(config): void {
    globalScene.gameData.saveMappingConfigs(globalScene.inputController?.selectedDevice[Device.KEYBOARD], config);
  }

  /**
   * Save the setting to local storage.
   *
   * @param settingName - The name of the setting to save.
   * @param cursor - The cursor position to save.
   */
  saveSettingToLocalStorage(settingName, cursor): void {
    if (this.setting[settingName] !== this.setting.Default_Layout) {
      globalScene.gameData.saveControlSetting(
        this.device,
        this.localStoragePropertyName,
        settingName,
        this.settingDeviceDefaults,
        cursor,
      );
    }
  }
}<|MERGE_RESOLUTION|>--- conflicted
+++ resolved
@@ -14,14 +14,9 @@
 } from "#system/settings-keyboard";
 import { AbstractControlSettingsUiHandler } from "#ui/abstract-control-settings-ui-handler";
 import { NavigationManager } from "#ui/navigation-menu";
-<<<<<<< HEAD
-import { addTextObject, TextStyle } from "#ui/text";
+import { addTextObject } from "#ui/text";
 import { truncateString } from "#utils/common";
 import { toPascalSnakeCase } from "#utils/strings";
-=======
-import { addTextObject } from "#ui/text";
-import { reverseValueToKeySetting, truncateString } from "#utils/common";
->>>>>>> 7cb2c560
 import i18next from "i18next";
 
 /**
