import { globalScene } from "#app/global-scene";
import type { InterfaceConfig } from "#app/inputs-controller";
<<<<<<< HEAD
import { addWindow } from "#app/ui/ui-theme";
import { addTextObject } from "#app/ui/text";
import { TextStyle } from "#enums/text-style";
import { ScrollBar } from "#app/ui/scroll-bar";
import { getIconWithSettingName } from "#app/configs/inputs/configHandler";
import NavigationMenu, { NavigationManager } from "#app/ui/settings/navigationMenu";
import type { Device } from "#enums/devices";
=======
>>>>>>> 68630446
import { Button } from "#enums/buttons";
import type { Device } from "#enums/devices";
import type { UiMode } from "#enums/ui-mode";
import { getIconWithSettingName } from "#inputs/configHandler";
import { NavigationManager, NavigationMenu } from "#ui/navigationMenu";
import { ScrollBar } from "#ui/scroll-bar";
import { addTextObject, TextStyle } from "#ui/text";
import { UiHandler } from "#ui/ui-handler";
import { addWindow } from "#ui/ui-theme";
import i18next from "i18next";

export interface InputsIcons {
  [key: string]: Phaser.GameObjects.Sprite;
}

export interface LayoutConfig {
  optionsContainer: Phaser.GameObjects.Container;
  inputsIcons: InputsIcons;
  settingLabels: Phaser.GameObjects.Text[];
  optionValueLabels: Phaser.GameObjects.Text[][];
  optionCursors: number[];
  keys: string[];
  bindingSettings: Array<string>;
}
/**
 * Abstract class for handling UI elements related to control settings.
 */
export abstract class AbstractControlSettingsUiHandler extends UiHandler {
  protected settingsContainer: Phaser.GameObjects.Container;
  protected optionsContainer: Phaser.GameObjects.Container;
  protected navigationContainer: NavigationMenu;

  protected scrollBar: ScrollBar;
  protected scrollCursor: number;
  protected optionCursors: number[];
  protected cursorObj: Phaser.GameObjects.NineSlice | null;

  protected optionsBg: Phaser.GameObjects.NineSlice;
  protected actionsBg: Phaser.GameObjects.NineSlice;

  protected settingLabels: Phaser.GameObjects.Text[];
  protected optionValueLabels: Phaser.GameObjects.Text[][];

  // layout will contain the 3 Gamepad tab for each config - dualshock, xbox, snes
  protected layout: Map<string, LayoutConfig> = new Map<string, LayoutConfig>();
  // Will contain the input icons from the selected layout
  protected inputsIcons: InputsIcons;
  protected navigationIcons: InputsIcons;
  // list all the setting keys used in the selected layout (because dualshock has more buttons than xbox)
  protected keys: Array<string>;

  // Store the specific settings related to key bindings for the current gamepad configuration.
  protected bindingSettings: Array<string>;

  protected setting;
  protected settingBlacklisted;
  protected settingDeviceDefaults;
  protected settingDeviceOptions;
  protected configs;
  protected commonSettingsCount;
  protected textureOverride;
  protected titleSelected;
  protected localStoragePropertyName;
  protected rowsToDisplay: number;
  protected device: Device;

  abstract saveSettingToLocalStorage(setting, cursor): void;
  abstract setSetting(setting, value: number): boolean;

  /**
   * Constructor for the AbstractSettingsUiHandler.
   *
   * @param mode - The UI mode.
   */
  constructor(mode: UiMode | null = null) {
    super(mode);
    this.rowsToDisplay = 8;
  }

  getLocalStorageSetting(): object {
    // Retrieve the settings from local storage or use an empty object if none exist.
    const settings: object = localStorage.hasOwnProperty(this.localStoragePropertyName)
      ? JSON.parse(localStorage.getItem(this.localStoragePropertyName)!)
      : {}; // TODO: is this bang correct?
    return settings;
  }

  private camelize(string: string): string {
    return string
      .replace(/(?:^\w|[A-Z]|\b\w)/g, (word, index) => (index === 0 ? word.toLowerCase() : word.toUpperCase()))
      .replace(/\s+/g, "");
  }

  /**
   * Setup UI elements.
   */
  setup() {
    const ui = this.getUi();
    this.navigationIcons = {};

    this.settingsContainer = globalScene.add.container(1, -(globalScene.game.canvas.height / 6) + 1);
    this.settingsContainer.setName(`settings-${this.titleSelected}`);

    this.settingsContainer.setInteractive(
      new Phaser.Geom.Rectangle(0, 0, globalScene.game.canvas.width / 6, globalScene.game.canvas.height / 6),
      Phaser.Geom.Rectangle.Contains,
    );

    this.navigationContainer = new NavigationMenu(0, 0);

    this.optionsBg = addWindow(
      0,
      this.navigationContainer.height,
      globalScene.game.canvas.width / 6 - 2,
      globalScene.game.canvas.height / 6 - 16 - this.navigationContainer.height - 2,
    );
    this.optionsBg.setOrigin(0, 0);

    this.actionsBg = addWindow(
      0,
      globalScene.game.canvas.height / 6 - this.navigationContainer.height,
      globalScene.game.canvas.width / 6 - 2,
      22,
    );
    this.actionsBg.setOrigin(0, 0);

    /*
     * If there isn't enough space to fit all the icons and texts, there will be an overlap
     * This currently doesn't happen, but it's something to keep in mind.
     */

    const iconAction = globalScene.add.sprite(0, 0, "keyboard");
    iconAction.setOrigin(0, -0.1);
    iconAction.setPositionRelative(this.actionsBg, this.navigationContainer.width - 32, 4);
    this.navigationIcons["BUTTON_ACTION"] = iconAction;

    const actionText = addTextObject(0, 0, i18next.t("settings:action"), TextStyle.SETTINGS_LABEL);
    actionText.setOrigin(0, 0.15);
    actionText.setPositionRelative(iconAction, -actionText.width / 6 - 2, 0);

    const iconCancel = globalScene.add.sprite(0, 0, "keyboard");
    iconCancel.setOrigin(0, -0.1);
    iconCancel.setPositionRelative(this.actionsBg, actionText.x - 28, 4);
    this.navigationIcons["BUTTON_CANCEL"] = iconCancel;

    const cancelText = addTextObject(0, 0, i18next.t("settings:back"), TextStyle.SETTINGS_LABEL);
    cancelText.setOrigin(0, 0.15);
    cancelText.setPositionRelative(iconCancel, -cancelText.width / 6 - 2, 0);

    const iconReset = globalScene.add.sprite(0, 0, "keyboard");
    iconReset.setOrigin(0, -0.1);
    iconReset.setPositionRelative(this.actionsBg, cancelText.x - 28, 4);
    this.navigationIcons["BUTTON_HOME"] = iconReset;

    const resetText = addTextObject(0, 0, i18next.t("settings:reset"), TextStyle.SETTINGS_LABEL);
    resetText.setOrigin(0, 0.15);
    resetText.setPositionRelative(iconReset, -resetText.width / 6 - 2, 0);

    this.settingsContainer.add(this.optionsBg);
    this.settingsContainer.add(this.actionsBg);
    this.settingsContainer.add(this.navigationContainer);
    this.settingsContainer.add(iconAction);
    this.settingsContainer.add(iconCancel);
    this.settingsContainer.add(iconReset);
    this.settingsContainer.add(actionText);
    this.settingsContainer.add(cancelText);
    this.settingsContainer.add(resetText);

    /// Initialize a new configuration "screen" for each type of gamepad.
    for (const config of this.configs) {
      // Create a map to store layout settings based on the pad type.
      this.layout[config.padType] = new Map();
      // Create a container for gamepad options in the scene, initially hidden.

      const optionsContainer = globalScene.add.container(0, 0);
      optionsContainer.setVisible(false);

      // Gather all binding settings from the configuration.
      const bindingSettings = Object.keys(config.settings);

      // Array to hold labels for different settings such as 'Controller', 'Gamepad Support', etc.
      const settingLabels: Phaser.GameObjects.Text[] = [];

      // Array to hold options for each setting, e.g., 'Auto', 'Disabled'.
      const optionValueLabels: Phaser.GameObjects.GameObject[][] = [];

      // Object to store sprites for each button configuration.
      const inputsIcons: InputsIcons = {};

      // Fetch common setting keys such as 'Controller' and 'Gamepad Support' from gamepad settings.
      const commonSettingKeys = Object.keys(this.setting)
        .slice(0, this.commonSettingsCount)
        .map(key => this.setting[key]);
      // Combine common and specific bindings into a single array.
      const specificBindingKeys = [...commonSettingKeys, ...Object.keys(config.settings)];
      // Fetch default values for these settings and prepare to highlight selected options.
      const optionCursors = Object.values(
        Object.keys(this.settingDeviceDefaults)
          .filter(s => specificBindingKeys.includes(s))
          .map(k => this.settingDeviceDefaults[k]),
      );
      // Filter out settings that are not relevant to the current gamepad configuration.
      const settingFiltered = Object.keys(this.setting).filter(_key =>
        specificBindingKeys.includes(this.setting[_key]),
      );
      // Loop through the filtered settings to manage display and options.

      settingFiltered.forEach((setting, s) => {
        // Convert the setting key from format 'Key_Name' to 'Key name' for display.
        const settingName = setting.replace(/_/g, " ");

        // Create and add a text object for the setting name to the scene.
        const isLock = this.settingBlacklisted.includes(this.setting[setting]);
        const labelStyle = isLock ? TextStyle.SETTINGS_LOCKED : TextStyle.SETTINGS_LABEL;
        let labelText: string;
        const i18nKey = this.camelize(settingName.replace("Alt ", ""));
        if (settingName.toLowerCase().includes("alt")) {
          labelText = `${i18next.t(`settings:${i18nKey}`)}${i18next.t("settings:alt")}`;
        } else {
          labelText = i18next.t(`settings:${i18nKey}`);
        }
        settingLabels[s] = addTextObject(8, 28 + s * 16, labelText, labelStyle);
        settingLabels[s].setOrigin(0, 0);
        optionsContainer.add(settingLabels[s]);

        // Initialize an array to store the option labels for this setting.
        const valueLabels: Phaser.GameObjects.GameObject[] = [];

        // Process each option for the current setting.
        for (const [o, option] of this.settingDeviceOptions[this.setting[setting]].entries()) {
          // Check if the current setting is for binding keys.
          if (bindingSettings.includes(this.setting[setting])) {
            // Create a label for non-null options, typically indicating actionable options like 'change'.
            if (o) {
              const valueLabel = addTextObject(0, 0, isLock ? "" : option, TextStyle.WINDOW);
              valueLabel.setOrigin(0, 0);
              optionsContainer.add(valueLabel);
              valueLabels.push(valueLabel);
              continue;
            }
            // For null options, add an icon for the key.
            const icon = globalScene.add.sprite(0, 0, this.textureOverride ? this.textureOverride : config.padType);
            icon.setOrigin(0, -0.15);
            inputsIcons[this.setting[setting]] = icon;
            optionsContainer.add(icon);
            valueLabels.push(icon);
            continue;
          }
          // For regular settings like 'Gamepad support', create a label and determine if it is selected.
          const valueLabel = addTextObject(
            0,
            0,
            option,
            this.settingDeviceDefaults[this.setting[setting]] === o ? TextStyle.SETTINGS_SELECTED : TextStyle.WINDOW,
          );
          valueLabel.setOrigin(0, 0);

          optionsContainer.add(valueLabel);

          //if a setting has 2 options, valueLabels will be an array of 2 elements
          valueLabels.push(valueLabel);
        }
        // Collect all option labels for this setting into the main array.
        optionValueLabels.push(valueLabels);

        // Calculate the total width of all option labels within a specific setting
        // This is achieved by summing the width of each option label
        const totalWidth = optionValueLabels[s]
          .map(o => (o as Phaser.GameObjects.Text).width)
          .reduce((total, width) => (total += width), 0);

        // Define the minimum width for a label, ensuring it's at least 78 pixels wide or the width of the setting label plus some padding
        const labelWidth = Math.max(130, settingLabels[s].displayWidth + 8);

        // Calculate the total available space for placing option labels next to their setting label
        // We reserve space for the setting label and then distribute the remaining space evenly
        const totalSpace = 297 - labelWidth - totalWidth / 6;
        // Calculate the spacing between options based on the available space divided by the number of gaps between labels
        const optionSpacing = Math.floor(totalSpace / (optionValueLabels[s].length - 1));

        // Initialize xOffset to zero, which will be used to position each option label horizontally
        let xOffset = 0;

        // Start positioning each option label one by one
        for (const value of optionValueLabels[s]) {
          // Set the option label's position right next to the setting label, adjusted by xOffset
          (value as Phaser.GameObjects.Text).setPositionRelative(settingLabels[s], labelWidth + xOffset, 0);
          // Move the xOffset to the right for the next label, ensuring each label is spaced evenly
          xOffset += (value as Phaser.GameObjects.Text).width / 6 + optionSpacing;
        }
      });

      // Assigning the newly created components to the layout map under the specific gamepad type.
      this.layout[config.padType].optionsContainer = optionsContainer; // Container for this pad's options.
      this.layout[config.padType].inputsIcons = inputsIcons; // Icons for each input specific to this pad.
      this.layout[config.padType].settingLabels = settingLabels; // Text labels for each setting available on this pad.
      this.layout[config.padType].optionValueLabels = optionValueLabels; // Labels for values corresponding to each setting.
      this.layout[config.padType].optionCursors = optionCursors; // Cursors to navigate through the options.
      this.layout[config.padType].keys = specificBindingKeys; // Keys that identify each setting specifically bound to this pad.
      this.layout[config.padType].bindingSettings = bindingSettings; // Settings that define how the keys are bound.

      // Add the options container to the overall settings container to be displayed in the UI.
      this.settingsContainer.add(optionsContainer);
    }

    // Add vertical scrollbar
    this.scrollBar = new ScrollBar(
      this.optionsBg.width - 9,
      this.optionsBg.y + 5,
      4,
      this.optionsBg.height - 11,
      this.rowsToDisplay,
    );
    this.settingsContainer.add(this.scrollBar);

    // Add the settings container to the UI.
    ui.add(this.settingsContainer);

    // Initially hide the settings container until needed (e.g., when a gamepad is connected or a button is pressed).
    this.settingsContainer.setVisible(false);
  }

  /**
   * Get the active configuration.
   *
   * @returns The active configuration for current device
   */
  getActiveConfig(): InterfaceConfig {
    return globalScene.inputController.getActiveConfig(this.device);
  }

  /**
   * Update the bindings for the current active device configuration.
   */
  updateBindings(): void {
    // Hide the options container for all layouts to reset the UI visibility.
    Object.keys(this.layout).forEach(key => this.layout[key].optionsContainer.setVisible(false));
    // Fetch the active gamepad configuration from the input controller.
    const activeConfig = this.getActiveConfig();

    // Set the UI layout for the active configuration. If unsuccessful, exit the function early.
    if (!this.setLayout(activeConfig)) {
      return;
    }

    // Retrieve the gamepad settings from local storage or use an empty object if none exist.
    const settings: object = this.getLocalStorageSetting();

    // Update the cursor for each key based on the stored settings or default cursors.
    this.keys.forEach((key, index) => {
      this.setOptionCursor(
        index,
        settings.hasOwnProperty(key as string) ? settings[key as string] : this.optionCursors[index],
      );
    });

    // If the active configuration has no custom bindings set, exit the function early.
    // by default, if custom does not exists, a default is assigned to it
    // it only means the gamepad is not yet initalized
    if (!activeConfig.custom) {
      return;
    }

    // For each element in the binding settings, update the icon according to the current assignment.
    for (const elm of this.bindingSettings) {
      const icon = getIconWithSettingName(activeConfig, elm);
      if (icon) {
        this.inputsIcons[elm as string].setFrame(icon);
        this.inputsIcons[elm as string].alpha = 1;
      } else {
        this.inputsIcons[elm as string].alpha = 0;
      }
    }

    // Set the cursor and scroll cursor to their initial positions.
    this.setCursor(this.cursor);
    this.setScrollCursor(this.scrollCursor);
  }

  updateNavigationDisplay() {
    const specialIcons = {
      BUTTON_HOME: "HOME.png",
      BUTTON_DELETE: "DEL.png",
    };
    for (const settingName of Object.keys(this.navigationIcons)) {
      if (Object.keys(specialIcons).includes(settingName)) {
        this.navigationIcons[settingName].setTexture("keyboard");
        this.navigationIcons[settingName].setFrame(specialIcons[settingName]);
        this.navigationIcons[settingName].alpha = 1;
        continue;
      }
      const icon = globalScene.inputController?.getIconForLatestInputRecorded(settingName);
      if (icon) {
        const type = globalScene.inputController?.getLastSourceType();
        this.navigationIcons[settingName].setTexture(type);
        this.navigationIcons[settingName].setFrame(icon);
        this.navigationIcons[settingName].alpha = 1;
      } else {
        this.navigationIcons[settingName].alpha = 0;
      }
    }
  }

  /**
   * Show the UI with the provided arguments.
   *
   * @param args - Arguments to be passed to the show method.
   * @returns `true` if successful.
   */
  show(args: any[]): boolean {
    super.show(args);

    this.updateNavigationDisplay();
    NavigationManager.getInstance().updateIcons();
    // Update the bindings for the current active gamepad configuration.
    this.updateBindings();

    // Make the settings container visible to the user.
    this.settingsContainer.setVisible(true);
    // Reset the scroll cursor to the top of the settings container.
    this.resetScroll();

    // Move the settings container to the end of the UI stack to ensure it is displayed on top.
    this.getUi().moveTo(this.settingsContainer, this.getUi().length - 1);

    // Hide any tooltips that might be visible before showing the settings container.
    this.getUi().hideTooltip();

    // Return true to indicate the UI was successfully shown.
    return true;
  }

  /**
   * Set the UI layout for the active device configuration.
   *
   * @param activeConfig - The active device configuration.
   * @returns `true` if the layout was successfully applied, otherwise `false`.
   */
  setLayout(activeConfig: InterfaceConfig): boolean {
    // Check if there is no active configuration (e.g., no gamepad connected).
    if (!activeConfig) {
      // Retrieve the layout for when no gamepads are connected.
      const layout = this.layout["noGamepads"];
      // Make the options container visible to show message.
      layout.optionsContainer.setVisible(true);
      // Return false indicating the layout application was not successful due to lack of gamepad.
      return false;
    }
    // Extract the type of the gamepad from the active configuration.
    const configType = activeConfig.padType;

    // Retrieve the layout settings based on the type of the gamepad.
    const layout = this.layout[configType];
    // Update the main controller with configuration details from the selected layout.
    this.keys = layout.keys;
    this.optionsContainer = layout.optionsContainer;
    this.optionsContainer.setVisible(true);
    this.settingLabels = layout.settingLabels;
    this.optionValueLabels = layout.optionValueLabels;
    this.optionCursors = layout.optionCursors;
    this.inputsIcons = layout.inputsIcons;
    this.bindingSettings = layout.bindingSettings;
    this.scrollBar.setTotalRows(layout.settingLabels.length);
    this.scrollBar.setScrollCursor(0);

    // Return true indicating the layout was successfully applied.
    return true;
  }

  /**
   * Process the input for the given button.
   *
   * @param button - The button to process.
   * @returns `true` if the input was processed successfully.
   */
  processInput(button: Button): boolean {
    const ui = this.getUi();
    // Defines the maximum number of rows that can be displayed on the screen.
    let success = false;
    this.updateNavigationDisplay();

    // Handle the input based on the button pressed.
    if (button === Button.CANCEL) {
      // Handle cancel button press, reverting UI mode to previous state.
      success = true;
      NavigationManager.getInstance().reset();
      globalScene.ui.revertMode();
    } else {
      const cursor = this.cursor + this.scrollCursor; // Calculate the absolute cursor position.
      const setting = this.setting[Object.keys(this.setting)[cursor]];
      switch (button) {
        case Button.ACTION:
          if (!this.optionCursors || !this.optionValueLabels) {
            return false; // TODO: is false correct as default? (previously was `undefined`)
          }
          if (this.settingBlacklisted.includes(setting) || !setting.includes("BUTTON_")) {
            success = false;
          } else {
            success = this.setSetting(setting, 1);
          }
          break;
        case Button.UP: // Move up in the menu.
          if (!this.optionValueLabels) {
            return false;
          }
          if (cursor) {
            // If not at the top, move the cursor up.
            if (this.cursor) {
              success = this.setCursor(this.cursor - 1);
            } else {
              // If at the top of the visible items, scroll up.
              success = this.setScrollCursor(this.scrollCursor - 1);
            }
          } else {
            // When at the top of the menu and pressing UP, move to the bottommost item.
            // First, set the cursor to the last visible element, preparing for the scroll to the end.
            const successA = this.setCursor(this.rowsToDisplay - 1);
            // Then, adjust the scroll to display the bottommost elements of the menu.
            const successB = this.setScrollCursor(this.optionValueLabels.length - this.rowsToDisplay);
            success = successA && successB; // success is just there to play the little validation sound effect
          }
          break;
        case Button.DOWN: // Move down in the menu.
          if (!this.optionValueLabels) {
            return false;
          }
          if (cursor < this.optionValueLabels.length - 1) {
            if (this.cursor < this.rowsToDisplay - 1) {
              success = this.setCursor(this.cursor + 1);
            } else if (this.scrollCursor < this.optionValueLabels.length - this.rowsToDisplay) {
              success = this.setScrollCursor(this.scrollCursor + 1);
            }
          } else {
            // When at the bottom of the menu and pressing DOWN, move to the topmost item.
            // First, set the cursor to the first visible element, resetting the scroll to the top.
            const successA = this.setCursor(0);
            // Then, reset the scroll to start from the first element of the menu.
            const successB = this.setScrollCursor(0);
            success = successA && successB; // Indicates a successful cursor and scroll adjustment.
          }
          break;
        case Button.LEFT: // Move selection left within the current option set.
          if (!this.optionCursors || !this.optionValueLabels) {
            return false; // TODO: is false correct as default? (previously was `undefined`)
          }
          if (this.settingBlacklisted.includes(setting) || setting.includes("BUTTON_")) {
            success = false;
          } else if (this.optionCursors[cursor]) {
            success = this.setOptionCursor(cursor, this.optionCursors[cursor] - 1, true);
          }
          break;
        case Button.RIGHT: // Move selection right within the current option set.
          if (!this.optionCursors || !this.optionValueLabels) {
            return false; // TODO: is false correct as default? (previously was `undefined`)
          }
          if (this.settingBlacklisted.includes(setting) || setting.includes("BUTTON_")) {
            success = false;
          } else if (this.optionCursors[cursor] < this.optionValueLabels[cursor].length - 1) {
            success = this.setOptionCursor(cursor, this.optionCursors[cursor] + 1, true);
          }
          break;
        case Button.CYCLE_FORM:
        case Button.CYCLE_SHINY:
          success = this.navigationContainer.navigate(button);
          break;
      }
    }

    // If a change occurred, play the selection sound.
    if (success) {
      ui.playSelect();
    }

    return success; // Return whether the input resulted in a successful action.
  }

  resetScroll() {
    this.cursorObj?.destroy();
    this.cursorObj = null;
    this.cursor = 0;
    this.setCursor(0);
    this.setScrollCursor(0);
    this.updateSettingsScroll();
  }

  /**
   * Set the cursor to the specified position.
   *
   * @param cursor - The cursor position to set.
   * @returns `true` if the cursor was set successfully.
   */
  setCursor(cursor: number): boolean {
    const ret = super.setCursor(cursor);
    // If the optionsContainer is not initialized, return the result from the parent class directly.
    if (!this.optionsContainer) {
      return ret;
    }

    // Check if the cursor object exists, if not, create it.
    if (!this.cursorObj) {
      const cursorWidth = globalScene.game.canvas.width / 6 - (this.scrollBar.visible ? 16 : 10);
      this.cursorObj = globalScene.add.nineslice(0, 0, "summary_moves_cursor", undefined, cursorWidth, 16, 1, 1, 1, 1);
      this.cursorObj.setOrigin(0, 0); // Set the origin to the top-left corner.
      this.optionsContainer.add(this.cursorObj); // Add the cursor to the options container.
    }

    // Update the position of the cursor object relative to the options background based on the current cursor and scroll positions.
    this.cursorObj.setPositionRelative(this.optionsBg, 4, 4 + (this.cursor + this.scrollCursor) * 16);

    return ret; // Return the result from the parent class's setCursor method.
  }

  /**
   * Set the scroll cursor to the specified position.
   *
   * @param scrollCursor - The scroll cursor position to set.
   * @returns `true` if the scroll cursor was set successfully.
   */
  setScrollCursor(scrollCursor: number): boolean {
    // Check if the new scroll position is the same as the current one; if so, do not update.
    if (scrollCursor === this.scrollCursor) {
      return false;
    }

    // Update the internal scroll cursor state
    this.scrollCursor = scrollCursor;
    this.scrollBar.setScrollCursor(this.scrollCursor);

    // Apply the new scroll position to the settings UI.
    this.updateSettingsScroll();

    // Reset the cursor to its current position to adjust its visibility after scrolling.
    this.setCursor(this.cursor);

    return true; // Return true to indicate the scroll cursor was successfully updated.
  }

  /**
   * Set the option cursor to the specified position.
   *
   * @param settingIndex - The index of the setting.
   * @param cursor - The cursor position to set.
   * @param save - Whether to save the setting to local storage.
   * @returns `true` if the option cursor was set successfully.
   */
  setOptionCursor(settingIndex: number, cursor: number, save?: boolean): boolean {
    // Retrieve the specific setting using the settingIndex from the settingDevice enumeration.
    const setting = this.setting[Object.keys(this.setting)[settingIndex]];

    // Get the current cursor position for this setting.
    const lastCursor = this.optionCursors[settingIndex];

    // Check if the setting is not part of the bindings (i.e., it's a regular setting).
    if (!this.bindingSettings.includes(setting) && !setting.includes("BUTTON_")) {
      // Get the label of the last selected option and revert its color to the default.
      const lastValueLabel = this.optionValueLabels[settingIndex][lastCursor];
      lastValueLabel.setColor(this.getTextColor(TextStyle.WINDOW));
      lastValueLabel.setShadowColor(this.getTextColor(TextStyle.WINDOW, true));

      // Update the cursor for the setting to the new position.
      this.optionCursors[settingIndex] = cursor;

      // Change the color of the new selected option to indicate it's selected.
      const newValueLabel = this.optionValueLabels[settingIndex][cursor];
      newValueLabel.setColor(this.getTextColor(TextStyle.SETTINGS_SELECTED));
      newValueLabel.setShadowColor(this.getTextColor(TextStyle.SETTINGS_SELECTED, true));
    }

    // If the save flag is set, save the setting to local storage
    if (save) {
      this.saveSettingToLocalStorage(setting, cursor);
    }

    return true; // Return true to indicate the cursor was successfully updated.
  }

  /**
   * Update the scroll position of the settings UI.
   */
  updateSettingsScroll(): void {
    // Return immediately if the options container is not initialized.
    if (!this.optionsContainer) {
      return;
    }

    // Set the vertical position of the options container based on the current scroll cursor, multiplying by the item height.
    this.optionsContainer.setY(-16 * this.scrollCursor);

    // Iterate over all setting labels to update their visibility.
    for (let s = 0; s < this.settingLabels.length; s++) {
      // Determine if the current setting should be visible based on the scroll position.
      const visible = s >= this.scrollCursor && s < this.scrollCursor + this.rowsToDisplay;

      // Set the visibility of the setting label and its corresponding options.
      this.settingLabels[s].setVisible(visible);
      for (const option of this.optionValueLabels[s]) {
        option.setVisible(visible);
      }
    }
  }

  /**
   * Clear the UI elements and state.
   */
  clear(): void {
    super.clear();

    // Hide the settings container to remove it from the view.
    this.settingsContainer.setVisible(false);

    // Remove the cursor from the UI.
    this.eraseCursor();
  }

  /**
   * Erase the cursor from the UI.
   */
  eraseCursor(): void {
    // Check if a cursor object exists.
    if (this.cursorObj) {
      this.cursorObj.destroy();
    } // Destroy the cursor object to clean up resources.

    // Set the cursor object reference to null to fully dereference it.
    this.cursorObj = null;
  }
}<|MERGE_RESOLUTION|>--- conflicted
+++ resolved
@@ -1,22 +1,13 @@
 import { globalScene } from "#app/global-scene";
 import type { InterfaceConfig } from "#app/inputs-controller";
-<<<<<<< HEAD
-import { addWindow } from "#app/ui/ui-theme";
-import { addTextObject } from "#app/ui/text";
-import { TextStyle } from "#enums/text-style";
-import { ScrollBar } from "#app/ui/scroll-bar";
-import { getIconWithSettingName } from "#app/configs/inputs/configHandler";
-import NavigationMenu, { NavigationManager } from "#app/ui/settings/navigationMenu";
-import type { Device } from "#enums/devices";
-=======
->>>>>>> 68630446
 import { Button } from "#enums/buttons";
 import type { Device } from "#enums/devices";
+import { TextStyle } from "#enums/text-style";
 import type { UiMode } from "#enums/ui-mode";
 import { getIconWithSettingName } from "#inputs/configHandler";
 import { NavigationManager, NavigationMenu } from "#ui/navigationMenu";
 import { ScrollBar } from "#ui/scroll-bar";
-import { addTextObject, TextStyle } from "#ui/text";
+import { addTextObject } from "#ui/text";
 import { UiHandler } from "#ui/ui-handler";
 import { addWindow } from "#ui/ui-theme";
 import i18next from "i18next";
