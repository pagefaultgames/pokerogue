--- conflicted
+++ resolved
@@ -97,12 +97,8 @@
     const ui = this.getUi();
     this.navigationIcons = {};
 
-<<<<<<< HEAD
     this.settingsContainer = this.scene.add.container(1, -(this.scene.game.canvas.height / this.scene.resolutionScale) + 1);
-=======
-    this.settingsContainer = this.scene.add.container(1, -(this.scene.game.canvas.height / 6) + 1);
     this.settingsContainer.setName(`settings-${this.titleSelected}`);
->>>>>>> b5ffb9aa
 
     this.settingsContainer.setInteractive(new Phaser.Geom.Rectangle(0, 0, this.scene.game.canvas.width / this.scene.resolutionScale, this.scene.game.canvas.height / this.scene.resolutionScale), Phaser.Geom.Rectangle.Contains);
 
