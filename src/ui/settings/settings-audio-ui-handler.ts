import BattleScene from "../../battle-scene";
import { Mode } from "../ui";
"#app/inputs-controller.js";
import AbstractSettingsUiHandler from "./abstract-settings-ui-handler";
import { SettingType } from "#app/system/settings/settings";

export default class SettingsAudioUiHandler extends AbstractSettingsUiHandler {
  /**
   * Creates an instance of SettingsAudioUiHandler.
   *
   * @param scene - The BattleScene instance.
   * @param mode - The UI mode, optional.
   */
<<<<<<< HEAD
  constructor(scene: BattleScene, mode?: Mode) {
    super(scene, SettingType.AUDIO, mode);
=======
  constructor(scene: BattleScene, mode: Mode | null = null) {
    super(scene, mode);
>>>>>>> 2b99f005
    this.title = "Audio";
    this.localStorageKey = "settings";
    this.rowsToDisplay = 4;
  }
}<|MERGE_RESOLUTION|>--- conflicted
+++ resolved
@@ -11,13 +11,8 @@
    * @param scene - The BattleScene instance.
    * @param mode - The UI mode, optional.
    */
-<<<<<<< HEAD
-  constructor(scene: BattleScene, mode?: Mode) {
+  constructor(scene: BattleScene, mode: Mode | null) {
     super(scene, SettingType.AUDIO, mode);
-=======
-  constructor(scene: BattleScene, mode: Mode | null = null) {
-    super(scene, mode);
->>>>>>> 2b99f005
     this.title = "Audio";
     this.localStorageKey = "settings";
     this.rowsToDisplay = 4;
