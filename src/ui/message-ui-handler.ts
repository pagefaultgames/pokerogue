--- conflicted
+++ resolved
@@ -32,14 +32,9 @@
     const charVarMap = new Map<integer, string>();
     const delayMap = new Map<integer, integer>();
     const soundMap = new Map<integer, string>();
-<<<<<<< HEAD
     const fadeMap = new Map<integer, integer>();
     const actionPattern = /@(c|d|s|f)\{(.*?)\}/;
-    let actionMatch: RegExpExecArray;
-=======
-    const actionPattern = /@(c|d|s)\{(.*?)\}/;
     let actionMatch: RegExpExecArray | null;
->>>>>>> bdde03b0
     while ((actionMatch = actionPattern.exec(text))) {
       switch (actionMatch[1]) {
       case "c":
@@ -145,13 +140,13 @@
               }
             });
           } else if (charFade) {
-            this.textTimer.paused = true;
+            this.textTimer!.paused = true;
             this.scene.time.delayedCall(150, () => {
               this.scene.ui.fadeOut(750).then(() => {
                 const delay = Utils.getFrameMs(charFade);
                 this.scene.time.delayedCall(delay, () => {
                   this.scene.ui.fadeIn(500).then(() => {
-                    this.textTimer.paused = false;
+                    this.textTimer!.paused = false;
                     advance();
                   });
                 });
