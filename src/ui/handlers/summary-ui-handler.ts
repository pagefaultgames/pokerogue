--- conflicted
+++ resolved
@@ -25,11 +25,7 @@
 import type { Variant } from "#sprites/variant";
 import { getVariantTint } from "#sprites/variant";
 import { achvs } from "#system/achv";
-<<<<<<< HEAD
-import { ScrollingText } from "#ui/containers/scrolling-text";
-import { UiHandler } from "#ui/handlers/ui-handler";
-=======
->>>>>>> a5f80ab4
+import { ScrollingText } from "#ui/scrolling-text";
 import { addBBCodeTextObject, addTextObject, getBBCodeFrag, getTextColor } from "#ui/text";
 import { UiHandler } from "#ui/ui-handler";
 import {
