--- conflicted
+++ resolved
@@ -1,9 +1,6 @@
 import { GameMode } from "#app/game-mode";
 import { globalScene } from "#app/global-scene";
-<<<<<<< HEAD
-=======
 import { isBeta, isDev } from "#constants/app-constants";
->>>>>>> 53ae8900
 import { allTrainerItems } from "#data/data-lists";
 import { Button } from "#enums/buttons";
 import { GameModes } from "#enums/game-modes";
