--- conflicted
+++ resolved
@@ -1,10 +1,7 @@
 import { GameMode } from "#app/game-mode";
 import { globalScene } from "#app/global-scene";
-<<<<<<< HEAD
+import { isBeta, isDev } from "#constants/app-constants";
 import { allTrainerItems } from "#data/data-lists";
-=======
-import { isBeta, isDev } from "#constants/app-constants";
->>>>>>> 73e8c6c1
 import { Button } from "#enums/buttons";
 import { GameModes } from "#enums/game-modes";
 import { TextStyle } from "#enums/text-style";
