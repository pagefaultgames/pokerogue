import { MAX_TERAS_PER_ARENA } from "#app/constants";
import { globalScene } from "#app/global-scene";
import { getPokemonNameWithAffix } from "#app/messages";
import { getTypeRgb } from "#data/type";
import { Button } from "#enums/buttons";
import { Command } from "#enums/command";
import { PokemonType } from "#enums/pokemon-type";
import { TextStyle } from "#enums/text-style";
import { TrainerItemId } from "#enums/trainer-item-id";
import { UiMode } from "#enums/ui-mode";
import type { CommandPhase } from "#phases/command-phase";
import { PartyUiHandler, PartyUiMode } from "#ui/party-ui-handler";
import { addTextObject } from "#ui/text";
import { UiHandler } from "#ui/ui-handler";
import { canTerastallize } from "#utils/pokemon-utils";
import i18next from "i18next";

export class CommandUiHandler extends UiHandler {
  private commandsContainer: Phaser.GameObjects.Container;
  private cursorObj: Phaser.GameObjects.Image | null;

  private teraButton: Phaser.GameObjects.Sprite;

  protected fieldIndex = 0;
  protected cursor2 = 0;

  constructor() {
    super(UiMode.COMMAND);
  }

  setup() {
    const ui = this.getUi();
    const commands = [
      i18next.t("commandUiHandler:fight"),
      i18next.t("commandUiHandler:ball"),
      i18next.t("commandUiHandler:pokemon"),
      i18next.t("commandUiHandler:run"),
    ];

    this.commandsContainer = globalScene.add.container(217, -38.7);
    this.commandsContainer.setName("commands");
    this.commandsContainer.setVisible(false);
    ui.add(this.commandsContainer);

    this.teraButton = globalScene.add.sprite(-32, 15, "button_tera");
    this.teraButton.setName("terastallize-button");
    this.teraButton.setScale(1.3);
    this.teraButton.setFrame("fire");
    this.teraButton.setPipeline(globalScene.spritePipeline, {
      tone: [0.0, 0.0, 0.0, 0.0],
      ignoreTimeTint: true,
      teraColor: getTypeRgb(PokemonType.FIRE),
      isTerastallized: false,
    });
    this.commandsContainer.add(this.teraButton);

    for (let c = 0; c < commands.length; c++) {
      const commandText = addTextObject(
        c % 2 === 0 ? 0 : 55.8,
        c < 2 ? 0 : 16,
        commands[c],
        TextStyle.WINDOW_BATTLE_COMMAND,
      );
      commandText.setName(commands[c]);
      this.commandsContainer.add(commandText);
    }
  }

  show(args: any[]): boolean {
    super.show(args);

    this.fieldIndex = args.length > 0 ? (args[0] as number) : 0;

    this.commandsContainer.setVisible(true);

    let commandPhase: CommandPhase;
    const currentPhase = globalScene.phaseManager.getCurrentPhase();
    if (currentPhase.is("CommandPhase")) {
      commandPhase = currentPhase;
    } else {
      commandPhase = globalScene.phaseManager.getStandbyPhase() as CommandPhase;
    }

    if (this.canTera()) {
      this.teraButton.setVisible(true);
      this.teraButton.setFrame(PokemonType[globalScene.getField()[this.fieldIndex].getTeraType()].toLowerCase());
    } else {
      this.teraButton.setVisible(false);
      if (this.getCursor() === Command.TERA) {
        this.setCursor(Command.FIGHT);
      }
    }
    this.toggleTeraButton();

    const messageHandler = this.getUi().getMessageHandler();
    messageHandler.bg.setVisible(true);
    messageHandler.commandWindow.setVisible(true);
    messageHandler.movesWindowContainer.setVisible(false);
    messageHandler.message.setWordWrapWidth(this.canTera() ? 910 : 1110);
    messageHandler.showText(
      i18next.t("commandUiHandler:actionMessage", {
        pokemonName: getPokemonNameWithAffix(commandPhase.getPokemon()),
      }),
      0,
    );
    if (this.getCursor() === Command.POKEMON) {
      this.setCursor(Command.FIGHT);
    } else {
      this.setCursor(this.getCursor());
    }

    return true;
  }

  processInput(button: Button): boolean {
    const ui = this.getUi();

    let success = false;

    const cursor = this.getCursor();

    if (button === Button.CANCEL || button === Button.ACTION) {
      if (button === Button.ACTION) {
        switch (cursor) {
          // Fight
          case Command.FIGHT:
            ui.setMode(UiMode.FIGHT, (globalScene.phaseManager.getCurrentPhase() as CommandPhase).getFieldIndex());
            success = true;
            break;
          // Ball
          case Command.BALL:
            ui.setModeWithoutClear(UiMode.BALL);
            success = true;
            break;
          // Pokemon
          case Command.POKEMON:
            ui.setMode(
              UiMode.PARTY,
              PartyUiMode.SWITCH,
              (globalScene.phaseManager.getCurrentPhase() as CommandPhase).getPokemon().getFieldIndex(),
              null,
              PartyUiHandler.FilterNonFainted,
            );
            success = true;
            break;
          // Run
          case Command.RUN:
            (globalScene.phaseManager.getCurrentPhase() as CommandPhase).handleCommand(Command.RUN, 0);
            success = true;
            break;
          case Command.TERA:
            ui.setMode(
              UiMode.FIGHT,
              (globalScene.phaseManager.getCurrentPhase() as CommandPhase).getFieldIndex(),
              Command.TERA,
            );
            success = true;
            break;
        }
      } else {
        (globalScene.phaseManager.getCurrentPhase() as CommandPhase).cancel();
      }
    } else {
      switch (button) {
        case Button.UP:
          if (cursor === Command.POKEMON || cursor === Command.RUN) {
            success = this.setCursor(cursor - 2);
          }
          break;
        case Button.DOWN:
          if (cursor === Command.FIGHT || cursor === Command.BALL) {
            success = this.setCursor(cursor + 2);
          }
          break;
        case Button.LEFT:
          if (cursor === Command.BALL || cursor === Command.RUN) {
            success = this.setCursor(cursor - 1);
          } else if ((cursor === Command.FIGHT || cursor === Command.POKEMON) && this.canTera()) {
            success = this.setCursor(Command.TERA);
            this.toggleTeraButton();
          }
          break;
        case Button.RIGHT:
          if (cursor === Command.FIGHT || cursor === Command.POKEMON) {
            success = this.setCursor(cursor + 1);
          } else if (cursor === Command.TERA) {
            success = this.setCursor(Command.FIGHT);
            this.toggleTeraButton();
          }
          break;
      }
    }

    if (success) {
      ui.playSelect();
    }

    return success;
  }

  canTera(): boolean {
<<<<<<< HEAD
    const hasTeraMod = !!globalScene.trainerItems.hasItem(TrainerItemId.TERA_ORB);
=======
>>>>>>> 53ae8900
    const activePokemon = globalScene.getField()[this.fieldIndex];
    const currentTeras = globalScene.arena.playerTerasUsed;
    const canTera = activePokemon.isPlayer() && canTerastallize(activePokemon);
    const plannedTera = +(
      globalScene.currentBattle.preTurnCommands[0]?.command === Command.TERA && this.fieldIndex > 0
    );
    return canTera && currentTeras + plannedTera < MAX_TERAS_PER_ARENA;
  }

  toggleTeraButton() {
    this.teraButton.setPipeline(globalScene.spritePipeline, {
      tone: [0.0, 0.0, 0.0, 0.0],
      ignoreTimeTint: true,
      teraColor: getTypeRgb(globalScene.getField()[this.fieldIndex].getTeraType()),
      isTerastallized: this.getCursor() === Command.TERA,
    });
  }

  getCursor(): number {
    return !this.fieldIndex ? this.cursor : this.cursor2;
  }

  setCursor(cursor: number): boolean {
    const changed = this.getCursor() !== cursor;
    if (changed) {
      if (!this.fieldIndex) {
        this.cursor = cursor;
      } else {
        this.cursor2 = cursor;
      }
    }

    if (!this.cursorObj) {
      this.cursorObj = globalScene.add.image(0, 0, "cursor");
      this.commandsContainer.add(this.cursorObj);
    }

    if (cursor === Command.TERA) {
      this.cursorObj.setVisible(false);
    } else {
      this.cursorObj.setPosition(-5 + (cursor % 2 === 1 ? 56 : 0), 8 + (cursor >= 2 ? 16 : 0));
      this.cursorObj.setVisible(true);
    }

    return changed;
  }

  clear(): void {
    super.clear();
    this.getUi().getMessageHandler().commandWindow.setVisible(false);
    this.commandsContainer.setVisible(false);
    this.getUi().getMessageHandler().clearText();
    this.eraseCursor();
  }

  eraseCursor(): void {
    if (this.cursorObj) {
      this.cursorObj.destroy();
    }
    this.cursorObj = null;
  }
}<|MERGE_RESOLUTION|>--- conflicted
+++ resolved
@@ -6,7 +6,6 @@
 import { Command } from "#enums/command";
 import { PokemonType } from "#enums/pokemon-type";
 import { TextStyle } from "#enums/text-style";
-import { TrainerItemId } from "#enums/trainer-item-id";
 import { UiMode } from "#enums/ui-mode";
 import type { CommandPhase } from "#phases/command-phase";
 import { PartyUiHandler, PartyUiMode } from "#ui/party-ui-handler";
@@ -199,10 +198,6 @@
   }
 
   canTera(): boolean {
-<<<<<<< HEAD
-    const hasTeraMod = !!globalScene.trainerItems.hasItem(TrainerItemId.TERA_ORB);
-=======
->>>>>>> 53ae8900
     const activePokemon = globalScene.getField()[this.fieldIndex];
     const currentTeras = globalScene.arena.playerTerasUsed;
     const canTera = activePokemon.isPlayer() && canTerastallize(activePokemon);
