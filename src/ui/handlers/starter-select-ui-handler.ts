import type { Ability } from "#abilities/ability";
import { PLAYER_PARTY_MAX_SIZE } from "#app/constants";
import { globalScene } from "#app/global-scene";
import { starterColors } from "#app/global-vars/starter-colors";
import Overrides from "#app/overrides";
import { handleTutorial, Tutorial } from "#app/tutorial";
import { speciesEggMoves } from "#balance/egg-moves";
import { pokemonPrevolutions } from "#balance/pokemon-evolutions";
import type { LevelMoves } from "#balance/pokemon-level-moves";
import { pokemonFormLevelMoves, pokemonSpeciesLevelMoves } from "#balance/pokemon-level-moves";
import {
  getPassiveCandyCount,
  getSameSpeciesEggCandyCounts,
  getStarterValueFriendshipCap,
  getValueReductionCandyCounts,
  POKERUS_STARTER_COUNT,
  speciesStarterCosts,
} from "#balance/starters";
import { allAbilities, allMoves, allSpecies } from "#data/data-lists";
import { Egg, getEggTierForSpecies } from "#data/egg";
import { GrowthRate, getGrowthRateColor } from "#data/exp";
import { Gender, getGenderColor, getGenderSymbol } from "#data/gender";
import { getNatureName } from "#data/nature";
import { pokemonFormChanges } from "#data/pokemon-forms";
import type { PokemonSpecies } from "#data/pokemon-species";
import { AbilityAttr } from "#enums/ability-attr";
import { AbilityId } from "#enums/ability-id";
import { Button } from "#enums/buttons";
import { ChallengeType } from "#enums/challenge-type";
import { Challenges } from "#enums/challenges";
import { Device } from "#enums/devices";
import { DexAttr } from "#enums/dex-attr";
import { DropDownColumn } from "#enums/drop-down-column";
import { EggSourceType } from "#enums/egg-source-types";
import { GameModes } from "#enums/game-modes";
import type { MoveId } from "#enums/move-id";
import type { Nature } from "#enums/nature";
import { Passive as PassiveAttr } from "#enums/passive";
import { PokemonType } from "#enums/pokemon-type";
import { SpeciesId } from "#enums/species-id";
import { TextStyle } from "#enums/text-style";
import { UiMode } from "#enums/ui-mode";
import { UiTheme } from "#enums/ui-theme";
import type { CandyUpgradeNotificationChangedEvent } from "#events/battle-scene";
import { BattleSceneEventType } from "#events/battle-scene";
import type { Variant } from "#sprites/variant";
import { getVariantIcon, getVariantTint } from "#sprites/variant";
import { achvs } from "#system/achv";
import type { Starter, StarterAttributes, StarterDataEntry, StarterMoveset } from "#system/game-data";
import { RibbonData } from "#system/ribbons/ribbon-data";
import { SettingKeyboard } from "#system/settings-keyboard";
import type { DexEntry } from "#types/dex-data";
import {
  DropDown,
  DropDownLabel,
  DropDownOption,
  DropDownState,
  DropDownType,
  SortCriteria,
} from "#ui/containers/dropdown";
import { FilterBar } from "#ui/containers/filter-bar";
import { MoveInfoOverlay } from "#ui/containers/move-info-overlay";
import { ScrollBar } from "#ui/containers/scroll-bar";
import { StarterContainer } from "#ui/containers/starter-container";
import { StatsContainer } from "#ui/containers/stats-container";
import type { OptionSelectItem } from "#ui/handlers/abstract-option-select-ui-handler";
import { MessageUiHandler } from "#ui/handlers/message-ui-handler";
import { PokemonIconAnimHandler, PokemonIconAnimMode } from "#ui/handlers/pokemon-icon-anim-handler";
import { addBBCodeTextObject, addTextObject, getTextColor } from "#ui/text";
import { addWindow } from "#ui/ui-theme";
import { applyChallenges, checkStarterValidForChallenge } from "#utils/challenge-utils";
import {
  BooleanHolder,
  fixedInt,
  getLocalizedSpriteKey,
  isNullOrUndefined,
  NumberHolder,
  padInt,
  randIntRange,
  rgbHexToRgba,
} from "#utils/common";
import type { StarterPreferences } from "#utils/data";
import { deepCopy, loadStarterPreferences, saveStarterPreferences } from "#utils/data";
import { getPokemonSpeciesForm, getPokerusStarters } from "#utils/pokemon-utils";
import { toCamelCase, toTitleCase } from "#utils/strings";
import { argbFromRgba } from "@material/material-color-utilities";
import i18next from "i18next";
import type { GameObjects } from "phaser";
import type BBCodeText from "phaser3-rex-plugins/plugins/bbcodetext";

export type StarterSelectCallback = (starters: Starter[]) => void;

interface LanguageSetting {
  starterInfoTextSize: string;
  instructionTextSize: string;
  starterInfoXPos?: number;
  starterInfoYOffset?: number;
}

const languageSettings: { [key: string]: LanguageSetting } = {
  en: {
    starterInfoTextSize: "56px",
    instructionTextSize: "38px",
  },
  de: {
    starterInfoTextSize: "54px",
    instructionTextSize: "35px",
    starterInfoXPos: 35,
  },
  "es-ES": {
    starterInfoTextSize: "50px",
    instructionTextSize: "38px",
    starterInfoYOffset: 0.5,
    starterInfoXPos: 38,
  },
  "es-MX": {
    starterInfoTextSize: "50px",
    instructionTextSize: "38px",
    starterInfoYOffset: 0.5,
    starterInfoXPos: 38,
  },
  fr: {
    starterInfoTextSize: "54px",
    instructionTextSize: "38px",
  },
  it: {
    starterInfoTextSize: "56px",
    instructionTextSize: "38px",
  },
  "pt-BR": {
    starterInfoTextSize: "48px",
    instructionTextSize: "42px",
    starterInfoYOffset: 0.5,
    starterInfoXPos: 33,
  },
  zh: {
    starterInfoTextSize: "56px",
    instructionTextSize: "36px",
    starterInfoXPos: 26,
  },
  ko: {
    starterInfoTextSize: "60px",
    instructionTextSize: "38px",
    starterInfoYOffset: -0.5,
    starterInfoXPos: 30,
  },
  ja: {
    starterInfoTextSize: "48px",
    instructionTextSize: "40px",
    starterInfoYOffset: 1,
    starterInfoXPos: 32,
  },
  ca: {
    starterInfoTextSize: "48px",
    instructionTextSize: "38px",
    starterInfoYOffset: 0.5,
    starterInfoXPos: 29,
  },
  da: {
    starterInfoTextSize: "56px",
    instructionTextSize: "38px",
  },
  tr: {
    starterInfoTextSize: "56px",
    instructionTextSize: "38px",
  },
  ro: {
    starterInfoTextSize: "56px",
    instructionTextSize: "38px",
  },
  ru: {
    starterInfoTextSize: "46px",
    instructionTextSize: "38px",
    starterInfoYOffset: 0.5,
    starterInfoXPos: 26,
  },
  tl: {
    starterInfoTextSize: "56px",
    instructionTextSize: "38px",
  },
};

const valueReductionMax = 2;

// Position of UI elements
const filterBarHeight = 17;
const speciesContainerX = 109; // if team on the RIGHT: 109 / if on the LEFT: 143
const teamWindowX = 285; // if team on the RIGHT: 285 / if on the LEFT: 109
const teamWindowY = 38;
const teamWindowWidth = 34;
const teamWindowHeight = 107;
const randomSelectionWindowHeight = 20;

/**
 * Calculates the starter position for a Pokemon of a given UI index
 * @param index UI index to calculate the starter position of
 * @returns An interface with an x and y property
 */
function calcStarterPosition(index: number, scrollCursor = 0): { x: number; y: number } {
  const yOffset = 13;
  const height = 17;
  const x = (index % 9) * 18;
  const y = yOffset + (Math.floor(index / 9) - scrollCursor) * height;

  return { x, y };
}

/**
 * Calculates the y position for the icon of stater pokemon selected for the team
 * @param index index of the Pokemon in the team (0-5)
 * @returns the y position to use for the icon
 */
function calcStarterIconY(index: number) {
  const starterSpacing = teamWindowHeight / 7;
  const firstStarterY = teamWindowY + starterSpacing / 2;
  return Math.round(firstStarterY + starterSpacing * index);
}

/**
 * Finds the index of the team Pokemon closest vertically to the given y position
 * @param y the y position to find closest starter Pokemon
 * @param teamSize how many Pokemon are in the team (0-6)
 * @returns index of the closest Pokemon in the team container
 */
function findClosestStarterIndex(y: number, teamSize = 6): number {
  let smallestDistance = teamWindowHeight;
  let closestStarterIndex = 0;
  for (let i = 0; i < teamSize; i++) {
    const distance = Math.abs(y - (calcStarterIconY(i) - 13));
    if (distance < smallestDistance) {
      closestStarterIndex = i;
      smallestDistance = distance;
    }
  }
  return closestStarterIndex;
}

/**
 * Finds the row of the filtered Pokemon closest vertically to the given Pokemon in the team
 * @param index index of the Pokemon in the team (0-5)
 * @param numberOfRows the number of rows to check against
 * @returns index of the row closest vertically to the given Pokemon
 */
function findClosestStarterRow(index: number, numberOfRows: number) {
  const currentY = calcStarterIconY(index) - 13;
  let smallestDistance = teamWindowHeight;
  let closestRowIndex = 0;
  for (let i = 0; i < numberOfRows; i++) {
    const distance = Math.abs(currentY - calcStarterPosition(i * 9).y);
    if (distance < smallestDistance) {
      closestRowIndex = i;
      smallestDistance = distance;
    }
  }
  return closestRowIndex;
}

interface SpeciesDetails {
  shiny?: boolean;
  formIndex?: number;
  female?: boolean;
  variant?: Variant;
  abilityIndex?: number;
  natureIndex?: number;
  forSeen?: boolean; // default = false
  teraType?: PokemonType;
}

export class StarterSelectUiHandler extends MessageUiHandler {
  private starterSelectContainer: Phaser.GameObjects.Container;
  private starterSelectScrollBar: ScrollBar;
  private filterBarContainer: Phaser.GameObjects.Container;
  private filterBar: FilterBar;
  private shinyOverlay: Phaser.GameObjects.Image;
  private starterContainers: StarterContainer[] = [];
  private filteredStarterContainers: StarterContainer[] = [];
  private validStarterContainers: StarterContainer[] = [];
  private pokemonNumberText: Phaser.GameObjects.Text;
  private pokemonSprite: Phaser.GameObjects.Sprite;
  private pokemonNameText: Phaser.GameObjects.Text;
  private pokemonGrowthRateLabelText: Phaser.GameObjects.Text;
  private pokemonGrowthRateText: Phaser.GameObjects.Text;
  private type1Icon: Phaser.GameObjects.Sprite;
  private type2Icon: Phaser.GameObjects.Sprite;
  private pokemonLuckLabelText: Phaser.GameObjects.Text;
  private pokemonLuckText: Phaser.GameObjects.Text;
  private pokemonGenderText: Phaser.GameObjects.Text;
  private pokemonUncaughtText: Phaser.GameObjects.Text;
  private pokemonAbilityLabelText: Phaser.GameObjects.Text;
  private pokemonAbilityText: Phaser.GameObjects.Text;
  private pokemonPassiveLabelText: Phaser.GameObjects.Text;
  private pokemonPassiveText: Phaser.GameObjects.Text;
  private pokemonNatureLabelText: Phaser.GameObjects.Text;
  private pokemonNatureText: BBCodeText;
  private pokemonMovesContainer: Phaser.GameObjects.Container;
  private pokemonMoveContainers: Phaser.GameObjects.Container[];
  private pokemonMoveBgs: Phaser.GameObjects.NineSlice[];
  private pokemonMoveLabels: Phaser.GameObjects.Text[];
  private pokemonAdditionalMoveCountLabel: Phaser.GameObjects.Text;
  private eggMovesLabel: Phaser.GameObjects.Text;
  private pokemonEggMovesContainer: Phaser.GameObjects.Container;
  private pokemonEggMoveContainers: Phaser.GameObjects.Container[];
  private pokemonEggMoveBgs: Phaser.GameObjects.NineSlice[];
  private pokemonEggMoveLabels: Phaser.GameObjects.Text[];
  private pokemonCandyContainer: Phaser.GameObjects.Container;
  private pokemonCandyIcon: Phaser.GameObjects.Sprite;
  private pokemonCandyDarknessOverlay: Phaser.GameObjects.Sprite;
  private pokemonCandyOverlayIcon: Phaser.GameObjects.Sprite;
  private pokemonCandyCountText: Phaser.GameObjects.Text;
  private pokemonCaughtHatchedContainer: Phaser.GameObjects.Container;
  private pokemonCaughtCountText: Phaser.GameObjects.Text;
  private pokemonFormText: Phaser.GameObjects.Text;
  private pokemonHatchedIcon: Phaser.GameObjects.Sprite;
  private pokemonHatchedCountText: Phaser.GameObjects.Text;
  private pokemonShinyIcon: Phaser.GameObjects.Sprite;
  private pokemonPassiveDisabledIcon: Phaser.GameObjects.Sprite;
  private pokemonPassiveLockedIcon: Phaser.GameObjects.Sprite;
  private teraIcon: Phaser.GameObjects.Sprite;

  private activeTooltip: "ABILITY" | "PASSIVE" | "CANDY" | undefined;
  private instructionsContainer: Phaser.GameObjects.Container;
  private filterInstructionsContainer: Phaser.GameObjects.Container;
  private shinyIconElement: Phaser.GameObjects.Sprite;
  private formIconElement: Phaser.GameObjects.Sprite;
  private abilityIconElement: Phaser.GameObjects.Sprite;
  private genderIconElement: Phaser.GameObjects.Sprite;
  private natureIconElement: Phaser.GameObjects.Sprite;
  private teraIconElement: Phaser.GameObjects.Sprite;
  private goFilterIconElement: Phaser.GameObjects.Sprite;
  private shinyLabel: Phaser.GameObjects.Text;
  private formLabel: Phaser.GameObjects.Text;
  private genderLabel: Phaser.GameObjects.Text;
  private abilityLabel: Phaser.GameObjects.Text;
  private natureLabel: Phaser.GameObjects.Text;
  private teraLabel: Phaser.GameObjects.Text;
  private goFilterLabel: Phaser.GameObjects.Text;
  /** Group holding the UI elements appearing in the instructionsContainer */
  /* TODO: Uncomment this once our testing infra supports mocks of `Phaser.GameObject.Group`
  private instructionElemGroup: Phaser.GameObjects.Group;
  */

  private starterSelectMessageBox: Phaser.GameObjects.NineSlice;
  private starterSelectMessageBoxContainer: Phaser.GameObjects.Container;
  private statsContainer: StatsContainer;
  private moveInfoOverlay: MoveInfoOverlay;

  private statsMode: boolean;
  private starterIconsCursorXOffset = -3;
  private starterIconsCursorYOffset = 1;
  private starterIconsCursorIndex: number;
  private filterMode: boolean;
  private dexAttrCursor = 0n;
  private abilityCursor = -1;
  private natureCursor = -1;
  private teraCursor: PokemonType = PokemonType.UNKNOWN;
  private filterBarCursor = 0;
  private starterMoveset: StarterMoveset | null;
  private scrollCursor: number;

  private allSpecies: PokemonSpecies[] = [];
  private lastSpecies: PokemonSpecies;
  private speciesLoaded: Map<SpeciesId, boolean> = new Map<SpeciesId, boolean>();

  private starters: Starter[] = [];
  public starterSpecies: PokemonSpecies[] = [];
  private pokerusSpecies: PokemonSpecies[] = [];
  private speciesStarterDexEntry: DexEntry | null;
  private speciesStarterMoves: MoveId[];

  private canCycleShiny: boolean;
  private canCycleForm: boolean;
  private canCycleGender: boolean;
  private canCycleAbility: boolean;
  private canCycleNature: boolean;
  private canCycleTera: boolean;

  private assetLoadCancelled: BooleanHolder | null;
  public cursorObj: Phaser.GameObjects.Image;
  private starterCursorObjs: Phaser.GameObjects.Image[];
  private pokerusCursorObjs: Phaser.GameObjects.Image[];
  private starterIcons: Phaser.GameObjects.Sprite[];
  private starterIconsCursorObj: Phaser.GameObjects.Image;
  private valueLimitLabel: Phaser.GameObjects.Text;
  private startCursorObj: Phaser.GameObjects.NineSlice;
  private randomCursorObj: Phaser.GameObjects.NineSlice;

  private iconAnimHandler: PokemonIconAnimHandler;

  //variables to keep track of the dynamically rendered list of instruction prompts for starter select
  private instructionRowX = 0;
  private instructionRowY = 0;
  private instructionRowTextOffset = 9;
  private filterInstructionRowX = 0;
  private filterInstructionRowY = 0;

  private starterSelectCallback: StarterSelectCallback | null;

  private starterPreferences: StarterPreferences;
  private originalStarterPreferences: StarterPreferences;

  /**
   * Used to check whether any moves were swapped using the reorder menu, to decide
   * whether a save should be performed or not.
   */
  private hasSwappedMoves = false;

  protected blockInput = false;
  private allowTera: boolean;

  constructor() {
    super(UiMode.STARTER_SELECT);
  }

  setup() {
    const ui = this.getUi();
    const currentLanguage = i18next.resolvedLanguage ?? "en";
    const langSettingKey = Object.keys(languageSettings).find(lang => currentLanguage.includes(lang)) ?? "en";
    const textSettings = languageSettings[langSettingKey];
    /** Scaled canvas height */
    const sHeight = globalScene.scaledCanvas.height;
    /** Scaled canvas width */
    const sWidth = globalScene.scaledCanvas.width;

    this.starterSelectContainer = globalScene.add.container(0, -sHeight).setVisible(false);
    ui.add(this.starterSelectContainer);

    const bgColor = globalScene.add.rectangle(0, 0, sWidth, sHeight, 0x006860).setOrigin(0);

    const starterDexNoLabel = globalScene.add
      .image(6, 14, getLocalizedSpriteKey("summary_dexnb_label"))
      .setOrigin(0, 1); // Pixel text 'No'

    const starterSelectBg = globalScene.add.image(0, 0, "starter_select_bg").setOrigin(0);
    this.shinyOverlay = globalScene.add
      .image(6, 111, getLocalizedSpriteKey("summary_dexnb_label_overlay_shiny"))
      .setOrigin(0, 1)
      .setVisible(false); // Pixel text 'No' shiny

    const starterContainerWindow = addWindow(speciesContainerX, filterBarHeight + 1, 175, 161);
    const starterContainerBg = globalScene.add
      .image(speciesContainerX + 1, filterBarHeight + 2, "starter_container_bg")
      .setOrigin(0);

    // Create and initialise filter bar
    this.filterBarContainer = globalScene.add.container(0, 0);
    this.filterBar = new FilterBar(Math.min(speciesContainerX, teamWindowX), 1, 210, filterBarHeight);

    // gen filter
    const genOptions: DropDownOption[] = Array.from(
      { length: 9 },
      (_, i) => new DropDownOption(i + 1, new DropDownLabel(i18next.t(`starterSelectUiHandler:gen${i + 1}`))),
    );
    const genDropDown: DropDown = new DropDown(0, 0, genOptions, this.updateStarters, DropDownType.HYBRID);
    this.filterBar.addFilter(DropDownColumn.GEN, i18next.t("filterBar:genFilter"), genDropDown);

    // type filter
    const typeKeys = Object.keys(PokemonType).filter(v => Number.isNaN(Number(v)));
    const typeOptions: DropDownOption[] = [];
    typeKeys.forEach((type, index) => {
      if (index === 0 || index === 19) {
        return;
      }
      const typeSprite = globalScene.add.sprite(0, 0, getLocalizedSpriteKey("types"));
      typeSprite.setScale(0.5);
      typeSprite.setFrame(type.toLowerCase());
      typeOptions.push(new DropDownOption(index, new DropDownLabel("", typeSprite)));
    });
    this.filterBar.addFilter(
      DropDownColumn.TYPES,
      i18next.t("filterBar:typeFilter"),
      new DropDown(0, 0, typeOptions, this.updateStarters, DropDownType.HYBRID, 0.5),
    );

    // caught filter
    const shiny1Sprite = globalScene.add
      .sprite(0, 0, "shiny_icons")
      .setOrigin(0.15, 0.2)
      .setScale(0.6)
      .setFrame(getVariantIcon(0))
      .setTint(getVariantTint(0));
    const shiny2Sprite = globalScene.add
      .sprite(0, 0, "shiny_icons")
      .setOrigin(0.15, 0.2)
      .setScale(0.6)
      .setFrame(getVariantIcon(1))
      .setTint(getVariantTint(1));
    const shiny3Sprite = globalScene.add
      .sprite(0, 0, "shiny_icons")
      .setOrigin(0.15, 0.2)
      .setScale(0.6)
      .setFrame(getVariantIcon(2))
      .setTint(getVariantTint(2));

    const caughtOptions = [
      new DropDownOption("SHINY3", new DropDownLabel("", shiny3Sprite)),
      new DropDownOption("SHINY2", new DropDownLabel("", shiny2Sprite)),
      new DropDownOption("SHINY", new DropDownLabel("", shiny1Sprite)),
      new DropDownOption("NORMAL", new DropDownLabel(i18next.t("filterBar:normal"))),
      new DropDownOption("UNCAUGHT", new DropDownLabel(i18next.t("filterBar:uncaught"))),
    ];

    this.filterBar.addFilter(
      DropDownColumn.CAUGHT,
      i18next.t("filterBar:caughtFilter"),
      new DropDown(0, 0, caughtOptions, this.updateStarters, DropDownType.HYBRID),
    );

    // unlocks filter
    const passiveLabels = [
      new DropDownLabel(i18next.t("filterBar:passive"), undefined, DropDownState.OFF),
      new DropDownLabel(i18next.t("filterBar:passiveUnlocked"), undefined, DropDownState.ON),
      new DropDownLabel(i18next.t("filterBar:passiveUnlockable"), undefined, DropDownState.UNLOCKABLE),
      new DropDownLabel(i18next.t("filterBar:passiveLocked"), undefined, DropDownState.EXCLUDE),
    ];

    const costReductionLabels = [
      new DropDownLabel(i18next.t("filterBar:costReduction"), undefined, DropDownState.OFF),
      new DropDownLabel(i18next.t("filterBar:costReductionUnlocked"), undefined, DropDownState.ON),
      new DropDownLabel(i18next.t("filterBar:costReductionUnlockedOne"), undefined, DropDownState.ONE),
      new DropDownLabel(i18next.t("filterBar:costReductionUnlockedTwo"), undefined, DropDownState.TWO),
      new DropDownLabel(i18next.t("filterBar:costReductionUnlockable"), undefined, DropDownState.UNLOCKABLE),
      new DropDownLabel(i18next.t("filterBar:costReductionLocked"), undefined, DropDownState.EXCLUDE),
    ];

    const unlocksOptions = [
      new DropDownOption("PASSIVE", passiveLabels),
      new DropDownOption("COST_REDUCTION", costReductionLabels),
    ];

    this.filterBar.addFilter(
      DropDownColumn.UNLOCKS,
      i18next.t("filterBar:unlocksFilter"),
      new DropDown(0, 0, unlocksOptions, this.updateStarters, DropDownType.RADIAL),
    );

    // misc filter
    const favoriteLabels = [
      new DropDownLabel(i18next.t("filterBar:favorite"), undefined, DropDownState.OFF),
      new DropDownLabel(i18next.t("filterBar:isFavorite"), undefined, DropDownState.ON),
      new DropDownLabel(i18next.t("filterBar:notFavorite"), undefined, DropDownState.EXCLUDE),
    ];
    const winLabels = [
      new DropDownLabel(i18next.t("filterBar:ribbon"), undefined, DropDownState.OFF),
      new DropDownLabel(i18next.t("filterBar:hasWon"), undefined, DropDownState.ON),
      new DropDownLabel(i18next.t("filterBar:hasNotWon"), undefined, DropDownState.EXCLUDE),
    ];
    const hiddenAbilityLabels = [
      new DropDownLabel(i18next.t("filterBar:hiddenAbility"), undefined, DropDownState.OFF),
      new DropDownLabel(i18next.t("filterBar:hasHiddenAbility"), undefined, DropDownState.ON),
      new DropDownLabel(i18next.t("filterBar:noHiddenAbility"), undefined, DropDownState.EXCLUDE),
    ];
    const eggLabels = [
      new DropDownLabel(i18next.t("filterBar:egg"), undefined, DropDownState.OFF),
      new DropDownLabel(i18next.t("filterBar:eggPurchasable"), undefined, DropDownState.ON),
    ];
    const pokerusLabels = [
      new DropDownLabel(i18next.t("filterBar:pokerus"), undefined, DropDownState.OFF),
      new DropDownLabel(i18next.t("filterBar:hasPokerus"), undefined, DropDownState.ON),
    ];
    const miscOptions = [
      new DropDownOption("FAVORITE", favoriteLabels),
      new DropDownOption("WIN", winLabels),
      new DropDownOption("HIDDEN_ABILITY", hiddenAbilityLabels),
      new DropDownOption("EGG", eggLabels),
      new DropDownOption("POKERUS", pokerusLabels),
    ];
    this.filterBar.addFilter(
      DropDownColumn.MISC,
      i18next.t("filterBar:miscFilter"),
      new DropDown(0, 0, miscOptions, this.updateStarters, DropDownType.RADIAL),
    );

    // sort filter
    const sortOptions = [
      new DropDownOption(
        SortCriteria.NUMBER,
        new DropDownLabel(i18next.t("filterBar:sortByNumber"), undefined, DropDownState.ON),
      ),
      new DropDownOption(SortCriteria.COST, new DropDownLabel(i18next.t("filterBar:sortByCost"))),
      new DropDownOption(SortCriteria.CANDY, new DropDownLabel(i18next.t("filterBar:sortByCandies"))),
      new DropDownOption(SortCriteria.IV, new DropDownLabel(i18next.t("filterBar:sortByIVs"))),
      new DropDownOption(SortCriteria.NAME, new DropDownLabel(i18next.t("filterBar:sortByName"))),
      new DropDownOption(SortCriteria.CAUGHT, new DropDownLabel(i18next.t("filterBar:sortByNumCaught"))),
      new DropDownOption(SortCriteria.HATCHED, new DropDownLabel(i18next.t("filterBar:sortByNumHatched"))),
    ];
    this.filterBar.addFilter(
      DropDownColumn.SORT,
      i18next.t("filterBar:sortFilter"),
      new DropDown(0, 0, sortOptions, this.updateStarters, DropDownType.SINGLE),
    );
    this.filterBarContainer.add(this.filterBar);

    // Offset the generation filter dropdown to avoid covering the filtered pokemon
    this.filterBar.offsetHybridFilters();

    if (globalScene.uiTheme === UiTheme.DEFAULT) {
      starterContainerWindow.setVisible(false);
    }

    this.iconAnimHandler = new PokemonIconAnimHandler();
    this.iconAnimHandler.setup();

    this.pokemonSprite = globalScene.add.sprite(53, 63, "pkmn__sub");
    this.pokemonSprite.setPipeline(globalScene.spritePipeline, {
      tone: [0.0, 0.0, 0.0, 0.0],
      ignoreTimeTint: true,
    });

    this.pokemonNumberText = addTextObject(17, 1, "0000", TextStyle.SUMMARY_DEX_NUM).setOrigin(0);

    this.pokemonNameText = addTextObject(6, 112, "", TextStyle.SUMMARY).setOrigin(0);

    this.pokemonGrowthRateLabelText = addTextObject(
      8,
      106,
      i18next.t("starterSelectUiHandler:growthRate"),
      TextStyle.SUMMARY_ALT,
      { fontSize: "36px" },
    )
      .setOrigin(0)
      .setVisible(false);

    this.pokemonGrowthRateText = addTextObject(34, 106, "", TextStyle.GROWTH_RATE_TYPE, { fontSize: "36px" }).setOrigin(
      0,
    );

    this.pokemonGenderText = addTextObject(96, 112, "", TextStyle.SUMMARY_ALT).setOrigin(0);

    this.pokemonUncaughtText = addTextObject(
      6,
      127,
      i18next.t("starterSelectUiHandler:uncaught"),
      TextStyle.SUMMARY_ALT,
      { fontSize: "56px" },
    ).setOrigin(0);

    // The position should be set per language
    const starterInfoXPos = textSettings?.starterInfoXPos || 31;
    const starterInfoYOffset = textSettings?.starterInfoYOffset || 0;

    // The font size should be set per language
    const starterInfoTextSize = textSettings?.starterInfoTextSize || 56;

    this.pokemonAbilityLabelText = addTextObject(
      6,
      127 + starterInfoYOffset,
      i18next.t("starterSelectUiHandler:ability"),
      TextStyle.SUMMARY_ALT,
      { fontSize: starterInfoTextSize },
    )
      .setOrigin(0)
      .setVisible(false);

    this.pokemonAbilityText = addTextObject(starterInfoXPos, 127 + starterInfoYOffset, "", TextStyle.SUMMARY_ALT, {
      fontSize: starterInfoTextSize,
    })
      .setOrigin(0)
      .setInteractive(new Phaser.Geom.Rectangle(0, 0, 250, 55), Phaser.Geom.Rectangle.Contains);

    this.pokemonPassiveLabelText = addTextObject(
      6,
      136 + starterInfoYOffset,
      i18next.t("starterSelectUiHandler:passive"),
      TextStyle.SUMMARY_ALT,
      { fontSize: starterInfoTextSize },
    )
      .setOrigin(0)
      .setVisible(false);

    this.pokemonPassiveText = addTextObject(starterInfoXPos, 136 + starterInfoYOffset, "", TextStyle.SUMMARY_ALT, {
      fontSize: starterInfoTextSize,
    })
      .setOrigin(0)
      .setInteractive(new Phaser.Geom.Rectangle(0, 0, 250, 55), Phaser.Geom.Rectangle.Contains);

    this.pokemonPassiveDisabledIcon = globalScene.add
      .sprite(starterInfoXPos, 137 + starterInfoYOffset, "icon_stop")
      .setOrigin(0, 0.5)
      .setScale(0.35)
      .setVisible(false);

    this.pokemonPassiveLockedIcon = globalScene.add
      .sprite(starterInfoXPos, 137 + starterInfoYOffset, "icon_lock")
      .setOrigin(0, 0.5)
      .setScale(0.42, 0.38)
      .setVisible(false);

    this.pokemonNatureLabelText = addTextObject(
      6,
      145 + starterInfoYOffset,
      i18next.t("starterSelectUiHandler:nature"),
      TextStyle.SUMMARY_ALT,
      { fontSize: starterInfoTextSize },
    )
      .setOrigin(0)
      .setVisible(false);

    this.pokemonNatureText = addBBCodeTextObject(starterInfoXPos, 145 + starterInfoYOffset, "", TextStyle.SUMMARY_ALT, {
      fontSize: starterInfoTextSize,
    }).setOrigin(0);

    this.pokemonMoveContainers = [];
    this.pokemonMoveBgs = [];
    this.pokemonMoveLabels = [];

    this.pokemonEggMoveContainers = [];
    this.pokemonEggMoveBgs = [];
    this.pokemonEggMoveLabels = [];

    this.valueLimitLabel = addTextObject(teamWindowX + 17, 150, "0/10", TextStyle.STARTER_VALUE_LIMIT).setOrigin(
      0.5,
      0,
    );

    const startLabel = addTextObject(
      teamWindowX + 17,
      162,
      i18next.t("common:start"),
      TextStyle.TOOLTIP_CONTENT,
    ).setOrigin(0.5, 0);

    this.startCursorObj = globalScene.add
      .nineslice(teamWindowX + 4, 160, "select_cursor", undefined, 26, 15, 6, 6, 6, 6)
      .setVisible(false)
      .setOrigin(0);

    const randomSelectLabel = addTextObject(
      teamWindowX + 17,
      23,
      i18next.t("starterSelectUiHandler:randomize"),
      TextStyle.TOOLTIP_CONTENT,
    ).setOrigin(0.5, 0);

    this.randomCursorObj = globalScene.add
      .nineslice(teamWindowX + 4, 21, "select_cursor", undefined, 26, 15, 6, 6, 6, 6)
      .setVisible(false)
      .setOrigin(0);

    const starterSpecies: SpeciesId[] = [];

    const starterBoxContainer = globalScene.add.container(speciesContainerX + 6, 9); //115

    this.starterSelectScrollBar = new ScrollBar(161, 12, 5, starterContainerWindow.height - 6, 9);

    starterBoxContainer.add(this.starterSelectScrollBar);

    this.pokerusCursorObjs = [];
    for (let i = 0; i < POKERUS_STARTER_COUNT; i++) {
      const cursorObj = globalScene.add.image(0, 0, "select_cursor_pokerus");
      cursorObj.setVisible(false);
      cursorObj.setOrigin(0);
      starterBoxContainer.add(cursorObj);
      this.pokerusCursorObjs.push(cursorObj);
    }

    this.starterCursorObjs = [];
    for (let i = 0; i < 6; i++) {
      const cursorObj = globalScene.add.image(0, 0, "select_cursor_highlight");
      cursorObj.setVisible(false);
      cursorObj.setOrigin(0);
      starterBoxContainer.add(cursorObj);
      this.starterCursorObjs.push(cursorObj);
    }

    this.cursorObj = globalScene.add.image(0, 0, "select_cursor").setOrigin(0);
    this.starterIconsCursorObj = globalScene.add
      .image(289, 64, "select_gen_cursor")
      .setName("starter-icons-cursor")
      .setVisible(false)
      .setOrigin(0);

    starterBoxContainer.add(this.cursorObj);

    // TODO: Apply the same logic done in the pokedex to only have 81 containers whose sprites are cycled
    for (const species of allSpecies) {
      if (!speciesStarterCosts.hasOwnProperty(species.speciesId) || !species.isObtainable()) {
        continue;
      }

      starterSpecies.push(species.speciesId);
      this.speciesLoaded.set(species.speciesId, false);
      this.allSpecies.push(species);

      const starterContainer = new StarterContainer(species).setVisible(false);
      this.iconAnimHandler.addOrUpdate(starterContainer.icon, PokemonIconAnimMode.NONE);
      this.starterContainers.push(starterContainer);
      starterBoxContainer.add(starterContainer);
    }

    this.starterIcons = [];
    for (let i = 0; i < 6; i++) {
      const icon = globalScene.add
        .sprite(teamWindowX + 7, calcStarterIconY(i), "pokemon_icons_0")
        .setScale(0.5)
        .setOrigin(0)
        .setFrame("unknown");
      this.iconAnimHandler.addOrUpdate(icon, PokemonIconAnimMode.PASSIVE);
      this.starterIcons.push(icon);
    }

    this.type1Icon = globalScene.add.sprite(8, 98, getLocalizedSpriteKey("types")).setScale(0.5).setOrigin(0);

    this.type2Icon = globalScene.add.sprite(26, 98, getLocalizedSpriteKey("types")).setScale(0.5).setOrigin(0);

    this.pokemonLuckLabelText = addTextObject(8, 89, i18next.t("common:luckIndicator"), TextStyle.WINDOW_ALT, {
      fontSize: "56px",
    }).setOrigin(0);

    this.pokemonLuckText = addTextObject(
      8 + this.pokemonLuckLabelText.displayWidth + 2,
      89,
      "0",
      TextStyle.LUCK_VALUE,
      { fontSize: "56px" },
    ).setOrigin(0);

    // Candy icon and count
    this.pokemonCandyContainer = globalScene.add
      .container(4.5, 18)
      .setInteractive(new Phaser.Geom.Rectangle(0, 0, 30, 20), Phaser.Geom.Rectangle.Contains);
    this.pokemonCandyIcon = globalScene.add.sprite(0, 0, "candy").setScale(0.5).setOrigin(0);
    this.pokemonCandyOverlayIcon = globalScene.add.sprite(0, 0, "candy_overlay").setScale(0.5).setOrigin(0);
    this.pokemonCandyDarknessOverlay = globalScene.add
      .sprite(0, 0, "candy")
      .setScale(0.5)
      .setOrigin(0)
      .setTint(0x000000)
      .setAlpha(0.5);

    this.pokemonCandyCountText = addTextObject(9.5, 0, "x0", TextStyle.WINDOW_ALT, { fontSize: "56px" }).setOrigin(0);
    this.pokemonCandyContainer.add([
      this.pokemonCandyIcon,
      this.pokemonCandyOverlayIcon,
      this.pokemonCandyDarknessOverlay,
      this.pokemonCandyCountText,
    ]);

    this.pokemonFormText = addTextObject(6, 42, "Form", TextStyle.WINDOW_ALT, {
      fontSize: "42px",
    }).setOrigin(0);

    this.pokemonCaughtHatchedContainer = globalScene.add.container(2, 25).setScale(0.5);

    const pokemonCaughtIcon = globalScene.add.sprite(1, 0, "items", "pb").setOrigin(0).setScale(0.75);

    this.pokemonCaughtCountText = addTextObject(24, 4, "0", TextStyle.SUMMARY_ALT).setOrigin(0);
    this.pokemonHatchedIcon = globalScene.add.sprite(1, 14, "egg_icons").setOrigin(0.15, 0.2).setScale(0.8);
    this.pokemonShinyIcon = globalScene.add.sprite(14, 76, "shiny_icons").setOrigin(0.15, 0.2).setScale(1);
    this.pokemonHatchedCountText = addTextObject(24, 19, "0", TextStyle.SUMMARY_ALT).setOrigin(0);
    this.pokemonMovesContainer = globalScene.add.container(102, 16).setScale(0.375);
    this.pokemonCaughtHatchedContainer.add([
      pokemonCaughtIcon,
      this.pokemonCaughtCountText,
      this.pokemonHatchedIcon,
      this.pokemonShinyIcon,
      this.pokemonHatchedCountText,
    ]);

    for (let m = 0; m < 4; m++) {
      const moveContainer = globalScene.add.container(0, 14 * m);

      const moveBg = globalScene.add.nineslice(0, 0, "type_bgs", "unknown", 92, 14, 2, 2, 2, 2);
      moveBg.setOrigin(1, 0);

      const moveLabel = addTextObject(-moveBg.width / 2, 0, "-", TextStyle.MOVE_LABEL);
      moveLabel.setOrigin(0.5, 0);

      this.pokemonMoveBgs.push(moveBg);
      this.pokemonMoveLabels.push(moveLabel);

      moveContainer.add([moveBg, moveLabel]);

      this.pokemonMoveContainers.push(moveContainer);
      this.pokemonMovesContainer.add(moveContainer);
    }

    this.pokemonAdditionalMoveCountLabel = addTextObject(
      -this.pokemonMoveBgs[0].width / 2,
      56,
      "(+0)",
      TextStyle.MOVE_LABEL,
    ).setOrigin(0.5, 0);

    this.pokemonMovesContainer.add(this.pokemonAdditionalMoveCountLabel);

    this.pokemonEggMovesContainer = globalScene.add.container(102, 85).setScale(0.375);

    this.eggMovesLabel = addTextObject(
      -46,
      0,
      i18next.t("starterSelectUiHandler:eggMoves"),
      TextStyle.WINDOW_ALT,
    ).setOrigin(0.5, 0);

    this.pokemonEggMovesContainer.add(this.eggMovesLabel);

    for (let m = 0; m < 4; m++) {
      const eggMoveContainer = globalScene.add.container(0, 16 + 14 * m);

      const eggMoveBg = globalScene.add.nineslice(0, 0, "type_bgs", "unknown", 92, 14, 2, 2, 2, 2);
      eggMoveBg.setOrigin(1, 0);

      const eggMoveLabel = addTextObject(-eggMoveBg.width / 2, 0, "???", TextStyle.MOVE_LABEL);
      eggMoveLabel.setOrigin(0.5, 0);

      this.pokemonEggMoveBgs.push(eggMoveBg);
      this.pokemonEggMoveLabels.push(eggMoveLabel);

      eggMoveContainer.add([eggMoveBg, eggMoveLabel]);

      this.pokemonEggMoveContainers.push(eggMoveContainer);

      this.pokemonEggMovesContainer.add(eggMoveContainer);
    }

    this.teraIcon = globalScene.add.sprite(85, 63, "button_tera").setName("terastallize-icon").setFrame("fire");

    // The font size should be set per language
    const instructionTextSize = textSettings.instructionTextSize;

    this.instructionsContainer = globalScene.add.container(4, 156).setVisible(true);

    const iRowX = this.instructionRowX;
    const iRowY = this.instructionRowY;
    const iRowTextX = iRowX + this.instructionRowTextOffset;

    // instruction rows that will be pushed into the container dynamically based on need
    // creating new sprites since they will be added to the scene later
    this.shinyIconElement = new Phaser.GameObjects.Sprite(globalScene, iRowX, iRowY, "keyboard", "R.png")
      .setName("sprite-shiny-icon-element")
      .setScale(0.675)
      .setOrigin(0);
    this.shinyLabel = addTextObject(
      iRowTextX,
      iRowY,
      i18next.t("starterSelectUiHandler:cycleShiny"),
      TextStyle.INSTRUCTIONS_TEXT,
      {
        fontSize: instructionTextSize,
      },
    ).setName("text-shiny-label");

    this.formIconElement = new Phaser.GameObjects.Sprite(globalScene, iRowX, iRowY, "keyboard", "F.png")
      .setName("sprite-form-icon-element")
      .setScale(0.675)
      .setOrigin(0);
    this.formLabel = addTextObject(
      iRowTextX,
      iRowY,
      i18next.t("starterSelectUiHandler:cycleForm"),
      TextStyle.INSTRUCTIONS_TEXT,
      {
        fontSize: instructionTextSize,
      },
    ).setName("text-form-label");

    this.genderIconElement = new Phaser.GameObjects.Sprite(globalScene, iRowX, iRowY, "keyboard", "G.png")
      .setName("sprite-gender-icon-element")
      .setScale(0.675)
      .setOrigin(0);
    this.genderLabel = addTextObject(
      iRowTextX,
      iRowY,
      i18next.t("starterSelectUiHandler:cycleGender"),
      TextStyle.INSTRUCTIONS_TEXT,
      { fontSize: instructionTextSize },
    ).setName("text-gender-label");

    this.abilityIconElement = new Phaser.GameObjects.Sprite(globalScene, iRowX, iRowY, "keyboard", "E.png")
      .setName("sprite-ability-icon-element")
      .setScale(0.675)
      .setOrigin(0);
    this.abilityLabel = addTextObject(
      iRowTextX,
      iRowY,
      i18next.t("starterSelectUiHandler:cycleAbility"),
      TextStyle.INSTRUCTIONS_TEXT,
      { fontSize: instructionTextSize },
    ).setName("text-ability-label");

    this.natureIconElement = new Phaser.GameObjects.Sprite(globalScene, iRowX, iRowY, "keyboard", "N.png")
      .setName("sprite-nature-icon-element")
      .setScale(0.675)
      .setOrigin(0);
    this.natureLabel = addTextObject(
      iRowTextX,
      iRowY,
      i18next.t("starterSelectUiHandler:cycleNature"),
      TextStyle.INSTRUCTIONS_TEXT,
      { fontSize: instructionTextSize },
    ).setName("text-nature-label");

    this.teraIconElement = new Phaser.GameObjects.Sprite(globalScene, iRowX, iRowY, "keyboard", "V.png")
      .setName("sprite-tera-icon-element")
      .setScale(0.675)
      .setOrigin(0);
    this.teraLabel = addTextObject(
      iRowTextX,
      iRowY,
      i18next.t("starterSelectUiHandler:cycleTera"),
      TextStyle.INSTRUCTIONS_TEXT,
      {
        fontSize: instructionTextSize,
      },
    ).setName("text-tera-label");

    this.goFilterIconElement = new Phaser.GameObjects.Sprite(
      globalScene,
      this.filterInstructionRowX,
      this.filterInstructionRowY,
      "keyboard",
      "C.png",
    )
      .setName("sprite-goFilter-icon-element")
      .setScale(0.675)
      .setOrigin(0);
    this.goFilterLabel = addTextObject(
      this.filterInstructionRowX + this.instructionRowTextOffset,
      this.filterInstructionRowY,
      i18next.t("starterSelectUiHandler:goFilter"),
      TextStyle.INSTRUCTIONS_TEXT,
      { fontSize: instructionTextSize },
    ).setName("text-goFilter-label");

    /** TODO: Uncomment this and update `this.hideInstructions` once our testing infra supports mocks of `Phaser.GameObject.Group` */
    /*
    this.instructionElemGroup = globalScene.add.group([
      this.shinyIconElement,
      this.shinyLabel,
      this.formIconElement,
      this.formLabel,
      this.genderIconElement,
      this.genderLabel,
      this.abilityIconElement,
      this.abilityLabel,
      this.natureIconElement,
      this.natureLabel,
      this.teraIconElement,
      this.teraLabel,
      this.goFilterIconElement,
      this.goFilterLabel,
    ]);
    */

    this.hideInstructions();

    this.filterInstructionsContainer = globalScene.add.container(50, 5).setVisible(true);

    this.starterSelectMessageBoxContainer = globalScene.add.container(0, sHeight).setVisible(false);

    this.starterSelectMessageBox = addWindow(1, -1, 318, 28).setOrigin(0, 1);
    this.starterSelectMessageBoxContainer.add(this.starterSelectMessageBox);

    this.message = addTextObject(8, 8, "", TextStyle.WINDOW, { maxLines: 2 }).setOrigin(0);
    this.starterSelectMessageBoxContainer.add(this.message);

    // arrow icon for the message box
    this.initPromptSprite(this.starterSelectMessageBoxContainer);

    this.statsContainer = new StatsContainer(6, 16).setVisible(false);

    globalScene.add.existing(this.statsContainer);

    // add the info overlay last to be the top most ui element and prevent the IVs from overlaying this
    this.moveInfoOverlay = new MoveInfoOverlay({
      top: true,
      x: 1,
      y: globalScene.scaledCanvas.height - MoveInfoOverlay.getHeight() - 29,
    });

    this.starterSelectContainer.add([
      bgColor,
      starterSelectBg,
      starterDexNoLabel,
      this.shinyOverlay,
      starterContainerBg,
      addWindow(
        teamWindowX,
        teamWindowY - randomSelectionWindowHeight,
        teamWindowWidth,
        randomSelectionWindowHeight,
        true,
      ),
      addWindow(teamWindowX, teamWindowY, teamWindowWidth, teamWindowHeight),
      addWindow(teamWindowX, teamWindowY + teamWindowHeight, teamWindowWidth, teamWindowWidth, true),
      starterContainerWindow,
      this.pokemonSprite,
      this.pokemonNumberText,
      this.pokemonNameText,
      this.pokemonGrowthRateLabelText,
      this.pokemonGrowthRateText,
      this.pokemonGenderText,
      this.pokemonUncaughtText,
      this.pokemonAbilityLabelText,
      this.pokemonAbilityText,
      this.pokemonPassiveLabelText,
      this.pokemonPassiveText,
      this.pokemonPassiveDisabledIcon,
      this.pokemonPassiveLockedIcon,
      this.pokemonNatureLabelText,
      this.pokemonNatureText,
      this.valueLimitLabel,
      startLabel,
      this.startCursorObj,
      randomSelectLabel,
      this.randomCursorObj,
      this.starterIconsCursorObj,
      starterBoxContainer,
      ...this.starterIcons,
      this.type1Icon,
      this.type2Icon,
      this.pokemonLuckLabelText,
      this.pokemonLuckText,
      this.pokemonCandyContainer,
      this.pokemonFormText,
      this.pokemonCaughtHatchedContainer,
      this.pokemonMovesContainer,
      this.pokemonEggMovesContainer,
      this.teraIcon,
      this.instructionsContainer,
      this.filterInstructionsContainer,
      this.starterSelectMessageBoxContainer,
      this.statsContainer,
      this.moveInfoOverlay,
      // Filter bar sits above everything, except the tutorial overlay and message box.
      // Do not put anything below this unless it must appear below the filter bar.
      this.filterBarContainer,
    ]);

    this.initTutorialOverlay(this.starterSelectContainer);
    this.starterSelectContainer.bringToTop(this.starterSelectMessageBoxContainer);

    globalScene.eventTarget.addEventListener(BattleSceneEventType.CANDY_UPGRADE_NOTIFICATION_CHANGED, e =>
      this.onCandyUpgradeDisplayChanged(e),
    );

    this.updateInstructions();
  }

  show(args: any[]): boolean {
    this.moveInfoOverlay.clear(); // clear this when removing a menu; the cancel button doesn't seem to trigger this automatically on controllers
    this.pokerusSpecies = getPokerusStarters();

    this.allowTera = globalScene.gameData.achvUnlocks.hasOwnProperty(achvs.TERASTALLIZE.id);

    if (args.length > 0 && args[0] instanceof Function) {
      super.show(args);
      this.starterSelectCallback = args[0] as StarterSelectCallback;

      this.starterSelectContainer.setVisible(true);

      this.starterPreferences = loadStarterPreferences();
      // Deep copy the JSON (avoid re-loading from disk)
      this.originalStarterPreferences = deepCopy(this.starterPreferences);

      this.allSpecies.forEach((species, s) => {
        const icon = this.starterContainers[s].icon;
        const { dexEntry } = this.getSpeciesData(species.speciesId);

        // Initialize the StarterAttributes for this species
        this.starterPreferences[species.speciesId] = this.initStarterPrefs(species, this.starterPreferences);
        this.originalStarterPreferences[species.speciesId] = this.initStarterPrefs(
          species,
          this.originalStarterPreferences,
          true,
        );

        if (dexEntry.caughtAttr) {
          icon.clearTint();
        } else if (dexEntry.seenAttr) {
          icon.setTint(0x808080);
        }

        this.setUpgradeAnimation(icon, species);
      });

      const notFreshStart = !globalScene.gameMode.hasChallenge(Challenges.FRESH_START);

      for (const container of this.pokemonEggMoveContainers) {
        container.setVisible(notFreshStart);
      }
      this.eggMovesLabel.setVisible(notFreshStart);
      // This is not enough, we need individual checks in setStarterSpecies too! :)
      this.pokemonPassiveDisabledIcon.setVisible(notFreshStart);
      this.pokemonPassiveLabelText.setVisible(notFreshStart);
      this.pokemonPassiveLockedIcon.setVisible(notFreshStart);
      this.pokemonPassiveText.setVisible(notFreshStart);

      this.resetFilters();
      this.updateStarters();

      this.setFilterMode(false);
      this.filterBarCursor = 0;
      this.setCursor(0);
      this.tryUpdateValue(0);

      handleTutorial(Tutorial.Starter_Select);

      return true;
    }

    return false;
  }

  /**
   * Get the starter attributes for the given PokemonSpecies, after sanitizing them.
   * If somehow a preference is set for a form, variant, gender, ability or nature
   * that wasn't actually unlocked or is invalid it will be cleared here
   *
   * @param species The species to get Starter Preferences for
   * @returns StarterAttributes for the species
   */
  initStarterPrefs(
    species: PokemonSpecies,
    preferences: StarterPreferences,
    ignoreChallenge = false,
  ): StarterAttributes {
    // if preferences for the species is undefined, set it to an empty object
    preferences[species.speciesId] ??= {};
    const starterAttributes = preferences[species.speciesId];
    const { dexEntry, starterDataEntry: starterData } = this.getSpeciesData(species.speciesId, !ignoreChallenge);

    // no preferences or Pokemon wasn't caught, return empty attribute
    if (!starterAttributes || !dexEntry.caughtAttr) {
      return {};
    }

    const caughtAttr = dexEntry.caughtAttr;

    const hasShiny = caughtAttr & DexAttr.SHINY;
    const hasNonShiny = caughtAttr & DexAttr.NON_SHINY;
    if (starterAttributes.shiny && !hasShiny) {
      // shiny form wasn't unlocked, purging shiny and variant setting
      starterAttributes.shiny = undefined;
      starterAttributes.variant = undefined;
    } else if (starterAttributes.shiny === false && !hasNonShiny) {
      // non shiny form wasn't unlocked, purging shiny setting
      starterAttributes.shiny = undefined;
    }

    if (starterAttributes.variant !== undefined) {
      const unlockedVariants = [
        hasShiny && caughtAttr & DexAttr.DEFAULT_VARIANT,
        hasShiny && caughtAttr & DexAttr.VARIANT_2,
        hasShiny && caughtAttr & DexAttr.VARIANT_3,
      ];
      if (
        Number.isNaN(starterAttributes.variant)
        || starterAttributes.variant < 0
        || !unlockedVariants[starterAttributes.variant]
      ) {
        // variant value is invalid or requested variant wasn't unlocked, purging setting
        starterAttributes.variant = undefined;
      }
    }

    if (
      starterAttributes.female !== undefined
      && !(starterAttributes.female ? caughtAttr & DexAttr.FEMALE : caughtAttr & DexAttr.MALE)
    ) {
      // requested gender wasn't unlocked, purging setting
      starterAttributes.female = undefined;
    }

    if (starterAttributes.ability !== undefined) {
      const speciesHasSingleAbility = species.ability2 === species.ability1;
      const abilityAttr = starterData.abilityAttr;
      const hasAbility1 = abilityAttr & AbilityAttr.ABILITY_1;
      const hasAbility2 = abilityAttr & AbilityAttr.ABILITY_2;
      const hasHiddenAbility = abilityAttr & AbilityAttr.ABILITY_HIDDEN;
      // Due to a past bug it is possible that some Pokemon with a single ability have the ability2 flag
      // In this case, we only count ability2 as valid if ability1 was not unlocked, otherwise we ignore it
      const unlockedAbilities = [
        hasAbility1,
        speciesHasSingleAbility ? hasAbility2 && !hasAbility1 : hasAbility2,
        hasHiddenAbility,
      ];
      if (!unlockedAbilities[starterAttributes.ability]) {
        // requested ability wasn't unlocked, purging setting
        starterAttributes.ability = undefined;
      }
    }

    const selectedForm = starterAttributes.form;
    if (
      selectedForm !== undefined
      && (!species.forms[selectedForm]?.isStarterSelectable
        || !(caughtAttr & globalScene.gameData.getFormAttr(selectedForm)))
    ) {
      // requested form wasn't unlocked/isn't a starter form, purging setting
      starterAttributes.form = undefined;
    }

    if (starterAttributes.nature !== undefined) {
      const unlockedNatures = globalScene.gameData.getNaturesForAttr(dexEntry.natureAttr);
      if (unlockedNatures.indexOf(starterAttributes.nature as unknown as Nature) < 0) {
        // requested nature wasn't unlocked, purging setting
        starterAttributes.nature = undefined;
      }
    }

    if (starterAttributes.tera !== undefined) {
      // If somehow we have an illegal tera type, it is reset here
      if (!(starterAttributes.tera === species.type1 || starterAttributes.tera === species?.type2)) {
        starterAttributes.tera = species.type1;
      }
      // In fresh start challenge, the tera type is always reset to the first one
      if (globalScene.gameMode.hasChallenge(Challenges.FRESH_START) && !ignoreChallenge) {
        starterAttributes.tera = species.type1;
      }
    }

    return starterAttributes;
  }

  /**
   * Set the selections for all filters to their default starting value
   */
  public resetFilters(): void {
    this.filterBar.setValsToDefault();
    this.resetCaughtDropdown();
  }

  /**
   * Set default value for the caught dropdown, which only shows caught mons
   */
  public resetCaughtDropdown(): void {
    const caughtDropDown: DropDown = this.filterBar.getFilter(DropDownColumn.CAUGHT);

    caughtDropDown.resetToDefault();

    // initial setting, in caught filter, select the options excluding the uncaught option
    for (let i = 0; i < caughtDropDown.options.length; i++) {
      // if the option is not "ALL" or "UNCAUGHT", toggle it
      if (caughtDropDown.options[i].val !== "ALL" && caughtDropDown.options[i].val !== "UNCAUGHT") {
        caughtDropDown.toggleOptionState(i);
      }
    }
  }

  showText(
    text: string,
    delay?: number,
    callback?: Function,
    callbackDelay?: number,
    prompt?: boolean,
    promptDelay?: number,
    moveToTop?: boolean,
  ) {
    super.showText(text, delay, callback, callbackDelay, prompt, promptDelay);

    const singleLine = text?.indexOf("\n") === -1;

    this.starterSelectMessageBox.setSize(318, singleLine ? 28 : 42);

    if (moveToTop) {
      this.starterSelectMessageBox.setOrigin(0);
      this.starterSelectMessageBoxContainer.setY(0);
      this.message.setY(4);
    } else {
      this.starterSelectMessageBoxContainer.setY(globalScene.scaledCanvas.height);
      this.starterSelectMessageBox.setOrigin(0, 1);
      this.message.setY(singleLine ? -22 : -37);
    }

    this.starterSelectMessageBoxContainer.setVisible(text?.length > 0);
  }

  /**
   * Determines if 'Icon' based upgrade notifications should be shown
   * @returns true if upgrade notifications are enabled and set to display an 'Icon'
   */
  isUpgradeIconEnabled(): boolean {
    return globalScene.candyUpgradeNotification !== 0 && globalScene.candyUpgradeDisplay === 0;
  }
  /**
   * Determines if 'Animation' based upgrade notifications should be shown
   * @returns true if upgrade notifications are enabled and set to display an 'Animation'
   */
  isUpgradeAnimationEnabled(): boolean {
    return globalScene.candyUpgradeNotification !== 0 && globalScene.candyUpgradeDisplay === 1;
  }

  /**
   * Determines if a passive upgrade is available for the given species ID
   * @param speciesId The ID of the species to check the passive of
   * @returns true if the user has enough candies and a passive has not been unlocked already
   */
  isPassiveAvailable(speciesId: number): boolean {
    // Get this species ID's starter data
    const starterData = globalScene.gameData.starterData[speciesId];

    return (
      starterData.candyCount >= getPassiveCandyCount(speciesStarterCosts[speciesId])
      && !(starterData.passiveAttr & PassiveAttr.UNLOCKED)
    );
  }

  /**
   * Determines if a value reduction upgrade is available for the given species ID
   * @param speciesId The ID of the species to check the value reduction of
   * @returns true if the user has enough candies and all value reductions have not been unlocked already
   */
  isValueReductionAvailable(speciesId: number): boolean {
    // Get this species ID's starter data
    const starterData = globalScene.gameData.starterData[speciesId];

    return (
      starterData.candyCount >= getValueReductionCandyCounts(speciesStarterCosts[speciesId])[starterData.valueReduction]
      && starterData.valueReduction < valueReductionMax
    );
  }

  /**
   * Determines if an same species egg can be bought for the given species ID
   * @param speciesId The ID of the species to check the value reduction of
   * @returns true if the user has enough candies
   */
  isSameSpeciesEggAvailable(speciesId: number): boolean {
    // Get this species ID's starter data
    const starterData = globalScene.gameData.starterData[speciesId];

    return starterData.candyCount >= getSameSpeciesEggCandyCounts(speciesStarterCosts[speciesId]);
  }

  /**
   * Sets a bounce animation if enabled and the Pokemon has an upgrade
   * @param icon {@linkcode Phaser.GameObjects.GameObject} to animate
   * @param species {@linkcode PokemonSpecies} of the icon used to check for upgrades
   * @param startPaused Should this animation be paused after it is added?
   */
  setUpgradeAnimation(icon: Phaser.GameObjects.Sprite, species: PokemonSpecies, startPaused = false): void {
    globalScene.tweens.killTweensOf(icon);
    // Skip animations if they are disabled
    if (globalScene.candyUpgradeDisplay === 0 || species.speciesId !== species.getRootSpeciesId(false)) {
      return;
    }

    icon.y = 2;

    const tweenChain: Phaser.Types.Tweens.TweenChainBuilderConfig = {
      targets: icon,
      paused: startPaused,
      loop: -1,
      // Make the initial bounce a little randomly delayed
      delay: randIntRange(0, 50) * 5,
      loopDelay: fixedInt(1000),
      tweens: [
        {
          targets: icon,
          y: "-=5",
          duration: fixedInt(125),
          ease: "Cubic.easeOut",
          yoyo: true,
        },
        {
          targets: icon,
          y: "-=3",
          duration: fixedInt(150),
          ease: "Cubic.easeOut",
          yoyo: true,
        },
      ],
    };

    if (
      this.isPassiveAvailable(species.speciesId)
      || (globalScene.candyUpgradeNotification === 2
        && (this.isValueReductionAvailable(species.speciesId) || this.isSameSpeciesEggAvailable(species.speciesId)))
    ) {
      const chain = globalScene.tweens.chain(tweenChain);
      if (!startPaused) {
        chain.play();
      }
    }
  }

  /**
   * Sets the visibility of a Candy Upgrade Icon
   */
  setUpgradeIcon(starter: StarterContainer): void {
    const species = starter.species;
    const slotVisible = !!species?.speciesId;

    if (
      !species
      || globalScene.candyUpgradeNotification === 0
      || species.speciesId !== species.getRootSpeciesId(false)
    ) {
      starter.candyUpgradeIcon.setVisible(false);
      starter.candyUpgradeOverlayIcon.setVisible(false);
      return;
    }

    const isPassiveAvailable = this.isPassiveAvailable(species.speciesId);
    const isValueReductionAvailable = this.isValueReductionAvailable(species.speciesId);
    const isSameSpeciesEggAvailable = this.isSameSpeciesEggAvailable(species.speciesId);

    // 'Passive Only' mode
    if (globalScene.candyUpgradeNotification === 1) {
      starter.candyUpgradeIcon.setVisible(slotVisible && isPassiveAvailable);
      starter.candyUpgradeOverlayIcon.setVisible(slotVisible && starter.candyUpgradeIcon.visible);

      // 'On' mode
    } else if (globalScene.candyUpgradeNotification === 2) {
      starter.candyUpgradeIcon.setVisible(
        slotVisible && (isPassiveAvailable || isValueReductionAvailable || isSameSpeciesEggAvailable),
      );
      starter.candyUpgradeOverlayIcon.setVisible(slotVisible && starter.candyUpgradeIcon.visible);
    }
  }

  /**
   * Update the display of candy upgrade icons or animations for the given StarterContainer
   * @param starterContainer the container for the Pokemon to update
   */
  updateCandyUpgradeDisplay(starterContainer: StarterContainer) {
    if (this.isUpgradeIconEnabled()) {
      this.setUpgradeIcon(starterContainer);
    }
    if (this.isUpgradeAnimationEnabled()) {
      this.setUpgradeAnimation(starterContainer.icon, this.lastSpecies, true);
    }
  }

  /**
   * Processes an {@linkcode CandyUpgradeNotificationChangedEvent} sent when the corresponding setting changes
   * @param event {@linkcode Event} sent by the callback
   */
  onCandyUpgradeDisplayChanged(event: Event): void {
    const candyUpgradeDisplayEvent = event as CandyUpgradeNotificationChangedEvent;
    if (!candyUpgradeDisplayEvent) {
      return;
    }

    // Loop through all visible candy icons when set to 'Icon' mode
    if (globalScene.candyUpgradeDisplay === 0) {
      this.filteredStarterContainers.forEach(starter => {
        this.setUpgradeIcon(starter);
      });

      return;
    }

    // Loop through all animations when set to 'Animation' mode
    this.filteredStarterContainers.forEach((starter, s) => {
      const icon = this.filteredStarterContainers[s].icon;

      this.setUpgradeAnimation(icon, starter.species);
    });
  }

  processInput(button: Button): boolean {
    if (this.blockInput) {
      return false;
    }

    const maxColumns = 9;
    const maxRows = 9;
    const numberOfStarters = this.filteredStarterContainers.length;
    const numOfRows = Math.ceil(numberOfStarters / maxColumns);
    const currentRow = Math.floor(this.cursor / maxColumns);
    const onScreenFirstIndex = this.scrollCursor * maxColumns; // this is first starter index on the screen
    const onScreenLastIndex = Math.min(
      this.filteredStarterContainers.length - 1,
      onScreenFirstIndex + maxRows * maxColumns - 1,
    ); // this is the last starter index on the screen
    const onScreenNumberOfStarters = onScreenLastIndex - onScreenFirstIndex + 1;
    const onScreenNumberOfRows = Math.ceil(onScreenNumberOfStarters / maxColumns);
    const onScreenCurrentRow = Math.floor((this.cursor - onScreenFirstIndex) / maxColumns);

    const ui = this.getUi();

    let success = false;
    let error = false;

    if (button === Button.SUBMIT) {
      if (this.tryStart(true)) {
        success = true;
      } else {
        error = true;
      }
    } else if (button === Button.CANCEL) {
      if (this.filterMode && this.filterBar.openDropDown) {
        // CANCEL with a filter menu open > close it
        this.filterBar.toggleDropDown(this.filterBarCursor);
        success = true;
      } else if (
        this.filterMode
        && !this.filterBar.getFilter(this.filterBar.getColumn(this.filterBarCursor)).hasDefaultValues()
      ) {
        if (this.filterBar.getColumn(this.filterBarCursor) === DropDownColumn.CAUGHT) {
          this.resetCaughtDropdown();
        } else {
          this.filterBar.resetSelection(this.filterBarCursor);
        }
        this.updateStarters();
        success = true;
      } else if (this.statsMode) {
        this.toggleStatsMode(false);
        success = true;
      } else if (this.starterSpecies.length > 0) {
        this.popStarter(this.starterSpecies.length - 1);
        success = true;
        this.updateInstructions();
      } else {
        this.tryExit();
        success = true;
      }
    } else if (button === Button.STATS) {
      // if stats button is pressed, go to filter directly
      if (!this.filterMode) {
        this.startCursorObj.setVisible(false);
        this.starterIconsCursorObj.setVisible(false);
        this.randomCursorObj.setVisible(false);
        this.setSpecies(null);
        this.filterBarCursor = 0;
        this.setFilterMode(true);
        this.filterBar.toggleDropDown(this.filterBarCursor);
      }
    } else if (this.startCursorObj.visible) {
      // this checks to see if the start button is selected
      switch (button) {
        case Button.ACTION:
          if (this.tryStart(true)) {
            success = true;
          } else {
            error = true;
          }
          break;
        case Button.UP:
          // UP from start button: go to pokemon in team if any, otherwise filter
          this.startCursorObj.setVisible(false);
          if (this.starterSpecies.length > 0) {
            this.starterIconsCursorIndex = this.starterSpecies.length - 1;
            this.moveStarterIconsCursor(this.starterIconsCursorIndex);
          } else {
            // TODO: how can we get here if start button can't be selected? this appears to be redundant
            this.startCursorObj.setVisible(false);
            this.randomCursorObj.setVisible(true);
          }
          success = true;
          break;
        case Button.DOWN:
          // DOWN from start button: Go to filters
          this.startCursorObj.setVisible(false);
          this.filterBarCursor = Math.max(1, this.filterBar.numFilters - 1);
          this.setFilterMode(true);
          success = true;
          break;
        case Button.LEFT:
          if (numberOfStarters > 0) {
            this.startCursorObj.setVisible(false);
            this.cursorObj.setVisible(true);
            this.setCursor(onScreenFirstIndex + (onScreenNumberOfRows - 1) * 9 + 8); // set last column
            success = true;
          }
          break;
        case Button.RIGHT:
          if (numberOfStarters > 0) {
            this.startCursorObj.setVisible(false);
            this.cursorObj.setVisible(true);
            this.setCursor(onScreenFirstIndex + (onScreenNumberOfRows - 1) * 9); // set first column
            success = true;
          }
          break;
      }
    } else if (this.filterMode) {
      switch (button) {
        case Button.LEFT:
          if (this.filterBarCursor > 0) {
            success = this.setCursor(this.filterBarCursor - 1);
          } else {
            success = this.setCursor(this.filterBar.numFilters - 1);
          }
          break;
        case Button.RIGHT:
          if (this.filterBarCursor < this.filterBar.numFilters - 1) {
            success = this.setCursor(this.filterBarCursor + 1);
          } else {
            success = this.setCursor(0);
          }
          break;
        case Button.UP:
          if (this.filterBar.openDropDown) {
            success = this.filterBar.decDropDownCursor();
          } else if (this.filterBarCursor === this.filterBar.numFilters - 1) {
            // UP from the last filter, move to start button
            this.setFilterMode(false);
            this.cursorObj.setVisible(false);
            if (this.starterSpecies.length > 0) {
              this.startCursorObj.setVisible(true);
            } else {
              this.randomCursorObj.setVisible(true);
            }
            success = true;
          } else if (numberOfStarters > 0) {
            // UP from filter bar to bottom of Pokemon list
            this.setFilterMode(false);
            this.scrollCursor = Math.max(0, numOfRows - 9);
            this.updateScroll();
            const proportion = (this.filterBarCursor + 0.5) / this.filterBar.numFilters;
            const targetCol = Math.min(8, Math.floor(proportion * 11));
            if (numberOfStarters % 9 > targetCol) {
              this.setCursor(numberOfStarters - (numberOfStarters % 9) + targetCol);
            } else {
              this.setCursor(Math.max(numberOfStarters - (numberOfStarters % 9) + targetCol - 9, 0));
            }
            success = true;
          }
          break;
        case Button.DOWN:
          if (this.filterBar.openDropDown) {
            success = this.filterBar.incDropDownCursor();
          } else if (this.filterBarCursor === this.filterBar.numFilters - 1) {
            // DOWN from the last filter, move to random selection label
            this.setFilterMode(false);
            this.cursorObj.setVisible(false);
            this.randomCursorObj.setVisible(true);
            success = true;
          } else if (numberOfStarters > 0) {
            // DOWN from filter bar to top of Pokemon list
            this.setFilterMode(false);
            this.scrollCursor = 0;
            this.updateScroll();
            const proportion = this.filterBarCursor / Math.max(1, this.filterBar.numFilters - 1);
            const targetCol = Math.min(8, Math.floor(proportion * 11));
            this.setCursor(Math.min(targetCol, numberOfStarters));
            success = true;
          }
          break;
        case Button.ACTION:
          if (!this.filterBar.openDropDown) {
            this.filterBar.toggleDropDown(this.filterBarCursor);
          } else {
            this.filterBar.toggleOptionState();
          }
          success = true;
          break;
      }
    } else if (this.randomCursorObj.visible) {
      switch (button) {
        case Button.ACTION: {
          if (this.starterSpecies.length >= 6) {
            error = true;
            break;
          }
          const currentPartyValue = this.starterSpecies
            .map(s => s.generation)
            .reduce(
              (total: number, _gen: number, i: number) =>
                total + globalScene.gameData.getSpeciesStarterValue(this.starterSpecies[i].speciesId),
              0,
            );
          // Filter valid starters
          const validStarters = this.filteredStarterContainers.filter(starter => {
            const species = starter.species;
            const [isDupe] = this.isInParty(species);
            const starterCost = globalScene.gameData.getSpeciesStarterValue(species.speciesId);
            const isValidForChallenge = checkStarterValidForChallenge(
              species,
              globalScene.gameData.getSpeciesDexAttrProps(species, this.getCurrentDexProps(species.speciesId)),
              this.isPartyValid(),
            );
            const isCaught = this.getSpeciesData(species.speciesId).dexEntry.caughtAttr;
            return (
              !isDupe && isValidForChallenge && currentPartyValue + starterCost <= this.getValueLimit() && isCaught
            );
          });
          if (validStarters.length === 0) {
            error = true; // No valid starters available
            break;
          }
          // Select random starter
          const randomStarter = validStarters[Math.floor(Math.random() * validStarters.length)];
          const randomSpecies = randomStarter.species;
          // Set species and prepare attributes
          this.setSpecies(randomSpecies);
          const dexAttr = this.getCurrentDexProps(randomSpecies.speciesId);
          const props = globalScene.gameData.getSpeciesDexAttrProps(randomSpecies, dexAttr);
          const abilityIndex = this.abilityCursor;
          const nature = this.natureCursor as unknown as Nature;
          const teraType = this.teraCursor;
          const moveset = this.starterMoveset?.slice(0) as StarterMoveset;
          const starterCost = globalScene.gameData.getSpeciesStarterValue(randomSpecies.speciesId);
          const speciesForm = getPokemonSpeciesForm(randomSpecies.speciesId, props.formIndex);
          // Load assets and add to party
          speciesForm.loadAssets(props.female, props.formIndex, props.shiny, props.variant, true).then(() => {
            if (this.tryUpdateValue(starterCost, true)) {
              this.addToParty(randomSpecies, dexAttr, abilityIndex, nature, moveset, teraType, true);
              ui.playSelect();
            }
          });
          break;
        }
        case Button.UP:
          this.randomCursorObj.setVisible(false);
          this.filterBarCursor = this.filterBar.numFilters - 1;
          this.setFilterMode(true);
          success = true;
          break;
        case Button.DOWN:
          this.randomCursorObj.setVisible(false);
          if (this.starterSpecies.length > 0) {
            this.starterIconsCursorIndex = 0;
            this.moveStarterIconsCursor(this.starterIconsCursorIndex);
          } else {
            this.filterBarCursor = this.filterBar.numFilters - 1;
            this.setFilterMode(true);
          }
          success = true;
          break;
        case Button.LEFT:
          if (numberOfStarters > 0) {
            this.randomCursorObj.setVisible(false);
            this.cursorObj.setVisible(true);
            this.setCursor(onScreenFirstIndex + 8); // set last column
            success = true;
          }
          break;
        case Button.RIGHT:
          if (numberOfStarters > 0) {
            this.randomCursorObj.setVisible(false);
            this.cursorObj.setVisible(true);
            this.setCursor(onScreenFirstIndex); // set first column
            success = true;
          }
          break;
      }
    } else {
      let starterContainer: StarterContainer;
      // The temporary, duplicated starter data to show info
      const starterData = this.getSpeciesData(this.lastSpecies.speciesId).starterDataEntry;
      // The persistent starter data to apply e.g. candy upgrades
      const persistentStarterData = globalScene.gameData.starterData[this.lastSpecies.speciesId];
      // The sanitized starter preferences
      if (this.starterPreferences[this.lastSpecies.speciesId] === undefined) {
        this.starterPreferences[this.lastSpecies.speciesId] = {};
      }
      if (this.originalStarterPreferences[this.lastSpecies.speciesId] === undefined) {
        this.originalStarterPreferences[this.lastSpecies.speciesId] = {};
      }
      // Bangs are safe here due to the above check
      const starterAttributes = this.starterPreferences[this.lastSpecies.speciesId]!;
      const originalStarterAttributes = this.originalStarterPreferences[this.lastSpecies.speciesId]!;

      // this gets the correct pokemon cursor depending on whether you're in the starter screen or the party icons
      if (!this.starterIconsCursorObj.visible) {
        starterContainer = this.filteredStarterContainers[this.cursor];
      } else {
        // if species is in filtered starters, get the starter container from the filtered starters, it can be undefined if the species is not in the filtered starters
        starterContainer =
          this.filteredStarterContainers[
            this.filteredStarterContainers.findIndex(container => container.species === this.lastSpecies)
          ];
      }

      if (button === Button.ACTION) {
        if (!this.speciesStarterDexEntry?.caughtAttr) {
          error = true;
        } else if (this.starterSpecies.length <= 6) {
          // checks to see if the party has 6 or fewer pokemon
          const ui = this.getUi();
          let options: any[] = []; // TODO: add proper type

          const [isDupe, removeIndex]: [boolean, number] = this.isInParty(this.lastSpecies);

          const isPartyValid = this.isPartyValid();
          const isValidForChallenge = checkStarterValidForChallenge(
            this.lastSpecies,
            globalScene.gameData.getSpeciesDexAttrProps(
              this.lastSpecies,
              this.getCurrentDexProps(this.lastSpecies.speciesId),
            ),
            isPartyValid,
          );

          const currentPartyValue = this.starterSpecies
            .map(s => s.generation)
            .reduce(
              (total: number, _gen: number, i: number) =>
                (total += globalScene.gameData.getSpeciesStarterValue(this.starterSpecies[i].speciesId)),
              0,
            );
          const newCost = globalScene.gameData.getSpeciesStarterValue(this.lastSpecies.speciesId);
          if (
            !isDupe
            && isValidForChallenge
            && currentPartyValue + newCost <= this.getValueLimit()
            && this.starterSpecies.length < PLAYER_PARTY_MAX_SIZE
          ) {
            options = [
              {
                label: i18next.t("starterSelectUiHandler:addToParty"),
                handler: () => {
                  ui.setMode(UiMode.STARTER_SELECT);
                  const isOverValueLimit = this.tryUpdateValue(
                    globalScene.gameData.getSpeciesStarterValue(this.lastSpecies.speciesId),
                    true,
                  );
                  if (!isDupe && isValidForChallenge && isOverValueLimit) {
                    this.starterCursorObjs[this.starterSpecies.length]
                      .setVisible(true)
                      .setPosition(this.cursorObj.x, this.cursorObj.y);
                    this.addToParty(
                      this.lastSpecies,
                      this.dexAttrCursor,
                      this.abilityCursor,
                      this.natureCursor as unknown as Nature,
                      this.starterMoveset?.slice(0) as StarterMoveset,
                      this.teraCursor,
                    );
                    ui.playSelect();
                  } else {
                    ui.playError(); // this should be redundant as there is now a trigger for when a pokemon can't be added to party
                  }
                  return true;
                },
                overrideSound: true,
              },
            ];
          } else if (isDupe) {
            // if it already exists in your party, it will give you the option to remove from your party
            options = [
              {
                label: i18next.t("starterSelectUiHandler:removeFromParty"),
                handler: () => {
                  this.popStarter(removeIndex);
                  ui.setMode(UiMode.STARTER_SELECT);
                  return true;
                },
              },
            ];
          }

          options.push(
            // this shows the IVs for the pokemon
            {
              label: i18next.t("starterSelectUiHandler:toggleIVs"),
              handler: () => {
                this.toggleStatsMode();
                ui.setMode(UiMode.STARTER_SELECT);
                return true;
              },
            },
          );
          if (this.speciesStarterMoves.length > 1) {
            // this lets you change the pokemon moves
            const showSwapOptions = (moveset: StarterMoveset) => {
              this.blockInput = true;

              ui.setMode(UiMode.STARTER_SELECT).then(() => {
                ui.showText(i18next.t("starterSelectUiHandler:selectMoveSwapOut"), null, () => {
                  this.moveInfoOverlay.show(allMoves[moveset[0]]);

                  ui.setModeWithoutClear(UiMode.OPTION_SELECT, {
                    options: moveset
                      .map((m: MoveId, i: number) => {
                        const option: OptionSelectItem = {
                          label: allMoves[m].name,
                          handler: () => {
                            this.blockInput = true;
                            ui.setMode(UiMode.STARTER_SELECT).then(() => {
                              ui.showText(
                                `${i18next.t("starterSelectUiHandler:selectMoveSwapWith")} ${allMoves[m].name}.`,
                                null,
                                () => {
                                  const possibleMoves = this.speciesStarterMoves.filter((sm: MoveId) => sm !== m);
                                  this.moveInfoOverlay.show(allMoves[possibleMoves[0]]);

                                  ui.setModeWithoutClear(UiMode.OPTION_SELECT, {
                                    options: possibleMoves
                                      .map(sm => {
                                        // make an option for each available starter move
                                        const option = {
                                          label: allMoves[sm].name,
                                          handler: () => {
                                            this.switchMoveHandler(i, sm, m);
                                            showSwapOptions(this.starterMoveset!); // TODO: is this bang correct?
                                            return true;
                                          },
                                          onHover: () => {
                                            this.moveInfoOverlay.show(allMoves[sm]);
                                          },
                                        };
                                        return option;
                                      })
                                      .concat({
                                        label: i18next.t("menu:cancel"),
                                        handler: () => {
                                          showSwapOptions(this.starterMoveset!); // TODO: is this bang correct?
                                          return true;
                                        },
                                        onHover: () => {
                                          this.moveInfoOverlay.clear();
                                        },
                                      }),
                                    supportHover: true,
                                    maxOptions: 8,
                                    yOffset: 19,
                                  });
                                  this.blockInput = false;
                                },
                              );
                            });
                            return true;
                          },
                          onHover: () => {
                            this.moveInfoOverlay.show(allMoves[m]);
                          },
                        };
                        return option;
                      })
                      .concat({
                        label: i18next.t("menu:cancel"),
                        handler: () => {
                          this.moveInfoOverlay.clear();
                          this.clearText();
                          // Only saved if moves were actually swapped
                          if (this.hasSwappedMoves) {
                            globalScene.gameData.saveSystem().then(success => {
                              if (!success) {
                                return globalScene.reset(true);
                              }
                            });
                          }
                          ui.setMode(UiMode.STARTER_SELECT);
                          return true;
                        },
                        onHover: () => {
                          this.moveInfoOverlay.clear();
                        },
                      }),
                    supportHover: true,
                    maxOptions: 8,
                    yOffset: 19,
                  });
                  this.blockInput = false;
                });
              });
            };
            options.push({
              label: i18next.t("starterSelectUiHandler:manageMoves"),
              handler: () => {
                this.hasSwappedMoves = false;
                showSwapOptions(this.starterMoveset!); // TODO: is this bang correct?
                return true;
              },
            });
          }
          if (this.canCycleNature) {
            // if we could cycle natures, enable the improved nature menu
            const showNatureOptions = () => {
              this.blockInput = true;

              ui.setMode(UiMode.STARTER_SELECT).then(() => {
                ui.showText(i18next.t("starterSelectUiHandler:selectNature"), null, () => {
                  const natures = globalScene.gameData.getNaturesForAttr(this.speciesStarterDexEntry?.natureAttr);
                  ui.setModeWithoutClear(UiMode.OPTION_SELECT, {
                    options: natures
                      .map((n: Nature, _i: number) => {
                        const option: OptionSelectItem = {
                          label: getNatureName(n, true, true, true),
                          handler: () => {
                            starterAttributes.nature = n;
                            originalStarterAttributes.nature = starterAttributes.nature;
                            this.clearText();
                            ui.setMode(UiMode.STARTER_SELECT);
                            // set nature for starter
                            this.setSpeciesDetails(this.lastSpecies, {
                              natureIndex: n,
                            });
                            this.blockInput = false;
                            return true;
                          },
                        };
                        return option;
                      })
                      .concat({
                        label: i18next.t("menu:cancel"),
                        handler: () => {
                          this.clearText();
                          ui.setMode(UiMode.STARTER_SELECT);
                          this.blockInput = false;
                          return true;
                        },
                      }),
                    maxOptions: 8,
                    yOffset: 19,
                  });
                });
              });
            };
            options.push({
              label: i18next.t("starterSelectUiHandler:manageNature"),
              handler: () => {
                showNatureOptions();
                return true;
              },
            });
          }

          const passiveAttr = starterData.passiveAttr;
          if (passiveAttr & PassiveAttr.UNLOCKED) {
            // this is for enabling and disabling the passive
            const label = i18next.t(
              passiveAttr & PassiveAttr.ENABLED
                ? "starterSelectUiHandler:disablePassive"
                : "starterSelectUiHandler:enablePassive",
            );
            options.push({
              label,
              handler: () => {
                starterData.passiveAttr ^= PassiveAttr.ENABLED;
                persistentStarterData.passiveAttr ^= PassiveAttr.ENABLED;
                ui.setMode(UiMode.STARTER_SELECT);
                this.setSpeciesDetails(this.lastSpecies);
                return true;
              },
            });
          }
          // if container.favorite is false, show the favorite option
          const isFavorite = starterAttributes?.favorite ?? false;
          if (!isFavorite) {
            options.push({
              label: i18next.t("starterSelectUiHandler:addToFavorites"),
              handler: () => {
                starterAttributes.favorite = true;
                originalStarterAttributes.favorite = true;
                // if the starter container not exists, it means the species is not in the filtered starters
                if (starterContainer) {
                  starterContainer.favoriteIcon.setVisible(starterAttributes.favorite);
                }
                ui.setMode(UiMode.STARTER_SELECT);
                return true;
              },
            });
          } else {
            options.push({
              label: i18next.t("starterSelectUiHandler:removeFromFavorites"),
              handler: () => {
                starterAttributes.favorite = false;
                originalStarterAttributes.favorite = false;
                // if the starter container not exists, it means the species is not in the filtered starters
                if (starterContainer) {
                  starterContainer.favoriteIcon.setVisible(starterAttributes.favorite);
                }
                ui.setMode(UiMode.STARTER_SELECT);
                return true;
              },
            });
          }
          options.push({
            label: i18next.t("menu:rename"),
            handler: () => {
              ui.playSelect();
              let nickname = starterAttributes.nickname ? String(starterAttributes.nickname) : "";
              nickname = decodeURIComponent(escape(atob(nickname)));
              ui.setModeWithoutClear(
                UiMode.RENAME_POKEMON,
                {
                  buttonActions: [
                    (sanitizedName: string) => {
                      ui.playSelect();
                      starterAttributes.nickname = sanitizedName;
                      originalStarterAttributes.nickname = sanitizedName;
                      const name = decodeURIComponent(escape(atob(starterAttributes.nickname)));
                      if (name.length > 0) {
                        this.pokemonNameText.setText(name);
                      } else {
                        this.pokemonNameText.setText(this.lastSpecies.name);
                      }
                      ui.setMode(UiMode.STARTER_SELECT);
                    },
                    () => {
                      ui.setMode(UiMode.STARTER_SELECT);
                    },
                  ],
                },
                nickname,
              );
              return true;
            },
          });

          // Purchases with Candy
          const candyCount = starterData.candyCount;
          const showUseCandies = () => {
            const options: any[] = []; // TODO: add proper type

            // Unlock passive option
            if (!(passiveAttr & PassiveAttr.UNLOCKED) && !globalScene.gameMode.hasChallenge(Challenges.FRESH_START)) {
              const passiveCost = getPassiveCandyCount(speciesStarterCosts[this.lastSpecies.speciesId]);
              options.push({
                label: `×${passiveCost} ${i18next.t("starterSelectUiHandler:unlockPassive")}`,
                handler: () => {
                  if (Overrides.FREE_CANDY_UPGRADE_OVERRIDE || candyCount >= passiveCost) {
                    persistentStarterData.passiveAttr |= PassiveAttr.UNLOCKED | PassiveAttr.ENABLED;
                    starterData.passiveAttr = persistentStarterData.passiveAttr;
                    if (!Overrides.FREE_CANDY_UPGRADE_OVERRIDE) {
                      persistentStarterData.candyCount -= passiveCost;
                      starterData.candyCount = persistentStarterData.candyCount;
                    }
                    this.pokemonCandyCountText.setText(`×${starterData.candyCount}`);
                    globalScene.gameData.saveSystem().then(success => {
                      if (!success) {
                        return globalScene.reset(true);
                      }
                    });
                    ui.setMode(UiMode.STARTER_SELECT);
                    this.setSpeciesDetails(this.lastSpecies);
                    globalScene.playSound("se/buy");

                    // update the passive background and icon/animation for available upgrade
                    if (starterContainer) {
                      this.updateCandyUpgradeDisplay(starterContainer);
                      starterContainer.starterPassiveBgs.setVisible(!!starterData.passiveAttr);
                    }
                    return true;
                  }
                  return false;
                },
                item: "candy",
                itemArgs: starterColors[this.lastSpecies.speciesId],
              });
            }

            // Reduce cost option
            const valueReduction = starterData.valueReduction;
            if (valueReduction < valueReductionMax && !globalScene.gameMode.hasChallenge(Challenges.FRESH_START)) {
              const reductionCost = getValueReductionCandyCounts(speciesStarterCosts[this.lastSpecies.speciesId])[
                valueReduction
              ];
              options.push({
                label: `×${reductionCost} ${i18next.t("starterSelectUiHandler:reduceCost")}`,
                handler: () => {
                  if (Overrides.FREE_CANDY_UPGRADE_OVERRIDE || candyCount >= reductionCost) {
                    persistentStarterData.valueReduction++;
                    starterData.valueReduction = persistentStarterData.valueReduction;
                    if (!Overrides.FREE_CANDY_UPGRADE_OVERRIDE) {
                      persistentStarterData.candyCount -= reductionCost;
                      starterData.candyCount = persistentStarterData.candyCount;
                    }
                    this.pokemonCandyCountText.setText(`×${starterData.candyCount}`);
                    globalScene.gameData.saveSystem().then(success => {
                      if (!success) {
                        return globalScene.reset(true);
                      }
                    });
                    this.tryUpdateValue(0);
                    ui.setMode(UiMode.STARTER_SELECT);
                    globalScene.playSound("se/buy");

                    // update the value label and icon/animation for available upgrade
                    if (starterContainer) {
                      this.updateStarterValueLabel(starterContainer);
                      this.updateCandyUpgradeDisplay(starterContainer);
                    }
                    return true;
                  }
                  return false;
                },
                item: "candy",
                itemArgs: starterColors[this.lastSpecies.speciesId],
              });
            }

            // Same species egg menu option.
            const sameSpeciesEggCost = getSameSpeciesEggCandyCounts(speciesStarterCosts[this.lastSpecies.speciesId]);
            options.push({
              label: `×${sameSpeciesEggCost} ${i18next.t("starterSelectUiHandler:sameSpeciesEgg")}`,
              handler: () => {
                if (Overrides.FREE_CANDY_UPGRADE_OVERRIDE || candyCount >= sameSpeciesEggCost) {
                  if (globalScene.gameData.eggs.length >= 99 && !Overrides.UNLIMITED_EGG_COUNT_OVERRIDE) {
                    // Egg list full, show error message at the top of the screen and abort
                    this.showText(
                      i18next.t("egg:tooManyEggs"),
                      undefined,
                      () => this.showText("", 0, () => (this.tutorialActive = false)),
                      2000,
                      false,
                      undefined,
                      true,
                    );
                    return false;
                  }
                  if (!Overrides.FREE_CANDY_UPGRADE_OVERRIDE) {
                    persistentStarterData.candyCount -= sameSpeciesEggCost;
                    starterData.candyCount = persistentStarterData.candyCount;
                  }
                  this.pokemonCandyCountText.setText(`×${starterData.candyCount}`);

                  const egg = new Egg({
                    species: this.lastSpecies.speciesId,
                    sourceType: EggSourceType.SAME_SPECIES_EGG,
                  });
                  egg.addEggToGameData();

                  globalScene.gameData.saveSystem().then(success => {
                    if (!success) {
                      return globalScene.reset(true);
                    }
                  });
                  ui.setMode(UiMode.STARTER_SELECT);
                  globalScene.playSound("se/buy");

                  // update the icon/animation for available upgrade
                  if (starterContainer) {
                    this.updateCandyUpgradeDisplay(starterContainer);
                  }

                  return true;
                }
                return false;
              },
              item: "candy",
              itemArgs: starterColors[this.lastSpecies.speciesId],
            });
            options.push({
              label: i18next.t("menu:cancel"),
              handler: () => {
                ui.setMode(UiMode.STARTER_SELECT);
                return true;
              },
            });
            ui.setModeWithoutClear(UiMode.OPTION_SELECT, {
              options,
              yOffset: 47,
            });
          };
          options.push({
            label: i18next.t("menuUiHandler:pokedex"),
            handler: () => {
              ui.setMode(UiMode.STARTER_SELECT).then(() => {
                const attributes = {
                  shiny: starterAttributes.shiny,
                  variant: starterAttributes.variant,
                  form: starterAttributes.form,
                  female: starterAttributes.female,
                };
                ui.setOverlayMode(UiMode.POKEDEX_PAGE, this.lastSpecies, attributes, null, null, () => {
                  if (this.lastSpecies) {
                    starterContainer = this.filteredStarterContainers[this.cursor];
                    const persistentStarterData = globalScene.gameData.starterData[this.lastSpecies.speciesId];
                    this.updateCandyUpgradeDisplay(starterContainer);
                    this.updateStarterValueLabel(starterContainer);
                    starterContainer.starterPassiveBgs.setVisible(
                      !!persistentStarterData.passiveAttr && !globalScene.gameMode.hasChallenge(Challenges.FRESH_START),
                    );
                    this.setSpecies(this.lastSpecies);
                  }
                });
              });
              return true;
            },
          });
          if (!pokemonPrevolutions.hasOwnProperty(this.lastSpecies.speciesId)) {
            options.push({
              label: i18next.t("starterSelectUiHandler:useCandies"),
              handler: () => {
                ui.setMode(UiMode.STARTER_SELECT).then(() => showUseCandies());
                return true;
              },
            });
          }
          options.push({
            label: i18next.t("menu:cancel"),
            handler: () => {
              ui.setMode(UiMode.STARTER_SELECT);
              return true;
            },
          });
          ui.setModeWithoutClear(UiMode.OPTION_SELECT, {
            options,
            yOffset: 47,
          });
          success = true;
        }
      } else {
        const props = globalScene.gameData.getSpeciesDexAttrProps(
          this.lastSpecies,
          this.getCurrentDexProps(this.lastSpecies.speciesId),
        );
        switch (button) {
          case Button.CYCLE_SHINY:
            if (this.canCycleShiny) {
              if (starterAttributes.shiny === false) {
                // If not shiny, we change to shiny and get the proper default variant
                const newProps = globalScene.gameData.getSpeciesDexAttrProps(
                  this.lastSpecies,
                  this.getCurrentDexProps(this.lastSpecies.speciesId),
                );
                const newVariant = starterAttributes.variant
                  ? (starterAttributes.variant as Variant)
                  : newProps.variant;
                starterAttributes.shiny = true;
                originalStarterAttributes.shiny = true;
                starterAttributes.variant = newVariant;
                originalStarterAttributes.variant = newVariant;
                this.setSpeciesDetails(this.lastSpecies, {
                  shiny: true,
                  variant: newVariant,
                });

                globalScene.playSound("se/sparkle");
                // Cycle tint based on current sprite tint
                const tint = getVariantTint(newVariant);
                this.pokemonShinyIcon.setFrame(getVariantIcon(newVariant)).setTint(tint).setVisible(true);
              } else {
                // If shiny, we update the variant
                let newVariant = props.variant;
                do {
                  newVariant = (newVariant + 1) % 3;
                  if (newVariant === 0) {
                    if (this.speciesStarterDexEntry!.caughtAttr & DexAttr.DEFAULT_VARIANT) {
                      // TODO: is this bang correct?
                      break;
                    }
                  } else if (newVariant === 1) {
                    if (this.speciesStarterDexEntry!.caughtAttr & DexAttr.VARIANT_2) {
                      // TODO: is this bang correct?
                      break;
                    }
                  } else if (this.speciesStarterDexEntry!.caughtAttr & DexAttr.VARIANT_3) {
                    // TODO: is this bang correct?
                    break;
                  }
                } while (newVariant !== props.variant);
                starterAttributes.variant = newVariant; // store the selected variant
                originalStarterAttributes.variant = newVariant;
                if (this.speciesStarterDexEntry!.caughtAttr & DexAttr.NON_SHINY && newVariant <= props.variant) {
                  // If we have run out of variants, go back to non shiny
                  starterAttributes.shiny = false;
                  originalStarterAttributes.shiny = false;
                  this.setSpeciesDetails(this.lastSpecies, {
                    shiny: false,
                    variant: 0,
                  });
                  this.pokemonShinyIcon.setVisible(false);
                  success = true;
                } else {
                  // If going to a higher variant, or only shiny forms are caught, go to next variant
                  this.setSpeciesDetails(this.lastSpecies, {
                    variant: newVariant as Variant,
                  });
                  // Cycle tint based on current sprite tint
                  const tint = getVariantTint(newVariant as Variant);
                  this.pokemonShinyIcon.setFrame(getVariantIcon(newVariant as Variant)).setTint(tint);
                  success = true;
                }
              }
            }
            break;
          case Button.CYCLE_FORM:
            if (this.canCycleForm) {
              const formCount = this.lastSpecies.forms.length;
              let newFormIndex = props.formIndex;
              do {
                newFormIndex = (newFormIndex + 1) % formCount;
                if (
                  this.lastSpecies.forms[newFormIndex].isStarterSelectable
                  && this.speciesStarterDexEntry!.caughtAttr! & globalScene.gameData.getFormAttr(newFormIndex)
                ) {
                  // TODO: are those bangs correct?
                  break;
                }
              } while (newFormIndex !== props.formIndex);
              starterAttributes.form = newFormIndex; // store the selected form
              originalStarterAttributes.form = newFormIndex;
              starterAttributes.tera = this.lastSpecies.forms[newFormIndex].type1;
              originalStarterAttributes.tera = starterAttributes.tera;
              this.setSpeciesDetails(this.lastSpecies, {
                formIndex: newFormIndex,
                teraType: starterAttributes.tera,
              });
              success = true;
            }
            break;
          case Button.CYCLE_GENDER:
            if (this.canCycleGender) {
              starterAttributes.female = !props.female;
              originalStarterAttributes.female = starterAttributes.female;
              this.setSpeciesDetails(this.lastSpecies, {
                female: !props.female,
              });
              success = true;
            }
            break;
          case Button.CYCLE_ABILITY:
            if (this.canCycleAbility) {
              const abilityCount = this.lastSpecies.getAbilityCount();
              const abilityAttr = starterData.abilityAttr;
              const hasAbility1 = abilityAttr & AbilityAttr.ABILITY_1;
              let newAbilityIndex = this.abilityCursor;
              do {
                newAbilityIndex = (newAbilityIndex + 1) % abilityCount;
                if (newAbilityIndex === 0) {
                  if (hasAbility1) {
                    break;
                  }
                } else if (newAbilityIndex === 1) {
                  // If ability 1 and 2 are the same and ability 1 is unlocked, skip over ability 2
                  if (this.lastSpecies.ability1 === this.lastSpecies.ability2 && hasAbility1) {
                    newAbilityIndex = (newAbilityIndex + 1) % abilityCount;
                  }
                  break;
                } else if (abilityAttr & AbilityAttr.ABILITY_HIDDEN) {
                  break;
                }
              } while (newAbilityIndex !== this.abilityCursor);
              starterAttributes.ability = newAbilityIndex; // store the selected ability
              originalStarterAttributes.ability = newAbilityIndex;

              const { visible: tooltipVisible } = globalScene.ui.getTooltip();

              if (tooltipVisible && this.activeTooltip === "ABILITY") {
                const newAbility = allAbilities[this.lastSpecies.getAbility(newAbilityIndex)];
                globalScene.ui.editTooltip(`${newAbility.name}`, `${newAbility.description}`);
              }

              this.setSpeciesDetails(this.lastSpecies, {
                abilityIndex: newAbilityIndex,
              });
              success = true;
            }
            break;
          case Button.CYCLE_NATURE:
            if (this.canCycleNature) {
              const natures = globalScene.gameData.getNaturesForAttr(this.speciesStarterDexEntry?.natureAttr);
              const natureIndex = natures.indexOf(this.natureCursor);
              const newNature = natures[natureIndex < natures.length - 1 ? natureIndex + 1 : 0];
              // store cycled nature as default
              starterAttributes.nature = newNature as unknown as number;
              originalStarterAttributes.nature = starterAttributes.nature;
              this.setSpeciesDetails(this.lastSpecies, {
                natureIndex: newNature,
              });
              success = true;
            }
            break;
          case Button.CYCLE_TERA:
            if (this.canCycleTera) {
              const speciesForm = getPokemonSpeciesForm(this.lastSpecies.speciesId, starterAttributes.form ?? 0);
              if (speciesForm.type1 === this.teraCursor && !isNullOrUndefined(speciesForm.type2)) {
                starterAttributes.tera = speciesForm.type2;
                originalStarterAttributes.tera = starterAttributes.tera;
                this.setSpeciesDetails(this.lastSpecies, {
                  teraType: speciesForm.type2,
                });
              } else {
                starterAttributes.tera = speciesForm.type1;
                originalStarterAttributes.tera = starterAttributes.tera;
                this.setSpeciesDetails(this.lastSpecies, {
                  teraType: speciesForm.type1,
                });
              }
              success = true;
            }
            break;
          case Button.UP:
            if (!this.starterIconsCursorObj.visible) {
              if (currentRow > 0) {
                if (this.scrollCursor > 0 && currentRow - this.scrollCursor === 0) {
                  this.scrollCursor--;
                  this.updateScroll();
                }
                success = this.setCursor(this.cursor - 9);
              } else {
                this.filterBarCursor = this.filterBar.getNearestFilter(this.filteredStarterContainers[this.cursor]);
                this.setFilterMode(true);
                success = true;
              }
            } else {
              if (this.starterIconsCursorIndex === 0) {
                // Up from first Pokemon in the team > go to Random selection
                this.starterIconsCursorObj.setVisible(false);
                this.setSpecies(null);
                this.randomCursorObj.setVisible(true);
              } else {
                this.starterIconsCursorIndex--;
                this.moveStarterIconsCursor(this.starterIconsCursorIndex);
              }
              success = true;
            }
            break;
          case Button.DOWN:
            if (!this.starterIconsCursorObj.visible) {
              if (currentRow < numOfRows - 1) {
                // not last row
                if (currentRow - this.scrollCursor === 8) {
                  // last row of visible starters
                  this.scrollCursor++;
                }
                success = this.setCursor(this.cursor + 9);
                this.updateScroll();
              } else if (numOfRows > 1) {
                // DOWN from last row of Pokemon > Wrap around to first row
                this.scrollCursor = 0;
                this.updateScroll();
                success = this.setCursor(this.cursor % 9);
              } else {
                // DOWN from single row of Pokemon > Go to filters
                this.filterBarCursor = this.filterBar.getNearestFilter(this.filteredStarterContainers[this.cursor]);
                this.setFilterMode(true);
                success = true;
              }
            } else {
              if (this.starterIconsCursorIndex <= this.starterSpecies.length - 2) {
                this.starterIconsCursorIndex++;
                this.moveStarterIconsCursor(this.starterIconsCursorIndex);
              } else {
                this.starterIconsCursorObj.setVisible(false);
                this.setSpecies(null);
                this.startCursorObj.setVisible(true);
              }
              success = true;
            }
            break;
          case Button.LEFT:
            if (!this.starterIconsCursorObj.visible) {
              if (this.cursor % 9 !== 0) {
                success = this.setCursor(this.cursor - 1);
              } else {
                // LEFT from filtered Pokemon, on the left edge
                if (onScreenCurrentRow === 0) {
                  // from the first row of starters we go to the random selection
                  this.cursorObj.setVisible(false);
                  this.randomCursorObj.setVisible(true);
                } else if (this.starterSpecies.length === 0) {
                  // no starter in team and not on first row > wrap around to the last column
                  success = this.setCursor(this.cursor + Math.min(8, numberOfStarters - this.cursor));
                } else if (onScreenCurrentRow < 7) {
                  // at least one pokemon in team > for the first 7 rows, go to closest starter
                  this.cursorObj.setVisible(false);
                  this.starterIconsCursorIndex = findClosestStarterIndex(
                    this.cursorObj.y - 1,
                    this.starterSpecies.length,
                  );
                  this.moveStarterIconsCursor(this.starterIconsCursorIndex);
                } else {
                  // at least one pokemon in team > from the bottom 2 rows, go to start run button
                  this.cursorObj.setVisible(false);
                  this.setSpecies(null);
                  this.startCursorObj.setVisible(true);
                }
                success = true;
              }
            } else if (numberOfStarters > 0) {
              // LEFT from team > Go to closest filtered Pokemon
              const closestRowIndex = findClosestStarterRow(this.starterIconsCursorIndex, onScreenNumberOfRows);
              this.starterIconsCursorObj.setVisible(false);
              this.cursorObj.setVisible(true);
              this.setCursor(Math.min(onScreenFirstIndex + closestRowIndex * 9 + 8, onScreenLastIndex));
              success = true;
            } else {
              // LEFT from team and no Pokemon in filter > do nothing
              success = false;
            }
            break;
          case Button.RIGHT:
            if (!this.starterIconsCursorObj.visible) {
              // is not right edge
              if (this.cursor % 9 < (currentRow < numOfRows - 1 ? 8 : (numberOfStarters - 1) % 9)) {
                success = this.setCursor(this.cursor + 1);
              } else {
                // RIGHT from filtered Pokemon, on the right edge
                if (onScreenCurrentRow === 0) {
                  // from the first row of starters we go to the random selection
                  this.cursorObj.setVisible(false);
                  this.randomCursorObj.setVisible(true);
                } else if (this.starterSpecies.length === 0) {
                  // no selected starter in team > wrap around to the first column
                  success = this.setCursor(this.cursor - Math.min(8, this.cursor % 9));
                } else if (onScreenCurrentRow < 7) {
                  // at least one pokemon in team > for the first 7 rows, go to closest starter
                  this.cursorObj.setVisible(false);
                  this.starterIconsCursorIndex = findClosestStarterIndex(
                    this.cursorObj.y - 1,
                    this.starterSpecies.length,
                  );
                  this.moveStarterIconsCursor(this.starterIconsCursorIndex);
                } else {
                  // at least one pokemon in team > from the bottom 2 rows, go to start run button
                  this.cursorObj.setVisible(false);
                  this.setSpecies(null);
                  this.startCursorObj.setVisible(true);
                }
                success = true;
              }
            } else if (numberOfStarters > 0) {
              // RIGHT from team > Go to closest filtered Pokemon
              const closestRowIndex = findClosestStarterRow(this.starterIconsCursorIndex, onScreenNumberOfRows);
              this.starterIconsCursorObj.setVisible(false);
              this.cursorObj.setVisible(true);
              this.setCursor(
                Math.min(onScreenFirstIndex + closestRowIndex * 9, onScreenLastIndex - (onScreenLastIndex % 9)),
              );
              success = true;
            } else {
              // RIGHT from team and no Pokemon in filter > do nothing
              success = false;
            }
            break;
        }
      }
    }

    if (success) {
      ui.playSelect();
    } else if (error) {
      ui.playError();
    }

    return success || error;
  }

  isInParty(species: PokemonSpecies): [boolean, number] {
    let removeIndex = 0;
    let isDupe = false;
    for (let s = 0; s < this.starterSpecies.length; s++) {
      if (this.starterSpecies[s] === species) {
        isDupe = true;
        removeIndex = s;
        break;
      }
    }
    return [isDupe, removeIndex];
  }

  addToParty(
    species: PokemonSpecies,
    dexAttr: bigint,
    abilityIndex: number,
    nature: Nature,
    moveset: StarterMoveset,
    teraType: PokemonType,
    randomSelection = false,
  ) {
    const props = globalScene.gameData.getSpeciesDexAttrProps(species, dexAttr);
    this.starterIcons[this.starterSpecies.length].setTexture(
      species.getIconAtlasKey(props.formIndex, props.shiny, props.variant),
    );
    this.starterIcons[this.starterSpecies.length].setFrame(
      species.getIconId(props.female, props.formIndex, props.shiny, props.variant),
    );
    this.checkIconId(
      this.starterIcons[this.starterSpecies.length],
      species,
      props.female,
      props.formIndex,
      props.shiny,
      props.variant,
    );

    const { dexEntry, starterDataEntry } = this.getSpeciesData(species.speciesId);

    const starter = {
      speciesId: species.speciesId,
      shiny: props.shiny,
      variant: props.variant,
      formIndex: props.formIndex,
      female: props.female,
      abilityIndex: abilityIndex,
      passive: !(starterDataEntry.passiveAttr ^ (PassiveAttr.ENABLED | PassiveAttr.UNLOCKED)),
      nature: nature,
      moveset: moveset,
      pokerus: this.pokerusSpecies.includes(species),
      nickname: this.starterPreferences[species.speciesId]?.nickname,
      teraType: teraType,
      ivs: dexEntry.ivs,
    };

    this.starters.push(starter);
    this.starterSpecies.push(species);
    if (this.speciesLoaded.get(species.speciesId) || randomSelection) {
      getPokemonSpeciesForm(species.speciesId, props.formIndex).cry();
    }
    this.updateInstructions();
  }

  updatePartyIcon(species: PokemonSpecies, index: number) {
    const props = globalScene.gameData.getSpeciesDexAttrProps(species, this.getCurrentDexProps(species.speciesId));
    this.starterIcons[index].setTexture(species.getIconAtlasKey(props.formIndex, props.shiny, props.variant));
    this.starterIcons[index].setFrame(species.getIconId(props.female, props.formIndex, props.shiny, props.variant));
    this.checkIconId(this.starterIcons[index], species, props.female, props.formIndex, props.shiny, props.variant);
  }

  /**
   * Puts a move at the requested index in the current highlighted Pokemon's moveset.
   * If the move was already present in the moveset, swap its position with the one at the requested index.
   *
   * @remarks
   * ⚠️ {@linkcode starterMoveset | this.starterMoveset} **must not be null when this method is called**
   * @param targetIndex - The index to place the move
   * @param newMove - The move to place in the moveset
   * @param previousMove - The move that was previously in the spot
   */
  switchMoveHandler(targetIndex: number, newMove: MoveId, previousMove: MoveId) {
    const starterMoveset = this.starterMoveset;
    if (isNullOrUndefined(starterMoveset)) {
      console.warn("Trying to update a non-existing moveset");
      return;
    }

    const speciesId = this.lastSpecies.speciesId;
    const existingMoveIndex = starterMoveset.indexOf(newMove);
    starterMoveset[targetIndex] = newMove;
    if (existingMoveIndex !== -1) {
      starterMoveset[existingMoveIndex] = previousMove;
    }
    const updatedMoveset = starterMoveset.slice() as StarterMoveset;
    const formIndex = globalScene.gameData.getSpeciesDexAttrProps(this.lastSpecies, this.dexAttrCursor).formIndex;
    const starterDataEntry = globalScene.gameData.starterData[speciesId];
    // species has different forms
    if (pokemonFormLevelMoves.hasOwnProperty(speciesId)) {
      // Species has forms with different movesets
      if (!starterDataEntry.moveset || Array.isArray(starterDataEntry.moveset)) {
        starterDataEntry.moveset = {};
      }
      starterDataEntry.moveset[formIndex] = updatedMoveset;
    } else {
      starterDataEntry.moveset = updatedMoveset;
    }
    this.hasSwappedMoves = true;
    this.setSpeciesDetails(this.lastSpecies, { forSeen: false });
    this.updateSelectedStarterMoveset(speciesId);
  }

  /**
   * Update the starter moveset for the given species if it is part of the selected starters.
   *
   * @remarks
   * It is safe to call with a species that is not part of the selected starters.
   *
   * @param id - The species ID to update the moveset for
   */
  private updateSelectedStarterMoveset(id: SpeciesId): void {
    if (this.starterMoveset === null) {
      return;
    }

    for (const [index, species] of this.starterSpecies.entries()) {
      if (species.speciesId === id) {
        this.starters[index].moveset = this.starterMoveset;
      }
    }
  }

  updateButtonIcon(
    iconSetting: SettingKeyboard,
    gamepadType: string,
    iconElement: GameObjects.Sprite,
    controlLabel: GameObjects.Text,
  ): void {
    let iconPath: string;
    // touch controls cannot be rebound as is, and are just emulating a keyboard event.
    // Additionally, since keyboard controls can be rebound (and will be displayed when they are), we need to have special handling for the touch controls
    if (gamepadType === "touch") {
      gamepadType = "keyboard";
      switch (iconSetting) {
        case SettingKeyboard.Button_Cycle_Shiny:
          iconPath = "R.png";
          break;
        case SettingKeyboard.Button_Cycle_Form:
          iconPath = "F.png";
          break;
        case SettingKeyboard.Button_Cycle_Gender:
          iconPath = "G.png";
          break;
        case SettingKeyboard.Button_Cycle_Ability:
          iconPath = "E.png";
          break;
        case SettingKeyboard.Button_Cycle_Nature:
          iconPath = "N.png";
          break;
        case SettingKeyboard.Button_Cycle_Tera:
          iconPath = "V.png";
          break;
        case SettingKeyboard.Button_Stats:
          iconPath = "C.png";
          break;
        default:
          break;
      }
    } else {
      iconPath = globalScene.inputController?.getIconForLatestInputRecorded(iconSetting);
    }
    // The bang for iconPath is correct as long the cases in the above switch statement handle all `SettingKeyboard` values enabled in touch mode
    iconElement
      .setTexture(gamepadType, iconPath!)
      .setPosition(this.instructionRowX, this.instructionRowY)
      .setVisible(true);
    controlLabel
      .setPosition(this.instructionRowX + this.instructionRowTextOffset, this.instructionRowY)
      .setVisible(true);
    this.instructionsContainer.add([iconElement, controlLabel]);
    this.instructionRowY += 8;
    if (this.instructionRowY >= 24) {
      this.instructionRowY = 0;
      this.instructionRowX += 50;
    }
  }

  updateFilterButtonIcon(
    iconSetting: SettingKeyboard,
    gamepadType: string,
    iconElement: GameObjects.Sprite,
    controlLabel: GameObjects.Text,
  ): void {
    let iconPath: string;
    // touch controls cannot be rebound as is, and are just emulating a keyboard event.
    // Additionally, since keyboard controls can be rebound (and will be displayed when they are), we need to have special handling for the touch controls
    if (gamepadType === "touch") {
      gamepadType = "keyboard";
      iconPath = "C.png";
    } else {
      iconPath = globalScene.inputController?.getIconForLatestInputRecorded(iconSetting);
    }
    iconElement
      .setTexture(gamepadType, iconPath)
      .setPosition(this.filterInstructionRowX, this.filterInstructionRowY)
      .setVisible(true);
    controlLabel
      .setPosition(this.filterInstructionRowX + this.instructionRowTextOffset, this.filterInstructionRowY)
      .setVisible(true);
    this.filterInstructionsContainer.add([iconElement, controlLabel]);
    this.filterInstructionRowY += 8;
    if (this.filterInstructionRowY >= 24) {
      this.filterInstructionRowY = 0;
      this.filterInstructionRowX += 50;
    }
  }

  updateInstructions(): void {
    this.instructionRowX = 0;
    this.instructionRowY = 0;
    this.filterInstructionRowX = 0;
    this.filterInstructionRowY = 0;
    this.hideInstructions();
    this.instructionsContainer.removeAll();
    this.filterInstructionsContainer.removeAll();
    let gamepadType: string;
    if (globalScene.inputMethod === "gamepad") {
      gamepadType = globalScene.inputController.getConfig(
        globalScene.inputController.selectedDevice[Device.GAMEPAD],
      ).padType;
    } else {
      gamepadType = globalScene.inputMethod;
    }

    if (!gamepadType) {
      return;
    }

    if (this.speciesStarterDexEntry?.caughtAttr) {
      if (this.canCycleShiny) {
        this.updateButtonIcon(SettingKeyboard.Button_Cycle_Shiny, gamepadType, this.shinyIconElement, this.shinyLabel);
      }
      if (this.canCycleForm) {
        this.updateButtonIcon(SettingKeyboard.Button_Cycle_Form, gamepadType, this.formIconElement, this.formLabel);
      }
      if (this.canCycleGender) {
        this.updateButtonIcon(
          SettingKeyboard.Button_Cycle_Gender,
          gamepadType,
          this.genderIconElement,
          this.genderLabel,
        );
      }
      if (this.canCycleAbility) {
        this.updateButtonIcon(
          SettingKeyboard.Button_Cycle_Ability,
          gamepadType,
          this.abilityIconElement,
          this.abilityLabel,
        );
      }
      if (this.canCycleNature) {
        this.updateButtonIcon(
          SettingKeyboard.Button_Cycle_Nature,
          gamepadType,
          this.natureIconElement,
          this.natureLabel,
        );
      }
      if (this.canCycleTera) {
        this.updateButtonIcon(SettingKeyboard.Button_Cycle_Tera, gamepadType, this.teraIconElement, this.teraLabel);
      }
    }

    // if filter mode is inactivated and gamepadType is not undefined, update the button icons
    if (!this.filterMode) {
      this.updateFilterButtonIcon(
        SettingKeyboard.Button_Stats,
        gamepadType,
        this.goFilterIconElement,
        this.goFilterLabel,
      );
    }
  }

  getValueLimit(): number {
    const valueLimit = new NumberHolder(0);
    switch (globalScene.gameMode.modeId) {
      case GameModes.ENDLESS:
      case GameModes.SPLICED_ENDLESS:
        valueLimit.value = 15;
        break;
      default:
        valueLimit.value = 10;
    }

    applyChallenges(ChallengeType.STARTER_POINTS, valueLimit);

    return valueLimit.value;
  }

  updateStarters = () => {
    this.scrollCursor = 0;
    this.filteredStarterContainers = [];
    this.validStarterContainers = [];

    // biome-ignore-start lint/suspicious/useIterableCallbackReturn: benign
    this.pokerusCursorObjs.forEach(cursor => cursor.setVisible(false));
    this.starterCursorObjs.forEach(cursor => cursor.setVisible(false));
    // biome-ignore-end lint/suspicious/useIterableCallbackReturn: benign

    this.filterBar.updateFilterLabels();

    // pre filter for challenges
    if (globalScene.gameMode.modeId === GameModes.CHALLENGE) {
      this.starterContainers.forEach(container => {
        const species = container.species;
        let allFormsValid = false;
        if (species.forms?.length > 0) {
          for (let i = 0; i < species.forms.length; i++) {
            /* Here we are making a fake form index dex props for challenges
             * Since some pokemon rely on forms to be valid (i.e. blaze tauros for fire challenges), we make a fake form and dex props to use in the challenge
             */
            if (!species.forms[i].isStarterSelectable) {
              continue;
            }
            const tempFormProps = BigInt(Math.pow(2, i)) * DexAttr.DEFAULT_FORM;
            const isValidForChallenge = checkStarterValidForChallenge(
              container.species,
              globalScene.gameData.getSpeciesDexAttrProps(species, tempFormProps),
              true,
            );
            allFormsValid ||= isValidForChallenge;
          }
        } else {
          const isValidForChallenge = checkStarterValidForChallenge(
            container.species,
            globalScene.gameData.getSpeciesDexAttrProps(
              species,
              globalScene.gameData.getSpeciesDefaultDexAttr(container.species, false, true),
            ),
            true,
          );
          allFormsValid = isValidForChallenge;
        }
        if (allFormsValid) {
          this.validStarterContainers.push(container);
        } else {
          container.setVisible(false);
        }
      });
    } else {
      this.validStarterContainers = this.starterContainers;
    }

    // this updates icons for previously saved pokemon
    for (const currentFilteredContainer of this.validStarterContainers) {
      const starterSprite = currentFilteredContainer.icon as Phaser.GameObjects.Sprite;

      const currentDexAttr = this.getCurrentDexProps(currentFilteredContainer.species.speciesId);
      const props = globalScene.gameData.getSpeciesDexAttrProps(currentFilteredContainer.species, currentDexAttr);

      starterSprite.setTexture(
        currentFilteredContainer.species.getIconAtlasKey(props.formIndex, props.shiny, props.variant),
        currentFilteredContainer.species.getIconId(props.female!, props.formIndex, props.shiny, props.variant),
      );
      currentFilteredContainer.checkIconId(props.female, props.formIndex, props.shiny, props.variant);
    }

    // filter
    this.validStarterContainers.forEach(container => {
      container.setVisible(false);

      container.cost = globalScene.gameData.getSpeciesStarterValue(container.species.speciesId);

      // First, ensure you have the caught attributes for the species else default to bigint 0
      const { dexEntry, starterDataEntry: starterData } = this.getSpeciesData(container.species.speciesId);
      const caughtAttr = dexEntry?.caughtAttr ?? BigInt(0);
      const isStarterProgressable = speciesEggMoves.hasOwnProperty(container.species.speciesId);

      // Gen filter
      const fitsGen = this.filterBar.getVals(DropDownColumn.GEN).includes(container.species.generation);

      // Type filter
      const fitsType = this.filterBar
        .getVals(DropDownColumn.TYPES)
        .some(type => container.species.isOfType((type as number) - 1));

      // Caught / Shiny filter
      const isNonShinyCaught = !!(caughtAttr & DexAttr.NON_SHINY);
      const isShinyCaught = !!(caughtAttr & DexAttr.SHINY);
      const isVariant1Caught = isShinyCaught && !!(caughtAttr & DexAttr.DEFAULT_VARIANT);
      const isVariant2Caught = isShinyCaught && !!(caughtAttr & DexAttr.VARIANT_2);
      const isVariant3Caught = isShinyCaught && !!(caughtAttr & DexAttr.VARIANT_3);
      const isUncaught = !isNonShinyCaught && !isVariant1Caught && !isVariant2Caught && !isVariant3Caught;
      const fitsCaught = this.filterBar.getVals(DropDownColumn.CAUGHT).some(caught => {
        if (caught === "SHINY3") {
          return isVariant3Caught;
        }
        if (caught === "SHINY2") {
          return isVariant2Caught && !isVariant3Caught;
        }
        if (caught === "SHINY") {
          return isVariant1Caught && !isVariant2Caught && !isVariant3Caught;
        }
        if (caught === "NORMAL") {
          return isNonShinyCaught && !isVariant1Caught && !isVariant2Caught && !isVariant3Caught;
        }
        if (caught === "UNCAUGHT") {
          return isUncaught;
        }
      });

      // Passive Filter
      const isPassiveUnlocked = starterData.passiveAttr > 0;
      const isPassiveUnlockable = this.isPassiveAvailable(container.species.speciesId) && !isPassiveUnlocked;
      const fitsPassive = this.filterBar.getVals(DropDownColumn.UNLOCKS).some(unlocks => {
        if (unlocks.val === "PASSIVE" && unlocks.state === DropDownState.ON) {
          return isPassiveUnlocked;
        }
        if (unlocks.val === "PASSIVE" && unlocks.state === DropDownState.EXCLUDE) {
          return isStarterProgressable && !isPassiveUnlocked;
        }
        if (unlocks.val === "PASSIVE" && unlocks.state === DropDownState.UNLOCKABLE) {
          return isPassiveUnlockable;
        }
        if (unlocks.val === "PASSIVE" && unlocks.state === DropDownState.OFF) {
          return true;
        }
      });

      // Cost Reduction Filter
      const isCostReducedByOne = starterData.valueReduction === 1;
      const isCostReducedByTwo = starterData.valueReduction === 2;
      const isCostReductionUnlockable = this.isValueReductionAvailable(container.species.speciesId);
      const fitsCostReduction = this.filterBar.getVals(DropDownColumn.UNLOCKS).some(unlocks => {
        if (unlocks.val === "COST_REDUCTION" && unlocks.state === DropDownState.ON) {
          return isCostReducedByOne || isCostReducedByTwo;
        }
        if (unlocks.val === "COST_REDUCTION" && unlocks.state === DropDownState.ONE) {
          return isCostReducedByOne;
        }
        if (unlocks.val === "COST_REDUCTION" && unlocks.state === DropDownState.TWO) {
          return isCostReducedByTwo;
        }
        if (unlocks.val === "COST_REDUCTION" && unlocks.state === DropDownState.EXCLUDE) {
          return isStarterProgressable && !(isCostReducedByOne || isCostReducedByTwo);
        }
        if (unlocks.val === "COST_REDUCTION" && unlocks.state === DropDownState.UNLOCKABLE) {
          return isCostReductionUnlockable;
        }
        if (unlocks.val === "COST_REDUCTION" && unlocks.state === DropDownState.OFF) {
          return true;
        }
      });

      // Favorite Filter
      const isFavorite = this.starterPreferences[container.species.speciesId]?.favorite ?? false;
      const fitsFavorite = this.filterBar.getVals(DropDownColumn.MISC).some(misc => {
        if (misc.val === "FAVORITE" && misc.state === DropDownState.ON) {
          return isFavorite;
        }
        if (misc.val === "FAVORITE" && misc.state === DropDownState.EXCLUDE) {
          return !isFavorite;
        }
        if (misc.val === "FAVORITE" && misc.state === DropDownState.OFF) {
          return true;
        }
      });

      // Ribbon / Classic Win Filter
      const hasWon = starterData.classicWinCount > 0;
      const hasNotWon = starterData.classicWinCount === 0;
      const isUndefined = starterData.classicWinCount === undefined;
      const fitsWin = this.filterBar.getVals(DropDownColumn.MISC).some(misc => {
        if (misc.val === "WIN" && misc.state === DropDownState.ON) {
          return hasWon;
        }
        if (misc.val === "WIN" && misc.state === DropDownState.EXCLUDE) {
          return hasNotWon || isUndefined;
        }
        if (misc.val === "WIN" && misc.state === DropDownState.OFF) {
          return true;
        }
      });

      // HA Filter
      const speciesHasHiddenAbility =
        container.species.abilityHidden !== container.species.ability1
        && container.species.abilityHidden !== AbilityId.NONE;
      const hasHA = starterData.abilityAttr & AbilityAttr.ABILITY_HIDDEN;
      const fitsHA = this.filterBar.getVals(DropDownColumn.MISC).some(misc => {
        if (misc.val === "HIDDEN_ABILITY" && misc.state === DropDownState.ON) {
          return hasHA;
        }
        if (misc.val === "HIDDEN_ABILITY" && misc.state === DropDownState.EXCLUDE) {
          return speciesHasHiddenAbility && !hasHA;
        }
        if (misc.val === "HIDDEN_ABILITY" && misc.state === DropDownState.OFF) {
          return true;
        }
      });

      // Egg Purchasable Filter
      const isEggPurchasable = this.isSameSpeciesEggAvailable(container.species.speciesId);
      const fitsEgg = this.filterBar.getVals(DropDownColumn.MISC).some(misc => {
        if (misc.val === "EGG" && misc.state === DropDownState.ON) {
          return isEggPurchasable;
        }
        if (misc.val === "EGG" && misc.state === DropDownState.EXCLUDE) {
          return isStarterProgressable && !isEggPurchasable;
        }
        if (misc.val === "EGG" && misc.state === DropDownState.OFF) {
          return true;
        }
      });

      // Pokerus Filter
      const fitsPokerus = this.filterBar.getVals(DropDownColumn.MISC).some(misc => {
        if (misc.val === "POKERUS" && misc.state === DropDownState.ON) {
          return this.pokerusSpecies.includes(container.species);
        }
        if (misc.val === "POKERUS" && misc.state === DropDownState.EXCLUDE) {
          return !this.pokerusSpecies.includes(container.species);
        }
        if (misc.val === "POKERUS" && misc.state === DropDownState.OFF) {
          return true;
        }
      });

      if (
        fitsGen
        && fitsType
        && fitsCaught
        && fitsPassive
        && fitsCostReduction
        && fitsFavorite
        && fitsWin
        && fitsHA
        && fitsEgg
        && fitsPokerus
      ) {
        this.filteredStarterContainers.push(container);
      }
    });

    this.starterSelectScrollBar.setTotalRows(Math.max(Math.ceil(this.filteredStarterContainers.length / 9), 1));
    this.starterSelectScrollBar.setScrollCursor(0);

    // sort
    const sort = this.filterBar.getVals(DropDownColumn.SORT)[0];
    this.filteredStarterContainers.sort((a, b) => {
      switch (sort.val) {
        case SortCriteria.NUMBER:
          return (a.species.speciesId - b.species.speciesId) * -sort.dir;
        case SortCriteria.COST:
          return (a.cost - b.cost) * -sort.dir;
        case SortCriteria.CANDY: {
          const candyCountA = globalScene.gameData.starterData[a.species.speciesId].candyCount;
          const candyCountB = globalScene.gameData.starterData[b.species.speciesId].candyCount;
          return (candyCountA - candyCountB) * -sort.dir;
        }
        case SortCriteria.IV: {
          const avgIVsA =
            globalScene.gameData.dexData[a.species.speciesId].ivs.reduce((a, b) => a + b, 0)
            / globalScene.gameData.dexData[a.species.speciesId].ivs.length;
          const avgIVsB =
            globalScene.gameData.dexData[b.species.speciesId].ivs.reduce((a, b) => a + b, 0)
            / globalScene.gameData.dexData[b.species.speciesId].ivs.length;
          return (avgIVsA - avgIVsB) * -sort.dir;
        }
        case SortCriteria.NAME:
          return a.species.name.localeCompare(b.species.name) * -sort.dir;
        case SortCriteria.CAUGHT:
          return (
            (globalScene.gameData.dexData[a.species.speciesId].caughtCount
              - globalScene.gameData.dexData[b.species.speciesId].caughtCount)
            * -sort.dir
          );
        case SortCriteria.HATCHED:
          return (
            (globalScene.gameData.dexData[a.species.speciesId].hatchedCount
              - globalScene.gameData.dexData[b.species.speciesId].hatchedCount)
            * -sort.dir
          );
      }
      return 0;
    });

    this.updateScroll();
  };

  override destroy(): void {
    // Without this the reference gets hung up and no startercontainers get GCd
    this.starterContainers = [];
    /* TODO: Uncomment this once our testing infra supports mocks of `Phaser.GameObject.Group`
    this.instructionElemGroup.destroy(true);
    */
  }

  updateScroll = () => {
    const maxColumns = 9;
    const maxRows = 9;
    const onScreenFirstIndex = this.scrollCursor * maxColumns;
    const onScreenLastIndex = Math.min(
      this.filteredStarterContainers.length - 1,
      onScreenFirstIndex + maxRows * maxColumns - 1,
    );

    this.starterSelectScrollBar.setScrollCursor(this.scrollCursor);

    let pokerusCursorIndex = 0;
    this.filteredStarterContainers.forEach((container, i) => {
      const { dexEntry, starterDataEntry } = this.getSpeciesData(container.species.speciesId);

      const pos = calcStarterPosition(i, this.scrollCursor);
      container.setPosition(pos.x, pos.y);
      if (i < onScreenFirstIndex || i > onScreenLastIndex) {
        container.setVisible(false);

        if (this.pokerusSpecies.includes(container.species)) {
          this.pokerusCursorObjs[pokerusCursorIndex].setPosition(pos.x - 1, pos.y + 1).setVisible(false);
          pokerusCursorIndex++;
        }

        if (this.starterSpecies.includes(container.species)) {
          this.starterCursorObjs[this.starterSpecies.indexOf(container.species)]
            .setPosition(pos.x - 1, pos.y + 1)
            .setVisible(false);
        }
        return;
      }
      container.setVisible(true);

      if (this.pokerusSpecies.includes(container.species)) {
        this.pokerusCursorObjs[pokerusCursorIndex].setPosition(pos.x - 1, pos.y + 1).setVisible(true);
        pokerusCursorIndex++;
      }

      if (this.starterSpecies.includes(container.species)) {
        this.starterCursorObjs[this.starterSpecies.indexOf(container.species)]
          .setPosition(pos.x - 1, pos.y + 1)
          .setVisible(true);
      }

      const speciesId = container.species.speciesId;
      this.updateStarterValueLabel(container);

      container.label.setVisible(true);
      const speciesVariants =
        speciesId && dexEntry.caughtAttr & DexAttr.SHINY
          ? [DexAttr.DEFAULT_VARIANT, DexAttr.VARIANT_2, DexAttr.VARIANT_3].filter(v => !!(dexEntry.caughtAttr & v))
          : [];
      for (let v = 0; v < 3; v++) {
        const hasVariant = speciesVariants.length > v;
        container.shinyIcons[v].setVisible(hasVariant);
        if (hasVariant) {
          container.shinyIcons[v].setTint(
            getVariantTint(
              speciesVariants[v] === DexAttr.DEFAULT_VARIANT ? 0 : speciesVariants[v] === DexAttr.VARIANT_2 ? 1 : 2,
            ),
          );
        }
      }

      container.starterPassiveBgs.setVisible(!!starterDataEntry.passiveAttr);
      container.hiddenAbilityIcon.setVisible(!!dexEntry.caughtAttr && !!(starterDataEntry.abilityAttr & 4));
      container.classicWinIcon
        .setVisible(starterDataEntry.classicWinCount > 0)
        .setTexture(dexEntry.ribbons.has(RibbonData.NUZLOCKE) ? "champion_ribbon_emerald" : "champion_ribbon");
      container.favoriteIcon.setVisible(this.starterPreferences[speciesId]?.favorite ?? false);

      // 'Candy Icon' mode
      if (globalScene.candyUpgradeDisplay === 0) {
        if (!starterColors[speciesId]) {
          // Default to white if no colors are found
          starterColors[speciesId] = ["ffffff", "ffffff"];
        }

        // Set the candy colors
        container.candyUpgradeIcon.setTint(argbFromRgba(rgbHexToRgba(starterColors[speciesId][0])));
        container.candyUpgradeOverlayIcon.setTint(argbFromRgba(rgbHexToRgba(starterColors[speciesId][1])));

        this.setUpgradeIcon(container);
      } else if (globalScene.candyUpgradeDisplay === 1) {
        container.candyUpgradeIcon.setVisible(false);
        container.candyUpgradeOverlayIcon.setVisible(false);
      }
    });
  };

  setCursor(cursor: number): boolean {
    let changed = false;

    if (this.filterMode) {
      changed = this.filterBarCursor !== cursor;
      this.filterBarCursor = cursor;

      this.filterBar.setCursor(cursor);
    } else {
      cursor = Math.max(Math.min(this.filteredStarterContainers.length - 1, cursor), 0);
      changed = super.setCursor(cursor);

      const pos = calcStarterPosition(cursor, this.scrollCursor);
      this.cursorObj.setPosition(pos.x - 1, pos.y + 1);

      const species = this.filteredStarterContainers[cursor]?.species;

      if (species) {
        const defaultDexAttr = this.getCurrentDexProps(species.speciesId);
        const defaultProps = globalScene.gameData.getSpeciesDexAttrProps(species, defaultDexAttr);
        // Bang is correct due to the `?` before variant
        const variant = this.starterPreferences[species.speciesId]?.variant
          ? (this.starterPreferences[species.speciesId]!.variant as Variant)
          : defaultProps.variant;
        const tint = getVariantTint(variant);
        this.pokemonShinyIcon.setFrame(getVariantIcon(variant)).setTint(tint);
        this.setSpecies(species);
        this.updateInstructions();
      }
    }

    return changed;
  }

  setFilterMode(filterMode: boolean): boolean {
    this.cursorObj.setVisible(!filterMode);
    this.filterBar.cursorObj.setVisible(filterMode);

    if (filterMode !== this.filterMode) {
      this.filterMode = filterMode;
      this.setCursor(filterMode ? this.filterBarCursor : this.cursor);
      if (filterMode) {
        this.setSpecies(null);
        this.updateInstructions();
      }

      return true;
    }

    return false;
  }

  moveStarterIconsCursor(index: number): void {
    this.starterIconsCursorObj.setPositionRelative(
      this.starterIcons[index],
      this.starterIconsCursorXOffset,
      this.starterIconsCursorYOffset,
    );
    if (this.starterSpecies.length > 0) {
      this.starterIconsCursorObj.setVisible(true);
      this.setSpecies(this.starterSpecies[index]);
    } else {
      this.starterIconsCursorObj.setVisible(false);
      this.setSpecies(null);
    }
  }

  getFriendship(speciesId: number) {
    let currentFriendship = globalScene.gameData.starterData[speciesId].friendship;
    if (!currentFriendship || currentFriendship === undefined) {
      currentFriendship = 0;
    }

    const friendshipCap = getStarterValueFriendshipCap(speciesStarterCosts[speciesId]);

    return { currentFriendship, friendshipCap };
  }

  setSpecies(species: PokemonSpecies | null) {
    this.speciesStarterDexEntry = null;
    this.dexAttrCursor = 0n;
    this.abilityCursor = 0;
    this.natureCursor = 0;
    this.teraCursor = PokemonType.UNKNOWN;

    if (species) {
      const { dexEntry } = this.getSpeciesData(species.speciesId);
      this.speciesStarterDexEntry = dexEntry;
      this.dexAttrCursor = this.getCurrentDexProps(species.speciesId);
      this.abilityCursor = globalScene.gameData.getStarterSpeciesDefaultAbilityIndex(species);
      this.natureCursor = globalScene.gameData.getSpeciesDefaultNature(species, dexEntry);
      this.teraCursor = species.type1;
    }

    if (!species && globalScene.ui.getTooltip().visible) {
      globalScene.ui.hideTooltip();
    }

    this.pokemonAbilityText.off("pointerover");
    this.pokemonPassiveText.off("pointerover");

    const starterAttributes: StarterAttributes | null = species
      ? { ...this.starterPreferences[species.speciesId] }
      : null;

    if (starterAttributes?.nature) {
      // load default nature from stater save data, if set
      this.natureCursor = starterAttributes.nature;
    }
    if (starterAttributes?.ability && !Number.isNaN(starterAttributes.ability)) {
      // load default ability from stater save data, if set
      this.abilityCursor = starterAttributes.ability;
    }
    if (starterAttributes?.tera) {
      // load default tera from starter save data, if set
      this.teraCursor = starterAttributes.tera;
    }

    if (this.statsMode) {
      if (this.speciesStarterDexEntry?.caughtAttr) {
        this.statsContainer.setVisible(true);
        this.showStats();
      } else {
        this.statsContainer.setVisible(false);
        //@ts-expect-error
        this.statsContainer.updateIvs(null); // TODO: resolve ts-ignore. what. how? huh?
      }
    }

    if (this.lastSpecies) {
      const dexAttr = this.getCurrentDexProps(this.lastSpecies.speciesId);
      const props = globalScene.gameData.getSpeciesDexAttrProps(this.lastSpecies, dexAttr);
      const speciesIndex = this.allSpecies.indexOf(this.lastSpecies);
      const lastSpeciesIcon = this.starterContainers[speciesIndex].icon;
      this.checkIconId(lastSpeciesIcon, this.lastSpecies, props.female, props.formIndex, props.shiny, props.variant);
      this.iconAnimHandler.addOrUpdate(lastSpeciesIcon, PokemonIconAnimMode.NONE);

      // Resume the animation for the previously selected species
      const icon = this.starterContainers[speciesIndex].icon;
      globalScene.tweens.getTweensOf(icon).forEach(tween => tween.play());
    }

    this.lastSpecies = species!; // TODO: is this bang correct?

    if (species && (this.speciesStarterDexEntry?.seenAttr || this.speciesStarterDexEntry?.caughtAttr)) {
      this.pokemonNumberText.setText(padInt(species.speciesId, 4));
      if (starterAttributes?.nickname) {
        const name = decodeURIComponent(escape(atob(starterAttributes.nickname)));
        this.pokemonNameText.setText(name);
      } else {
        this.pokemonNameText.setText(species.name);
      }

      if (this.speciesStarterDexEntry?.caughtAttr) {
        const colorScheme = starterColors[species.speciesId];

        const luck = globalScene.gameData.getDexAttrLuck(this.speciesStarterDexEntry.caughtAttr);
        this.pokemonLuckText
          .setVisible(!!luck)
          .setText(luck.toString())
          .setTint(getVariantTint(Math.min(luck - 1, 2) as Variant));
        this.pokemonLuckLabelText.setVisible(this.pokemonLuckText.visible);

        //Growth translate
        let growthReadable = toTitleCase(GrowthRate[species.growthRate]);
        const growthAux = toCamelCase(growthReadable);
        if (i18next.exists("growth:" + growthAux)) {
          growthReadable = i18next.t(("growth:" + growthAux) as any);
        }
        this.pokemonGrowthRateText
          .setText(growthReadable)
          .setColor(getGrowthRateColor(species.growthRate))
          .setShadowColor(getGrowthRateColor(species.growthRate, true));
        this.pokemonGrowthRateLabelText.setVisible(true);
        this.pokemonUncaughtText.setVisible(false);
        this.pokemonAbilityLabelText.setVisible(true);
        this.pokemonPassiveLabelText.setVisible(true);
        this.pokemonNatureLabelText.setVisible(true);
        this.pokemonCaughtCountText.setText(`${this.speciesStarterDexEntry.caughtCount}`);
        if (species.speciesId === SpeciesId.MANAPHY || species.speciesId === SpeciesId.PHIONE) {
          this.pokemonHatchedIcon.setFrame("manaphy");
        } else {
          this.pokemonHatchedIcon.setFrame(getEggTierForSpecies(species));
        }
        this.pokemonHatchedCountText.setText(`${this.speciesStarterDexEntry.hatchedCount}`);

        const defaultDexAttr = this.getCurrentDexProps(species.speciesId);
        const defaultProps = globalScene.gameData.getSpeciesDexAttrProps(species, defaultDexAttr);
        const variant = defaultProps.variant;
        const tint = getVariantTint(variant);
        this.pokemonShinyIcon.setFrame(getVariantIcon(variant)).setTint(tint).setVisible(defaultProps.shiny);
        this.pokemonCaughtHatchedContainer.setVisible(true);
        this.pokemonFormText.setVisible(true);

        if (pokemonPrevolutions.hasOwnProperty(species.speciesId)) {
          this.pokemonCaughtHatchedContainer.setY(16);
          this.pokemonShinyIcon.setY(135).setFrame(getVariantIcon(variant));
          [this.pokemonCandyContainer, this.pokemonHatchedIcon, this.pokemonHatchedCountText].map(c =>
            c.setVisible(false),
          );
          this.pokemonFormText.setY(25);
        } else {
          this.pokemonCaughtHatchedContainer.setY(25);
          this.pokemonShinyIcon.setY(117);
          this.pokemonCandyIcon.setTint(argbFromRgba(rgbHexToRgba(colorScheme[0])));
          this.pokemonCandyOverlayIcon.setTint(argbFromRgba(rgbHexToRgba(colorScheme[1])));
          this.pokemonCandyCountText.setText(`×${globalScene.gameData.starterData[species.speciesId].candyCount}`);
          this.pokemonFormText.setY(42);
          this.pokemonHatchedIcon.setVisible(true);
          this.pokemonHatchedCountText.setVisible(true);

          const { currentFriendship, friendshipCap } = this.getFriendship(this.lastSpecies.speciesId);
          const candyCropY = 16 - 16 * (currentFriendship / friendshipCap);
          this.pokemonCandyDarknessOverlay.setCrop(0, 0, 16, candyCropY);

          this.pokemonCandyContainer
            .setVisible(true)
            .on("pointerover", () => {
              globalScene.ui.showTooltip("", `${currentFriendship}/${friendshipCap}`, true);
              this.activeTooltip = "CANDY";
            })
            .on("pointerout", () => {
              globalScene.ui.hideTooltip();
              this.activeTooltip = undefined;
            });
        }

        // Pause the animation when the species is selected
        const speciesIndex = this.allSpecies.indexOf(species);
        const icon = this.starterContainers[speciesIndex].icon;

        if (this.isUpgradeAnimationEnabled()) {
          globalScene.tweens.getTweensOf(icon).forEach(tween => tween.pause());
          // Reset the position of the icon
          icon.x = -2;
          icon.y = 2;
        }

        // Initiates the small up and down idle animation
        this.iconAnimHandler.addOrUpdate(icon, PokemonIconAnimMode.PASSIVE);

        const starterIndex = this.starterSpecies.indexOf(species);

        const props = globalScene.gameData.getSpeciesDexAttrProps(species, defaultDexAttr);

        if (starterIndex > -1) {
          const starter = this.starters[starterIndex];
          this.setSpeciesDetails(
            species,
            {
              shiny: starter.shiny,
              formIndex: starter.formIndex,
              female: starter.female,
              variant: starter.variant,
              abilityIndex: starter.abilityIndex,
              natureIndex: starter.nature,
              teraType: starter.teraType,
            },
            false,
          );
        } else {
          const defaultAbilityIndex =
            starterAttributes?.ability ?? globalScene.gameData.getStarterSpeciesDefaultAbilityIndex(species);
          // load default nature from stater save data, if set
          const { dexEntry } = this.getSpeciesData(species.speciesId);
          const defaultNature =
            starterAttributes?.nature || globalScene.gameData.getSpeciesDefaultNature(species, dexEntry);
<<<<<<< HEAD
          if (starterAttributes?.variant && !Number.isNaN(starterAttributes.variant)) {
            if (props.shiny) {
              props.variant = starterAttributes.variant as Variant;
            }
=======
          props = globalScene.gameData.getSpeciesDexAttrProps(species, defaultDexAttr);
          if (starterAttributes?.variant && !Number.isNaN(starterAttributes.variant) && props.shiny) {
            props.variant = starterAttributes.variant as Variant;
>>>>>>> e202cb63
          }
          props.formIndex = starterAttributes?.form ?? props.formIndex;
          props.female = starterAttributes?.female ?? props.female;

          this.setSpeciesDetails(
            species,
            {
              shiny: props.shiny,
              formIndex: props.formIndex,
              female: props.female,
              variant: props.variant,
              abilityIndex: defaultAbilityIndex,
              natureIndex: defaultNature,
              teraType: starterAttributes?.tera,
            },
            false,
          );
        }

        if (!isNullOrUndefined(props.formIndex)) {
          // If switching forms while the pokemon is in the team, update its moveset
          this.updateSelectedStarterMoveset(species.speciesId);
        }

        const speciesForm = getPokemonSpeciesForm(species.speciesId, props.formIndex);
        this.setTypeIcons(speciesForm.type1, speciesForm.type2);

        this.pokemonSprite.clearTint();
        if (this.pokerusSpecies.includes(species)) {
          handleTutorial(Tutorial.Pokerus);
        }
      } else {
        this.pokemonGrowthRateText.setText("");
        this.pokemonGrowthRateLabelText.setVisible(false);
        this.type1Icon.setVisible(false);
        this.type2Icon.setVisible(false);
        this.pokemonLuckLabelText.setVisible(false);
        this.pokemonLuckText.setVisible(false);
        this.pokemonShinyIcon.setVisible(false);
        this.pokemonUncaughtText.setVisible(true);
        this.pokemonAbilityLabelText.setVisible(false);
        this.pokemonPassiveLabelText.setVisible(false);
        this.pokemonNatureLabelText.setVisible(false);
        this.pokemonCaughtHatchedContainer.setVisible(false);
        this.pokemonCandyContainer.setVisible(false);
        this.pokemonFormText.setVisible(false);
        this.teraIcon.setVisible(false);

        const defaultDexAttr = globalScene.gameData.getSpeciesDefaultDexAttr(species, true, true);
        const defaultAbilityIndex = globalScene.gameData.getStarterSpeciesDefaultAbilityIndex(species);
        const defaultNature = globalScene.gameData.getSpeciesDefaultNature(species);
        const props = globalScene.gameData.getSpeciesDexAttrProps(species, defaultDexAttr);

        this.setSpeciesDetails(
          species,
          {
            shiny: props.shiny,
            formIndex: props.formIndex,
            female: props.female,
            variant: props.variant,
            abilityIndex: defaultAbilityIndex,
            natureIndex: defaultNature,
            forSeen: true,
          },
          false,
        );
        this.pokemonSprite.setTint(0x808080);
      }
    } else {
      this.pokemonNumberText.setText(padInt(0, 4));
      this.pokemonNameText.setText(species ? "???" : "");
      this.pokemonGrowthRateText.setText("");
      this.pokemonGrowthRateLabelText.setVisible(false);
      this.type1Icon.setVisible(false);
      this.type2Icon.setVisible(false);
      this.pokemonLuckLabelText.setVisible(false);
      this.pokemonLuckText.setVisible(false);
      this.pokemonShinyIcon.setVisible(false);
      this.pokemonUncaughtText.setVisible(!!species);
      this.pokemonAbilityLabelText.setVisible(false);
      this.pokemonPassiveLabelText.setVisible(false);
      this.pokemonNatureLabelText.setVisible(false);
      this.pokemonCaughtHatchedContainer.setVisible(false);
      this.pokemonCandyContainer.setVisible(false);
      this.pokemonFormText.setVisible(false);
      this.teraIcon.setVisible(false);

      this.setSpeciesDetails(
        species!,
        {
          // TODO: is this bang correct?
          shiny: false,
          formIndex: 0,
          female: false,
          variant: 0,
          abilityIndex: 0,
          natureIndex: 0,
        },
        false,
      );
      this.pokemonSprite.clearTint();
    }
  }

  getSpeciesData(
    speciesId: SpeciesId,
    applyChallenge = true,
  ): { dexEntry: DexEntry; starterDataEntry: StarterDataEntry } {
    const dexEntry = globalScene.gameData.dexData[speciesId];
    const starterDataEntry = globalScene.gameData.starterData[speciesId];

    // Unpacking to make a copy by values, not references
    const copiedDexEntry = { ...dexEntry };
    copiedDexEntry.ivs = [...dexEntry.ivs];
    const copiedStarterDataEntry = { ...starterDataEntry };
    if (applyChallenge) {
      applyChallenges(ChallengeType.STARTER_SELECT_MODIFY, speciesId, copiedDexEntry, copiedStarterDataEntry);
    }
    return { dexEntry: { ...copiedDexEntry }, starterDataEntry: { ...copiedStarterDataEntry } };
  }

  setSpeciesDetails(species: PokemonSpecies, options: SpeciesDetails = {}, save = true): void {
    let { shiny, formIndex, female, variant, abilityIndex, natureIndex, teraType } = options;
    const forSeen: boolean = options.forSeen ?? false;
    const oldProps = species ? globalScene.gameData.getSpeciesDexAttrProps(species, this.dexAttrCursor) : null;
    const oldAbilityIndex =
      this.abilityCursor > -1 ? this.abilityCursor : globalScene.gameData.getStarterSpeciesDefaultAbilityIndex(species);
    let oldNatureIndex = -1;
    if (species) {
      const { dexEntry } = this.getSpeciesData(species.speciesId);
      oldNatureIndex =
        this.natureCursor > -1 ? this.natureCursor : globalScene.gameData.getSpeciesDefaultNature(species, dexEntry);
    }
    const oldTeraType = this.teraCursor > -1 ? this.teraCursor : species ? species.type1 : PokemonType.UNKNOWN;
    this.dexAttrCursor = 0n;
    this.abilityCursor = -1;
    this.natureCursor = -1;
    this.teraCursor = PokemonType.UNKNOWN;
    // We will only update the sprite if there is a change to form, shiny/variant
    // or gender for species with gender sprite differences
    const shouldUpdateSprite =
      (species?.genderDiffs && !isNullOrUndefined(female))
      || !isNullOrUndefined(formIndex)
      || !isNullOrUndefined(shiny)
      || !isNullOrUndefined(variant);

    const isFreshStartChallenge = globalScene.gameMode.hasChallenge(Challenges.FRESH_START);

    if (this.activeTooltip === "CANDY") {
      if (this.lastSpecies && this.pokemonCandyContainer.visible) {
        const { currentFriendship, friendshipCap } = this.getFriendship(this.lastSpecies.speciesId);
        globalScene.ui.editTooltip("", `${currentFriendship}/${friendshipCap}`);
      } else {
        globalScene.ui.hideTooltip();
      }
    }

    if (species?.forms?.find(f => f.formKey === "female")) {
      if (female !== undefined) {
        formIndex = female ? 1 : 0;
      } else if (formIndex !== undefined) {
        female = formIndex === 1;
      }
    }

    if (species) {
      this.dexAttrCursor |= (shiny !== undefined ? !shiny : !(shiny = oldProps?.shiny))
        ? DexAttr.NON_SHINY
        : DexAttr.SHINY;
      this.dexAttrCursor |= (female !== undefined ? !female : !(female = oldProps?.female))
        ? DexAttr.MALE
        : DexAttr.FEMALE;
      this.dexAttrCursor |= (variant !== undefined ? !variant : !(variant = oldProps?.variant))
        ? DexAttr.DEFAULT_VARIANT
        : variant === 1
          ? DexAttr.VARIANT_2
          : DexAttr.VARIANT_3;
      this.dexAttrCursor |= globalScene.gameData.getFormAttr(
        formIndex !== undefined ? formIndex : (formIndex = oldProps!.formIndex),
      ); // TODO: is this bang correct?
      this.abilityCursor = abilityIndex !== undefined ? abilityIndex : (abilityIndex = oldAbilityIndex);
      this.natureCursor = natureIndex !== undefined ? natureIndex : (natureIndex = oldNatureIndex);
      this.teraCursor = !isNullOrUndefined(teraType) ? teraType : (teraType = oldTeraType);
      const [isInParty, partyIndex]: [boolean, number] = this.isInParty(species); // we use this to firstly check if the pokemon is in the party, and if so, to get the party index in order to update the icon image
      if (isInParty) {
        this.updatePartyIcon(species, partyIndex);
      }
    }

    this.pokemonSprite.setVisible(false);
    this.pokemonPassiveLabelText.setVisible(false);
    this.pokemonPassiveText.setVisible(false);
    this.pokemonPassiveDisabledIcon.setVisible(false);
    this.pokemonPassiveLockedIcon.setVisible(false);
    this.teraIcon.setVisible(false);

    if (this.assetLoadCancelled) {
      this.assetLoadCancelled.value = true;
      this.assetLoadCancelled = null;
    }

    this.starterMoveset = null;
    this.speciesStarterMoves = [];

    if (species) {
      const { dexEntry, starterDataEntry } = this.getSpeciesData(species.speciesId);
      const caughtAttr = dexEntry.caughtAttr || BigInt(0);
      const abilityAttr = starterDataEntry.abilityAttr;

      if (!caughtAttr) {
        const props = globalScene.gameData.getSpeciesDexAttrProps(species, this.getCurrentDexProps(species.speciesId));
        const defaultAbilityIndex = globalScene.gameData.getStarterSpeciesDefaultAbilityIndex(species);
        const defaultNature = globalScene.gameData.getSpeciesDefaultNature(species, dexEntry);

        if (shiny === undefined || shiny !== props.shiny) {
          shiny = props.shiny;
        }
        if (formIndex === undefined || formIndex !== props.formIndex) {
          formIndex = props.formIndex;
        }
        if (female === undefined || female !== props.female) {
          female = props.female;
        }
        if (variant === undefined || variant !== props.variant) {
          variant = props.variant;
        }
        if (abilityIndex === undefined || abilityIndex !== defaultAbilityIndex) {
          abilityIndex = defaultAbilityIndex;
        }
        if (natureIndex === undefined || natureIndex !== defaultNature) {
          natureIndex = defaultNature;
        }
      }

      this.shinyOverlay.setVisible(shiny ?? false); // TODO: is false the correct default?
      this.pokemonNumberText.setColor(
        getTextColor(shiny ? TextStyle.SUMMARY_DEX_NUM_GOLD : TextStyle.SUMMARY_DEX_NUM, false),
      );
      this.pokemonNumberText.setShadowColor(
        getTextColor(shiny ? TextStyle.SUMMARY_DEX_NUM_GOLD : TextStyle.SUMMARY_DEX_NUM, true),
      );

      if (forSeen ? this.speciesStarterDexEntry?.seenAttr : this.speciesStarterDexEntry?.caughtAttr) {
        const starterIndex = this.starterSpecies.indexOf(species);

        if (starterIndex > -1) {
          const starter = this.starters[starterIndex];
          const props = globalScene.gameData.getSpeciesDexAttrProps(species, this.dexAttrCursor);
          starter.shiny = props.shiny;
          starter.variant = props.variant;
          starter.female = props.female;
          starter.formIndex = props.formIndex;
          starter.abilityIndex = this.abilityCursor;
          starter.nature = this.natureCursor;
          starter.teraType = this.teraCursor;
        }

        const assetLoadCancelled = new BooleanHolder(false);
        this.assetLoadCancelled = assetLoadCancelled;

        female ??= false;
        if (shouldUpdateSprite) {
          species.loadAssets(female, formIndex, shiny, variant, true).then(() => {
            if (assetLoadCancelled.value) {
              return;
            }
            this.assetLoadCancelled = null;
            this.speciesLoaded.set(species.speciesId, true);
            // Note: Bangs are correct due to `female ??= false` above
            this.pokemonSprite
              .play(species.getSpriteKey(female!, formIndex, shiny, variant))
              .setPipelineData("shiny", shiny)
              .setPipelineData("variant", variant)
              .setPipelineData("spriteKey", species.getSpriteKey(female!, formIndex, shiny, variant))
              .setVisible(!this.statsMode);
          });
        } else {
          this.pokemonSprite.setVisible(!this.statsMode);
        }

        const currentFilteredContainer = this.filteredStarterContainers.find(
          p => p.species.speciesId === species.speciesId,
        );
        if (currentFilteredContainer) {
          const starterSprite = currentFilteredContainer.icon as Phaser.GameObjects.Sprite;
          starterSprite.setTexture(
            species.getIconAtlasKey(formIndex, shiny, variant),
            species.getIconId(female, formIndex, shiny, variant),
          );
          currentFilteredContainer.checkIconId(female, formIndex, shiny, variant);
        }

        const isNonShinyCaught = !!(caughtAttr & DexAttr.NON_SHINY);
        const isShinyCaught = !!(caughtAttr & DexAttr.SHINY);

        const caughtVariants = [DexAttr.DEFAULT_VARIANT, DexAttr.VARIANT_2, DexAttr.VARIANT_3].filter(
          v => caughtAttr & v,
        );
        this.canCycleShiny = (isNonShinyCaught && isShinyCaught) || (isShinyCaught && caughtVariants.length > 1);

        const isMaleCaught = !!(caughtAttr & DexAttr.MALE);
        const isFemaleCaught = !!(caughtAttr & DexAttr.FEMALE);
        this.canCycleGender = isMaleCaught && isFemaleCaught;

        const hasAbility1 = abilityAttr & AbilityAttr.ABILITY_1;
        let hasAbility2 = abilityAttr & AbilityAttr.ABILITY_2;
        const hasHiddenAbility = abilityAttr & AbilityAttr.ABILITY_HIDDEN;

        /*
         * Check for Pokemon with a single ability (at some point it was possible to catch them with their ability 2 attribute)
         * This prevents cycling between ability 1 and 2 if they are both unlocked and the same
         * but we still need to account for the possibility ability 1 was never unlocked and fallback on ability 2 in this case
         */
        if (hasAbility1 && hasAbility2 && species.ability1 === species.ability2) {
          hasAbility2 = 0;
        }

        this.canCycleAbility = [hasAbility1, hasAbility2, hasHiddenAbility].filter(a => a).length > 1;

        this.canCycleForm =
          species.forms
            .filter(f => f.isStarterSelectable || !pokemonFormChanges[species.speciesId]?.find(fc => fc.formKey))
            .map((_, f) => dexEntry.caughtAttr & globalScene.gameData.getFormAttr(f))
            .filter(f => f).length > 1;
        this.canCycleNature = globalScene.gameData.getNaturesForAttr(dexEntry.natureAttr).length > 1;
        this.canCycleTera =
          !this.statsMode
          && this.allowTera
          && !isNullOrUndefined(getPokemonSpeciesForm(species.speciesId, formIndex ?? 0).type2)
          && !globalScene.gameMode.hasChallenge(Challenges.FRESH_START);
      }

      if (dexEntry.caughtAttr && species.malePercent !== null) {
        const gender = !female ? Gender.MALE : Gender.FEMALE;
        this.pokemonGenderText
          .setText(getGenderSymbol(gender))
          .setColor(getGenderColor(gender))
          .setShadowColor(getGenderColor(gender, true));
      } else {
        this.pokemonGenderText.setText("");
      }

      if (dexEntry.caughtAttr) {
        let ability: Ability;
        if (this.lastSpecies.forms?.length > 1) {
          ability = allAbilities[this.lastSpecies.forms[formIndex ?? 0].getAbility(abilityIndex!)];
        } else {
          ability = allAbilities[this.lastSpecies.getAbility(abilityIndex!)]; // TODO: is this bang correct?
        }

        const isHidden = abilityIndex === (this.lastSpecies.ability2 ? 2 : 1);
        this.pokemonAbilityText
          .setText(ability.name)
          .setColor(getTextColor(!isHidden ? TextStyle.SUMMARY_ALT : TextStyle.SUMMARY_GOLD))
          .setShadowColor(getTextColor(!isHidden ? TextStyle.SUMMARY_ALT : TextStyle.SUMMARY_GOLD, true));

        const passiveAttr = starterDataEntry.passiveAttr;
        const passiveAbility = allAbilities[this.lastSpecies.getPassiveAbility(formIndex)];

        if (this.pokemonAbilityText.visible) {
          if (this.activeTooltip === "ABILITY") {
            globalScene.ui.editTooltip(`${ability.name}`, `${ability.description}`);
          }

          this.pokemonAbilityText.on("pointerover", () => {
            globalScene.ui.showTooltip(`${ability.name}`, `${ability.description}`, true);
            this.activeTooltip = "ABILITY";
          });
          this.pokemonAbilityText.on("pointerout", () => {
            globalScene.ui.hideTooltip();
            this.activeTooltip = undefined;
          });
        }

        if (passiveAbility) {
          const isUnlocked = !!(passiveAttr & PassiveAttr.UNLOCKED);
          const isEnabled = !!(passiveAttr & PassiveAttr.ENABLED);

          const textStyle = isUnlocked && isEnabled ? TextStyle.SUMMARY_ALT : TextStyle.SUMMARY_GRAY;
          const textAlpha = isUnlocked && isEnabled ? 1 : 0.5;

          this.pokemonPassiveLabelText
            .setVisible(!isFreshStartChallenge)
            .setColor(getTextColor(TextStyle.SUMMARY_ALT))
            .setShadowColor(getTextColor(TextStyle.SUMMARY_ALT, true));
          this.pokemonPassiveText
            .setVisible(!isFreshStartChallenge)
            .setText(passiveAbility.name)
            .setColor(getTextColor(textStyle))
            .setAlpha(textAlpha)
            .setShadowColor(getTextColor(textStyle, true));

          if (this.activeTooltip === "PASSIVE") {
            globalScene.ui.editTooltip(`${passiveAbility.name}`, `${passiveAbility.description}`);
          }

          if (this.pokemonPassiveText.visible) {
            this.pokemonPassiveText.on("pointerover", () => {
              globalScene.ui.showTooltip(`${passiveAbility.name}`, `${passiveAbility.description}`, true);
              this.activeTooltip = "PASSIVE";
            });
            this.pokemonPassiveText.on("pointerout", () => {
              globalScene.ui.hideTooltip();
              this.activeTooltip = undefined;
            });
          }

          const iconPosition = {
            x: this.pokemonPassiveText.x + this.pokemonPassiveText.displayWidth + 1,
            y: this.pokemonPassiveText.y + this.pokemonPassiveText.displayHeight / 2,
          };
          this.pokemonPassiveDisabledIcon
            .setVisible(isUnlocked && !isEnabled && !isFreshStartChallenge)
            .setPosition(iconPosition.x, iconPosition.y);
          this.pokemonPassiveLockedIcon
            .setVisible(!isUnlocked && !isFreshStartChallenge)
            .setPosition(iconPosition.x, iconPosition.y);
        } else if (this.activeTooltip === "PASSIVE") {
          // No passive and passive tooltip is active > hide it
          globalScene.ui.hideTooltip();
        }

        this.pokemonNatureText.setText(getNatureName(natureIndex as unknown as Nature, true, true, false));

        let levelMoves: LevelMoves;
        if (
          pokemonFormLevelMoves.hasOwnProperty(species.speciesId)
          && formIndex
          && pokemonFormLevelMoves[species.speciesId].hasOwnProperty(formIndex)
        ) {
          levelMoves = pokemonFormLevelMoves[species.speciesId][formIndex];
        } else {
          levelMoves = pokemonSpeciesLevelMoves[species.speciesId];
        }
        this.speciesStarterMoves.push(...levelMoves.filter(lm => lm[0] > 0 && lm[0] <= 5).map(lm => lm[1]));
        if (speciesEggMoves.hasOwnProperty(species.speciesId)) {
          for (let em = 0; em < 4; em++) {
            if (starterDataEntry.eggMoves & (1 << em)) {
              this.speciesStarterMoves.push(speciesEggMoves[species.speciesId][em]);
            }
          }
        }

        const speciesMoveData = starterDataEntry.moveset;
        const moveData: StarterMoveset | null = speciesMoveData
          ? Array.isArray(speciesMoveData)
            ? speciesMoveData
            : speciesMoveData[formIndex!] // TODO: is this bang correct?
          : null;
        const availableStarterMoves = this.speciesStarterMoves.concat(
          speciesEggMoves.hasOwnProperty(species.speciesId)
            ? speciesEggMoves[species.speciesId].filter((_: any, em: number) => starterDataEntry.eggMoves & (1 << em))
            : [],
        );
        this.starterMoveset = (moveData || (this.speciesStarterMoves.slice(0, 4) as StarterMoveset)).filter(m =>
          availableStarterMoves.find(sm => sm === m),
        ) as StarterMoveset;
        // Consolidate move data if it contains an incompatible move
        if (this.starterMoveset.length < 4 && this.starterMoveset.length < availableStarterMoves.length) {
          this.starterMoveset.push(
            ...availableStarterMoves
              .filter(sm => this.starterMoveset?.indexOf(sm) === -1)
              .slice(0, 4 - this.starterMoveset.length),
          );
        }

        // Remove duplicate moves
        this.starterMoveset = this.starterMoveset.filter((move, i) => {
          return this.starterMoveset?.indexOf(move) === i;
        }) as StarterMoveset;

        const speciesForm = getPokemonSpeciesForm(species.speciesId, formIndex!); // TODO: is the bang correct?
        const formText = species.getFormNameToDisplay(formIndex);
        this.pokemonFormText.setText(formText);

        this.setTypeIcons(speciesForm.type1, speciesForm.type2);

        this.teraIcon.setFrame(PokemonType[this.teraCursor].toLowerCase());
        this.teraIcon.setVisible(!this.statsMode && this.allowTera);
      } else {
        this.pokemonAbilityText.setText("");
        this.pokemonPassiveText.setText("");
        this.pokemonNatureText.setText("");
        this.teraIcon.setVisible(false);
        this.setTypeIcons(null, null);
      }
    } else {
      this.shinyOverlay.setVisible(false);
      this.pokemonNumberText
        .setColor(getTextColor(TextStyle.SUMMARY))
        .setShadowColor(getTextColor(TextStyle.SUMMARY, true));
      this.pokemonGenderText.setText("");
      this.pokemonAbilityText.setText("");
      this.pokemonPassiveText.setText("");
      this.pokemonNatureText.setText("");
      this.teraIcon.setVisible(false);
      this.setTypeIcons(null, null);
    }

    if (!this.starterMoveset) {
      this.starterMoveset = this.speciesStarterMoves.slice(0, 4) as StarterMoveset;
    }

    for (let m = 0; m < 4; m++) {
      const move = m < this.starterMoveset.length ? allMoves[this.starterMoveset[m]] : null;
      this.pokemonMoveBgs[m].setFrame(PokemonType[move ? move.type : PokemonType.UNKNOWN].toString().toLowerCase());
      this.pokemonMoveLabels[m].setText(move ? move.name : "-");
      this.pokemonMoveContainers[m].setVisible(!!move);
    }

    const hasEggMoves = species && speciesEggMoves.hasOwnProperty(species.speciesId);
    let eggMoves = 0;
    if (species) {
      const { starterDataEntry } = this.getSpeciesData(this.lastSpecies.speciesId);
      eggMoves = starterDataEntry.eggMoves;
    }

    for (let em = 0; em < 4; em++) {
      const eggMove = hasEggMoves ? allMoves[speciesEggMoves[species.speciesId][em]] : null;
      const eggMoveUnlocked = eggMove && eggMoves & (1 << em);
      this.pokemonEggMoveBgs[em].setFrame(
        PokemonType[eggMove ? eggMove.type : PokemonType.UNKNOWN].toString().toLowerCase(),
      );
      this.pokemonEggMoveLabels[em].setText(eggMove && eggMoveUnlocked ? eggMove.name : "???");
    }

    this.pokemonEggMovesContainer.setVisible(!!this.speciesStarterDexEntry?.caughtAttr && hasEggMoves);

    this.pokemonAdditionalMoveCountLabel
      .setText(`(+${Math.max(this.speciesStarterMoves.length - 4, 0)})`)
      .setVisible(this.speciesStarterMoves.length > 4);

    this.tryUpdateValue();

    this.updateInstructions();

    if (save) {
      saveStarterPreferences(this.originalStarterPreferences);
    }
  }

  setTypeIcons(type1: PokemonType | null, type2: PokemonType | null): void {
    if (type1 !== null) {
      this.type1Icon.setVisible(true).setFrame(PokemonType[type1].toLowerCase());
    } else {
      this.type1Icon.setVisible(false);
    }
    if (type2 !== null) {
      this.type2Icon.setVisible(true).setFrame(PokemonType[type2].toLowerCase());
    } else {
      this.type2Icon.setVisible(false);
    }
  }

  popStarter(index: number): void {
    this.starterSpecies.splice(index, 1);
    this.starters.splice(index, 1);

    for (let s = 0; s < this.starterSpecies.length; s++) {
      const species = this.starterSpecies[s];
      const currentDexAttr = this.getCurrentDexProps(species.speciesId);
      const props = globalScene.gameData.getSpeciesDexAttrProps(species, currentDexAttr);
      this.starterIcons[s]
        .setTexture(species.getIconAtlasKey(props.formIndex, props.shiny, props.variant))
        .setFrame(species.getIconId(props.female, props.formIndex, props.shiny, props.variant));
      this.checkIconId(this.starterIcons[s], species, props.female, props.formIndex, props.shiny, props.variant);
      if (s >= index) {
        this.starterCursorObjs[s]
          .setPosition(this.starterCursorObjs[s + 1].x, this.starterCursorObjs[s + 1].y)
          .setVisible(this.starterCursorObjs[s + 1].visible);
      }
    }
    this.starterCursorObjs[this.starterSpecies.length].setVisible(false);
    this.starterIcons[this.starterSpecies.length].setTexture("pokemon_icons_0").setFrame("unknown");

    if (this.starterIconsCursorObj.visible) {
      if (this.starterIconsCursorIndex === this.starterSpecies.length) {
        if (this.starterSpecies.length > 0) {
          this.starterIconsCursorIndex--;
        } else {
          // No more Pokemon selected, go back to filters
          this.starterIconsCursorObj.setVisible(false);
          this.setSpecies(null);
          this.filterBarCursor = Math.max(1, this.filterBar.numFilters - 1);
          this.setFilterMode(true);
        }
      }
      this.moveStarterIconsCursor(this.starterIconsCursorIndex);
    } else if (this.startCursorObj.visible && this.starterSpecies.length === 0) {
      // On the start button and no more Pokemon in party
      this.startCursorObj.setVisible(false);
      if (this.filteredStarterContainers.length > 0) {
        // Back to the first Pokemon if there is one
        this.cursorObj.setVisible(true);
        this.setCursor(this.scrollCursor * 9);
      } else {
        // Back to filters
        this.filterBarCursor = Math.max(1, this.filterBar.numFilters - 1);
        this.setFilterMode(true);
      }
    }

    this.tryUpdateValue();
  }

  updateStarterValueLabel(starter: StarterContainer): void {
    const speciesId = starter.species.speciesId;
    const baseStarterValue = speciesStarterCosts[speciesId];
    const starterValue = globalScene.gameData.getSpeciesStarterValue(speciesId);
    starter.cost = starterValue;
    let valueStr = starterValue.toString();
    if (valueStr.startsWith("0.")) {
      valueStr = valueStr.slice(1);
    }
    starter.label.setText(valueStr);
    let textStyle: TextStyle;
    switch (baseStarterValue - starterValue) {
      case 0:
        textStyle = TextStyle.WINDOW;
        break;
      case 1:
      case 0.5:
        textStyle = TextStyle.SUMMARY_BLUE;
        break;
      default:
        textStyle = TextStyle.SUMMARY_GOLD;
        break;
    }
    starter.label.setColor(getTextColor(textStyle)).setShadowColor(getTextColor(textStyle, true));
  }

  tryUpdateValue(add?: number, addingToParty?: boolean): boolean {
    const value = this.starterSpecies
      .map(s => s.generation)
      .reduce(
        (total: number, _gen: number, i: number) =>
          (total += globalScene.gameData.getSpeciesStarterValue(this.starterSpecies[i].speciesId)),
        0,
      );
    const newValue = value + (add || 0);
    const valueLimit = this.getValueLimit();
    const overLimit = newValue > valueLimit;
    let newValueStr = newValue.toString();
    if (newValueStr.startsWith("0.")) {
      newValueStr = newValueStr.slice(1);
    }
    this.valueLimitLabel
      .setText(`${newValueStr}/${valueLimit}`)
      .setColor(getTextColor(!overLimit ? TextStyle.TOOLTIP_CONTENT : TextStyle.SUMMARY_PINK))
      .setShadowColor(getTextColor(!overLimit ? TextStyle.TOOLTIP_CONTENT : TextStyle.SUMMARY_PINK, true));
    if (overLimit) {
      globalScene.time.delayedCall(fixedInt(500), () => this.tryUpdateValue());
      return false;
    }
    let isPartyValid = this.isPartyValid();
    if (addingToParty) {
      const species = this.filteredStarterContainers[this.cursor].species;
      const isNewPokemonValid = checkStarterValidForChallenge(
        species,
        globalScene.gameData.getSpeciesDexAttrProps(species, this.getCurrentDexProps(species.speciesId)),
        false,
      );
      isPartyValid ||= isNewPokemonValid;
    }

    /**
     * this loop is used to set the Sprite's alpha value and check if the user can select other pokemon more.
     */
    const remainValue = valueLimit - newValue;
    for (let s = 0; s < this.allSpecies.length; s++) {
      /** Cost of pokemon species */
      const speciesStarterValue = globalScene.gameData.getSpeciesStarterValue(this.allSpecies[s].speciesId);
      /** {@linkcode Phaser.GameObjects.Sprite} object of Pokémon for setting the alpha value */
      const speciesSprite = this.starterContainers[s].icon;

      /**
       * If remainValue greater than or equal pokemon species and the pokemon is legal for this challenge, the user can select.
       * so that the alpha value of pokemon sprite set 1.
       *
       * However, if isPartyValid is false, that means none of the party members are valid for the run. In this case, we should
       * check the challenge to make sure evolutions and forms aren't being checked for mono type runs.
       * This will let us set the sprite's alpha to show it can't be selected
       *
       * If speciesStarterDexEntry?.caughtAttr is true, this species registered in stater.
       * we change to can AddParty value to true since the user has enough cost to choose this pokemon and this pokemon registered too.
       */
      const isValidForChallenge = checkStarterValidForChallenge(
        this.allSpecies[s],
        globalScene.gameData.getSpeciesDexAttrProps(
          this.allSpecies[s],
          this.getCurrentDexProps(this.allSpecies[s].speciesId),
        ),
        isPartyValid,
      );

      const canBeChosen = remainValue >= speciesStarterValue && isValidForChallenge;

      const isPokemonInParty = this.isInParty(this.allSpecies[s])[0]; // this will get the valud of isDupe from isInParty. This will let us see if the pokemon in question is in our party already so we don't grey out the sprites if they're invalid

      /* This code does a check to tell whether or not a sprite should be lit up or greyed out. There are 3 ways a pokemon's sprite should be lit up:
       * 1) If it's in your party, it's a valid pokemon (i.e. for challenge) and you have enough points to have it
       * 2) If it's in your party, it's not valid (i.e. for challenges), and you have enough points to have it
       * 3) If it's not in your party, but it's a valid pokemon and you have enough points for it
       * Any other time, the sprite should be greyed out.
       * For example, if it's in your party, valid, but costs too much, or if it's not in your party and not valid, regardless of cost
       */
      if (canBeChosen || (isPokemonInParty && remainValue >= speciesStarterValue)) {
        speciesSprite.setAlpha(1);
      } else {
        /**
         * If it can't be chosen, the user can't select.
         * so that the alpha value of pokemon sprite set 0.375.
         */
        speciesSprite.setAlpha(0.375);
      }
    }

    return true;
  }

  /**
   * Attempt to back out of the starter selection screen into the appropriate parent modal
   */
  tryExit(): void {
    this.blockInput = true;
    const ui = this.getUi();

    const cancel = () => {
      ui.setMode(UiMode.STARTER_SELECT);
      this.clearText();
      this.blockInput = false;
    };
    ui.showText(i18next.t("starterSelectUiHandler:confirmExit"), null, () => {
      ui.setModeWithoutClear(
        UiMode.CONFIRM,
        () => {
          ui.setMode(UiMode.STARTER_SELECT);
          // Non-challenge modes go directly back to title, while challenge modes go to the selection screen.
          if (!globalScene.gameMode.isChallenge) {
            globalScene.phaseManager.toTitleScreen();
          } else {
            globalScene.phaseManager.clearPhaseQueue();
            globalScene.phaseManager.pushNew("SelectChallengePhase");
            globalScene.phaseManager.pushNew("EncounterPhase");
          }
          this.clearText();
          globalScene.phaseManager.getCurrentPhase().end();
        },
        cancel,
        null,
        null,
        19,
      );
    });
  }

  tryStart(manualTrigger = false): boolean {
    if (this.starterSpecies.length === 0) {
      return false;
    }

    const ui = this.getUi();

    const cancel = () => {
      ui.setMode(UiMode.STARTER_SELECT);
      if (!manualTrigger) {
        this.popStarter(this.starterSpecies.length - 1);
      }
      this.clearText();
    };

    const canStart = this.isPartyValid();

    if (canStart) {
      ui.showText(i18next.t("starterSelectUiHandler:confirmStartTeam"), null, () => {
        ui.setModeWithoutClear(
          UiMode.CONFIRM,
          () => {
            const startRun = () => {
              globalScene.money = globalScene.gameMode.getStartingMoney();
              const starters = this.starters.slice(0);
              ui.setMode(UiMode.STARTER_SELECT);
              const originalStarterSelectCallback = this.starterSelectCallback;
              this.starterSelectCallback = null;
              originalStarterSelectCallback?.(starters);
            };
            startRun();
          },
          cancel,
          null,
          null,
          19,
        );
      });
    } else {
      this.tutorialActive = true;
      this.showText(
        i18next.t("starterSelectUiHandler:invalidParty"),
        undefined,
        () => this.showText("", 0, () => (this.tutorialActive = false)),
        undefined,
        true,
      );
    }
    return true;
  }

  /**
   *  This block checks to see if your party is valid
   * It checks each pokemon against the challenge - noting that due to monotype challenges it needs to check the pokemon while ignoring their evolutions/form change items
   */
  isPartyValid(): boolean {
    let canStart = false;
<<<<<<< HEAD
    for (let s = 0; s < this.starterSpecies.length; s++) {
      const species = this.starterSpecies[s];
      const starter = this.starters[s];
=======
    for (const species of this.starterSpecies) {
>>>>>>> e202cb63
      const isValidForChallenge = checkStarterValidForChallenge(
        species,
        {
          formIndex: starter.formIndex,
          shiny: starter.shiny,
          variant: starter.variant,
          female: starter.female ?? false,
        },
        false,
      );
      canStart ||= isValidForChallenge;
    }
    return canStart;
  }

  /**
   * Creates a temporary dex attr props that will be used to check whether a pokemon is valid for a challenge
   * and to display the correct shiny, variant, and form based on the StarterPreferences
   *
   * @param speciesId the id of the species to get props for
   * @returns the dex props
   */
  getCurrentDexProps(speciesId: number): bigint {
    let props = 0n;
    const { dexEntry } = this.getSpeciesData(speciesId);
    const caughtAttr = dexEntry.caughtAttr;

    /*  this checks the gender of the pokemon; this works by checking a) that the starter preferences for the species exist, and if so, is it female. If so, it'll add DexAttr.FEMALE to our temp props
     *  It then checks b) if the caughtAttr for the pokemon is female and NOT male - this means that the ONLY gender we've gotten is female, and we need to add DexAttr.FEMALE to our temp props
     *  If neither of these pass, we add DexAttr.MALE to our temp props
     */
    if (
      this.starterPreferences[speciesId]?.female
      || ((caughtAttr & DexAttr.FEMALE) > 0n && (caughtAttr & DexAttr.MALE) === 0n)
    ) {
      props += DexAttr.FEMALE;
    } else {
      props += DexAttr.MALE;
    }
    /* This part is very similar to above, but instead of for gender, it checks for shiny within starter preferences.
     * If they're not there, it enables shiny state by default if any shiny was caught
     */
    if (
      this.starterPreferences[speciesId]?.shiny
      || ((caughtAttr & DexAttr.SHINY) > 0n && this.starterPreferences[speciesId]?.shiny !== false)
    ) {
      props += DexAttr.SHINY;
      if (this.starterPreferences[speciesId]?.variant !== undefined) {
        props += BigInt(Math.pow(2, this.starterPreferences[speciesId]?.variant)) * DexAttr.DEFAULT_VARIANT;
      } else if ((caughtAttr & DexAttr.VARIANT_3) > 0) {
        /*  This calculates the correct variant if there's no starter preferences for it.
         *  This gets the highest tier variant that you've caught and adds it to the temp props
         */
        props += DexAttr.VARIANT_3;
      } else if ((caughtAttr & DexAttr.VARIANT_2) > 0) {
        props += DexAttr.VARIANT_2;
      } else {
        props += DexAttr.DEFAULT_VARIANT;
      }
    } else {
      props += DexAttr.NON_SHINY;
      props += DexAttr.DEFAULT_VARIANT; // we add the default variant here because non shiny versions are listed as default variant
    }
    if (this.starterPreferences[speciesId]?.form) {
      // this checks for the form of the pokemon
      props += BigInt(Math.pow(2, this.starterPreferences[speciesId]?.form)) * DexAttr.DEFAULT_FORM;
    } else {
      // Get the first unlocked form
      props += globalScene.gameData.getFormAttr(globalScene.gameData.getFormIndex(caughtAttr));
    }

    return props;
  }

  toggleStatsMode(on?: boolean): void {
    if (on === undefined) {
      on = !this.statsMode;
    }
    if (on) {
      this.showStats();
      this.statsMode = true;
      this.pokemonSprite.setVisible(false);
      this.teraIcon.setVisible(false);
      this.canCycleTera = false;
      this.updateInstructions();
    } else {
      this.statsMode = false;
      this.statsContainer.setVisible(false);
      this.pokemonSprite.setVisible(!!this.speciesStarterDexEntry?.caughtAttr);
      //@ts-expect-error
      this.statsContainer.updateIvs(null); // TODO: resolve ts-ignore. !?!?
      this.teraIcon.setVisible(this.allowTera);
      const props = globalScene.gameData.getSpeciesDexAttrProps(
        this.lastSpecies,
        this.getCurrentDexProps(this.lastSpecies.speciesId),
      );
      const formIndex = props.formIndex;
      this.canCycleTera =
        !this.statsMode
        && this.allowTera
        && !isNullOrUndefined(getPokemonSpeciesForm(this.lastSpecies.speciesId, formIndex ?? 0).type2)
        && !globalScene.gameMode.hasChallenge(Challenges.FRESH_START);
      this.updateInstructions();
    }
  }

  showStats(): void {
    if (!this.speciesStarterDexEntry) {
      return;
    }

    this.statsContainer.setVisible(true);

    this.statsContainer.updateIvs(this.speciesStarterDexEntry.ivs);
  }

  clearText() {
    this.starterSelectMessageBoxContainer.setVisible(false);
    super.clearText();
  }

  hideInstructions(): void {
    // TODO: uncomment this and delete the rest of the method once our testing infra supports mocks of `Phaser.GameObject.Group`
    // this.instructionElemGroup.setVisible(false);
    this.shinyIconElement.setVisible(false);
    this.shinyLabel.setVisible(false);
    this.formIconElement.setVisible(false);
    this.formLabel.setVisible(false);
    this.genderIconElement.setVisible(false);
    this.genderLabel.setVisible(false);
    this.abilityIconElement.setVisible(false);
    this.abilityLabel.setVisible(false);
    this.natureIconElement.setVisible(false);
    this.natureLabel.setVisible(false);
    this.teraIconElement.setVisible(false);
    this.teraLabel.setVisible(false);
    this.goFilterIconElement.setVisible(false);
    this.goFilterLabel.setVisible(false);
  }

  clear(): void {
    super.clear();

    saveStarterPreferences(this.originalStarterPreferences);

    this.clearStarterPreferences();
    this.cursor = -1;
    this.hideInstructions();
    this.activeTooltip = undefined;
    globalScene.ui.hideTooltip();

    this.starterSelectContainer.setVisible(false);
    this.blockInput = false;

    while (this.starterSpecies.length > 0) {
      this.popStarter(this.starterSpecies.length - 1);
    }

    if (this.statsMode) {
      this.toggleStatsMode(false);
    }
  }

  checkIconId(
    icon: Phaser.GameObjects.Sprite,
    species: PokemonSpecies,
    female: boolean,
    formIndex: number,
    shiny: boolean,
    variant: number,
  ) {
    if (icon.frame.name !== species.getIconId(female, formIndex, shiny, variant)) {
      console.log(
        `${species.name}'s icon ${icon.frame.name} does not match getIconId with female: ${female}, formIndex: ${formIndex}, shiny: ${shiny}, variant: ${variant}`,
      );
      icon
        .setTexture(species.getIconAtlasKey(formIndex, false, variant))
        .setFrame(species.getIconId(female, formIndex, false, variant));
    }
  }

  /**
   * Clears this UI's starter preferences.
   *
   * Designed to be used for unit tests that utilize this UI.
   */
  clearStarterPreferences() {
    this.starterPreferences = {};
    this.originalStarterPreferences = {};
  }
}<|MERGE_RESOLUTION|>--- conflicted
+++ resolved
@@ -3672,16 +3672,8 @@
           const { dexEntry } = this.getSpeciesData(species.speciesId);
           const defaultNature =
             starterAttributes?.nature || globalScene.gameData.getSpeciesDefaultNature(species, dexEntry);
-<<<<<<< HEAD
-          if (starterAttributes?.variant && !Number.isNaN(starterAttributes.variant)) {
-            if (props.shiny) {
-              props.variant = starterAttributes.variant as Variant;
-            }
-=======
-          props = globalScene.gameData.getSpeciesDexAttrProps(species, defaultDexAttr);
           if (starterAttributes?.variant && !Number.isNaN(starterAttributes.variant) && props.shiny) {
             props.variant = starterAttributes.variant as Variant;
->>>>>>> e202cb63
           }
           props.formIndex = starterAttributes?.form ?? props.formIndex;
           props.female = starterAttributes?.female ?? props.female;
@@ -4495,13 +4487,9 @@
    */
   isPartyValid(): boolean {
     let canStart = false;
-<<<<<<< HEAD
     for (let s = 0; s < this.starterSpecies.length; s++) {
       const species = this.starterSpecies[s];
       const starter = this.starters[s];
-=======
-    for (const species of this.starterSpecies) {
->>>>>>> e202cb63
       const isValidForChallenge = checkStarterValidForChallenge(
         species,
         {
