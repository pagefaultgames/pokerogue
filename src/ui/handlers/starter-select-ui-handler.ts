--- conflicted
+++ resolved
@@ -46,14 +46,10 @@
 import type { Variant } from "#sprites/variant";
 import { getVariantIcon, getVariantTint } from "#sprites/variant";
 import { achvs } from "#system/achv";
-<<<<<<< HEAD
-import type { Starter, StarterAttributes, StarterDataEntry, StarterMoveset } from "#system/game-data";
-=======
->>>>>>> e4a6a3de
 import { RibbonData } from "#system/ribbons/ribbon-data";
 import { SettingKeyboard } from "#system/settings-keyboard";
 import type { DexEntry } from "#types/dex-data";
-import type { DexAttrProps, StarterAttributes, StarterDataEntry, StarterMoveset } from "#types/save-data";
+import type { Starter, StarterAttributes, StarterDataEntry, StarterMoveset } from "#types/save-data";
 import {
   DropDown,
   DropDownLabel,
