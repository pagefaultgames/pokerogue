import { PLAYER_PARTY_MAX_SIZE, VALUE_REDUCTION_MAX } from "#app/constants";
import { globalScene } from "#app/global-scene";
import { starterColors } from "#app/global-vars/starter-colors";
import Overrides from "#app/overrides";
import { handleTutorial, Tutorial } from "#app/tutorial";
import { speciesEggMoves } from "#balance/egg-moves";
import { pokemonPrevolutions } from "#balance/pokemon-evolutions";
import type { LevelMoves } from "#balance/pokemon-level-moves";
import { pokemonFormLevelMoves, pokemonSpeciesLevelMoves } from "#balance/pokemon-level-moves";
import {
  getPassiveCandyCount,
  getSameSpeciesEggCandyCounts,
  getValueReductionCandyCounts,
  POKERUS_STARTER_COUNT,
  speciesStarterCosts,
} from "#balance/starters";
import { allMoves, allSpecies } from "#data/data-lists";
import { Egg } from "#data/egg";
import { getNatureName } from "#data/nature";
import { pokemonFormChanges } from "#data/pokemon-forms";
import type { PokemonSpecies } from "#data/pokemon-species";
import { AbilityAttr } from "#enums/ability-attr";
import { AbilityId } from "#enums/ability-id";
import { Button } from "#enums/buttons";
import { Challenges } from "#enums/challenges";
import { Device } from "#enums/devices";
import { DexAttr } from "#enums/dex-attr";
import { DropDownColumn } from "#enums/drop-down-column";
import { EggSourceType } from "#enums/egg-source-types";
import { GameModes } from "#enums/game-modes";
import type { MoveId } from "#enums/move-id";
import type { Nature } from "#enums/nature";
import { Passive as PassiveAttr } from "#enums/passive";
import { PokemonType } from "#enums/pokemon-type";
import type { SpeciesId } from "#enums/species-id";
import { TextStyle } from "#enums/text-style";
import { UiMode } from "#enums/ui-mode";
import { UiTheme } from "#enums/ui-theme";
import type { CandyUpgradeNotificationChangedEvent } from "#events/battle-scene";
import { BattleSceneEventType } from "#events/battle-scene";
import type { Variant } from "#sprites/variant";
import { getVariantIcon, getVariantTint } from "#sprites/variant";
import { achvs } from "#system/achv";
import { RibbonData } from "#system/ribbons/ribbon-data";
import { SettingKeyboard } from "#system/settings-keyboard";
import type { DexEntry } from "#types/dex-data";
<<<<<<< HEAD
import type { DexAttrProps, StarterMoveset, StarterPreferences } from "#types/save-data";
=======
import type { Starter, StarterAttributes, StarterDataEntry, StarterMoveset } from "#types/save-data";
>>>>>>> cffbafe4
import type { OptionSelectItem } from "#ui/abstract-option-select-ui-handler";
import { DropDown, DropDownLabel, DropDownOption, DropDownState, DropDownType, SortCriteria } from "#ui/dropdown";
import { FilterBar } from "#ui/filter-bar";
import { MessageUiHandler } from "#ui/message-ui-handler";
import { MoveInfoOverlay } from "#ui/move-info-overlay";
import { PokemonIconAnimHelper, PokemonIconAnimMode } from "#ui/pokemon-icon-anim-helper";
import { ScrollBar } from "#ui/scroll-bar";
import { StarterContainer } from "#ui/starter-container";
import { StarterSummary } from "#ui/starter-summary";
import { addTextObject, getTextColor } from "#ui/text";
import { addWindow } from "#ui/ui-theme";
import {
<<<<<<< HEAD
  getDexAttrFromPreferences,
  getRunValueLimit,
  getSpeciesData,
  getSpeciesDetailsFromPreferences,
  getSpeciesPropsFromPreferences,
  getStarterSelectTextSettings,
  isPassiveAvailable,
  isSameSpeciesEggAvailable,
  isStarterValidForChallenge,
  isUpgradeAnimationEnabled,
  isUpgradeIconEnabled,
  isValueReductionAvailable,
} from "#ui/utils/starter-select-ui-utils";
import { checkStarterValidForChallenge } from "#utils/challenge-utils";
import { fixedInt, getLocalizedSpriteKey, isNullOrUndefined, randIntRange, rgbHexToRgba } from "#utils/common";
import type { AllStarterPreferences } from "#utils/data";
=======
  BooleanHolder,
  fixedInt,
  getLocalizedSpriteKey,
  NumberHolder,
  padInt,
  randIntRange,
  rgbHexToRgba,
} from "#utils/common";
import type { StarterPreferences } from "#utils/data";
>>>>>>> cffbafe4
import { deepCopy, loadStarterPreferences, saveStarterPreferences } from "#utils/data";
import { getPokemonSpecies, getPokemonSpeciesForm, getPokerusStarters } from "#utils/pokemon-utils";
import { argbFromRgba } from "@material/material-color-utilities";
import i18next from "i18next";
import type { GameObjects } from "phaser";

const COLUMNS = 9;
const ROWS = 9;
const STARTER_ICONS_CURSOR_X_OFFSET = -3;
const STARTER_ICONS_CURSOR_Y_OFFSET = 1;

export type StarterSelectCallback = (starters: Starter[]) => void;

<<<<<<< HEAD
export interface Starter {
  species: PokemonSpecies;
  dexAttr: bigint;
  abilityIndex: number;
  passive: boolean;
  nature: Nature;
  moveset?: StarterMoveset;
  pokerus: boolean;
  nickname?: string;
  teraType?: PokemonType;
}

=======
interface LanguageSetting {
  starterInfoTextSize: string;
  instructionTextSize: string;
  starterInfoXPos?: number;
  starterInfoYOffset?: number;
}

const languageSettings: { [key: string]: LanguageSetting } = {
  en: {
    starterInfoTextSize: "56px",
    instructionTextSize: "38px",
  },
  de: {
    starterInfoTextSize: "54px",
    instructionTextSize: "35px",
    starterInfoXPos: 35,
  },
  "es-ES": {
    starterInfoTextSize: "50px",
    instructionTextSize: "38px",
    starterInfoYOffset: 0.5,
    starterInfoXPos: 38,
  },
  "es-419": {
    starterInfoTextSize: "50px",
    instructionTextSize: "38px",
    starterInfoYOffset: 0.5,
    starterInfoXPos: 38,
  },
  fr: {
    starterInfoTextSize: "54px",
    instructionTextSize: "38px",
  },
  it: {
    starterInfoTextSize: "56px",
    instructionTextSize: "38px",
  },
  "pt-BR": {
    starterInfoTextSize: "48px",
    instructionTextSize: "42px",
    starterInfoYOffset: 0.5,
    starterInfoXPos: 33,
  },
  zh: {
    starterInfoTextSize: "56px",
    instructionTextSize: "36px",
    starterInfoXPos: 26,
  },
  ko: {
    starterInfoTextSize: "60px",
    instructionTextSize: "38px",
    starterInfoYOffset: -0.5,
    starterInfoXPos: 30,
  },
  ja: {
    starterInfoTextSize: "48px",
    instructionTextSize: "40px",
    starterInfoYOffset: 1,
    starterInfoXPos: 32,
  },
  ca: {
    starterInfoTextSize: "48px",
    instructionTextSize: "38px",
    starterInfoYOffset: 0.5,
    starterInfoXPos: 29,
  },
  da: {
    starterInfoTextSize: "56px",
    instructionTextSize: "38px",
  },
  tr: {
    starterInfoTextSize: "56px",
    instructionTextSize: "38px",
  },
  ro: {
    starterInfoTextSize: "56px",
    instructionTextSize: "38px",
  },
  ru: {
    starterInfoTextSize: "46px",
    instructionTextSize: "38px",
    starterInfoYOffset: 0.5,
    starterInfoXPos: 26,
  },
  tl: {
    starterInfoTextSize: "56px",
    instructionTextSize: "38px",
  },
};

const valueReductionMax = 2;

>>>>>>> cffbafe4
// Position of UI elements
const filterBarHeight = 17;
const speciesContainerX = 109; // if team on the RIGHT: 109 / if on the LEFT: 143
const teamWindowX = 285; // if team on the RIGHT: 285 / if on the LEFT: 109
const teamWindowY = 38;
const teamWindowWidth = 34;
const teamWindowHeight = 107;
const randomSelectionWindowHeight = 20;

/**
 * Calculates the starter position for a Pokemon of a given UI index
 * @param index UI index to calculate the starter position of
 * @returns An interface with an x and y property
 */
function calcStarterContainerPosition(index: number): { x: number; y: number } {
  const yOffset = 13;
  const height = 17;
  const x = (index % 9) * 18;
  const y = yOffset + Math.floor(index / 9) * height;

  return { x, y };
}

/**
 * Calculates the y position for the icon of stater pokemon selected for the team
 * @param index index of the Pokemon in the team (0-5)
 * @returns the y position to use for the icon
 */
function calcStarterIconY(index: number) {
  const starterSpacing = teamWindowHeight / 7;
  const firstStarterY = teamWindowY + starterSpacing / 2;
  return Math.round(firstStarterY + starterSpacing * index);
}

/**
 * Finds the index of the team Pokemon closest vertically to the given y position
 * @param y the y position to find closest starter Pokemon
 * @param teamSize how many Pokemon are in the team (0-6)
 * @returns index of the closest Pokemon in the team container
 */
function findClosestStarterIndex(y: number, teamSize = 6): number {
  let smallestDistance = teamWindowHeight;
  let closestStarterIndex = 0;
  for (let i = 0; i < teamSize; i++) {
    const distance = Math.abs(y - (calcStarterIconY(i) - 13));
    if (distance < smallestDistance) {
      closestStarterIndex = i;
      smallestDistance = distance;
    }
  }
  return closestStarterIndex;
}

export class StarterSelectUiHandler extends MessageUiHandler {
  private starterSelectContainer: Phaser.GameObjects.Container;
  private starterSelectScrollBar: ScrollBar;
  private filterBar: FilterBar;
  private starterContainers: StarterContainer[] = [];
  private filteredStarterIds: SpeciesId[] = [];

  private starterSummary: StarterSummary;

  private instructionsContainer: Phaser.GameObjects.Container;
  private filterInstructionsContainer: Phaser.GameObjects.Container;
  private shinyIconElement: Phaser.GameObjects.Sprite;
  private formIconElement: Phaser.GameObjects.Sprite;
  private abilityIconElement: Phaser.GameObjects.Sprite;
  private genderIconElement: Phaser.GameObjects.Sprite;
  private natureIconElement: Phaser.GameObjects.Sprite;
  private teraIconElement: Phaser.GameObjects.Sprite;
  private goFilterIconElement: Phaser.GameObjects.Sprite;
  private shinyLabel: Phaser.GameObjects.Text;
  private formLabel: Phaser.GameObjects.Text;
  private genderLabel: Phaser.GameObjects.Text;
  private abilityLabel: Phaser.GameObjects.Text;
  private natureLabel: Phaser.GameObjects.Text;
  private teraLabel: Phaser.GameObjects.Text;
  private goFilterLabel: Phaser.GameObjects.Text;
  /** Group holding the UI elements appearing in the instructionsContainer */
  /* TODO: Uncomment this once our testing infra supports mocks of `Phaser.GameObject.Group`
  private instructionElemGroup: Phaser.GameObjects.Group;
  */

  private starterSelectMessageBox: Phaser.GameObjects.NineSlice;
  private starterSelectMessageBoxContainer: Phaser.GameObjects.Container;
  private moveInfoOverlay: MoveInfoOverlay;

  private statsMode: boolean;
  private starterIconsCursorIndex: number;
  private filterMode: boolean;
  private dexAttrCursor = 0n;
  private abilityCursor = -1;
  private natureCursor = -1;
  private teraCursor: PokemonType = PokemonType.UNKNOWN;
  private filterBarCursor = 0;
  private starterMoveset: StarterMoveset | null;
  private scrollCursor: number;

  private allStarterSpecies: PokemonSpecies[] = [];
  private lastSpecies: PokemonSpecies;
<<<<<<< HEAD
=======
  private speciesLoaded: Map<SpeciesId, boolean> = new Map<SpeciesId, boolean>();

  private starters: Starter[] = [];
>>>>>>> cffbafe4
  public starterSpecies: PokemonSpecies[] = [];
  private pokerusSpecies: PokemonSpecies[] = [];
  private speciesStarterDexEntry: DexEntry | null;
  private speciesStarterMoves: MoveId[];

  private canCycleShiny: boolean;
  private canCycleForm: boolean;
  private canCycleGender: boolean;
  private canCycleAbility: boolean;
  private canCycleNature: boolean;
  private canCycleTera: boolean;

  public cursorObj: Phaser.GameObjects.Image;
  private starterCursorObjs: Phaser.GameObjects.Image[];
  private pokerusCursorObjs: Phaser.GameObjects.Image[];
  private starterIcons: Phaser.GameObjects.Sprite[];
  private starterIconsCursorObj: Phaser.GameObjects.Image;
  private valueLimitLabel: Phaser.GameObjects.Text;
  private startCursorObj: Phaser.GameObjects.NineSlice;
  private randomCursorObj: Phaser.GameObjects.NineSlice;

  private iconAnimHandler: PokemonIconAnimHelper;

  //variables to keep track of the dynamically rendered list of instruction prompts for starter select
  private instructionRowX = 0;
  private instructionRowY = 0;
  private instructionRowTextOffset = 9;
  private filterInstructionRowX = 0;
  private filterInstructionRowY = 0;

  private starterSelectCallback: StarterSelectCallback | null;

  private starterPreferences: AllStarterPreferences;
  private originalStarterPreferences: AllStarterPreferences;

  /**
   * Used to check whether any moves were swapped using the reorder menu, to decide
   * whether a save should be performed or not.
   */
  private hasSwappedMoves = false;

  protected blockInput = false;
  private allowTera: boolean;
  private partyColumn: GameObjects.Container;
  private oldCursor = -1;

  constructor() {
    super(UiMode.STARTER_SELECT);
  }

  setup() {
    const ui = this.getUi();

    /** Scaled canvas height */
    const sHeight = globalScene.scaledCanvas.height;
    /** Scaled canvas width */
    const sWidth = globalScene.scaledCanvas.width;

    this.starterSelectContainer = globalScene.add.container(0, -sHeight).setVisible(false);
    ui.add(this.starterSelectContainer);

    const bgColor = globalScene.add.rectangle(0, 0, sWidth, sHeight, 0x006860).setOrigin(0);

    const starterDexNoLabel = globalScene.add
      .image(6, 14, getLocalizedSpriteKey("summary_dexnb_label"))
      .setOrigin(0, 1); // Pixel text 'No'

    const starterSelectBg = globalScene.add.image(0, 0, "starter_select_bg").setOrigin(0);

    const starterContainerBg = globalScene.add
      .image(speciesContainerX + 1, filterBarHeight + 2, "starter_container_bg")
      .setOrigin(0);

    // Create and initialise filter bar
    this.filterBar = this.setupFilterBar();

    this.iconAnimHandler = new PokemonIconAnimHelper();
    this.iconAnimHandler.setup();

    this.partyColumn = this.setupPartyColumn();

    const starterBoxContainer = globalScene.add.container(speciesContainerX + 6, 9); //115

    this.starterSelectScrollBar = new ScrollBar(161, 12, 5, 155, 9);

    starterBoxContainer.add(this.starterSelectScrollBar);

    this.pokerusCursorObjs = [];
    for (let i = 0; i < POKERUS_STARTER_COUNT; i++) {
      const cursorObj = globalScene.add.image(0, 0, "select_cursor_pokerus");
      cursorObj.setVisible(false);
      cursorObj.setOrigin(0);
      starterBoxContainer.add(cursorObj);
      this.pokerusCursorObjs.push(cursorObj);
    }

    this.starterCursorObjs = [];
    for (let i = 0; i < 6; i++) {
      const cursorObj = globalScene.add.image(0, 0, "select_cursor_highlight");
      cursorObj.setVisible(false);
      cursorObj.setOrigin(0);
      starterBoxContainer.add(cursorObj);
      this.starterCursorObjs.push(cursorObj);
    }

    this.cursorObj = globalScene.add.image(0, 0, "select_cursor").setOrigin(0);

    starterBoxContainer.add(this.cursorObj);

    // TODO: Apply the same logic done in the pokedex to only have 81 containers whose sprites are cycled
    for (const species of allSpecies) {
      if (!speciesStarterCosts.hasOwnProperty(species.speciesId) || !species.isObtainable()) {
        continue;
      }
      this.allStarterSpecies.push(species);
    }

    for (let i = 0; i < 81; i++) {
      const starterContainer = new StarterContainer(this.allStarterSpecies[i]).setVisible(false);
      const pos = calcStarterContainerPosition(i);
      starterContainer.setPosition(pos.x, pos.y);
      this.iconAnimHandler.addOrUpdate(starterContainer.icon, PokemonIconAnimMode.NONE);
      this.starterContainers.push(starterContainer);
      starterBoxContainer.add(starterContainer);
    }

    this.starterSummary = new StarterSummary(0, 0);

    this.setupInstructionButtons();
    this.instructionsContainer = globalScene.add.container(4, 156).setVisible(true);

    /** TODO: Uncomment this and update `this.hideInstructions` once our testing infra supports mocks of `Phaser.GameObject.Group` */
    /*
    this.instructionElemGroup = globalScene.add.group([
      this.shinyIconElement,
      this.shinyLabel,
      this.formIconElement,
      this.formLabel,
      this.genderIconElement,
      this.genderLabel,
      this.abilityIconElement,
      this.abilityLabel,
      this.natureIconElement,
      this.natureLabel,
      this.teraIconElement,
      this.teraLabel,
      this.goFilterIconElement,
      this.goFilterLabel,
    ]);
    */

    this.hideInstructions();

    this.filterInstructionsContainer = globalScene.add.container(50, 5).setVisible(true);

    this.starterSelectMessageBoxContainer = globalScene.add.container(0, sHeight).setVisible(false);

    this.starterSelectMessageBox = addWindow(1, -1, 318, 28).setOrigin(0, 1);
    this.starterSelectMessageBoxContainer.add(this.starterSelectMessageBox);

    this.message = addTextObject(8, 8, "", TextStyle.WINDOW, { maxLines: 2 }).setOrigin(0);
    this.starterSelectMessageBoxContainer.add(this.message);

    // arrow icon for the message box
    this.initPromptSprite(this.starterSelectMessageBoxContainer);

    // add the info overlay last to be the top most ui element and prevent the IVs from overlaying this
    this.moveInfoOverlay = new MoveInfoOverlay({
      top: true,
      x: 1,
      y: globalScene.scaledCanvas.height - MoveInfoOverlay.getHeight() - 29,
    });

    this.starterSelectContainer.add([
      bgColor,
      starterSelectBg,
      starterDexNoLabel,
      starterContainerBg,
      this.partyColumn,
      starterBoxContainer,
      this.starterSummary,
      this.instructionsContainer,
      this.filterInstructionsContainer,
      this.starterSelectMessageBoxContainer,
      this.moveInfoOverlay,
      // Filter bar sits above everything, except the tutorial overlay and message box.
      // Do not put anything below this unless it must appear below the filter bar.
      this.filterBar,
    ]);

    this.initTutorialOverlay(this.starterSelectContainer);
    this.starterSelectContainer.bringToTop(this.starterSelectMessageBoxContainer);

    globalScene.eventTarget.addEventListener(BattleSceneEventType.CANDY_UPGRADE_NOTIFICATION_CHANGED, e =>
      this.onCandyUpgradeDisplayChanged(e),
    );

    this.updateInstructions();
  }

  setupFilterBar(): FilterBar {
    const filterBar = new FilterBar(Math.min(speciesContainerX, teamWindowX), 1, 210, filterBarHeight);

    // gen filter
    const genOptions: DropDownOption[] = Array.from(
      { length: 9 },
      (_, i) => new DropDownOption(i + 1, new DropDownLabel(i18next.t(`starterSelectUiHandler:gen${i + 1}`))),
    );
    const genDropDown: DropDown = new DropDown(0, 0, genOptions, this.updateStarters, DropDownType.HYBRID);
    filterBar.addFilter(DropDownColumn.GEN, i18next.t("filterBar:genFilter"), genDropDown);

    // type filter
    const typeKeys = Object.keys(PokemonType).filter(v => Number.isNaN(Number(v)));
    const typeOptions: DropDownOption[] = [];
    typeKeys.forEach((type, index) => {
      if (index === 0 || index === 19) {
        return;
      }
      const typeSprite = globalScene.add.sprite(0, 0, getLocalizedSpriteKey("types"));
      typeSprite.setScale(0.5);
      typeSprite.setFrame(type.toLowerCase());
      typeOptions.push(new DropDownOption(index, new DropDownLabel("", typeSprite)));
    });
    filterBar.addFilter(
      DropDownColumn.TYPES,
      i18next.t("filterBar:typeFilter"),
      new DropDown(0, 0, typeOptions, this.updateStarters, DropDownType.HYBRID, 0.5),
    );

    // caught filter
    const shiny1Sprite = globalScene.add
      .sprite(0, 0, "shiny_icons")
      .setOrigin(0.15, 0.2)
      .setScale(0.6)
      .setFrame(getVariantIcon(0))
      .setTint(getVariantTint(0));
    const shiny2Sprite = globalScene.add
      .sprite(0, 0, "shiny_icons")
      .setOrigin(0.15, 0.2)
      .setScale(0.6)
      .setFrame(getVariantIcon(1))
      .setTint(getVariantTint(1));
    const shiny3Sprite = globalScene.add
      .sprite(0, 0, "shiny_icons")
      .setOrigin(0.15, 0.2)
      .setScale(0.6)
      .setFrame(getVariantIcon(2))
      .setTint(getVariantTint(2));

    const caughtOptions = [
      new DropDownOption("SHINY3", new DropDownLabel("", shiny3Sprite)),
      new DropDownOption("SHINY2", new DropDownLabel("", shiny2Sprite)),
      new DropDownOption("SHINY", new DropDownLabel("", shiny1Sprite)),
      new DropDownOption("NORMAL", new DropDownLabel(i18next.t("filterBar:normal"))),
      new DropDownOption("UNCAUGHT", new DropDownLabel(i18next.t("filterBar:uncaught"))),
    ];

    filterBar.addFilter(
      DropDownColumn.CAUGHT,
      i18next.t("filterBar:caughtFilter"),
      new DropDown(0, 0, caughtOptions, this.updateStarters, DropDownType.HYBRID),
    );

    // unlocks filter
    const passiveLabels = [
      new DropDownLabel(i18next.t("filterBar:passive"), undefined, DropDownState.OFF),
      new DropDownLabel(i18next.t("filterBar:passiveUnlocked"), undefined, DropDownState.ON),
      new DropDownLabel(i18next.t("filterBar:passiveUnlockable"), undefined, DropDownState.UNLOCKABLE),
      new DropDownLabel(i18next.t("filterBar:passiveLocked"), undefined, DropDownState.EXCLUDE),
    ];

    const costReductionLabels = [
      new DropDownLabel(i18next.t("filterBar:costReduction"), undefined, DropDownState.OFF),
      new DropDownLabel(i18next.t("filterBar:costReductionUnlocked"), undefined, DropDownState.ON),
      new DropDownLabel(i18next.t("filterBar:costReductionUnlockedOne"), undefined, DropDownState.ONE),
      new DropDownLabel(i18next.t("filterBar:costReductionUnlockedTwo"), undefined, DropDownState.TWO),
      new DropDownLabel(i18next.t("filterBar:costReductionUnlockable"), undefined, DropDownState.UNLOCKABLE),
      new DropDownLabel(i18next.t("filterBar:costReductionLocked"), undefined, DropDownState.EXCLUDE),
    ];

    const unlocksOptions = [
      new DropDownOption("PASSIVE", passiveLabels),
      new DropDownOption("COST_REDUCTION", costReductionLabels),
    ];

    filterBar.addFilter(
      DropDownColumn.UNLOCKS,
      i18next.t("filterBar:unlocksFilter"),
      new DropDown(0, 0, unlocksOptions, this.updateStarters, DropDownType.RADIAL),
    );

    // misc filter
    const favoriteLabels = [
      new DropDownLabel(i18next.t("filterBar:favorite"), undefined, DropDownState.OFF),
      new DropDownLabel(i18next.t("filterBar:isFavorite"), undefined, DropDownState.ON),
      new DropDownLabel(i18next.t("filterBar:notFavorite"), undefined, DropDownState.EXCLUDE),
    ];
    const winLabels = [
      new DropDownLabel(i18next.t("filterBar:ribbon"), undefined, DropDownState.OFF),
      new DropDownLabel(i18next.t("filterBar:hasWon"), undefined, DropDownState.ON),
      new DropDownLabel(i18next.t("filterBar:hasNotWon"), undefined, DropDownState.EXCLUDE),
    ];
    const hiddenAbilityLabels = [
      new DropDownLabel(i18next.t("filterBar:hiddenAbility"), undefined, DropDownState.OFF),
      new DropDownLabel(i18next.t("filterBar:hasHiddenAbility"), undefined, DropDownState.ON),
      new DropDownLabel(i18next.t("filterBar:noHiddenAbility"), undefined, DropDownState.EXCLUDE),
    ];
    const eggLabels = [
      new DropDownLabel(i18next.t("filterBar:egg"), undefined, DropDownState.OFF),
      new DropDownLabel(i18next.t("filterBar:eggPurchasable"), undefined, DropDownState.ON),
    ];
    const pokerusLabels = [
      new DropDownLabel(i18next.t("filterBar:pokerus"), undefined, DropDownState.OFF),
      new DropDownLabel(i18next.t("filterBar:hasPokerus"), undefined, DropDownState.ON),
    ];
    const miscOptions = [
      new DropDownOption("FAVORITE", favoriteLabels),
      new DropDownOption("WIN", winLabels),
      new DropDownOption("HIDDEN_ABILITY", hiddenAbilityLabels),
      new DropDownOption("EGG", eggLabels),
      new DropDownOption("POKERUS", pokerusLabels),
    ];
    filterBar.addFilter(
      DropDownColumn.MISC,
      i18next.t("filterBar:miscFilter"),
      new DropDown(0, 0, miscOptions, this.updateStarters, DropDownType.RADIAL),
    );

    // sort filter
    const sortOptions = [
      new DropDownOption(
        SortCriteria.NUMBER,
        new DropDownLabel(i18next.t("filterBar:sortByNumber"), undefined, DropDownState.ON),
      ),
      new DropDownOption(SortCriteria.COST, new DropDownLabel(i18next.t("filterBar:sortByCost"))),
      new DropDownOption(SortCriteria.CANDY, new DropDownLabel(i18next.t("filterBar:sortByCandies"))),
      new DropDownOption(SortCriteria.IV, new DropDownLabel(i18next.t("filterBar:sortByIVs"))),
      new DropDownOption(SortCriteria.NAME, new DropDownLabel(i18next.t("filterBar:sortByName"))),
      new DropDownOption(SortCriteria.CAUGHT, new DropDownLabel(i18next.t("filterBar:sortByNumCaught"))),
      new DropDownOption(SortCriteria.HATCHED, new DropDownLabel(i18next.t("filterBar:sortByNumHatched"))),
    ];
    filterBar.addFilter(
      DropDownColumn.SORT,
      i18next.t("filterBar:sortFilter"),
      new DropDown(0, 0, sortOptions, this.updateStarters, DropDownType.SINGLE),
    );

    // Offset the generation filter dropdown to avoid covering the filtered pokemon
    filterBar.offsetHybridFilters();

    return filterBar;
  }

  setupPartyColumn(): GameObjects.Container {
    const partyColumn = globalScene.add.container(0, 0);

    const starterContainerWindow = addWindow(speciesContainerX, filterBarHeight + 1, 175, 161);

    if (globalScene.uiTheme === UiTheme.DEFAULT) {
      starterContainerWindow.setVisible(false);
    }

    this.valueLimitLabel = addTextObject(teamWindowX + 17, 150, "0/10", TextStyle.STARTER_VALUE_LIMIT).setOrigin(
      0.5,
      0,
    );

    const startLabel = addTextObject(
      teamWindowX + 17,
      162,
      i18next.t("common:start"),
      TextStyle.TOOLTIP_CONTENT,
    ).setOrigin(0.5, 0);

    this.startCursorObj = globalScene.add
      .nineslice(teamWindowX + 4, 160, "select_cursor", undefined, 26, 15, 6, 6, 6, 6)
      .setVisible(false)
      .setOrigin(0);

    const randomSelectLabel = addTextObject(
      teamWindowX + 17,
      23,
      i18next.t("starterSelectUiHandler:randomize"),
      TextStyle.TOOLTIP_CONTENT,
    ).setOrigin(0.5, 0);

    this.randomCursorObj = globalScene.add
      .nineslice(teamWindowX + 4, 21, "select_cursor", undefined, 26, 15, 6, 6, 6, 6)
      .setVisible(false)
      .setOrigin(0);

    this.starterIconsCursorObj = globalScene.add
      .image(289, 64, "select_gen_cursor")
      .setName("starter-icons-cursor")
      .setVisible(false)
      .setOrigin(0);

    this.starterIcons = [];
    for (let i = 0; i < 6; i++) {
      const icon = globalScene.add
        .sprite(teamWindowX + 7, calcStarterIconY(i), "pokemon_icons_0")
        .setScale(0.5)
        .setOrigin(0)
        .setFrame("unknown");
      this.iconAnimHandler.addOrUpdate(icon, PokemonIconAnimMode.PASSIVE);
      this.starterIcons.push(icon);
    }

    partyColumn.add([
      addWindow(
        teamWindowX,
        teamWindowY - randomSelectionWindowHeight,
        teamWindowWidth,
        randomSelectionWindowHeight,
        true,
      ),
      addWindow(teamWindowX, teamWindowY, teamWindowWidth, teamWindowHeight),
      addWindow(teamWindowX, teamWindowY + teamWindowHeight, teamWindowWidth, teamWindowWidth, true),
      starterContainerWindow,
      this.valueLimitLabel,
      startLabel,
      this.startCursorObj,
      randomSelectLabel,
      this.randomCursorObj,
      this.starterIconsCursorObj,
      ...this.starterIcons,
    ]);

    return partyColumn;
  }

  setupInstructionButtons(): void {
    // The font size should be set per language
    const textSettings = getStarterSelectTextSettings();
    const instructionTextSize = textSettings.instructionTextSize;

    const iRowX = this.instructionRowX;
    const iRowY = this.instructionRowY;
    const iRowTextX = iRowX + this.instructionRowTextOffset;

    // instruction rows that will be pushed into the container dynamically based on need
    // creating new sprites since they will be added to the scene later
    this.shinyIconElement = new Phaser.GameObjects.Sprite(globalScene, iRowX, iRowY, "keyboard", "R.png")
      .setName("sprite-shiny-icon-element")
      .setScale(0.675)
      .setOrigin(0);
    this.shinyLabel = addTextObject(
      iRowTextX,
      iRowY,
      i18next.t("starterSelectUiHandler:cycleShiny"),
      TextStyle.INSTRUCTIONS_TEXT,
      {
        fontSize: instructionTextSize,
      },
    ).setName("text-shiny-label");

    this.formIconElement = new Phaser.GameObjects.Sprite(globalScene, iRowX, iRowY, "keyboard", "F.png")
      .setName("sprite-form-icon-element")
      .setScale(0.675)
      .setOrigin(0);
    this.formLabel = addTextObject(
      iRowTextX,
      iRowY,
      i18next.t("starterSelectUiHandler:cycleForm"),
      TextStyle.INSTRUCTIONS_TEXT,
      {
        fontSize: instructionTextSize,
      },
    ).setName("text-form-label");

    this.genderIconElement = new Phaser.GameObjects.Sprite(globalScene, iRowX, iRowY, "keyboard", "G.png")
      .setName("sprite-gender-icon-element")
      .setScale(0.675)
      .setOrigin(0);
    this.genderLabel = addTextObject(
      iRowTextX,
      iRowY,
      i18next.t("starterSelectUiHandler:cycleGender"),
      TextStyle.INSTRUCTIONS_TEXT,
      { fontSize: instructionTextSize },
    ).setName("text-gender-label");

    this.abilityIconElement = new Phaser.GameObjects.Sprite(globalScene, iRowX, iRowY, "keyboard", "E.png")
      .setName("sprite-ability-icon-element")
      .setScale(0.675)
      .setOrigin(0);
    this.abilityLabel = addTextObject(
      iRowTextX,
      iRowY,
      i18next.t("starterSelectUiHandler:cycleAbility"),
      TextStyle.INSTRUCTIONS_TEXT,
      { fontSize: instructionTextSize },
    ).setName("text-ability-label");

    this.natureIconElement = new Phaser.GameObjects.Sprite(globalScene, iRowX, iRowY, "keyboard", "N.png")
      .setName("sprite-nature-icon-element")
      .setScale(0.675)
      .setOrigin(0);
    this.natureLabel = addTextObject(
      iRowTextX,
      iRowY,
      i18next.t("starterSelectUiHandler:cycleNature"),
      TextStyle.INSTRUCTIONS_TEXT,
      { fontSize: instructionTextSize },
    ).setName("text-nature-label");

    this.teraIconElement = new Phaser.GameObjects.Sprite(globalScene, iRowX, iRowY, "keyboard", "V.png")
      .setName("sprite-tera-icon-element")
      .setScale(0.675)
      .setOrigin(0);
    this.teraLabel = addTextObject(
      iRowTextX,
      iRowY,
      i18next.t("starterSelectUiHandler:cycleTera"),
      TextStyle.INSTRUCTIONS_TEXT,
      {
        fontSize: instructionTextSize,
      },
    ).setName("text-tera-label");

    this.goFilterIconElement = new Phaser.GameObjects.Sprite(
      globalScene,
      this.filterInstructionRowX,
      this.filterInstructionRowY,
      "keyboard",
      "C.png",
    )
      .setName("sprite-goFilter-icon-element")
      .setScale(0.675)
      .setOrigin(0);
    this.goFilterLabel = addTextObject(
      this.filterInstructionRowX + this.instructionRowTextOffset,
      this.filterInstructionRowY,
      i18next.t("starterSelectUiHandler:goFilter"),
      TextStyle.INSTRUCTIONS_TEXT,
      { fontSize: instructionTextSize },
    ).setName("text-goFilter-label");
  }

  show(args: any[]): boolean {
    this.moveInfoOverlay.clear(); // clear this when removing a menu; the cancel button doesn't seem to trigger this automatically on controllers
    this.pokerusSpecies = getPokerusStarters();

    this.allowTera = globalScene.gameData.achvUnlocks.hasOwnProperty(achvs.TERASTALLIZE.id);

    if (args.length > 0 && args[0] instanceof Function) {
      super.show(args);
      this.starterSelectCallback = args[0] as StarterSelectCallback;

      this.starterSelectContainer.setVisible(true);

      this.starterPreferences = loadStarterPreferences();
      // Deep copy the JSON (avoid re-loading from disk)
      this.originalStarterPreferences = deepCopy(this.starterPreferences);

      this.allStarterSpecies.forEach(species => {
        // Initialize the StarterPreferences for this species
        this.starterPreferences[species.speciesId] = this.initStarterPrefs(species, this.starterPreferences);
        this.originalStarterPreferences[species.speciesId] = this.initStarterPrefs(
          species,
          this.originalStarterPreferences,
          true,
        );
      });

      this.starterContainers.forEach(container => {
        const icon = container.icon;
        const species = container.species;
        this.setUpgradeAnimation(icon, species);
      });

      this.starterSummary.applyChallengeVisibility();

      this.resetFilters();
      this.updateStarters();

      this.setFilterMode(false);
      this.filterBarCursor = 0;
      this.setCursor(0);
      this.tryUpdateValue(0);

      handleTutorial(Tutorial.Starter_Select);

      return true;
    }

    return false;
  }

  /**
   * Get the starter attributes for the given PokemonSpecies, after sanitizing them.
   * If somehow a preference is set for a form, variant, gender, ability or nature
   * that wasn't actually unlocked or is invalid it will be cleared here
   *
   * @param species The species to get Starter Preferences for
   * @returns StarterPreferences for the species
   */
  initStarterPrefs(
    species: PokemonSpecies,
    preferences: AllStarterPreferences,
    ignoreChallenge = false,
  ): StarterPreferences {
    // if preferences for the species is undefined, set it to an empty object
    preferences[species.speciesId] ??= {};
    const starterPreferences = preferences[species.speciesId];
    const { dexEntry, starterDataEntry: starterData } = getSpeciesData(species.speciesId, !ignoreChallenge);

    // no preferences or Pokemon wasn't caught, return empty attribute
    if (!starterPreferences || !dexEntry.caughtAttr) {
      return {};
    }

    const caughtAttr = dexEntry.caughtAttr;

    const hasShiny = caughtAttr & DexAttr.SHINY;
    const hasNonShiny = caughtAttr & DexAttr.NON_SHINY;
    if (starterPreferences.shiny && !hasShiny) {
      // shiny form wasn't unlocked, purging shiny and variant setting
      starterPreferences.shiny = undefined;
      starterPreferences.variant = undefined;
    } else if (starterPreferences.shiny === false && !hasNonShiny) {
      // non shiny form wasn't unlocked, purging shiny setting
      starterPreferences.shiny = undefined;
    }

    if (starterPreferences.variant !== undefined) {
      const unlockedVariants = [
        hasShiny && caughtAttr & DexAttr.DEFAULT_VARIANT,
        hasShiny && caughtAttr & DexAttr.VARIANT_2,
        hasShiny && caughtAttr & DexAttr.VARIANT_3,
      ];
      if (
        Number.isNaN(starterPreferences.variant)
        || starterPreferences.variant < 0
        || !unlockedVariants[starterPreferences.variant]
      ) {
        // variant value is invalid or requested variant wasn't unlocked, purging setting
        starterPreferences.variant = undefined;
      }
    }

    if (
      starterPreferences.female !== undefined
      && !(starterPreferences.female ? caughtAttr & DexAttr.FEMALE : caughtAttr & DexAttr.MALE)
    ) {
      // requested gender wasn't unlocked, purging setting
      starterPreferences.female = undefined;
    }

    if (starterPreferences.abilityIndex !== undefined) {
      const speciesHasSingleAbility = species.ability2 === species.ability1;
      const abilityAttr = starterData.abilityAttr;
      const hasAbility1 = abilityAttr & AbilityAttr.ABILITY_1;
      const hasAbility2 = abilityAttr & AbilityAttr.ABILITY_2;
      const hasHiddenAbility = abilityAttr & AbilityAttr.ABILITY_HIDDEN;
      // Due to a past bug it is possible that some Pokemon with a single ability have the ability2 flag
      // In this case, we only count ability2 as valid if ability1 was not unlocked, otherwise we ignore it
      const unlockedAbilities = [
        hasAbility1,
        speciesHasSingleAbility ? hasAbility2 && !hasAbility1 : hasAbility2,
        hasHiddenAbility,
      ];
      if (!unlockedAbilities[starterPreferences.abilityIndex]) {
        // requested ability wasn't unlocked, purging setting
        starterPreferences.abilityIndex = undefined;
      }
    }

    const selectedForm = starterPreferences.formIndex;
    if (
      selectedForm !== undefined
      && (!species.forms[selectedForm]?.isStarterSelectable
        || !(caughtAttr & globalScene.gameData.getFormAttr(selectedForm)))
    ) {
      // requested form wasn't unlocked/isn't a starter form, purging setting
      starterPreferences.formIndex = undefined;
    }

    if (starterPreferences.nature !== undefined) {
      const unlockedNatures = globalScene.gameData.getNaturesForAttr(dexEntry.natureAttr);
      if (unlockedNatures.indexOf(starterPreferences.nature as unknown as Nature) < 0) {
        // requested nature wasn't unlocked, purging setting
        starterPreferences.nature = undefined;
      }
    }

    if (starterPreferences.tera !== undefined) {
      // If somehow we have an illegal tera type, it is reset here
      if (!(starterPreferences.tera === species.type1 || starterPreferences.tera === species?.type2)) {
        starterPreferences.tera = species.type1;
      }
      // In fresh start challenge, the tera type is always reset to the first one
      if (globalScene.gameMode.hasChallenge(Challenges.FRESH_START) && !ignoreChallenge) {
        starterPreferences.tera = species.type1;
      }
    }

    return starterPreferences;
  }

  /**
   * Set the selections for all filters to their default starting value
   */
  public resetFilters(): void {
    this.filterBar.setValsToDefault();
    this.resetCaughtDropdown();
  }

  /**
   * Set default value for the caught dropdown, which only shows caught mons
   */
  public resetCaughtDropdown(): void {
    const caughtDropDown: DropDown = this.filterBar.getFilter(DropDownColumn.CAUGHT);

    caughtDropDown.resetToDefault();

    // initial setting, in caught filter, select the options excluding the uncaught option
    for (let i = 0; i < caughtDropDown.options.length; i++) {
      // if the option is not "ALL" or "UNCAUGHT", toggle it
      if (caughtDropDown.options[i].val !== "ALL" && caughtDropDown.options[i].val !== "UNCAUGHT") {
        caughtDropDown.toggleOptionState(i);
      }
    }
  }

  showText(
    text: string,
    delay?: number,
    callback?: Function,
    callbackDelay?: number,
    prompt?: boolean,
    promptDelay?: number,
    moveToTop?: boolean,
  ) {
    super.showText(text, delay, callback, callbackDelay, prompt, promptDelay);

    const singleLine = text?.indexOf("\n") === -1;

    this.starterSelectMessageBox.setSize(318, singleLine ? 28 : 42);

    if (moveToTop) {
      this.starterSelectMessageBox.setOrigin(0);
      this.starterSelectMessageBoxContainer.setY(0);
      this.message.setY(4);
    } else {
      this.starterSelectMessageBoxContainer.setY(globalScene.scaledCanvas.height);
      this.starterSelectMessageBox.setOrigin(0, 1);
      this.message.setY(singleLine ? -22 : -37);
    }

    this.starterSelectMessageBoxContainer.setVisible(text?.length > 0);
  }

  /**
   * Sets a bounce animation if enabled and the Pokemon has an upgrade
   * @param icon {@linkcode Phaser.GameObjects.GameObject} to animate
   * @param species {@linkcode PokemonSpecies} of the icon used to check for upgrades
   * @param startPaused Should this animation be paused after it is added?
   */
  setUpgradeAnimation(icon: Phaser.GameObjects.Sprite, species: PokemonSpecies, startPaused = false): void {
    globalScene.tweens.killTweensOf(icon);
    // Skip animations if they are disabled
    if (globalScene.candyUpgradeDisplay === 0 || species.speciesId !== species.getRootSpeciesId(false)) {
      return;
    }

    icon.y = 2;

    const tweenChain: Phaser.Types.Tweens.TweenChainBuilderConfig = {
      targets: icon,
      paused: startPaused,
      loop: -1,
      // Make the initial bounce a little randomly delayed
      delay: randIntRange(0, 50) * 5,
      loopDelay: fixedInt(1000),
      tweens: [
        {
          targets: icon,
          y: "-=5",
          duration: fixedInt(125),
          ease: "Cubic.easeOut",
          yoyo: true,
        },
        {
          targets: icon,
          y: "-=3",
          duration: fixedInt(150),
          ease: "Cubic.easeOut",
          yoyo: true,
        },
      ],
    };

    if (
      isPassiveAvailable(species.speciesId)
      || (globalScene.candyUpgradeNotification === 2
        && (isValueReductionAvailable(species.speciesId) || isSameSpeciesEggAvailable(species.speciesId)))
    ) {
      const chain = globalScene.tweens.chain(tweenChain);
      if (!startPaused) {
        chain.play();
      }
    }
  }

  /**
   * Sets the visibility of a Candy Upgrade Icon
   */
  setUpgradeIcon(starter: StarterContainer): void {
    const species = starter.species;
    const slotVisible = !!species?.speciesId;

    if (
      !species
      || globalScene.candyUpgradeNotification === 0
      || species.speciesId !== species.getRootSpeciesId(false)
    ) {
      starter.candyUpgradeIcon.setVisible(false);
      starter.candyUpgradeOverlayIcon.setVisible(false);
      return;
    }

    const passiveAvailable = isPassiveAvailable(species.speciesId);
    const valueReductionAvailable = isValueReductionAvailable(species.speciesId);
    const sameSpeciesEggAvailable = isSameSpeciesEggAvailable(species.speciesId);

    // 'Passive Only' mode
    if (globalScene.candyUpgradeNotification === 1) {
      starter.candyUpgradeIcon.setVisible(slotVisible && passiveAvailable);
      starter.candyUpgradeOverlayIcon.setVisible(slotVisible && starter.candyUpgradeIcon.visible);

      // 'On' mode
    } else if (globalScene.candyUpgradeNotification === 2) {
      starter.candyUpgradeIcon.setVisible(
        slotVisible && (passiveAvailable || valueReductionAvailable || sameSpeciesEggAvailable),
      );
      starter.candyUpgradeOverlayIcon.setVisible(slotVisible && starter.candyUpgradeIcon.visible);
    }
  }

  /**
   * Update the display of candy upgrade icons or animations for the given StarterContainer
   * @param starterContainer the container for the Pokemon to update
   */
  updateCandyUpgradeDisplay(starterContainer: StarterContainer) {
    if (isUpgradeIconEnabled()) {
      this.setUpgradeIcon(starterContainer);
    }
    if (isUpgradeAnimationEnabled()) {
      this.setUpgradeAnimation(starterContainer.icon, this.lastSpecies, true);
    }
  }

  /**
   * Processes an {@linkcode CandyUpgradeNotificationChangedEvent} sent when the corresponding setting changes
   * @param event {@linkcode Event} sent by the callback
   */
  onCandyUpgradeDisplayChanged(event: Event): void {
    const candyUpgradeDisplayEvent = event as CandyUpgradeNotificationChangedEvent;
    if (!candyUpgradeDisplayEvent) {
      return;
    }

    // Loop through all visible candy icons when set to 'Icon' mode
    if (globalScene.candyUpgradeDisplay === 0) {
      this.filteredStarterIds.forEach((_, i) => {
        this.setUpgradeIcon(this.starterContainers[i]);
      });

      return;
    }

    // Loop through all animations when set to 'Animation' mode
    this.filteredStarterIds.forEach((id, i) => {
      const icon = this.starterContainers[i].icon;

      this.setUpgradeAnimation(icon, getPokemonSpecies(id));
    });
  }

  showRandomCursor() {
    this.randomCursorObj.setVisible(true);
    this.setNoSpecies();
  }

  toBoxCursor(cursor: number) {
    const numberOfStarters = this.filteredStarterIds.length;
    const numOfRows = Math.ceil(numberOfStarters / COLUMNS);
    return numOfRows < ROWS ? cursor : cursor - (numOfRows - ROWS) * COLUMNS;
  }

  processFilterModeInput(button: Button) {
    let success = false;

    const numberOfStarters = this.filteredStarterIds.length;
    const numOfRows = Math.ceil(numberOfStarters / COLUMNS);

    switch (button) {
      case Button.CANCEL:
        if (this.filterBar.openDropDown) {
          // CANCEL with a filter menu open > close it
          this.filterBar.toggleDropDown(this.filterBarCursor);
          success = true;
        } else if (!this.filterBar.getFilter(this.filterBar.getColumn(this.filterBarCursor)).hasDefaultValues()) {
          if (this.filterBar.getColumn(this.filterBarCursor) === DropDownColumn.CAUGHT) {
            this.resetCaughtDropdown();
          } else {
            this.filterBar.resetSelection(this.filterBarCursor);
          }
          this.updateStarters();
          success = true;
        } else if (this.statsMode) {
          this.toggleStatsMode(false);
          success = true;
        } else if (this.starterSpecies.length > 0) {
          this.popStarter(this.starterSpecies.length - 1);
          success = true;
          this.updateInstructions();
        } else {
          this.tryExit();
          success = true;
        }
        break;
      case Button.LEFT:
        if (this.filterBarCursor > 0) {
          success = this.setCursor(this.filterBarCursor - 1);
        } else {
          success = this.setCursor(this.filterBar.numFilters - 1);
        }
        break;
      case Button.RIGHT:
        if (this.filterBarCursor < this.filterBar.numFilters - 1) {
          success = this.setCursor(this.filterBarCursor + 1);
        } else {
          success = this.setCursor(0);
        }
        break;
      case Button.UP:
        if (this.filterBar.openDropDown) {
          success = this.filterBar.decDropDownCursor();
        } else if (this.filterBarCursor === this.filterBar.numFilters - 1) {
          // UP from the last filter, move to start button
          this.setFilterMode(false);
          this.cursorObj.setVisible(false);
          if (this.starterSpecies.length > 0) {
            this.startCursorObj.setVisible(true);
          } else {
            this.showRandomCursor();
          }
          success = true;
        } else if (numberOfStarters > 0) {
          // UP from filter bar to bottom of Pokemon list
          this.setFilterMode(false);
          this.scrollCursor = Math.max(0, numOfRows - 9);
          this.updateScroll();
          const proportion = (this.filterBarCursor + 0.5) / this.filterBar.numFilters;
          const targetCol = Math.min(8, Math.floor(proportion * 11));
          if (numberOfStarters % 9 > targetCol) {
            this.setCursor(numberOfStarters - (numberOfStarters % 9) + targetCol - this.scrollCursor * 9);
          } else {
            this.setCursor(
              Math.max(numberOfStarters - (numberOfStarters % 9) + targetCol - 9 - this.scrollCursor * 9, 0),
            );
          }
          success = true;
        }
        break;
      case Button.DOWN:
        if (this.filterBar.openDropDown) {
          success = this.filterBar.incDropDownCursor();
        } else if (this.filterBarCursor === this.filterBar.numFilters - 1) {
          // DOWN from the last filter, move to random selection label
          this.setFilterMode(false);
          this.cursorObj.setVisible(false);
          this.showRandomCursor();
          success = true;
        } else if (numberOfStarters > 0) {
          // DOWN from filter bar to top of Pokemon list
          this.setFilterMode(false);
          this.scrollCursor = 0;
          this.updateScroll();
          const proportion = this.filterBarCursor / Math.max(1, this.filterBar.numFilters - 1);
          const targetCol = Math.min(8, Math.floor(proportion * 11));
          this.setCursor(Math.min(targetCol, numberOfStarters - 1));
          success = true;
        }
        break;
      case Button.ACTION:
        if (!this.filterBar.openDropDown) {
          this.filterBar.toggleDropDown(this.filterBarCursor);
        } else {
          this.filterBar.toggleOptionState();
        }
        success = true;
        break;
    }

    return success;
  }

  processStartCursorInput(button: Button) {
    let success = false;
    let error = false;

    const numberOfStarters = this.filteredStarterIds.length;
    const onScreenFirstIndex = this.scrollCursor * COLUMNS;
    const onScreenLastIndex = Math.min(this.filteredStarterIds.length - onScreenFirstIndex - 1, ROWS * COLUMNS - 1); // this is the last starter index on the screen
    const onScreenNumberOfRows = Math.ceil(onScreenLastIndex / COLUMNS);

    switch (button) {
      case Button.ACTION:
        if (this.tryStart(true)) {
          success = true;
        } else {
          error = true;
        }
        break;
      case Button.UP:
        // UP from start button: go to pokemon in team if any, otherwise filter
        this.startCursorObj.setVisible(false);
        if (this.starterSpecies.length > 0) {
          this.starterIconsCursorIndex = this.starterSpecies.length - 1;
          this.moveStarterIconsCursor(this.starterIconsCursorIndex);
        } else {
          // TODO: how can we get here if start button can't be selected? this appears to be redundant
          this.startCursorObj.setVisible(false);
          this.showRandomCursor();
          this.setNoSpecies();
        }
        success = true;
        break;
      case Button.DOWN:
        // DOWN from start button: Go to filters
        this.startCursorObj.setVisible(false);
        this.filterBarCursor = Math.max(1, this.filterBar.numFilters - 1);
        this.setFilterMode(true);
        success = true;
        break;
      case Button.LEFT:
        if (numberOfStarters > 0) {
          this.startCursorObj.setVisible(false);
          this.cursorObj.setVisible(true);
          this.setCursor(onScreenLastIndex); // set last column
          success = true;
        }
        break;
      case Button.RIGHT:
        if (numberOfStarters > 0) {
          this.startCursorObj.setVisible(false);
          this.cursorObj.setVisible(true);
          this.setCursor((onScreenNumberOfRows - 1) * 9); // set first column
          success = true;
        }
        break;
    }

    return [success, error];
  }

  processRandomCursorInput(button: Button) {
    let success = false;
    let error = false;

    const numberOfStarters = this.filteredStarterIds.length;

    switch (button) {
      case Button.ACTION: {
        if (this.starterSpecies.length >= 6) {
          error = true;
          break;
        }
        const currentPartyValue = this.starterSpecies
          .map(s => s.generation)
          .reduce(
            (total: number, _gen: number, i: number) =>
              total + globalScene.gameData.getSpeciesStarterValue(this.starterSpecies[i].speciesId),
            0,
          );
        // Filter valid starters
        const validStarters = this.filteredStarterIds.filter(speciesId => {
          const species = getPokemonSpecies(speciesId);
          const [isDupe] = this.isInParty(species);
          const starterCost = globalScene.gameData.getSpeciesStarterValue(species.speciesId);
          const isValidForChallenge = checkStarterValidForChallenge(
            species,
            this.getSpeciesPropsFromPreferences(species),
            this.isPartyValid(),
          );
          const isCaught = getSpeciesData(species.speciesId).dexEntry.caughtAttr;
          return !isDupe && isValidForChallenge && currentPartyValue + starterCost <= getRunValueLimit() && isCaught;
        });
        if (validStarters.length === 0) {
          error = true; // No valid starters available
          break;
        }
        // Select random starter
        const randomStarterId = validStarters[Math.floor(Math.random() * validStarters.length)];
        const randomSpecies = getPokemonSpecies(randomStarterId);
        // Set species and prepare attributes
        this.setSpecies(randomSpecies);
        // TODO: this might not be needed if we change .addToParty
        const dexAttr = getDexAttrFromPreferences(
          randomSpecies.speciesId,
          this.starterPreferences[randomSpecies.speciesId],
        );
        const props = this.getSpeciesPropsFromPreferences(randomSpecies);
        const abilityIndex = this.abilityCursor;
        const nature = this.natureCursor as unknown as Nature;
        const teraType = this.teraCursor;
        const moveset = this.starterMoveset?.slice(0) as StarterMoveset;
        const starterCost = globalScene.gameData.getSpeciesStarterValue(randomSpecies.speciesId);
        const speciesForm = getPokemonSpeciesForm(randomSpecies.speciesId, props.formIndex);
        // Load assets and add to party
        speciesForm.loadAssets(props.female, props.formIndex, props.shiny, props.variant, true).then(() => {
          if (this.tryUpdateValue(starterCost, true)) {
            this.addToParty(randomSpecies, dexAttr, abilityIndex, nature, moveset, teraType);
            this.getUi().playSelect();
          }
        });
        break;
      }
      case Button.UP:
        this.randomCursorObj.setVisible(false);
        this.filterBarCursor = this.filterBar.numFilters - 1;
        this.setFilterMode(true);
        success = true;
        break;
      case Button.DOWN:
        this.randomCursorObj.setVisible(false);
        if (this.starterSpecies.length > 0) {
          this.starterIconsCursorIndex = 0;
          this.moveStarterIconsCursor(this.starterIconsCursorIndex);
        } else {
          this.filterBarCursor = this.filterBar.numFilters - 1;
          this.setFilterMode(true);
        }
        success = true;
        break;
      case Button.LEFT:
        if (numberOfStarters > 0) {
          this.randomCursorObj.setVisible(false);
          this.cursorObj.setVisible(true);
          this.setCursor(Math.min(8, numberOfStarters - 1)); // set last column
          success = true;
        }
        break;
      case Button.RIGHT:
        if (numberOfStarters > 0) {
          this.randomCursorObj.setVisible(false);
          this.cursorObj.setVisible(true);
          this.setCursor(0); // set first column
          success = true;
        }
        break;
    }

    return [success, error];
  }

  processCycleButtonsInput(button: Button) {
    let success = false;

    const props = this.getSpeciesPropsFromPreferences(this.lastSpecies);

    const speciesId = this.lastSpecies.speciesId;

    const starterPreferences = (this.starterPreferences[this.lastSpecies.speciesId] ??= {});

    switch (button) {
      case Button.CYCLE_SHINY:
        if (this.canCycleShiny) {
          console.log(starterPreferences);
          if (starterPreferences.shiny === false) {
            // If not shiny, we change to shiny and get the proper default variant
            const newVariant = (starterPreferences.variant as Variant) ?? props.variant;
            this.setShinyAndVariant(speciesId, true, newVariant);
            globalScene.playSound("se/sparkle");
          } else {
            // If shiny, we update the variant
            let newVariant = starterPreferences.variant ?? props.variant;
            do {
              newVariant = (newVariant + 1) % 3;
              if (newVariant === 0) {
                if (this.speciesStarterDexEntry!.caughtAttr & DexAttr.DEFAULT_VARIANT) {
                  // TODO: is this bang correct?
                  break;
                }
              } else if (newVariant === 1) {
                if (this.speciesStarterDexEntry!.caughtAttr & DexAttr.VARIANT_2) {
                  // TODO: is this bang correct?
                  break;
                }
              } else if (this.speciesStarterDexEntry!.caughtAttr & DexAttr.VARIANT_3) {
                // TODO: is this bang correct?
                break;
              }
            } while (newVariant !== props.variant);
            this.setShinyAndVariant(speciesId, true, newVariant);
            if (this.speciesStarterDexEntry!.caughtAttr & DexAttr.NON_SHINY && newVariant <= props.variant) {
              // If we have run out of variants, go back to non shiny
              this.setShinyAndVariant(speciesId, false, newVariant);
              success = true;
            } else {
              // If going to a higher variant, or only shiny forms are caught, go to next variant
              success = true;
            }
          }
          console.log("AFTER", starterPreferences);
        }
        break;
      case Button.CYCLE_FORM:
        if (this.canCycleForm) {
          const formCount = this.lastSpecies.forms.length;
          let newFormIndex = props.formIndex;
          do {
            newFormIndex = (newFormIndex + 1) % formCount;
            if (
              this.lastSpecies.forms[newFormIndex].isStarterSelectable
              && this.speciesStarterDexEntry!.caughtAttr! & globalScene.gameData.getFormAttr(newFormIndex)
            ) {
              // TODO: are those bangs correct?
              break;
            }
          } while (newFormIndex !== props.formIndex);
          this.setNewFormIndex(speciesId, newFormIndex);
          success = true;
        }
        break;
      case Button.CYCLE_GENDER:
        if (this.canCycleGender) {
          this.setNewGender(speciesId, !starterPreferences.female);
          success = true;
        }
        break;
      case Button.CYCLE_ABILITY:
        if (this.canCycleAbility) {
          const abilityCount = this.lastSpecies.getAbilityCount();
          const abilityAttr = getSpeciesData(this.lastSpecies.speciesId).starterDataEntry.abilityAttr;
          const hasAbility1 = abilityAttr & AbilityAttr.ABILITY_1;
          let newAbilityIndex = this.abilityCursor;
          do {
            newAbilityIndex = (newAbilityIndex + 1) % abilityCount;
            if (newAbilityIndex === 0) {
              if (hasAbility1) {
                break;
              }
            } else if (newAbilityIndex === 1) {
              // If ability 1 and 2 are the same and ability 1 is unlocked, skip over ability 2
              if (this.lastSpecies.ability1 === this.lastSpecies.ability2 && hasAbility1) {
                newAbilityIndex = (newAbilityIndex + 1) % abilityCount;
              }
              break;
            } else if (abilityAttr & AbilityAttr.ABILITY_HIDDEN) {
              break;
            }
          } while (newAbilityIndex !== this.abilityCursor);
          this.setNewAbilityIndex(speciesId, newAbilityIndex);
          success = true;
        }
        break;
      case Button.CYCLE_NATURE:
        if (this.canCycleNature) {
          const natures = globalScene.gameData.getNaturesForAttr(this.speciesStarterDexEntry?.natureAttr);
          const natureIndex = natures.indexOf(this.natureCursor);
          const newNature = natures[natureIndex < natures.length - 1 ? natureIndex + 1 : 0];
          // store cycled nature as default
          this.setNewNature(speciesId, newNature);
          success = true;
        }
        break;
      case Button.CYCLE_TERA:
        if (this.canCycleTera) {
          const speciesForm = getPokemonSpeciesForm(this.lastSpecies.speciesId, starterPreferences.formIndex ?? 0);
          const newTera =
            speciesForm.type1 === starterPreferences.tera && !isNullOrUndefined(speciesForm.type2)
              ? speciesForm.type2
              : speciesForm.type1;
          this.setNewTeraType(speciesId, newTera);
          success = true;
        }
        break;
    }

    this.setSpeciesDetails(this.lastSpecies);

    return success;
  }

  setShinyAndVariant(speciesId: SpeciesId, shiny: boolean, variant: number) {
    (this.starterPreferences[speciesId] ??= {}).shiny = shiny;
    (this.originalStarterPreferences[speciesId] ??= {}).shiny = shiny;
    (this.starterPreferences[speciesId] ??= {}).variant = variant;
    (this.originalStarterPreferences[speciesId] ??= {}).variant = variant;
  }

  setNewFormIndex(speciesId: SpeciesId, formIndex: number) {
    (this.starterPreferences[speciesId] ??= {}).formIndex = formIndex;
    (this.originalStarterPreferences[speciesId] ??= {}).formIndex = formIndex;
    // Updating tera type for new form
    this.setNewTeraType(speciesId, this.lastSpecies.forms[formIndex].type1);
    // Updating gender for gendered forms
    if (getPokemonSpecies[speciesId]?.forms?.find(f => f.formKey === "female")) {
      const newFemale = formIndex === 1;
      if (this.starterPreferences[speciesId].female !== newFemale) {
        this.setNewGender(speciesId, newFemale);
      }
    }
  }

  setNewGender(speciesId: SpeciesId, female: boolean) {
    (this.starterPreferences[speciesId] ??= {}).female = female;
    (this.originalStarterPreferences[speciesId] ??= {}).female = female;
    // Updating form for gendered forms
    if (getPokemonSpecies[speciesId]?.forms?.find(f => f.formKey === "female")) {
      const newFormIndex = female ? 1 : 0;
      if (this.starterPreferences[speciesId].formIndex !== newFormIndex) {
        this.setNewFormIndex(speciesId, newFormIndex);
      }
    }
  }

  setNewAbilityIndex(speciesId: SpeciesId, abilityIndex: number) {
    (this.starterPreferences[speciesId] ??= {}).abilityIndex = abilityIndex;
    (this.originalStarterPreferences[speciesId] ??= {}).abilityIndex = abilityIndex;
  }

  setNewNature(speciesId: SpeciesId, nature: number) {
    (this.starterPreferences[speciesId] ??= {}).nature = nature;
    (this.originalStarterPreferences[speciesId] ??= {}).nature = nature;
  }

  setNewTeraType(speciesId: SpeciesId, teraType: PokemonType) {
    (this.starterPreferences[speciesId] ??= {}).tera = teraType;
    (this.originalStarterPreferences[speciesId] ??= {}).tera = teraType;
  }

  processPartyIconInput(button: Button) {
    let success = false;

    const numberOfStarters = this.filteredStarterIds.length;
    const onScreenLastIndex = Math.min(this.filteredStarterIds.length - 1, ROWS * COLUMNS - 1); // this is the last starter index on the screen

    switch (button) {
      case Button.UP:
        if (this.starterIconsCursorIndex === 0) {
          // Up from first Pokemon in the team > go to Random selection
          this.starterIconsCursorObj.setVisible(false);
          this.showRandomCursor();
        } else {
          this.starterIconsCursorIndex--;
          this.moveStarterIconsCursor(this.starterIconsCursorIndex);
        }
        success = true;
        break;
      case Button.DOWN:
        if (this.starterIconsCursorIndex <= this.starterSpecies.length - 2) {
          this.starterIconsCursorIndex++;
          this.moveStarterIconsCursor(this.starterIconsCursorIndex);
        } else {
          this.starterIconsCursorObj.setVisible(false);
          this.setNoSpecies();
          this.startCursorObj.setVisible(true);
        }
        success = true;
        break;
      case Button.LEFT:
        if (numberOfStarters > 0) {
          // LEFT from team > Go to closest filtered Pokemon
          const closestRowIndex = this.starterIconsCursorIndex + 1;
          this.starterIconsCursorObj.setVisible(false);
          this.cursorObj.setVisible(true);
          this.setCursor(Math.min(closestRowIndex * 9 + 8, onScreenLastIndex));
          success = true;
        } else {
          // LEFT from team and no Pokemon in filter > do nothing
          success = false;
        }
        break;
      case Button.RIGHT:
        if (numberOfStarters > 0) {
          // RIGHT from team > Go to closest filtered Pokemon
          const closestRowIndex = this.starterIconsCursorIndex + 1;
          this.starterIconsCursorObj.setVisible(false);
          this.cursorObj.setVisible(true);
          this.setCursor(Math.min(closestRowIndex * 9, onScreenLastIndex - (onScreenLastIndex % 9)));
          success = true;
        } else {
          // RIGHT from team and no Pokemon in filter > do nothing
          success = false;
        }
        break;
    }

    return success;
  }

  openPokemonMenu() {
    const ui = this.getUi();
    let options: any[] = []; // TODO: add proper type

    let starterContainer: StarterContainer;
    // The temporary, duplicated starter data to show info
    const starterData = getSpeciesData(this.lastSpecies.speciesId).starterDataEntry;
    // The persistent starter data to apply e.g. candy upgrades
    const persistentStarterData = globalScene.gameData.starterData[this.lastSpecies.speciesId];
    // The sanitized starter preferences
    const starterPreferences = (this.starterPreferences[this.lastSpecies.speciesId] ??= {});
    // The original starter preferences
    const originalStarterPreferences = (this.originalStarterPreferences[this.lastSpecies.speciesId] ??= {});

    // this gets the correct pokemon cursor depending on whether you're in the starter screen or the party icons
    if (!this.starterIconsCursorObj.visible) {
      starterContainer = this.starterContainers[this.cursor];
    } else {
      // if species is in filtered starters, get the starter container from the filtered starters, it can be undefined if the species is not in the filtered starters
      starterContainer =
        this.starterContainers[this.starterContainers.findIndex(container => container.species === this.lastSpecies)];
    }

    const [isDupe, removeIndex]: [boolean, number] = this.isInParty(this.lastSpecies);

    const isPartyValid = this.isPartyValid();
    const isValidForChallenge = checkStarterValidForChallenge(
      this.lastSpecies,
      this.getSpeciesPropsFromPreferences(this.lastSpecies),
      isPartyValid,
    );

    const currentPartyValue = this.starterSpecies
      .map(s => s.generation)
      .reduce(
        (total: number, _gen: number, i: number) =>
          (total += globalScene.gameData.getSpeciesStarterValue(this.starterSpecies[i].speciesId)),
        0,
      );
    const newCost = globalScene.gameData.getSpeciesStarterValue(this.lastSpecies.speciesId);
    if (
      !isDupe
      && isValidForChallenge
      && currentPartyValue + newCost <= getRunValueLimit()
      && this.starterSpecies.length < PLAYER_PARTY_MAX_SIZE
    ) {
      options = [
        {
          label: i18next.t("starterSelectUiHandler:addToParty"),
          handler: () => {
            ui.setMode(UiMode.STARTER_SELECT);
            const isOverValueLimit = this.tryUpdateValue(
              globalScene.gameData.getSpeciesStarterValue(this.lastSpecies.speciesId),
              true,
            );
            if (!isDupe && isValidForChallenge && isOverValueLimit) {
              this.starterCursorObjs[this.starterSpecies.length]
                .setVisible(true)
                .setPosition(this.cursorObj.x, this.cursorObj.y);
              this.addToParty(
                this.lastSpecies,
                this.dexAttrCursor,
                this.abilityCursor,
                this.natureCursor as unknown as Nature,
                this.starterMoveset?.slice(0) as StarterMoveset,
                this.teraCursor,
              );
              ui.playSelect();
            } else {
              ui.playError(); // this should be redundant as there is now a trigger for when a pokemon can't be added to party
            }
            return true;
          },
          overrideSound: true,
        },
      ];
    } else if (isDupe) {
      // if it already exists in your party, it will give you the option to remove from your party
      options = [
        {
          label: i18next.t("starterSelectUiHandler:removeFromParty"),
          handler: () => {
            this.popStarter(removeIndex);
            ui.setMode(UiMode.STARTER_SELECT);
            return true;
          },
        },
      ];
    }

    options.push(
      // this shows the IVs for the pokemon
      {
        label: i18next.t("starterSelectUiHandler:toggleIVs"),
        handler: () => {
          this.toggleStatsMode();
          ui.setMode(UiMode.STARTER_SELECT);
          return true;
        },
      },
    );
    if (this.speciesStarterMoves.length > 1) {
      // this lets you change the pokemon moves
      const showSwapOptions = (moveset: StarterMoveset) => {
        this.blockInput = true;

        ui.setMode(UiMode.STARTER_SELECT).then(() => {
          ui.showText(i18next.t("starterSelectUiHandler:selectMoveSwapOut"), null, () => {
            this.moveInfoOverlay.show(allMoves[moveset[0]]);

            ui.setModeWithoutClear(UiMode.OPTION_SELECT, {
              options: moveset
                .map((m: MoveId, i: number) => {
                  const option: OptionSelectItem = {
                    label: allMoves[m].name,
                    handler: () => {
                      this.blockInput = true;
                      ui.setMode(UiMode.STARTER_SELECT).then(() => {
                        ui.showText(
                          `${i18next.t("starterSelectUiHandler:selectMoveSwapWith")} ${allMoves[m].name}.`,
                          null,
                          () => {
                            const possibleMoves = this.speciesStarterMoves.filter((sm: MoveId) => sm !== m);
                            this.moveInfoOverlay.show(allMoves[possibleMoves[0]]);

                            ui.setModeWithoutClear(UiMode.OPTION_SELECT, {
                              options: possibleMoves
                                .map(sm => {
                                  // make an option for each available starter move
                                  const option = {
                                    label: allMoves[sm].name,
                                    handler: () => {
                                      this.switchMoveHandler(i, sm, m);
                                      showSwapOptions(this.starterMoveset!); // TODO: is this bang correct?
                                      return true;
                                    },
                                    onHover: () => {
                                      this.moveInfoOverlay.show(allMoves[sm]);
                                    },
                                  };
                                  return option;
                                })
                                .concat({
                                  label: i18next.t("menu:cancel"),
                                  handler: () => {
                                    showSwapOptions(this.starterMoveset!); // TODO: is this bang correct?
                                    return true;
                                  },
                                  onHover: () => {
                                    this.moveInfoOverlay.clear();
                                  },
                                }),
                              supportHover: true,
                              maxOptions: 8,
                              yOffset: 19,
                            });
                            this.blockInput = false;
                          },
                        );
                      });
                      return true;
                    },
                    onHover: () => {
                      this.moveInfoOverlay.show(allMoves[m]);
                    },
                  };
                  return option;
                })
                .concat({
                  label: i18next.t("menu:cancel"),
                  handler: () => {
                    this.moveInfoOverlay.clear();
                    this.clearText();
                    // Only saved if moves were actually swapped
                    if (this.hasSwappedMoves) {
                      globalScene.gameData.saveSystem().then(success => {
                        if (!success) {
                          return globalScene.reset(true);
                        }
                      });
                    }
                    ui.setMode(UiMode.STARTER_SELECT);
                    return true;
                  },
                  onHover: () => {
                    this.moveInfoOverlay.clear();
                  },
                }),
              supportHover: true,
              maxOptions: 8,
              yOffset: 19,
            });
            this.blockInput = false;
          });
        });
      };
      options.push({
        label: i18next.t("starterSelectUiHandler:manageMoves"),
        handler: () => {
          this.hasSwappedMoves = false;
          showSwapOptions(this.starterMoveset!); // TODO: is this bang correct?
          return true;
        },
      });
    }
    if (this.canCycleNature) {
      // if we could cycle natures, enable the improved nature menu
      const showNatureOptions = () => {
        this.blockInput = true;

        ui.setMode(UiMode.STARTER_SELECT).then(() => {
          ui.showText(i18next.t("starterSelectUiHandler:selectNature"), null, () => {
            const natures = globalScene.gameData.getNaturesForAttr(this.speciesStarterDexEntry?.natureAttr);
            ui.setModeWithoutClear(UiMode.OPTION_SELECT, {
              options: natures
                .map((n: Nature, _i: number) => {
                  const option: OptionSelectItem = {
                    label: getNatureName(n, true, true, true),
                    handler: () => {
                      this.setNewNature(this.lastSpecies.speciesId, n);
                      this.clearText();
                      ui.setMode(UiMode.STARTER_SELECT);
                      // set nature for starter
                      this.setSpeciesDetails(this.lastSpecies);
                      this.blockInput = false;
                      return true;
                    },
                  };
                  return option;
                })
                .concat({
                  label: i18next.t("menu:cancel"),
                  handler: () => {
                    this.clearText();
                    ui.setMode(UiMode.STARTER_SELECT);
                    this.blockInput = false;
                    return true;
                  },
                }),
              maxOptions: 8,
              yOffset: 19,
            });
          });
        });
      };
      options.push({
        label: i18next.t("starterSelectUiHandler:manageNature"),
        handler: () => {
          showNatureOptions();
          return true;
        },
      });
    }

    const passiveAttr = starterData.passiveAttr;
    if (passiveAttr & PassiveAttr.UNLOCKED) {
      // this is for enabling and disabling the passive
      const label = i18next.t(
        passiveAttr & PassiveAttr.ENABLED
          ? "starterSelectUiHandler:disablePassive"
          : "starterSelectUiHandler:enablePassive",
      );
      options.push({
        label,
        handler: () => {
          starterData.passiveAttr ^= PassiveAttr.ENABLED;
          persistentStarterData.passiveAttr ^= PassiveAttr.ENABLED;
          ui.setMode(UiMode.STARTER_SELECT);
          this.setSpeciesDetails(this.lastSpecies);
          return true;
        },
      });
    }
    // if container.favorite is false, show the favorite option
    const isFavorite = starterPreferences?.favorite ?? false;
    if (!isFavorite) {
      options.push({
        label: i18next.t("starterSelectUiHandler:addToFavorites"),
        handler: () => {
          starterPreferences.favorite = true;
          originalStarterPreferences.favorite = true;
          // if the starter container not exists, it means the species is not in the filtered starters
          if (starterContainer) {
            starterContainer.favoriteIcon.setVisible(starterPreferences.favorite);
          }
          ui.setMode(UiMode.STARTER_SELECT);
          return true;
        },
      });
    } else {
      options.push({
        label: i18next.t("starterSelectUiHandler:removeFromFavorites"),
        handler: () => {
          starterPreferences.favorite = false;
          originalStarterPreferences.favorite = false;
          // if the starter container not exists, it means the species is not in the filtered starters
          if (starterContainer) {
            starterContainer.favoriteIcon.setVisible(starterPreferences.favorite);
          }
          ui.setMode(UiMode.STARTER_SELECT);
          return true;
        },
      });
    }
    options.push({
      label: i18next.t("menu:rename"),
      handler: () => {
        ui.playSelect();
        let nickname = starterPreferences.nickname ? String(starterPreferences.nickname) : "";
        nickname = decodeURIComponent(escape(atob(nickname)));
        ui.setModeWithoutClear(
          UiMode.RENAME_POKEMON,
          {
            buttonActions: [
              (sanitizedName: string) => {
                ui.playSelect();
                starterPreferences.nickname = sanitizedName;
                originalStarterPreferences.nickname = sanitizedName;
                const name = decodeURIComponent(escape(atob(starterPreferences.nickname)));
                this.starterSummary.updateName(name.length > 0 ? name : this.lastSpecies.name);
                ui.setMode(UiMode.STARTER_SELECT);
              },
              () => {
                ui.setMode(UiMode.STARTER_SELECT);
              },
            ],
          },
          nickname,
        );
        return true;
      },
    });

    // Purchases with Candy
    const candyCount = starterData.candyCount;
    const showUseCandies = () => {
      const options: any[] = []; // TODO: add proper type

      // Unlock passive option
      if (!(passiveAttr & PassiveAttr.UNLOCKED) && !globalScene.gameMode.hasChallenge(Challenges.FRESH_START)) {
        const passiveCost = getPassiveCandyCount(speciesStarterCosts[this.lastSpecies.speciesId]);
        options.push({
          label: `×${passiveCost} ${i18next.t("starterSelectUiHandler:unlockPassive")}`,
          handler: () => {
            if (Overrides.FREE_CANDY_UPGRADE_OVERRIDE || candyCount >= passiveCost) {
              persistentStarterData.passiveAttr |= PassiveAttr.UNLOCKED | PassiveAttr.ENABLED;
              starterData.passiveAttr = persistentStarterData.passiveAttr;
              if (!Overrides.FREE_CANDY_UPGRADE_OVERRIDE) {
                persistentStarterData.candyCount -= passiveCost;
                starterData.candyCount = persistentStarterData.candyCount;
              }
              this.starterSummary.updateCandyCount(starterData.candyCount);
              globalScene.gameData.saveSystem().then(success => {
                if (!success) {
                  return globalScene.reset(true);
                }
              });
              ui.setMode(UiMode.STARTER_SELECT);
              this.setSpeciesDetails(this.lastSpecies);
              globalScene.playSound("se/buy");

              // update the passive background and icon/animation for available upgrade
              if (starterContainer) {
                this.updateCandyUpgradeDisplay(starterContainer);
                starterContainer.starterPassiveBgs.setVisible(!!starterData.passiveAttr);
              }
              return true;
            }
            return false;
          },
          item: "candy",
          itemArgs: starterColors[this.lastSpecies.speciesId],
        });
      }

      // Reduce cost option
      const valueReduction = starterData.valueReduction;
      if (valueReduction < VALUE_REDUCTION_MAX && !globalScene.gameMode.hasChallenge(Challenges.FRESH_START)) {
        const reductionCost = getValueReductionCandyCounts(speciesStarterCosts[this.lastSpecies.speciesId])[
          valueReduction
        ];
        options.push({
          label: `×${reductionCost} ${i18next.t("starterSelectUiHandler:reduceCost")}`,
          handler: () => {
            if (Overrides.FREE_CANDY_UPGRADE_OVERRIDE || candyCount >= reductionCost) {
              persistentStarterData.valueReduction++;
              starterData.valueReduction = persistentStarterData.valueReduction;
              if (!Overrides.FREE_CANDY_UPGRADE_OVERRIDE) {
                persistentStarterData.candyCount -= reductionCost;
                starterData.candyCount = persistentStarterData.candyCount;
              }
              this.starterSummary.updateCandyCount(starterData.candyCount);
              globalScene.gameData.saveSystem().then(success => {
                if (!success) {
                  return globalScene.reset(true);
                }
              });
              this.tryUpdateValue(0);
              ui.setMode(UiMode.STARTER_SELECT);
              globalScene.playSound("se/buy");

              // update the value label and icon/animation for available upgrade
              if (starterContainer) {
                this.updateStarterValueLabel(starterContainer);
                this.updateCandyUpgradeDisplay(starterContainer);
              }
              return true;
            }
            return false;
          },
          item: "candy",
          itemArgs: starterColors[this.lastSpecies.speciesId],
        });
      }

      // Same species egg menu option.
      const sameSpeciesEggCost = getSameSpeciesEggCandyCounts(speciesStarterCosts[this.lastSpecies.speciesId]);
      options.push({
        label: `×${sameSpeciesEggCost} ${i18next.t("starterSelectUiHandler:sameSpeciesEgg")}`,
        handler: () => {
          if (Overrides.FREE_CANDY_UPGRADE_OVERRIDE || candyCount >= sameSpeciesEggCost) {
            if (globalScene.gameData.eggs.length >= 99 && !Overrides.UNLIMITED_EGG_COUNT_OVERRIDE) {
              // Egg list full, show error message at the top of the screen and abort
              this.showText(
                i18next.t("egg:tooManyEggs"),
                undefined,
                () => this.showText("", 0, () => (this.tutorialActive = false)),
                2000,
                false,
                undefined,
                true,
              );
              return false;
            }
            if (!Overrides.FREE_CANDY_UPGRADE_OVERRIDE) {
              persistentStarterData.candyCount -= sameSpeciesEggCost;
              starterData.candyCount = persistentStarterData.candyCount;
            }
            this.starterSummary.updateCandyCount(starterData.candyCount);

            const egg = new Egg({
              species: this.lastSpecies.speciesId,
              sourceType: EggSourceType.SAME_SPECIES_EGG,
            });
            egg.addEggToGameData();

            globalScene.gameData.saveSystem().then(success => {
              if (!success) {
                return globalScene.reset(true);
              }
            });
            ui.setMode(UiMode.STARTER_SELECT);
            globalScene.playSound("se/buy");

            // update the icon/animation for available upgrade
            if (starterContainer) {
              this.updateCandyUpgradeDisplay(starterContainer);
            }

            return true;
          }
          return false;
        },
        item: "candy",
        itemArgs: starterColors[this.lastSpecies.speciesId],
      });
      options.push({
        label: i18next.t("menu:cancel"),
        handler: () => {
          ui.setMode(UiMode.STARTER_SELECT);
          return true;
        },
      });
      ui.setModeWithoutClear(UiMode.OPTION_SELECT, {
        options,
        yOffset: 47,
      });
    };
    options.push({
      label: i18next.t("menuUiHandler:pokedex"),
      handler: () => {
        ui.setMode(UiMode.STARTER_SELECT).then(() => {
          const attributes = {
            shiny: starterPreferences.shiny,
            variant: starterPreferences.variant,
            form: starterPreferences.formIndex,
            female: starterPreferences.female,
          };
          ui.setOverlayMode(UiMode.POKEDEX_PAGE, this.lastSpecies, attributes, null, null, () => {
            if (this.lastSpecies) {
              starterContainer = this.starterContainers[this.cursor];
              const persistentStarterData = globalScene.gameData.starterData[this.lastSpecies.speciesId];
              this.updateCandyUpgradeDisplay(starterContainer);
              this.updateStarterValueLabel(starterContainer);
              starterContainer.starterPassiveBgs.setVisible(
                !!persistentStarterData.passiveAttr && !globalScene.gameMode.hasChallenge(Challenges.FRESH_START),
              );
              this.setSpecies(this.lastSpecies);
            }
          });
        });
        return true;
      },
    });
    if (!pokemonPrevolutions.hasOwnProperty(this.lastSpecies.speciesId)) {
      options.push({
        label: i18next.t("starterSelectUiHandler:useCandies"),
        handler: () => {
          ui.setMode(UiMode.STARTER_SELECT).then(() => showUseCandies());
          return true;
        },
      });
    }
    options.push({
      label: i18next.t("menu:cancel"),
      handler: () => {
        ui.setMode(UiMode.STARTER_SELECT);
        return true;
      },
    });
    ui.setModeWithoutClear(UiMode.OPTION_SELECT, {
      options,
      yOffset: 47,
    });
  }

  processInput(button: Button): boolean {
    if (this.blockInput) {
      return false;
    }

    const numberOfStarters = this.filteredStarterIds.length;
    const numOfRows = Math.ceil(numberOfStarters / COLUMNS);
    const onScreenFirstIndex = this.scrollCursor * COLUMNS; // this is first starter index on the screen
    const onScreenLastIndex = Math.min(this.filteredStarterIds.length - onScreenFirstIndex - 1, ROWS * COLUMNS - 1); // this is the last starter index on the screen
    const currentRow = Math.floor((onScreenFirstIndex + this.cursor) / COLUMNS);
    const onScreenCurrentRow = Math.floor(this.cursor / COLUMNS);

    const ui = this.getUi();

<<<<<<< HEAD
    let success = false;
    let error = false;

    if (button === Button.SUBMIT) {
      if (this.tryStart(true)) {
        success = true;
      } else {
        error = true;
      }
    } else if (this.filterMode) {
      success = this.processFilterModeInput(button);
    } else if (button === Button.CANCEL) {
      if (this.statsMode) {
        this.toggleStatsMode(false);
        success = true;
      } else if (this.starterSpecies.length > 0) {
        this.popStarter(this.starterSpecies.length - 1);
        success = true;
        this.updateInstructions();
      } else {
        this.tryExit();
        success = true;
      }
    } else if (button === Button.STATS) {
      // if stats button is pressed, go to filter directly
      if (!this.filterMode) {
        this.startCursorObj.setVisible(false);
        this.starterIconsCursorObj.setVisible(false);
        this.filterBarCursor = 0;
        this.setFilterMode(true);
        this.filterBar.toggleDropDown(this.filterBarCursor);
      }
    } else if (this.starterIconsCursorObj.visible) {
      success = this.processPartyIconInput(button);
    } else if (this.startCursorObj.visible) {
      // this checks to see if the start button is selected
      [success, error] = this.processStartCursorInput(button);
    } else if (this.randomCursorObj.visible) {
      [success, error] = this.processRandomCursorInput(button);
    } else if (button === Button.ACTION) {
      if (!this.speciesStarterDexEntry?.caughtAttr) {
        error = true;
      } else if (this.starterSpecies.length <= 6) {
        // checks to see if the party has 6 or fewer pokemon
        this.openPokemonMenu();
        success = true;
      }
    } else {
      if (
        [
          Button.CYCLE_SHINY,
          Button.CYCLE_FORM,
          Button.CYCLE_GENDER,
          Button.CYCLE_ABILITY,
          Button.CYCLE_NATURE,
          Button.CYCLE_TERA,
        ].includes(button)
      ) {
        success = this.processCycleButtonsInput(button);
      }

      switch (button) {
        case Button.UP:
          if (currentRow > 0) {
            if (this.scrollCursor > 0 && currentRow - this.scrollCursor === 0) {
              this.scrollCursor--;
              this.updateScroll();
              success = this.setCursor(this.cursor);
=======
              this.setSpeciesDetails(this.lastSpecies, {
                abilityIndex: newAbilityIndex,
              });
              success = true;
            }
            break;
          case Button.CYCLE_NATURE:
            if (this.canCycleNature) {
              const natures = globalScene.gameData.getNaturesForAttr(this.speciesStarterDexEntry?.natureAttr);
              const natureIndex = natures.indexOf(this.natureCursor);
              const newNature = natures[natureIndex < natures.length - 1 ? natureIndex + 1 : 0];
              // store cycled nature as default
              starterAttributes.nature = newNature as unknown as number;
              originalStarterAttributes.nature = starterAttributes.nature;
              this.setSpeciesDetails(this.lastSpecies, {
                natureIndex: newNature,
              });
              success = true;
            }
            break;
          case Button.CYCLE_TERA:
            if (this.canCycleTera) {
              const speciesForm = getPokemonSpeciesForm(this.lastSpecies.speciesId, starterAttributes.form ?? 0);
              if (speciesForm.type1 === this.teraCursor && speciesForm.type2 != null) {
                starterAttributes.tera = speciesForm.type2;
                originalStarterAttributes.tera = starterAttributes.tera;
                this.setSpeciesDetails(this.lastSpecies, {
                  teraType: speciesForm.type2,
                });
              } else {
                starterAttributes.tera = speciesForm.type1;
                originalStarterAttributes.tera = starterAttributes.tera;
                this.setSpeciesDetails(this.lastSpecies, {
                  teraType: speciesForm.type1,
                });
              }
              success = true;
            }
            break;
          case Button.UP:
            if (!this.starterIconsCursorObj.visible) {
              if (currentRow > 0) {
                if (this.scrollCursor > 0 && currentRow - this.scrollCursor === 0) {
                  this.scrollCursor--;
                  this.updateScroll();
                }
                success = this.setCursor(this.cursor - 9);
              } else {
                this.filterBarCursor = this.filterBar.getNearestFilter(this.filteredStarterContainers[this.cursor]);
                this.setFilterMode(true);
                success = true;
              }
>>>>>>> cffbafe4
            } else {
              success = this.setCursor(this.cursor - 9);
            }
          } else {
            this.filterBarCursor = this.filterBar.getNearestFilter(this.starterContainers[this.cursor]);
            this.setFilterMode(true);
            success = true;
          }
          break;
        case Button.DOWN:
          if (currentRow < numOfRows - 1 && this.cursor + 9 < this.filteredStarterIds.length) {
            // not last row
            if (currentRow - this.scrollCursor === 8) {
              // last row of visible starters
              this.scrollCursor++;
              this.updateScroll();
              success = this.setCursor(this.cursor);
            } else {
              success = this.setCursor(this.cursor + 9);
            }
          } else if (numOfRows > 1) {
            // DOWN from last row of Pokemon > Wrap around to first row
            this.scrollCursor = 0;
            this.updateScroll();
            success = this.setCursor(this.cursor % 9);
          } else {
            // DOWN from single row of Pokemon > Go to filters
            this.filterBarCursor = this.filterBar.getNearestFilter(this.starterContainers[this.cursor]);
            this.setFilterMode(true);
            success = true;
          }
          break;
        case Button.LEFT:
          if (this.cursor % 9 !== 0) {
            success = this.setCursor(this.cursor - 1);
          } else {
            // LEFT from filtered Pokemon, on the left edge
            if (onScreenCurrentRow === 0) {
              // from the first row of starters we go to the random selection
              this.cursorObj.setVisible(false);
              this.showRandomCursor();
            } else if (this.starterSpecies.length === 0) {
              // no starter in team and not on first row > wrap around to the last column
              success = this.setCursor(this.cursor + Math.min(8, onScreenLastIndex - this.cursor));
            } else if (onScreenCurrentRow < 7) {
              // at least one pokemon in team > for the first 7 rows, go to closest starter
              this.cursorObj.setVisible(false);
              this.starterIconsCursorIndex = findClosestStarterIndex(this.cursorObj.y - 1, this.starterSpecies.length);
              this.moveStarterIconsCursor(this.starterIconsCursorIndex);
            } else {
              // at least one pokemon in team > from the bottom 2 rows, go to start run button
              this.cursorObj.setVisible(false);
              this.setNoSpecies();
              this.startCursorObj.setVisible(true);
            }
            success = true;
          }
          break;
        case Button.RIGHT:
          // is not right edge
          if (this.cursor % 9 < (currentRow < numOfRows - 1 ? 8 : (numberOfStarters - 1) % 9)) {
            success = this.setCursor(this.cursor + 1);
          } else {
            // RIGHT from filtered Pokemon, on the right edge
            if (onScreenCurrentRow === 0) {
              // from the first row of starters we go to the random selection
              this.cursorObj.setVisible(false);
              this.showRandomCursor();
            } else if (this.starterSpecies.length === 0) {
              // no selected starter in team > wrap around to the first column
              success = this.setCursor(this.cursor - Math.min(8, this.cursor % 9));
            } else if (onScreenCurrentRow < 7) {
              // at least one pokemon in team > for the first 7 rows, go to closest starter
              this.cursorObj.setVisible(false);
              this.starterIconsCursorIndex = findClosestStarterIndex(this.cursorObj.y - 1, this.starterSpecies.length);
              this.moveStarterIconsCursor(this.starterIconsCursorIndex);
            } else {
              // at least one pokemon in team > from the bottom 2 rows, go to start run button
              this.cursorObj.setVisible(false);
              this.setNoSpecies();
              this.startCursorObj.setVisible(true);
            }
            success = true;
          }
          break;
      }
    }

    if (success) {
      ui.playSelect();
    } else if (error) {
      ui.playError();
    }

    return success || error;
  }

  isInParty(species: PokemonSpecies): [boolean, number] {
    let removeIndex = 0;
    let isDupe = false;
    for (let s = 0; s < this.starterSpecies.length; s++) {
      if (this.starterSpecies[s] === species) {
        isDupe = true;
        removeIndex = s;
        break;
      }
    }
    return [isDupe, removeIndex];
  }

  addToParty(
    species: PokemonSpecies,
    dexAttr: bigint,
    abilityIndex: number,
    nature: Nature,
    moveset: StarterMoveset,
    teraType: PokemonType,
  ) {
    const props = globalScene.gameData.getSpeciesDexAttrProps(species, dexAttr);
    this.starterIcons[this.starterSpecies.length].setTexture(
      species.getIconAtlasKey(props.formIndex, props.shiny, props.variant),
    );
    this.starterIcons[this.starterSpecies.length].setFrame(
      species.getIconId(props.female, props.formIndex, props.shiny, props.variant),
    );
    this.checkIconId(
      this.starterIcons[this.starterSpecies.length],
      species,
      props.female,
      props.formIndex,
      props.shiny,
      props.variant,
    );

    const { dexEntry, starterDataEntry } = this.getSpeciesData(species.speciesId);

    const starter = {
      speciesId: species.speciesId,
      shiny: props.shiny,
      variant: props.variant,
      formIndex: props.formIndex,
      female: props.female,
      abilityIndex,
      passive: !(starterDataEntry.passiveAttr ^ (PassiveAttr.ENABLED | PassiveAttr.UNLOCKED)),
      nature,
      moveset,
      pokerus: this.pokerusSpecies.includes(species),
      nickname: this.starterPreferences[species.speciesId]?.nickname,
      teraType,
      ivs: dexEntry.ivs,
    };

    this.starters.push(starter);
    this.starterSpecies.push(species);
<<<<<<< HEAD
    this.starterAttr.push(dexAttr);
    this.starterAbilityIndexes.push(abilityIndex);
    this.starterNatures.push(nature);
    this.starterTeras.push(teraType);
    this.starterMovesets.push(moveset);
    getPokemonSpeciesForm(species.speciesId, props.formIndex).cry();
=======
    if (this.speciesLoaded.get(species.speciesId) || randomSelection) {
      getPokemonSpeciesForm(species.speciesId, props.formIndex).cry();
    }
>>>>>>> cffbafe4
    this.updateInstructions();
  }

  updatePartyIcon(species: PokemonSpecies, index: number) {
    const props = this.getSpeciesPropsFromPreferences(species);
    this.starterIcons[index].setTexture(species.getIconAtlasKey(props.formIndex, props.shiny, props.variant));
    this.starterIcons[index].setFrame(species.getIconId(props.female, props.formIndex, props.shiny, props.variant));
    this.checkIconId(this.starterIcons[index], species, props.female, props.formIndex, props.shiny, props.variant);
  }

  /**
   * Puts a move at the requested index in the current highlighted Pokemon's moveset.
   * If the move was already present in the moveset, swap its position with the one at the requested index.
   *
   * @remarks
   * ⚠️ {@linkcode starterMoveset | this.starterMoveset} **must not be null when this method is called**
   * @param targetIndex - The index to place the move
   * @param newMove - The move to place in the moveset
   * @param previousMove - The move that was previously in the spot
   */
  switchMoveHandler(targetIndex: number, newMove: MoveId, previousMove: MoveId) {
    const starterMoveset = this.starterMoveset;
    if (starterMoveset == null) {
      console.warn("Trying to update a non-existing moveset");
      return;
    }

    const speciesId = this.lastSpecies.speciesId;
    const existingMoveIndex = starterMoveset.indexOf(newMove);
    starterMoveset[targetIndex] = newMove;
    if (existingMoveIndex !== -1) {
      starterMoveset[existingMoveIndex] = previousMove;
    }
    const updatedMoveset = starterMoveset.slice() as StarterMoveset;
    const formIndex = globalScene.gameData.getSpeciesDexAttrProps(this.lastSpecies, this.dexAttrCursor).formIndex;
    const starterDataEntry = globalScene.gameData.starterData[speciesId];
    // species has different forms
    if (pokemonFormLevelMoves.hasOwnProperty(speciesId)) {
      // Species has forms with different movesets
      if (!starterDataEntry.moveset || Array.isArray(starterDataEntry.moveset)) {
        starterDataEntry.moveset = {};
      }
      starterDataEntry.moveset[formIndex] = updatedMoveset;
    } else {
      starterDataEntry.moveset = updatedMoveset;
    }
    this.hasSwappedMoves = true;
    // TODO: we shouldn't need to call setSpeciesDetails here, since only the moveset is changing
    this.setSpeciesDetails(this.lastSpecies);
    this.updateSelectedStarterMoveset(speciesId);
  }

  /**
   * Update the starter moveset for the given species if it is part of the selected starters.
   *
   * @remarks
   * It is safe to call with a species that is not part of the selected starters.
   *
   * @param id - The species ID to update the moveset for
   */
  private updateSelectedStarterMoveset(id: SpeciesId): void {
    if (this.starterMoveset === null) {
      return;
    }

    for (const [index, species] of this.starterSpecies.entries()) {
      if (species.speciesId === id) {
        this.starters[index].moveset = this.starterMoveset;
      }
    }
  }

  updateButtonIcon(
    iconSetting: SettingKeyboard,
    gamepadType: string,
    iconElement: GameObjects.Sprite,
    controlLabel: GameObjects.Text,
  ): void {
    let iconPath: string;
    // touch controls cannot be rebound as is, and are just emulating a keyboard event.
    // Additionally, since keyboard controls can be rebound (and will be displayed when they are), we need to have special handling for the touch controls
    if (gamepadType === "touch") {
      gamepadType = "keyboard";
      switch (iconSetting) {
        case SettingKeyboard.Button_Cycle_Shiny:
          iconPath = "R.png";
          break;
        case SettingKeyboard.Button_Cycle_Form:
          iconPath = "F.png";
          break;
        case SettingKeyboard.Button_Cycle_Gender:
          iconPath = "G.png";
          break;
        case SettingKeyboard.Button_Cycle_Ability:
          iconPath = "E.png";
          break;
        case SettingKeyboard.Button_Cycle_Nature:
          iconPath = "N.png";
          break;
        case SettingKeyboard.Button_Cycle_Tera:
          iconPath = "V.png";
          break;
        case SettingKeyboard.Button_Stats:
          iconPath = "C.png";
          break;
        default:
          break;
      }
    } else {
      iconPath = globalScene.inputController?.getIconForLatestInputRecorded(iconSetting);
    }
    // The bang for iconPath is correct as long the cases in the above switch statement handle all `SettingKeyboard` values enabled in touch mode
    iconElement
      .setTexture(gamepadType, iconPath!)
      .setPosition(this.instructionRowX, this.instructionRowY)
      .setVisible(true);
    controlLabel
      .setPosition(this.instructionRowX + this.instructionRowTextOffset, this.instructionRowY)
      .setVisible(true);
    this.instructionsContainer.add([iconElement, controlLabel]);
    this.instructionRowY += 8;
    if (this.instructionRowY >= 24) {
      this.instructionRowY = 0;
      this.instructionRowX += 50;
    }
  }

  updateFilterButtonIcon(
    iconSetting: SettingKeyboard,
    gamepadType: string,
    iconElement: GameObjects.Sprite,
    controlLabel: GameObjects.Text,
  ): void {
    let iconPath: string;
    // touch controls cannot be rebound as is, and are just emulating a keyboard event.
    // Additionally, since keyboard controls can be rebound (and will be displayed when they are), we need to have special handling for the touch controls
    if (gamepadType === "touch") {
      gamepadType = "keyboard";
      iconPath = "C.png";
    } else {
      iconPath = globalScene.inputController?.getIconForLatestInputRecorded(iconSetting);
    }
    iconElement
      .setTexture(gamepadType, iconPath)
      .setPosition(this.filterInstructionRowX, this.filterInstructionRowY)
      .setVisible(true);
    controlLabel
      .setPosition(this.filterInstructionRowX + this.instructionRowTextOffset, this.filterInstructionRowY)
      .setVisible(true);
    this.filterInstructionsContainer.add([iconElement, controlLabel]);
    this.filterInstructionRowY += 8;
    if (this.filterInstructionRowY >= 24) {
      this.filterInstructionRowY = 0;
      this.filterInstructionRowX += 50;
    }
  }

  updateInstructions(): void {
    this.instructionRowX = 0;
    this.instructionRowY = 0;
    this.filterInstructionRowX = 0;
    this.filterInstructionRowY = 0;
    this.hideInstructions();
    this.instructionsContainer.removeAll();
    this.filterInstructionsContainer.removeAll();
    let gamepadType: string;
    if (globalScene.inputMethod === "gamepad") {
      gamepadType = globalScene.inputController.getConfig(
        globalScene.inputController.selectedDevice[Device.GAMEPAD],
      ).padType;
    } else {
      gamepadType = globalScene.inputMethod;
    }

    if (!gamepadType) {
      return;
    }

    if (this.speciesStarterDexEntry?.caughtAttr) {
      if (this.canCycleShiny) {
        this.updateButtonIcon(SettingKeyboard.Button_Cycle_Shiny, gamepadType, this.shinyIconElement, this.shinyLabel);
      }
      if (this.canCycleForm) {
        this.updateButtonIcon(SettingKeyboard.Button_Cycle_Form, gamepadType, this.formIconElement, this.formLabel);
      }
      if (this.canCycleGender) {
        this.updateButtonIcon(
          SettingKeyboard.Button_Cycle_Gender,
          gamepadType,
          this.genderIconElement,
          this.genderLabel,
        );
      }
      if (this.canCycleAbility) {
        this.updateButtonIcon(
          SettingKeyboard.Button_Cycle_Ability,
          gamepadType,
          this.abilityIconElement,
          this.abilityLabel,
        );
      }
      if (this.canCycleNature) {
        this.updateButtonIcon(
          SettingKeyboard.Button_Cycle_Nature,
          gamepadType,
          this.natureIconElement,
          this.natureLabel,
        );
      }
      if (this.canCycleTera) {
        this.updateButtonIcon(SettingKeyboard.Button_Cycle_Tera, gamepadType, this.teraIconElement, this.teraLabel);
      }
    }

    // if filter mode is inactivated and gamepadType is not undefined, update the button icons
    if (!this.filterMode) {
      this.updateFilterButtonIcon(
        SettingKeyboard.Button_Stats,
        gamepadType,
        this.goFilterIconElement,
        this.goFilterLabel,
      );
    }
  }

  updateStarters = () => {
    this.scrollCursor = 0;

    this.filterBar.updateFilterLabels();

    this.filteredStarterIds = [];

    // filter
    this.allStarterSpecies.forEach(species => {
      // Exclude starters which are not valid for the challenge
      if (globalScene.gameMode.modeId === GameModes.CHALLENGE && !isStarterValidForChallenge(species)) {
        // TODO: figure out what to put here
      }

      // First, ensure you have the caught attributes for the species else default to bigint 0
      const { dexEntry, starterDataEntry: starterData } = getSpeciesData(species.speciesId);
      const caughtAttr = dexEntry?.caughtAttr ?? BigInt(0);
      const isStarterProgressable = speciesEggMoves.hasOwnProperty(species.speciesId);

      // Gen filter
      const fitsGen = this.filterBar.getVals(DropDownColumn.GEN).includes(species.generation);

      // Type filter
      const fitsType = this.filterBar
        .getVals(DropDownColumn.TYPES)
        .some(type => species.isOfType((type as number) - 1));

      // Caught / Shiny filter
      const isNonShinyCaught = !!(caughtAttr & DexAttr.NON_SHINY);
      const isShinyCaught = !!(caughtAttr & DexAttr.SHINY);
      const isVariant1Caught = isShinyCaught && !!(caughtAttr & DexAttr.DEFAULT_VARIANT);
      const isVariant2Caught = isShinyCaught && !!(caughtAttr & DexAttr.VARIANT_2);
      const isVariant3Caught = isShinyCaught && !!(caughtAttr & DexAttr.VARIANT_3);
      const isUncaught = !isNonShinyCaught && !isVariant1Caught && !isVariant2Caught && !isVariant3Caught;
      const fitsCaught = this.filterBar.getVals(DropDownColumn.CAUGHT).some(caught => {
        if (caught === "SHINY3") {
          return isVariant3Caught;
        }
        if (caught === "SHINY2") {
          return isVariant2Caught && !isVariant3Caught;
        }
        if (caught === "SHINY") {
          return isVariant1Caught && !isVariant2Caught && !isVariant3Caught;
        }
        if (caught === "NORMAL") {
          return isNonShinyCaught && !isVariant1Caught && !isVariant2Caught && !isVariant3Caught;
        }
        if (caught === "UNCAUGHT") {
          return isUncaught;
        }
      });

      // Passive Filter
      const isPassiveUnlocked = starterData.passiveAttr > 0;
      const isPassiveUnlockable = isPassiveAvailable(species.speciesId) && !isPassiveUnlocked;
      const fitsPassive = this.filterBar.getVals(DropDownColumn.UNLOCKS).some(unlocks => {
        if (unlocks.val === "PASSIVE" && unlocks.state === DropDownState.ON) {
          return isPassiveUnlocked;
        }
        if (unlocks.val === "PASSIVE" && unlocks.state === DropDownState.EXCLUDE) {
          return isStarterProgressable && !isPassiveUnlocked;
        }
        if (unlocks.val === "PASSIVE" && unlocks.state === DropDownState.UNLOCKABLE) {
          return isPassiveUnlockable;
        }
        if (unlocks.val === "PASSIVE" && unlocks.state === DropDownState.OFF) {
          return true;
        }
      });

      // Cost Reduction Filter
      const isCostReducedByOne = starterData.valueReduction === 1;
      const isCostReducedByTwo = starterData.valueReduction === 2;
      const isCostReductionUnlockable = isValueReductionAvailable(species.speciesId);
      const fitsCostReduction = this.filterBar.getVals(DropDownColumn.UNLOCKS).some(unlocks => {
        if (unlocks.val === "COST_REDUCTION" && unlocks.state === DropDownState.ON) {
          return isCostReducedByOne || isCostReducedByTwo;
        }
        if (unlocks.val === "COST_REDUCTION" && unlocks.state === DropDownState.ONE) {
          return isCostReducedByOne;
        }
        if (unlocks.val === "COST_REDUCTION" && unlocks.state === DropDownState.TWO) {
          return isCostReducedByTwo;
        }
        if (unlocks.val === "COST_REDUCTION" && unlocks.state === DropDownState.EXCLUDE) {
          return isStarterProgressable && !(isCostReducedByOne || isCostReducedByTwo);
        }
        if (unlocks.val === "COST_REDUCTION" && unlocks.state === DropDownState.UNLOCKABLE) {
          return isCostReductionUnlockable;
        }
        if (unlocks.val === "COST_REDUCTION" && unlocks.state === DropDownState.OFF) {
          return true;
        }
      });

      // Favorite Filter
      const isFavorite = this.starterPreferences[species.speciesId]?.favorite ?? false;
      const fitsFavorite = this.filterBar.getVals(DropDownColumn.MISC).some(misc => {
        if (misc.val === "FAVORITE" && misc.state === DropDownState.ON) {
          return isFavorite;
        }
        if (misc.val === "FAVORITE" && misc.state === DropDownState.EXCLUDE) {
          return !isFavorite;
        }
        if (misc.val === "FAVORITE" && misc.state === DropDownState.OFF) {
          return true;
        }
      });

      // Ribbon / Classic Win Filter
      const hasWon = starterData.classicWinCount > 0;
      const hasNotWon = starterData.classicWinCount === 0;
      const isUndefined = starterData.classicWinCount === undefined;
      const fitsWin = this.filterBar.getVals(DropDownColumn.MISC).some(misc => {
        if (misc.val === "WIN" && misc.state === DropDownState.ON) {
          return hasWon;
        }
        if (misc.val === "WIN" && misc.state === DropDownState.EXCLUDE) {
          return hasNotWon || isUndefined;
        }
        if (misc.val === "WIN" && misc.state === DropDownState.OFF) {
          return true;
        }
      });

      // HA Filter
      const speciesHasHiddenAbility =
        species.abilityHidden !== species.ability1 && species.abilityHidden !== AbilityId.NONE;
      const hasHA = starterData.abilityAttr & AbilityAttr.ABILITY_HIDDEN;
      const fitsHA = this.filterBar.getVals(DropDownColumn.MISC).some(misc => {
        if (misc.val === "HIDDEN_ABILITY" && misc.state === DropDownState.ON) {
          return hasHA;
        }
        if (misc.val === "HIDDEN_ABILITY" && misc.state === DropDownState.EXCLUDE) {
          return speciesHasHiddenAbility && !hasHA;
        }
        if (misc.val === "HIDDEN_ABILITY" && misc.state === DropDownState.OFF) {
          return true;
        }
      });

      // Egg Purchasable Filter
      const isEggPurchasable = isSameSpeciesEggAvailable(species.speciesId);
      const fitsEgg = this.filterBar.getVals(DropDownColumn.MISC).some(misc => {
        if (misc.val === "EGG" && misc.state === DropDownState.ON) {
          return isEggPurchasable;
        }
        if (misc.val === "EGG" && misc.state === DropDownState.EXCLUDE) {
          return isStarterProgressable && !isEggPurchasable;
        }
        if (misc.val === "EGG" && misc.state === DropDownState.OFF) {
          return true;
        }
      });

      // Pokerus Filter
      const fitsPokerus = this.filterBar.getVals(DropDownColumn.MISC).some(misc => {
        if (misc.val === "POKERUS" && misc.state === DropDownState.ON) {
          return this.pokerusSpecies.includes(species);
        }
        if (misc.val === "POKERUS" && misc.state === DropDownState.EXCLUDE) {
          return !this.pokerusSpecies.includes(species);
        }
        if (misc.val === "POKERUS" && misc.state === DropDownState.OFF) {
          return true;
        }
      });

      if (
        fitsGen
        && fitsType
        && fitsCaught
        && fitsPassive
        && fitsCostReduction
        && fitsFavorite
        && fitsWin
        && fitsHA
        && fitsEgg
        && fitsPokerus
      ) {
        this.filteredStarterIds.push(species.speciesId);
      }
    });

    this.starterSelectScrollBar.setTotalRows(Math.max(Math.ceil(this.filteredStarterIds.length / 9), 1));
    this.starterSelectScrollBar.setScrollCursor(0);

    // sort
    const sort = this.filterBar.getVals(DropDownColumn.SORT)[0];
    this.filteredStarterIds.sort((a, b) => {
      switch (sort.val) {
        case SortCriteria.NUMBER:
          return (a - b) * -sort.dir;
        case SortCriteria.COST:
          return (
            (globalScene.gameData.getSpeciesStarterValue(a) - globalScene.gameData.getSpeciesStarterValue(b))
            * -sort.dir
          );
        case SortCriteria.CANDY: {
          const candyCountA = globalScene.gameData.starterData[a].candyCount;
          const candyCountB = globalScene.gameData.starterData[b].candyCount;
          return (candyCountA - candyCountB) * -sort.dir;
        }
        case SortCriteria.IV: {
          const avgIVsA =
            globalScene.gameData.dexData[a].ivs.reduce((a, b) => a + b, 0) / globalScene.gameData.dexData[a].ivs.length;
          const avgIVsB =
            globalScene.gameData.dexData[b].ivs.reduce((a, b) => a + b, 0) / globalScene.gameData.dexData[b].ivs.length;
          return (avgIVsA - avgIVsB) * -sort.dir;
        }
        case SortCriteria.NAME:
          return getPokemonSpecies(a).name.localeCompare(getPokemonSpecies(b).name) * -sort.dir;
        case SortCriteria.CAUGHT:
          return (
            (globalScene.gameData.dexData[a].caughtCount - globalScene.gameData.dexData[b].caughtCount) * -sort.dir
          );
        case SortCriteria.HATCHED:
          return (
            (globalScene.gameData.dexData[a].hatchedCount - globalScene.gameData.dexData[b].hatchedCount) * -sort.dir
          );
      }
      return 0;
    });

    this.updateScroll();
    this.tryUpdateValue();
  };

  updateScroll = () => {
    const onScreenFirstIndex = this.scrollCursor * COLUMNS;

    this.starterSelectScrollBar.setScrollCursor(this.scrollCursor);

    this.pokerusCursorObjs.forEach(cursor => cursor.setVisible(false));
    this.starterCursorObjs.forEach(cursor => cursor.setVisible(false));

    let pokerusCursorIndex = 0;
    this.starterContainers.forEach((container, i) => {
      const offset_i = i + onScreenFirstIndex;
      if (offset_i >= this.filteredStarterIds.length) {
        container.setVisible(false);
      } else {
        container.setVisible(true);

        const speciesId = this.filteredStarterIds[offset_i];
        const species = getPokemonSpecies(speciesId);
        const { dexEntry, starterDataEntry } = getSpeciesData(species.speciesId);
        const props = this.getSpeciesPropsFromPreferences(species);

        container.setSpecies(species, props);

        const starterSprite = container.icon as Phaser.GameObjects.Sprite;
        starterSprite.setTexture(
          species.getIconAtlasKey(props.formIndex, props.shiny, props.variant),
          container.species.getIconId(props.female!, props.formIndex, props.shiny, props.variant),
        );
        container.checkIconId(props.female, props.formIndex, props.shiny, props.variant);

        const caughtAttr = dexEntry.caughtAttr;

        if (caughtAttr & species.getFullUnlocksData() || globalScene.dexForDevs) {
          container.icon.clearTint();
        } else if (dexEntry.seenAttr) {
          container.icon.setTint(0x808080);
        } else {
          container.icon.setTint(0);
        }

        if (this.pokerusSpecies.includes(container.species)) {
          this.pokerusCursorObjs[pokerusCursorIndex].setPosition(container.x - 1, container.y + 1).setVisible(true);
          pokerusCursorIndex++;
        }

        if (this.starterSpecies.includes(container.species)) {
          this.starterCursorObjs[this.starterSpecies.indexOf(container.species)]
            .setPosition(container.x - 1, container.y + 1)
            .setVisible(true);
        }

        this.updateStarterValueLabel(container);

        container.label.setVisible(true);
        const speciesVariants =
          speciesId && dexEntry.caughtAttr & DexAttr.SHINY
            ? [DexAttr.DEFAULT_VARIANT, DexAttr.VARIANT_2, DexAttr.VARIANT_3].filter(v => !!(dexEntry.caughtAttr & v))
            : [];
        for (let v = 0; v < 3; v++) {
          const hasVariant = speciesVariants.length > v;
          container.shinyIcons[v].setVisible(hasVariant);
          if (hasVariant) {
            container.shinyIcons[v].setTint(
              getVariantTint(
                speciesVariants[v] === DexAttr.DEFAULT_VARIANT ? 0 : speciesVariants[v] === DexAttr.VARIANT_2 ? 1 : 2,
              ),
            );
          }
        }

        container.starterPassiveBgs.setVisible(!!starterDataEntry.passiveAttr);
        container.hiddenAbilityIcon.setVisible(!!dexEntry.caughtAttr && !!(starterDataEntry.abilityAttr & 4));
        container.classicWinIcon
          .setVisible(starterDataEntry.classicWinCount > 0)
          .setTexture(dexEntry.ribbons.has(RibbonData.NUZLOCKE) ? "champion_ribbon_emerald" : "champion_ribbon");
        container.favoriteIcon.setVisible(this.starterPreferences[speciesId]?.favorite ?? false);

        // 'Candy Icon' mode
        if (globalScene.candyUpgradeDisplay === 0) {
          if (!starterColors[speciesId]) {
            // Default to white if no colors are found
            starterColors[speciesId] = ["ffffff", "ffffff"];
          }

          // Set the candy colors
          container.candyUpgradeIcon.setTint(argbFromRgba(rgbHexToRgba(starterColors[speciesId][0])));
          container.candyUpgradeOverlayIcon.setTint(argbFromRgba(rgbHexToRgba(starterColors[speciesId][1])));

          this.setUpgradeIcon(container);
        } else if (globalScene.candyUpgradeDisplay === 1) {
          container.candyUpgradeIcon.setVisible(false);
          container.candyUpgradeOverlayIcon.setVisible(false);
        }
      }
    });
  };

  setCursor(cursor: number): boolean {
    let changed = false;
    this.oldCursor = this.cursor;

    if (this.filterMode) {
      changed = this.filterBarCursor !== cursor;
      this.filterBarCursor = cursor;

      this.filterBar.setCursor(cursor);
    } else {
      cursor = Math.max(Math.min(this.starterContainers.length - 1, cursor), 0);
      changed = super.setCursor(cursor);

      const pos = calcStarterContainerPosition(cursor);
      this.cursorObj.setPosition(pos.x - 1, pos.y + 1);

      const species = this.starterContainers[cursor]?.species; // TODO: why is there a "?"

      if (species) {
        this.setSpecies(species);
        this.updateInstructions();
      } else {
        this.setNoSpecies();
      }
    }

    return changed;
  }

  setFilterMode(filterMode: boolean): boolean {
    this.cursorObj.setVisible(!filterMode);
    this.filterBar.cursorObj.setVisible(filterMode);

    if (filterMode !== this.filterMode) {
      this.filterMode = filterMode;
      this.setCursor(filterMode ? this.filterBarCursor : this.cursor);
      if (filterMode) {
        this.setNoSpecies(); //TODO: this probably needs to go somewhere else
        this.updateInstructions();
      }

      return true;
    }

    return false;
  }

  moveStarterIconsCursor(index: number): void {
    this.starterIconsCursorObj.setPositionRelative(
      this.starterIcons[index],
<<<<<<< HEAD
      STARTER_ICONS_CURSOR_X_OFFSET,
      STARTER_ICONS_CURSOR_Y_OFFSET,
=======
      this.starterIconsCursorXOffset,
      this.starterIconsCursorYOffset,
>>>>>>> cffbafe4
    );
    if (this.starterSpecies.length > 0) {
      this.starterIconsCursorObj.setVisible(true);
      this.setSpecies(this.starterSpecies[index]);
<<<<<<< HEAD
=======
    } else {
      this.starterIconsCursorObj.setVisible(false);
      this.setSpecies(null);
    }
  }

  getFriendship(speciesId: number) {
    let currentFriendship = globalScene.gameData.starterData[speciesId].friendship;
    if (!currentFriendship || currentFriendship === undefined) {
      currentFriendship = 0;
    }

    const friendshipCap = getStarterValueFriendshipCap(speciesStarterCosts[speciesId]);

    return { currentFriendship, friendshipCap };
  }

  setSpecies(species: PokemonSpecies | null) {
    this.speciesStarterDexEntry = null;
    this.dexAttrCursor = 0n;
    this.abilityCursor = 0;
    this.natureCursor = 0;
    this.teraCursor = PokemonType.UNKNOWN;

    if (species) {
      const { dexEntry } = this.getSpeciesData(species.speciesId);
      this.speciesStarterDexEntry = dexEntry;
      this.dexAttrCursor = this.getCurrentDexProps(species.speciesId);
      this.abilityCursor = globalScene.gameData.getStarterSpeciesDefaultAbilityIndex(species);
      this.natureCursor = globalScene.gameData.getSpeciesDefaultNature(species, dexEntry);
      this.teraCursor = species.type1;
    }

    if (!species && globalScene.ui.getTooltip().visible) {
      globalScene.ui.hideTooltip();
    }

    this.pokemonAbilityText.off("pointerover");
    this.pokemonPassiveText.off("pointerover");

    const starterAttributes: StarterAttributes | null = species
      ? { ...this.starterPreferences[species.speciesId] }
      : null;

    if (starterAttributes?.nature) {
      // load default nature from stater save data, if set
      this.natureCursor = starterAttributes.nature;
    }
    if (starterAttributes?.ability && !Number.isNaN(starterAttributes.ability)) {
      // load default ability from stater save data, if set
      this.abilityCursor = starterAttributes.ability;
    }
    if (starterAttributes?.tera) {
      // load default tera from starter save data, if set
      this.teraCursor = starterAttributes.tera;
    }

    if (this.statsMode) {
      if (this.speciesStarterDexEntry?.caughtAttr) {
        this.statsContainer.setVisible(true);
        this.showStats();
      } else {
        this.statsContainer.setVisible(false);
        //@ts-expect-error
        this.statsContainer.updateIvs(null); // TODO: resolve ts-ignore. what. how? huh?
      }
    }

    if (this.lastSpecies) {
      const dexAttr = this.getCurrentDexProps(this.lastSpecies.speciesId);
      const props = globalScene.gameData.getSpeciesDexAttrProps(this.lastSpecies, dexAttr);
      const speciesIndex = this.allSpecies.indexOf(this.lastSpecies);
      const lastSpeciesIcon = this.starterContainers[speciesIndex].icon;
      this.checkIconId(lastSpeciesIcon, this.lastSpecies, props.female, props.formIndex, props.shiny, props.variant);
      this.iconAnimHandler.addOrUpdate(lastSpeciesIcon, PokemonIconAnimMode.NONE);

      // Resume the animation for the previously selected species
      const icon = this.starterContainers[speciesIndex].icon;
      globalScene.tweens.getTweensOf(icon).forEach(tween => tween.play());
    }

    this.lastSpecies = species!; // TODO: is this bang correct?

    if (species && (this.speciesStarterDexEntry?.seenAttr || this.speciesStarterDexEntry?.caughtAttr)) {
      this.pokemonNumberText.setText(padInt(species.speciesId, 4));
      if (starterAttributes?.nickname) {
        const name = decodeURIComponent(escape(atob(starterAttributes.nickname)));
        this.pokemonNameText.setText(name);
      } else {
        this.pokemonNameText.setText(species.name);
      }

      if (this.speciesStarterDexEntry?.caughtAttr) {
        const colorScheme = starterColors[species.speciesId];

        const luck = globalScene.gameData.getDexAttrLuck(this.speciesStarterDexEntry.caughtAttr);
        this.pokemonLuckText
          .setVisible(!!luck)
          .setText(luck.toString())
          .setTint(getVariantTint(Math.min(luck - 1, 2) as Variant));
        this.pokemonLuckLabelText.setVisible(this.pokemonLuckText.visible);

        //Growth translate
        let growthReadable = toTitleCase(GrowthRate[species.growthRate]);
        const growthAux = toCamelCase(growthReadable);
        if (i18next.exists("growth:" + growthAux)) {
          growthReadable = i18next.t(("growth:" + growthAux) as any);
        }
        this.pokemonGrowthRateText
          .setText(growthReadable)
          .setColor(getGrowthRateColor(species.growthRate))
          .setShadowColor(getGrowthRateColor(species.growthRate, true));
        this.pokemonGrowthRateLabelText.setVisible(true);
        this.pokemonUncaughtText.setVisible(false);
        this.pokemonAbilityLabelText.setVisible(true);
        this.pokemonPassiveLabelText.setVisible(true);
        this.pokemonNatureLabelText.setVisible(true);
        this.pokemonCaughtCountText.setText(`${this.speciesStarterDexEntry.caughtCount}`);
        if (species.speciesId === SpeciesId.MANAPHY || species.speciesId === SpeciesId.PHIONE) {
          this.pokemonHatchedIcon.setFrame("manaphy");
        } else {
          this.pokemonHatchedIcon.setFrame(getEggTierForSpecies(species));
        }
        this.pokemonHatchedCountText.setText(`${this.speciesStarterDexEntry.hatchedCount}`);

        const defaultDexAttr = this.getCurrentDexProps(species.speciesId);
        const defaultProps = globalScene.gameData.getSpeciesDexAttrProps(species, defaultDexAttr);
        const variant = defaultProps.variant;
        const tint = getVariantTint(variant);
        this.pokemonShinyIcon.setFrame(getVariantIcon(variant)).setTint(tint).setVisible(defaultProps.shiny);
        this.pokemonCaughtHatchedContainer.setVisible(true);
        this.pokemonFormText.setVisible(true);

        if (pokemonPrevolutions.hasOwnProperty(species.speciesId)) {
          this.pokemonCaughtHatchedContainer.setY(16);
          this.pokemonShinyIcon.setY(135).setFrame(getVariantIcon(variant));
          [this.pokemonCandyContainer, this.pokemonHatchedIcon, this.pokemonHatchedCountText].map(c =>
            c.setVisible(false),
          );
          this.pokemonFormText.setY(25);
        } else {
          this.pokemonCaughtHatchedContainer.setY(25);
          this.pokemonShinyIcon.setY(117);
          this.pokemonCandyIcon.setTint(argbFromRgba(rgbHexToRgba(colorScheme[0])));
          this.pokemonCandyOverlayIcon.setTint(argbFromRgba(rgbHexToRgba(colorScheme[1])));
          this.pokemonCandyCountText.setText(`×${globalScene.gameData.starterData[species.speciesId].candyCount}`);
          this.pokemonFormText.setY(42);
          this.pokemonHatchedIcon.setVisible(true);
          this.pokemonHatchedCountText.setVisible(true);

          const { currentFriendship, friendshipCap } = this.getFriendship(this.lastSpecies.speciesId);
          const candyCropY = 16 - 16 * (currentFriendship / friendshipCap);
          this.pokemonCandyDarknessOverlay.setCrop(0, 0, 16, candyCropY);

          this.pokemonCandyContainer
            .setVisible(true)
            .on("pointerover", () => {
              globalScene.ui.showTooltip("", `${currentFriendship}/${friendshipCap}`, true);
              this.activeTooltip = "CANDY";
            })
            .on("pointerout", () => {
              globalScene.ui.hideTooltip();
              this.activeTooltip = undefined;
            });
        }

        // Pause the animation when the species is selected
        const speciesIndex = this.allSpecies.indexOf(species);
        const icon = this.starterContainers[speciesIndex].icon;

        if (this.isUpgradeAnimationEnabled()) {
          globalScene.tweens.getTweensOf(icon).forEach(tween => tween.pause());
          // Reset the position of the icon
          icon.x = -2;
          icon.y = 2;
        }

        // Initiates the small up and down idle animation
        this.iconAnimHandler.addOrUpdate(icon, PokemonIconAnimMode.PASSIVE);

        const starterIndex = this.starterSpecies.indexOf(species);

        const props = globalScene.gameData.getSpeciesDexAttrProps(species, defaultDexAttr);

        if (starterIndex > -1) {
          const starter = this.starters[starterIndex];
          this.setSpeciesDetails(
            species,
            {
              shiny: starter.shiny,
              formIndex: starter.formIndex,
              female: starter.female,
              variant: starter.variant,
              abilityIndex: starter.abilityIndex,
              natureIndex: starter.nature,
              teraType: starter.teraType,
            },
            false,
          );
        } else {
          const defaultAbilityIndex =
            starterAttributes?.ability ?? globalScene.gameData.getStarterSpeciesDefaultAbilityIndex(species);
          // load default nature from stater save data, if set
          const { dexEntry } = this.getSpeciesData(species.speciesId);
          const defaultNature =
            starterAttributes?.nature || globalScene.gameData.getSpeciesDefaultNature(species, dexEntry);
          if (starterAttributes?.variant && !Number.isNaN(starterAttributes.variant) && props.shiny) {
            props.variant = starterAttributes.variant as Variant;
          }
          props.formIndex = starterAttributes?.form ?? props.formIndex;
          props.female = starterAttributes?.female ?? props.female;

          this.setSpeciesDetails(
            species,
            {
              shiny: props.shiny,
              formIndex: props.formIndex,
              female: props.female,
              variant: props.variant,
              abilityIndex: defaultAbilityIndex,
              natureIndex: defaultNature,
              teraType: starterAttributes?.tera,
            },
            false,
          );
        }

        if (props.formIndex != null) {
          // If switching forms while the pokemon is in the team, update its moveset
          this.updateSelectedStarterMoveset(species.speciesId);
        }

        const speciesForm = getPokemonSpeciesForm(species.speciesId, props.formIndex);
        this.setTypeIcons(speciesForm.type1, speciesForm.type2);

        this.pokemonSprite.clearTint();
        if (this.pokerusSpecies.includes(species)) {
          handleTutorial(Tutorial.Pokerus);
        }
      } else {
        this.pokemonGrowthRateText.setText("");
        this.pokemonGrowthRateLabelText.setVisible(false);
        this.type1Icon.setVisible(false);
        this.type2Icon.setVisible(false);
        this.pokemonLuckLabelText.setVisible(false);
        this.pokemonLuckText.setVisible(false);
        this.pokemonShinyIcon.setVisible(false);
        this.pokemonUncaughtText.setVisible(true);
        this.pokemonAbilityLabelText.setVisible(false);
        this.pokemonPassiveLabelText.setVisible(false);
        this.pokemonNatureLabelText.setVisible(false);
        this.pokemonCaughtHatchedContainer.setVisible(false);
        this.pokemonCandyContainer.setVisible(false);
        this.pokemonFormText.setVisible(false);
        this.teraIcon.setVisible(false);

        const defaultDexAttr = globalScene.gameData.getSpeciesDefaultDexAttr(species, true, true);
        const defaultAbilityIndex = globalScene.gameData.getStarterSpeciesDefaultAbilityIndex(species);
        const defaultNature = globalScene.gameData.getSpeciesDefaultNature(species);
        const props = globalScene.gameData.getSpeciesDexAttrProps(species, defaultDexAttr);

        this.setSpeciesDetails(
          species,
          {
            shiny: props.shiny,
            formIndex: props.formIndex,
            female: props.female,
            variant: props.variant,
            abilityIndex: defaultAbilityIndex,
            natureIndex: defaultNature,
            forSeen: true,
          },
          false,
        );
        this.pokemonSprite.setTint(0x808080);
      }
>>>>>>> cffbafe4
    } else {
      this.starterIconsCursorObj.setVisible(false);
      this.setNoSpecies();
    }
  }

  setNoSpecies() {
    this.speciesStarterDexEntry = null;
    this.dexAttrCursor = 0n;
    this.abilityCursor = 0;
    this.natureCursor = 0;
    this.teraCursor = PokemonType.UNKNOWN;

    if (this.lastSpecies) {
      this.stopIconAnimation(this.oldCursor);
    }

    this.starterSummary.setNoSpecies();
  }

  setSpecies(species: PokemonSpecies) {
    const { dexEntry } = getSpeciesData(species.speciesId);
    // This stuff is probably redundant.
    this.speciesStarterDexEntry = dexEntry;
    this.dexAttrCursor = getDexAttrFromPreferences(species.speciesId, this.starterPreferences[species.speciesId]);
    this.abilityCursor = globalScene.gameData.getStarterSpeciesDefaultAbilityIndex(species);
    this.natureCursor = globalScene.gameData.getSpeciesDefaultNature(species, dexEntry);
    this.teraCursor = species.type1;

    // Then, we override with preferences, if they exist
    const starterPreferences = this.starterPreferences[species.speciesId];
    if (starterPreferences?.nature) {
      this.natureCursor = starterPreferences.nature;
    }
<<<<<<< HEAD
    if (starterPreferences?.abilityIndex && !Number.isNaN(starterPreferences.abilityIndex)) {
      this.abilityCursor = starterPreferences.abilityIndex;
=======
    const oldTeraType = this.teraCursor > -1 ? this.teraCursor : species ? species.type1 : PokemonType.UNKNOWN;
    this.dexAttrCursor = 0n;
    this.abilityCursor = -1;
    this.natureCursor = -1;
    this.teraCursor = PokemonType.UNKNOWN;
    // We will only update the sprite if there is a change to form, shiny/variant
    // or gender for species with gender sprite differences
    const shouldUpdateSprite =
      (species?.genderDiffs && female != null) || formIndex != null || shiny != null || variant != null;

    const isFreshStartChallenge = globalScene.gameMode.hasChallenge(Challenges.FRESH_START);

    if (this.activeTooltip === "CANDY") {
      if (this.lastSpecies && this.pokemonCandyContainer.visible) {
        const { currentFriendship, friendshipCap } = this.getFriendship(this.lastSpecies.speciesId);
        globalScene.ui.editTooltip("", `${currentFriendship}/${friendshipCap}`);
      } else {
        globalScene.ui.hideTooltip();
      }
>>>>>>> cffbafe4
    }
    if (starterPreferences?.tera) {
      this.teraCursor = starterPreferences.tera;
    }

<<<<<<< HEAD
    if (this.lastSpecies) {
      this.stopIconAnimation(this.oldCursor);
=======
    if (species) {
      this.dexAttrCursor |= (shiny !== undefined ? !shiny : !(shiny = oldProps?.shiny))
        ? DexAttr.NON_SHINY
        : DexAttr.SHINY;
      this.dexAttrCursor |= (female !== undefined ? !female : !(female = oldProps?.female))
        ? DexAttr.MALE
        : DexAttr.FEMALE;
      this.dexAttrCursor |= (variant !== undefined ? !variant : !(variant = oldProps?.variant))
        ? DexAttr.DEFAULT_VARIANT
        : variant === 1
          ? DexAttr.VARIANT_2
          : DexAttr.VARIANT_3;
      this.dexAttrCursor |= globalScene.gameData.getFormAttr(
        formIndex !== undefined ? formIndex : (formIndex = oldProps!.formIndex),
      ); // TODO: is this bang correct?
      this.abilityCursor = abilityIndex !== undefined ? abilityIndex : (abilityIndex = oldAbilityIndex);
      this.natureCursor = natureIndex !== undefined ? natureIndex : (natureIndex = oldNatureIndex);
      this.teraCursor = teraType != null ? teraType : (teraType = oldTeraType);
      const [isInParty, partyIndex]: [boolean, number] = this.isInParty(species); // we use this to firstly check if the pokemon is in the party, and if so, to get the party index in order to update the icon image
      if (isInParty) {
        this.updatePartyIcon(species, partyIndex);
      }
>>>>>>> cffbafe4
    }

    this.lastSpecies = species;

    this.starterSummary.setSpecies(species, starterPreferences ?? {});

    if (dexEntry?.caughtAttr) {
      this.startIconAnimation(this.cursor);

      const props = this.getSpeciesPropsFromPreferences(species);

      this.setSpeciesDetails(species, false);

      if (!isNullOrUndefined(props.formIndex)) {
        // If switching forms while the pokemon is in the team, update its moveset
        this.updateSelectedStarterMoveset(species.speciesId);
      }

      if (this.pokerusSpecies.includes(species)) {
        handleTutorial(Tutorial.Pokerus);
      }
    } else if (dexEntry?.seenAttr) {
      this.resetSpeciesDetails();
    } else {
      this.resetSpeciesDetails();
    }
  }

  startIconAnimation(cursor: number) {
    const container = this.starterContainers[cursor];
    const icon = container.icon;
    if (isUpgradeAnimationEnabled()) {
      globalScene.tweens.getTweensOf(icon).forEach(tween => tween.pause());
      // Reset the position of the icon
      icon.x = -2;
      icon.y = 2;
    }
    // Initiates the small up and down idle animation
    this.iconAnimHandler.addOrUpdate(icon, PokemonIconAnimMode.PASSIVE);
  }

<<<<<<< HEAD
  stopIconAnimation(cursor: number) {
    const container = this.starterContainers[cursor];
    if (container) {
      const lastSpeciesIcon = container.icon;
      const props = this.getSpeciesPropsFromPreferences(container.species);
      this.checkIconId(lastSpeciesIcon, container.species, props.female, props.formIndex, props.shiny, props.variant);
      this.iconAnimHandler.addOrUpdate(lastSpeciesIcon, PokemonIconAnimMode.NONE);
      // Resume the animation for the previously selected species
      globalScene.tweens.getTweensOf(lastSpeciesIcon).forEach(tween => tween.resume());
    }
  }
=======
        if (starterIndex > -1) {
          const starter = this.starters[starterIndex];
          const props = globalScene.gameData.getSpeciesDexAttrProps(species, this.dexAttrCursor);
          starter.shiny = props.shiny;
          starter.variant = props.variant;
          starter.female = props.female;
          starter.formIndex = props.formIndex;
          starter.abilityIndex = this.abilityCursor;
          starter.nature = this.natureCursor;
          starter.teraType = this.teraCursor;
        }
>>>>>>> cffbafe4

  resetSpeciesDetails() {
    this.dexAttrCursor = 0n;
    this.abilityCursor = -1;
    this.natureCursor = -1;
    this.teraCursor = PokemonType.UNKNOWN;

    this.starterMoveset = null;
    this.speciesStarterMoves = [];

    this.tryUpdateValue();
    this.updateInstructions();
  }

  setSpeciesDetails(species: PokemonSpecies, save = true): void {
    // Here we pass some options to override everything else

    const speciesDetails = getSpeciesDetailsFromPreferences(species, this.starterPreferences[species.speciesId]);
    let { shiny, formIndex, female, variant, abilityIndex, natureIndex, teraType } = speciesDetails;

    this.starterSummary.setSpeciesDetails(species, speciesDetails);

    // Storing old cursor values...
    const oldProps = globalScene.gameData.getSpeciesDexAttrProps(species, this.dexAttrCursor);
    const oldAbilityIndex =
      this.abilityCursor > -1 ? this.abilityCursor : globalScene.gameData.getStarterSpeciesDefaultAbilityIndex(species);
    let oldNatureIndex = -1;
    const { dexEntry } = getSpeciesData(species.speciesId);
    oldNatureIndex =
      this.natureCursor > -1 ? this.natureCursor : globalScene.gameData.getSpeciesDefaultNature(species, dexEntry);
    const oldTeraType = this.teraCursor > -1 ? this.teraCursor : species.type1;

    // Before we reset them to null values
    this.dexAttrCursor = 0n;
    this.abilityCursor = -1;
    this.natureCursor = -1;
    this.teraCursor = PokemonType.UNKNOWN;

<<<<<<< HEAD
    // Update cursors
    this.dexAttrCursor |= (shiny !== undefined ? !shiny : !(shiny = oldProps?.shiny))
      ? DexAttr.NON_SHINY
      : DexAttr.SHINY;
    this.dexAttrCursor |= (female !== undefined ? !female : !(female = oldProps?.female))
      ? DexAttr.MALE
      : DexAttr.FEMALE;
    this.dexAttrCursor |= (variant !== undefined ? !variant : !(variant = oldProps?.variant))
      ? DexAttr.DEFAULT_VARIANT
      : variant === 1
        ? DexAttr.VARIANT_2
        : DexAttr.VARIANT_3;
    this.dexAttrCursor |= globalScene.gameData.getFormAttr(
      formIndex !== undefined ? formIndex : (formIndex = oldProps!.formIndex),
    ); // TODO: is this bang correct?
    this.abilityCursor = abilityIndex !== undefined ? abilityIndex : (abilityIndex = oldAbilityIndex);
    this.natureCursor = natureIndex !== undefined ? natureIndex : (natureIndex = oldNatureIndex);
    this.teraCursor = !isNullOrUndefined(teraType) ? teraType : (teraType = oldTeraType);

    const [isInParty, partyIndex]: [boolean, number] = this.isInParty(species); // we use this to firstly check if the pokemon is in the party, and if so, to get the party index in order to update the icon image
    if (isInParty) {
      this.updatePartyIcon(species, partyIndex);
    }

    const starterIndex = this.starterSpecies.indexOf(species);

    if (starterIndex > -1) {
      this.starterAttr[starterIndex] = this.dexAttrCursor;
      this.starterAbilityIndexes[starterIndex] = this.abilityCursor;
      this.starterNatures[starterIndex] = this.natureCursor;
      this.starterTeras[starterIndex] = this.teraCursor;
    }

    female ??= false;

    // Update the starter container (is this it?)
    const currentContainer = this.starterContainers.find(p => p.species.speciesId === species.speciesId);
    if (currentContainer) {
      const starterSprite = currentContainer.icon as Phaser.GameObjects.Sprite;
      starterSprite.setTexture(
        species.getIconAtlasKey(formIndex, shiny, variant),
        species.getIconId(female, formIndex, shiny, variant),
      );
      currentContainer.checkIconId(female, formIndex, shiny, variant);
    }
=======
        this.canCycleAbility = [hasAbility1, hasAbility2, hasHiddenAbility].filter(a => a).length > 1;

        this.canCycleForm =
          species.forms
            .filter(f => f.isStarterSelectable || !pokemonFormChanges[species.speciesId]?.find(fc => fc.formKey))
            .map((_, f) => dexEntry.caughtAttr & globalScene.gameData.getFormAttr(f))
            .filter(f => f).length > 1;
        this.canCycleNature = globalScene.gameData.getNaturesForAttr(dexEntry.natureAttr).length > 1;
        this.canCycleTera =
          !this.statsMode
          && this.allowTera
          && getPokemonSpeciesForm(species.speciesId, formIndex ?? 0).type2 != null
          && !globalScene.gameMode.hasChallenge(Challenges.FRESH_START);
      }
>>>>>>> cffbafe4

    this.updateCanCycle(species.speciesId, formIndex);

    this.updateSpeciesMoves(species.speciesId, formIndex);

    this.tryUpdateValue();

    this.updateInstructions();

    if (save) {
      saveStarterPreferences(this.originalStarterPreferences);
    }
  }

  updateCanCycle(speciesId: SpeciesId, formIndex = 0) {
    const { dexEntry, starterDataEntry } = getSpeciesData(speciesId);
    const caughtAttr = dexEntry.caughtAttr || BigInt(0);
    const abilityAttr = starterDataEntry.abilityAttr;
    const species = getPokemonSpecies(speciesId);

    const isNonShinyCaught = !!(caughtAttr & DexAttr.NON_SHINY);
    const isShinyCaught = !!(caughtAttr & DexAttr.SHINY);

    const caughtVariants = [DexAttr.DEFAULT_VARIANT, DexAttr.VARIANT_2, DexAttr.VARIANT_3].filter(v => caughtAttr & v);
    this.canCycleShiny = (isNonShinyCaught && isShinyCaught) || (isShinyCaught && caughtVariants.length > 1);

    const isMaleCaught = !!(caughtAttr & DexAttr.MALE);
    const isFemaleCaught = !!(caughtAttr & DexAttr.FEMALE);
    this.canCycleGender = isMaleCaught && isFemaleCaught;

    const hasAbility1 = abilityAttr & AbilityAttr.ABILITY_1;
    let hasAbility2 = abilityAttr & AbilityAttr.ABILITY_2;
    const hasHiddenAbility = abilityAttr & AbilityAttr.ABILITY_HIDDEN;

    /*
     * Check for Pokemon with a single ability (at some point it was possible to catch them with their ability 2 attribute)
     * This prevents cycling between ability 1 and 2 if they are both unlocked and the same
     * but we still need to account for the possibility ability 1 was never unlocked and fallback on ability 2 in this case
     */
    if (hasAbility1 && hasAbility2 && species.ability1 === species.ability2) {
      hasAbility2 = 0;
    }

    this.canCycleAbility = [hasAbility1, hasAbility2, hasHiddenAbility].filter(a => a).length > 1;

    this.canCycleForm =
      species.forms
        .filter(f => f.isStarterSelectable || !pokemonFormChanges[species.speciesId]?.find(fc => fc.formKey))
        .map((_, f) => dexEntry.caughtAttr & globalScene.gameData.getFormAttr(f))
        .filter(f => f).length > 1;

    this.canCycleNature = globalScene.gameData.getNaturesForAttr(dexEntry.natureAttr).length > 1;

    this.canCycleTera =
      !this.statsMode
      && this.allowTera
      && !isNullOrUndefined(getPokemonSpeciesForm(species.speciesId, formIndex).type2)
      && !globalScene.gameMode.hasChallenge(Challenges.FRESH_START);
  }

  updateSpeciesMoves(speciesId: SpeciesId, formIndex = 0) {
    const { starterDataEntry } = getSpeciesData(speciesId);

    this.starterMoveset = null;
    this.speciesStarterMoves = [];

    let levelMoves: LevelMoves;
    if (
      pokemonFormLevelMoves.hasOwnProperty(speciesId)
      && formIndex
      && pokemonFormLevelMoves[speciesId].hasOwnProperty(formIndex)
    ) {
      levelMoves = pokemonFormLevelMoves[speciesId][formIndex];
    } else {
      levelMoves = pokemonSpeciesLevelMoves[speciesId];
    }
    this.speciesStarterMoves.push(...levelMoves.filter(lm => lm[0] > 0 && lm[0] <= 5).map(lm => lm[1]));
    if (speciesEggMoves.hasOwnProperty(speciesId)) {
      for (let em = 0; em < 4; em++) {
        if (starterDataEntry.eggMoves & (1 << em)) {
          this.speciesStarterMoves.push(speciesEggMoves[speciesId][em]);
        }
      }
    }

    const speciesMoveData = starterDataEntry.moveset;
    const moveData: StarterMoveset | null = speciesMoveData
      ? Array.isArray(speciesMoveData)
        ? speciesMoveData
        : speciesMoveData[formIndex!] // TODO: is this bang correct?
      : null;
    const availableStarterMoves = this.speciesStarterMoves.concat(
      speciesEggMoves.hasOwnProperty(speciesId)
        ? speciesEggMoves[speciesId].filter((_: any, em: number) => starterDataEntry.eggMoves & (1 << em))
        : [],
    );
    this.starterMoveset = (moveData || (this.speciesStarterMoves.slice(0, 4) as StarterMoveset)).filter(m =>
      availableStarterMoves.find(sm => sm === m),
    ) as StarterMoveset;
    // Consolidate move data if it contains an incompatible move
    if (this.starterMoveset.length < 4 && this.starterMoveset.length < availableStarterMoves.length) {
      this.starterMoveset.push(
        ...availableStarterMoves
          .filter(sm => this.starterMoveset?.indexOf(sm) === -1)
          .slice(0, 4 - this.starterMoveset.length),
      );
    }

    // Remove duplicate moves
    this.starterMoveset = this.starterMoveset.filter((move, i) => {
      return this.starterMoveset?.indexOf(move) === i;
    }) as StarterMoveset;

    if (!this.starterMoveset) {
      this.starterMoveset = this.speciesStarterMoves.slice(0, 4) as StarterMoveset;
    }
    this.starterSummary.updateMoveset(this.starterMoveset, this.speciesStarterMoves.length);
    this.starterSummary.updateEggMoves(starterDataEntry.eggMoves);
  }

  popStarter(index: number): void {
    this.starterSpecies.splice(index, 1);
    this.starters.splice(index, 1);

    for (let s = 0; s < this.starterSpecies.length; s++) {
      const species = this.starterSpecies[s];
      const props = this.getSpeciesPropsFromPreferences(species);
      this.starterIcons[s]
        .setTexture(species.getIconAtlasKey(props.formIndex, props.shiny, props.variant))
        .setFrame(species.getIconId(props.female, props.formIndex, props.shiny, props.variant));
      this.checkIconId(this.starterIcons[s], species, props.female, props.formIndex, props.shiny, props.variant);
      if (s >= index) {
        this.starterCursorObjs[s]
          .setPosition(this.starterCursorObjs[s + 1].x, this.starterCursorObjs[s + 1].y)
          .setVisible(this.starterCursorObjs[s + 1].visible);
      }
    }
    this.starterCursorObjs[this.starterSpecies.length].setVisible(false);
    this.starterIcons[this.starterSpecies.length].setTexture("pokemon_icons_0").setFrame("unknown");

    if (this.starterIconsCursorObj.visible) {
      if (this.starterIconsCursorIndex === this.starterSpecies.length) {
        if (this.starterSpecies.length > 0) {
          this.starterIconsCursorIndex--;
        } else {
          // No more Pokemon selected, go back to filters
          this.starterIconsCursorObj.setVisible(false);
          this.setNoSpecies();
          this.filterBarCursor = Math.max(1, this.filterBar.numFilters - 1);
          this.setFilterMode(true);
        }
      }
      this.moveStarterIconsCursor(this.starterIconsCursorIndex);
    } else if (this.startCursorObj.visible && this.starterSpecies.length === 0) {
      // On the start button and no more Pokemon in party
      this.startCursorObj.setVisible(false);
      if (this.filteredStarterIds.length > 0) {
        // Back to the first Pokemon if there is one
        this.cursorObj.setVisible(true);
        this.setCursor(this.scrollCursor * 9);
      } else {
        // Back to filters
        this.filterBarCursor = Math.max(1, this.filterBar.numFilters - 1);
        this.setFilterMode(true);
      }
    }

    this.tryUpdateValue();
  }

  updateStarterValueLabel(starter: StarterContainer): void {
    const speciesId = starter.species.speciesId;
    const baseStarterValue = speciesStarterCosts[speciesId];
    const starterValue = globalScene.gameData.getSpeciesStarterValue(speciesId);
    starter.cost = starterValue;
    let valueStr = starterValue.toString();
    if (valueStr.startsWith("0.")) {
      valueStr = valueStr.slice(1);
    }
    starter.label.setText(valueStr);
    let textStyle: TextStyle;
    switch (baseStarterValue - starterValue) {
      case 0:
        textStyle = TextStyle.WINDOW;
        break;
      case 1:
      case 0.5:
        textStyle = TextStyle.SUMMARY_BLUE;
        break;
      default:
        textStyle = TextStyle.SUMMARY_GOLD;
        break;
    }
    starter.label.setColor(getTextColor(textStyle)).setShadowColor(getTextColor(textStyle, true));
  }

  tryUpdateValue(add?: number, addingToParty?: boolean): boolean {
    const value = this.starterSpecies
      .map(s => s.generation)
      .reduce(
        (total: number, _gen: number, i: number) =>
          (total += globalScene.gameData.getSpeciesStarterValue(this.starterSpecies[i].speciesId)),
        0,
      );
    const newValue = value + (add || 0);
    const valueLimit = getRunValueLimit();
    const overLimit = newValue > valueLimit;
    let newValueStr = newValue.toString();
    if (newValueStr.startsWith("0.")) {
      newValueStr = newValueStr.slice(1);
    }
    this.valueLimitLabel
      .setText(`${newValueStr}/${valueLimit}`)
      .setColor(getTextColor(!overLimit ? TextStyle.TOOLTIP_CONTENT : TextStyle.SUMMARY_PINK))
      .setShadowColor(getTextColor(!overLimit ? TextStyle.TOOLTIP_CONTENT : TextStyle.SUMMARY_PINK, true));
    if (overLimit) {
      globalScene.time.delayedCall(fixedInt(500), () => this.tryUpdateValue());
      return false;
    }
    let isPartyValid = this.isPartyValid();
    if (addingToParty) {
      const species = this.starterContainers[this.cursor].species;
      const isNewPokemonValid = checkStarterValidForChallenge(
        species,
        this.getSpeciesPropsFromPreferences(species),
        false,
      );
      isPartyValid ||= isNewPokemonValid;
    }

    /**
     * this loop is used to set the Sprite's alpha value and check if the user can select other pokemon more.
     */
    const remainValue = valueLimit - newValue;
    for (let s = 0; s < this.starterContainers.length; s++) {
      /** Cost of pokemon species */
      const speciesStarterValue = globalScene.gameData.getSpeciesStarterValue(
        this.starterContainers[s].species.speciesId,
      );
      /** {@linkcode Phaser.GameObjects.Sprite} object of Pokémon for setting the alpha value */
      const speciesSprite = this.starterContainers[s].icon;

      /**
       * If remainValue greater than or equal pokemon species and the pokemon is legal for this challenge, the user can select.
       * so that the alpha value of pokemon sprite set 1.
       *
       * However, if isPartyValid is false, that means none of the party members are valid for the run. In this case, we should
       * check the challenge to make sure evolutions and forms aren't being checked for mono type runs.
       * This will let us set the sprite's alpha to show it can't be selected
       *
       * If speciesStarterDexEntry?.caughtAttr is true, this species registered in stater.
       * we change to can AddParty value to true since the user has enough cost to choose this pokemon and this pokemon registered too.
       */
      const isValidForChallenge = checkStarterValidForChallenge(
        this.allStarterSpecies[s],
        this.getSpeciesPropsFromPreferences(this.allStarterSpecies[s]),
        isPartyValid,
      );

      const canBeChosen = remainValue >= speciesStarterValue && isValidForChallenge;

      const isPokemonInParty = this.isInParty(this.allStarterSpecies[s])[0]; // this will get the valud of isDupe from isInParty. This will let us see if the pokemon in question is in our party already so we don't grey out the sprites if they're invalid

      /* This code does a check to tell whether or not a sprite should be lit up or greyed out. There are 3 ways a pokemon's sprite should be lit up:
       * 1) If it's in your party, it's a valid pokemon (i.e. for challenge) and you have enough points to have it
       * 2) If it's in your party, it's not valid (i.e. for challenges), and you have enough points to have it
       * 3) If it's not in your party, but it's a valid pokemon and you have enough points for it
       * Any other time, the sprite should be greyed out.
       * For example, if it's in your party, valid, but costs too much, or if it's not in your party and not valid, regardless of cost
       */
      if (canBeChosen || (isPokemonInParty && remainValue >= speciesStarterValue)) {
        speciesSprite.setAlpha(1);
      } else {
        /**
         * If it can't be chosen, the user can't select.
         * so that the alpha value of pokemon sprite set 0.375.
         */
        speciesSprite.setAlpha(0.375);
      }
    }

    return true;
  }

  tryStart(manualTrigger = false): boolean {
    if (this.starterSpecies.length === 0) {
      return false;
    }

    const ui = this.getUi();

    const cancel = () => {
      ui.setMode(UiMode.STARTER_SELECT);
      if (!manualTrigger) {
        this.popStarter(this.starterSpecies.length - 1);
      }
      this.clearText();
    };

    const canStart = this.isPartyValid();

    if (canStart) {
      ui.showText(i18next.t("starterSelectUiHandler:confirmStartTeam"), null, () => {
        ui.setModeWithoutClear(
          UiMode.CONFIRM,
          () => {
            const startRun = () => {
              globalScene.money = globalScene.gameMode.getStartingMoney();
              const starters = this.starters.slice(0);
              ui.setMode(UiMode.STARTER_SELECT);
              const originalStarterSelectCallback = this.starterSelectCallback;
              this.starterSelectCallback = null;
<<<<<<< HEAD
              originalStarterSelectCallback?.(
                new Array(this.starterSpecies.length).fill(0).map((_, i) => {
                  const starterSpecies = thisObj.starterSpecies[i];
                  const { starterDataEntry } = getSpeciesData(starterSpecies.speciesId);
                  return {
                    species: starterSpecies,
                    dexAttr: thisObj.starterAttr[i],
                    abilityIndex: thisObj.starterAbilityIndexes[i],
                    passive: !(starterDataEntry.passiveAttr ^ (PassiveAttr.ENABLED | PassiveAttr.UNLOCKED)),
                    nature: thisObj.starterNatures[i] as Nature,
                    teraType: thisObj.starterTeras[i] as PokemonType,
                    moveset: thisObj.starterMovesets[i],
                    pokerus: thisObj.pokerusSpecies.includes(starterSpecies),
                    nickname: thisObj.starterPreferences[starterSpecies.speciesId]?.nickname,
                  };
                }),
              );
=======
              originalStarterSelectCallback?.(starters);
>>>>>>> cffbafe4
            };
            startRun();
          },
          cancel,
          null,
          null,
          19,
        );
      });
    } else {
      this.tutorialActive = true;
      this.showText(
        i18next.t("starterSelectUiHandler:invalidParty"),
        undefined,
        () => this.showText("", 0, () => (this.tutorialActive = false)),
        undefined,
        true,
      );
    }
    return true;
  }

  /**
   *  This block checks to see if your party is valid
   * It checks each pokemon against the challenge - noting that due to monotype challenges it needs to check the pokemon while ignoring their evolutions/form change items
   */
  isPartyValid(): boolean {
    let canStart = false;
    for (let s = 0; s < this.starterSpecies.length; s++) {
      const species = this.starterSpecies[s];
      const starter = this.starters[s];
      const isValidForChallenge = checkStarterValidForChallenge(
        species,
<<<<<<< HEAD
        this.getSpeciesPropsFromPreferences(species),
=======
        {
          formIndex: starter.formIndex,
          shiny: starter.shiny,
          variant: starter.variant,
          female: starter.female ?? false,
        },
>>>>>>> cffbafe4
        false,
      );
      canStart ||= isValidForChallenge;
    }
    return canStart;
  }

  toggleStatsMode(on?: boolean): void {
    if (on === undefined) {
      on = !this.statsMode;
    }
    if (on) {
      this.statsMode = true;
      this.starterSummary.showIvs();
      this.canCycleTera = false;
      this.updateInstructions();
    } else {
      this.statsMode = false;
      this.starterSummary.hideIvs(!!this.speciesStarterDexEntry?.caughtAttr);
      const props = this.getSpeciesPropsFromPreferences(this.lastSpecies);
      const formIndex = props.formIndex;
      this.canCycleTera =
        !this.statsMode
        && this.allowTera
        && getPokemonSpeciesForm(this.lastSpecies.speciesId, formIndex ?? 0).type2 != null
        && !globalScene.gameMode.hasChallenge(Challenges.FRESH_START);
      this.updateInstructions();
    }
  }

  getSpeciesPropsFromPreferences(species: PokemonSpecies): DexAttrProps {
    return getSpeciesPropsFromPreferences(species, this.starterPreferences[species.speciesId]);
  }

  clearText() {
    this.starterSelectMessageBoxContainer.setVisible(false);
    super.clearText();
  }

  hideInstructions(): void {
    // TODO: uncomment this and delete the rest of the method once our testing infra supports mocks of `Phaser.GameObject.Group`
    // this.instructionElemGroup.setVisible(false);
    this.shinyIconElement.setVisible(false);
    this.shinyLabel.setVisible(false);
    this.formIconElement.setVisible(false);
    this.formLabel.setVisible(false);
    this.genderIconElement.setVisible(false);
    this.genderLabel.setVisible(false);
    this.abilityIconElement.setVisible(false);
    this.abilityLabel.setVisible(false);
    this.natureIconElement.setVisible(false);
    this.natureLabel.setVisible(false);
    this.teraIconElement.setVisible(false);
    this.teraLabel.setVisible(false);
    this.goFilterIconElement.setVisible(false);
    this.goFilterLabel.setVisible(false);
  }

  /**
   * Attempt to back out of the starter selection screen into the appropriate parent modal
   */
  tryExit(): void {
    this.blockInput = true;
    const ui = this.getUi();

    const cancel = () => {
      ui.setMode(UiMode.STARTER_SELECT);
      this.clearText();
      this.blockInput = false;
    };
    ui.showText(i18next.t("starterSelectUiHandler:confirmExit"), null, () => {
      ui.setModeWithoutClear(
        UiMode.CONFIRM,
        () => {
          ui.setMode(UiMode.STARTER_SELECT);
          // Non-challenge modes go directly back to title, while challenge modes go to the selection screen.
          if (!globalScene.gameMode.isChallenge) {
            globalScene.phaseManager.toTitleScreen();
          } else {
            globalScene.phaseManager.clearPhaseQueue();
            globalScene.phaseManager.pushNew("SelectChallengePhase");
            globalScene.phaseManager.pushNew("EncounterPhase");
          }
          this.clearText();
          globalScene.phaseManager.getCurrentPhase()?.end();
        },
        cancel,
        null,
        null,
        19,
      );
    });
  }

  clear(): void {
    super.clear();

    saveStarterPreferences(this.originalStarterPreferences);

    this.clearStarterPreferences();
    this.cursor = -1;
    this.oldCursor = -1;
    this.hideInstructions();

    this.starterSummary.clear();

    this.starterSelectContainer.setVisible(false);
    this.blockInput = false;

    while (this.starterSpecies.length > 0) {
      this.popStarter(this.starterSpecies.length - 1);
    }

    if (this.statsMode) {
      this.toggleStatsMode(false);
    }
  }

  checkIconId(
    icon: Phaser.GameObjects.Sprite,
    species: PokemonSpecies,
    female: boolean,
    formIndex: number,
    shiny: boolean,
    variant: number,
  ) {
    if (icon.frame.name !== species.getIconId(female, formIndex, shiny, variant)) {
      console.log(
        `${species.name}'s icon ${icon.frame.name} does not match getIconId with female: ${female}, formIndex: ${formIndex}, shiny: ${shiny}, variant: ${variant}`,
      );
      icon
        .setTexture(species.getIconAtlasKey(formIndex, false, variant))
        .setFrame(species.getIconId(female, formIndex, false, variant));
    }
  }

  /**
   * Clears this UI's starter preferences.
   *
   * Designed to be used for unit tests that utilize this UI.
   */
  clearStarterPreferences() {
    this.starterPreferences = {};
    this.originalStarterPreferences = {};
  }

  override destroy(): void {
    // Without this the reference gets hung up and no startercontainers get GCd
    this.starterContainers = [];
    /* TODO: Uncomment this once our testing infra supports mocks of `Phaser.GameObject.Group`
    this.instructionElemGroup.destroy(true);
    */
  }
}<|MERGE_RESOLUTION|>--- conflicted
+++ resolved
@@ -44,11 +44,7 @@
 import { RibbonData } from "#system/ribbons/ribbon-data";
 import { SettingKeyboard } from "#system/settings-keyboard";
 import type { DexEntry } from "#types/dex-data";
-<<<<<<< HEAD
-import type { DexAttrProps, StarterMoveset, StarterPreferences } from "#types/save-data";
-=======
-import type { Starter, StarterAttributes, StarterDataEntry, StarterMoveset } from "#types/save-data";
->>>>>>> cffbafe4
+import type { DexAttrProps, Starter, StarterMoveset, StarterPreferences } from "#types/save-data";
 import type { OptionSelectItem } from "#ui/abstract-option-select-ui-handler";
 import { DropDown, DropDownLabel, DropDownOption, DropDownState, DropDownType, SortCriteria } from "#ui/dropdown";
 import { FilterBar } from "#ui/filter-bar";
@@ -61,7 +57,6 @@
 import { addTextObject, getTextColor } from "#ui/text";
 import { addWindow } from "#ui/ui-theme";
 import {
-<<<<<<< HEAD
   getDexAttrFromPreferences,
   getRunValueLimit,
   getSpeciesData,
@@ -76,19 +71,8 @@
   isValueReductionAvailable,
 } from "#ui/utils/starter-select-ui-utils";
 import { checkStarterValidForChallenge } from "#utils/challenge-utils";
-import { fixedInt, getLocalizedSpriteKey, isNullOrUndefined, randIntRange, rgbHexToRgba } from "#utils/common";
+import { fixedInt, getLocalizedSpriteKey, randIntRange, rgbHexToRgba } from "#utils/common";
 import type { AllStarterPreferences } from "#utils/data";
-=======
-  BooleanHolder,
-  fixedInt,
-  getLocalizedSpriteKey,
-  NumberHolder,
-  padInt,
-  randIntRange,
-  rgbHexToRgba,
-} from "#utils/common";
-import type { StarterPreferences } from "#utils/data";
->>>>>>> cffbafe4
 import { deepCopy, loadStarterPreferences, saveStarterPreferences } from "#utils/data";
 import { getPokemonSpecies, getPokemonSpeciesForm, getPokerusStarters } from "#utils/pokemon-utils";
 import { argbFromRgba } from "@material/material-color-utilities";
@@ -102,113 +86,6 @@
 
 export type StarterSelectCallback = (starters: Starter[]) => void;
 
-<<<<<<< HEAD
-export interface Starter {
-  species: PokemonSpecies;
-  dexAttr: bigint;
-  abilityIndex: number;
-  passive: boolean;
-  nature: Nature;
-  moveset?: StarterMoveset;
-  pokerus: boolean;
-  nickname?: string;
-  teraType?: PokemonType;
-}
-
-=======
-interface LanguageSetting {
-  starterInfoTextSize: string;
-  instructionTextSize: string;
-  starterInfoXPos?: number;
-  starterInfoYOffset?: number;
-}
-
-const languageSettings: { [key: string]: LanguageSetting } = {
-  en: {
-    starterInfoTextSize: "56px",
-    instructionTextSize: "38px",
-  },
-  de: {
-    starterInfoTextSize: "54px",
-    instructionTextSize: "35px",
-    starterInfoXPos: 35,
-  },
-  "es-ES": {
-    starterInfoTextSize: "50px",
-    instructionTextSize: "38px",
-    starterInfoYOffset: 0.5,
-    starterInfoXPos: 38,
-  },
-  "es-419": {
-    starterInfoTextSize: "50px",
-    instructionTextSize: "38px",
-    starterInfoYOffset: 0.5,
-    starterInfoXPos: 38,
-  },
-  fr: {
-    starterInfoTextSize: "54px",
-    instructionTextSize: "38px",
-  },
-  it: {
-    starterInfoTextSize: "56px",
-    instructionTextSize: "38px",
-  },
-  "pt-BR": {
-    starterInfoTextSize: "48px",
-    instructionTextSize: "42px",
-    starterInfoYOffset: 0.5,
-    starterInfoXPos: 33,
-  },
-  zh: {
-    starterInfoTextSize: "56px",
-    instructionTextSize: "36px",
-    starterInfoXPos: 26,
-  },
-  ko: {
-    starterInfoTextSize: "60px",
-    instructionTextSize: "38px",
-    starterInfoYOffset: -0.5,
-    starterInfoXPos: 30,
-  },
-  ja: {
-    starterInfoTextSize: "48px",
-    instructionTextSize: "40px",
-    starterInfoYOffset: 1,
-    starterInfoXPos: 32,
-  },
-  ca: {
-    starterInfoTextSize: "48px",
-    instructionTextSize: "38px",
-    starterInfoYOffset: 0.5,
-    starterInfoXPos: 29,
-  },
-  da: {
-    starterInfoTextSize: "56px",
-    instructionTextSize: "38px",
-  },
-  tr: {
-    starterInfoTextSize: "56px",
-    instructionTextSize: "38px",
-  },
-  ro: {
-    starterInfoTextSize: "56px",
-    instructionTextSize: "38px",
-  },
-  ru: {
-    starterInfoTextSize: "46px",
-    instructionTextSize: "38px",
-    starterInfoYOffset: 0.5,
-    starterInfoXPos: 26,
-  },
-  tl: {
-    starterInfoTextSize: "56px",
-    instructionTextSize: "38px",
-  },
-};
-
-const valueReductionMax = 2;
-
->>>>>>> cffbafe4
 // Position of UI elements
 const filterBarHeight = 17;
 const speciesContainerX = 109; // if team on the RIGHT: 109 / if on the LEFT: 143
@@ -309,17 +186,12 @@
 
   private allStarterSpecies: PokemonSpecies[] = [];
   private lastSpecies: PokemonSpecies;
-<<<<<<< HEAD
-=======
-  private speciesLoaded: Map<SpeciesId, boolean> = new Map<SpeciesId, boolean>();
 
   private starters: Starter[] = [];
->>>>>>> cffbafe4
   public starterSpecies: PokemonSpecies[] = [];
   private pokerusSpecies: PokemonSpecies[] = [];
   private speciesStarterDexEntry: DexEntry | null;
   private speciesStarterMoves: MoveId[];
-
   private canCycleShiny: boolean;
   private canCycleForm: boolean;
   private canCycleGender: boolean;
@@ -1589,7 +1461,7 @@
         if (this.canCycleTera) {
           const speciesForm = getPokemonSpeciesForm(this.lastSpecies.speciesId, starterPreferences.formIndex ?? 0);
           const newTera =
-            speciesForm.type1 === starterPreferences.tera && !isNullOrUndefined(speciesForm.type2)
+            speciesForm.type1 === this.teraCursor && speciesForm.type2 != null
               ? speciesForm.type2
               : speciesForm.type1;
           this.setNewTeraType(speciesId, newTera);
@@ -2251,7 +2123,6 @@
 
     const ui = this.getUi();
 
-<<<<<<< HEAD
     let success = false;
     let error = false;
 
@@ -2320,60 +2191,6 @@
               this.scrollCursor--;
               this.updateScroll();
               success = this.setCursor(this.cursor);
-=======
-              this.setSpeciesDetails(this.lastSpecies, {
-                abilityIndex: newAbilityIndex,
-              });
-              success = true;
-            }
-            break;
-          case Button.CYCLE_NATURE:
-            if (this.canCycleNature) {
-              const natures = globalScene.gameData.getNaturesForAttr(this.speciesStarterDexEntry?.natureAttr);
-              const natureIndex = natures.indexOf(this.natureCursor);
-              const newNature = natures[natureIndex < natures.length - 1 ? natureIndex + 1 : 0];
-              // store cycled nature as default
-              starterAttributes.nature = newNature as unknown as number;
-              originalStarterAttributes.nature = starterAttributes.nature;
-              this.setSpeciesDetails(this.lastSpecies, {
-                natureIndex: newNature,
-              });
-              success = true;
-            }
-            break;
-          case Button.CYCLE_TERA:
-            if (this.canCycleTera) {
-              const speciesForm = getPokemonSpeciesForm(this.lastSpecies.speciesId, starterAttributes.form ?? 0);
-              if (speciesForm.type1 === this.teraCursor && speciesForm.type2 != null) {
-                starterAttributes.tera = speciesForm.type2;
-                originalStarterAttributes.tera = starterAttributes.tera;
-                this.setSpeciesDetails(this.lastSpecies, {
-                  teraType: speciesForm.type2,
-                });
-              } else {
-                starterAttributes.tera = speciesForm.type1;
-                originalStarterAttributes.tera = starterAttributes.tera;
-                this.setSpeciesDetails(this.lastSpecies, {
-                  teraType: speciesForm.type1,
-                });
-              }
-              success = true;
-            }
-            break;
-          case Button.UP:
-            if (!this.starterIconsCursorObj.visible) {
-              if (currentRow > 0) {
-                if (this.scrollCursor > 0 && currentRow - this.scrollCursor === 0) {
-                  this.scrollCursor--;
-                  this.updateScroll();
-                }
-                success = this.setCursor(this.cursor - 9);
-              } else {
-                this.filterBarCursor = this.filterBar.getNearestFilter(this.filteredStarterContainers[this.cursor]);
-                this.setFilterMode(true);
-                success = true;
-              }
->>>>>>> cffbafe4
             } else {
               success = this.setCursor(this.cursor - 9);
             }
@@ -2508,7 +2325,7 @@
       props.variant,
     );
 
-    const { dexEntry, starterDataEntry } = this.getSpeciesData(species.speciesId);
+    const { dexEntry, starterDataEntry } = getSpeciesData(species.speciesId);
 
     const starter = {
       speciesId: species.speciesId,
@@ -2528,18 +2345,7 @@
 
     this.starters.push(starter);
     this.starterSpecies.push(species);
-<<<<<<< HEAD
-    this.starterAttr.push(dexAttr);
-    this.starterAbilityIndexes.push(abilityIndex);
-    this.starterNatures.push(nature);
-    this.starterTeras.push(teraType);
-    this.starterMovesets.push(moveset);
     getPokemonSpeciesForm(species.speciesId, props.formIndex).cry();
-=======
-    if (this.speciesLoaded.get(species.speciesId) || randomSelection) {
-      getPokemonSpeciesForm(species.speciesId, props.formIndex).cry();
-    }
->>>>>>> cffbafe4
     this.updateInstructions();
   }
 
@@ -3140,296 +2946,12 @@
   moveStarterIconsCursor(index: number): void {
     this.starterIconsCursorObj.setPositionRelative(
       this.starterIcons[index],
-<<<<<<< HEAD
       STARTER_ICONS_CURSOR_X_OFFSET,
       STARTER_ICONS_CURSOR_Y_OFFSET,
-=======
-      this.starterIconsCursorXOffset,
-      this.starterIconsCursorYOffset,
->>>>>>> cffbafe4
     );
     if (this.starterSpecies.length > 0) {
       this.starterIconsCursorObj.setVisible(true);
       this.setSpecies(this.starterSpecies[index]);
-<<<<<<< HEAD
-=======
-    } else {
-      this.starterIconsCursorObj.setVisible(false);
-      this.setSpecies(null);
-    }
-  }
-
-  getFriendship(speciesId: number) {
-    let currentFriendship = globalScene.gameData.starterData[speciesId].friendship;
-    if (!currentFriendship || currentFriendship === undefined) {
-      currentFriendship = 0;
-    }
-
-    const friendshipCap = getStarterValueFriendshipCap(speciesStarterCosts[speciesId]);
-
-    return { currentFriendship, friendshipCap };
-  }
-
-  setSpecies(species: PokemonSpecies | null) {
-    this.speciesStarterDexEntry = null;
-    this.dexAttrCursor = 0n;
-    this.abilityCursor = 0;
-    this.natureCursor = 0;
-    this.teraCursor = PokemonType.UNKNOWN;
-
-    if (species) {
-      const { dexEntry } = this.getSpeciesData(species.speciesId);
-      this.speciesStarterDexEntry = dexEntry;
-      this.dexAttrCursor = this.getCurrentDexProps(species.speciesId);
-      this.abilityCursor = globalScene.gameData.getStarterSpeciesDefaultAbilityIndex(species);
-      this.natureCursor = globalScene.gameData.getSpeciesDefaultNature(species, dexEntry);
-      this.teraCursor = species.type1;
-    }
-
-    if (!species && globalScene.ui.getTooltip().visible) {
-      globalScene.ui.hideTooltip();
-    }
-
-    this.pokemonAbilityText.off("pointerover");
-    this.pokemonPassiveText.off("pointerover");
-
-    const starterAttributes: StarterAttributes | null = species
-      ? { ...this.starterPreferences[species.speciesId] }
-      : null;
-
-    if (starterAttributes?.nature) {
-      // load default nature from stater save data, if set
-      this.natureCursor = starterAttributes.nature;
-    }
-    if (starterAttributes?.ability && !Number.isNaN(starterAttributes.ability)) {
-      // load default ability from stater save data, if set
-      this.abilityCursor = starterAttributes.ability;
-    }
-    if (starterAttributes?.tera) {
-      // load default tera from starter save data, if set
-      this.teraCursor = starterAttributes.tera;
-    }
-
-    if (this.statsMode) {
-      if (this.speciesStarterDexEntry?.caughtAttr) {
-        this.statsContainer.setVisible(true);
-        this.showStats();
-      } else {
-        this.statsContainer.setVisible(false);
-        //@ts-expect-error
-        this.statsContainer.updateIvs(null); // TODO: resolve ts-ignore. what. how? huh?
-      }
-    }
-
-    if (this.lastSpecies) {
-      const dexAttr = this.getCurrentDexProps(this.lastSpecies.speciesId);
-      const props = globalScene.gameData.getSpeciesDexAttrProps(this.lastSpecies, dexAttr);
-      const speciesIndex = this.allSpecies.indexOf(this.lastSpecies);
-      const lastSpeciesIcon = this.starterContainers[speciesIndex].icon;
-      this.checkIconId(lastSpeciesIcon, this.lastSpecies, props.female, props.formIndex, props.shiny, props.variant);
-      this.iconAnimHandler.addOrUpdate(lastSpeciesIcon, PokemonIconAnimMode.NONE);
-
-      // Resume the animation for the previously selected species
-      const icon = this.starterContainers[speciesIndex].icon;
-      globalScene.tweens.getTweensOf(icon).forEach(tween => tween.play());
-    }
-
-    this.lastSpecies = species!; // TODO: is this bang correct?
-
-    if (species && (this.speciesStarterDexEntry?.seenAttr || this.speciesStarterDexEntry?.caughtAttr)) {
-      this.pokemonNumberText.setText(padInt(species.speciesId, 4));
-      if (starterAttributes?.nickname) {
-        const name = decodeURIComponent(escape(atob(starterAttributes.nickname)));
-        this.pokemonNameText.setText(name);
-      } else {
-        this.pokemonNameText.setText(species.name);
-      }
-
-      if (this.speciesStarterDexEntry?.caughtAttr) {
-        const colorScheme = starterColors[species.speciesId];
-
-        const luck = globalScene.gameData.getDexAttrLuck(this.speciesStarterDexEntry.caughtAttr);
-        this.pokemonLuckText
-          .setVisible(!!luck)
-          .setText(luck.toString())
-          .setTint(getVariantTint(Math.min(luck - 1, 2) as Variant));
-        this.pokemonLuckLabelText.setVisible(this.pokemonLuckText.visible);
-
-        //Growth translate
-        let growthReadable = toTitleCase(GrowthRate[species.growthRate]);
-        const growthAux = toCamelCase(growthReadable);
-        if (i18next.exists("growth:" + growthAux)) {
-          growthReadable = i18next.t(("growth:" + growthAux) as any);
-        }
-        this.pokemonGrowthRateText
-          .setText(growthReadable)
-          .setColor(getGrowthRateColor(species.growthRate))
-          .setShadowColor(getGrowthRateColor(species.growthRate, true));
-        this.pokemonGrowthRateLabelText.setVisible(true);
-        this.pokemonUncaughtText.setVisible(false);
-        this.pokemonAbilityLabelText.setVisible(true);
-        this.pokemonPassiveLabelText.setVisible(true);
-        this.pokemonNatureLabelText.setVisible(true);
-        this.pokemonCaughtCountText.setText(`${this.speciesStarterDexEntry.caughtCount}`);
-        if (species.speciesId === SpeciesId.MANAPHY || species.speciesId === SpeciesId.PHIONE) {
-          this.pokemonHatchedIcon.setFrame("manaphy");
-        } else {
-          this.pokemonHatchedIcon.setFrame(getEggTierForSpecies(species));
-        }
-        this.pokemonHatchedCountText.setText(`${this.speciesStarterDexEntry.hatchedCount}`);
-
-        const defaultDexAttr = this.getCurrentDexProps(species.speciesId);
-        const defaultProps = globalScene.gameData.getSpeciesDexAttrProps(species, defaultDexAttr);
-        const variant = defaultProps.variant;
-        const tint = getVariantTint(variant);
-        this.pokemonShinyIcon.setFrame(getVariantIcon(variant)).setTint(tint).setVisible(defaultProps.shiny);
-        this.pokemonCaughtHatchedContainer.setVisible(true);
-        this.pokemonFormText.setVisible(true);
-
-        if (pokemonPrevolutions.hasOwnProperty(species.speciesId)) {
-          this.pokemonCaughtHatchedContainer.setY(16);
-          this.pokemonShinyIcon.setY(135).setFrame(getVariantIcon(variant));
-          [this.pokemonCandyContainer, this.pokemonHatchedIcon, this.pokemonHatchedCountText].map(c =>
-            c.setVisible(false),
-          );
-          this.pokemonFormText.setY(25);
-        } else {
-          this.pokemonCaughtHatchedContainer.setY(25);
-          this.pokemonShinyIcon.setY(117);
-          this.pokemonCandyIcon.setTint(argbFromRgba(rgbHexToRgba(colorScheme[0])));
-          this.pokemonCandyOverlayIcon.setTint(argbFromRgba(rgbHexToRgba(colorScheme[1])));
-          this.pokemonCandyCountText.setText(`×${globalScene.gameData.starterData[species.speciesId].candyCount}`);
-          this.pokemonFormText.setY(42);
-          this.pokemonHatchedIcon.setVisible(true);
-          this.pokemonHatchedCountText.setVisible(true);
-
-          const { currentFriendship, friendshipCap } = this.getFriendship(this.lastSpecies.speciesId);
-          const candyCropY = 16 - 16 * (currentFriendship / friendshipCap);
-          this.pokemonCandyDarknessOverlay.setCrop(0, 0, 16, candyCropY);
-
-          this.pokemonCandyContainer
-            .setVisible(true)
-            .on("pointerover", () => {
-              globalScene.ui.showTooltip("", `${currentFriendship}/${friendshipCap}`, true);
-              this.activeTooltip = "CANDY";
-            })
-            .on("pointerout", () => {
-              globalScene.ui.hideTooltip();
-              this.activeTooltip = undefined;
-            });
-        }
-
-        // Pause the animation when the species is selected
-        const speciesIndex = this.allSpecies.indexOf(species);
-        const icon = this.starterContainers[speciesIndex].icon;
-
-        if (this.isUpgradeAnimationEnabled()) {
-          globalScene.tweens.getTweensOf(icon).forEach(tween => tween.pause());
-          // Reset the position of the icon
-          icon.x = -2;
-          icon.y = 2;
-        }
-
-        // Initiates the small up and down idle animation
-        this.iconAnimHandler.addOrUpdate(icon, PokemonIconAnimMode.PASSIVE);
-
-        const starterIndex = this.starterSpecies.indexOf(species);
-
-        const props = globalScene.gameData.getSpeciesDexAttrProps(species, defaultDexAttr);
-
-        if (starterIndex > -1) {
-          const starter = this.starters[starterIndex];
-          this.setSpeciesDetails(
-            species,
-            {
-              shiny: starter.shiny,
-              formIndex: starter.formIndex,
-              female: starter.female,
-              variant: starter.variant,
-              abilityIndex: starter.abilityIndex,
-              natureIndex: starter.nature,
-              teraType: starter.teraType,
-            },
-            false,
-          );
-        } else {
-          const defaultAbilityIndex =
-            starterAttributes?.ability ?? globalScene.gameData.getStarterSpeciesDefaultAbilityIndex(species);
-          // load default nature from stater save data, if set
-          const { dexEntry } = this.getSpeciesData(species.speciesId);
-          const defaultNature =
-            starterAttributes?.nature || globalScene.gameData.getSpeciesDefaultNature(species, dexEntry);
-          if (starterAttributes?.variant && !Number.isNaN(starterAttributes.variant) && props.shiny) {
-            props.variant = starterAttributes.variant as Variant;
-          }
-          props.formIndex = starterAttributes?.form ?? props.formIndex;
-          props.female = starterAttributes?.female ?? props.female;
-
-          this.setSpeciesDetails(
-            species,
-            {
-              shiny: props.shiny,
-              formIndex: props.formIndex,
-              female: props.female,
-              variant: props.variant,
-              abilityIndex: defaultAbilityIndex,
-              natureIndex: defaultNature,
-              teraType: starterAttributes?.tera,
-            },
-            false,
-          );
-        }
-
-        if (props.formIndex != null) {
-          // If switching forms while the pokemon is in the team, update its moveset
-          this.updateSelectedStarterMoveset(species.speciesId);
-        }
-
-        const speciesForm = getPokemonSpeciesForm(species.speciesId, props.formIndex);
-        this.setTypeIcons(speciesForm.type1, speciesForm.type2);
-
-        this.pokemonSprite.clearTint();
-        if (this.pokerusSpecies.includes(species)) {
-          handleTutorial(Tutorial.Pokerus);
-        }
-      } else {
-        this.pokemonGrowthRateText.setText("");
-        this.pokemonGrowthRateLabelText.setVisible(false);
-        this.type1Icon.setVisible(false);
-        this.type2Icon.setVisible(false);
-        this.pokemonLuckLabelText.setVisible(false);
-        this.pokemonLuckText.setVisible(false);
-        this.pokemonShinyIcon.setVisible(false);
-        this.pokemonUncaughtText.setVisible(true);
-        this.pokemonAbilityLabelText.setVisible(false);
-        this.pokemonPassiveLabelText.setVisible(false);
-        this.pokemonNatureLabelText.setVisible(false);
-        this.pokemonCaughtHatchedContainer.setVisible(false);
-        this.pokemonCandyContainer.setVisible(false);
-        this.pokemonFormText.setVisible(false);
-        this.teraIcon.setVisible(false);
-
-        const defaultDexAttr = globalScene.gameData.getSpeciesDefaultDexAttr(species, true, true);
-        const defaultAbilityIndex = globalScene.gameData.getStarterSpeciesDefaultAbilityIndex(species);
-        const defaultNature = globalScene.gameData.getSpeciesDefaultNature(species);
-        const props = globalScene.gameData.getSpeciesDexAttrProps(species, defaultDexAttr);
-
-        this.setSpeciesDetails(
-          species,
-          {
-            shiny: props.shiny,
-            formIndex: props.formIndex,
-            female: props.female,
-            variant: props.variant,
-            abilityIndex: defaultAbilityIndex,
-            natureIndex: defaultNature,
-            forSeen: true,
-          },
-          false,
-        );
-        this.pokemonSprite.setTint(0x808080);
-      }
->>>>>>> cffbafe4
     } else {
       this.starterIconsCursorObj.setVisible(false);
       this.setNoSpecies();
@@ -3464,62 +2986,15 @@
     if (starterPreferences?.nature) {
       this.natureCursor = starterPreferences.nature;
     }
-<<<<<<< HEAD
     if (starterPreferences?.abilityIndex && !Number.isNaN(starterPreferences.abilityIndex)) {
       this.abilityCursor = starterPreferences.abilityIndex;
-=======
-    const oldTeraType = this.teraCursor > -1 ? this.teraCursor : species ? species.type1 : PokemonType.UNKNOWN;
-    this.dexAttrCursor = 0n;
-    this.abilityCursor = -1;
-    this.natureCursor = -1;
-    this.teraCursor = PokemonType.UNKNOWN;
-    // We will only update the sprite if there is a change to form, shiny/variant
-    // or gender for species with gender sprite differences
-    const shouldUpdateSprite =
-      (species?.genderDiffs && female != null) || formIndex != null || shiny != null || variant != null;
-
-    const isFreshStartChallenge = globalScene.gameMode.hasChallenge(Challenges.FRESH_START);
-
-    if (this.activeTooltip === "CANDY") {
-      if (this.lastSpecies && this.pokemonCandyContainer.visible) {
-        const { currentFriendship, friendshipCap } = this.getFriendship(this.lastSpecies.speciesId);
-        globalScene.ui.editTooltip("", `${currentFriendship}/${friendshipCap}`);
-      } else {
-        globalScene.ui.hideTooltip();
-      }
->>>>>>> cffbafe4
     }
     if (starterPreferences?.tera) {
       this.teraCursor = starterPreferences.tera;
     }
 
-<<<<<<< HEAD
     if (this.lastSpecies) {
       this.stopIconAnimation(this.oldCursor);
-=======
-    if (species) {
-      this.dexAttrCursor |= (shiny !== undefined ? !shiny : !(shiny = oldProps?.shiny))
-        ? DexAttr.NON_SHINY
-        : DexAttr.SHINY;
-      this.dexAttrCursor |= (female !== undefined ? !female : !(female = oldProps?.female))
-        ? DexAttr.MALE
-        : DexAttr.FEMALE;
-      this.dexAttrCursor |= (variant !== undefined ? !variant : !(variant = oldProps?.variant))
-        ? DexAttr.DEFAULT_VARIANT
-        : variant === 1
-          ? DexAttr.VARIANT_2
-          : DexAttr.VARIANT_3;
-      this.dexAttrCursor |= globalScene.gameData.getFormAttr(
-        formIndex !== undefined ? formIndex : (formIndex = oldProps!.formIndex),
-      ); // TODO: is this bang correct?
-      this.abilityCursor = abilityIndex !== undefined ? abilityIndex : (abilityIndex = oldAbilityIndex);
-      this.natureCursor = natureIndex !== undefined ? natureIndex : (natureIndex = oldNatureIndex);
-      this.teraCursor = teraType != null ? teraType : (teraType = oldTeraType);
-      const [isInParty, partyIndex]: [boolean, number] = this.isInParty(species); // we use this to firstly check if the pokemon is in the party, and if so, to get the party index in order to update the icon image
-      if (isInParty) {
-        this.updatePartyIcon(species, partyIndex);
-      }
->>>>>>> cffbafe4
     }
 
     this.lastSpecies = species;
@@ -3533,7 +3008,7 @@
 
       this.setSpeciesDetails(species, false);
 
-      if (!isNullOrUndefined(props.formIndex)) {
+      if (props.formIndex != null) {
         // If switching forms while the pokemon is in the team, update its moveset
         this.updateSelectedStarterMoveset(species.speciesId);
       }
@@ -3561,7 +3036,6 @@
     this.iconAnimHandler.addOrUpdate(icon, PokemonIconAnimMode.PASSIVE);
   }
 
-<<<<<<< HEAD
   stopIconAnimation(cursor: number) {
     const container = this.starterContainers[cursor];
     if (container) {
@@ -3573,19 +3047,6 @@
       globalScene.tweens.getTweensOf(lastSpeciesIcon).forEach(tween => tween.resume());
     }
   }
-=======
-        if (starterIndex > -1) {
-          const starter = this.starters[starterIndex];
-          const props = globalScene.gameData.getSpeciesDexAttrProps(species, this.dexAttrCursor);
-          starter.shiny = props.shiny;
-          starter.variant = props.variant;
-          starter.female = props.female;
-          starter.formIndex = props.formIndex;
-          starter.abilityIndex = this.abilityCursor;
-          starter.nature = this.natureCursor;
-          starter.teraType = this.teraCursor;
-        }
->>>>>>> cffbafe4
 
   resetSpeciesDetails() {
     this.dexAttrCursor = 0n;
@@ -3624,7 +3085,6 @@
     this.natureCursor = -1;
     this.teraCursor = PokemonType.UNKNOWN;
 
-<<<<<<< HEAD
     // Update cursors
     this.dexAttrCursor |= (shiny !== undefined ? !shiny : !(shiny = oldProps?.shiny))
       ? DexAttr.NON_SHINY
@@ -3642,7 +3102,7 @@
     ); // TODO: is this bang correct?
     this.abilityCursor = abilityIndex !== undefined ? abilityIndex : (abilityIndex = oldAbilityIndex);
     this.natureCursor = natureIndex !== undefined ? natureIndex : (natureIndex = oldNatureIndex);
-    this.teraCursor = !isNullOrUndefined(teraType) ? teraType : (teraType = oldTeraType);
+    this.teraCursor = teraType != null ? teraType : (teraType = oldTeraType);
 
     const [isInParty, partyIndex]: [boolean, number] = this.isInParty(species); // we use this to firstly check if the pokemon is in the party, and if so, to get the party index in order to update the icon image
     if (isInParty) {
@@ -3652,10 +3112,15 @@
     const starterIndex = this.starterSpecies.indexOf(species);
 
     if (starterIndex > -1) {
-      this.starterAttr[starterIndex] = this.dexAttrCursor;
-      this.starterAbilityIndexes[starterIndex] = this.abilityCursor;
-      this.starterNatures[starterIndex] = this.natureCursor;
-      this.starterTeras[starterIndex] = this.teraCursor;
+      const starter = this.starters[starterIndex];
+      const props = globalScene.gameData.getSpeciesDexAttrProps(species, this.dexAttrCursor);
+      starter.shiny = props.shiny;
+      starter.variant = props.variant;
+      starter.female = props.female;
+      starter.formIndex = props.formIndex;
+      starter.abilityIndex = this.abilityCursor;
+      starter.nature = this.natureCursor;
+      starter.teraType = this.teraCursor;
     }
 
     female ??= false;
@@ -3670,22 +3135,6 @@
       );
       currentContainer.checkIconId(female, formIndex, shiny, variant);
     }
-=======
-        this.canCycleAbility = [hasAbility1, hasAbility2, hasHiddenAbility].filter(a => a).length > 1;
-
-        this.canCycleForm =
-          species.forms
-            .filter(f => f.isStarterSelectable || !pokemonFormChanges[species.speciesId]?.find(fc => fc.formKey))
-            .map((_, f) => dexEntry.caughtAttr & globalScene.gameData.getFormAttr(f))
-            .filter(f => f).length > 1;
-        this.canCycleNature = globalScene.gameData.getNaturesForAttr(dexEntry.natureAttr).length > 1;
-        this.canCycleTera =
-          !this.statsMode
-          && this.allowTera
-          && getPokemonSpeciesForm(species.speciesId, formIndex ?? 0).type2 != null
-          && !globalScene.gameMode.hasChallenge(Challenges.FRESH_START);
-      }
->>>>>>> cffbafe4
 
     this.updateCanCycle(species.speciesId, formIndex);
 
@@ -3742,7 +3191,7 @@
     this.canCycleTera =
       !this.statsMode
       && this.allowTera
-      && !isNullOrUndefined(getPokemonSpeciesForm(species.speciesId, formIndex).type2)
+      && getPokemonSpeciesForm(species.speciesId, formIndex).type2 != null
       && !globalScene.gameMode.hasChallenge(Challenges.FRESH_START);
   }
 
@@ -3998,27 +3447,7 @@
               ui.setMode(UiMode.STARTER_SELECT);
               const originalStarterSelectCallback = this.starterSelectCallback;
               this.starterSelectCallback = null;
-<<<<<<< HEAD
-              originalStarterSelectCallback?.(
-                new Array(this.starterSpecies.length).fill(0).map((_, i) => {
-                  const starterSpecies = thisObj.starterSpecies[i];
-                  const { starterDataEntry } = getSpeciesData(starterSpecies.speciesId);
-                  return {
-                    species: starterSpecies,
-                    dexAttr: thisObj.starterAttr[i],
-                    abilityIndex: thisObj.starterAbilityIndexes[i],
-                    passive: !(starterDataEntry.passiveAttr ^ (PassiveAttr.ENABLED | PassiveAttr.UNLOCKED)),
-                    nature: thisObj.starterNatures[i] as Nature,
-                    teraType: thisObj.starterTeras[i] as PokemonType,
-                    moveset: thisObj.starterMovesets[i],
-                    pokerus: thisObj.pokerusSpecies.includes(starterSpecies),
-                    nickname: thisObj.starterPreferences[starterSpecies.speciesId]?.nickname,
-                  };
-                }),
-              );
-=======
               originalStarterSelectCallback?.(starters);
->>>>>>> cffbafe4
             };
             startRun();
           },
@@ -4052,16 +3481,12 @@
       const starter = this.starters[s];
       const isValidForChallenge = checkStarterValidForChallenge(
         species,
-<<<<<<< HEAD
-        this.getSpeciesPropsFromPreferences(species),
-=======
         {
           formIndex: starter.formIndex,
           shiny: starter.shiny,
           variant: starter.variant,
           female: starter.female ?? false,
         },
->>>>>>> cffbafe4
         false,
       );
       canStart ||= isValidForChallenge;
