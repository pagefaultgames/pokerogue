--- conflicted
+++ resolved
@@ -41,8 +41,7 @@
 import type { Variant } from "#sprites/variant";
 import { getVariantIcon, getVariantTint } from "#sprites/variant";
 import { achvs } from "#system/achv";
-<<<<<<< HEAD
-import type { DexAttrProps, StarterMoveset, StarterPreferences } from "#system/game-data";
+import type { DexAttrProps, StarterMoveset, StarterPreferences } from "#types/save-data";
 import { RibbonData } from "#system/ribbons/ribbon-data";
 import { SettingKeyboard } from "#system/settings-keyboard";
 import type { DexEntry } from "#types/dex-data";
@@ -53,32 +52,16 @@
   DropDownState,
   DropDownType,
   SortCriteria,
-} from "#ui/containers/dropdown";
-import { FilterBar } from "#ui/containers/filter-bar";
-import { MoveInfoOverlay } from "#ui/containers/move-info-overlay";
-import { ScrollBar } from "#ui/containers/scroll-bar";
-import { StarterContainer } from "#ui/containers/starter-container";
-import { StarterSummary } from "#ui/containers/starter-summary";
-import type { OptionSelectItem } from "#ui/handlers/abstract-option-select-ui-handler";
-import { MessageUiHandler } from "#ui/handlers/message-ui-handler";
-import { PokemonIconAnimHandler, PokemonIconAnimMode } from "#ui/handlers/pokemon-icon-anim-handler";
-import { addTextObject, getTextColor } from "#ui/text";
-=======
-import { RibbonData } from "#system/ribbons/ribbon-data";
-import { SettingKeyboard } from "#system/settings-keyboard";
-import type { DexEntry } from "#types/dex-data";
-import type { DexAttrProps, StarterAttributes, StarterDataEntry, StarterMoveset } from "#types/save-data";
-import type { OptionSelectItem } from "#ui/abstract-option-select-ui-handler";
-import { DropDown, DropDownLabel, DropDownOption, DropDownState, DropDownType, SortCriteria } from "#ui/dropdown";
+} from "#ui/dropdown";
 import { FilterBar } from "#ui/filter-bar";
-import { MessageUiHandler } from "#ui/message-ui-handler";
 import { MoveInfoOverlay } from "#ui/move-info-overlay";
-import { PokemonIconAnimHelper, PokemonIconAnimMode } from "#ui/pokemon-icon-anim-helper";
 import { ScrollBar } from "#ui/scroll-bar";
 import { StarterContainer } from "#ui/starter-container";
 import { StatsContainer } from "#ui/stats-container";
+import type { OptionSelectItem } from "#ui/abstract-option-select-ui-handler";
+import { MessageUiHandler } from "#ui/message-ui-handler";
+import { PokemonIconAnimHelper, PokemonIconAnimMode } from "#ui/pokemon-icon-anim-helper";
 import { addBBCodeTextObject, addTextObject, getTextColor } from "#ui/text";
->>>>>>> 0cc59974
 import { addWindow } from "#ui/ui-theme";
 import {
   getDexAttrFromPreferences,
@@ -102,6 +85,7 @@
 import { argbFromRgba } from "@material/material-color-utilities";
 import i18next from "i18next";
 import type { GameObjects } from "phaser";
+import { StarterSummary } from "#ui/starter-summary";
 
 const COLUMNS = 9;
 const ROWS = 9;
@@ -303,7 +287,7 @@
     // Create and initialise filter bar
     this.filterBar = this.setupFilterBar();
 
-    this.iconAnimHandler = new PokemonIconAnimHandler();
+    this.iconAnimHandler = new PokemonIconAnimHelper();
     this.iconAnimHandler.setup();
 
     this.partyColumn = this.setupPartyColumn();
@@ -575,24 +559,7 @@
     );
 
     // Offset the generation filter dropdown to avoid covering the filtered pokemon
-<<<<<<< HEAD
     filterBar.offsetHybridFilters();
-=======
-    this.filterBar.offsetHybridFilters();
-
-    if (globalScene.uiTheme === UiTheme.DEFAULT) {
-      starterContainerWindow.setVisible(false);
-    }
-
-    this.iconAnimHandler = new PokemonIconAnimHelper();
-    this.iconAnimHandler.setup();
-
-    this.pokemonSprite = globalScene.add.sprite(53, 63, "pkmn__sub");
-    this.pokemonSprite.setPipeline(globalScene.spritePipeline, {
-      tone: [0.0, 0.0, 0.0, 0.0],
-      ignoreTimeTint: true,
-    });
->>>>>>> 0cc59974
 
     return filterBar;
   }
