import { globalScene } from "#app/global-scene";
import { starterColors } from "#app/global-vars/starter-colors";
import { speciesEggMoves } from "#balance/egg-moves";
import { pokemonStarters } from "#balance/pokemon-evolutions";
import { pokemonFormLevelMoves, pokemonSpeciesLevelMoves } from "#balance/pokemon-level-moves";
import { getStarterValueFriendshipCap, POKERUS_STARTER_COUNT, speciesStarterCosts } from "#balance/starters";
import { speciesTmMoves } from "#balance/tms";
import { allAbilities, allMoves, allSpecies, catchableSpecies } from "#data/data-lists";
import type { PokemonForm, PokemonSpecies } from "#data/pokemon-species";
import { normalForm } from "#data/pokemon-species";
import { AbilityAttr } from "#enums/ability-attr";
import { AbilityId } from "#enums/ability-id";
import { BiomeId } from "#enums/biome-id";
import { Button } from "#enums/buttons";
import { DexAttr } from "#enums/dex-attr";
import { DropDownColumn } from "#enums/drop-down-column";
import type { Nature } from "#enums/nature";
import { PokemonType } from "#enums/pokemon-type";
import type { SpeciesId } from "#enums/species-id";
import { TextStyle } from "#enums/text-style";
import { UiMode } from "#enums/ui-mode";
import { UiTheme } from "#enums/ui-theme";
import type { Variant } from "#sprites/variant";
import { getVariantIcon, getVariantTint } from "#sprites/variant";
import type { GameData } from "#system/game-data";
import { SettingKeyboard } from "#system/settings-keyboard";
import type { DexEntry } from "#types/dex-data";
<<<<<<< HEAD
import type { DexAttrProps, StarterPreferences } from "#types/save-data";
=======
import type { DexAttrProps, StarterAttributes } from "#types/save-data";
import type { AnyFn } from "#types/type-helpers";
>>>>>>> fecf1161
import type { OptionSelectConfig } from "#ui/abstract-option-select-ui-handler";
import { DropDown, DropDownLabel, DropDownOption, DropDownState, DropDownType, SortCriteria } from "#ui/dropdown";
import { FilterBar } from "#ui/filter-bar";
import { FilterText, FilterTextRow } from "#ui/filter-text";
import { MessageUiHandler } from "#ui/message-ui-handler";
import { PokedexMonContainer } from "#ui/pokedex-mon-container";
import { PokemonIconAnimHelper, PokemonIconAnimMode } from "#ui/pokemon-icon-anim-helper";
import { ScrollBar } from "#ui/scroll-bar";
import { addTextObject, getTextColor } from "#ui/text";
import { addWindow } from "#ui/ui-theme";
import { BooleanHolder, fixedInt, getLocalizedSpriteKey, padInt, randIntRange, rgbHexToRgba } from "#utils/common";
import type { AllStarterPreferences } from "#utils/data";
import { loadStarterPreferences } from "#utils/data";
import { getPokemonSpeciesForm, getPokerusStarters } from "#utils/pokemon-utils";
import { toCamelCase } from "#utils/strings";
import { argbFromRgba } from "@material/material-color-utilities";
import i18next from "i18next";
import {
  isPassiveAvailable,
  isSameSpeciesEggAvailable,
  isValueReductionAvailable,
} from "../utils/starter-select-ui-utils";

interface LanguageSetting {
  starterInfoTextSize: string;
  instructionTextSize: string;
  starterInfoXPos?: number;
  starterInfoYOffset?: number;
}

const languageSettings: { [key: string]: LanguageSetting } = {
  en: {
    starterInfoTextSize: "56px",
    instructionTextSize: "38px",
  },
  de: {
    starterInfoTextSize: "48px",
    instructionTextSize: "35px",
    starterInfoXPos: 33,
  },
  "es-ES": {
    starterInfoTextSize: "56px",
    instructionTextSize: "35px",
  },
  fr: {
    starterInfoTextSize: "54px",
    instructionTextSize: "38px",
  },
  it: {
    starterInfoTextSize: "56px",
    instructionTextSize: "38px",
  },
  pt_BR: {
    starterInfoTextSize: "47px",
    instructionTextSize: "38px",
    starterInfoXPos: 33,
  },
  zh: {
    starterInfoTextSize: "47px",
    instructionTextSize: "38px",
    starterInfoYOffset: 1,
    starterInfoXPos: 24,
  },
  pt: {
    starterInfoTextSize: "48px",
    instructionTextSize: "42px",
    starterInfoXPos: 33,
  },
  ko: {
    starterInfoTextSize: "52px",
    instructionTextSize: "38px",
  },
  ja: {
    starterInfoTextSize: "51px",
    instructionTextSize: "38px",
  },
  "ca-ES": {
    starterInfoTextSize: "56px",
    instructionTextSize: "38px",
  },
};

enum FilterTextOptions {
  NAME,
  MOVE_1,
  MOVE_2,
  ABILITY_1,
  ABILITY_2,
}

interface ContainerData {
  species: PokemonSpecies;
  cost: number;
  props: DexAttrProps;
  eggMove1?: boolean;
  eggMove2?: boolean;
  tmMove1?: boolean;
  tmMove2?: boolean;
  passive1?: boolean;
  passive2?: boolean;
}

// Position of UI elements
const filterBarHeight = 17;
const speciesContainerX = 143;

/**
 * Calculates the starter position for a Pokemon of a given UI index
 * @param index UI index to calculate the starter position of
 * @returns An interface with an x and y property
 */
function calcStarterPosition(index: number): { x: number; y: number } {
  const yOffset = 13;
  const height = 17;
  const x = (index % 9) * 18;
  const y = yOffset + Math.floor(index / 9) * height;

  return { x, y };
}

interface SpeciesDetails {
  shiny?: boolean;
  formIndex?: number;
  female?: boolean;
  variant?: Variant;
  abilityIndex?: number;
  natureIndex?: number;
}

export class PokedexUiHandler extends MessageUiHandler {
  private starterSelectContainer: Phaser.GameObjects.Container;
  private starterSelectScrollBar: ScrollBar;
  private filterBarContainer: Phaser.GameObjects.Container;
  private filterBar: FilterBar;
  private pokemonContainers: PokedexMonContainer[] = [];
  private filteredPokemonData: ContainerData[] = [];
  private pokemonNumberText: Phaser.GameObjects.Text;
  private pokemonSprite: Phaser.GameObjects.Sprite;
  private pokemonNameText: Phaser.GameObjects.Text;
  private pokemonFormText: Phaser.GameObjects.Text;
  private type1Icon: Phaser.GameObjects.Sprite;
  private type2Icon: Phaser.GameObjects.Sprite;

  private starterSelectMessageBox: Phaser.GameObjects.NineSlice;
  private starterSelectMessageBoxContainer: Phaser.GameObjects.Container;

  private filterMode: boolean;
  private filterBarCursor = 0;
  private scrollCursor: number;
  private oldCursor = -1;

  private lastSpecies: PokemonSpecies;
  private speciesLoaded: Map<SpeciesId, boolean> = new Map<SpeciesId, boolean>();
  private pokerusSpecies: PokemonSpecies[] = [];
  private speciesStarterDexEntry: DexEntry | null;

  private assetLoadCancelled: BooleanHolder | null;
  public cursorObj: Phaser.GameObjects.Image;
  private pokerusCursorObjs: Phaser.GameObjects.Image[];

  private iconAnimHandler: PokemonIconAnimHelper;

  private starterPreferences: AllStarterPreferences;

  protected blockInput = false;

  // for text filters
  private readonly textPadding = 8;
  private readonly defaultMessageBoxWidth = 220;
  private readonly defaultWordWrapWidth = 1224;
  private menuMessageBoxContainer: Phaser.GameObjects.Container;
  private menuMessageBox: Phaser.GameObjects.NineSlice;
  private dialogueMessageBox: Phaser.GameObjects.NineSlice;
  protected manageDataConfig: OptionSelectConfig;
  private filterTextOptions: FilterTextOptions[];
  protected optionSelectText: Phaser.GameObjects.Text;
  protected scale = 0.1666666667;
  private menuBg: Phaser.GameObjects.NineSlice;

  private filterTextContainer: Phaser.GameObjects.Container;
  private filterText: FilterText;
  private filterTextMode: boolean;
  private filterTextCursor = 0;

  private showDecorations = false;
  private goFilterIconElement1: Phaser.GameObjects.Sprite;
  private goFilterIconElement2: Phaser.GameObjects.Sprite;
  private goFilterLabel: Phaser.GameObjects.Text;
  private toggleDecorationsIconElement: Phaser.GameObjects.Sprite;
  private toggleDecorationsLabel: Phaser.GameObjects.Text;

  private formTrayContainer: Phaser.GameObjects.Container;
  private trayBg: Phaser.GameObjects.NineSlice;
  private trayForms: PokemonForm[];
  private trayContainers: PokedexMonContainer[] = [];
  private trayNumIcons: number;
  private trayRows: number;
  private trayColumns: number;
  private trayCursorObj: Phaser.GameObjects.Image;
  private trayCursor = 0;
  private showingTray = false;
  private showFormTrayIconElement: Phaser.GameObjects.Sprite;
  private showFormTrayLabel: Phaser.GameObjects.Text;
  private canShowFormTray: boolean;
  private filteredIndices: SpeciesId[];

  private gameData: GameData;
  private exitCallback?: AnyFn;
  private blockOpenPage = false;

  constructor() {
    super(UiMode.POKEDEX);
  }

  setup() {
    const ui = this.getUi();
    const currentLanguage = i18next.resolvedLanguage ?? "en";
    const langSettingKey = Object.keys(languageSettings).find(lang => currentLanguage.includes(lang)) ?? "en";
    const textSettings = languageSettings[langSettingKey];

    this.starterSelectContainer = globalScene.add.container(0, -globalScene.scaledCanvas.height);
    this.starterSelectContainer.setVisible(false);
    ui.add(this.starterSelectContainer);

    const bgColor = globalScene.add.rectangle(
      0,
      0,
      globalScene.scaledCanvas.width,
      globalScene.scaledCanvas.height,
      0x006860,
    );
    bgColor.setOrigin(0, 0);
    this.starterSelectContainer.add(bgColor);

    const pokemonContainerWindow = addWindow(speciesContainerX, filterBarHeight + 1, 175, 161);
    const pokemonContainerBg = globalScene.add.image(
      speciesContainerX + 1,
      filterBarHeight + 2,
      "starter_container_bg",
    );
    pokemonContainerBg.setOrigin(0, 0);
    this.starterSelectContainer.add(pokemonContainerBg);
    this.starterSelectContainer.add(pokemonContainerWindow);

    // Create and initialise filter text fields
    this.filterTextContainer = globalScene.add.container(0, 0);
    this.filterText = new FilterText(1, filterBarHeight + 2, 140, 100, this.updateStarters);

    this.filterText.addFilter(FilterTextRow.NAME, i18next.t("filterText:nameField"));
    this.filterText.addFilter(FilterTextRow.MOVE_1, i18next.t("filterText:move1Field"));
    this.filterText.addFilter(FilterTextRow.MOVE_2, i18next.t("filterText:move2Field"));
    this.filterText.addFilter(FilterTextRow.ABILITY_1, i18next.t("filterText:ability1Field"));
    this.filterText.addFilter(FilterTextRow.ABILITY_2, i18next.t("filterText:ability2Field"));

    this.filterTextContainer.add(this.filterText);
    this.starterSelectContainer.add(this.filterTextContainer);

    // Create and initialise filter bar
    this.filterBarContainer = globalScene.add.container(0, 0);
    this.filterBar = new FilterBar(speciesContainerX, 1, 175, filterBarHeight, 2, 0, 6);

    // gen filter
    const genOptions: DropDownOption[] = [
      new DropDownOption(1, new DropDownLabel(i18next.t("pokedexUiHandler:gen1"))),
      new DropDownOption(2, new DropDownLabel(i18next.t("pokedexUiHandler:gen2"))),
      new DropDownOption(3, new DropDownLabel(i18next.t("pokedexUiHandler:gen3"))),
      new DropDownOption(4, new DropDownLabel(i18next.t("pokedexUiHandler:gen4"))),
      new DropDownOption(5, new DropDownLabel(i18next.t("pokedexUiHandler:gen5"))),
      new DropDownOption(6, new DropDownLabel(i18next.t("pokedexUiHandler:gen6"))),
      new DropDownOption(7, new DropDownLabel(i18next.t("pokedexUiHandler:gen7"))),
      new DropDownOption(8, new DropDownLabel(i18next.t("pokedexUiHandler:gen8"))),
      new DropDownOption(9, new DropDownLabel(i18next.t("pokedexUiHandler:gen9"))),
    ];
    const genDropDown: DropDown = new DropDown(0, 0, genOptions, this.updateStarters, DropDownType.HYBRID);
    this.filterBar.addFilter(DropDownColumn.GEN, i18next.t("filterBar:genFilter"), genDropDown);

    // type filter
    const typeKeys = Object.keys(PokemonType).filter(v => Number.isNaN(Number(v)));
    const typeOptions: DropDownOption[] = [];
    typeKeys.forEach((type, index) => {
      if (index === 0 || index === 19) {
        return;
      }
      const typeSprite = globalScene.add.sprite(0, 0, getLocalizedSpriteKey("types"));
      typeSprite.setScale(0.5);
      typeSprite.setFrame(type.toLowerCase());
      typeOptions.push(new DropDownOption(index, new DropDownLabel("", typeSprite)));
    });
    this.filterBar.addFilter(
      DropDownColumn.TYPES,
      i18next.t("filterBar:typeFilter"),
      new DropDown(0, 0, typeOptions, this.updateStarters, DropDownType.HYBRID, 0.5),
    );

    // biome filter, making an entry in the dropdown for each biome
    const biomeOptions = Object.values(BiomeId)
      .filter(value => typeof value === "number") // Filter numeric values from the enum
      .map(
        (biomeValue, index) =>
          new DropDownOption(index, new DropDownLabel(i18next.t(`biome:${toCamelCase(BiomeId[biomeValue])}`))),
      );
    biomeOptions.push(new DropDownOption(biomeOptions.length, new DropDownLabel(i18next.t("filterBar:uncatchable"))));
    const biomeDropDown: DropDown = new DropDown(0, 0, biomeOptions, this.updateStarters, DropDownType.HYBRID);
    this.filterBar.addFilter(DropDownColumn.BIOME, i18next.t("filterBar:biomeFilter"), biomeDropDown);

    // caught filter
    const shiny1Sprite = globalScene.add.sprite(0, 0, "shiny_icons");
    shiny1Sprite.setOrigin(0.15, 0.2);
    shiny1Sprite.setScale(0.6);
    shiny1Sprite.setFrame(getVariantIcon(0));
    shiny1Sprite.setTint(getVariantTint(0));
    const shiny2Sprite = globalScene.add.sprite(0, 0, "shiny_icons");
    shiny2Sprite.setOrigin(0.15, 0.2);
    shiny2Sprite.setScale(0.6);
    shiny2Sprite.setFrame(getVariantIcon(1));
    shiny2Sprite.setTint(getVariantTint(1));
    const shiny3Sprite = globalScene.add.sprite(0, 0, "shiny_icons");
    shiny3Sprite.setOrigin(0.15, 0.2);
    shiny3Sprite.setScale(0.6);
    shiny3Sprite.setFrame(getVariantIcon(2));
    shiny3Sprite.setTint(getVariantTint(2));

    const caughtOptions = [
      new DropDownOption("SHINY3", new DropDownLabel("", shiny3Sprite)),
      new DropDownOption("SHINY2", new DropDownLabel("", shiny2Sprite)),
      new DropDownOption("SHINY", new DropDownLabel("", shiny1Sprite)),
      new DropDownOption("NORMAL", new DropDownLabel(i18next.t("filterBar:normal"))),
      new DropDownOption("UNCAUGHT", new DropDownLabel(i18next.t("filterBar:uncaught"))),
    ];

    this.filterBar.addFilter(
      DropDownColumn.CAUGHT,
      i18next.t("filterBar:caughtFilter"),
      new DropDown(0, 0, caughtOptions, this.updateStarters, DropDownType.HYBRID),
    );

    // unlocks filter
    const passiveLabels = [
      new DropDownLabel(i18next.t("filterBar:passive"), undefined, DropDownState.OFF),
      new DropDownLabel(i18next.t("filterBar:passiveUnlocked"), undefined, DropDownState.ON),
      new DropDownLabel(i18next.t("filterBar:passiveUnlockable"), undefined, DropDownState.UNLOCKABLE),
      new DropDownLabel(i18next.t("filterBar:passiveLocked"), undefined, DropDownState.EXCLUDE),
    ];

    const costReductionLabels = [
      new DropDownLabel(i18next.t("filterBar:costReduction"), undefined, DropDownState.OFF),
      new DropDownLabel(i18next.t("filterBar:costReductionUnlocked"), undefined, DropDownState.ON),
      new DropDownLabel(i18next.t("filterBar:costReductionUnlockedOne"), undefined, DropDownState.ONE),
      new DropDownLabel(i18next.t("filterBar:costReductionUnlockedTwo"), undefined, DropDownState.TWO),
      new DropDownLabel(i18next.t("filterBar:costReductionUnlockable"), undefined, DropDownState.UNLOCKABLE),
      new DropDownLabel(i18next.t("filterBar:costReductionLocked"), undefined, DropDownState.EXCLUDE),
    ];

    const unlocksOptions = [
      new DropDownOption("PASSIVE", passiveLabels),
      new DropDownOption("COST_REDUCTION", costReductionLabels),
    ];

    this.filterBar.addFilter(
      DropDownColumn.UNLOCKS,
      i18next.t("filterBar:unlocksFilter"),
      new DropDown(0, 0, unlocksOptions, this.updateStarters, DropDownType.RADIAL),
    );

    // misc filter
    const starters = [
      new DropDownLabel(i18next.t("filterBar:starter"), undefined, DropDownState.OFF),
      new DropDownLabel(i18next.t("filterBar:isStarter"), undefined, DropDownState.ON),
      new DropDownLabel(i18next.t("filterBar:notStarter"), undefined, DropDownState.EXCLUDE),
    ];
    const favoriteLabels = [
      new DropDownLabel(i18next.t("filterBar:favorite"), undefined, DropDownState.OFF),
      new DropDownLabel(i18next.t("filterBar:isFavorite"), undefined, DropDownState.ON),
      new DropDownLabel(i18next.t("filterBar:notFavorite"), undefined, DropDownState.EXCLUDE),
    ];
    const winLabels = [
      new DropDownLabel(i18next.t("filterBar:ribbon"), undefined, DropDownState.OFF),
      new DropDownLabel(i18next.t("filterBar:hasWon"), undefined, DropDownState.ON),
      new DropDownLabel(i18next.t("filterBar:hasNotWon"), undefined, DropDownState.EXCLUDE),
    ];
    const hiddenAbilityLabels = [
      new DropDownLabel(i18next.t("filterBar:hiddenAbility"), undefined, DropDownState.OFF),
      new DropDownLabel(i18next.t("filterBar:hasHiddenAbility"), undefined, DropDownState.ON),
      new DropDownLabel(i18next.t("filterBar:noHiddenAbility"), undefined, DropDownState.EXCLUDE),
    ];
    const seenSpeciesLabels = [
      new DropDownLabel(i18next.t("filterBar:seenSpecies"), undefined, DropDownState.OFF),
      new DropDownLabel(i18next.t("filterBar:isSeen"), undefined, DropDownState.ON),
      new DropDownLabel(i18next.t("filterBar:isUnseen"), undefined, DropDownState.EXCLUDE),
    ];
    const encounteredSpeciesLabels = [
      new DropDownLabel(i18next.t("filterBar:encounteredSpecies"), undefined, DropDownState.OFF),
      new DropDownLabel(i18next.t("filterBar:isEncountered"), undefined, DropDownState.ON),
      new DropDownLabel(i18next.t("filterBar:isNotEncountered"), undefined, DropDownState.EXCLUDE),
    ];
    const eggLabels = [
      new DropDownLabel(i18next.t("filterBar:egg"), undefined, DropDownState.OFF),
      new DropDownLabel(i18next.t("filterBar:eggPurchasable"), undefined, DropDownState.ON),
    ];
    const pokerusLabels = [
      new DropDownLabel(i18next.t("filterBar:pokerus"), undefined, DropDownState.OFF),
      new DropDownLabel(i18next.t("filterBar:hasPokerus"), undefined, DropDownState.ON),
    ];
    const miscOptions = [
      new DropDownOption("STARTER", starters),
      new DropDownOption("FAVORITE", favoriteLabels),
      new DropDownOption("WIN", winLabels),
      new DropDownOption("HIDDEN_ABILITY", hiddenAbilityLabels),
      new DropDownOption("SEEN_SPECIES", seenSpeciesLabels),
      new DropDownOption("ENCOUNTERED_SPECIES", encounteredSpeciesLabels),
      new DropDownOption("EGG", eggLabels),
      new DropDownOption("POKERUS", pokerusLabels),
    ];
    this.filterBar.addFilter(
      DropDownColumn.MISC,
      i18next.t("filterBar:miscFilter"),
      new DropDown(0, 0, miscOptions, this.updateStarters, DropDownType.RADIAL),
    );

    // sort filter
    const sortOptions = [
      new DropDownOption(
        SortCriteria.NUMBER,
        new DropDownLabel(i18next.t("filterBar:sortByNumber"), undefined, DropDownState.ON),
      ),
      new DropDownOption(SortCriteria.COST, new DropDownLabel(i18next.t("filterBar:sortByCost"))),
      new DropDownOption(SortCriteria.CANDY, new DropDownLabel(i18next.t("filterBar:sortByCandies"))),
      new DropDownOption(SortCriteria.IV, new DropDownLabel(i18next.t("filterBar:sortByIVs"))),
      new DropDownOption(SortCriteria.NAME, new DropDownLabel(i18next.t("filterBar:sortByName"))),
      new DropDownOption(SortCriteria.CAUGHT, new DropDownLabel(i18next.t("filterBar:sortByNumCaught"))),
      new DropDownOption(SortCriteria.HATCHED, new DropDownLabel(i18next.t("filterBar:sortByNumHatched"))),
    ];
    this.filterBar.addFilter(
      DropDownColumn.SORT,
      i18next.t("filterBar:sortFilter"),
      new DropDown(0, 0, sortOptions, this.updateStarters, DropDownType.SINGLE),
    );
    this.filterBarContainer.add(this.filterBar);

    this.starterSelectContainer.add(this.filterBarContainer);

    // Offset the generation filter dropdown to avoid covering the filtered pokemon
    this.filterBar.offsetHybridFilters();

    if (globalScene.uiTheme === UiTheme.DEFAULT) {
      pokemonContainerWindow.setVisible(false);
    }

    this.iconAnimHandler = new PokemonIconAnimHelper();
    this.iconAnimHandler.setup();

    this.pokemonNumberText = addTextObject(6, 141, "", TextStyle.SUMMARY);
    this.pokemonNumberText.setOrigin(0, 0);
    this.starterSelectContainer.add(this.pokemonNumberText);

    this.pokemonNameText = addTextObject(6, 128, "", TextStyle.SUMMARY);
    this.pokemonNameText.setOrigin(0, 0);
    this.starterSelectContainer.add(this.pokemonNameText);

    this.pokemonFormText = addTextObject(6, 121, "", TextStyle.INSTRUCTIONS_TEXT, {
      fontSize: textSettings.instructionTextSize,
    });
    this.pokemonFormText.setOrigin(0, 0);
    this.starterSelectContainer.add(this.pokemonFormText);

    const starterBoxContainer = globalScene.add.container(speciesContainerX + 6, 9); //115

    this.starterSelectScrollBar = new ScrollBar(161, 12, 5, pokemonContainerWindow.height - 6, 9);

    starterBoxContainer.add(this.starterSelectScrollBar);

    this.pokerusCursorObjs = [];
    for (let i = 0; i < POKERUS_STARTER_COUNT; i++) {
      const cursorObj = globalScene.add.image(0, 0, "select_cursor_pokerus");
      cursorObj.setVisible(false);
      cursorObj.setOrigin(0, 0);
      starterBoxContainer.add(cursorObj);
      this.pokerusCursorObjs.push(cursorObj);
    }

    this.cursorObj = globalScene.add.image(0, 0, "select_cursor");
    this.cursorObj.setOrigin(0, 0);
    starterBoxContainer.add(this.cursorObj);

    for (const species of allSpecies) {
      this.speciesLoaded.set(species.speciesId, false);
    }

    // Here code to declare 81 containers
    for (let i = 0; i < 81; i++) {
      const pokemonContainer = new PokedexMonContainer(allSpecies[i]).setVisible(false);
      const pos = calcStarterPosition(i);
      pokemonContainer.setPosition(pos.x, pos.y);
      this.iconAnimHandler.addOrUpdate(pokemonContainer.icon, PokemonIconAnimMode.NONE);
      this.pokemonContainers.push(pokemonContainer);
      starterBoxContainer.add(pokemonContainer);
    }

    // Tray to display forms
    this.formTrayContainer = globalScene.add.container(0, 0);

    this.trayBg = addWindow(0, 0, 0, 0);
    this.trayBg.setOrigin(0, 0);
    this.formTrayContainer.add(this.trayBg);

    this.trayCursorObj = globalScene.add.image(0, 0, "select_cursor");
    this.trayCursorObj.setOrigin(0, 0);
    this.formTrayContainer.add(this.trayCursorObj);
    starterBoxContainer.add(this.formTrayContainer);
    starterBoxContainer.bringToTop(this.formTrayContainer);
    this.formTrayContainer.setVisible(false);

    this.starterSelectContainer.add(starterBoxContainer);

    this.pokemonSprite = globalScene.add.sprite(96, 143, "pkmn__sub");
    this.pokemonSprite.setPipeline(globalScene.spritePipeline, {
      tone: [0.0, 0.0, 0.0, 0.0],
      ignoreTimeTint: true,
    });
    this.starterSelectContainer.add(this.pokemonSprite);

    this.type1Icon = globalScene.add.sprite(10, 158, getLocalizedSpriteKey("types"));
    this.type1Icon.setScale(0.5);
    this.type1Icon.setOrigin(0, 0);
    this.starterSelectContainer.add(this.type1Icon);

    this.type2Icon = globalScene.add.sprite(28, 158, getLocalizedSpriteKey("types"));
    this.type2Icon.setScale(0.5);
    this.type2Icon.setOrigin(0, 0);
    this.starterSelectContainer.add(this.type2Icon);

    this.starterSelectMessageBoxContainer = globalScene.add.container(0, globalScene.scaledCanvas.height);
    this.starterSelectMessageBoxContainer.setVisible(false);
    this.starterSelectContainer.add(this.starterSelectMessageBoxContainer);

    this.starterSelectMessageBox = addWindow(1, -1, 318, 28);
    this.starterSelectMessageBox.setOrigin(0, 1);
    this.starterSelectMessageBoxContainer.add(this.starterSelectMessageBox);

    // Instruction for "C" button to toggle showDecorations
    const instructionTextSize = textSettings.instructionTextSize;

    this.goFilterIconElement1 = new Phaser.GameObjects.Sprite(globalScene, 10, 2, "keyboard", "C.png");
    this.goFilterIconElement1.setName("sprite-goFilter1-icon-element");
    this.goFilterIconElement1.setScale(0.675);
    this.goFilterIconElement1.setOrigin(0.0, 0.0);
    this.goFilterIconElement2 = new Phaser.GameObjects.Sprite(globalScene, 20, 2, "keyboard", "V.png");
    this.goFilterIconElement2.setName("sprite-goFilter2-icon-element");
    this.goFilterIconElement2.setScale(0.675);
    this.goFilterIconElement2.setOrigin(0.0, 0.0);
    this.goFilterLabel = addTextObject(30, 2, i18next.t("pokedexUiHandler:goFilters"), TextStyle.INSTRUCTIONS_TEXT, {
      fontSize: instructionTextSize,
    });
    this.goFilterLabel.setName("text-goFilter-label");
    this.starterSelectContainer.add(this.goFilterIconElement1);
    this.starterSelectContainer.add(this.goFilterIconElement2);
    this.starterSelectContainer.add(this.goFilterLabel);

    this.toggleDecorationsIconElement = new Phaser.GameObjects.Sprite(globalScene, 10, 10, "keyboard", "R.png");
    this.toggleDecorationsIconElement.setName("sprite-toggleDecorations-icon-element");
    this.toggleDecorationsIconElement.setScale(0.675);
    this.toggleDecorationsIconElement.setOrigin(0.0, 0.0);
    this.toggleDecorationsLabel = addTextObject(
      20,
      10,
      i18next.t("pokedexUiHandler:toggleDecorations"),
      TextStyle.INSTRUCTIONS_TEXT,
      { fontSize: instructionTextSize },
    );
    this.toggleDecorationsLabel.setName("text-toggleDecorations-label");
    this.starterSelectContainer.add(this.toggleDecorationsIconElement);
    this.starterSelectContainer.add(this.toggleDecorationsLabel);

    this.showFormTrayIconElement = new Phaser.GameObjects.Sprite(globalScene, 6, 168, "keyboard", "F.png");
    this.showFormTrayIconElement.setName("sprite-showFormTray-icon-element");
    this.showFormTrayIconElement.setScale(0.675);
    this.showFormTrayIconElement.setOrigin(0.0, 0.0);
    this.showFormTrayLabel = addTextObject(
      16,
      168,
      i18next.t("pokedexUiHandler:showForms"),
      TextStyle.INSTRUCTIONS_TEXT,
      {
        fontSize: instructionTextSize,
      },
    );
    this.showFormTrayLabel.setName("text-showFormTray-label");
    this.showFormTrayIconElement.setVisible(false);
    this.showFormTrayLabel.setVisible(false);
    this.starterSelectContainer.add(this.showFormTrayIconElement);
    this.starterSelectContainer.add(this.showFormTrayLabel);

    this.message = addTextObject(8, 8, "", TextStyle.WINDOW, { maxLines: 2 });
    this.message.setOrigin(0, 0);
    this.starterSelectMessageBoxContainer.add(this.message);

    // arrow icon for the message box
    this.initPromptSprite(this.starterSelectMessageBoxContainer);

    // Filter bar sits above everything, except the tutorial overlay and message box
    this.starterSelectContainer.bringToTop(this.filterBarContainer);
    this.initTutorialOverlay(this.starterSelectContainer);
    this.starterSelectContainer.bringToTop(this.starterSelectMessageBoxContainer);
    this.starterSelectContainer.bringToTop(this.pokemonNameText);
    this.starterSelectContainer.bringToTop(this.pokemonFormText);
  }

  show(args: any[]): boolean {
    if (!this.starterPreferences) {
      this.starterPreferences = loadStarterPreferences();
    }

    this.pokerusSpecies = getPokerusStarters();

    // When calling with "refresh", we do not reset the cursor and filters
    if (args.length > 0) {
      if (args[0] === "refresh") {
        return false;
      }
      [this.gameData, this.exitCallback] = args;
      this.blockOpenPage = true;
    } else {
      this.gameData = globalScene.gameData;
      this.blockOpenPage = false;
    }

    super.show(args);

    this.starterSelectContainer.setVisible(true);

    this.getUi().bringToTop(this.starterSelectContainer);

    this.pokemonContainers.forEach(container => {
      const icon = container.icon;
      const species = container.species;

      this.starterPreferences[species.speciesId] = this.initStarterPrefs(species);

      this.setUpgradeAnimation(icon, species);
    });

    this.resetFilters();
    this.updateStarters();

    this.setFilterMode(false);
    this.filterBarCursor = 0;
    this.setFilterTextMode(false);
    this.filterTextCursor = 0;
    this.setCursor(0);

    this.filterTextContainer.setVisible(true);

    return true;
  }

  /**
   * Get the starter attributes for the given PokemonSpecies, after sanitizing them.
   * If somehow a preference is set for a form, variant, gender, ability or nature
   * that wasn't actually unlocked or is invalid it will be cleared here
   *
   * @param species The species to get Starter Preferences for
   * @returns StarterPreferences for the species
   */
<<<<<<< HEAD
  initStarterPrefs(species: PokemonSpecies): StarterPreferences {
    const starterPreferences = this.starterPreferences[species.speciesId];
    const dexEntry = globalScene.gameData.dexData[species.speciesId];
    const starterData = globalScene.gameData.starterData[species.speciesId];
=======
  initStarterPrefs(species: PokemonSpecies): StarterAttributes {
    const starterAttributes = this.starterPreferences[species.speciesId];
    const dexEntry = this.gameData.dexData[species.speciesId];
    const starterData = this.gameData.starterData[species.speciesId];
>>>>>>> fecf1161

    // no preferences or Pokemon wasn't caught, return empty attribute
    if (!starterPreferences || !dexEntry.caughtAttr) {
      return {};
    }

    const caughtAttr = dexEntry.caughtAttr & species.getFullUnlocksData();

    const hasShiny = caughtAttr & DexAttr.SHINY;
    const hasNonShiny = caughtAttr & DexAttr.NON_SHINY;
    if (starterPreferences.shiny && !hasShiny) {
      // shiny form wasn't unlocked, purging shiny and variant setting

      starterPreferences.shiny = undefined;
      starterPreferences.variant = undefined;
    } else if (starterPreferences.shiny === false && !hasNonShiny) {
      // non shiny form wasn't unlocked, purging shiny setting
      starterPreferences.shiny = undefined;
    }

    if (starterPreferences.variant !== undefined) {
      const unlockedVariants = [
        hasShiny && caughtAttr & DexAttr.DEFAULT_VARIANT,
        hasShiny && caughtAttr & DexAttr.VARIANT_2,
        hasShiny && caughtAttr & DexAttr.VARIANT_3,
      ];
      if (
        Number.isNaN(starterPreferences.variant)
        || starterPreferences.variant < 0
        || !unlockedVariants[starterPreferences.variant]
      ) {
        // variant value is invalid or requested variant wasn't unlocked, purging setting
        starterPreferences.variant = undefined;
      }
    }

    if (
      starterPreferences.female !== undefined
      && !(starterPreferences.female ? caughtAttr & DexAttr.FEMALE : caughtAttr & DexAttr.MALE)
    ) {
      // requested gender wasn't unlocked, purging setting
      starterPreferences.female = undefined;
    }

    if (starterPreferences.abilityIndex !== undefined) {
      const speciesHasSingleAbility = species.ability2 === species.ability1;
      const abilityAttr = starterData.abilityAttr;
      const hasAbility1 = abilityAttr & AbilityAttr.ABILITY_1;
      const hasAbility2 = abilityAttr & AbilityAttr.ABILITY_2;
      const hasHiddenAbility = abilityAttr & AbilityAttr.ABILITY_HIDDEN;
      // Due to a past bug it is possible that some Pokemon with a single ability have the ability2 flag
      // In this case, we only count ability2 as valid if ability1 was not unlocked, otherwise we ignore it
      const unlockedAbilities = [
        hasAbility1,
        speciesHasSingleAbility ? hasAbility2 && !hasAbility1 : hasAbility2,
        hasHiddenAbility,
      ];
      if (!unlockedAbilities[starterPreferences.abilityIndex]) {
        // requested ability wasn't unlocked, purging setting
        starterPreferences.abilityIndex = undefined;
      }
    }

    const selectedForm = starterPreferences.formIndex;
    if (
      selectedForm !== undefined
      && (!species.forms[selectedForm]?.isStarterSelectable || !(caughtAttr & this.gameData.getFormAttr(selectedForm)))
    ) {
      // requested form wasn't unlocked/isn't a starter form, purging setting
      starterPreferences.formIndex = undefined;
    }

<<<<<<< HEAD
    if (starterPreferences.nature !== undefined) {
      const unlockedNatures = globalScene.gameData.getNaturesForAttr(dexEntry.natureAttr);
      if (unlockedNatures.indexOf(starterPreferences.nature as unknown as Nature) < 0) {
=======
    if (starterAttributes.nature !== undefined) {
      const unlockedNatures = this.gameData.getNaturesForAttr(dexEntry.natureAttr);
      if (unlockedNatures.indexOf(starterAttributes.nature as unknown as Nature) < 0) {
>>>>>>> fecf1161
        // requested nature wasn't unlocked, purging setting
        starterPreferences.nature = undefined;
      }
    }

    return starterPreferences;
  }

  /**
   * Set the selections for all filters to their default starting value
   */
  resetFilters(): void {
    this.filterBar.setValsToDefault();
    this.filterText.setValsToDefault();
  }

  showText(
    text: string,
    delay?: number,
    callback?: Function,
    callbackDelay?: number,
    prompt?: boolean,
    promptDelay?: number,
    moveToTop?: boolean,
  ) {
    super.showText(text, delay, callback, callbackDelay, prompt, promptDelay);

    const singleLine = text?.indexOf("\n") === -1;

    this.starterSelectMessageBox.setSize(318, singleLine ? 28 : 42);

    if (moveToTop) {
      this.starterSelectMessageBox.setOrigin(0, 0);
      this.starterSelectMessageBoxContainer.setY(0);
      this.message.setY(4);
    } else {
      this.starterSelectMessageBoxContainer.setY(globalScene.scaledCanvas.height);
      this.starterSelectMessageBox.setOrigin(0, 1);
      this.message.setY(singleLine ? -22 : -37);
    }

    this.starterSelectMessageBoxContainer.setVisible(text?.length > 0);
  }

  isSeen(species: PokemonSpecies, dexEntry: DexEntry, seenFilter?: boolean): boolean {
    if (dexEntry?.seenAttr) {
      return true;
    }
    if (!seenFilter) {
      const starterDexEntry = this.gameData.dexData[this.getStarterSpeciesId(species.speciesId)];
      return !!starterDexEntry?.caughtAttr;
    }
    return false;
  }

  isEncountered(_species: PokemonSpecies, dexEntry: DexEntry, _seenFilter?: boolean): boolean {
    return !!dexEntry.seenCount;
  }

  /**
   * Determines if 'Icon' based upgrade notifications should be shown
   * @returns true if upgrade notifications are enabled and set to display an 'Icon'
   */
  isUpgradeIconEnabled(): boolean {
    return globalScene.candyUpgradeNotification !== 0 && globalScene.candyUpgradeDisplay === 0;
  }
  /**
   * Determines if 'Animation' based upgrade notifications should be shown
   * @returns true if upgrade notifications are enabled and set to display an 'Animation'
   */
  isUpgradeAnimationEnabled(): boolean {
    return globalScene.candyUpgradeNotification !== 0 && globalScene.candyUpgradeDisplay === 1;
  }

  getStarterSpeciesId(speciesId): number {
    if (speciesStarterCosts.hasOwnProperty(speciesId)) {
      return speciesId;
    }
    return pokemonStarters[speciesId];
  }

  /**
<<<<<<< HEAD
=======
   * Determines if a passive upgrade is available for the given species ID
   * @param speciesId The ID of the species to check the passive of
   * @returns true if the user has enough candies and a passive has not been unlocked already
   */
  isPassiveAvailable(speciesId: number): boolean {
    // Get this species ID's starter data
    const starterData = this.gameData.starterData[this.getStarterSpeciesId(speciesId)];

    return (
      starterData.candyCount >= getPassiveCandyCount(speciesStarterCosts[this.getStarterSpeciesId(speciesId)])
      && !(starterData.passiveAttr & PassiveAttr.UNLOCKED)
    );
  }

  /**
   * Determines if a value reduction upgrade is available for the given species ID
   * @param speciesId The ID of the species to check the value reduction of
   * @returns true if the user has enough candies and all value reductions have not been unlocked already
   */
  isValueReductionAvailable(speciesId: number): boolean {
    // Get this species ID's starter data
    const starterData = this.gameData.starterData[this.getStarterSpeciesId(speciesId)];

    return (
      starterData.candyCount
        >= getValueReductionCandyCounts(speciesStarterCosts[this.getStarterSpeciesId(speciesId)])[
          starterData.valueReduction
        ] && starterData.valueReduction < valueReductionMax
    );
  }

  /**
   * Determines if an same species egg can be bought for the given species ID
   * @param speciesId The ID of the species to check the value reduction of
   * @returns true if the user has enough candies
   */
  isSameSpeciesEggAvailable(speciesId: number): boolean {
    // Get this species ID's starter data
    const starterData = this.gameData.starterData[this.getStarterSpeciesId(speciesId)];

    return (
      starterData.candyCount >= getSameSpeciesEggCandyCounts(speciesStarterCosts[this.getStarterSpeciesId(speciesId)])
    );
  }

  /**
>>>>>>> fecf1161
   * Sets a bounce animation if enabled and the Pokemon has an upgrade
   * @param icon {@linkcode Phaser.GameObjects.GameObject} to animate
   * @param species {@linkcode PokemonSpecies} of the icon used to check for upgrades
   * @param startPaused Should this animation be paused after it is added?
   */
  setUpgradeAnimation(icon: Phaser.GameObjects.Sprite, species: PokemonSpecies, startPaused = false): void {
    globalScene.tweens.killTweensOf(icon);
    // Skip animations if they are disabled
    if (globalScene.candyUpgradeDisplay === 0 || species.speciesId !== species.getRootSpeciesId(false)) {
      return;
    }

    icon.y = 2;

    const tweenChain: Phaser.Types.Tweens.TweenChainBuilderConfig = {
      targets: icon,
      loop: -1,
      paused: startPaused,
      // Make the initial bounce a little randomly delayed
      delay: randIntRange(0, 50) * 5,
      loopDelay: 1000,
      tweens: [
        {
          targets: icon,
          y: 2 - 5,
          duration: fixedInt(125),
          ease: "Cubic.easeOut",
          yoyo: true,
        },
        {
          targets: icon,
          y: 2 - 3,
          duration: fixedInt(150),
          ease: "Cubic.easeOut",
          yoyo: true,
        },
      ],
    };

    if (
      isPassiveAvailable(species.speciesId)
      || (globalScene.candyUpgradeNotification === 2
        && (isValueReductionAvailable(species.speciesId) || isSameSpeciesEggAvailable(species.speciesId)))
    ) {
      const chain = globalScene.tweens.chain(tweenChain);
      if (!startPaused) {
        chain.play();
      }
    }
  }

  /**
   * Sets the visibility of a Candy Upgrade Icon
   */
  setUpgradeIcon(starter: PokedexMonContainer): void {
    const species = starter.species;
    const slotVisible = !!species?.speciesId;

    if (
      !species
      || globalScene.candyUpgradeNotification === 0
      || species.speciesId !== species.getRootSpeciesId(false)
    ) {
      starter.candyUpgradeIcon.setVisible(false);
      starter.candyUpgradeOverlayIcon.setVisible(false);
      return;
    }

    const passiveAvailable = isPassiveAvailable(species.speciesId);
    const valueReductionAvailable = isValueReductionAvailable(species.speciesId);
    const sameSpeciesEggAvailable = isSameSpeciesEggAvailable(species.speciesId);

    // 'Passive Only' mode
    if (globalScene.candyUpgradeNotification === 1) {
      starter.candyUpgradeIcon.setVisible(slotVisible && passiveAvailable);
      starter.candyUpgradeOverlayIcon.setVisible(slotVisible && starter.candyUpgradeIcon.visible);

      // 'On' mode
    } else if (globalScene.candyUpgradeNotification === 2) {
      starter.candyUpgradeIcon.setVisible(
        slotVisible && (passiveAvailable || valueReductionAvailable || sameSpeciesEggAvailable),
      );
      starter.candyUpgradeOverlayIcon.setVisible(slotVisible && starter.candyUpgradeIcon.visible);
    }
  }

  /**
   * Update the display of candy upgrade icons or animations for the given PokedexMonContainer
   * @param pokemonContainer the container for the Pokemon to update
   */
  updateCandyUpgradeDisplay(pokemonContainer: PokedexMonContainer) {
    if (this.isUpgradeIconEnabled()) {
      this.setUpgradeIcon(pokemonContainer);
    }
    if (this.isUpgradeAnimationEnabled()) {
      this.setUpgradeAnimation(pokemonContainer.icon, this.lastSpecies, true);
    }
  }

  processInput(button: Button): boolean {
    if (this.blockInput) {
      return false;
    }

    const maxColumns = 9;
    const numberOfStarters = this.filteredPokemonData.length;
    const numOfRows = Math.ceil(numberOfStarters / maxColumns);
    const onScreenFirstIndex = this.scrollCursor * maxColumns; // this is first index on the screen
    // TODO: check if in some places we need to use one or the other
    const currentRow = Math.floor((onScreenFirstIndex + this.cursor) / maxColumns);

    const ui = this.getUi();

    let success = false;
    let error = false;

    if (button === Button.SUBMIT) {
      error = true;
    } else if (button === Button.CANCEL) {
      if (this.filterMode && this.filterBar.openDropDown) {
        // CANCEL with a filter menu open > close it
        this.filterBar.toggleDropDown(this.filterBarCursor);
        success = true;
      } else if (this.filterMode && !this.filterBar.getFilter(this.filterBarCursor).hasDefaultValues()) {
        this.filterBar.resetSelection(this.filterBarCursor);
        this.updateStarters();
        success = true;
      } else if (
        this.filterTextMode
        && !(this.filterText.getValue(this.filterTextCursor) === this.filterText.defaultText)
      ) {
        this.filterText.resetSelection(this.filterTextCursor);
        success = true;
      } else if (this.showingTray) {
        success = this.closeFormTray();
      } else {
        this.tryExit();
        success = true;
      }
    } else if (button === Button.STATS) {
      if (!this.filterMode && !this.showingTray) {
        this.cursorObj.setVisible(false);
        this.setSpecies(null);
        this.filterText.cursorObj.setVisible(false);
        this.filterTextMode = false;
        this.filterBarCursor = 0;
        this.setFilterMode(true);
      } else {
        error = true;
      }
    } else if (button === Button.CYCLE_TERA) {
      if (!this.filterTextMode && !this.showingTray) {
        this.cursorObj.setVisible(false);
        this.setSpecies(null);
        this.filterBar.cursorObj.setVisible(false);
        this.filterMode = false;
        this.filterTextCursor = 0;
        this.setFilterTextMode(true);
      } else {
        error = true;
      }
    } else if (button === Button.CYCLE_SHINY) {
      if (!this.showingTray) {
        this.showDecorations = !this.showDecorations;
        this.updateScroll();
        success = true;
      } else {
        error = true;
      }
    } else if (this.filterMode) {
      switch (button) {
        case Button.LEFT:
          if (this.filterBarCursor > 0) {
            success = this.setCursor(this.filterBarCursor - 1);
          } else {
            success = this.setCursor(this.filterBar.numFilters - 1);
          }
          break;
        case Button.RIGHT:
          if (this.filterBarCursor < this.filterBar.numFilters - 1) {
            success = this.setCursor(this.filterBarCursor + 1);
          } else {
            success = this.setCursor(0);
          }
          break;
        case Button.UP:
          if (this.filterBar.openDropDown) {
            success = this.filterBar.decDropDownCursor();
          } else if (numberOfStarters > 0) {
            // UP from filter bar to bottom of Pokemon list
            this.setFilterMode(false);
            this.scrollCursor = Math.max(0, numOfRows - 9);
            this.updateScroll();
            const proportion = this.filterBarCursor / Math.max(1, this.filterBar.numFilters - 1);
            const targetCol = Math.min(8, proportion < 0.5 ? Math.floor(proportion * 8) : Math.ceil(proportion * 8));
            if (numberOfStarters % 9 > targetCol) {
              this.setCursor(numberOfStarters - (numberOfStarters % 9) + targetCol - this.scrollCursor * 9);
            } else {
              this.setCursor(
                Math.max(numberOfStarters - (numberOfStarters % 9) + targetCol - 9 - this.scrollCursor * 9, 0),
              );
            }
            success = true;
          }
          break;
        case Button.DOWN:
          if (this.filterBar.openDropDown) {
            success = this.filterBar.incDropDownCursor();
          } else if (numberOfStarters > 0) {
            // DOWN from filter bar to top of Pokemon list
            this.setFilterMode(false);
            this.scrollCursor = 0;
            this.updateScroll();
            const proportion = this.filterBarCursor / Math.max(1, this.filterBar.numFilters - 1);
            const targetCol = Math.min(8, proportion < 0.5 ? Math.floor(proportion * 8) : Math.ceil(proportion * 8));
            this.setCursor(Math.min(targetCol, numberOfStarters - 1));
            success = true;
          }
          break;
        case Button.ACTION:
          if (!this.filterBar.openDropDown) {
            this.filterBar.toggleDropDown(this.filterBarCursor);
          } else {
            this.filterBar.toggleOptionState();
          }
          success = true;
          break;
      }
    } else if (this.filterTextMode) {
      switch (button) {
        case Button.LEFT:
          // LEFT from filter bar, move to right of Pokemon list
          if (numberOfStarters > 0) {
            this.setFilterTextMode(false);
            const rowIndex = this.filterTextCursor;
            this.setCursor(rowIndex < numOfRows - 1 ? (rowIndex + 1) * maxColumns - 1 : numberOfStarters - 1);
            success = true;
          }
          break;
        case Button.RIGHT:
          // RIGHT from filter bar, move to left of Pokemon list
          if (numberOfStarters > 0) {
            this.setFilterTextMode(false);
            const rowIndex = this.filterTextCursor;
            this.setCursor(rowIndex < numOfRows ? rowIndex * maxColumns : (numOfRows - 1) * maxColumns);
            success = true;
          }
          break;
        case Button.UP:
          if (this.filterTextCursor > 0) {
            success = this.setCursor(this.filterTextCursor - 1);
          } else {
            success = this.setCursor(this.filterText.numFilters - 1);
          }
          break;
        case Button.DOWN:
          if (this.filterTextCursor < this.filterText.numFilters - 1) {
            success = this.setCursor(this.filterTextCursor + 1);
          } else {
            success = this.setCursor(0);
          }
          break;
        case Button.ACTION:
          this.filterText.startSearch(this.filterTextCursor, this.getUi());
          success = true;
          break;
      }
    } else if (this.showingTray) {
      if (button === Button.ACTION) {
        const formIndex = this.trayForms[this.trayCursor].formIndex;
        if (this.blockOpenPage) {
          success = false;
          error = true;
        } else {
          ui.setOverlayMode(UiMode.POKEDEX_PAGE, this.lastSpecies, { form: formIndex }, this.filteredIndices);
          success = true;
        }
      } else {
        const numberOfForms = this.trayContainers.length;
        const numOfRows = Math.ceil(numberOfForms / maxColumns);
        const currentTrayRow = Math.floor(this.trayCursor / maxColumns);
        switch (button) {
          case Button.UP:
            if (currentTrayRow > 0) {
              success = this.setTrayCursor(this.trayCursor - 9);
            } else {
              const targetCol = this.trayCursor;
              if (numberOfForms % 9 > targetCol) {
                success = this.setTrayCursor(numberOfForms - (numberOfForms % 9) + targetCol);
              } else {
                success = this.setTrayCursor(Math.max(numberOfForms - (numberOfForms % 9) + targetCol - 9, 0));
              }
            }
            break;
          case Button.DOWN:
            if (currentTrayRow < numOfRows - 1) {
              success = this.setTrayCursor(this.trayCursor + 9);
            } else {
              success = this.setTrayCursor(this.trayCursor % 9);
            }
            break;
          case Button.LEFT:
            if (this.trayCursor % 9 !== 0) {
              success = this.setTrayCursor(this.trayCursor - 1);
            } else {
              success = this.setTrayCursor(
                currentTrayRow < numOfRows - 1 ? (currentTrayRow + 1) * maxColumns - 1 : numberOfForms - 1,
              );
            }
            break;
          case Button.RIGHT:
            if (this.trayCursor % 9 < (currentTrayRow < numOfRows - 1 ? 8 : (numberOfForms - 1) % 9)) {
              success = this.setTrayCursor(this.trayCursor + 1);
            } else {
              success = this.setTrayCursor(currentTrayRow * 9);
            }
            break;
          case Button.CYCLE_FORM:
            success = this.closeFormTray();
            break;
        }
      }
    } else if (button === Button.ACTION) {
      if (this.blockOpenPage) {
        success = false;
        error = true;
      } else {
        ui.setOverlayMode(UiMode.POKEDEX_PAGE, this.lastSpecies, null, this.filteredIndices);
        success = true;
      }
    } else {
      switch (button) {
        case Button.UP:
          if (currentRow > 0) {
            if (this.scrollCursor > 0 && currentRow - this.scrollCursor === 0) {
              this.scrollCursor--;
              this.updateScroll();
              success = this.setCursor(this.cursor);
            } else {
              success = this.setCursor(this.cursor - 9);
            }
          } else {
            this.filterBarCursor = this.filterBar.getNearestFilter(this.pokemonContainers[this.cursor]);
            this.setFilterMode(true);
            success = true;
          }
          break;
        case Button.DOWN:
          if (currentRow < numOfRows - 1 && this.cursor + 9 < this.filteredPokemonData.length) {
            // not last row
            if (currentRow - this.scrollCursor === 8) {
              // last row of visible pokemon
              this.scrollCursor++;
              this.updateScroll();
              success = this.setCursor(this.cursor);
            } else {
              success = this.setCursor(this.cursor + 9);
            }
          } else if (numOfRows > 1) {
            // DOWN from last row of pokemon > Wrap around to first row
            this.scrollCursor = 0;
            this.updateScroll();
            success = this.setCursor(this.cursor % 9);
          } else {
            // DOWN from single row of pokemon > Go to filters
            this.filterBarCursor = this.filterBar.getNearestFilter(this.pokemonContainers[this.cursor]);
            this.setFilterMode(true);
            success = true;
          }
          break;
        case Button.LEFT:
          if (this.cursor % 9 !== 0) {
            success = this.setCursor(this.cursor - 1);
          } else {
            // LEFT from filtered pokemon, on the left edge
            this.filterTextCursor = this.filterText.getNearestFilter(this.pokemonContainers[this.cursor]);
            this.setFilterTextMode(true);
            success = true;
          }
          break;
        case Button.RIGHT:
          // is not right edge
          if (this.cursor % 9 < (currentRow < numOfRows - 1 ? 8 : (numberOfStarters - 1) % 9)) {
            success = this.setCursor(this.cursor + 1);
          } else {
            // RIGHT from filtered pokemon, on the right edge
            this.filterTextCursor = this.filterText.getNearestFilter(this.pokemonContainers[this.cursor]);
            this.setFilterTextMode(true);
            success = true;
          }
          break;
        case Button.CYCLE_FORM: {
          const species = this.pokemonContainers[this.cursor].species;
          if (this.canShowFormTray) {
            success = this.openFormTray(species);
          }
          break;
        }
      }
    }

    if (success) {
      ui.playSelect();
    } else if (error) {
      ui.playError();
    }

    return success || error;
  }

  updateButtonIcon(iconSetting, gamepadType, iconElement, controlLabel): void {
    // biome-ignore lint/suspicious/noImplicitAnyLet: TODO
    let iconPath;
    // touch controls cannot be rebound as is, and are just emulating a keyboard event.
    // Additionally, since keyboard controls can be rebound (and will be displayed when they are), we need to have special handling for the touch controls
    if (gamepadType === "touch") {
      gamepadType = "keyboard";
      switch (iconSetting) {
        case SettingKeyboard.Button_Cycle_Shiny:
          iconPath = "R.png";
          break;
        case SettingKeyboard.Button_Cycle_Form:
          iconPath = "F.png";
          break;
        case SettingKeyboard.Button_Stats:
          iconPath = "C.png";
          break;
        default:
          break;
      }
    } else {
      iconPath = globalScene.inputController?.getIconForLatestInputRecorded(iconSetting);
    }
    iconElement.setTexture(gamepadType, iconPath);
    iconElement.setVisible(true);
    controlLabel.setVisible(true);
  }

  updateFilterButtonIcon(iconSetting, gamepadType, iconElement, controlLabel): void {
    // biome-ignore lint/suspicious/noImplicitAnyLet: TODO
    let iconPath;
    // touch controls cannot be rebound as is, and are just emulating a keyboard event.
    // Additionally, since keyboard controls can be rebound (and will be displayed when they are), we need to have special handling for the touch controls
    if (gamepadType === "touch") {
      gamepadType = "keyboard";
      iconPath = "C.png";
    } else {
      iconPath = globalScene.inputController?.getIconForLatestInputRecorded(iconSetting);
    }
    iconElement.setTexture(gamepadType, iconPath);
    iconElement.setVisible(true);
    controlLabel.setVisible(true);
  }

  getSanitizedProps(props: DexAttrProps): DexAttrProps {
    const sanitizedProps: DexAttrProps = {
      shiny: false,
      female: props.female,
      variant: 0,
      formIndex: props.formIndex,
    };
    return sanitizedProps;
  }

  // Returns true if one of the forms has the requested move
  hasFormLevelMove(form: PokemonForm, selectedMove: string): boolean {
    if (
      !pokemonFormLevelMoves.hasOwnProperty(form.speciesId)
      || !pokemonFormLevelMoves[form.speciesId].hasOwnProperty(form.formIndex)
    ) {
      return false;
    }
    const levelMoves = pokemonFormLevelMoves[form.speciesId][form.formIndex].map(m => allMoves[m[1]].name);
    return levelMoves.includes(selectedMove);
  }

  updateStarters = () => {
    this.scrollCursor = 0;
    this.filteredPokemonData = [];

    this.pokerusCursorObjs.forEach(cursor => cursor.setVisible(false));

    this.filterBar.updateFilterLabels();
    this.filterText.updateFilterLabels();

    this.filteredPokemonData = [];

    allSpecies.forEach(species => {
      const starterId = this.getStarterSpeciesId(species.speciesId);

      const currentDexAttr = this.getCurrentDexProps(species.speciesId);
      const props = this.getSanitizedProps(this.gameData.getSpeciesDexAttrProps(species, currentDexAttr));

      const data: ContainerData = {
        species,
        cost: this.gameData.getSpeciesStarterValue(starterId),
        props,
      };

      // First, ensure you have the caught attributes for the species else default to bigint 0
      // TODO: This might be removed depending on how accessible we want the pokedex function to be
      const caughtAttr =
        (this.gameData.dexData[species.speciesId]?.caughtAttr || BigInt(0))
        & (this.gameData.dexData[this.getStarterSpeciesId(species.speciesId)]?.caughtAttr || BigInt(0))
        & species.getFullUnlocksData();
      const starterData = this.gameData.starterData[starterId];
      const isStarterProgressable = speciesEggMoves.hasOwnProperty(starterId);

      // Name filter
      const selectedName = this.filterText.getValue(FilterTextRow.NAME);
      const fitsName = species.name === selectedName || selectedName === this.filterText.defaultText;

      // Move filter
      // TODO: There can be fringe cases where the two moves belong to mutually exclusive forms, these must be handled separately (Pikachu);
      // On the other hand, in some cases it is possible to switch between different forms and combine (Deoxys)
      const levelMoves = pokemonSpeciesLevelMoves[species.speciesId].map(m => allMoves[m[1]].name);
      // This always gets egg moves from the starter
      const eggMoves = speciesEggMoves[starterId]?.map(m => allMoves[m].name) ?? [];
      const tmMoves = speciesTmMoves[species.speciesId]?.map(m => allMoves[Array.isArray(m) ? m[1] : m].name) ?? [];
      const selectedMove1 = this.filterText.getValue(FilterTextRow.MOVE_1);
      const selectedMove2 = this.filterText.getValue(FilterTextRow.MOVE_2);

      const fitsFormMove1 = species.forms.some(form => this.hasFormLevelMove(form, selectedMove1));
      const fitsFormMove2 = species.forms.some(form => this.hasFormLevelMove(form, selectedMove2));
      const fitsLevelMove1 = levelMoves.includes(selectedMove1) || fitsFormMove1;
      const fitsEggMove1 = eggMoves.includes(selectedMove1);
      const fitsTmMove1 = tmMoves.includes(selectedMove1);
      const fitsLevelMove2 = levelMoves.includes(selectedMove2) || fitsFormMove2;
      const fitsEggMove2 = eggMoves.includes(selectedMove2);
      const fitsTmMove2 = tmMoves.includes(selectedMove2);
      const fitsMove1 = fitsLevelMove1 || fitsEggMove1 || fitsTmMove1 || selectedMove1 === this.filterText.defaultText;
      const fitsMove2 = fitsLevelMove2 || fitsEggMove2 || fitsTmMove2 || selectedMove2 === this.filterText.defaultText;
      const fitsMoves = fitsMove1 && fitsMove2;

      if (fitsEggMove1 && !fitsLevelMove1) {
        const em1 = eggMoves.indexOf(selectedMove1);
        if ((starterData.eggMoves & (1 << em1)) === 0) {
          data.eggMove1 = false;
        } else {
          data.eggMove1 = true;
        }
      } else if (fitsTmMove1 && !fitsLevelMove1) {
        data.tmMove1 = true;
      }
      if (fitsEggMove2 && !fitsLevelMove2) {
        const em2 = eggMoves.indexOf(selectedMove2);
        if ((starterData.eggMoves & (1 << em2)) === 0) {
          data.eggMove2 = false;
        } else {
          data.eggMove2 = true;
        }
      } else if (fitsTmMove2 && !fitsLevelMove2) {
        data.tmMove2 = true;
      }

      // Ability filter
      const abilities = [species.ability1, species.ability2, species.abilityHidden].map(a => allAbilities[a].name);
      // get the passive ability for the species
      const passives = [species.getPassiveAbility()];
      for (const form of species.forms) {
        passives.push(form.getPassiveAbility());
      }

      const selectedAbility1 = this.filterText.getValue(FilterTextRow.ABILITY_1);
      const fitsFormAbility1 = species.forms.some(form =>
        [form.ability1, form.ability2, form.abilityHidden].map(a => allAbilities[a].name).includes(selectedAbility1),
      );
      const fitsAbility1 =
        abilities.includes(selectedAbility1) || fitsFormAbility1 || selectedAbility1 === this.filterText.defaultText;
      const fitsPassive1 = Object.values(passives).some(p => allAbilities[p].name === selectedAbility1);

      const selectedAbility2 = this.filterText.getValue(FilterTextRow.ABILITY_2);
      const fitsFormAbility2 = species.forms.some(form =>
        [form.ability1, form.ability2, form.abilityHidden].map(a => allAbilities[a].name).includes(selectedAbility2),
      );
      const fitsAbility2 =
        abilities.includes(selectedAbility2) || fitsFormAbility2 || selectedAbility2 === this.filterText.defaultText;
      const fitsPassive2 = Object.values(passives).some(p => allAbilities[p].name === selectedAbility2);

      // If both fields have been set to the same ability, show both ability and passive
      const fitsAbilities =
        (fitsAbility1 && (fitsPassive2 || selectedAbility2 === this.filterText.defaultText))
        || (fitsAbility2 && (fitsPassive1 || selectedAbility1 === this.filterText.defaultText));

      if (fitsPassive1 || fitsPassive2) {
        if (fitsPassive1) {
          if (starterData.passiveAttr > 0) {
            data.passive1 = true;
          } else {
            data.passive1 = false;
          }
        } else if (starterData.passiveAttr > 0) {
          data.passive2 = true;
        } else {
          data.passive2 = false;
        }
      }

      // Gen filter
      const fitsGen = this.filterBar.getVals(DropDownColumn.GEN).includes(species.generation);

      // Type filter
      const fitsType = this.filterBar
        .getVals(DropDownColumn.TYPES)
        .some(type => species.isOfType((type as number) - 1));

      // Biome filter
      const indexToBiome = new Map(
        Object.values(BiomeId)
          .map((value, index) => (typeof value === "string" ? [index, value] : undefined))
          .filter((entry): entry is [number, string] => entry !== undefined),
      );
      indexToBiome.set(35, "Uncatchable");

      // We get biomes for both the mon and its starters to ensure that evolutions get the correct filters.
      // TODO: We might also need to do it the other way around.
      const biomes = catchableSpecies[species.speciesId].concat(catchableSpecies[starterId]).map(b => BiomeId[b.biome]);
      if (biomes.length === 0) {
        biomes.push("Uncatchable");
      }
      const showNoBiome = !!(biomes.length === 0 && this.filterBar.getVals(DropDownColumn.BIOME).length === 36);
      const fitsBiome =
        this.filterBar.getVals(DropDownColumn.BIOME).some(item => biomes.includes(indexToBiome.get(item) ?? ""))
        || showNoBiome;

      // Caught / Shiny filter
      const isNonShinyCaught = !!(caughtAttr & DexAttr.NON_SHINY);
      const isShinyCaught = !!(caughtAttr & DexAttr.SHINY);
      const isVariant1Caught = isShinyCaught && !!(caughtAttr & DexAttr.DEFAULT_VARIANT);
      const isVariant2Caught = isShinyCaught && !!(caughtAttr & DexAttr.VARIANT_2);
      const isVariant3Caught = isShinyCaught && !!(caughtAttr & DexAttr.VARIANT_3);
      const isUncaught = !isNonShinyCaught && !isVariant1Caught && !isVariant2Caught && !isVariant3Caught;
      const fitsCaught = this.filterBar.getVals(DropDownColumn.CAUGHT).some(caught => {
        if (caught === "SHINY3") {
          return isVariant3Caught;
        }
        if (caught === "SHINY2") {
          return isVariant2Caught && !isVariant3Caught;
        }
        if (caught === "SHINY") {
          return isVariant1Caught && !isVariant2Caught && !isVariant3Caught;
        }
        if (caught === "NORMAL") {
          return isNonShinyCaught && !isVariant1Caught && !isVariant2Caught && !isVariant3Caught;
        }
        if (caught === "UNCAUGHT") {
          return isUncaught;
        }
      });

      // Passive Filter
      const isPassiveUnlocked = starterData.passiveAttr > 0;
      const isPassiveUnlockable = isPassiveAvailable(species.speciesId) && !isPassiveUnlocked;
      const fitsPassive = this.filterBar.getVals(DropDownColumn.UNLOCKS).some(unlocks => {
        if (unlocks.val === "PASSIVE" && unlocks.state === DropDownState.ON) {
          return isPassiveUnlocked;
        }
        if (unlocks.val === "PASSIVE" && unlocks.state === DropDownState.EXCLUDE) {
          return isStarterProgressable && !isPassiveUnlocked;
        }
        if (unlocks.val === "PASSIVE" && unlocks.state === DropDownState.UNLOCKABLE) {
          return isPassiveUnlockable;
        }
        if (unlocks.val === "PASSIVE" && unlocks.state === DropDownState.OFF) {
          return true;
        }
      });

      // Cost Reduction Filter
      const isCostReducedByOne = starterData.valueReduction === 1;
      const isCostReducedByTwo = starterData.valueReduction === 2;
      const isCostReductionUnlockable = isValueReductionAvailable(species.speciesId);
      const fitsCostReduction = this.filterBar.getVals(DropDownColumn.UNLOCKS).some(unlocks => {
        if (unlocks.val === "COST_REDUCTION" && unlocks.state === DropDownState.ON) {
          return isCostReducedByOne || isCostReducedByTwo;
        }
        if (unlocks.val === "COST_REDUCTION" && unlocks.state === DropDownState.ONE) {
          return isCostReducedByOne;
        }
        if (unlocks.val === "COST_REDUCTION" && unlocks.state === DropDownState.TWO) {
          return isCostReducedByTwo;
        }
        if (unlocks.val === "COST_REDUCTION" && unlocks.state === DropDownState.EXCLUDE) {
          return isStarterProgressable && !(isCostReducedByOne || isCostReducedByTwo);
        }
        if (unlocks.val === "COST_REDUCTION" && unlocks.state === DropDownState.UNLOCKABLE) {
          return isCostReductionUnlockable;
        }
        if (unlocks.val === "COST_REDUCTION" && unlocks.state === DropDownState.OFF) {
          return true;
        }
      });

      // Starter Filter
      const isStarter = this.getStarterSpeciesId(species.speciesId) === species.speciesId;
      const fitsStarter = this.filterBar.getVals(DropDownColumn.MISC).some(misc => {
        if (misc.val === "STARTER" && misc.state === DropDownState.ON) {
          return isStarter;
        }
        if (misc.val === "STARTER" && misc.state === DropDownState.EXCLUDE) {
          return !isStarter;
        }
        if (misc.val === "STARTER" && misc.state === DropDownState.OFF) {
          return true;
        }
      });

      // Favorite Filter
      const isFavorite = this.starterPreferences[species.speciesId]?.favorite ?? false;
      const fitsFavorite = this.filterBar.getVals(DropDownColumn.MISC).some(misc => {
        if (misc.val === "FAVORITE" && misc.state === DropDownState.ON) {
          return isFavorite;
        }
        if (misc.val === "FAVORITE" && misc.state === DropDownState.EXCLUDE) {
          return !isFavorite;
        }
        if (misc.val === "FAVORITE" && misc.state === DropDownState.OFF) {
          return true;
        }
      });

      // Ribbon / Classic Win Filter
      const hasWon = starterData.classicWinCount > 0;
      const hasNotWon = starterData.classicWinCount === 0;
      const isUndefined = starterData.classicWinCount === undefined;
      const fitsWin = this.filterBar.getVals(DropDownColumn.MISC).some(misc => {
        if (misc.val === "WIN" && misc.state === DropDownState.ON) {
          return hasWon;
        }
        if (misc.val === "WIN" && misc.state === DropDownState.EXCLUDE) {
          return hasNotWon || isUndefined;
        }
        if (misc.val === "WIN" && misc.state === DropDownState.OFF) {
          return true;
        }
      });

      // HA Filter
      const speciesHasHiddenAbility =
        species.abilityHidden !== species.ability1 && species.abilityHidden !== AbilityId.NONE;
      const hasHA = starterData.abilityAttr & AbilityAttr.ABILITY_HIDDEN;
      const fitsHA = this.filterBar.getVals(DropDownColumn.MISC).some(misc => {
        if (misc.val === "HIDDEN_ABILITY" && misc.state === DropDownState.ON) {
          return hasHA;
        }
        if (misc.val === "HIDDEN_ABILITY" && misc.state === DropDownState.EXCLUDE) {
          return speciesHasHiddenAbility && !hasHA;
        }
        if (misc.val === "HIDDEN_ABILITY" && misc.state === DropDownState.OFF) {
          return true;
        }
      });

      // Seen Filter
      const dexEntry = this.gameData.dexData[species.speciesId];
      const isItSeen = this.isSeen(species, dexEntry, true) || !!dexEntry.caughtAttr;
      const fitsSeen = this.filterBar.getVals(DropDownColumn.MISC).some(misc => {
        if (misc.val === "SEEN_SPECIES" && misc.state === DropDownState.ON) {
          return isItSeen;
        }
        if (misc.val === "SEEN_SPECIES" && misc.state === DropDownState.EXCLUDE) {
          return !isItSeen;
        }
        if (misc.val === "SEEN_SPECIES" && misc.state === DropDownState.OFF) {
          return true;
        }
      });

      // Encountered Filter
      const isItEncountered = this.isEncountered(species, dexEntry, true);
      const fitsEncountered = this.filterBar.getVals(DropDownColumn.MISC).some(misc => {
        if (misc.val === "ENCOUNTERED_SPECIES" && misc.state === DropDownState.ON) {
          return isItEncountered;
        }
        if (misc.val === "ENCOUNTERED_SPECIES" && misc.state === DropDownState.EXCLUDE) {
          return !isItEncountered;
        }
        if (misc.val === "ENCOUNTERED_SPECIES" && misc.state === DropDownState.OFF) {
          return true;
        }
      });

      // Egg Purchasable Filter
      const isEggPurchasable = isSameSpeciesEggAvailable(species.speciesId);
      const fitsEgg = this.filterBar.getVals(DropDownColumn.MISC).some(misc => {
        if (misc.val === "EGG" && misc.state === DropDownState.ON) {
          return isEggPurchasable;
        }
        if (misc.val === "EGG" && misc.state === DropDownState.EXCLUDE) {
          return isStarterProgressable && !isEggPurchasable;
        }
        if (misc.val === "EGG" && misc.state === DropDownState.OFF) {
          return true;
        }
      });

      // Pokerus Filter
      const fitsPokerus = this.filterBar.getVals(DropDownColumn.MISC).some(misc => {
        if (misc.val === "POKERUS" && misc.state === DropDownState.ON) {
          return this.pokerusSpecies.includes(species);
        }
        if (misc.val === "POKERUS" && misc.state === DropDownState.EXCLUDE) {
          return !this.pokerusSpecies.includes(species);
        }
        if (misc.val === "POKERUS" && misc.state === DropDownState.OFF) {
          return true;
        }
      });

      if (
        fitsName
        && fitsAbilities
        && fitsMoves
        && fitsGen
        && fitsBiome
        && fitsType
        && fitsCaught
        && fitsPassive
        && fitsCostReduction
        && fitsStarter
        && fitsFavorite
        && fitsWin
        && fitsHA
        && fitsSeen
        && fitsEncountered
        && fitsEgg
        && fitsPokerus
      ) {
        this.filteredPokemonData.push(data);
      }
    });

    this.starterSelectScrollBar.setTotalRows(Math.max(Math.ceil(this.filteredPokemonData.length / 9), 1));
    this.starterSelectScrollBar.setScrollCursor(0);

    // sort
    const sort = this.filterBar.getVals(DropDownColumn.SORT)[0];
    this.filteredPokemonData.sort((a, b) => {
      switch (sort.val) {
        case SortCriteria.NUMBER:
          return (a.species.speciesId - b.species.speciesId) * -sort.dir;
        case SortCriteria.COST:
          return (a.cost - b.cost) * -sort.dir;
        case SortCriteria.CANDY: {
          const candyCountA = this.gameData.starterData[this.getStarterSpeciesId(a.species.speciesId)].candyCount;
          const candyCountB = this.gameData.starterData[this.getStarterSpeciesId(b.species.speciesId)].candyCount;
          return (candyCountA - candyCountB) * -sort.dir;
        }
        case SortCriteria.IV: {
          const avgIVsA =
            this.gameData.dexData[a.species.speciesId].ivs.reduce((a, b) => a + b, 0)
            / this.gameData.dexData[a.species.speciesId].ivs.length;
          const avgIVsB =
            this.gameData.dexData[b.species.speciesId].ivs.reduce((a, b) => a + b, 0)
            / this.gameData.dexData[b.species.speciesId].ivs.length;
          return (avgIVsA - avgIVsB) * -sort.dir;
        }
        case SortCriteria.NAME:
          return a.species.name.localeCompare(b.species.name) * -sort.dir;
        case SortCriteria.CAUGHT:
          return (
            (this.gameData.dexData[a.species.speciesId].caughtCount
              - this.gameData.dexData[b.species.speciesId].caughtCount)
            * -sort.dir
          );
        case SortCriteria.HATCHED:
          return (
            (this.gameData.dexData[this.getStarterSpeciesId(a.species.speciesId)].hatchedCount
              - this.gameData.dexData[this.getStarterSpeciesId(b.species.speciesId)].hatchedCount)
            * -sort.dir
          );
        default:
          break;
      }
      return 0;
    });

    this.filteredIndices = this.filteredPokemonData.map(c => c.species.speciesId);

    this.updateScroll();
  };

  updateScroll = () => {
    const maxColumns = 9;
    const onScreenFirstIndex = this.scrollCursor * maxColumns;

    this.starterSelectScrollBar.setScrollCursor(this.scrollCursor);

    this.pokerusCursorObjs.forEach(cursorObj => cursorObj.setVisible(false));

    let pokerusCursorIndex = 0;
    this.pokemonContainers.forEach((container, i) => {
      const i_data = i + onScreenFirstIndex;

      if (i_data >= this.filteredPokemonData.length) {
        container.setVisible(false);
      } else {
        container.setVisible(true);

        const data = this.filteredPokemonData[i_data];
        const props = data.props;

        container.setSpecies(data.species, props);

        const starterSprite = container.icon as Phaser.GameObjects.Sprite;
        starterSprite.setTexture(
          data.species.getIconAtlasKey(props.formIndex, props.shiny, props.variant),
          container.species.getIconId(props.female!, props.formIndex, props.shiny, props.variant),
        );
        container.checkIconId(props.female, props.formIndex, props.shiny, props.variant);

        const speciesId = data.species.speciesId;
        const dexEntry = this.gameData.dexData[speciesId];
        const caughtAttr =
          dexEntry.caughtAttr
          & this.gameData.dexData[this.getStarterSpeciesId(speciesId)].caughtAttr
          & data.species.getFullUnlocksData();

        if (caughtAttr & data.species.getFullUnlocksData() || globalScene.dexForDevs) {
          container.icon.clearTint();
        } else if (this.isSeen(data.species, dexEntry)) {
          container.icon.setTint(0x808080);
        } else {
          container.icon.setTint(0);
        }

        const pairs: [boolean | undefined, Phaser.GameObjects.Image][] = [
          [data.eggMove1, container.eggMove1Icon],
          [data.eggMove2, container.eggMove2Icon],
          [data.tmMove1, container.tmMove1Icon],
          [data.tmMove2, container.tmMove2Icon],
          [data.passive1, container.passive1Icon],
          [data.passive2, container.passive2Icon],
        ];

        pairs.forEach(([unlocked, icon]) => {
          if (unlocked) {
            icon.setVisible(true);
            icon.clearTint();
          } else if (unlocked === false) {
            icon.setVisible(true);
            icon.setTint(0x808080);
          } else {
            icon.setVisible(false);
          }
        });

        if (this.showDecorations) {
          if (this.pokerusSpecies.includes(data.species)) {
            this.pokerusCursorObjs[pokerusCursorIndex].setPosition(container.x - 1, container.y + 1);
            this.pokerusCursorObjs[pokerusCursorIndex].setVisible(true);
            pokerusCursorIndex++;
          }

          this.updateStarterValueLabel(container);

          container.label.setVisible(true);
          const speciesVariants =
            speciesId && caughtAttr & DexAttr.SHINY
              ? [DexAttr.DEFAULT_VARIANT, DexAttr.VARIANT_2, DexAttr.VARIANT_3].filter(v => !!(caughtAttr & v))
              : [];
          for (let v = 0; v < 3; v++) {
            const hasVariant = speciesVariants.length > v;
            container.shinyIcons[v].setVisible(hasVariant);
            if (hasVariant) {
              container.shinyIcons[v].setTint(
                getVariantTint(
                  speciesVariants[v] === DexAttr.DEFAULT_VARIANT ? 0 : speciesVariants[v] === DexAttr.VARIANT_2 ? 1 : 2,
                ),
              );
            }
          }

          container.starterPassiveBgs.setVisible(
            !!this.gameData.starterData[this.getStarterSpeciesId(speciesId)].passiveAttr,
          );
          container.hiddenAbilityIcon.setVisible(
            !!caughtAttr && !!(this.gameData.starterData[this.getStarterSpeciesId(speciesId)].abilityAttr & 4),
          );
          container.classicWinIcon.setVisible(
            this.gameData.starterData[this.getStarterSpeciesId(speciesId)].classicWinCount > 0,
          );
          container.favoriteIcon.setVisible(this.starterPreferences[speciesId]?.favorite ?? false);

          // 'Candy Icon' mode
          if (globalScene.candyUpgradeDisplay === 0) {
            if (!starterColors[this.getStarterSpeciesId(speciesId)]) {
              // Default to white if no colors are found
              starterColors[this.getStarterSpeciesId(speciesId)] = ["ffffff", "ffffff"];
            }

            // Set the candy colors
            container.candyUpgradeIcon.setTint(
              argbFromRgba(rgbHexToRgba(starterColors[this.getStarterSpeciesId(speciesId)][0])),
            );
            container.candyUpgradeOverlayIcon.setTint(
              argbFromRgba(rgbHexToRgba(starterColors[this.getStarterSpeciesId(speciesId)][1])),
            );
          } else if (globalScene.candyUpgradeDisplay === 1) {
            container.candyUpgradeIcon.setVisible(false);
            container.candyUpgradeOverlayIcon.setVisible(false);
          }
        } else {
          container.label.setVisible(false);
          for (let v = 0; v < 3; v++) {
            container.shinyIcons[v].setVisible(false);
          }
          container.starterPassiveBgs.setVisible(false);
          container.hiddenAbilityIcon.setVisible(false);
          container.classicWinIcon.setVisible(false);
          container.favoriteIcon.setVisible(false);

          container.candyUpgradeIcon.setVisible(false);
          container.candyUpgradeOverlayIcon.setVisible(false);
        }
      }
    });
  };

  setCursor(cursor: number): boolean {
    let changed = false;
    this.oldCursor = this.cursor;

    if (this.filterMode) {
      changed = this.filterBarCursor !== cursor;
      this.filterBarCursor = cursor;
      this.filterBar.setCursor(cursor);
    } else if (this.filterTextMode) {
      changed = this.filterTextCursor !== cursor;
      this.filterTextCursor = cursor;
      this.filterText.setCursor(cursor);
    } else {
      cursor = Math.max(Math.min(this.pokemonContainers.length - 1, cursor), 0);
      changed = super.setCursor(cursor);

      const pos = calcStarterPosition(cursor);
      this.cursorObj.setPosition(pos.x - 1, pos.y + 1);

      const species = this.pokemonContainers[cursor]?.species;

      if (species) {
        this.setSpecies(species);
        return true;
      }
    }

    return changed;
  }

  setFilterMode(filterMode: boolean): boolean {
    this.cursorObj.setVisible(!filterMode);
    this.filterBar.cursorObj.setVisible(filterMode);
    this.pokemonSprite.setVisible(false);
    this.showFormTrayIconElement.setVisible(false);
    this.showFormTrayLabel.setVisible(false);

    if (filterMode !== this.filterMode) {
      this.filterMode = filterMode;
      this.setCursor(filterMode ? this.filterBarCursor : this.cursor);
      if (filterMode) {
        this.setSpecies(null);
      }
      return true;
    }
    return false;
  }

  setFilterTextMode(filterTextMode: boolean): boolean {
    this.cursorObj.setVisible(!filterTextMode);
    this.filterText.cursorObj.setVisible(filterTextMode);
    this.pokemonSprite.setVisible(false);
    this.showFormTrayIconElement.setVisible(false);
    this.showFormTrayLabel.setVisible(false);

    if (filterTextMode !== this.filterTextMode) {
      this.filterTextMode = filterTextMode;
      this.setCursor(filterTextMode ? this.filterTextCursor : this.cursor);
      if (filterTextMode) {
        this.setSpecies(null);
      }
      return true;
    }
    return false;
  }

  openFormTray(species: PokemonSpecies): boolean {
    this.trayForms = species.forms.filter(f => !f.isUnobtainable);

    this.trayNumIcons = this.trayForms.length;
    this.trayRows = Math.floor(this.trayNumIcons / 9) + (this.trayNumIcons % 9 === 0 ? 0 : 1);
    this.trayColumns = Math.min(this.trayNumIcons, 9);

    const maxColumns = 9;
    const boxCursor = this.cursor;
    const boxCursorY = Math.floor(boxCursor / maxColumns);
    const boxCursorX = boxCursor - boxCursorY * 9;
    const spaceBelow = 9 - 1 - boxCursorY;
    const spaceRight = 9 - boxCursorX;
    const boxPos = calcStarterPosition(this.cursor);
    const goUp = this.trayRows <= spaceBelow - 1 ? 0 : 1;
    const goLeft = this.trayColumns <= spaceRight ? 0 : 1;

    this.trayBg.setSize(13 + this.trayColumns * 17, 8 + this.trayRows * 18);
    this.formTrayContainer.setX((goLeft ? boxPos.x - 18 * (this.trayColumns - spaceRight) : boxPos.x) - 3);
    this.formTrayContainer.setY(goUp ? boxPos.y - this.trayBg.height : boxPos.y + 17);

    const dexEntry = this.gameData.dexData[species.speciesId];
    const dexAttr = this.getCurrentDexProps(species.speciesId);
    const props = this.getSanitizedProps(this.gameData.getSpeciesDexAttrProps(this.lastSpecies, dexAttr));

    this.trayContainers = [];
    const isFormSeen = this.isSeen(species, dexEntry);
    this.trayForms.map((f, index) => {
      const isFormCaught = dexEntry
        ? (dexEntry.caughtAttr & species.getFullUnlocksData() & this.gameData.getFormAttr(f.formIndex ?? 0)) > 0n
        : false;
      const formContainer = new PokedexMonContainer(species, {
        formIndex: f.formIndex,
        female: props.female,
        shiny: props.shiny,
        variant: props.variant,
      });
      this.iconAnimHandler.addOrUpdate(formContainer.icon, PokemonIconAnimMode.NONE);
      // Setting tint, for all saves some caught forms may only show up as seen
      if (isFormCaught || globalScene.dexForDevs) {
        formContainer.icon.clearTint();
      } else if (isFormSeen) {
        formContainer.icon.setTint(0x808080);
      } else {
        formContainer.icon.setTint(0);
      }
      formContainer.setPosition(5 + (index % 9) * 18, 4 + Math.floor(index / 9) * 17);
      this.formTrayContainer.add(formContainer);
      this.trayContainers.push(formContainer);
    });

    this.showingTray = true;

    this.setTrayCursor(0);

    this.formTrayContainer.setVisible(true);

    this.showFormTrayIconElement.setVisible(false);
    this.showFormTrayLabel.setVisible(false);

    return true;
  }

  closeFormTray(): boolean {
    this.trayContainers.forEach(obj => {
      this.formTrayContainer.remove(obj, true); // Removes from container and destroys it
    });

    this.trayContainers = [];
    this.formTrayContainer.setVisible(false);
    this.showingTray = false;

    this.setSpeciesDetails(this.lastSpecies);
    return true;
  }

  setTrayCursor(cursor: number): boolean {
    if (!this.showingTray) {
      return false;
    }

    cursor = Phaser.Math.Clamp(this.trayContainers.length - 1, cursor, 0);
    const changed = this.trayCursor !== cursor;
    if (changed) {
      this.trayCursor = cursor;
    }

    this.trayCursorObj.setPosition(5 + (cursor % 9) * 18, 4 + Math.floor(cursor / 9) * 17);

    const species = this.lastSpecies;
    const formIndex = this.trayForms[cursor].formIndex;

    this.setSpeciesDetails(species, { formIndex });

    return changed;
  }

  getFriendship(speciesId: number) {
    let currentFriendship = this.gameData.starterData[this.getStarterSpeciesId(speciesId)].friendship;
    if (!currentFriendship || currentFriendship === undefined) {
      currentFriendship = 0;
    }

    const friendshipCap = getStarterValueFriendshipCap(speciesStarterCosts[speciesId]);

    return { currentFriendship, friendshipCap };
  }

  startIconAnimation(cursor: number) {
    const container = this.pokemonContainers[cursor];
    const icon = container.icon;
    if (this.isUpgradeAnimationEnabled()) {
      globalScene.tweens.getTweensOf(icon).forEach(tween => tween.pause());
      // Reset the position of the icon
      icon.x = -2;
      icon.y = 2;
    }
    // Initiates the small up and down idle animation
    this.iconAnimHandler.addOrUpdate(icon, PokemonIconAnimMode.PASSIVE);
  }

  stopIconAnimation(cursor: number) {
    const container = this.pokemonContainers[cursor];
    if (container) {
      const lastSpeciesIcon = container.icon;
      const dexAttr = this.getCurrentDexProps(container.species.speciesId);
      const props = this.getSanitizedProps(this.gameData.getSpeciesDexAttrProps(container.species, dexAttr));
      this.checkIconId(lastSpeciesIcon, container.species, props.female, props.formIndex, props.shiny, props.variant);
      this.iconAnimHandler.addOrUpdate(lastSpeciesIcon, PokemonIconAnimMode.NONE);
      // Resume the animation for the previously selected species
      globalScene.tweens.getTweensOf(lastSpeciesIcon).forEach(tween => tween.play());
    }
  }

  setSpecies(species: PokemonSpecies | null) {
    this.speciesStarterDexEntry = species ? this.gameData.dexData[species.speciesId] : null;

    if (!species && globalScene.ui.getTooltip().visible) {
      globalScene.ui.hideTooltip();
    }

    if (this.lastSpecies) {
      this.stopIconAnimation(this.oldCursor);
    }

    if (species) {
      this.lastSpecies = species;
    }

    if (
      species
      && (this.speciesStarterDexEntry?.seenAttr || this.speciesStarterDexEntry?.caughtAttr || globalScene.dexForDevs)
    ) {
      this.pokemonNumberText.setText(i18next.t("pokedexUiHandler:pokemonNumber") + padInt(species.speciesId, 4));

      this.pokemonNameText.setText(species.name);

      if (this.speciesStarterDexEntry?.caughtAttr || globalScene.dexForDevs) {
        this.startIconAnimation(this.cursor);

        const speciesForm = getPokemonSpeciesForm(species.speciesId, 0);
        this.setTypeIcons(speciesForm.type1, speciesForm.type2);

        this.setSpeciesDetails(species, {});

        this.pokemonSprite.clearTint();

        this.type1Icon.clearTint();
        this.type2Icon.clearTint();
      } else {
        this.type1Icon.setVisible(true);
        this.type2Icon.setVisible(true);

        this.setSpeciesDetails(species);
        this.pokemonSprite.setTint(0x808080);
      }
    } else {
      this.pokemonNumberText.setText(
        species ? i18next.t("pokedexUiHandler:pokemonNumber") + padInt(species.speciesId, 4) : "",
      );
      this.pokemonNameText.setText(species ? "???" : "");
      this.pokemonFormText.setText("");
      this.type1Icon.setVisible(false);
      this.type2Icon.setVisible(false);
      if (species) {
        this.pokemonSprite.setTint(0x000000);
        this.setSpeciesDetails(species, {});
      }
    }
  }

  setSpeciesDetails(species: PokemonSpecies, options: SpeciesDetails = {}): void {
    let { shiny, formIndex, female, variant } = options;

    // We will only update the sprite if there is a change to form, shiny/variant
    // or gender for species with gender sprite differences
    const shouldUpdateSprite = true;

    if (species?.forms?.find(f => f.formKey === "female")) {
      if (female !== undefined) {
        formIndex = female ? 1 : 0;
      } else if (formIndex !== undefined) {
        female = formIndex === 1;
      }
    }

    this.pokemonSprite.setVisible(false);

    if (this.assetLoadCancelled) {
      this.assetLoadCancelled.value = true;
      this.assetLoadCancelled = null;
    }

    if (species) {
      const dexEntry = this.gameData.dexData[species.speciesId];
      const caughtAttr =
        dexEntry.caughtAttr
        & this.gameData.dexData[this.getStarterSpeciesId(species.speciesId)].caughtAttr
        & species.getFullUnlocksData();

      if (caughtAttr) {
        const props = this.getSanitizedProps(
          this.gameData.getSpeciesDexAttrProps(species, this.getCurrentDexProps(species.speciesId)),
        );

        if (shiny === undefined) {
          shiny = props.shiny;
        }
        if (formIndex === undefined) {
          formIndex = props.formIndex;
        }
        if (female === undefined) {
          female = props.female;
        }
        if (variant === undefined) {
          variant = props.variant;
        }
      }

      const isFormCaught = dexEntry ? (caughtAttr & this.gameData.getFormAttr(formIndex ?? 0)) > 0n : false;
      const isFormSeen = this.isSeen(species, dexEntry);

      const assetLoadCancelled = new BooleanHolder(false);
      this.assetLoadCancelled = assetLoadCancelled;

      if (shouldUpdateSprite) {
        species.loadAssets(female!, formIndex, shiny, variant, true).then(() => {
          // TODO: is this bang correct?
          if (assetLoadCancelled.value) {
            return;
          }
          this.assetLoadCancelled = null;
          this.speciesLoaded.set(species.speciesId, true);
          this.pokemonSprite.play(species.getSpriteKey(female!, formIndex, shiny, variant)); // TODO: is this bang correct?
          this.pokemonSprite.setPipelineData("shiny", shiny);
          this.pokemonSprite.setPipelineData("variant", variant);
          this.pokemonSprite.setPipelineData("spriteKey", species.getSpriteKey(female!, formIndex, shiny, variant)); // TODO: is this bang correct?
          this.pokemonSprite.setVisible(true);
        });
      } else {
        this.pokemonSprite.setVisible(!(this.filterMode || this.filterTextMode));
      }

      if (isFormCaught || globalScene.dexForDevs) {
        this.pokemonSprite.clearTint();
      } else if (isFormSeen) {
        this.pokemonSprite.setTint(0x808080);
      } else {
        this.pokemonSprite.setTint(0);
      }

      if (isFormCaught || isFormSeen || globalScene.dexForDevs) {
        // TODO: change this once forms are refactored
        if (normalForm.includes(species.speciesId) && !formIndex) {
          this.pokemonFormText.setText("");
        } else {
          this.pokemonFormText.setText(species.getFormNameToDisplay(formIndex, false));
        }
      } else {
        this.pokemonFormText.setText("");
      }

      if (isFormCaught || isFormSeen || globalScene.dexForDevs) {
        const speciesForm = getPokemonSpeciesForm(species.speciesId, formIndex ?? 0); // TODO: always selecting the first form
        this.setTypeIcons(speciesForm.type1, speciesForm.type2);
      } else {
        this.setTypeIcons(null, null);
      }

      if (species?.forms?.filter(f => !f.isUnobtainable).length > 1) {
        if (!this.showingTray) {
          this.showFormTrayIconElement.setVisible(true);
          this.showFormTrayLabel.setVisible(true);
        }
        this.canShowFormTray = true;
      } else {
        this.showFormTrayIconElement.setVisible(false);
        this.showFormTrayLabel.setVisible(false);
        this.canShowFormTray = false;
      }
    } else {
      this.setTypeIcons(null, null);
    }
  }

  setTypeIcons(type1: PokemonType | null, type2: PokemonType | null): void {
    if (type1 !== null) {
      this.type1Icon.setVisible(true);
      this.type1Icon.setFrame(PokemonType[type1].toLowerCase());
    } else {
      this.type1Icon.setVisible(false);
    }
    if (type2 !== null) {
      this.type2Icon.setVisible(true);
      this.type2Icon.setFrame(PokemonType[type2].toLowerCase());
    } else {
      this.type2Icon.setVisible(false);
    }
  }

  updateStarterValueLabel(starter: PokedexMonContainer): void {
    const speciesId = starter.species.speciesId;
    const baseStarterValue = speciesStarterCosts[speciesId];
    const starterValue = this.gameData.getSpeciesStarterValue(this.getStarterSpeciesId(speciesId));
    starter.cost = starterValue;
    let valueStr = starterValue.toString();
    if (valueStr.startsWith("0.")) {
      valueStr = valueStr.slice(1);
    }
    starter.label.setText(valueStr);
    let textStyle: TextStyle;
    switch (baseStarterValue - starterValue) {
      case 0:
        textStyle = TextStyle.WINDOW;
        break;
      case 1:
      case 0.5:
        textStyle = TextStyle.SUMMARY_BLUE;
        break;
      default:
        textStyle = TextStyle.SUMMARY_GOLD;
        break;
    }
    if (baseStarterValue - starterValue > 0) {
      starter.label.setColor(getTextColor(textStyle));
      starter.label.setShadowColor(getTextColor(textStyle, true));
    }
  }

  tryExit(): boolean {
    this.blockInput = true;
    const ui = this.getUi();

    const cancel = () => {
      ui.setMode(UiMode.POKEDEX, "refresh");
      this.clearText();
      this.blockInput = false;
    };
    ui.showText(i18next.t("pokedexUiHandler:confirmExit"), null, () => {
      ui.setModeWithoutClear(
        UiMode.CONFIRM,
        () => {
          ui.setMode(UiMode.POKEDEX, "refresh");
          this.clearText();
          this.clear();
          ui.revertMode();
        },
        cancel,
        null,
        null,
        19,
      );
    });

    return true;
  }

  /**
   * Creates a temporary dex attr props that will be used to
   * display the correct shiny, variant, and form based on the AllStarterPreferences
   *
   * @param speciesId the id of the species to get props for
   * @returns the dex props
   */
  getCurrentDexProps(speciesId: number): bigint {
    let props = 0n;
    const species = allSpecies.find(sp => sp.speciesId === speciesId);
    const caughtAttr =
      this.gameData.dexData[speciesId].caughtAttr
      & this.gameData.dexData[this.getStarterSpeciesId(speciesId)].caughtAttr
      & (species?.getFullUnlocksData() ?? 0n);

    /*  this checks the gender of the pokemon; this works by checking a) that the starter preferences for the species exist, and if so, is it female. If so, it'll add DexAttr.FEMALE to our temp props
     *  It then checks b) if the caughtAttr for the pokemon is female and NOT male - this means that the ONLY gender we've gotten is female, and we need to add DexAttr.FEMALE to our temp props
     *  If neither of these pass, we add DexAttr.MALE to our temp props
     */
    if (
      this.starterPreferences[speciesId]?.female
      || ((caughtAttr & DexAttr.FEMALE) > 0n && (caughtAttr & DexAttr.MALE) === 0n)
    ) {
      props += DexAttr.FEMALE;
    } else {
      props += DexAttr.MALE;
    }
    /* This part is very similar to above, but instead of for gender, it checks for shiny within starter preferences.
     * If they're not there, it enables shiny state by default if any shiny was caught
     */
    if (
      this.starterPreferences[speciesId]?.shiny
      || ((caughtAttr & DexAttr.SHINY) > 0n && this.starterPreferences[speciesId]?.shiny !== false)
    ) {
      props += DexAttr.SHINY;
      if (this.starterPreferences[speciesId]?.variant !== undefined) {
        props += BigInt(Math.pow(2, this.starterPreferences[speciesId]?.variant)) * DexAttr.DEFAULT_VARIANT;
      } else if ((caughtAttr & DexAttr.VARIANT_3) > 0) {
        /*  This calculates the correct variant if there's no starter preferences for it.
         *  This gets the highest tier variant that you've caught and adds it to the temp props
         */
        props += DexAttr.VARIANT_3;
      } else if ((caughtAttr & DexAttr.VARIANT_2) > 0) {
        props += DexAttr.VARIANT_2;
      } else {
        props += DexAttr.DEFAULT_VARIANT;
      }
    } else {
      props += DexAttr.NON_SHINY;
      props += DexAttr.DEFAULT_VARIANT; // we add the default variant here because non shiny versions are listed as default variant
    }
    if (this.starterPreferences[speciesId]?.formIndex) {
      // this checks for the form of the pokemon
      props += BigInt(Math.pow(2, this.starterPreferences[speciesId]?.formIndex)) * DexAttr.DEFAULT_FORM;
    } else {
      // Get the first unlocked form
      props += this.gameData.getFormAttr(this.gameData.getFormIndex(caughtAttr));
    }

    return props;
  }

  override destroy(): void {
    this.pokemonContainers = [];
    this.filteredPokemonData = [];
  }

  clearText() {
    this.starterSelectMessageBoxContainer.setVisible(false);
    super.clearText();
  }

  clear(): void {
    super.clear();

    this.cursor = -1;
    this.oldCursor = -1;
    globalScene.ui.hideTooltip();

    this.starterSelectContainer.setVisible(false);
    this.blockInput = false;

    // sanitize exit callback so it does not leak into future calls
    const exitCallback = this.exitCallback;
    if (exitCallback != null) {
      this.exitCallback = undefined;
      exitCallback();
    }
  }

  checkIconId(
    icon: Phaser.GameObjects.Sprite,
    species: PokemonSpecies,
    female: boolean,
    formIndex: number,
    shiny: boolean,
    variant: number,
  ) {
    if (icon.frame.name !== species.getIconId(female, formIndex, shiny, variant)) {
      console.log(
        `${species.name}'s icon ${icon.frame.name} does not match getIconId with female: ${female}, formIndex: ${formIndex}, shiny: ${shiny}, variant: ${variant}`,
      );
      icon.setTexture(species.getIconAtlasKey(formIndex, false, variant));
      icon.setFrame(species.getIconId(female, formIndex, false, variant));
    }
  }
}<|MERGE_RESOLUTION|>--- conflicted
+++ resolved
@@ -25,12 +25,8 @@
 import type { GameData } from "#system/game-data";
 import { SettingKeyboard } from "#system/settings-keyboard";
 import type { DexEntry } from "#types/dex-data";
-<<<<<<< HEAD
 import type { DexAttrProps, StarterPreferences } from "#types/save-data";
-=======
-import type { DexAttrProps, StarterAttributes } from "#types/save-data";
 import type { AnyFn } from "#types/type-helpers";
->>>>>>> fecf1161
 import type { OptionSelectConfig } from "#ui/abstract-option-select-ui-handler";
 import { DropDown, DropDownLabel, DropDownOption, DropDownState, DropDownType, SortCriteria } from "#ui/dropdown";
 import { FilterBar } from "#ui/filter-bar";
@@ -694,17 +690,10 @@
    * @param species The species to get Starter Preferences for
    * @returns StarterPreferences for the species
    */
-<<<<<<< HEAD
   initStarterPrefs(species: PokemonSpecies): StarterPreferences {
     const starterPreferences = this.starterPreferences[species.speciesId];
-    const dexEntry = globalScene.gameData.dexData[species.speciesId];
-    const starterData = globalScene.gameData.starterData[species.speciesId];
-=======
-  initStarterPrefs(species: PokemonSpecies): StarterAttributes {
-    const starterAttributes = this.starterPreferences[species.speciesId];
     const dexEntry = this.gameData.dexData[species.speciesId];
     const starterData = this.gameData.starterData[species.speciesId];
->>>>>>> fecf1161
 
     // no preferences or Pokemon wasn't caught, return empty attribute
     if (!starterPreferences || !dexEntry.caughtAttr) {
@@ -777,15 +766,9 @@
       starterPreferences.formIndex = undefined;
     }
 
-<<<<<<< HEAD
     if (starterPreferences.nature !== undefined) {
-      const unlockedNatures = globalScene.gameData.getNaturesForAttr(dexEntry.natureAttr);
+      const unlockedNatures = this.gameData.getNaturesForAttr(dexEntry.natureAttr);
       if (unlockedNatures.indexOf(starterPreferences.nature as unknown as Nature) < 0) {
-=======
-    if (starterAttributes.nature !== undefined) {
-      const unlockedNatures = this.gameData.getNaturesForAttr(dexEntry.natureAttr);
-      if (unlockedNatures.indexOf(starterAttributes.nature as unknown as Nature) < 0) {
->>>>>>> fecf1161
         // requested nature wasn't unlocked, purging setting
         starterPreferences.nature = undefined;
       }
@@ -867,9 +850,9 @@
     return pokemonStarters[speciesId];
   }
 
+  //TODO: Fix redundancy
+  
   /**
-<<<<<<< HEAD
-=======
    * Determines if a passive upgrade is available for the given species ID
    * @param speciesId The ID of the species to check the passive of
    * @returns true if the user has enough candies and a passive has not been unlocked already
@@ -916,7 +899,6 @@
   }
 
   /**
->>>>>>> fecf1161
    * Sets a bounce animation if enabled and the Pokemon has an upgrade
    * @param icon {@linkcode Phaser.GameObjects.GameObject} to animate
    * @param species {@linkcode PokemonSpecies} of the icon used to check for upgrades
