--- conflicted
+++ resolved
@@ -23,13 +23,9 @@
 import { UiTheme } from "#enums/ui-theme";
 import type { Variant } from "#sprites/variant";
 import { getVariantIcon, getVariantTint } from "#sprites/variant";
-<<<<<<< HEAD
-import type { DexAttrProps, StarterPreferences } from "#system/game-data";
-=======
->>>>>>> 0cc59974
 import { SettingKeyboard } from "#system/settings-keyboard";
 import type { DexEntry } from "#types/dex-data";
-import type { DexAttrProps, StarterAttributes } from "#types/save-data";
+import type { DexAttrProps, StarterPreferences } from "#types/save-data";
 import type { OptionSelectConfig } from "#ui/abstract-option-select-ui-handler";
 import { DropDown, DropDownLabel, DropDownOption, DropDownState, DropDownType, SortCriteria } from "#ui/dropdown";
 import { FilterBar } from "#ui/filter-bar";
