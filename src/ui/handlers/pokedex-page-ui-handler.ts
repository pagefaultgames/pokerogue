--- conflicted
+++ resolved
@@ -45,12 +45,8 @@
 import { SettingKeyboard } from "#system/settings-keyboard";
 import type { BiomeTierTod } from "#types/biomes";
 import type { DexEntry } from "#types/dex-data";
-<<<<<<< HEAD
+import type { LevelMoves } from "#types/pokemon-level-moves";
 import type { StarterPreferences } from "#types/save-data";
-=======
-import type { LevelMoves } from "#types/pokemon-level-moves";
-import type { StarterAttributes } from "#types/save-data";
->>>>>>> fecf1161
 import type { OptionSelectItem } from "#ui/abstract-option-select-ui-handler";
 import { BaseStatsOverlay } from "#ui/base-stats-overlay";
 import { MessageUiHandler } from "#ui/message-ui-handler";
