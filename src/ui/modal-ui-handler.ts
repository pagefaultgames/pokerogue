--- conflicted
+++ resolved
@@ -134,15 +134,11 @@
 
       for (let a = 0; a < this.buttonBgs.length; a++) {
         if (a < this.buttonBgs.length) {
-<<<<<<< HEAD
-          this.buttonBgs[a].on("pointerdown", (_) => {
+          this.buttonBgs[a].on("pointerdown", _ => {
             if (globalScene.tweens.getTweensOf(this.modalContainer).length === 0) {
               config.buttonActions[a]();
             }
           });
-=======
-          this.buttonBgs[a].on("pointerdown", _ => config.buttonActions[a]());
->>>>>>> a5ed9c51
         }
       }
 
