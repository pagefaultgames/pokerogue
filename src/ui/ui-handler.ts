import { globalScene } from "#app/global-scene";
<<<<<<< HEAD
import type { TextStyle } from "#enums/text-style";
import { getTextColor } from "./text";
import type { UiMode } from "#enums/ui-mode";
=======
>>>>>>> 68630446
import type { Button } from "#enums/buttons";
import type { UiMode } from "#enums/ui-mode";
import type { TextStyle } from "#ui/text";
import { getTextColor } from "#ui/text";

/**
 * A basic abstract class to act as a holder and processor for UI elements.
 */
export abstract class UiHandler {
  protected mode: number | null;
  protected cursor = 0;
  public active = false;

  /**
   * @param mode The mode of the UI element. These should be unique.
   */
  constructor(mode: UiMode | null = null) {
    this.mode = mode;
  }

  abstract setup(): void;

  show(_args: any[]): boolean {
    this.active = true;

    return true;
  }

  abstract processInput(button: Button): boolean;

  getUi() {
    return globalScene.ui;
  }

  getTextColor(style: TextStyle, shadow = false): string {
    return getTextColor(style, shadow, globalScene.uiTheme);
  }

  getCursor(): number {
    return this.cursor;
  }

  setCursor(cursor: number): boolean {
    const changed = this.cursor !== cursor;
    if (changed) {
      this.cursor = cursor;
    }

    return changed;
  }

  /**
   * Changes the style of the mouse cursor.
   * @see {@link https://developer.mozilla.org/en-US/docs/Web/CSS/cursor}
   * @param cursorStyle cursor style to apply
   */
  protected setMouseCursorStyle(cursorStyle: "pointer" | "default") {
    globalScene.input.manager.canvas.style.cursor = cursorStyle;
  }

  clear() {
    this.active = false;
  }
  /**
   * To be implemented by individual handlers when necessary to free memory
   * Called when {@linkcode BattleScene} is reset
   */
  destroy(): void {}
}<|MERGE_RESOLUTION|>--- conflicted
+++ resolved
@@ -1,13 +1,7 @@
 import { globalScene } from "#app/global-scene";
-<<<<<<< HEAD
+import type { Button } from "#enums/buttons";
 import type { TextStyle } from "#enums/text-style";
-import { getTextColor } from "./text";
 import type { UiMode } from "#enums/ui-mode";
-=======
->>>>>>> 68630446
-import type { Button } from "#enums/buttons";
-import type { UiMode } from "#enums/ui-mode";
-import type { TextStyle } from "#ui/text";
 import { getTextColor } from "#ui/text";
 
 /**
