--- conflicted
+++ resolved
@@ -36,16 +36,11 @@
   show(args: any[]): boolean {
     if (super.show(args)) {
       const config = args[0] as ModalConfig;
-<<<<<<< HEAD
-      this.inputs[0].text = (args[1] as PlayerPokemon).getNameToRender(false);
-
-=======
       if (args[1] && typeof (args[1] as PlayerPokemon).getNameToRender === "function") {
-        this.inputs[0].text = (args[1] as PlayerPokemon).getNameToRender();
+        this.inputs[0].text = (args[1] as PlayerPokemon).getNameToRender(false);
       } else {
         this.inputs[0].text = args[1];
       }
->>>>>>> 762feea3
       this.submitAction = (_) => {
         this.sanitizeInputs();
         const sanitizedName = btoa(unescape(encodeURIComponent(this.inputs[0].text)));
