--- conflicted
+++ resolved
@@ -3,29 +3,18 @@
 import { getNatureName } from "#data/nature";
 import { DexAttr } from "#enums/dex-attr";
 import { PokemonType } from "#enums/pokemon-type";
+import { TextStyle } from "#enums/text-style";
 import type { Pokemon } from "#field/pokemon";
 import { getVariantTint } from "#sprites/variant";
 import type { StarterDataEntry } from "#system/game-data";
 import type { DexEntry } from "#types/dex-data";
 import { ConfirmUiHandler } from "#ui/confirm-ui-handler";
 import { StatsContainer } from "#ui/stats-container";
-import { addBBCodeTextObject, addTextObject, getTextColor, TextStyle } from "#ui/text";
+import { addBBCodeTextObject, addTextObject, getTextColor } from "#ui/text";
 import { addWindow } from "#ui/ui-theme";
 import { fixedInt, getShinyDescriptor } from "#utils/common";
 import i18next from "i18next";
-<<<<<<< HEAD
-import type { StarterDataEntry } from "../system/game-data";
-import type { DexEntry } from "#app/@types/dex-data";
-import { DexAttr } from "#enums/dex-attr";
-import { fixedInt, getShinyDescriptor } from "#app/utils/common";
-import ConfirmUiHandler from "./confirm-ui-handler";
-import { StatsContainer } from "./stats-container";
-import { addBBCodeTextObject, addTextObject, getTextColor } from "./text";
-import { TextStyle } from "#enums/text-style";
-import { addWindow } from "./ui-theme";
-=======
 import type BBCodeText from "phaser3-rex-plugins/plugins/bbcodetext";
->>>>>>> 68630446
 
 interface LanguageSetting {
   infoContainerTextSize: string;
