--- conflicted
+++ resolved
@@ -333,15 +333,11 @@
         ? this.scene.gameData.dexData[starterSpeciesId].ivs
         : null;
 
-<<<<<<< HEAD
       if (lessInfo) {
         this.statsContainer.updateIvs(pokemon.species.baseStats, undefined, 255);
       } else {
-        this.statsContainer.updateIvs(pokemon.ivs, originalIvs);
-      }
-=======
-      this.statsContainer.updateIvs(pokemon.ivs, originalIvs!); // TODO: is this bang correct?
->>>>>>> de29c1f0
+        this.statsContainer.updateIvs(pokemon.ivs, originalIvs!);
+      }
 
       this.scene.tweens.add({
         targets: this,
