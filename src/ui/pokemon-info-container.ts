import { getVariantTint } from "#app/data/variant";
import BBCodeText from "phaser3-rex-plugins/plugins/bbcodetext";
import BattleScene from "../battle-scene";
import { Gender, getGenderColor, getGenderSymbol } from "../data/gender";
import { getNatureName } from "../data/nature";
import { Type } from "../data/type";
import Pokemon from "../field/pokemon";
import i18next from "../plugins/i18n";
import * as Utils from "../utils";
import ConfirmUiHandler from "./confirm-ui-handler";
import { StatsContainer } from "./stats-container";
import { TextStyle, addBBCodeTextObject, addTextObject, getTextColor } from "./text";
import { addWindow } from "./ui-theme";
import { DexAttr } from "../system/game-data";

interface LanguageSetting {
  infoContainerTextSize: string;
  infoContainerLabelXPos?: integer;
  infoContainerTextXPos?: integer;
}

const languageSettings: { [key: string]: LanguageSetting } = {
  "en": {
    infoContainerTextSize: "64px"
  },
  "de": {
    infoContainerTextSize: "64px"
  },
  "es": {
    infoContainerTextSize: "64px"
  },
  "fr": {
    infoContainerTextSize: "64px"
  },
  "it": {
    infoContainerTextSize: "64px"
  },
  "zh": {
    infoContainerTextSize: "64px"
  },
  "pt": {
    infoContainerTextSize: "60px",
    infoContainerLabelXPos: -16,
    infoContainerTextXPos: -12,
  },
};

export default class PokemonInfoContainer extends Phaser.GameObjects.Container {
  private readonly infoWindowWidth = 104;

  private pokemonFormLabelText: Phaser.GameObjects.Text;
  private pokemonFormText: Phaser.GameObjects.Text;
  private pokemonGenderText: Phaser.GameObjects.Text;
  private pokemonGenderNewText: Phaser.GameObjects.Text;
  private pokemonAbilityLabelText: Phaser.GameObjects.Text;
  private pokemonAbilityText: Phaser.GameObjects.Text;
  private pokemonNatureLabelText: Phaser.GameObjects.Text;
  private pokemonNatureText: BBCodeText;
  private pokemonShinyIcon: Phaser.GameObjects.Image;
  private pokemonShinyNewIcon: Phaser.GameObjects.Image;
  private pokemonFusionShinyIcon: Phaser.GameObjects.Image;
  private pokemonMovesContainer: Phaser.GameObjects.Container;
  private pokemonMovesContainers: Phaser.GameObjects.Container[];
  private pokemonMoveBgs: Phaser.GameObjects.NineSlice[];
  private pokemonMoveLabels: Phaser.GameObjects.Text[];

  private numCharsBeforeCutoff = 16;

  private initialX: number;
  private movesContainerInitialX: number;

  public statsContainer: StatsContainer;

  public shown: boolean;

  constructor(scene: BattleScene, x: number = 372, y: number = 66) {
    super(scene, x, y);
    this.initialX = x;
  }

  setup(): void {
    this.setName("container-pkmn-info");
    const currentLanguage = i18next.resolvedLanguage;
    const langSettingKey = Object.keys(languageSettings).find(lang => currentLanguage.includes(lang));
    const textSettings = languageSettings[langSettingKey];
    const infoBg = addWindow(this.scene, 0, 0, this.infoWindowWidth, 132);
    infoBg.setOrigin(0.5, 0.5);
    infoBg.setName("window-info-bg");

    this.pokemonMovesContainer = this.scene.add.container(6, 14);
    this.pokemonMovesContainer.setName("container-pkmn-moves");

    this.movesContainerInitialX = this.pokemonMovesContainer.x;

    this.pokemonMovesContainers = [];
    this.pokemonMoveBgs = [];
    this.pokemonMoveLabels = [];

    const movesBg = addWindow(this.scene, 0, 0, 58, 52);
    movesBg.setOrigin(1, 0);
    movesBg.setName("window-moves-bg");
    this.pokemonMovesContainer.add(movesBg);

    const movesLabel = addTextObject(this.scene, -movesBg.width / 2, 6, i18next.t("pokemonInfoContainer:moveset"), TextStyle.WINDOW, { fontSize: "64px" });
    movesLabel.setOrigin(0.5, 0);
    movesLabel.setName("text-moves");
    this.pokemonMovesContainer.add(movesLabel);

    for (let m = 0; m < 4; m++) {
      const moveContainer = this.scene.add.container(-6, 18 + 7 * m);
      moveContainer.setScale(0.5);
      moveContainer.setName("container-move");

      const moveBg = this.scene.add.nineslice(0, 0, "type_bgs", "unknown", 92, 14, 2, 2, 2, 2);
      moveBg.setOrigin(1, 0);
      moveBg.setName("nineslice-move-bg");

      const moveLabel = addTextObject(this.scene, -moveBg.width / 2, 0, "-", TextStyle.PARTY);
      moveLabel.setOrigin(0.5, 0);
      moveLabel.setName("text-move-label");

      this.pokemonMoveBgs.push(moveBg);
      this.pokemonMoveLabels.push(moveLabel);

      moveContainer.add(moveBg);
      moveContainer.add(moveLabel);

      this.pokemonMovesContainers.push(moveContainer);
      this.pokemonMovesContainer.add(moveContainer);
    }

    this.add(this.pokemonMovesContainer);

    this.statsContainer = new StatsContainer(this.scene, -48, -64, true);

    this.add(infoBg);
    this.add(this.statsContainer);

    // The position should be set per language
    const infoContainerLabelXPos = textSettings?.infoContainerLabelXPos || -18;
    const infoContainerTextXPos = textSettings?.infoContainerTextXPos || -14;

    // The font size should be set by language
    const infoContainerTextSize = textSettings?.infoContainerTextSize || "64px";

<<<<<<< HEAD
    this.pokemonFormLabelText = addTextObject(this.scene, infoContainerLabelXPos, 19, i18next.t("pokemonInfoContainer:form"), TextStyle.WINDOW, { fontSize: infoContainerTextSize });
    this.pokemonFormLabelText.setOrigin(1, 0);
    this.pokemonFormLabelText.setVisible(false);
    this.add(this.pokemonFormLabelText);

    this.pokemonFormText = addTextObject(this.scene, infoContainerTextXPos, 19, "", TextStyle.WINDOW, { fontSize: infoContainerTextSize });
    this.pokemonFormText.setOrigin(0, 0);
    this.pokemonFormText.setVisible(false);
    this.add(this.pokemonFormText);
=======
    this.pokemonGenderLabelText = addTextObject(this.scene, infoContainerLabelXPos, 18, i18next.t("pokemonInfoContainer:gender"), TextStyle.WINDOW, { fontSize: infoContainerTextSize });
    this.pokemonGenderLabelText.setOrigin(1, 0);
    this.pokemonGenderLabelText.setVisible(false);
    this.pokemonGenderLabelText.setName("text-pkmn-gender-label");
    this.add(this.pokemonGenderLabelText);
>>>>>>> 20a3a4f6

    this.pokemonGenderText = addTextObject(this.scene, -42, -61, "", TextStyle.WINDOW, { fontSize: infoContainerTextSize });
    this.pokemonGenderText.setOrigin(0, 0);
<<<<<<< HEAD
=======
    this.pokemonGenderText.setVisible(false);
    this.pokemonGenderText.setName("text-pkmn-gender");
>>>>>>> 20a3a4f6
    this.add(this.pokemonGenderText);

    this.pokemonGenderNewText = addTextObject(this.scene, -36, -61, "", TextStyle.WINDOW, { fontSize: "64px" });
    this.pokemonGenderNewText.setOrigin(0, 0);
    this.pokemonGenderNewText.setVisible(false);
    this.add(this.pokemonGenderNewText);

    this.pokemonAbilityLabelText = addTextObject(this.scene, infoContainerLabelXPos, 29, i18next.t("pokemonInfoContainer:ability"), TextStyle.WINDOW, { fontSize: infoContainerTextSize });
    this.pokemonAbilityLabelText.setOrigin(1, 0);
    this.pokemonAbilityLabelText.setName("text-pkmn-ability-label");
    this.add(this.pokemonAbilityLabelText);

    this.pokemonAbilityText = addTextObject(this.scene, infoContainerTextXPos, 29, "", TextStyle.WINDOW, { fontSize: infoContainerTextSize });
    this.pokemonAbilityText.setOrigin(0, 0);
    this.pokemonAbilityText.setName("text-pkmn-ability");
    this.add(this.pokemonAbilityText);

    this.pokemonNatureLabelText = addTextObject(this.scene, infoContainerLabelXPos, 39, i18next.t("pokemonInfoContainer:nature"), TextStyle.WINDOW, { fontSize: infoContainerTextSize });
    this.pokemonNatureLabelText.setOrigin(1, 0);
    this.pokemonNatureLabelText.setName("text-pkmn-nature-label");
    this.add(this.pokemonNatureLabelText);

    this.pokemonNatureText = addBBCodeTextObject(this.scene, infoContainerTextXPos, 39, "", TextStyle.WINDOW, { fontSize: infoContainerTextSize, lineSpacing: 3, maxLines: 2 });
    this.pokemonNatureText.setOrigin(0, 0);
    this.pokemonNatureText.setName("text-pkmn-nature");
    this.add(this.pokemonNatureText);

    this.pokemonShinyIcon = this.scene.add.image(-43.5, 48.5, "shiny_star");
    this.pokemonShinyIcon.setOrigin(0, 0);
    this.pokemonShinyIcon.setScale(0.75);
    this.pokemonShinyIcon.setInteractive(new Phaser.Geom.Rectangle(0, 0, 12, 15), Phaser.Geom.Rectangle.Contains);
    this.pokemonShinyIcon.setName("img-pkmn-shiny-icon");
    this.add(this.pokemonShinyIcon);

    this.pokemonShinyNewIcon = addTextObject(this.scene, this.pokemonShinyIcon.x + 12, this.pokemonShinyIcon.y, "", TextStyle.WINDOW, { fontSize: "64px" });
    this.pokemonShinyNewIcon.setOrigin(0, 0);
    this.add(this.pokemonShinyNewIcon);
    this.pokemonShinyNewIcon.setVisible(false);

    this.pokemonFusionShinyIcon = this.scene.add.image(this.pokemonShinyIcon.x, this.pokemonShinyIcon.y, "shiny_star_2");
    this.pokemonFusionShinyIcon.setOrigin(0, 0);
    this.pokemonFusionShinyIcon.setScale(0.75);
    this.pokemonFusionShinyIcon.setName("img-pkmn-fusion-shiny-icon");
    this.add(this.pokemonFusionShinyIcon);

    this.setVisible(false);
  }

  show(pokemon: Pokemon, showMoves: boolean = false, speedMultiplier: number = 1): Promise<void> {
    return new Promise<void>(resolve => {
      const caughtAttr = BigInt(pokemon.scene.gameData.dexData[pokemon.species.speciesId].caughtAttr);
      if (pokemon.gender > Gender.GENDERLESS) {
        this.pokemonGenderText.setText(getGenderSymbol(pokemon.gender));
        this.pokemonGenderText.setColor(getGenderColor(pokemon.gender));
        this.pokemonGenderText.setShadowColor(getGenderColor(pokemon.gender, true));
        this.pokemonGenderText.setVisible(true);

        const newGender = BigInt(Math.pow(2, pokemon.gender + 2)); // adding 2 here because of the 2 starting bits being related to shiny, not gender
        this.pokemonGenderNewText.setText("(+)");
        this.pokemonGenderNewText.setColor(getTextColor(TextStyle.SUMMARY_BLUE, false, this.scene.uiTheme));
        this.pokemonGenderNewText.setShadowColor(getTextColor(TextStyle.SUMMARY_BLUE, true, this.scene.uiTheme));
        this.pokemonGenderNewText.setVisible((newGender & caughtAttr) === BigInt(0));
      } else {
        this.pokemonGenderText.setVisible(false);
      }

      if (pokemon.species.forms?.[pokemon.formIndex]?.formName) {
        this.pokemonFormLabelText.setVisible(true);
        this.pokemonFormText.setVisible(true);
        const newForm = BigInt(Math.pow(2, pokemon.formIndex)) * DexAttr.DEFAULT_FORM;

        if ((newForm & caughtAttr) === BigInt(0)) {
          this.pokemonFormLabelText.setColor(getTextColor(TextStyle.SUMMARY_BLUE, false, this.scene.uiTheme));
          this.pokemonFormLabelText.setShadowColor(getTextColor(TextStyle.SUMMARY_BLUE, true, this.scene.uiTheme));
        } else {
          this.pokemonFormLabelText.setColor(getTextColor(TextStyle.WINDOW, false, this.scene.uiTheme));
          this.pokemonFormLabelText.setShadowColor(getTextColor(TextStyle.WINDOW, true, this.scene.uiTheme));
        }

        const formName = pokemon.species.forms?.[pokemon.formIndex]?.formName;
        this.pokemonFormText.setText(formName.length > this.numCharsBeforeCutoff ? formName.substring(0, this.numCharsBeforeCutoff - 3) + "..." : formName);
        this.pokemonFormText.setInteractive(new Phaser.Geom.Rectangle(0, 0, this.pokemonFormText.width, this.pokemonFormText.height), Phaser.Geom.Rectangle.Contains);
        this.pokemonFormText.on("pointerover", () => (this.scene as BattleScene).ui.showTooltip(null, pokemon.species.forms?.[pokemon.formIndex]?.formName, true));
        this.pokemonFormText.on("pointerout", () => (this.scene as BattleScene).ui.hideTooltip());
      }

      const abilityTextStyle = pokemon.abilityIndex === (pokemon.species.ability2 ? 2 : 1) ? TextStyle.MONEY : TextStyle.WINDOW;
      this.pokemonAbilityText.setText(pokemon.getAbility(true).name);
      this.pokemonAbilityText.setColor(getTextColor(abilityTextStyle, false, this.scene.uiTheme));
      this.pokemonAbilityText.setShadowColor(getTextColor(abilityTextStyle, true, this.scene.uiTheme));

      /**
       * If the opposing Pokemon only has 1 normal ability and is using the hidden ability it should have the same behavior
       * if it had 2 normal abilities. This code checks if that is the case and uses the correct opponent Pokemon abilityIndex (2)
       * for calculations so it aligns with where the hidden ability is stored in the starter data's abilityAttr (4)
       */
      const opponentPokemonOneNormalAbility = (pokemon.species.getAbilityCount() === 2);
      const opponentPokemonAbilityIndex = (opponentPokemonOneNormalAbility && pokemon.abilityIndex === 1) ? 2 : pokemon.abilityIndex;
      const opponentPokemonAbilityAttr = Math.pow(2, opponentPokemonAbilityIndex);

      const rootFormHasHiddenAbility = pokemon.scene.gameData.starterData[pokemon.species.getRootSpeciesId()].abilityAttr & opponentPokemonAbilityAttr;

      if (!rootFormHasHiddenAbility) {
        this.pokemonAbilityLabelText.setColor(getTextColor(TextStyle.SUMMARY_BLUE, false, this.scene.uiTheme));
        this.pokemonAbilityLabelText.setShadowColor(getTextColor(TextStyle.SUMMARY_BLUE, true, this.scene.uiTheme));
      } else {
        this.pokemonAbilityLabelText.setColor(getTextColor(TextStyle.WINDOW, false, this.scene.uiTheme));
        this.pokemonAbilityLabelText.setShadowColor(getTextColor(TextStyle.WINDOW, true, this.scene.uiTheme));
      }

      this.pokemonNatureText.setText(getNatureName(pokemon.getNature(), true, false, false, this.scene.uiTheme));

      const dexNatures = pokemon.scene.gameData.dexData[pokemon.species.speciesId].natureAttr;
      const newNature = Math.pow(2, pokemon.nature + 1);

      if (!(dexNatures & newNature)) {
        this.pokemonNatureLabelText.setColor(getTextColor(TextStyle.SUMMARY_BLUE, false, this.scene.uiTheme));
        this.pokemonNatureLabelText.setShadowColor(getTextColor(TextStyle.SUMMARY_BLUE, true, this.scene.uiTheme));
      } else {
        this.pokemonNatureLabelText.setColor(getTextColor(TextStyle.WINDOW, false, this.scene.uiTheme));
        this.pokemonNatureLabelText.setShadowColor(getTextColor(TextStyle.WINDOW, true, this.scene.uiTheme));
      }

      const isFusion = pokemon.isFusion();
      const doubleShiny = isFusion && pokemon.shiny && pokemon.fusionShiny;
      const baseVariant = !doubleShiny ? pokemon.getVariant() : pokemon.variant;

      this.pokemonShinyIcon.setTexture(`shiny_star${doubleShiny ? "_1" : ""}`);
      this.pokemonShinyIcon.setVisible(pokemon.isShiny());
      this.pokemonShinyIcon.setTint(getVariantTint(baseVariant));
      if (this.pokemonShinyIcon.visible) {
        const shinyDescriptor = doubleShiny || baseVariant ?
          `${baseVariant === 2 ? i18next.t("pokemonInfoContainer:epic") : baseVariant === 1 ? i18next.t("pokemonInfoContainer:rare") : i18next.t("pokemonInfoContainer:common")}${doubleShiny ? `/${pokemon.fusionVariant === 2 ? i18next.t("pokemonInfoContainer:epic") : pokemon.fusionVariant === 1 ? i18next.t("pokemonInfoContainer:rare") : i18next.t("pokemonInfoContainer:common")}` : ""}`
          : "";
        this.pokemonShinyIcon.on("pointerover", () => (this.scene as BattleScene).ui.showTooltip(null, `Shiny${shinyDescriptor ? ` (${shinyDescriptor})` : ""}`, true));
        this.pokemonShinyIcon.on("pointerout", () => (this.scene as BattleScene).ui.hideTooltip());

        const newShiny = BigInt(Math.pow(2, pokemon.shiny));
        const newVariant = BigInt(Math.pow(2, pokemon.variant + 4));

        this.pokemonShinyNewIcon.setText("(+)");
        this.pokemonShinyNewIcon.setColor(getTextColor(TextStyle.SUMMARY_BLUE, false, this.scene.uiTheme));
        this.pokemonShinyNewIcon.setShadowColor(getTextColor(TextStyle.SUMMARY_BLUE, true, this.scene.uiTheme));
        const newShinyOrVariant = ((newShiny & caughtAttr) === BigInt(0)) || ((newVariant & caughtAttr) === BigInt(0));
        this.pokemonShinyNewIcon.setVisible(!!newShinyOrVariant);
      }

      this.pokemonFusionShinyIcon.setPosition(this.pokemonShinyIcon.x, this.pokemonShinyIcon.y);
      this.pokemonFusionShinyIcon.setVisible(doubleShiny);
      if (isFusion) {
        this.pokemonFusionShinyIcon.setTint(getVariantTint(pokemon.fusionVariant));
      }

      const starterSpeciesId = pokemon.species.getRootSpeciesId();
      const originalIvs: integer[] = this.scene.gameData.dexData[starterSpeciesId].caughtAttr
        ? this.scene.gameData.dexData[starterSpeciesId].ivs
        : null;

      this.statsContainer.updateIvs(pokemon.ivs, originalIvs);

      this.scene.tweens.add({
        targets: this,
        duration: Utils.fixedInt(Math.floor(750 / speedMultiplier)),
        ease: "Cubic.easeInOut",
        x: this.initialX - this.infoWindowWidth,
        onComplete: () => {
          resolve();
        }
      });

      if (showMoves) {
        this.scene.tweens.add({
          delay: Utils.fixedInt(Math.floor(325 / speedMultiplier)),
          targets: this.pokemonMovesContainer,
          duration: Utils.fixedInt(Math.floor(325 / speedMultiplier)),
          ease: "Cubic.easeInOut",
          x: this.movesContainerInitialX - 57,
          onComplete: () => resolve()
        });
      }

      for (let m = 0; m < 4; m++) {
        const move = m < pokemon.moveset.length ? pokemon.moveset[m].getMove() : null;
        this.pokemonMoveBgs[m].setFrame(Type[move ? move.type : Type.UNKNOWN].toString().toLowerCase());
        this.pokemonMoveLabels[m].setText(move ? move.name : "-");
        this.pokemonMovesContainers[m].setVisible(!!move);
      }

      this.setVisible(true);
      this.shown = true;
      this.scene.hideEnemyModifierBar();
    });
  }

  makeRoomForConfirmUi(speedMultiplier: number = 1): Promise<void> {
    return new Promise<void>(resolve => {
      this.scene.tweens.add({
        targets: this,
        duration: Utils.fixedInt(Math.floor(150 / speedMultiplier)),
        ease: "Cubic.easeInOut",
        x: this.initialX - this.infoWindowWidth - ConfirmUiHandler.windowWidth,
        onComplete: () => {
          resolve();
        }
      });
    });
  }

  hide(speedMultiplier: number = 1): Promise<void> {
    return new Promise(resolve => {
      if (!this.shown) {
        this.scene.showEnemyModifierBar();
        return resolve();
      }

      this.scene.tweens.add({
        targets: this.pokemonMovesContainer,
        duration: Utils.fixedInt(Math.floor(750 / speedMultiplier)),
        ease: "Cubic.easeInOut",
        x: this.movesContainerInitialX
      });

      this.scene.tweens.add({
        targets: this,
        duration: Utils.fixedInt(Math.floor(750 / speedMultiplier)),
        ease: "Cubic.easeInOut",
        x: this.initialX,
        onComplete: () => {
          this.setVisible(false);
          this.pokemonShinyIcon.off("pointerover");
          this.pokemonShinyIcon.off("pointerout");
          (this.scene as BattleScene).ui.hideTooltip();
          this.scene.showEnemyModifierBar();
          resolve();
        }
      });

      this.shown = false;
    });
  }
}

export default interface PokemonInfoContainer {
  scene: BattleScene
}<|MERGE_RESOLUTION|>--- conflicted
+++ resolved
@@ -143,7 +143,6 @@
     // The font size should be set by language
     const infoContainerTextSize = textSettings?.infoContainerTextSize || "64px";
 
-<<<<<<< HEAD
     this.pokemonFormLabelText = addTextObject(this.scene, infoContainerLabelXPos, 19, i18next.t("pokemonInfoContainer:form"), TextStyle.WINDOW, { fontSize: infoContainerTextSize });
     this.pokemonFormLabelText.setOrigin(1, 0);
     this.pokemonFormLabelText.setVisible(false);
@@ -153,26 +152,17 @@
     this.pokemonFormText.setOrigin(0, 0);
     this.pokemonFormText.setVisible(false);
     this.add(this.pokemonFormText);
-=======
-    this.pokemonGenderLabelText = addTextObject(this.scene, infoContainerLabelXPos, 18, i18next.t("pokemonInfoContainer:gender"), TextStyle.WINDOW, { fontSize: infoContainerTextSize });
-    this.pokemonGenderLabelText.setOrigin(1, 0);
-    this.pokemonGenderLabelText.setVisible(false);
-    this.pokemonGenderLabelText.setName("text-pkmn-gender-label");
-    this.add(this.pokemonGenderLabelText);
->>>>>>> 20a3a4f6
 
     this.pokemonGenderText = addTextObject(this.scene, -42, -61, "", TextStyle.WINDOW, { fontSize: infoContainerTextSize });
     this.pokemonGenderText.setOrigin(0, 0);
-<<<<<<< HEAD
-=======
     this.pokemonGenderText.setVisible(false);
     this.pokemonGenderText.setName("text-pkmn-gender");
->>>>>>> 20a3a4f6
     this.add(this.pokemonGenderText);
 
     this.pokemonGenderNewText = addTextObject(this.scene, -36, -61, "", TextStyle.WINDOW, { fontSize: "64px" });
     this.pokemonGenderNewText.setOrigin(0, 0);
     this.pokemonGenderNewText.setVisible(false);
+    this.pokemonGenderNewText.setName("text-pkmn-new-gender");
     this.add(this.pokemonGenderNewText);
 
     this.pokemonAbilityLabelText = addTextObject(this.scene, infoContainerLabelXPos, 29, i18next.t("pokemonInfoContainer:ability"), TextStyle.WINDOW, { fontSize: infoContainerTextSize });
@@ -204,6 +194,7 @@
 
     this.pokemonShinyNewIcon = addTextObject(this.scene, this.pokemonShinyIcon.x + 12, this.pokemonShinyIcon.y, "", TextStyle.WINDOW, { fontSize: "64px" });
     this.pokemonShinyNewIcon.setOrigin(0, 0);
+    this.pokemonShinyNewIcon.setName("img-pkmn-shiny-new-icon");
     this.add(this.pokemonShinyNewIcon);
     this.pokemonShinyNewIcon.setVisible(false);
 
