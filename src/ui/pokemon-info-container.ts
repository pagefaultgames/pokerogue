import { getVariantTint } from "#app/data/variant";
import BBCodeText from "phaser3-rex-plugins/plugins/bbcodetext";
import BattleScene from "../battle-scene";
import { Gender, getGenderColor, getGenderSymbol } from "../data/gender";
import { getNatureName } from "../data/nature";
import { Type } from "../data/type";
import Pokemon from "../field/pokemon";
import i18next from "i18next";
import { DexAttr, DexEntry, StarterDataEntry } from "../system/game-data";
import * as Utils from "../utils";
import ConfirmUiHandler from "./confirm-ui-handler";
import { StatsContainer } from "./stats-container";
import { TextStyle, addBBCodeTextObject, addTextObject, getTextColor } from "./text";
import { addWindow } from "./ui-theme";

interface LanguageSetting {
  infoContainerTextSize: string;
  infoContainerLabelXPos?: integer;
  infoContainerTextXPos?: integer;
}

const languageSettings: { [key: string]: LanguageSetting } = {
  "en": {
    infoContainerTextSize: "64px"
  },
  "de": {
    infoContainerTextSize: "64px"
  },
  "es": {
    infoContainerTextSize: "64px"
  },
  "fr": {
    infoContainerTextSize: "64px"
  },
  "it": {
    infoContainerTextSize: "64px"
  },
  "zh": {
    infoContainerTextSize: "64px"
  },
  "pt": {
    infoContainerTextSize: "60px",
    infoContainerLabelXPos: -15,
    infoContainerTextXPos: -12,
  },
};

export default class PokemonInfoContainer extends Phaser.GameObjects.Container {
  private readonly infoWindowWidth = 104;

  private pokemonFormLabelText: Phaser.GameObjects.Text;
  private pokemonFormText: Phaser.GameObjects.Text;
  private pokemonGenderText: Phaser.GameObjects.Text;
  private pokemonGenderNewText: Phaser.GameObjects.Text;
  private pokemonAbilityLabelText: Phaser.GameObjects.Text;
  private pokemonAbilityText: Phaser.GameObjects.Text;
  private pokemonNatureLabelText: Phaser.GameObjects.Text;
  private pokemonNatureText: BBCodeText;
  private pokemonShinyIcon: Phaser.GameObjects.Image;
  private pokemonShinyNewIcon: Phaser.GameObjects.Text;
  private pokemonFusionShinyIcon: Phaser.GameObjects.Image;
  private pokemonMovesContainer: Phaser.GameObjects.Container;
  private pokemonMovesContainers: Phaser.GameObjects.Container[];
  private pokemonMoveBgs: Phaser.GameObjects.NineSlice[];
  private pokemonMoveLabels: Phaser.GameObjects.Text[];
  private infoBg;

  private numCharsBeforeCutoff = 16;

  private initialX: number;
  private movesContainerInitialX: number;

  public statsContainer: StatsContainer;

  public shown: boolean;

  constructor(scene: BattleScene, x: number = 372, y: number = 66) {
    super(scene, x, y);
    this.initialX = x;
  }

  setup(): void {
    this.setName("pkmn-info");
    const currentLanguage = i18next.resolvedLanguage!; // TODO: is this bang correct?
    const langSettingKey = Object.keys(languageSettings).find(lang => currentLanguage?.includes(lang))!; // TODO: is this bang correct?
    const textSettings = languageSettings[langSettingKey];
    this.infoBg = addWindow(this.scene, 0, 0, this.infoWindowWidth, 132);
    this.infoBg.setOrigin(0.5, 0.5);
    this.infoBg.setName("window-info-bg");

    this.pokemonMovesContainer = this.scene.add.container(6, 14);
    this.pokemonMovesContainer.setName("pkmn-moves");

    this.movesContainerInitialX = this.pokemonMovesContainer.x;

    this.pokemonMovesContainers = [];
    this.pokemonMoveBgs = [];
    this.pokemonMoveLabels = [];

    const movesBg = addWindow(this.scene, 0, 0, 58, 52);
    movesBg.setOrigin(1, 0);
    movesBg.setName("window-moves-bg");
    this.pokemonMovesContainer.add(movesBg);

    const movesLabel = addTextObject(this.scene, -movesBg.width / 2, 6, i18next.t("pokemonInfoContainer:moveset"), TextStyle.WINDOW, { fontSize: "64px" });
    movesLabel.setOrigin(0.5, 0);
    movesLabel.setName("text-moves");
    this.pokemonMovesContainer.add(movesLabel);

    for (let m = 0; m < 4; m++) {
      const moveContainer = this.scene.add.container(-6, 18 + 7 * m);
      moveContainer.setScale(0.5);
      moveContainer.setName("move");

      const moveBg = this.scene.add.nineslice(0, 0, "type_bgs", "unknown", 92, 14, 2, 2, 2, 2);
      moveBg.setOrigin(1, 0);
      moveBg.setName("nineslice-move-bg");

      const moveLabel = addTextObject(this.scene, -moveBg.width / 2, 0, "-", TextStyle.PARTY);
      moveLabel.setOrigin(0.5, 0);
      moveLabel.setName("text-move-label");

      this.pokemonMoveBgs.push(moveBg);
      this.pokemonMoveLabels.push(moveLabel);

      moveContainer.add(moveBg);
      moveContainer.add(moveLabel);

      this.pokemonMovesContainers.push(moveContainer);
      this.pokemonMovesContainer.add(moveContainer);
    }

    this.add(this.pokemonMovesContainer);

    this.statsContainer = new StatsContainer(this.scene, -48, -64, true);

    this.add(this.infoBg);
    this.add(this.statsContainer);

    // The position should be set per language
    const infoContainerLabelXPos = textSettings?.infoContainerLabelXPos || -18;
    const infoContainerTextXPos = textSettings?.infoContainerTextXPos || -14;

    // The font size should be set by language
    const infoContainerTextSize = textSettings?.infoContainerTextSize || "64px";

    this.pokemonFormLabelText = addTextObject(this.scene, infoContainerLabelXPos, 19, i18next.t("pokemonInfoContainer:form"), TextStyle.WINDOW, { fontSize: infoContainerTextSize });
    this.pokemonFormLabelText.setOrigin(1, 0);
    this.pokemonFormLabelText.setVisible(false);
    this.add(this.pokemonFormLabelText);

    this.pokemonFormText = addTextObject(this.scene, infoContainerTextXPos, 19, "", TextStyle.WINDOW, { fontSize: infoContainerTextSize });
    this.pokemonFormText.setOrigin(0, 0);
    this.pokemonFormText.setVisible(false);
    this.add(this.pokemonFormText);

    this.pokemonGenderText = addTextObject(this.scene, -42, -61, "", TextStyle.WINDOW, { fontSize: infoContainerTextSize });
    this.pokemonGenderText.setOrigin(0, 0);
    this.pokemonGenderText.setVisible(false);
    this.pokemonGenderText.setName("text-pkmn-gender");
    this.add(this.pokemonGenderText);

    this.pokemonGenderNewText = addTextObject(this.scene, -36, -61, "", TextStyle.WINDOW, { fontSize: "64px" });
    this.pokemonGenderNewText.setOrigin(0, 0);
    this.pokemonGenderNewText.setVisible(false);
    this.pokemonGenderNewText.setName("text-pkmn-new-gender");
    this.add(this.pokemonGenderNewText);

    this.pokemonAbilityLabelText = addTextObject(this.scene, infoContainerLabelXPos, 29, i18next.t("pokemonInfoContainer:ability"), TextStyle.WINDOW, { fontSize: infoContainerTextSize });
    this.pokemonAbilityLabelText.setOrigin(1, 0);
    this.pokemonAbilityLabelText.setName("text-pkmn-ability-label");
    this.add(this.pokemonAbilityLabelText);

    this.pokemonAbilityText = addTextObject(this.scene, infoContainerTextXPos, 29, "", TextStyle.WINDOW, { fontSize: infoContainerTextSize });
    this.pokemonAbilityText.setOrigin(0, 0);
    this.pokemonAbilityText.setName("text-pkmn-ability");
    this.add(this.pokemonAbilityText);

    this.pokemonNatureLabelText = addTextObject(this.scene, infoContainerLabelXPos, 39, i18next.t("pokemonInfoContainer:nature"), TextStyle.WINDOW, { fontSize: infoContainerTextSize });
    this.pokemonNatureLabelText.setOrigin(1, 0);
    this.pokemonNatureLabelText.setName("text-pkmn-nature-label");
    this.add(this.pokemonNatureLabelText);

    this.pokemonNatureText = addBBCodeTextObject(this.scene, infoContainerTextXPos, 39, "", TextStyle.WINDOW, { fontSize: infoContainerTextSize, lineSpacing: 3, maxLines: 2 });
    this.pokemonNatureText.setOrigin(0, 0);
    this.pokemonNatureText.setName("text-pkmn-nature");
    this.add(this.pokemonNatureText);

    this.pokemonShinyIcon = this.scene.add.image(-43.5, 48.5, "shiny_star");
    this.pokemonShinyIcon.setOrigin(0, 0);
    this.pokemonShinyIcon.setScale(0.75);
    this.pokemonShinyIcon.setInteractive(new Phaser.Geom.Rectangle(0, 0, 12, 15), Phaser.Geom.Rectangle.Contains);
    this.pokemonShinyIcon.setName("img-pkmn-shiny-icon");
    this.add(this.pokemonShinyIcon);

    this.pokemonShinyNewIcon = addTextObject(this.scene, this.pokemonShinyIcon.x + 12, this.pokemonShinyIcon.y, "", TextStyle.WINDOW, { fontSize: infoContainerTextSize });
    this.pokemonShinyNewIcon.setOrigin(0, 0);
    this.pokemonShinyNewIcon.setName("text-pkmn-shiny-new-icon");
    this.add(this.pokemonShinyNewIcon);
    this.pokemonShinyNewIcon.setVisible(false);

    this.pokemonFusionShinyIcon = this.scene.add.image(this.pokemonShinyIcon.x, this.pokemonShinyIcon.y, "shiny_star_2");
    this.pokemonFusionShinyIcon.setOrigin(0, 0);
    this.pokemonFusionShinyIcon.setScale(0.75);
    this.pokemonFusionShinyIcon.setName("img-pkmn-fusion-shiny-icon");
    this.add(this.pokemonFusionShinyIcon);

    this.setVisible(false);
  }

  show(pokemon: Pokemon, showMoves: boolean = false, speedMultiplier: number = 1, dexEntry?: DexEntry, starterEntry?: StarterDataEntry, eggInfo = false): Promise<void> {

    if (dexEntry === null) {
      dexEntry = pokemon.scene.gameData.dexData[pokemon.species.speciesId];
    }
    if (starterEntry === null) {
      starterEntry = pokemon.scene.gameData.starterData[pokemon.species.getRootSpeciesId()];
    }

    const caughtAttr = BigInt(dexEntry.caughtAttr);

    return new Promise<void>(resolve => {
      if (pokemon.gender > Gender.GENDERLESS) {
        this.pokemonGenderText.setText(getGenderSymbol(pokemon.gender));
        this.pokemonGenderText.setColor(getGenderColor(pokemon.gender));
        this.pokemonGenderText.setShadowColor(getGenderColor(pokemon.gender, true));
        this.pokemonGenderText.setVisible(true);

        const newGender = BigInt(1 << pokemon.gender) * DexAttr.MALE;
        this.pokemonGenderNewText.setText("(+)");
        this.pokemonGenderNewText.setColor(getTextColor(TextStyle.SUMMARY_BLUE, false, this.scene.uiTheme));
        this.pokemonGenderNewText.setShadowColor(getTextColor(TextStyle.SUMMARY_BLUE, true, this.scene.uiTheme));
        this.pokemonGenderNewText.setVisible((newGender & caughtAttr) === BigInt(0));
      } else {
        this.pokemonGenderNewText.setVisible(false);
        this.pokemonGenderText.setVisible(false);
      }

      if (pokemon.species.forms?.[pokemon.formIndex]?.formName) {
        this.pokemonFormLabelText.setVisible(true);
        this.pokemonFormText.setVisible(true);
        const newForm = BigInt(1 << pokemon.formIndex) * DexAttr.DEFAULT_FORM;

        if ((newForm & caughtAttr) === BigInt(0)) {
          this.pokemonFormLabelText.setColor(getTextColor(TextStyle.SUMMARY_BLUE, false, this.scene.uiTheme));
          this.pokemonFormLabelText.setShadowColor(getTextColor(TextStyle.SUMMARY_BLUE, true, this.scene.uiTheme));
        } else {
          this.pokemonFormLabelText.setColor(getTextColor(TextStyle.WINDOW, false, this.scene.uiTheme));
          this.pokemonFormLabelText.setShadowColor(getTextColor(TextStyle.WINDOW, true, this.scene.uiTheme));
        }

        const formName = pokemon.species.forms?.[pokemon.formIndex]?.formName;
        this.pokemonFormText.setText(formName.length > this.numCharsBeforeCutoff ? formName.substring(0, this.numCharsBeforeCutoff - 3) + "..." : formName);
        if (formName.length > this.numCharsBeforeCutoff) {
          this.pokemonFormText.setInteractive(new Phaser.Geom.Rectangle(0, 0, this.pokemonFormText.width, this.pokemonFormText.height), Phaser.Geom.Rectangle.Contains);
          this.pokemonFormText.on("pointerover", () => (this.scene as BattleScene).ui.showTooltip("", pokemon.species.forms?.[pokemon.formIndex]?.formName, true));
          this.pokemonFormText.on("pointerout", () => (this.scene as BattleScene).ui.hideTooltip());
        } else {
          this.pokemonFormText.disableInteractive();
        }
      } else {
        this.pokemonFormLabelText.setVisible(false);
        this.pokemonFormText.setVisible(false);
        this.pokemonFormText.disableInteractive();
      }

      const abilityTextStyle = pokemon.abilityIndex === (pokemon.species.ability2 ? 2 : 1) ? TextStyle.MONEY : TextStyle.WINDOW;
      this.pokemonAbilityText.setText(pokemon.getAbility(true).name);
      this.pokemonAbilityText.setColor(getTextColor(abilityTextStyle, false, this.scene.uiTheme));
      this.pokemonAbilityText.setShadowColor(getTextColor(abilityTextStyle, true, this.scene.uiTheme));

      /**
       * If the opposing Pokemon only has 1 normal ability and is using the hidden ability it should have the same behavior
       * if it had 2 normal abilities. This code checks if that is the case and uses the correct opponent Pokemon abilityIndex (2)
       * for calculations so it aligns with where the hidden ability is stored in the starter data's abilityAttr (4)
       */
      const opponentPokemonOneNormalAbility = (pokemon.species.getAbilityCount() === 2);
      const opponentPokemonAbilityIndex = (opponentPokemonOneNormalAbility && pokemon.abilityIndex === 1) ? 2 : pokemon.abilityIndex;
      const opponentPokemonAbilityAttr = 1 << opponentPokemonAbilityIndex;

      const rootFormHasHiddenAbility = starterEntry.abilityAttr & opponentPokemonAbilityAttr;
      if (!rootFormHasHiddenAbility) {
        this.pokemonAbilityLabelText.setColor(getTextColor(TextStyle.SUMMARY_BLUE, false, this.scene.uiTheme));
        this.pokemonAbilityLabelText.setShadowColor(getTextColor(TextStyle.SUMMARY_BLUE, true, this.scene.uiTheme));
      } else {
        this.pokemonAbilityLabelText.setColor(getTextColor(TextStyle.WINDOW, false, this.scene.uiTheme));
        this.pokemonAbilityLabelText.setShadowColor(getTextColor(TextStyle.WINDOW, true, this.scene.uiTheme));
      }

      this.pokemonNatureText.setText(getNatureName(pokemon.getNature(), true, false, false, this.scene.uiTheme));

<<<<<<< HEAD
      const dexNatures = dexEntry.natureAttr;
      const newNature = Math.pow(2, pokemon.nature + 1);
=======
      const dexNatures = pokemon.scene.gameData.dexData[pokemon.species.speciesId].natureAttr;
      const newNature = 1 << (pokemon.nature + 1);
>>>>>>> 79463828

      if (!(dexNatures & newNature)) {
        this.pokemonNatureLabelText.setColor(getTextColor(TextStyle.SUMMARY_BLUE, false, this.scene.uiTheme));
        this.pokemonNatureLabelText.setShadowColor(getTextColor(TextStyle.SUMMARY_BLUE, true, this.scene.uiTheme));
      } else {
        this.pokemonNatureLabelText.setColor(getTextColor(TextStyle.WINDOW, false, this.scene.uiTheme));
        this.pokemonNatureLabelText.setShadowColor(getTextColor(TextStyle.WINDOW, true, this.scene.uiTheme));
      }

      const isFusion = pokemon.isFusion();
      const doubleShiny = isFusion && pokemon.shiny && pokemon.fusionShiny;
      const baseVariant = !doubleShiny ? pokemon.getVariant() : pokemon.variant;

      this.pokemonShinyIcon.setTexture(`shiny_star${doubleShiny ? "_1" : ""}`);
      this.pokemonShinyIcon.setVisible(pokemon.isShiny());
      this.pokemonShinyIcon.setTint(getVariantTint(baseVariant));
      if (this.pokemonShinyIcon.visible) {
        const shinyDescriptor = doubleShiny || baseVariant ?
          `${baseVariant === 2 ? i18next.t("common:epicShiny") : baseVariant === 1 ? i18next.t("common:rareShiny") : i18next.t("common:commonShiny")}${doubleShiny ? `/${pokemon.fusionVariant === 2 ? i18next.t("common:epicShiny") : pokemon.fusionVariant === 1 ? i18next.t("common:rareShiny") : i18next.t("common:commonShiny")}` : ""}`
          : "";
        this.pokemonShinyIcon.on("pointerover", () => (this.scene as BattleScene).ui.showTooltip("", `${i18next.t("common:shinyOnHover")}${shinyDescriptor ? ` (${shinyDescriptor})` : ""}`, true));
        this.pokemonShinyIcon.on("pointerout", () => (this.scene as BattleScene).ui.hideTooltip());

        const newShiny = BigInt(1 << (pokemon.shiny ? 1 : 0));
        const newVariant = BigInt(1 << (pokemon.variant + 4));

        this.pokemonShinyNewIcon.setText("(+)");
        this.pokemonShinyNewIcon.setColor(getTextColor(TextStyle.SUMMARY_BLUE, false, this.scene.uiTheme));
        this.pokemonShinyNewIcon.setShadowColor(getTextColor(TextStyle.SUMMARY_BLUE, true, this.scene.uiTheme));
        const newShinyOrVariant = ((newShiny & caughtAttr) === BigInt(0)) || ((newVariant & caughtAttr) === BigInt(0));
        this.pokemonShinyNewIcon.setVisible(!!newShinyOrVariant);
      } else {
        this.pokemonShinyNewIcon.setVisible(false);
      }

      this.pokemonFusionShinyIcon.setPosition(this.pokemonShinyIcon.x, this.pokemonShinyIcon.y);
      this.pokemonFusionShinyIcon.setVisible(doubleShiny);
      if (isFusion) {
        this.pokemonFusionShinyIcon.setTint(getVariantTint(pokemon.fusionVariant));
      }

      // if hatching an egg then use dexEntry ivs (if new catch then also use null IVs)
      const starterSpeciesId = pokemon.species.getRootSpeciesId();
<<<<<<< HEAD
      const originalIvs: integer[] = eggInfo ? (dexEntry.caughtAttr ? dexEntry.ivs : null) : (this.scene.gameData.dexData[starterSpeciesId].caughtAttr
        ? this.scene.gameData.dexData[starterSpeciesId].ivs
        : null);
      this.statsContainer.updateIvs(pokemon.ivs, originalIvs);
=======
      const originalIvs: integer[] | null = this.scene.gameData.dexData[starterSpeciesId].caughtAttr
        ? this.scene.gameData.dexData[starterSpeciesId].ivs
        : null;

      this.statsContainer.updateIvs(pokemon.ivs, originalIvs!); // TODO: is this bang correct?
>>>>>>> 79463828

      this.scene.tweens.add({
        targets: this,
        duration: Utils.fixedInt(Math.floor(750 / speedMultiplier)),
        ease: "Cubic.easeInOut",
        x: this.initialX - this.infoWindowWidth,
        onComplete: () => {
          resolve();
        }
      });

      if (showMoves) {
        this.scene.tweens.add({
          delay: Utils.fixedInt(Math.floor(325 / speedMultiplier)),
          targets: this.pokemonMovesContainer,
          duration: Utils.fixedInt(Math.floor(325 / speedMultiplier)),
          ease: "Cubic.easeInOut",
          x: this.movesContainerInitialX - 57,
          onComplete: () => resolve()
        });
      }

      for (let m = 0; m < 4; m++) {
        const move = m < pokemon.moveset.length && pokemon.moveset[m] ? pokemon.moveset[m]!.getMove() : null;
        this.pokemonMoveBgs[m].setFrame(Type[move ? move.type : Type.UNKNOWN].toString().toLowerCase());
        this.pokemonMoveLabels[m].setText(move ? move.name : "-");
        this.pokemonMovesContainers[m].setVisible(!!move);
      }

      this.setVisible(true);
      this.shown = true;
      this.scene.hideEnemyModifierBar();
    });
  }

  changeToEggSummaryLayout() {
    // The position should be set per language
    // const currentLanguage = i18next.resolvedLanguage;
    // const langSettingKey = Object.keys(languageSettings).find(lang => currentLanguage.includes(lang));
    // const textSettings = languageSettings[langSettingKey];
    const infoContainerLabelXPos = 25;
    const infoContainerTextXPos = 29;

    // The font size should be set by language
    // const infoContainerTextSize = textSettings?.infoContainerTextSize || "64px";


    this.pokemonGenderText.setPosition(75, 85);
    this.pokemonGenderNewText.setPosition(80, 85);
    this.pokemonShinyIcon.setPosition(-10,85);
    this.pokemonShinyNewIcon.setPosition(0,85);


    this.pokemonFormLabelText.setPosition(infoContainerLabelXPos, 152);
    this.pokemonFormText.setPosition(infoContainerTextXPos, 152);
    this.pokemonAbilityLabelText.setPosition(infoContainerLabelXPos, 110); // originally 29
    this.pokemonAbilityText.setPosition(infoContainerTextXPos, 110); // originally 29
    this.pokemonNatureLabelText.setPosition(infoContainerLabelXPos, 125); // originally 39
    this.pokemonNatureText.setPosition(infoContainerTextXPos, 125); // originally 39


    this.statsContainer.setScale(0.7);
    // this.statsContainer.setPosition(30,50);
    this.statsContainer.setPosition(30,-3);
    this.remove(this.infoBg);

    // this.pokemonShinyNewIcon.setPosition(25,-65);
    this.pokemonMovesContainer.setVisible(false);
    for (let m = 0; m < 4; m++) {
      this.pokemonMovesContainers[m].setVisible(false);
    }

    // pokemonGenderText: Phaser.GameObjects.Text;
    // pokemonGenderNewText: Phaser.GameObjects.Text;
    // pokemonAbilityLabelText: Phaser.GameObjects.Text;
    // pokemonAbilityText: Phaser.GameObjects.Text;
    // pokemonNatureLabelText: Phaser.GameObjects.Text;
    // pokemonNatureText: BBCodeText;
    // pokemonShinyIcon: Phaser.GameObjects.Image;
    // pokemonShinyNewIcon: Phaser.GameObjects.Text;
    // pokemonFusionShinyIcon: Phaser.GameObjects.Image;
    // pokemonMovesContainer: Phaser.GameObjects.Container;
    // pokemonMovesContainers: Phaser.GameObjects.Container[];
  }

  makeRoomForConfirmUi(speedMultiplier: number = 1, fromCatch: boolean = false): Promise<void> {
    const xPosition = fromCatch ? this.initialX - this.infoWindowWidth - 65 : this.initialX - this.infoWindowWidth - ConfirmUiHandler.windowWidth;
    return new Promise<void>(resolve => {
      this.scene.tweens.add({
        targets: this,
        duration: Utils.fixedInt(Math.floor(150 / speedMultiplier)),
        ease: "Cubic.easeInOut",
        x: xPosition,
        onComplete: () => {
          resolve();
        }
      });
    });
  }

  hide(speedMultiplier: number = 1): Promise<void> {
    return new Promise(resolve => {
      if (!this.shown) {
        this.scene.showEnemyModifierBar();
        return resolve();
      }

      this.scene.tweens.add({
        targets: this.pokemonMovesContainer,
        duration: Utils.fixedInt(Math.floor(750 / speedMultiplier)),
        ease: "Cubic.easeInOut",
        x: this.movesContainerInitialX
      });

      this.scene.tweens.add({
        targets: this,
        duration: Utils.fixedInt(Math.floor(750 / speedMultiplier)),
        ease: "Cubic.easeInOut",
        x: this.initialX,
        onComplete: () => {
          this.setVisible(false);
          this.pokemonShinyIcon.off("pointerover");
          this.pokemonShinyIcon.off("pointerout");
          (this.scene as BattleScene).ui.hideTooltip();
          this.scene.showEnemyModifierBar();
          resolve();
        }
      });

      this.shown = false;
    });
  }
}

export default interface PokemonInfoContainer {
  scene: BattleScene
}<|MERGE_RESOLUTION|>--- conflicted
+++ resolved
@@ -210,10 +210,10 @@
 
   show(pokemon: Pokemon, showMoves: boolean = false, speedMultiplier: number = 1, dexEntry?: DexEntry, starterEntry?: StarterDataEntry, eggInfo = false): Promise<void> {
 
-    if (dexEntry === null) {
+    if (!dexEntry) {
       dexEntry = pokemon.scene.gameData.dexData[pokemon.species.speciesId];
     }
-    if (starterEntry === null) {
+    if (!starterEntry) {
       starterEntry = pokemon.scene.gameData.starterData[pokemon.species.getRootSpeciesId()];
     }
 
@@ -289,13 +289,8 @@
 
       this.pokemonNatureText.setText(getNatureName(pokemon.getNature(), true, false, false, this.scene.uiTheme));
 
-<<<<<<< HEAD
       const dexNatures = dexEntry.natureAttr;
-      const newNature = Math.pow(2, pokemon.nature + 1);
-=======
-      const dexNatures = pokemon.scene.gameData.dexData[pokemon.species.speciesId].natureAttr;
       const newNature = 1 << (pokemon.nature + 1);
->>>>>>> 79463828
 
       if (!(dexNatures & newNature)) {
         this.pokemonNatureLabelText.setColor(getTextColor(TextStyle.SUMMARY_BLUE, false, this.scene.uiTheme));
@@ -339,39 +334,33 @@
 
       // if hatching an egg then use dexEntry ivs (if new catch then also use null IVs)
       const starterSpeciesId = pokemon.species.getRootSpeciesId();
-<<<<<<< HEAD
-      const originalIvs: integer[] = eggInfo ? (dexEntry.caughtAttr ? dexEntry.ivs : null) : (this.scene.gameData.dexData[starterSpeciesId].caughtAttr
+      const originalIvs: integer[] | null = eggInfo ? (dexEntry.caughtAttr ? dexEntry.ivs : null) : (this.scene.gameData.dexData[starterSpeciesId].caughtAttr
         ? this.scene.gameData.dexData[starterSpeciesId].ivs
         : null);
       this.statsContainer.updateIvs(pokemon.ivs, originalIvs);
-=======
-      const originalIvs: integer[] | null = this.scene.gameData.dexData[starterSpeciesId].caughtAttr
-        ? this.scene.gameData.dexData[starterSpeciesId].ivs
-        : null;
-
-      this.statsContainer.updateIvs(pokemon.ivs, originalIvs!); // TODO: is this bang correct?
->>>>>>> 79463828
-
-      this.scene.tweens.add({
-        targets: this,
-        duration: Utils.fixedInt(Math.floor(750 / speedMultiplier)),
-        ease: "Cubic.easeInOut",
-        x: this.initialX - this.infoWindowWidth,
-        onComplete: () => {
-          resolve();
+      if (!eggInfo) {
+        this.scene.tweens.add({
+          targets: this,
+          duration: Utils.fixedInt(Math.floor(750 / speedMultiplier)),
+          ease: "Cubic.easeInOut",
+          x: this.initialX - this.infoWindowWidth,
+          onComplete: () => {
+            resolve();
+          }
+        });
+
+        if (showMoves) {
+          this.scene.tweens.add({
+            delay: Utils.fixedInt(Math.floor(325 / speedMultiplier)),
+            targets: this.pokemonMovesContainer,
+            duration: Utils.fixedInt(Math.floor(325 / speedMultiplier)),
+            ease: "Cubic.easeInOut",
+            x: this.movesContainerInitialX - 57,
+            onComplete: () => resolve()
+          });
         }
-      });
-
-      if (showMoves) {
-        this.scene.tweens.add({
-          delay: Utils.fixedInt(Math.floor(325 / speedMultiplier)),
-          targets: this.pokemonMovesContainer,
-          duration: Utils.fixedInt(Math.floor(325 / speedMultiplier)),
-          ease: "Cubic.easeInOut",
-          x: this.movesContainerInitialX - 57,
-          onComplete: () => resolve()
-        });
-      }
+      }
+
 
       for (let m = 0; m < 4; m++) {
         const move = m < pokemon.moveset.length && pokemon.moveset[m] ? pokemon.moveset[m]!.getMove() : null;
@@ -393,15 +382,16 @@
     // const textSettings = languageSettings[langSettingKey];
     const infoContainerLabelXPos = 25;
     const infoContainerTextXPos = 29;
+    this.x = this.initialX - this.infoWindowWidth;
 
     // The font size should be set by language
     // const infoContainerTextSize = textSettings?.infoContainerTextSize || "64px";
 
 
-    this.pokemonGenderText.setPosition(75, 85);
-    this.pokemonGenderNewText.setPosition(80, 85);
-    this.pokemonShinyIcon.setPosition(-10,85);
-    this.pokemonShinyNewIcon.setPosition(0,85);
+    this.pokemonGenderText.setPosition(87, -2);
+    this.pokemonGenderNewText.setPosition(77, -2);
+    this.pokemonShinyIcon.setPosition(82,87);
+    this.pokemonShinyNewIcon.setPosition(72,87);
 
 
     this.pokemonFormLabelText.setPosition(infoContainerLabelXPos, 152);
@@ -413,27 +403,9 @@
 
 
     this.statsContainer.setScale(0.7);
-    // this.statsContainer.setPosition(30,50);
     this.statsContainer.setPosition(30,-3);
-    this.remove(this.infoBg);
-
-    // this.pokemonShinyNewIcon.setPosition(25,-65);
+    this.infoBg.setVisible(false);
     this.pokemonMovesContainer.setVisible(false);
-    for (let m = 0; m < 4; m++) {
-      this.pokemonMovesContainers[m].setVisible(false);
-    }
-
-    // pokemonGenderText: Phaser.GameObjects.Text;
-    // pokemonGenderNewText: Phaser.GameObjects.Text;
-    // pokemonAbilityLabelText: Phaser.GameObjects.Text;
-    // pokemonAbilityText: Phaser.GameObjects.Text;
-    // pokemonNatureLabelText: Phaser.GameObjects.Text;
-    // pokemonNatureText: BBCodeText;
-    // pokemonShinyIcon: Phaser.GameObjects.Image;
-    // pokemonShinyNewIcon: Phaser.GameObjects.Text;
-    // pokemonFusionShinyIcon: Phaser.GameObjects.Image;
-    // pokemonMovesContainer: Phaser.GameObjects.Container;
-    // pokemonMovesContainers: Phaser.GameObjects.Container[];
   }
 
   makeRoomForConfirmUi(speedMultiplier: number = 1, fromCatch: boolean = false): Promise<void> {
