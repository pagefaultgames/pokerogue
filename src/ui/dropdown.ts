--- conflicted
+++ resolved
@@ -41,16 +41,9 @@
   public text: Phaser.GameObjects.Text;
   public val: any;
   public dir: SortDirection = SortDirection.ASC;
-<<<<<<< HEAD
-  public offStateLabel?: string; // label for OFF state in TRI dropdown
-  public includeStateLabel?: string; // label for INCLUDE state in TRI dropdown
-  public excludeStateLabel?: string; // label for EXCLUDE state in TRI dropdown
-  private onColor = 0x55ff55;
-=======
   private currentLabelIndex: number;
   private labels: DropDownLabel[];
   private onColor = 0x33bbff;
->>>>>>> 063e6dbd
   private offColor = 0x272727;
   private excludeColor = 0xff5555;
 
@@ -107,28 +100,6 @@
     this.updateToggleIconColor();
   }
 
-<<<<<<< HEAD
-  public setOptionState(type: DropDownType, state: DropDownState): DropDownState {
-    this.state = state;
-    // if type is MULTI or SINGLE, set the color of the toggle based on the state
-    if (type === DropDownType.MULTI || type === DropDownType.SINGLE) {
-      if (this.state === DropDownState.OFF) {
-        this.toggle.setTint(this.offColor);
-      } else if (this.state === DropDownState.ON) {
-        this.toggle.setTint(this.onColor);
-      }
-    } else if (type === DropDownType.TRI) {
-      if (this.state === DropDownState.OFF) {
-        this.text.setText(this.offStateLabel!); // TODO: is this bang correct?
-        this.toggle.setTint(this.offColor);
-      } else if (this.state === DropDownState.INCLUDE) {
-        this.text.setText(this.includeStateLabel!); // TODO: is this bang correct?
-        this.toggle.setTint(this.includeColor);
-      } else if (this.state === DropDownState.EXCLUDE) {
-        this.text.setText(this.excludeStateLabel!); // TODO: is this bang correct?
-        this.toggle.setTint(this.excludeColor);
-      }
-=======
   /**
    * Set the toggle icon color based on the current state
    */
@@ -143,7 +114,6 @@
     case DropDownState.EXCLUDE:
       this.toggle.setTint(this.excludeColor);
       break;
->>>>>>> 063e6dbd
     }
   }
 
@@ -263,9 +233,9 @@
   /**
    * @returns the x position to use for the current label depending on if it has a sprite or not
    */
-  getCurrentLabelX(): number {
+  getCurrentLabelX(): number | undefined {
     if (this.labels[this.currentLabelIndex].sprite) {
-      return this.labels[this.currentLabelIndex].sprite.x;
+      return this.labels[this.currentLabelIndex].sprite?.x;
     }
     return this.text.x;
   }
@@ -317,14 +287,9 @@
     this.cursorObj.setOrigin(0, 0.5);
     this.cursorObj.setVisible(false);
 
-<<<<<<< HEAD
-    if (this.dropDownType === DropDownType.MULTI) {
-      this.options.unshift(new DropDownOption(scene, "ALL", i18next.t("filterBar:all"), undefined, this.checkForAllOn() ? DropDownState.ON : DropDownState.OFF));
-=======
     // For MULTI and HYBRID filter, add an ALL option at the top
     if (this.dropDownType === DropDownType.MULTI || this.dropDownType === DropDownType.HYBRID) {
       this.options.unshift(new DropDownOption(scene, "ALL", new DropDownLabel(i18next.t("filterBar:all"), undefined, this.checkForAllOn() ? DropDownState.ON : DropDownState.OFF)));
->>>>>>> 063e6dbd
     }
 
     this.defaultValues = this.getVals();
@@ -346,12 +311,8 @@
         option.setTogglePosition(baseX, baseY);
       }
     });
-<<<<<<< HEAD
+
     this.window = addWindow(scene, 0, 0, optionWidth, options[options.length - 1].y + optionHeight + optionPaddingY, false, false, undefined, undefined, WindowVariant.XTHIN);
-=======
-
-    this.window = addWindow(scene, 0, 0, optionWidth, options[options.length - 1].y + optionHeight + optionPaddingY, false, false, null, null, WindowVariant.XTHIN);
->>>>>>> 063e6dbd
     this.add(this.window);
     this.add(options);
     this.add(this.cursorObj);
@@ -601,23 +562,10 @@
     let maxWidth = 0;
     let x = 0;
     for (let i = 0; i < this.options.length; i++) {
-<<<<<<< HEAD
-      if (this.options[i].sprite) {
-        if (this.options[i].sprite!.displayWidth > maxWidth) {
-          maxWidth = this.options[i].sprite!.displayWidth;
-          x = this.options[i].sprite!.x;
-        }
-      } else {
-        if (this.options[i].text.displayWidth > maxWidth) {
-          maxWidth = this.options[i].text.displayWidth;
-          x = this.options[i].text.x;
-        }
-=======
       const optionWidth = this.options[i].getWidth();
       if (optionWidth > maxWidth) {
         maxWidth = optionWidth;
-        x = this.options[i].getCurrentLabelX();
->>>>>>> 063e6dbd
+        x = this.options[i].getCurrentLabelX() ?? 0;
       }
     }
     this.window.width = maxWidth + x - this.window.x + 6;
