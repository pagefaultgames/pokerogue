--- conflicted
+++ resolved
@@ -299,8 +299,7 @@
     const windowPadding = 5;
     const cursorOffset = 7;
 
-<<<<<<< HEAD
-    super(scene, x - cursorOffset - windowPadding, y);
+    super(globalScene, x - cursorOffset - windowPadding, y);
 
     this.optionWidth = 100;
     this.optionHeight = 7;
@@ -309,18 +308,11 @@
     this.optionPaddingY = 6;
     this.cursorOffset = cursorOffset;
 
-=======
-    super(globalScene, x - cursorOffset - windowPadding, y);
->>>>>>> ee6115f4
     this.options = options;
     this.dropDownType = type;
     this.onChange = onChange;
 
-<<<<<<< HEAD
-    this.cursorObj = scene.add.image(this.optionPaddingX + 3, 0, "cursor");
-=======
-    this.cursorObj = globalScene.add.image(optionPaddingX + 3, 0, "cursor");
->>>>>>> ee6115f4
+    this.cursorObj = globalScene.add.image(this.optionPaddingX + 3, 0, "cursor");
     this.cursorObj.setScale(0.5);
     this.cursorObj.setOrigin(0, 0.5);
     this.cursorObj.setVisible(false);
@@ -362,11 +354,7 @@
       this.firstShown = 0;
     });
 
-<<<<<<< HEAD
-    this.window = addWindow(scene, 0, 0, this.optionWidth, options[this.shownOptions - 1].y + this.optionHeight + this.optionPaddingY, false, false, undefined, undefined, WindowVariant.XTHIN);
-=======
-    this.window = addWindow(0, 0, optionWidth, options[options.length - 1].y + optionHeight + optionPaddingY, false, false, undefined, undefined, WindowVariant.XTHIN);
->>>>>>> ee6115f4
+    this.window = addWindow(0, 0, this.optionWidth, options[this.shownOptions - 1].y + this.optionHeight + this.optionPaddingY, false, false, undefined, undefined, WindowVariant.XTHIN);
     this.add(this.window);
     this.add(options);
     this.add(this.cursorObj);
@@ -374,7 +362,7 @@
 
     if (this.tooManyOptions) {
       // Setting the last parameter to 1 turns out to be optimal in all cases.
-      this.dropDownScrollBar = new ScrollBar(scene, this.window.width - 3, 5, 5, this.window.height - 10, 1);
+      this.dropDownScrollBar = new ScrollBar(this.window.width - 3, 5, 5, this.window.height - 10, 1);
       this.add(this.dropDownScrollBar);
       this.dropDownScrollBar.setTotalRows(this.totalOptions);
       this.dropDownScrollBar.setScrollCursor(0);
