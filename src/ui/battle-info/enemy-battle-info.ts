import { globalScene } from "#app/global-scene";
<<<<<<< HEAD
import BattleFlyout from "../battle-flyout";
import { addTextObject } from "#app/ui/text";
import { TextStyle } from "#enums/text-style";
import { addWindow, WindowVariant } from "#app/ui/ui-theme";
=======
>>>>>>> 68630446
import { Stat } from "#enums/stat";
import type { EnemyPokemon } from "#field/pokemon";
import { BattleFlyout } from "#ui/battle-flyout";
import type { BattleInfoParamList } from "#ui/battle-info";
import { BattleInfo } from "#ui/battle-info";
import { addTextObject, TextStyle } from "#ui/text";
import { addWindow, WindowVariant } from "#ui/ui-theme";
import i18next from "i18next";
import type { GameObjects } from "phaser";

export class EnemyBattleInfo extends BattleInfo {
  protected player: false = false;
  protected championRibbon: Phaser.GameObjects.Sprite;
  protected ownedIcon: Phaser.GameObjects.Sprite;
  protected flyoutMenu: BattleFlyout;

  protected hpBarSegmentDividers: GameObjects.Rectangle[] = [];

  // #region Type effectiveness hint objects
  protected effectivenessContainer: Phaser.GameObjects.Container;
  protected effectivenessWindow: Phaser.GameObjects.NineSlice;
  protected effectivenessText: Phaser.GameObjects.Text;
  protected currentEffectiveness?: string;
  // #endregion

  override get statOrder(): Stat[] {
    return [Stat.HP, Stat.ATK, Stat.DEF, Stat.SPATK, Stat.SPDEF, Stat.ACC, Stat.EVA, Stat.SPD];
  }

  override getTextureName(): string {
    return this.boss ? "pbinfo_enemy_boss" : "pbinfo_enemy_mini";
  }

  override constructTypeIcons(): void {
    this.type1Icon = globalScene.add.sprite(-15, -15.5, "pbinfo_enemy_type1").setName("icon_type_1").setOrigin(0);
    this.type2Icon = globalScene.add.sprite(-15, -2.5, "pbinfo_enemy_type2").setName("icon_type_2").setOrigin(0);
    this.type3Icon = globalScene.add.sprite(0, 15.5, "pbinfo_enemy_type3").setName("icon_type_3").setOrigin(0);
    this.add([this.type1Icon, this.type2Icon, this.type3Icon]);
  }

  constructor() {
    const posParams: BattleInfoParamList = {
      nameTextX: -124,
      nameTextY: -11.2,
      levelContainerX: -50,
      levelContainerY: -5,
      hpBarX: -71,
      hpBarY: 4.5,
      statBox: {
        xOffset: 5,
        paddingX: 2,
        statOverflow: 0,
      },
    };

    super(140, -141, false, posParams);

    this.ownedIcon = globalScene.add
      .sprite(0, 0, "icon_owned")
      .setName("icon_owned")
      .setVisible(false)
      .setOrigin(0, 0)
      .setPositionRelative(this.nameText, 0, 11.75);

    this.championRibbon = globalScene.add
      .sprite(0, 0, "champion_ribbon")
      .setName("icon_champion_ribbon")
      .setVisible(false)
      .setOrigin(0, 0)
      .setPositionRelative(this.nameText, 8, 11.75);
    // Ensure these two icons are positioned below the stats container
    this.addAt([this.ownedIcon, this.championRibbon], this.getIndex(this.statsContainer));

    this.flyoutMenu = new BattleFlyout(this.player);
    this.add(this.flyoutMenu);

    this.moveBelow<Phaser.GameObjects.GameObject>(this.flyoutMenu, this.box);

    this.effectivenessContainer = globalScene.add
      .container(0, 0)
      .setVisible(false)
      .setPositionRelative(this.type1Icon, 22, 4);
    this.add(this.effectivenessContainer);

    this.effectivenessText = addTextObject(5, 4.5, "", TextStyle.BATTLE_INFO);
    this.effectivenessWindow = addWindow(0, 0, 0, 20, undefined, false, undefined, undefined, WindowVariant.XTHIN);

    this.effectivenessContainer.add([this.effectivenessWindow, this.effectivenessText]);
  }

  override initInfo(pokemon: EnemyPokemon): void {
    this.flyoutMenu.initInfo(pokemon);
    super.initInfo(pokemon);

    if (this.nameText.visible) {
      this.nameText
        .on("pointerover", () =>
          globalScene.ui.showTooltip(
            "",
            i18next.t("battleInfo:generation", {
              generation: i18next.t(`starterSelectUiHandler:gen${pokemon.species.generation}`),
            }),
          ),
        )
        .on("pointerout", () => globalScene.ui.hideTooltip());
    }

    const dexEntry = globalScene.gameData.dexData[pokemon.species.speciesId];
    this.ownedIcon.setVisible(!!dexEntry.caughtAttr);
    const opponentPokemonDexAttr = pokemon.getDexAttr();
    if (
      globalScene.gameMode.isClassic &&
      globalScene.gameData.starterData[pokemon.species.getRootSpeciesId()].classicWinCount > 0 &&
      globalScene.gameData.starterData[pokemon.species.getRootSpeciesId(true)].classicWinCount > 0
    ) {
      this.championRibbon.setVisible(true);
    }

    // Check if Player owns all genders and forms of the Pokemon
    const missingDexAttrs = (dexEntry.caughtAttr & opponentPokemonDexAttr) < opponentPokemonDexAttr;

    const ownedAbilityAttrs = globalScene.gameData.starterData[pokemon.species.getRootSpeciesId()].abilityAttr;

    // Check if the player owns ability for the root form
    const playerOwnsThisAbility = pokemon.checkIfPlayerHasAbilityOfStarter(ownedAbilityAttrs);

    if (missingDexAttrs || !playerOwnsThisAbility) {
      this.ownedIcon.setTint(0x808080);
    }

    if (this.boss) {
      this.updateBossSegmentDividers(pokemon as EnemyPokemon);
    }
  }

  /**
   * Show or hide the type effectiveness multiplier window
   * Passing undefined will hide the window
   */
  updateEffectiveness(effectiveness?: string) {
    this.currentEffectiveness = effectiveness;

    if (!globalScene.typeHints || effectiveness === undefined || this.flyoutMenu.flyoutVisible) {
      this.effectivenessContainer.setVisible(false);
      return;
    }

    this.effectivenessText.setText(effectiveness);
    this.effectivenessWindow.width = 10 + this.effectivenessText.displayWidth;
    this.effectivenessContainer.setVisible(true);
  }

  /**
   * Request the flyoutMenu to toggle if available and hides or shows the effectiveness window where necessary
   */
  toggleFlyout(visible: boolean): void {
    this.flyoutMenu.toggleFlyout(visible);

    if (visible) {
      this.effectivenessContainer.setVisible(false);
    } else {
      this.updateEffectiveness(this.currentEffectiveness);
    }
  }

  updateBossSegments(pokemon: EnemyPokemon): void {
    const boss = !!pokemon.bossSegments;

    if (boss !== this.boss) {
      this.boss = boss;

      [
        this.nameText,
        this.genderText,
        this.teraIcon,
        this.splicedIcon,
        this.shinyIcon,
        this.ownedIcon,
        this.championRibbon,
        this.statusIndicator,
        this.levelContainer,
        this.statValuesContainer,
      ].map(e => (e.x += 48 * (boss ? -1 : 1)));
      this.hpBar.x += 38 * (boss ? -1 : 1);
      this.hpBar.y += 2 * (this.boss ? -1 : 1);
      this.hpBar.setTexture(`overlay_hp${boss ? "_boss" : ""}`);
      this.box.setTexture(this.getTextureName());
      this.statsBox.setTexture(`${this.getTextureName()}_stats`);
    }

    this.bossSegments = boss ? pokemon.bossSegments : 0;
    this.updateBossSegmentDividers(pokemon);
  }

  updateBossSegmentDividers(pokemon: EnemyPokemon): void {
    while (this.hpBarSegmentDividers.length) {
      this.hpBarSegmentDividers.pop()?.destroy();
    }

    if (this.boss && this.bossSegments > 1) {
      const uiTheme = globalScene.uiTheme;
      const maxHp = pokemon.getMaxHp();
      for (let s = 1; s < this.bossSegments; s++) {
        const dividerX = (Math.round((maxHp / this.bossSegments) * s) / maxHp) * this.hpBar.width;
        const divider = globalScene.add.rectangle(
          0,
          0,
          1,
          this.hpBar.height - (uiTheme ? 0 : 1),
          pokemon.bossSegmentIndex >= s ? 0xffffff : 0x404040,
        );
        divider.setOrigin(0.5, 0).setName("hpBar_divider_" + s.toString());
        this.add(divider);
        this.moveBelow(divider as Phaser.GameObjects.GameObject, this.statsContainer);

        divider.setPositionRelative(this.hpBar, dividerX, uiTheme ? 0 : 1);
        this.hpBarSegmentDividers.push(divider);
      }
    }
  }

  override updateStatusIcon(pokemon: EnemyPokemon): void {
    super.updateStatusIcon(pokemon, (this.ownedIcon.visible ? 8 : 0) + (this.championRibbon.visible ? 8 : 0));
  }

  protected override updatePokemonHp(
    pokemon: EnemyPokemon,
    resolve: (r: void | PromiseLike<void>) => void,
    instant?: boolean,
  ): void {
    super.updatePokemonHp(pokemon, resolve, instant);
    this.lastHp = pokemon.hp;
  }
}<|MERGE_RESOLUTION|>--- conflicted
+++ resolved
@@ -1,17 +1,11 @@
 import { globalScene } from "#app/global-scene";
-<<<<<<< HEAD
-import BattleFlyout from "../battle-flyout";
-import { addTextObject } from "#app/ui/text";
+import { Stat } from "#enums/stat";
 import { TextStyle } from "#enums/text-style";
-import { addWindow, WindowVariant } from "#app/ui/ui-theme";
-=======
->>>>>>> 68630446
-import { Stat } from "#enums/stat";
 import type { EnemyPokemon } from "#field/pokemon";
 import { BattleFlyout } from "#ui/battle-flyout";
 import type { BattleInfoParamList } from "#ui/battle-info";
 import { BattleInfo } from "#ui/battle-info";
-import { addTextObject, TextStyle } from "#ui/text";
+import { addTextObject } from "#ui/text";
 import { addWindow, WindowVariant } from "#ui/ui-theme";
 import i18next from "i18next";
 import type { GameObjects } from "phaser";
