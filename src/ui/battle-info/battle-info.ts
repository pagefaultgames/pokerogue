<<<<<<< HEAD
import type { default as Pokemon } from "../../field/pokemon";
import { getLocalizedSpriteKey, fixedInt, getShinyDescriptor } from "#app/utils/common";
import { addTextObject } from "../text";
import { TextStyle } from "#enums/text-style";
import { getGenderSymbol, getGenderColor, Gender } from "../../data/gender";
import { StatusEffect } from "#enums/status-effect";
=======
>>>>>>> 68630446
import { globalScene } from "#app/global-scene";
import { Gender, getGenderColor, getGenderSymbol } from "#data/gender";
import { getTypeRgb } from "#data/type";
import { PokemonType } from "#enums/pokemon-type";
import { Stat } from "#enums/stat";
import { StatusEffect } from "#enums/status-effect";
import type { Pokemon } from "#field/pokemon";
import { getVariantTint } from "#sprites/variant";
import { addTextObject, TextStyle } from "#ui/text";
import { fixedInt, getLocalizedSpriteKey, getShinyDescriptor } from "#utils/common";
import i18next from "i18next";

/**
 * Parameters influencing the position of elements within the battle info container
 */
export type BattleInfoParamList = {
  /** X offset for the name text*/
  nameTextX: number;
  /** Y offset for the name text */
  nameTextY: number;
  /** X offset for the level container */
  levelContainerX: number;
  /** Y offset for the level container */
  levelContainerY: number;
  /** X offset for the hp bar */
  hpBarX: number;
  /** Y offset for the hp bar */
  hpBarY: number;
  /** Parameters for the stat box container */
  statBox: {
    /** The starting offset from the left of the label for the entries in the stat box */
    xOffset: number;
    /** The X padding between each number column */
    paddingX: number;
    /** The index of the stat entries at which paddingX is used instead of startingX */
    statOverflow: number;
  };
};

export abstract class BattleInfo extends Phaser.GameObjects.Container {
  public static readonly EXP_GAINS_DURATION_BASE = 1650;

  protected baseY: number;
  protected baseLvContainerX: number;

  protected player: boolean;
  protected mini: boolean;
  protected boss: boolean;
  protected bossSegments: number;
  protected offset: boolean;
  protected lastName: string | null;
  protected lastTeraType: PokemonType;
  protected lastStatus: StatusEffect;
  protected lastHp: number;
  protected lastMaxHp: number;
  protected lastHpFrame: string | null;
  protected lastExp: number;
  protected lastLevelExp: number;
  protected lastLevel: number;
  protected lastLevelCapped: boolean;
  protected lastStats: string;

  protected box: Phaser.GameObjects.Sprite;
  protected nameText: Phaser.GameObjects.Text;
  protected genderText: Phaser.GameObjects.Text;
  protected teraIcon: Phaser.GameObjects.Sprite;
  protected shinyIcon: Phaser.GameObjects.Sprite;
  protected fusionShinyIcon: Phaser.GameObjects.Sprite;
  protected splicedIcon: Phaser.GameObjects.Sprite;
  protected statusIndicator: Phaser.GameObjects.Sprite;
  protected levelContainer: Phaser.GameObjects.Container;
  protected hpBar: Phaser.GameObjects.Image;
  protected levelNumbersContainer: Phaser.GameObjects.Container;
  protected type1Icon: Phaser.GameObjects.Sprite;
  protected type2Icon: Phaser.GameObjects.Sprite;
  protected type3Icon: Phaser.GameObjects.Sprite;
  protected expBar: Phaser.GameObjects.Image;

  public expMaskRect: Phaser.GameObjects.Graphics;

  protected statsContainer: Phaser.GameObjects.Container;
  protected statsBox: Phaser.GameObjects.Sprite;
  protected statValuesContainer: Phaser.GameObjects.Container;
  protected statNumbers: Phaser.GameObjects.Sprite[];

  get statOrder(): Stat[] {
    return [];
  }

  /** Helper method used by the constructor to create the tera and shiny icons next to the name */
  private constructIcons() {
    const hitArea = new Phaser.Geom.Rectangle(0, 0, 12, 15);
    const hitCallback = Phaser.Geom.Rectangle.Contains;

    this.teraIcon = globalScene.add
      .sprite(0, 0, "icon_tera")
      .setName("icon_tera")
      .setVisible(false)
      .setOrigin(0)
      .setScale(0.5)
      .setInteractive(hitArea, hitCallback)
      .setPositionRelative(this.nameText, 0, 2);

    this.shinyIcon = globalScene.add
      .sprite(0, 0, "shiny_star")
      .setName("icon_shiny")
      .setVisible(false)
      .setOrigin(0)
      .setScale(0.5)
      .setInteractive(hitArea, hitCallback)
      .setPositionRelative(this.nameText, 0, 2);

    this.fusionShinyIcon = globalScene.add
      .sprite(0, 0, "shiny_star_2")
      .setName("icon_fusion_shiny")
      .setVisible(false)
      .setOrigin(0)
      .setScale(0.5)
      .copyPosition(this.shinyIcon);

    this.splicedIcon = globalScene.add
      .sprite(0, 0, "icon_spliced")
      .setName("icon_spliced")
      .setVisible(false)
      .setOrigin(0)
      .setScale(0.5)
      .setInteractive(hitArea, hitCallback)
      .setPositionRelative(this.nameText, 0, 2);

    this.add([this.teraIcon, this.shinyIcon, this.fusionShinyIcon, this.splicedIcon]);
  }

  /**
   * Submethod of the constructor that creates and adds the stats container to the battle info
   */
  protected constructStatContainer({ xOffset, paddingX, statOverflow }: BattleInfoParamList["statBox"]): void {
    this.statsContainer = globalScene.add.container(0, 0).setName("container_stats").setAlpha(0);
    this.add(this.statsContainer);

    this.statsBox = globalScene.add
      .sprite(0, 0, `${this.getTextureName()}_stats`)
      .setName("box_stats")
      .setOrigin(1, 0.5);
    this.statsContainer.add(this.statsBox);

    const statLabels: Phaser.GameObjects.Sprite[] = [];
    this.statNumbers = [];

    this.statValuesContainer = globalScene.add.container();
    this.statsContainer.add(this.statValuesContainer);

    const startingX = -this.statsBox.width + xOffset;

    // this gives us a different starting location from the left of the label and padding between stats for a player vs enemy
    // since the player won't have HP to show, it doesn't need to change from the current version

    for (const [i, s] of this.statOrder.entries()) {
      const isHp = s === Stat.HP;
      // we do a check for i > statOverflow to see when the stat labels go onto the next column
      // For enemies, we have HP (i=0) by itself then a new column, so we check for i > 0
      // For players, we don't have HP, so we start with i = 0 and i = 1 for our first column, and so need to check for i > 1
      const statX =
        i > statOverflow
          ? this.statNumbers[Math.max(i - 2, 0)].x + this.statNumbers[Math.max(i - 2, 0)].width + paddingX
          : startingX; // we have the Math.max(i - 2, 0) in there so for i===1 to not return a negative number; since this is now based on anything >0 instead of >1, we need to allow for i-2 < 0

      let statY = -this.statsBox.height / 2 + 4; // this is the baseline for the y-axis
      if (isHp || s === Stat.SPD) {
        statY += 5;
      } else if (this.player === !!(i % 2)) {
        // we compare i % 2 against this.player to tell us where to place the label
        // because this.battleStatOrder for enemies has HP, this.battleStatOrder[1]=ATK, but for players
        // this.battleStatOrder[0]=ATK, so this comparing i % 2 to this.player fixes this issue for us
        statY += 10;
      }

      const statLabel = globalScene.add
        .sprite(statX, statY, "pbinfo_stat", Stat[s])
        .setName("icon_stat_label_" + i.toString())
        .setOrigin(0);
      statLabels.push(statLabel);
      this.statValuesContainer.add(statLabel);

      const statNumber = globalScene.add
        .sprite(statX + statLabel.width, statY, "pbinfo_stat_numbers", !isHp ? "3" : "empty")
        .setName("icon_stat_number_" + i.toString())
        .setOrigin(0);
      this.statNumbers.push(statNumber);
      this.statValuesContainer.add(statNumber);

      if (isHp) {
        statLabel.setVisible(false);
        statNumber.setVisible(false);
      }
    }
  }

  /**
   * Submethod of the constructor that creates and adds the pokemon type icons to the battle info
   */
  protected abstract constructTypeIcons(): void;

  /**
   * @param x - The x position of the battle info container
   * @param y - The y position of the battle info container
   * @param player - Whether this battle info belongs to a player or an enemy
   * @param posParams - The parameters influencing the position of elements within the battle info container
   */
  constructor(x: number, y: number, player: boolean, posParams: BattleInfoParamList) {
    super(globalScene, x, y);
    this.baseY = y;
    this.player = player;
    this.mini = !player;
    this.boss = false;
    this.offset = false;
    this.lastName = null;
    this.lastTeraType = PokemonType.UNKNOWN;
    this.lastStatus = StatusEffect.NONE;
    this.lastHp = -1;
    this.lastMaxHp = -1;
    this.lastHpFrame = null;
    this.lastExp = -1;
    this.lastLevelExp = -1;
    this.lastLevel = -1;
    this.baseLvContainerX = posParams.levelContainerX;

    // Initially invisible and shown via Pokemon.showInfo
    this.setVisible(false);

    this.box = globalScene.add.sprite(0, 0, this.getTextureName()).setName("box").setOrigin(1, 0.5);
    this.add(this.box);

    this.nameText = addTextObject(posParams.nameTextX, posParams.nameTextY, "", TextStyle.BATTLE_INFO)
      .setName("text_name")
      .setOrigin(0);
    this.add(this.nameText);

    this.genderText = addTextObject(0, 0, "", TextStyle.BATTLE_INFO)
      .setName("text_gender")
      .setOrigin(0)
      .setPositionRelative(this.nameText, 0, 2);
    this.add(this.genderText);

    this.constructIcons();

    this.statusIndicator = globalScene.add
      .sprite(0, 0, getLocalizedSpriteKey("statuses"))
      .setName("icon_status")
      .setVisible(false)
      .setOrigin(0)
      .setPositionRelative(this.nameText, 0, 11.5);
    this.add(this.statusIndicator);

    this.levelContainer = globalScene.add
      .container(posParams.levelContainerX, posParams.levelContainerY)
      .setName("container_level");
    this.add(this.levelContainer);

    const levelOverlay = globalScene.add.image(0, 0, "overlay_lv");
    this.levelContainer.add(levelOverlay);

    this.hpBar = globalScene.add.image(posParams.hpBarX, posParams.hpBarY, "overlay_hp").setName("hp_bar").setOrigin(0);
    this.add(this.hpBar);

    this.levelNumbersContainer = globalScene.add
      .container(9.5, globalScene.uiTheme ? 0 : -0.5)
      .setName("container_level");
    this.levelContainer.add(this.levelNumbersContainer);

    this.constructStatContainer(posParams.statBox);

    this.constructTypeIcons();
  }

  getStatsValueContainer(): Phaser.GameObjects.Container {
    return this.statValuesContainer;
  }

  //#region Initialization methods

  initSplicedIcon(pokemon: Pokemon, baseWidth: number) {
    this.splicedIcon.setPositionRelative(
      this.nameText,
      baseWidth + this.genderText.displayWidth + 1 + (this.teraIcon.visible ? this.teraIcon.displayWidth + 1 : 0),
      2.5,
    );
    this.splicedIcon.setVisible(pokemon.isFusion(true));
    if (!this.splicedIcon.visible) {
      return;
    }
    this.splicedIcon
      .on("pointerover", () =>
        globalScene.ui.showTooltip(
          "",
          `${pokemon.species.getName(pokemon.formIndex)}/${pokemon.fusionSpecies?.getName(pokemon.fusionFormIndex)}`,
        ),
      )
      .on("pointerout", () => globalScene.ui.hideTooltip());
  }

  /**
   * Called by {@linkcode initInfo} to initialize the shiny icon
   * @param pokemon - The pokemon object attached to this battle info
   * @param baseXOffset - The x offset to use for the shiny icon
   * @param doubleShiny - Whether the pokemon is shiny and its fusion species is also shiny
   */
  protected initShinyIcon(pokemon: Pokemon, xOffset: number, doubleShiny: boolean) {
    const baseVariant = !doubleShiny ? pokemon.getVariant(true) : pokemon.variant;

    this.shinyIcon.setPositionRelative(
      this.nameText,
      xOffset +
        this.genderText.displayWidth +
        1 +
        (this.teraIcon.visible ? this.teraIcon.displayWidth + 1 : 0) +
        (this.splicedIcon.visible ? this.splicedIcon.displayWidth + 1 : 0),
      2.5,
    );
    this.shinyIcon
      .setTexture(`shiny_star${doubleShiny ? "_1" : ""}`)
      .setVisible(pokemon.isShiny())
      .setTint(getVariantTint(baseVariant));

    if (!this.shinyIcon.visible) {
      return;
    }

    let shinyDescriptor = "";
    if (doubleShiny || baseVariant) {
      shinyDescriptor = " (" + getShinyDescriptor(baseVariant);
      if (doubleShiny) {
        shinyDescriptor += "/" + getShinyDescriptor(pokemon.fusionVariant);
      }
      shinyDescriptor += ")";
    }

    this.shinyIcon
      .on("pointerover", () => globalScene.ui.showTooltip("", i18next.t("common:shinyOnHover") + shinyDescriptor))
      .on("pointerout", () => globalScene.ui.hideTooltip());
  }

  initInfo(pokemon: Pokemon) {
    this.updateNameText(pokemon);
    const nameTextWidth = this.nameText.displayWidth;

    this.name = pokemon.getNameToRender();
    this.box.name = pokemon.getNameToRender();

    this.genderText
      .setText(getGenderSymbol(pokemon.gender))
      .setColor(getGenderColor(pokemon.gender))
      .setPositionRelative(this.nameText, nameTextWidth, 0);

    this.lastTeraType = pokemon.getTeraType();

    this.teraIcon
      .setVisible(pokemon.isTerastallized)
      .on("pointerover", () => {
        if (pokemon.isTerastallized) {
          globalScene.ui.showTooltip(
            "",
            i18next.t("fightUiHandler:teraHover", {
              type: i18next.t(`pokemonInfo:Type.${PokemonType[this.lastTeraType]}`),
            }),
          );
        }
      })
      .on("pointerout", () => globalScene.ui.hideTooltip())
      .setPositionRelative(this.nameText, nameTextWidth + this.genderText.displayWidth + 1, 2);

    const isFusion = pokemon.isFusion(true);
    this.initSplicedIcon(pokemon, nameTextWidth);

    const doubleShiny = isFusion && pokemon.shiny && pokemon.fusionShiny;
    this.initShinyIcon(pokemon, nameTextWidth, doubleShiny);

    this.fusionShinyIcon.setVisible(doubleShiny).copyPosition(this.shinyIcon);
    if (isFusion) {
      this.fusionShinyIcon.setTint(getVariantTint(pokemon.fusionVariant));
    }

    this.hpBar.setScale(pokemon.getHpRatio(true), 1);
    this.lastHpFrame = this.hpBar.scaleX > 0.5 ? "high" : this.hpBar.scaleX > 0.25 ? "medium" : "low";
    this.hpBar.setFrame(this.lastHpFrame);
    this.lastHp = pokemon.hp;
    this.lastMaxHp = pokemon.getMaxHp();

    this.setLevel(pokemon.level);
    this.lastLevel = pokemon.level;

    this.shinyIcon.setVisible(pokemon.isShiny());

    this.setTypes(pokemon.getTypes(true, false, undefined, true));

    const stats = this.statOrder.map(() => 0);

    this.lastStats = stats.join("");
    this.updateStats(stats);
  }
  //#endregion

  /**
   * Return the texture name of the battle info box
   */
  abstract getTextureName(): string;

  setMini(_mini: boolean): void {}

  toggleStats(visible: boolean): void {
    globalScene.tweens.add({
      targets: this.statsContainer,
      duration: fixedInt(125),
      ease: "Sine.easeInOut",
      alpha: visible ? 1 : 0,
    });
  }

  setOffset(offset: boolean): void {
    if (this.offset === offset) {
      return;
    }

    this.offset = offset;

    this.x += 10 * (this.offset === this.player ? 1 : -1);
    this.y += 27 * (this.offset ? 1 : -1);
    this.baseY = this.y;
  }

  //#region Update methods and helpers

  /**
   * Update the status icon to match the pokemon's current status
   * @param pokemon - The pokemon object attached to this battle info
   * @param xOffset - The offset from the name text
   */
  updateStatusIcon(pokemon: Pokemon, xOffset = 0) {
    if (this.lastStatus !== (pokemon.status?.effect || StatusEffect.NONE)) {
      this.lastStatus = pokemon.status?.effect || StatusEffect.NONE;

      if (this.lastStatus !== StatusEffect.NONE) {
        this.statusIndicator.setFrame(StatusEffect[this.lastStatus].toLowerCase());
      }

      this.statusIndicator.setVisible(!!this.lastStatus).setPositionRelative(this.nameText, xOffset, 11.5);
    }
  }

  /** Update the pokemon name inside the container */
  protected updateName(pokemon: Pokemon): boolean {
    const name = pokemon.getNameToRender();
    if (this.lastName === name) {
      return false;
    }

    this.updateNameText(pokemon);
    this.genderText.setPositionRelative(this.nameText, this.nameText.displayWidth, 0);

    return true;
  }

  protected updateTeraType(ty: PokemonType): boolean {
    if (this.lastTeraType === ty) {
      return false;
    }

    this.teraIcon
      .setVisible(ty !== PokemonType.UNKNOWN)
      .setTintFill(Phaser.Display.Color.GetColor(...getTypeRgb(ty)))
      .setPositionRelative(this.nameText, this.nameText.displayWidth + this.genderText.displayWidth + 1, 2);
    this.lastTeraType = ty;

    return true;
  }

  /**
   * Update the type icons to match the pokemon's types
   */
  setTypes(types: PokemonType[]): void {
    this.type1Icon
      .setTexture(`pbinfo_${this.player ? "player" : "enemy"}_type${types.length > 1 ? "1" : ""}`)
      .setFrame(PokemonType[types[0]].toLowerCase());
    this.type2Icon.setVisible(types.length > 1);
    this.type3Icon.setVisible(types.length > 2);
    if (types.length > 1) {
      this.type2Icon.setFrame(PokemonType[types[1]].toLowerCase());
    }
    if (types.length > 2) {
      this.type3Icon.setFrame(PokemonType[types[2]].toLowerCase());
    }
  }

  /**
   * Called by {@linkcode updateInfo} to update the position of the tera, spliced, and shiny icons
   * @param isFusion - Whether the pokemon is a fusion or not
   */
  protected updateIconDisplay(isFusion: boolean): void {
    this.teraIcon.setPositionRelative(this.nameText, this.nameText.displayWidth + this.genderText.displayWidth + 1, 2);
    this.splicedIcon
      .setVisible(isFusion)
      .setPositionRelative(
        this.nameText,
        this.nameText.displayWidth +
          this.genderText.displayWidth +
          1 +
          (this.teraIcon.visible ? this.teraIcon.displayWidth + 1 : 0),
        1.5,
      );
    this.shinyIcon.setPositionRelative(
      this.nameText,
      this.nameText.displayWidth +
        this.genderText.displayWidth +
        1 +
        (this.teraIcon.visible ? this.teraIcon.displayWidth + 1 : 0) +
        (this.splicedIcon.visible ? this.splicedIcon.displayWidth + 1 : 0),
      2.5,
    );
  }

  //#region Hp Bar Display handling
  /**
   * Called every time the hp frame is updated by the tween
   * @param pokemon - The pokemon object attached to this battle info
   */
  protected updateHpFrame(): void {
    const hpFrame = this.hpBar.scaleX > 0.5 ? "high" : this.hpBar.scaleX > 0.25 ? "medium" : "low";
    if (hpFrame !== this.lastHpFrame) {
      this.hpBar.setFrame(hpFrame);
      this.lastHpFrame = hpFrame;
    }
  }

  /**
   * Called by every frame in the hp animation tween created in {@linkcode updatePokemonHp}
   * @param _pokemon - The pokemon the battle-info bar belongs to
   */
  protected onHpTweenUpdate(_pokemon: Pokemon): void {
    this.updateHpFrame();
  }

  /** Update the pokemonHp bar */
  protected updatePokemonHp(pokemon: Pokemon, resolve: (r: void | PromiseLike<void>) => void, instant?: boolean): void {
    let duration = !instant ? Phaser.Math.Clamp(Math.abs(this.lastHp - pokemon.hp) * 5, 250, 5000) : 0;
    const speed = globalScene.hpBarSpeed;
    if (speed) {
      duration = speed >= 3 ? 0 : duration / Math.pow(2, speed);
    }
    globalScene.tweens.add({
      targets: this.hpBar,
      ease: "Sine.easeOut",
      scaleX: pokemon.getHpRatio(true),
      duration: duration,
      onUpdate: () => {
        this.onHpTweenUpdate(pokemon);
      },
      onComplete: () => {
        this.updateHpFrame();
        resolve();
      },
    });
    this.lastMaxHp = pokemon.getMaxHp();
  }

  //#endregion

  async updateInfo(pokemon: Pokemon, instant?: boolean): Promise<void> {
    let resolve: (r: void | PromiseLike<void>) => void = () => {};
    const promise = new Promise<void>(r => (resolve = r));
    if (!globalScene) {
      return resolve();
    }

    const gender: Gender = pokemon.summonData?.illusion?.gender ?? pokemon.gender;

    this.genderText.setText(getGenderSymbol(gender)).setColor(getGenderColor(gender));

    const nameUpdated = this.updateName(pokemon);

    const teraTypeUpdated = this.updateTeraType(pokemon.isTerastallized ? pokemon.getTeraType() : PokemonType.UNKNOWN);

    const isFusion = pokemon.isFusion(true);

    if (nameUpdated || teraTypeUpdated) {
      this.updateIconDisplay(isFusion);
    }

    this.updateStatusIcon(pokemon);

    this.setTypes(pokemon.getTypes(true, false, undefined, true));

    if (this.lastHp !== pokemon.hp || this.lastMaxHp !== pokemon.getMaxHp()) {
      return this.updatePokemonHp(pokemon, resolve, instant);
    }
    if (!this.player && this.lastLevel !== pokemon.level) {
      this.setLevel(pokemon.level);
      this.lastLevel = pokemon.level;
    }

    const stats = pokemon.getStatStages();
    const statsStr = stats.join("");

    if (this.lastStats !== statsStr) {
      this.updateStats(stats);
      this.lastStats = statsStr;
    }

    this.shinyIcon.setVisible(pokemon.isShiny(true));

    const doubleShiny = isFusion && pokemon.shiny && pokemon.fusionShiny;
    const baseVariant = !doubleShiny ? pokemon.getVariant(true) : pokemon.variant;
    this.shinyIcon.setTint(getVariantTint(baseVariant));

    this.fusionShinyIcon.setVisible(doubleShiny).setPosition(this.shinyIcon.x, this.shinyIcon.y);
    if (isFusion) {
      this.fusionShinyIcon.setTint(getVariantTint(pokemon.fusionVariant));
    }

    resolve();
    await promise;
  }
  //#endregion

  updateNameText(pokemon: Pokemon): void {
    let displayName = pokemon.getNameToRender().replace(/[♂♀]/g, "");
    let nameTextWidth: number;

    const nameSizeTest = addTextObject(0, 0, displayName, TextStyle.BATTLE_INFO);
    nameTextWidth = nameSizeTest.displayWidth;

    const gender = pokemon.summonData.illusion?.gender ?? pokemon.gender;
    while (
      nameTextWidth >
      (this.player || !this.boss ? 60 : 98) -
        ((gender !== Gender.GENDERLESS ? 6 : 0) +
          (pokemon.fusionSpecies ? 8 : 0) +
          (pokemon.isShiny() ? 8 : 0) +
          (Math.min(pokemon.level.toString().length, 3) - 3) * 8)
    ) {
      displayName = `${displayName.slice(0, displayName.endsWith(".") ? -2 : -1).trimEnd()}.`;
      nameSizeTest.setText(displayName);
      nameTextWidth = nameSizeTest.displayWidth;
    }

    nameSizeTest.destroy();

    this.nameText.setText(displayName);
    this.lastName = pokemon.getNameToRender();

    if (this.nameText.visible) {
      this.nameText.setInteractive(
        new Phaser.Geom.Rectangle(0, 0, this.nameText.width, this.nameText.height),
        Phaser.Geom.Rectangle.Contains,
      );
    }
  }

  /**
   * Set the level numbers container to display the provided level
   *
   * @remarks
   * The numbers in the pokemon's level uses images for each number rather than a text object with a special font.
   * This method sets the images for each digit of the level number and then positions the level container based
   * on the number of digits.
   *
   * @param level - The level to display
   * @param textureKey - The texture key for the level numbers
   */
  setLevel(level: number, textureKey: "numbers" | "numbers_red" = "numbers"): void {
    this.levelNumbersContainer.removeAll(true);
    const levelStr = level.toString();
    for (let i = 0; i < levelStr.length; i++) {
      this.levelNumbersContainer.add(globalScene.add.image(i * 8, 0, textureKey, levelStr[i]));
    }
    this.levelContainer.setX(this.baseLvContainerX - 8 * Math.max(levelStr.length - 3, 0));
  }

  updateStats(stats: number[]): void {
    for (const [i, s] of this.statOrder.entries()) {
      if (s !== Stat.HP) {
        this.statNumbers[i].setFrame(stats[s - 1].toString());
      }
    }
  }

  getBaseY(): number {
    return this.baseY;
  }

  resetY(): void {
    this.y = this.baseY;
  }
}<|MERGE_RESOLUTION|>--- conflicted
+++ resolved
@@ -1,21 +1,13 @@
-<<<<<<< HEAD
-import type { default as Pokemon } from "../../field/pokemon";
-import { getLocalizedSpriteKey, fixedInt, getShinyDescriptor } from "#app/utils/common";
-import { addTextObject } from "../text";
-import { TextStyle } from "#enums/text-style";
-import { getGenderSymbol, getGenderColor, Gender } from "../../data/gender";
-import { StatusEffect } from "#enums/status-effect";
-=======
->>>>>>> 68630446
 import { globalScene } from "#app/global-scene";
 import { Gender, getGenderColor, getGenderSymbol } from "#data/gender";
 import { getTypeRgb } from "#data/type";
 import { PokemonType } from "#enums/pokemon-type";
 import { Stat } from "#enums/stat";
 import { StatusEffect } from "#enums/status-effect";
+import { TextStyle } from "#enums/text-style";
 import type { Pokemon } from "#field/pokemon";
 import { getVariantTint } from "#sprites/variant";
-import { addTextObject, TextStyle } from "#ui/text";
+import { addTextObject } from "#ui/text";
 import { fixedInt, getLocalizedSpriteKey, getShinyDescriptor } from "#utils/common";
 import i18next from "i18next";
 
