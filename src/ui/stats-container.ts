--- conflicted
+++ resolved
@@ -56,21 +56,13 @@
 
     this.ivStatValueTexts = [];
 
-<<<<<<< HEAD
-    new Array(6).fill(null).map((_, i: integer) => {
-      const statLabel = addTextObject(this.scene, ivChartBg.x + (ivChartSize) * ivChartStatCoordMultipliers[i][0] * 1.325 + (this.showDiff ? 0 : ivLabelOffset[i]), ivChartBg.y + (ivChartSize) * ivChartStatCoordMultipliers[i][1] * 1.325 - 4 + (this.showDiff ? 0 : ivChartLabelyOffset[i]), getStatName(i as Stat), TextStyle.TOOLTIP_CONTENT);
+    for (const s of PERMANENT_STATS) {
+      const statLabel = addTextObject(this.scene, ivChartBg.x + (ivChartSize) * ivChartStatCoordMultipliers[s][0] * 1.325 + (this.showDiff ? 0 : ivLabelOffset[s]), ivChartBg.y + (ivChartSize) * ivChartStatCoordMultipliers[s][1] * 1.325 - 4 + (this.showDiff ? 0 : ivChartLabelyOffset[s]), i18next.t(getStatKey(s)), TextStyle.TOOLTIP_CONTENT);
       statLabel.setOrigin(0.5);
 
-      this.ivStatValueTexts[i] = addBBCodeTextObject(this.scene, statLabel.x - (this.showDiff ? 0 : ivLabelOffset[i]), statLabel.y + 8, "0", TextStyle.TOOLTIP_CONTENT);
-      this.ivStatValueTexts[i].setOrigin(0.5);
-=======
-    for (const s of PERMANENT_STATS) {
-      const statLabel = addTextObject(this.scene, ivChartBg.x + (ivChartSize) * ivChartStatCoordMultipliers[s][0] * 1.325, ivChartBg.y + (ivChartSize) * ivChartStatCoordMultipliers[s][1] * 1.325 - 4 + ivLabelOffset[s], i18next.t(getStatKey(s)), TextStyle.TOOLTIP_CONTENT);
-      statLabel.setOrigin(0.5);
+      this.ivStatValueTexts[s] = addBBCodeTextObject(this.scene, statLabel.x - (this.showDiff ? 0 : ivLabelOffset[s]), statLabel.y + 8, "0", TextStyle.TOOLTIP_CONTENT);
+      this.ivStatValueTexts[s].setOrigin(0.5);
 
-      this.ivStatValueTexts[s] = addBBCodeTextObject(this.scene, statLabel.x, statLabel.y + 8, "0", TextStyle.TOOLTIP_CONTENT);
-      this.ivStatValueTexts[s].setOrigin(0.5);
->>>>>>> f80c073d
 
       this.add(statLabel);
       this.add(this.ivStatValueTexts[s]);
