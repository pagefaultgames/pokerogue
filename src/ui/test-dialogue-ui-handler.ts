--- conflicted
+++ resolved
@@ -74,19 +74,9 @@
     const input = this.inputs[0];
     input.setMaxLength(255);
 
-<<<<<<< HEAD
     input.on("textchange", (inputObject: InputText, evt: InputEvent) => {
       let options: OptionSelectItem[] = [];
       const splitArr = inputObject.text.split(" ");
-=======
-    input.on("keydown", (inputObject, evt: KeyboardEvent) => {
-      if ([ "escape", "space" ].some((v) => v === evt.key.toLowerCase() || v === evt.code.toLowerCase()) && ui.getMode() === Mode.AUTO_COMPLETE) {
-        // Delete autocomplete list and recovery focus.
-        inputObject.on("blur", () => inputObject.node.focus(), { once: true });
-        ui.revertMode();
-      }
-    });
->>>>>>> c01fff49
 
       // At what index of splitArr is the input cursor located
       let indexInOriginalArray = 0;
