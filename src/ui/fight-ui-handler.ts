--- conflicted
+++ resolved
@@ -5,12 +5,9 @@
 import { Mode } from "./ui";
 import UiHandler from "./ui-handler";
 import * as Utils from "../utils";
-<<<<<<< HEAD
-import { CommandPhase, MoveEffectPhase } from "../phases";
 import Move, * as MoveData from "../data/move";
 import i18next from "i18next";
 import {Button} from "#enums/buttons";
-import Pokemon, { DamageResult, EnemyPokemon, HitResult, PlayerPokemon, PokemonMove } from "#app/field/pokemon.js";
 import Battle from "#app/battle.js";
 import { Stat } from "#app/data/pokemon-stat.js";
 import { Abilities } from "#app/enums/abilities.js";
@@ -27,13 +24,10 @@
 import { StatusEffect } from "#app/data/status-effect.js";
 import { BattleStat } from "#app/data/battle-stat.js";
 import { PokemonMultiHitModifierType } from "#app/modifier/modifier-type.js";
-=======
 import { MoveCategory } from "#app/data/move.js";
-import i18next from "i18next";
-import {Button} from "#enums/buttons";
-import Pokemon, { PokemonMove } from "#app/field/pokemon.js";
+import Pokemon, { EnemyPokemon, HitResult, PlayerPokemon, PokemonMove } from "#app/field/pokemon.js";
 import { CommandPhase } from "#app/phases/command-phase.js";
->>>>>>> 72702abb
+import { MoveEffectPhase } from "#app/phases/move-effect-phase.js";
 
 export default class FightUiHandler extends UiHandler {
   public static readonly MOVES_CONTAINER_NAME = "moves";
@@ -180,7 +174,7 @@
   }
 
   simulateAttack(scene: BattleScene, user: Pokemon, target: Pokemon, move: Move) {
-    let result: HitResult;
+    let result: HitResult | undefined = undefined;
     const damage1 = new Utils.NumberHolder(0);
     const damage2 = new Utils.NumberHolder(0);
     const defendingSidePlayField = target.isPlayer() ? this.scene.getPlayerField() : this.scene.getEnemyField();
@@ -191,7 +185,7 @@
 
     const typeChangeMovePowerMultiplier = new Utils.NumberHolder(1);
     MoveData.applyMoveAttrs(MoveData.VariableMoveTypeAttr, user, target, move);
-    applyPreAttackAbAttrs(MoveTypeChangeAttr, user, target, move, typeChangeMovePowerMultiplier);
+    applyPreAttackAbAttrs(MoveTypeChangeAttr, user, target, move, true, typeChangeMovePowerMultiplier);
     const types = target.getTypes(true, true);
 
     const cancelled = new Utils.BooleanHolder(false);
@@ -225,10 +219,10 @@
       if (sourceTeraType !== Type.UNKNOWN && sourceTeraType === move.type && power.value < 60 && move.priority <= 0 && !move.hasAttr(MoveData.MultiHitAttr) && !this.scene.findModifier(m => m instanceof PokemonMultiHitModifier && m.pokemonId === user.id)) {
         power.value = 60;
       }
-      applyPreAttackAbAttrs(VariableMovePowerAbAttr, user, target, move, power);
+      applyPreAttackAbAttrs(VariableMovePowerAbAttr, user, target, move, true, power);
 
       if (user.getAlly()?.hasAbilityWithAttr(AllyMoveCategoryPowerBoostAbAttr)) {
-        applyPreAttackAbAttrs(AllyMoveCategoryPowerBoostAbAttr, user, target, move, power);
+        applyPreAttackAbAttrs(AllyMoveCategoryPowerBoostAbAttr, user, target, move, true, power);
       }
 
       const fieldAuras = new Set(
@@ -238,11 +232,11 @@
       );
       for (const aura of fieldAuras) {
         // The only relevant values are `move` and the `power` holder
-        aura.applyPreAttack(null, null, null, move, [power]);
+        aura.applyPreAttack(null, null, true, null, move, [power]);
       }
 
       const alliedField: Pokemon[] = user instanceof PlayerPokemon ? this.scene.getPlayerField() : this.scene.getEnemyField();
-      alliedField.forEach(p => applyPreAttackAbAttrs(UserFieldMoveTypePowerBoostAbAttr, p, user, move, power));
+      alliedField.forEach(p => applyPreAttackAbAttrs(UserFieldMoveTypePowerBoostAbAttr, p, user, move, true, power));
 
       power.value *= typeChangeMovePowerMultiplier.value;
 
@@ -254,8 +248,8 @@
         MoveData.applyMoveAttrs(MoveData.NeutralDamageAgainstFlyingTypeMultiplierAttr, user, target, move, typeMultiplier);
       }
       if (!cancelled.value) {
-        applyPreDefendAbAttrs(MoveImmunityAbAttr, user, target, move, cancelled, typeMultiplier);
-        defendingSidePlayField.forEach((p) => applyPreDefendAbAttrs(FieldPriorityMoveImmunityAbAttr, p, user, move, cancelled, typeMultiplier));
+        applyPreDefendAbAttrs(MoveImmunityAbAttr, user, target, move, cancelled, true, typeMultiplier);
+        defendingSidePlayField.forEach((p) => applyPreDefendAbAttrs(FieldPriorityMoveImmunityAbAttr, p, user, move, cancelled, true, typeMultiplier));
       }
 
       if (cancelled.value) {
@@ -289,20 +283,20 @@
         const critOnly = new Utils.BooleanHolder(false);
         const critAlways = user.getTag(BattlerTagType.ALWAYS_CRIT);
         MoveData.applyMoveAttrs(MoveData.CritOnlyAttr, user, target, move, critOnly);
-        applyAbAttrs(ConditionalCritAbAttr, user, null, critOnly, target, move);
+        applyAbAttrs(ConditionalCritAbAttr, user, null, true, critOnly, target, move);
         if (isCritical) {
           const blockCrit = new Utils.BooleanHolder(false);
-          applyAbAttrs(BlockCritAbAttr, target, null, blockCrit);
+          applyAbAttrs(BlockCritAbAttr, target, null, true, blockCrit);
           if (blockCrit.value) {
             isCritical = false;
           }
         }
-        const sourceAtk = new Utils.IntegerHolder(user.getBattleStat(isPhysical ? Stat.ATK : Stat.SPATK, target, null, false));
+        const sourceAtk = new Utils.IntegerHolder(user.getBattleStat(isPhysical ? Stat.ATK : Stat.SPATK, target, move, false));
         const targetDef = new Utils.IntegerHolder(target.getBattleStat(isPhysical ? Stat.DEF : Stat.SPDEF, user, move, false));
-        const sourceAtkCrit = new Utils.IntegerHolder(user.getBattleStat(isPhysical ? Stat.ATK : Stat.SPATK, target, null, isCritical));
+        const sourceAtkCrit = new Utils.IntegerHolder(user.getBattleStat(isPhysical ? Stat.ATK : Stat.SPATK, target, move, isCritical));
         const targetDefCrit = new Utils.IntegerHolder(target.getBattleStat(isPhysical ? Stat.DEF : Stat.SPDEF, user, move, isCritical));
         const criticalMultiplier = new Utils.NumberHolder(isCritical ? 1.5 : 1);
-        applyAbAttrs(MultCritAbAttr, user, null, criticalMultiplier);
+        applyAbAttrs(MultCritAbAttr, user, null, true, criticalMultiplier);
         const screenMultiplier = new Utils.NumberHolder(1);
         if (!isCritical) {
           this.scene.arena.applyTagsForSide(WeakenMoveScreenTag, target.isPlayer() ? ArenaTagSide.PLAYER : ArenaTagSide.ENEMY, move.category, this.scene.currentBattle.double, screenMultiplier);
@@ -317,7 +311,7 @@
           stabMultiplier.value += 0.5;
         }
 
-        applyAbAttrs(StabBoostAbAttr, user, null, stabMultiplier);
+        applyAbAttrs(StabBoostAbAttr, user, null, true, stabMultiplier);
 
         if (sourceTeraType !== Type.UNKNOWN && matchesSourceType) {
           stabMultiplier.value = Math.min(stabMultiplier.value + 0.5, 2.25);
@@ -334,7 +328,7 @@
           numTargets = effectPhase.getTargets().length;
         }
         const twoStrikeMultiplier = new Utils.NumberHolder(1);
-        applyPreAttackAbAttrs(AddSecondStrikeAbAttr, user, target, move, numTargets, new Utils.IntegerHolder(0), twoStrikeMultiplier);
+        applyPreAttackAbAttrs(AddSecondStrikeAbAttr, user, target, move, true, numTargets, new Utils.IntegerHolder(0), twoStrikeMultiplier);
 
         if (!isTypeImmune) {
           damage1.value = Math.ceil(((((2 * user.level / 5 + 2) * power.value * sourceAtk.value / targetDef.value) / 50) + 2) * stabMultiplier.value * typeMultiplier.value * arenaAttackTypeMultiplier.value * screenMultiplier.value * twoStrikeMultiplier.value * 0.85); // low roll
@@ -350,8 +344,8 @@
             }
           }
 
-          applyPreAttackAbAttrs(DamageBoostAbAttr, user, target, move, damage1);
-          applyPreAttackAbAttrs(DamageBoostAbAttr, user, target, move, damage2);
+          applyPreAttackAbAttrs(DamageBoostAbAttr, user, target, move, true, damage1);
+          applyPreAttackAbAttrs(DamageBoostAbAttr, user, target, move, true, damage2);
 
           /**
            * For each {@link HitsTagAttr} the move has, doubles the damage of the move if:
@@ -426,8 +420,8 @@
 
         MoveData.applyMoveAttrs(MoveData.ModifiedDamageAttr, user, target, move, damage1);
         MoveData.applyMoveAttrs(MoveData.ModifiedDamageAttr, user, target, move, damage2);
-        applyPreDefendAbAttrs(ReceivedMoveDamageMultiplierAbAttr, user, target, move, cancelled, damage1);
-        applyPreDefendAbAttrs(ReceivedMoveDamageMultiplierAbAttr, user, target, move, cancelled, damage2);
+        applyPreDefendAbAttrs(ReceivedMoveDamageMultiplierAbAttr, user, target, move, cancelled, true, damage1);
+        applyPreDefendAbAttrs(ReceivedMoveDamageMultiplierAbAttr, user, target, move, cancelled, true, damage2);
 
         //console.log("damage (min)", damage1.value, move.name, power.value, sourceAtk, targetDef);
         //console.log("damage (max)", damage2.value, move.name, power.value, sourceAtkCrit, targetDefCrit);
@@ -438,23 +432,23 @@
         const oneHitKo = result === HitResult.ONE_HIT_KO;
         if (damage1.value) {
           if (target.getHpRatio() === 1) {
-            applyPreDefendAbAttrs(PreDefendFullHpEndureAbAttr, target, user, move, cancelled, damage1);
+            applyPreDefendAbAttrs(PreDefendFullHpEndureAbAttr, target, user, move, cancelled, true, damage1);
           }
         }
         if (damage2.value) {
           if (target.getHpRatio() === 1) {
-            applyPreDefendAbAttrs(PreDefendFullHpEndureAbAttr, target, user, move, cancelled, damage2);
+            applyPreDefendAbAttrs(PreDefendFullHpEndureAbAttr, target, user, move, cancelled, true, damage2);
           }
         }
       }
       break;
     case MoveData.MoveCategory.STATUS:
       if (!typeless) {
-        applyPreDefendAbAttrsNoApply(TypeImmunityAbAttr, target, user, move, cancelled, typeMultiplier);
+        applyPreDefendAbAttrsNoApply(TypeImmunityAbAttr, target, user, move, cancelled, true, typeMultiplier);
       }
       if (!cancelled.value) {
-        applyPreDefendAbAttrs(MoveImmunityAbAttr, target, user, move, cancelled, typeMultiplier);
-        defendingSidePlayField.forEach((p) => applyPreDefendAbAttrs(FieldPriorityMoveImmunityAbAttr, p, user, move, cancelled, typeMultiplier));
+        applyPreDefendAbAttrs(MoveImmunityAbAttr, target, user, move, cancelled, true, typeMultiplier);
+        defendingSidePlayField.forEach((p) => applyPreDefendAbAttrs(FieldPriorityMoveImmunityAbAttr, p, user, move, cancelled, true, typeMultiplier));
       }
       if (!typeMultiplier.value) {
         return -1
@@ -531,7 +525,7 @@
     const moveAccuracy = new Utils.NumberHolder(move.getMove().accuracy);
 
     MoveData.applyMoveAttrs(MoveData.VariableAccuracyAttr, user, target, move.getMove(), moveAccuracy);
-    applyPreDefendAbAttrs(WonderSkinAbAttr, target, user, move.getMove(), { value: false }, moveAccuracy);
+    applyPreDefendAbAttrs(WonderSkinAbAttr, target, user, move.getMove(), { value: false }, true, moveAccuracy);
 
     if (moveAccuracy.value === -1) {
       return -1;
@@ -553,9 +547,9 @@
 
     const userAccuracyLevel = new Utils.IntegerHolder(user.summonData.battleStats[BattleStat.ACC]);
     const targetEvasionLevel = new Utils.IntegerHolder(target.summonData.battleStats[BattleStat.EVA]);
-    applyAbAttrs(IgnoreOpponentStatChangesAbAttr, target, null, userAccuracyLevel);
-    applyAbAttrs(IgnoreOpponentStatChangesAbAttr, user, null, targetEvasionLevel);
-    applyAbAttrs(IgnoreOpponentEvasionAbAttr, user, null, targetEvasionLevel);
+    applyAbAttrs(IgnoreOpponentStatChangesAbAttr, target, null, true, userAccuracyLevel);
+    applyAbAttrs(IgnoreOpponentStatChangesAbAttr, user, null, true, targetEvasionLevel);
+    applyAbAttrs(IgnoreOpponentEvasionAbAttr, user, null, true, targetEvasionLevel);
     MoveData.applyMoveAttrs(MoveData.IgnoreOpponentStatChangesAttr, user, target, move.getMove(), targetEvasionLevel);
     this.scene.applyModifiers(TempBattleStatBoosterModifier, user.isPlayer(), TempBattleStat.ACC, userAccuracyLevel);
 
@@ -566,10 +560,10 @@
         : 3 / (3 + Math.min(targetEvasionLevel.value - userAccuracyLevel.value, 6));
     }
 
-    applyBattleStatMultiplierAbAttrs(BattleStatMultiplierAbAttr, user, BattleStat.ACC, accuracyMultiplier, move.getMove());
+    applyBattleStatMultiplierAbAttrs(BattleStatMultiplierAbAttr, user, BattleStat.ACC, accuracyMultiplier, true, move.getMove());
 
     const evasionMultiplier = new Utils.NumberHolder(1);
-    applyBattleStatMultiplierAbAttrs(BattleStatMultiplierAbAttr, target, BattleStat.EVA, evasionMultiplier);
+    applyBattleStatMultiplierAbAttrs(BattleStatMultiplierAbAttr, target, BattleStat.EVA, evasionMultiplier, true);
 
     accuracyMultiplier.value /= evasionMultiplier.value;
 
