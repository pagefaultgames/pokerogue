--- conflicted
+++ resolved
@@ -356,11 +356,7 @@
         opponent.getMoveEffectiveness(
           pokemon,
           pokemonMove.getMove(),
-<<<<<<< HEAD
           !opponent.waveData.abilityRevealed,
-=======
-          !opponent.battleData.abilityRevealed,
->>>>>>> b89b945b
           undefined,
           undefined,
           true,
