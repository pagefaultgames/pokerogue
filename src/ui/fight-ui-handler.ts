--- conflicted
+++ resolved
@@ -11,14 +11,14 @@
 import {Button} from "../enums/buttons";
 import Pokemon, { PokemonMove } from "#app/field/pokemon.js";
 
-const rowSpacing = 8;
-
 export default class FightUiHandler extends UiHandler {
   private movesContainer: Phaser.GameObjects.Container;
-  private moveInfoContainer: Phaser.GameObjects.Container;
   private typeIcon: Phaser.GameObjects.Sprite;
+  private ppLabel: Phaser.GameObjects.Text;
   private ppText: Phaser.GameObjects.Text;
+  private powerLabel: Phaser.GameObjects.Text;
   private powerText: Phaser.GameObjects.Text;
+  private accuracyLabel: Phaser.GameObjects.Text;
   private accuracyText: Phaser.GameObjects.Text;
   private cursorObj: Phaser.GameObjects.Image;
   private moveCategoryIcon: Phaser.GameObjects.Sprite;
@@ -44,18 +44,6 @@
     this.moveCategoryIcon.setVisible(false);
     ui.add(this.moveCategoryIcon);
 
-<<<<<<< HEAD
-    this.moveInfoContainer = this.scene.add.container((this.scene.game.canvas.width / 6) - 70, -26);
-    this.moveInfoContainer.setVisible(false);
-    ui.add(this.moveInfoContainer);
-
-    const ppLabel = addTextObject(this.scene, 0, 0, 'PP', TextStyle.MOVE_INFO_CONTENT);
-    ppLabel.setOrigin(0.0, 0.5);
-    ppLabel.setText(i18next.t('fightUiHandler:pp'));
-    this.moveInfoContainer.add(ppLabel);
-
-    this.ppText = addTextObject(this.scene, 58, 0, '--/--', TextStyle.MOVE_INFO_CONTENT);
-=======
     this.ppLabel = addTextObject(this.scene, (this.scene.game.canvas.width / 6) - 70, -26, "PP", TextStyle.MOVE_INFO_CONTENT);
     this.ppLabel.setOrigin(0.0, 0.5);
     this.ppLabel.setVisible(false);
@@ -63,18 +51,10 @@
     ui.add(this.ppLabel);
 
     this.ppText = addTextObject(this.scene, (this.scene.game.canvas.width / 6) - 12, -26, "--/--", TextStyle.MOVE_INFO_CONTENT);
->>>>>>> 62288576
     this.ppText.setOrigin(1, 0.5);
-    this.moveInfoContainer.add(this.ppText);
-
-<<<<<<< HEAD
-    const powerLabel = addTextObject(this.scene, 0, rowSpacing, 'POWER', TextStyle.MOVE_INFO_CONTENT);
-    powerLabel.setOrigin(0.0, 0.5);
-    powerLabel.setText(i18next.t('fightUiHandler:power'));
-    this.moveInfoContainer.add(powerLabel);
-
-    this.powerText = addTextObject(this.scene, 58, rowSpacing, '---', TextStyle.MOVE_INFO_CONTENT);
-=======
+    this.ppText.setVisible(false);
+    ui.add(this.ppText);
+
     this.powerLabel = addTextObject(this.scene, (this.scene.game.canvas.width / 6) - 70, -18, "POWER", TextStyle.MOVE_INFO_CONTENT);
     this.powerLabel.setOrigin(0.0, 0.5);
     this.powerLabel.setVisible(false);
@@ -82,18 +62,10 @@
     ui.add(this.powerLabel);
 
     this.powerText = addTextObject(this.scene, (this.scene.game.canvas.width / 6) - 12, -18, "---", TextStyle.MOVE_INFO_CONTENT);
->>>>>>> 62288576
     this.powerText.setOrigin(1, 0.5);
-    this.moveInfoContainer.add(this.powerText);
-
-<<<<<<< HEAD
-    const accuracyLabel = addTextObject(this.scene, 0, rowSpacing * 2, 'ACC', TextStyle.MOVE_INFO_CONTENT);
-    accuracyLabel.setOrigin(0.0, 0.5);
-    accuracyLabel.setText(i18next.t('fightUiHandler:accuracy'))
-    this.moveInfoContainer.add(accuracyLabel);
-
-    this.accuracyText = addTextObject(this.scene, 58, rowSpacing * 2, '---', TextStyle.MOVE_INFO_CONTENT);
-=======
+    this.powerText.setVisible(false);
+    ui.add(this.powerText);
+
     this.accuracyLabel = addTextObject(this.scene, (this.scene.game.canvas.width / 6) - 70, -10, "ACC", TextStyle.MOVE_INFO_CONTENT);
     this.accuracyLabel.setOrigin(0.0, 0.5);
     this.accuracyLabel.setVisible(false);
@@ -101,9 +73,9 @@
     ui.add(this.accuracyLabel);
 
     this.accuracyText = addTextObject(this.scene, (this.scene.game.canvas.width / 6) - 12, -10, "---", TextStyle.MOVE_INFO_CONTENT);
->>>>>>> 62288576
     this.accuracyText.setOrigin(1, 0.5);
-    this.moveInfoContainer.add(this.accuracyText);
+    this.accuracyText.setVisible(false);
+    ui.add(this.accuracyText);
   }
 
   show(args: any[]): boolean {
@@ -206,23 +178,22 @@
       const maxPP = pokemonMove.getMovePp();
       const pp = maxPP - pokemonMove.ppUsed;
 
-<<<<<<< HEAD
-      this.ppText.setText(`${Utils.padInt(pp, 2, '  ')}/${Utils.padInt(maxPP, 2, '  ')}`);
-      this.powerText.setText(`${power >= 0 ? power : '---'}`);
-      this.accuracyText.setText(`${accuracy >= 0 ? accuracy : '---'}`);
-
+      this.ppText.setText(`${Utils.padInt(pp, 2, "  ")}/${Utils.padInt(maxPP, 2, "  ")}`);
+      this.powerText.setText(`${power >= 0 ? power : "---"}`);
+      this.accuracyText.setText(`${accuracy >= 0 ? accuracy : "---"}`);
+      
       pokemon.getOpponents().forEach((opponent) => {
         opponent.updateEffectiveness(this.getEffectivenessText(pokemon, opponent, pokemonMove));
       });
-=======
-      this.ppText.setText(`${Utils.padInt(pp, 2, "  ")}/${Utils.padInt(maxPP, 2, "  ")}`);
-      this.powerText.setText(`${power >= 0 ? power : "---"}`);
-      this.accuracyText.setText(`${accuracy >= 0 ? accuracy : "---"}`);
->>>>>>> 62288576
     }
 
     this.typeIcon.setVisible(hasMove);
-    this.moveInfoContainer.setVisible(hasMove);
+    this.ppLabel.setVisible(hasMove);
+    this.ppText.setVisible(hasMove);
+    this.powerLabel.setVisible(hasMove);
+    this.powerText.setVisible(hasMove);
+    this.accuracyLabel.setVisible(hasMove);
+    this.accuracyText.setVisible(hasMove);
     this.moveCategoryIcon.setVisible(hasMove);
 
     this.cursorObj.setPosition(13 + (cursor % 2 === 1 ? 100 : 0), -31 + (cursor >= 2 ? 15 : 0));
@@ -238,12 +209,11 @@
   }
 
   displayMoves() {
-<<<<<<< HEAD
     const pokemon = (this.scene.getCurrentPhase() as CommandPhase).getPokemon();
     const moveset = pokemon.getMoveset();
 
     for (let moveIndex = 0; moveIndex < 4; moveIndex++) {
-      const moveText = addTextObject(this.scene, moveIndex % 2 === 0 ? 0 : 100, moveIndex < 2 ? 0 : 16, '-', TextStyle.WINDOW);
+      const moveText = addTextObject(this.scene, moveIndex % 2 === 0 ? 0 : 100, moveIndex < 2 ? 0 : 16, "-", TextStyle.WINDOW);
 
       if (moveIndex < moveset.length) {
         const pokemonMove = moveset[moveIndex];
@@ -251,45 +221,42 @@
         moveText.setColor(this.getMoveColor(pokemon, pokemonMove));
       }
 
-=======
-    const moveset = (this.scene.getCurrentPhase() as CommandPhase).getPokemon().getMoveset();
-    for (let m = 0; m < 4; m++) {
-      const moveText = addTextObject(this.scene, m % 2 === 0 ? 0 : 100, m < 2 ? 0 : 16, "-", TextStyle.WINDOW);
-      if (m < moveset.length) {
-        moveText.setText(moveset[m].getName());
-      }
->>>>>>> 62288576
       this.movesContainer.add(moveText);
     }
   }
 
   private getMoveColor(pokemon: Pokemon, pokemonMove: PokemonMove): string {
-    if (this.scene.typeHints === 0) return 'white';
+    if (this.scene.typeHints === 0) return "white";
 
     const opponents = pokemon.getOpponents();
-    if (opponents.length <= 0) return 'white';
+    if (opponents.length <= 0) return "white";
 
     const moveColors = opponents.map((opponent) => {
       return opponent.getMoveEffectiveness(pokemon, pokemonMove);
     }).sort((a, b) => b - a).map((effectiveness) => {
-      return getTypeDamageMultiplierColor(effectiveness, 'offense');
+      return getTypeDamageMultiplierColor(effectiveness, "offense");
     });
 
-    return moveColors[0] ?? 'white';
+    return moveColors[0] ?? "white";
   }
 
   clear() {
     super.clear();
     this.clearMoves();
     this.typeIcon.setVisible(false);
-    this.moveInfoContainer.setVisible(false);
+    this.ppLabel.setVisible(false);
+    this.ppText.setVisible(false);
+    this.powerLabel.setVisible(false);
+    this.powerText.setVisible(false);
+    this.accuracyLabel.setVisible(false);
+    this.accuracyText.setVisible(false);
     this.moveCategoryIcon.setVisible(false);
     this.eraseCursor();
   }
 
   clearMoves() {
     this.movesContainer.removeAll(true);
-
+    
     const opponents = (this.scene.getCurrentPhase() as CommandPhase).getPokemon().getOpponents();
     opponents.forEach((opponent) => {
       opponent.updateEffectiveness(undefined);
