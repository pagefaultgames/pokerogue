import type { InfoToggle } from "#app/battle-scene";
import { globalScene } from "#app/global-scene";
<<<<<<< HEAD
import { addTextObject } from "./text";
import { TextStyle } from "#enums/text-style";
import { getTypeDamageMultiplierColor } from "#app/data/type";
import { PokemonType } from "#enums/pokemon-type";
=======
import { getTypeDamageMultiplierColor } from "#data/type";
import { BattleType } from "#enums/battle-type";
import { Button } from "#enums/buttons";
>>>>>>> 68630446
import { Command } from "#enums/command";
import { MoveCategory } from "#enums/MoveCategory";
import { MoveUseMode } from "#enums/move-use-mode";
import { PokemonType } from "#enums/pokemon-type";
import { UiMode } from "#enums/ui-mode";
import type { EnemyPokemon, Pokemon } from "#field/pokemon";
import type { PokemonMove } from "#moves/pokemon-move";
import type { CommandPhase } from "#phases/command-phase";
import { MoveInfoOverlay } from "#ui/move-info-overlay";
import { addTextObject, TextStyle } from "#ui/text";
import { UiHandler } from "#ui/ui-handler";
import { fixedInt, getLocalizedSpriteKey, padInt } from "#utils/common";
import i18next from "i18next";

export class FightUiHandler extends UiHandler implements InfoToggle {
  public static readonly MOVES_CONTAINER_NAME = "moves";

  private movesContainer: Phaser.GameObjects.Container;
  private moveInfoContainer: Phaser.GameObjects.Container;
  private typeIcon: Phaser.GameObjects.Sprite;
  private ppLabel: Phaser.GameObjects.Text;
  private ppText: Phaser.GameObjects.Text;
  private powerLabel: Phaser.GameObjects.Text;
  private powerText: Phaser.GameObjects.Text;
  private accuracyLabel: Phaser.GameObjects.Text;
  private accuracyText: Phaser.GameObjects.Text;
  private cursorObj: Phaser.GameObjects.Image | null;
  private moveCategoryIcon: Phaser.GameObjects.Sprite;
  private moveInfoOverlay: MoveInfoOverlay;

  protected fieldIndex = 0;
  protected fromCommand: Command = Command.FIGHT;
  protected cursor2 = 0;

  constructor() {
    super(UiMode.FIGHT);
  }

  /**
   * Set the visibility of the objects in the move info container.
   */
  private setInfoVis(visibility: boolean): void {
    this.moveInfoContainer.iterate((o: Phaser.GameObjects.Components.Visible) => o.setVisible(visibility));
  }

  setup() {
    const ui = this.getUi();

    this.movesContainer = globalScene.add.container(18, -38.7).setName(FightUiHandler.MOVES_CONTAINER_NAME);
    ui.add(this.movesContainer);

    this.moveInfoContainer = globalScene.add.container(1, 0).setName("move-info");
    ui.add(this.moveInfoContainer);

    this.typeIcon = globalScene.add
      .sprite(globalScene.scaledCanvas.width - 57, -36, getLocalizedSpriteKey("types"), "unknown")
      .setVisible(false);

    this.moveCategoryIcon = globalScene.add
      .sprite(globalScene.scaledCanvas.width - 25, -36, "categories", "physical")
      .setVisible(false);

    this.ppLabel = addTextObject(globalScene.scaledCanvas.width - 70, -26, "PP", TextStyle.MOVE_INFO_CONTENT)
      .setOrigin(0.0, 0.5)
      .setVisible(false)
      .setText(i18next.t("fightUiHandler:pp"));

    this.ppText = addTextObject(globalScene.scaledCanvas.width - 12, -26, "--/--", TextStyle.MOVE_INFO_CONTENT)
      .setOrigin(1, 0.5)
      .setVisible(false);

    this.powerLabel = addTextObject(globalScene.scaledCanvas.width - 70, -18, "POWER", TextStyle.MOVE_INFO_CONTENT)
      .setOrigin(0.0, 0.5)
      .setVisible(false)
      .setText(i18next.t("fightUiHandler:power"));

    this.powerText = addTextObject(globalScene.scaledCanvas.width - 12, -18, "---", TextStyle.MOVE_INFO_CONTENT)
      .setOrigin(1, 0.5)
      .setVisible(false);

    this.accuracyLabel = addTextObject(globalScene.scaledCanvas.width - 70, -10, "ACC", TextStyle.MOVE_INFO_CONTENT)
      .setOrigin(0.0, 0.5)
      .setVisible(false)
      .setText(i18next.t("fightUiHandler:accuracy"));

    this.accuracyText = addTextObject(globalScene.scaledCanvas.width - 12, -10, "---", TextStyle.MOVE_INFO_CONTENT)
      .setOrigin(1, 0.5)
      .setVisible(false);

    this.moveInfoContainer.add([
      this.typeIcon,
      this.moveCategoryIcon,
      this.ppLabel,
      this.ppText,
      this.powerLabel,
      this.powerText,
      this.accuracyLabel,
      this.accuracyText,
    ]);

    // prepare move overlay
    const overlayScale = 1;
    this.moveInfoOverlay = new MoveInfoOverlay({
      delayVisibility: true,
      scale: overlayScale,
      onSide: true,
      right: true,
      x: 0,
      y: -MoveInfoOverlay.getHeight(overlayScale, true),
      width: globalScene.game.canvas.width / 6 + 4,
      hideEffectBox: true,
      hideBg: true,
    });
    ui.add(this.moveInfoOverlay);
    // register the overlay to receive toggle events
    globalScene.addInfoToggle(this.moveInfoOverlay, this);
  }

  override show(args: [number?, Command?]): boolean {
    super.show(args);

    this.fieldIndex = args[0] ?? 0;
    this.fromCommand = args[1] ?? Command.FIGHT;

    const messageHandler = this.getUi().getMessageHandler();
    messageHandler.bg.setVisible(false);
    messageHandler.commandWindow.setVisible(false);
    messageHandler.movesWindowContainer.setVisible(true);
    const pokemon = (globalScene.phaseManager.getCurrentPhase() as CommandPhase).getPokemon();
    if (pokemon.tempSummonData.turnCount <= 1) {
      this.setCursor(0);
    }
    this.displayMoves();
    this.toggleInfo(false); // in case cancel was pressed while info toggle is active
    this.active = true;
    return true;
  }

  /**
   * Process the player inputting the selected {@linkcode Button}.
   * @param button - The {@linkcode Button} being pressed
   * @returns Whether the input was successful (ie did anything).
   */
  processInput(button: Button): boolean {
    const ui = this.getUi();
    let success = false;
    const cursor = this.getCursor();

    switch (button) {
      case Button.ACTION:
        if (
          (globalScene.phaseManager.getCurrentPhase() as CommandPhase).handleCommand(
            this.fromCommand,
            cursor,
            MoveUseMode.NORMAL,
          )
        ) {
          success = true;
        } else {
          ui.playError();
        }
        break;
      case Button.CANCEL: {
        // Cannot back out of fight menu if skipToFightInput is enabled
        const { battleType, mysteryEncounter } = globalScene.currentBattle;
        if (battleType !== BattleType.MYSTERY_ENCOUNTER || !mysteryEncounter?.skipToFightInput) {
          ui.setMode(UiMode.COMMAND, this.fieldIndex);
          success = true;
        }
        break;
      }
      case Button.UP:
        if (cursor >= 2) {
          success = this.setCursor(cursor - 2);
        }
        break;
      case Button.DOWN:
        if (cursor < 2) {
          success = this.setCursor(cursor + 2);
        }
        break;
      case Button.LEFT:
        if (cursor % 2 === 1) {
          success = this.setCursor(cursor - 1);
        }
        break;
      case Button.RIGHT:
        if (cursor % 2 === 0) {
          success = this.setCursor(cursor + 1);
        }
        break;
    }

    if (success) {
      ui.playSelect();
    }

    return success;
  }

  /**
   * Adjust the visibility of move names and the cursor icon when the info overlay is toggled
   * @param visible - The visibility of the info overlay; the move names and cursor's visibility will be set to the opposite
   */
  toggleInfo(visible: boolean): void {
    // The info overlay will already fade in, so we should hide the move name text and cursor immediately
    // rather than adjusting alpha via a tween.
    if (visible) {
      this.movesContainer.setVisible(false).setAlpha(0);
      this.cursorObj?.setVisible(false).setAlpha(0);
      return;
    }
    globalScene.tweens.add({
      targets: [this.movesContainer, this.cursorObj],
      duration: fixedInt(125),
      ease: "Sine.easeInOut",
      alpha: 1,
    });
    this.movesContainer.setVisible(true);
    this.cursorObj?.setVisible(true);
  }

  isActive(): boolean {
    return this.active;
  }

  getCursor(): number {
    return !this.fieldIndex ? this.cursor : this.cursor2;
  }

  /** @returns TextStyle according to percentage of PP remaining */
  private static ppRatioToColor(ppRatio: number): TextStyle {
    if (ppRatio > 0.25 && ppRatio <= 0.5) {
      return TextStyle.MOVE_PP_HALF_FULL;
    }
    if (ppRatio > 0 && ppRatio <= 0.25) {
      return TextStyle.MOVE_PP_NEAR_EMPTY;
    }
    if (ppRatio === 0) {
      return TextStyle.MOVE_PP_EMPTY;
    }
    return TextStyle.MOVE_PP_FULL; // default to full if ppRatio is invalid
  }

  /**
   * Populate the move info overlay with the information of the move at the given cursor index
   * @param cursor - The cursor position to set the move info for
   */
  private setMoveInfo(cursor: number): void {
    const pokemon = (globalScene.phaseManager.getCurrentPhase() as CommandPhase).getPokemon();
    const moveset = pokemon.getMoveset();

    const hasMove = cursor < moveset.length;
    this.setInfoVis(hasMove);

    if (!hasMove) {
      return;
    }

    const pokemonMove = moveset[cursor];
    const moveType = pokemon.getMoveType(pokemonMove.getMove());
    const textureKey = getLocalizedSpriteKey("types");
    this.typeIcon.setTexture(textureKey, PokemonType[moveType].toLowerCase()).setScale(0.8);

    const moveCategory = pokemonMove.getMove().category;
    this.moveCategoryIcon.setTexture("categories", MoveCategory[moveCategory].toLowerCase()).setScale(1.0);
    const power = pokemonMove.getMove().power;
    const accuracy = pokemonMove.getMove().accuracy;
    const maxPP = pokemonMove.getMovePp();
    const pp = maxPP - pokemonMove.ppUsed;

    const ppLeftStr = padInt(pp, 2, "  ");
    const ppMaxStr = padInt(maxPP, 2, "  ");
    this.ppText.setText(`${ppLeftStr}/${ppMaxStr}`);
    this.powerText.setText(`${power >= 0 ? power : "---"}`);
    this.accuracyText.setText(`${accuracy >= 0 ? accuracy : "---"}`);

    const ppColorStyle = FightUiHandler.ppRatioToColor(pp / maxPP);

    //** Changes the text color and shadow according to the determined TextStyle */
    this.ppText.setColor(this.getTextColor(ppColorStyle, false)).setShadowColor(this.getTextColor(ppColorStyle, true));
    this.moveInfoOverlay.show(pokemonMove.getMove());

    pokemon.getOpponents().forEach(opponent => {
      (opponent as EnemyPokemon).updateEffectiveness(this.getEffectivenessText(pokemon, opponent, pokemonMove));
    });
  }

  setCursor(cursor: number): boolean {
    const ui = this.getUi();

    this.moveInfoOverlay.clear();
    const changed = this.getCursor() !== cursor;
    if (changed) {
      if (!this.fieldIndex) {
        this.cursor = cursor;
      } else {
        this.cursor2 = cursor;
      }
    }

    this.setMoveInfo(cursor);

    if (!this.cursorObj) {
      const isTera = this.fromCommand === Command.TERA;
      this.cursorObj = globalScene.add.image(0, 0, isTera ? "cursor_tera" : "cursor");
      this.cursorObj.setScale(isTera ? 0.7 : 1);
      ui.add(this.cursorObj);
    }

<<<<<<< HEAD
    const pokemon = (globalScene.phaseManager.getCurrentPhase() as CommandPhase).getPokemon();
    const moveset = pokemon.getMoveset();

    const hasMove = cursor < moveset.length;

    if (hasMove) {
      const pokemonMove = moveset[cursor];
      const moveType = pokemon.getMoveType(pokemonMove.getMove());
      const textureKey = getLocalizedSpriteKey("types");
      this.typeIcon.setTexture(textureKey, PokemonType[moveType].toLowerCase()).setScale(0.8);

      const moveCategory = pokemonMove.getMove().category;
      this.moveCategoryIcon.setTexture("categories", MoveCategory[moveCategory].toLowerCase()).setScale(1.0);
      const power = pokemonMove.getMove().power;
      const accuracy = pokemonMove.getMove().accuracy;
      const maxPP = pokemonMove.getMovePp();
      const pp = maxPP - pokemonMove.ppUsed;

      const ppLeftStr = padInt(pp, 2, "  ");
      const ppMaxStr = padInt(maxPP, 2, "  ");
      this.ppText.setText(`${ppLeftStr}/${ppMaxStr}`);
      this.powerText.setText(`${power >= 0 ? power : "---"}`);
      this.accuracyText.setText(`${accuracy >= 0 ? accuracy : "---"}`);

      const ppPercentLeft = pp / maxPP;

      //** Determines TextStyle according to percentage of PP remaining */
      let ppColorStyle: TextStyle = TextStyle.MOVE_PP_FULL;
      if (ppPercentLeft > 0.25 && ppPercentLeft <= 0.5) {
        ppColorStyle = TextStyle.MOVE_PP_HALF_FULL;
      } else if (ppPercentLeft > 0 && ppPercentLeft <= 0.25) {
        ppColorStyle = TextStyle.MOVE_PP_NEAR_EMPTY;
      } else if (ppPercentLeft === 0) {
        ppColorStyle = TextStyle.MOVE_PP_EMPTY;
      }

      //** Changes the text color and shadow according to the determined TextStyle */
      this.ppText.setColor(this.getTextColor(ppColorStyle, false));
      this.ppText.setShadowColor(this.getTextColor(ppColorStyle, true));
      this.moveInfoOverlay.show(pokemonMove.getMove());

      pokemon.getOpponents().forEach(opponent => {
        (opponent as EnemyPokemon).updateEffectiveness(this.getEffectivenessText(pokemon, opponent, pokemonMove));
      });
    }

    this.typeIcon.setVisible(hasMove);
    this.ppLabel.setVisible(hasMove);
    this.ppText.setVisible(hasMove);
    this.powerLabel.setVisible(hasMove);
    this.powerText.setVisible(hasMove);
    this.accuracyLabel.setVisible(hasMove);
    this.accuracyText.setVisible(hasMove);
    this.moveCategoryIcon.setVisible(hasMove);

=======
>>>>>>> 68630446
    this.cursorObj.setPosition(13 + (cursor % 2 === 1 ? 114 : 0), -31 + (cursor >= 2 ? 15 : 0));

    return changed;
  }

  /**
   * Gets multiplier text for a pokemon's move against a specific opponent
   * Returns undefined if it's a status move
   */
  private getEffectivenessText(pokemon: Pokemon, opponent: Pokemon, pokemonMove: PokemonMove): string | undefined {
    const effectiveness = opponent.getMoveEffectiveness(
      pokemon,
      pokemonMove.getMove(),
      !opponent.waveData.abilityRevealed,
      undefined,
      undefined,
      true,
    );
    if (effectiveness === undefined) {
      return undefined;
    }

    return `${effectiveness}x`;
  }

  displayMoves() {
    const pokemon = (globalScene.phaseManager.getCurrentPhase() as CommandPhase).getPokemon();
    const moveset = pokemon.getMoveset();

    for (let moveIndex = 0; moveIndex < 4; moveIndex++) {
      const moveText = addTextObject(
        moveIndex % 2 === 0 ? 0 : 114,
        moveIndex < 2 ? 0 : 16,
        "-",
        TextStyle.WINDOW,
      ).setName("text-empty-move");

      if (moveIndex < moveset.length) {
        const pokemonMove = moveset[moveIndex]!; // TODO is the bang correct?
        moveText
          .setText(pokemonMove.getName())
          .setName(pokemonMove.getName())
          .setColor(this.getMoveColor(pokemon, pokemonMove) ?? moveText.style.color);
      }

      this.movesContainer.add(moveText);
    }
  }

  /**
   * Returns a specific move's color based on its type effectiveness against opponents
   * If there are multiple opponents, the highest effectiveness' color is returned
   * @returns A color or undefined if the default color should be used
   */
  private getMoveColor(pokemon: Pokemon, pokemonMove: PokemonMove): string | undefined {
    if (!globalScene.typeHints) {
      return undefined;
    }

    const opponents = pokemon.getOpponents();
    if (opponents.length <= 0) {
      return undefined;
    }

    const moveColors = opponents
      .map(opponent =>
        opponent.getMoveEffectiveness(
          pokemon,
          pokemonMove.getMove(),
          !opponent.waveData.abilityRevealed,
          undefined,
          undefined,
          true,
        ),
      )
      .sort((a, b) => b - a)
      .map(effectiveness => getTypeDamageMultiplierColor(effectiveness ?? 0, "offense"));

    return moveColors[0];
  }

  clear() {
    super.clear();
    const messageHandler = this.getUi().getMessageHandler();
    this.clearMoves();
    this.setInfoVis(false);
    this.moveInfoOverlay.clear();
    messageHandler.bg.setVisible(true);
    this.eraseCursor();
    this.active = false;
  }

  clearMoves() {
    this.movesContainer.removeAll(true);

    const opponents = (globalScene.phaseManager.getCurrentPhase() as CommandPhase).getPokemon().getOpponents();
    opponents.forEach(opponent => {
      (opponent as EnemyPokemon).updateEffectiveness();
    });
  }

  eraseCursor() {
    if (this.cursorObj) {
      this.cursorObj.destroy();
    }
    this.cursorObj = null;
  }
}<|MERGE_RESOLUTION|>--- conflicted
+++ resolved
@@ -1,25 +1,19 @@
 import type { InfoToggle } from "#app/battle-scene";
 import { globalScene } from "#app/global-scene";
-<<<<<<< HEAD
-import { addTextObject } from "./text";
-import { TextStyle } from "#enums/text-style";
-import { getTypeDamageMultiplierColor } from "#app/data/type";
-import { PokemonType } from "#enums/pokemon-type";
-=======
 import { getTypeDamageMultiplierColor } from "#data/type";
 import { BattleType } from "#enums/battle-type";
 import { Button } from "#enums/buttons";
->>>>>>> 68630446
 import { Command } from "#enums/command";
 import { MoveCategory } from "#enums/MoveCategory";
 import { MoveUseMode } from "#enums/move-use-mode";
 import { PokemonType } from "#enums/pokemon-type";
+import { TextStyle } from "#enums/text-style";
 import { UiMode } from "#enums/ui-mode";
 import type { EnemyPokemon, Pokemon } from "#field/pokemon";
 import type { PokemonMove } from "#moves/pokemon-move";
 import type { CommandPhase } from "#phases/command-phase";
 import { MoveInfoOverlay } from "#ui/move-info-overlay";
-import { addTextObject, TextStyle } from "#ui/text";
+import { addTextObject } from "#ui/text";
 import { UiHandler } from "#ui/ui-handler";
 import { fixedInt, getLocalizedSpriteKey, padInt } from "#utils/common";
 import i18next from "i18next";
@@ -289,7 +283,7 @@
 
     const ppColorStyle = FightUiHandler.ppRatioToColor(pp / maxPP);
 
-    //** Changes the text color and shadow according to the determined TextStyle */
+    // Changes the text color and shadow according to the determined TextStyle
     this.ppText.setColor(this.getTextColor(ppColorStyle, false)).setShadowColor(this.getTextColor(ppColorStyle, true));
     this.moveInfoOverlay.show(pokemonMove.getMove());
 
@@ -320,64 +314,6 @@
       ui.add(this.cursorObj);
     }
 
-<<<<<<< HEAD
-    const pokemon = (globalScene.phaseManager.getCurrentPhase() as CommandPhase).getPokemon();
-    const moveset = pokemon.getMoveset();
-
-    const hasMove = cursor < moveset.length;
-
-    if (hasMove) {
-      const pokemonMove = moveset[cursor];
-      const moveType = pokemon.getMoveType(pokemonMove.getMove());
-      const textureKey = getLocalizedSpriteKey("types");
-      this.typeIcon.setTexture(textureKey, PokemonType[moveType].toLowerCase()).setScale(0.8);
-
-      const moveCategory = pokemonMove.getMove().category;
-      this.moveCategoryIcon.setTexture("categories", MoveCategory[moveCategory].toLowerCase()).setScale(1.0);
-      const power = pokemonMove.getMove().power;
-      const accuracy = pokemonMove.getMove().accuracy;
-      const maxPP = pokemonMove.getMovePp();
-      const pp = maxPP - pokemonMove.ppUsed;
-
-      const ppLeftStr = padInt(pp, 2, "  ");
-      const ppMaxStr = padInt(maxPP, 2, "  ");
-      this.ppText.setText(`${ppLeftStr}/${ppMaxStr}`);
-      this.powerText.setText(`${power >= 0 ? power : "---"}`);
-      this.accuracyText.setText(`${accuracy >= 0 ? accuracy : "---"}`);
-
-      const ppPercentLeft = pp / maxPP;
-
-      //** Determines TextStyle according to percentage of PP remaining */
-      let ppColorStyle: TextStyle = TextStyle.MOVE_PP_FULL;
-      if (ppPercentLeft > 0.25 && ppPercentLeft <= 0.5) {
-        ppColorStyle = TextStyle.MOVE_PP_HALF_FULL;
-      } else if (ppPercentLeft > 0 && ppPercentLeft <= 0.25) {
-        ppColorStyle = TextStyle.MOVE_PP_NEAR_EMPTY;
-      } else if (ppPercentLeft === 0) {
-        ppColorStyle = TextStyle.MOVE_PP_EMPTY;
-      }
-
-      //** Changes the text color and shadow according to the determined TextStyle */
-      this.ppText.setColor(this.getTextColor(ppColorStyle, false));
-      this.ppText.setShadowColor(this.getTextColor(ppColorStyle, true));
-      this.moveInfoOverlay.show(pokemonMove.getMove());
-
-      pokemon.getOpponents().forEach(opponent => {
-        (opponent as EnemyPokemon).updateEffectiveness(this.getEffectivenessText(pokemon, opponent, pokemonMove));
-      });
-    }
-
-    this.typeIcon.setVisible(hasMove);
-    this.ppLabel.setVisible(hasMove);
-    this.ppText.setVisible(hasMove);
-    this.powerLabel.setVisible(hasMove);
-    this.powerText.setVisible(hasMove);
-    this.accuracyLabel.setVisible(hasMove);
-    this.accuracyText.setVisible(hasMove);
-    this.moveCategoryIcon.setVisible(hasMove);
-
-=======
->>>>>>> 68630446
     this.cursorObj.setPosition(13 + (cursor % 2 === 1 ? 114 : 0), -31 + (cursor >= 2 ? 15 : 0));
 
     return changed;
