import BattleScene from "../battle-scene";
import { addTextObject, TextStyle } from "./text";
import { getTypeDamageMultiplierColor, Type } from "../data/type";
import { Command } from "./command-ui-handler";
import { Mode } from "./ui";
import UiHandler from "./ui-handler";
import * as Utils from "../utils";
<<<<<<< HEAD
import * as MoveData from "../data/move";
import i18next from "i18next";
import {Button} from "#enums/buttons";
import Pokemon, { AttackData, EnemyPokemon, PlayerPokemon, PokemonMove } from "#app/field/pokemon.js";
import { CommandPhase } from "#app/phases/command-phase.js";
import { PokemonMultiHitModifierType } from "#app/modifier/modifier-type.js";
import { Stat, PermanentStat, PERMANENT_STATS } from "#app/enums/stat.js";
import { BaseStatModifier } from "#app/modifier/modifier.js";
import { StatusEffect } from "#app/enums/status-effect.js";
=======
import { MoveCategory } from "#app/data/move";
import i18next from "i18next";
import {Button} from "#enums/buttons";
import Pokemon, { PokemonMove } from "#app/field/pokemon";
import { CommandPhase } from "#app/phases/command-phase";
>>>>>>> df250c8b

export default class FightUiHandler extends UiHandler {
  public static readonly MOVES_CONTAINER_NAME = "moves";

  private movesContainer: Phaser.GameObjects.Container;
  private moveInfoContainer: Phaser.GameObjects.Container;
  private typeIcon: Phaser.GameObjects.Sprite;
  private ppLabel: Phaser.GameObjects.Text;
  private ppText: Phaser.GameObjects.Text;
  private powerLabel: Phaser.GameObjects.Text;
  private powerText: Phaser.GameObjects.Text;
  private accuracyLabel: Phaser.GameObjects.Text;
  private accuracyText: Phaser.GameObjects.Text;
  private cursorObj: Phaser.GameObjects.Image | null;
  private moveCategoryIcon: Phaser.GameObjects.Sprite;

  protected fieldIndex: integer = 0;
  protected cursor2: integer = 0;

  constructor(scene: BattleScene) {
    super(scene, Mode.FIGHT);
  }

  setup() {
    const ui = this.getUi();

    this.movesContainer = this.scene.add.container(18, -38.7);
    this.movesContainer.setName(FightUiHandler.MOVES_CONTAINER_NAME);
    ui.add(this.movesContainer);

    this.moveInfoContainer = this.scene.add.container(1, 0);
    this.moveInfoContainer.setName("move-info");
    ui.add(this.moveInfoContainer);

    this.typeIcon = this.scene.add.sprite(this.scene.scaledCanvas.width - 57, -36, Utils.getLocalizedSpriteKey("types"), "unknown");
    this.typeIcon.setVisible(false);
    this.moveInfoContainer.add(this.typeIcon);

    this.moveCategoryIcon = this.scene.add.sprite(this.scene.scaledCanvas.width - 25, -36, "categories", "physical");
    this.moveCategoryIcon.setVisible(false);
    this.moveInfoContainer.add(this.moveCategoryIcon);

    this.ppLabel = addTextObject(this.scene, this.scene.scaledCanvas.width - 70, -26, "PP", TextStyle.MOVE_INFO_CONTENT);
    this.ppLabel.setOrigin(0.0, 0.5);
    this.ppLabel.setVisible(false);
    this.ppLabel.setText(i18next.t("fightUiHandler:pp"));
    this.moveInfoContainer.add(this.ppLabel);

    this.ppText = addTextObject(this.scene, this.scene.scaledCanvas.width - 12, -26, "--/--", TextStyle.MOVE_INFO_CONTENT);
    this.ppText.setOrigin(1, 0.5);
    this.ppText.setVisible(false);
    this.moveInfoContainer.add(this.ppText);

    this.powerLabel = addTextObject(this.scene, this.scene.scaledCanvas.width - 70, -18, "POWER", TextStyle.MOVE_INFO_CONTENT);
    this.powerLabel.setOrigin(0.0, 0.5);
    this.powerLabel.setVisible(false);
    this.powerLabel.setText(i18next.t("fightUiHandler:power"));
    this.moveInfoContainer.add(this.powerLabel);

    this.powerText = addTextObject(this.scene, this.scene.scaledCanvas.width - 12, -18, "---", TextStyle.MOVE_INFO_CONTENT);
    this.powerText.setOrigin(1, 0.5);
    this.powerText.setVisible(false);
    this.moveInfoContainer.add(this.powerText);

    this.accuracyLabel = addTextObject(this.scene, this.scene.scaledCanvas.width - 70, -10, "ACC", TextStyle.MOVE_INFO_CONTENT);
    this.accuracyLabel.setOrigin(0.0, 0.5);
    this.accuracyLabel.setVisible(false);
    this.accuracyLabel.setText(i18next.t("fightUiHandler:accuracy"));
    this.moveInfoContainer.add(this.accuracyLabel);

    this.accuracyText = addTextObject(this.scene, this.scene.scaledCanvas.width - 12, -10, "---", TextStyle.MOVE_INFO_CONTENT);
    this.accuracyText.setOrigin(1, 0.5);
    this.accuracyText.setVisible(false);
    this.moveInfoContainer.add(this.accuracyText);
  }

  show(args: any[]): boolean {
    super.show(args);

    this.fieldIndex = args.length ? args[0] as integer : 0;

    const messageHandler = this.getUi().getMessageHandler();
    messageHandler.bg.setVisible(false);
    messageHandler.commandWindow.setVisible(false);
    messageHandler.movesWindowContainer.setVisible(true);
    const pokemon = (this.scene.getCurrentPhase() as CommandPhase).getPokemon();
    if (pokemon.battleSummonData.turnCount <= 1) {
      this.setCursor(0);
    } else {
      this.setCursor(this.getCursor());
    }
    this.displayMoves();
    return true;
  }

  processInput(button: Button): boolean {
    const ui = this.getUi();

    let success = false;

    const cursor = this.getCursor();

    if (button === Button.CANCEL || button === Button.ACTION) {
      if (button === Button.ACTION) {
        if ((this.scene.getCurrentPhase() as CommandPhase).handleCommand(Command.FIGHT, cursor, false)) {
          success = true;
        } else {
          ui.playError();
        }
      } else {
        ui.setMode(Mode.COMMAND, this.fieldIndex);
        success = true;
      }
    } else {
      switch (button) {
      case Button.UP:
        if (cursor >= 2) {
          success = this.setCursor(cursor - 2);
        }
        break;
      case Button.DOWN:
        if (cursor < 2) {
          success = this.setCursor(cursor + 2);
        }
        break;
      case Button.LEFT:
        if (cursor % 2 === 1) {
          success = this.setCursor(cursor - 1);
        }
        break;
      case Button.RIGHT:
        if (cursor % 2 === 0) {
          success = this.setCursor(cursor + 1);
        }
        break;
      }
    }

    if (success) {
      ui.playSelect();
    }

    return success;
  }

  getCursor(): integer {
    return !this.fieldIndex ? this.cursor : this.cursor2;
  }

  setCursor(cursor: integer): boolean {
    const ui = this.getUi();

    const changed = this.getCursor() !== cursor;
    if (changed) {
      if (!this.fieldIndex) {
        this.cursor = cursor;
      } else {
        this.cursor2 = cursor;
      }
    }

    if (!this.cursorObj) {
      this.cursorObj = this.scene.add.image(0, 0, "cursor");
      ui.add(this.cursorObj);
    }

    const pokemon = (this.scene.getCurrentPhase() as CommandPhase).getPokemon();
    const moveset = pokemon.getMoveset();

    const hasMove = cursor < moveset.length;

    if (hasMove) {
      const pokemonMove = moveset[cursor]!; // TODO: is the bang correct?
      const moveType = pokemon.getMoveType(pokemonMove.getMove());
      const textureKey = Utils.getLocalizedSpriteKey("types");
      this.typeIcon.setTexture(textureKey, Type[moveType].toLowerCase()).setScale(0.8);

      const moveCategory = pokemonMove.getMove().category;
      this.moveCategoryIcon.setTexture("categories", MoveData.MoveCategory[moveCategory].toLowerCase()).setScale(1.0);
      const power = pokemonMove.getMove().power;
      const accuracy = pokemonMove.getMove().accuracy;
      const maxPP = pokemonMove.getMovePp();
      const pp = maxPP - pokemonMove.ppUsed;

      const ppLeftStr = Utils.padInt(pp, 2, "  ");
      const ppMaxStr = Utils.padInt(maxPP, 2, "  ");
      this.ppText.setText(`${ppLeftStr}/${ppMaxStr}`);
      this.powerText.setText(`${power >= 0 ? power : "---"}`);
      this.accuracyText.setText(`${accuracy >= 0 ? accuracy : "---"}`);

      const ppPercentLeft = pp / maxPP;

      //** Determines TextStyle according to percentage of PP remaining */
      let ppColorStyle = TextStyle.MOVE_PP_FULL;
      if (ppPercentLeft > 0.25 && ppPercentLeft <= 0.5) {
        ppColorStyle = TextStyle.MOVE_PP_HALF_FULL;
      } else if (ppPercentLeft > 0 && ppPercentLeft <= 0.25) {
        ppColorStyle = TextStyle.MOVE_PP_NEAR_EMPTY;
      } else if (ppPercentLeft === 0) {
        ppColorStyle = TextStyle.MOVE_PP_EMPTY;
      }

      //** Changes the text color and shadow according to the determined TextStyle */
      this.ppText.setColor(this.getTextColor(ppColorStyle, false));
      this.ppText.setShadowColor(this.getTextColor(ppColorStyle, true));

      pokemon.getOpponents().forEach((opponent) => {
        opponent.updateEffectiveness(this.getEffectivenessText(pokemon, opponent, pokemonMove));
      });
    }

    this.typeIcon.setVisible(hasMove);
    this.ppLabel.setVisible(hasMove);
    this.ppText.setVisible(hasMove);
    this.powerLabel.setVisible(hasMove);
    this.powerText.setVisible(hasMove);
    this.accuracyLabel.setVisible(hasMove);
    this.accuracyText.setVisible(hasMove);
    this.moveCategoryIcon.setVisible(hasMove);

    this.cursorObj.setPosition(13 + (cursor % 2 === 1 ? 100 : 0), -31 + (cursor >= 2 ? 15 : 0));

    return changed;
  }

  /**
   * Gets multiplier text for a pokemon's move against a specific opponent
   * Returns undefined if it's a status move
   */
  private getEffectivenessText(pokemon: Pokemon, opponent: Pokemon, pokemonMove: PokemonMove): string | undefined {
    const effectiveness = opponent.getMoveEffectiveness(pokemon, pokemonMove.getMove(), !opponent.battleData?.abilityRevealed);
    if (effectiveness === undefined) {
      return undefined;
    }

    return `${effectiveness}x`;
  }

  displayMoves() {
    const pokemon = (this.scene.getCurrentPhase() as CommandPhase).getPokemon();
    const moveset = pokemon.getMoveset();

    for (let moveIndex = 0; moveIndex < 4; moveIndex++) {
      const moveText = addTextObject(this.scene, moveIndex % 2 === 0 ? 0 : 100, moveIndex < 2 ? 0 : 16, "-", TextStyle.WINDOW);
      moveText.setName("text-empty-move");

      if (moveIndex < moveset.length) {
        const pokemonMove = moveset[moveIndex]!; // TODO is the bang correct?
        moveText.setText(pokemonMove.getName());
        moveText.setName(pokemonMove.getName());
        moveText.setColor(this.getMoveColor(pokemon, pokemonMove) ?? moveText.style.color);
      }

      this.movesContainer.add(moveText);
    }
  }

  /**
   * Returns a specific move's color based on its type effectiveness against opponents
   * If there are multiple opponents, the highest effectiveness' color is returned
   * @returns A color or undefined if the default color should be used
   */
  private getMoveColor(pokemon: Pokemon, pokemonMove: PokemonMove): string | undefined {
    if (!this.scene.typeHints) {
      return undefined;
    }

    const opponents = pokemon.getOpponents();
    if (opponents.length <= 0) {
      return undefined;
    }

    const moveColors = opponents
      .map((opponent) => opponent.getMoveEffectiveness(pokemon, pokemonMove.getMove(), !opponent.battleData.abilityRevealed))
      .sort((a, b) => b - a)
      .map((effectiveness) => getTypeDamageMultiplierColor(effectiveness ?? 0, "offense"));

    return moveColors[0];
  }

  clear() {
    super.clear();
    const messageHandler = this.getUi().getMessageHandler();
    this.clearMoves();
    this.typeIcon.setVisible(false);
    this.ppLabel.setVisible(false);
    this.ppText.setVisible(false);
    this.powerLabel.setVisible(false);
    this.powerText.setVisible(false);
    this.accuracyLabel.setVisible(false);
    this.accuracyText.setVisible(false);
    this.moveCategoryIcon.setVisible(false);
    messageHandler.bg.setVisible(true);
    this.eraseCursor();
  }

  clearMoves() {
    this.movesContainer.removeAll(true);

    const opponents = (this.scene.getCurrentPhase() as CommandPhase).getPokemon().getOpponents();
    opponents.forEach((opponent) => {
      opponent.updateEffectiveness(undefined);
    });
  }

  eraseCursor() {
    if (this.cursorObj) {
      this.cursorObj.destroy();
    }
    this.cursorObj = null;
  }

  calcDamage(user: PlayerPokemon, target: Pokemon, move: PokemonMove) {
    var dmgHigh = 0;
    var dmgLow = 0;
    var out = target.apply(user, move.getMove(), true) as AttackData
    dmgHigh = out.damageHigh;
    dmgLow = out.damageLow;
    var minHits = 1
    var maxHits = 1
    var mh = move.getMove().getAttrs(MoveData.MultiHitAttr)
    for (var i = 0; i < mh.length; i++) {
      var mh2 = mh[i] as MoveData.MultiHitAttr
      switch (mh2.multiHitType) {
        case MoveData.MultiHitType._2:
          minHits = 2;
          maxHits = 2;
        case MoveData.MultiHitType._2_TO_5:
          minHits = 2;
          maxHits = 5;
        case MoveData.MultiHitType._3:
          minHits = 3;
          maxHits = 3;
        case MoveData.MultiHitType._10:
          minHits = 10;
          maxHits = 10;
        case MoveData.MultiHitType.BEAT_UP:
          const party = user.isPlayer() ? user.scene.getParty() : user.scene.getEnemyParty();
          // No status means the ally pokemon can contribute to Beat Up
          minHits = party.reduce((total, pokemon) => {
            return total + (pokemon.id === user.id ? 1 : pokemon?.status && pokemon.status.effect !== StatusEffect.NONE ? 0 : 1);
          }, 0);
          maxHits = minHits
      }
    }
    var h = user.getHeldItems()
    for (var i = 0; i < h.length; i++) {
      if (h[i].type instanceof PokemonMultiHitModifierType) {
        minHits += h[i].getStackCount()
        maxHits += h[i].getStackCount()
      }
    }
    dmgLow = out[0] * minHits
    dmgHigh = out[1] * maxHits
    var qSuffix = ""
    if (target.isBoss()) {
      var bossSegs = (target as EnemyPokemon).bossSegments
      //dmgLow /= bossSegs
      //dmgHigh /= bossSegs
      //qSuffix = "?"
    }
    var dmgLowP = Math.round((dmgLow)/target.getMaxHp())
    var dmgHighP = Math.round((dmgHigh)/target.getMaxHp())
    /*
    if (user.hasAbility(Abilities.PARENTAL_BOND)) {
      // Second hit deals 0.25x damage
      dmgLow *= 1.25
      dmgHigh *= 1.25
    }
    */
    var koText = ""
    if (Math.floor(dmgLow) >= target.hp) {
      koText = " (KO)"
    } else if (Math.ceil(dmgHigh) >= target.hp) {
      var percentChance = Utils.rangemap(target.hp, dmgLow, dmgHigh, 0, 1)
      koText = " (" + Math.round(percentChance * 100) + "% KO)"
    }
    if (target.getMoveEffectiveness(user, move.getMove(), false, true) == undefined) {
      return "---"
    }
    if (this.scene.damageDisplay == "Percent")
      return target.getMoveEffectiveness(user, move.getMove(), false, true) + "x - " + (dmgLowP == dmgHighP ? dmgLowP + "%" + qSuffix : dmgLowP + "%-" + dmgHighP + "%" + qSuffix) + koText
    if (this.scene.damageDisplay == "Value")
      return target.getMoveEffectiveness(user, move.getMove(), false, true) + "x" + ((Math.floor(dmgLow) >= target.hp) ? " (KO)" : "")
    if (this.scene.damageDisplay == "Off")
      return target.getMoveEffectiveness(user, move.getMove(), false, true) + "x" + ((Math.floor(dmgLow) >= target.hp) ? " (KO)" : "")
  }
}<|MERGE_RESOLUTION|>--- conflicted
+++ resolved
@@ -5,23 +5,13 @@
 import { Mode } from "./ui";
 import UiHandler from "./ui-handler";
 import * as Utils from "../utils";
-<<<<<<< HEAD
-import * as MoveData from "../data/move";
+import * as MoveData from "#app/data/move";
 import i18next from "i18next";
 import {Button} from "#enums/buttons";
-import Pokemon, { AttackData, EnemyPokemon, PlayerPokemon, PokemonMove } from "#app/field/pokemon.js";
-import { CommandPhase } from "#app/phases/command-phase.js";
+import Pokemon, { AttackData, EnemyPokemon, PlayerPokemon, PokemonMove } from "#app/field/pokemon";
+import { CommandPhase } from "#app/phases/command-phase";
 import { PokemonMultiHitModifierType } from "#app/modifier/modifier-type.js";
-import { Stat, PermanentStat, PERMANENT_STATS } from "#app/enums/stat.js";
-import { BaseStatModifier } from "#app/modifier/modifier.js";
 import { StatusEffect } from "#app/enums/status-effect.js";
-=======
-import { MoveCategory } from "#app/data/move";
-import i18next from "i18next";
-import {Button} from "#enums/buttons";
-import Pokemon, { PokemonMove } from "#app/field/pokemon";
-import { CommandPhase } from "#app/phases/command-phase";
->>>>>>> df250c8b
 
 export default class FightUiHandler extends UiHandler {
   public static readonly MOVES_CONTAINER_NAME = "moves";
