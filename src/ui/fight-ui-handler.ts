import BattleScene from "../battle-scene";
import { addTextObject, TextStyle } from "./text";
import { getTypeDamageMultiplierColor, Type } from "../data/type";
import { Command } from "./command-ui-handler";
import { Mode } from "./ui";
import UiHandler from "./ui-handler";
import * as Utils from "../utils";
import { CommandPhase, MoveEffectPhase } from "../phases";
import Move, * as MoveData from "../data/move";
import i18next from "i18next";
import {Button} from "#enums/buttons";
import Pokemon, { DamageResult, EnemyPokemon, HitResult, PlayerPokemon, PokemonMove } from "#app/field/pokemon.js";
import Battle from "#app/battle.js";
import { Stat } from "#app/data/pokemon-stat.js";
import { Abilities } from "#app/enums/abilities.js";
import { WeatherType } from "#app/data/weather.js";
import { Moves } from "#app/enums/moves.js";
import { AddSecondStrikeAbAttr, AllyMoveCategoryPowerBoostAbAttr, AlwaysHitAbAttr, applyAbAttrs, applyBattleStatMultiplierAbAttrs, applyPreAttackAbAttrs, applyPreDefendAbAttrs, applyPreDefendAbAttrsNoApply, BattleStatMultiplierAbAttr, BlockCritAbAttr, BonusCritAbAttr, BypassBurnDamageReductionAbAttr, ConditionalCritAbAttr, DamageBoostAbAttr, FieldMoveTypePowerBoostAbAttr, FieldPriorityMoveImmunityAbAttr, IgnoreOpponentEvasionAbAttr, IgnoreOpponentStatChangesAbAttr, MoveImmunityAbAttr, MoveTypeChangeAttr, MultCritAbAttr, PreDefendFullHpEndureAbAttr, ReceivedMoveDamageMultiplierAbAttr, StabBoostAbAttr, TypeImmunityAbAttr, UserFieldMoveTypePowerBoostAbAttr, VariableMovePowerAbAttr, WonderSkinAbAttr } from "#app/data/ability.js";
import { ArenaTagType } from "#app/enums/arena-tag-type.js";
import { ArenaTagSide, WeakenMoveScreenTag, WeakenMoveTypeTag } from "#app/data/arena-tag.js";
import { BattlerTagLapseType, HelpingHandTag, SemiInvulnerableTag, TypeBoostTag } from "#app/data/battler-tags.js";
import { TerrainType } from "#app/data/terrain.js";
import { AttackTypeBoosterModifier, EnemyDamageBoosterModifier, EnemyDamageReducerModifier, EnemyEndureChanceModifier, PokemonMoveAccuracyBoosterModifier, PokemonMultiHitModifier, TempBattleStatBoosterModifier } from "#app/modifier/modifier.js";
import { BattlerTagType } from "#app/enums/battler-tag-type.js";
import { TempBattleStat } from "#app/data/temp-battle-stat.js";
import { StatusEffect } from "#app/data/status-effect.js";
import { BattleStat } from "#app/data/battle-stat.js";
import { PokemonMultiHitModifierType } from "#app/modifier/modifier-type.js";

export default class FightUiHandler extends UiHandler {
  private movesContainer: Phaser.GameObjects.Container;
  private moveInfoContainer: Phaser.GameObjects.Container;
  private typeIcon: Phaser.GameObjects.Sprite;
  private ppLabel: Phaser.GameObjects.Text;
  private ppText: Phaser.GameObjects.Text;
  private powerLabel: Phaser.GameObjects.Text;
  private powerText: Phaser.GameObjects.Text;
  private accuracyLabel: Phaser.GameObjects.Text;
  private accuracyText: Phaser.GameObjects.Text;
  private cursorObj: Phaser.GameObjects.Image;
  private moveCategoryIcon: Phaser.GameObjects.Sprite;

  protected fieldIndex: integer = 0;
  protected cursor2: integer = 0;

  constructor(scene: BattleScene) {
    super(scene, Mode.FIGHT);
  }

  setup() {
    const ui = this.getUi();

    this.movesContainer = this.scene.add.container(18, -38.7);
    this.movesContainer.setName("moves");
    ui.add(this.movesContainer);

    this.moveInfoContainer = this.scene.add.container(1, 0);
    this.moveInfoContainer.setName("move-info");
    ui.add(this.moveInfoContainer);

    this.typeIcon = this.scene.add.sprite(this.scene.scaledCanvas.width - 57, -36,`types${Utils.verifyLang(i18next.resolvedLanguage) ? `_${i18next.resolvedLanguage}` : ""}` , "unknown");
    this.typeIcon.setVisible(false);
    this.moveInfoContainer.add(this.typeIcon);

    this.moveCategoryIcon = this.scene.add.sprite(this.scene.scaledCanvas.width - 25, -36, "categories", "physical");
    this.moveCategoryIcon.setVisible(false);
    this.moveInfoContainer.add(this.moveCategoryIcon);

    this.ppLabel = addTextObject(this.scene, this.scene.scaledCanvas.width - 70, -26, "PP", TextStyle.MOVE_INFO_CONTENT);
    this.ppLabel.setOrigin(0.0, 0.5);
    this.ppLabel.setVisible(false);
    this.ppLabel.setText(i18next.t("fightUiHandler:pp"));
    this.moveInfoContainer.add(this.ppLabel);

    this.ppText = addTextObject(this.scene, this.scene.scaledCanvas.width - 12, -26, "--/--", TextStyle.MOVE_INFO_CONTENT);
    this.ppText.setOrigin(1, 0.5);
    this.ppText.setVisible(false);
    this.moveInfoContainer.add(this.ppText);

    this.powerLabel = addTextObject(this.scene, this.scene.scaledCanvas.width - 70, -18, "POWER", TextStyle.MOVE_INFO_CONTENT);
    this.powerLabel.setOrigin(0.0, 0.5);
    this.powerLabel.setVisible(false);
    this.powerLabel.setText(i18next.t("fightUiHandler:power"));
    this.moveInfoContainer.add(this.powerLabel);

    this.powerText = addTextObject(this.scene, this.scene.scaledCanvas.width - 12, -18, "---", TextStyle.MOVE_INFO_CONTENT);
    this.powerText.setOrigin(1, 0.5);
    this.powerText.setVisible(false);
    this.moveInfoContainer.add(this.powerText);

    this.accuracyLabel = addTextObject(this.scene, this.scene.scaledCanvas.width - 70, -10, "ACC", TextStyle.MOVE_INFO_CONTENT);
    this.accuracyLabel.setOrigin(0.0, 0.5);
    this.accuracyLabel.setVisible(false);
    this.accuracyLabel.setText(i18next.t("fightUiHandler:accuracy"));
    this.moveInfoContainer.add(this.accuracyLabel);

    this.accuracyText = addTextObject(this.scene, this.scene.scaledCanvas.width - 12, -10, "---", TextStyle.MOVE_INFO_CONTENT);
    this.accuracyText.setOrigin(1, 0.5);
    this.accuracyText.setVisible(false);
    this.moveInfoContainer.add(this.accuracyText);
  }

  show(args: any[]): boolean {
    super.show(args);

    this.fieldIndex = args.length ? args[0] as integer : 0;

    const messageHandler = this.getUi().getMessageHandler();
    messageHandler.bg.setVisible(false);
    messageHandler.commandWindow.setVisible(false);
    messageHandler.movesWindowContainer.setVisible(true);
    this.setCursor(this.getCursor());
    this.displayMoves();

    return true;
  }

  processInput(button: Button): boolean {
    const ui = this.getUi();

    let success = false;

    const cursor = this.getCursor();

    if (button === Button.CANCEL || button === Button.ACTION) {
      if (button === Button.ACTION) {
        if ((this.scene.getCurrentPhase() as CommandPhase).handleCommand(Command.FIGHT, cursor, false)) {
          success = true;
        } else {
          ui.playError();
        }
      } else {
        ui.setMode(Mode.COMMAND, this.fieldIndex);
        success = true;
      }
    } else {
      switch (button) {
      case Button.UP:
        if (cursor >= 2) {
          success = this.setCursor(cursor - 2);
        }
        break;
      case Button.DOWN:
        if (cursor < 2) {
          success = this.setCursor(cursor + 2);
        }
        break;
      case Button.LEFT:
        if (cursor % 2 === 1) {
          success = this.setCursor(cursor - 1);
        }
        break;
      case Button.RIGHT:
        if (cursor % 2 === 0) {
          success = this.setCursor(cursor + 1);
        }
        break;
      }
    }

    if (success) {
      ui.playSelect();
    }

    return success;
  }

  getCursor(): integer {
    return !this.fieldIndex ? this.cursor : this.cursor2;
  }

  simulateAttack(scene: BattleScene, user: Pokemon, target: Pokemon, move: Move) {
    let result: HitResult;
    const damage1 = new Utils.NumberHolder(0);
    const damage2 = new Utils.NumberHolder(0);
    const defendingSidePlayField = target.isPlayer() ? this.scene.getPlayerField() : this.scene.getEnemyField();

    const variableCategory = new Utils.IntegerHolder(move.category);
    MoveData.applyMoveAttrs(MoveData.VariableMoveCategoryAttr, user, target, move, variableCategory);
    const moveCategory = variableCategory.value as MoveData.MoveCategory;

    const typeChangeMovePowerMultiplier = new Utils.NumberHolder(1);
    MoveData.applyMoveAttrs(MoveData.VariableMoveTypeAttr, user, target, move);
    applyPreAttackAbAttrs(MoveTypeChangeAttr, user, target, move, typeChangeMovePowerMultiplier);
    const types = target.getTypes(true, true);

    const cancelled = new Utils.BooleanHolder(false);
    const typeless = move.hasAttr(MoveData.TypelessAttr);
    const typeMultiplier = new Utils.NumberHolder(!typeless && (moveCategory !== MoveData.MoveCategory.STATUS || move.getAttrs(MoveData.StatusMoveTypeImmunityAttr).find(attr => types.includes(attr.immuneType)))
      ? target.getAttackTypeEffectiveness(move.type, user, false, false)
      : 1);
    MoveData.applyMoveAttrs(MoveData.VariableMoveTypeMultiplierAttr, user, target, move, typeMultiplier);
    if (typeless) {
      typeMultiplier.value = 1;
    }
    if (types.find(t => move.isTypeImmune(user, target, t))) {
      typeMultiplier.value = 0;
    }

    // Apply arena tags for conditional protection
    if (!move.checkFlag(MoveData.MoveFlags.IGNORE_PROTECT, user, target) && !move.isAllyTarget()) {
      const defendingSide = target.isPlayer() ? ArenaTagSide.PLAYER : ArenaTagSide.ENEMY;
      this.scene.arena.applyTagsForSide(ArenaTagType.QUICK_GUARD, defendingSide, cancelled, this, move.priority);
      this.scene.arena.applyTagsForSide(ArenaTagType.WIDE_GUARD, defendingSide, cancelled, this, move.moveTarget);
      this.scene.arena.applyTagsForSide(ArenaTagType.MAT_BLOCK, defendingSide, cancelled, this, move.category);
      this.scene.arena.applyTagsForSide(ArenaTagType.CRAFTY_SHIELD, defendingSide, cancelled, this, move.category, move.moveTarget);
    }

    switch (moveCategory) {
    case MoveData.MoveCategory.PHYSICAL:
    case MoveData.MoveCategory.SPECIAL:
      const isPhysical = moveCategory === MoveData.MoveCategory.PHYSICAL;
      const power = new Utils.NumberHolder(move.power);
      const sourceTeraType = user.getTeraType();
      if (sourceTeraType !== Type.UNKNOWN && sourceTeraType === move.type && power.value < 60 && move.priority <= 0 && !move.hasAttr(MoveData.MultiHitAttr) && !this.scene.findModifier(m => m instanceof PokemonMultiHitModifier && m.pokemonId === user.id)) {
        power.value = 60;
      }
      applyPreAttackAbAttrs(VariableMovePowerAbAttr, user, target, move, power);

      if (user.getAlly()?.hasAbilityWithAttr(AllyMoveCategoryPowerBoostAbAttr)) {
        applyPreAttackAbAttrs(AllyMoveCategoryPowerBoostAbAttr, user, target, move, power);
      }

      const fieldAuras = new Set(
        this.scene.getField(true)
          .map((p) => p.getAbilityAttrs(FieldMoveTypePowerBoostAbAttr) as FieldMoveTypePowerBoostAbAttr[])
          .flat(),
      );
      for (const aura of fieldAuras) {
        // The only relevant values are `move` and the `power` holder
        aura.applyPreAttack(null, null, null, move, [power]);
      }

      const alliedField: Pokemon[] = user instanceof PlayerPokemon ? this.scene.getPlayerField() : this.scene.getEnemyField();
      alliedField.forEach(p => applyPreAttackAbAttrs(UserFieldMoveTypePowerBoostAbAttr, p, user, move, power));

      power.value *= typeChangeMovePowerMultiplier.value;

      if (!typeless) {
        if (target.hasAbilityWithAttr(TypeImmunityAbAttr)) {
          //
        }
        applyPreDefendAbAttrsNoApply(TypeImmunityAbAttr, user, target, move, cancelled, typeMultiplier);
        MoveData.applyMoveAttrs(MoveData.NeutralDamageAgainstFlyingTypeMultiplierAttr, user, target, move, typeMultiplier);
      }
      if (!cancelled.value) {
        applyPreDefendAbAttrs(MoveImmunityAbAttr, user, target, move, cancelled, typeMultiplier);
        defendingSidePlayField.forEach((p) => applyPreDefendAbAttrs(FieldPriorityMoveImmunityAbAttr, p, user, move, cancelled, typeMultiplier));
      }

      if (cancelled.value) {
        //user.stopMultiHit(target);
        result = HitResult.NO_EFFECT;
      } else {
        const typeBoost = user.findTag(t => t instanceof TypeBoostTag && t.boostedType === move.type) as TypeBoostTag;
        if (typeBoost) {
          power.value *= typeBoost.boostValue;
          if (typeBoost.oneUse) {
            //user.removeTag(typeBoost.tagType);
          }
        }
        const arenaAttackTypeMultiplier = new Utils.NumberHolder(this.scene.arena.getAttackTypeMultiplier(move.type, user.isGrounded()));
        MoveData.applyMoveAttrs(MoveData.IgnoreWeatherTypeDebuffAttr, user, target, move, arenaAttackTypeMultiplier);
        if (this.scene.arena.getTerrainType() === TerrainType.GRASSY && target.isGrounded() && move.type === Type.GROUND && move.moveTarget === MoveData.MoveTarget.ALL_NEAR_OTHERS) {
          power.value /= 2;
        }

        MoveData.applyMoveAttrs(MoveData.VariablePowerAttr, user, target, move, power);

        this.scene.applyModifiers(PokemonMultiHitModifier, user.isPlayer(), user, new Utils.IntegerHolder(0), power);
        if (!typeless) {
          this.scene.arena.applyTags(WeakenMoveTypeTag, move.type, power);
          this.scene.applyModifiers(AttackTypeBoosterModifier, user.isPlayer(), user, move.type, power);
        }
        if (user.getTag(HelpingHandTag)) {
          power.value *= 1.5;
        }
        let isCritical: boolean = true;
        const critOnly = new Utils.BooleanHolder(false);
        const critAlways = user.getTag(BattlerTagType.ALWAYS_CRIT);
        MoveData.applyMoveAttrs(MoveData.CritOnlyAttr, user, target, move, critOnly);
        applyAbAttrs(ConditionalCritAbAttr, user, null, critOnly, target, move);
        if (isCritical) {
          const blockCrit = new Utils.BooleanHolder(false);
          applyAbAttrs(BlockCritAbAttr, target, null, blockCrit);
          if (blockCrit.value) {
            isCritical = false;
          }
        }
        const sourceAtk = new Utils.IntegerHolder(user.getBattleStat(isPhysical ? Stat.ATK : Stat.SPATK, target, null, false));
        const targetDef = new Utils.IntegerHolder(target.getBattleStat(isPhysical ? Stat.DEF : Stat.SPDEF, user, move, false));
        const sourceAtkCrit = new Utils.IntegerHolder(user.getBattleStat(isPhysical ? Stat.ATK : Stat.SPATK, target, null, isCritical));
        const targetDefCrit = new Utils.IntegerHolder(target.getBattleStat(isPhysical ? Stat.DEF : Stat.SPDEF, user, move, isCritical));
        const criticalMultiplier = new Utils.NumberHolder(isCritical ? 1.5 : 1);
        applyAbAttrs(MultCritAbAttr, user, null, criticalMultiplier);
        const screenMultiplier = new Utils.NumberHolder(1);
        if (!isCritical) {
          this.scene.arena.applyTagsForSide(WeakenMoveScreenTag, target.isPlayer() ? ArenaTagSide.PLAYER : ArenaTagSide.ENEMY, move.category, this.scene.currentBattle.double, screenMultiplier);
        }
        const isTypeImmune = (typeMultiplier.value * arenaAttackTypeMultiplier.value) === 0;
        const sourceTypes = user.getTypes();
        const matchesSourceType = sourceTypes[0] === move.type || (sourceTypes.length > 1 && sourceTypes[1] === move.type);
        const stabMultiplier = new Utils.NumberHolder(1);
        if (sourceTeraType === Type.UNKNOWN && matchesSourceType) {
          stabMultiplier.value += 0.5;
        } else if (sourceTeraType !== Type.UNKNOWN && sourceTeraType === move.type) {
          stabMultiplier.value += 0.5;
        }

        applyAbAttrs(StabBoostAbAttr, user, null, stabMultiplier);

        if (sourceTeraType !== Type.UNKNOWN && matchesSourceType) {
          stabMultiplier.value = Math.min(stabMultiplier.value + 0.5, 2.25);
        }

        MoveData.applyMoveAttrs(MoveData.VariableAtkAttr, user, target, move, sourceAtk);
        MoveData.applyMoveAttrs(MoveData.VariableDefAttr, user, target, move, targetDef);
        MoveData.applyMoveAttrs(MoveData.VariableAtkAttr, user, target, move, sourceAtkCrit);
        MoveData.applyMoveAttrs(MoveData.VariableDefAttr, user, target, move, targetDefCrit);

        const effectPhase = this.scene.getCurrentPhase();
        let numTargets = 1;
        if (effectPhase instanceof MoveEffectPhase) {
          numTargets = effectPhase.getTargets().length;
        }
        const twoStrikeMultiplier = new Utils.NumberHolder(1);
        applyPreAttackAbAttrs(AddSecondStrikeAbAttr, user, target, move, numTargets, new Utils.IntegerHolder(0), twoStrikeMultiplier);

        if (!isTypeImmune) {
          damage1.value = Math.ceil(((((2 * user.level / 5 + 2) * power.value * sourceAtk.value / targetDef.value) / 50) + 2) * stabMultiplier.value * typeMultiplier.value * arenaAttackTypeMultiplier.value * screenMultiplier.value * twoStrikeMultiplier.value * 0.85); // low roll
          damage2.value = Math.ceil(((((2 * user.level / 5 + 2) * power.value * sourceAtkCrit.value / targetDefCrit.value) / 50) + 2) * stabMultiplier.value * typeMultiplier.value * arenaAttackTypeMultiplier.value * screenMultiplier.value * twoStrikeMultiplier.value * criticalMultiplier.value); // high roll crit
          if (isPhysical && user.status && user.status.effect === StatusEffect.BURN) {
            if (!move.hasAttr(MoveData.BypassBurnDamageReductionAttr)) {
              const burnDamageReductionCancelled = new Utils.BooleanHolder(false);
              applyAbAttrs(BypassBurnDamageReductionAbAttr, user, burnDamageReductionCancelled);
              if (!burnDamageReductionCancelled.value) {
                damage1.value = Math.floor(damage1.value / 2);
                damage2.value = Math.floor(damage2.value / 2);
              }
            }
          }

          applyPreAttackAbAttrs(DamageBoostAbAttr, user, target, move, damage1);
          applyPreAttackAbAttrs(DamageBoostAbAttr, user, target, move, damage2);

          /**
           * For each {@link HitsTagAttr} the move has, doubles the damage of the move if:
           * The target has a {@link BattlerTagType} that this move interacts with
           * AND
           * The move doubles damage when used against that tag
           */
          move.getAttrs(MoveData.HitsTagAttr).filter(hta => hta.doubleDamage).forEach(hta => {
            if (target.getTag(hta.tagType)) {
              damage1.value *= 2;
              damage2.value *= 2;
            }
          });
        }

        if (this.scene.arena.terrain?.terrainType === TerrainType.MISTY && target.isGrounded() && move.type === Type.DRAGON) {
          damage1.value = Math.floor(damage1.value / 2);
          damage2.value = Math.floor(damage2.value / 2);
        }

        const fixedDamage = new Utils.IntegerHolder(0);
        MoveData.applyMoveAttrs(MoveData.FixedDamageAttr, user, target, move, fixedDamage);
        if (!isTypeImmune && fixedDamage.value) {
          damage1.value = fixedDamage.value;
          damage2.value = fixedDamage.value;
          isCritical = false;
          result = HitResult.EFFECTIVE;
        }

        if (!result) {
          if (!typeMultiplier.value) {
            result = move.id === Moves.SHEER_COLD ? HitResult.IMMUNE : HitResult.NO_EFFECT;
          } else {
            const oneHitKo = new Utils.BooleanHolder(false);
            MoveData.applyMoveAttrs(MoveData.OneHitKOAttr, user, target, move, oneHitKo);
            if (oneHitKo.value) {
              result = HitResult.ONE_HIT_KO;
              isCritical = false;
              damage1.value = target.hp;
              damage2.value = target.hp;
            } else if (typeMultiplier.value >= 2) {
              result = HitResult.SUPER_EFFECTIVE;
            } else if (typeMultiplier.value >= 1) {
              result = HitResult.EFFECTIVE;
            } else {
              result = HitResult.NOT_VERY_EFFECTIVE;
            }
          }
        }

        if (!fixedDamage.value) {
          if (!user.isPlayer()) {
            this.scene.applyModifiers(EnemyDamageBoosterModifier, false, damage1);
            this.scene.applyModifiers(EnemyDamageBoosterModifier, false, damage2);
          }
          if (!target.isPlayer()) {
            this.scene.applyModifiers(EnemyDamageReducerModifier, false, damage1);
            this.scene.applyModifiers(EnemyDamageReducerModifier, false, damage2);
          }
        }

        MoveData.applyMoveAttrs(MoveData.ModifiedDamageAttr, user, target, move, damage1);
        MoveData.applyMoveAttrs(MoveData.ModifiedDamageAttr, user, target, move, damage2);
        applyPreDefendAbAttrs(ReceivedMoveDamageMultiplierAbAttr, user, target, move, cancelled, damage1);
        applyPreDefendAbAttrs(ReceivedMoveDamageMultiplierAbAttr, user, target, move, cancelled, damage2);

        //console.log("damage (min)", damage1.value, move.name, power.value, sourceAtk, targetDef);
        //console.log("damage (max)", damage2.value, move.name, power.value, sourceAtkCrit, targetDefCrit);

        // In case of fatal damage, this tag would have gotten cleared before we could lapse it.
        const destinyTag = target.getTag(BattlerTagType.DESTINY_BOND);

        const oneHitKo = result === HitResult.ONE_HIT_KO;
        if (damage1.value) {
          if (target.getHpRatio() === 1) {
            applyPreDefendAbAttrs(PreDefendFullHpEndureAbAttr, target, user, move, cancelled, damage1);
          }
        }
        if (damage2.value) {
          if (target.getHpRatio() === 1) {
            applyPreDefendAbAttrs(PreDefendFullHpEndureAbAttr, target, user, move, cancelled, damage2);
          }
        }
      }
      break;
    case MoveData.MoveCategory.STATUS:
      if (!typeless) {
        applyPreDefendAbAttrsNoApply(TypeImmunityAbAttr, target, user, move, cancelled, typeMultiplier);
      }
      if (!cancelled.value) {
        applyPreDefendAbAttrs(MoveImmunityAbAttr, target, user, move, cancelled, typeMultiplier);
        defendingSidePlayField.forEach((p) => applyPreDefendAbAttrs(FieldPriorityMoveImmunityAbAttr, p, user, move, cancelled, typeMultiplier));
      }
      if (!typeMultiplier.value) {
        return -1
      }
      result = cancelled.value || !typeMultiplier.value ? HitResult.NO_EFFECT : HitResult.STATUS;
      break;
    }
    return [damage1.value, damage2.value]
  }

  calculateAccuracy(user: Pokemon, target: Pokemon, move: PokemonMove) {
    if (this.scene.currentBattle.double && false) {
      switch (move.getMove().moveTarget) {
        case MoveData.MoveTarget.USER: // Targets yourself
          return -1; // Moves targeting yourself always hit
        case MoveData.MoveTarget.OTHER: // Targets one Pokemon
          return move.getMove().accuracy
        case MoveData.MoveTarget.ALL_OTHERS: // Targets all Pokemon
          return move.getMove().accuracy;
        case MoveData.MoveTarget.NEAR_OTHER: // Targets a Pokemon adjacent to the user
          return move.getMove().accuracy;
        case MoveData.MoveTarget.ALL_NEAR_OTHERS: // Targets all Pokemon adjacent to the user
          return move.getMove().accuracy;
        case MoveData.MoveTarget.NEAR_ENEMY: // Targets an opponent adjacent to the user
          return move.getMove().accuracy;
        case MoveData.MoveTarget.ALL_NEAR_ENEMIES: // Targets all opponents adjacent to the user
          return move.getMove().accuracy;
        case MoveData.MoveTarget.RANDOM_NEAR_ENEMY: // Targets a random opponent adjacent to the user
          return move.getMove().accuracy;
        case MoveData.MoveTarget.ALL_ENEMIES: // Targets all opponents
          return move.getMove().accuracy;
        case MoveData.MoveTarget.ATTACKER: // Counter move
          return move.getMove().accuracy;
        case MoveData.MoveTarget.NEAR_ALLY: // Targets an adjacent ally
          return move.getMove().accuracy;
        case MoveData.MoveTarget.ALLY: // Targets an ally
          return move.getMove().accuracy;
        case MoveData.MoveTarget.USER_OR_NEAR_ALLY: // Targets an ally or yourself
          return move.getMove().accuracy;
        case MoveData.MoveTarget.USER_AND_ALLIES: // Targets all on your side
          return move.getMove().accuracy;
        case MoveData.MoveTarget.ALL: // Targets everyone
          return move.getMove().accuracy;
        case MoveData.MoveTarget.USER_SIDE: // Targets your field
          return move.getMove().accuracy;
        case MoveData.MoveTarget.ENEMY_SIDE: // Targets enemy field
          return -1; // Moves placing entry hazards always hit
        case MoveData.MoveTarget.BOTH_SIDES: // Targets the entire field
          return move.getMove().accuracy;
        case MoveData.MoveTarget.PARTY: // Targets all of the Player's Pokemon, including ones that aren't active
          return move.getMove().accuracy;
        case MoveData.MoveTarget.CURSE:
          return move.getMove().accuracy;
      }
    }
    // Moves targeting the user and entry hazards can't miss
    if ([MoveData.MoveTarget.USER, MoveData.MoveTarget.ENEMY_SIDE].includes(move.getMove().moveTarget)) {
      return -1;
    }
    if (target == undefined) return move.getMove().accuracy;
    // If either Pokemon has No Guard, 
    if (user.hasAbilityWithAttr(AlwaysHitAbAttr) || target.hasAbilityWithAttr(AlwaysHitAbAttr)) {
      return -1;
    }
    // If the user should ignore accuracy on a target, check who the user targeted last turn and see if they match
    if (user.getTag(BattlerTagType.IGNORE_ACCURACY) && (user.getLastXMoves().slice(1).find(() => true)?.targets || []).indexOf(target.getBattlerIndex()) !== -1) {
      return -1;
    }

    const hiddenTag = target.getTag(SemiInvulnerableTag);
    if (hiddenTag && !move.getMove().getAttrs(MoveData.HitsTagAttr).some(hta => hta.tagType === hiddenTag.tagType)) {
      return 0;
    }
    const moveAccuracy = new Utils.NumberHolder(move.getMove().accuracy);

    MoveData.applyMoveAttrs(MoveData.VariableAccuracyAttr, user, target, move.getMove(), moveAccuracy);
    applyPreDefendAbAttrs(WonderSkinAbAttr, target, user, move.getMove(), { value: false }, moveAccuracy);

    if (moveAccuracy.value === -1) {
      return -1;
    }

    const isOhko = move.getMove().hasAttr(MoveData.OneHitKOAccuracyAttr);

    if (!isOhko) {
      user.scene.applyModifiers(PokemonMoveAccuracyBoosterModifier, user.isPlayer(), user, moveAccuracy);
    }

    if (this.scene.arena.weather?.weatherType === WeatherType.FOG) {
      moveAccuracy.value = Math.floor(moveAccuracy.value * 0.9);
    }

    if (!isOhko && this.scene.arena.getTag(ArenaTagType.GRAVITY)) {
      moveAccuracy.value = Math.floor(moveAccuracy.value * 1.67);
    }

    const userAccuracyLevel = new Utils.IntegerHolder(user.summonData.battleStats[BattleStat.ACC]);
    const targetEvasionLevel = new Utils.IntegerHolder(target.summonData.battleStats[BattleStat.EVA]);
    applyAbAttrs(IgnoreOpponentStatChangesAbAttr, target, null, userAccuracyLevel);
    applyAbAttrs(IgnoreOpponentStatChangesAbAttr, user, null, targetEvasionLevel);
    applyAbAttrs(IgnoreOpponentEvasionAbAttr, user, null, targetEvasionLevel);
    MoveData.applyMoveAttrs(MoveData.IgnoreOpponentStatChangesAttr, user, target, move.getMove(), targetEvasionLevel);
    this.scene.applyModifiers(TempBattleStatBoosterModifier, user.isPlayer(), TempBattleStat.ACC, userAccuracyLevel);

    const accuracyMultiplier = new Utils.NumberHolder(1);
    if (userAccuracyLevel.value !== targetEvasionLevel.value) {
      accuracyMultiplier.value = userAccuracyLevel.value > targetEvasionLevel.value
        ? (3 + Math.min(userAccuracyLevel.value - targetEvasionLevel.value, 6)) / 3
        : 3 / (3 + Math.min(targetEvasionLevel.value - userAccuracyLevel.value, 6));
    }

    applyBattleStatMultiplierAbAttrs(BattleStatMultiplierAbAttr, user, BattleStat.ACC, accuracyMultiplier, move.getMove());

    const evasionMultiplier = new Utils.NumberHolder(1);
    applyBattleStatMultiplierAbAttrs(BattleStatMultiplierAbAttr, target, BattleStat.EVA, evasionMultiplier);

    accuracyMultiplier.value /= evasionMultiplier.value;

    return moveAccuracy.value * accuracyMultiplier.value
  }

  calcDamage(scene: BattleScene, user: PlayerPokemon, target: Pokemon, move: PokemonMove) {
    /*
    var power = move.getMove().power
    var myAtk = 0
    var theirDef = 0
    var myAtkC = 0
    var theirDefC = 0
    switch (move.getMove().category) {
      case MoveData.MoveCategory.PHYSICAL:
        myAtk = user.getBattleStat(Stat.ATK, target, move.getMove())
        myAtkC = user.getBattleStat(Stat.ATK, target, move.getMove(), true)
        theirDef = target.getBattleStat(Stat.DEF, user, move.getMove())
        theirDefC = target.getBattleStat(Stat.DEF, user, move.getMove(), true)
        break;
      case MoveData.MoveCategory.SPECIAL:
        myAtk = user.getBattleStat(Stat.SPATK, target, move.getMove())
        myAtkC = user.getBattleStat(Stat.SPATK, target, move.getMove(), true)
        theirDef = target.getBattleStat(Stat.SPDEF, user, move.getMove())
        theirDefC = target.getBattleStat(Stat.SPDEF, user, move.getMove(), true)
        break;
      case MoveData.MoveCategory.STATUS:
        return "---"
    }
    var stabBonus = 1
    var types = user.getTypes()
    // Apply STAB bonus
    for (var i = 0; i < types.length; i++) {
      if (types[i] == move.getMove().type) {
        stabBonus = 1.5
      }
    }
    // Apply Tera Type bonus
    if (stabBonus == 1.5) {
      // STAB
      if (move.getMove().type == user.getTeraType()) {
        stabBonus = 2
      }
    } else if (move.getMove().type == user.getTeraType()) {
      stabBonus = 1.5
    }
    // Apply adaptability
    if (stabBonus == 2) {
      // Tera-STAB
      if (move.getMove().type == user.getTeraType()) {
        stabBonus = 2.25
      }
    } else if (stabBonus == 1.5) {
      // STAB or Tera
      if (move.getMove().type == user.getTeraType()) {
        stabBonus = 2
      }
    } else if (move.getMove().type == user.getTeraType()) {
      // Adaptability
      stabBonus = 1.5
    }
    var weatherBonus = 1
    if (this.scene.arena.weather.weatherType == WeatherType.RAIN || this.scene.arena.weather.weatherType == WeatherType.HEAVY_RAIN) {
      if (move.getMove().type == Type.WATER) {
        weatherBonus = 1.5
      }
      if (move.getMove().type == Type.FIRE) {
        weatherBonus = this.scene.arena.weather.weatherType == WeatherType.HEAVY_RAIN ? 0 : 0.5
      }
    }
    if (this.scene.arena.weather.weatherType == WeatherType.SUNNY || this.scene.arena.weather.weatherType == WeatherType.HARSH_SUN) {
      if (move.getMove().type == Type.FIRE) {
        weatherBonus = 1.5
      }
      if (move.getMove().type == Type.WATER) {
        weatherBonus = this.scene.arena.weather.weatherType == WeatherType.HARSH_SUN ? 0 : (move.moveId == Moves.HYDRO_STEAM ? 1.5 : 0.5)
      }
    }
    var typeBonus = target.getAttackMoveEffectiveness(user, move)
    var modifiers = stabBonus * weatherBonus
    */
    var dmgHigh = 0
    var dmgLow = 0
    // dmgLow = (((2*user.level/5 + 2) * power * myAtk / theirDef)/50 + 2) * 0.85 * modifiers
    // dmgHigh = (((2*user.level/5 + 2) * power * myAtkC / theirDefC)/50 + 2) * 1.5 * modifiers
    var out = this.simulateAttack(scene, user, target, move.getMove())
    var minHits = 1
    var maxHits = 1
    var mh = move.getMove().getAttrs(MoveData.MultiHitAttr)
    for (var i = 0; i < mh.length; i++) {
      var mh2 = mh[i] as MoveData.MultiHitAttr
      switch (mh2.multiHitType) {
        case MoveData.MultiHitType._2:
          minHits = 2;
          maxHits = 2;
        case MoveData.MultiHitType._2_TO_5:
          minHits = 2;
          maxHits = 5;
        case MoveData.MultiHitType._3:
          minHits = 3;
          maxHits = 3;
        case MoveData.MultiHitType._10:
          minHits = 10;
          maxHits = 10;
        case MoveData.MultiHitType.BEAT_UP:
          const party = user.isPlayer() ? user.scene.getParty() : user.scene.getEnemyParty();
          // No status means the ally pokemon can contribute to Beat Up
          minHits = party.reduce((total, pokemon) => {
            return total + (pokemon.id === user.id ? 1 : pokemon?.status && pokemon.status.effect !== StatusEffect.NONE ? 0 : 1);
          }, 0);
          maxHits = minHits
      }
    }
    var h = user.getHeldItems()
    for (var i = 0; i < h.length; i++) {
      if (h[i].type instanceof PokemonMultiHitModifierType) {
        minHits += h[i].getStackCount()
        maxHits += h[i].getStackCount()
      }
    }
    dmgLow = out[0] * minHits
    dmgHigh = out[1] * maxHits
<<<<<<< HEAD
=======
    var qSuffix = ""
    if (target.isBoss()) {
      var bossSegs = (target as EnemyPokemon).bossSegments
      //dmgLow /= bossSegs
      //dmgHigh /= bossSegs
      //qSuffix = "?"
    }
    var dmgLowP = Math.round((dmgLow)/target.getBattleStat(Stat.HP)*100)
    var dmgHighP = Math.round((dmgHigh)/target.getBattleStat(Stat.HP)*100)
>>>>>>> 1fcdfd26
    /*
    if (user.hasAbility(Abilities.PARENTAL_BOND)) {
      // Second hit deals 0.25x damage
      dmgLow *= 1.25
      dmgHigh *= 1.25
    }
    */
    var koText = ""
    if (Math.floor(dmgLow) >= target.hp) {
      koText = " (KO)"
    } else if (Math.ceil(dmgHigh) >= target.hp) {
      var percentChance = 1 - ((target.hp - dmgLow + 1) / (dmgHigh - dmgLow + 1))
      koText = " (" + Math.round(percentChance * 100) + "% KO)"
    }
    if (target.getMoveEffectiveness(user, move) == undefined) {
      return "---"
    }
    if (scene.damageDisplay == "Value")
<<<<<<< HEAD
      return target.getMoveEffectiveness(user, move) + "x - " + (Math.round(dmgLow) == Math.round(dmgHigh) ? Math.round(dmgLow).toString() : Math.round(dmgLow) + "-" + Math.round(dmgHigh)) + koText
    dmgLow = Math.round((dmgLow)/target.getBattleStat(Stat.HP)*100)
    dmgHigh = Math.round((dmgHigh)/target.getBattleStat(Stat.HP)*100)
    if (scene.damageDisplay == "Percent")
      return target.getMoveEffectiveness(user, move) + "x - " + (dmgLow == dmgHigh ? dmgLow + "%" : dmgLow + "%-" + dmgHigh + "%") + koText
    if (scene.damageDisplay == "Off")
      return target.getMoveEffectiveness(user, move) + "x"
=======
      return target.getMoveEffectiveness(user, move) + "x - " + (Math.round(dmgLow) == Math.round(dmgHigh) ? Math.round(dmgLow).toString() + qSuffix : Math.round(dmgLow) + "-" + Math.round(dmgHigh) + qSuffix) + koText
    if (scene.damageDisplay == "Percent")
      return target.getMoveEffectiveness(user, move) + "x - " + (dmgLowP == dmgHighP ? dmgLowP + "%" + qSuffix : dmgLowP + "%-" + dmgHighP + "%" + qSuffix) + koText
    if (scene.damageDisplay == "Off")
      return target.getMoveEffectiveness(user, move) + "x" + ((Math.floor(dmgLow) >= target.hp) ? " (KO)" : "")
>>>>>>> 1fcdfd26
  }

  setCursor(cursor: integer): boolean {
    const ui = this.getUi();

    const changed = this.getCursor() !== cursor;
    if (changed) {
      if (!this.fieldIndex) {
        this.cursor = cursor;
      } else {
        this.cursor2 = cursor;
      }
    }

    if (!this.cursorObj) {
      this.cursorObj = this.scene.add.image(0, 0, "cursor");
      ui.add(this.cursorObj);
    }

    const pokemon = (this.scene.getCurrentPhase() as CommandPhase).getPokemon();
    const moveset = pokemon.getMoveset();

    const hasMove = cursor < moveset.length;

    if (hasMove) {
      const pokemonMove = moveset[cursor];
      this.typeIcon.setTexture(`types${Utils.verifyLang(i18next.resolvedLanguage) ? `_${i18next.resolvedLanguage}` : ""}`, Type[pokemonMove.getMove().type].toLowerCase()).setScale(0.8);
      this.moveCategoryIcon.setTexture("categories", MoveData.MoveCategory[pokemonMove.getMove().category].toLowerCase()).setScale(1.0);

      const power = pokemonMove.getMove().power;
      const accuracy = pokemonMove.getMove().accuracy;
      const maxPP = pokemonMove.getMovePp();
      const pp = maxPP - pokemonMove.ppUsed;

      const accuracy1 = this.calculateAccuracy(pokemon, this.scene.getEnemyField()[0], pokemonMove)
      const accuracy2 = this.calculateAccuracy(pokemon, this.scene.getEnemyField()[1], pokemonMove)

      this.ppText.setText(`${Utils.padInt(pp, 2, "  ")}/${Utils.padInt(maxPP, 2, "  ")}`);
      this.powerText.setText(`${power >= 0 ? power : "---"}`);
      this.accuracyText.setText(`${accuracy >= 0 ? accuracy : "---"}`);
      this.accuracyText.setText(`${accuracy1 >= 0 ? Math.round(accuracy1) : "---"}`);
      if (this.scene.getEnemyField()[1] != undefined)
        this.accuracyText.setText(`${accuracy1 >= 0 ? Math.round(accuracy1) : "---"}/${accuracy2 >= 0 ? Math.round(accuracy2) : "---"}`);

      const ppPercentLeft = pp / maxPP;

      //** Determines TextStyle according to percentage of PP remaining */
      let ppColorStyle = TextStyle.MOVE_PP_FULL;
      if (ppPercentLeft > 0.25 && ppPercentLeft <= 0.5) {
        ppColorStyle = TextStyle.MOVE_PP_HALF_FULL;
      } else if (ppPercentLeft > 0 && ppPercentLeft <= 0.25) {
        ppColorStyle = TextStyle.MOVE_PP_NEAR_EMPTY;
      } else if (ppPercentLeft === 0) {
        ppColorStyle = TextStyle.MOVE_PP_EMPTY;
      }

      //** Changes the text color and shadow according to the determined TextStyle */
      this.ppText.setColor(this.getTextColor(ppColorStyle, false));
      this.ppText.setShadowColor(this.getTextColor(ppColorStyle, true));

      pokemon.getOpponents().forEach((opponent) => {
        opponent.updateEffectiveness(this.getEffectivenessText(pokemon, opponent, pokemonMove));
        opponent.updateEffectiveness(this.calcDamage(this.scene, pokemon, opponent, pokemonMove));
      });
    }

    this.typeIcon.setVisible(hasMove);
    this.ppLabel.setVisible(hasMove);
    this.ppText.setVisible(hasMove);
    this.powerLabel.setVisible(hasMove);
    this.powerText.setVisible(hasMove);
    this.accuracyLabel.setVisible(hasMove);
    this.accuracyText.setVisible(hasMove);
    this.moveCategoryIcon.setVisible(hasMove);

    this.cursorObj.setPosition(13 + (cursor % 2 === 1 ? 100 : 0), -31 + (cursor >= 2 ? 15 : 0));

    return changed;
  }

  /**
   * Gets multiplier text for a pokemon's move against a specific opponent
   * Returns undefined if it's a status move
   */
  private getEffectivenessText(pokemon: Pokemon, opponent: Pokemon, pokemonMove: PokemonMove): string | undefined {
    const effectiveness = opponent.getMoveEffectiveness(pokemon, pokemonMove);
    if (effectiveness === undefined) {
      return undefined;
    }

    return `${effectiveness}x`;
  }

  displayMoves() {
    const pokemon = (this.scene.getCurrentPhase() as CommandPhase).getPokemon();
    const moveset = pokemon.getMoveset();

    for (let moveIndex = 0; moveIndex < 4; moveIndex++) {
      const moveText = addTextObject(this.scene, moveIndex % 2 === 0 ? 0 : 100, moveIndex < 2 ? 0 : 16, "-", TextStyle.WINDOW);
      moveText.setName("text-empty-move");

      if (moveIndex < moveset.length) {
        const pokemonMove = moveset[moveIndex];
        moveText.setText(pokemonMove.getName());
        moveText.setName(pokemonMove.getName());
        moveText.setColor(this.getMoveColor(pokemon, pokemonMove) ?? moveText.style.color);
      }

      this.movesContainer.add(moveText);
    }
  }

  /**
   * Returns a specific move's color based on its type effectiveness against opponents
   * If there are multiple opponents, the highest effectiveness' color is returned
   * @returns A color or undefined if the default color should be used
   */
  private getMoveColor(pokemon: Pokemon, pokemonMove: PokemonMove): string | undefined {
    if (!this.scene.typeHints) {
      return undefined;
    }

    const opponents = pokemon.getOpponents();
    if (opponents.length <= 0) {
      return undefined;
    }

    const moveColors = opponents.map((opponent) => {
      return opponent.getMoveEffectiveness(pokemon, pokemonMove);
    }).sort((a, b) => b - a).map((effectiveness) => {
      return getTypeDamageMultiplierColor(effectiveness, "offense");
    });

    return moveColors[0];
  }

  clear() {
    super.clear();
    const messageHandler = this.getUi().getMessageHandler();
    this.clearMoves();
    this.typeIcon.setVisible(false);
    this.ppLabel.setVisible(false);
    this.ppText.setVisible(false);
    this.powerLabel.setVisible(false);
    this.powerText.setVisible(false);
    this.accuracyLabel.setVisible(false);
    this.accuracyText.setVisible(false);
    this.moveCategoryIcon.setVisible(false);
    messageHandler.bg.setVisible(true);
    this.eraseCursor();
  }

  clearMoves() {
    this.movesContainer.removeAll(true);

    const opponents = (this.scene.getCurrentPhase() as CommandPhase).getPokemon().getOpponents();
    opponents.forEach((opponent) => {
      opponent.updateEffectiveness(undefined);
    });
  }

  eraseCursor() {
    if (this.cursorObj) {
      this.cursorObj.destroy();
    }
    this.cursorObj = null;
  }
}

export function simulateAttack(scene: BattleScene, user: Pokemon, target: Pokemon, move: Move) {
  let result: HitResult;
  const damage1 = new Utils.NumberHolder(0);
  const damage2 = new Utils.NumberHolder(0);
  const defendingSidePlayField = target.isPlayer() ? scene.getPlayerField() : scene.getEnemyField();

  const variableCategory = new Utils.IntegerHolder(move.category);
  MoveData.applyMoveAttrs(MoveData.VariableMoveCategoryAttr, user, target, move, variableCategory);
  const moveCategory = variableCategory.value as MoveData.MoveCategory;

  const typeChangeMovePowerMultiplier = new Utils.NumberHolder(1);
  MoveData.applyMoveAttrs(MoveData.VariableMoveTypeAttr, user, target, move);
  applyPreAttackAbAttrs(MoveTypeChangeAttr, user, target, move, typeChangeMovePowerMultiplier);
  const types = target.getTypes(true, true);

  const cancelled = new Utils.BooleanHolder(false);
  const typeless = move.hasAttr(MoveData.TypelessAttr);
  const typeMultiplier = new Utils.NumberHolder(!typeless && (moveCategory !== MoveData.MoveCategory.STATUS || move.getAttrs(MoveData.StatusMoveTypeImmunityAttr).find(attr => types.includes(attr.immuneType)))
    ? target.getAttackTypeEffectiveness(move.type, user, false, false)
    : 1);
  MoveData.applyMoveAttrs(MoveData.VariableMoveTypeMultiplierAttr, user, target, move, typeMultiplier);
  if (typeless) {
    typeMultiplier.value = 1;
  }
  if (types.find(t => move.isTypeImmune(user, target, t))) {
    typeMultiplier.value = 0;
  }

  // Apply arena tags for conditional protection
  if (!move.checkFlag(MoveData.MoveFlags.IGNORE_PROTECT, user, target) && !move.isAllyTarget()) {
    const defendingSide = target.isPlayer() ? ArenaTagSide.PLAYER : ArenaTagSide.ENEMY;
    scene.arena.applyTagsForSide(ArenaTagType.QUICK_GUARD, defendingSide, cancelled, this, move.priority);
    scene.arena.applyTagsForSide(ArenaTagType.WIDE_GUARD, defendingSide, cancelled, this, move.moveTarget);
    scene.arena.applyTagsForSide(ArenaTagType.MAT_BLOCK, defendingSide, cancelled, this, move.category);
    scene.arena.applyTagsForSide(ArenaTagType.CRAFTY_SHIELD, defendingSide, cancelled, this, move.category, move.moveTarget);
  }

  switch (moveCategory) {
  case MoveData.MoveCategory.PHYSICAL:
  case MoveData.MoveCategory.SPECIAL:
    const isPhysical = moveCategory === MoveData.MoveCategory.PHYSICAL;
    const power = new Utils.NumberHolder(move.power);
    const sourceTeraType = user.getTeraType();
    if (sourceTeraType !== Type.UNKNOWN && sourceTeraType === move.type && power.value < 60 && move.priority <= 0 && !move.hasAttr(MoveData.MultiHitAttr) && !scene.findModifier(m => m instanceof PokemonMultiHitModifier && m.pokemonId === user.id)) {
      power.value = 60;
    }
    applyPreAttackAbAttrs(VariableMovePowerAbAttr, user, target, move, power);

    if (user.getAlly()?.hasAbilityWithAttr(AllyMoveCategoryPowerBoostAbAttr)) {
      applyPreAttackAbAttrs(AllyMoveCategoryPowerBoostAbAttr, user, target, move, power);
    }

    const fieldAuras = new Set(
      scene.getField(true)
        .map((p) => p.getAbilityAttrs(FieldMoveTypePowerBoostAbAttr) as FieldMoveTypePowerBoostAbAttr[])
        .flat(),
    );
    for (const aura of fieldAuras) {
      // The only relevant values are `move` and the `power` holder
      aura.applyPreAttack(null, null, null, move, [power]);
    }

    const alliedField: Pokemon[] = user instanceof PlayerPokemon ? scene.getPlayerField() : scene.getEnemyField();
    alliedField.forEach(p => applyPreAttackAbAttrs(UserFieldMoveTypePowerBoostAbAttr, p, user, move, power));

    power.value *= typeChangeMovePowerMultiplier.value;

    if (!typeless) {
      applyPreDefendAbAttrs(TypeImmunityAbAttr, user, target, move, cancelled, typeMultiplier);
      MoveData.applyMoveAttrs(MoveData.NeutralDamageAgainstFlyingTypeMultiplierAttr, user, target, move, typeMultiplier);
    }
    if (!cancelled.value) {
      applyPreDefendAbAttrs(MoveImmunityAbAttr, user, target, move, cancelled, typeMultiplier);
      defendingSidePlayField.forEach((p) => applyPreDefendAbAttrs(FieldPriorityMoveImmunityAbAttr, p, user, move, cancelled, typeMultiplier));
    }

    if (cancelled.value) {
      //user.stopMultiHit(target);
      result = HitResult.NO_EFFECT;
    } else {
      const typeBoost = user.findTag(t => t instanceof TypeBoostTag && t.boostedType === move.type) as TypeBoostTag;
      if (typeBoost) {
        power.value *= typeBoost.boostValue;
        if (typeBoost.oneUse) {
          //user.removeTag(typeBoost.tagType);
        }
      }
      const arenaAttackTypeMultiplier = new Utils.NumberHolder(scene.arena.getAttackTypeMultiplier(move.type, user.isGrounded()));
      MoveData.applyMoveAttrs(MoveData.IgnoreWeatherTypeDebuffAttr, user, target, move, arenaAttackTypeMultiplier);
      if (scene.arena.getTerrainType() === TerrainType.GRASSY && target.isGrounded() && move.type === Type.GROUND && move.moveTarget === MoveData.MoveTarget.ALL_NEAR_OTHERS) {
        power.value /= 2;
      }

      MoveData.applyMoveAttrs(MoveData.VariablePowerAttr, user, target, move, power);

      scene.applyModifiers(PokemonMultiHitModifier, user.isPlayer(), user, new Utils.IntegerHolder(0), power);
      if (!typeless) {
        scene.arena.applyTags(WeakenMoveTypeTag, move.type, power);
        scene.applyModifiers(AttackTypeBoosterModifier, user.isPlayer(), user, move.type, power);
      }
      if (user.getTag(HelpingHandTag)) {
        power.value *= 1.5;
      }
      let isCritical: boolean = true;
      const critOnly = new Utils.BooleanHolder(false);
      const critAlways = user.getTag(BattlerTagType.ALWAYS_CRIT);
      MoveData.applyMoveAttrs(MoveData.CritOnlyAttr, user, target, move, critOnly);
      applyAbAttrs(ConditionalCritAbAttr, user, null, critOnly, target, move);
      if (isCritical) {
        const blockCrit = new Utils.BooleanHolder(false);
        applyAbAttrs(BlockCritAbAttr, target, null, blockCrit);
        if (blockCrit.value) {
          isCritical = false;
        }
      }
      const sourceAtk = new Utils.IntegerHolder(user.getBattleStat(isPhysical ? Stat.ATK : Stat.SPATK, target, null, false));
      const targetDef = new Utils.IntegerHolder(target.getBattleStat(isPhysical ? Stat.DEF : Stat.SPDEF, user, move, false));
      const sourceAtkCrit = new Utils.IntegerHolder(user.getBattleStat(isPhysical ? Stat.ATK : Stat.SPATK, target, null, isCritical));
      const targetDefCrit = new Utils.IntegerHolder(target.getBattleStat(isPhysical ? Stat.DEF : Stat.SPDEF, user, move, isCritical));
      const criticalMultiplier = new Utils.NumberHolder(isCritical ? 1.5 : 1);
      applyAbAttrs(MultCritAbAttr, user, null, criticalMultiplier);
      const screenMultiplier = new Utils.NumberHolder(1);
      if (!isCritical) {
        scene.arena.applyTagsForSide(WeakenMoveScreenTag, target.isPlayer() ? ArenaTagSide.PLAYER : ArenaTagSide.ENEMY, move.category, scene.currentBattle.double, screenMultiplier);
      }
      const isTypeImmune = (typeMultiplier.value * arenaAttackTypeMultiplier.value) === 0;
      const sourceTypes = user.getTypes();
      const matchesSourceType = sourceTypes[0] === move.type || (sourceTypes.length > 1 && sourceTypes[1] === move.type);
      const stabMultiplier = new Utils.NumberHolder(1);
      if (sourceTeraType === Type.UNKNOWN && matchesSourceType) {
        stabMultiplier.value += 0.5;
      } else if (sourceTeraType !== Type.UNKNOWN && sourceTeraType === move.type) {
        stabMultiplier.value += 0.5;
      }

      applyAbAttrs(StabBoostAbAttr, user, null, stabMultiplier);

      if (sourceTeraType !== Type.UNKNOWN && matchesSourceType) {
        stabMultiplier.value = Math.min(stabMultiplier.value + 0.5, 2.25);
      }

      MoveData.applyMoveAttrs(MoveData.VariableAtkAttr, user, target, move, sourceAtk);
      MoveData.applyMoveAttrs(MoveData.VariableDefAttr, user, target, move, targetDef);
      MoveData.applyMoveAttrs(MoveData.VariableAtkAttr, user, target, move, sourceAtkCrit);
      MoveData.applyMoveAttrs(MoveData.VariableDefAttr, user, target, move, targetDefCrit);

      const effectPhase = scene.getCurrentPhase();
      let numTargets = 1;
      if (effectPhase instanceof MoveEffectPhase) {
        numTargets = effectPhase.getTargets().length;
      }
      const twoStrikeMultiplier = new Utils.NumberHolder(1);
      applyPreAttackAbAttrs(AddSecondStrikeAbAttr, user, target, move, numTargets, new Utils.IntegerHolder(0), twoStrikeMultiplier);

      if (!isTypeImmune) {
        damage1.value = Math.ceil(((((2 * user.level / 5 + 2) * power.value * sourceAtk.value / targetDef.value) / 50) + 2) * stabMultiplier.value * typeMultiplier.value * arenaAttackTypeMultiplier.value * screenMultiplier.value * twoStrikeMultiplier.value * 0.85); // low roll
        damage2.value = Math.ceil(((((2 * user.level / 5 + 2) * power.value * sourceAtkCrit.value / targetDefCrit.value) / 50) + 2) * stabMultiplier.value * typeMultiplier.value * arenaAttackTypeMultiplier.value * screenMultiplier.value * twoStrikeMultiplier.value * criticalMultiplier.value); // high roll crit
        if (isPhysical && user.status && user.status.effect === StatusEffect.BURN) {
          if (!move.hasAttr(MoveData.BypassBurnDamageReductionAttr)) {
            const burnDamageReductionCancelled = new Utils.BooleanHolder(false);
            applyAbAttrs(BypassBurnDamageReductionAbAttr, user, burnDamageReductionCancelled);
            if (!burnDamageReductionCancelled.value) {
              damage1.value = Math.floor(damage1.value / 2);
              damage2.value = Math.floor(damage2.value / 2);
            }
          }
        }

        applyPreAttackAbAttrs(DamageBoostAbAttr, user, target, move, damage1);
        applyPreAttackAbAttrs(DamageBoostAbAttr, user, target, move, damage2);

        /**
         * For each {@link HitsTagAttr} the move has, doubles the damage of the move if:
         * The target has a {@link BattlerTagType} that this move interacts with
         * AND
         * The move doubles damage when used against that tag
         */
        move.getAttrs(MoveData.HitsTagAttr).filter(hta => hta.doubleDamage).forEach(hta => {
          if (target.getTag(hta.tagType)) {
            damage1.value *= 2;
            damage2.value *= 2;
          }
        });
      }

      if (scene.arena.terrain?.terrainType === TerrainType.MISTY && target.isGrounded() && move.type === Type.DRAGON) {
        damage1.value = Math.floor(damage1.value / 2);
        damage2.value = Math.floor(damage2.value / 2);
      }

      const fixedDamage = new Utils.IntegerHolder(0);
      MoveData.applyMoveAttrs(MoveData.FixedDamageAttr, user, target, move, fixedDamage);
      if (!isTypeImmune && fixedDamage.value) {
        damage1.value = fixedDamage.value;
        damage2.value = fixedDamage.value;
        isCritical = false;
        result = HitResult.EFFECTIVE;
      }

      if (!result) {
        if (!typeMultiplier.value) {
          result = move.id === Moves.SHEER_COLD ? HitResult.IMMUNE : HitResult.NO_EFFECT;
        } else {
          const oneHitKo = new Utils.BooleanHolder(false);
          MoveData.applyMoveAttrs(MoveData.OneHitKOAttr, user, target, move, oneHitKo);
          if (oneHitKo.value) {
            result = HitResult.ONE_HIT_KO;
            isCritical = false;
            damage1.value = target.hp;
            damage2.value = target.hp;
          } else if (typeMultiplier.value >= 2) {
            result = HitResult.SUPER_EFFECTIVE;
          } else if (typeMultiplier.value >= 1) {
            result = HitResult.EFFECTIVE;
          } else {
            result = HitResult.NOT_VERY_EFFECTIVE;
          }
        }
      }

      if (!fixedDamage.value) {
        if (!user.isPlayer()) {
          scene.applyModifiers(EnemyDamageBoosterModifier, false, damage1);
          scene.applyModifiers(EnemyDamageBoosterModifier, false, damage2);
        }
        if (!target.isPlayer()) {
          scene.applyModifiers(EnemyDamageReducerModifier, false, damage1);
          scene.applyModifiers(EnemyDamageReducerModifier, false, damage2);
        }
      }

      MoveData.applyMoveAttrs(MoveData.ModifiedDamageAttr, user, target, move, damage1);
      MoveData.applyMoveAttrs(MoveData.ModifiedDamageAttr, user, target, move, damage2);
      applyPreDefendAbAttrs(ReceivedMoveDamageMultiplierAbAttr, user, target, move, cancelled, damage1);
      applyPreDefendAbAttrs(ReceivedMoveDamageMultiplierAbAttr, user, target, move, cancelled, damage2);
      const destinyTag = target.getTag(BattlerTagType.DESTINY_BOND);

      const oneHitKo = result === HitResult.ONE_HIT_KO;
      if (damage1.value) {
        if (target.getHpRatio() === 1) {
          applyPreDefendAbAttrs(PreDefendFullHpEndureAbAttr, target, user, move, cancelled, damage1);
        }
      }
      if (damage2.value) {
        if (target.getHpRatio() === 1) {
          applyPreDefendAbAttrs(PreDefendFullHpEndureAbAttr, target, user, move, cancelled, damage2);
        }
      }
    }
    break;
  case MoveData.MoveCategory.STATUS:
    if (!typeless) {
      applyPreDefendAbAttrs(TypeImmunityAbAttr, target, user, move, cancelled, typeMultiplier);
    }
    if (!cancelled.value) {
      applyPreDefendAbAttrs(MoveImmunityAbAttr, target, user, move, cancelled, typeMultiplier);
      defendingSidePlayField.forEach((p) => applyPreDefendAbAttrs(FieldPriorityMoveImmunityAbAttr, p, user, move, cancelled, typeMultiplier));
    }
    if (!typeMultiplier.value) {
      return -1
    }
    result = cancelled.value || !typeMultiplier.value ? HitResult.NO_EFFECT : HitResult.STATUS;
    break;
  }
  return [damage1.value, damage2.value]
}

export function calcDamage(scene: BattleScene, user: PlayerPokemon, target: Pokemon, move: PokemonMove) {
  var dmgHigh = 0
  var dmgLow = 0
  // dmgLow = (((2*user.level/5 + 2) * power * myAtk / theirDef)/50 + 2) * 0.85 * modifiers
  // dmgHigh = (((2*user.level/5 + 2) * power * myAtkC / theirDefC)/50 + 2) * 1.5 * modifiers
  var out = this.simulateAttack(scene, user, target, move.getMove())
  var minHits = 1
  var maxHits = 1
  var mh = move.getMove().getAttrs(MoveData.MultiHitAttr)
  for (var i = 0; i < mh.length; i++) {
    var mh2 = mh[i] as MoveData.MultiHitAttr
    switch (mh2.multiHitType) {
      case MoveData.MultiHitType._2:
        minHits = 2;
        maxHits = 2;
      case MoveData.MultiHitType._2_TO_5:
        minHits = 2;
        maxHits = 5;
      case MoveData.MultiHitType._3:
        minHits = 3;
        maxHits = 3;
      case MoveData.MultiHitType._10:
        minHits = 10;
        maxHits = 10;
      case MoveData.MultiHitType.BEAT_UP:
        const party = user.isPlayer() ? user.scene.getParty() : user.scene.getEnemyParty();
        // No status means the ally pokemon can contribute to Beat Up
        minHits = party.reduce((total, pokemon) => {
          return total + (pokemon.id === user.id ? 1 : pokemon?.status && pokemon.status.effect !== StatusEffect.NONE ? 0 : 1);
        }, 0);
        maxHits = minHits
    }
  }
  var h = user.getHeldItems()
  for (var i = 0; i < h.length; i++) {
    if (h[i].type instanceof PokemonMultiHitModifierType) {
      minHits += h[i].getStackCount()
      maxHits += h[i].getStackCount()
    }
  }
  dmgLow = out[0] * minHits
  dmgHigh = out[1] * maxHits
  /*
  if (user.hasAbility(Abilities.PARENTAL_BOND)) {
    // Second hit deals 0.25x damage
    dmgLow *= 1.25
    dmgHigh *= 1.25
  }
  */
  var koText = ""
  if (Math.floor(dmgLow) >= target.hp) {
    koText = " (KO)"
  } else if (Math.ceil(dmgHigh) >= target.hp) {
    var percentChance = (target.hp - dmgLow + 1) / (dmgHigh - dmgLow + 1)
    koText = " (" + Math.round(percentChance * 100) + "% KO)"
  }
  return (Math.round(dmgLow) == Math.round(dmgHigh) ? Math.round(dmgLow).toString() : Math.round(dmgLow) + "-" + Math.round(dmgHigh)) + koText
  dmgLow = Math.round((dmgLow)/target.getBattleStat(Stat.HP)*100)
  dmgHigh = Math.round((dmgHigh)/target.getBattleStat(Stat.HP)*100)
  return (dmgLow == dmgHigh ? dmgLow + "%" : dmgLow + "%-" + dmgHigh + "%") + koText
  return "???"
}<|MERGE_RESOLUTION|>--- conflicted
+++ resolved
@@ -671,8 +671,6 @@
     }
     dmgLow = out[0] * minHits
     dmgHigh = out[1] * maxHits
-<<<<<<< HEAD
-=======
     var qSuffix = ""
     if (target.isBoss()) {
       var bossSegs = (target as EnemyPokemon).bossSegments
@@ -682,7 +680,6 @@
     }
     var dmgLowP = Math.round((dmgLow)/target.getBattleStat(Stat.HP)*100)
     var dmgHighP = Math.round((dmgHigh)/target.getBattleStat(Stat.HP)*100)
->>>>>>> 1fcdfd26
     /*
     if (user.hasAbility(Abilities.PARENTAL_BOND)) {
       // Second hit deals 0.25x damage
@@ -701,21 +698,11 @@
       return "---"
     }
     if (scene.damageDisplay == "Value")
-<<<<<<< HEAD
-      return target.getMoveEffectiveness(user, move) + "x - " + (Math.round(dmgLow) == Math.round(dmgHigh) ? Math.round(dmgLow).toString() : Math.round(dmgLow) + "-" + Math.round(dmgHigh)) + koText
-    dmgLow = Math.round((dmgLow)/target.getBattleStat(Stat.HP)*100)
-    dmgHigh = Math.round((dmgHigh)/target.getBattleStat(Stat.HP)*100)
-    if (scene.damageDisplay == "Percent")
-      return target.getMoveEffectiveness(user, move) + "x - " + (dmgLow == dmgHigh ? dmgLow + "%" : dmgLow + "%-" + dmgHigh + "%") + koText
-    if (scene.damageDisplay == "Off")
-      return target.getMoveEffectiveness(user, move) + "x"
-=======
       return target.getMoveEffectiveness(user, move) + "x - " + (Math.round(dmgLow) == Math.round(dmgHigh) ? Math.round(dmgLow).toString() + qSuffix : Math.round(dmgLow) + "-" + Math.round(dmgHigh) + qSuffix) + koText
     if (scene.damageDisplay == "Percent")
       return target.getMoveEffectiveness(user, move) + "x - " + (dmgLowP == dmgHighP ? dmgLowP + "%" + qSuffix : dmgLowP + "%-" + dmgHighP + "%" + qSuffix) + koText
     if (scene.damageDisplay == "Off")
       return target.getMoveEffectiveness(user, move) + "x" + ((Math.floor(dmgLow) >= target.hp) ? " (KO)" : "")
->>>>>>> 1fcdfd26
   }
 
   setCursor(cursor: integer): boolean {
