--- conflicted
+++ resolved
@@ -10,11 +10,8 @@
 import {Button} from "#enums/buttons";
 import Pokemon, { PokemonMove } from "#app/field/pokemon";
 import { CommandPhase } from "#app/phases/command-phase";
-<<<<<<< HEAD
 import MoveInfoOverlay from "./move-info-overlay";
-=======
 import { BattleType } from "#app/battle";
->>>>>>> 763c1922
 
 export default class FightUiHandler extends UiHandler implements InfoToggle {
   public static readonly MOVES_CONTAINER_NAME = "moves";
