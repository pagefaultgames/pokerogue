import BattleScene from "../battle-scene";
import { DailyRunScoreboard } from "./daily-run-scoreboard";
import OptionSelectUiHandler from "./settings/option-select-ui-handler";
import { Mode } from "./ui";
import * as Utils from "../utils";
import { TextStyle, addTextObject } from "./text";
import { getBattleCountSplashMessage, getSplashMessages } from "../data/splash-messages";
import i18next from "i18next";

export default class TitleUiHandler extends OptionSelectUiHandler {
  private titleContainer: Phaser.GameObjects.Container;
  private dailyRunScoreboard: DailyRunScoreboard;
  private playerCountLabel: Phaser.GameObjects.Text;
  private splashMessage: string;
  private splashMessageText: Phaser.GameObjects.Text;
  private eventTimerText: Phaser.GameObjects.Text;

  private titleStatsTimer: NodeJS.Timeout;
  private eventTimer: NodeJS.Timeout;

  constructor(scene: BattleScene, mode: Mode = Mode.TITLE) {
    super(scene, mode);
  }

  setup() {
    super.setup();

    const ui = this.getUi();

<<<<<<< HEAD
    this.titleContainer = this.scene.add.container(0, -(this.scene.game.canvas.height / this.scene.resolutionScale));
=======
    this.titleContainer = this.scene.add.container(0, -(this.scene.game.canvas.height / 6));
    this.titleContainer.setName("container-title");
>>>>>>> 111f4362
    this.titleContainer.setAlpha(0);
    ui.add(this.titleContainer);

    const logo = this.scene.add.image((this.scene.game.canvas.width / this.scene.resolutionScale) / 2, 8, "logo");
    logo.setOrigin(0.5, 0);
    this.titleContainer.add(logo);

    if (this.scene.eventManager.isEventActive()) {
      const event = this.scene.eventManager.activeEvent();
      const banner = this.scene.add.image(29, 64, event.bannerFilename);
      banner.setName("img-event-banner");
      banner.setOrigin(0, 0);
      banner.setScale(0.07);
      const bannerShadow = this.scene.add.rectangle(
        banner.x - 2,
        banner.y + 2,
        banner.width,
        banner.height,
        0x484848
      );
      bannerShadow.setName("rect-event-banner-shadow");
      bannerShadow.setScale(0.07);
      bannerShadow.setAlpha(0.5);
      bannerShadow.setOrigin(0,0);
      this.eventTimerText = addTextObject(
        this.scene,
        banner.x + 8,
        banner.y + 100,
        this.timeToGo(event.endDate),
        TextStyle.WINDOW
      );
      this.eventTimerText.setName("text-event-timer");
      this.eventTimerText.setScale(0.15);
      this.eventTimerText.setOrigin(0,0);

      this.titleContainer.add(bannerShadow);
      this.titleContainer.add(banner);
      this.titleContainer.add(this.eventTimerText);
    }

    this.playerCountLabel = addTextObject(this.scene, (this.scene.game.canvas.width / this.scene.resolutionScale) - 2, (this.scene.game.canvas.height / this.scene.resolutionScale) - 109, `? ${i18next.t("menu:playersOnline")}`, TextStyle.MESSAGE, { fontSize: "54px" });
    this.playerCountLabel.setOrigin(1, 0);
    this.titleContainer.add(this.playerCountLabel);

    this.splashMessageText = addTextObject(this.scene, logo.x + 64, logo.y + logo.displayHeight - 8, "", TextStyle.MONEY, { fontSize: "54px" });
    this.splashMessageText.setOrigin(0.5, 0.5);
    this.splashMessageText.setAngle(-20);
    this.titleContainer.add(this.splashMessageText);

    const originalSplashMessageScale = this.splashMessageText.scale;

    this.scene.tweens.add({
      targets: this.splashMessageText,
      duration: Utils.fixedInt(350),
      scale: originalSplashMessageScale * 1.25,
      loop: -1,
      yoyo: true,
    });
  }

  timeToGo(date: Date) {

    // Utility to add leading zero
    function z(n) {
      return (n < 10? "0" : "") + n;
    }
    const now = new Date();
    let diff = Math.abs(date.getTime() - now.getTime());

    // Allow for previous times
    diff = Math.abs(diff);

    // Get time components
    const days = diff/8.64e7 | 0;
    const hours = diff%8.64e7 / 3.6e6 | 0;
    const mins  = diff%3.6e6 / 6e4 | 0;
    const secs  = Math.round(diff%6e4 / 1e3);

    // Return formatted string
    return "Event Ends in : " + z(days) + "d " + z(hours) + "h " + z(mins) + "m " + z(secs)+ "s";
  }

  updateCountdown() {
    const event = this.scene.eventManager.activeEvent();
    this.eventTimerText.setText(this.timeToGo(event.endDate));
  }

  updateTitleStats(): void {
    Utils.apiFetch("game/titlestats")
      .then(request => request.json())
      .then(stats => {
        this.playerCountLabel.setText(`${stats.playerCount} ${i18next.t("menu:playersOnline")}`);
        if (this.splashMessage === getBattleCountSplashMessage()) {
          this.splashMessageText.setText(getBattleCountSplashMessage().replace("{COUNT}", stats.battleCount.toLocaleString("en-US")));
        }
      })
      .catch(err => {
        console.error("Failed to fetch title stats:\n", err);
      });
  }

  show(args: any[]): boolean {
    const ret = super.show(args);

    if (ret) {
      this.splashMessage = Utils.randItem(getSplashMessages());
      this.splashMessageText.setText(this.splashMessage.replace("{COUNT}", "?"));

      const ui = this.getUi();

      // this.dailyRunScoreboard.update();

      if (this.scene.eventManager.isEventActive()) {
        this.updateCountdown();

        this.eventTimer = setInterval(() => {
          this.updateCountdown();
        }, 1000);
      }

      this.updateTitleStats();

      this.titleStatsTimer = setInterval(() => {
        this.updateTitleStats();
      }, 60000);

      this.scene.tweens.add({
        targets: [ this.titleContainer, ui.getMessageHandler().bg ],
        duration: Utils.fixedInt(325),
        alpha: (target: any) => target === this.titleContainer ? 1 : 0,
        ease: "Sine.easeInOut"
      });
    }

    return ret;
  }

  clear(): void {
    super.clear();

    const ui = this.getUi();

    clearInterval(this.eventTimer);
    this.eventTimer = null;

    clearInterval(this.titleStatsTimer);
    this.titleStatsTimer = null;

    this.scene.tweens.add({
      targets: [ this.titleContainer, ui.getMessageHandler().bg ],
      duration: Utils.fixedInt(325),
      alpha: (target: any) => target === this.titleContainer ? 0 : 1,
      ease: "Sine.easeInOut"
    });
  }
}<|MERGE_RESOLUTION|>--- conflicted
+++ resolved
@@ -27,12 +27,8 @@
 
     const ui = this.getUi();
 
-<<<<<<< HEAD
     this.titleContainer = this.scene.add.container(0, -(this.scene.game.canvas.height / this.scene.resolutionScale));
-=======
-    this.titleContainer = this.scene.add.container(0, -(this.scene.game.canvas.height / 6));
     this.titleContainer.setName("container-title");
->>>>>>> 111f4362
     this.titleContainer.setAlpha(0);
     ui.add(this.titleContainer);
 
