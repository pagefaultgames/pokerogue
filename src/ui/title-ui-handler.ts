--- conflicted
+++ resolved
@@ -25,13 +25,8 @@
 
     const ui = this.getUi();
 
-<<<<<<< HEAD
     this.titleContainer = this.scene.add.container(0, -(this.scene.game.canvas.height / this.scene.resolutionScale));
-    this.titleContainer.setName("container-title");
-=======
-    this.titleContainer = this.scene.add.container(0, -(this.scene.game.canvas.height / 6));
     this.titleContainer.setName("title");
->>>>>>> b5ffb9aa
     this.titleContainer.setAlpha(0);
     ui.add(this.titleContainer);
 
