import BattleScene from "../battle-scene";
import OptionSelectUiHandler from "./settings/option-select-ui-handler";
import { Mode } from "./ui";
import * as Utils from "../utils";
import { TextStyle, addTextObject } from "./text";
import { getBattleCountSplashMessage, getSplashMessages } from "../data/splash-messages";
import i18next from "i18next";
import { TimedEventDisplay } from "#app/timed-event-manager.js";

export default class TitleUiHandler extends OptionSelectUiHandler {
  private titleContainer: Phaser.GameObjects.Container;
  private playerCountLabel: Phaser.GameObjects.Text;
  private splashMessage: string;
  private splashMessageText: Phaser.GameObjects.Text;
  private eventDisplay: TimedEventDisplay;

  private titleStatsTimer: NodeJS.Timeout;
<<<<<<< HEAD
  private eventTimer: NodeJS.Timeout;
  private versionLabel: Phaser.GameObjects.Text;
=======
>>>>>>> 6865b6b8

  constructor(scene: BattleScene, mode: Mode = Mode.TITLE) {
    super(scene, mode);
  }

  setup() {
    super.setup();

    const ui = this.getUi();

    this.titleContainer = this.scene.add.container(0, -(this.scene.game.canvas.height / 6));
    this.titleContainer.setName("title");
    this.titleContainer.setAlpha(0);
    ui.add(this.titleContainer);

    const logo = this.scene.add.image((this.scene.game.canvas.width / 6) / 2, 8, "logo");
    logo.setOrigin(0.5, 0);
    this.titleContainer.add(logo);

    if (this.scene.eventManager.isEventActive()) {
      this.eventDisplay = new TimedEventDisplay(this.scene, 0, 0, this.scene.eventManager.activeEvent());
      this.eventDisplay.setup();
      this.titleContainer.add(this.eventDisplay);
    }

    this.versionLabel = addTextObject(this.scene, 0, 0, this.scene.game.config.gameVersion, TextStyle.MESSAGE, { fontSize: "54px" });
    this.titleContainer.add(this.versionLabel);

    this.playerCountLabel = addTextObject(this.scene, (this.scene.game.canvas.width / 6) - 2, (this.scene.game.canvas.height / 6) - 109, `? ${i18next.t("menu:playersOnline")}`, TextStyle.MESSAGE, { fontSize: "54px" });
    this.playerCountLabel.setOrigin(1, 0);
    this.titleContainer.add(this.playerCountLabel);

    this.splashMessageText = addTextObject(this.scene, logo.x + 64, logo.y + logo.displayHeight - 8, "", TextStyle.MONEY, { fontSize: "54px" });
    this.splashMessageText.setOrigin(0.5, 0.5);
    this.splashMessageText.setAngle(-20);
    this.titleContainer.add(this.splashMessageText);

    const originalSplashMessageScale = this.splashMessageText.scale;

    this.scene.tweens.add({
      targets: this.splashMessageText,
      duration: Utils.fixedInt(350),
      scale: originalSplashMessageScale * 1.25,
      loop: -1,
      yoyo: true,
    });
  }

  updateTitleStats(): void {
    Utils.apiFetch("game/titlestats")
      .then(request => request.json())
      .then(stats => {
        this.playerCountLabel.setText(`${stats.playerCount} ${i18next.t("menu:playersOnline")}`);
        if (this.splashMessage === getBattleCountSplashMessage()) {
          this.splashMessageText.setText(getBattleCountSplashMessage().replace("{COUNT}", stats.battleCount.toLocaleString("en-US")));
        }
      })
      .catch(err => {
        console.error("Failed to fetch title stats:\n", err);
      });
  }

  show(args: any[]): boolean {
    const ret = super.show(args);

    if (ret) {
      this.splashMessage = Utils.randItem(getSplashMessages());
      this.splashMessageText.setText(this.splashMessage.replace("{COUNT}", "?"));

      const ui = this.getUi();

      if (this.scene.eventManager.isEventActive()) {
        this.eventDisplay.show();
      }

      this.updateTitleStats();

      this.titleStatsTimer = setInterval(() => {
        this.updateTitleStats();
      }, 60000);

      this.scene.tweens.add({
        targets: [ this.titleContainer, ui.getMessageHandler().bg ],
        duration: Utils.fixedInt(325),
        alpha: (target: any) => target === this.titleContainer ? 1 : 0,
        ease: "Sine.easeInOut"
      });
    }

    return ret;
  }

  clear(): void {
    super.clear();

    const ui = this.getUi();

    this.eventDisplay?.clear();

    clearInterval(this.titleStatsTimer);
    this.titleStatsTimer = null;

    this.scene.tweens.add({
      targets: [ this.titleContainer, ui.getMessageHandler().bg ],
      duration: Utils.fixedInt(325),
      alpha: (target: any) => target === this.titleContainer ? 0 : 1,
      ease: "Sine.easeInOut"
    });
  }
}<|MERGE_RESOLUTION|>--- conflicted
+++ resolved
@@ -15,11 +15,7 @@
   private eventDisplay: TimedEventDisplay;
 
   private titleStatsTimer: NodeJS.Timeout;
-<<<<<<< HEAD
-  private eventTimer: NodeJS.Timeout;
   private versionLabel: Phaser.GameObjects.Text;
-=======
->>>>>>> 6865b6b8
 
   constructor(scene: BattleScene, mode: Mode = Mode.TITLE) {
     super(scene, mode);
