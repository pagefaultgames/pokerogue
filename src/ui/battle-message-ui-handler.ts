import { globalScene } from "#app/battle-scene";
import { addBBCodeTextObject, addTextObject, getTextColor, TextStyle } from "./text";
import { Mode } from "./ui";
import MessageUiHandler from "./message-ui-handler";
import { addWindow } from "./ui-theme";
import BBCodeText from "phaser3-rex-plugins/plugins/bbcodetext";
import { Button } from "#enums/buttons";
import i18next from "i18next";
import { Stat, PERMANENT_STATS, getStatKey } from "#app/enums/stat";

export default class BattleMessageUiHandler extends MessageUiHandler {
  private levelUpStatsContainer: Phaser.GameObjects.Container;
  private levelUpStatsIncrContent: Phaser.GameObjects.Text;
  private levelUpStatsValuesContent: BBCodeText;
  private nameBox: Phaser.GameObjects.NineSlice;
  private nameText: Phaser.GameObjects.Text;

  public bg: Phaser.GameObjects.Sprite;
  public commandWindow: Phaser.GameObjects.NineSlice;
  public movesWindowContainer: Phaser.GameObjects.Container;
  public nameBoxContainer: Phaser.GameObjects.Container;

  public readonly wordWrapWidth: number = 1780;

  constructor() {
    super(Mode.MESSAGE);
  }

  setup(): void {
    const ui = this.getUi();

    this.textTimer = null;
    this.textCallbackTimer = null;

    this.bg = globalScene.add.sprite(0, 0, "bg", globalScene.windowType);
    this.bg.setName("sprite-battle-msg-bg");
    this.bg.setOrigin(0, 1);
    ui.add(this.bg);

    this.commandWindow = addWindow(202, 0, 118, 48);
    this.commandWindow.setName("window-command");
    this.commandWindow.setOrigin(0, 1);
    this.commandWindow.setVisible(false);
    ui.add(this.commandWindow);

    this.movesWindowContainer = globalScene.add.container(0, 0);
    this.movesWindowContainer.setName("moves-bg");
    this.movesWindowContainer.setVisible(false);

    const movesWindow = addWindow(0, 0, 243, 48);
    movesWindow.setName("moves-window");
    movesWindow.setOrigin(0, 1);

    const moveDetailsWindow = addWindow(240, 0, 80, 48, false, false, -1, 132);
    moveDetailsWindow.setName("move-details-window");
    moveDetailsWindow.setOrigin(0, 1);

    this.movesWindowContainer.add([ movesWindow, moveDetailsWindow ]);
    ui.add(this.movesWindowContainer);

    const messageContainer = globalScene.add.container(12, -39);
    ui.add(messageContainer);

    const message = addTextObject(0, 0, "", TextStyle.MESSAGE, {
      maxLines: 2,
      wordWrap: {
        width: this.wordWrapWidth
      }
    });
    messageContainer.add(message);

    this.message = message;

    this.nameBoxContainer = globalScene.add.container(0, -16);
    this.nameBoxContainer.setVisible(false);

    this.nameBox = globalScene.add.nineslice(0, 0, "namebox", globalScene.windowType, 72, 16, 8, 8, 5, 5);
    this.nameBox.setOrigin(0, 0);

    this.nameText = addTextObject(8, 0, "Rival", TextStyle.MESSAGE, { maxLines: 1 });

    this.nameBoxContainer.add(this.nameBox);
    this.nameBoxContainer.add(this.nameText);
    messageContainer.add(this.nameBoxContainer);

    this.initPromptSprite(messageContainer);

    const levelUpStatsContainer = globalScene.add.container(0, 0);
    levelUpStatsContainer.setVisible(false);
    ui.add(levelUpStatsContainer);

    this.levelUpStatsContainer = levelUpStatsContainer;

    const levelUpStatsLabelsContent = addTextObject((globalScene.game.canvas.width / 6) - 73, -94, "", TextStyle.WINDOW, { maxLines: 6 });
    levelUpStatsLabelsContent.setLineSpacing(i18next.resolvedLanguage === "ja" ? 25 : 5);
    let levelUpStatsLabelText = "";

    for (const s of PERMANENT_STATS) {
      levelUpStatsLabelText += `${i18next.t(getStatKey(s))}\n`;
    }
    levelUpStatsLabelsContent.text = levelUpStatsLabelText;
    levelUpStatsLabelsContent.x -= levelUpStatsLabelsContent.displayWidth;

    const levelUpStatsBg = addWindow((globalScene.game.canvas.width / 6), -100, 80 + levelUpStatsLabelsContent.displayWidth, 100);
    levelUpStatsBg.setOrigin(1, 0);
    levelUpStatsContainer.add(levelUpStatsBg);

    levelUpStatsContainer.add(levelUpStatsLabelsContent);

    const levelUpStatsIncrContent = addTextObject((globalScene.game.canvas.width / 6) - 50, -94, "+\n+\n+\n+\n+\n+", TextStyle.WINDOW, { maxLines: 6 });
    levelUpStatsIncrContent.setLineSpacing(i18next.resolvedLanguage === "ja" ? 25 : 5);
    levelUpStatsContainer.add(levelUpStatsIncrContent);

    this.levelUpStatsIncrContent = levelUpStatsIncrContent;

    const levelUpStatsValuesContent = addBBCodeTextObject((globalScene.game.canvas.width / 6) - 7, -94, "", TextStyle.WINDOW, { maxLines: 6, lineSpacing: 5 });
    levelUpStatsValuesContent.setLineSpacing(i18next.resolvedLanguage === "ja" ? 25 : 5);
    levelUpStatsValuesContent.setOrigin(1, 0);
    levelUpStatsValuesContent.setAlign("right");
    levelUpStatsContainer.add(levelUpStatsValuesContent);

    this.levelUpStatsValuesContent = levelUpStatsValuesContent;
  }

  show(args: any[]): boolean {
    super.show(args);

    this.commandWindow.setVisible(false);
    this.movesWindowContainer.setVisible(false);
    this.message.setWordWrapWidth(this.wordWrapWidth);

    return true;
  }

  processInput(button: Button): boolean {
    const ui = this.getUi();
    if (this.awaitingActionInput) {
      if (button === Button.CANCEL || button === Button.ACTION) {
        if (this.onActionInput) {
          ui.playSelect();
          const originalOnActionInput = this.onActionInput;
          this.onActionInput = null;
          originalOnActionInput();
          return true;
        }
      }
    }

    return false;
  }

  clear() {
    super.clear();
  }

  showText(text: string, delay?: integer | null, callback?: Function | null, callbackDelay?: integer | null, prompt?: boolean | null, promptDelay?: integer | null) {
    this.hideNameText();
    super.showText(text, delay, callback, callbackDelay, prompt, promptDelay);
  }

  showDialogue(text: string, name?: string, delay?: integer | null, callback?: Function, callbackDelay?: integer, prompt?: boolean, promptDelay?: integer) {
    if (name) {
      this.showNameText(name);
    }
    super.showDialogue(text, name, delay, callback, callbackDelay, prompt, promptDelay);
  }

  promptLevelUpStats(partyMemberIndex: integer, prevStats: integer[], showTotals: boolean): Promise<void> {
    return new Promise(resolve => {
      if (!globalScene.showLevelUpStats) {
        return resolve();
      }
<<<<<<< HEAD
      const newStats = globalScene.getParty()[partyMemberIndex].stats;
=======
      const newStats = (this.scene as BattleScene).getPlayerParty()[partyMemberIndex].stats;
>>>>>>> f2a2281f
      let levelUpStatsValuesText = "";
      for (const s of PERMANENT_STATS) {
        levelUpStatsValuesText += `${showTotals ? newStats[s] : newStats[s] - prevStats[s]}\n`;
      }
      this.levelUpStatsValuesContent.text = levelUpStatsValuesText;
      this.levelUpStatsIncrContent.setVisible(!showTotals);
      this.levelUpStatsContainer.setVisible(true);
      this.awaitingActionInput = true;
      this.onActionInput = () => {
        if (!showTotals) {
          return this.promptLevelUpStats(partyMemberIndex, [], true).then(() => resolve());
        } else {
          this.levelUpStatsContainer.setVisible(false);
          resolve();
        }
      };
    });
  }

  promptIvs(pokemonId: integer, ivs: integer[], shownIvsCount: integer): Promise<void> {
    return new Promise(resolve => {
      globalScene.executeWithSeedOffset(() => {
        let levelUpStatsValuesText = "";
        const shownStats = this.getTopIvs(ivs, shownIvsCount);
        for (const s of PERMANENT_STATS) {
          levelUpStatsValuesText += `${shownStats.includes(s) ? this.getIvDescriptor(ivs[s], s, pokemonId) : "???"}\n`;
        }
        this.levelUpStatsValuesContent.text = levelUpStatsValuesText;
        this.levelUpStatsIncrContent.setVisible(false);
        this.levelUpStatsContainer.setVisible(true);
        this.awaitingActionInput = true;
        this.onActionInput = () => {
          this.levelUpStatsContainer.setVisible(false);
          resolve();
        };
      }, pokemonId);
    });
  }

  getTopIvs(ivs: integer[], shownIvsCount: integer): Stat[] {
    let shownStats: Stat[] = [];
    if (shownIvsCount < 6) {
      const statsPool = PERMANENT_STATS.slice();
      // Sort the stats from highest to lowest iv
      statsPool.sort((s1, s2) => ivs[s2] - ivs[s1]);
      for (let i = 0; i < shownIvsCount; i++) {
        shownStats.push(statsPool[i]);
      }
    } else {
      shownStats = PERMANENT_STATS.slice();
    }
    return shownStats;
  }

  getIvDescriptor(value: integer, typeIv: integer, pokemonId: integer): string {
    const starterSpecies = globalScene.getPokemonById(pokemonId)!.species.getRootSpeciesId(); // we are using getRootSpeciesId() here because we want to check against the baby form, not the mid form if it exists
    const starterIvs: number[] = globalScene.gameData.dexData[starterSpecies].ivs;
    const uiTheme = globalScene.uiTheme; // Assuming uiTheme is accessible

    // Function to wrap text in color based on comparison
    const coloredText = (text: string, isBetter: boolean, ivValue) => {
      let textStyle: TextStyle;
      if (isBetter) {
        if (ivValue === 31) {
          textStyle = TextStyle.PERFECT_IV;
        } else {
          textStyle = TextStyle.SUMMARY_GREEN;
        }
      } else {
        textStyle = TextStyle.WINDOW;
      }
      const color = getTextColor(textStyle, false, uiTheme);
      return `[color=${color}][shadow=${getTextColor(textStyle, true, uiTheme)}]${text}[/shadow][/color]`;
    };

    if (value > 30) {
      return coloredText(i18next.t("battleMessageUiHandler:ivBest"), value > starterIvs[typeIv], value);
    }
    if (value === 30) {
      return coloredText(i18next.t("battleMessageUiHandler:ivFantastic"), value > starterIvs[typeIv], value);
    }
    if (value > 20) {
      return coloredText(i18next.t("battleMessageUiHandler:ivVeryGood"), value > starterIvs[typeIv], value);
    }
    if (value > 10) {
      return coloredText(i18next.t("battleMessageUiHandler:ivPrettyGood"), value > starterIvs[typeIv], value);
    }
    if (value > 0) {
      return coloredText(i18next.t("battleMessageUiHandler:ivDecent"), value > starterIvs[typeIv], value);
    }

    return coloredText(i18next.t("battleMessageUiHandler:ivNoGood"), value > starterIvs[typeIv], value);
  }

  showNameText(name: string): void {
    this.nameBoxContainer.setVisible(true);
    this.nameText.setText(name);
    this.nameBox.width = this.nameText.displayWidth + 16;
  }

  hideNameText(): void {
    this.nameBoxContainer.setVisible(false);
  }
}<|MERGE_RESOLUTION|>--- conflicted
+++ resolved
@@ -170,11 +170,7 @@
       if (!globalScene.showLevelUpStats) {
         return resolve();
       }
-<<<<<<< HEAD
-      const newStats = globalScene.getParty()[partyMemberIndex].stats;
-=======
-      const newStats = (this.scene as BattleScene).getPlayerParty()[partyMemberIndex].stats;
->>>>>>> f2a2281f
+      const newStats = globalScene.getPlayerParty()[partyMemberIndex].stats;
       let levelUpStatsValuesText = "";
       for (const s of PERMANENT_STATS) {
         levelUpStatsValuesText += `${showTotals ? newStats[s] : newStats[s] - prevStats[s]}\n`;
