--- conflicted
+++ resolved
@@ -3,19 +3,11 @@
 import { BattlerIndex } from "#enums/battler-index";
 import { Button } from "#enums/buttons";
 import type { MoveId } from "#enums/move-id";
-<<<<<<< HEAD
-import type Pokemon from "#app/field/pokemon";
-import { SubstituteTag } from "#app/data/battler-tags";
-import { globalScene } from "#app/global-scene";
-import type { ModifierBar } from "#app/modifier/modifier-bar";
-=======
 import { UiMode } from "#enums/ui-mode";
 import type { Pokemon } from "#field/pokemon";
-import type { ModifierBar } from "#modifiers/modifier";
 import { getMoveTargets } from "#moves/move-utils";
 import { UiHandler } from "#ui/ui-handler";
 import { fixedInt, isNullOrUndefined } from "#utils/common";
->>>>>>> 8cf1b9f7
 
 export type TargetSelectCallback = (targets: BattlerIndex[]) => void;
 
