--- conflicted
+++ resolved
@@ -46,11 +46,7 @@
     this.targetSelectCallback = args[2] as TargetSelectCallback;
     const user = this.scene.getPlayerField()[this.fieldIndex];
 
-<<<<<<< HEAD
-    const moveTargets = getMoveTargets(globalScene.getPlayerField()[this.fieldIndex], this.move);
-=======
     const moveTargets = getMoveTargets(user, this.move);
->>>>>>> e930536e
     this.targets = moveTargets.targets;
     this.isMultipleTargets = moveTargets.multiple ?? false;
 
