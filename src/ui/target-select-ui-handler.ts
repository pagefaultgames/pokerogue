import { BattlerIndex } from "../battle";
import BattleScene from "../battle-scene";
import { Mode } from "./ui";
import UiHandler from "./ui-handler";
import * as Utils from "../utils";
import { getMoveTargets } from "../data/move";
import {Button} from "#enums/buttons";
import { Moves } from "#enums/moves";
<<<<<<< HEAD
import Pokemon from "#app/field/pokemon.js";
import { SubstituteTag } from "#app/data/battler-tags.js";
=======
import Pokemon from "#app/field/pokemon";
import { ModifierBar } from "#app/modifier/modifier";
>>>>>>> 4e74007a

export type TargetSelectCallback = (targets: BattlerIndex[]) => void;

export default class TargetSelectUiHandler extends UiHandler {
  private fieldIndex: integer;
  private move: Moves;
  private targetSelectCallback: TargetSelectCallback;

  private isMultipleTargets: boolean = false;
  private targets: BattlerIndex[];
  private targetsHighlighted: Pokemon[];
  private targetFlashTween: Phaser.Tweens.Tween | null;
  private enemyModifiers: ModifierBar;
  private targetBattleInfoMoveTween: Phaser.Tweens.Tween[] = [];

  constructor(scene: BattleScene) {
    super(scene, Mode.TARGET_SELECT);

    this.cursor = -1;
  }

  setup(): void { }

  show(args: any[]): boolean {
    if (args.length < 3) {
      return false;
    }

    super.show(args);

    this.fieldIndex = args[0] as integer;
    this.move = args[1] as Moves;
    this.targetSelectCallback = args[2] as TargetSelectCallback;

    const moveTargets = getMoveTargets(this.scene.getPlayerField()[this.fieldIndex], this.move);
    this.targets = moveTargets.targets;
    this.isMultipleTargets = moveTargets.multiple ?? false;

    if (!this.targets.length) {
      return false;
    }

    this.enemyModifiers = this.scene.getModifierBar(true);

    this.setCursor(this.targets.includes(this.cursor) ? this.cursor : this.targets[0]);

    return true;
  }

  processInput(button: Button): boolean {
    const ui = this.getUi();

    let success = false;

    if (button === Button.ACTION || button === Button.CANCEL) {
      const targetIndexes: BattlerIndex[] = this.isMultipleTargets ? this.targets : [this.cursor];
      this.targetSelectCallback(button === Button.ACTION ? targetIndexes : []);
      success = true;
    } else if (this.isMultipleTargets) {
      success = false;
    } else {
      switch (button) {
      case Button.UP:
        if (this.cursor < BattlerIndex.ENEMY && this.targets.findIndex(t => t >= BattlerIndex.ENEMY) > -1) {
          success = this.setCursor(this.targets.find(t => t >= BattlerIndex.ENEMY)!); // TODO: is the bang correct here?
        }
        break;
      case Button.DOWN:
        if (this.cursor >= BattlerIndex.ENEMY && this.targets.findIndex(t => t < BattlerIndex.ENEMY) > -1) {
          success = this.setCursor(this.targets.find(t => t < BattlerIndex.ENEMY)!); // TODO: is the bang correct here?
        }
        break;
      case Button.LEFT:
        if (this.cursor % 2 && this.targets.findIndex(t => t === this.cursor - 1) > -1) {
          success = this.setCursor(this.cursor - 1);
        }
        break;
      case Button.RIGHT:
        if (!(this.cursor % 2) && this.targets.findIndex(t => t === this.cursor + 1) > -1) {
          success = this.setCursor(this.cursor + 1);
        }
        break;
      }
    }

    if (success) {
      ui.playSelect();
    }

    return success;
  }

  setCursor(cursor: integer): boolean {
    const singleTarget = this.scene.getField()[cursor];
    const multipleTargets = this.targets.map(index => this.scene.getField()[index]);

    this.targetsHighlighted = this.isMultipleTargets ? multipleTargets : [ singleTarget ];

    const ret = super.setCursor(cursor);

    if (this.targetFlashTween) {
      this.targetFlashTween.stop();
      for (const pokemon of multipleTargets) {
<<<<<<< HEAD
        pokemon.setAlpha(!!pokemon.getTag(SubstituteTag) ? 0.5 : 1);
=======
        pokemon.setAlpha(1);
        this.highlightItems(pokemon.id, 1);
>>>>>>> 4e74007a
      }
    }

    this.targetFlashTween = this.scene.tweens.add({
      targets: this.targetsHighlighted,
      key: { start: 0.55, to: 1 },
      loop: -1,
      loopDelay: 150,
      duration: Utils.fixedInt(450),
      ease: "Sine.easeInOut",
      yoyo: true,
      onUpdate: t => {
        for (const target of this.targetsHighlighted) {
          target.setAlpha(t.getValue());
          this.highlightItems(target.id, t.getValue());
        }
      }
    });

    if (this.targetBattleInfoMoveTween.length >= 1) {
      this.targetBattleInfoMoveTween.filter(t => t !== undefined).forEach(tween => tween.stop());
      for (const pokemon of multipleTargets) {
        pokemon.getBattleInfo().resetY();
      }
    }

    const targetsBattleInfo = this.targetsHighlighted.map(target => target.getBattleInfo());

    targetsBattleInfo.map(info => {
      this.targetBattleInfoMoveTween.push(this.scene.tweens.add({
        targets: [ info ],
        y: { start: info.getBaseY(), to: info.getBaseY() + 1 },
        loop: -1,
        duration: Utils.fixedInt(250),
        ease: "Linear",
        yoyo: true
      }));
    });

    return ret;
  }

  eraseCursor() {
    if (this.targetFlashTween) {
      this.targetFlashTween.stop();
      this.targetFlashTween = null;
    }

    for (const pokemon of this.targetsHighlighted) {
<<<<<<< HEAD
      pokemon.setAlpha(!!pokemon.getTag(SubstituteTag) ? 0.5 : 1);
=======
      pokemon.setAlpha(1);
      this.highlightItems(pokemon.id, 1);
>>>>>>> 4e74007a
    }

    if (this.targetBattleInfoMoveTween.length >= 1) {
      this.targetBattleInfoMoveTween.filter(t => t !== undefined).forEach(tween => tween.stop());
      this.targetBattleInfoMoveTween = [];
    }
    for (const pokemon of this.targetsHighlighted) {
      pokemon.getBattleInfo().resetY();
    }
  }

  private highlightItems(targetId: number, val: number) : void {
    const targetItems = this.enemyModifiers.getAll("name", targetId.toString());
    for (const item of targetItems as Phaser.GameObjects.Container[]) {
      item.setAlpha(val);
    }
  }

  clear() {
    super.clear();
    this.eraseCursor();
  }
}<|MERGE_RESOLUTION|>--- conflicted
+++ resolved
@@ -6,13 +6,9 @@
 import { getMoveTargets } from "../data/move";
 import {Button} from "#enums/buttons";
 import { Moves } from "#enums/moves";
-<<<<<<< HEAD
-import Pokemon from "#app/field/pokemon.js";
-import { SubstituteTag } from "#app/data/battler-tags.js";
-=======
 import Pokemon from "#app/field/pokemon";
 import { ModifierBar } from "#app/modifier/modifier";
->>>>>>> 4e74007a
+import { SubstituteTag } from "#app/data/battler-tags.js";
 
 export type TargetSelectCallback = (targets: BattlerIndex[]) => void;
 
@@ -116,12 +112,8 @@
     if (this.targetFlashTween) {
       this.targetFlashTween.stop();
       for (const pokemon of multipleTargets) {
-<<<<<<< HEAD
         pokemon.setAlpha(!!pokemon.getTag(SubstituteTag) ? 0.5 : 1);
-=======
-        pokemon.setAlpha(1);
         this.highlightItems(pokemon.id, 1);
->>>>>>> 4e74007a
       }
     }
 
@@ -171,12 +163,8 @@
     }
 
     for (const pokemon of this.targetsHighlighted) {
-<<<<<<< HEAD
       pokemon.setAlpha(!!pokemon.getTag(SubstituteTag) ? 0.5 : 1);
-=======
-      pokemon.setAlpha(1);
       this.highlightItems(pokemon.id, 1);
->>>>>>> 4e74007a
     }
 
     if (this.targetBattleInfoMoveTween.length >= 1) {
