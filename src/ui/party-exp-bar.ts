import { globalScene } from "#app/global-scene";
<<<<<<< HEAD
import type Pokemon from "../field/pokemon";
import { addTextObject } from "./text";
import { TextStyle } from "#enums/text-style";
=======
import type { Pokemon } from "#field/pokemon";
import { addTextObject, TextStyle } from "#ui/text";
>>>>>>> 68630446
import i18next from "i18next";

export class PartyExpBar extends Phaser.GameObjects.Container {
  private bg: Phaser.GameObjects.NineSlice;
  private pokemonIcon: Phaser.GameObjects.Container;
  private expText: Phaser.GameObjects.Text;

  private tween: Phaser.Tweens.Tween | null;

  public shown: boolean;

  constructor() {
    super(globalScene, globalScene.game.canvas.width / 6, -(globalScene.game.canvas.height / 6) + 15);
  }

  setup(): void {
    this.bg = globalScene.add.nineslice(0, 0, "party_exp_bar", undefined, 8, 18, 21, 5, 6, 4);
    this.bg.setOrigin(0, 0);

    this.add(this.bg);

    this.expText = addTextObject(22, 4, "", TextStyle.BATTLE_INFO);
    this.expText.setOrigin(0, 0);
    this.add(this.expText);

    this.setVisible(false);
    this.shown = false;
  }

  showPokemonExp(pokemon: Pokemon, expValue: number, showOnlyLevelUp: boolean, newLevel: number): Promise<void> {
    return new Promise<void>(resolve => {
      if (this.shown) {
        return resolve();
      }

      this.pokemonIcon = globalScene.addPokemonIcon(pokemon, -8, 15, 0, 0.5);
      this.pokemonIcon.setScale(0.5);

      this.add(this.pokemonIcon);

      // if we want to only display the level in the small frame
      if (showOnlyLevelUp) {
        if (newLevel > 200) {
          // if the level is greater than 200, we only display Lv. UP
          this.expText.setText(i18next.t("battleScene:levelUp"));
        } else {
          // otherwise we display Lv. Up and the new level
          this.expText.setText(i18next.t("battleScene:levelUpWithLevel", { level: newLevel }));
        }
      } else {
        // if we want to display the exp
        this.expText.setText(`+${expValue.toString()}`);
      }

      this.bg.width = this.expText.displayWidth + 28;

      globalScene.fieldUI.bringToTop(this);

      if (this.tween) {
        this.tween.stop();
      }

      this.tween = globalScene.tweens.add({
        targets: this,
        x: globalScene.game.canvas.width / 6 - (this.bg.width - 5),
        duration: 500 / Math.pow(2, globalScene.expGainsSpeed),
        ease: "Sine.easeOut",
        onComplete: () => {
          this.tween = null;
          resolve();
        },
      });

      this.setVisible(true);
      this.shown = true;
    });
  }

  hide(): Promise<void> {
    return new Promise<void>(resolve => {
      if (!this.shown) {
        return resolve();
      }

      if (this.tween) {
        this.tween.stop();
      }

      this.tween = globalScene.tweens.add({
        targets: this,
        x: globalScene.game.canvas.width / 6,
        duration: 500,
        ease: "Sine.easeIn",
        onComplete: () => {
          this.tween = null;
          this.shown = false;
          this.setVisible(false);
          this.pokemonIcon?.destroy();
          resolve();
        },
      });
    });
  }
}<|MERGE_RESOLUTION|>--- conflicted
+++ resolved
@@ -1,12 +1,7 @@
 import { globalScene } from "#app/global-scene";
-<<<<<<< HEAD
-import type Pokemon from "../field/pokemon";
-import { addTextObject } from "./text";
 import { TextStyle } from "#enums/text-style";
-=======
 import type { Pokemon } from "#field/pokemon";
-import { addTextObject, TextStyle } from "#ui/text";
->>>>>>> 68630446
+import { addTextObject } from "#ui/text";
 import i18next from "i18next";
 
 export class PartyExpBar extends Phaser.GameObjects.Container {
