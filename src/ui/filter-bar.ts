<<<<<<< HEAD
import type { DropDown } from "./dropdown";
import { DropDownType } from "./dropdown";
import type { StarterContainer } from "./starter-container";
import { addTextObject, getTextColor } from "./text";
import { TextStyle } from "#enums/text-style";
import type { UiTheme } from "#enums/ui-theme";
import { addWindow, WindowVariant } from "./ui-theme";
=======
>>>>>>> 68630446
import { globalScene } from "#app/global-scene";
import type { DropDownColumn } from "#enums/drop-down-column";
import type { UiTheme } from "#enums/ui-theme";
import type { DropDown } from "#ui/dropdown";
import { DropDownType } from "#ui/dropdown";
import type { StarterContainer } from "#ui/starter-container";
import { addTextObject, getTextColor, TextStyle } from "#ui/text";
import { addWindow, WindowVariant } from "#ui/ui-theme";

export class FilterBar extends Phaser.GameObjects.Container {
  private window: Phaser.GameObjects.NineSlice;
  private labels: Phaser.GameObjects.Text[] = [];
  private dropDowns: DropDown[] = [];
  private columns: DropDownColumn[] = [];
  public cursorObj: Phaser.GameObjects.Image;
  public numFilters = 0;
  public openDropDown = false;
  private lastCursor = -1;
  private uiTheme: UiTheme;
  private leftPaddingX: number;
  private rightPaddingX: number;
  private cursorOffset: number;

  constructor(
    x: number,
    y: number,
    width: number,
    height: number,
    leftPaddingX = 6,
    rightPaddingX = 6,
    cursorOffset = 8,
  ) {
    super(globalScene, x, y);

    this.width = width;
    this.height = height;

    this.leftPaddingX = leftPaddingX;
    this.rightPaddingX = rightPaddingX;
    this.cursorOffset = cursorOffset;

    this.window = addWindow(0, 0, width, height, false, false, undefined, undefined, WindowVariant.THIN);

    this.cursorObj = globalScene.add.image(1, 1, "cursor").setScale(0.5).setVisible(false).setOrigin(0);
    this.add([this.window, this.cursorObj]);
  }

  /**
   * Add a new filter to the FilterBar, as long that a unique DropDownColumn is provided
   * @param column  the DropDownColumn that will be used to access the filter values
   * @param title   the string that will get displayed in the filter bar
   * @param dropDown the DropDown with all options for this filter
   * @returns true if successful, false if the provided column was already in use for another filter
   */
  addFilter(column: DropDownColumn, title: string, dropDown: DropDown): boolean {
    // The column should be unique to each filter,
    if (this.columns.includes(column)) {
      return false;
    }

    this.columns.push(column);

    const filterTypesLabel = addTextObject(0, 3, title, TextStyle.FILTER_BAR_MAIN);
    this.labels.push(filterTypesLabel);
    this.add(filterTypesLabel);
    this.dropDowns.push(dropDown);
    this.add(dropDown);

    this.calcFilterPositions();
    this.numFilters++;

    return true;
  }

  /**
   * Get the DropDown associated to a given filter
   * @param col the DropDownColumn used to register the filter to retrieve
   * @returns the associated DropDown if it exists, undefined otherwise
   */
  getFilter(col: DropDownColumn): DropDown {
    return this.dropDowns[this.columns.indexOf(col)];
  }

  /**
   * Get the DropDownColumn associated to a given index
   * @param index the index of the column to retrieve
   * @returns the associated DropDownColumn if it exists, undefined otherwise
   */
  public getColumn(index: number): DropDownColumn {
    return this.columns[index];
  }

  /**
   * Highlight the labels of the FilterBar if the filters are different from their default values
   */
  updateFilterLabels(): void {
    for (let i = 0; i < this.numFilters; i++) {
      if (this.dropDowns[i].hasDefaultValues()) {
        this.labels[i].setColor(getTextColor(TextStyle.TOOLTIP_CONTENT, false, globalScene.uiTheme));
      } else {
        this.labels[i].setColor(getTextColor(TextStyle.STATS_LABEL, false, globalScene.uiTheme));
      }
    }
  }

  /**
   * Position the filter dropdowns evenly across the width of the container
   */
  private calcFilterPositions(): void {
    let totalWidth = this.leftPaddingX + this.rightPaddingX + this.cursorOffset;
    this.labels.forEach(label => {
      totalWidth += label.displayWidth + this.cursorOffset;
    });
    const spacing = (this.width - totalWidth) / (this.labels.length - 1);
    for (let i = 0; i < this.labels.length; i++) {
      if (i === 0) {
        this.labels[i].x = this.leftPaddingX + this.cursorOffset;
      } else {
        const lastRight = this.labels[i - 1].x + this.labels[i - 1].displayWidth;
        this.labels[i].x = lastRight + spacing + this.cursorOffset;
      }

      this.dropDowns[i].x = this.labels[i].x - this.cursorOffset - this.leftPaddingX;
      this.dropDowns[i].y = this.height;
    }
  }

  /**
   * Move the leftmost dropdown to the left of the FilterBar instead of below it
   */
  offsetHybridFilters(): void {
    for (let i = 0; i < this.dropDowns.length; i++) {
      if (this.dropDowns[i].dropDownType === DropDownType.HYBRID) {
        this.dropDowns[i].autoSize();
        this.dropDowns[i].x = -this.dropDowns[i].getWidth();
        this.dropDowns[i].y = 0;
      }
    }
  }

  setCursor(cursor: number): void {
    if (this.lastCursor > -1) {
      if (this.dropDowns[this.lastCursor].visible) {
        this.dropDowns[this.lastCursor].setVisible(false);
        this.dropDowns[cursor].setVisible(true);
        this.dropDowns[cursor].resetCursor();
      }
    }

    this.cursorObj.setPosition(this.labels[cursor].x - this.cursorOffset + 2, 6);
    this.lastCursor = cursor;
  }

  toggleDropDown(index: number): void {
    this.dropDowns[index].toggleVisibility();
    this.openDropDown = this.dropDowns[index].visible;
    this.dropDowns[index].resetCursor();
  }

  hideDropDowns(): void {
    this.dropDowns.forEach(dropDown => {
      dropDown.setVisible(false);
    });
    this.openDropDown = false;
  }

  incDropDownCursor(): boolean {
    if (this.dropDowns[this.lastCursor].cursor === this.dropDowns[this.lastCursor].options.length - 1) {
      // if at the bottom of the list, wrap around
      return this.dropDowns[this.lastCursor].setCursor(0);
    }
    return this.dropDowns[this.lastCursor].setCursor(this.dropDowns[this.lastCursor].cursor + 1);
  }

  decDropDownCursor(): boolean {
    if (this.dropDowns[this.lastCursor].cursor === 0) {
      // if at the top of the list, wrap around
      return this.dropDowns[this.lastCursor].setCursor(this.dropDowns[this.lastCursor].options.length - 1);
    }
    return this.dropDowns[this.lastCursor].setCursor(this.dropDowns[this.lastCursor].cursor - 1);
  }

  toggleOptionState(): void {
    this.dropDowns[this.lastCursor].toggleOptionState();
  }

  getVals(col: DropDownColumn): any[] {
    return this.getFilter(col).getVals();
  }

  public resetSelection(col: DropDownColumn): void {
    this.dropDowns[col].resetToDefault();
    this.updateFilterLabels();
  }

  setValsToDefault(): void {
    for (const dropDown of this.dropDowns) {
      dropDown.resetToDefault();
    }
  }

  /**
   * Find the nearest filter to the provided container
   * @param container the StarterContainer to compare position against
   * @returns the index of the closest filter
   */
  getNearestFilter(container: StarterContainer): number {
    const midx = container.x + container.icon.displayWidth / 2;
    let nearest = 0;
    let nearestDist = 1000;
    for (let i = 0; i < this.labels.length; i++) {
      const dist = Math.abs(midx - (this.labels[i].x + this.labels[i].displayWidth / 3));
      if (dist < nearestDist) {
        nearest = i;
        nearestDist = dist;
      }
    }

    return nearest;
  }
}<|MERGE_RESOLUTION|>--- conflicted
+++ resolved
@@ -1,20 +1,11 @@
-<<<<<<< HEAD
-import type { DropDown } from "./dropdown";
-import { DropDownType } from "./dropdown";
-import type { StarterContainer } from "./starter-container";
-import { addTextObject, getTextColor } from "./text";
-import { TextStyle } from "#enums/text-style";
-import type { UiTheme } from "#enums/ui-theme";
-import { addWindow, WindowVariant } from "./ui-theme";
-=======
->>>>>>> 68630446
 import { globalScene } from "#app/global-scene";
 import type { DropDownColumn } from "#enums/drop-down-column";
+import { TextStyle } from "#enums/text-style";
 import type { UiTheme } from "#enums/ui-theme";
 import type { DropDown } from "#ui/dropdown";
 import { DropDownType } from "#ui/dropdown";
 import type { StarterContainer } from "#ui/starter-container";
-import { addTextObject, getTextColor, TextStyle } from "#ui/text";
+import { addTextObject, getTextColor } from "#ui/text";
 import { addWindow, WindowVariant } from "#ui/ui-theme";
 
 export class FilterBar extends Phaser.GameObjects.Container {
