import BattleScene from "../battle-scene";
import { TextStyle, addTextObject, getTextStyleOptions } from "./text";
import { Mode } from "./ui";
import UiHandler from "./ui-handler";
import { addWindow } from "./ui-theme";
import * as Utils from "../utils";
import { argbFromRgba } from "@material/material-color-utilities";
import {Button} from "#enums/buttons";

export interface OptionSelectConfig {
  xOffset?: number;
  yOffset?: number;
  options: OptionSelectItem[];
  maxOptions?: integer;
  delay?: integer;
  noCancel?: boolean;
  supportHover?: boolean;
}

export interface OptionSelectItem {
  label: string;
  handler: () => boolean;
  onHover?: () => void;
  keepOpen?: boolean;
  overrideSound?: boolean;
  item?: string;
  itemArgs?: any[];
}

const scrollUpLabel = "↑";
const scrollDownLabel = "↓";

export default abstract class AbstractOptionSelectUiHandler extends UiHandler {
  protected optionSelectContainer: Phaser.GameObjects.Container;
  protected optionSelectBg: Phaser.GameObjects.NineSlice;
  protected optionSelectText: Phaser.GameObjects.Text;
  protected optionSelectIcons: Phaser.GameObjects.Sprite[];

  protected config: OptionSelectConfig | null;

  protected blockInput: boolean;

  protected scrollCursor: integer = 0;

<<<<<<< HEAD
  private cursorObj: Phaser.GameObjects.Image | null;
=======
  protected scale: number = 0.1666666667;

  private cursorObj: Phaser.GameObjects.Image;
>>>>>>> 98ae2bc6

  constructor(scene: BattleScene, mode?: Mode) {
    super(scene, mode!); // TODO: is this bang correct?
  }

  abstract getWindowWidth(): integer;

  getWindowHeight(): integer {
    return (Math.min((this.config?.options || []).length, this.config?.maxOptions || 99) + 1) * 96 * this.scale;
  }

  setup() {
    const ui = this.getUi();

    this.optionSelectContainer = this.scene.add.container((this.scene.game.canvas.width / 6) - 1, -48);
    this.optionSelectContainer.setName(`option-select-${Mode[this.mode]}`);
    this.optionSelectContainer.setVisible(false);
    ui.add(this.optionSelectContainer);

    this.optionSelectBg = addWindow(this.scene, 0, 0, this.getWindowWidth(), this.getWindowHeight());
    this.optionSelectBg.setName("option-select-bg");
    this.optionSelectBg.setOrigin(1, 1);
    this.optionSelectContainer.add(this.optionSelectBg);

    this.optionSelectIcons = [];

    this.scale = getTextStyleOptions(TextStyle.WINDOW, (this.scene as BattleScene).uiTheme).scale;

    this.setCursor(0);
  }

  protected setupOptions() {
    const options = this.config?.options || [];

    if (this.optionSelectText) {
      this.optionSelectText.destroy();
    }
    if (this.optionSelectIcons?.length) {
      this.optionSelectIcons.map(i => i.destroy());
      this.optionSelectIcons.splice(0, this.optionSelectIcons.length);
    }

    this.optionSelectText = addTextObject(this.scene, 0, 0, options.map(o => o.item ? `    ${o.label}` : o.label).join("\n"), TextStyle.WINDOW, { maxLines: options.length });
    this.optionSelectText.setLineSpacing(this.scale * 72);
    this.optionSelectText.setName("text-option-select");
    this.optionSelectText.setLineSpacing(12);
    this.optionSelectContainer.add(this.optionSelectText);
    this.optionSelectContainer.setPosition((this.scene.game.canvas.width / 6) - 1 - (this.config?.xOffset || 0), -48 + (this.config?.yOffset || 0));

    this.optionSelectBg.width = Math.max(this.optionSelectText.displayWidth + 24, this.getWindowWidth());

    if (this.config?.options && this.config?.options.length > (this.config?.maxOptions!)) { // TODO: is this bang correct?
      this.optionSelectText.setText(this.getOptionsWithScroll().map(o => o.label).join("\n"));
    }

    this.optionSelectBg.height = this.getWindowHeight();

    this.optionSelectText.setPositionRelative(this.optionSelectBg, 12+24*this.scale, 2+42*this.scale);

    options.forEach((option: OptionSelectItem, i: integer) => {
      if (option.item) {
        const itemIcon = this.scene.add.sprite(0, 0, "items", option.item);
        itemIcon.setScale(3 * this.scale);
        this.optionSelectIcons.push(itemIcon);

        this.optionSelectContainer.add(itemIcon);

        itemIcon.setPositionRelative(this.optionSelectText, 36 * this.scale, 7 + i * (114 * this.scale - 3));

        if (option.item === "candy") {
          const itemOverlayIcon = this.scene.add.sprite(0, 0, "items", "candy_overlay");
          itemOverlayIcon.setScale(3 * this.scale);
          this.optionSelectIcons.push(itemOverlayIcon);

          this.optionSelectContainer.add(itemOverlayIcon);

          itemOverlayIcon.setPositionRelative(this.optionSelectText, 36 * this.scale, 7 + i * (114 * this.scale - 3));

          if (option.itemArgs) {
            itemIcon.setTint(argbFromRgba(Utils.rgbHexToRgba(option.itemArgs[0])));
            itemOverlayIcon.setTint(argbFromRgba(Utils.rgbHexToRgba(option.itemArgs[1])));
          }
        }
      }
    });
  }

  show(args: any[]): boolean {
    if (!args.length || !args[0].hasOwnProperty("options") || !args[0].options.length) {
      return false;
    }

    super.show(args);

    this.config = args[0] as OptionSelectConfig;
    this.setupOptions();

    this.scene.ui.bringToTop(this.optionSelectContainer);

    this.optionSelectContainer.setVisible(true);
    this.scrollCursor = 0;
    this.setCursor(0);

    if (this.config.delay) {
      this.blockInput = true;
      this.optionSelectText.setAlpha(0.5);
      this.scene.time.delayedCall(Utils.fixedInt(this.config.delay), () => this.unblockInput());
    }

    return true;
  }

  processInput(button: Button): boolean {
    const ui = this.getUi();

    let success = false;

    const options = this.getOptionsWithScroll();

    let playSound = true;

    if (button === Button.ACTION || button === Button.CANCEL) {
      if (this.blockInput) {
        ui.playError();
        return false;
      }

      success = true;
      if (button === Button.CANCEL) {
        if (this.config?.maxOptions && this.config.options.length > this.config.maxOptions) {
          this.scrollCursor = (this.config.options.length - this.config.maxOptions) + 1;
          this.cursor = options.length - 1;
        } else if (!this.config?.noCancel) {
          this.setCursor(options.length - 1);
        } else {
          return false;
        }
      }
      const option = this.config?.options[this.cursor + (this.scrollCursor - (this.scrollCursor ? 1 : 0))];
      if (option?.handler()) {
        if (!option.keepOpen) {
          this.clear();
        }
        playSound = !option.overrideSound;
      } else {
        ui.playError();
      }
    } else {
      switch (button) {
      case Button.UP:
        if (this.cursor) {
          success = this.setCursor(this.cursor - 1);
        }
        break;
      case Button.DOWN:
        if (this.cursor < options.length - 1) {
          success = this.setCursor(this.cursor + 1);
        }
        break;
      }
      if (this.config?.supportHover) {
        // handle hover code if the element supports hover-handlers and the option has the optional hover-handler set.
        this.config?.options[this.cursor + (this.scrollCursor - (this.scrollCursor ? 1 : 0))]?.onHover?.();
      }
    }

    if (success && playSound) {
      ui.playSelect();
    }

    return success;
  }

  unblockInput(): void {
    if (!this.blockInput) {
      return;
    }

    this.blockInput = false;
    this.optionSelectText.setAlpha(1);
  }

  getOptionsWithScroll(): OptionSelectItem[] {
    if (!this.config) {
      return [];
    }

    const options = this.config.options.slice(0);

    if (!this.config.maxOptions || this.config.options.length < this.config.maxOptions) {
      return options;
    }

    const optionsScrollTotal = options.length;
    const optionStartIndex = this.scrollCursor;
    const optionEndIndex = Math.min(optionsScrollTotal, optionStartIndex + (!optionStartIndex || this.scrollCursor + (this.config.maxOptions - 1) >= optionsScrollTotal ? this.config.maxOptions - 1 : this.config.maxOptions - 2));

    if (this.config?.maxOptions && options.length > this.config.maxOptions) {
      options.splice(optionEndIndex, optionsScrollTotal);
      options.splice(0, optionStartIndex);
      if (optionStartIndex) {
        options.unshift({
          label: scrollUpLabel,
          handler: () => true
        });
      }
      if (optionEndIndex < optionsScrollTotal) {
        options.push({
          label: scrollDownLabel,
          handler: () => true
        });
      }
    }

    return options;
  }

  setCursor(cursor: integer): boolean {
    const changed = this.cursor !== cursor;

    let isScroll = false;
    const options = this.getOptionsWithScroll();
    if (changed && this.config?.maxOptions && this.config.options.length > this.config.maxOptions) {
      const optionsScrollTotal = options.length;
      if (Math.abs(cursor - this.cursor) === options.length - 1) {
        this.scrollCursor = cursor ? optionsScrollTotal - (this.config.maxOptions - 1) : 0;
        this.setupOptions();
      } else {
        const isDown = cursor && cursor > this.cursor;
        if (isDown) {
          if (options[cursor].label === scrollDownLabel) {
            isScroll = true;
            this.scrollCursor++;
          }
        } else {
          if (!cursor && this.scrollCursor) {
            isScroll = true;
            this.scrollCursor--;
          }
        }
        if (isScroll && this.scrollCursor === 1) {
          this.scrollCursor += isDown ? 1 : -1;
        }
      }
    }
    if (isScroll) {
      this.setupOptions();
    } else {
      this.cursor = cursor;
    }

    if (!this.cursorObj) {
      this.cursorObj = this.scene.add.image(0, 0, "cursor");
      this.optionSelectContainer.add(this.cursorObj);
    }

    this.cursorObj.setScale(this.scale * 6);
    this.cursorObj.setPositionRelative(this.optionSelectBg, 12, 102*this.scale + this.cursor * (114 * this.scale - 3));

    return changed;
  }

  clear() {
    super.clear();
    this.config = null;
    this.optionSelectContainer.setVisible(false);
    this.eraseCursor();
  }

  eraseCursor() {
    if (this.cursorObj) {
      this.cursorObj.destroy();
    }
    this.cursorObj = null;
  }
}<|MERGE_RESOLUTION|>--- conflicted
+++ resolved
@@ -42,13 +42,9 @@
 
   protected scrollCursor: integer = 0;
 
-<<<<<<< HEAD
+  protected scale: number = 0.1666666667;
+
   private cursorObj: Phaser.GameObjects.Image | null;
-=======
-  protected scale: number = 0.1666666667;
-
-  private cursorObj: Phaser.GameObjects.Image;
->>>>>>> 98ae2bc6
 
   constructor(scene: BattleScene, mode?: Mode) {
     super(scene, mode!); // TODO: is this bang correct?
