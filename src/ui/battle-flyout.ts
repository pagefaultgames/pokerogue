--- conflicted
+++ resolved
@@ -1,20 +1,14 @@
-<<<<<<< HEAD
-import type { EnemyPokemon, default as Pokemon } from "../field/pokemon";
-import { addTextObject } from "./text";
-import { TextStyle } from "#enums/text-style";
-import { fixedInt } from "#app/utils/common";
-=======
->>>>>>> 68630446
 import { globalScene } from "#app/global-scene";
 import { getPokemonNameWithAffix } from "#app/messages";
 import { BerryType } from "#enums/berry-type";
 import { MoveId } from "#enums/move-id";
+import { TextStyle } from "#enums/text-style";
 import { UiTheme } from "#enums/ui-theme";
 import type { BerryUsedEvent, MoveUsedEvent } from "#events/battle-scene";
 import { BattleSceneEventType } from "#events/battle-scene";
 import type { EnemyPokemon, Pokemon } from "#field/pokemon";
 import type { Move } from "#moves/move";
-import { addTextObject, TextStyle } from "#ui/text";
+import { addTextObject } from "#ui/text";
 import { fixedInt } from "#utils/common";
 
 /** Container for info about a {@linkcode Move} */
