--- conflicted
+++ resolved
@@ -5,16 +5,9 @@
 import { updateUserInfo } from "#app/account";
 
 export default class UnavailableModalUiHandler extends ModalUiHandler {
-<<<<<<< HEAD
-  private reconnectTimeout: number;
+  private reconnectTimer: number;
   private reconnectDuration: number;
-=======
-  private reconnectTimer: number;
-  private reconnectInterval: number;
->>>>>>> d01cd98d
   private reconnectCallback: () => void;
-  private STARTING_RECONNECT_DURATION: number = 1000 * 5;
-  private MAXIMUM_RECONNECT_DURATION: number = 1000 * 60 * 15;
 
   private readonly minTime = 1000 * 5;
   private readonly maxTime = 1000 * 60 * 5;
@@ -23,7 +16,7 @@
 
   constructor(scene: BattleScene, mode?: Mode) {
     super(scene, mode);
-    this.reconnectInterval = this.minTime;
+    this.reconnectDuration = this.minTime;
   }
 
   getModalTitle(): string {
@@ -58,28 +51,16 @@
   tryReconnect(): void {
     updateUserInfo().then(response => {
       if (response[0] || [200, 400].includes(response[1])) {
-<<<<<<< HEAD
-        this.reconnectTimeout = null;
-        this.reconnectDuration = this.STARTING_RECONNECT_DURATION;
+        this.reconnectTimer = null;
+        this.reconnectDuration = this.minTime;
         this.scene.playSound("pb_bounce_1");
         this.reconnectCallback();
       } else {
-        this.reconnectTimeout = setTimeout(this.tryReconnect, Math.min(this.reconnectDuration * 2, this.MAXIMUM_RECONNECT_DURATION));
-=======
-        clearInterval(this.reconnectTimer);
-        this.reconnectTimer = null;
-        this.reconnectInterval = this.minTime;
-        this.scene.playSound("pb_bounce_1");
-        this.reconnectCallback();
-      } else {
-        clearInterval(this.reconnectTimer);
-        this.reconnectInterval = Math.min(this.reconnectInterval * 2, this.maxTime); // Set a max delay so it isn't infinite
+        this.reconnectDuration = Math.min(this.reconnectDuration * 2, this.maxTime); // Set a max delay so it isn't infinite
         this.reconnectTimer =
-          setTimeout(
-            () => this.tryReconnect(),
+          setTimeout(this.tryReconnect,
             // Adds a random factor to avoid pendulum effect during long total breakdown
-            this.reconnectInterval + (Math.random() * this.randVarianceTime));
->>>>>>> d01cd98d
+            this.reconnectDuration + (Math.random() * this.randVarianceTime));
       }
     });
   }
@@ -91,13 +72,8 @@
       };
 
       this.reconnectCallback = args[0];
-<<<<<<< HEAD
-      this.reconnectDuration = this.STARTING_RECONNECT_DURATION;
-      this.reconnectTimeout = setTimeout(this.tryReconnect, this.reconnectDuration);
-=======
-
-      this.reconnectTimer = setInterval(() => this.tryReconnect(), this.reconnectInterval);
->>>>>>> d01cd98d
+      this.reconnectDuration = this.minTime;
+      this.reconnectTimer = setTimeout(this.tryReconnect, this.reconnectDuration);
 
       return super.show([ config ]);
     }
