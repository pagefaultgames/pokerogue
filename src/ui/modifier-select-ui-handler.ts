import BattleScene from "../battle-scene";
import { getPlayerShopModifierTypeOptionsForWave, ModifierTypeOption, TmModifierType } from "../modifier/modifier-type";
import { getPokeballAtlasKey, PokeballType } from "../data/pokeball";
import { addTextObject, getTextStyleOptions, getModifierTierTextTint, getTextColor, TextStyle } from "./text";
import AwaitableUiHandler from "./awaitable-ui-handler";
import { Mode } from "./ui";
import { LockModifierTiersModifier, PokemonHeldItemModifier, HealShopCostModifier } from "../modifier/modifier";
import { handleTutorial, Tutorial } from "../tutorial";
import { Button } from "#enums/buttons";
import MoveInfoOverlay from "./move-info-overlay";
import { allMoves } from "../data/move";
import * as Utils from "./../utils";
import Overrides from "#app/overrides";
import i18next from "i18next";
import { ShopCursorTarget } from "#app/enums/shop-cursor-target";
<<<<<<< HEAD
import { GameModes } from "#app/game-mode";
=======
import { IntegerHolder } from "./../utils";
import Phaser from "phaser";
>>>>>>> 8046b99b

export const SHOP_OPTIONS_ROW_LIMIT = 6;

export default class ModifierSelectUiHandler extends AwaitableUiHandler {
  private modifierContainer: Phaser.GameObjects.Container;
  private rerollButtonContainer: Phaser.GameObjects.Container;
  private lockRarityButtonContainer: Phaser.GameObjects.Container;
  private transferButtonContainer: Phaser.GameObjects.Container;
  private checkButtonContainer: Phaser.GameObjects.Container;
  private continueButtonContainer: Phaser.GameObjects.Container;
  private rerollCostText: Phaser.GameObjects.Text;
  private lockRarityButtonText: Phaser.GameObjects.Text;
  private moveInfoOverlay: MoveInfoOverlay;
  private moveInfoOverlayActive: boolean = false;

  private rowCursor: integer = 0;
  private player: boolean;
  /**
   * If reroll cost is negative, it is assumed there are 0 items in the shop.
   * It will cause reroll button to be disabled, and a "Continue" button to show in the place of shop items
   */
  private rerollCost: integer;
  private transferButtonWidth: integer;
  private checkButtonWidth: integer;

  public options: ModifierOption[];
  public shopOptionsRows: ModifierOption[][];

  private cursorObj: Phaser.GameObjects.Image | null;

  constructor(scene: BattleScene) {
    super(scene, Mode.CONFIRM);

    this.options = [];
    this.shopOptionsRows = [];
  }

  setup() {
    const ui = this.getUi();

    this.modifierContainer = this.scene.add.container(0, 0);
    ui.add(this.modifierContainer);

    const canvas = document.createElement("canvas");
    const context = canvas.getContext("2d");
    const styleOptions = getTextStyleOptions(TextStyle.PARTY, (this.scene as BattleScene).uiTheme).styleOptions;

    if (context) {
      context.font = styleOptions.fontSize + "px " + styleOptions.fontFamily;
      this.transferButtonWidth = context.measureText(i18next.t("modifierSelectUiHandler:transfer")).width;
      this.checkButtonWidth = context.measureText(i18next.t("modifierSelectUiHandler:checkTeam")).width;
    }

    this.transferButtonContainer = this.scene.add.container((this.scene.game.canvas.width - this.checkButtonWidth) / 6 - 21, -64);
    this.transferButtonContainer.setName("transfer-btn");
    this.transferButtonContainer.setVisible(false);
    ui.add(this.transferButtonContainer);

    const transferButtonText = addTextObject(this.scene, -4, -2, i18next.t("modifierSelectUiHandler:transfer"), TextStyle.PARTY);
    transferButtonText.setName("text-transfer-btn");
    transferButtonText.setOrigin(1, 0);
    this.transferButtonContainer.add(transferButtonText);

    this.checkButtonContainer = this.scene.add.container((this.scene.game.canvas.width) / 6 - 1, -64);
    this.checkButtonContainer.setName("use-btn");
    this.checkButtonContainer.setVisible(false);
    ui.add(this.checkButtonContainer);

    const checkButtonText = addTextObject(this.scene, -4, -2, i18next.t("modifierSelectUiHandler:checkTeam"), TextStyle.PARTY);
    checkButtonText.setName("text-use-btn");
    checkButtonText.setOrigin(1, 0);
    this.checkButtonContainer.add(checkButtonText);

    this.rerollButtonContainer = this.scene.add.container(16, -64);
    this.rerollButtonContainer.setName("reroll-brn");
    this.rerollButtonContainer.setVisible(false);
    ui.add(this.rerollButtonContainer);

    const rerollButtonText = addTextObject(this.scene, -4, -2, i18next.t("modifierSelectUiHandler:reroll"), TextStyle.PARTY);
    rerollButtonText.setName("text-reroll-btn");
    rerollButtonText.setOrigin(0, 0);
    this.rerollButtonContainer.add(rerollButtonText);

    this.rerollCostText = addTextObject(this.scene, 0, 0, "", TextStyle.MONEY);
    this.rerollCostText.setName("text-reroll-cost");
    this.rerollCostText.setOrigin(0, 0);
    this.rerollCostText.setPositionRelative(rerollButtonText, rerollButtonText.displayWidth + 5, 1);
    this.rerollButtonContainer.add(this.rerollCostText);

    this.lockRarityButtonContainer = this.scene.add.container(16, -64);
    this.lockRarityButtonContainer.setVisible(false);
    ui.add(this.lockRarityButtonContainer);

    this.lockRarityButtonText = addTextObject(this.scene, -4, -2, i18next.t("modifierSelectUiHandler:lockRarities"), TextStyle.PARTY);
    this.lockRarityButtonText.setOrigin(0, 0);
    this.lockRarityButtonContainer.add(this.lockRarityButtonText);

    this.continueButtonContainer = this.scene.add.container((this.scene.game.canvas.width / 12), -(this.scene.game.canvas.height / 12));
    this.continueButtonContainer.setVisible(false);
    ui.add(this.continueButtonContainer);

    // Create continue button
    const continueButtonText = addTextObject(this.scene, -24, 5, i18next.t("modifierSelectUiHandler:continueNextWaveButton"), TextStyle.MESSAGE);
    continueButtonText.setName("text-continue-btn");
    this.continueButtonContainer.add(continueButtonText);

    // prepare move overlay
    const overlayScale = 1;
    this.moveInfoOverlay = new MoveInfoOverlay(this.scene, {
      delayVisibility: true,
      scale: overlayScale,
      onSide: true,
      right: true,
      x: 1,
      y: -MoveInfoOverlay.getHeight(overlayScale, true) - 1,
      width: (this.scene.game.canvas.width / 6) - 2,
    });
    ui.add(this.moveInfoOverlay);
    // register the overlay to receive toggle events
    this.scene.addInfoToggle(this.moveInfoOverlay);
  }

  show(args: any[]): boolean {

    this.scene.disableMenu = false;

    if (this.active) {
      if (args.length >= 3) {
        this.awaitingActionInput = true;
        this.onActionInput = args[2];
      }
      this.moveInfoOverlay.active = this.moveInfoOverlayActive;
      return false;
    }

    if (args.length !== 4 || !(args[1] instanceof Array) || !(args[2] instanceof Function)) {
      return false;
    }

    super.show(args);

    this.getUi().clearText();

    this.player = args[0];

    const partyHasHeldItem = this.player && !!this.scene.findModifiers(m => m instanceof PokemonHeldItemModifier && m.isTransferrable).length;
    const canLockRarities = !!this.scene.findModifier(m => m instanceof LockModifierTiersModifier);

    this.transferButtonContainer.setVisible(false);
    this.transferButtonContainer.setAlpha(0);

    this.checkButtonContainer.setVisible(false);
    this.checkButtonContainer.setAlpha(0);

    this.rerollButtonContainer.setVisible(false);
    this.rerollButtonContainer.setAlpha(0);

    this.lockRarityButtonContainer.setVisible(false);
    this.lockRarityButtonContainer.setAlpha(0);

    this.continueButtonContainer.setVisible(false);
    this.continueButtonContainer.setAlpha(0);

    this.rerollButtonContainer.setPositionRelative(this.lockRarityButtonContainer, 0, canLockRarities ? -12 : 0);

    this.rerollCost = args[3] as integer;

    this.updateRerollCostText();

    const typeOptions = args[1] as ModifierTypeOption[];
    const removeHealShop = this.scene.gameMode.hasNoShop;
    const baseShopCost = new IntegerHolder(this.scene.getWaveMoneyAmount(1));
    this.scene.applyModifier(HealShopCostModifier, true, baseShopCost);
    const shopTypeOptions = !removeHealShop
      ? getPlayerShopModifierTypeOptionsForWave(this.scene.currentBattle.waveIndex, baseShopCost.value)
      : [];
    const optionsYOffset = shopTypeOptions.length >= SHOP_OPTIONS_ROW_LIMIT ? -8 : -24;

    for (let m = 0; m < typeOptions.length; m++) {
      const sliceWidth = (this.scene.game.canvas.width / 6) / (typeOptions.length + 2);
      const option = new ModifierOption(this.scene, sliceWidth * (m + 1) + (sliceWidth * 0.5), -this.scene.game.canvas.height / 12 + optionsYOffset, typeOptions[m]);
      option.setScale(0.5);
      this.scene.add.existing(option);
      this.modifierContainer.add(option);
      this.options.push(option);
    }

    // Set "Continue" button height based on number of rows in healing items shop
    const continueButton = this.continueButtonContainer.getAt<Phaser.GameObjects.Text>(0);
    continueButton.y = optionsYOffset - 5;
    continueButton.setVisible(this.options.length === 0);

    for (let m = 0; m < shopTypeOptions.length; m++) {
      const row = m < SHOP_OPTIONS_ROW_LIMIT ? 0 : 1;
      const col = m < SHOP_OPTIONS_ROW_LIMIT ? m : m - SHOP_OPTIONS_ROW_LIMIT;
      const rowOptions = shopTypeOptions.slice(row ? SHOP_OPTIONS_ROW_LIMIT : 0, row ? undefined : SHOP_OPTIONS_ROW_LIMIT);
      const sliceWidth = (this.scene.game.canvas.width / SHOP_OPTIONS_ROW_LIMIT) / (rowOptions.length + 2);
      const option = new ModifierOption(this.scene, sliceWidth * (col + 1) + (sliceWidth * 0.5), ((-this.scene.game.canvas.height / 12) - (this.scene.game.canvas.height / 32) - (40 - (28 * row - 1))), shopTypeOptions[m]);
      option.setScale(0.375);
      this.scene.add.existing(option);
      this.modifierContainer.add(option);

      if (row >= this.shopOptionsRows.length) {
        this.shopOptionsRows.push([]);
      }
      this.shopOptionsRows[row].push(option);
    }

    const maxUpgradeCount = typeOptions.map(to => to.upgradeCount).reduce((max, current) => Math.max(current, max), 0);

    /* Force updateModifiers without pokemonSpecificModifiers */
    this.scene.getModifierBar().updateModifiers(this.scene.modifiers, true);

    /* Multiplies the appearance duration by the speed parameter so that it is always constant, and avoids "flashbangs" at game speed x5 */
    this.scene.showShopOverlay(750 * this.scene.gameSpeed);
    this.scene.updateAndShowText(750, this.scene.gameMode.modeId === GameModes.DAILY);
    this.scene.updateBiomeWaveText();
    this.scene.updateMoneyText();

    let i = 0;

    this.scene.tweens.addCounter({
      ease: "Sine.easeIn",
      duration: 1250,
      onUpdate: t => {
        const value = t.getValue();
        const index = Math.floor(value * typeOptions.length);
        if (index > i && index <= typeOptions.length) {
          const option = this.options[i];
          option?.show(Math.floor((1 - value) * 1250) * 0.325 + 2000 * maxUpgradeCount, -(maxUpgradeCount - typeOptions[i].upgradeCount));
          i++;
        }
      }
    });

    this.scene.time.delayedCall(1000 + maxUpgradeCount * 2000, () => {
      for (const shopOption of this.shopOptionsRows.flat()) {
        shopOption.show(0, 0);
      }
    });

    this.scene.time.delayedCall(4000 + maxUpgradeCount * 2000, () => {
      if (partyHasHeldItem) {
        this.transferButtonContainer.setAlpha(0);
        this.transferButtonContainer.setVisible(true);
        this.scene.tweens.add({
          targets: this.transferButtonContainer,
          alpha: 1,
          duration: 250
        });
      }

      this.rerollButtonContainer.setAlpha(0);
      this.checkButtonContainer.setAlpha(0);
      this.lockRarityButtonContainer.setAlpha(0);
      this.continueButtonContainer.setAlpha(0);
      this.rerollButtonContainer.setVisible(true);
      this.checkButtonContainer.setVisible(true);
      this.continueButtonContainer.setVisible(this.rerollCost < 0);
      this.lockRarityButtonContainer.setVisible(canLockRarities);

      this.scene.tweens.add({
        targets: [ this.lockRarityButtonContainer, this.checkButtonContainer, this.continueButtonContainer ],
        alpha: 1,
        duration: 250
      });

      this.scene.tweens.add({
        targets: [this.rerollButtonContainer],
        alpha: this.rerollCost < 0 ? 0.5 : 1,
        duration: 250
      });

      const updateCursorTarget = () => {
        if (this.scene.shopCursorTarget === ShopCursorTarget.CHECK_TEAM) {
          this.setRowCursor(0);
          this.setCursor(2);
        } else if ((this.scene.shopCursorTarget === ShopCursorTarget.SHOP) && this.scene.gameMode.hasNoShop) {
          this.setRowCursor(ShopCursorTarget.REWARDS);
          this.setCursor(0);
        } else {
          this.setRowCursor(this.scene.shopCursorTarget);
          this.setCursor(0);
        }
      };

      updateCursorTarget();

      handleTutorial(this.scene, Tutorial.Select_Item).then((res) => {
        if (res) {
          updateCursorTarget();
        }
        this.awaitingActionInput = true;
        this.onActionInput = args[2];
      });
    });

    return true;
  }

  processInput(button: Button): boolean {
    const ui = this.getUi();

    if (!this.awaitingActionInput) {
      return false;
    }

    let success = false;

    if (button === Button.ACTION) {
      success = true;
      if (this.onActionInput) {
        const originalOnActionInput = this.onActionInput;
        this.awaitingActionInput = false;
        this.onActionInput = null;
        if (!originalOnActionInput(this.rowCursor, this.cursor)) {
          this.awaitingActionInput = true;
          this.onActionInput = originalOnActionInput;
        } else {
          this.moveInfoOverlayActive = this.moveInfoOverlay.active;
          this.moveInfoOverlay.setVisible(false);
          this.moveInfoOverlay.active = false; // this is likely unnecessary, but it should help future prove the UI
        }
      }
    } else if (button === Button.CANCEL) {
      if (this.player) {
        success = true;
        if (this.onActionInput) {
          const originalOnActionInput = this.onActionInput;
          this.awaitingActionInput = false;
          this.onActionInput = null;
          originalOnActionInput(-1);
          this.moveInfoOverlayActive = this.moveInfoOverlay.active;
          this.moveInfoOverlay.setVisible(false);
          this.moveInfoOverlay.active = false; // don't clear here as we might need to restore the UI in case the user cancels the action
        }
      }
    } else {
      switch (button) {
      case Button.UP:
        if (this.rowCursor === 0 && this.cursor === 3) {
          success = this.setCursor(0);
        } else if (this.rowCursor < this.shopOptionsRows.length + 1) {
          success = this.setRowCursor(this.rowCursor + 1);
        }
        break;
      case Button.DOWN:
        if (this.rowCursor) {
          success = this.setRowCursor(this.rowCursor - 1);
        } else if (this.lockRarityButtonContainer.visible && this.cursor === 0) {
          success = this.setCursor(3);
        }
        break;
      case Button.LEFT:
        if (!this.rowCursor) {
          switch (this.cursor) {
          case 0:
            success = false;
            break;
          case 1:
            if (this.lockRarityButtonContainer.visible) {
              success = this.setCursor(3);
            } else {
              success = this.rerollButtonContainer.visible && this.setCursor(0);
            }
            break;
          case 2:
            if (this.transferButtonContainer.visible) {
              success = this.setCursor(1);
            } else if (this.rerollButtonContainer.visible) {
              success = this.setCursor(0);
            } else {
              success = false;
            }
            break;
          }
        } else if (this.cursor) {
          success = this.setCursor(this.cursor - 1);
        } else if (this.rowCursor === 1 && this.rerollButtonContainer.visible) {
          success = this.setRowCursor(0);
        }
        break;
      case Button.RIGHT:
        if (!this.rowCursor) {
          switch (this.cursor) {
          case 0:
            if (this.transferButtonContainer.visible) {
              success = this.setCursor(1);
            } else {
              success = this.setCursor(2);
            }
            break;
          case 1:
            success = this.setCursor(2);
            break;
          case 2:
            success = false;
            break;
          case 3:
            if (this.transferButtonContainer.visible) {
              success = this.setCursor(1);
            } else {
              success = this.setCursor(2);
            }
            break;
          }
        } else if (this.cursor < this.getRowItems(this.rowCursor) - 1) {
          success = this.setCursor(this.cursor + 1);
        } else if (this.rowCursor === 1 && this.transferButtonContainer.visible) {
          success = this.setRowCursor(0);
        }
        break;
      }
    }

    if (success) {
      ui.playSelect();
    }

    return success;
  }

  setCursor(cursor: integer): boolean {
    const ui = this.getUi();
    const ret = super.setCursor(cursor);

    if (!this.cursorObj) {
      this.cursorObj = this.scene.add.image(0, 0, "cursor");
      this.modifierContainer.add(this.cursorObj);
    }

    const options = (this.rowCursor === 1 ? this.options : this.shopOptionsRows[this.shopOptionsRows.length - (this.rowCursor - 1)]);

    this.cursorObj.setScale(this.rowCursor === 1 ? 2 : this.rowCursor >= 2 ? 1.5 : 1);

    // the modifier selection has been updated, always hide the overlay
    this.moveInfoOverlay.clear();
    if (this.rowCursor) {
      if (this.rowCursor === 1 && options.length === 0) {
        // Continue button when no shop items
        this.cursorObj.setScale(1.25);
        this.cursorObj.setPosition((this.scene.game.canvas.width / 18) + 23, (-this.scene.game.canvas.height / 12) - (this.shopOptionsRows.length > 1 ? 6 : 22));
        ui.showText(i18next.t("modifierSelectUiHandler:continueNextWaveDescription"));
        return ret;
      }

      const sliceWidth = (this.scene.game.canvas.width / 6) / (options.length + 2);
      if (this.rowCursor < 2) {
        this.cursorObj.setPosition(sliceWidth * (cursor + 1) + (sliceWidth * 0.5) - 20, (-this.scene.game.canvas.height / 12) - (this.shopOptionsRows.length > 1 ? 6 : 22));
      } else {
        this.cursorObj.setPosition(sliceWidth * (cursor + 1) + (sliceWidth * 0.5) - 16, (-this.scene.game.canvas.height / 12 - this.scene.game.canvas.height / 32) - (-16 + 28 * (this.rowCursor - (this.shopOptionsRows.length - 1))));
      }

      const type = options[this.cursor].modifierTypeOption.type;
      type && ui.showText(type.getDescription(this.scene));
      if (type instanceof TmModifierType) {
        // prepare the move overlay to be shown with the toggle
        this.moveInfoOverlay.show(allMoves[type.moveId]);
      }
    } else if (cursor === 0) {
      this.cursorObj.setPosition(6, this.lockRarityButtonContainer.visible ? -72 : -60);
      ui.showText(i18next.t("modifierSelectUiHandler:rerollDesc"));
    } else if (cursor === 1) {
      this.cursorObj.setPosition((this.scene.game.canvas.width - this.transferButtonWidth - this.checkButtonWidth) / 6 - 30, -60);
      ui.showText(i18next.t("modifierSelectUiHandler:transferDesc"));
    } else if (cursor === 2) {
      this.cursorObj.setPosition((this.scene.game.canvas.width - this.checkButtonWidth) / 6 - 10, -60);
      ui.showText(i18next.t("modifierSelectUiHandler:checkTeamDesc"));
    } else {
      this.cursorObj.setPosition(6, -60);
      ui.showText(i18next.t("modifierSelectUiHandler:lockRaritiesDesc"));
    }

    return ret;
  }

  setRowCursor(rowCursor: integer): boolean {
    const lastRowCursor = this.rowCursor;

    if (rowCursor !== lastRowCursor) {
      this.rowCursor = rowCursor;
      let newCursor = Math.round(this.cursor / Math.max(this.getRowItems(lastRowCursor) - 1, 1) * (this.getRowItems(rowCursor) - 1));
      if (rowCursor === 1 && this.options.length === 0) {
        // Handle empty shop
        newCursor = 0;
      }
      if (rowCursor === 0) {
        if (this.options.length === 0) {
          newCursor = 1;
        }
        if (newCursor === 0 && !this.rerollButtonContainer.visible) {
          newCursor = 1;
        }
        if (newCursor === 1 && !this.transferButtonContainer.visible) {
          newCursor = 2;
        }
      }
      this.cursor = -1;
      this.setCursor(newCursor);
      return true;
    }

    return false;
  }

  private getRowItems(rowCursor: integer): integer {
    switch (rowCursor) {
    case 0:
      return 3;
    case 1:
      return this.options.length;
    default:
      return this.shopOptionsRows[this.shopOptionsRows.length - (rowCursor - 1)].length;
    }
  }

  setRerollCost(rerollCost: integer): void {
    this.rerollCost = rerollCost;
  }

  updateCostText(): void {
    const shopOptions = this.shopOptionsRows.flat();
    for (const shopOption of shopOptions) {
      shopOption.updateCostText();
    }

    this.updateRerollCostText();
  }

  updateRerollCostText(): void {
    const rerollDisabled = this.rerollCost < 0;
    if (rerollDisabled) {
      this.rerollCostText.setVisible(false);
      return;
    } else {
      this.rerollCostText.setVisible(true);
    }
    const canReroll = this.scene.money >= this.rerollCost;

    const formattedMoney = Utils.formatMoney(this.scene.moneyFormat, this.rerollCost);

    this.rerollCostText.setText(i18next.t("modifierSelectUiHandler:rerollCost", { formattedMoney }));
    this.rerollCostText.setColor(this.getTextColor(canReroll ? TextStyle.MONEY : TextStyle.PARTY_RED));
    this.rerollCostText.setShadowColor(this.getTextColor(canReroll ? TextStyle.MONEY : TextStyle.PARTY_RED, true));
  }

  updateLockRaritiesText(): void {
    const textStyle = this.scene.lockModifierTiers ? TextStyle.SUMMARY_BLUE : TextStyle.PARTY;
    this.lockRarityButtonText.setColor(this.getTextColor(textStyle));
    this.lockRarityButtonText.setShadowColor(this.getTextColor(textStyle, true));
  }

  clear() {
    super.clear();

    this.moveInfoOverlay.clear();
    this.moveInfoOverlayActive = false;
    this.awaitingActionInput = false;
    this.onActionInput = null;
    this.getUi().clearText();
    this.eraseCursor();

    /* Multiplies the fade time duration by the speed parameter so that it is always constant, and avoids "flashbangs" at game speed x5 */
    this.scene.hideShopOverlay(750 * this.scene.gameSpeed);
    this.scene.hideLuckText(250);

    /* Normally already called just after the shop, but not sure if it happens in 100% of cases */
    this.scene.getModifierBar().updateModifiers(this.scene.modifiers);

    const options = this.options.concat(this.shopOptionsRows.flat());
    this.options.splice(0, this.options.length);
    this.shopOptionsRows.splice(0, this.shopOptionsRows.length);

    this.scene.tweens.add({
      targets: options,
      scale: 0.01,
      duration: 250,
      ease: "Cubic.easeIn",
      onComplete: () => options.forEach(o => o.destroy())
    });

    [ this.rerollButtonContainer, this.checkButtonContainer, this.transferButtonContainer, this.lockRarityButtonContainer, this.continueButtonContainer ].forEach(container => {
      if (container.visible) {
        this.scene.tweens.add({
          targets: container,
          alpha: 0,
          duration: 250,
          ease: "Cubic.easeIn",
          onComplete: () => {
            if (!this.options.length) {
              container.setVisible(false);
            } else {
              container.setAlpha(1);
            }
          }
        });
      }
    });
  }

  eraseCursor() {
    if (this.cursorObj) {
      this.cursorObj.destroy();
    }
    this.cursorObj = null;
  }
}

class ModifierOption extends Phaser.GameObjects.Container {
  public modifierTypeOption: ModifierTypeOption;
  private pb: Phaser.GameObjects.Sprite;
  private pbTint: Phaser.GameObjects.Sprite;
  private itemContainer: Phaser.GameObjects.Container;
  private item: Phaser.GameObjects.Sprite;
  private itemTint: Phaser.GameObjects.Sprite;
  private itemText: Phaser.GameObjects.Text;
  private itemCostText: Phaser.GameObjects.Text;

  constructor(scene: BattleScene, x: number, y: number, modifierTypeOption: ModifierTypeOption) {
    super(scene, x, y);

    this.modifierTypeOption = modifierTypeOption;

    this.setup();
  }

  setup() {
    if (!this.modifierTypeOption.cost) {
      const getPb = (): Phaser.GameObjects.Sprite => {
        const pb = this.scene.add.sprite(0, -182, "pb", this.getPbAtlasKey(-this.modifierTypeOption.upgradeCount));
        pb.setScale(2);
        return pb;
      };

      this.pb = getPb();
      this.add(this.pb);

      this.pbTint = getPb();
      this.pbTint.setVisible(false);
      this.add(this.pbTint);
    }

    this.itemContainer = this.scene.add.container(0, 0);
    this.itemContainer.setScale(0.5);
    this.itemContainer.setAlpha(0);
    this.add(this.itemContainer);

    const getItem = () => {
      const item = this.scene.add.sprite(0, 0, "items", this.modifierTypeOption.type?.iconImage);
      return item;
    };

    this.item = getItem();
    this.itemContainer.add(this.item);

    if (!this.modifierTypeOption.cost) {
      this.itemTint = getItem();
      this.itemTint.setTintFill(Phaser.Display.Color.GetColor(255, 192, 255));
      this.itemContainer.add(this.itemTint);
    }

    this.itemText = addTextObject(this.scene, 0, 35, this.modifierTypeOption.type?.name!, TextStyle.PARTY, { align: "center" }); // TODO: is this bang correct?
    this.itemText.setOrigin(0.5, 0);
    this.itemText.setAlpha(0);
    this.itemText.setTint(this.modifierTypeOption.type?.tier ? getModifierTierTextTint(this.modifierTypeOption.type?.tier) : undefined);
    this.add(this.itemText);

    if (this.modifierTypeOption.cost) {
      this.itemCostText = addTextObject(this.scene, 0, 45, "", TextStyle.MONEY, { align: "center" });

      this.itemCostText.setOrigin(0.5, 0);
      this.itemCostText.setAlpha(0);
      this.add(this.itemCostText);

      this.updateCostText();
    }
  }

  show(remainingDuration: integer, upgradeCountOffset: integer) {
    if (!this.modifierTypeOption.cost) {
      this.scene.tweens.add({
        targets: this.pb,
        y: 0,
        duration: 1250,
        ease: "Bounce.Out"
      });

      let lastValue = 1;
      let bounceCount = 0;
      let bounce = false;

      this.scene.tweens.addCounter({
        from: 1,
        to: 0,
        duration: 1250,
        ease: "Bounce.Out",
        onUpdate: t => {
          if (!this.scene) {
            return;
          }
          const value = t.getValue();
          if (!bounce && value > lastValue) {
            (this.scene as BattleScene).playSound("se/pb_bounce_1", { volume: 1 / ++bounceCount });
            bounce = true;
          } else if (bounce && value < lastValue) {
            bounce = false;
          }
          lastValue = value;
        }
      });

      for (let u = 0; u < this.modifierTypeOption.upgradeCount; u++) {
        const upgradeIndex = u;
        this.scene.time.delayedCall(remainingDuration - 2000 * (this.modifierTypeOption.upgradeCount - (upgradeIndex + 1 + upgradeCountOffset)), () => {
          (this.scene as BattleScene).playSound("se/upgrade", { rate: 1 + 0.25 * upgradeIndex });
          this.pbTint.setPosition(this.pb.x, this.pb.y);
          this.pbTint.setTintFill(0xFFFFFF);
          this.pbTint.setAlpha(0);
          this.pbTint.setVisible(true);
          this.scene.tweens.add({
            targets: this.pbTint,
            alpha: 1,
            duration: 1000,
            ease: "Sine.easeIn",
            onComplete: () => {
              this.pb.setTexture("pb", this.getPbAtlasKey(-this.modifierTypeOption.upgradeCount + (upgradeIndex + 1)));
              this.scene.tweens.add({
                targets: this.pbTint,
                alpha: 0,
                duration: 750,
                ease: "Sine.easeOut",
                onComplete: () => {
                  this.pbTint.setVisible(false);
                }
              });
            }
          });
        });
      }
    }

    this.scene.time.delayedCall(remainingDuration + 2000, () => {
      if (!this.scene) {
        return;
      }

      if (!this.modifierTypeOption.cost) {
        this.pb.setTexture("pb", `${this.getPbAtlasKey(0)}_open`);
        (this.scene as BattleScene).playSound("se/pb_rel");

        this.scene.tweens.add({
          targets: this.pb,
          duration: 500,
          delay: 250,
          ease: "Sine.easeIn",
          alpha: 0,
          onComplete: () => this.pb.destroy()
        });
      }

      this.scene.tweens.add({
        targets: this.itemContainer,
        duration: 500,
        ease: "Elastic.Out",
        scale: 2,
        alpha: 1
      });
      if (!this.modifierTypeOption.cost) {
        this.scene.tweens.add({
          targets: this.itemTint,
          alpha: 0,
          duration: 500,
          ease: "Sine.easeIn",
          onComplete: () => this.itemTint.destroy()
        });
      }
      this.scene.tweens.add({
        targets: this.itemText,
        duration: 500,
        alpha: 1,
        y: 25,
        ease: "Cubic.easeInOut"
      });
      if (this.itemCostText) {
        this.scene.tweens.add({
          targets: this.itemCostText,
          duration: 500,
          alpha: 1,
          y: 35,
          ease: "Cubic.easeInOut"
        });
      }
    });
  }

  getPbAtlasKey(tierOffset: integer = 0) {
    return getPokeballAtlasKey((this.modifierTypeOption.type?.tier! + tierOffset) as integer as PokeballType); // TODO: is this bang correct?
  }

  updateCostText(): void {
    const scene = this.scene as BattleScene;
    const cost = Overrides.WAIVE_ROLL_FEE_OVERRIDE ? 0 : this.modifierTypeOption.cost;
    const textStyle = cost <= scene.money ? TextStyle.MONEY : TextStyle.PARTY_RED;

    const formattedMoney = Utils.formatMoney(scene.moneyFormat, cost);

    this.itemCostText.setText(i18next.t("modifierSelectUiHandler:itemCost", { formattedMoney }));
    this.itemCostText.setColor(getTextColor(textStyle, false, scene.uiTheme));
    this.itemCostText.setShadowColor(getTextColor(textStyle, true, scene.uiTheme));
  }
}<|MERGE_RESOLUTION|>--- conflicted
+++ resolved
@@ -13,12 +13,9 @@
 import Overrides from "#app/overrides";
 import i18next from "i18next";
 import { ShopCursorTarget } from "#app/enums/shop-cursor-target";
-<<<<<<< HEAD
 import { GameModes } from "#app/game-mode";
-=======
 import { IntegerHolder } from "./../utils";
 import Phaser from "phaser";
->>>>>>> 8046b99b
 
 export const SHOP_OPTIONS_ROW_LIMIT = 6;
 
