import BattleScene from "../battle-scene";
import { getPlayerShopModifierTypeOptionsForWave, ModifierTypeOption, TmModifierType } from "../modifier/modifier-type";
import { getPokeballAtlasKey, PokeballType } from "../data/pokeball";
import { addTextObject, getTextStyleOptions, getModifierTierTextTint, getTextColor, TextStyle } from "./text";
import AwaitableUiHandler from "./awaitable-ui-handler";
import { Mode } from "./ui";
import { LockModifierTiersModifier, PokemonHeldItemModifier } from "../modifier/modifier";
import { handleTutorial, Tutorial } from "../tutorial";
import {Button} from "#enums/buttons";
import MoveInfoOverlay from "./move-info-overlay";
import { allMoves } from "../data/move";
import * as Utils from "./../utils";
<<<<<<< HEAD
import { SelectModifierPhase } from "#app/phases.js";
=======
import i18next from "i18next";
>>>>>>> 84e03bef

export const SHOP_OPTIONS_ROW_LIMIT = 6;

export default class ModifierSelectUiHandler extends AwaitableUiHandler {
  private modifierContainer: Phaser.GameObjects.Container;
  private rerollButtonContainer: Phaser.GameObjects.Container;
  private lockRarityButtonContainer: Phaser.GameObjects.Container;
  private transferButtonContainer: Phaser.GameObjects.Container;
  private checkButtonContainer: Phaser.GameObjects.Container;
  private rerollCostText: Phaser.GameObjects.Text;
  private lockRarityButtonText: Phaser.GameObjects.Text;
  private moveInfoOverlay : MoveInfoOverlay;
  private moveInfoOverlayActive : boolean = false;

  private rowCursor: integer = 0;
  private player: boolean;
  private rerollCost: integer;
  private transferButtonWidth: integer;
  private checkButtonWidth: integer;

  public options: ModifierOption[];
  public shopOptionsRows: ModifierOption[][];

  private cursorObj: Phaser.GameObjects.Image;

  constructor(scene: BattleScene) {
    super(scene, Mode.CONFIRM);

    this.options = [];
    this.shopOptionsRows = [];
  }

  setup() {
    const ui = this.getUi();

    this.modifierContainer = this.scene.add.container(0, 0);
    ui.add(this.modifierContainer);

    const canvas = document.createElement("canvas");
    const context = canvas.getContext("2d");
    const [ , styleOptions, , , ] = getTextStyleOptions(TextStyle.PARTY, (this.scene as BattleScene).uiTheme);
    context.font = styleOptions.fontSize + "px " + styleOptions.fontFamily;
    this.transferButtonWidth = context.measureText(i18next.t("modifierSelectUiHandler:transfer")).width;
    this.checkButtonWidth = context.measureText(i18next.t("modifierSelectUiHandler:checkTeam")).width;

    this.transferButtonContainer = this.scene.add.container((this.scene.game.canvas.width - this.checkButtonWidth) / 6 - 21, -64);
    this.transferButtonContainer.setName("transfer-btn");
    this.transferButtonContainer.setVisible(false);
    ui.add(this.transferButtonContainer);

    const transferButtonText = addTextObject(this.scene, -4, -2, i18next.t("modifierSelectUiHandler:transfer"), TextStyle.PARTY);
    transferButtonText.setName("text-transfer-btn");
    transferButtonText.setOrigin(1, 0);
    this.transferButtonContainer.add(transferButtonText);

    this.checkButtonContainer = this.scene.add.container((this.scene.game.canvas.width) / 6 - 1, -64);
    this.checkButtonContainer.setName("use-btn");
    this.checkButtonContainer.setVisible(false);
    ui.add(this.checkButtonContainer);

    const checkButtonText = addTextObject(this.scene, -4, -2, i18next.t("modifierSelectUiHandler:checkTeam"), TextStyle.PARTY);
    checkButtonText.setName("text-use-btn");
    checkButtonText.setOrigin(1, 0);
    this.checkButtonContainer.add(checkButtonText);

    this.rerollButtonContainer = this.scene.add.container(16, -64);
    this.rerollButtonContainer.setName("reroll-brn");
    this.rerollButtonContainer.setVisible(false);
    ui.add(this.rerollButtonContainer);

    const rerollButtonText = addTextObject(this.scene, -4, -2, i18next.t("modifierSelectUiHandler:reroll"), TextStyle.PARTY);
    rerollButtonText.setName("text-reroll-btn");
    rerollButtonText.setOrigin(0, 0);
    this.rerollButtonContainer.add(rerollButtonText);

    this.rerollCostText = addTextObject(this.scene, 0, 0, "", TextStyle.MONEY);
    this.rerollCostText.setName("text-reroll-cost");
    this.rerollCostText.setOrigin(0, 0);
    this.rerollCostText.setPositionRelative(rerollButtonText, rerollButtonText.displayWidth + 5, 1);
    this.rerollButtonContainer.add(this.rerollCostText);

    this.lockRarityButtonContainer = this.scene.add.container(16, -64);
    this.lockRarityButtonContainer.setVisible(false);
    ui.add(this.lockRarityButtonContainer);

    this.lockRarityButtonText = addTextObject(this.scene, -4, -2, i18next.t("modifierSelectUiHandler:lockRarities"), TextStyle.PARTY);
    this.lockRarityButtonText.setOrigin(0, 0);
    this.lockRarityButtonContainer.add(this.lockRarityButtonText);

    // prepare move overlay
    const overlayScale = 1;
    this.moveInfoOverlay = new MoveInfoOverlay(this.scene, {
      delayVisibility: true,
      scale: overlayScale,
      onSide: true,
      right: true,
      x: 1,
      y: -MoveInfoOverlay.getHeight(overlayScale, true) -1,
      width: (this.scene.game.canvas.width / 6) - 2,
    });
    ui.add(this.moveInfoOverlay);
    // register the overlay to receive toggle events
    this.scene.addInfoToggle(this.moveInfoOverlay);
  }

  show(args: any[]): boolean {
    if (this.active) {
      if (args.length >= 3) {
        this.awaitingActionInput = true;
        this.onActionInput = args[2];
      }
      this.moveInfoOverlay.active = this.moveInfoOverlayActive;
      return false;
    }

    if (args.length !== 4 || !(args[1] instanceof Array) || !args[1].length || !(args[2] instanceof Function)) {
      return false;
    }

    super.show(args);

    this.getUi().clearText();

    this.player = args[0];

    const partyHasHeldItem = this.player && !!this.scene.findModifiers(m => m instanceof PokemonHeldItemModifier && (m as PokemonHeldItemModifier).getTransferrable(true)).length;
    const canLockRarities = !!this.scene.findModifier(m => m instanceof LockModifierTiersModifier);

    this.transferButtonContainer.setVisible(false);
    this.transferButtonContainer.setAlpha(0);

    this.checkButtonContainer.setVisible(false);
    this.checkButtonContainer.setAlpha(0);

    this.rerollButtonContainer.setVisible(false);
    this.rerollButtonContainer.setAlpha(0);

    this.lockRarityButtonContainer.setVisible(false);
    this.lockRarityButtonContainer.setAlpha(0);

    this.rerollButtonContainer.setPositionRelative(this.lockRarityButtonContainer, 0, canLockRarities ? -12 : 0);

    this.rerollCost = args[3] as integer;

    this.updateRerollCostText();

    const typeOptions = args[1] as ModifierTypeOption[];
    const shopTypeOptions = !this.scene.gameMode.hasNoShop
      ? getPlayerShopModifierTypeOptionsForWave(this.scene.currentBattle.waveIndex, this.scene.getWaveMoneyAmount(1))
      : [];
    const optionsYOffset = shopTypeOptions.length >= SHOP_OPTIONS_ROW_LIMIT ? -8 : -24;

    for (let m = 0; m < typeOptions.length; m++) {
      const sliceWidth = (this.scene.game.canvas.width / 6) / (typeOptions.length + 2);
      const option = new ModifierOption(this.scene, sliceWidth * (m + 1) + (sliceWidth * 0.5), -this.scene.game.canvas.height / 12 + optionsYOffset, typeOptions[m]);
      option.setScale(0.5);
      this.scene.add.existing(option);
      this.modifierContainer.add(option);
      this.options.push(option);
    }

    for (let m = 0; m < shopTypeOptions.length; m++) {
      const row = m < SHOP_OPTIONS_ROW_LIMIT ? 0 : 1;
      const col = m < SHOP_OPTIONS_ROW_LIMIT ? m : m - SHOP_OPTIONS_ROW_LIMIT;
      const rowOptions = shopTypeOptions.slice(row ? SHOP_OPTIONS_ROW_LIMIT : 0, row ? undefined : SHOP_OPTIONS_ROW_LIMIT);
      const sliceWidth = (this.scene.game.canvas.width / SHOP_OPTIONS_ROW_LIMIT) / (rowOptions.length + 2);
      const option = new ModifierOption(this.scene, sliceWidth * (col + 1) + (sliceWidth * 0.5), ((-this.scene.game.canvas.height / 12) - (this.scene.game.canvas.height / 32) - (40 - (28 * row - 1))), shopTypeOptions[m]);
      option.setScale(0.375);
      this.scene.add.existing(option);
      this.modifierContainer.add(option);

      if (row >= this.shopOptionsRows.length) {
        this.shopOptionsRows.push([]);
      }
      this.shopOptionsRows[row].push(option);
    }

    const maxUpgradeCount = typeOptions.map(to => to.upgradeCount).reduce((max, current) => Math.max(current, max), 0);

    /* Force updateModifiers without pokemonSpecificModifiers */
    this.scene.getModifierBar().updateModifiers(this.scene.modifiers, true);

    /* Multiplies the appearance duration by the speed parameter so that it is always constant, and avoids "flashbangs" at game speed x5 */
    this.scene.showShopOverlay(750 * this.scene.gameSpeed);
    this.scene.updateAndShowText(750);
    this.scene.updateBiomeWaveText();
    this.scene.updateMoneyText();

    let i = 0;

    this.scene.tweens.addCounter({
      ease: "Sine.easeIn",
      duration: 1250,
      onUpdate: t => {
        const value = t.getValue();
        const index = Math.floor(value * typeOptions.length);
        if (index > i && index <= typeOptions.length) {
          const option = this.options[i];
          option?.show(Math.floor((1 - value) * 1250) * 0.325 + 2000 * maxUpgradeCount, -(maxUpgradeCount - typeOptions[i].upgradeCount));
          i++;
        }
      }
    });

    this.scene.time.delayedCall(1000 + maxUpgradeCount * 2000, () => {
      for (const shopOption of this.shopOptionsRows.flat()) {
        shopOption.show(0, 0);
      }
    });

    this.scene.time.delayedCall(4000 + maxUpgradeCount * 2000, () => {
      if (partyHasHeldItem) {
        this.transferButtonContainer.setAlpha(0);
        this.transferButtonContainer.setVisible(true);
        this.scene.tweens.add({
          targets: this.transferButtonContainer,
          alpha: 1,
          duration: 250
        });
      }

      this.rerollButtonContainer.setAlpha(0);
      this.checkButtonContainer.setAlpha(0);
      this.lockRarityButtonContainer.setAlpha(0);
      this.rerollButtonContainer.setVisible(true);
      this.checkButtonContainer.setVisible(true);
      this.lockRarityButtonContainer.setVisible(canLockRarities);

      this.scene.tweens.add({
        targets: [ this.rerollButtonContainer, this.lockRarityButtonContainer, this.checkButtonContainer ],
        alpha: 1,
        duration: 250
      });

      this.setCursor(0);
      const phase = this.scene.getCurrentPhase() as SelectModifierPhase;
      phase.getRerollCount() ? this.setRowCursor(this.scene.rerollTarget) : this.setRowCursor(1);

      handleTutorial(this.scene, Tutorial.Select_Item).then(() => {
        this.setCursor(0);
        this.awaitingActionInput = true;
        this.onActionInput = args[2];
      });
    });

    return true;
  }

  processInput(button: Button): boolean {
    const ui = this.getUi();

    if (!this.awaitingActionInput) {
      return false;
    }

    let success = false;

    if (button === Button.ACTION) {
      success = true;
      if (this.onActionInput) {
        const originalOnActionInput = this.onActionInput;
        this.awaitingActionInput = false;
        this.onActionInput = null;
        if (!originalOnActionInput(this.rowCursor, this.cursor)) {
          this.awaitingActionInput = true;
          this.onActionInput = originalOnActionInput;
        } else {
          this.moveInfoOverlayActive = this.moveInfoOverlay.active;
          this.moveInfoOverlay.setVisible(false);
          this.moveInfoOverlay.active = false; // this is likely unnecessary, but it should help future prove the UI
        }
      }
    } else if (button === Button.CANCEL) {
      if (this.player) {
        success = true;
        if (this.onActionInput) {
          const originalOnActionInput = this.onActionInput;
          this.awaitingActionInput = false;
          this.onActionInput = null;
          originalOnActionInput(-1);
          this.moveInfoOverlayActive = this.moveInfoOverlay.active;
          this.moveInfoOverlay.setVisible(false);
          this.moveInfoOverlay.active = false; // don't clear here as we might need to restore the UI in case the user cancels the action
        }
      }
    } else {
      switch (button) {
      case Button.UP:
        if (this.rowCursor === 0 && this.cursor === 3) {
          success = this.setCursor(0);
        } else if (this.rowCursor < this.shopOptionsRows.length + 1) {
          success = this.setRowCursor(this.rowCursor + 1);
        }
        break;
      case Button.DOWN:
        if (this.rowCursor) {
          success = this.setRowCursor(this.rowCursor - 1);
        } else if (this.lockRarityButtonContainer.visible && this.cursor === 0) {
          success = this.setCursor(3);
        }
        break;
      case Button.LEFT:
        if (!this.rowCursor) {
          switch (this.cursor) {
          case 0:
            success = false;
            break;
          case 1:
            success = this.rerollButtonContainer.visible && this.setCursor(0);
            break;
          case 2:
            if (this.transferButtonContainer.visible) {
              success = this.setCursor(1);
            } else if (this.rerollButtonContainer.visible) {
              success = this.setCursor(0);
            } else {
              success = false;
            }
            break;
          }
        } else if (this.cursor) {
          success = this.setCursor(this.cursor - 1);
        } else if (this.rowCursor === 1 && this.rerollButtonContainer.visible) {
          success = this.setRowCursor(0);
        }
        break;
      case Button.RIGHT:
        if (!this.rowCursor) {
          switch (this.cursor) {
          case 0:
            if (this.transferButtonContainer.visible) {
              success = this.setCursor(1);
            } else {
              success = this.setCursor(2);
            }
            break;
          case 1:
            success = this.setCursor(2);
            break;
          case 2:
            success = false;
            break;
          }
        } else if (this.cursor < this.getRowItems(this.rowCursor) - 1) {
          success = this.setCursor(this.cursor + 1);
        } else if (this.rowCursor === 1 && this.transferButtonContainer.visible) {
          success = this.setRowCursor(0);
        }
        break;
      }
    }

    if (success) {
      ui.playSelect();
    }

    return success;
  }

  setCursor(cursor: integer): boolean {
    const ui = this.getUi();
    const ret = super.setCursor(cursor);

    if (!this.cursorObj) {
      this.cursorObj = this.scene.add.image(0, 0, "cursor");
      this.modifierContainer.add(this.cursorObj);
    }

    const options = (this.rowCursor === 1 ? this.options : this.shopOptionsRows[this.shopOptionsRows.length - (this.rowCursor - 1)]);

    this.cursorObj.setScale(this.rowCursor === 1 ? 2 : this.rowCursor >= 2 ? 1.5 : 1);

    // the modifier selection has been updated, always hide the overlay
    this.moveInfoOverlay.clear();
    if (this.rowCursor) {
      const sliceWidth = (this.scene.game.canvas.width / 6) / (options.length + 2);
      if (this.rowCursor < 2) {
        this.cursorObj.setPosition(sliceWidth * (cursor + 1) + (sliceWidth * 0.5) - 20, (-this.scene.game.canvas.height / 12) - (this.shopOptionsRows.length > 1 ? 6 : 22));
      } else {
        this.cursorObj.setPosition(sliceWidth * (cursor + 1) + (sliceWidth * 0.5) - 16, (-this.scene.game.canvas.height / 12 - this.scene.game.canvas.height / 32) - (-16 + 28 * (this.rowCursor - (this.shopOptionsRows.length - 1))));
      }

      const type = options[this.cursor].modifierTypeOption.type;
      ui.showText(type.getDescription(this.scene));
      if (type instanceof TmModifierType) {
        // prepare the move overlay to be shown with the toggle
        this.moveInfoOverlay.show(allMoves[type.moveId]);
      }
    } else if (cursor === 0) {
      this.cursorObj.setPosition(6, this.lockRarityButtonContainer.visible ? -72 : -60);
      ui.showText(i18next.t("modifierSelectUiHandler:rerollDesc"));
    } else if (cursor === 1) {
      this.cursorObj.setPosition((this.scene.game.canvas.width - this.transferButtonWidth - this.checkButtonWidth)/6 - 30, -60);
      ui.showText(i18next.t("modifierSelectUiHandler:transferDesc"));
    } else if (cursor === 2) {
      this.cursorObj.setPosition((this.scene.game.canvas.width - this.checkButtonWidth)/6 - 10, -60);
      ui.showText(i18next.t("modifierSelectUiHandler:checkTeamDesc"));
    } else {
      this.cursorObj.setPosition(6, -60);
      ui.showText(i18next.t("modifierSelectUiHandler:lockRaritiesDesc"));
    }

    return ret;
  }

  setRowCursor(rowCursor: integer): boolean {
    const lastRowCursor = this.rowCursor;

    if (rowCursor !== lastRowCursor) {
      this.rowCursor = rowCursor;
      let newCursor = Math.round(this.cursor / Math.max(this.getRowItems(lastRowCursor) - 1, 1) * (this.getRowItems(rowCursor) - 1));
      if (rowCursor === 0) {
        if (newCursor === 0 && !this.rerollButtonContainer.visible) {
          newCursor = 1;
        }
        if (newCursor === 1 && !this.transferButtonContainer.visible) {
          newCursor = 2;
        }
      }
      this.cursor = -1;
      this.setCursor(newCursor);
      return true;
    }

    return false;
  }

  private getRowItems(rowCursor: integer): integer {
    switch (rowCursor) {
    case 0:
      return 3;
    case 1:
      return this.options.length;
    default:
      return this.shopOptionsRows[this.shopOptionsRows.length - (rowCursor - 1)].length;
    }
  }

  setRerollCost(rerollCost: integer): void {
    this.rerollCost = rerollCost;
  }

  updateCostText(): void {
    const shopOptions = this.shopOptionsRows.flat();
    for (const shopOption of shopOptions) {
      shopOption.updateCostText();
    }

    this.updateRerollCostText();
  }

  updateRerollCostText(): void {
    const canReroll = this.scene.money >= this.rerollCost;

    const formattedMoney = Utils.formatMoney(this.scene.moneyFormat, this.rerollCost);

    this.rerollCostText.setText(i18next.t("modifierSelectUiHandler:rerollCost", { formattedMoney }));
    this.rerollCostText.setColor(this.getTextColor(canReroll ? TextStyle.MONEY : TextStyle.PARTY_RED));
    this.rerollCostText.setShadowColor(this.getTextColor(canReroll ? TextStyle.MONEY : TextStyle.PARTY_RED, true));
  }

  updateLockRaritiesText(): void {
    const textStyle = this.scene.lockModifierTiers ? TextStyle.SUMMARY_BLUE : TextStyle.PARTY;
    this.lockRarityButtonText.setColor(this.getTextColor(textStyle));
    this.lockRarityButtonText.setShadowColor(this.getTextColor(textStyle, true));
  }

  clear() {
    super.clear();

    this.moveInfoOverlay.clear();
    this.moveInfoOverlayActive = false;
    this.awaitingActionInput = false;
    this.onActionInput = null;
    this.getUi().clearText();
    this.eraseCursor();

    /* Multiplies the fade time duration by the speed parameter so that it is always constant, and avoids "flashbangs" at game speed x5 */
    this.scene.hideShopOverlay(750 * this.scene.gameSpeed);
    this.scene.hideLuckText(250);

    /* Normally already called just after the shop, but not sure if it happens in 100% of cases */
    this.scene.getModifierBar().updateModifiers(this.scene.modifiers);

    const options = this.options.concat(this.shopOptionsRows.flat());
    this.options.splice(0, this.options.length);
    this.shopOptionsRows.splice(0, this.shopOptionsRows.length);

    this.scene.tweens.add({
      targets: options,
      scale: 0.01,
      duration: 250,
      ease: "Cubic.easeIn",
      onComplete: () => options.forEach(o => o.destroy())
    });

    [ this.rerollButtonContainer, this.checkButtonContainer, this.transferButtonContainer, this.lockRarityButtonContainer ].forEach(container => {
      if (container.visible) {
        this.scene.tweens.add({
          targets: container,
          alpha: 0,
          duration: 250,
          ease: "Cubic.easeIn",
          onComplete: () => {
            if (!this.options.length) {
              container.setVisible(false);
            } else {
              container.setAlpha(1);
            }
          }
        });
      }
    });
  }

  eraseCursor() {
    if (this.cursorObj) {
      this.cursorObj.destroy();
    }
    this.cursorObj = null;
  }
}

class ModifierOption extends Phaser.GameObjects.Container {
  public modifierTypeOption: ModifierTypeOption;
  private pb: Phaser.GameObjects.Sprite;
  private pbTint: Phaser.GameObjects.Sprite;
  private itemContainer: Phaser.GameObjects.Container;
  private item: Phaser.GameObjects.Sprite;
  private itemTint: Phaser.GameObjects.Sprite;
  private itemText: Phaser.GameObjects.Text;
  private itemCostText: Phaser.GameObjects.Text;

  constructor(scene: BattleScene, x: number, y: number, modifierTypeOption: ModifierTypeOption) {
    super(scene, x, y);

    this.modifierTypeOption = modifierTypeOption;

    this.setup();
  }

  setup() {
    if (!this.modifierTypeOption.cost) {
      const getPb = (): Phaser.GameObjects.Sprite => {
        const pb = this.scene.add.sprite(0, -182, "pb", this.getPbAtlasKey(-this.modifierTypeOption.upgradeCount));
        pb.setScale(2);
        return pb;
      };

      this.pb = getPb();
      this.add(this.pb);

      this.pbTint = getPb();
      this.pbTint.setVisible(false);
      this.add(this.pbTint);
    }

    this.itemContainer = this.scene.add.container(0, 0);
    this.itemContainer.setScale(0.5);
    this.itemContainer.setAlpha(0);
    this.add(this.itemContainer);

    const getItem = () => {
      const item = this.scene.add.sprite(0, 0, "items", this.modifierTypeOption.type.iconImage);
      return item;
    };

    this.item = getItem();
    this.itemContainer.add(this.item);

    if (!this.modifierTypeOption.cost) {
      this.itemTint = getItem();
      this.itemTint.setTintFill(Phaser.Display.Color.GetColor(255, 192, 255));
      this.itemContainer.add(this.itemTint);
    }

    this.itemText = addTextObject(this.scene, 0, 35, this.modifierTypeOption.type.name, TextStyle.PARTY, { align: "center" });
    this.itemText.setOrigin(0.5, 0);
    this.itemText.setAlpha(0);
    this.itemText.setTint(getModifierTierTextTint(this.modifierTypeOption.type.tier));
    this.add(this.itemText);

    if (this.modifierTypeOption.cost) {
      this.itemCostText = addTextObject(this.scene, 0, 45, "", TextStyle.MONEY, { align: "center" });

      this.itemCostText.setOrigin(0.5, 0);
      this.itemCostText.setAlpha(0);
      this.add(this.itemCostText);

      this.updateCostText();
    }
  }

  show(remainingDuration: integer, upgradeCountOffset: integer) {
    if (!this.modifierTypeOption.cost) {
      this.scene.tweens.add({
        targets: this.pb,
        y: 0,
        duration: 1250,
        ease: "Bounce.Out"
      });

      let lastValue = 1;
      let bounceCount = 0;
      let bounce = false;

      this.scene.tweens.addCounter({
        from: 1,
        to: 0,
        duration: 1250,
        ease: "Bounce.Out",
        onUpdate: t => {
          if (!this.scene) {
            return;
          }
          const value = t.getValue();
          if (!bounce && value > lastValue) {
            (this.scene as BattleScene).playSound("pb_bounce_1", { volume: 1 / ++bounceCount });
            bounce = true;
          } else if (bounce && value < lastValue) {
            bounce = false;
          }
          lastValue = value;
        }
      });

      for (let u = 0; u < this.modifierTypeOption.upgradeCount; u++) {
        const upgradeIndex = u;
        this.scene.time.delayedCall(remainingDuration - 2000 * (this.modifierTypeOption.upgradeCount - (upgradeIndex + 1 + upgradeCountOffset)), () => {
          (this.scene as BattleScene).playSound("upgrade", { rate: 1 + 0.25 * upgradeIndex });
          this.pbTint.setPosition(this.pb.x, this.pb.y);
          this.pbTint.setTintFill(0xFFFFFF);
          this.pbTint.setAlpha(0);
          this.pbTint.setVisible(true);
          this.scene.tweens.add({
            targets: this.pbTint,
            alpha: 1,
            duration: 1000,
            ease: "Sine.easeIn",
            onComplete: () => {
              this.pb.setTexture("pb", this.getPbAtlasKey(-this.modifierTypeOption.upgradeCount + (upgradeIndex + 1)));
              this.scene.tweens.add({
                targets: this.pbTint,
                alpha: 0,
                duration: 750,
                ease: "Sine.easeOut",
                onComplete: () => {
                  this.pbTint.setVisible(false);
                }
              });
            }
          });
        });
      }
    }

    this.scene.time.delayedCall(remainingDuration + 2000, () => {
      if (!this.scene) {
        return;
      }

      if (!this.modifierTypeOption.cost) {
        this.pb.setTexture("pb", `${this.getPbAtlasKey(0)}_open`);
        (this.scene as BattleScene).playSound("pb_rel");

        this.scene.tweens.add({
          targets: this.pb,
          duration: 500,
          delay: 250,
          ease: "Sine.easeIn",
          alpha: 0,
          onComplete: () => this.pb.destroy()
        });
      }

      this.scene.tweens.add({
        targets: this.itemContainer,
        duration: 500,
        ease: "Elastic.Out",
        scale: 2,
        alpha: 1
      });
      if (!this.modifierTypeOption.cost) {
        this.scene.tweens.add({
          targets: this.itemTint,
          alpha: 0,
          duration: 500,
          ease: "Sine.easeIn",
          onComplete: () => this.itemTint.destroy()
        });
      }
      this.scene.tweens.add({
        targets: this.itemText,
        duration: 500,
        alpha: 1,
        y: 25,
        ease: "Cubic.easeInOut"
      });
      if (this.itemCostText) {
        this.scene.tweens.add({
          targets: this.itemCostText,
          duration: 500,
          alpha: 1,
          y: 35,
          ease: "Cubic.easeInOut"
        });
      }
    });
  }

  getPbAtlasKey(tierOffset: integer = 0) {
    return getPokeballAtlasKey((this.modifierTypeOption.type.tier + tierOffset) as integer as PokeballType);
  }

  updateCostText(): void {
    const scene = this.scene as BattleScene;
    const textStyle = this.modifierTypeOption.cost <= scene.money ? TextStyle.MONEY : TextStyle.PARTY_RED;

    const formattedMoney = Utils.formatMoney(scene.moneyFormat, this.modifierTypeOption.cost);

    this.itemCostText.setText(i18next.t("modifierSelectUiHandler:itemCost", { formattedMoney }));
    this.itemCostText.setColor(getTextColor(textStyle, false, scene.uiTheme));
    this.itemCostText.setShadowColor(getTextColor(textStyle, true, scene.uiTheme));
  }
}<|MERGE_RESOLUTION|>--- conflicted
+++ resolved
@@ -10,11 +10,9 @@
 import MoveInfoOverlay from "./move-info-overlay";
 import { allMoves } from "../data/move";
 import * as Utils from "./../utils";
-<<<<<<< HEAD
 import { SelectModifierPhase } from "#app/phases.js";
-=======
 import i18next from "i18next";
->>>>>>> 84e03bef
+
 
 export const SHOP_OPTIONS_ROW_LIMIT = 6;
 
