import BattleScene from "../battle-scene";
import { getPlayerShopModifierTypeOptionsForWave, ModifierTypeOption } from "../modifier/modifier-type";
import { getPokeballAtlasKey, PokeballType } from "../data/pokeball";
import { addTextObject, getModifierTierTextTint, getTextColor, TextStyle } from "./text";
import AwaitableUiHandler from "./awaitable-ui-handler";
import { Mode } from "./ui";
import { IvScannerModifier, LockModifierTiersModifier, PokemonHeldItemModifier } from "../modifier/modifier";
import { handleTutorial, Tutorial } from "../tutorial";
import {Button} from "../enums/buttons";

export const SHOP_OPTIONS_ROW_LIMIT = 6;

export default class ModifierSelectUiHandler extends AwaitableUiHandler {
  private modifierContainer: Phaser.GameObjects.Container;
  private rerollButtonContainer: Phaser.GameObjects.Container;
  private lockRarityButtonContainer: Phaser.GameObjects.Container;
  private IvScannerToggleContainer: Phaser.GameObjects.Container;
  private transferButtonContainer: Phaser.GameObjects.Container;
  private rerollCostText: Phaser.GameObjects.Text;
  private lockRarityButtonText: Phaser.GameObjects.Text;
  private IvScannerToggleText: Phaser.GameObjects.Text;
  

  private rowCursor: integer = 0;
  private player: boolean;
  private rerollCost: integer;

  public options: ModifierOption[];
  public shopOptionsRows: ModifierOption[][];

  private cursorObj: Phaser.GameObjects.Image;

  constructor(scene: BattleScene) {
    super(scene, Mode.CONFIRM);

    this.options = [];
    this.shopOptionsRows = [];
  }

  setup() {
    const ui = this.getUi();

    this.modifierContainer = this.scene.add.container(0, 0);
    ui.add(this.modifierContainer);

    this.transferButtonContainer = this.scene.add.container((this.scene.game.canvas.width / 6) - 1, -64);
    this.transferButtonContainer.setVisible(false);
    ui.add(this.transferButtonContainer);

    const transferButtonText = addTextObject(this.scene, -4, -2, "Transfer", TextStyle.PARTY);
    transferButtonText.setOrigin(1, 0);
    this.transferButtonContainer.add(transferButtonText);

    this.rerollButtonContainer = this.scene.add.container(16, -64);
    this.rerollButtonContainer.setVisible(false);
    ui.add(this.rerollButtonContainer);

    const rerollButtonText = addTextObject(this.scene, -4, -2, "Reroll", TextStyle.PARTY);
    rerollButtonText.setOrigin(0, 0);
    this.rerollButtonContainer.add(rerollButtonText);

    this.rerollCostText = addTextObject(this.scene, 0, 0, "", TextStyle.MONEY);
    this.rerollCostText.setOrigin(0, 0);
    this.rerollCostText.setPositionRelative(rerollButtonText, rerollButtonText.displayWidth + 5, 1);
    this.rerollButtonContainer.add(this.rerollCostText);

    this.lockRarityButtonContainer = this.scene.add.container(16, -64);
    this.lockRarityButtonContainer.setVisible(false);
    ui.add(this.lockRarityButtonContainer);

    this.lockRarityButtonText = addTextObject(this.scene, -4, -2, "Lock Rarities", TextStyle.PARTY);
    this.lockRarityButtonText.setOrigin(0, 0);
    this.lockRarityButtonContainer.add(this.lockRarityButtonText);

    this.IvScannerToggleContainer = this.scene.add.container((this.scene.game.canvas.width / 6) - 80, -64);
    this.IvScannerToggleContainer.setVisible(false);
    ui.add(this.IvScannerToggleContainer);

    this.IvScannerToggleText = addTextObject(this.scene, -4, -2, "Toggle IV Scanner", TextStyle.PARTY);
    this.IvScannerToggleText.setOrigin(0, 0);
    this.IvScannerToggleContainer.add(this.IvScannerToggleText);
  }

  show(args: any[]): boolean {
    if (this.active) {
      if (args.length >= 3) {
        this.awaitingActionInput = true;
        this.onActionInput = args[2];
      }
      return false;
    }

    if (args.length !== 4 || !(args[1] instanceof Array) || !args[1].length || !(args[2] instanceof Function)) {
      return false;
    }

    super.show(args);

    this.getUi().clearText();

    this.player = args[0];

    const partyHasHeldItem = this.player && !!this.scene.findModifiers(m => m instanceof PokemonHeldItemModifier && (m as PokemonHeldItemModifier).getTransferrable(true)).length;
    const canLockRarities = !!this.scene.findModifier(m => m instanceof LockModifierTiersModifier);
    const canToggleIvScanner = !!this.scene.findModifier(m => m instanceof IvScannerModifier);

    this.transferButtonContainer.setVisible(false);
    this.transferButtonContainer.setAlpha(0);
    this.transferButtonContainer.setPositionRelative(this.IvScannerToggleContainer, canToggleIvScanner ? 79 : 0, canToggleIvScanner ? -12 : 0);

    this.rerollButtonContainer.setVisible(false);
    this.rerollButtonContainer.setAlpha(0);

    this.lockRarityButtonContainer.setVisible(false);
    this.lockRarityButtonContainer.setAlpha(0);

    this.IvScannerToggleContainer.setVisible(false);
    this.IvScannerToggleContainer.setAlpha(0);

    this.rerollButtonContainer.setPositionRelative(this.lockRarityButtonContainer, 0, canLockRarities ? -12 : 0);

    this.rerollCost = args[3] as integer;

    this.updateRerollCostText();

    const typeOptions = args[1] as ModifierTypeOption[];
    const shopTypeOptions = !this.scene.gameMode.hasNoShop
      ? getPlayerShopModifierTypeOptionsForWave(this.scene.currentBattle.waveIndex, this.scene.getWaveMoneyAmount(1))
      : [];
    const optionsYOffset = shopTypeOptions.length >= SHOP_OPTIONS_ROW_LIMIT ? -8 : -24;

    for (let m = 0; m < typeOptions.length; m++) {
      const sliceWidth = (this.scene.game.canvas.width / 6) / (typeOptions.length + 2);
      const option = new ModifierOption(this.scene, sliceWidth * (m + 1) + (sliceWidth * 0.5), -this.scene.game.canvas.height / 12 + optionsYOffset, typeOptions[m]);
      option.setScale(0.5);
      this.scene.add.existing(option);
      this.modifierContainer.add(option);
      this.options.push(option);
    }

    for (let m = 0; m < shopTypeOptions.length; m++) {
      const row = m < SHOP_OPTIONS_ROW_LIMIT ? 0 : 1;
      const col = m < SHOP_OPTIONS_ROW_LIMIT ? m : m - SHOP_OPTIONS_ROW_LIMIT;
      const rowOptions = shopTypeOptions.slice(row ? SHOP_OPTIONS_ROW_LIMIT : 0, row ? undefined : SHOP_OPTIONS_ROW_LIMIT);
      const sliceWidth = (this.scene.game.canvas.width / SHOP_OPTIONS_ROW_LIMIT) / (rowOptions.length + 2);
      const option = new ModifierOption(this.scene, sliceWidth * (col + 1) + (sliceWidth * 0.5), ((-this.scene.game.canvas.height / 12) - (this.scene.game.canvas.height / 32) - (40 - (28 * row - 1))), shopTypeOptions[m]);
      option.setScale(0.375);
      this.scene.add.existing(option);
      this.modifierContainer.add(option);

      if (row >= this.shopOptionsRows.length) {
        this.shopOptionsRows.push([]);
      }
      this.shopOptionsRows[row].push(option);
    }

    const maxUpgradeCount = typeOptions.map(to => to.upgradeCount).reduce((max, current) => Math.max(current, max), 0);

    this.scene.showFieldOverlay(750);
    this.scene.updateAndShowLuckText(750);

    let i = 0;

    this.scene.tweens.addCounter({
      ease: "Sine.easeIn",
      duration: 1250,
      onUpdate: t => {
        const value = t.getValue();
        const index = Math.floor(value * typeOptions.length);
        if (index > i && index <= typeOptions.length) {
          const option = this.options[i];
          option?.show(Math.floor((1 - value) * 1250) * 0.325 + 2000 * maxUpgradeCount, -(maxUpgradeCount - typeOptions[i].upgradeCount));
          i++;
        }
      }
    });

    this.scene.time.delayedCall(1000 + maxUpgradeCount * 2000, () => {
      for (const shopOption of this.shopOptionsRows.flat()) {
        shopOption.show(0, 0);
      }
    });

    this.scene.time.delayedCall(4000 + maxUpgradeCount * 2000, () => {
      if (partyHasHeldItem) {
        this.transferButtonContainer.setAlpha(0);
        this.transferButtonContainer.setVisible(true);
        this.scene.tweens.add({
          targets: this.transferButtonContainer,
          alpha: 1,
          duration: 250
        });
      }

      this.rerollButtonContainer.setAlpha(0);
      this.lockRarityButtonContainer.setAlpha(0);
      this.IvScannerToggleContainer.setAlpha(0);
      this.rerollButtonContainer.setVisible(true);
      this.lockRarityButtonContainer.setVisible(canLockRarities);
      this.IvScannerToggleContainer.setVisible(canToggleIvScanner);

      this.scene.tweens.add({
        targets: [ this.rerollButtonContainer, this.lockRarityButtonContainer, this.IvScannerToggleContainer ],
        alpha: 1,
        duration: 250
      });

      this.setCursor(0);
      this.setRowCursor(1);

      handleTutorial(this.scene, Tutorial.Select_Item).then(() => {
        this.setCursor(0);
        this.awaitingActionInput = true;
        this.onActionInput = args[2];
      });
    });

    return true;
  }

  processInput(button: Button): boolean {
    const ui = this.getUi();

    if (!this.awaitingActionInput) {
      return false;
    }

    let success = false;

    if (button === Button.ACTION) {
      success = true;
      if (this.onActionInput) {
        const originalOnActionInput = this.onActionInput;
        this.awaitingActionInput = false;
        this.onActionInput = null;
        if (!originalOnActionInput(this.rowCursor, this.cursor)) {
          this.awaitingActionInput = true;
          this.onActionInput = originalOnActionInput;
        }
      }
    } else if (button === Button.CANCEL) {
      if (this.player) {
        success = true;
        if (this.onActionInput) {
          const originalOnActionInput = this.onActionInput;
          this.awaitingActionInput = false;
          this.onActionInput = null;
          originalOnActionInput(-2);
        }
      }
    } else {
      switch (button) {
      case Button.UP:
        if (this.rowCursor < this.shopOptionsRows.length + 1 && this.rowCursor > -1) {
          success = this.setRowCursor(this.rowCursor + 1);
        } else if (this.rowCursor === -1 && this.cursor === 1 && !this.transferButtonContainer.visible) {
          success = this.setRowCursor(1) && this.setCursor(this.shopOptionsRows[0].length-1);
        } else if (this.rowCursor === -1 && this.cursor === 0 && this.rerollButtonContainer.visible) {
          success = this.setRowCursor(this.rowCursor + 1);
        } else if (this.rowCursor === -1 && this.cursor === 1 && this.transferButtonContainer) {
          success = this.setRowCursor(this.rowCursor + 1);
        }
        break;
      case Button.DOWN:
        if (this.rowCursor > 0) {
          success = this.setRowCursor(this.rowCursor - 1);
        } else if (!this.rowCursor && this.cursor === 0 && this.lockRarityButtonContainer.visible) {
          success = this.setRowCursor(this.rowCursor - 1);
        } else if (!this.rowCursor && this.cursor === 1 && this.IvScannerToggleContainer.visible) {
          success = (this.setRowCursor(this.rowCursor - 1) && this.setCursor(1));
        }
        break;
      case Button.LEFT:
        if (this.rowCursor > 0 && this.cursor > 0) {
          success = this.setCursor(this.cursor - 1);
        } else if (this.rowCursor === 1 && this.rerollButtonContainer.visible) {
          success = this.setRowCursor(this.rowCursor - 1);
        } else if (this.rowCursor === 0 && this.rerollButtonContainer.visible && this.cursor === 1) {
          success = this.setCursor(this.cursor - 1);
        } else if (this.rowCursor === -1 && this.lockRarityButtonContainer.visible && this.cursor === 1) {
          success = this.setCursor(this.cursor - 1);
        } else if (this.rowCursor === -1 && !this.lockRarityButtonContainer.visible && this.rerollButtonContainer.visible && this.cursor === 1) {
          success = (this.setRowCursor(this.rowCursor + 1) && this.setCursor(0));
        }
        break;
      case Button.RIGHT:
        if (this.cursor < this.getRowItems(this.rowCursor) - 1) {
          success = this.setCursor(this.cursor + 1);
        } else if (this.rowCursor === 1 && this.transferButtonContainer.visible) {
          success = (this.setRowCursor(0) && this.setCursor(1));
        } else if (this.rowCursor === 1 && this.IvScannerToggleContainer.visible) {
          success = (this.setRowCursor(-1) && this.setCursor(1));
        } else if (!this.rowCursor && !this.transferButtonContainer.visible && this.IvScannerToggleContainer.visible) {
          success = (this.setRowCursor(-1) && this.setCursor(1));
        } else if (this.rowCursor === -1 && !this.IvScannerToggleContainer.visible && this.transferButtonContainer.visible) {
          success = (this.setRowCursor(0) && this.setCursor(1));
        } else if (this.rowCursor === -1 && this.IvScannerToggleContainer.visible && this.cursor === 0) {
          success = this.setCursor(this.cursor + 1);
        }
        break;
      }
    }

    if (success) {
      ui.playSelect();
    }

    return success;
  }

  setCursor(cursor: integer): boolean {
    const ui = this.getUi();
    const ret = super.setCursor(cursor);

    if (!this.cursorObj) {
      this.cursorObj = this.scene.add.image(0, 0, "cursor");
      this.modifierContainer.add(this.cursorObj);
    }

    const options = (this.rowCursor === 1 ? this.options : this.shopOptionsRows[this.shopOptionsRows.length - (this.rowCursor - 1)]);

    this.cursorObj.setScale(this.rowCursor === 1 ? 2 : this.rowCursor >= 2 ? 1.5 : 1);

    if (this.rowCursor > 0) {
      const sliceWidth = (this.scene.game.canvas.width / 6) / (options.length + 2);
      if (this.rowCursor < 2) {
        this.cursorObj.setPosition(sliceWidth * (cursor + 1) + (sliceWidth * 0.5) - 20, (-this.scene.game.canvas.height / 12) - (this.shopOptionsRows.length > 1 ? 6 : 22));
      } else {
        this.cursorObj.setPosition(sliceWidth * (cursor + 1) + (sliceWidth * 0.5) - 16, (-this.scene.game.canvas.height / 12 - this.scene.game.canvas.height / 32) - (-16 + 28 * (this.rowCursor - (this.shopOptionsRows.length - 1))));
      }
      ui.showText(options[this.cursor].modifierTypeOption.type.getDescription(this.scene));
    } else if (!cursor && !this.rowCursor) {
      this.cursorObj.setPosition(6, this.lockRarityButtonContainer.visible ? -72 : -60);
      ui.showText("Spend money to reroll your item options.");
    } else if (!this.rowCursor && cursor === 1) {
      this.cursorObj.setPosition((this.scene.game.canvas.width / 6) - 50, this.IvScannerToggleContainer ? -72 : -60);
      ui.showText("Transfer a held item from one Pokémon to another.");
    } else if (!cursor && this.rowCursor === -1){
      this.cursorObj.setPosition(6, -60);
      ui.showText("Lock item rarities on reroll (affects reroll cost).");
    } else if (cursor === 1 && this.rowCursor === -1){
      this.cursorObj.setPositionRelative(this.IvScannerToggleContainer, -10, 4);
      ui.showText("Toggle whether to receive the IV Scanner prompt at battle start.");
    }

    return ret;
  }

  setRowCursor(rowCursor: integer): boolean {
    const lastRowCursor = this.rowCursor;

    if (rowCursor !== lastRowCursor && (rowCursor || this.rerollButtonContainer.visible || this.transferButtonContainer.visible)) {
      this.rowCursor = rowCursor;
      let newCursor = Math.round(this.cursor / Math.max(this.getRowItems(lastRowCursor) - 1, 1) * (this.getRowItems(rowCursor) - 1));
      if (!rowCursor && lastRowCursor > rowCursor) {
        if (this.cursor < this.getRowItems(1)/2) {
          newCursor = 0;
        } else if (this.transferButtonContainer.visible) {
          newCursor = 1;
        } else if (this.IvScannerToggleContainer.visible){
          newCursor = 1;
          this.rowCursor = this.rowCursor - 1;
        }
      }
      this.cursor = -1;
      this.setCursor(newCursor);
      return true;
    }

    return false;
  }

  private getRowItems(rowCursor: integer): integer {
    switch (rowCursor) {
    case -1:
      return this.IvScannerToggleContainer.visible||this.lockRarityButtonContainer.visible ? 1 : this.IvScannerToggleContainer.visible && this.lockRarityButtonContainer.visible ? 2 : 0;
    case 0:
      return this.transferButtonContainer.visible ? 2 : 1;
    case 1:
      return this.options.length;
    default:
      return this.shopOptionsRows[this.shopOptionsRows.length - (rowCursor - 1)].length;
    }
  }

  setRerollCost(rerollCost: integer): void {
    this.rerollCost = rerollCost;
  }

  updateCostText(): void {
    const shopOptions = this.shopOptionsRows.flat();
    for (const shopOption of shopOptions) {
      shopOption.updateCostText();
    }

    this.updateRerollCostText();
  }

  updateRerollCostText(): void {
    const canReroll = this.scene.money >= this.rerollCost;

    this.rerollCostText.setText(`₽${this.rerollCost.toLocaleString("en-US")}`);
    this.rerollCostText.setColor(this.getTextColor(canReroll ? TextStyle.MONEY : TextStyle.PARTY_RED));
    this.rerollCostText.setShadowColor(this.getTextColor(canReroll ? TextStyle.MONEY : TextStyle.PARTY_RED, true));
  }

  updateLockRaritiesText(): void {
    const textStyle = this.scene.lockModifierTiers ? TextStyle.SUMMARY_BLUE : TextStyle.PARTY;
    this.lockRarityButtonText.setColor(this.getTextColor(textStyle));
    this.lockRarityButtonText.setShadowColor(this.getTextColor(textStyle, true));
  }

  updateToggleIvScannerText(): void {
    const textStyle = !this.scene.IvScannerEnabled ? TextStyle.SUMMARY_GRAY : TextStyle.PARTY;
    this.IvScannerToggleText.setColor(this.getTextColor(textStyle));
    this.IvScannerToggleText.setShadowColor(this.getTextColor(textStyle, true));
  }

  clear() {
    super.clear();

    this.awaitingActionInput = false;
    this.onActionInput = null;
    this.getUi().clearText();
    this.eraseCursor();

    this.scene.hideFieldOverlay(250);
    this.scene.hideLuckText(750);

    const options = this.options.concat(this.shopOptionsRows.flat());
    this.options.splice(0, this.options.length);
    this.shopOptionsRows.splice(0, this.shopOptionsRows.length);

    this.scene.tweens.add({
      targets: options,
      scale: 0.01,
      duration: 250,
      ease: "Cubic.easeIn",
      onComplete: () => options.forEach(o => o.destroy())
    });
<<<<<<< HEAD
    
    [ this.rerollButtonContainer, this.transferButtonContainer, this.lockRarityButtonContainer, this.IvScannerToggleContainer ].forEach(container => {
=======

    [ this.rerollButtonContainer, this.transferButtonContainer, this.lockRarityButtonContainer ].forEach(container => {
>>>>>>> dcd7a11b
      if (container.visible) {
        this.scene.tweens.add({
          targets: container,
          alpha: 0,
          duration: 250,
          ease: "Cubic.easeIn",
          onComplete: () => {
            if (!this.options.length) {
              container.setVisible(false);
            } else {
              container.setAlpha(1);
            }
          }
        });
      }
    });
  }

  eraseCursor() {
    if (this.cursorObj) {
      this.cursorObj.destroy();
    }
    this.cursorObj = null;
  }
}

class ModifierOption extends Phaser.GameObjects.Container {
  public modifierTypeOption: ModifierTypeOption;
  private pb: Phaser.GameObjects.Sprite;
  private pbTint: Phaser.GameObjects.Sprite;
  private itemContainer: Phaser.GameObjects.Container;
  private item: Phaser.GameObjects.Sprite;
  private itemTint: Phaser.GameObjects.Sprite;
  private itemText: Phaser.GameObjects.Text;
  private itemCostText: Phaser.GameObjects.Text;

  constructor(scene: BattleScene, x: number, y: number, modifierTypeOption: ModifierTypeOption) {
    super(scene, x, y);

    this.modifierTypeOption = modifierTypeOption;

    this.setup();
  }

  setup() {
    if (!this.modifierTypeOption.cost) {
      const getPb = (): Phaser.GameObjects.Sprite => {
        const pb = this.scene.add.sprite(0, -182, "pb", this.getPbAtlasKey(-this.modifierTypeOption.upgradeCount));
        pb.setScale(2);
        return pb;
      };

      this.pb = getPb();
      this.add(this.pb);

      this.pbTint = getPb();
      this.pbTint.setVisible(false);
      this.add(this.pbTint);
    }

    this.itemContainer = this.scene.add.container(0, 0);
    this.itemContainer.setScale(0.5);
    this.itemContainer.setAlpha(0);
    this.add(this.itemContainer);

    const getItem = () => {
      const item = this.scene.add.sprite(0, 0, "items", this.modifierTypeOption.type.iconImage);
      return item;
    };

    this.item = getItem();
    this.itemContainer.add(this.item);

    if (!this.modifierTypeOption.cost) {
      this.itemTint = getItem();
      this.itemTint.setTintFill(Phaser.Display.Color.GetColor(255, 192, 255));
      this.itemContainer.add(this.itemTint);
    }

    this.itemText = addTextObject(this.scene, 0, 35, this.modifierTypeOption.type.name, TextStyle.PARTY, { align: "center" });
    this.itemText.setOrigin(0.5, 0);
    this.itemText.setAlpha(0);
    this.itemText.setTint(getModifierTierTextTint(this.modifierTypeOption.type.tier));
    this.add(this.itemText);

    if (this.modifierTypeOption.cost) {
      this.itemCostText = addTextObject(this.scene, 0, 45, "", TextStyle.MONEY, { align: "center" });

      this.itemCostText.setOrigin(0.5, 0);
      this.itemCostText.setAlpha(0);
      this.add(this.itemCostText);

      this.updateCostText();
    }
  }

  show(remainingDuration: integer, upgradeCountOffset: integer) {
    if (!this.modifierTypeOption.cost) {
      this.scene.tweens.add({
        targets: this.pb,
        y: 0,
        duration: 1250,
        ease: "Bounce.Out"
      });

      let lastValue = 1;
      let bounceCount = 0;
      let bounce = false;

      this.scene.tweens.addCounter({
        from: 1,
        to: 0,
        duration: 1250,
        ease: "Bounce.Out",
        onUpdate: t => {
          if (!this.scene) {
            return;
          }
          const value = t.getValue();
          if (!bounce && value > lastValue) {
            (this.scene as BattleScene).playSound("pb_bounce_1", { volume: 1 / ++bounceCount });
            bounce = true;
          } else if (bounce && value < lastValue) {
            bounce = false;
          }
          lastValue = value;
        }
      });

      for (let u = 0; u < this.modifierTypeOption.upgradeCount; u++) {
        const upgradeIndex = u;
        this.scene.time.delayedCall(remainingDuration - 2000 * (this.modifierTypeOption.upgradeCount - (upgradeIndex + 1 + upgradeCountOffset)), () => {
          (this.scene as BattleScene).playSound("upgrade", { rate: 1 + 0.25 * upgradeIndex });
          this.pbTint.setPosition(this.pb.x, this.pb.y);
          this.pbTint.setTintFill(0xFFFFFF);
          this.pbTint.setAlpha(0);
          this.pbTint.setVisible(true);
          this.scene.tweens.add({
            targets: this.pbTint,
            alpha: 1,
            duration: 1000,
            ease: "Sine.easeIn",
            onComplete: () => {
              this.pb.setTexture("pb", this.getPbAtlasKey(-this.modifierTypeOption.upgradeCount + (upgradeIndex + 1)));
              this.scene.tweens.add({
                targets: this.pbTint,
                alpha: 0,
                duration: 750,
                ease: "Sine.easeOut",
                onComplete: () => {
                  this.pbTint.setVisible(false);
                }
              });
            }
          });
        });
      }
    }

    this.scene.time.delayedCall(remainingDuration + 2000, () => {
      if (!this.scene) {
        return;
      }

      if (!this.modifierTypeOption.cost) {
        this.pb.setTexture("pb", `${this.getPbAtlasKey(0)}_open`);
        (this.scene as BattleScene).playSound("pb_rel");

        this.scene.tweens.add({
          targets: this.pb,
          duration: 500,
          delay: 250,
          ease: "Sine.easeIn",
          alpha: 0,
          onComplete: () => this.pb.destroy()
        });
      }

      this.scene.tweens.add({
        targets: this.itemContainer,
        duration: 500,
        ease: "Elastic.Out",
        scale: 2,
        alpha: 1
      });
      if (!this.modifierTypeOption.cost) {
        this.scene.tweens.add({
          targets: this.itemTint,
          alpha: 0,
          duration: 500,
          ease: "Sine.easeIn",
          onComplete: () => this.itemTint.destroy()
        });
      }
      this.scene.tweens.add({
        targets: this.itemText,
        duration: 500,
        alpha: 1,
        y: 25,
        ease: "Cubic.easeInOut"
      });
      if (this.itemCostText) {
        this.scene.tweens.add({
          targets: this.itemCostText,
          duration: 500,
          alpha: 1,
          y: 35,
          ease: "Cubic.easeInOut"
        });
      }
    });
  }

  getPbAtlasKey(tierOffset: integer = 0) {
    return getPokeballAtlasKey((this.modifierTypeOption.type.tier + tierOffset) as integer as PokeballType);
  }

  updateCostText(): void {
    const scene = this.scene as BattleScene;
    const textStyle = this.modifierTypeOption.cost <= scene.money ? TextStyle.MONEY : TextStyle.PARTY_RED;

    this.itemCostText.setText(`₽${this.modifierTypeOption.cost.toLocaleString("en-US")}`);
    this.itemCostText.setColor(getTextColor(textStyle, false, scene.uiTheme));
    this.itemCostText.setShadowColor(getTextColor(textStyle, true, scene.uiTheme));
  }
}<|MERGE_RESOLUTION|>--- conflicted
+++ resolved
@@ -438,13 +438,8 @@
       ease: "Cubic.easeIn",
       onComplete: () => options.forEach(o => o.destroy())
     });
-<<<<<<< HEAD
     
     [ this.rerollButtonContainer, this.transferButtonContainer, this.lockRarityButtonContainer, this.IvScannerToggleContainer ].forEach(container => {
-=======
-
-    [ this.rerollButtonContainer, this.transferButtonContainer, this.lockRarityButtonContainer ].forEach(container => {
->>>>>>> dcd7a11b
       if (container.visible) {
         this.scene.tweens.add({
           targets: container,
