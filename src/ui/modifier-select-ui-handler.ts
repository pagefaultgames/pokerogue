--- conflicted
+++ resolved
@@ -17,12 +17,9 @@
 import Phaser from "phaser";
 
 export const SHOP_OPTIONS_ROW_LIMIT = 7;
-<<<<<<< HEAD
-=======
 const SINGLE_SHOP_ROW_YOFFSET = 12;
 const DOUBLE_SHOP_ROW_YOFFSET = 24;
 const OPTION_BUTTON_YPOSITION = -62;
->>>>>>> 5c70ab23
 
 export default class ModifierSelectUiHandler extends AwaitableUiHandler {
   private modifierContainer: Phaser.GameObjects.Container;
@@ -218,11 +215,7 @@
       const col = m < SHOP_OPTIONS_ROW_LIMIT ? m : m - SHOP_OPTIONS_ROW_LIMIT;
       const rowOptions = shopTypeOptions.slice(row ? SHOP_OPTIONS_ROW_LIMIT : 0, row ? undefined : SHOP_OPTIONS_ROW_LIMIT);
       const sliceWidth = (this.scene.game.canvas.width / 6) / (rowOptions.length + 2);
-<<<<<<< HEAD
-      const option = new ModifierOption(this.scene, sliceWidth * (col + 1) + (sliceWidth * 0.5), ((-this.scene.game.canvas.height / 12) - (this.scene.game.canvas.height / 32) - (40 - (28 * row - 1))), shopTypeOptions[m]);
-=======
       const option = new ModifierOption(this.scene, sliceWidth * (col + 1) + (sliceWidth * 0.5), ((-this.scene.game.canvas.height / 12) - (this.scene.game.canvas.height / 32) - (42 - (28 * row - 1))), shopTypeOptions[m]);
->>>>>>> 5c70ab23
       option.setScale(0.375);
       this.scene.add.existing(option);
       this.modifierContainer.add(option);
