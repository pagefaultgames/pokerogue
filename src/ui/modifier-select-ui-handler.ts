import BattleScene from "../battle-scene";
import { getPlayerShopModifierTypeOptionsForWave, ModifierTypeOption } from "../modifier/modifier-type";
import { getPokeballAtlasKey, PokeballType } from "../data/pokeball";
import { addTextObject, getModifierTierTextTint, getTextColor, TextStyle } from "./text";
import AwaitableUiHandler from "./awaitable-ui-handler";
import { Mode } from "./ui";
import { LockModifierTiersModifier, PokemonHeldItemModifier } from "../modifier/modifier";
import { handleTutorial, Tutorial } from "../tutorial";
import {Button} from "../enums/buttons";
import i18next from "i18next";

export const SHOP_OPTIONS_ROW_LIMIT = 6;

export default class ModifierSelectUiHandler extends AwaitableUiHandler {
  private modifierContainer: Phaser.GameObjects.Container;
  private rerollButtonContainer: Phaser.GameObjects.Container;
  private lockRarityButtonContainer: Phaser.GameObjects.Container;
  private transferButtonContainer: Phaser.GameObjects.Container;
  private rerollCostText: Phaser.GameObjects.Text;
  private lockRarityButtonText: Phaser.GameObjects.Text;

  private rowCursor: integer = 0;
  private player: boolean;
  private rerollCost: integer;

  public options: ModifierOption[];
  public shopOptionsRows: ModifierOption[][];

  private cursorObj: Phaser.GameObjects.Image;

  constructor(scene: BattleScene) {
    super(scene, Mode.CONFIRM);

    this.options = [];
    this.shopOptionsRows = [];
  }

  setup() {
    const ui = this.getUi();

    this.modifierContainer = this.scene.add.container(0, 0);
    ui.add(this.modifierContainer);

    this.transferButtonContainer = this.scene.add.container((this.scene.game.canvas.width / 6) - 1, -64);
    this.transferButtonContainer.setName("container-transfer-btn");
    this.transferButtonContainer.setVisible(false);
    ui.add(this.transferButtonContainer);

<<<<<<< HEAD
    const transferButtonText = addTextObject(this.scene, -4, -2, i18next.t("modifierSelectUiHandler:transfer"), TextStyle.PARTY);
=======
    const transferButtonText = addTextObject(this.scene, -4, -2, "Transfer", TextStyle.PARTY);
    transferButtonText.setName("text-transfer-btn");
>>>>>>> 1415b746
    transferButtonText.setOrigin(1, 0);
    this.transferButtonContainer.add(transferButtonText);

    this.rerollButtonContainer = this.scene.add.container(16, -64);
    this.rerollButtonContainer.setName("container-reroll-brn");
    this.rerollButtonContainer.setVisible(false);
    ui.add(this.rerollButtonContainer);

<<<<<<< HEAD
    const rerollButtonText = addTextObject(this.scene, -4, -2, i18next.t("modifierSelectUiHandler:reroll"), TextStyle.PARTY);
=======
    const rerollButtonText = addTextObject(this.scene, -4, -2, "Reroll", TextStyle.PARTY);
    rerollButtonText.setName("text-reroll-btn");
>>>>>>> 1415b746
    rerollButtonText.setOrigin(0, 0);
    this.rerollButtonContainer.add(rerollButtonText);

    this.rerollCostText = addTextObject(this.scene, 0, 0, "", TextStyle.MONEY);
    this.rerollCostText.setName("text-reroll-cost");
    this.rerollCostText.setOrigin(0, 0);
    this.rerollCostText.setPositionRelative(rerollButtonText, rerollButtonText.displayWidth + 5, 1);
    this.rerollButtonContainer.add(this.rerollCostText);

    this.lockRarityButtonContainer = this.scene.add.container(16, -64);
    this.lockRarityButtonContainer.setVisible(false);
    ui.add(this.lockRarityButtonContainer);

    this.lockRarityButtonText = addTextObject(this.scene, -4, -2, i18next.t("modifierSelectUiHandler:lockRarities"), TextStyle.PARTY);
    this.lockRarityButtonText.setOrigin(0, 0);
    this.lockRarityButtonContainer.add(this.lockRarityButtonText);
  }

  show(args: any[]): boolean {
    if (this.active) {
      if (args.length >= 3) {
        this.awaitingActionInput = true;
        this.onActionInput = args[2];
      }
      return false;
    }

    if (args.length !== 4 || !(args[1] instanceof Array) || !args[1].length || !(args[2] instanceof Function)) {
      return false;
    }

    super.show(args);

    this.getUi().clearText();

    this.player = args[0];

    const partyHasHeldItem = this.player && !!this.scene.findModifiers(m => m instanceof PokemonHeldItemModifier && (m as PokemonHeldItemModifier).getTransferrable(true)).length;
    const canLockRarities = !!this.scene.findModifier(m => m instanceof LockModifierTiersModifier);

    this.transferButtonContainer.setVisible(false);
    this.transferButtonContainer.setAlpha(0);

    this.rerollButtonContainer.setVisible(false);
    this.rerollButtonContainer.setAlpha(0);

    this.lockRarityButtonContainer.setVisible(false);
    this.lockRarityButtonContainer.setAlpha(0);

    this.rerollButtonContainer.setPositionRelative(this.lockRarityButtonContainer, 0, canLockRarities ? -12 : 0);

    this.rerollCost = args[3] as integer;

    this.updateRerollCostText();

    const typeOptions = args[1] as ModifierTypeOption[];
    const shopTypeOptions = !this.scene.gameMode.hasNoShop
      ? getPlayerShopModifierTypeOptionsForWave(this.scene.currentBattle.waveIndex, this.scene.getWaveMoneyAmount(1))
      : [];
    const optionsYOffset = shopTypeOptions.length >= SHOP_OPTIONS_ROW_LIMIT ? -8 : -24;

    for (let m = 0; m < typeOptions.length; m++) {
      const sliceWidth = (this.scene.game.canvas.width / 6) / (typeOptions.length + 2);
      const option = new ModifierOption(this.scene, sliceWidth * (m + 1) + (sliceWidth * 0.5), -this.scene.game.canvas.height / 12 + optionsYOffset, typeOptions[m]);
      option.setScale(0.5);
      this.scene.add.existing(option);
      this.modifierContainer.add(option);
      this.options.push(option);
    }

    for (let m = 0; m < shopTypeOptions.length; m++) {
      const row = m < SHOP_OPTIONS_ROW_LIMIT ? 0 : 1;
      const col = m < SHOP_OPTIONS_ROW_LIMIT ? m : m - SHOP_OPTIONS_ROW_LIMIT;
      const rowOptions = shopTypeOptions.slice(row ? SHOP_OPTIONS_ROW_LIMIT : 0, row ? undefined : SHOP_OPTIONS_ROW_LIMIT);
      const sliceWidth = (this.scene.game.canvas.width / SHOP_OPTIONS_ROW_LIMIT) / (rowOptions.length + 2);
      const option = new ModifierOption(this.scene, sliceWidth * (col + 1) + (sliceWidth * 0.5), ((-this.scene.game.canvas.height / 12) - (this.scene.game.canvas.height / 32) - (40 - (28 * row - 1))), shopTypeOptions[m]);
      option.setScale(0.375);
      this.scene.add.existing(option);
      this.modifierContainer.add(option);

      if (row >= this.shopOptionsRows.length) {
        this.shopOptionsRows.push([]);
      }
      this.shopOptionsRows[row].push(option);
    }

    const maxUpgradeCount = typeOptions.map(to => to.upgradeCount).reduce((max, current) => Math.max(current, max), 0);

    this.scene.showFieldOverlay(750);
    this.scene.updateAndShowText(750);
    this.scene.updateMoneyText();

    let i = 0;

    this.scene.tweens.addCounter({
      ease: "Sine.easeIn",
      duration: 1250,
      onUpdate: t => {
        const value = t.getValue();
        const index = Math.floor(value * typeOptions.length);
        if (index > i && index <= typeOptions.length) {
          const option = this.options[i];
          option?.show(Math.floor((1 - value) * 1250) * 0.325 + 2000 * maxUpgradeCount, -(maxUpgradeCount - typeOptions[i].upgradeCount));
          i++;
        }
      }
    });

    this.scene.time.delayedCall(1000 + maxUpgradeCount * 2000, () => {
      for (const shopOption of this.shopOptionsRows.flat()) {
        shopOption.show(0, 0);
      }
    });

    this.scene.time.delayedCall(4000 + maxUpgradeCount * 2000, () => {
      if (partyHasHeldItem) {
        this.transferButtonContainer.setAlpha(0);
        this.transferButtonContainer.setVisible(true);
        this.scene.tweens.add({
          targets: this.transferButtonContainer,
          alpha: 1,
          duration: 250
        });
      }

      this.rerollButtonContainer.setAlpha(0);
      this.lockRarityButtonContainer.setAlpha(0);
      this.rerollButtonContainer.setVisible(true);
      this.lockRarityButtonContainer.setVisible(canLockRarities);

      this.scene.tweens.add({
        targets: [ this.rerollButtonContainer, this.lockRarityButtonContainer ],
        alpha: 1,
        duration: 250
      });

      this.setCursor(0);
      this.setRowCursor(1);

      handleTutorial(this.scene, Tutorial.Select_Item).then(() => {
        this.setCursor(0);
        this.awaitingActionInput = true;
        this.onActionInput = args[2];
      });
    });

    return true;
  }

  processInput(button: Button): boolean {
    const ui = this.getUi();

    if (!this.awaitingActionInput) {
      return false;
    }

    let success = false;

    if (button === Button.ACTION) {
      success = true;
      if (this.onActionInput) {
        const originalOnActionInput = this.onActionInput;
        this.awaitingActionInput = false;
        this.onActionInput = null;
        if (!originalOnActionInput(this.rowCursor, this.cursor)) {
          this.awaitingActionInput = true;
          this.onActionInput = originalOnActionInput;
        }
      }
    } else if (button === Button.CANCEL) {
      if (this.player) {
        success = true;
        if (this.onActionInput) {
          const originalOnActionInput = this.onActionInput;
          this.awaitingActionInput = false;
          this.onActionInput = null;
          originalOnActionInput(-1);
        }
      }
    } else {
      switch (button) {
      case Button.UP:
        if (!this.rowCursor && this.cursor === 2) {
          success = this.setCursor(0);
        } else if (this.rowCursor < this.shopOptionsRows.length + 1) {
          success = this.setRowCursor(this.rowCursor + 1);
        }
        break;
      case Button.DOWN:
        if (this.rowCursor) {
          success = this.setRowCursor(this.rowCursor - 1);
        } else if (this.lockRarityButtonContainer.visible && !this.cursor) {
          success = this.setCursor(2);
        }
        break;
      case Button.LEFT:
        if (!this.rowCursor) {
          success = this.cursor === 1 && this.rerollButtonContainer.visible && this.setCursor(0);
        } else if (this.cursor) {
          success = this.setCursor(this.cursor - 1);
        } else if (this.rowCursor === 1 && this.rerollButtonContainer.visible) {
          success = this.setRowCursor(0);
        }
        break;
      case Button.RIGHT:
        if (!this.rowCursor) {
          success = this.cursor !== 1 && this.transferButtonContainer.visible && this.setCursor(1);
        } else if (this.cursor < this.getRowItems(this.rowCursor) - 1) {
          success = this.setCursor(this.cursor + 1);
        } else if (this.rowCursor === 1 && this.transferButtonContainer.visible) {
          success = this.setRowCursor(0);
        }
        break;
      }
    }

    if (success) {
      ui.playSelect();
    }

    return success;
  }

  setCursor(cursor: integer): boolean {
    const ui = this.getUi();
    const ret = super.setCursor(cursor);

    if (!this.cursorObj) {
      this.cursorObj = this.scene.add.image(0, 0, "cursor");
      this.modifierContainer.add(this.cursorObj);
    }

    const options = (this.rowCursor === 1 ? this.options : this.shopOptionsRows[this.shopOptionsRows.length - (this.rowCursor - 1)]);

    this.cursorObj.setScale(this.rowCursor === 1 ? 2 : this.rowCursor >= 2 ? 1.5 : 1);

    if (this.rowCursor) {
      const sliceWidth = (this.scene.game.canvas.width / 6) / (options.length + 2);
      if (this.rowCursor < 2) {
        this.cursorObj.setPosition(sliceWidth * (cursor + 1) + (sliceWidth * 0.5) - 20, (-this.scene.game.canvas.height / 12) - (this.shopOptionsRows.length > 1 ? 6 : 22));
      } else {
        this.cursorObj.setPosition(sliceWidth * (cursor + 1) + (sliceWidth * 0.5) - 16, (-this.scene.game.canvas.height / 12 - this.scene.game.canvas.height / 32) - (-16 + 28 * (this.rowCursor - (this.shopOptionsRows.length - 1))));
      }
      ui.showText(options[this.cursor].modifierTypeOption.type.getDescription(this.scene));
    } else if (!cursor) {
      this.cursorObj.setPosition(6, this.lockRarityButtonContainer.visible ? -72 : -60);
      ui.showText(i18next.t("modifierSelectUiHandler:rerollDesc"));
    } else if (cursor === 1) {
      this.cursorObj.setPosition((this.scene.game.canvas.width / 6) - 50, -60);
      ui.showText(i18next.t("modifierSelectUiHandler:transferDesc"));
    } else {
      this.cursorObj.setPosition(6, -60);
      ui.showText(i18next.t("modifierSelectUiHandler:lockRaritiesDesc"));
    }

    return ret;
  }

  setRowCursor(rowCursor: integer): boolean {
    const lastRowCursor = this.rowCursor;

    if (rowCursor !== lastRowCursor && (rowCursor || this.rerollButtonContainer.visible || this.transferButtonContainer.visible)) {
      this.rowCursor = rowCursor;
      let newCursor = Math.round(this.cursor / Math.max(this.getRowItems(lastRowCursor) - 1, 1) * (this.getRowItems(rowCursor) - 1));
      if (!rowCursor) {
        if (!newCursor && !this.rerollButtonContainer.visible) {
          newCursor = 1;
        } else if (newCursor && !this.transferButtonContainer.visible) {
          newCursor = 0;
        }
      }
      this.cursor = -1;
      this.setCursor(newCursor);
      return true;
    }

    return false;
  }

  private getRowItems(rowCursor: integer): integer {
    switch (rowCursor) {
    case 0:
      return 2;
    case 1:
      return this.options.length;
    default:
      return this.shopOptionsRows[this.shopOptionsRows.length - (rowCursor - 1)].length;
    }
  }

  setRerollCost(rerollCost: integer): void {
    this.rerollCost = rerollCost;
  }

  updateCostText(): void {
    const shopOptions = this.shopOptionsRows.flat();
    for (const shopOption of shopOptions) {
      shopOption.updateCostText();
    }

    this.updateRerollCostText();
  }

  updateRerollCostText(): void {
    const canReroll = this.scene.money >= this.rerollCost;
    const rerollCostFormatted = this.rerollCost.toLocaleString(i18next.language);

    this.rerollCostText.setText(i18next.t("modifierSelectUiHandler:rerollCost", { cost: rerollCostFormatted }));
    this.rerollCostText.setColor(this.getTextColor(canReroll ? TextStyle.MONEY : TextStyle.PARTY_RED));
    this.rerollCostText.setShadowColor(this.getTextColor(canReroll ? TextStyle.MONEY : TextStyle.PARTY_RED, true));
  }

  updateLockRaritiesText(): void {
    const textStyle = this.scene.lockModifierTiers ? TextStyle.SUMMARY_BLUE : TextStyle.PARTY;
    this.lockRarityButtonText.setColor(this.getTextColor(textStyle));
    this.lockRarityButtonText.setShadowColor(this.getTextColor(textStyle, true));
  }

  clear() {
    super.clear();

    this.awaitingActionInput = false;
    this.onActionInput = null;
    this.getUi().clearText();
    this.eraseCursor();

    this.scene.hideFieldOverlay(250);
    this.scene.hideLuckText(250);

    const options = this.options.concat(this.shopOptionsRows.flat());
    this.options.splice(0, this.options.length);
    this.shopOptionsRows.splice(0, this.shopOptionsRows.length);

    this.scene.tweens.add({
      targets: options,
      scale: 0.01,
      duration: 250,
      ease: "Cubic.easeIn",
      onComplete: () => options.forEach(o => o.destroy())
    });

    [ this.rerollButtonContainer, this.transferButtonContainer, this.lockRarityButtonContainer ].forEach(container => {
      if (container.visible) {
        this.scene.tweens.add({
          targets: container,
          alpha: 0,
          duration: 250,
          ease: "Cubic.easeIn",
          onComplete: () => {
            if (!this.options.length) {
              container.setVisible(false);
            } else {
              container.setAlpha(1);
            }
          }
        });
      }
    });
  }

  eraseCursor() {
    if (this.cursorObj) {
      this.cursorObj.destroy();
    }
    this.cursorObj = null;
  }
}

class ModifierOption extends Phaser.GameObjects.Container {
  public modifierTypeOption: ModifierTypeOption;
  private pb: Phaser.GameObjects.Sprite;
  private pbTint: Phaser.GameObjects.Sprite;
  private itemContainer: Phaser.GameObjects.Container;
  private item: Phaser.GameObjects.Sprite;
  private itemTint: Phaser.GameObjects.Sprite;
  private itemText: Phaser.GameObjects.Text;
  private itemCostText: Phaser.GameObjects.Text;

  constructor(scene: BattleScene, x: number, y: number, modifierTypeOption: ModifierTypeOption) {
    super(scene, x, y);

    this.modifierTypeOption = modifierTypeOption;

    this.setup();
  }

  setup() {
    if (!this.modifierTypeOption.cost) {
      const getPb = (): Phaser.GameObjects.Sprite => {
        const pb = this.scene.add.sprite(0, -182, "pb", this.getPbAtlasKey(-this.modifierTypeOption.upgradeCount));
        pb.setScale(2);
        return pb;
      };

      this.pb = getPb();
      this.add(this.pb);

      this.pbTint = getPb();
      this.pbTint.setVisible(false);
      this.add(this.pbTint);
    }

    this.itemContainer = this.scene.add.container(0, 0);
    this.itemContainer.setScale(0.5);
    this.itemContainer.setAlpha(0);
    this.add(this.itemContainer);

    const getItem = () => {
      const item = this.scene.add.sprite(0, 0, "items", this.modifierTypeOption.type.iconImage);
      return item;
    };

    this.item = getItem();
    this.itemContainer.add(this.item);

    if (!this.modifierTypeOption.cost) {
      this.itemTint = getItem();
      this.itemTint.setTintFill(Phaser.Display.Color.GetColor(255, 192, 255));
      this.itemContainer.add(this.itemTint);
    }

    this.itemText = addTextObject(this.scene, 0, 35, this.modifierTypeOption.type.name, TextStyle.PARTY, { align: "center" });
    this.itemText.setOrigin(0.5, 0);
    this.itemText.setAlpha(0);
    this.itemText.setTint(getModifierTierTextTint(this.modifierTypeOption.type.tier));
    this.add(this.itemText);

    if (this.modifierTypeOption.cost) {
      this.itemCostText = addTextObject(this.scene, 0, 45, "", TextStyle.MONEY, { align: "center" });

      this.itemCostText.setOrigin(0.5, 0);
      this.itemCostText.setAlpha(0);
      this.add(this.itemCostText);

      this.updateCostText();
    }
  }

  show(remainingDuration: integer, upgradeCountOffset: integer) {
    if (!this.modifierTypeOption.cost) {
      this.scene.tweens.add({
        targets: this.pb,
        y: 0,
        duration: 1250,
        ease: "Bounce.Out"
      });

      let lastValue = 1;
      let bounceCount = 0;
      let bounce = false;

      this.scene.tweens.addCounter({
        from: 1,
        to: 0,
        duration: 1250,
        ease: "Bounce.Out",
        onUpdate: t => {
          if (!this.scene) {
            return;
          }
          const value = t.getValue();
          if (!bounce && value > lastValue) {
            (this.scene as BattleScene).playSound("pb_bounce_1", { volume: 1 / ++bounceCount });
            bounce = true;
          } else if (bounce && value < lastValue) {
            bounce = false;
          }
          lastValue = value;
        }
      });

      for (let u = 0; u < this.modifierTypeOption.upgradeCount; u++) {
        const upgradeIndex = u;
        this.scene.time.delayedCall(remainingDuration - 2000 * (this.modifierTypeOption.upgradeCount - (upgradeIndex + 1 + upgradeCountOffset)), () => {
          (this.scene as BattleScene).playSound("upgrade", { rate: 1 + 0.25 * upgradeIndex });
          this.pbTint.setPosition(this.pb.x, this.pb.y);
          this.pbTint.setTintFill(0xFFFFFF);
          this.pbTint.setAlpha(0);
          this.pbTint.setVisible(true);
          this.scene.tweens.add({
            targets: this.pbTint,
            alpha: 1,
            duration: 1000,
            ease: "Sine.easeIn",
            onComplete: () => {
              this.pb.setTexture("pb", this.getPbAtlasKey(-this.modifierTypeOption.upgradeCount + (upgradeIndex + 1)));
              this.scene.tweens.add({
                targets: this.pbTint,
                alpha: 0,
                duration: 750,
                ease: "Sine.easeOut",
                onComplete: () => {
                  this.pbTint.setVisible(false);
                }
              });
            }
          });
        });
      }
    }

    this.scene.time.delayedCall(remainingDuration + 2000, () => {
      if (!this.scene) {
        return;
      }

      if (!this.modifierTypeOption.cost) {
        this.pb.setTexture("pb", `${this.getPbAtlasKey(0)}_open`);
        (this.scene as BattleScene).playSound("pb_rel");

        this.scene.tweens.add({
          targets: this.pb,
          duration: 500,
          delay: 250,
          ease: "Sine.easeIn",
          alpha: 0,
          onComplete: () => this.pb.destroy()
        });
      }

      this.scene.tweens.add({
        targets: this.itemContainer,
        duration: 500,
        ease: "Elastic.Out",
        scale: 2,
        alpha: 1
      });
      if (!this.modifierTypeOption.cost) {
        this.scene.tweens.add({
          targets: this.itemTint,
          alpha: 0,
          duration: 500,
          ease: "Sine.easeIn",
          onComplete: () => this.itemTint.destroy()
        });
      }
      this.scene.tweens.add({
        targets: this.itemText,
        duration: 500,
        alpha: 1,
        y: 25,
        ease: "Cubic.easeInOut"
      });
      if (this.itemCostText) {
        this.scene.tweens.add({
          targets: this.itemCostText,
          duration: 500,
          alpha: 1,
          y: 35,
          ease: "Cubic.easeInOut"
        });
      }
    });
  }

  getPbAtlasKey(tierOffset: integer = 0) {
    return getPokeballAtlasKey((this.modifierTypeOption.type.tier + tierOffset) as integer as PokeballType);
  }

  updateCostText(): void {
    const scene = this.scene as BattleScene;
    const textStyle = this.modifierTypeOption.cost <= scene.money ? TextStyle.MONEY : TextStyle.PARTY_RED;
    const itemCostFormatted = this.modifierTypeOption.cost.toLocaleString(i18next.language);

    this.itemCostText.setText(i18next.t("modifierSelectUiHandler:itemCost", { cost: itemCostFormatted }));
    this.itemCostText.setColor(getTextColor(textStyle, false, scene.uiTheme));
    this.itemCostText.setShadowColor(getTextColor(textStyle, true, scene.uiTheme));
  }
}<|MERGE_RESOLUTION|>--- conflicted
+++ resolved
@@ -46,12 +46,8 @@
     this.transferButtonContainer.setVisible(false);
     ui.add(this.transferButtonContainer);
 
-<<<<<<< HEAD
     const transferButtonText = addTextObject(this.scene, -4, -2, i18next.t("modifierSelectUiHandler:transfer"), TextStyle.PARTY);
-=======
-    const transferButtonText = addTextObject(this.scene, -4, -2, "Transfer", TextStyle.PARTY);
     transferButtonText.setName("text-transfer-btn");
->>>>>>> 1415b746
     transferButtonText.setOrigin(1, 0);
     this.transferButtonContainer.add(transferButtonText);
 
@@ -60,12 +56,8 @@
     this.rerollButtonContainer.setVisible(false);
     ui.add(this.rerollButtonContainer);
 
-<<<<<<< HEAD
     const rerollButtonText = addTextObject(this.scene, -4, -2, i18next.t("modifierSelectUiHandler:reroll"), TextStyle.PARTY);
-=======
-    const rerollButtonText = addTextObject(this.scene, -4, -2, "Reroll", TextStyle.PARTY);
     rerollButtonText.setName("text-reroll-btn");
->>>>>>> 1415b746
     rerollButtonText.setOrigin(0, 0);
     this.rerollButtonContainer.add(rerollButtonText);
 
