--- conflicted
+++ resolved
@@ -40,16 +40,12 @@
   public options: ModifierOption[];
   public shopOptionsRows: ModifierOption[][];
 
-<<<<<<< HEAD
   private rerollUpContainer: Phaser.GameObjects.Container;
   private rerollDownContainer: Phaser.GameObjects.Container;
   private rerollUpLabel: Phaser.GameObjects.Text;
   private rerollDownLabel: Phaser.GameObjects.Text;
 
-  private cursorObj: Phaser.GameObjects.Image;
-=======
   private cursorObj: Phaser.GameObjects.Image | null;
->>>>>>> de29c1f0
 
   constructor(scene: BattleScene) {
     super(scene, Mode.CONFIRM);
