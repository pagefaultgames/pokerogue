import BattleScene from "../battle-scene";
import { getPlayerShopModifierTypeOptionsForWave, ModifierTypeOption, TmModifierType } from "../modifier/modifier-type";
import { getPokeballAtlasKey, PokeballType } from "../data/pokeball";
import { addTextObject, getModifierTierTextTint, getTextColor, TextStyle } from "./text";
import AwaitableUiHandler from "./awaitable-ui-handler";
import { Mode } from "./ui";
import { LockModifierTiersModifier, PokemonHeldItemModifier } from "../modifier/modifier";
import { handleTutorial, Tutorial } from "../tutorial";
import {Button} from "../enums/buttons";
import MoveInfoOverlay from "./move-info-overlay";
import { allMoves } from "../data/move";

export const SHOP_OPTIONS_ROW_LIMIT = 6;

export default class ModifierSelectUiHandler extends AwaitableUiHandler {
  private modifierContainer: Phaser.GameObjects.Container;
  private rerollButtonContainer: Phaser.GameObjects.Container;
  private lockRarityButtonContainer: Phaser.GameObjects.Container;
  private transferButtonContainer: Phaser.GameObjects.Container;
  private checkButtonContainer: Phaser.GameObjects.Container;
  private rerollCostText: Phaser.GameObjects.Text;
  private lockRarityButtonText: Phaser.GameObjects.Text;
  private moveInfoOverlay : MoveInfoOverlay;
  private moveInfoOverlayActive : boolean = false;

  private rowCursor: integer = 0;
  private player: boolean;
  private rerollCost: integer;

  public options: ModifierOption[];
  public shopOptionsRows: ModifierOption[][];

  private cursorObj: Phaser.GameObjects.Image;

  constructor(scene: BattleScene) {
    super(scene, Mode.CONFIRM);

    this.options = [];
    this.shopOptionsRows = [];
  }

  setup() {
    const ui = this.getUi();

    this.modifierContainer = this.scene.add.container(0, 0);
    ui.add(this.modifierContainer);

    this.transferButtonContainer = this.scene.add.container((this.scene.game.canvas.width / 6) - 71, -64);
    this.transferButtonContainer.setName("container-transfer-btn");
    this.transferButtonContainer.setVisible(false);
    ui.add(this.transferButtonContainer);

    const transferButtonText = addTextObject(this.scene, -4, -2, "Transfer", TextStyle.PARTY);
    transferButtonText.setName("text-transfer-btn");
    transferButtonText.setOrigin(1, 0);
    this.transferButtonContainer.add(transferButtonText);

    this.checkButtonContainer = this.scene.add.container((this.scene.game.canvas.width / 6) - 1, -64);
    this.checkButtonContainer.setName("container-use-btn");
    this.checkButtonContainer.setVisible(false);
    ui.add(this.checkButtonContainer);

    const checkButtonText = addTextObject(this.scene, -4, -2, "Check Team", TextStyle.PARTY);
    checkButtonText.setName("text-use-btn");
    checkButtonText.setOrigin(1, 0);
    this.checkButtonContainer.add(checkButtonText);

    this.rerollButtonContainer = this.scene.add.container(16, -64);
    this.rerollButtonContainer.setName("container-reroll-brn");
    this.rerollButtonContainer.setVisible(false);
    ui.add(this.rerollButtonContainer);

    const rerollButtonText = addTextObject(this.scene, -4, -2, "Reroll", TextStyle.PARTY);
    rerollButtonText.setName("text-reroll-btn");
    rerollButtonText.setOrigin(0, 0);
    this.rerollButtonContainer.add(rerollButtonText);

    this.rerollCostText = addTextObject(this.scene, 0, 0, "", TextStyle.MONEY);
    this.rerollCostText.setName("text-reroll-cost");
    this.rerollCostText.setOrigin(0, 0);
    this.rerollCostText.setPositionRelative(rerollButtonText, rerollButtonText.displayWidth + 5, 1);
    this.rerollButtonContainer.add(this.rerollCostText);

    this.lockRarityButtonContainer = this.scene.add.container(16, -64);
    this.lockRarityButtonContainer.setVisible(false);
    ui.add(this.lockRarityButtonContainer);

    this.lockRarityButtonText = addTextObject(this.scene, -4, -2, "Lock Rarities", TextStyle.PARTY);
    this.lockRarityButtonText.setOrigin(0, 0);
    this.lockRarityButtonContainer.add(this.lockRarityButtonText);

    // prepare move overlay
    const overlayScale = 1;
    this.moveInfoOverlay = new MoveInfoOverlay(this.scene, {
      delayVisibility: true,
      scale: overlayScale,
      onSide: true,
      right: true,
      x: 1,
      y: -MoveInfoOverlay.getHeight(overlayScale, true) -1,
      width: (this.scene.game.canvas.width / 6) - 2,
    });
    ui.add(this.moveInfoOverlay);
    // register the overlay to receive toggle events
    this.scene.addInfoToggle(this.moveInfoOverlay);
  }

  show(args: any[]): boolean {
    if (this.active) {
      if (args.length >= 3) {
        this.awaitingActionInput = true;
        this.onActionInput = args[2];
      }
      this.moveInfoOverlay.active = this.moveInfoOverlayActive;
      return false;
    }

    if (args.length !== 4 || !(args[1] instanceof Array) || !args[1].length || !(args[2] instanceof Function)) {
      return false;
    }

    super.show(args);

    this.getUi().clearText();

    this.player = args[0];

    const partyHasHeldItem = this.player && !!this.scene.findModifiers(m => m instanceof PokemonHeldItemModifier && (m as PokemonHeldItemModifier).getTransferrable(true)).length;
    const canLockRarities = !!this.scene.findModifier(m => m instanceof LockModifierTiersModifier);

    this.transferButtonContainer.setVisible(false);
    this.transferButtonContainer.setAlpha(0);

    this.checkButtonContainer.setVisible(false);
    this.checkButtonContainer.setAlpha(0);

    this.rerollButtonContainer.setVisible(false);
    this.rerollButtonContainer.setAlpha(0);

    this.lockRarityButtonContainer.setVisible(false);
    this.lockRarityButtonContainer.setAlpha(0);

    this.rerollButtonContainer.setPositionRelative(this.lockRarityButtonContainer, 0, canLockRarities ? -12 : 0);

    this.rerollCost = args[3] as integer;

    this.updateRerollCostText();

    const typeOptions = args[1] as ModifierTypeOption[];
    const shopTypeOptions = !this.scene.gameMode.hasNoShop
      ? getPlayerShopModifierTypeOptionsForWave(this.scene.currentBattle.waveIndex, this.scene.getWaveMoneyAmount(1))
      : [];
    const optionsYOffset = shopTypeOptions.length >= SHOP_OPTIONS_ROW_LIMIT ? -8 : -24;

    for (let m = 0; m < typeOptions.length; m++) {
      const sliceWidth = (this.scene.game.canvas.width / 6) / (typeOptions.length + 2);
      const option = new ModifierOption(this.scene, sliceWidth * (m + 1) + (sliceWidth * 0.5), -this.scene.game.canvas.height / 12 + optionsYOffset, typeOptions[m]);
      option.setScale(0.5);
      this.scene.add.existing(option);
      this.modifierContainer.add(option);
      this.options.push(option);
    }

    for (let m = 0; m < shopTypeOptions.length; m++) {
      const row = m < SHOP_OPTIONS_ROW_LIMIT ? 0 : 1;
      const col = m < SHOP_OPTIONS_ROW_LIMIT ? m : m - SHOP_OPTIONS_ROW_LIMIT;
      const rowOptions = shopTypeOptions.slice(row ? SHOP_OPTIONS_ROW_LIMIT : 0, row ? undefined : SHOP_OPTIONS_ROW_LIMIT);
      const sliceWidth = (this.scene.game.canvas.width / SHOP_OPTIONS_ROW_LIMIT) / (rowOptions.length + 2);
      const option = new ModifierOption(this.scene, sliceWidth * (col + 1) + (sliceWidth * 0.5), ((-this.scene.game.canvas.height / 12) - (this.scene.game.canvas.height / 32) - (40 - (28 * row - 1))), shopTypeOptions[m]);
      option.setScale(0.375);
      this.scene.add.existing(option);
      this.modifierContainer.add(option);

      if (row >= this.shopOptionsRows.length) {
        this.shopOptionsRows.push([]);
      }
      this.shopOptionsRows[row].push(option);
    }

    const maxUpgradeCount = typeOptions.map(to => to.upgradeCount).reduce((max, current) => Math.max(current, max), 0);

    this.scene.showFieldOverlay(750);
    this.scene.updateAndShowText(750);
    this.scene.updateMoneyText();

    let i = 0;

    this.scene.tweens.addCounter({
      ease: "Sine.easeIn",
      duration: 1250,
      onUpdate: t => {
        const value = t.getValue();
        const index = Math.floor(value * typeOptions.length);
        if (index > i && index <= typeOptions.length) {
          const option = this.options[i];
          option?.show(Math.floor((1 - value) * 1250) * 0.325 + 2000 * maxUpgradeCount, -(maxUpgradeCount - typeOptions[i].upgradeCount));
          i++;
        }
      }
    });

    this.scene.time.delayedCall(1000 + maxUpgradeCount * 2000, () => {
      for (const shopOption of this.shopOptionsRows.flat()) {
        shopOption.show(0, 0);
      }
    });

    this.scene.time.delayedCall(4000 + maxUpgradeCount * 2000, () => {
      if (partyHasHeldItem) {
        this.transferButtonContainer.setAlpha(0);
        this.transferButtonContainer.setVisible(true);
        this.scene.tweens.add({
          targets: this.transferButtonContainer,
          alpha: 1,
          duration: 250
        });
      }

      this.rerollButtonContainer.setAlpha(0);
      this.checkButtonContainer.setAlpha(0);
      this.lockRarityButtonContainer.setAlpha(0);
      this.rerollButtonContainer.setVisible(true);
      this.checkButtonContainer.setVisible(true);
      this.lockRarityButtonContainer.setVisible(canLockRarities);

      this.scene.tweens.add({
        targets: [ this.rerollButtonContainer, this.lockRarityButtonContainer, this.checkButtonContainer ],
        alpha: 1,
        duration: 250
      });

      this.setCursor(0);
      this.setRowCursor(1);

      handleTutorial(this.scene, Tutorial.Select_Item).then(() => {
        this.setCursor(0);
        this.awaitingActionInput = true;
        this.onActionInput = args[2];
      });
    });

    return true;
  }

  processInput(button: Button): boolean {
    const ui = this.getUi();

    if (!this.awaitingActionInput) {
      return false;
    }

    let success = false;

    if (button === Button.ACTION) {
      success = true;
      if (this.onActionInput) {
        const originalOnActionInput = this.onActionInput;
        this.awaitingActionInput = false;
        this.onActionInput = null;
        if (!originalOnActionInput(this.rowCursor, this.cursor)) {
          this.awaitingActionInput = true;
          this.onActionInput = originalOnActionInput;
        } else {
          this.moveInfoOverlayActive = this.moveInfoOverlay.active;
          this.moveInfoOverlay.setVisible(false);
          this.moveInfoOverlay.active = false; // this is likely unnecessary, but it should help future prove the UI
        }
      }
    } else if (button === Button.CANCEL) {
      if (this.player) {
        success = true;
        if (this.onActionInput) {
          const originalOnActionInput = this.onActionInput;
          this.awaitingActionInput = false;
          this.onActionInput = null;
          originalOnActionInput(-1);
          this.moveInfoOverlayActive = this.moveInfoOverlay.active;
          this.moveInfoOverlay.setVisible(false);
          this.moveInfoOverlay.active = false; // don't clear here as we might need to restore the UI in case the user cancels the action
        }
      }
    } else {
      switch (button) {
      case Button.UP:
        if (this.rowCursor === 0 && this.cursor === 3) {
          success = this.setCursor(0);
        } else if (this.rowCursor < this.shopOptionsRows.length + 1) {
          success = this.setRowCursor(this.rowCursor + 1);
        }
        break;
      case Button.DOWN:
        if (this.rowCursor) {
          success = this.setRowCursor(this.rowCursor - 1);
        } else if (this.lockRarityButtonContainer.visible && this.cursor === 0) {
          success = this.setCursor(3);
        }
        break;
      case Button.LEFT:
        if (!this.rowCursor) {
          switch (this.cursor) {
          case 0:
            success = false;
            break;
          case 1:
            success = this.rerollButtonContainer.visible && this.setCursor(0);
            break;
          case 2:
            if (this.transferButtonContainer.visible) {
              success = this.setCursor(1);
            } else if (this.rerollButtonContainer.visible) {
              success = this.setCursor(0);
            } else {
              success = false;
            }
            break;
          }
        } else if (this.cursor) {
          success = this.setCursor(this.cursor - 1);
        } else if (this.rowCursor === 1 && this.rerollButtonContainer.visible) {
          success = this.setRowCursor(0);
        }
        break;
      case Button.RIGHT:
        if (!this.rowCursor) {
          switch (this.cursor) {
          case 0:
            if (this.transferButtonContainer.visible) {
              success = this.setCursor(1);
            } else {
              success = this.setCursor(2);
            }
            break;
          case 1:
            success = this.setCursor(2);
            break;
          case 2:
            success = false;
            break;
          }
        } else if (this.cursor < this.getRowItems(this.rowCursor) - 1) {
          success = this.setCursor(this.cursor + 1);
        } else if (this.rowCursor === 1 && this.transferButtonContainer.visible) {
          success = this.setRowCursor(0);
        }
        break;
      }
    }

    if (success) {
      ui.playSelect();
    }

    return success;
  }

  setCursor(cursor: integer): boolean {
    const ui = this.getUi();
    const ret = super.setCursor(cursor);

    if (!this.cursorObj) {
      this.cursorObj = this.scene.add.image(0, 0, "cursor");
      this.modifierContainer.add(this.cursorObj);
    }

    const options = (this.rowCursor === 1 ? this.options : this.shopOptionsRows[this.shopOptionsRows.length - (this.rowCursor - 1)]);

    this.cursorObj.setScale(this.rowCursor === 1 ? 2 : this.rowCursor >= 2 ? 1.5 : 1);

    // the modifier selection has been updated, always hide the overlay
    this.moveInfoOverlay.clear();
    if (this.rowCursor) {
      const sliceWidth = (this.scene.game.canvas.width / 6) / (options.length + 2);
      if (this.rowCursor < 2) {
        this.cursorObj.setPosition(sliceWidth * (cursor + 1) + (sliceWidth * 0.5) - 20, (-this.scene.game.canvas.height / 12) - (this.shopOptionsRows.length > 1 ? 6 : 22));
      } else {
        this.cursorObj.setPosition(sliceWidth * (cursor + 1) + (sliceWidth * 0.5) - 16, (-this.scene.game.canvas.height / 12 - this.scene.game.canvas.height / 32) - (-16 + 28 * (this.rowCursor - (this.shopOptionsRows.length - 1))));
      }
<<<<<<< HEAD
      ui.showText(options[this.cursor].modifierTypeOption.type.getDescription(this.scene));
    } else if (cursor === 0) {
=======

      const type = options[this.cursor].modifierTypeOption.type;
      ui.showText(type.getDescription(this.scene));
      if (type instanceof TmModifierType) {
        // prepare the move overlay to be shown with the toggle
        this.moveInfoOverlay.show(allMoves[type.moveId]);
      }
    } else if (!cursor) {
>>>>>>> 7422ebdb
      this.cursorObj.setPosition(6, this.lockRarityButtonContainer.visible ? -72 : -60);
      ui.showText("Spend money to reroll your item options.");
    } else if (cursor === 1) {
      this.cursorObj.setPosition((this.scene.game.canvas.width / 6) - 120, -60);
      ui.showText("Transfer a held item from one Pokémon to another.");
    } else if (cursor === 2) {
      this.cursorObj.setPosition((this.scene.game.canvas.width / 6) - 60, -60);
      ui.showText("Check your team or use a form changing item.");
    } else {
      this.cursorObj.setPosition(6, -60);
      ui.showText("Lock item rarities on reroll (affects reroll cost).");
    }

    return ret;
  }

  setRowCursor(rowCursor: integer): boolean {
    const lastRowCursor = this.rowCursor;

    if (rowCursor !== lastRowCursor) {
      this.rowCursor = rowCursor;
      let newCursor = Math.round(this.cursor / Math.max(this.getRowItems(lastRowCursor) - 1, 1) * (this.getRowItems(rowCursor) - 1));
      if (rowCursor === 0) {
        if (newCursor === 0 && !this.rerollButtonContainer.visible) {
          newCursor = 1;
        }
        if (newCursor === 1 && !this.transferButtonContainer.visible) {
          newCursor = 2;
        }
      }
      this.cursor = -1;
      this.setCursor(newCursor);
      return true;
    }

    return false;
  }

  private getRowItems(rowCursor: integer): integer {
    switch (rowCursor) {
    case 0:
      return 3;
    case 1:
      return this.options.length;
    default:
      return this.shopOptionsRows[this.shopOptionsRows.length - (rowCursor - 1)].length;
    }
  }

  setRerollCost(rerollCost: integer): void {
    this.rerollCost = rerollCost;
  }

  updateCostText(): void {
    const shopOptions = this.shopOptionsRows.flat();
    for (const shopOption of shopOptions) {
      shopOption.updateCostText();
    }

    this.updateRerollCostText();
  }

  updateRerollCostText(): void {
    const canReroll = this.scene.money >= this.rerollCost;

    this.rerollCostText.setText(`₽${this.rerollCost.toLocaleString("en-US")}`);
    this.rerollCostText.setColor(this.getTextColor(canReroll ? TextStyle.MONEY : TextStyle.PARTY_RED));
    this.rerollCostText.setShadowColor(this.getTextColor(canReroll ? TextStyle.MONEY : TextStyle.PARTY_RED, true));
  }

  updateLockRaritiesText(): void {
    const textStyle = this.scene.lockModifierTiers ? TextStyle.SUMMARY_BLUE : TextStyle.PARTY;
    this.lockRarityButtonText.setColor(this.getTextColor(textStyle));
    this.lockRarityButtonText.setShadowColor(this.getTextColor(textStyle, true));
  }

  clear() {
    super.clear();

    this.moveInfoOverlay.clear();
    this.moveInfoOverlayActive = false;
    this.awaitingActionInput = false;
    this.onActionInput = null;
    this.getUi().clearText();
    this.eraseCursor();

    this.scene.hideFieldOverlay(250);
    this.scene.hideLuckText(250);

    const options = this.options.concat(this.shopOptionsRows.flat());
    this.options.splice(0, this.options.length);
    this.shopOptionsRows.splice(0, this.shopOptionsRows.length);

    this.scene.tweens.add({
      targets: options,
      scale: 0.01,
      duration: 250,
      ease: "Cubic.easeIn",
      onComplete: () => options.forEach(o => o.destroy())
    });

    [ this.rerollButtonContainer, this.checkButtonContainer, this.transferButtonContainer, this.lockRarityButtonContainer ].forEach(container => {
      if (container.visible) {
        this.scene.tweens.add({
          targets: container,
          alpha: 0,
          duration: 250,
          ease: "Cubic.easeIn",
          onComplete: () => {
            if (!this.options.length) {
              container.setVisible(false);
            } else {
              container.setAlpha(1);
            }
          }
        });
      }
    });
  }

  eraseCursor() {
    if (this.cursorObj) {
      this.cursorObj.destroy();
    }
    this.cursorObj = null;
  }
}

class ModifierOption extends Phaser.GameObjects.Container {
  public modifierTypeOption: ModifierTypeOption;
  private pb: Phaser.GameObjects.Sprite;
  private pbTint: Phaser.GameObjects.Sprite;
  private itemContainer: Phaser.GameObjects.Container;
  private item: Phaser.GameObjects.Sprite;
  private itemTint: Phaser.GameObjects.Sprite;
  private itemText: Phaser.GameObjects.Text;
  private itemCostText: Phaser.GameObjects.Text;

  constructor(scene: BattleScene, x: number, y: number, modifierTypeOption: ModifierTypeOption) {
    super(scene, x, y);

    this.modifierTypeOption = modifierTypeOption;

    this.setup();
  }

  setup() {
    if (!this.modifierTypeOption.cost) {
      const getPb = (): Phaser.GameObjects.Sprite => {
        const pb = this.scene.add.sprite(0, -182, "pb", this.getPbAtlasKey(-this.modifierTypeOption.upgradeCount));
        pb.setScale(2);
        return pb;
      };

      this.pb = getPb();
      this.add(this.pb);

      this.pbTint = getPb();
      this.pbTint.setVisible(false);
      this.add(this.pbTint);
    }

    this.itemContainer = this.scene.add.container(0, 0);
    this.itemContainer.setScale(0.5);
    this.itemContainer.setAlpha(0);
    this.add(this.itemContainer);

    const getItem = () => {
      const item = this.scene.add.sprite(0, 0, "items", this.modifierTypeOption.type.iconImage);
      return item;
    };

    this.item = getItem();
    this.itemContainer.add(this.item);

    if (!this.modifierTypeOption.cost) {
      this.itemTint = getItem();
      this.itemTint.setTintFill(Phaser.Display.Color.GetColor(255, 192, 255));
      this.itemContainer.add(this.itemTint);
    }

    this.itemText = addTextObject(this.scene, 0, 35, this.modifierTypeOption.type.name, TextStyle.PARTY, { align: "center" });
    this.itemText.setOrigin(0.5, 0);
    this.itemText.setAlpha(0);
    this.itemText.setTint(getModifierTierTextTint(this.modifierTypeOption.type.tier));
    this.add(this.itemText);

    if (this.modifierTypeOption.cost) {
      this.itemCostText = addTextObject(this.scene, 0, 45, "", TextStyle.MONEY, { align: "center" });

      this.itemCostText.setOrigin(0.5, 0);
      this.itemCostText.setAlpha(0);
      this.add(this.itemCostText);

      this.updateCostText();
    }
  }

  show(remainingDuration: integer, upgradeCountOffset: integer) {
    if (!this.modifierTypeOption.cost) {
      this.scene.tweens.add({
        targets: this.pb,
        y: 0,
        duration: 1250,
        ease: "Bounce.Out"
      });

      let lastValue = 1;
      let bounceCount = 0;
      let bounce = false;

      this.scene.tweens.addCounter({
        from: 1,
        to: 0,
        duration: 1250,
        ease: "Bounce.Out",
        onUpdate: t => {
          if (!this.scene) {
            return;
          }
          const value = t.getValue();
          if (!bounce && value > lastValue) {
            (this.scene as BattleScene).playSound("pb_bounce_1", { volume: 1 / ++bounceCount });
            bounce = true;
          } else if (bounce && value < lastValue) {
            bounce = false;
          }
          lastValue = value;
        }
      });

      for (let u = 0; u < this.modifierTypeOption.upgradeCount; u++) {
        const upgradeIndex = u;
        this.scene.time.delayedCall(remainingDuration - 2000 * (this.modifierTypeOption.upgradeCount - (upgradeIndex + 1 + upgradeCountOffset)), () => {
          (this.scene as BattleScene).playSound("upgrade", { rate: 1 + 0.25 * upgradeIndex });
          this.pbTint.setPosition(this.pb.x, this.pb.y);
          this.pbTint.setTintFill(0xFFFFFF);
          this.pbTint.setAlpha(0);
          this.pbTint.setVisible(true);
          this.scene.tweens.add({
            targets: this.pbTint,
            alpha: 1,
            duration: 1000,
            ease: "Sine.easeIn",
            onComplete: () => {
              this.pb.setTexture("pb", this.getPbAtlasKey(-this.modifierTypeOption.upgradeCount + (upgradeIndex + 1)));
              this.scene.tweens.add({
                targets: this.pbTint,
                alpha: 0,
                duration: 750,
                ease: "Sine.easeOut",
                onComplete: () => {
                  this.pbTint.setVisible(false);
                }
              });
            }
          });
        });
      }
    }

    this.scene.time.delayedCall(remainingDuration + 2000, () => {
      if (!this.scene) {
        return;
      }

      if (!this.modifierTypeOption.cost) {
        this.pb.setTexture("pb", `${this.getPbAtlasKey(0)}_open`);
        (this.scene as BattleScene).playSound("pb_rel");

        this.scene.tweens.add({
          targets: this.pb,
          duration: 500,
          delay: 250,
          ease: "Sine.easeIn",
          alpha: 0,
          onComplete: () => this.pb.destroy()
        });
      }

      this.scene.tweens.add({
        targets: this.itemContainer,
        duration: 500,
        ease: "Elastic.Out",
        scale: 2,
        alpha: 1
      });
      if (!this.modifierTypeOption.cost) {
        this.scene.tweens.add({
          targets: this.itemTint,
          alpha: 0,
          duration: 500,
          ease: "Sine.easeIn",
          onComplete: () => this.itemTint.destroy()
        });
      }
      this.scene.tweens.add({
        targets: this.itemText,
        duration: 500,
        alpha: 1,
        y: 25,
        ease: "Cubic.easeInOut"
      });
      if (this.itemCostText) {
        this.scene.tweens.add({
          targets: this.itemCostText,
          duration: 500,
          alpha: 1,
          y: 35,
          ease: "Cubic.easeInOut"
        });
      }
    });
  }

  getPbAtlasKey(tierOffset: integer = 0) {
    return getPokeballAtlasKey((this.modifierTypeOption.type.tier + tierOffset) as integer as PokeballType);
  }

  updateCostText(): void {
    const scene = this.scene as BattleScene;
    const textStyle = this.modifierTypeOption.cost <= scene.money ? TextStyle.MONEY : TextStyle.PARTY_RED;

    this.itemCostText.setText(`₽${this.modifierTypeOption.cost.toLocaleString("en-US")}`);
    this.itemCostText.setColor(getTextColor(textStyle, false, scene.uiTheme));
    this.itemCostText.setShadowColor(getTextColor(textStyle, true, scene.uiTheme));
  }
}<|MERGE_RESOLUTION|>--- conflicted
+++ resolved
@@ -375,10 +375,6 @@
       } else {
         this.cursorObj.setPosition(sliceWidth * (cursor + 1) + (sliceWidth * 0.5) - 16, (-this.scene.game.canvas.height / 12 - this.scene.game.canvas.height / 32) - (-16 + 28 * (this.rowCursor - (this.shopOptionsRows.length - 1))));
       }
-<<<<<<< HEAD
-      ui.showText(options[this.cursor].modifierTypeOption.type.getDescription(this.scene));
-    } else if (cursor === 0) {
-=======
 
       const type = options[this.cursor].modifierTypeOption.type;
       ui.showText(type.getDescription(this.scene));
@@ -386,8 +382,7 @@
         // prepare the move overlay to be shown with the toggle
         this.moveInfoOverlay.show(allMoves[type.moveId]);
       }
-    } else if (!cursor) {
->>>>>>> 7422ebdb
+    } else if (cursor === 0) {
       this.cursorObj.setPosition(6, this.lockRarityButtonContainer.visible ? -72 : -60);
       ui.showText("Spend money to reroll your item options.");
     } else if (cursor === 1) {
