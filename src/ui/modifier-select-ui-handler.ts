import BattleScene from "../battle-scene";
import { getPlayerShopModifierTypeOptionsForWave, ModifierTypeOption } from "../modifier/modifier-type";
import { getPokeballAtlasKey, PokeballType } from "../data/pokeball";
import { addTextObject, getModifierTierTextTint, getTextColor, TextStyle } from "./text";
import AwaitableUiHandler from "./awaitable-ui-handler";
import { Mode } from "./ui";
import { IvScannerModifier, LockModifierTiersModifier, PokemonHeldItemModifier } from "../modifier/modifier";
import { handleTutorial, Tutorial } from "../tutorial";
import {Button} from "../enums/buttons";

export const SHOP_OPTIONS_ROW_LIMIT = 6;

export default class ModifierSelectUiHandler extends AwaitableUiHandler {
  private modifierContainer: Phaser.GameObjects.Container;
  private rerollButtonContainer: Phaser.GameObjects.Container;
  private lockRarityButtonContainer: Phaser.GameObjects.Container;
  private IvScannerToggleContainer: Phaser.GameObjects.Container;
  private transferButtonContainer: Phaser.GameObjects.Container;
  private rerollCostText: Phaser.GameObjects.Text;
  private lockRarityButtonText: Phaser.GameObjects.Text;
  private IvScannerToggleText: Phaser.GameObjects.Text;
  

  private rowCursor: integer = 0;
  private player: boolean;
  private rerollCost: integer;

  public options: ModifierOption[];
  public shopOptionsRows: ModifierOption[][];

  private cursorObj: Phaser.GameObjects.Image;

  constructor(scene: BattleScene) {
    super(scene, Mode.CONFIRM);

    this.options = [];
    this.shopOptionsRows = [];
  }

  setup() {
    const ui = this.getUi();
    
    this.modifierContainer = this.scene.add.container(0, 0);
    ui.add(this.modifierContainer);

    this.transferButtonContainer = this.scene.add.container((this.scene.game.canvas.width / 6) - 1, -64);
    this.transferButtonContainer.setVisible(false);
    ui.add(this.transferButtonContainer);

    const transferButtonText = addTextObject(this.scene, -4, -2, "Transfer", TextStyle.PARTY);
    transferButtonText.setOrigin(1, 0);
    this.transferButtonContainer.add(transferButtonText);

    this.rerollButtonContainer = this.scene.add.container(16, -64);
    this.rerollButtonContainer.setVisible(false);
    ui.add(this.rerollButtonContainer);

    const rerollButtonText = addTextObject(this.scene, -4, -2, "Reroll", TextStyle.PARTY);
    rerollButtonText.setOrigin(0, 0);
    this.rerollButtonContainer.add(rerollButtonText);

    this.rerollCostText = addTextObject(this.scene, 0, 0, "", TextStyle.MONEY);
    this.rerollCostText.setOrigin(0, 0);
    this.rerollCostText.setPositionRelative(rerollButtonText, rerollButtonText.displayWidth + 5, 1);
    this.rerollButtonContainer.add(this.rerollCostText);

    this.lockRarityButtonContainer = this.scene.add.container(16, -64);
    this.lockRarityButtonContainer.setVisible(false);
    ui.add(this.lockRarityButtonContainer);

    this.lockRarityButtonText = addTextObject(this.scene, -4, -2, "Lock Rarities", TextStyle.PARTY);
    this.lockRarityButtonText.setOrigin(0, 0);
    this.lockRarityButtonContainer.add(this.lockRarityButtonText);

    this.IvScannerToggleContainer = this.scene.add.container((this.scene.game.canvas.width / 6) - 80, -64);
    this.IvScannerToggleContainer.setVisible(false);
    ui.add(this.IvScannerToggleContainer)

    this.IvScannerToggleText = addTextObject(this.scene, -4, -2, 'Toggle IV Scanner', TextStyle.PARTY);
    this.IvScannerToggleText.setOrigin(0, 0);
    this.IvScannerToggleContainer.add(this.IvScannerToggleText);
  }

  show(args: any[]): boolean {
    if (this.active) {
      if (args.length >= 3) {
        this.awaitingActionInput = true;
        this.onActionInput = args[2];
      }
      return false;
    }

    if (args.length !== 4 || !(args[1] instanceof Array) || !args[1].length || !(args[2] instanceof Function)) {
      return false;
    }

    super.show(args);

    this.getUi().clearText();

    this.player = args[0];

    const partyHasHeldItem = this.player && !!this.scene.findModifiers(m => m instanceof PokemonHeldItemModifier && (m as PokemonHeldItemModifier).getTransferrable(true)).length;
    const canLockRarities = !!this.scene.findModifier(m => m instanceof LockModifierTiersModifier);
    const canToggleIvScanner = !!this.scene.findModifier(m => m instanceof IvScannerModifier);

    this.transferButtonContainer.setVisible(false);
    this.transferButtonContainer.setAlpha(0);
    this.transferButtonContainer.setPositionRelative(this.IvScannerToggleContainer, canToggleIvScanner ? 79 : 0, canToggleIvScanner ? -12 : 0);

    this.rerollButtonContainer.setVisible(false);
    this.rerollButtonContainer.setAlpha(0);

    this.lockRarityButtonContainer.setVisible(false);
    this.lockRarityButtonContainer.setAlpha(0);

    this.IvScannerToggleContainer.setVisible(false);
    this.IvScannerToggleContainer.setAlpha(0);

    this.rerollButtonContainer.setPositionRelative(this.lockRarityButtonContainer, 0, canLockRarities ? -12 : 0);

    this.rerollCost = args[3] as integer;

    this.updateRerollCostText();

    const typeOptions = args[1] as ModifierTypeOption[];
    const shopTypeOptions = !this.scene.gameMode.hasNoShop
      ? getPlayerShopModifierTypeOptionsForWave(this.scene.currentBattle.waveIndex, this.scene.getWaveMoneyAmount(1))
      : [];
    const optionsYOffset = shopTypeOptions.length >= SHOP_OPTIONS_ROW_LIMIT ? -8 : -24;
    
    for (let m = 0; m < typeOptions.length; m++) {
      const sliceWidth = (this.scene.game.canvas.width / 6) / (typeOptions.length + 2);
      const option = new ModifierOption(this.scene, sliceWidth * (m + 1) + (sliceWidth * 0.5), -this.scene.game.canvas.height / 12 + optionsYOffset, typeOptions[m]);
      option.setScale(0.5);
      this.scene.add.existing(option);
      this.modifierContainer.add(option);
      this.options.push(option);
    }

    for (let m = 0; m < shopTypeOptions.length; m++) {
      const row = m < SHOP_OPTIONS_ROW_LIMIT ? 0 : 1;
      const col = m < SHOP_OPTIONS_ROW_LIMIT ? m : m - SHOP_OPTIONS_ROW_LIMIT;
      const rowOptions = shopTypeOptions.slice(row ? SHOP_OPTIONS_ROW_LIMIT : 0, row ? undefined : SHOP_OPTIONS_ROW_LIMIT);
      const sliceWidth = (this.scene.game.canvas.width / SHOP_OPTIONS_ROW_LIMIT) / (rowOptions.length + 2);
      const option = new ModifierOption(this.scene, sliceWidth * (col + 1) + (sliceWidth * 0.5), ((-this.scene.game.canvas.height / 12) - (this.scene.game.canvas.height / 32) - (40 - (28 * row - 1))), shopTypeOptions[m]);
      option.setScale(0.375);
      this.scene.add.existing(option);
      this.modifierContainer.add(option);

      if (row >= this.shopOptionsRows.length) {
        this.shopOptionsRows.push([]);
      }
      this.shopOptionsRows[row].push(option);
    }

    const maxUpgradeCount = typeOptions.map(to => to.upgradeCount).reduce((max, current) => Math.max(current, max), 0);

    this.scene.showFieldOverlay(750);
    this.scene.updateAndShowLuckText(750);

    let i = 0;
    
    this.scene.tweens.addCounter({
      ease: "Sine.easeIn",
      duration: 1250,
      onUpdate: t => {
        const value = t.getValue();
        const index = Math.floor(value * typeOptions.length);
        if (index > i && index <= typeOptions.length) {
          const option = this.options[i];
          option?.show(Math.floor((1 - value) * 1250) * 0.325 + 2000 * maxUpgradeCount, -(maxUpgradeCount - typeOptions[i].upgradeCount));
          i++;
        }
      }
    });

    this.scene.time.delayedCall(1000 + maxUpgradeCount * 2000, () => {
      for (const shopOption of this.shopOptionsRows.flat()) {
        shopOption.show(0, 0);
      }
    });

    this.scene.time.delayedCall(4000 + maxUpgradeCount * 2000, () => {
      if (partyHasHeldItem) {
        this.transferButtonContainer.setAlpha(0);
        this.transferButtonContainer.setVisible(true);
        this.scene.tweens.add({
          targets: this.transferButtonContainer,
          alpha: 1,
          duration: 250
        });
      }

      this.rerollButtonContainer.setAlpha(0);
      this.lockRarityButtonContainer.setAlpha(0);
      this.IvScannerToggleContainer.setAlpha(0);
      this.rerollButtonContainer.setVisible(true);
      this.lockRarityButtonContainer.setVisible(canLockRarities);
      this.IvScannerToggleContainer.setVisible(canToggleIvScanner);

      this.scene.tweens.add({
        targets: [ this.rerollButtonContainer, this.lockRarityButtonContainer, this.IvScannerToggleContainer ],
        alpha: 1,
        duration: 250
      });

      this.setCursor(0);
      this.setRowCursor(1);

      handleTutorial(this.scene, Tutorial.Select_Item).then(() => {
        this.setCursor(0);
        this.awaitingActionInput = true;
        this.onActionInput = args[2];
      });
    });

    return true;
  }

  processInput(button: Button): boolean {
    const ui = this.getUi();

    if (!this.awaitingActionInput) {
      return false;
    }

    let success = false;

    if (button === Button.ACTION) {
      success = true;
      if (this.onActionInput) {
        const originalOnActionInput = this.onActionInput;
        this.awaitingActionInput = false;
        this.onActionInput = null;
        if (!originalOnActionInput(this.rowCursor, this.cursor)) {
          this.awaitingActionInput = true;
          this.onActionInput = originalOnActionInput;
        }
      }
    } else if (button === Button.CANCEL) {
      if (this.player) {
        success = true;
        if (this.onActionInput) {
          const originalOnActionInput = this.onActionInput;
          this.awaitingActionInput = false;
          this.onActionInput = null;
          originalOnActionInput(-2);
        }
      }
    } else {
      switch (button) {
<<<<<<< HEAD
        case Button.UP:
          if (this.rowCursor < this.shopOptionsRows.length + 1 && this.rowCursor > -1)
            success = this.setRowCursor(this.rowCursor + 1);
          else if (this.rowCursor === -1 && this.cursor === 1 && !this.transferButtonContainer.visible)
            success = this.setRowCursor(1) && this.setCursor(this.shopOptionsRows[0].length-1)
          else if (this.rowCursor === -1 && this.cursor === 0 && this.rerollButtonContainer.visible)
            success = this.setRowCursor(this.rowCursor + 1)
          else if (this.rowCursor === -1 && this.cursor === 1 && this.transferButtonContainer)
            success = this.setRowCursor(this.rowCursor + 1)
          break;
        case Button.DOWN:
          if (this.rowCursor > 0)
            success = this.setRowCursor(this.rowCursor - 1);
          else if (!this.rowCursor && this.cursor === 0 && this.lockRarityButtonContainer.visible)
            success = this.setRowCursor(this.rowCursor - 1);
          else if (!this.rowCursor && this.cursor === 1 && this.IvScannerToggleContainer.visible)
            success = (this.setRowCursor(this.rowCursor - 1) && this.setCursor(1));
          break;
        case Button.LEFT:
          if (this.rowCursor > 0 && this.cursor > 0) 
            success = this.setCursor(this.cursor - 1);
          else if (this.rowCursor === 1 && this.rerollButtonContainer.visible)
            success = this.setRowCursor(this.rowCursor - 1);
          else if (this.rowCursor === 0 && this.rerollButtonContainer.visible && this.cursor === 1)
            success = this.setCursor(this.cursor - 1)
          else if (this.rowCursor === -1 && this.lockRarityButtonContainer.visible && this.cursor === 1)
            success = this.setCursor(this.cursor - 1)
          else if (this.rowCursor === -1 && !this.lockRarityButtonContainer.visible && this.rerollButtonContainer.visible && this.cursor === 1)
            success = (this.setRowCursor(this.rowCursor + 1) && this.setCursor(0))
          break;
        case Button.RIGHT:
          if (this.cursor < this.getRowItems(this.rowCursor) - 1)
            success = this.setCursor(this.cursor + 1);
          else if (this.rowCursor === 1 && this.transferButtonContainer.visible)
            success = (this.setRowCursor(0) && this.setCursor(1));
          else if (this.rowCursor === 1 && this.IvScannerToggleContainer.visible)
            success = (this.setRowCursor(-1) && this.setCursor(1))
          else if (!this.rowCursor && !this.transferButtonContainer.visible && this.IvScannerToggleContainer.visible)
            success = (this.setRowCursor(-1) && this.setCursor(1));
          else if (this.rowCursor === -1 && !this.IvScannerToggleContainer.visible && this.transferButtonContainer.visible)
            success = (this.setRowCursor(0) && this.setCursor(1));
          else if (this.rowCursor === -1 && this.IvScannerToggleContainer.visible && this.cursor === 0)
            success = this.setCursor(this.cursor + 1)
          break;
=======
      case Button.UP:
        if (!this.rowCursor && this.cursor === 2) {
          success = this.setCursor(0);
        } else if (this.rowCursor < this.shopOptionsRows.length + 1) {
          success = this.setRowCursor(this.rowCursor + 1);
        }
        break;
      case Button.DOWN:
        if (this.rowCursor) {
          success = this.setRowCursor(this.rowCursor - 1);
        } else if (this.lockRarityButtonContainer.visible && !this.cursor) {
          success = this.setCursor(2);
        }
        break;
      case Button.LEFT:
        if (!this.rowCursor) {
          success = this.cursor === 1 && this.rerollButtonContainer.visible && this.setCursor(0);
        } else if (this.cursor) {
          success = this.setCursor(this.cursor - 1);
        } else if (this.rowCursor === 1 && this.rerollButtonContainer.visible) {
          success = this.setRowCursor(0);
        }
        break;
      case Button.RIGHT:
        if (!this.rowCursor) {
          success = this.cursor !== 1 && this.transferButtonContainer.visible && this.setCursor(1);
        } else if (this.cursor < this.getRowItems(this.rowCursor) - 1) {
          success = this.setCursor(this.cursor + 1);
        } else if (this.rowCursor === 1 && this.transferButtonContainer.visible) {
          success = this.setRowCursor(0);
        }
        break;
>>>>>>> bac6c229
      }
    }

    if (success) {
      ui.playSelect();
    }

    return success;
  }

  setCursor(cursor: integer): boolean {
    const ui = this.getUi();
    const ret = super.setCursor(cursor);

    if (!this.cursorObj) {
      this.cursorObj = this.scene.add.image(0, 0, "cursor");
      this.modifierContainer.add(this.cursorObj);
    }

    const options = (this.rowCursor === 1 ? this.options : this.shopOptionsRows[this.shopOptionsRows.length - (this.rowCursor - 1)]);

    this.cursorObj.setScale(this.rowCursor === 1 ? 2 : this.rowCursor >= 2 ? 1.5 : 1);

<<<<<<< HEAD
    if (this.rowCursor > 0) {
      let sliceWidth = (this.scene.game.canvas.width / 6) / (options.length + 2);
      if (this.rowCursor < 2)
=======
    if (this.rowCursor) {
      const sliceWidth = (this.scene.game.canvas.width / 6) / (options.length + 2);
      if (this.rowCursor < 2) {
>>>>>>> bac6c229
        this.cursorObj.setPosition(sliceWidth * (cursor + 1) + (sliceWidth * 0.5) - 20, (-this.scene.game.canvas.height / 12) - (this.shopOptionsRows.length > 1 ? 6 : 22));
      } else {
        this.cursorObj.setPosition(sliceWidth * (cursor + 1) + (sliceWidth * 0.5) - 16, (-this.scene.game.canvas.height / 12 - this.scene.game.canvas.height / 32) - (-16 + 28 * (this.rowCursor - (this.shopOptionsRows.length - 1))));
      }
      ui.showText(options[this.cursor].modifierTypeOption.type.getDescription(this.scene));
    } else if (!cursor && !this.rowCursor) {
      this.cursorObj.setPosition(6, this.lockRarityButtonContainer.visible ? -72 : -60);
<<<<<<< HEAD
      ui.showText('Spend money to reroll your item options.');
    } else if (!this.rowCursor && cursor === 1) {
      this.cursorObj.setPosition((this.scene.game.canvas.width / 6) - 50, this.IvScannerToggleContainer ? -72 : -60);
      ui.showText('Transfer a held item from one Pokémon to another.');
    } else if (!cursor && this.rowCursor === -1){
      this.cursorObj.setPosition(6, -60);
      ui.showText('Lock item rarities on reroll (affects reroll cost).');
    } else if (cursor === 1 && this.rowCursor === -1){
      this.cursorObj.setPositionRelative(this.IvScannerToggleContainer, -10, 4);
      ui.showText('Toggle whether to receive the IV Scanner prompt at battle start.');
=======
      ui.showText("Spend money to reroll your item options.");
    } else if (cursor === 1) {
      this.cursorObj.setPosition((this.scene.game.canvas.width / 6) - 50, -60);
      ui.showText("Transfer a held item from one Pokémon to another.");
    } else {
      this.cursorObj.setPosition(6, -60);
      ui.showText("Lock item rarities on reroll (affects reroll cost).");
>>>>>>> bac6c229
    }

    return ret;
  }

  setRowCursor(rowCursor: integer): boolean {
    const lastRowCursor = this.rowCursor;

    if (rowCursor !== lastRowCursor && (rowCursor || this.rerollButtonContainer.visible || this.transferButtonContainer.visible)) {
      this.rowCursor = rowCursor;
      let newCursor = Math.round(this.cursor / Math.max(this.getRowItems(lastRowCursor) - 1, 1) * (this.getRowItems(rowCursor) - 1));
<<<<<<< HEAD
      if (!rowCursor && lastRowCursor > rowCursor) {
        if (this.cursor < this.getRowItems(1)/2)
          newCursor = 0;
        else if (this.transferButtonContainer.visible)
          newCursor = 1;
        else if (this.IvScannerToggleContainer.visible){
          newCursor = 1
          this.rowCursor = this.rowCursor - 1}
=======
      if (!rowCursor) {
        if (!newCursor && !this.rerollButtonContainer.visible) {
          newCursor = 1;
        } else if (newCursor && !this.transferButtonContainer.visible) {
          newCursor = 0;
        }
>>>>>>> bac6c229
      }
      this.cursor = -1;
      this.setCursor(newCursor);
      return true;
    }

    return false;
  }

  private getRowItems(rowCursor: integer): integer {
    switch (rowCursor) {
<<<<<<< HEAD
      case -1:
        return this.IvScannerToggleContainer.visible||this.lockRarityButtonContainer.visible ? 1 : this.IvScannerToggleContainer.visible && this.lockRarityButtonContainer.visible ? 2 : 0
      case 0:
        return this.transferButtonContainer.visible ? 2 : 1;
      case 1:
        return this.options.length;
      default:
        return this.shopOptionsRows[this.shopOptionsRows.length - (rowCursor - 1)].length;
=======
    case 0:
      return 2;
    case 1:
      return this.options.length;
    default:
      return this.shopOptionsRows[this.shopOptionsRows.length - (rowCursor - 1)].length;
>>>>>>> bac6c229
    }
  }

  setRerollCost(rerollCost: integer): void {
    this.rerollCost = rerollCost;
  }

  updateCostText(): void {
    const shopOptions = this.shopOptionsRows.flat();
    for (const shopOption of shopOptions) {
      shopOption.updateCostText();
    }

    this.updateRerollCostText();
  }

  updateRerollCostText(): void {
    const canReroll = this.scene.money >= this.rerollCost;

    this.rerollCostText.setText(`₽${this.rerollCost.toLocaleString("en-US")}`);
    this.rerollCostText.setColor(this.getTextColor(canReroll ? TextStyle.MONEY : TextStyle.PARTY_RED));
    this.rerollCostText.setShadowColor(this.getTextColor(canReroll ? TextStyle.MONEY : TextStyle.PARTY_RED, true));
  }

  updateLockRaritiesText(): void {
    const textStyle = this.scene.lockModifierTiers ? TextStyle.SUMMARY_BLUE : TextStyle.PARTY;
    this.lockRarityButtonText.setColor(this.getTextColor(textStyle));
    this.lockRarityButtonText.setShadowColor(this.getTextColor(textStyle, true));
  }

  updateToggleIvScannerText(): void {
    const textStyle = !this.scene.IvScannerEnabled ? TextStyle.SUMMARY_GRAY : TextStyle.PARTY;
    this.IvScannerToggleText.setColor(this.getTextColor(textStyle));
    this.IvScannerToggleText.setShadowColor(this.getTextColor(textStyle, true));
  }

  clear() {
    super.clear();

    this.awaitingActionInput = false;
    this.onActionInput = null;
    this.getUi().clearText();
    this.eraseCursor();

    this.scene.hideFieldOverlay(250);
    this.scene.hideLuckText(750);

    const options = this.options.concat(this.shopOptionsRows.flat());
    this.options.splice(0, this.options.length);
    this.shopOptionsRows.splice(0, this.shopOptionsRows.length);
  
    this.scene.tweens.add({
      targets: options,
      scale: 0.01,
      duration: 250,
      ease: "Cubic.easeIn",
      onComplete: () => options.forEach(o => o.destroy())
    });
    
    [ this.rerollButtonContainer, this.transferButtonContainer, this.lockRarityButtonContainer, this.IvScannerToggleContainer ].forEach(container => {
      if (container.visible) {
        this.scene.tweens.add({
          targets: container,
          alpha: 0,
          duration: 250,
          ease: "Cubic.easeIn",
          onComplete: () => {
            if (!this.options.length) {
              container.setVisible(false);
            } else {
              container.setAlpha(1);
            }
          }
        });
      }
    });
  }

  eraseCursor() {
    if (this.cursorObj) {
      this.cursorObj.destroy();
    }
    this.cursorObj = null;
  }
}

class ModifierOption extends Phaser.GameObjects.Container {
  public modifierTypeOption: ModifierTypeOption;
  private pb: Phaser.GameObjects.Sprite;
  private pbTint: Phaser.GameObjects.Sprite;
  private itemContainer: Phaser.GameObjects.Container;
  private item: Phaser.GameObjects.Sprite;
  private itemTint: Phaser.GameObjects.Sprite;
  private itemText: Phaser.GameObjects.Text;
  private itemCostText: Phaser.GameObjects.Text;

  constructor(scene: BattleScene, x: number, y: number, modifierTypeOption: ModifierTypeOption) {
    super(scene, x, y);

    this.modifierTypeOption = modifierTypeOption;

    this.setup();
  }

  setup() {
    if (!this.modifierTypeOption.cost) {
      const getPb = (): Phaser.GameObjects.Sprite => {
        const pb = this.scene.add.sprite(0, -182, "pb", this.getPbAtlasKey(-this.modifierTypeOption.upgradeCount));
        pb.setScale(2);
        return pb;
      };

      this.pb = getPb();
      this.add(this.pb);

      this.pbTint = getPb();
      this.pbTint.setVisible(false);
      this.add(this.pbTint);
    }

    this.itemContainer = this.scene.add.container(0, 0);
    this.itemContainer.setScale(0.5);
    this.itemContainer.setAlpha(0);
    this.add(this.itemContainer);

    const getItem = () => {
      const item = this.scene.add.sprite(0, 0, "items", this.modifierTypeOption.type.iconImage);
      return item;
    };

    this.item = getItem();
    this.itemContainer.add(this.item);

    if (!this.modifierTypeOption.cost) {
      this.itemTint = getItem();
      this.itemTint.setTintFill(Phaser.Display.Color.GetColor(255, 192, 255));
      this.itemContainer.add(this.itemTint);
    }

    this.itemText = addTextObject(this.scene, 0, 35, this.modifierTypeOption.type.name, TextStyle.PARTY, { align: "center" });
    this.itemText.setOrigin(0.5, 0);
    this.itemText.setAlpha(0);
    this.itemText.setTint(getModifierTierTextTint(this.modifierTypeOption.type.tier));
    this.add(this.itemText);

    if (this.modifierTypeOption.cost) {
      this.itemCostText = addTextObject(this.scene, 0, 45, "", TextStyle.MONEY, { align: "center" });
    
      this.itemCostText.setOrigin(0.5, 0);
      this.itemCostText.setAlpha(0);
      this.add(this.itemCostText);

      this.updateCostText();
    }
  }

  show(remainingDuration: integer, upgradeCountOffset: integer) {
    if (!this.modifierTypeOption.cost) {
      this.scene.tweens.add({
        targets: this.pb,
        y: 0,
        duration: 1250,
        ease: "Bounce.Out"
      });

      let lastValue = 1;
      let bounceCount = 0;
      let bounce = false;

      this.scene.tweens.addCounter({
        from: 1,
        to: 0,
        duration: 1250,
        ease: "Bounce.Out",
        onUpdate: t => {
          if (!this.scene) {
            return;
          }
          const value = t.getValue();
          if (!bounce && value > lastValue) {
            (this.scene as BattleScene).playSound("pb_bounce_1", { volume: 1 / ++bounceCount });
            bounce = true;
          } else if (bounce && value < lastValue) {
            bounce = false;
          }
          lastValue = value;
        }
      });

      for (let u = 0; u < this.modifierTypeOption.upgradeCount; u++) {
        const upgradeIndex = u;
        this.scene.time.delayedCall(remainingDuration - 2000 * (this.modifierTypeOption.upgradeCount - (upgradeIndex + 1 + upgradeCountOffset)), () => {
          (this.scene as BattleScene).playSound("upgrade", { rate: 1 + 0.25 * upgradeIndex });
          this.pbTint.setPosition(this.pb.x, this.pb.y);
          this.pbTint.setTintFill(0xFFFFFF);
          this.pbTint.setAlpha(0);
          this.pbTint.setVisible(true);
          this.scene.tweens.add({
            targets: this.pbTint,
            alpha: 1,
            duration: 1000,
            ease: "Sine.easeIn",
            onComplete: () => {
              this.pb.setTexture("pb", this.getPbAtlasKey(-this.modifierTypeOption.upgradeCount + (upgradeIndex + 1)));
              this.scene.tweens.add({
                targets: this.pbTint,
                alpha: 0,
                duration: 750,
                ease: "Sine.easeOut",
                onComplete: () => {
                  this.pbTint.setVisible(false);
                }
              });
            }
          });
        });
      }
    }

    this.scene.time.delayedCall(remainingDuration + 2000, () => {
      if (!this.scene) {
        return;
      }

      if (!this.modifierTypeOption.cost) {
        this.pb.setTexture("pb", `${this.getPbAtlasKey(0)}_open`);
        (this.scene as BattleScene).playSound("pb_rel");
        
        this.scene.tweens.add({
          targets: this.pb,
          duration: 500,
          delay: 250,
          ease: "Sine.easeIn",
          alpha: 0,
          onComplete: () => this.pb.destroy()
        });
      }

      this.scene.tweens.add({
        targets: this.itemContainer,
        duration: 500,
        ease: "Elastic.Out",
        scale: 2,
        alpha: 1
      });
      if (!this.modifierTypeOption.cost) {
        this.scene.tweens.add({
          targets: this.itemTint,
          alpha: 0,
          duration: 500,
          ease: "Sine.easeIn",
          onComplete: () => this.itemTint.destroy()
        });
      }
      this.scene.tweens.add({
        targets: this.itemText,
        duration: 500,
        alpha: 1,
        y: 25,
        ease: "Cubic.easeInOut"
      });
      if (this.itemCostText) {
        this.scene.tweens.add({
          targets: this.itemCostText,
          duration: 500,
          alpha: 1,
          y: 35,
          ease: "Cubic.easeInOut"
        });
      }
    });
  }

  getPbAtlasKey(tierOffset: integer = 0) {
    return getPokeballAtlasKey((this.modifierTypeOption.type.tier + tierOffset) as integer as PokeballType);
  }

  updateCostText(): void {
    const scene = this.scene as BattleScene;
    const textStyle = this.modifierTypeOption.cost <= scene.money ? TextStyle.MONEY : TextStyle.PARTY_RED;

    this.itemCostText.setText(`₽${this.modifierTypeOption.cost.toLocaleString("en-US")}`);
    this.itemCostText.setColor(getTextColor(textStyle, false, scene.uiTheme));
    this.itemCostText.setShadowColor(getTextColor(textStyle, true, scene.uiTheme));
  }
}<|MERGE_RESOLUTION|>--- conflicted
+++ resolved
@@ -74,9 +74,9 @@
 
     this.IvScannerToggleContainer = this.scene.add.container((this.scene.game.canvas.width / 6) - 80, -64);
     this.IvScannerToggleContainer.setVisible(false);
-    ui.add(this.IvScannerToggleContainer)
-
-    this.IvScannerToggleText = addTextObject(this.scene, -4, -2, 'Toggle IV Scanner', TextStyle.PARTY);
+    ui.add(this.IvScannerToggleContainer);
+
+    this.IvScannerToggleText = addTextObject(this.scene, -4, -2, "Toggle IV Scanner", TextStyle.PARTY);
     this.IvScannerToggleText.setOrigin(0, 0);
     this.IvScannerToggleContainer.add(this.IvScannerToggleText);
   }
@@ -250,85 +250,54 @@
       }
     } else {
       switch (button) {
-<<<<<<< HEAD
-        case Button.UP:
-          if (this.rowCursor < this.shopOptionsRows.length + 1 && this.rowCursor > -1)
-            success = this.setRowCursor(this.rowCursor + 1);
-          else if (this.rowCursor === -1 && this.cursor === 1 && !this.transferButtonContainer.visible)
-            success = this.setRowCursor(1) && this.setCursor(this.shopOptionsRows[0].length-1)
-          else if (this.rowCursor === -1 && this.cursor === 0 && this.rerollButtonContainer.visible)
-            success = this.setRowCursor(this.rowCursor + 1)
-          else if (this.rowCursor === -1 && this.cursor === 1 && this.transferButtonContainer)
-            success = this.setRowCursor(this.rowCursor + 1)
-          break;
-        case Button.DOWN:
-          if (this.rowCursor > 0)
-            success = this.setRowCursor(this.rowCursor - 1);
-          else if (!this.rowCursor && this.cursor === 0 && this.lockRarityButtonContainer.visible)
-            success = this.setRowCursor(this.rowCursor - 1);
-          else if (!this.rowCursor && this.cursor === 1 && this.IvScannerToggleContainer.visible)
-            success = (this.setRowCursor(this.rowCursor - 1) && this.setCursor(1));
-          break;
-        case Button.LEFT:
-          if (this.rowCursor > 0 && this.cursor > 0) 
-            success = this.setCursor(this.cursor - 1);
-          else if (this.rowCursor === 1 && this.rerollButtonContainer.visible)
-            success = this.setRowCursor(this.rowCursor - 1);
-          else if (this.rowCursor === 0 && this.rerollButtonContainer.visible && this.cursor === 1)
-            success = this.setCursor(this.cursor - 1)
-          else if (this.rowCursor === -1 && this.lockRarityButtonContainer.visible && this.cursor === 1)
-            success = this.setCursor(this.cursor - 1)
-          else if (this.rowCursor === -1 && !this.lockRarityButtonContainer.visible && this.rerollButtonContainer.visible && this.cursor === 1)
-            success = (this.setRowCursor(this.rowCursor + 1) && this.setCursor(0))
-          break;
-        case Button.RIGHT:
-          if (this.cursor < this.getRowItems(this.rowCursor) - 1)
-            success = this.setCursor(this.cursor + 1);
-          else if (this.rowCursor === 1 && this.transferButtonContainer.visible)
-            success = (this.setRowCursor(0) && this.setCursor(1));
-          else if (this.rowCursor === 1 && this.IvScannerToggleContainer.visible)
-            success = (this.setRowCursor(-1) && this.setCursor(1))
-          else if (!this.rowCursor && !this.transferButtonContainer.visible && this.IvScannerToggleContainer.visible)
-            success = (this.setRowCursor(-1) && this.setCursor(1));
-          else if (this.rowCursor === -1 && !this.IvScannerToggleContainer.visible && this.transferButtonContainer.visible)
-            success = (this.setRowCursor(0) && this.setCursor(1));
-          else if (this.rowCursor === -1 && this.IvScannerToggleContainer.visible && this.cursor === 0)
-            success = this.setCursor(this.cursor + 1)
-          break;
-=======
       case Button.UP:
-        if (!this.rowCursor && this.cursor === 2) {
-          success = this.setCursor(0);
-        } else if (this.rowCursor < this.shopOptionsRows.length + 1) {
+        if (this.rowCursor < this.shopOptionsRows.length + 1 && this.rowCursor > -1) {
+          success = this.setRowCursor(this.rowCursor + 1);
+        } else if (this.rowCursor === -1 && this.cursor === 1 && !this.transferButtonContainer.visible) {
+          success = this.setRowCursor(1) && this.setCursor(this.shopOptionsRows[0].length-1);
+        } else if (this.rowCursor === -1 && this.cursor === 0 && this.rerollButtonContainer.visible) {
+          success = this.setRowCursor(this.rowCursor + 1);
+        } else if (this.rowCursor === -1 && this.cursor === 1 && this.transferButtonContainer) {
           success = this.setRowCursor(this.rowCursor + 1);
         }
         break;
       case Button.DOWN:
-        if (this.rowCursor) {
+        if (this.rowCursor > 0) {
           success = this.setRowCursor(this.rowCursor - 1);
-        } else if (this.lockRarityButtonContainer.visible && !this.cursor) {
-          success = this.setCursor(2);
+        } else if (!this.rowCursor && this.cursor === 0 && this.lockRarityButtonContainer.visible) {
+          success = this.setRowCursor(this.rowCursor - 1);
+        } else if (!this.rowCursor && this.cursor === 1 && this.IvScannerToggleContainer.visible) {
+          success = (this.setRowCursor(this.rowCursor - 1) && this.setCursor(1));
         }
         break;
       case Button.LEFT:
-        if (!this.rowCursor) {
-          success = this.cursor === 1 && this.rerollButtonContainer.visible && this.setCursor(0);
-        } else if (this.cursor) {
+        if (this.rowCursor > 0 && this.cursor > 0) {
           success = this.setCursor(this.cursor - 1);
         } else if (this.rowCursor === 1 && this.rerollButtonContainer.visible) {
-          success = this.setRowCursor(0);
+          success = this.setRowCursor(this.rowCursor - 1);
+        } else if (this.rowCursor === 0 && this.rerollButtonContainer.visible && this.cursor === 1) {
+          success = this.setCursor(this.cursor - 1);
+        } else if (this.rowCursor === -1 && this.lockRarityButtonContainer.visible && this.cursor === 1) {
+          success = this.setCursor(this.cursor - 1);
+        } else if (this.rowCursor === -1 && !this.lockRarityButtonContainer.visible && this.rerollButtonContainer.visible && this.cursor === 1) {
+          success = (this.setRowCursor(this.rowCursor + 1) && this.setCursor(0));
         }
         break;
       case Button.RIGHT:
-        if (!this.rowCursor) {
-          success = this.cursor !== 1 && this.transferButtonContainer.visible && this.setCursor(1);
-        } else if (this.cursor < this.getRowItems(this.rowCursor) - 1) {
+        if (this.cursor < this.getRowItems(this.rowCursor) - 1) {
           success = this.setCursor(this.cursor + 1);
         } else if (this.rowCursor === 1 && this.transferButtonContainer.visible) {
-          success = this.setRowCursor(0);
+          success = (this.setRowCursor(0) && this.setCursor(1));
+        } else if (this.rowCursor === 1 && this.IvScannerToggleContainer.visible) {
+          success = (this.setRowCursor(-1) && this.setCursor(1));
+        } else if (!this.rowCursor && !this.transferButtonContainer.visible && this.IvScannerToggleContainer.visible) {
+          success = (this.setRowCursor(-1) && this.setCursor(1));
+        } else if (this.rowCursor === -1 && !this.IvScannerToggleContainer.visible && this.transferButtonContainer.visible) {
+          success = (this.setRowCursor(0) && this.setCursor(1));
+        } else if (this.rowCursor === -1 && this.IvScannerToggleContainer.visible && this.cursor === 0) {
+          success = this.setCursor(this.cursor + 1);
         }
         break;
->>>>>>> bac6c229
       }
     }
 
@@ -352,15 +321,9 @@
 
     this.cursorObj.setScale(this.rowCursor === 1 ? 2 : this.rowCursor >= 2 ? 1.5 : 1);
 
-<<<<<<< HEAD
     if (this.rowCursor > 0) {
-      let sliceWidth = (this.scene.game.canvas.width / 6) / (options.length + 2);
-      if (this.rowCursor < 2)
-=======
-    if (this.rowCursor) {
       const sliceWidth = (this.scene.game.canvas.width / 6) / (options.length + 2);
       if (this.rowCursor < 2) {
->>>>>>> bac6c229
         this.cursorObj.setPosition(sliceWidth * (cursor + 1) + (sliceWidth * 0.5) - 20, (-this.scene.game.canvas.height / 12) - (this.shopOptionsRows.length > 1 ? 6 : 22));
       } else {
         this.cursorObj.setPosition(sliceWidth * (cursor + 1) + (sliceWidth * 0.5) - 16, (-this.scene.game.canvas.height / 12 - this.scene.game.canvas.height / 32) - (-16 + 28 * (this.rowCursor - (this.shopOptionsRows.length - 1))));
@@ -368,26 +331,16 @@
       ui.showText(options[this.cursor].modifierTypeOption.type.getDescription(this.scene));
     } else if (!cursor && !this.rowCursor) {
       this.cursorObj.setPosition(6, this.lockRarityButtonContainer.visible ? -72 : -60);
-<<<<<<< HEAD
-      ui.showText('Spend money to reroll your item options.');
+      ui.showText("Spend money to reroll your item options.");
     } else if (!this.rowCursor && cursor === 1) {
       this.cursorObj.setPosition((this.scene.game.canvas.width / 6) - 50, this.IvScannerToggleContainer ? -72 : -60);
-      ui.showText('Transfer a held item from one Pokémon to another.');
+      ui.showText("Transfer a held item from one Pokémon to another.");
     } else if (!cursor && this.rowCursor === -1){
       this.cursorObj.setPosition(6, -60);
-      ui.showText('Lock item rarities on reroll (affects reroll cost).');
+      ui.showText("Lock item rarities on reroll (affects reroll cost).");
     } else if (cursor === 1 && this.rowCursor === -1){
       this.cursorObj.setPositionRelative(this.IvScannerToggleContainer, -10, 4);
-      ui.showText('Toggle whether to receive the IV Scanner prompt at battle start.');
-=======
-      ui.showText("Spend money to reroll your item options.");
-    } else if (cursor === 1) {
-      this.cursorObj.setPosition((this.scene.game.canvas.width / 6) - 50, -60);
-      ui.showText("Transfer a held item from one Pokémon to another.");
-    } else {
-      this.cursorObj.setPosition(6, -60);
-      ui.showText("Lock item rarities on reroll (affects reroll cost).");
->>>>>>> bac6c229
+      ui.showText("Toggle whether to receive the IV Scanner prompt at battle start.");
     }
 
     return ret;
@@ -399,23 +352,15 @@
     if (rowCursor !== lastRowCursor && (rowCursor || this.rerollButtonContainer.visible || this.transferButtonContainer.visible)) {
       this.rowCursor = rowCursor;
       let newCursor = Math.round(this.cursor / Math.max(this.getRowItems(lastRowCursor) - 1, 1) * (this.getRowItems(rowCursor) - 1));
-<<<<<<< HEAD
       if (!rowCursor && lastRowCursor > rowCursor) {
-        if (this.cursor < this.getRowItems(1)/2)
+        if (this.cursor < this.getRowItems(1)/2) {
           newCursor = 0;
-        else if (this.transferButtonContainer.visible)
+        } else if (this.transferButtonContainer.visible) {
           newCursor = 1;
-        else if (this.IvScannerToggleContainer.visible){
-          newCursor = 1
-          this.rowCursor = this.rowCursor - 1}
-=======
-      if (!rowCursor) {
-        if (!newCursor && !this.rerollButtonContainer.visible) {
+        } else if (this.IvScannerToggleContainer.visible){
           newCursor = 1;
-        } else if (newCursor && !this.transferButtonContainer.visible) {
-          newCursor = 0;
-        }
->>>>>>> bac6c229
+          this.rowCursor = this.rowCursor - 1;
+        }
       }
       this.cursor = -1;
       this.setCursor(newCursor);
@@ -427,23 +372,14 @@
 
   private getRowItems(rowCursor: integer): integer {
     switch (rowCursor) {
-<<<<<<< HEAD
-      case -1:
-        return this.IvScannerToggleContainer.visible||this.lockRarityButtonContainer.visible ? 1 : this.IvScannerToggleContainer.visible && this.lockRarityButtonContainer.visible ? 2 : 0
-      case 0:
-        return this.transferButtonContainer.visible ? 2 : 1;
-      case 1:
-        return this.options.length;
-      default:
-        return this.shopOptionsRows[this.shopOptionsRows.length - (rowCursor - 1)].length;
-=======
+    case -1:
+      return this.IvScannerToggleContainer.visible||this.lockRarityButtonContainer.visible ? 1 : this.IvScannerToggleContainer.visible && this.lockRarityButtonContainer.visible ? 2 : 0;
     case 0:
-      return 2;
+      return this.transferButtonContainer.visible ? 2 : 1;
     case 1:
       return this.options.length;
     default:
       return this.shopOptionsRows[this.shopOptionsRows.length - (rowCursor - 1)].length;
->>>>>>> bac6c229
     }
   }
 
