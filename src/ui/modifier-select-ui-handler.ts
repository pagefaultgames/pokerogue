--- conflicted
+++ resolved
@@ -158,13 +158,10 @@
   }
 
   show(args: any[]): boolean {
-<<<<<<< HEAD
     this.args = args
-=======
 
     this.scene.disableMenu = false;
 
->>>>>>> 8edb9ca6
     if (this.active) {
       if (args.length >= 3) {
         this.awaitingActionInput = true;
