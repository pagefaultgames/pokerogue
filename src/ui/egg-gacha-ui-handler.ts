<<<<<<< HEAD
import { UiMode } from "#enums/ui-mode";
import { TextStyle, addTextObject, getEggTierTextTint, getTextStyleOptions } from "./text";
import MessageUiHandler from "./message-ui-handler";
import { fixedInt, randSeedShuffle } from "#app/utils/common";
import { getEnumValues } from "#app/utils/enums";
import type { IEggOptions } from "../data/egg";
import { Egg, getLegendaryGachaSpeciesForTimestamp } from "../data/egg";
import { VoucherType, getVoucherTypeIcon } from "../system/voucher";
import { getPokemonSpecies } from "#app/utils/pokemon-utils";
import { addWindow } from "./ui-theme";
import { Tutorial, handleTutorial } from "../tutorial";
import { Button } from "#enums/buttons";
=======
import { globalScene } from "#app/global-scene";
>>>>>>> 2e06b10f
import Overrides from "#app/overrides";
import { handleTutorial, Tutorial } from "#app/tutorial";
import type { IEggOptions } from "#data/egg";
import { Egg, getLegendaryGachaSpeciesForTimestamp } from "#data/egg";
import { Button } from "#enums/buttons";
import { EggTier } from "#enums/egg-type";
import { GachaType } from "#enums/gacha-types";
import { UiMode } from "#enums/ui-mode";
import { getVoucherTypeIcon, VoucherType } from "#system/voucher";
import { MessageUiHandler } from "#ui/message-ui-handler";
import { addTextObject, getEggTierTextTint, getTextStyleOptions, TextStyle } from "#ui/text";
import { addWindow } from "#ui/ui-theme";
import { fixedInt, getEnumValues, randSeedShuffle } from "#utils/common";
import { getPokemonSpecies } from "#utils/pokemon-utils";
import i18next from "i18next";

export class EggGachaUiHandler extends MessageUiHandler {
  private eggGachaContainer: Phaser.GameObjects.Container;
  private eggGachaMessageBox: Phaser.GameObjects.NineSlice;
  private eggGachaOptionsContainer: Phaser.GameObjects.Container;
  private eggGachaOptionSelectBg: Phaser.GameObjects.NineSlice;

  private gachaContainers: Phaser.GameObjects.Container[];
  private gachaKnobs: Phaser.GameObjects.Sprite[];
  private gachaHatches: Phaser.GameObjects.Sprite[];
  private gachaInfoContainers: Phaser.GameObjects.Container[];
  private eggGachaOverlay: Phaser.GameObjects.Rectangle;
  private eggGachaSummaryContainer: Phaser.GameObjects.Container;

  private voucherCountLabels: Phaser.GameObjects.Text[];

  private gachaCursor: number;

  private cursorObj: Phaser.GameObjects.Image;
  private transitioning: boolean;
  private transitionCancelled: boolean;
  private summaryFinished: boolean;
  private defaultText: string;

  /** The tween chain playing the egg drop animation sequence */
  private eggDropTweenChain?: Phaser.Tweens.TweenChain;

  private scale = 0.1666666667;

  private legendaryExpiration = addTextObject(0, 0, "", TextStyle.WINDOW_ALT);
  private playTimeTimer: Phaser.Time.TimerEvent | null;

  constructor() {
    super(UiMode.EGG_GACHA);

    this.gachaContainers = [];
    this.gachaKnobs = [];
    this.gachaHatches = [];
    this.gachaInfoContainers = [];

    this.voucherCountLabels = [];
    this.defaultText = i18next.t("egg:selectMachine");
  }

  private setupGachaType(key: keyof typeof GachaType, gachaType: GachaType): void {
    const gachaTypeKey = key.toLowerCase();
    const gachaContainer = globalScene.add.container(180 * gachaType, 18);

    const gacha = globalScene.add.sprite(0, 0, `gacha_${gachaTypeKey}`).setOrigin(0);

    const gachaUnderlay = globalScene.add.sprite(115, 80, `gacha_underlay_${gachaTypeKey}`).setOrigin(0);

    const gachaEggs = globalScene.add.sprite(0, 0, "gacha_eggs").setOrigin(0);

    const gachaGlass = globalScene.add.sprite(0, 0, "gacha_glass").setOrigin(0);

    const gachaInfoContainer = globalScene.add.container(160, 46);

    const currentLanguage = i18next.resolvedLanguage ?? "en";
    let gachaTextStyle = TextStyle.WINDOW_ALT;
    let gachaX = 4;
    let gachaY = 0;
    let pokemonIconX = -20;
    let pokemonIconY = 6;

    if (["de", "es-ES", "es-MX", "fr", "ko", "pt-BR", "ja", "ru"].includes(currentLanguage)) {
      gachaTextStyle = TextStyle.SMALLER_WINDOW_ALT;
      gachaX = 2;
      gachaY = 2;
    }

    let legendaryLabelX = gachaX;
    let legendaryLabelY = gachaY;
    if (["de", "es-ES", "es-MX"].includes(currentLanguage)) {
      pokemonIconX = -25;
      pokemonIconY = 10;
      legendaryLabelX = -6;
      legendaryLabelY = 0;
    }

    const gachaUpLabel = addTextObject(gachaX, gachaY, i18next.t("egg:legendaryUPGacha"), gachaTextStyle).setOrigin(0);
    gachaInfoContainer.add(gachaUpLabel);

    switch (gachaType as GachaType) {
      case GachaType.LEGENDARY:
        {
          if (["de", "es-ES"].includes(currentLanguage)) {
            gachaUpLabel.setAlign("center");
          }
          let xOffset = 0;
          const pokemonIcon = globalScene.add.sprite(pokemonIconX, pokemonIconY, "pokemon_icons_0");

          // Intentionally left as "array includes" instead of an equality check to allow for future languages to reuse
          if (["pt-BR"].includes(currentLanguage)) {
            xOffset = 2;
            pokemonIcon.setX(pokemonIconX - 2);
          }

          gachaUpLabel.setX(legendaryLabelX - xOffset).setY(legendaryLabelY);
          pokemonIcon.setScale(0.5).setOrigin(0, 0.5);
          gachaInfoContainer.add(pokemonIcon);
        }
        break;
      case GachaType.MOVE:
        if (["de", "es-ES", "fr", "pt-BR", "ru"].includes(currentLanguage)) {
          gachaUpLabel.setAlign("center").setY(0);
        }

        gachaUpLabel.setText(i18next.t("egg:moveUPGacha")).setX(0).setOrigin(0.5, 0);
        break;
      case GachaType.SHINY:
        if (["de", "fr", "ko", "ru"].includes(currentLanguage)) {
          gachaUpLabel.setAlign("center").setY(0);
        }

        gachaUpLabel.setText(i18next.t("egg:shinyUPGacha")).setX(0).setOrigin(0.5, 0);
        break;
    }

    const gachaKnob = globalScene.add.sprite(191, 89, "gacha_knob");

    const gachaHatch = globalScene.add.sprite(115, 73, "gacha_hatch");
    gachaHatch.setOrigin(0).setAlpha(0.9);
    gachaGlass.setAlpha(0.5);
    gachaContainer.add([gachaEggs, gachaUnderlay, gacha, gachaGlass, gachaKnob, gachaHatch, gachaInfoContainer]);

    gachaHatch.on("animationupdate", (_anim, frame) =>
      gachaUnderlay.setFrame(frame.textureFrame === "4.png" ? "open_hatch" : "default"),
    );

    this.gachaContainers.push(gachaContainer);
    this.gachaKnobs.push(gachaKnob);
    this.gachaHatches.push(gachaHatch);
    this.gachaInfoContainers.push(gachaInfoContainer);

    this.eggGachaContainer.add(gachaContainer);

    if (gachaType === GachaType.LEGENDARY) {
      // Expiration timer for the legendary gacha
      this.legendaryExpiration
        .setText(this.getLegendaryGachaTimeLeft())
        .setFontSize("64px")
        .setPositionRelative(
          gacha,
          gacha.width / 2 - this.legendaryExpiration.displayWidth / 2 + 0.3,
          gacha.height / 2 + 12.5,
        );
      gachaContainer.add(this.legendaryExpiration);
      this.updateLegendaryGacha();
    }
  }

  setup() {
    this.gachaCursor = 0;
    this.scale = getTextStyleOptions(TextStyle.WINDOW, globalScene.uiTheme).scale;

    const ui = this.getUi();

    this.eggGachaContainer = globalScene.add.container(0, -globalScene.game.canvas.height / 6).setVisible(false);
    ui.add(this.eggGachaContainer);

    const bg = globalScene.add.nineslice(0, 0, "default_bg", undefined, 320, 180, 0, 0, 16, 0).setOrigin(0);

    this.eggGachaContainer.add(bg);

    const hatchFrameNames = globalScene.anims.generateFrameNames("gacha_hatch", { suffix: ".png", start: 1, end: 4 });
    if (!globalScene.anims.exists("open")) {
      globalScene.anims.create({
        key: "open",
        frames: hatchFrameNames,
        frameRate: 12,
      });
    }
    if (!globalScene.anims.exists("close")) {
      globalScene.anims.create({
        key: "close",
        frames: hatchFrameNames.reverse(),
        frameRate: 12,
      });
    }

    for (const [gachaTypeKey, gachaType] of Object.entries(GachaType)) {
      this.setupGachaType(gachaTypeKey as keyof typeof GachaType, gachaType);
    }

    let eggGachaOptionSelectWidth = 0;
    switch (i18next.resolvedLanguage) {
      case "ru":
        eggGachaOptionSelectWidth = 100;
        break;
      default:
        eggGachaOptionSelectWidth = 96;
    }

    this.eggGachaOptionSelectBg = addWindow(0, 0, eggGachaOptionSelectWidth, 16 + 576 * this.scale).setOrigin(1);
    this.eggGachaOptionsContainer = globalScene.add
      .container(globalScene.game.canvas.width / 6, 148)
      .add(this.eggGachaOptionSelectBg);
    this.eggGachaContainer.add(this.eggGachaOptionsContainer);

    const multiplierOne = "x1";
    const multiplierTen = "x10";
    const pullOptions = [
      {
        multiplier: multiplierOne,
        description: `1 ${i18next.t("egg:pull")}`,
        icon: getVoucherTypeIcon(VoucherType.REGULAR),
      },
      {
        multiplier: multiplierTen,
        description: `10 ${i18next.t("egg:pulls")}`,
        icon: getVoucherTypeIcon(VoucherType.REGULAR),
      },
      {
        multiplier: multiplierOne,
        description: `5 ${i18next.t("egg:pulls")}`,
        icon: getVoucherTypeIcon(VoucherType.PLUS),
      },
      {
        multiplier: multiplierOne,
        description: `10 ${i18next.t("egg:pulls")}`,
        icon: getVoucherTypeIcon(VoucherType.PREMIUM),
      },
      {
        multiplier: multiplierOne,
        description: `25 ${i18next.t("egg:pulls")}`,
        icon: getVoucherTypeIcon(VoucherType.GOLDEN),
      },
    ];

    const resolvedLanguage = i18next.resolvedLanguage ?? "en";
    const pullOptionsText = pullOptions
      .map(option => {
        const desc = option.description.split(" ");
        if (desc[0].length < 2) {
          desc[0] += ["zh", "ko"].includes(resolvedLanguage.substring(0, 2)) ? " " : "  ";
        }
        if (option.multiplier === multiplierOne) {
          desc[0] += " ";
        }
        return `     ${option.multiplier.padEnd(5)}${desc.join(" ")}`;
      })
      .join("\n");

    const optionText = addTextObject(0, 0, `${pullOptionsText}\n${i18next.t("menu:cancel")}`, TextStyle.WINDOW)
      .setLineSpacing(28)
      .setFontSize("80px")
      .setPositionRelative(this.eggGachaOptionSelectBg, 16, 9);

    this.eggGachaOptionsContainer.add(optionText);

    pullOptions.forEach((option, i) => {
      const icon = globalScene.add
        .sprite(0, 0, "items", option.icon)
        .setScale(3 * this.scale)
        .setPositionRelative(this.eggGachaOptionSelectBg, 20, 9 + (48 + i * 96) * this.scale);
      this.eggGachaOptionsContainer.add(icon);
    });

    this.eggGachaContainer.add(this.eggGachaOptionsContainer);

    for (const voucher of getEnumValues(VoucherType)) {
      const container = globalScene.add.container(globalScene.game.canvas.width / 6 - 56 * voucher, 0);

      const bg = addWindow(0, 0, 56, 22).setOrigin(1, 0);
      container.add(bg);

      const countLabel = addTextObject(-48, 3, "0", TextStyle.WINDOW).setOrigin(0);
      container.add(countLabel);

      this.voucherCountLabels.push(countLabel);

      const iconImage = getVoucherTypeIcon(voucher);

      const icon = globalScene.add.sprite(-19, 2, "items", iconImage).setOrigin(0).setScale(0.5);
      container.add(icon);

      this.eggGachaContainer.add(container);
    }

    this.eggGachaOverlay = globalScene.add
      .rectangle(0, 0, bg.displayWidth, bg.displayHeight, 0x000000)
      .setOrigin(0)
      .setAlpha(0);

    this.eggGachaContainer.add(this.eggGachaOverlay);

    this.eggGachaSummaryContainer = globalScene.add.container().setVisible(false);
    this.eggGachaContainer.add(this.eggGachaSummaryContainer);

    const gachaMessageBox = addWindow(0, 0, 320, 32).setOrigin(0);
    const gachaMessageBoxContainer = globalScene.add.container(0, 148).add(gachaMessageBox);

    this.eggGachaMessageBox = gachaMessageBox;

    const gachaMessageText = addTextObject(8, 8, "", TextStyle.WINDOW, {
      maxLines: 2,
    }).setOrigin(0);
    gachaMessageBoxContainer.add(gachaMessageText);

    this.message = gachaMessageText;

    this.initTutorialOverlay(this.eggGachaContainer);
    this.eggGachaContainer.add(gachaMessageBoxContainer);

    this.initPromptSprite(gachaMessageBoxContainer);

    this.setCursor(0);
  }

  show(args: any[]): boolean {
    super.show(args);

    this.getUi().showText(this.defaultText, 0);

    this.setGachaCursor(1);

    this.updateLegendaryGacha();

    this.updateVoucherCounts();

    this.getUi().bringToTop(this.eggGachaContainer);

    this.eggGachaContainer.setActive(true).setVisible(true);

    handleTutorial(Tutorial.Egg_Gacha);

    this.legendaryExpiration.setText(this.getLegendaryGachaTimeLeft());
    this.legendaryGachaTimer();

    return true;
  }

  getDelayValue(delay: number) {
    if (this.transitioning && this.transitionCancelled) {
      delay = Math.ceil(delay / 5);
    }
    return fixedInt(delay);
  }

  private firstDropAnims(): Phaser.Types.Tweens.TweenBuilderConfig[] {
    globalScene.playSound("se/gacha_dial");
    return [
      // Tween 1 animates the gacha knob turning left
      {
        targets: this.gachaKnobs[this.gachaCursor],
        duration: this.getDelayValue(350),
        angle: 90,
        ease: "Cubic.easeInOut",
      },
      // Tween 2 animates the gacha knob turning back
      {
        targets: this.gachaKnobs[this.gachaCursor],
        duration: this.getDelayValue(350),
        angle: 0,
        ease: "Sine.easeInOut",
      },
      // Tween 3 is a dummy tween, used to force a delay, that commences the gacha running sound
      {
        targets: { dummy: 0 },
        dummy: 1,
        duration: this.getDelayValue(350),
        onStart: () => {
          globalScene.playSound("se/gacha_running", { loop: true });
        },
      },
      // Tween 4 is another dummy tween that plays the gacha dispense sound
      {
        delay: this.getDelayValue(1250),
        onStart: () => {
          globalScene.playSound("se/gacha_dispense");
        },
        targets: { dummy: 0 },
        dummy: 1,
        duration: this.getDelayValue(750),
        onComplete: () => {
          globalScene.sound.stopByKey("se/gacha_running");
        },
      },
    ];
  }

  private async doPullAnim(egg: Phaser.GameObjects.Sprite, count: number): Promise<void> {
    let resolve: (value: void | PromiseLike<void>) => void;
    const hatch = this.gachaHatches[this.gachaCursor];

    /** The rate of animations and tweens that play for drops after the first */
    const rate = count ? 1.25 : 1.0;
    if (count) {
      hatch.anims.timeScale = rate;
    }
    const promise: Promise<void> = new Promise(res => {
      resolve = res;
    });

    const tweens: Phaser.Types.Tweens.TweenBuilderConfig[] = count ? [] : this.firstDropAnims();

    tweens.push(
      // Tween 1 is responsible for animating the egg dropping from the gacha
      {
        targets: egg,
        duration: this.getDelayValue(350 / rate),
        y: 95,
        ease: "Bounce.easeOut",
      },
      // Tween 2 plays the catch sound and moves the egg up a bit
      {
        onStart: () => {
          globalScene.playSound("se/pb_catch");
          this.gachaHatches[this.gachaCursor].play("open");
        },
        targets: egg,
        delay: this.getDelayValue(125 / rate),
        duration: this.getDelayValue(350 / rate),
        props: {
          scale: { value: 0.75, ease: "Sine.easeIn" },
          y: { value: 110, ease: "Back.easeOut" },
        },
      },
      // Tween 3 "closes" the gacha hatch and moves the egg up while enlarging it
      {
        onStart: () => {
          this.gachaHatches[this.gachaCursor].play("close");
        },
        targets: egg,
        y: 200,
        duration: this.getDelayValue(350 / rate),
        ease: "Cubic.easeIn",
      },
    );

    this.eggDropTweenChain = globalScene.tweens.chain({
      onComplete: () => {
        this.eggDropTweenChain = undefined;
        hatch.anims.timeScale = 1; // Reset the hatch animation time scale
        resolve();
      },
      tweens,
    });

    return promise;
  }

  /**
   * Pulls the specified number of eggs and returns them
   * @param pullCount - The number of eggs to pull
   * @returns An array of the pulled eggs
   */
  private pullEggs(pullCount: number): Egg[] {
    const eggs: Egg[] = [];
    for (let i = 1; i <= pullCount; i++) {
      const eggOptions: IEggOptions = {
        pulled: true,
        sourceType: this.gachaCursor,
      };

      // Before creating the last egg, check if the guaranteed egg tier was already generated
      // if not, override the egg tier
      if (i === pullCount) {
        const guaranteedEggTier = this.getGuaranteedEggTierFromPullCount(pullCount);
        if (guaranteedEggTier !== EggTier.COMMON && !eggs.some(egg => egg.tier >= guaranteedEggTier)) {
          eggOptions.tier = guaranteedEggTier;
        }
      }

      const egg = new Egg(eggOptions);
      eggs.push(egg);
    }
    // Shuffle the eggs in case the guaranteed one got added as last egg
    return randSeedShuffle(eggs);
  }

  /**
   * Handle pulling eggs from the gacha machine; plays the animations, adds the eggs, and saves game data
   * @param pullCount - The number of eggs to pull
   */
  async pull(pullCount = 0): Promise<void> {
    if (Overrides.EGG_GACHA_PULL_COUNT_OVERRIDE) {
      pullCount = Overrides.EGG_GACHA_PULL_COUNT_OVERRIDE;
    }

    // Set the eggs
    const eggs = this.pullEggs(pullCount);

    this.eggGachaOptionsContainer.setVisible(false);
    this.setTransitioning(true);

    const saveSuccess = await (globalScene.currentBattle
      ? globalScene.gameData.saveAll(true, true, true)
      : globalScene.gameData.saveSystem()
    ).then(success => {
      if (!success) {
        globalScene.reset(true);
        return false;
      }
      return true;
    });

    if (!saveSuccess) {
      return;
    }

    const gachaContainer = this.gachaContainers[this.gachaCursor];
    for (let i = 0; i < pullCount; ++i) {
      if (this.transitionCancelled) {
        break;
      }
      const eggSprite = globalScene.add.sprite(127, 75, "egg", `egg_${eggs[i].getKey()}`).setScale(0.5);
      gachaContainer.addAt(eggSprite, 2);
      // biome-ignore lint/nursery/noAwaitInLoop: The point of this loop is to play the animations, one after another
      await this.doPullAnim(eggSprite, i).finally(() => gachaContainer.remove(eggSprite, true));
    }

    this.showSummary(eggs);
  }

  /**
   * Get the guaranteed egg tier based on the pull count
   * @param pullCount - The number of pulls made
   * @returns The guaranteed egg tier for the given pull count
   */
  private getGuaranteedEggTierFromPullCount(pullCount: number): EggTier {
    switch (pullCount) {
      case 10:
        return EggTier.RARE;
      case 25:
        return EggTier.EPIC;
      default:
        return EggTier.COMMON;
    }
  }

  showSummary(eggs: Egg[]): void {
    // the overlay will appear faster if the egg pulling animation was skipped
    const overlayEaseInDuration = this.getDelayValue(750);

    this.summaryFinished = false;
    this.transitionCancelled = false;
    this.setTransitioning(true);
    this.eggGachaSummaryContainer.setVisible(true);

    const eggScale = eggs.length < 20 ? 1 : 0.5;

    globalScene.tweens.add({
      targets: this.eggGachaOverlay,
      alpha: 0.5,
      ease: "Sine.easeOut",
      duration: overlayEaseInDuration,
      onComplete: () => {
        const rowItems = 5;
        const rows = Math.ceil(eggs.length / rowItems);
        const cols = Math.min(eggs.length, rowItems);
        const height = this.eggGachaOverlay.displayHeight - this.eggGachaMessageBox.displayHeight;

        // Create sprites for each egg
        const eggContainers = eggs.map((egg, t) => {
          const col = t % rowItems;
          const row = Math.floor(t / rowItems);
          const sliceWidth = this.eggGachaOverlay.displayWidth / (cols + 2);
          const sliceHeight = height / (rows + 2);
          const yOffset = (sliceHeight / 2) * (row / Math.max(rows - 1, 1)) + sliceHeight / 4;
          const ret = globalScene.add.container(
            sliceWidth * (col + 1) + sliceWidth * 0.5,
            sliceHeight * (row + 1) + yOffset,
          );
          ret.setScale(0.0001);

          const eggSprite = globalScene.add.sprite(0, 0, "egg", `egg_${egg.getKey()}`);
          ret.add(eggSprite);

          const eggText = addTextObject(0, 14, egg.getEggDescriptor(), TextStyle.PARTY, { align: "center" });
          eggText.setOrigin(0.5, 0);
          eggText.setTint(getEggTierTextTint(!egg.isManaphyEgg() ? egg.tier : EggTier.EPIC));
          ret.add(eggText);

          this.eggGachaSummaryContainer.addAt(ret, 0);
          return ret;
        });

        // If action/cancel was pressed when the overlay was easing in, show all eggs at once
        // Otherwise show the eggs one by one with a small delay between each
        eggContainers.forEach((eggContainer, index) => {
          const delay = !this.transitionCancelled ? this.getDelayValue(index * 100) : 0;
          globalScene.time.delayedCall(delay, () =>
            globalScene.tweens.add({
              targets: eggContainer,
              duration: this.getDelayValue(350),
              scale: eggScale,
              ease: "Sine.easeOut",
              onComplete: () => {
                if (index === eggs.length - 1) {
                  this.setTransitioning(false);
                  this.summaryFinished = true;
                }
              },
            }),
          );
        });
      },
    });
  }

  hideSummary() {
    this.setTransitioning(true);
    globalScene.tweens.add({
      targets: [this.eggGachaOverlay, this.eggGachaSummaryContainer],
      alpha: 0,
      duration: this.getDelayValue(250),
      ease: "Cubic.easeIn",
      onComplete: () => {
        this.eggGachaSummaryContainer.setVisible(false).setAlpha(1).removeAll(true);
        this.setTransitioning(false);
        this.summaryFinished = false;
        this.eggGachaOptionsContainer.setVisible(true);
      },
    });
  }

  /**
   * Update the legendary gacha icon based on the current timestamp.
   */
  private updateLegendaryGacha(): void {
    const infoContainer = this.gachaInfoContainers[GachaType.LEGENDARY];
    const species = getPokemonSpecies(getLegendaryGachaSpeciesForTimestamp(Date.now()));
    const pokemonIcon = infoContainer.getAt(1) as Phaser.GameObjects.Sprite;
    pokemonIcon.setTexture(species.getIconAtlasKey(), species.getIconId(false));
  }

  consumeVouchers(voucherType: VoucherType, count: number): void {
    globalScene.gameData.voucherCounts[voucherType] = Math.max(
      globalScene.gameData.voucherCounts[voucherType] - count,
      0,
    );
    this.updateVoucherCounts();
  }

  updateVoucherCounts(): void {
    this.voucherCountLabels.forEach((label, type) => {
      label.setText(globalScene.gameData.voucherCounts[type].toString());
    });
  }

  showText(
    text: string,
    delay?: number,
    callback?: Function,
    callbackDelay?: number,
    prompt?: boolean,
    promptDelay?: number,
  ): void {
    if (!text) {
      text = this.defaultText;
    }

    if (text?.indexOf("\n") === -1) {
      this.eggGachaMessageBox.setSize(320, 32);
      this.eggGachaMessageBox.setY(0);
      this.message.setY(8);
    } else {
      this.eggGachaMessageBox.setSize(320, 46);
      this.eggGachaMessageBox.setY(-14);
      this.message.setY(-6);
    }

    super.showText(text, delay, callback, callbackDelay, prompt, promptDelay);
  }

  showError(text: string): void {
    this.showText(text, undefined, () => this.showText(this.defaultText), fixedInt(1500));
  }

  setTransitioning(transitioning: boolean): void {
    if (this.transitioning === transitioning) {
      return;
    }
    this.transitioning = transitioning;
    this.transitionCancelled = false;
  }

  /**
   * Convert a cursor index to a voucher type and count
   * @param cursor - The cursor index corresponding to the voucher type
   * @returns The voucher type, vouchers used, and pulls given, or an empty array if the cursor is not on a voucher
   */
  private static cursorToVoucher(cursor: number): [VoucherType, number, number] | undefined {
    switch (cursor) {
      case 0:
        return [VoucherType.REGULAR, 1, 1];
      case 1:
        return [VoucherType.REGULAR, 10, 10];
      case 2:
        return [VoucherType.PLUS, 1, 5];
      case 3:
        return [VoucherType.PREMIUM, 1, 10];
      case 4:
        return [VoucherType.GOLDEN, 1, 25];
    }
  }

  /**
   * Process an action input received during voucher selection.
   *
   * @remarks
   *
   * Handles playing the error sound and showing the error message, but does not handle playing the success sound.
   *
   * @param cursor - The index of the voucher menu option
   * @returns True if the success sound should be played, false if the error sound should be played, or undefined if the cursor is out of range.
   */
  private handleVoucherSelectAction(cursor: number): boolean | undefined {
    // Cursors that are out of range should not be processed
    if (cursor < 0 || cursor > 5) {
      return;
    }
    const ui = this.getUi();
    const voucher = EggGachaUiHandler.cursorToVoucher(cursor);
    if (!voucher) {
      ui.revertMode();
      return true;
    }
    const [voucherType, vouchersConsumed, pulls] = voucher;

    let errorKey: string | undefined;
    const freePulls = Overrides.EGG_FREE_GACHA_PULLS_OVERRIDE;

    if (!freePulls && globalScene.gameData.eggs.length + pulls > 99) {
      errorKey = "egg:tooManyEggs";
    } else if (!freePulls && !globalScene.gameData.voucherCounts[voucherType]) {
      errorKey = "egg:notEnoughVouchers";
    }

    if (errorKey) {
      this.showError(i18next.t(errorKey));
      return false;
    }

    if (!freePulls) {
      this.consumeVouchers(voucherType, vouchersConsumed);
    }

    // TODO: Remove this dangling proimse if necessary when the UI's input event handling supports async functions
    void this.pull(pulls);
    return true;
  }

  /**
   * Process an input received while the egg gacha UI is transitioning
   *
   * @param button - The button that was pressed
   * @returns - `true` if the success sound should be played, otherwise `undefined`
   */
  private processTransitionInput(button: Button): true | undefined {
    if (!this.transitionCancelled && (button === Button.ACTION || button === Button.CANCEL)) {
      this.transitionCancelled = true;
      // When transition is cancelled, ensure the active chain playing the egg drop animation is sped up
      // We cannot cancel it, as this would leave sprite positions at their current position in the animation
      this.eggDropTweenChain?.setTimeScale(50);
      return true;
    }
  }

  /**
   * Process an input received in the normal mode of the egg gacha UI (not transitoning, not summary)
   * @param button - The button that was pressed
   * @returns `true` if the success sound should be played, `false` if the error sound should be played, or `undefined` no input event occurred.
   */
  private processNormalInput(button: Button): boolean | undefined {
    const ui = this.getUi();
    let success: boolean | undefined;
    switch (button) {
      case Button.ACTION:
        return this.handleVoucherSelectAction(this.cursor);
      case Button.CANCEL:
        ui.revertMode();
        success = true;
        break;
      case Button.UP:
        if (this.cursor) {
          success = this.setCursor(this.cursor - 1);
        }
        break;
      case Button.DOWN:
        if (this.cursor < 5) {
          success = this.setCursor(this.cursor + 1);
        }
        break;
      case Button.LEFT:
        if (this.gachaCursor) {
          success = this.setGachaCursor(this.gachaCursor - 1);
        }
        break;
      case Button.RIGHT:
        if (this.gachaCursor < Object.keys(GachaType).length - 1) {
          success = this.setGachaCursor(this.gachaCursor + 1);
        }
        break;
    }

    // Return undefined here because we do not play error sound in case of failed directional movements
    return success || undefined;
  }

  /**
   * Handles an input event that occurs while the egg gacha summary is visible
   * @param button - The button that was pressed
   * @returns `true` if an input event occurred and the select sound should be played, otherwise `undefined`
   */
  private processSummaryInput(button: Button): true | undefined {
    if (this.summaryFinished && (button === Button.ACTION || button === Button.CANCEL)) {
      this.hideSummary();
      return true;
    }
  }

  /**
   *
   * @param button - The button that was pressed
   * @returns - Whether an input event occured.
   */
  processInput(button: Button): boolean {
    let success: boolean | undefined;
    if (this.transitioning) {
      success = this.processTransitionInput(button);
    } else if (this.eggGachaSummaryContainer.visible) {
      success = this.processSummaryInput(button);
    } else {
      success = this.processNormalInput(button);
    }

    if (success === undefined) {
      return false;
    }
    if (success) {
      this.getUi().playSelect();
    } else {
      this.getUi().playError();
    }
    return true;
  }

  setCursor(cursor: number): boolean {
    const ret = super.setCursor(cursor);

    if (!this.cursorObj) {
      this.cursorObj = globalScene.add.image(0, 0, "cursor");
      this.eggGachaOptionsContainer.add(this.cursorObj);
    }

    this.cursorObj.setScale(this.scale * 6);
    this.cursorObj.setPositionRelative(this.eggGachaOptionSelectBg, 10, 9 + (48 + this.cursor * 96) * this.scale);

    return ret;
  }

  setGachaCursor(cursor: number): boolean {
    const oldCursor = this.gachaCursor;

    const changed = oldCursor !== cursor;

    if (changed) {
      this.gachaCursor = cursor;

      this.setTransitioning(true);

      globalScene.tweens.add({
        targets: this.gachaContainers,
        duration: this.eggGachaContainer.visible ? 500 : 0,
        x: (_target, _key, _value, index) => 180 * (index - cursor),
        ease: "Cubic.easeInOut",
        onComplete: () => this.setTransitioning(false),
      });
    }

    return changed;
  }

  legendaryGachaTimer(): void {
    if (this.playTimeTimer) {
      this.playTimeTimer.destroy();
      this.playTimeTimer = null;
    }
    this.playTimeTimer = globalScene.time.addEvent({
      loop: true,
      delay: fixedInt(1000),
      callback: () => {
        this.legendaryExpiration.setText(this.getLegendaryGachaTimeLeft());
      },
    });
  }

  getLegendaryGachaTimeLeft(): string {
    // 86400000 is the number of miliseconds in one day
    const msUntilMidnight = 86400000 - (Date.now() % 86400000);
    const hours = `${Math.floor(msUntilMidnight / 3600000)}`;
    const minutes = `${Math.floor((msUntilMidnight % 3600000) / 60000)}`;
    const seconds = `${Math.floor((msUntilMidnight % 60000) / 1000)}`;

    return `${hours.padStart(2, "0")}:${minutes.padStart(2, "0")}:${seconds.padStart(2, "0")}`;
  }

  clear(): void {
    super.clear();
    this.setGachaCursor(-1);
    this.eggGachaContainer.setVisible(false);
    if (this.playTimeTimer) {
      this.playTimeTimer.destroy();
      this.playTimeTimer = null;
    }
    this.eggGachaContainer.setActive(false);
  }
}<|MERGE_RESOLUTION|>--- conflicted
+++ resolved
@@ -1,19 +1,4 @@
-<<<<<<< HEAD
-import { UiMode } from "#enums/ui-mode";
-import { TextStyle, addTextObject, getEggTierTextTint, getTextStyleOptions } from "./text";
-import MessageUiHandler from "./message-ui-handler";
-import { fixedInt, randSeedShuffle } from "#app/utils/common";
-import { getEnumValues } from "#app/utils/enums";
-import type { IEggOptions } from "../data/egg";
-import { Egg, getLegendaryGachaSpeciesForTimestamp } from "../data/egg";
-import { VoucherType, getVoucherTypeIcon } from "../system/voucher";
-import { getPokemonSpecies } from "#app/utils/pokemon-utils";
-import { addWindow } from "./ui-theme";
-import { Tutorial, handleTutorial } from "../tutorial";
-import { Button } from "#enums/buttons";
-=======
 import { globalScene } from "#app/global-scene";
->>>>>>> 2e06b10f
 import Overrides from "#app/overrides";
 import { handleTutorial, Tutorial } from "#app/tutorial";
 import type { IEggOptions } from "#data/egg";
@@ -26,7 +11,8 @@
 import { MessageUiHandler } from "#ui/message-ui-handler";
 import { addTextObject, getEggTierTextTint, getTextStyleOptions, TextStyle } from "#ui/text";
 import { addWindow } from "#ui/ui-theme";
-import { fixedInt, getEnumValues, randSeedShuffle } from "#utils/common";
+import { fixedInt, randSeedShuffle } from "#utils/common";
+import { getEnumValues } from "#utils/enums";
 import { getPokemonSpecies } from "#utils/pokemon-utils";
 import i18next from "i18next";
 
