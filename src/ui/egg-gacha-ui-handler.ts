--- conflicted
+++ resolved
@@ -386,8 +386,6 @@
     }
     if (!eggs) {
       eggs = [];
-
-<<<<<<< HEAD
       for (let i = 1; i <= pullCount; i++) {
         const eggOptions: IEggOptions = { scene: this.scene, pulled: true, gachaType: this.gachaCursor };
 
@@ -397,27 +395,6 @@
           const guaranteedEggTier = getGuaranteedEggTierFromPullCount(pullCount);
           if (!eggs.some(egg => egg.tier >= guaranteedEggTier)) {
             eggOptions.tier = guaranteedEggTier;
-=======
-      const timestamp = new Date().getTime();
-
-      for (const tier of tiers) {
-        const eggId = Utils.randInt(EGG_SEED, EGG_SEED * tier);
-        const egg = new Egg(eggId, this.gachaCursor, getEggTierDefaultHatchWaves(tier), timestamp);
-        if (egg.isManaphyEgg()) {
-          this.scene.gameData.gameStats.manaphyEggsPulled++;
-          egg.hatchWaves = getEggTierDefaultHatchWaves(EggTier.ULTRA);
-        } else {
-          switch (tier) {
-          case EggTier.GREAT:
-            this.scene.gameData.gameStats.rareEggsPulled++;
-            break;
-          case EggTier.ULTRA:
-            this.scene.gameData.gameStats.epicEggsPulled++;
-            break;
-          case EggTier.MASTER:
-            this.scene.gameData.gameStats.legendaryEggsPulled++;
-            break;
->>>>>>> a2d0a9ec
           }
         }
 
