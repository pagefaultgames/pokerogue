--- conflicted
+++ resolved
@@ -201,13 +201,7 @@
       this.updateGachaInfo(g);
     });
 
-<<<<<<< HEAD
-    this.eggGachaOptionsContainer = globalScene.add.container((globalScene.game.canvas.width / 6), 148);
-=======
-    this.eggGachaOptionsContainer = globalScene.add.container();
-
     this.eggGachaOptionsContainer = globalScene.add.container(globalScene.game.canvas.width / 6, 148);
->>>>>>> a975192c
     this.eggGachaContainer.add(this.eggGachaOptionsContainer);
 
     this.eggGachaOptionSelectBg = addWindow(0, 0, 96, 16 + 576 * this.scale);
@@ -218,14 +212,6 @@
     const multiplierTen = "x10";
     const multiplierNone = "";
     const pullOptions = [
-<<<<<<< HEAD
-      { multiplier: multiplierOne, description: `1 ${i18next.t("egg:pull")}`, icon: getVoucherTypeIcon(VoucherType.REGULAR) },
-      { multiplier: multiplierTen, description: `10 ${i18next.t("egg:pulls")}`, icon: getVoucherTypeIcon(VoucherType.REGULAR) },
-      { multiplier: multiplierOne, description: `5 ${i18next.t("egg:pulls")}`, icon: getVoucherTypeIcon(VoucherType.PLUS) },
-      { multiplier: multiplierOne, description: `10 ${i18next.t("egg:pulls")}`, icon: getVoucherTypeIcon(VoucherType.PREMIUM) },
-      { multiplier: multiplierOne, description: `25 ${i18next.t("egg:pulls")}`, icon: getVoucherTypeIcon(VoucherType.GOLDEN) },
-      { multiplier: multiplierNone, description: `${i18next.t("egg:all")}`, icon: getVoucherTypeIcon(VoucherType.GOLDEN) }
-=======
       {
         multiplier: multiplierOne,
         description: `1 ${i18next.t("egg:pull")}`,
@@ -251,7 +237,11 @@
         description: `25 ${i18next.t("egg:pulls")}`,
         icon: getVoucherTypeIcon(VoucherType.GOLDEN),
       },
->>>>>>> a975192c
+      {
+        multiplier: multiplierNone,
+        description: `${i18next.t("egg:all")}`,
+        icon: getVoucherTypeIcon(VoucherType.GOLDEN),
+      },
     ];
 
     const resolvedLanguage = i18next.resolvedLanguage ?? "en";
