--- conflicted
+++ resolved
@@ -79,19 +79,11 @@
     let pokemonIconX = -20;
     let pokemonIconY = 6;
 
-<<<<<<< HEAD
-      if (["de", "es-ES", "es-MX", "fr", "ko", "pt-BR", "ja", "ru"].includes(currentLanguage)) {
-        gachaTextStyle = TextStyle.SMALLER_WINDOW_ALT;
-        gachaX = 2;
-        gachaY = 2;
-      }
-=======
-    if (["de", "es-ES", "es-MX", "fr", "ko", "pt-BR", "ru"].includes(currentLanguage)) {
+    if (["de", "es-ES", "es-MX", "fr", "ko", "pt-BR", "ja", "ru"].includes(currentLanguage)) {
       gachaTextStyle = TextStyle.SMALLER_WINDOW_ALT;
       gachaX = 2;
       gachaY = 2;
     }
->>>>>>> bc458699
 
     let legendaryLabelX = gachaX;
     let legendaryLabelY = gachaY;
