import { UiMode } from "#enums/ui-mode";
import { TextStyle, addTextObject, getEggTierTextTint, getTextStyleOptions } from "./text";
import MessageUiHandler from "./message-ui-handler";
<<<<<<< HEAD
import { fixedInt, randSeedShuffle } from "#app/utils/common";
import { getEnumValues, getEnumKeys } from "#app/utils/enums";
=======
import { fixedInt, randSeedShuffle, getEnumValues } from "#app/utils/common";
>>>>>>> 664f2fab
import type { IEggOptions } from "../data/egg";
import { Egg, getLegendaryGachaSpeciesForTimestamp } from "../data/egg";
import { VoucherType, getVoucherTypeIcon } from "../system/voucher";
import { getPokemonSpecies } from "#app/utils/pokemon-utils";
import { addWindow } from "./ui-theme";
import { Tutorial, handleTutorial } from "../tutorial";
import { Button } from "#enums/buttons";
import Overrides from "#app/overrides";
import { GachaType } from "#app/enums/gacha-types";
import i18next from "i18next";
import { EggTier } from "#enums/egg-type";
import { globalScene } from "#app/global-scene";

export default class EggGachaUiHandler extends MessageUiHandler {
  private eggGachaContainer: Phaser.GameObjects.Container;
  private eggGachaMessageBox: Phaser.GameObjects.NineSlice;
  private eggGachaOptionsContainer: Phaser.GameObjects.Container;
  private eggGachaOptionSelectBg: Phaser.GameObjects.NineSlice;

  private gachaContainers: Phaser.GameObjects.Container[];
  private gachaKnobs: Phaser.GameObjects.Sprite[];
  private gachaHatches: Phaser.GameObjects.Sprite[];
  private gachaInfoContainers: Phaser.GameObjects.Container[];
  private eggGachaOverlay: Phaser.GameObjects.Rectangle;
  private eggGachaSummaryContainer: Phaser.GameObjects.Container;

  private voucherCountLabels: Phaser.GameObjects.Text[];

  private gachaCursor: number;

  private cursorObj: Phaser.GameObjects.Image;
  private transitioning: boolean;
  private transitionCancelled: boolean;
  private summaryFinished: boolean;
  private defaultText: string;

  /** The tween chain playing the egg drop animation sequence */
  private eggDropTweenChain?: Phaser.Tweens.TweenChain;

  private scale = 0.1666666667;

  private legendaryExpiration = addTextObject(0, 0, "", TextStyle.WINDOW_ALT);
  private playTimeTimer: Phaser.Time.TimerEvent | null;

  constructor() {
    super(UiMode.EGG_GACHA);

    this.gachaContainers = [];
    this.gachaKnobs = [];
    this.gachaHatches = [];
    this.gachaInfoContainers = [];

    this.voucherCountLabels = [];
    this.defaultText = i18next.t("egg:selectMachine");
  }

  private setupGachaType(key: keyof typeof GachaType, gachaType: GachaType): void {
    const gachaTypeKey = key.toLowerCase();
    const gachaContainer = globalScene.add.container(180 * gachaType, 18);

    const gacha = globalScene.add.sprite(0, 0, `gacha_${gachaTypeKey}`).setOrigin(0);

    const gachaUnderlay = globalScene.add.sprite(115, 80, `gacha_underlay_${gachaTypeKey}`).setOrigin(0);

    const gachaEggs = globalScene.add.sprite(0, 0, "gacha_eggs").setOrigin(0);

    const gachaGlass = globalScene.add.sprite(0, 0, "gacha_glass").setOrigin(0);

    const gachaInfoContainer = globalScene.add.container(160, 46);

    const currentLanguage = i18next.resolvedLanguage ?? "en";
    let gachaTextStyle = TextStyle.WINDOW_ALT;
    let gachaX = 4;
    let gachaY = 0;
    let pokemonIconX = -20;
    let pokemonIconY = 6;

    if (["de", "es-ES", "es-MX", "fr", "ko", "pt-BR", "ja", "ru"].includes(currentLanguage)) {
      gachaTextStyle = TextStyle.SMALLER_WINDOW_ALT;
      gachaX = 2;
      gachaY = 2;
    }

    let legendaryLabelX = gachaX;
    let legendaryLabelY = gachaY;
    if (["de", "es-ES", "es-MX"].includes(currentLanguage)) {
      pokemonIconX = -25;
      pokemonIconY = 10;
      legendaryLabelX = -6;
      legendaryLabelY = 0;
    }

    const gachaUpLabel = addTextObject(gachaX, gachaY, i18next.t("egg:legendaryUPGacha"), gachaTextStyle).setOrigin(0);
    gachaInfoContainer.add(gachaUpLabel);

    switch (gachaType as GachaType) {
      case GachaType.LEGENDARY:
        {
          if (["de", "es-ES"].includes(currentLanguage)) {
            gachaUpLabel.setAlign("center");
          }
          let xOffset = 0;
          const pokemonIcon = globalScene.add.sprite(pokemonIconX, pokemonIconY, "pokemon_icons_0");

          // Intentionally left as "array includes" instead of an equality check to allow for future languages to reuse
          if (["pt-BR"].includes(currentLanguage)) {
            xOffset = 2;
            pokemonIcon.setX(pokemonIconX - 2);
          }

          gachaUpLabel.setX(legendaryLabelX - xOffset).setY(legendaryLabelY);
          pokemonIcon.setScale(0.5).setOrigin(0, 0.5);
          gachaInfoContainer.add(pokemonIcon);
        }
        break;
      case GachaType.MOVE:
        if (["de", "es-ES", "fr", "pt-BR", "ru"].includes(currentLanguage)) {
          gachaUpLabel.setAlign("center").setY(0);
        }

        gachaUpLabel.setText(i18next.t("egg:moveUPGacha")).setX(0).setOrigin(0.5, 0);
        break;
      case GachaType.SHINY:
        if (["de", "fr", "ko", "ru"].includes(currentLanguage)) {
          gachaUpLabel.setAlign("center").setY(0);
        }

        gachaUpLabel.setText(i18next.t("egg:shinyUPGacha")).setX(0).setOrigin(0.5, 0);
        break;
    }

    const gachaKnob = globalScene.add.sprite(191, 89, "gacha_knob");

    const gachaHatch = globalScene.add.sprite(115, 73, "gacha_hatch");
    gachaHatch.setOrigin(0).setAlpha(0.9);
    gachaGlass.setAlpha(0.5);
    gachaContainer.add([gachaEggs, gachaUnderlay, gacha, gachaGlass, gachaKnob, gachaHatch, gachaInfoContainer]);

    gachaHatch.on("animationupdate", (_anim, frame) =>
      gachaUnderlay.setFrame(frame.textureFrame === "4.png" ? "open_hatch" : "default"),
    );

    this.gachaContainers.push(gachaContainer);
    this.gachaKnobs.push(gachaKnob);
    this.gachaHatches.push(gachaHatch);
    this.gachaInfoContainers.push(gachaInfoContainer);

    this.eggGachaContainer.add(gachaContainer);

    if (gachaType === GachaType.LEGENDARY) {
      // Expiration timer for the legendary gacha
      this.legendaryExpiration
        .setText(this.getLegendaryGachaTimeLeft())
        .setFontSize("64px")
        .setPositionRelative(
          gacha,
          gacha.width / 2 - this.legendaryExpiration.displayWidth / 2 + 0.3,
          gacha.height / 2 + 12.5,
        );
      gachaContainer.add(this.legendaryExpiration);
      this.updateLegendaryGacha();
    }
  }

  setup() {
    this.gachaCursor = 0;
    this.scale = getTextStyleOptions(TextStyle.WINDOW, globalScene.uiTheme).scale;

    const ui = this.getUi();

    this.eggGachaContainer = globalScene.add.container(0, -globalScene.game.canvas.height / 6).setVisible(false);
    ui.add(this.eggGachaContainer);

    const bg = globalScene.add.nineslice(0, 0, "default_bg", undefined, 320, 180, 0, 0, 16, 0).setOrigin(0);

    this.eggGachaContainer.add(bg);

    const hatchFrameNames = globalScene.anims.generateFrameNames("gacha_hatch", { suffix: ".png", start: 1, end: 4 });
    if (!globalScene.anims.exists("open")) {
      globalScene.anims.create({
        key: "open",
        frames: hatchFrameNames,
        frameRate: 12,
      });
    }
    if (!globalScene.anims.exists("close")) {
      globalScene.anims.create({
        key: "close",
        frames: hatchFrameNames.reverse(),
        frameRate: 12,
      });
    }

    for (const [gachaTypeKey, gachaType] of Object.entries(GachaType)) {
      this.setupGachaType(gachaTypeKey as keyof typeof GachaType, gachaType);
    }

    let eggGachaOptionSelectWidth = 0;
    switch (i18next.resolvedLanguage) {
      case "ru":
        eggGachaOptionSelectWidth = 100;
        break;
      default:
        eggGachaOptionSelectWidth = 96;
    }

    this.eggGachaOptionSelectBg = addWindow(0, 0, eggGachaOptionSelectWidth, 16 + 576 * this.scale).setOrigin(1);
    this.eggGachaOptionsContainer = globalScene.add
      .container(globalScene.game.canvas.width / 6, 148)
      .add(this.eggGachaOptionSelectBg);
    this.eggGachaContainer.add(this.eggGachaOptionsContainer);

    const multiplierOne = "x1";
    const multiplierTen = "x10";
    const pullOptions = [
      {
        multiplier: multiplierOne,
        description: `1 ${i18next.t("egg:pull")}`,
        icon: getVoucherTypeIcon(VoucherType.REGULAR),
      },
      {
        multiplier: multiplierTen,
        description: `10 ${i18next.t("egg:pulls")}`,
        icon: getVoucherTypeIcon(VoucherType.REGULAR),
      },
      {
        multiplier: multiplierOne,
        description: `5 ${i18next.t("egg:pulls")}`,
        icon: getVoucherTypeIcon(VoucherType.PLUS),
      },
      {
        multiplier: multiplierOne,
        description: `10 ${i18next.t("egg:pulls")}`,
        icon: getVoucherTypeIcon(VoucherType.PREMIUM),
      },
      {
        multiplier: multiplierOne,
        description: `25 ${i18next.t("egg:pulls")}`,
        icon: getVoucherTypeIcon(VoucherType.GOLDEN),
      },
    ];

    const resolvedLanguage = i18next.resolvedLanguage ?? "en";
    const pullOptionsText = pullOptions
      .map(option => {
        const desc = option.description.split(" ");
        if (desc[0].length < 2) {
          desc[0] += ["zh", "ko"].includes(resolvedLanguage.substring(0, 2)) ? " " : "  ";
        }
        if (option.multiplier === multiplierOne) {
          desc[0] += " ";
        }
        return `     ${option.multiplier.padEnd(5)}${desc.join(" ")}`;
      })
      .join("\n");

    const optionText = addTextObject(0, 0, `${pullOptionsText}\n${i18next.t("menu:cancel")}`, TextStyle.WINDOW)
      .setLineSpacing(28)
      .setFontSize("80px")
      .setPositionRelative(this.eggGachaOptionSelectBg, 16, 9);

    this.eggGachaOptionsContainer.add(optionText);

    pullOptions.forEach((option, i) => {
      const icon = globalScene.add
        .sprite(0, 0, "items", option.icon)
        .setScale(3 * this.scale)
        .setPositionRelative(this.eggGachaOptionSelectBg, 20, 9 + (48 + i * 96) * this.scale);
      this.eggGachaOptionsContainer.add(icon);
    });

    this.eggGachaContainer.add(this.eggGachaOptionsContainer);

<<<<<<< HEAD
    getEnumValues(VoucherType).forEach((voucher, i) => {
      const container = globalScene.add.container(globalScene.game.canvas.width / 6 - 56 * i, 0);
=======
    for (const voucher of getEnumValues(VoucherType)) {
      const container = globalScene.add.container(globalScene.game.canvas.width / 6 - 56 * voucher, 0);
>>>>>>> 664f2fab

      const bg = addWindow(0, 0, 56, 22).setOrigin(1, 0);
      container.add(bg);

      const countLabel = addTextObject(-48, 3, "0", TextStyle.WINDOW).setOrigin(0);
      container.add(countLabel);

      this.voucherCountLabels.push(countLabel);

      const iconImage = getVoucherTypeIcon(voucher);

      const icon = globalScene.add.sprite(-19, 2, "items", iconImage).setOrigin(0).setScale(0.5);
      container.add(icon);

      this.eggGachaContainer.add(container);
    }

    this.eggGachaOverlay = globalScene.add
      .rectangle(0, 0, bg.displayWidth, bg.displayHeight, 0x000000)
      .setOrigin(0)
      .setAlpha(0);

    this.eggGachaContainer.add(this.eggGachaOverlay);

    this.eggGachaSummaryContainer = globalScene.add.container().setVisible(false);
    this.eggGachaContainer.add(this.eggGachaSummaryContainer);

    const gachaMessageBox = addWindow(0, 0, 320, 32).setOrigin(0);
    const gachaMessageBoxContainer = globalScene.add.container(0, 148).add(gachaMessageBox);

    this.eggGachaMessageBox = gachaMessageBox;

    const gachaMessageText = addTextObject(8, 8, "", TextStyle.WINDOW, {
      maxLines: 2,
    }).setOrigin(0);
    gachaMessageBoxContainer.add(gachaMessageText);

    this.message = gachaMessageText;

    this.initTutorialOverlay(this.eggGachaContainer);
    this.eggGachaContainer.add(gachaMessageBoxContainer);

    this.initPromptSprite(gachaMessageBoxContainer);

    this.setCursor(0);
  }

  show(args: any[]): boolean {
    super.show(args);

    this.getUi().showText(this.defaultText, 0);

    this.setGachaCursor(1);

    this.updateLegendaryGacha();

    this.updateVoucherCounts();

    this.getUi().bringToTop(this.eggGachaContainer);

    this.eggGachaContainer.setActive(true).setVisible(true);

    handleTutorial(Tutorial.Egg_Gacha);

    this.legendaryExpiration.setText(this.getLegendaryGachaTimeLeft());
    this.legendaryGachaTimer();

    return true;
  }

  getDelayValue(delay: number) {
    if (this.transitioning && this.transitionCancelled) {
      delay = Math.ceil(delay / 5);
    }
    return fixedInt(delay);
  }

  private firstDropAnims(): Phaser.Types.Tweens.TweenBuilderConfig[] {
    globalScene.playSound("se/gacha_dial");
    return [
      // Tween 1 animates the gacha knob turning left
      {
        targets: this.gachaKnobs[this.gachaCursor],
        duration: this.getDelayValue(350),
        angle: 90,
        ease: "Cubic.easeInOut",
      },
      // Tween 2 animates the gacha knob turning back
      {
        targets: this.gachaKnobs[this.gachaCursor],
        duration: this.getDelayValue(350),
        angle: 0,
        ease: "Sine.easeInOut",
      },
      // Tween 3 is a dummy tween, used to force a delay, that commences the gacha running sound
      {
        targets: { dummy: 0 },
        dummy: 1,
        duration: this.getDelayValue(350),
        onStart: () => {
          globalScene.playSound("se/gacha_running", { loop: true });
        },
      },
      // Tween 4 is another dummy tween that plays the gacha dispense sound
      {
        delay: this.getDelayValue(1250),
        onStart: () => {
          globalScene.playSound("se/gacha_dispense");
        },
        targets: { dummy: 0 },
        dummy: 1,
        duration: this.getDelayValue(750),
        onComplete: () => {
          globalScene.sound.stopByKey("se/gacha_running");
        },
      },
    ];
  }

  private async doPullAnim(egg: Phaser.GameObjects.Sprite, count: number): Promise<void> {
    let resolve: (value: void | PromiseLike<void>) => void;
    const hatch = this.gachaHatches[this.gachaCursor];

    /** The rate of animations and tweens that play for drops after the first */
    const rate = count ? 1.25 : 1.0;
    if (count) {
      hatch.anims.timeScale = rate;
    }
    const promise: Promise<void> = new Promise(res => {
      resolve = res;
    });

    const tweens: Phaser.Types.Tweens.TweenBuilderConfig[] = count ? [] : this.firstDropAnims();

    tweens.push(
      // Tween 1 is responsible for animating the egg dropping from the gacha
      {
        targets: egg,
        duration: this.getDelayValue(350 / rate),
        y: 95,
        ease: "Bounce.easeOut",
      },
      // Tween 2 plays the catch sound and moves the egg up a bit
      {
        onStart: () => {
          globalScene.playSound("se/pb_catch");
          this.gachaHatches[this.gachaCursor].play("open");
        },
        targets: egg,
        delay: this.getDelayValue(125 / rate),
        duration: this.getDelayValue(350 / rate),
        props: {
          scale: { value: 0.75, ease: "Sine.easeIn" },
          y: { value: 110, ease: "Back.easeOut" },
        },
      },
      // Tween 3 "closes" the gacha hatch and moves the egg up while enlarging it
      {
        onStart: () => {
          this.gachaHatches[this.gachaCursor].play("close");
        },
        targets: egg,
        y: 200,
        duration: this.getDelayValue(350 / rate),
        ease: "Cubic.easeIn",
      },
    );

    this.eggDropTweenChain = globalScene.tweens.chain({
      onComplete: () => {
        this.eggDropTweenChain = undefined;
        hatch.anims.timeScale = 1; // Reset the hatch animation time scale
        resolve();
      },
      tweens,
    });

    return promise;
  }

  /**
   * Pulls the specified number of eggs and returns them
   * @param pullCount - The number of eggs to pull
   * @returns An array of the pulled eggs
   */
  private pullEggs(pullCount: number): Egg[] {
    const eggs: Egg[] = [];
    for (let i = 1; i <= pullCount; i++) {
      const eggOptions: IEggOptions = {
        pulled: true,
        sourceType: this.gachaCursor,
      };

      // Before creating the last egg, check if the guaranteed egg tier was already generated
      // if not, override the egg tier
      if (i === pullCount) {
        const guaranteedEggTier = this.getGuaranteedEggTierFromPullCount(pullCount);
        if (guaranteedEggTier !== EggTier.COMMON && !eggs.some(egg => egg.tier >= guaranteedEggTier)) {
          eggOptions.tier = guaranteedEggTier;
        }
      }

      const egg = new Egg(eggOptions);
      eggs.push(egg);
    }
    // Shuffle the eggs in case the guaranteed one got added as last egg
    return randSeedShuffle(eggs);
  }

  /**
   * Handle pulling eggs from the gacha machine; plays the animations, adds the eggs, and saves game data
   * @param pullCount - The number of eggs to pull
   */
  async pull(pullCount = 0): Promise<void> {
    if (Overrides.EGG_GACHA_PULL_COUNT_OVERRIDE) {
      pullCount = Overrides.EGG_GACHA_PULL_COUNT_OVERRIDE;
    }

    // Set the eggs
    const eggs = this.pullEggs(pullCount);

    this.eggGachaOptionsContainer.setVisible(false);
    this.setTransitioning(true);

    const saveSuccess = await (globalScene.currentBattle
      ? globalScene.gameData.saveAll(true, true, true)
      : globalScene.gameData.saveSystem()
    ).then(success => {
      if (!success) {
        globalScene.reset(true);
        return false;
      }
      return true;
    });

    if (!saveSuccess) {
      return;
    }

    const gachaContainer = this.gachaContainers[this.gachaCursor];
    for (let i = 0; i < pullCount; ++i) {
      if (this.transitionCancelled) {
        break;
      }
      const eggSprite = globalScene.add.sprite(127, 75, "egg", `egg_${eggs[i].getKey()}`).setScale(0.5);
      gachaContainer.addAt(eggSprite, 2);
      // biome-ignore lint/nursery/noAwaitInLoop: The point of this loop is to play the animations, one after another
      await this.doPullAnim(eggSprite, i).finally(() => gachaContainer.remove(eggSprite, true));
    }

    this.showSummary(eggs);
  }

  /**
   * Get the guaranteed egg tier based on the pull count
   * @param pullCount - The number of pulls made
   * @returns The guaranteed egg tier for the given pull count
   */
  private getGuaranteedEggTierFromPullCount(pullCount: number): EggTier {
    switch (pullCount) {
      case 10:
        return EggTier.RARE;
      case 25:
        return EggTier.EPIC;
      default:
        return EggTier.COMMON;
    }
  }

  showSummary(eggs: Egg[]): void {
    // the overlay will appear faster if the egg pulling animation was skipped
    const overlayEaseInDuration = this.getDelayValue(750);

    this.summaryFinished = false;
    this.transitionCancelled = false;
    this.setTransitioning(true);
    this.eggGachaSummaryContainer.setVisible(true);

    const eggScale = eggs.length < 20 ? 1 : 0.5;

    globalScene.tweens.add({
      targets: this.eggGachaOverlay,
      alpha: 0.5,
      ease: "Sine.easeOut",
      duration: overlayEaseInDuration,
      onComplete: () => {
        const rowItems = 5;
        const rows = Math.ceil(eggs.length / rowItems);
        const cols = Math.min(eggs.length, rowItems);
        const height = this.eggGachaOverlay.displayHeight - this.eggGachaMessageBox.displayHeight;

        // Create sprites for each egg
        const eggContainers = eggs.map((egg, t) => {
          const col = t % rowItems;
          const row = Math.floor(t / rowItems);
          const sliceWidth = this.eggGachaOverlay.displayWidth / (cols + 2);
          const sliceHeight = height / (rows + 2);
          const yOffset = (sliceHeight / 2) * (row / Math.max(rows - 1, 1)) + sliceHeight / 4;
          const ret = globalScene.add.container(
            sliceWidth * (col + 1) + sliceWidth * 0.5,
            sliceHeight * (row + 1) + yOffset,
          );
          ret.setScale(0.0001);

          const eggSprite = globalScene.add.sprite(0, 0, "egg", `egg_${egg.getKey()}`);
          ret.add(eggSprite);

          const eggText = addTextObject(0, 14, egg.getEggDescriptor(), TextStyle.PARTY, { align: "center" });
          eggText.setOrigin(0.5, 0);
          eggText.setTint(getEggTierTextTint(!egg.isManaphyEgg() ? egg.tier : EggTier.EPIC));
          ret.add(eggText);

          this.eggGachaSummaryContainer.addAt(ret, 0);
          return ret;
        });

        // If action/cancel was pressed when the overlay was easing in, show all eggs at once
        // Otherwise show the eggs one by one with a small delay between each
        eggContainers.forEach((eggContainer, index) => {
          const delay = !this.transitionCancelled ? this.getDelayValue(index * 100) : 0;
          globalScene.time.delayedCall(delay, () =>
            globalScene.tweens.add({
              targets: eggContainer,
              duration: this.getDelayValue(350),
              scale: eggScale,
              ease: "Sine.easeOut",
              onComplete: () => {
                if (index === eggs.length - 1) {
                  this.setTransitioning(false);
                  this.summaryFinished = true;
                }
              },
            }),
          );
        });
      },
    });
  }

  hideSummary() {
    this.setTransitioning(true);
    globalScene.tweens.add({
      targets: [this.eggGachaOverlay, this.eggGachaSummaryContainer],
      alpha: 0,
      duration: this.getDelayValue(250),
      ease: "Cubic.easeIn",
      onComplete: () => {
        this.eggGachaSummaryContainer.setVisible(false).setAlpha(1).removeAll(true);
        this.setTransitioning(false);
        this.summaryFinished = false;
        this.eggGachaOptionsContainer.setVisible(true);
      },
    });
  }

  /**
   * Update the legendary gacha icon based on the current timestamp.
   */
  private updateLegendaryGacha(): void {
    const infoContainer = this.gachaInfoContainers[GachaType.LEGENDARY];
    const species = getPokemonSpecies(getLegendaryGachaSpeciesForTimestamp(Date.now()));
    const pokemonIcon = infoContainer.getAt(1) as Phaser.GameObjects.Sprite;
    pokemonIcon.setTexture(species.getIconAtlasKey(), species.getIconId(false));
  }

  consumeVouchers(voucherType: VoucherType, count: number): void {
    globalScene.gameData.voucherCounts[voucherType] = Math.max(
      globalScene.gameData.voucherCounts[voucherType] - count,
      0,
    );
    this.updateVoucherCounts();
  }

  updateVoucherCounts(): void {
    this.voucherCountLabels.forEach((label, type) => {
      label.setText(globalScene.gameData.voucherCounts[type].toString());
    });
  }

  showText(
    text: string,
    delay?: number,
    callback?: Function,
    callbackDelay?: number,
    prompt?: boolean,
    promptDelay?: number,
  ): void {
    if (!text) {
      text = this.defaultText;
    }

    if (text?.indexOf("\n") === -1) {
      this.eggGachaMessageBox.setSize(320, 32);
      this.eggGachaMessageBox.setY(0);
      this.message.setY(8);
    } else {
      this.eggGachaMessageBox.setSize(320, 46);
      this.eggGachaMessageBox.setY(-14);
      this.message.setY(-6);
    }

    super.showText(text, delay, callback, callbackDelay, prompt, promptDelay);
  }

  showError(text: string): void {
    this.showText(text, undefined, () => this.showText(this.defaultText), fixedInt(1500));
  }

  setTransitioning(transitioning: boolean): void {
    if (this.transitioning === transitioning) {
      return;
    }
    this.transitioning = transitioning;
    this.transitionCancelled = false;
  }

  /**
   * Convert a cursor index to a voucher type and count
   * @param cursor - The cursor index corresponding to the voucher type
   * @returns The voucher type, vouchers used, and pulls given, or an empty array if the cursor is not on a voucher
   */
  private static cursorToVoucher(cursor: number): [VoucherType, number, number] | undefined {
    switch (cursor) {
      case 0:
        return [VoucherType.REGULAR, 1, 1];
      case 1:
        return [VoucherType.REGULAR, 10, 10];
      case 2:
        return [VoucherType.PLUS, 1, 5];
      case 3:
        return [VoucherType.PREMIUM, 1, 10];
      case 4:
        return [VoucherType.GOLDEN, 1, 25];
    }
  }

  /**
   * Process an action input received during voucher selection.
   *
   * @remarks
   *
   * Handles playing the error sound and showing the error message, but does not handle playing the success sound.
   *
   * @param cursor - The index of the voucher menu option
   * @returns True if the success sound should be played, false if the error sound should be played, or undefined if the cursor is out of range.
   */
  private handleVoucherSelectAction(cursor: number): boolean | undefined {
    // Cursors that are out of range should not be processed
    if (cursor < 0 || cursor > 5) {
      return;
    }
    const ui = this.getUi();
    const voucher = EggGachaUiHandler.cursorToVoucher(cursor);
    if (!voucher) {
      ui.revertMode();
      return true;
    }
    const [voucherType, vouchersConsumed, pulls] = voucher;

    let errorKey: string | undefined;
    const freePulls = Overrides.EGG_FREE_GACHA_PULLS_OVERRIDE;

    if (!freePulls && globalScene.gameData.eggs.length + pulls > 99) {
      errorKey = "egg:tooManyEggs";
    } else if (!freePulls && !globalScene.gameData.voucherCounts[voucherType]) {
      errorKey = "egg:notEnoughVouchers";
    }

    if (errorKey) {
      this.showError(i18next.t(errorKey));
      return false;
    }

    if (!freePulls) {
      this.consumeVouchers(voucherType, vouchersConsumed);
    }

    // TODO: Remove this dangling proimse if necessary when the UI's input event handling supports async functions
    void this.pull(pulls);
    return true;
  }

  /**
   * Process an input received while the egg gacha UI is transitioning
   *
   * @param button - The button that was pressed
   * @returns - `true` if the success sound should be played, otherwise `undefined`
   */
  private processTransitionInput(button: Button): true | undefined {
    if (!this.transitionCancelled && (button === Button.ACTION || button === Button.CANCEL)) {
      this.transitionCancelled = true;
      // When transition is cancelled, ensure the active chain playing the egg drop animation is sped up
      // We cannot cancel it, as this would leave sprite positions at their current position in the animation
      this.eggDropTweenChain?.setTimeScale(50);
      return true;
    }
  }

  /**
   * Process an input received in the normal mode of the egg gacha UI (not transitoning, not summary)
   * @param button - The button that was pressed
   * @returns `true` if the success sound should be played, `false` if the error sound should be played, or `undefined` no input event occurred.
   */
  private processNormalInput(button: Button): boolean | undefined {
    const ui = this.getUi();
    let success: boolean | undefined;
    switch (button) {
      case Button.ACTION:
        return this.handleVoucherSelectAction(this.cursor);
      case Button.CANCEL:
        ui.revertMode();
        success = true;
        break;
      case Button.UP:
        if (this.cursor) {
          success = this.setCursor(this.cursor - 1);
        }
        break;
      case Button.DOWN:
        if (this.cursor < 5) {
          success = this.setCursor(this.cursor + 1);
        }
        break;
      case Button.LEFT:
        if (this.gachaCursor) {
          success = this.setGachaCursor(this.gachaCursor - 1);
        }
        break;
      case Button.RIGHT:
        if (this.gachaCursor < Object.keys(GachaType).length - 1) {
          success = this.setGachaCursor(this.gachaCursor + 1);
        }
        break;
    }

    // Return undefined here because we do not play error sound in case of failed directional movements
    return success || undefined;
  }

  /**
   * Handles an input event that occurs while the egg gacha summary is visible
   * @param button - The button that was pressed
   * @returns `true` if an input event occurred and the select sound should be played, otherwise `undefined`
   */
  private processSummaryInput(button: Button): true | undefined {
    if (this.summaryFinished && (button === Button.ACTION || button === Button.CANCEL)) {
      this.hideSummary();
      return true;
    }
  }

  /**
   *
   * @param button - The button that was pressed
   * @returns - Whether an input event occured.
   */
  processInput(button: Button): boolean {
    let success: boolean | undefined;
    if (this.transitioning) {
      success = this.processTransitionInput(button);
    } else if (this.eggGachaSummaryContainer.visible) {
      success = this.processSummaryInput(button);
    } else {
      success = this.processNormalInput(button);
    }

    if (success === undefined) {
      return false;
    }
    if (success) {
      this.getUi().playSelect();
    } else {
      this.getUi().playError();
    }
    return true;
  }

  setCursor(cursor: number): boolean {
    const ret = super.setCursor(cursor);

    if (!this.cursorObj) {
      this.cursorObj = globalScene.add.image(0, 0, "cursor");
      this.eggGachaOptionsContainer.add(this.cursorObj);
    }

    this.cursorObj.setScale(this.scale * 6);
    this.cursorObj.setPositionRelative(this.eggGachaOptionSelectBg, 10, 9 + (48 + this.cursor * 96) * this.scale);

    return ret;
  }

  setGachaCursor(cursor: number): boolean {
    const oldCursor = this.gachaCursor;

    const changed = oldCursor !== cursor;

    if (changed) {
      this.gachaCursor = cursor;

      this.setTransitioning(true);

      globalScene.tweens.add({
        targets: this.gachaContainers,
        duration: this.eggGachaContainer.visible ? 500 : 0,
        x: (_target, _key, _value, index) => 180 * (index - cursor),
        ease: "Cubic.easeInOut",
        onComplete: () => this.setTransitioning(false),
      });
    }

    return changed;
  }

  legendaryGachaTimer(): void {
    if (this.playTimeTimer) {
      this.playTimeTimer.destroy();
      this.playTimeTimer = null;
    }
    this.playTimeTimer = globalScene.time.addEvent({
      loop: true,
      delay: fixedInt(1000),
      callback: () => {
        this.legendaryExpiration.setText(this.getLegendaryGachaTimeLeft());
      },
    });
  }

  getLegendaryGachaTimeLeft(): string {
    // 86400000 is the number of miliseconds in one day
    const msUntilMidnight = 86400000 - (Date.now() % 86400000);
    const hours = `${Math.floor(msUntilMidnight / 3600000)}`;
    const minutes = `${Math.floor((msUntilMidnight % 3600000) / 60000)}`;
    const seconds = `${Math.floor((msUntilMidnight % 60000) / 1000)}`;

    return `${hours.padStart(2, "0")}:${minutes.padStart(2, "0")}:${seconds.padStart(2, "0")}`;
  }

  clear(): void {
    super.clear();
    this.setGachaCursor(-1);
    this.eggGachaContainer.setVisible(false);
    if (this.playTimeTimer) {
      this.playTimeTimer.destroy();
      this.playTimeTimer = null;
    }
    this.eggGachaContainer.setActive(false);
  }
}<|MERGE_RESOLUTION|>--- conflicted
+++ resolved
@@ -1,12 +1,8 @@
 import { UiMode } from "#enums/ui-mode";
 import { TextStyle, addTextObject, getEggTierTextTint, getTextStyleOptions } from "./text";
 import MessageUiHandler from "./message-ui-handler";
-<<<<<<< HEAD
 import { fixedInt, randSeedShuffle } from "#app/utils/common";
 import { getEnumValues, getEnumKeys } from "#app/utils/enums";
-=======
-import { fixedInt, randSeedShuffle, getEnumValues } from "#app/utils/common";
->>>>>>> 664f2fab
 import type { IEggOptions } from "../data/egg";
 import { Egg, getLegendaryGachaSpeciesForTimestamp } from "../data/egg";
 import { VoucherType, getVoucherTypeIcon } from "../system/voucher";
@@ -280,13 +276,8 @@
 
     this.eggGachaContainer.add(this.eggGachaOptionsContainer);
 
-<<<<<<< HEAD
-    getEnumValues(VoucherType).forEach((voucher, i) => {
-      const container = globalScene.add.container(globalScene.game.canvas.width / 6 - 56 * i, 0);
-=======
     for (const voucher of getEnumValues(VoucherType)) {
       const container = globalScene.add.container(globalScene.game.canvas.width / 6 - 56 * voucher, 0);
->>>>>>> 664f2fab
 
       const bg = addWindow(0, 0, 56, 22).setOrigin(1, 0);
       container.add(bg);
