import BattleScene from "../battle-scene";
import { Mode } from "./ui";
import { TextStyle, addTextObject, getEggTierTextTint } from "./text";
import MessageUiHandler from "./message-ui-handler";
import * as Utils from "../utils";
import { EGG_SEED, Egg, GachaType, getEggTierDefaultHatchWaves, getEggDescriptor, getLegendaryGachaSpeciesForTimestamp } from "../data/egg";
import { VoucherType, getVoucherTypeIcon } from "../system/voucher";
import { getPokemonSpecies } from "../data/pokemon-species";
import { addWindow } from "./ui-theme";
import { Tutorial, handleTutorial } from "../tutorial";
import { EggTier } from "../data/enums/egg-type";
<<<<<<< HEAD
import { Button } from "../enums/buttons";

const defaultText = 'Select a machine.';
=======
import {Button} from "../enums/buttons";
import i18next from '../plugins/i18n';
>>>>>>> 460e9472

export default class EggGachaUiHandler extends MessageUiHandler {
  private eggGachaContainer: Phaser.GameObjects.Container;
  private eggGachaMessageBox: Phaser.GameObjects.NineSlice;
  private eggGachaOptionsContainer: Phaser.GameObjects.Container;
  private eggGachaOptionSelectBg: Phaser.GameObjects.NineSlice;

  private gachaContainers: Phaser.GameObjects.Container[];
  private gachaKnobs: Phaser.GameObjects.Sprite[];
  private gachaHatches: Phaser.GameObjects.Sprite[];
  private gachaInfoContainers: Phaser.GameObjects.Container[];
  private eggGachaOverlay: Phaser.GameObjects.Rectangle;
  private eggGachaSummaryContainer: Phaser.GameObjects.Container;

  private voucherCountLabels: Phaser.GameObjects.Text[];

  private gachaCursor: integer;

  private cursorObj: Phaser.GameObjects.Image;
  private transitioning: boolean;
  private transitionCancelled: boolean;
  private defaultText: string;

  constructor(scene: BattleScene) {
    super(scene, Mode.EGG_GACHA);

    this.gachaContainers = [];
    this.gachaKnobs = [];
    this.gachaHatches = [];
    this.gachaInfoContainers = [];

    this.voucherCountLabels = [];
    this.defaultText = i18next.t('egg:selectMachine');
  }

  setup() {
    this.gachaCursor = 0;

    const ui = this.getUi();

    this.eggGachaContainer = this.scene.add.container(0, -this.scene.game.canvas.height / 6);
    this.eggGachaContainer.setVisible(false);
    ui.add(this.eggGachaContainer);

    const bg = this.scene.add.nineslice(0, 0, 'default_bg', null, 320, 180, 0, 0, 16, 0);
    bg.setOrigin(0, 0);

    this.eggGachaContainer.add(bg);

    const hatchFrameNames = this.scene.anims.generateFrameNames('gacha_hatch', { suffix: ".png", start: 1, end: 4 });
    this.scene.anims.create({
      key: 'open',
      frames: hatchFrameNames,
      frameRate: 12
    });
    this.scene.anims.create({
      key: 'close',
      frames: hatchFrameNames.reverse(),
      frameRate: 12
    });

    Utils.getEnumValues(GachaType).forEach((gachaType, g) => {
      const gachaTypeKey = GachaType[gachaType].toString().toLowerCase();
      const gachaContainer = this.scene.add.container(180 * g, 18);

      const gacha = this.scene.add.sprite(0, 0, `gacha_${gachaTypeKey}`);
      gacha.setOrigin(0, 0);

      const gachaUnderlay = this.scene.add.sprite(115, 80, `gacha_underlay_${gachaTypeKey}`);
      gachaUnderlay.setOrigin(0, 0);

      const gachaEggs = this.scene.add.sprite(0, 0, 'gacha_eggs');
      gachaEggs.setOrigin(0, 0);

      const gachaGlass = this.scene.add.sprite(0, 0, 'gacha_glass');
      gachaGlass.setOrigin(0, 0);

      const gachaInfoContainer = this.scene.add.container(160, 46);

      const gachaUpLabel = addTextObject(this.scene, 4, 0, 'UP!', TextStyle.WINDOW_ALT);
      gachaUpLabel.setOrigin(0, 0);
      gachaInfoContainer.add(gachaUpLabel);

      switch (gachaType as GachaType) {
        case GachaType.LEGENDARY:
          const pokemonIcon = this.scene.add.sprite(-20, 6, 'pokemon_icons_0');
          pokemonIcon.setScale(0.5);
          pokemonIcon.setOrigin(0, 0.5);

          gachaInfoContainer.add(pokemonIcon);
          break;
        case GachaType.MOVE:
          gachaUpLabel.setText('Move UP!');
          gachaUpLabel.setX(0);
          gachaUpLabel.setOrigin(0.5, 0);
          break;
        case GachaType.SHINY:
          gachaUpLabel.setText('Shiny UP!');
          gachaUpLabel.setX(0);
          gachaUpLabel.setOrigin(0.5, 0);
          break;
      }

      const gachaKnob = this.scene.add.sprite(191, 89, 'gacha_knob');

      const gachaHatch = this.scene.add.sprite(115, 73, 'gacha_hatch');
      gachaHatch.setOrigin(0, 0);

      gachaContainer.add(gachaEggs);
      gachaContainer.add(gachaUnderlay);
      gachaContainer.add(gacha);
      gachaContainer.add(gachaGlass);
      gachaContainer.add(gachaKnob);
      gachaContainer.add(gachaHatch);
      gachaContainer.add(gachaInfoContainer);

      gachaGlass.setAlpha(0.5);
      gachaHatch.setAlpha(0.9);

      gachaHatch.on('animationupdate', (_anim, frame) => gachaUnderlay.setFrame(frame.textureFrame === '4.png' ? 'open_hatch' : 'default'));

      this.gachaContainers.push(gachaContainer);
      this.gachaKnobs.push(gachaKnob);
      this.gachaHatches.push(gachaHatch);
      this.gachaInfoContainers.push(gachaInfoContainer);

      this.eggGachaContainer.add(gachaContainer);

      this.updateGachaInfo(g);
    });

    this.eggGachaOptionsContainer = this.scene.add.container()

    this.eggGachaOptionsContainer = this.scene.add.container((this.scene.game.canvas.width / 6), 148);
    this.eggGachaContainer.add(this.eggGachaOptionsContainer);


    this.eggGachaOptionSelectBg = addWindow(this.scene, 0, 0, 96, 112);
    this.eggGachaOptionSelectBg.setOrigin(1, 1);
    this.eggGachaOptionsContainer.add(this.eggGachaOptionSelectBg);

    const pullOptions = [
      { multiplier: 'x1', description: `1 ${i18next.t('egg:pull')}` },
      { multiplier: 'x10', description: `10 ${i18next.t('egg:pulls')}` },
      { multiplier: 'x1', description: `5 ${i18next.t('egg:pulls')}` },
      { multiplier: 'x1', description: `10 ${i18next.t('egg:pulls')}` },
      { multiplier: 'x1', description: `25 ${i18next.t('egg:pulls')}` }
    ];

    const pullOptionsText = pullOptions.map(option => `     ${option.multiplier.padEnd(4)} ${option.description}`).join('\n');

    const optionText = addTextObject(
      this.scene,
      0,
      0,
      `${pullOptionsText}\n${i18next.t('menu:cancel')}`,
      TextStyle.WINDOW,
    );

    optionText.setLineSpacing(28);
    optionText.setFontSize('80px');

    this.eggGachaOptionsContainer.add(optionText);

    optionText.setPositionRelative(this.eggGachaOptionSelectBg, 16, 9);

    new Array(5).fill(null).map((_, i) => {
      const voucherType = i < 2 ? VoucherType.REGULAR : i === 2 ? VoucherType.PLUS : i === 3 ? VoucherType.PREMIUM : VoucherType.GOLDEN;
      const icon = this.scene.add.sprite(0, 0, 'items', getVoucherTypeIcon(voucherType));
      icon.setScale(0.5);
      icon.setPositionRelative(this.eggGachaOptionSelectBg, 20, 17 + i * 16);
      this.eggGachaOptionsContainer.add(icon);
    });

    this.eggGachaContainer.add(this.eggGachaOptionsContainer);

    new Array(Utils.getEnumKeys(VoucherType).length).fill(null).map((_, i) => {
      const container = this.scene.add.container((this.scene.game.canvas.width / 6) - 56 * i, 0);

      const bg = addWindow(this.scene, 0, 0, 56, 22);
      bg.setOrigin(1, 0);
      container.add(bg);

      const countLabel = addTextObject(this.scene, -48, 3, '0', TextStyle.WINDOW);
      countLabel.setOrigin(0, 0);
      container.add(countLabel);

      this.voucherCountLabels.push(countLabel);

      const iconImage = getVoucherTypeIcon(i as VoucherType);

      const icon = this.scene.add.sprite(-19, 2, 'items', iconImage);
      icon.setOrigin(0, 0);
      icon.setScale(0.5);
      container.add(icon);

      this.eggGachaContainer.add(container);
    });

    this.eggGachaOverlay = this.scene.add.rectangle(0, 0, bg.displayWidth, bg.displayHeight, 0x000000);
    this.eggGachaOverlay.setOrigin(0, 0);
    this.eggGachaOverlay.setAlpha(0);
    
    this.eggGachaContainer.add(this.eggGachaOverlay);

    this.eggGachaSummaryContainer = this.scene.add.container(0, 0);
    this.eggGachaSummaryContainer.setVisible(false);
    this.eggGachaContainer.add(this.eggGachaSummaryContainer);
    
    const gachaMessageBoxContainer = this.scene.add.container(0, 148);
    this.eggGachaContainer.add(gachaMessageBoxContainer);

    const gachaMessageBox = addWindow(this.scene, 0, 0, 320, 32);
    gachaMessageBox.setOrigin(0, 0);
    gachaMessageBoxContainer.add(gachaMessageBox);

    this.eggGachaMessageBox = gachaMessageBox;

    const gachaMessageText = addTextObject(this.scene, 8, 8, '', TextStyle.WINDOW, { maxLines: 2 });
    gachaMessageText.setOrigin(0, 0);
    gachaMessageBoxContainer.add(gachaMessageText);

    this.message = gachaMessageText;

    this.eggGachaContainer.add(gachaMessageBoxContainer);

    this.setCursor(0);
  }

  show(args: any[]): boolean {
    super.show(args);

    this.getUi().showText(this.defaultText, 0);

    this.setGachaCursor(1);

    for (let g = 0; g < this.gachaContainers.length; g++)
      this.updateGachaInfo(g);

    this.updateVoucherCounts();

    this.getUi().bringToTop(this.eggGachaContainer);

    this.eggGachaContainer.setVisible(true);

    handleTutorial(this.scene, Tutorial.Egg_Gacha);

    return true;
  }

  getDelayValue(delay: integer) {
    if (this.transitioning && this.transitionCancelled)
      delay = Math.ceil(delay / 5);
    return Utils.fixedInt(delay);
  }

  pull(pullCount?: integer, count?: integer, eggs?: Egg[]): void {
    this.eggGachaOptionsContainer.setVisible(false);
    this.setTransitioning(true);

    const doPull = () => {
      if (this.transitionCancelled)
        return this.showSummary(eggs);

      const egg = this.scene.add.sprite(127, 75, 'egg', `egg_${eggs[count].getKey()}`);
      egg.setScale(0.5);

      this.gachaContainers[this.gachaCursor].add(egg);
      this.gachaContainers[this.gachaCursor].moveTo(egg, 2);

      const doPullAnim = () => {
        this.scene.playSound('gacha_running', { loop: true });
          this.scene.time.delayedCall(this.getDelayValue(count ? 500 : 1250), () => {
            this.scene.playSound('gacha_dispense');
            this.scene.time.delayedCall(this.getDelayValue(750), () => {
              this.scene.sound.stopByKey('gacha_running');
              this.scene.tweens.add({
                targets: egg,
                duration: this.getDelayValue(350),
                y: 95,
                ease: 'Bounce.easeOut',
                onComplete: () => {
                  this.scene.time.delayedCall(this.getDelayValue(125), () => {
                    this.scene.playSound('pb_catch');
                    this.gachaHatches[this.gachaCursor].play('open');
                    this.scene.tweens.add({
                      targets: egg,
                      duration: this.getDelayValue(350),
                      scale: 0.75,
                      ease: 'Sine.easeIn'
                    });
                    this.scene.tweens.add({
                      targets: egg,
                      y: 110,
                      duration: this.getDelayValue(350),
                      ease: 'Back.easeOut',
                      onComplete: () => {
                        this.gachaHatches[this.gachaCursor].play('close');
                        this.scene.tweens.add({
                          targets: egg,
                          y: 200,
                          duration: this.getDelayValue(350),
                          ease: 'Cubic.easeIn',
                          onComplete: () => {
                            if (++count < pullCount)
                              this.pull(pullCount, count, eggs);
                            else
                              this.showSummary(eggs);
                          }
                        });
                      }
                    });
                  });
                }
              });
            });
          });
      };

      if (!count) {
        this.scene.playSound('gacha_dial');
        this.scene.tweens.add({
          targets: this.gachaKnobs[this.gachaCursor],
          duration: this.getDelayValue(350),
          angle: 90,
          ease: 'Cubic.easeInOut',
          onComplete: () => {
            this.scene.tweens.add({
              targets: this.gachaKnobs[this.gachaCursor],
              duration: this.getDelayValue(350),
              angle: 0,
              ease: 'Sine.easeInOut'
            });
            this.scene.time.delayedCall(this.getDelayValue(350), doPullAnim);
          }
        });
      } else
        doPullAnim();
    };

    if (!pullCount)
      pullCount = 1;
    if (!count)
      count = 0;
    if (!eggs) {
      eggs = [];
      const tierValueOffset = this.gachaCursor === GachaType.LEGENDARY ? 1 : 0;
      const tiers = new Array(pullCount).fill(null).map(() => {
        const tierValue = Utils.randInt(256);
        return tierValue >= 52 + tierValueOffset ? EggTier.COMMON : tierValue >= 8 + tierValueOffset ? EggTier.GREAT : tierValue >= 1 + tierValueOffset ? EggTier.ULTRA : EggTier.MASTER;
      });
      if (pullCount >= 25 && !tiers.filter(t => t >= EggTier.ULTRA).length)
        tiers[Utils.randInt(tiers.length)] = EggTier.ULTRA;
      else if (pullCount >= 10 && !tiers.filter(t => t >= EggTier.GREAT).length)
        tiers[Utils.randInt(tiers.length)] = EggTier.GREAT;

      const timestamp = new Date().getTime();

      for (let tier of tiers) {
        const egg = new Egg(Utils.randInt(EGG_SEED, EGG_SEED * tier), this.gachaCursor, getEggTierDefaultHatchWaves(tier), timestamp);
        if (egg.isManaphyEgg()) {
          this.scene.gameData.gameStats.manaphyEggsPulled++;
          egg.hatchWaves = getEggTierDefaultHatchWaves(EggTier.ULTRA);
        } else {
          switch (tier) {
            case EggTier.GREAT:
              this.scene.gameData.gameStats.rareEggsPulled++;
              break;
            case EggTier.ULTRA:
              this.scene.gameData.gameStats.epicEggsPulled++;
              break;
            case EggTier.MASTER:
              this.scene.gameData.gameStats.legendaryEggsPulled++;
              break;
          }
        }
        eggs.push(egg);
        this.scene.gameData.eggs.push(egg);
        this.scene.gameData.gameStats.eggsPulled++;
      }

      (this.scene.currentBattle ? this.scene.gameData.saveAll(this.scene, true, true, true) : this.scene.gameData.saveSystem()).then(success => {
        if (!success)
          return this.scene.reset(true);
        doPull();
      });
      return;
    }

    doPull();
  }

  showSummary(eggs: Egg[]): void {
    this.transitioning = false;
    this.eggGachaSummaryContainer.setVisible(true);

    const eggScale = eggs.length < 20 ? 1 : 0.5;

    this.scene.tweens.add({
      targets: this.eggGachaOverlay,
      alpha: 0.5,
      ease: 'Sine.easeOut',
      duration: 750,
      onComplete: () => {
        const rowItems = 5;
        const rows = Math.ceil(eggs.length / rowItems);
        const cols = Math.min(eggs.length, rowItems);
        const height = this.eggGachaOverlay.displayHeight - this.eggGachaMessageBox.displayHeight;
        const eggContainers = eggs.map((egg, t) => {
          const col = t % rowItems;
          const row = Math.floor(t / rowItems);
          const sliceWidth = this.eggGachaOverlay.displayWidth / (cols + 2);
          const sliceHeight = height / (rows + 2);
          const yOffset = (sliceHeight / 2 * (row / Math.max(rows - 1, 1))) + sliceHeight / 4;
          const ret = this.scene.add.container(sliceWidth * (col + 1) + (sliceWidth * 0.5), sliceHeight * (row + 1) + yOffset);
          ret.setScale(0.0001);

          const eggSprite = this.scene.add.sprite(0, 0, 'egg', `egg_${egg.getKey()}`);
          ret.add(eggSprite);

          const eggText = addTextObject(this.scene, 0, 14, getEggDescriptor(egg), TextStyle.PARTY, { align: 'center' });
          eggText.setOrigin(0.5, 0);
          eggText.setTint(getEggTierTextTint(!egg.isManaphyEgg() ? egg.tier : EggTier.ULTRA));
          ret.add(eggText);

          this.eggGachaSummaryContainer.addAt(ret, 0);
          return ret;
        });

        eggContainers.forEach((eggContainer, e) => {
          this.scene.tweens.add({
            targets: eggContainer,
            delay: this.getDelayValue(e * 100),
            duration: this.getDelayValue(350),
            scale: eggScale,
            ease: 'Sine.easeOut'
          });
        });
      }
    });
  }

  hideSummary() {
    this.setTransitioning(true);
    this.scene.tweens.add({
      targets: [ this.eggGachaOverlay, this.eggGachaSummaryContainer ],
      alpha: 0,
      duration: this.getDelayValue(250),
      ease: 'Cubic.easeIn',
      onComplete: () => {
        this.eggGachaSummaryContainer.setVisible(false);
        this.eggGachaSummaryContainer.setAlpha(1);
        this.eggGachaSummaryContainer.removeAll(true);
        this.setTransitioning(false);
        this.eggGachaOptionsContainer.setVisible(true);
      }
    });
  }

  updateGachaInfo(gachaType: GachaType): void {
    const infoContainer = this.gachaInfoContainers[gachaType];
    switch (gachaType as GachaType) {
      case GachaType.LEGENDARY:
        const species = getPokemonSpecies(getLegendaryGachaSpeciesForTimestamp(this.scene, new Date().getTime()));
        const pokemonIcon = infoContainer.getAt(1) as Phaser.GameObjects.Sprite;
        pokemonIcon.setTexture(species.getIconAtlasKey(), species.getIconId(false));
        break;
    }
  }

  consumeVouchers(voucherType: VoucherType, count: integer): void {
    this.scene.gameData.voucherCounts[voucherType] = Math.max(this.scene.gameData.voucherCounts[voucherType] - count, 0);
    this.updateVoucherCounts();
  }

  updateVoucherCounts(): void {
    this.voucherCountLabels.forEach((label, type) => {
      label.setText(this.scene.gameData.voucherCounts[type].toString());
    });
  }

  showText(text: string, delay?: number, callback?: Function, callbackDelay?: number, prompt?: boolean, promptDelay?: number): void {
    if (!text)
      text = this.defaultText;
    
    if (text?.indexOf('\n') === -1) {
      this.eggGachaMessageBox.setSize(320, 32);
      this.eggGachaMessageBox.setY(0);
      this.message.setY(8);
    } else {
      this.eggGachaMessageBox.setSize(320, 46);
      this.eggGachaMessageBox.setY(-14);
      this.message.setY(-6);
    }

    super.showText(text, delay, callback, callbackDelay, prompt, promptDelay);
  }

  showError(text: string): void {
    this.showText(text, null, () => this.showText(this.defaultText), Utils.fixedInt(1500));
  }

  setTransitioning(transitioning: boolean): void {
    if (this.transitioning === transitioning)
      return;
    this.transitioning = transitioning;
    this.transitionCancelled = false;
  }

  processInput(button: Button): boolean {
    const ui = this.getUi();

    let success = false;
    let error = false;

    if (this.transitioning) {
      if (!this.transitionCancelled && (button === Button.ACTION || button === Button.CANCEL)) {
        this.transitionCancelled = true;
        success = true;
      } else
        return false;
    } else {
      
      if (this.eggGachaSummaryContainer.visible) {
        if (button === Button.ACTION || button === Button.CANCEL) {
          this.hideSummary();
          success = true;
        }
      } else {
        switch (button) {
          case Button.ACTION:
            switch (this.cursor) {
              case 0:
                if (!this.scene.gameData.voucherCounts[VoucherType.REGULAR]) {
                  error = true;
                  this.showError(i18next.t('egg:notEnoughVouchers'));
                } else if (this.scene.gameData.eggs.length < 99) {
                  this.consumeVouchers(VoucherType.REGULAR, 1);
                  this.pull();
                  success = true;
                } else {
                  error = true;
                  this.showError(i18next.t('egg:tooManyEggs'));
                }
                break;
              case 2:
                if (!this.scene.gameData.voucherCounts[VoucherType.PLUS]) {
                  error = true;
                  this.showError(i18next.t('egg:notEnoughVouchers'));
                } else if (this.scene.gameData.eggs.length < 95) {
                  this.consumeVouchers(VoucherType.PLUS, 1);
                  this.pull(5);
                  success = true;
                } else {
                  error = true;
                  this.showError(i18next.t('egg:tooManyEggs'));
                }
                break;
              case 1:
              case 3:
                if ((this.cursor === 1 && this.scene.gameData.voucherCounts[VoucherType.REGULAR] < 10)
                  || (this.cursor === 3 && !this.scene.gameData.voucherCounts[VoucherType.PREMIUM])) {
                  error = true;
                  this.showError(i18next.t('egg:notEnoughVouchers'));
                } else if (this.scene.gameData.eggs.length < 90) {
                  if (this.cursor === 3)
                    this.consumeVouchers(VoucherType.PREMIUM, 1);
                  else
                    this.consumeVouchers(VoucherType.REGULAR, 10);
                  this.pull(10);
                  success = true;
                } else {
                  error = true;
                  this.showError(i18next.t('egg:tooManyEggs'));
                }
                break;
              case 4:
                if (!this.scene.gameData.voucherCounts[VoucherType.GOLDEN]) {
                  error = true;
                  this.showError(i18next.t('egg:notEnoughVouchers'));
                } else if (this.scene.gameData.eggs.length < 75) {
                  this.consumeVouchers(VoucherType.GOLDEN, 1);
                  this.pull(25);
                  success = true;
                } else {
                  error = true;
                  this.showError(i18next.t('egg:tooManyEggs'));
                }
                break;
              case 5:
                ui.revertMode();
                success = true;
                break;
            }
            break;
          case Button.CANCEL:
            this.getUi().revertMode();
            success = true;
            break;
          case Button.UP:
            if (this.cursor)
              success = this.setCursor(this.cursor - 1);
            break;
          case Button.DOWN:
            if (this.cursor < 5)
              success = this.setCursor(this.cursor + 1);
            break;
          case Button.LEFT:
            if (this.gachaCursor)
              success = this.setGachaCursor(this.gachaCursor - 1);
            break;
          case Button.RIGHT:
            if (this.gachaCursor < Utils.getEnumKeys(GachaType).length - 1)
              success = this.setGachaCursor(this.gachaCursor + 1);
            break;
        }
      }
    }
  
    if (success)
      ui.playSelect();
    else if (error)
      ui.playError();

    return success || error;
  }

  setCursor(cursor: integer): boolean {
    const ret = super.setCursor(cursor);

    if (!this.cursorObj) {
      this.cursorObj = this.scene.add.image(0, 0, 'cursor');
      this.eggGachaOptionsContainer.add(this.cursorObj);
    }

    this.cursorObj.setPositionRelative(this.eggGachaOptionSelectBg, 10, 17 + this.cursor * 16);

    return ret;
  }

  setGachaCursor(cursor: integer): boolean {
    let oldCursor = this.gachaCursor;

    let changed = oldCursor !== cursor;

    if (changed) {
      this.gachaCursor = cursor;

      this.setTransitioning(true);

      this.scene.tweens.add({
        targets: this.gachaContainers,
        duration: this.eggGachaContainer.visible ? 500 : 0,
        x: (_target, _key, _value, index) => 180 * (index - cursor),
        ease: 'Cubic.easeInOut',
        onComplete: () => this.setTransitioning(false)
      });
    }

    return changed;
  }

  clear(): void {
    super.clear();
    this.setGachaCursor(-1);
    this.eggGachaContainer.setVisible(false);
  }
}<|MERGE_RESOLUTION|>--- conflicted
+++ resolved
@@ -9,14 +9,8 @@
 import { addWindow } from "./ui-theme";
 import { Tutorial, handleTutorial } from "../tutorial";
 import { EggTier } from "../data/enums/egg-type";
-<<<<<<< HEAD
 import { Button } from "../enums/buttons";
-
-const defaultText = 'Select a machine.';
-=======
-import {Button} from "../enums/buttons";
 import i18next from '../plugins/i18n';
->>>>>>> 460e9472
 
 export default class EggGachaUiHandler extends MessageUiHandler {
   private eggGachaContainer: Phaser.GameObjects.Container;
