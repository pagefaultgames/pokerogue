--- conflicted
+++ resolved
@@ -5,8 +5,6 @@
 import BattleScene from "../battle-scene";
 import { UiTheme } from "../enums/ui-theme";
 import i18next from "i18next";
-
-export const TEXT_SCALE = 1 / 6;
 
 export enum TextStyle {
   MESSAGE,
@@ -54,13 +52,8 @@
   const [ styleOptions, shadowColor, shadowXpos, shadowYpos ] = getTextStyleOptions(style, (scene as BattleScene).uiTheme, extraStyleOptions);
 
   const ret = scene.add.text(x, y, content, styleOptions);
-<<<<<<< HEAD
-  ret.setScale(TEXT_SCALE);
-  ret.setShadow(shadowSize, shadowSize, shadowColor);
-=======
   ret.setScale(0.1666666667);
   ret.setShadow(shadowXpos, shadowYpos, shadowColor);
->>>>>>> 460e9472
   if (!(styleOptions as Phaser.Types.GameObjects.Text.TextStyle).lineSpacing)
     ret.setLineSpacing(5);
 
@@ -72,13 +65,8 @@
 
   const ret = new BBCodeText(scene, x, y, content, styleOptions as BBCodeText.TextStyle);
   scene.add.existing(ret);
-<<<<<<< HEAD
-  ret.setScale(TEXT_SCALE);
-  ret.setShadow(shadowSize, shadowSize, shadowColor);
-=======
   ret.setScale(0.1666666667);
   ret.setShadow(shadowXpos, shadowYpos, shadowColor);
->>>>>>> 460e9472
   if (!(styleOptions as BBCodeText.TextStyle).lineSpacing)
     ret.setLineSpacing(10);
 
@@ -90,7 +78,7 @@
 
   const ret = new InputText(scene, x, y, width, height, styleOptions as InputText.IConfig);
   scene.add.existing(ret);
-  ret.setScale(TEXT_SCALE);
+  ret.setScale(0.1666666667);
 
   return ret;
 }
