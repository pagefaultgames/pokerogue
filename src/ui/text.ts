--- conflicted
+++ resolved
@@ -5,13 +5,7 @@
 import InputText from "phaser3-rex-plugins/plugins/inputtext";
 import BattleScene from "../battle-scene";
 import { ModifierTier } from "../modifier/modifier-tier";
-<<<<<<< HEAD
-import Phaser from "phaser";
-import { EggTier } from "#enums/egg-type";
-import { UiTheme } from "#enums/ui-theme";
 import i18next from "i18next";
-=======
->>>>>>> a3759382
 
 export enum TextStyle {
   MESSAGE,
@@ -109,11 +103,7 @@
   return ret;
 }
 
-<<<<<<< HEAD
-export function getTextStyleOptions(style: TextStyle, uiTheme: UiTheme, extraStyleOptions?: Phaser.Types.GameObjects.Text.TextStyle): TextStyleOptions {
-=======
 export function getTextStyleOptions(style: TextStyle, uiTheme: UiTheme, extraStyleOptions?: Phaser.Types.GameObjects.Text.TextStyle): [ number, Phaser.Types.GameObjects.Text.TextStyle | InputText.IConfig, string, number, number ] {
->>>>>>> a3759382
   let shadowXpos = 4;
   let shadowYpos = 5;
   let scale = 0.1666666667;
