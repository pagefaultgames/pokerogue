import BBCodeText from "phaser3-rex-plugins/plugins/gameobjects/tagtext/bbcodetext/BBCodeText";
import InputText from "phaser3-rex-plugins/plugins/inputtext";
import { ModifierTier } from "../modifier/modifier-tier";
import { EggTier } from "../data/enums/egg-type";
import BattleScene from "../battle-scene";
import { UiTheme } from "../enums/ui-theme";
import i18next from "i18next";

export enum TextStyle {
  MESSAGE,
  WINDOW,
  WINDOW_ALT,
  BATTLE_INFO,
  PARTY,
  PARTY_RED,
  SUMMARY,
  SUMMARY_ALT,
  SUMMARY_RED,
  SUMMARY_BLUE,
  SUMMARY_PINK,
  SUMMARY_GOLD,
  SUMMARY_GRAY,
  SUMMARY_GREEN,
  MONEY,
  SETTINGS_LABEL,
  SETTINGS_SELECTED,
  TOOLTIP_TITLE,
  TOOLTIP_CONTENT,
  MOVE_INFO_CONTENT
};

interface LanguageSetting {
  summaryFontSize?: string,
  battleInfoFontSize?: string,
  partyFontSize?: string,
  tooltipContentFontSize?: string,
  moveInfoFontSize?: string,
  textScale?: number
}

const languageSettings: { [key: string]: LanguageSetting } = {
  "en":{},
  "de":{},
  "es":{},
  "it":{},
  "fr":{},
  "zh_CN":{},
  "pt_BR":{},
<<<<<<< HEAD
}
=======
};
>>>>>>> be1e15ac

export function addTextObject(scene: Phaser.Scene, x: number, y: number, content: string, style: TextStyle, extraStyleOptions?: Phaser.Types.GameObjects.Text.TextStyle): Phaser.GameObjects.Text {
  const [ styleOptions, shadowColor, shadowXpos, shadowYpos ] = getTextStyleOptions(style, (scene as BattleScene).uiTheme, extraStyleOptions);

  const ret = scene.add.text(x, y, content, styleOptions);
  ret.setScale(0.1666666667);
  ret.setShadow(shadowXpos, shadowYpos, shadowColor);
  if (!(styleOptions as Phaser.Types.GameObjects.Text.TextStyle).lineSpacing)
    ret.setLineSpacing(5);

  return ret;
}

export function addBBCodeTextObject(scene: Phaser.Scene, x: number, y: number, content: string, style: TextStyle, extraStyleOptions?: Phaser.Types.GameObjects.Text.TextStyle): BBCodeText {
  const [ styleOptions, shadowColor, shadowXpos, shadowYpos ] = getTextStyleOptions(style, (scene as BattleScene).uiTheme, extraStyleOptions);

  const ret = new BBCodeText(scene, x, y, content, styleOptions as BBCodeText.TextStyle);
  scene.add.existing(ret);
  ret.setScale(0.1666666667);
  ret.setShadow(shadowXpos, shadowYpos, shadowColor);
  if (!(styleOptions as BBCodeText.TextStyle).lineSpacing)
    ret.setLineSpacing(10);

  return ret;
}

export function addTextInputObject(scene: Phaser.Scene, x: number, y: number, width: number, height: number, style: TextStyle, extraStyleOptions?: InputText.IConfig): InputText {
  const [ styleOptions ] = getTextStyleOptions(style, (scene as BattleScene).uiTheme, extraStyleOptions);

  const ret = new InputText(scene, x, y, width, height, styleOptions as InputText.IConfig);
  scene.add.existing(ret);
  ret.setScale(0.1666666667);

  return ret;
}

function getTextStyleOptions(style: TextStyle, uiTheme: UiTheme, extraStyleOptions?: Phaser.Types.GameObjects.Text.TextStyle): [ Phaser.Types.GameObjects.Text.TextStyle | InputText.IConfig, string, integer ] {
  const lang = i18next.language;
  let shadowColor: string;
  let shadowXpos = 4;
  let shadowYpos = 5;

  let styleOptions: Phaser.Types.GameObjects.Text.TextStyle = {
    fontFamily: "emerald",
    fontSize: "96px",
    color: getTextColor(style, false, uiTheme),
    padding: {
      bottom: 6
    }
  };

  switch (style) {
<<<<<<< HEAD
    case TextStyle.SUMMARY:
    case TextStyle.SUMMARY_ALT:
    case TextStyle.SUMMARY_BLUE:
    case TextStyle.SUMMARY_RED:
    case TextStyle.SUMMARY_PINK:
    case TextStyle.SUMMARY_GOLD:
    case TextStyle.SUMMARY_GRAY:
    case TextStyle.SUMMARY_GREEN:
    case TextStyle.WINDOW:
    case TextStyle.WINDOW_ALT:
      shadowXpos = 3;
      shadowYpos = 3;
    case TextStyle.MESSAGE:
    case TextStyle.SETTINGS_LABEL:
    case TextStyle.SETTINGS_SELECTED:
      styleOptions.fontSize = languageSettings[lang]?.summaryFontSize || '96px';
      break;
    case TextStyle.BATTLE_INFO:
    case TextStyle.MONEY:
    case TextStyle.TOOLTIP_TITLE:
      styleOptions.fontSize = languageSettings[lang]?.battleInfoFontSize || '72px';
      shadowXpos = 3.5;
      shadowYpos = 3.5;
      break;
    case TextStyle.PARTY:
    case TextStyle.PARTY_RED:
      styleOptions.fontSize = languageSettings[lang]?.partyFontSize || '66px';
      styleOptions.fontFamily = 'pkmnems';
      break;
    case TextStyle.TOOLTIP_CONTENT:
      styleOptions.fontSize = languageSettings[lang]?.tooltipContentFontSize || '64px';
      shadowXpos = 3;
      shadowYpos = 3;
      break;
    case TextStyle.MOVE_INFO_CONTENT:
      styleOptions.fontSize = languageSettings[lang]?.moveInfoFontSize || '56px';
      shadowXpos = 3;
      shadowYpos = 3;
      break;
=======
  case TextStyle.SUMMARY:
  case TextStyle.SUMMARY_ALT:
  case TextStyle.SUMMARY_BLUE:
  case TextStyle.SUMMARY_RED:
  case TextStyle.SUMMARY_PINK:
  case TextStyle.SUMMARY_GOLD:
  case TextStyle.SUMMARY_GRAY:
  case TextStyle.SUMMARY_GREEN:
  case TextStyle.WINDOW:
  case TextStyle.WINDOW_ALT:
    shadowXpos = 3;
    shadowYpos = 3;
  case TextStyle.MESSAGE:
  case TextStyle.SETTINGS_LABEL:
  case TextStyle.SETTINGS_SELECTED:
    styleOptions.fontSize = languageSettings[lang]?.summaryFontSize || "96px";
    break;
  case TextStyle.BATTLE_INFO:
  case TextStyle.MONEY:
  case TextStyle.TOOLTIP_TITLE:
    styleOptions.fontSize = languageSettings[lang]?.battleInfoFontSize || "72px";
    shadowXpos = 3.5;
    shadowYpos = 3.5;
    break;
  case TextStyle.PARTY:
  case TextStyle.PARTY_RED:
    styleOptions.fontSize = languageSettings[lang]?.partyFontSize || "66px";
    styleOptions.fontFamily = "pkmnems";
    break;
  case TextStyle.TOOLTIP_CONTENT:
    styleOptions.fontSize = languageSettings[lang]?.tooltipContentFontSize || "64px";
    shadowXpos = 3;
    shadowYpos = 3;
    break;
  case TextStyle.MOVE_INFO_CONTENT:
    styleOptions.fontSize = languageSettings[lang]?.moveInfoFontSize || "56px";
    shadowXpos = 3;
    shadowYpos = 3;
    break;
>>>>>>> be1e15ac
  }

  shadowColor = getTextColor(style, true, uiTheme);

  if (extraStyleOptions) {
    if (extraStyleOptions.fontSize) {
      const sizeRatio = parseInt(extraStyleOptions.fontSize.toString().slice(0, -2)) / parseInt(styleOptions.fontSize.toString().slice(0, -2));
      shadowXpos *= sizeRatio;
    }
    styleOptions = Object.assign(styleOptions, extraStyleOptions);
  }

  return [ styleOptions, shadowColor, shadowXpos, shadowYpos ];
}

export function getBBCodeFrag(content: string, textStyle: TextStyle, uiTheme: UiTheme = UiTheme.DEFAULT): string {
  return `[color=${getTextColor(textStyle, false, uiTheme)}][shadow=${getTextColor(textStyle, true, uiTheme)}]${content}`;
}

export function getTextColor(textStyle: TextStyle, shadow?: boolean, uiTheme: UiTheme = UiTheme.DEFAULT): string {
  switch (textStyle) {
<<<<<<< HEAD
    case TextStyle.MESSAGE:
      return !shadow ? '#f8f8f8' : '#6b5a73';
    case TextStyle.WINDOW:
    case TextStyle.MOVE_INFO_CONTENT:
    case TextStyle.TOOLTIP_CONTENT:
      if (uiTheme)
        return !shadow ? '#484848' : '#d0d0c8';
      return !shadow ? '#f8f8f8' : '#6b5a73';
    case TextStyle.WINDOW_ALT:
      return !shadow ? '#484848' : '#d0d0c8';
    case TextStyle.BATTLE_INFO:
      if (uiTheme)
        return !shadow ? '#404040' : '#ded6b5';
      return !shadow ? '#f8f8f8' : '#6b5a73';
    case TextStyle.PARTY:
      return !shadow ? '#f8f8f8' : '#707070';
    case TextStyle.PARTY_RED:
      return !shadow ? '#f89890' : '#984038';
    case TextStyle.SUMMARY:
      return !shadow ? '#ffffff' : '#636363';
    case TextStyle.SUMMARY_ALT:
      if (uiTheme)
        return !shadow ? '#ffffff' : '#636363';
      return !shadow ? '#484848' : '#d0d0c8';
    case TextStyle.SUMMARY_RED:
    case TextStyle.TOOLTIP_TITLE:
      return !shadow ? '#e70808' : '#ffbd73';
    case TextStyle.SUMMARY_BLUE:
      return !shadow ? '#40c8f8' : '#006090';
    case TextStyle.SUMMARY_PINK:
      return !shadow ? '#f89890' : '#984038';
    case TextStyle.SUMMARY_GOLD:
    case TextStyle.MONEY:
      return !shadow ? '#e8e8a8' : '#a0a060';
    case TextStyle.SUMMARY_GRAY:
      return !shadow ? '#a0a0a0' : '#636363';
    case TextStyle.SUMMARY_GREEN:
      return !shadow ? '#78c850' : '#306850';
    case TextStyle.SETTINGS_LABEL:
      return !shadow ? '#f8b050' : '#c07800';
    case TextStyle.SETTINGS_SELECTED:
      return !shadow ? '#f88880' : '#f83018';
=======
  case TextStyle.MESSAGE:
    return !shadow ? "#f8f8f8" : "#6b5a73";
  case TextStyle.WINDOW:
  case TextStyle.MOVE_INFO_CONTENT:
  case TextStyle.TOOLTIP_CONTENT:
    if (uiTheme) {
      return !shadow ? "#484848" : "#d0d0c8";
    }
    return !shadow ? "#f8f8f8" : "#6b5a73";
  case TextStyle.WINDOW_ALT:
    return !shadow ? "#484848" : "#d0d0c8";
  case TextStyle.BATTLE_INFO:
    if (uiTheme) {
      return !shadow ? "#404040" : "#ded6b5";
    }
    return !shadow ? "#f8f8f8" : "#6b5a73";
  case TextStyle.PARTY:
    return !shadow ? "#f8f8f8" : "#707070";
  case TextStyle.PARTY_RED:
    return !shadow ? "#f89890" : "#984038";
  case TextStyle.SUMMARY:
    return !shadow ? "#ffffff" : "#636363";
  case TextStyle.SUMMARY_ALT:
    if (uiTheme) {
      return !shadow ? "#ffffff" : "#636363";
    }
    return !shadow ? "#484848" : "#d0d0c8";
  case TextStyle.SUMMARY_RED:
  case TextStyle.TOOLTIP_TITLE:
    return !shadow ? "#e70808" : "#ffbd73";
  case TextStyle.SUMMARY_BLUE:
    return !shadow ? "#40c8f8" : "#006090";
  case TextStyle.SUMMARY_PINK:
    return !shadow ? "#f89890" : "#984038";
  case TextStyle.SUMMARY_GOLD:
  case TextStyle.MONEY:
    return !shadow ? "#e8e8a8" : "#a0a060";
  case TextStyle.SUMMARY_GRAY:
    return !shadow ? "#a0a0a0" : "#636363";
  case TextStyle.SUMMARY_GREEN:
    return !shadow ? "#78c850" : "#306850";
  case TextStyle.SETTINGS_LABEL:
    return !shadow ? "#f8b050" : "#c07800";
  case TextStyle.SETTINGS_SELECTED:
    return !shadow ? "#f88880" : "#f83018";
>>>>>>> be1e15ac
  }
}

export function getModifierTierTextTint(tier: ModifierTier): integer {
  switch (tier) {
    case ModifierTier.COMMON:
      return 0xffffff;
    case ModifierTier.GREAT:
      return 0x3890f8;
    case ModifierTier.ULTRA:
      return 0xf8d038;
    case ModifierTier.ROGUE:
      return 0xd52929;
    case ModifierTier.MASTER:
      return 0xe020c0;
    case ModifierTier.LUXURY:
      return 0xe64a18;
  }
}

export function getEggTierTextTint(tier: EggTier): integer {
  switch (tier) {
    case EggTier.COMMON:
      return getModifierTierTextTint(ModifierTier.COMMON);
    case EggTier.GREAT:
      return getModifierTierTextTint(ModifierTier.GREAT);
    case EggTier.ULTRA:
      return getModifierTierTextTint(ModifierTier.ULTRA);
    case EggTier.MASTER:
      return getModifierTierTextTint(ModifierTier.MASTER);
  }
}<|MERGE_RESOLUTION|>--- conflicted
+++ resolved
@@ -27,7 +27,7 @@
   TOOLTIP_TITLE,
   TOOLTIP_CONTENT,
   MOVE_INFO_CONTENT
-};
+}
 
 interface LanguageSetting {
   summaryFontSize?: string,
@@ -46,11 +46,7 @@
   "fr":{},
   "zh_CN":{},
   "pt_BR":{},
-<<<<<<< HEAD
-}
-=======
 };
->>>>>>> be1e15ac
 
 export function addTextObject(scene: Phaser.Scene, x: number, y: number, content: string, style: TextStyle, extraStyleOptions?: Phaser.Types.GameObjects.Text.TextStyle): Phaser.GameObjects.Text {
   const [ styleOptions, shadowColor, shadowXpos, shadowYpos ] = getTextStyleOptions(style, (scene as BattleScene).uiTheme, extraStyleOptions);
@@ -58,8 +54,9 @@
   const ret = scene.add.text(x, y, content, styleOptions);
   ret.setScale(0.1666666667);
   ret.setShadow(shadowXpos, shadowYpos, shadowColor);
-  if (!(styleOptions as Phaser.Types.GameObjects.Text.TextStyle).lineSpacing)
+  if (!(styleOptions as Phaser.Types.GameObjects.Text.TextStyle).lineSpacing) {
     ret.setLineSpacing(5);
+  }
 
   return ret;
 }
@@ -71,8 +68,9 @@
   scene.add.existing(ret);
   ret.setScale(0.1666666667);
   ret.setShadow(shadowXpos, shadowYpos, shadowColor);
-  if (!(styleOptions as BBCodeText.TextStyle).lineSpacing)
+  if (!(styleOptions as BBCodeText.TextStyle).lineSpacing) {
     ret.setLineSpacing(10);
+  }
 
   return ret;
 }
@@ -89,7 +87,6 @@
 
 function getTextStyleOptions(style: TextStyle, uiTheme: UiTheme, extraStyleOptions?: Phaser.Types.GameObjects.Text.TextStyle): [ Phaser.Types.GameObjects.Text.TextStyle | InputText.IConfig, string, integer ] {
   const lang = i18next.language;
-  let shadowColor: string;
   let shadowXpos = 4;
   let shadowYpos = 5;
 
@@ -103,47 +100,6 @@
   };
 
   switch (style) {
-<<<<<<< HEAD
-    case TextStyle.SUMMARY:
-    case TextStyle.SUMMARY_ALT:
-    case TextStyle.SUMMARY_BLUE:
-    case TextStyle.SUMMARY_RED:
-    case TextStyle.SUMMARY_PINK:
-    case TextStyle.SUMMARY_GOLD:
-    case TextStyle.SUMMARY_GRAY:
-    case TextStyle.SUMMARY_GREEN:
-    case TextStyle.WINDOW:
-    case TextStyle.WINDOW_ALT:
-      shadowXpos = 3;
-      shadowYpos = 3;
-    case TextStyle.MESSAGE:
-    case TextStyle.SETTINGS_LABEL:
-    case TextStyle.SETTINGS_SELECTED:
-      styleOptions.fontSize = languageSettings[lang]?.summaryFontSize || '96px';
-      break;
-    case TextStyle.BATTLE_INFO:
-    case TextStyle.MONEY:
-    case TextStyle.TOOLTIP_TITLE:
-      styleOptions.fontSize = languageSettings[lang]?.battleInfoFontSize || '72px';
-      shadowXpos = 3.5;
-      shadowYpos = 3.5;
-      break;
-    case TextStyle.PARTY:
-    case TextStyle.PARTY_RED:
-      styleOptions.fontSize = languageSettings[lang]?.partyFontSize || '66px';
-      styleOptions.fontFamily = 'pkmnems';
-      break;
-    case TextStyle.TOOLTIP_CONTENT:
-      styleOptions.fontSize = languageSettings[lang]?.tooltipContentFontSize || '64px';
-      shadowXpos = 3;
-      shadowYpos = 3;
-      break;
-    case TextStyle.MOVE_INFO_CONTENT:
-      styleOptions.fontSize = languageSettings[lang]?.moveInfoFontSize || '56px';
-      shadowXpos = 3;
-      shadowYpos = 3;
-      break;
-=======
   case TextStyle.SUMMARY:
   case TextStyle.SUMMARY_ALT:
   case TextStyle.SUMMARY_BLUE:
@@ -183,10 +139,9 @@
     shadowXpos = 3;
     shadowYpos = 3;
     break;
->>>>>>> be1e15ac
-  }
-
-  shadowColor = getTextColor(style, true, uiTheme);
+  }
+
+  const shadowColor = getTextColor(style, true, uiTheme);
 
   if (extraStyleOptions) {
     if (extraStyleOptions.fontSize) {
@@ -205,50 +160,6 @@
 
 export function getTextColor(textStyle: TextStyle, shadow?: boolean, uiTheme: UiTheme = UiTheme.DEFAULT): string {
   switch (textStyle) {
-<<<<<<< HEAD
-    case TextStyle.MESSAGE:
-      return !shadow ? '#f8f8f8' : '#6b5a73';
-    case TextStyle.WINDOW:
-    case TextStyle.MOVE_INFO_CONTENT:
-    case TextStyle.TOOLTIP_CONTENT:
-      if (uiTheme)
-        return !shadow ? '#484848' : '#d0d0c8';
-      return !shadow ? '#f8f8f8' : '#6b5a73';
-    case TextStyle.WINDOW_ALT:
-      return !shadow ? '#484848' : '#d0d0c8';
-    case TextStyle.BATTLE_INFO:
-      if (uiTheme)
-        return !shadow ? '#404040' : '#ded6b5';
-      return !shadow ? '#f8f8f8' : '#6b5a73';
-    case TextStyle.PARTY:
-      return !shadow ? '#f8f8f8' : '#707070';
-    case TextStyle.PARTY_RED:
-      return !shadow ? '#f89890' : '#984038';
-    case TextStyle.SUMMARY:
-      return !shadow ? '#ffffff' : '#636363';
-    case TextStyle.SUMMARY_ALT:
-      if (uiTheme)
-        return !shadow ? '#ffffff' : '#636363';
-      return !shadow ? '#484848' : '#d0d0c8';
-    case TextStyle.SUMMARY_RED:
-    case TextStyle.TOOLTIP_TITLE:
-      return !shadow ? '#e70808' : '#ffbd73';
-    case TextStyle.SUMMARY_BLUE:
-      return !shadow ? '#40c8f8' : '#006090';
-    case TextStyle.SUMMARY_PINK:
-      return !shadow ? '#f89890' : '#984038';
-    case TextStyle.SUMMARY_GOLD:
-    case TextStyle.MONEY:
-      return !shadow ? '#e8e8a8' : '#a0a060';
-    case TextStyle.SUMMARY_GRAY:
-      return !shadow ? '#a0a0a0' : '#636363';
-    case TextStyle.SUMMARY_GREEN:
-      return !shadow ? '#78c850' : '#306850';
-    case TextStyle.SETTINGS_LABEL:
-      return !shadow ? '#f8b050' : '#c07800';
-    case TextStyle.SETTINGS_SELECTED:
-      return !shadow ? '#f88880' : '#f83018';
-=======
   case TextStyle.MESSAGE:
     return !shadow ? "#f8f8f8" : "#6b5a73";
   case TextStyle.WINDOW:
@@ -294,36 +205,35 @@
     return !shadow ? "#f8b050" : "#c07800";
   case TextStyle.SETTINGS_SELECTED:
     return !shadow ? "#f88880" : "#f83018";
->>>>>>> be1e15ac
   }
 }
 
 export function getModifierTierTextTint(tier: ModifierTier): integer {
   switch (tier) {
-    case ModifierTier.COMMON:
-      return 0xffffff;
-    case ModifierTier.GREAT:
-      return 0x3890f8;
-    case ModifierTier.ULTRA:
-      return 0xf8d038;
-    case ModifierTier.ROGUE:
-      return 0xd52929;
-    case ModifierTier.MASTER:
-      return 0xe020c0;
-    case ModifierTier.LUXURY:
-      return 0xe64a18;
+  case ModifierTier.COMMON:
+    return 0xffffff;
+  case ModifierTier.GREAT:
+    return 0x3890f8;
+  case ModifierTier.ULTRA:
+    return 0xf8d038;
+  case ModifierTier.ROGUE:
+    return 0xd52929;
+  case ModifierTier.MASTER:
+    return 0xe020c0;
+  case ModifierTier.LUXURY:
+    return 0xe64a18;
   }
 }
 
 export function getEggTierTextTint(tier: EggTier): integer {
   switch (tier) {
-    case EggTier.COMMON:
-      return getModifierTierTextTint(ModifierTier.COMMON);
-    case EggTier.GREAT:
-      return getModifierTierTextTint(ModifierTier.GREAT);
-    case EggTier.ULTRA:
-      return getModifierTierTextTint(ModifierTier.ULTRA);
-    case EggTier.MASTER:
-      return getModifierTierTextTint(ModifierTier.MASTER);
+  case EggTier.COMMON:
+    return getModifierTierTextTint(ModifierTier.COMMON);
+  case EggTier.GREAT:
+    return getModifierTierTextTint(ModifierTier.GREAT);
+  case EggTier.ULTRA:
+    return getModifierTierTextTint(ModifierTier.ULTRA);
+  case EggTier.MASTER:
+    return getModifierTierTextTint(ModifierTier.MASTER);
   }
 }