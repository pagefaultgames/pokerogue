import { globalScene } from "#app/global-scene";
import { EggTier } from "#enums/egg-type";
import { ModifierTier } from "#enums/modifier-tier";
import { UiTheme } from "#enums/ui-theme";
import i18next from "#plugins/i18n";
import type Phaser from "phaser";
import BBCodeText from "phaser3-rex-plugins/plugins/gameobjects/tagtext/bbcodetext/BBCodeText";
import InputText from "phaser3-rex-plugins/plugins/inputtext";
<<<<<<< HEAD
import { globalScene } from "#app/global-scene";
import { ModifierTier } from "../enums/modifier-tier";
import i18next from "#app/plugins/i18n";
import { TextStyle } from "#enums/text-style";
import type { TextStyleOptions } from "#app/@types/ui";
=======

export enum TextStyle {
  MESSAGE,
  WINDOW,
  WINDOW_ALT,
  WINDOW_BATTLE_COMMAND,
  BATTLE_INFO,
  PARTY,
  PARTY_RED,
  PARTY_CANCEL_BUTTON,
  INSTRUCTIONS_TEXT,
  MOVE_LABEL,
  SUMMARY,
  SUMMARY_DEX_NUM,
  SUMMARY_DEX_NUM_GOLD,
  SUMMARY_ALT,
  SUMMARY_HEADER,
  SUMMARY_RED,
  SUMMARY_BLUE,
  SUMMARY_PINK,
  SUMMARY_GOLD,
  SUMMARY_GRAY,
  SUMMARY_GREEN,
  SUMMARY_STATS,
  SUMMARY_STATS_BLUE,
  SUMMARY_STATS_PINK,
  SUMMARY_STATS_GOLD,
  LUCK_VALUE,
  STATS_HEXAGON,
  GROWTH_RATE_TYPE,
  MONEY, // Money default styling (pale yellow)
  MONEY_WINDOW, // Money displayed in Windows (needs different colors based on theme)
  HEADER_LABEL,
  STATS_LABEL,
  STATS_VALUE,
  SETTINGS_VALUE,
  SETTINGS_LABEL,
  SETTINGS_LABEL_NAVBAR,
  SETTINGS_SELECTED,
  SETTINGS_LOCKED,
  EGG_LIST,
  EGG_SUMMARY_NAME,
  EGG_SUMMARY_DEX,
  STARTER_VALUE_LIMIT,
  TOOLTIP_TITLE,
  TOOLTIP_CONTENT,
  FILTER_BAR_MAIN,
  MOVE_INFO_CONTENT,
  MOVE_PP_FULL,
  MOVE_PP_HALF_FULL,
  MOVE_PP_NEAR_EMPTY,
  MOVE_PP_EMPTY,
  SMALLER_WINDOW_ALT,
  BGM_BAR,
  PERFECT_IV,
  ME_OPTION_DEFAULT, // Default style for choices in ME
  ME_OPTION_SPECIAL, // Style for choices with special requirements in ME
  SHADOW_TEXT, // To obscure unavailable options
}

export interface TextStyleOptions {
  scale: number;
  styleOptions: Phaser.Types.GameObjects.Text.TextStyle | InputText.IConfig;
  shadowColor: string;
  shadowXpos: number;
  shadowYpos: number;
}
>>>>>>> 68630446

export function addTextObject(
  x: number,
  y: number,
  content: string,
  style: TextStyle,
  extraStyleOptions?: Phaser.Types.GameObjects.Text.TextStyle,
): Phaser.GameObjects.Text {
  const { scale, styleOptions, shadowColor, shadowXpos, shadowYpos } = getTextStyleOptions(
    style,
    globalScene.uiTheme,
    extraStyleOptions,
  );

  const ret = globalScene.add
    .text(x, y, content, styleOptions)
    .setScale(scale)
    .setShadow(shadowXpos, shadowYpos, shadowColor);
  if (!(styleOptions as Phaser.Types.GameObjects.Text.TextStyle).lineSpacing) {
    ret.setLineSpacing(scale * 30);
  }

  return ret;
}

export function setTextStyle(
  obj: Phaser.GameObjects.Text,
  style: TextStyle,
  extraStyleOptions?: Phaser.Types.GameObjects.Text.TextStyle,
) {
  const { scale, styleOptions, shadowColor, shadowXpos, shadowYpos } = getTextStyleOptions(
    style,
    globalScene.uiTheme,
    extraStyleOptions,
  );
  obj.setScale(scale).setShadow(shadowXpos, shadowYpos, shadowColor);
  if (!(styleOptions as Phaser.Types.GameObjects.Text.TextStyle).lineSpacing) {
    obj.setLineSpacing(scale * 30);
  }

  if (obj.lineSpacing < 12 && i18next.resolvedLanguage === "ja") {
    obj.setLineSpacing(obj.lineSpacing + 35);
  }
}

export function addBBCodeTextObject(
  x: number,
  y: number,
  content: string,
  style: TextStyle,
  extraStyleOptions?: Phaser.Types.GameObjects.Text.TextStyle,
): BBCodeText {
  const { scale, styleOptions, shadowColor, shadowXpos, shadowYpos } = getTextStyleOptions(
    style,
    globalScene.uiTheme,
    extraStyleOptions,
  );

  const ret = new BBCodeText(globalScene, x, y, content, styleOptions as BBCodeText.TextStyle);
  globalScene.add.existing(ret);
  ret.setScale(scale).setShadow(shadowXpos, shadowYpos, shadowColor);
  if (!(styleOptions as BBCodeText.TextStyle).lineSpacing) {
    ret.setLineSpacing(scale * 60);
  }

  return ret;
}

export function addTextInputObject(
  x: number,
  y: number,
  width: number,
  height: number,
  style: TextStyle,
  extraStyleOptions?: InputText.IConfig,
): InputText {
  const { scale, styleOptions } = getTextStyleOptions(style, globalScene.uiTheme, extraStyleOptions);

  const ret = new InputText(globalScene, x, y, width, height, styleOptions as InputText.IConfig);
  globalScene.add.existing(ret);
  ret.setScale(scale);

  return ret;
}

export function getTextStyleOptions(
  style: TextStyle,
  uiTheme: UiTheme,
  extraStyleOptions?: Phaser.Types.GameObjects.Text.TextStyle,
): TextStyleOptions {
  const lang = i18next.resolvedLanguage;
  let shadowXpos = 4;
  let shadowYpos = 5;
  const scale = 0.1666666667;
  const defaultFontSize = 96;

  let styleOptions: Phaser.Types.GameObjects.Text.TextStyle = {
    fontFamily: "emerald",
    fontSize: 96,
    color: getTextColor(style, false, uiTheme),
    padding: {
      bottom: 6,
    },
  };

  switch (style) {
    case TextStyle.SUMMARY: {
      const fontSizeLabel = "96px";
      switch (lang) {
        case "ja":
          styleOptions.padding = { top: 6, bottom: 4 };
          break;
      }
      styleOptions.fontSize = fontSizeLabel;
      break;
    }
    // shadowXpos = 5;
    // shadowYpos = 5;
    // break;
    case TextStyle.SUMMARY_HEADER: {
      let fontSizeLabel = "96px";
      switch (lang) {
        case "ja":
          styleOptions.padding = { bottom: 7 };
          fontSizeLabel = "80px";
          break;
      }
      styleOptions.fontSize = fontSizeLabel;
      break;
    }
    // shadowXpos = 5;
    // shadowYpos = 5;
    // break;
    case TextStyle.SUMMARY_DEX_NUM: {
      const fontSizeLabel = "96px";
      switch (lang) {
        case "ja":
          styleOptions.padding = { top: 2, bottom: 10 };
          break;
      }
      styleOptions.fontSize = fontSizeLabel;
      shadowXpos = 5;
      shadowYpos = 5;
      break;
    }
    case TextStyle.SUMMARY_DEX_NUM_GOLD: {
      const fontSizeLabel = "96px";
      switch (lang) {
        case "ja":
          styleOptions.padding = { top: 2, bottom: 10 };
          break;
      }
      styleOptions.fontSize = fontSizeLabel;
      shadowXpos = 5;
      shadowYpos = 5;
      break;
    }
    case TextStyle.SUMMARY_ALT:
    case TextStyle.SUMMARY_BLUE:
    case TextStyle.SUMMARY_RED:
    case TextStyle.SUMMARY_PINK:
    case TextStyle.SUMMARY_GOLD:
    case TextStyle.SUMMARY_GRAY:
    case TextStyle.SUMMARY_GREEN:
    case TextStyle.SUMMARY_STATS:
    case TextStyle.SUMMARY_STATS_BLUE:
    case TextStyle.SUMMARY_STATS_PINK:
    case TextStyle.SUMMARY_STATS_GOLD:
    case TextStyle.WINDOW:
    case TextStyle.WINDOW_ALT:
    case TextStyle.ME_OPTION_DEFAULT:
    case TextStyle.ME_OPTION_SPECIAL:
      shadowXpos = 3;
      shadowYpos = 3;
      break;
    case TextStyle.LUCK_VALUE: {
      const fontSizeLabel = "96px";
      switch (lang) {
        case "ja":
          styleOptions.padding = { top: -6, bottom: 2 };
          break;
      }
      styleOptions.fontSize = fontSizeLabel;
      shadowXpos = 3;
      shadowYpos = 4;
      break;
    }
    case TextStyle.GROWTH_RATE_TYPE: {
      switch (lang) {
        case "ja":
          styleOptions.padding = { left: 24 };
          break;
      }
      styleOptions.fontSize = defaultFontSize - 30;
      shadowXpos = 3;
      shadowYpos = 3;
      break;
    }
    case TextStyle.WINDOW_BATTLE_COMMAND: {
      let fontSizeLabel = "96px";
      switch (lang) {
        case "ja":
          styleOptions.padding = { top: 2 };
          fontSizeLabel = "92px";
          break;
      }
      styleOptions.fontSize = fontSizeLabel;
      break;
    }
    // shadowXpos = 5;
    // shadowYpos = 5;
    // break;
    case TextStyle.STATS_LABEL: {
      let fontSizeLabel = "96px";
      switch (lang) {
        case "de":
          shadowXpos = 3;
          shadowYpos = 3;
          fontSizeLabel = "80px";
          break;
        default:
          fontSizeLabel = "96px";
          break;
      }
      styleOptions.fontSize = fontSizeLabel;
      break;
    }
    case TextStyle.STATS_VALUE: {
      shadowXpos = 3;
      shadowYpos = 3;
      let fontSizeValue = "96px";
      switch (lang) {
        case "de":
          fontSizeValue = "80px";
          break;
        default:
          fontSizeValue = "96px";
          break;
      }
      styleOptions.fontSize = fontSizeValue;
      break;
    }
    case TextStyle.MESSAGE:
      styleOptions.fontSize = defaultFontSize;
      break;
    case TextStyle.HEADER_LABEL: {
      switch (lang) {
        case "ja":
          styleOptions.padding = { top: 6 };
          break;
      }
      break;
    }
    case TextStyle.SETTINGS_VALUE:
    case TextStyle.SETTINGS_LABEL: {
      shadowXpos = 3;
      shadowYpos = 3;
      let fontSizeValue = "96px";
      switch (lang) {
        case "ja":
          fontSizeValue = "80px";
          styleOptions.padding = { top: 10 };
          break;
        default:
          fontSizeValue = "96px";
          break;
      }
      styleOptions.fontSize = fontSizeValue;
      break;
    }
    case TextStyle.SETTINGS_LABEL_NAVBAR: {
      shadowXpos = 3;
      shadowYpos = 3;
      let fontSizeValue = "96px";
      switch (lang) {
        case "ja":
          fontSizeValue = "92px";
          break;
        default:
          fontSizeValue = "96px";
          break;
      }
      styleOptions.fontSize = fontSizeValue;
      break;
    }
    case TextStyle.SETTINGS_LOCKED: {
      shadowXpos = 3;
      shadowYpos = 3;
      let fontSizeValue = "96px";
      switch (lang) {
        case "ja":
          fontSizeValue = "80px";
          styleOptions.padding = { top: 10 };
          break;
        default:
          fontSizeValue = "96px";
          break;
      }
      styleOptions.fontSize = fontSizeValue;
      break;
    }
    case TextStyle.SETTINGS_SELECTED: {
      shadowXpos = 3;
      shadowYpos = 3;
      let fontSizeValue = "96px";
      switch (lang) {
        case "ja":
          fontSizeValue = "80px";
          styleOptions.padding = { top: 10 };
          break;
        default:
          fontSizeValue = "96px";
          break;
      }
      styleOptions.fontSize = fontSizeValue;
      break;
    }
    case TextStyle.BATTLE_INFO:
    case TextStyle.MONEY:
    case TextStyle.MONEY_WINDOW:
    case TextStyle.TOOLTIP_TITLE:
      styleOptions.fontSize = defaultFontSize - 24;
      shadowXpos = 3.5;
      shadowYpos = 3.5;
      break;
    case TextStyle.PARTY:
    case TextStyle.PARTY_RED: {
      switch (lang) {
        case "ja":
          styleOptions.padding = { top: -12, bottom: 4 };
          break;
      }
      styleOptions.fontSize = defaultFontSize - 30;
      styleOptions.fontFamily = "pkmnems";
      break;
    }
    case TextStyle.PARTY_CANCEL_BUTTON: {
      switch (lang) {
        case "ja":
          styleOptions.fontSize = defaultFontSize - 42;
          styleOptions.padding = { top: 4 };
          break;
        default:
          styleOptions.fontSize = defaultFontSize - 30;
          styleOptions.padding = { left: 12 };
          break;
      }
      styleOptions.fontFamily = "pkmnems";
      break;
    }
    case TextStyle.INSTRUCTIONS_TEXT: {
      switch (lang) {
        case "ja":
          styleOptions.padding = { top: -3, bottom: 4 };
          break;
      }
      styleOptions.fontSize = defaultFontSize - 30;
      styleOptions.fontFamily = "pkmnems";
      shadowXpos = 3;
      shadowYpos = 3;
      break;
    }
    case TextStyle.MOVE_LABEL: {
      switch (lang) {
        case "ja":
          styleOptions.fontSize = defaultFontSize - 16;
          styleOptions.padding = { top: -14, bottom: 8 };
          break;
        default:
          styleOptions.fontSize = defaultFontSize - 30;
          break;
      }
      styleOptions.fontFamily = "pkmnems";
      break;
    }
    case TextStyle.EGG_LIST:
      styleOptions.fontSize = defaultFontSize - 34;
      break;
    case TextStyle.EGG_SUMMARY_NAME: {
      switch (lang) {
        case "ja":
          styleOptions.padding = { top: -1 };
          break;
      }
      break;
    }
    case TextStyle.EGG_SUMMARY_DEX: {
      switch (lang) {
        case "ja":
          styleOptions.padding = { top: 2 };
          break;
      }
      break;
    }
    case TextStyle.STARTER_VALUE_LIMIT:
      styleOptions.fontSize = defaultFontSize - 36;
      shadowXpos = 3;
      shadowYpos = 3;
      break;
    case TextStyle.TOOLTIP_CONTENT: {
      switch (lang) {
        case "ja":
          styleOptions.fontSize = defaultFontSize - 44;
          styleOptions.padding = { top: 10, right: 10 };
          break;
        default:
          styleOptions.fontSize = defaultFontSize - 32;
          break;
      }
      shadowXpos = 3;
      shadowYpos = 3;
      break;
    }
    case TextStyle.FILTER_BAR_MAIN: {
      switch (lang) {
        case "ja":
          styleOptions.fontSize = defaultFontSize - 48;
          styleOptions.padding = { top: 10, right: 10 };
          break;
        default:
          styleOptions.fontSize = defaultFontSize - 32;
          break;
      }
      shadowXpos = 3;
      shadowYpos = 3;
      break;
    }
    case TextStyle.STATS_HEXAGON:
      styleOptions.fontSize = defaultFontSize - 32;
      shadowXpos = 3;
      shadowYpos = 3;
      break;
    case TextStyle.MOVE_INFO_CONTENT:
      styleOptions.fontSize = defaultFontSize - 40;
      shadowXpos = 3;
      shadowYpos = 3;
      break;
    case TextStyle.SMALLER_WINDOW_ALT:
      styleOptions.fontSize = defaultFontSize - 36;
      shadowXpos = 3;
      shadowYpos = 3;
      break;
    case TextStyle.BGM_BAR:
      styleOptions.fontSize = defaultFontSize - 24;
      shadowXpos = 3;
      shadowYpos = 3;
      break;
  }

  const shadowColor = getTextColor(style, true, uiTheme);

  if (extraStyleOptions) {
    if (extraStyleOptions.fontSize) {
      const sizeRatio =
        Number.parseInt(extraStyleOptions.fontSize.toString().slice(0, -2)) /
        Number.parseInt(styleOptions.fontSize?.toString().slice(0, -2) ?? "1");
      shadowXpos *= sizeRatio;
    }
    styleOptions = Object.assign(styleOptions, extraStyleOptions);
  }

  return { scale, styleOptions, shadowColor, shadowXpos, shadowYpos };
}

export function getBBCodeFrag(content: string, textStyle: TextStyle, uiTheme: UiTheme = UiTheme.DEFAULT): string {
  return `[color=${getTextColor(textStyle, false, uiTheme)}][shadow=${getTextColor(textStyle, true, uiTheme)}]${content}`;
}

/**
 * Should only be used with BBCodeText (see {@linkcode addBBCodeTextObject()})
 * This does NOT work with UI showText() or showDialogue() methods.
 * Method will do pattern match/replace and apply BBCode color/shadow styling to substrings within the content:
 * @[<TextStyle>]{<text to color>}
 *
 * Example: passing a content string of "@[SUMMARY_BLUE]{blue text} primaryStyle text @[SUMMARY_RED]{red text}" will result in:
 * - "blue text" with TextStyle.SUMMARY_BLUE applied
 * - " primaryStyle text " with primaryStyle TextStyle applied
 * - "red text" with TextStyle.SUMMARY_RED applied
 * @param content string with styling that need to be applied for BBCodeTextObject
 * @param primaryStyle Primary style is required in order to escape BBCode styling properly.
 * @param uiTheme the {@linkcode UiTheme} to get TextStyle for
 * @param forWindow set to `true` if the text is to be displayed in a window ({@linkcode BattleScene.addWindow})
 *  it will replace all instances of the default MONEY TextStyle by {@linkcode TextStyle.MONEY_WINDOW}
 */
export function getTextWithColors(
  content: string,
  primaryStyle: TextStyle,
  uiTheme: UiTheme,
  forWindow?: boolean,
): string {
  // Apply primary styling before anything else
  let text = getBBCodeFrag(content, primaryStyle, uiTheme) + "[/color][/shadow]";
  const primaryStyleString = [...text.match(new RegExp(/\[color=[^[]*\]\[shadow=[^[]*\]/i))!][0];

  /* For money text displayed in game windows, we can't use the default {@linkcode TextStyle.MONEY}
   * or it will look wrong in legacy mode because of the different window background color
   * So, for text to be displayed in windows replace all "@[MONEY]" with "@[MONEY_WINDOW]" */
  if (forWindow) {
    text = text.replace(/@\[MONEY\]/g, (_substring: string) => "@[MONEY_WINDOW]");
  }

  // Set custom colors
  text = text.replace(/@\[([^{]*)\]{([^}]*)}/gi, (_substring, textStyle: string, textToColor: string) => {
    return (
      "[/color][/shadow]" +
      getBBCodeFrag(textToColor, TextStyle[textStyle], uiTheme) +
      "[/color][/shadow]" +
      primaryStyleString
    );
  });

  // Remove extra style block at the end
  return text.replace(/\[color=[^[]*\]\[shadow=[^[]*\]\[\/color\]\[\/shadow\]/gi, "");
}

// biome-ignore lint/complexity/noExcessiveCognitiveComplexity: This is a giant switch which is the best option.
export function getTextColor(textStyle: TextStyle, shadow?: boolean, uiTheme: UiTheme = UiTheme.DEFAULT): string {
  const isLegacyTheme = uiTheme === UiTheme.LEGACY;
  switch (textStyle) {
    case TextStyle.MESSAGE:
      return !shadow ? "#f8f8f8" : "#6b5a73";
    case TextStyle.WINDOW:
    case TextStyle.WINDOW_BATTLE_COMMAND:
    case TextStyle.MOVE_INFO_CONTENT:
    case TextStyle.STATS_HEXAGON:
    case TextStyle.MOVE_PP_FULL:
    case TextStyle.EGG_LIST:
    case TextStyle.TOOLTIP_CONTENT:
    case TextStyle.FILTER_BAR_MAIN:
    case TextStyle.STARTER_VALUE_LIMIT:
    case TextStyle.SETTINGS_VALUE:
      if (isLegacyTheme) {
        return !shadow ? "#484848" : "#d0d0c8";
      }
      return !shadow ? "#f8f8f8" : "#6b5a73";
    case TextStyle.MOVE_PP_HALF_FULL:
      if (isLegacyTheme) {
        return !shadow ? "#a68e17" : "#ebd773";
      }
      return !shadow ? "#ccbe00" : "#6e672c";
    case TextStyle.MOVE_PP_NEAR_EMPTY:
      if (isLegacyTheme) {
        return !shadow ? "#d64b00" : "#f7b18b";
      }
      return !shadow ? "#d64b00" : "#69402a";
    case TextStyle.MOVE_PP_EMPTY:
      if (isLegacyTheme) {
        return !shadow ? "#e13d3d" : "#fca2a2";
      }
      return !shadow ? "#e13d3d" : "#632929";
    case TextStyle.WINDOW_ALT:
      return !shadow ? "#484848" : "#d0d0c8";
    case TextStyle.BATTLE_INFO:
      if (isLegacyTheme) {
        return !shadow ? "#404040" : "#ded6b5";
      }
      return !shadow ? "#f8f8f8" : "#6b5a73";
    case TextStyle.PARTY:
    case TextStyle.PARTY_CANCEL_BUTTON:
    case TextStyle.INSTRUCTIONS_TEXT:
    case TextStyle.MOVE_LABEL:
      return !shadow ? "#f8f8f8" : "#707070";
    case TextStyle.PARTY_RED:
      return !shadow ? "#f89890" : "#984038";
    case TextStyle.SUMMARY:
    case TextStyle.SUMMARY_DEX_NUM:
    case TextStyle.SUMMARY_HEADER:
    case TextStyle.SUMMARY_STATS:
    case TextStyle.EGG_SUMMARY_NAME:
    case TextStyle.EGG_SUMMARY_DEX:
    case TextStyle.LUCK_VALUE:
      return !shadow ? "#f8f8f8" : "#636363";
    case TextStyle.SUMMARY_ALT:
    case TextStyle.GROWTH_RATE_TYPE:
      if (isLegacyTheme) {
        return !shadow ? "#f8f8f8" : "#636363";
      }
      return !shadow ? "#484848" : "#d0d0c8";
    case TextStyle.SUMMARY_RED:
    case TextStyle.TOOLTIP_TITLE:
      return !shadow ? "#e70808" : "#ffbd73";
    case TextStyle.SUMMARY_BLUE:
    case TextStyle.SUMMARY_STATS_BLUE:
      return !shadow ? "#40c8f8" : "#006090";
    case TextStyle.SUMMARY_PINK:
    case TextStyle.SUMMARY_STATS_PINK:
      return !shadow ? "#f89890" : "#984038";
    case TextStyle.SUMMARY_GOLD:
    case TextStyle.SUMMARY_DEX_NUM_GOLD:
    case TextStyle.SUMMARY_STATS_GOLD:
    case TextStyle.MONEY:
      return !shadow ? "#e8e8a8" : "#a0a060"; // Pale Yellow/Gold
    case TextStyle.MONEY_WINDOW:
      if (isLegacyTheme) {
        return !shadow ? "#f8b050" : "#c07800"; // Gold
      }
      return !shadow ? "#e8e8a8" : "#a0a060"; // Pale Yellow/Gold
    case TextStyle.SETTINGS_LOCKED:
    case TextStyle.SUMMARY_GRAY:
      return !shadow ? "#a0a0a0" : "#636363";
    case TextStyle.STATS_LABEL:
      return !shadow ? "#f8b050" : "#c07800";
    case TextStyle.STATS_VALUE:
      if (isLegacyTheme) {
        return !shadow ? "#484848" : "#d0d0c8";
      }
      return !shadow ? "#f8f8f8" : "#6b5a73";
    case TextStyle.SUMMARY_GREEN:
      return !shadow ? "#78c850" : "#306850";
    case TextStyle.SETTINGS_LABEL:
    case TextStyle.SETTINGS_LABEL_NAVBAR:
    case TextStyle.HEADER_LABEL:
    case TextStyle.PERFECT_IV:
      return !shadow ? "#f8b050" : "#c07800";
    case TextStyle.SETTINGS_SELECTED:
      return !shadow ? "#f88880" : "#f83018";
    case TextStyle.SMALLER_WINDOW_ALT:
      return !shadow ? "#484848" : "#d0d0c8";
    case TextStyle.BGM_BAR:
      return !shadow ? "#f8f8f8" : "#6b5a73";
    case TextStyle.ME_OPTION_DEFAULT:
      return !shadow ? "#f8f8f8" : "#6b5a73"; // White
    case TextStyle.ME_OPTION_SPECIAL:
      if (isLegacyTheme) {
        return !shadow ? "#f8b050" : "#c07800"; // Gold
      }
      return !shadow ? "#78c850" : "#306850"; // Green
    // Leaving the logic in place, in case someone wants to pick an even darker hue for the shadow down the line
    case TextStyle.SHADOW_TEXT:
      if (isLegacyTheme) {
        return !shadow ? "#d0d0c8" : "#d0d0c8";
      }
      return !shadow ? "#6b5a73" : "#6b5a73";
  }
}

export function getModifierTierTextTint(tier: ModifierTier): number {
  switch (tier) {
    case ModifierTier.COMMON:
      return 0xf8f8f8;
    case ModifierTier.GREAT:
      return 0x4998f8;
    case ModifierTier.ULTRA:
      return 0xf8d038;
    case ModifierTier.ROGUE:
      return 0xdb4343;
    case ModifierTier.MASTER:
      return 0xe331c5;
    case ModifierTier.LUXURY:
      return 0xe74c18;
  }
}

export function getEggTierTextTint(tier: EggTier): number {
  switch (tier) {
    case EggTier.COMMON:
      return getModifierTierTextTint(ModifierTier.COMMON);
    case EggTier.RARE:
      return getModifierTierTextTint(ModifierTier.GREAT);
    case EggTier.EPIC:
      return getModifierTierTextTint(ModifierTier.ULTRA);
    case EggTier.LEGENDARY:
      return getModifierTierTextTint(ModifierTier.MASTER);
  }
}<|MERGE_RESOLUTION|>--- conflicted
+++ resolved
@@ -1,77 +1,12 @@
 import { globalScene } from "#app/global-scene";
 import { EggTier } from "#enums/egg-type";
 import { ModifierTier } from "#enums/modifier-tier";
+import { TextStyle } from "#enums/text-style";
 import { UiTheme } from "#enums/ui-theme";
 import i18next from "#plugins/i18n";
 import type Phaser from "phaser";
 import BBCodeText from "phaser3-rex-plugins/plugins/gameobjects/tagtext/bbcodetext/BBCodeText";
 import InputText from "phaser3-rex-plugins/plugins/inputtext";
-<<<<<<< HEAD
-import { globalScene } from "#app/global-scene";
-import { ModifierTier } from "../enums/modifier-tier";
-import i18next from "#app/plugins/i18n";
-import { TextStyle } from "#enums/text-style";
-import type { TextStyleOptions } from "#app/@types/ui";
-=======
-
-export enum TextStyle {
-  MESSAGE,
-  WINDOW,
-  WINDOW_ALT,
-  WINDOW_BATTLE_COMMAND,
-  BATTLE_INFO,
-  PARTY,
-  PARTY_RED,
-  PARTY_CANCEL_BUTTON,
-  INSTRUCTIONS_TEXT,
-  MOVE_LABEL,
-  SUMMARY,
-  SUMMARY_DEX_NUM,
-  SUMMARY_DEX_NUM_GOLD,
-  SUMMARY_ALT,
-  SUMMARY_HEADER,
-  SUMMARY_RED,
-  SUMMARY_BLUE,
-  SUMMARY_PINK,
-  SUMMARY_GOLD,
-  SUMMARY_GRAY,
-  SUMMARY_GREEN,
-  SUMMARY_STATS,
-  SUMMARY_STATS_BLUE,
-  SUMMARY_STATS_PINK,
-  SUMMARY_STATS_GOLD,
-  LUCK_VALUE,
-  STATS_HEXAGON,
-  GROWTH_RATE_TYPE,
-  MONEY, // Money default styling (pale yellow)
-  MONEY_WINDOW, // Money displayed in Windows (needs different colors based on theme)
-  HEADER_LABEL,
-  STATS_LABEL,
-  STATS_VALUE,
-  SETTINGS_VALUE,
-  SETTINGS_LABEL,
-  SETTINGS_LABEL_NAVBAR,
-  SETTINGS_SELECTED,
-  SETTINGS_LOCKED,
-  EGG_LIST,
-  EGG_SUMMARY_NAME,
-  EGG_SUMMARY_DEX,
-  STARTER_VALUE_LIMIT,
-  TOOLTIP_TITLE,
-  TOOLTIP_CONTENT,
-  FILTER_BAR_MAIN,
-  MOVE_INFO_CONTENT,
-  MOVE_PP_FULL,
-  MOVE_PP_HALF_FULL,
-  MOVE_PP_NEAR_EMPTY,
-  MOVE_PP_EMPTY,
-  SMALLER_WINDOW_ALT,
-  BGM_BAR,
-  PERFECT_IV,
-  ME_OPTION_DEFAULT, // Default style for choices in ME
-  ME_OPTION_SPECIAL, // Style for choices with special requirements in ME
-  SHADOW_TEXT, // To obscure unavailable options
-}
 
 export interface TextStyleOptions {
   scale: number;
@@ -80,7 +15,6 @@
   shadowXpos: number;
   shadowYpos: number;
 }
->>>>>>> 68630446
 
 export function addTextObject(
   x: number,
