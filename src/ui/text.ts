--- conflicted
+++ resolved
@@ -1,11 +1,7 @@
 import { globalScene } from "#app/global-scene";
 import { EggTier } from "#enums/egg-type";
-<<<<<<< HEAD
 import { RarityTier } from "#enums/reward-tier";
-=======
-import { ModifierTier } from "#enums/modifier-tier";
 import { TextStyle } from "#enums/text-style";
->>>>>>> 8a2b8889
 import { UiTheme } from "#enums/ui-theme";
 import i18next from "#plugins/i18n";
 import type { TextStyleOptions } from "#types/ui";
