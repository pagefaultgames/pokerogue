--- conflicted
+++ resolved
@@ -54,11 +54,7 @@
 
   const ret = scene.add.text(x, y, content, styleOptions);
   ret.setScale(0.1666666667);
-<<<<<<< HEAD
-  ret.setShadow(shadowSize, shadowSize, shadowColor);
-=======
   ret.setShadow(shadowXpos, shadowYpos, shadowColor);
->>>>>>> bac6c229
   if (!(styleOptions as Phaser.Types.GameObjects.Text.TextStyle).lineSpacing) {
     ret.setLineSpacing(5);
   }
@@ -72,11 +68,7 @@
   const ret = new BBCodeText(scene, x, y, content, styleOptions as BBCodeText.TextStyle);
   scene.add.existing(ret);
   ret.setScale(0.1666666667);
-<<<<<<< HEAD
-  ret.setShadow(shadowSize, shadowSize, shadowColor);
-=======
   ret.setShadow(shadowXpos, shadowYpos, shadowColor);
->>>>>>> bac6c229
   if (!(styleOptions as BBCodeText.TextStyle).lineSpacing) {
     ret.setLineSpacing(10);
   }
@@ -119,16 +111,11 @@
   case TextStyle.SUMMARY_GREEN:
   case TextStyle.WINDOW:
   case TextStyle.WINDOW_ALT:
-<<<<<<< HEAD
-  case TextStyle.MESSAGE:
-  case TextStyle.SETTINGS_LABEL:
-  case TextStyle.SETTINGS_LOCKED:
-=======
     shadowXpos = 3;
     shadowYpos = 3;
   case TextStyle.MESSAGE:
   case TextStyle.SETTINGS_LABEL:
->>>>>>> bac6c229
+  case TextStyle.SETTINGS_LOCKED:
   case TextStyle.SETTINGS_SELECTED:
     styleOptions.fontSize = languageSettings[lang]?.summaryFontSize || "96px";
     break;
@@ -136,12 +123,8 @@
   case TextStyle.MONEY:
   case TextStyle.TOOLTIP_TITLE:
     styleOptions.fontSize = languageSettings[lang]?.battleInfoFontSize || "72px";
-<<<<<<< HEAD
-    shadowSize = 4.5;
-=======
     shadowXpos = 3.5;
     shadowYpos = 3.5;
->>>>>>> bac6c229
     break;
   case TextStyle.PARTY:
   case TextStyle.PARTY_RED:
@@ -150,13 +133,6 @@
     break;
   case TextStyle.TOOLTIP_CONTENT:
     styleOptions.fontSize = languageSettings[lang]?.tooltipContentFontSize || "64px";
-<<<<<<< HEAD
-    shadowSize = 4;
-    break;
-  case TextStyle.MOVE_INFO_CONTENT:
-    styleOptions.fontSize = languageSettings[lang]?.moveInfoFontSize || "56px";
-    shadowSize = 3;
-=======
     shadowXpos = 3;
     shadowYpos = 3;
     break;
@@ -164,7 +140,6 @@
     styleOptions.fontSize = languageSettings[lang]?.moveInfoFontSize || "56px";
     shadowXpos = 3;
     shadowYpos = 3;
->>>>>>> bac6c229
     break;
   }
 
@@ -224,10 +199,7 @@
   case TextStyle.SUMMARY_GOLD:
   case TextStyle.MONEY:
     return !shadow ? "#e8e8a8" : "#a0a060";
-<<<<<<< HEAD
   case TextStyle.SETTINGS_LOCKED:
-=======
->>>>>>> bac6c229
   case TextStyle.SUMMARY_GRAY:
     return !shadow ? "#a0a0a0" : "#636363";
   case TextStyle.SUMMARY_GREEN:
