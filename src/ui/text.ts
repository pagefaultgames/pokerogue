--- conflicted
+++ resolved
@@ -45,12 +45,8 @@
   "fr":{},
   "it":{},
   "pt_BR":{},
-<<<<<<< HEAD
   "zh_CN":{},
-}
-=======
 };
->>>>>>> bac6c229
 
 export function addTextObject(scene: Phaser.Scene, x: number, y: number, content: string, style: TextStyle, extraStyleOptions?: Phaser.Types.GameObjects.Text.TextStyle): Phaser.GameObjects.Text {
   const [ styleOptions, shadowColor, shadowXpos, shadowYpos ] = getTextStyleOptions(style, (scene as BattleScene).uiTheme, extraStyleOptions);
