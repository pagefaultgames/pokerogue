--- conflicted
+++ resolved
@@ -5,12 +5,6 @@
 import InputText from "phaser3-rex-plugins/plugins/inputtext";
 import BattleScene from "../battle-scene";
 import { ModifierTier } from "../modifier/modifier-tier";
-<<<<<<< HEAD
-import Phaser from "phaser";
-import { EggTier } from "#enums/egg-type";
-import { UiTheme } from "#enums/ui-theme";
-=======
->>>>>>> f5feda8b
 import i18next from "i18next";
 
 export enum TextStyle {
@@ -54,14 +48,6 @@
   shadowYpos: number
 }
 
-export interface TextStyleOptions {
-  scale: number,
-  styleOptions: Phaser.Types.GameObjects.Text.TextStyle | InputText.IConfig,
-  shadowColor: string,
-  shadowXpos: number,
-  shadowYpos: number
-}
-
 export function addTextObject(scene: Phaser.Scene, x: number, y: number, content: string, style: TextStyle, extraStyleOptions?: Phaser.Types.GameObjects.Text.TextStyle): Phaser.GameObjects.Text {
   const { scale, styleOptions, shadowColor, shadowXpos, shadowYpos } = getTextStyleOptions(style, (scene as BattleScene).uiTheme, extraStyleOptions);
 
