import BBCodeText from "phaser3-rex-plugins/plugins/gameobjects/tagtext/bbcodetext/BBCodeText";
import InputText from "phaser3-rex-plugins/plugins/inputtext";
import BattleScene from "../battle-scene";
import { EggTier } from "../data/enums/egg-type";
import { UiTheme } from "../enums/ui-theme";
import { ModifierTier } from "../modifier/modifier-tier";
import Phaser from "phaser";

export enum TextStyle {
  MESSAGE,
  WINDOW,
  WINDOW_ALT,
  BATTLE_INFO,
  PARTY,
  PARTY_RED,
  SUMMARY,
  SUMMARY_ALT,
  SUMMARY_RED,
  SUMMARY_BLUE,
  SUMMARY_PINK,
  SUMMARY_GOLD,
  SUMMARY_GRAY,
  SUMMARY_GREEN,
  MONEY,
  STATS_LABEL,
  STATS_VALUE,
  SETTINGS_LABEL,
  SETTINGS_SELECTED,
  SETTINGS_LOCKED,
  TOOLTIP_TITLE,
  TOOLTIP_CONTENT,
  MOVE_INFO_CONTENT,
  MOVE_PP_FULL,
  MOVE_PP_HALF_FULL,
  MOVE_PP_NEAR_EMPTY,
  MOVE_PP_EMPTY
}

<<<<<<< HEAD
interface LanguageSetting {
  summaryFontSize?: string,
  battleInfoFontSize?: string,
  partyFontSize?: string,
  tooltipContentFontSize?: string,
  moveInfoFontSize?: string,
  textScale?: number
}

const languageSettings: { [key: string]: LanguageSetting } = {
  "en":{},
  "de":{},
  "es":{},
  "fr":{},
  "it":{},
  "pt_BR":{},
  "zh_CN":{
    summaryFontSize: "85px",
  },
};

=======
>>>>>>> 8d75670a
export function addTextObject(scene: Phaser.Scene, x: number, y: number, content: string, style: TextStyle, extraStyleOptions?: Phaser.Types.GameObjects.Text.TextStyle): Phaser.GameObjects.Text {
  const [ scale, styleOptions, shadowColor, shadowXpos, shadowYpos ] = getTextStyleOptions(style, (scene as BattleScene).uiTheme, extraStyleOptions);

  const ret = scene.add.text(x, y, content, styleOptions);
  ret.setScale(scale);
  ret.setShadow(shadowXpos, shadowYpos, shadowColor);
  if (!(styleOptions as Phaser.Types.GameObjects.Text.TextStyle).lineSpacing) {
    ret.setLineSpacing(5);
  }

  return ret;
}

export function setTextStyle(obj: Phaser.GameObjects.Text, scene: Phaser.Scene, style: TextStyle, extraStyleOptions?: Phaser.Types.GameObjects.Text.TextStyle) {
  const [ scale, styleOptions, shadowColor, shadowXpos, shadowYpos ] = getTextStyleOptions(style, (scene as BattleScene).uiTheme, extraStyleOptions);
  obj.setScale(scale);
  obj.setShadow(shadowXpos, shadowYpos, shadowColor);
  if (!(styleOptions as Phaser.Types.GameObjects.Text.TextStyle).lineSpacing) {
    obj.setLineSpacing(5);
  }
}

export function addBBCodeTextObject(scene: Phaser.Scene, x: number, y: number, content: string, style: TextStyle, extraStyleOptions?: Phaser.Types.GameObjects.Text.TextStyle): BBCodeText {
  const [ scale, styleOptions, shadowColor, shadowXpos, shadowYpos ] = getTextStyleOptions(style, (scene as BattleScene).uiTheme, extraStyleOptions);

  const ret = new BBCodeText(scene, x, y, content, styleOptions as BBCodeText.TextStyle);
  scene.add.existing(ret);
  ret.setScale(scale);
  ret.setShadow(shadowXpos, shadowYpos, shadowColor);
  if (!(styleOptions as BBCodeText.TextStyle).lineSpacing) {
    ret.setLineSpacing(10);
  }

  return ret;
}

export function addTextInputObject(scene: Phaser.Scene, x: number, y: number, width: number, height: number, style: TextStyle, extraStyleOptions?: InputText.IConfig): InputText {
  const [ scale, styleOptions ] = getTextStyleOptions(style, (scene as BattleScene).uiTheme, extraStyleOptions);

  const ret = new InputText(scene, x, y, width, height, styleOptions as InputText.IConfig);
  scene.add.existing(ret);
  ret.setScale(scale);

  return ret;
}

function getTextStyleOptions(style: TextStyle, uiTheme: UiTheme, extraStyleOptions?: Phaser.Types.GameObjects.Text.TextStyle): [ number, Phaser.Types.GameObjects.Text.TextStyle | InputText.IConfig, string, number, number ] {
  let shadowXpos = 4;
  let shadowYpos = 5;
  const scale = 0.1666666667;
  const defaultFontSize = 96;

  let styleOptions: Phaser.Types.GameObjects.Text.TextStyle = {
    fontFamily: "emerald, vonwaon",
    fontSize: 96,
    color: getTextColor(style, false, uiTheme),
    padding: {
      bottom: 6
    }
  };

  switch (style) {
  case TextStyle.SUMMARY:
  case TextStyle.SUMMARY_ALT:
  case TextStyle.SUMMARY_BLUE:
  case TextStyle.SUMMARY_RED:
  case TextStyle.SUMMARY_PINK:
  case TextStyle.SUMMARY_GOLD:
  case TextStyle.SUMMARY_GRAY:
  case TextStyle.SUMMARY_GREEN:
  case TextStyle.WINDOW:
  case TextStyle.WINDOW_ALT:
  case TextStyle.STATS_VALUE:
    shadowXpos = 3;
    shadowYpos = 3;
    break;
  case TextStyle.STATS_LABEL:
  case TextStyle.MESSAGE:
  case TextStyle.SETTINGS_LABEL:
  case TextStyle.SETTINGS_LOCKED:
  case TextStyle.SETTINGS_SELECTED:
    break;
  case TextStyle.BATTLE_INFO:
  case TextStyle.MONEY:
  case TextStyle.TOOLTIP_TITLE:
    styleOptions.fontSize = defaultFontSize - 24;
    shadowXpos = 3.5;
    shadowYpos = 3.5;
    break;
  case TextStyle.PARTY:
  case TextStyle.PARTY_RED:
    styleOptions.fontSize = defaultFontSize - 30;
    styleOptions.fontFamily = "pkmnems";
    break;
  case TextStyle.TOOLTIP_CONTENT:
    styleOptions.fontSize = defaultFontSize - 32;
    shadowXpos = 3;
    shadowYpos = 3;
    break;
  case TextStyle.MOVE_INFO_CONTENT:
    styleOptions.fontSize = defaultFontSize - 40;
    shadowXpos = 3;
    shadowYpos = 3;
    break;
  }

  const shadowColor = getTextColor(style, true, uiTheme);

  if (extraStyleOptions) {
    if (extraStyleOptions.fontSize) {
      const sizeRatio = parseInt(extraStyleOptions.fontSize.toString().slice(0, -2)) / parseInt(styleOptions.fontSize.toString().slice(0, -2));
      shadowXpos *= sizeRatio;
    }
    styleOptions = Object.assign(styleOptions, extraStyleOptions);
  }

  return [ scale, styleOptions, shadowColor, shadowXpos, shadowYpos ];
}

export function getBBCodeFrag(content: string, textStyle: TextStyle, uiTheme: UiTheme = UiTheme.DEFAULT): string {
  return `[color=${getTextColor(textStyle, false, uiTheme)}][shadow=${getTextColor(textStyle, true, uiTheme)}]${content}`;
}

export function getTextColor(textStyle: TextStyle, shadow?: boolean, uiTheme: UiTheme = UiTheme.DEFAULT): string {
  switch (textStyle) {
  case TextStyle.MESSAGE:
    return !shadow ? "#f8f8f8" : "#6b5a73";
  case TextStyle.WINDOW:
  case TextStyle.MOVE_INFO_CONTENT:
  case TextStyle.MOVE_PP_FULL:
  case TextStyle.TOOLTIP_CONTENT:
    if (uiTheme) {
      return !shadow ? "#484848" : "#d0d0c8";
    }
    return !shadow ? "#f8f8f8" : "#6b5a73";
  case TextStyle.MOVE_PP_HALF_FULL:
    if (uiTheme) {
      return !shadow ? "#a68e17" : "#ebd773";
    }
    return !shadow ? "#ccbe00" : "#6e672c";
  case TextStyle.MOVE_PP_NEAR_EMPTY:
    if (uiTheme) {
      return !shadow ? "#d64b00" : "#f7b18b";
    }
    return !shadow ? "#d64b00" : "#69402a";
  case TextStyle.MOVE_PP_EMPTY:
    if (uiTheme) {
      return !shadow ? "#e13d3d" : "#fca2a2";
    }
    return !shadow ? "#e13d3d" : "#632929";
  case TextStyle.WINDOW_ALT:
    return !shadow ? "#484848" : "#d0d0c8";
  case TextStyle.BATTLE_INFO:
    if (uiTheme) {
      return !shadow ? "#404040" : "#ded6b5";
    }
    return !shadow ? "#f8f8f8" : "#6b5a73";
  case TextStyle.PARTY:
    return !shadow ? "#f8f8f8" : "#707070";
  case TextStyle.PARTY_RED:
    return !shadow ? "#f89890" : "#984038";
  case TextStyle.SUMMARY:
    return !shadow ? "#ffffff" : "#636363";
  case TextStyle.SUMMARY_ALT:
    if (uiTheme) {
      return !shadow ? "#ffffff" : "#636363";
    }
    return !shadow ? "#484848" : "#d0d0c8";
  case TextStyle.SUMMARY_RED:
  case TextStyle.TOOLTIP_TITLE:
    return !shadow ? "#e70808" : "#ffbd73";
  case TextStyle.SUMMARY_BLUE:
    return !shadow ? "#40c8f8" : "#006090";
  case TextStyle.SUMMARY_PINK:
    return !shadow ? "#f89890" : "#984038";
  case TextStyle.SUMMARY_GOLD:
  case TextStyle.MONEY:
    return !shadow ? "#e8e8a8" : "#a0a060";
  case TextStyle.SETTINGS_LOCKED:
  case TextStyle.SUMMARY_GRAY:
    return !shadow ? "#a0a0a0" : "#636363";
  case TextStyle.STATS_LABEL:
    return !shadow ? "#f8b050" : "#c07800";
  case TextStyle.STATS_VALUE:
    return !shadow ? "#f8f8f8" : "#6b5a73";
  case TextStyle.SUMMARY_GREEN:
    return !shadow ? "#78c850" : "#306850";
  case TextStyle.SETTINGS_LABEL:
    return !shadow ? "#f8b050" : "#c07800";
  case TextStyle.SETTINGS_SELECTED:
    return !shadow ? "#f88880" : "#f83018";
  }
}

export function getModifierTierTextTint(tier: ModifierTier): integer {
  switch (tier) {
  case ModifierTier.COMMON:
    return 0xffffff;
  case ModifierTier.GREAT:
    return 0x3890f8;
  case ModifierTier.ULTRA:
    return 0xf8d038;
  case ModifierTier.ROGUE:
    return 0xd52929;
  case ModifierTier.MASTER:
    return 0xe020c0;
  case ModifierTier.LUXURY:
    return 0xe64a18;
  }
}

export function getEggTierTextTint(tier: EggTier): integer {
  switch (tier) {
  case EggTier.COMMON:
    return getModifierTierTextTint(ModifierTier.COMMON);
  case EggTier.GREAT:
    return getModifierTierTextTint(ModifierTier.GREAT);
  case EggTier.ULTRA:
    return getModifierTierTextTint(ModifierTier.ULTRA);
  case EggTier.MASTER:
    return getModifierTierTextTint(ModifierTier.MASTER);
  }
}<|MERGE_RESOLUTION|>--- conflicted
+++ resolved
@@ -36,7 +36,7 @@
   MOVE_PP_EMPTY
 }
 
-<<<<<<< HEAD
+
 interface LanguageSetting {
   summaryFontSize?: string,
   battleInfoFontSize?: string,
@@ -58,8 +58,7 @@
   },
 };
 
-=======
->>>>>>> 8d75670a
+
 export function addTextObject(scene: Phaser.Scene, x: number, y: number, content: string, style: TextStyle, extraStyleOptions?: Phaser.Types.GameObjects.Text.TextStyle): Phaser.GameObjects.Text {
   const [ scale, styleOptions, shadowColor, shadowXpos, shadowYpos ] = getTextStyleOptions(style, (scene as BattleScene).uiTheme, extraStyleOptions);
 
