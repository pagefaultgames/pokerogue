import { globalScene } from "#app/global-scene";
import { EggTier } from "#enums/egg-type";
import { ModifierTier } from "#enums/modifier-tier";
import { UiTheme } from "#enums/ui-theme";
import i18next from "#plugins/i18n";
import type Phaser from "phaser";
import BBCodeText from "phaser3-rex-plugins/plugins/gameobjects/tagtext/bbcodetext/BBCodeText";
import InputText from "phaser3-rex-plugins/plugins/inputtext";
<<<<<<< HEAD
import { globalScene } from "#app/global-scene";
import { RewardTier } from "#app/enums/reward-tier";
import i18next from "#app/plugins/i18n";
=======
>>>>>>> 8cf1b9f7

export enum TextStyle {
  MESSAGE,
  WINDOW,
  WINDOW_ALT,
  WINDOW_BATTLE_COMMAND,
  BATTLE_INFO,
  PARTY,
  PARTY_RED,
  PARTY_CANCEL_BUTTON,
  INSTRUCTIONS_TEXT,
  MOVE_LABEL,
  SUMMARY,
  SUMMARY_DEX_NUM,
  SUMMARY_DEX_NUM_GOLD,
  SUMMARY_ALT,
  SUMMARY_HEADER,
  SUMMARY_RED,
  SUMMARY_BLUE,
  SUMMARY_PINK,
  SUMMARY_GOLD,
  SUMMARY_GRAY,
  SUMMARY_GREEN,
  SUMMARY_STATS,
  SUMMARY_STATS_BLUE,
  SUMMARY_STATS_PINK,
  SUMMARY_STATS_GOLD,
  LUCK_VALUE,
  STATS_HEXAGON,
  GROWTH_RATE_TYPE,
  MONEY, // Money default styling (pale yellow)
  MONEY_WINDOW, // Money displayed in Windows (needs different colors based on theme)
  HEADER_LABEL,
  STATS_LABEL,
  STATS_VALUE,
  SETTINGS_VALUE,
  SETTINGS_LABEL,
  SETTINGS_LABEL_NAVBAR,
  SETTINGS_SELECTED,
  SETTINGS_LOCKED,
  EGG_LIST,
  EGG_SUMMARY_NAME,
  EGG_SUMMARY_DEX,
  STARTER_VALUE_LIMIT,
  TOOLTIP_TITLE,
  TOOLTIP_CONTENT,
  FILTER_BAR_MAIN,
  MOVE_INFO_CONTENT,
  MOVE_PP_FULL,
  MOVE_PP_HALF_FULL,
  MOVE_PP_NEAR_EMPTY,
  MOVE_PP_EMPTY,
  SMALLER_WINDOW_ALT,
  BGM_BAR,
  PERFECT_IV,
  ME_OPTION_DEFAULT, // Default style for choices in ME
  ME_OPTION_SPECIAL, // Style for choices with special requirements in ME
  SHADOW_TEXT, // To obscure unavailable options
}

export interface TextStyleOptions {
  scale: number;
  styleOptions: Phaser.Types.GameObjects.Text.TextStyle | InputText.IConfig;
  shadowColor: string;
  shadowXpos: number;
  shadowYpos: number;
}

export function addTextObject(
  x: number,
  y: number,
  content: string,
  style: TextStyle,
  extraStyleOptions?: Phaser.Types.GameObjects.Text.TextStyle,
): Phaser.GameObjects.Text {
  const { scale, styleOptions, shadowColor, shadowXpos, shadowYpos } = getTextStyleOptions(
    style,
    globalScene.uiTheme,
    extraStyleOptions,
  );

  const ret = globalScene.add.text(x, y, content, styleOptions);
  ret.setScale(scale);
  ret.setShadow(shadowXpos, shadowYpos, shadowColor);
  if (!(styleOptions as Phaser.Types.GameObjects.Text.TextStyle).lineSpacing) {
    ret.setLineSpacing(scale * 30);
  }

  return ret;
}

export function setTextStyle(
  obj: Phaser.GameObjects.Text,
  style: TextStyle,
  extraStyleOptions?: Phaser.Types.GameObjects.Text.TextStyle,
) {
  const { scale, styleOptions, shadowColor, shadowXpos, shadowYpos } = getTextStyleOptions(
    style,
    globalScene.uiTheme,
    extraStyleOptions,
  );
  obj.setScale(scale);
  obj.setShadow(shadowXpos, shadowYpos, shadowColor);
  if (!(styleOptions as Phaser.Types.GameObjects.Text.TextStyle).lineSpacing) {
    obj.setLineSpacing(scale * 30);
  }

  if (obj.lineSpacing < 12 && i18next.resolvedLanguage === "ja") {
    obj.setLineSpacing(obj.lineSpacing + 35);
  }
}

export function addBBCodeTextObject(
  x: number,
  y: number,
  content: string,
  style: TextStyle,
  extraStyleOptions?: Phaser.Types.GameObjects.Text.TextStyle,
): BBCodeText {
  const { scale, styleOptions, shadowColor, shadowXpos, shadowYpos } = getTextStyleOptions(
    style,
    globalScene.uiTheme,
    extraStyleOptions,
  );

  const ret = new BBCodeText(globalScene, x, y, content, styleOptions as BBCodeText.TextStyle);
  globalScene.add.existing(ret);
  ret.setScale(scale);
  ret.setShadow(shadowXpos, shadowYpos, shadowColor);
  if (!(styleOptions as BBCodeText.TextStyle).lineSpacing) {
    ret.setLineSpacing(scale * 60);
  }

  return ret;
}

export function addTextInputObject(
  x: number,
  y: number,
  width: number,
  height: number,
  style: TextStyle,
  extraStyleOptions?: InputText.IConfig,
): InputText {
  const { scale, styleOptions } = getTextStyleOptions(style, globalScene.uiTheme, extraStyleOptions);

  const ret = new InputText(globalScene, x, y, width, height, styleOptions as InputText.IConfig);
  globalScene.add.existing(ret);
  ret.setScale(scale);

  return ret;
}

export function getTextStyleOptions(
  style: TextStyle,
  uiTheme: UiTheme,
  extraStyleOptions?: Phaser.Types.GameObjects.Text.TextStyle,
): TextStyleOptions {
  const lang = i18next.resolvedLanguage;
  let shadowXpos = 4;
  let shadowYpos = 5;
  const scale = 0.1666666667;
  const defaultFontSize = 96;

  let styleOptions: Phaser.Types.GameObjects.Text.TextStyle = {
    fontFamily: "emerald",
    fontSize: 96,
    color: getTextColor(style, false, uiTheme),
    padding: {
      bottom: 6,
    },
  };

  switch (style) {
    case TextStyle.SUMMARY: {
      const fontSizeLabel = "96px";
      switch (lang) {
        case "ja":
          styleOptions.padding = { top: 6, bottom: 4 };
          break;
      }
      styleOptions.fontSize = fontSizeLabel;
      break;
    }
    // shadowXpos = 5;
    // shadowYpos = 5;
    // break;
    case TextStyle.SUMMARY_HEADER: {
      let fontSizeLabel = "96px";
      switch (lang) {
        case "ja":
          styleOptions.padding = { bottom: 7 };
          fontSizeLabel = "80px";
          break;
      }
      styleOptions.fontSize = fontSizeLabel;
      break;
    }
    // shadowXpos = 5;
    // shadowYpos = 5;
    // break;
    case TextStyle.SUMMARY_DEX_NUM: {
      const fontSizeLabel = "96px";
      switch (lang) {
        case "ja":
          styleOptions.padding = { top: 2, bottom: 10 };
          break;
      }
      styleOptions.fontSize = fontSizeLabel;
      shadowXpos = 5;
      shadowYpos = 5;
      break;
    }
    case TextStyle.SUMMARY_DEX_NUM_GOLD: {
      const fontSizeLabel = "96px";
      switch (lang) {
        case "ja":
          styleOptions.padding = { top: 2, bottom: 10 };
          break;
      }
      styleOptions.fontSize = fontSizeLabel;
      shadowXpos = 5;
      shadowYpos = 5;
      break;
    }
    case TextStyle.SUMMARY_ALT:
    case TextStyle.SUMMARY_BLUE:
    case TextStyle.SUMMARY_RED:
    case TextStyle.SUMMARY_PINK:
    case TextStyle.SUMMARY_GOLD:
    case TextStyle.SUMMARY_GRAY:
    case TextStyle.SUMMARY_GREEN:
    case TextStyle.SUMMARY_STATS:
    case TextStyle.SUMMARY_STATS_BLUE:
    case TextStyle.SUMMARY_STATS_PINK:
    case TextStyle.SUMMARY_STATS_GOLD:
    case TextStyle.WINDOW:
    case TextStyle.WINDOW_ALT:
    case TextStyle.ME_OPTION_DEFAULT:
    case TextStyle.ME_OPTION_SPECIAL:
      shadowXpos = 3;
      shadowYpos = 3;
      break;
    case TextStyle.LUCK_VALUE: {
      const fontSizeLabel = "96px";
      switch (lang) {
        case "ja":
          styleOptions.padding = { top: -6, bottom: 2 };
          break;
      }
      styleOptions.fontSize = fontSizeLabel;
      shadowXpos = 3;
      shadowYpos = 4;
      break;
    }
    case TextStyle.GROWTH_RATE_TYPE: {
      switch (lang) {
        case "ja":
          styleOptions.padding = { left: 24 };
          break;
      }
      styleOptions.fontSize = defaultFontSize - 30;
      shadowXpos = 3;
      shadowYpos = 3;
      break;
    }
    case TextStyle.WINDOW_BATTLE_COMMAND: {
      let fontSizeLabel = "96px";
      switch (lang) {
        case "ja":
          styleOptions.padding = { top: 2 };
          fontSizeLabel = "92px";
          break;
      }
      styleOptions.fontSize = fontSizeLabel;
      break;
    }
    // shadowXpos = 5;
    // shadowYpos = 5;
    // break;
    case TextStyle.STATS_LABEL: {
      let fontSizeLabel = "96px";
      switch (lang) {
        case "de":
          shadowXpos = 3;
          shadowYpos = 3;
          fontSizeLabel = "80px";
          break;
        default:
          fontSizeLabel = "96px";
          break;
      }
      styleOptions.fontSize = fontSizeLabel;
      break;
    }
    case TextStyle.STATS_VALUE: {
      shadowXpos = 3;
      shadowYpos = 3;
      let fontSizeValue = "96px";
      switch (lang) {
        case "de":
          fontSizeValue = "80px";
          break;
        default:
          fontSizeValue = "96px";
          break;
      }
      styleOptions.fontSize = fontSizeValue;
      break;
    }
    case TextStyle.MESSAGE:
      styleOptions.fontSize = defaultFontSize;
      break;
    case TextStyle.HEADER_LABEL:
      styleOptions.fontSize = defaultFontSize;
      styleOptions.padding = { top: 6 };
      break;
    case TextStyle.SETTINGS_VALUE:
    case TextStyle.SETTINGS_LABEL: {
      shadowXpos = 3;
      shadowYpos = 3;
      let fontSizeValue = "96px";
      switch (lang) {
        case "ja":
          fontSizeValue = "80px";
          styleOptions.padding = { top: 10 };
          break;
        default:
          fontSizeValue = "96px";
          break;
      }
      styleOptions.fontSize = fontSizeValue;
      break;
    }
    case TextStyle.SETTINGS_LABEL_NAVBAR: {
      shadowXpos = 3;
      shadowYpos = 3;
      let fontSizeValue = "96px";
      switch (lang) {
        case "ja":
          fontSizeValue = "92px";
          break;
        default:
          fontSizeValue = "96px";
          break;
      }
      styleOptions.fontSize = fontSizeValue;
      break;
    }
    case TextStyle.SETTINGS_LOCKED: {
      shadowXpos = 3;
      shadowYpos = 3;
      let fontSizeValue = "96px";
      switch (lang) {
        case "ja":
          fontSizeValue = "80px";
          styleOptions.padding = { top: 10 };
          break;
        default:
          fontSizeValue = "96px";
          break;
      }
      styleOptions.fontSize = fontSizeValue;
      break;
    }
    case TextStyle.SETTINGS_SELECTED: {
      shadowXpos = 3;
      shadowYpos = 3;
      let fontSizeValue = "96px";
      switch (lang) {
        case "ja":
          fontSizeValue = "80px";
          styleOptions.padding = { top: 10 };
          break;
        default:
          fontSizeValue = "96px";
          break;
      }
      styleOptions.fontSize = fontSizeValue;
      break;
    }
    case TextStyle.BATTLE_INFO:
    case TextStyle.MONEY:
    case TextStyle.MONEY_WINDOW:
    case TextStyle.TOOLTIP_TITLE:
      styleOptions.fontSize = defaultFontSize - 24;
      shadowXpos = 3.5;
      shadowYpos = 3.5;
      break;
    case TextStyle.PARTY:
    case TextStyle.PARTY_RED: {
      switch (lang) {
        case "ja":
          styleOptions.padding = { top: -12, bottom: 4 };
          break;
      }
      styleOptions.fontSize = defaultFontSize - 30;
      styleOptions.fontFamily = "pkmnems";
      break;
    }
    case TextStyle.PARTY_CANCEL_BUTTON: {
      switch (lang) {
        case "ja":
          styleOptions.fontSize = defaultFontSize - 42;
          styleOptions.padding = { top: 4 };
          break;
        default:
          styleOptions.fontSize = defaultFontSize - 30;
          styleOptions.padding = { left: 12 };
          break;
      }
      styleOptions.fontFamily = "pkmnems";
      break;
    }
    case TextStyle.INSTRUCTIONS_TEXT: {
      switch (lang) {
        case "ja":
          styleOptions.padding = { top: -3, bottom: 4 };
          break;
      }
      styleOptions.fontSize = defaultFontSize - 30;
      styleOptions.fontFamily = "pkmnems";
      shadowXpos = 3;
      shadowYpos = 3;
      break;
    }
    case TextStyle.MOVE_LABEL: {
      switch (lang) {
        case "ja":
          styleOptions.fontSize = defaultFontSize - 16;
          styleOptions.padding = { top: -14, bottom: 8 };
          break;
        default:
          styleOptions.fontSize = defaultFontSize - 30;
          break;
      }
      styleOptions.fontFamily = "pkmnems";
      break;
    }
    case TextStyle.EGG_LIST:
      styleOptions.fontSize = defaultFontSize - 34;
      break;
    case TextStyle.EGG_SUMMARY_NAME: {
      switch (lang) {
        case "ja":
          styleOptions.padding = { top: -1 };
          break;
      }
      break;
    }
    case TextStyle.EGG_SUMMARY_DEX: {
      switch (lang) {
        case "ja":
          styleOptions.padding = { top: 2 };
          break;
      }
      break;
    }
    case TextStyle.STARTER_VALUE_LIMIT:
      styleOptions.fontSize = defaultFontSize - 36;
      shadowXpos = 3;
      shadowYpos = 3;
      break;
    case TextStyle.TOOLTIP_CONTENT: {
      switch (lang) {
        case "ja":
          styleOptions.fontSize = defaultFontSize - 44;
          styleOptions.padding = { top: 10, right: 10 };
          break;
        default:
          styleOptions.fontSize = defaultFontSize - 32;
          break;
      }
      shadowXpos = 3;
      shadowYpos = 3;
      break;
    }
    case TextStyle.FILTER_BAR_MAIN: {
      switch (lang) {
        case "ja":
          styleOptions.fontSize = defaultFontSize - 48;
          styleOptions.padding = { top: 10, right: 10 };
          break;
        default:
          styleOptions.fontSize = defaultFontSize - 32;
          break;
      }
      shadowXpos = 3;
      shadowYpos = 3;
      break;
    }
    case TextStyle.STATS_HEXAGON:
      styleOptions.fontSize = defaultFontSize - 32;
      shadowXpos = 3;
      shadowYpos = 3;
      break;
    case TextStyle.MOVE_INFO_CONTENT:
      styleOptions.fontSize = defaultFontSize - 40;
      shadowXpos = 3;
      shadowYpos = 3;
      break;
    case TextStyle.SMALLER_WINDOW_ALT:
      styleOptions.fontSize = defaultFontSize - 36;
      shadowXpos = 3;
      shadowYpos = 3;
      break;
    case TextStyle.BGM_BAR:
      styleOptions.fontSize = defaultFontSize - 24;
      shadowXpos = 3;
      shadowYpos = 3;
      break;
  }

  const shadowColor = getTextColor(style, true, uiTheme);

  if (extraStyleOptions) {
    if (extraStyleOptions.fontSize) {
      const sizeRatio =
        Number.parseInt(extraStyleOptions.fontSize.toString().slice(0, -2)) /
        Number.parseInt(styleOptions.fontSize?.toString().slice(0, -2) ?? "1");
      shadowXpos *= sizeRatio;
    }
    styleOptions = Object.assign(styleOptions, extraStyleOptions);
  }

  return { scale, styleOptions, shadowColor, shadowXpos, shadowYpos };
}

export function getBBCodeFrag(content: string, textStyle: TextStyle, uiTheme: UiTheme = UiTheme.DEFAULT): string {
  return `[color=${getTextColor(textStyle, false, uiTheme)}][shadow=${getTextColor(textStyle, true, uiTheme)}]${content}`;
}

/**
 * Should only be used with BBCodeText (see {@linkcode addBBCodeTextObject()})
 * This does NOT work with UI showText() or showDialogue() methods.
 * Method will do pattern match/replace and apply BBCode color/shadow styling to substrings within the content:
 * @[<TextStyle>]{<text to color>}
 *
 * Example: passing a content string of "@[SUMMARY_BLUE]{blue text} primaryStyle text @[SUMMARY_RED]{red text}" will result in:
 * - "blue text" with TextStyle.SUMMARY_BLUE applied
 * - " primaryStyle text " with primaryStyle TextStyle applied
 * - "red text" with TextStyle.SUMMARY_RED applied
 * @param content string with styling that need to be applied for BBCodeTextObject
 * @param primaryStyle Primary style is required in order to escape BBCode styling properly.
 * @param uiTheme the {@linkcode UiTheme} to get TextStyle for
 * @param forWindow set to `true` if the text is to be displayed in a window ({@linkcode BattleScene.addWindow})
 *  it will replace all instances of the default MONEY TextStyle by {@linkcode TextStyle.MONEY_WINDOW}
 */
export function getTextWithColors(
  content: string,
  primaryStyle: TextStyle,
  uiTheme: UiTheme,
  forWindow?: boolean,
): string {
  // Apply primary styling before anything else
  let text = getBBCodeFrag(content, primaryStyle, uiTheme) + "[/color][/shadow]";
  const primaryStyleString = [...text.match(new RegExp(/\[color=[^[]*\]\[shadow=[^[]*\]/i))!][0];

  /* For money text displayed in game windows, we can't use the default {@linkcode TextStyle.MONEY}
   * or it will look wrong in legacy mode because of the different window background color
   * So, for text to be displayed in windows replace all "@[MONEY]" with "@[MONEY_WINDOW]" */
  if (forWindow) {
    text = text.replace(/@\[MONEY\]/g, (_substring: string) => "@[MONEY_WINDOW]");
  }

  // Set custom colors
  text = text.replace(/@\[([^{]*)\]{([^}]*)}/gi, (_substring, textStyle: string, textToColor: string) => {
    return (
      "[/color][/shadow]" +
      getBBCodeFrag(textToColor, TextStyle[textStyle], uiTheme) +
      "[/color][/shadow]" +
      primaryStyleString
    );
  });

  // Remove extra style block at the end
  return text.replace(/\[color=[^[]*\]\[shadow=[^[]*\]\[\/color\]\[\/shadow\]/gi, "");
}

// biome-ignore lint/complexity/noExcessiveCognitiveComplexity: This is a giant switch which is the best option.
export function getTextColor(textStyle: TextStyle, shadow?: boolean, uiTheme: UiTheme = UiTheme.DEFAULT): string {
  const isLegacyTheme = uiTheme === UiTheme.LEGACY;
  switch (textStyle) {
    case TextStyle.MESSAGE:
      return !shadow ? "#f8f8f8" : "#6b5a73";
    case TextStyle.WINDOW:
    case TextStyle.WINDOW_BATTLE_COMMAND:
    case TextStyle.MOVE_INFO_CONTENT:
    case TextStyle.STATS_HEXAGON:
    case TextStyle.MOVE_PP_FULL:
    case TextStyle.EGG_LIST:
    case TextStyle.TOOLTIP_CONTENT:
    case TextStyle.FILTER_BAR_MAIN:
    case TextStyle.STARTER_VALUE_LIMIT:
    case TextStyle.SETTINGS_VALUE:
      if (isLegacyTheme) {
        return !shadow ? "#484848" : "#d0d0c8";
      }
      return !shadow ? "#f8f8f8" : "#6b5a73";
    case TextStyle.MOVE_PP_HALF_FULL:
      if (isLegacyTheme) {
        return !shadow ? "#a68e17" : "#ebd773";
      }
      return !shadow ? "#ccbe00" : "#6e672c";
    case TextStyle.MOVE_PP_NEAR_EMPTY:
      if (isLegacyTheme) {
        return !shadow ? "#d64b00" : "#f7b18b";
      }
      return !shadow ? "#d64b00" : "#69402a";
    case TextStyle.MOVE_PP_EMPTY:
      if (isLegacyTheme) {
        return !shadow ? "#e13d3d" : "#fca2a2";
      }
      return !shadow ? "#e13d3d" : "#632929";
    case TextStyle.WINDOW_ALT:
      return !shadow ? "#484848" : "#d0d0c8";
    case TextStyle.BATTLE_INFO:
      if (isLegacyTheme) {
        return !shadow ? "#404040" : "#ded6b5";
      }
      return !shadow ? "#f8f8f8" : "#6b5a73";
    case TextStyle.PARTY:
    case TextStyle.PARTY_CANCEL_BUTTON:
    case TextStyle.INSTRUCTIONS_TEXT:
    case TextStyle.MOVE_LABEL:
      return !shadow ? "#f8f8f8" : "#707070";
    case TextStyle.PARTY_RED:
      return !shadow ? "#f89890" : "#984038";
    case TextStyle.SUMMARY:
    case TextStyle.SUMMARY_DEX_NUM:
    case TextStyle.SUMMARY_HEADER:
    case TextStyle.SUMMARY_STATS:
    case TextStyle.EGG_SUMMARY_NAME:
    case TextStyle.EGG_SUMMARY_DEX:
    case TextStyle.LUCK_VALUE:
      return !shadow ? "#f8f8f8" : "#636363";
    case TextStyle.SUMMARY_ALT:
    case TextStyle.GROWTH_RATE_TYPE:
      if (isLegacyTheme) {
        return !shadow ? "#f8f8f8" : "#636363";
      }
      return !shadow ? "#484848" : "#d0d0c8";
    case TextStyle.SUMMARY_RED:
    case TextStyle.TOOLTIP_TITLE:
      return !shadow ? "#e70808" : "#ffbd73";
    case TextStyle.SUMMARY_BLUE:
    case TextStyle.SUMMARY_STATS_BLUE:
      return !shadow ? "#40c8f8" : "#006090";
    case TextStyle.SUMMARY_PINK:
    case TextStyle.SUMMARY_STATS_PINK:
      return !shadow ? "#f89890" : "#984038";
    case TextStyle.SUMMARY_GOLD:
    case TextStyle.SUMMARY_DEX_NUM_GOLD:
    case TextStyle.SUMMARY_STATS_GOLD:
    case TextStyle.MONEY:
      return !shadow ? "#e8e8a8" : "#a0a060"; // Pale Yellow/Gold
    case TextStyle.MONEY_WINDOW:
      if (isLegacyTheme) {
        return !shadow ? "#f8b050" : "#c07800"; // Gold
      }
      return !shadow ? "#e8e8a8" : "#a0a060"; // Pale Yellow/Gold
    case TextStyle.SETTINGS_LOCKED:
    case TextStyle.SUMMARY_GRAY:
      return !shadow ? "#a0a0a0" : "#636363";
    case TextStyle.STATS_LABEL:
      return !shadow ? "#f8b050" : "#c07800";
    case TextStyle.STATS_VALUE:
      if (isLegacyTheme) {
        return !shadow ? "#484848" : "#d0d0c8";
      }
      return !shadow ? "#f8f8f8" : "#6b5a73";
    case TextStyle.SUMMARY_GREEN:
      return !shadow ? "#78c850" : "#306850";
    case TextStyle.SETTINGS_LABEL:
    case TextStyle.SETTINGS_LABEL_NAVBAR:
    case TextStyle.HEADER_LABEL:
    case TextStyle.PERFECT_IV:
      return !shadow ? "#f8b050" : "#c07800";
    case TextStyle.SETTINGS_SELECTED:
      return !shadow ? "#f88880" : "#f83018";
    case TextStyle.SMALLER_WINDOW_ALT:
      return !shadow ? "#484848" : "#d0d0c8";
    case TextStyle.BGM_BAR:
      return !shadow ? "#f8f8f8" : "#6b5a73";
    case TextStyle.ME_OPTION_DEFAULT:
      return !shadow ? "#f8f8f8" : "#6b5a73"; // White
    case TextStyle.ME_OPTION_SPECIAL:
      if (isLegacyTheme) {
        return !shadow ? "#f8b050" : "#c07800"; // Gold
      }
      return !shadow ? "#78c850" : "#306850"; // Green
    // Leaving the logic in place, in case someone wants to pick an even darker hue for the shadow down the line
    case TextStyle.SHADOW_TEXT:
      if (isLegacyTheme) {
        return !shadow ? "#d0d0c8" : "#d0d0c8";
      }
      return !shadow ? "#6b5a73" : "#6b5a73";
  }
}

export function getModifierTierTextTint(tier: RewardTier): number {
  switch (tier) {
    case RewardTier.COMMON:
      return 0xf8f8f8;
    case RewardTier.GREAT:
      return 0x4998f8;
    case RewardTier.ULTRA:
      return 0xf8d038;
    case RewardTier.ROGUE:
      return 0xdb4343;
    case RewardTier.MASTER:
      return 0xe331c5;
    case RewardTier.LUXURY:
      return 0xe74c18;
  }
}

export function getEggTierTextTint(tier: EggTier): number {
  switch (tier) {
    case EggTier.COMMON:
      return getModifierTierTextTint(RewardTier.COMMON);
    case EggTier.RARE:
      return getModifierTierTextTint(RewardTier.GREAT);
    case EggTier.EPIC:
      return getModifierTierTextTint(RewardTier.ULTRA);
    case EggTier.LEGENDARY:
      return getModifierTierTextTint(RewardTier.MASTER);
  }
}<|MERGE_RESOLUTION|>--- conflicted
+++ resolved
@@ -1,17 +1,11 @@
 import { globalScene } from "#app/global-scene";
 import { EggTier } from "#enums/egg-type";
-import { ModifierTier } from "#enums/modifier-tier";
+import { RewardTier } from "#enums/reward-tier";
 import { UiTheme } from "#enums/ui-theme";
 import i18next from "#plugins/i18n";
 import type Phaser from "phaser";
 import BBCodeText from "phaser3-rex-plugins/plugins/gameobjects/tagtext/bbcodetext/BBCodeText";
 import InputText from "phaser3-rex-plugins/plugins/inputtext";
-<<<<<<< HEAD
-import { globalScene } from "#app/global-scene";
-import { RewardTier } from "#app/enums/reward-tier";
-import i18next from "#app/plugins/i18n";
-=======
->>>>>>> 8cf1b9f7
 
 export enum TextStyle {
   MESSAGE,
