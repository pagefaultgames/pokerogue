--- conflicted
+++ resolved
@@ -276,7 +276,7 @@
       this.arenaTags.push({
         name,
         side: event.side,
-        maxDuration: event.duration,
+        maxDuration: event.maxDuration,
         duration: event.duration,
         tagType: event.tagType,
       });
@@ -326,104 +326,12 @@
       return;
     }
 
-<<<<<<< HEAD
     this.weatherInfo = {
       name: this.localizeEffectName(WeatherType[event.weatherType]),
-      maxDuration: event.duration,
+      maxDuration: event.maxDuration,
       duration: event.duration,
       weatherType: event.weatherType,
     };
-=======
-    let foundIndex: number;
-    switch (arenaEffectChangedEvent.constructor) {
-      case TagAddedEvent: {
-        const tagAddedEvent = arenaEffectChangedEvent as TagAddedEvent;
-        const isArenaTrapTag = globalScene.arena.getTag(tagAddedEvent.arenaTagType) instanceof EntryHazardTag;
-        let arenaEffectType: ArenaEffectType;
-
-        if (tagAddedEvent.arenaTagSide === ArenaTagSide.BOTH) {
-          arenaEffectType = ArenaEffectType.FIELD;
-        } else if (tagAddedEvent.arenaTagSide === ArenaTagSide.PLAYER) {
-          arenaEffectType = ArenaEffectType.PLAYER;
-        } else {
-          arenaEffectType = ArenaEffectType.ENEMY;
-        }
-
-        const existingTrapTagIndex = isArenaTrapTag
-          ? this.fieldEffectInfo.findIndex(
-              e => tagAddedEvent.arenaTagType === e.tagType && arenaEffectType === e.effectType,
-            )
-          : -1;
-        let name: string = getFieldEffectText(ArenaTagType[tagAddedEvent.arenaTagType]);
-
-        if (isArenaTrapTag) {
-          if (existingTrapTagIndex !== -1) {
-            const layers = tagAddedEvent.arenaTagMaxLayers > 1 ? ` (${tagAddedEvent.arenaTagLayers})` : "";
-            this.fieldEffectInfo[existingTrapTagIndex].name = `${name}${layers}`;
-            break;
-          }
-          if (tagAddedEvent.arenaTagMaxLayers > 1) {
-            name = `${name} (${tagAddedEvent.arenaTagLayers})`;
-          }
-        }
-
-        this.fieldEffectInfo.push({
-          name,
-          effectType: arenaEffectType,
-          maxDuration: tagAddedEvent.maxDuration,
-          duration: tagAddedEvent.duration,
-          tagType: tagAddedEvent.arenaTagType,
-        });
-        break;
-      }
-      case TagRemovedEvent: {
-        const tagRemovedEvent = arenaEffectChangedEvent as TagRemovedEvent;
-        foundIndex = this.fieldEffectInfo.findIndex(info => info.tagType === tagRemovedEvent.arenaTagType);
-
-        if (foundIndex !== -1) {
-          // If the tag was being tracked, remove it
-          this.fieldEffectInfo.splice(foundIndex, 1);
-        }
-        break;
-      }
-
-      case WeatherChangedEvent:
-      case TerrainChangedEvent: {
-        const fieldEffectChangedEvent = arenaEffectChangedEvent as WeatherChangedEvent | TerrainChangedEvent;
-
-        // Stores the old Weather/Terrain name in case it's in the array already
-        const oldName = getFieldEffectText(
-          fieldEffectChangedEvent instanceof WeatherChangedEvent
-            ? WeatherType[fieldEffectChangedEvent.oldWeatherType]
-            : TerrainType[fieldEffectChangedEvent.oldTerrainType],
-        );
-        // Stores the new Weather/Terrain info
-        const newInfo = {
-          name: getFieldEffectText(
-            fieldEffectChangedEvent instanceof WeatherChangedEvent
-              ? WeatherType[fieldEffectChangedEvent.newWeatherType]
-              : TerrainType[fieldEffectChangedEvent.newTerrainType],
-          ),
-          effectType:
-            fieldEffectChangedEvent instanceof WeatherChangedEvent ? ArenaEffectType.WEATHER : ArenaEffectType.TERRAIN,
-          maxDuration: fieldEffectChangedEvent.maxDuration,
-          duration: fieldEffectChangedEvent.duration,
-        };
-
-        foundIndex = this.fieldEffectInfo.findIndex(info => [newInfo.name, oldName].includes(info.name));
-        if (foundIndex === -1) {
-          if (newInfo.name !== undefined) {
-            this.fieldEffectInfo.push(newInfo); // Adds the info to the array if it doesn't already exist and is defined
-          }
-        } else if (!newInfo.name) {
-          this.fieldEffectInfo.splice(foundIndex, 1); // Removes the old info if the new one is undefined
-        } else {
-          this.fieldEffectInfo[foundIndex] = newInfo; // Otherwise, replace the old info
-        }
-        break;
-      }
-    }
->>>>>>> 7d83a3a2
 
     this.updateFieldText();
   }
@@ -442,7 +350,7 @@
 
     this.terrainInfo = {
       name: this.localizeEffectName(TerrainType[event.terrainType]),
-      maxDuration: event.duration,
+      maxDuration: event.maxDuration,
       duration: event.duration,
       terrainType: event.terrainType,
     };
