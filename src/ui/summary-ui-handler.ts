--- conflicted
+++ resolved
@@ -726,11 +726,7 @@
         return typeIcon;
       };
 
-<<<<<<< HEAD
-      const types = this.pokemon.getTypes(false, false, true, false);
-=======
-      const types = this.pokemon?.getTypes(false, false, true)!; // TODO: is this bang correct?
->>>>>>> 9eb57c0c
+      const types = this.pokemon?.getTypes(false, false, true, false)!;
       profileContainer.add(getTypeIcon(0, types[0]));
       if (types.length > 1) {
         profileContainer.add(getTypeIcon(1, types[1]));
