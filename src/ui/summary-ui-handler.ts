--- conflicted
+++ resolved
@@ -1208,14 +1208,9 @@
     }
 
     if (this.moveCursor < 4 && this.pokemon && this.moveCursor < this.pokemon.moveset.length) {
-<<<<<<< HEAD
       return this.pokemon.moveset[this.moveCursor].getMove();
-    } else if (this.summaryUiMode === SummaryUiMode.LEARN_MOVE && this.moveCursor === 4) {
-=======
-      return this.pokemon.moveset[this.moveCursor]!.getMove(); // TODO: is this bang correct?
     }
     if (this.summaryUiMode === SummaryUiMode.LEARN_MOVE && this.moveCursor === 4) {
->>>>>>> 02ae7952
       return this.newMove;
     }
     return null;
