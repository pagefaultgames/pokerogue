--- conflicted
+++ resolved
@@ -3,11 +3,7 @@
 import UiHandler from "./ui-handler";
 import * as Utils from "../utils";
 import { PlayerPokemon } from "../field/pokemon";
-<<<<<<< HEAD
-import { default as PokemonSpecies, PokemonSpeciesForm, SpeciesFormKey, getFusedSpeciesName, getPokemonSpecies, getPokemonSpeciesForm, getStarterValueFriendshipCap, speciesStarters, starterPassiveAbilities } from "../data/pokemon-species";
-=======
 import { getStarterValueFriendshipCap, speciesStarters } from "../data/pokemon-species";
->>>>>>> bac6c229
 import { argbFromRgba } from "@material/material-color-utilities";
 import { Type, getTypeRgb } from "../data/type";
 import { TextStyle, addBBCodeTextObject, addTextObject, getBBCodeFrag } from "./text";
@@ -758,7 +754,6 @@
         abilityInfo.labelImage.setVisible(true);
         abilityInfo.labelImage.setOrigin(0, 0);
         profileContainer.add(abilityInfo.labelImage);
-<<<<<<< HEAD
 
         abilityInfo.nameText = addTextObject(this.scene, 7, 66, abilityInfo.ability.name, TextStyle.SUMMARY_ALT);
         abilityInfo.nameText.setOrigin(0, 1);
@@ -799,48 +794,6 @@
       this.passiveContainer?.nameText.setVisible(false);
       this.passiveContainer?.descriptionText.setVisible(false);
 
-=======
-
-        abilityInfo.nameText = addTextObject(this.scene, 7, 66, abilityInfo.ability.name, TextStyle.SUMMARY_ALT);
-        abilityInfo.nameText.setOrigin(0, 1);
-        profileContainer.add(abilityInfo.nameText);
-
-        abilityInfo.descriptionText = addTextObject(this.scene, 7, 69, abilityInfo.ability.description, TextStyle.WINDOW_ALT, { wordWrap: { width: 1224 } });
-        abilityInfo.descriptionText.setOrigin(0, 0);
-        profileContainer.add(abilityInfo.descriptionText);
-
-        // Sets up the mask that hides the description text to give an illusion of scrolling
-        const descriptionTextMaskRect = this.scene.make.graphics({});
-        descriptionTextMaskRect.setScale(6);
-        descriptionTextMaskRect.fillStyle(0xFFFFFF);
-        descriptionTextMaskRect.beginPath();
-        descriptionTextMaskRect.fillRect(110, 90.5, 206, 31);
-
-        const abilityDescriptionTextMask = descriptionTextMaskRect.createGeometryMask();
-
-        abilityInfo.descriptionText.setMask(abilityDescriptionTextMask);
-
-        const abilityDescriptionLineCount = Math.floor(abilityInfo.descriptionText.displayHeight / 14.83);
-
-        // Animates the description text moving upwards
-        if (abilityDescriptionLineCount > 2) {
-          abilityInfo.descriptionText.setY(69);
-          this.descriptionScrollTween = this.scene.tweens.add({
-            targets: abilityInfo.descriptionText,
-            delay: Utils.fixedInt(2000),
-            loop: -1,
-            hold: Utils.fixedInt(2000),
-            duration: Utils.fixedInt((abilityDescriptionLineCount - 2) * 2000),
-            y: `-=${14.83 * (abilityDescriptionLineCount - 2)}`
-          });
-        }
-      });
-      // Turn off visibility of passive info by default
-      this.passiveContainer?.labelImage.setVisible(false);
-      this.passiveContainer?.nameText.setVisible(false);
-      this.passiveContainer?.descriptionText.setVisible(false);
-
->>>>>>> bac6c229
       const memoString = `${getBBCodeFrag(Utils.toReadableString(Nature[this.pokemon.getNature()]), TextStyle.SUMMARY_RED)}${getBBCodeFrag(" nature,", TextStyle.WINDOW_ALT)}\n${getBBCodeFrag(`${this.pokemon.metBiome === -1 ? "apparently " : ""}met at Lv`, TextStyle.WINDOW_ALT)}${getBBCodeFrag(this.pokemon.metLevel.toString(), TextStyle.SUMMARY_RED)}${getBBCodeFrag(",", TextStyle.WINDOW_ALT)}\n${getBBCodeFrag(getBiomeName(this.pokemon.metBiome), TextStyle.SUMMARY_RED)}${getBBCodeFrag(".", TextStyle.WINDOW_ALT)}`;
        
       const memoText = addBBCodeTextObject(this.scene, 7, 113, memoString, TextStyle.WINDOW_ALT);
@@ -862,11 +815,7 @@
 
         const natureStatMultiplier = getNatureStatMultiplier(this.pokemon.getNature(), s);
 
-<<<<<<< HEAD
-        const statLabel = addTextObject(this.scene, 27 + 115 * colIndex + (colIndex == 1 ?  5 : 0), 56 + 16 * rowIndex, statName, natureStatMultiplier === 1 ? TextStyle.SUMMARY : natureStatMultiplier > 1 ? TextStyle.SUMMARY_PINK : TextStyle.SUMMARY_BLUE);
-=======
         const statLabel = addTextObject(this.scene, 27 + 115 * colIndex + (colIndex === 1 ?  5 : 0), 56 + 16 * rowIndex, statName, natureStatMultiplier === 1 ? TextStyle.SUMMARY : natureStatMultiplier > 1 ? TextStyle.SUMMARY_PINK : TextStyle.SUMMARY_BLUE);
->>>>>>> bac6c229
         statLabel.setOrigin(0.5, 0);
         statsContainer.add(statLabel);
 
