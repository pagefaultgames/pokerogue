import BattleScene, { starterColors } from "#app/battle-scene";
import { Mode } from "#app/ui/ui";
import UiHandler from "#app/ui/ui-handler";
import * as Utils from "#app/utils";
import { PlayerPokemon, PokemonMove } from "#app/field/pokemon";
import { getStarterValueFriendshipCap, speciesStarterCosts } from "#app/data/balance/starters";
import { argbFromRgba } from "@material/material-color-utilities";
import { Type, getTypeRgb } from "#app/data/type";
import { TextStyle, addBBCodeTextObject, addTextObject, getBBCodeFrag } from "#app/ui/text";
import Move, { MoveCategory } from "#app/data/move";
import { getPokeballAtlasKey } from "#app/data/pokeball";
import { getGenderColor, getGenderSymbol } from "#app/data/gender";
import { getLevelRelExp, getLevelTotalExp } from "#app/data/exp";
import { PokemonHeldItemModifier } from "#app/modifier/modifier";
import { StatusEffect } from "#app/data/status-effect";
import { getBiomeName } from "#app/data/balance/biomes";
import { Nature, getNatureName, getNatureStatMultiplier } from "#app/data/nature";
import { loggedInUser } from "#app/account";
import { Variant, getVariantTint } from "#app/data/variant";
import { Button } from "#enums/buttons";
import { Ability } from "#app/data/ability";
import i18next from "i18next";
import { modifierSortFunc } from "#app/modifier/modifier";
import { PlayerGender } from "#enums/player-gender";
import { Stat, PERMANENT_STATS, getStatKey } from "#enums/stat";

enum Page {
  PROFILE,
  STATS,
  MOVES
}

export enum SummaryUiMode {
  DEFAULT,
  LEARN_MOVE
}

/** Holds all objects related to an ability for each iteration */
interface abilityContainer {
  /** An image displaying the summary label */
  labelImage: Phaser.GameObjects.Image,
  /** The ability object */
  ability: Ability | null,
  /** The text object displaying the name of the ability */
  nameText: Phaser.GameObjects.Text | null,
  /** The text object displaying the description of the ability */
  descriptionText: Phaser.GameObjects.Text | null,
}

export default class SummaryUiHandler extends UiHandler {
  private summaryUiMode: SummaryUiMode;

  private summaryContainer: Phaser.GameObjects.Container;
  private tabSprite: Phaser.GameObjects.Sprite;
  private shinyOverlay: Phaser.GameObjects.Image;
  private numberText: Phaser.GameObjects.Text;
  private pokemonSprite: Phaser.GameObjects.Sprite;
  private nameText: Phaser.GameObjects.Text;
  private splicedIcon: Phaser.GameObjects.Sprite;
  private pokeball: Phaser.GameObjects.Sprite;
  private levelText: Phaser.GameObjects.Text;
  private genderText: Phaser.GameObjects.Text;
  private shinyIcon: Phaser.GameObjects.Image;
  private fusionShinyIcon: Phaser.GameObjects.Image;
  private candyShadow: Phaser.GameObjects.Sprite;
  private candyIcon: Phaser.GameObjects.Sprite;
  private candyOverlay: Phaser.GameObjects.Sprite;
  private candyCountText: Phaser.GameObjects.Text;
  private championRibbon: Phaser.GameObjects.Image;
  private statusContainer: Phaser.GameObjects.Container;
  private status: Phaser.GameObjects.Image;
  /** The pixel button prompt indicating a passive is unlocked */
  private abilityPrompt: Phaser.GameObjects.Image;
  /** Object holding everything needed to display an ability */
  private abilityContainer: abilityContainer;
  /** Object holding everything needed to display a passive */
  private passiveContainer: abilityContainer;
  private summaryPageContainer: Phaser.GameObjects.Container;
  private movesContainer: Phaser.GameObjects.Container;
  private moveDescriptionText: Phaser.GameObjects.Text;
  private moveCursorObj: Phaser.GameObjects.Sprite | null;
  private selectedMoveCursorObj: Phaser.GameObjects.Sprite | null;
  private moveRowsContainer: Phaser.GameObjects.Container;
  private extraMoveRowContainer: Phaser.GameObjects.Container;
  private moveEffectContainer: Phaser.GameObjects.Container;
  private movePowerText: Phaser.GameObjects.Text;
  private moveAccuracyText: Phaser.GameObjects.Text;
  private moveCategoryIcon: Phaser.GameObjects.Sprite;
  private summaryPageTransitionContainer: Phaser.GameObjects.Container;
  private friendshipShadow: Phaser.GameObjects.Sprite;
  private friendshipText: Phaser.GameObjects.Text;
  private friendshipIcon: Phaser.GameObjects.Sprite;
  private friendshipOverlay: Phaser.GameObjects.Sprite;

  private descriptionScrollTween: Phaser.Tweens.Tween | null;
  private moveCursorBlinkTimer: Phaser.Time.TimerEvent | null;

  private pokemon: PlayerPokemon | null;
  private playerParty: boolean;
  /**This is set to false when checking the summary of a freshly caught Pokemon as it is not part of a player's party yet but still needs to display its items**/
  private newMove: Move | null;
  private moveSelectFunction: Function | null;
  private transitioning: boolean;
  private statusVisible: boolean;
  private moveEffectsVisible: boolean;

  private moveSelect: boolean;
  private moveCursor: integer;
  private selectedMoveIndex: integer;
  private selectCallback: Function | null;

  constructor(scene: BattleScene) {
    super(scene, Mode.SUMMARY);
  }

  setup() {
    const ui = this.getUi();

    this.summaryContainer = this.scene.add.container(0, 0);
    this.summaryContainer.setVisible(false);
    ui.add(this.summaryContainer);

    const summaryBg = this.scene.add.image(0, 0, "summary_bg");
    summaryBg.setOrigin(0, 1);
    this.summaryContainer.add(summaryBg);

    this.tabSprite = this.scene.add.sprite(134, (-summaryBg.displayHeight) + 16, "summary_tabs_1");
    this.tabSprite.setOrigin(1, 1);
    this.summaryContainer.add(this.tabSprite);

    const summaryLabel = addTextObject(this.scene, 4, -165, i18next.t("pokemonSummary:pokemonInfo"), TextStyle.SUMMARY);
    summaryLabel.setOrigin(0, 1);
    this.summaryContainer.add(summaryLabel);

    this.shinyOverlay = this.scene.add.image(6, -54, "summary_overlay_shiny");
    this.shinyOverlay.setOrigin(0, 1);
    this.shinyOverlay.setVisible(false);
    this.summaryContainer.add(this.shinyOverlay);

    this.numberText = addTextObject(this.scene, 17, -149, "0000", TextStyle.SUMMARY);
    this.numberText.setOrigin(0, 1);
    this.summaryContainer.add(this.numberText);

    this.pokemonSprite = this.scene.initPokemonSprite(this.scene.add.sprite(56, -106, "pkmn__sub"), undefined, false, true);
    this.summaryContainer.add(this.pokemonSprite);

    this.nameText = addTextObject(this.scene, 6, -54, "", TextStyle.SUMMARY);
    this.nameText.setOrigin(0, 0);
    this.summaryContainer.add(this.nameText);

    this.splicedIcon = this.scene.add.sprite(0, -54, "icon_spliced");
    this.splicedIcon.setVisible(false);
    this.splicedIcon.setOrigin(0, 0);
    this.splicedIcon.setScale(0.75);
    this.splicedIcon.setInteractive(new Phaser.Geom.Rectangle(0, 0, 12, 15), Phaser.Geom.Rectangle.Contains);
    this.summaryContainer.add(this.splicedIcon);

    this.shinyIcon = this.scene.add.image(0, -54, "shiny_star");
    this.shinyIcon.setVisible(false);
    this.shinyIcon.setOrigin(0, 0);
    this.shinyIcon.setScale(0.75);
    this.shinyIcon.setInteractive(new Phaser.Geom.Rectangle(0, 0, 12, 15), Phaser.Geom.Rectangle.Contains);
    this.summaryContainer.add(this.shinyIcon);

    this.fusionShinyIcon = this.scene.add.image(0, 0, "shiny_star_2");
    this.fusionShinyIcon.setVisible(false);
    this.fusionShinyIcon.setOrigin(0, 0);
    this.fusionShinyIcon.setScale(0.75);
    this.summaryContainer.add(this.fusionShinyIcon);

    this.pokeball = this.scene.add.sprite(6, -19, "pb");
    this.pokeball.setOrigin(0, 1);
    this.summaryContainer.add(this.pokeball);

    this.candyIcon = this.scene.add.sprite(13, -140, "candy");
    this.candyIcon.setScale(0.8);
    this.summaryContainer.add(this.candyIcon);

    this.candyOverlay = this.scene.add.sprite(13, -140, "candy_overlay");
    this.candyOverlay.setScale(0.8);
    this.summaryContainer.add(this.candyOverlay);

    this.candyShadow = this.scene.add.sprite(13, -140, "candy");
    this.candyShadow.setTint(0x000000);
    this.candyShadow.setAlpha(0.50);
    this.candyShadow.setScale(0.8);
    this.candyShadow.setInteractive(new Phaser.Geom.Rectangle(0, 0, 16, 16), Phaser.Geom.Rectangle.Contains);
    this.summaryContainer.add(this.candyShadow);

    this.candyCountText = addTextObject(this.scene, 20, -146, "x0", TextStyle.WINDOW_ALT, { fontSize: "76px" });
    this.candyCountText.setOrigin(0, 0);
    this.summaryContainer.add(this.candyCountText);

    this.friendshipIcon = this.scene.add.sprite(13, -60, "friendship");
    this.friendshipIcon.setScale(0.8);
    this.summaryContainer.add(this.friendshipIcon);

    this.friendshipOverlay = this.scene.add.sprite(13, -60, "friendship_overlay");
    this.friendshipOverlay.setScale(0.8);
    this.summaryContainer.add(this.friendshipOverlay);

    this.friendshipShadow = this.scene.add.sprite(13, -60, "friendship");
    this.friendshipShadow.setTint(0x000000);
    this.friendshipShadow.setAlpha(0.50);
    this.friendshipShadow.setScale(0.8);
    this.friendshipShadow.setInteractive(new Phaser.Geom.Rectangle(0, 0, 16, 16), Phaser.Geom.Rectangle.Contains);
    this.summaryContainer.add(this.friendshipShadow);

    this.friendshipText = addTextObject(this.scene, 20, -66, "x0", TextStyle.WINDOW_ALT, { fontSize: "76px" });
    this.friendshipText.setOrigin(0, 0);
    this.summaryContainer.add(this.friendshipText);

    this.championRibbon = this.scene.add.image(88, -146, "champion_ribbon");
    this.championRibbon.setOrigin(0, 0);
    //this.championRibbon.setScale(0.8);
    this.championRibbon.setScale(1.25);
    this.summaryContainer.add(this.championRibbon);
    this.championRibbon.setVisible(false);

    this.levelText = addTextObject(this.scene, 36, -17, "", TextStyle.SUMMARY_ALT);
    this.levelText.setOrigin(0, 1);
    this.summaryContainer.add(this.levelText);

    this.genderText = addTextObject(this.scene, 96, -17, "", TextStyle.SUMMARY);
    this.genderText.setOrigin(0, 1);
    this.summaryContainer.add(this.genderText);

    this.statusContainer = this.scene.add.container(-106, -16);

    const statusBg = this.scene.add.image(0, 0, "summary_status");
    statusBg.setOrigin(0, 0);

    this.statusContainer.add(statusBg);

    const statusLabel = addTextObject(this.scene, 3, 0, i18next.t("pokemonSummary:status"), TextStyle.SUMMARY);
    statusLabel.setOrigin(0, 0);

    this.statusContainer.add(statusLabel);

    this.status = this.scene.add.sprite(91, 4, Utils.getLocalizedSpriteKey("statuses"));
    this.status.setOrigin(0.5, 0);

    this.statusContainer.add(this.status);

    this.summaryContainer.add(this.statusContainer);

    this.moveEffectContainer = this.scene.add.container(106, -62);

    this.summaryContainer.add(this.moveEffectContainer);

    const moveEffectBg = this.scene.add.image(0, 0, "summary_moves_effect");
    moveEffectBg.setOrigin(0, 0);
    this.moveEffectContainer.add(moveEffectBg);

    const moveEffectLabels = addTextObject(this.scene, 8, 12, i18next.t("pokemonSummary:powerAccuracyCategory"), TextStyle.SUMMARY);
    moveEffectLabels.setLineSpacing(9);
    moveEffectLabels.setOrigin(0, 0);

    this.moveEffectContainer.add(moveEffectLabels);

    this.movePowerText = addTextObject(this.scene, 99, 27, "0", TextStyle.WINDOW_ALT);
    this.movePowerText.setOrigin(1, 1);
    this.moveEffectContainer.add(this.movePowerText);

    this.moveAccuracyText = addTextObject(this.scene, 99, 43, "0", TextStyle.WINDOW_ALT);
    this.moveAccuracyText.setOrigin(1, 1);
    this.moveEffectContainer.add(this.moveAccuracyText);

    this.moveCategoryIcon = this.scene.add.sprite(99, 57, "categories");
    this.moveCategoryIcon.setOrigin(1, 1);
    this.moveEffectContainer.add(this.moveCategoryIcon);

    const getSummaryPageBg = () => {
      const ret = this.scene.add.sprite(0, 0, this.getPageKey(0));
      ret.setOrigin(0, 1);
      return ret;
    };

    this.summaryContainer.add((this.summaryPageContainer = this.scene.add.container(106, 0)));
    this.summaryPageContainer.add(getSummaryPageBg());
    this.summaryPageContainer.setVisible(false);
    this.summaryContainer.add((this.summaryPageTransitionContainer = this.scene.add.container(106, 0)));
    this.summaryPageTransitionContainer.add(getSummaryPageBg());
    this.summaryPageTransitionContainer.setVisible(false);
  }

  getPageKey(page?: integer) {
    if (page === undefined) {
      page = this.cursor;
    }
    return `summary_${Page[page].toLowerCase()}`;
  }

  show(args: any[]): boolean {
    super.show(args);

    /* args[] information
    * args[0] : the Pokemon displayed in the Summary-UI
    * args[1] : the summaryUiMode (defaults to 0)
    * args[2] : the start page (defaults to Page.PROFILE)
    * args[3] : contains the function executed when the user exits out of Summary UI
    * args[4] : optional boolean used to determine if the Pokemon is part of the player's party or not (defaults to true, necessary for PR #2921 to display all relevant information)
    */
    this.pokemon = args[0] as PlayerPokemon;
    this.summaryUiMode = args.length > 1 ? args[1] as SummaryUiMode : SummaryUiMode.DEFAULT;
    this.playerParty = args[4] ?? true;
    this.scene.ui.bringToTop(this.summaryContainer);

    this.summaryContainer.setVisible(true);
    this.cursor = -1;

    this.shinyOverlay.setVisible(this.pokemon.isShiny());

    const colorScheme = starterColors[this.pokemon.species.getRootSpeciesId()];
    this.candyIcon.setTint(argbFromRgba(Utils.rgbHexToRgba(colorScheme[0])));
    this.candyOverlay.setTint(argbFromRgba(Utils.rgbHexToRgba(colorScheme[1])));


    this.numberText.setText(Utils.padInt(this.pokemon.species.speciesId, 4));
    this.numberText.setColor(this.getTextColor(!this.pokemon.isShiny() ? TextStyle.SUMMARY : TextStyle.SUMMARY_GOLD));
    this.numberText.setShadowColor(this.getTextColor(!this.pokemon.isShiny() ? TextStyle.SUMMARY : TextStyle.SUMMARY_GOLD, true));

    this.pokemonSprite.play(this.pokemon.getSpriteKey(true));
    this.pokemonSprite.setPipelineData("teraColor", getTypeRgb(this.pokemon.getTeraType()));
    this.pokemonSprite.setPipelineData("ignoreTimeTint", true);
    this.pokemonSprite.setPipelineData("spriteKey", this.pokemon.getSpriteKey());
    this.pokemonSprite.setPipelineData("shiny", this.pokemon.battleData.illusion.shiny ?? this.pokemon.shiny);
    this.pokemonSprite.setPipelineData("variant", this.pokemon.battleData.illusion.variant ?? this.pokemon.variant);
    [ "spriteColors", "fusionSpriteColors" ].map(k => {
      delete this.pokemonSprite.pipelineData[`${k}Base`];
      if (this.pokemon?.summonData?.speciesForm) {
        k += "Base";
      }
      this.pokemonSprite.pipelineData[k] = this.pokemon?.getSprite().pipelineData[k];
    });
    this.pokemon.cry();

    this.nameText.setText(this.pokemon.getNameToRender(false));

    const isFusion = this.pokemon.isFusion();

    this.splicedIcon.setPositionRelative(this.nameText, this.nameText.displayWidth + 2, 3);
    this.splicedIcon.setVisible(isFusion);
    if (this.splicedIcon.visible) {
      this.splicedIcon.on("pointerover", () => (this.scene as BattleScene).ui.showTooltip("", `${this.pokemon?.species.getName(this.pokemon.formIndex)}/${this.pokemon?.fusionSpecies?.getName(this.pokemon?.fusionFormIndex)}`, true));
      this.splicedIcon.on("pointerout", () => (this.scene as BattleScene).ui.hideTooltip());
    }

    if (this.scene.gameData.starterData[this.pokemon.species.getRootSpeciesId()].classicWinCount > 0 && this.scene.gameData.starterData[this.pokemon.species.getRootSpeciesId(true)].classicWinCount > 0) {
      this.championRibbon.setVisible(true);
    } else {
      this.championRibbon.setVisible(false);
    }

    let currentFriendship = this.scene.gameData.starterData[this.pokemon.species.getRootSpeciesId()].friendship;
    if (!currentFriendship || currentFriendship === undefined) {
      currentFriendship = 0;
    }

    const friendshipCap = getStarterValueFriendshipCap(speciesStarterCosts[this.pokemon.species.getRootSpeciesId()]);
    const candyCropY = 16 - (16 * (currentFriendship / friendshipCap));

    if (this.candyShadow.visible) {
      this.candyShadow.on("pointerover", () => (this.scene as BattleScene).ui.showTooltip("", `${currentFriendship}/${friendshipCap}`, true));
      this.candyShadow.on("pointerout", () => (this.scene as BattleScene).ui.hideTooltip());
    }

    this.candyCountText.setText(`x${this.scene.gameData.starterData[this.pokemon.species.getRootSpeciesId()].candyCount}`);

    this.candyShadow.setCrop(0, 0, 16, candyCropY);

<<<<<<< HEAD
    const doubleShiny = this.pokemon.isDoubleShiny(false);
    const baseVariant = this.pokemon.getBaseVariant(doubleShiny);
=======
    if (this.friendshipShadow.visible) {
      this.friendshipShadow.on("pointerover", () => this.scene.ui.showTooltip("", `${i18next.t("pokemonSummary:friendship")}`, true));
      this.friendshipShadow.on("pointerout", () => this.scene.ui.hideTooltip());
    }

    this.friendshipText.setText(`${this.pokemon?.friendship || "0"} / 255`);

    this.friendshipShadow.setCrop(0, 0, 16, 16 - (16 * ((this.pokemon?.friendship || 0) / 255)));

    const doubleShiny = isFusion && this.pokemon.shiny && this.pokemon.fusionShiny;
    const baseVariant = !doubleShiny ? this.pokemon.getVariant() : this.pokemon.variant;
>>>>>>> f180b607

    this.shinyIcon.setPositionRelative(this.nameText, this.nameText.displayWidth + (this.splicedIcon.visible ? this.splicedIcon.displayWidth + 1 : 0) + 1, 3);
    this.shinyIcon.setTexture(`shiny_star${doubleShiny ? "_1" : ""}`);
    this.shinyIcon.setVisible(this.pokemon.isShiny(false));
    this.shinyIcon.setTint(getVariantTint(baseVariant));
    if (this.shinyIcon.visible) {
      const shinyDescriptor = doubleShiny || baseVariant ?
        `${baseVariant === 2 ? i18next.t("common:epicShiny") : baseVariant === 1 ? i18next.t("common:rareShiny") : i18next.t("common:commonShiny")}${doubleShiny ? `/${this.pokemon.fusionVariant === 2 ? i18next.t("common:epicShiny") : this.pokemon.fusionVariant === 1 ? i18next.t("common:rareShiny") : i18next.t("common:commonShiny")}` : ""}`
        : "";
      this.shinyIcon.on("pointerover", () => (this.scene as BattleScene).ui.showTooltip("", `${i18next.t("common:shinyOnHover")}${shinyDescriptor ? ` (${shinyDescriptor})` : ""}`, true));
      this.shinyIcon.on("pointerout", () => (this.scene as BattleScene).ui.hideTooltip());
    }

    this.fusionShinyIcon.setPosition(this.shinyIcon.x, this.shinyIcon.y);
    this.fusionShinyIcon.setVisible(doubleShiny);
    if (isFusion) {
      this.fusionShinyIcon.setTint(getVariantTint(this.pokemon.battleData.illusion.fusionVariant ?? this.pokemon.fusionVariant));
    }

    this.pokeball.setFrame(getPokeballAtlasKey(this.pokemon.pokeball));
    this.levelText.setText(this.pokemon.level.toString());
    this.genderText.setText(getGenderSymbol(this.pokemon.getGender(true)));
    this.genderText.setColor(getGenderColor(this.pokemon.getGender(true)));
    this.genderText.setShadowColor(getGenderColor(this.pokemon.getGender(true), true));

    switch (this.summaryUiMode) {
    case SummaryUiMode.DEFAULT:
      const page = args.length < 2 ? Page.PROFILE : args[2] as Page;
      this.hideMoveEffect(true);
      this.setCursor(page);
      if (args.length > 3) {
        this.selectCallback = args[3];
      }
      break;
    case SummaryUiMode.LEARN_MOVE:
      this.newMove = args[2] as Move;
      this.moveSelectFunction = args[3] as Function;

      this.showMoveEffect(true);
      this.setCursor(Page.MOVES);
      this.showMoveSelect();
      break;
    }

    const fromSummary = args.length >= 2;

    if (this.pokemon.status || this.pokemon.pokerus) {
      this.showStatus(!fromSummary);
      this.status.setFrame(this.pokemon.status ? StatusEffect[this.pokemon.status.effect].toLowerCase() : "pokerus");
    } else {
      this.hideStatus(!fromSummary);
    }

    return true;
  }

  processInput(button: Button): boolean {
    if (this.transitioning) {
      return false;
    }

    const ui = this.getUi();
    const fromPartyMode = ui.handlers[Mode.PARTY].active;
    let success = false;
    let error = false;

    if (this.moveSelect) {
      if (button === Button.ACTION) {
        if (this.pokemon && this.moveCursor < this.pokemon.moveset.length) {
          if (this.summaryUiMode === SummaryUiMode.LEARN_MOVE) {
            this.moveSelectFunction && this.moveSelectFunction(this.moveCursor);
          } else {
            if (this.selectedMoveIndex === -1) {
              this.selectedMoveIndex = this.moveCursor;
              this.setCursor(this.moveCursor);
            } else {
              if (this.selectedMoveIndex !== this.moveCursor) {
                const tempMove = this.pokemon?.moveset[this.selectedMoveIndex];
                this.pokemon.moveset[this.selectedMoveIndex] = this.pokemon.moveset[this.moveCursor];
                this.pokemon.moveset[this.moveCursor] = tempMove;

                const selectedMoveRow = this.moveRowsContainer.getAt(this.selectedMoveIndex) as Phaser.GameObjects.Container;
                const switchMoveRow = this.moveRowsContainer.getAt(this.moveCursor) as Phaser.GameObjects.Container;

                this.moveRowsContainer.moveTo(selectedMoveRow, this.moveCursor);
                this.moveRowsContainer.moveTo(switchMoveRow, this.selectedMoveIndex);

                selectedMoveRow.setY(this.moveCursor * 16);
                switchMoveRow.setY(this.selectedMoveIndex * 16);
              }

              this.selectedMoveIndex = -1;
              if (this.selectedMoveCursorObj) {
                this.selectedMoveCursorObj.destroy();
                this.selectedMoveCursorObj = null;
              }
            }
          }
          success = true;
        } else if (this.moveCursor === 4) {
          return this.processInput(Button.CANCEL);
        } else {
          error = true;
        }
      } else if (button === Button.CANCEL) {
        this.hideMoveSelect();
        success = true;
      } else {
        switch (button) {
        case Button.UP:
          success = this.setCursor(this.moveCursor ? this.moveCursor - 1 : 4);
          break;
        case Button.DOWN:
          success = this.setCursor(this.moveCursor < 4 ? this.moveCursor + 1 : 0);
          break;
        case Button.LEFT:
          this.moveSelect = false;
          this.setCursor(Page.STATS);
          if (this.summaryUiMode === SummaryUiMode.LEARN_MOVE) {
            this.hideMoveEffect();
            this.destroyBlinkCursor();
            success = true;
            break;
          } else {
            this.hideMoveSelect();
            success = true;
            break;
          }
        }
      }
    } else {
      if (button === Button.ACTION) {
        if (this.cursor === Page.MOVES) {
          this.showMoveSelect();
          success = true;
        } else if (this.cursor === Page.PROFILE && this.pokemon?.hasPassive()) {
          // if we're on the PROFILE page and this pokemon has a passive unlocked..
          // Since abilities are displayed by default, all we need to do is toggle visibility on all elements to show passives
          this.abilityContainer.nameText?.setVisible(!this.abilityContainer.descriptionText?.visible);
          this.abilityContainer.descriptionText?.setVisible(!this.abilityContainer.descriptionText.visible);
          this.abilityContainer.labelImage.setVisible(!this.abilityContainer.labelImage.visible);

          this.passiveContainer.nameText?.setVisible(!this.passiveContainer.descriptionText?.visible);
          this.passiveContainer.descriptionText?.setVisible(!this.passiveContainer.descriptionText.visible);
          this.passiveContainer.labelImage.setVisible(!this.passiveContainer.labelImage.visible);
        }
      } else if (button === Button.CANCEL) {
        if (this.summaryUiMode === SummaryUiMode.LEARN_MOVE) {
          this.hideMoveSelect();
        } else {
          if (this.selectCallback instanceof Function) {
            const selectCallback = this.selectCallback;
            this.selectCallback = null;
            selectCallback();
          }

          if (!fromPartyMode) {
            ui.setMode(Mode.MESSAGE);
          } else {
            ui.setMode(Mode.PARTY);
          }
        }
        success = true;
      } else {
        const pages = Utils.getEnumValues(Page);
        switch (button) {
        case Button.UP:
        case Button.DOWN:
          if (this.summaryUiMode === SummaryUiMode.LEARN_MOVE) {
            break;
          } else if (!fromPartyMode) {
            break;
          }
          const isDown = button === Button.DOWN;
          const party = this.scene.getParty();
          const partyMemberIndex = this.pokemon ? party.indexOf(this.pokemon) : -1;
          if ((isDown && partyMemberIndex < party.length - 1) || (!isDown && partyMemberIndex)) {
            const page = this.cursor;
            this.clear();
            this.show([ party[partyMemberIndex + (isDown ? 1 : -1)], this.summaryUiMode, page ]);
          }
          break;
        case Button.LEFT:
          if (this.cursor) {
            success = this.setCursor(this.cursor - 1);
          }
          break;
        case Button.RIGHT:
          if (this.cursor < pages.length - 1) {
            success = this.setCursor(this.cursor + 1);
            if (this.summaryUiMode === SummaryUiMode.LEARN_MOVE && this.cursor === Page.MOVES) {
              this.moveSelect = true;
            }
          }
          break;
        }
      }
    }

    if (success) {
      ui.playSelect();
    } else if (error) {
      ui.playError();
    }

    return success || error;
  }

  setCursor(cursor: integer, overrideChanged: boolean = false): boolean {
    let changed: boolean = overrideChanged || this.moveCursor !== cursor;

    if (this.moveSelect) {
      this.moveCursor = cursor;

      const selectedMove = this.getSelectedMove();

      if (selectedMove) {
        this.moveDescriptionText.setY(84);
        this.movePowerText.setText(selectedMove.power >= 0 ? selectedMove.power.toString() : "---");
        this.moveAccuracyText.setText(selectedMove.accuracy >= 0 ? selectedMove.accuracy.toString() : "---");
        this.moveCategoryIcon.setFrame(MoveCategory[selectedMove.category].toLowerCase());
        this.showMoveEffect();
      } else {
        this.hideMoveEffect();
      }

      this.moveDescriptionText.setText(selectedMove?.effect || "");
      const moveDescriptionLineCount = Math.floor(this.moveDescriptionText.displayHeight / 14.83);

      if (this.descriptionScrollTween) {
        this.descriptionScrollTween.remove();
        this.descriptionScrollTween = null;
      }

      if (moveDescriptionLineCount > 3) {
        this.descriptionScrollTween = this.scene.tweens.add({
          targets: this.moveDescriptionText,
          delay: Utils.fixedInt(2000),
          loop: -1,
          hold: Utils.fixedInt(2000),
          duration: Utils.fixedInt((moveDescriptionLineCount - 3) * 2000),
          y: `-=${14.83 * (moveDescriptionLineCount - 3)}`
        });
      }

      if (!this.moveCursorObj) {
        this.moveCursorObj = this.scene.add.sprite(-2, 0, "summary_moves_cursor", "highlight");
        this.moveCursorObj.setOrigin(0, 1);
        this.movesContainer.add(this.moveCursorObj);
      }

      this.moveCursorObj.setY(16 * this.moveCursor + 1);

      if (this.moveCursorBlinkTimer) {
        this.moveCursorBlinkTimer.destroy();
      }
      this.moveCursorObj.setVisible(true);
      this.moveCursorBlinkTimer = this.scene.time.addEvent({
        loop: true,
        delay: Utils.fixedInt(600),
        callback: () => {
          this.moveCursorObj?.setVisible(false);
          this.scene.time.delayedCall(Utils.fixedInt(100), () => {
            if (!this.moveCursorObj) {
              return;
            }
            this.moveCursorObj.setVisible(true);
          });
        }
      });
      if (this.selectedMoveIndex > -1) {
        if (!this.selectedMoveCursorObj) {
          this.selectedMoveCursorObj = this.scene.add.sprite(-2, 0, "summary_moves_cursor", "select");
          this.selectedMoveCursorObj.setOrigin(0, 1);
          this.movesContainer.add(this.selectedMoveCursorObj);
          this.movesContainer.moveBelow(this.selectedMoveCursorObj, this.moveCursorObj);
        }

        this.selectedMoveCursorObj.setY(16 * this.selectedMoveIndex + 1);
      }
    } else {
      changed = this.cursor !== cursor;
      if (changed) {
        const forward = this.cursor < cursor;
        this.cursor = cursor;

        this.tabSprite.setTexture(`summary_tabs_${this.cursor + 1}`);

        this.getUi().hideTooltip();

        if (this.summaryPageContainer.visible) {
          this.transitioning = true;
          this.populatePageContainer(this.summaryPageTransitionContainer, forward ? cursor : cursor + 1);
          if (forward) {
            this.summaryPageTransitionContainer.x += 214;
          } else {
            this.populatePageContainer(this.summaryPageContainer);
          }
          this.scene.tweens.add({
            targets: this.summaryPageTransitionContainer,
            x: forward ? "-=214" : "+=214",
            duration: 250,
            onComplete: () => {
              if (forward) {
                this.populatePageContainer(this.summaryPageContainer);
                if (this.cursor === Page.MOVES) {
                  this.moveCursorObj = null;
                  this.showMoveSelect();
                  this.showMoveEffect();
                }
              } else {
                this.summaryPageTransitionContainer.x -= 214;
              }
              this.summaryPageTransitionContainer.setVisible(false);
              this.transitioning = false;
            }
          });
          this.summaryPageTransitionContainer.setVisible(true);
        } else {
          this.populatePageContainer(this.summaryPageContainer);
          this.summaryPageContainer.setVisible(true);
        }
      }
    }

    return changed;
  }

  populatePageContainer(pageContainer: Phaser.GameObjects.Container, page?: Page) {
    if (page === undefined) {
      page = this.cursor;
    }

    if (pageContainer.getAll().length > 1) {
      pageContainer.each((o: Phaser.GameObjects.GameObject) => {
        if (o instanceof Phaser.GameObjects.Container) {
          o.removeAll(true);
        }
      });
      pageContainer.removeBetween(1, undefined, true);
    }
    const pageBg =  (pageContainer.getAt(0) as Phaser.GameObjects.Sprite);
    pageBg.setTexture(this.getPageKey(page));

    if (this.descriptionScrollTween) {
      this.descriptionScrollTween.remove();
      this.descriptionScrollTween = null;
    }

    switch (page) {
    case Page.PROFILE:
      const profileContainer = this.scene.add.container(0, -pageBg.height);
      pageContainer.add(profileContainer);

      // TODO: should add field for original trainer name to Pokemon object, to support gift/traded Pokemon from MEs
      const trainerText = addBBCodeTextObject(this.scene, 7, 12, `${i18next.t("pokemonSummary:ot")}/${getBBCodeFrag(loggedInUser?.username || i18next.t("pokemonSummary:unknown"), this.scene.gameData.gender === PlayerGender.FEMALE ? TextStyle.SUMMARY_PINK : TextStyle.SUMMARY_BLUE)}`, TextStyle.SUMMARY_ALT);
      trainerText.setOrigin(0, 0);
      profileContainer.add(trainerText);

      const trainerIdText = addTextObject(this.scene, 174, 12, this.scene.gameData.trainerId.toString(), TextStyle.SUMMARY_ALT);
      trainerIdText.setOrigin(0, 0);
      profileContainer.add(trainerIdText);

      const typeLabel = addTextObject(this.scene, 7, 28, `${i18next.t("pokemonSummary:type")}/`, TextStyle.WINDOW_ALT);
      typeLabel.setOrigin(0, 0);
      profileContainer.add(typeLabel);

      const getTypeIcon = (index: integer, type: Type, tera: boolean = false) => {
        const xCoord = typeLabel.width * typeLabel.scale + 9 + 34 * index;
        const typeIcon = !tera
          ? this.scene.add.sprite(xCoord, 42, Utils.getLocalizedSpriteKey("types"), Type[type].toLowerCase())
          : this.scene.add.sprite(xCoord, 42, "type_tera");
        if (tera) {
          typeIcon.setScale(0.5);
          const typeRgb = getTypeRgb(type);
          typeIcon.setTint(Phaser.Display.Color.GetColor(typeRgb[0], typeRgb[1], typeRgb[2]));
        }
        typeIcon.setOrigin(0, 1);
        return typeIcon;
      };

      const types = this.pokemon?.getTypes(false, false, true, false)!;
      profileContainer.add(getTypeIcon(0, types[0]));
      if (types.length > 1) {
        profileContainer.add(getTypeIcon(1, types[1]));
      }
      if (this.pokemon?.isTerastallized()) {
        profileContainer.add(getTypeIcon(types.length, this.pokemon.getTeraType(), true));
      }

      if (this.pokemon?.getLuck()) {
        const luckLabelText = addTextObject(this.scene, 141, 28, i18next.t("common:luckIndicator"), TextStyle.SUMMARY_ALT);
        luckLabelText.setOrigin(0, 0);
        profileContainer.add(luckLabelText);

        const luckText = addTextObject(this.scene, 141 + luckLabelText.displayWidth + 2, 28, this.pokemon.getLuck().toString(), TextStyle.SUMMARY);
        luckText.setOrigin(0, 0);
        luckText.setTint(getVariantTint((Math.min(this.pokemon.getLuck() - 1, 2)) as Variant));
        profileContainer.add(luckText);
      }

      this.abilityContainer = {
        labelImage: this.scene.add.image(0, 0, "summary_profile_ability"),
        ability: this.pokemon?.getAbility(true)!, // TODO: is this bang correct?
        nameText: null,
        descriptionText: null };

      const allAbilityInfo = [ this.abilityContainer ]; // Creates an array to iterate through
      // Only add to the array and set up displaying a passive if it's unlocked
      if (this.pokemon?.hasPassive()) {
        this.passiveContainer = {
          labelImage: this.scene.add.image(0, 0, "summary_profile_passive"),
          ability: this.pokemon.getPassiveAbility(),
          nameText: null,
          descriptionText: null };
        allAbilityInfo.push(this.passiveContainer);

        // Sets up the pixel button prompt image
        this.abilityPrompt = this.scene.add.image(0, 0, !this.scene.inputController?.gamepadSupport ? "summary_profile_prompt_z" : "summary_profile_prompt_a");
        this.abilityPrompt.setPosition(8, 43);
        this.abilityPrompt.setVisible(true);
        this.abilityPrompt.setOrigin(0, 0);
        profileContainer.add(this.abilityPrompt);
      }

      allAbilityInfo.forEach(abilityInfo => {
        abilityInfo.labelImage.setPosition(17, 43);
        abilityInfo.labelImage.setVisible(true);
        abilityInfo.labelImage.setOrigin(0, 0);
        profileContainer.add(abilityInfo.labelImage);

        abilityInfo.nameText = addTextObject(this.scene, 7, 66, abilityInfo.ability?.name!, TextStyle.SUMMARY_ALT); // TODO: is this bang correct?
        abilityInfo.nameText.setOrigin(0, 1);
        profileContainer.add(abilityInfo.nameText);

        abilityInfo.descriptionText = addTextObject(this.scene, 7, 69, abilityInfo.ability?.description!, TextStyle.WINDOW_ALT, { wordWrap: { width: 1224 }}); // TODO: is this bang correct?
        abilityInfo.descriptionText.setOrigin(0, 0);
        profileContainer.add(abilityInfo.descriptionText);

        // Sets up the mask that hides the description text to give an illusion of scrolling
        const descriptionTextMaskRect = this.scene.make.graphics({});
        descriptionTextMaskRect.setScale(6);
        descriptionTextMaskRect.fillStyle(0xFFFFFF);
        descriptionTextMaskRect.beginPath();
        descriptionTextMaskRect.fillRect(110, 90.5, 206, 31);

        const abilityDescriptionTextMask = descriptionTextMaskRect.createGeometryMask();

        abilityInfo.descriptionText.setMask(abilityDescriptionTextMask);

        const abilityDescriptionLineCount = Math.floor(abilityInfo.descriptionText.displayHeight / 14.83);

        // Animates the description text moving upwards
        if (abilityDescriptionLineCount > 2) {
          abilityInfo.descriptionText.setY(69);
          this.descriptionScrollTween = this.scene.tweens.add({
            targets: abilityInfo.descriptionText,
            delay: Utils.fixedInt(2000),
            loop: -1,
            hold: Utils.fixedInt(2000),
            duration: Utils.fixedInt((abilityDescriptionLineCount - 2) * 2000),
            y: `-=${14.83 * (abilityDescriptionLineCount - 2)}`
          });
        }
      });
      // Turn off visibility of passive info by default
      this.passiveContainer?.labelImage.setVisible(false);
      this.passiveContainer?.nameText?.setVisible(false);
      this.passiveContainer?.descriptionText?.setVisible(false);

      const closeFragment = getBBCodeFrag("", TextStyle.WINDOW_ALT);
      const rawNature = Utils.toReadableString(Nature[this.pokemon?.getNature()!]); // TODO: is this bang correct?
      const nature = `${getBBCodeFrag(Utils.toReadableString(getNatureName(this.pokemon?.getNature()!)), TextStyle.SUMMARY_RED)}${closeFragment}`; // TODO: is this bang correct?

      const memoString = i18next.t("pokemonSummary:memoString", {
        metFragment: i18next.t(`pokemonSummary:metFragment.${this.pokemon?.metBiome === -1 ? "apparently" : "normal"}`, {
          biome: `${getBBCodeFrag(getBiomeName(this.pokemon?.metBiome!), TextStyle.SUMMARY_RED)}${closeFragment}`, // TODO: is this bang correct?
          level: `${getBBCodeFrag(this.pokemon?.metLevel.toString()!, TextStyle.SUMMARY_RED)}${closeFragment}`, // TODO: is this bang correct?
          wave: `${getBBCodeFrag((this.pokemon?.metWave ? this.pokemon.metWave.toString()! : i18next.t("pokemonSummary:unknownTrainer")), TextStyle.SUMMARY_RED)}${closeFragment}`,
        }),
        natureFragment: i18next.t(`pokemonSummary:natureFragment.${rawNature}`, { nature: nature })
      });

      const memoText = addBBCodeTextObject(this.scene, 7, 113, String(memoString), TextStyle.WINDOW_ALT);
      memoText.setOrigin(0, 0);
      profileContainer.add(memoText);
      break;
    case Page.STATS:
      const statsContainer = this.scene.add.container(0, -pageBg.height);
      pageContainer.add(statsContainer);

      PERMANENT_STATS.forEach((stat, s) => {
        const statName = i18next.t(getStatKey(stat));
        const rowIndex = s % 3;
        const colIndex = Math.floor(s / 3);

        const natureStatMultiplier = getNatureStatMultiplier(this.pokemon?.getNature()!, s); // TODO: is this bang correct?

        const statLabel = addTextObject(this.scene, 27 + 115 * colIndex + (colIndex === 1 ?  5 : 0), 56 + 16 * rowIndex, statName, natureStatMultiplier === 1 ? TextStyle.SUMMARY : natureStatMultiplier > 1 ? TextStyle.SUMMARY_PINK : TextStyle.SUMMARY_BLUE);
        statLabel.setOrigin(0.5, 0);
        statsContainer.add(statLabel);

        const statValueText = stat !== Stat.HP
          ? Utils.formatStat(this.pokemon?.getStat(stat)!) // TODO: is this bang correct?
          : `${Utils.formatStat(this.pokemon?.hp!, true)}/${Utils.formatStat(this.pokemon?.getMaxHp()!, true)}`; // TODO: are those bangs correct?

        const statValue = addTextObject(this.scene, 120 + 88 * colIndex, 56 + 16 * rowIndex, statValueText, TextStyle.WINDOW_ALT);
        statValue.setOrigin(1, 0);
        statsContainer.add(statValue);
      });

      const itemModifiers = (this.scene.findModifiers(m => m instanceof PokemonHeldItemModifier
          && m.pokemonId === this.pokemon?.id, this.playerParty) as PokemonHeldItemModifier[])
        .sort(modifierSortFunc);

      itemModifiers.forEach((item, i) => {
        const icon = item.getIcon(this.scene, true);

        icon.setPosition((i % 17) * 12 + 3, 14 * Math.floor(i / 17) + 15);
        statsContainer.add(icon);

        icon.setInteractive(new Phaser.Geom.Rectangle(0, 0, 32, 32), Phaser.Geom.Rectangle.Contains);
        icon.on("pointerover", () => (this.scene as BattleScene).ui.showTooltip(item.type.name, item.type.getDescription(this.scene), true));
        icon.on("pointerout", () => (this.scene as BattleScene).ui.hideTooltip());
      });

      const pkmLvl = this.pokemon?.level!; // TODO: is this bang correct?
      const pkmLvlExp = this.pokemon?.levelExp!; // TODO: is this bang correct?
      const pkmExp = this.pokemon?.exp!; // TODO: is this bang correct?
      const pkmSpeciesGrowthRate = this.pokemon?.species.growthRate!; // TODO: is this bang correct?
      const relLvExp = getLevelRelExp(pkmLvl + 1, pkmSpeciesGrowthRate);
      const expRatio = pkmLvl < this.scene.getMaxExpLevel() ? pkmLvlExp / relLvExp : 0;

      const expLabel = addTextObject(this.scene, 6, 112, i18next.t("pokemonSummary:expPoints"), TextStyle.SUMMARY);
      expLabel.setOrigin(0, 0);
      statsContainer.add(expLabel);

      const nextLvExpLabel = addTextObject(this.scene, 6, 128, i18next.t("pokemonSummary:nextLv"), TextStyle.SUMMARY);
      nextLvExpLabel.setOrigin(0, 0);
      statsContainer.add(nextLvExpLabel);

      const expText = addTextObject(this.scene, 208, 112, pkmExp.toString(), TextStyle.WINDOW_ALT);
      expText.setOrigin(1, 0);
      statsContainer.add(expText);

      const nextLvExp = pkmLvl < this.scene.getMaxExpLevel()
        ? getLevelTotalExp(pkmLvl + 1, pkmSpeciesGrowthRate) - pkmExp
        : 0;
      const nextLvExpText = addTextObject(this.scene, 208, 128, nextLvExp.toString(), TextStyle.WINDOW_ALT);
      nextLvExpText.setOrigin(1, 0);
      statsContainer.add(nextLvExpText);

      const expOverlay = this.scene.add.image(140, 145, "summary_stats_overlay_exp");
      expOverlay.setOrigin(0, 0);
      statsContainer.add(expOverlay);

      const expMaskRect = this.scene.make.graphics({});
      expMaskRect.setScale(6);
      expMaskRect.fillStyle(0xFFFFFF);
      expMaskRect.beginPath();
      expMaskRect.fillRect(140 + pageContainer.x, 145 + pageContainer.y + 21, Math.floor(expRatio * 64), 3);

      const expMask = expMaskRect.createGeometryMask();

      expOverlay.setMask(expMask);
      break;
    case Page.MOVES:
      this.movesContainer = this.scene.add.container(5, -pageBg.height + 26);
      pageContainer.add(this.movesContainer);

      this.extraMoveRowContainer = this.scene.add.container(0, 64);
      this.extraMoveRowContainer.setVisible(false);
      this.movesContainer.add(this.extraMoveRowContainer);

      const extraRowOverlay = this.scene.add.image(-2, 1, "summary_moves_overlay_row");
      extraRowOverlay.setOrigin(0, 1);
      this.extraMoveRowContainer.add(extraRowOverlay);

      const extraRowText = addTextObject(this.scene, 35, 0, this.summaryUiMode === SummaryUiMode.LEARN_MOVE && this.newMove ? this.newMove.name : i18next.t("pokemonSummary:cancel"),
        this.summaryUiMode === SummaryUiMode.LEARN_MOVE ? TextStyle.SUMMARY_PINK : TextStyle.SUMMARY);
      extraRowText.setOrigin(0, 1);
      this.extraMoveRowContainer.add(extraRowText);

      if (this.summaryUiMode === SummaryUiMode.LEARN_MOVE) {
        this.extraMoveRowContainer.setVisible(true);

        if (this.newMove && this.pokemon) {
          const spriteKey = Utils.getLocalizedSpriteKey("types");
          const moveType = this.pokemon.getMoveType(this.newMove);
          const newMoveTypeIcon = this.scene.add.sprite(0, 0, spriteKey, Type[moveType].toLowerCase());
          newMoveTypeIcon.setOrigin(0, 1);
          this.extraMoveRowContainer.add(newMoveTypeIcon);
        }
        const ppOverlay = this.scene.add.image(163, -1, "summary_moves_overlay_pp");
        ppOverlay.setOrigin(0, 1);
        this.extraMoveRowContainer.add(ppOverlay);

        const pp = Utils.padInt(this.newMove?.pp!, 2, "  "); // TODO: is this bang correct?
        const ppText = addTextObject(this.scene, 173, 1, `${pp}/${pp}`, TextStyle.WINDOW);
        ppText.setOrigin(0, 1);
        this.extraMoveRowContainer.add(ppText);
      }

      this.moveRowsContainer = this.scene.add.container(0, 0);
      this.movesContainer.add(this.moveRowsContainer);

      for (let m = 0; m < 4; m++) {
        const move: PokemonMove | null = this.pokemon && this.pokemon.moveset.length > m ? this.pokemon?.moveset[m] : null;
        const moveRowContainer = this.scene.add.container(0, 16 * m);
        this.moveRowsContainer.add(moveRowContainer);

        if (move && this.pokemon) {
          const spriteKey = Utils.getLocalizedSpriteKey("types");
          const moveType = this.pokemon.getMoveType(move.getMove());
          const typeIcon = this.scene.add.sprite(0, 0, spriteKey, Type[moveType].toLowerCase());
          typeIcon.setOrigin(0, 1);
          moveRowContainer.add(typeIcon);
        }

        const moveText = addTextObject(this.scene, 35, 0, move ? move.getName() : "-", TextStyle.SUMMARY);
        moveText.setOrigin(0, 1);
        moveRowContainer.add(moveText);

        const ppOverlay = this.scene.add.image(163, -1, "summary_moves_overlay_pp");
        ppOverlay.setOrigin(0, 1);
        moveRowContainer.add(ppOverlay);

        const ppText = addTextObject(this.scene, 173, 1, "--/--", TextStyle.WINDOW);
        ppText.setOrigin(0, 1);

        if (move) {
          const maxPP = move.getMovePp();
          const pp = maxPP - move.ppUsed;
          ppText.setText(`${Utils.padInt(pp, 2, "  ")}/${Utils.padInt(maxPP, 2, "  ")}`);
        }

        moveRowContainer.add(ppText);
      }

      this.moveDescriptionText = addTextObject(this.scene, 2, 84, "", TextStyle.WINDOW_ALT, { wordWrap: { width: 1212 }});
      this.movesContainer.add(this.moveDescriptionText);

      const moveDescriptionTextMaskRect = this.scene.make.graphics({});
      moveDescriptionTextMaskRect.setScale(6);
      moveDescriptionTextMaskRect.fillStyle(0xFFFFFF);
      moveDescriptionTextMaskRect.beginPath();
      moveDescriptionTextMaskRect.fillRect(112, 130, 202, 46);

      const moveDescriptionTextMask = moveDescriptionTextMaskRect.createGeometryMask();

      this.moveDescriptionText.setMask(moveDescriptionTextMask);
      break;
    }
  }

  showStatus(instant?: boolean) {
    if (this.statusVisible) {
      return;
    }
    this.statusVisible = true;
    this.scene.tweens.add({
      targets: this.statusContainer,
      x: 0,
      duration: instant ? 0 : 250,
      ease: "Sine.easeOut"
    });
  }

  hideStatus(instant?: boolean) {
    if (!this.statusVisible) {
      return;
    }
    this.statusVisible = false;
    this.scene.tweens.add({
      targets: this.statusContainer,
      x: -106,
      duration: instant ? 0 : 250,
      ease: "Sine.easeIn"
    });
  }

  getSelectedMove(): Move | null {
    if (this.cursor !== Page.MOVES) {
      return null;
    }

    if (this.moveCursor < 4 && this.pokemon && this.moveCursor < this.pokemon.moveset.length) {
      return this.pokemon.moveset[this.moveCursor]!.getMove(); // TODO: is this bang correct?
    } else if (this.summaryUiMode === SummaryUiMode.LEARN_MOVE && this.moveCursor === 4) {
      return this.newMove;
    }
    return null;
  }

  showMoveSelect() {
    this.moveSelect = true;
    this.extraMoveRowContainer.setVisible(true);
    this.selectedMoveIndex = -1;
    this.setCursor(0);
    this.showMoveEffect();
  }

  hideMoveSelect() {
    if (this.summaryUiMode === SummaryUiMode.LEARN_MOVE) {
      this.moveSelectFunction && this.moveSelectFunction(4);
      return;
    }

    this.moveSelect = false;
    this.extraMoveRowContainer.setVisible(false);
    this.moveDescriptionText.setText("");

    this.destroyBlinkCursor();
    this.hideMoveEffect();
  }

  destroyBlinkCursor() {
    if (this.moveCursorBlinkTimer) {
      this.moveCursorBlinkTimer.destroy();
      this.moveCursorBlinkTimer = null;
    }
    if (this.moveCursorObj) {
      this.moveCursorObj.destroy();
      this.moveCursorObj = null;
    }
    if (this.selectedMoveCursorObj) {
      this.selectedMoveCursorObj.destroy();
      this.selectedMoveCursorObj = null;
    }
  }

  showMoveEffect(instant?: boolean) {
    if (this.moveEffectsVisible) {
      return;
    }
    this.moveEffectsVisible = true;
    this.scene.tweens.add({
      targets: this.moveEffectContainer,
      x: 6,
      duration: instant ? 0 : 250,
      ease: "Sine.easeOut"
    });
  }

  hideMoveEffect(instant?: boolean) {
    if (!this.moveEffectsVisible) {
      return;
    }
    this.moveEffectsVisible = false;
    this.scene.tweens.add({
      targets: this.moveEffectContainer,
      x: 106,
      duration: instant ? 0 : 250,
      ease: "Sine.easeIn"
    });
  }

  clear() {
    super.clear();
    this.pokemon = null;
    this.cursor = -1;
    this.newMove = null;
    if (this.moveSelect) {
      this.moveSelect = false;
      this.moveSelectFunction = null;
      this.extraMoveRowContainer.setVisible(false);
      if (this.moveCursorBlinkTimer) {
        this.moveCursorBlinkTimer.destroy();
        this.moveCursorBlinkTimer = null;
      }
      if (this.moveCursorObj) {
        this.moveCursorObj.destroy();
        this.moveCursorObj = null;
      }
      if (this.selectedMoveCursorObj) {
        this.selectedMoveCursorObj.destroy();
        this.selectedMoveCursorObj = null;
      }
      this.hideMoveEffect(true);
    }
    this.summaryContainer.setVisible(false);
    this.summaryPageContainer.setVisible(false);
  }
}<|MERGE_RESOLUTION|>--- conflicted
+++ resolved
@@ -369,10 +369,6 @@
 
     this.candyShadow.setCrop(0, 0, 16, candyCropY);
 
-<<<<<<< HEAD
-    const doubleShiny = this.pokemon.isDoubleShiny(false);
-    const baseVariant = this.pokemon.getBaseVariant(doubleShiny);
-=======
     if (this.friendshipShadow.visible) {
       this.friendshipShadow.on("pointerover", () => this.scene.ui.showTooltip("", `${i18next.t("pokemonSummary:friendship")}`, true));
       this.friendshipShadow.on("pointerout", () => this.scene.ui.hideTooltip());
@@ -382,9 +378,8 @@
 
     this.friendshipShadow.setCrop(0, 0, 16, 16 - (16 * ((this.pokemon?.friendship || 0) / 255)));
 
-    const doubleShiny = isFusion && this.pokemon.shiny && this.pokemon.fusionShiny;
-    const baseVariant = !doubleShiny ? this.pokemon.getVariant() : this.pokemon.variant;
->>>>>>> f180b607
+    const doubleShiny = this.pokemon.isDoubleShiny(false);
+    const baseVariant = this.pokemon.getBaseVariant(doubleShiny);
 
     this.shinyIcon.setPositionRelative(this.nameText, this.nameText.displayWidth + (this.splicedIcon.visible ? this.splicedIcon.displayWidth + 1 : 0) + 1, 3);
     this.shinyIcon.setTexture(`shiny_star${doubleShiny ? "_1" : ""}`);
