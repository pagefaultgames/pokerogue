--- conflicted
+++ resolved
@@ -556,11 +556,7 @@
               break;
             }
             const isDown = button === Button.DOWN;
-<<<<<<< HEAD
-            const party = globalScene.getParty();
-=======
-            const party = this.scene.getPlayerParty();
->>>>>>> f2a2281f
+            const party = globalScene.getPlayerParty();
             const partyMemberIndex = this.pokemon ? party.indexOf(this.pokemon) : -1;
             if ((isDown && partyMemberIndex < party.length - 1) || (!isDown && partyMemberIndex)) {
               const page = this.cursor;
