--- conflicted
+++ resolved
@@ -20,11 +20,8 @@
 import { PlayerGender } from "../system/game-data";
 import { Variant, getVariantTint } from "#app/data/variant";
 import {Button} from "../enums/buttons";
-<<<<<<< HEAD
 import i18next from "i18next";
-=======
 import { Ability } from "../data/ability.js";
->>>>>>> 44c0d29c
 
 enum Page {
   PROFILE,
@@ -745,12 +742,7 @@
           this.abilityPrompt.setOrigin(0, 0);
           profileContainer.add(this.abilityPrompt);
         }
-<<<<<<< HEAD
-        let readableNature = Utils.toReadableString(Nature[this.pokemon.getNature()]);
-        let biomeName = getBiomeName(this.pokemon.metBiome);
-        let memoString = `${getBBCodeFrag(`${i18next.t('summaryUiHandler:natureBeforeText')  as string}`, TextStyle.WINDOW_ALT)}${getBBCodeFrag(i18next.exists(`nature:${readableNature}`) ? i18next.t(`nature:${readableNature}`) : readableNature, TextStyle.SUMMARY_RED)}${getBBCodeFrag(`${i18next.t('summaryUiHandler:natureAfterText') as string},`, TextStyle.WINDOW_ALT)}\n${getBBCodeFrag(`${this.pokemon.metBiome === -1 ? `${i18next.t('summaryUiHandler:apparently') as string} ` : ''}${i18next.t('summaryUiHandler:metAtLv') as string}`, TextStyle.WINDOW_ALT)}${getBBCodeFrag(this.pokemon.metLevel.toString(), TextStyle.SUMMARY_RED)}${getBBCodeFrag(',', TextStyle.WINDOW_ALT)}\n${getBBCodeFrag(i18next.exists(`biome:${biomeName}`) ? i18next.t(`biome:${biomeName}`) : biomeName, TextStyle.SUMMARY_RED)}${getBBCodeFrag('.', TextStyle.WINDOW_ALT)}`;
-=======
-
+        
         allAbilityInfo.forEach(abilityInfo => {          
           abilityInfo.labelImage.setPosition(17, 43);
           abilityInfo.labelImage.setVisible(true);
@@ -796,9 +788,9 @@
         this.passiveContainer?.nameText.setVisible(false);
         this.passiveContainer?.descriptionText.setVisible(false);
 
-        let memoString = `${getBBCodeFrag(Utils.toReadableString(Nature[this.pokemon.getNature()]), TextStyle.SUMMARY_RED)}${getBBCodeFrag(' nature,', TextStyle.WINDOW_ALT)}\n${getBBCodeFrag(`${this.pokemon.metBiome === -1 ? 'apparently ' : ''}met at Lv`, TextStyle.WINDOW_ALT)}${getBBCodeFrag(this.pokemon.metLevel.toString(), TextStyle.SUMMARY_RED)}${getBBCodeFrag(',', TextStyle.WINDOW_ALT)}\n${getBBCodeFrag(getBiomeName(this.pokemon.metBiome), TextStyle.SUMMARY_RED)}${getBBCodeFrag('.', TextStyle.WINDOW_ALT)}`;
->>>>>>> 44c0d29c
-       
+        let readableNature = Utils.toReadableString(Nature[this.pokemon.getNature()]);
+        let biomeName = getBiomeName(this.pokemon.metBiome);
+        let memoString = `${getBBCodeFrag(`${i18next.t('summaryUiHandler:natureBeforeText')  as string}`, TextStyle.WINDOW_ALT)}${getBBCodeFrag(i18next.exists(`nature:${readableNature}`) ? i18next.t(`nature:${readableNature}`) : readableNature, TextStyle.SUMMARY_RED)}${getBBCodeFrag(`${i18next.t('summaryUiHandler:natureAfterText') as string},`, TextStyle.WINDOW_ALT)}\n${getBBCodeFrag(`${this.pokemon.metBiome === -1 ? `${i18next.t('summaryUiHandler:apparently') as string} ` : ''}${i18next.t('summaryUiHandler:metAtLv') as string}`, TextStyle.WINDOW_ALT)}${getBBCodeFrag(this.pokemon.metLevel.toString(), TextStyle.SUMMARY_RED)}${getBBCodeFrag(',', TextStyle.WINDOW_ALT)}\n${getBBCodeFrag(i18next.exists(`biome:${biomeName}`) ? i18next.t(`biome:${biomeName}`) : biomeName, TextStyle.SUMMARY_RED)}${getBBCodeFrag('.', TextStyle.WINDOW_ALT)}`;
         const memoText = addBBCodeTextObject(this.scene, 7, 113, memoString, TextStyle.WINDOW_ALT);
         memoText.setOrigin(0, 0);
         profileContainer.add(memoText);
