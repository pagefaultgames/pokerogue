import BattleScene, { starterColors } from "../battle-scene";
import { Mode } from "./ui";
import UiHandler from "./ui-handler";
import * as Utils from "../utils";
import { PlayerPokemon } from "../field/pokemon";
import { getStarterValueFriendshipCap, speciesStarters } from "../data/pokemon-species";
import { argbFromRgba } from "@material/material-color-utilities";
import { Type, getTypeRgb } from "../data/type";
import { TextStyle, addBBCodeTextObject, addTextObject, getBBCodeFrag } from "./text";
import Move, { MoveCategory } from "../data/move";
import { getPokeballAtlasKey } from "../data/pokeball";
import { getGenderColor, getGenderSymbol } from "../data/gender";
import { getLevelRelExp, getLevelTotalExp } from "../data/exp";
import { Stat, getStatName } from "../data/pokemon-stat";
import { PokemonHeldItemModifier } from "../modifier/modifier";
import { StatusEffect } from "../data/status-effect";
import { getBiomeName } from "../data/biomes";
import { Nature, getNatureName, getNatureStatMultiplier } from "../data/nature";
import { loggedInUser } from "../account";
import { Variant, getVariantTint } from "#app/data/variant";
import {Button} from "#enums/buttons";
import { Ability } from "../data/ability.js";
import i18next from "i18next";
import {modifierSortFunc} from "../modifier/modifier";
import { PlayerGender } from "#enums/player-gender";


enum Page {
  PROFILE,
  STATS,
  MOVES
}

export enum SummaryUiMode {
  DEFAULT,
  LEARN_MOVE
}

/** Holds all objects related to an ability for each iteration */
interface abilityContainer {
  /** An image displaying the summary label */
  labelImage: Phaser.GameObjects.Image,
  /** The ability object */
  ability: Ability,
  /** The text object displaying the name of the ability */
  nameText: Phaser.GameObjects.Text,
  /** The text object displaying the description of the ability */
  descriptionText: Phaser.GameObjects.Text,
}

export default class SummaryUiHandler extends UiHandler {
  private summaryUiMode: SummaryUiMode;

  private summaryContainer: Phaser.GameObjects.Container;
  private tabSprite: Phaser.GameObjects.Sprite;
  private shinyOverlay: Phaser.GameObjects.Image;
  private numberText: Phaser.GameObjects.Text;
  private pokemonSprite: Phaser.GameObjects.Sprite;
  private nameText: Phaser.GameObjects.Text;
  private splicedIcon: Phaser.GameObjects.Sprite;
  private pokeball: Phaser.GameObjects.Sprite;
  private levelText: Phaser.GameObjects.Text;
  private genderText: Phaser.GameObjects.Text;
  private shinyIcon: Phaser.GameObjects.Image;
  private fusionShinyIcon: Phaser.GameObjects.Image;
  private candyShadow: Phaser.GameObjects.Sprite;
  private candyIcon: Phaser.GameObjects.Sprite;
  private candyOverlay: Phaser.GameObjects.Sprite;
  private candyCountText: Phaser.GameObjects.Text;
  private championRibbon: Phaser.GameObjects.Image;
  private statusContainer: Phaser.GameObjects.Container;
  private status: Phaser.GameObjects.Image;
  /** The pixel button prompt indicating a passive is unlocked */
  private abilityPrompt: Phaser.GameObjects.Image;
  /** Object holding everything needed to display an ability */
  private abilityContainer: abilityContainer;
  /** Object holding everything needed to display a passive */
  private passiveContainer: abilityContainer;
  private summaryPageContainer: Phaser.GameObjects.Container;
  private movesContainer: Phaser.GameObjects.Container;
  private moveDescriptionText: Phaser.GameObjects.Text;
  private moveCursorObj: Phaser.GameObjects.Sprite;
  private selectedMoveCursorObj: Phaser.GameObjects.Sprite;
  private moveRowsContainer: Phaser.GameObjects.Container;
  private extraMoveRowContainer: Phaser.GameObjects.Container;
  private moveEffectContainer: Phaser.GameObjects.Container;
  private movePowerText: Phaser.GameObjects.Text;
  private moveAccuracyText: Phaser.GameObjects.Text;
  private moveCategoryIcon: Phaser.GameObjects.Sprite;
  private summaryPageTransitionContainer: Phaser.GameObjects.Container;

  private descriptionScrollTween: Phaser.Tweens.Tween;
  private moveCursorBlinkTimer: Phaser.Time.TimerEvent;

  private pokemon: PlayerPokemon;
  private playerParty: boolean;
  /**This is set to false when checking the summary of a freshly caught Pokemon as it is not part of a player's party yet but still needs to display its items**/
  private newMove: Move;
  private moveSelectFunction: Function;
  private transitioning: boolean;
  private statusVisible: boolean;
  private moveEffectsVisible: boolean;

  private moveSelect: boolean;
  private moveCursor: integer;
  private selectedMoveIndex: integer;
  private selectCallback: Function;

  constructor(scene: BattleScene) {
    super(scene, Mode.SUMMARY);
  }

  setup() {
    const ui = this.getUi();

    this.summaryContainer = this.scene.add.container(0, 0);
    this.summaryContainer.setVisible(false);
    ui.add(this.summaryContainer);

    const summaryBg = this.scene.add.image(0, 0, "summary_bg");
    summaryBg.setOrigin(0, 1);
    this.summaryContainer.add(summaryBg);

    this.tabSprite = this.scene.add.sprite(134, (-summaryBg.displayHeight) + 16, "summary_tabs_1");
    this.tabSprite.setOrigin(1, 1);
    this.summaryContainer.add(this.tabSprite);

    const summaryLabel = addTextObject(this.scene, 4, -165, i18next.t("pokemonSummary:pokemonInfo"), TextStyle.SUMMARY);
    summaryLabel.setOrigin(0, 1);
    this.summaryContainer.add(summaryLabel);

    this.shinyOverlay = this.scene.add.image(6, -54, "summary_overlay_shiny");
    this.shinyOverlay.setOrigin(0, 1);
    this.shinyOverlay.setVisible(false);
    this.summaryContainer.add(this.shinyOverlay);

    this.numberText = addTextObject(this.scene, 17, -149, "0000", TextStyle.SUMMARY);
    this.numberText.setOrigin(0, 1);
    this.summaryContainer.add(this.numberText);

    this.pokemonSprite = this.scene.initPokemonSprite(this.scene.add.sprite(56, -106, "pkmn__sub"), null, false, true);
    this.summaryContainer.add(this.pokemonSprite);

    this.nameText = addTextObject(this.scene, 6, -54, "", TextStyle.SUMMARY);
    this.nameText.setOrigin(0, 0);
    this.summaryContainer.add(this.nameText);

    this.splicedIcon = this.scene.add.sprite(0, -54, "icon_spliced");
    this.splicedIcon.setVisible(false);
    this.splicedIcon.setOrigin(0, 0);
    this.splicedIcon.setScale(0.75);
    this.splicedIcon.setInteractive(new Phaser.Geom.Rectangle(0, 0, 12, 15), Phaser.Geom.Rectangle.Contains);
    this.summaryContainer.add(this.splicedIcon);

    this.shinyIcon = this.scene.add.image(0, -54, "shiny_star");
    this.shinyIcon.setVisible(false);
    this.shinyIcon.setOrigin(0, 0);
    this.shinyIcon.setScale(0.75);
    this.shinyIcon.setInteractive(new Phaser.Geom.Rectangle(0, 0, 12, 15), Phaser.Geom.Rectangle.Contains);
    this.summaryContainer.add(this.shinyIcon);

    this.fusionShinyIcon = this.scene.add.image(0, 0, "shiny_star_2");
    this.fusionShinyIcon.setVisible(false);
    this.fusionShinyIcon.setOrigin(0, 0);
    this.fusionShinyIcon.setScale(0.75);
    this.summaryContainer.add(this.fusionShinyIcon);

    this.pokeball = this.scene.add.sprite(6, -19, "pb");
    this.pokeball.setOrigin(0, 1);
    this.summaryContainer.add(this.pokeball);

    this.candyIcon = this.scene.add.sprite(13, -140, "candy");
    this.candyIcon.setScale(0.8);
    this.summaryContainer.add(this.candyIcon);

    this.candyOverlay = this.scene.add.sprite(13, -140, "candy_overlay");
    this.candyOverlay.setScale(0.8);
    this.summaryContainer.add(this.candyOverlay);

    this.candyShadow = this.scene.add.sprite(13, -140, "candy");
    this.candyShadow.setTint(0x000000);
    this.candyShadow.setAlpha(0.50);
    this.candyShadow.setScale(0.8);
    this.candyShadow.setInteractive(new Phaser.Geom.Rectangle(0, 0, 16, 16), Phaser.Geom.Rectangle.Contains);
    this.summaryContainer.add(this.candyShadow);

    this.candyCountText = addTextObject(this.scene, 20, -146, "x0", TextStyle.WINDOW_ALT, { fontSize: "76px" });
    this.candyCountText.setOrigin(0, 0);
    this.summaryContainer.add(this.candyCountText);

    this.championRibbon = this.scene.add.image(88, -146, "champion_ribbon");
    this.championRibbon.setOrigin(0, 0);
    //this.championRibbon.setScale(0.8);
    this.championRibbon.setScale(1.25);
    this.summaryContainer.add(this.championRibbon);
    this.championRibbon.setVisible(false);

    this.levelText = addTextObject(this.scene, 36, -17, "", TextStyle.SUMMARY_ALT);
    this.levelText.setOrigin(0, 1);
    this.summaryContainer.add(this.levelText);

    this.genderText = addTextObject(this.scene, 96, -17, "", TextStyle.SUMMARY);
    this.genderText.setOrigin(0, 1);
    this.summaryContainer.add(this.genderText);

    this.statusContainer = this.scene.add.container(-106, -16);

    const statusBg = this.scene.add.image(0, 0, "summary_status");
    statusBg.setOrigin(0, 0);

    this.statusContainer.add(statusBg);

    const statusLabel = addTextObject(this.scene, 3, 0, i18next.t("pokemonSummary:status"), TextStyle.SUMMARY);
    statusLabel.setOrigin(0, 0);

    this.statusContainer.add(statusLabel);

    this.status = this.scene.add.sprite(91, 4, "statuses");
    this.status.setOrigin(0.5, 0);

    this.statusContainer.add(this.status);

    this.summaryContainer.add(this.statusContainer);

    this.moveEffectContainer = this.scene.add.container(106, -62);

    this.summaryContainer.add(this.moveEffectContainer);

    const moveEffectBg = this.scene.add.image(0, 0, "summary_moves_effect");
    moveEffectBg.setOrigin(0, 0);
    this.moveEffectContainer.add(moveEffectBg);

    const moveEffectLabels = addTextObject(this.scene, 8, 12, i18next.t("pokemonSummary:powerAccuracyCategory"), TextStyle.SUMMARY);
    moveEffectLabels.setLineSpacing(9);
    moveEffectLabels.setOrigin(0, 0);

    this.moveEffectContainer.add(moveEffectLabels);

    this.movePowerText = addTextObject(this.scene, 99, 27, "0", TextStyle.WINDOW_ALT);
    this.movePowerText.setOrigin(1, 1);
    this.moveEffectContainer.add(this.movePowerText);

    this.moveAccuracyText = addTextObject(this.scene, 99, 43, "0", TextStyle.WINDOW_ALT);
    this.moveAccuracyText.setOrigin(1, 1);
    this.moveEffectContainer.add(this.moveAccuracyText);

    this.moveCategoryIcon = this.scene.add.sprite(99, 57, "categories");
    this.moveCategoryIcon.setOrigin(1, 1);
    this.moveEffectContainer.add(this.moveCategoryIcon);

    const getSummaryPageBg = () => {
      const ret = this.scene.add.sprite(0, 0, this.getPageKey(0));
      ret.setOrigin(0, 1);
      return ret;
    };

    this.summaryContainer.add((this.summaryPageContainer = this.scene.add.container(106, 0)));
    this.summaryPageContainer.add(getSummaryPageBg());
    this.summaryPageContainer.setVisible(false);
    this.summaryContainer.add((this.summaryPageTransitionContainer = this.scene.add.container(106, 0)));
    this.summaryPageTransitionContainer.add(getSummaryPageBg());
    this.summaryPageTransitionContainer.setVisible(false);
  }

  getPageKey(page?: integer) {
    if (page === undefined) {
      page = this.cursor;
    }
    return `summary_${Page[page].toLowerCase()}`;
  }

  show(args: any[]): boolean {
    super.show(args);

    /* args[] information
    * args[0] : the Pokemon displayed in the Summary-UI
    * args[1] : the summaryUiMode (defaults to 0)
    * args[2] : the start page (defaults to Page.PROFILE)
    * args[3] : contains the function executed when the user exits out of Summary UI
    * args[4] : optional boolean used to determine if the Pokemon is part of the player's party or not (defaults to true, necessary for PR #2921 to display all relevant information)
    */
    this.pokemon = args[0] as PlayerPokemon;
    this.summaryUiMode = args.length > 1 ? args[1] as SummaryUiMode : SummaryUiMode.DEFAULT;
    this.playerParty = args[4] ?? true;
    this.scene.ui.bringToTop(this.summaryContainer);

    this.summaryContainer.setVisible(true);
    this.cursor = -1;

    this.shinyOverlay.setVisible(this.pokemon.isShiny());

    const colorScheme = starterColors[this.pokemon.species.getRootSpeciesId()];
    this.candyIcon.setTint(argbFromRgba(Utils.rgbHexToRgba(colorScheme[0])));
    this.candyOverlay.setTint(argbFromRgba(Utils.rgbHexToRgba(colorScheme[1])));

    this.numberText.setText(Utils.padInt(this.pokemon.species.speciesId, 4));
    this.numberText.setColor(this.getTextColor(!this.pokemon.isShiny() ? TextStyle.SUMMARY : TextStyle.SUMMARY_GOLD));
    this.numberText.setShadowColor(this.getTextColor(!this.pokemon.isShiny() ? TextStyle.SUMMARY : TextStyle.SUMMARY_GOLD, true));

    this.pokemonSprite.play(this.pokemon.getSpriteKey(true));
    this.pokemonSprite.setPipelineData("teraColor", getTypeRgb(this.pokemon.getTeraType()));
    this.pokemonSprite.setPipelineData("ignoreTimeTint", true);
    this.pokemonSprite.setPipelineData("spriteKey", this.pokemon.getSpriteKey());
    this.pokemonSprite.setPipelineData("shiny", this.pokemon.illusion.shiny ?? this.pokemon.shiny);
    this.pokemonSprite.setPipelineData("variant", this.pokemon.illusion.variant ?? this.pokemon.variant);
    [ "spriteColors", "fusionSpriteColors" ].map(k => {
      delete this.pokemonSprite.pipelineData[`${k}Base`];
      if (this.pokemon.summonData?.speciesForm) {
        k += "Base";
      }
      this.pokemonSprite.pipelineData[k] = this.pokemon.getSprite().pipelineData[k];
    });
    this.pokemon.cry();

<<<<<<< HEAD
    this.nameText.setText(this.pokemon.getNameToRender(false));
=======
    this.nameText.setText(this.pokemon.getNameToRender());
>>>>>>> 7f8ddb51

    const isFusion = this.pokemon.isFusion();

    this.splicedIcon.setPositionRelative(this.nameText, this.nameText.displayWidth + 2, 3);
    this.splicedIcon.setVisible(isFusion);
    if (this.splicedIcon.visible) {
      this.splicedIcon.on("pointerover", () => (this.scene as BattleScene).ui.showTooltip(null, `${this.pokemon.species.getName(this.pokemon.formIndex)}/${this.pokemon.fusionSpecies.getName(this.pokemon.fusionFormIndex)}`, true));
      this.splicedIcon.on("pointerout", () => (this.scene as BattleScene).ui.hideTooltip());
    }

    if (this.scene.gameData.starterData[this.pokemon.species.getRootSpeciesId()].classicWinCount > 0 && this.scene.gameData.starterData[this.pokemon.species.getRootSpeciesId(true)].classicWinCount > 0) {
      this.championRibbon.setVisible(true);
    } else {
      this.championRibbon.setVisible(false);
    }

    let currentFriendship = this.scene.gameData.starterData[this.pokemon.species.getRootSpeciesId()].friendship;
    if (!currentFriendship || currentFriendship === undefined) {
      currentFriendship = 0;
    }

    const friendshipCap = getStarterValueFriendshipCap(speciesStarters[this.pokemon.species.getRootSpeciesId()]);
    const candyCropY = 16 - (16 * (currentFriendship / friendshipCap));

    if (this.candyShadow.visible) {
      this.candyShadow.on("pointerover", () => (this.scene as BattleScene).ui.showTooltip(null, `${currentFriendship}/${friendshipCap}`, true));
      this.candyShadow.on("pointerout", () => (this.scene as BattleScene).ui.hideTooltip());
    }

    this.candyCountText.setText(`x${this.scene.gameData.starterData[this.pokemon.species.getRootSpeciesId()].candyCount}`);

    this.candyShadow.setCrop(0,0,16, candyCropY);

    const doubleShiny = this.pokemon.isDoubleShiny(false);
    const baseVariant = this.pokemon.getBaseVariant(doubleShiny);

    this.shinyIcon.setPositionRelative(this.nameText, this.nameText.displayWidth + (this.splicedIcon.visible ? this.splicedIcon.displayWidth + 1 : 0) + 1, 3);
    this.shinyIcon.setTexture(`shiny_star${doubleShiny ? "_1" : ""}`);
    this.shinyIcon.setVisible(this.pokemon.isShiny(false));
    this.shinyIcon.setTint(getVariantTint(baseVariant));
    if (this.shinyIcon.visible) {
      const shinyDescriptor = doubleShiny || baseVariant ?
        `${baseVariant === 2 ? i18next.t("common:epicShiny") : baseVariant === 1 ? i18next.t("common:rareShiny") : i18next.t("common:commonShiny")}${doubleShiny ? `/${this.pokemon.fusionVariant === 2 ? i18next.t("common:epicShiny") : this.pokemon.fusionVariant === 1 ? i18next.t("common:rareShiny") : i18next.t("common:commonShiny")}` : ""}`
        : "";
      this.shinyIcon.on("pointerover", () => (this.scene as BattleScene).ui.showTooltip(null, `${i18next.t("common:shinyOnHover")}${shinyDescriptor ? ` (${shinyDescriptor})` : ""}`, true));
      this.shinyIcon.on("pointerout", () => (this.scene as BattleScene).ui.hideTooltip());
    }

    this.fusionShinyIcon.setPosition(this.shinyIcon.x, this.shinyIcon.y);
    this.fusionShinyIcon.setVisible(doubleShiny);
    if (isFusion) {
      this.fusionShinyIcon.setTint(getVariantTint(this.pokemon.illusion.fusionVariant ?? this.pokemon.fusionVariant));
    }

    this.pokeball.setFrame(getPokeballAtlasKey(this.pokemon.pokeball));
    this.levelText.setText(this.pokemon.level.toString());
    this.genderText.setText(getGenderSymbol(this.pokemon.getGender(true)));
    this.genderText.setColor(getGenderColor(this.pokemon.getGender(true)));
    this.genderText.setShadowColor(getGenderColor(this.pokemon.getGender(true), true));

    switch (this.summaryUiMode) {
    case SummaryUiMode.DEFAULT:
      const page = args.length < 2 ? Page.PROFILE : args[2] as Page;
      this.hideMoveEffect(true);
      this.setCursor(page);
      if (args.length > 3) {
        this.selectCallback = args[3];
      }
      break;
    case SummaryUiMode.LEARN_MOVE:
      this.newMove = args[2] as Move;
      this.moveSelectFunction = args[3] as Function;

      this.showMoveEffect(true);
      this.setCursor(Page.MOVES);
      this.showMoveSelect();
      break;
    }

    const fromSummary = args.length >= 2;

    if (this.pokemon.status || this.pokemon.pokerus) {
      this.showStatus(!fromSummary);
      this.status.setFrame(this.pokemon.status ? StatusEffect[this.pokemon.status.effect].toLowerCase() : "pokerus");
    } else {
      this.hideStatus(!fromSummary);
    }

    return true;
  }

  processInput(button: Button): boolean {
    if (this.transitioning) {
      return false;
    }

    const ui = this.getUi();
    const fromPartyMode = ui.handlers[Mode.PARTY].active;
    let success = false;
    let error = false;

    if (this.moveSelect) {
      if (button === Button.ACTION) {
        if (this.moveCursor < this.pokemon.moveset.length) {
          if (this.summaryUiMode === SummaryUiMode.LEARN_MOVE) {
            this.moveSelectFunction(this.moveCursor);
          } else {
            if (this.selectedMoveIndex === -1) {
              this.selectedMoveIndex = this.moveCursor;
              this.setCursor(this.moveCursor);
            } else {
              if (this.selectedMoveIndex !== this.moveCursor) {
                const tempMove = this.pokemon.moveset[this.selectedMoveIndex];
                this.pokemon.moveset[this.selectedMoveIndex] = this.pokemon.moveset[this.moveCursor];
                this.pokemon.moveset[this.moveCursor] = tempMove;

                const selectedMoveRow = this.moveRowsContainer.getAt(this.selectedMoveIndex) as Phaser.GameObjects.Container;
                const switchMoveRow = this.moveRowsContainer.getAt(this.moveCursor) as Phaser.GameObjects.Container;

                this.moveRowsContainer.moveTo(selectedMoveRow, this.moveCursor);
                this.moveRowsContainer.moveTo(switchMoveRow, this.selectedMoveIndex);

                selectedMoveRow.setY(this.moveCursor * 16);
                switchMoveRow.setY(this.selectedMoveIndex * 16);
              }

              this.selectedMoveIndex = -1;
              if (this.selectedMoveCursorObj) {
                this.selectedMoveCursorObj.destroy();
                this.selectedMoveCursorObj = null;
              }
            }
          }
          success = true;
        } else if (this.moveCursor === 4) {
          return this.processInput(Button.CANCEL);
        } else {
          error = true;
        }
      } else if (button === Button.CANCEL) {
        this.hideMoveSelect();
        success = true;
      } else {
        switch (button) {
        case Button.UP:
          success = this.setCursor(this.moveCursor ? this.moveCursor - 1 : 4);
          break;
        case Button.DOWN:
          success = this.setCursor(this.moveCursor < 4 ? this.moveCursor + 1 : 0);
          break;
        case Button.LEFT:
          this.moveSelect = false;
          this.setCursor(Page.STATS);
          if (this.summaryUiMode === SummaryUiMode.LEARN_MOVE) {
            this.hideMoveEffect();
            this.destroyBlinkCursor();
            success = true;
            break;
          } else {
            this.hideMoveSelect();
            success = true;
            break;
          }
        }
      }
    } else {
      if (button === Button.ACTION) {
        if (this.cursor === Page.MOVES) {
          this.showMoveSelect();
          success = true;
        } else if (this.cursor === Page.PROFILE && this.pokemon.hasPassive()) {
          // if we're on the PROFILE page and this pokemon has a passive unlocked..
          // Since abilities are displayed by default, all we need to do is toggle visibility on all elements to show passives
          this.abilityContainer.nameText.setVisible(!this.abilityContainer.descriptionText.visible);
          this.abilityContainer.descriptionText.setVisible(!this.abilityContainer.descriptionText.visible);
          this.abilityContainer.labelImage.setVisible(!this.abilityContainer.labelImage.visible);

          this.passiveContainer.nameText.setVisible(!this.passiveContainer.descriptionText.visible);
          this.passiveContainer.descriptionText.setVisible(!this.passiveContainer.descriptionText.visible);
          this.passiveContainer.labelImage.setVisible(!this.passiveContainer.labelImage.visible);
        }
      } else if (button === Button.CANCEL) {
        if (this.summaryUiMode === SummaryUiMode.LEARN_MOVE) {
          this.hideMoveSelect();
        } else {
          if (this.selectCallback instanceof Function) {
            const selectCallback = this.selectCallback;
            this.selectCallback = null;
            selectCallback();
          }

          if (!fromPartyMode) {
            ui.setMode(Mode.MESSAGE);
          } else {
            ui.setMode(Mode.PARTY);
          }
        }
        success = true;
      } else {
        const pages = Utils.getEnumValues(Page);
        switch (button) {
        case Button.UP:
        case Button.DOWN:
          if (this.summaryUiMode === SummaryUiMode.LEARN_MOVE) {
            break;
          } else if (!fromPartyMode) {
            break;
          }
          const isDown = button === Button.DOWN;
          const party = this.scene.getParty();
          const partyMemberIndex = party.indexOf(this.pokemon);
          if ((isDown && partyMemberIndex < party.length - 1) || (!isDown && partyMemberIndex)) {
            const page = this.cursor;
            this.clear();
            this.show([ party[partyMemberIndex + (isDown ? 1 : -1)], this.summaryUiMode, page ]);
          }
          break;
        case Button.LEFT:
          if (this.cursor) {
            success = this.setCursor(this.cursor - 1);
          }
          break;
        case Button.RIGHT:
          if (this.cursor < pages.length - 1) {
            success = this.setCursor(this.cursor + 1);
            if (this.summaryUiMode === SummaryUiMode.LEARN_MOVE && this.cursor === Page.MOVES) {
              this.moveSelect = true;
            }
          }
          break;
        }
      }
    }

    if (success) {
      ui.playSelect();
    } else if (error) {
      ui.playError();
    }

    return success || error;
  }

  setCursor(cursor: integer, overrideChanged: boolean = false): boolean {
    let changed: boolean = overrideChanged || this.moveCursor !== cursor;

    if (this.moveSelect) {
      this.moveCursor = cursor;

      const selectedMove = this.getSelectedMove();

      if (selectedMove) {
        this.moveDescriptionText.setY(84);
        this.movePowerText.setText(selectedMove.power >= 0 ? selectedMove.power.toString() : "---");
        this.moveAccuracyText.setText(selectedMove.accuracy >= 0 ? selectedMove.accuracy.toString() : "---");
        this.moveCategoryIcon.setFrame(MoveCategory[selectedMove.category].toLowerCase());
        this.showMoveEffect();
      } else {
        this.hideMoveEffect();
      }

      this.moveDescriptionText.setText(selectedMove?.effect || "");
      const moveDescriptionLineCount = Math.floor(this.moveDescriptionText.displayHeight / 14.83);

      if (this.descriptionScrollTween) {
        this.descriptionScrollTween.remove();
        this.descriptionScrollTween = null;
      }

      if (moveDescriptionLineCount > 3) {
        this.descriptionScrollTween = this.scene.tweens.add({
          targets: this.moveDescriptionText,
          delay: Utils.fixedInt(2000),
          loop: -1,
          hold: Utils.fixedInt(2000),
          duration: Utils.fixedInt((moveDescriptionLineCount - 3) * 2000),
          y: `-=${14.83 * (moveDescriptionLineCount - 3)}`
        });
      }

      if (!this.moveCursorObj) {
        this.moveCursorObj = this.scene.add.sprite(-2, 0, "summary_moves_cursor", "highlight");
        this.moveCursorObj.setOrigin(0, 1);
        this.movesContainer.add(this.moveCursorObj);
      }

      this.moveCursorObj.setY(16 * this.moveCursor + 1);

      if (this.moveCursorBlinkTimer) {
        this.moveCursorBlinkTimer.destroy();
      }
      this.moveCursorObj.setVisible(true);
      this.moveCursorBlinkTimer = this.scene.time.addEvent({
        loop: true,
        delay: Utils.fixedInt(600),
        callback: () => {
          this.moveCursorObj.setVisible(false);
          this.scene.time.delayedCall(Utils.fixedInt(100), () => {
            if (!this.moveCursorObj) {
              return;
            }
            this.moveCursorObj.setVisible(true);
          });
        }
      });
      if (this.selectedMoveIndex > -1) {
        if (!this.selectedMoveCursorObj) {
          this.selectedMoveCursorObj = this.scene.add.sprite(-2, 0, "summary_moves_cursor", "select");
          this.selectedMoveCursorObj.setOrigin(0, 1);
          this.movesContainer.add(this.selectedMoveCursorObj);
          this.movesContainer.moveBelow(this.selectedMoveCursorObj, this.moveCursorObj);
        }

        this.selectedMoveCursorObj.setY(16 * this.selectedMoveIndex + 1);
      }
    } else {
      changed = this.cursor !== cursor;
      if (changed) {
        const forward = this.cursor < cursor;
        this.cursor = cursor;

        this.tabSprite.setTexture(`summary_tabs_${this.cursor + 1}`);

        this.getUi().hideTooltip();

        if (this.summaryPageContainer.visible) {
          this.transitioning = true;
          this.populatePageContainer(this.summaryPageTransitionContainer, forward ? cursor : cursor + 1);
          if (forward) {
            this.summaryPageTransitionContainer.x += 214;
          } else {
            this.populatePageContainer(this.summaryPageContainer);
          }
          this.scene.tweens.add({
            targets: this.summaryPageTransitionContainer,
            x: forward ? "-=214" : "+=214",
            duration: 250,
            onComplete: () => {
              if (forward) {
                this.populatePageContainer(this.summaryPageContainer);
                if (this.cursor===Page.MOVES) {
                  this.moveCursorObj = null;
                  this.showMoveSelect();
                  this.showMoveEffect();
                }
              } else {
                this.summaryPageTransitionContainer.x -= 214;
              }
              this.summaryPageTransitionContainer.setVisible(false);
              this.transitioning = false;
            }
          });
          this.summaryPageTransitionContainer.setVisible(true);
        } else {
          this.populatePageContainer(this.summaryPageContainer);
          this.summaryPageContainer.setVisible(true);
        }
      }
    }

    return changed;
  }

  populatePageContainer(pageContainer: Phaser.GameObjects.Container, page?: Page) {
    if (page === undefined) {
      page = this.cursor;
    }

    if (pageContainer.getAll().length > 1) {
      pageContainer.each((o: Phaser.GameObjects.GameObject) => {
        if (o instanceof Phaser.GameObjects.Container) {
          o.removeAll(true);
        }
      });
      pageContainer.removeBetween(1, undefined, true);
    }
    const pageBg =  (pageContainer.getAt(0) as Phaser.GameObjects.Sprite);
    pageBg.setTexture(this.getPageKey(page));

    if (this.descriptionScrollTween) {
      this.descriptionScrollTween.remove();
      this.descriptionScrollTween = null;
    }

    switch (page) {
    case Page.PROFILE:
      const profileContainer = this.scene.add.container(0, -pageBg.height);
      pageContainer.add(profileContainer);

      const trainerText = addBBCodeTextObject(this.scene, 7, 12, `${i18next.t("pokemonSummary:ot")}/${getBBCodeFrag(loggedInUser?.username || i18next.t("pokemonSummary:unknown"), this.scene.gameData.gender === PlayerGender.FEMALE ? TextStyle.SUMMARY_PINK : TextStyle.SUMMARY_BLUE)}`, TextStyle.SUMMARY_ALT);
      trainerText.setOrigin(0, 0);
      profileContainer.add(trainerText);

      const trainerIdText = addTextObject(this.scene, 174, 12, this.scene.gameData.trainerId.toString(), TextStyle.SUMMARY_ALT);
      trainerIdText.setOrigin(0, 0);
      profileContainer.add(trainerIdText);

      const typeLabel = addTextObject(this.scene, 7, 28, `${i18next.t("pokemonSummary:type")}/`, TextStyle.WINDOW_ALT);
      typeLabel.setOrigin(0, 0);
      profileContainer.add(typeLabel);

      const getTypeIcon = (index: integer, type: Type, tera: boolean = false) => {
        const xCoord = typeLabel.width * typeLabel.scale + 9 + 34 * index;
        const typeIcon = !tera
          ? this.scene.add.sprite(xCoord, 42, `types${Utils.verifyLang(i18next.resolvedLanguage) ? `_${i18next.resolvedLanguage}` : ""}`, Type[type].toLowerCase())          : this.scene.add.sprite(xCoord, 42, "type_tera");
        if (tera) {
          typeIcon.setScale(0.5);
          const typeRgb = getTypeRgb(type);
          typeIcon.setTint(Phaser.Display.Color.GetColor(typeRgb[0], typeRgb[1], typeRgb[2]));
        }
        typeIcon.setOrigin(0, 1);
        return typeIcon;
      };

      const types = this.pokemon.getTypes(false, false, true, false);
      profileContainer.add(getTypeIcon(0, types[0]));
      if (types.length > 1) {
        profileContainer.add(getTypeIcon(1, types[1]));
      }
      if (this.pokemon.isTerastallized()) {
        profileContainer.add(getTypeIcon(types.length, this.pokemon.getTeraType(), true));
      }

      if (this.pokemon.getLuck()) {
        const luckLabelText = addTextObject(this.scene, 141, 28, i18next.t("common:luckIndicator"), TextStyle.SUMMARY_ALT);
        luckLabelText.setOrigin(0, 0);
        profileContainer.add(luckLabelText);

        const luckText = addTextObject(this.scene, 141 + luckLabelText.displayWidth + 2, 28, this.pokemon.getLuck().toString(), TextStyle.SUMMARY);
        luckText.setOrigin(0, 0);
        luckText.setTint(getVariantTint((Math.min(this.pokemon.getLuck() - 1, 2)) as Variant));
        profileContainer.add(luckText);
      }

      this.abilityContainer = {
        labelImage: this.scene.add.image(0, 0, "summary_profile_ability"),
        ability: this.pokemon.getAbility(true),
        nameText: null,
        descriptionText: null};

      const allAbilityInfo = [this.abilityContainer]; // Creates an array to iterate through
      // Only add to the array and set up displaying a passive if it's unlocked
      if (this.pokemon.hasPassive()) {
        this.passiveContainer = {
          labelImage: this.scene.add.image(0, 0, "summary_profile_passive"),
          ability: this.pokemon.getPassiveAbility(),
          nameText: null,
          descriptionText: null};
        allAbilityInfo.push(this.passiveContainer);

        // Sets up the pixel button prompt image
        this.abilityPrompt = this.scene.add.image(0, 0, !this.scene.inputController?.gamepadSupport ? "summary_profile_prompt_z" : "summary_profile_prompt_a");
        this.abilityPrompt.setPosition(8, 43);
        this.abilityPrompt.setVisible(true);
        this.abilityPrompt.setOrigin(0, 0);
        profileContainer.add(this.abilityPrompt);
      }

      allAbilityInfo.forEach(abilityInfo => {
        abilityInfo.labelImage.setPosition(17, 43);
        abilityInfo.labelImage.setVisible(true);
        abilityInfo.labelImage.setOrigin(0, 0);
        profileContainer.add(abilityInfo.labelImage);

        abilityInfo.nameText = addTextObject(this.scene, 7, 66, abilityInfo.ability.name, TextStyle.SUMMARY_ALT);
        abilityInfo.nameText.setOrigin(0, 1);
        profileContainer.add(abilityInfo.nameText);

        abilityInfo.descriptionText = addTextObject(this.scene, 7, 69, abilityInfo.ability.description, TextStyle.WINDOW_ALT, { wordWrap: { width: 1224 } });
        abilityInfo.descriptionText.setOrigin(0, 0);
        profileContainer.add(abilityInfo.descriptionText);

        // Sets up the mask that hides the description text to give an illusion of scrolling
        const descriptionTextMaskRect = this.scene.make.graphics({});
        descriptionTextMaskRect.setScale(6);
        descriptionTextMaskRect.fillStyle(0xFFFFFF);
        descriptionTextMaskRect.beginPath();
        descriptionTextMaskRect.fillRect(110, 90.5, 206, 31);

        const abilityDescriptionTextMask = descriptionTextMaskRect.createGeometryMask();

        abilityInfo.descriptionText.setMask(abilityDescriptionTextMask);

        const abilityDescriptionLineCount = Math.floor(abilityInfo.descriptionText.displayHeight / 14.83);

        // Animates the description text moving upwards
        if (abilityDescriptionLineCount > 2) {
          abilityInfo.descriptionText.setY(69);
          this.descriptionScrollTween = this.scene.tweens.add({
            targets: abilityInfo.descriptionText,
            delay: Utils.fixedInt(2000),
            loop: -1,
            hold: Utils.fixedInt(2000),
            duration: Utils.fixedInt((abilityDescriptionLineCount - 2) * 2000),
            y: `-=${14.83 * (abilityDescriptionLineCount - 2)}`
          });
        }
      });
      // Turn off visibility of passive info by default
      this.passiveContainer?.labelImage.setVisible(false);
      this.passiveContainer?.nameText.setVisible(false);
      this.passiveContainer?.descriptionText.setVisible(false);

      const closeFragment = getBBCodeFrag("", TextStyle.WINDOW_ALT);
      const rawNature = Utils.toReadableString(Nature[this.pokemon.getNature()]);
      const nature = `${getBBCodeFrag(Utils.toReadableString(getNatureName(this.pokemon.getNature())), TextStyle.SUMMARY_RED)}${closeFragment}`;

      const memoString = i18next.t("pokemonSummary:memoString", {
        metFragment: i18next.t(`pokemonSummary:metFragment.${this.pokemon.metBiome === -1? "apparently": "normal"}`, {
          biome: `${getBBCodeFrag(getBiomeName(this.pokemon.metBiome), TextStyle.SUMMARY_RED)}${closeFragment}`,
          level: `${getBBCodeFrag(this.pokemon.metLevel.toString(), TextStyle.SUMMARY_RED)}${closeFragment}`,
        }),
        natureFragment:
          i18next.exists(`pokemonSummary:natureFragment.${rawNature}`) ?
            i18next.t(`pokemonSummary:natureFragment.${rawNature}`, { nature: nature }) :
            nature,
      });

      const memoText = addBBCodeTextObject(this.scene, 7, 113, memoString, TextStyle.WINDOW_ALT);
      memoText.setOrigin(0, 0);
      profileContainer.add(memoText);
      break;
    case Page.STATS:
      const statsContainer = this.scene.add.container(0, -pageBg.height);
      pageContainer.add(statsContainer);

      const stats = Utils.getEnumValues(Stat) as Stat[];

      stats.forEach((stat, s) => {
        const statName = getStatName(stat);
        const rowIndex = s % 3;
        const colIndex = Math.floor(s / 3);

        const natureStatMultiplier = getNatureStatMultiplier(this.pokemon.getNature(), s);

        const statLabel = addTextObject(this.scene, 27 + 115 * colIndex + (colIndex === 1 ?  5 : 0), 56 + 16 * rowIndex, statName, natureStatMultiplier === 1 ? TextStyle.SUMMARY : natureStatMultiplier > 1 ? TextStyle.SUMMARY_PINK : TextStyle.SUMMARY_BLUE);
        statLabel.setOrigin(0.5, 0);
        statsContainer.add(statLabel);

        const statValueText = stat !== Stat.HP
          ? Utils.formatStat(this.pokemon.stats[s])
          : `${Utils.formatStat(this.pokemon.hp, true)}/${Utils.formatStat(this.pokemon.getMaxHp(), true)}`;

        const statValue = addTextObject(this.scene, 120 + 88 * colIndex, 56 + 16 * rowIndex, statValueText, TextStyle.WINDOW_ALT);
        statValue.setOrigin(1, 0);
        statsContainer.add(statValue);
      });

      const itemModifiers = (this.scene.findModifiers(m => m instanceof PokemonHeldItemModifier
<<<<<<< HEAD
          && m.pokemonId === this.pokemon.id, true) as PokemonHeldItemModifier[])
=======
          && m.pokemonId === this.pokemon.id, this.playerParty) as PokemonHeldItemModifier[])
>>>>>>> 7f8ddb51
        .sort(modifierSortFunc);

      itemModifiers.forEach((item, i) => {
        const icon = item.getIcon(this.scene, true);

        icon.setPosition((i % 17) * 12 + 3, 14 * Math.floor(i / 17) + 15);
        statsContainer.add(icon);

        icon.setInteractive(new Phaser.Geom.Rectangle(0, 0, 32, 32), Phaser.Geom.Rectangle.Contains);
        icon.on("pointerover", () => (this.scene as BattleScene).ui.showTooltip(item.type.name, item.type.getDescription(this.scene), true));
        icon.on("pointerout", () => (this.scene as BattleScene).ui.hideTooltip());
      });

      const relLvExp = getLevelRelExp(this.pokemon.level + 1, this.pokemon.species.growthRate);
      const expRatio = this.pokemon.level < this.scene.getMaxExpLevel() ? this.pokemon.levelExp / relLvExp : 0;

      const expLabel = addTextObject(this.scene, 6, 112, i18next.t("pokemonSummary:expPoints"), TextStyle.SUMMARY);
      expLabel.setOrigin(0, 0);
      statsContainer.add(expLabel);

      const nextLvExpLabel = addTextObject(this.scene, 6, 128, i18next.t("pokemonSummary:nextLv"), TextStyle.SUMMARY);
      nextLvExpLabel.setOrigin(0, 0);
      statsContainer.add(nextLvExpLabel);

      const expText = addTextObject(this.scene, 208, 112, this.pokemon.exp.toString(), TextStyle.WINDOW_ALT);
      expText.setOrigin(1, 0);
      statsContainer.add(expText);

      const nextLvExp = this.pokemon.level < this.scene.getMaxExpLevel()
        ? getLevelTotalExp(this.pokemon.level + 1, this.pokemon.species.growthRate) - this.pokemon.exp
        : 0;
      const nextLvExpText = addTextObject(this.scene, 208, 128, nextLvExp.toString(), TextStyle.WINDOW_ALT);
      nextLvExpText.setOrigin(1, 0);
      statsContainer.add(nextLvExpText);

      const expOverlay = this.scene.add.image(140, 145, "summary_stats_overlay_exp");
      expOverlay.setOrigin(0, 0);
      statsContainer.add(expOverlay);

      const expMaskRect = this.scene.make.graphics({});
      expMaskRect.setScale(6);
      expMaskRect.fillStyle(0xFFFFFF);
      expMaskRect.beginPath();
      expMaskRect.fillRect(140 + pageContainer.x, 145 + pageContainer.y + 21, Math.floor(expRatio * 64), 3);

      const expMask = expMaskRect.createGeometryMask();

      expOverlay.setMask(expMask);
      break;
    case Page.MOVES:
      this.movesContainer = this.scene.add.container(5, -pageBg.height + 26);
      pageContainer.add(this.movesContainer);

      this.extraMoveRowContainer = this.scene.add.container(0, 64);
      this.extraMoveRowContainer.setVisible(false);
      this.movesContainer.add(this.extraMoveRowContainer);

      const extraRowOverlay = this.scene.add.image(-2, 1, "summary_moves_overlay_row");
      extraRowOverlay.setOrigin(0, 1);
      this.extraMoveRowContainer.add(extraRowOverlay);

      const extraRowText = addTextObject(this.scene, 35, 0, this.summaryUiMode === SummaryUiMode.LEARN_MOVE ? this.newMove.name : i18next.t("pokemonSummary:cancel"),
        this.summaryUiMode === SummaryUiMode.LEARN_MOVE ? TextStyle.SUMMARY_PINK : TextStyle.SUMMARY);
      extraRowText.setOrigin(0, 1);
      this.extraMoveRowContainer.add(extraRowText);

      if (this.summaryUiMode === SummaryUiMode.LEARN_MOVE) {
        this.extraMoveRowContainer.setVisible(true);
        const newMoveTypeIcon = this.scene.add.sprite(0, 0, `types${Utils.verifyLang(i18next.resolvedLanguage) ? `_${i18next.resolvedLanguage}` : ""}`, Type[this.newMove.type].toLowerCase());
        newMoveTypeIcon.setOrigin(0, 1);
        this.extraMoveRowContainer.add(newMoveTypeIcon);

        const ppOverlay = this.scene.add.image(163, -1, "summary_moves_overlay_pp");
        ppOverlay.setOrigin(0, 1);
        this.extraMoveRowContainer.add(ppOverlay);

        const pp = Utils.padInt(this.newMove.pp, 2, "  ");
        const ppText = addTextObject(this.scene, 173, 1, `${pp}/${pp}`, TextStyle.WINDOW);
        ppText.setOrigin(0, 1);
        this.extraMoveRowContainer.add(ppText);
      }

      this.moveRowsContainer = this.scene.add.container(0, 0);
      this.movesContainer.add(this.moveRowsContainer);

      for (let m = 0; m < 4; m++) {
        const move = m < this.pokemon.moveset.length ? this.pokemon.moveset[m] : null;
        const moveRowContainer = this.scene.add.container(0, 16 * m);
        this.moveRowsContainer.add(moveRowContainer);

        if (move) {
          const typeIcon = this.scene.add.sprite(0, 0, `types${Utils.verifyLang(i18next.resolvedLanguage) ? `_${i18next.resolvedLanguage}` : ""}`, Type[move.getMove().type].toLowerCase());          typeIcon.setOrigin(0, 1);
          moveRowContainer.add(typeIcon);
        }

        const moveText = addTextObject(this.scene, 35, 0, move ? move.getName() : "-", TextStyle.SUMMARY);
        moveText.setOrigin(0, 1);
        moveRowContainer.add(moveText);

        const ppOverlay = this.scene.add.image(163, -1, "summary_moves_overlay_pp");
        ppOverlay.setOrigin(0, 1);
        moveRowContainer.add(ppOverlay);

        const ppText = addTextObject(this.scene, 173, 1, "--/--", TextStyle.WINDOW);
        ppText.setOrigin(0, 1);

        if (move) {
          const maxPP = move.getMovePp();
          const pp = maxPP - move.ppUsed;
          ppText.setText(`${Utils.padInt(pp, 2, "  ")}/${Utils.padInt(maxPP, 2, "  ")}`);
        }

        moveRowContainer.add(ppText);
      }

      this.moveDescriptionText = addTextObject(this.scene, 2, 84, "", TextStyle.WINDOW_ALT, { wordWrap: { width: 1212 } });
      this.movesContainer.add(this.moveDescriptionText);

      const moveDescriptionTextMaskRect = this.scene.make.graphics({});
      moveDescriptionTextMaskRect.setScale(6);
      moveDescriptionTextMaskRect.fillStyle(0xFFFFFF);
      moveDescriptionTextMaskRect.beginPath();
      moveDescriptionTextMaskRect.fillRect(112, 130, 202, 46);

      const moveDescriptionTextMask = moveDescriptionTextMaskRect.createGeometryMask();

      this.moveDescriptionText.setMask(moveDescriptionTextMask);
      break;
    }
  }

  showStatus(instant?: boolean) {
    if (this.statusVisible) {
      return;
    }
    this.statusVisible = true;
    this.scene.tweens.add({
      targets: this.statusContainer,
      x: 0,
      duration: instant ? 0 : 250,
      ease: "Sine.easeOut"
    });
  }

  hideStatus(instant?: boolean) {
    if (!this.statusVisible) {
      return;
    }
    this.statusVisible = false;
    this.scene.tweens.add({
      targets: this.statusContainer,
      x: -106,
      duration: instant ? 0 : 250,
      ease: "Sine.easeIn"
    });
  }

  getSelectedMove(): Move {
    if (this.cursor !== Page.MOVES) {
      return null;
    }

    if (this.moveCursor < 4 && this.moveCursor < this.pokemon.moveset.length) {
      return this.pokemon.moveset[this.moveCursor].getMove();
    } else if (this.summaryUiMode === SummaryUiMode.LEARN_MOVE && this.moveCursor === 4) {
      return this.newMove;
    }
    return null;
  }

  showMoveSelect() {
    this.moveSelect = true;
    this.extraMoveRowContainer.setVisible(true);
    this.selectedMoveIndex = -1;
    this.setCursor(0);
    this.showMoveEffect();
  }

  hideMoveSelect() {
    if (this.summaryUiMode === SummaryUiMode.LEARN_MOVE) {
      this.moveSelectFunction(4);
      return;
    }

    this.moveSelect = false;
    this.extraMoveRowContainer.setVisible(false);
    this.moveDescriptionText.setText("");

    this.destroyBlinkCursor();
    this.hideMoveEffect();
  }

  destroyBlinkCursor() {
    if (this.moveCursorBlinkTimer) {
      this.moveCursorBlinkTimer.destroy();
      this.moveCursorBlinkTimer = null;
    }
    if (this.moveCursorObj) {
      this.moveCursorObj.destroy();
      this.moveCursorObj = null;
    }
    if (this.selectedMoveCursorObj) {
      this.selectedMoveCursorObj.destroy();
      this.selectedMoveCursorObj = null;
    }
  }

  showMoveEffect(instant?: boolean) {
    if (this.moveEffectsVisible) {
      return;
    }
    this.moveEffectsVisible = true;
    this.scene.tweens.add({
      targets: this.moveEffectContainer,
      x: 6,
      duration: instant ? 0 : 250,
      ease: "Sine.easeOut"
    });
  }

  hideMoveEffect(instant?: boolean) {
    if (!this.moveEffectsVisible) {
      return;
    }
    this.moveEffectsVisible = false;
    this.scene.tweens.add({
      targets: this.moveEffectContainer,
      x: 106,
      duration: instant ? 0 : 250,
      ease: "Sine.easeIn"
    });
  }

  clear() {
    super.clear();
    this.pokemon = null;
    this.cursor = -1;
    this.newMove = null;
    if (this.moveSelect) {
      this.moveSelect = false;
      this.moveSelectFunction = null;
      this.extraMoveRowContainer.setVisible(false);
      if (this.moveCursorBlinkTimer) {
        this.moveCursorBlinkTimer.destroy();
        this.moveCursorBlinkTimer = null;
      }
      if (this.moveCursorObj) {
        this.moveCursorObj.destroy();
        this.moveCursorObj = null;
      }
      if (this.selectedMoveCursorObj) {
        this.selectedMoveCursorObj.destroy();
        this.selectedMoveCursorObj = null;
      }
      this.hideMoveEffect(true);
    }
    this.summaryContainer.setVisible(false);
    this.summaryPageContainer.setVisible(false);
  }
}<|MERGE_RESOLUTION|>--- conflicted
+++ resolved
@@ -312,11 +312,7 @@
     });
     this.pokemon.cry();
 
-<<<<<<< HEAD
     this.nameText.setText(this.pokemon.getNameToRender(false));
-=======
-    this.nameText.setText(this.pokemon.getNameToRender());
->>>>>>> 7f8ddb51
 
     const isFusion = this.pokemon.isFusion();
 
@@ -866,11 +862,7 @@
       });
 
       const itemModifiers = (this.scene.findModifiers(m => m instanceof PokemonHeldItemModifier
-<<<<<<< HEAD
-          && m.pokemonId === this.pokemon.id, true) as PokemonHeldItemModifier[])
-=======
           && m.pokemonId === this.pokemon.id, this.playerParty) as PokemonHeldItemModifier[])
->>>>>>> 7f8ddb51
         .sort(modifierSortFunc);
 
       itemModifiers.forEach((item, i) => {
