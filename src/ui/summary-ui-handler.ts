--- conflicted
+++ resolved
@@ -623,25 +623,10 @@
             x: forward ? "-=214" : "+=214",
             duration: 250,
             onComplete: () => {
-<<<<<<< HEAD
-              if (forward){
-                this.populatePageContainer(this.summaryPageContainer); 
-                if (this.summaryUiMode === SummaryUiMode.LEARN_MOVE) {
-                  this.moveCursorObj = null; 
-                  this.extraMoveRowContainer.setVisible(true);
-                  this.setCursor(0, true);
-                  this.showMoveEffect();
-                }
-                else if (this.cursor===Page.MOVES) {
-                  this.moveCursorObj = null;
-=======
               if (forward) {
                 this.populatePageContainer(this.summaryPageContainer);
                 if (this.cursor===Page.MOVES) {
                   this.moveCursorObj = null;
-                  this.showMoveSelect();
-                  this.showMoveEffect();
->>>>>>> 62288576
                 }
               } else {
                 this.summaryPageTransitionContainer.x -= 214;
