--- conflicted
+++ resolved
@@ -13,7 +13,6 @@
 import { getStarterValueFriendshipCap, speciesStarters } from "../data/pokemon-species";
 import { Stat, getStatName } from "../data/pokemon-stat";
 import { StatusEffect } from "../data/status-effect";
-<<<<<<< HEAD
 import { Type, getTypeRgb } from "../data/type";
 import { Button } from "../enums/buttons";
 import { PlayerPokemon } from "../field/pokemon";
@@ -23,7 +22,6 @@
 import { TextStyle, addBBCodeTextObject, addTextObject, getBBCodeFrag } from "./text";
 import { Mode } from "./ui";
 import UiHandler from "./ui-handler";
-=======
 import { getBiomeName } from "../data/biomes";
 import { Nature, getNatureStatMultiplier } from "../data/nature";
 import { loggedInUser } from "../account";
@@ -32,7 +30,6 @@
 import {Button} from "../enums/buttons";
 import { Ability } from "../data/ability.js";
 import i18next from "i18next";
->>>>>>> 5ac1b724
 
 enum Page {
   PROFILE,
