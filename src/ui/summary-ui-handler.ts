--- conflicted
+++ resolved
@@ -761,7 +761,7 @@
           return typeIcon;
         };
 
-        const types = this.pokemon?.getTypes(false, false, true)!; // TODO: is this bang correct?
+        const types = this.pokemon?.getTypes(false, false, true, false)!; // TODO: is this bang correct?
         profileContainer.add(getTypeIcon(0, types[0]));
         if (types.length > 1) {
           profileContainer.add(getTypeIcon(1, types[1]));
@@ -769,21 +769,6 @@
         if (this.pokemon?.isTerastallized()) {
           profileContainer.add(getTypeIcon(types.length, this.pokemon.getTeraType(), true));
         }
-<<<<<<< HEAD
-        typeIcon.setOrigin(0, 1);
-        return typeIcon;
-      };
-
-      const types = this.pokemon?.getTypes(false, false, true, false)!;
-      profileContainer.add(getTypeIcon(0, types[0]));
-      if (types.length > 1) {
-        profileContainer.add(getTypeIcon(1, types[1]));
-      }
-      if (this.pokemon?.isTerastallized()) {
-        profileContainer.add(getTypeIcon(types.length, this.pokemon.getTeraType(), true));
-      }
-=======
->>>>>>> 39abac65
 
         if (this.pokemon?.getLuck()) {
           const luckLabelText = addTextObject(this.scene, 141, 28, i18next.t("common:luckIndicator"), TextStyle.SUMMARY_ALT);
