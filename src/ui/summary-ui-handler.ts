--- conflicted
+++ resolved
@@ -302,11 +302,7 @@
     });
     this.pokemon.cry();
 
-<<<<<<< HEAD
-    this.nameText.setText(this.pokemon.illusion.active ? this.pokemon.illusion.name : this.pokemon.name);
-=======
-    this.nameText.setText(this.pokemon.getNameToRender());
->>>>>>> 04819b88
+    this.nameText.setText(this.pokemon.getNameToRender(false));
 
     const isFusion = this.pokemon.isFusion();
 
