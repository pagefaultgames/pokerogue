--- conflicted
+++ resolved
@@ -5,11 +5,8 @@
 import { Command } from "#enums/command";
 import { PokemonType } from "#enums/pokemon-type";
 import { SpeciesId } from "#enums/species-id";
-<<<<<<< HEAD
 import { TrainerItemId } from "#enums/trainer-item-id";
-=======
 import { TextStyle } from "#enums/text-style";
->>>>>>> 8a2b8889
 import { UiMode } from "#enums/ui-mode";
 import type { CommandPhase } from "#phases/command-phase";
 import { PartyUiHandler, PartyUiMode } from "#ui/party-ui-handler";
