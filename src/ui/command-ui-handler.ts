--- conflicted
+++ resolved
@@ -66,10 +66,9 @@
     messageHandler.bg.setVisible(true);
     messageHandler.commandWindow.setVisible(true);
     messageHandler.movesWindowContainer.setVisible(false);
-<<<<<<< HEAD
 
     const messageMaxWidth = this.scene.game.canvas.width - messageHandler.commandWindow.getBounds().width - messageHandler.message.getBounds().x;
-    const commandMessage = i18next.t("commandUiHandler:actionMessage", { pokemonName: getPokemonNameWithAffix(commandPhase.getPokemon()) });
+    const commandMessage = i18next.t("commandUiHandler:actionMessage", {  pokemonName: getPokemonNameWithAffix(commandPhase.getPokemon())  });
     messageHandler.tryAdjustText(commandMessage, {
       maxWidth: messageMaxWidth,
       guideHeight: messageHandler.bg
@@ -77,10 +76,6 @@
 
     messageHandler.showText(commandMessage, 0);
 
-=======
-    messageHandler.message.setWordWrapWidth(1110);
-    messageHandler.showText(i18next.t("commandUiHandler:actionMessage", { pokemonName: getPokemonNameWithAffix(commandPhase.getPokemon()) }), 0);
->>>>>>> c01fff49
     if (this.getCursor() === Command.POKEMON) {
       this.setCursor(Command.FIGHT);
     } else {
