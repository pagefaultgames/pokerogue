--- conflicted
+++ resolved
@@ -90,14 +90,7 @@
         switch (cursor) {
         // Fight
           case Command.FIGHT:
-<<<<<<< HEAD
-            if ((globalScene.getCurrentPhase() as CommandPhase).checkFightOverride()) {
-              return true;
-            }
             ui.setMode(Mode.FIGHT, (globalScene.getCurrentPhase() as CommandPhase).getFieldIndex());
-=======
-            ui.setMode(Mode.FIGHT, (this.scene.getCurrentPhase() as CommandPhase).getFieldIndex());
->>>>>>> f2a2281f
             success = true;
             break;
           // Ball
