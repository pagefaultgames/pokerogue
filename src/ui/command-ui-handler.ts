--- conflicted
+++ resolved
@@ -22,15 +22,10 @@
   private commandsContainer: Phaser.GameObjects.Container;
   private cursorObj: Phaser.GameObjects.Image | null;
 
-<<<<<<< HEAD
   private teraButton: Phaser.GameObjects.Sprite;
 
-  protected fieldIndex: integer = 0;
-  protected cursor2: integer = 0;
-=======
   protected fieldIndex: number = 0;
   protected cursor2: number = 0;
->>>>>>> c363d2b9
 
   constructor() {
     super(Mode.COMMAND);
@@ -178,7 +173,6 @@
     return success;
   }
 
-<<<<<<< HEAD
   canTera(): boolean {
     const hasTeraMod = !!globalScene.getModifiers(TerastallizeAccessModifier).length;
     const currentTeras = globalScene.arena.playerTerasUsed;
@@ -186,10 +180,7 @@
     return hasTeraMod && (currentTeras + plannedTera) < 1;
   }
 
-  getCursor(): integer {
-=======
   getCursor(): number {
->>>>>>> c363d2b9
     return !this.fieldIndex ? this.cursor : this.cursor2;
   }
 
