--- conflicted
+++ resolved
@@ -1,16 +1,8 @@
-<<<<<<< HEAD
 import type { InfoToggle } from "#app/battle-scene";
-=======
-import type { InfoToggle } from "../battle-scene";
-import { TextStyle, addTextObject } from "./text";
-import { addWindow } from "./ui-theme";
-import { fixedInt } from "#app/utils/common";
->>>>>>> 22c386ea
 import { globalScene } from "#app/global-scene";
 import { addTextObject, TextStyle } from "#ui/text";
 import { addWindow } from "#ui/ui-theme";
 import { fixedInt } from "#utils/common";
-import i18next from "i18next";
 
 export interface PokedexInfoOverlaySettings {
   delayVisibility?: boolean; // if true, showing the overlay will only set it to active and populate the fields and the handler using this field has to manually call setVisible later.
