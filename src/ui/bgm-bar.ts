<<<<<<< HEAD
import { addTextObject } from "./text";
import { TextStyle } from "#enums/text-style";
import i18next from "i18next";
import { formatText } from "#app/utils/common";
=======
>>>>>>> 68630446
import { globalScene } from "#app/global-scene";
import { addTextObject, TextStyle } from "#ui/text";
import { formatText } from "#utils/common";
import i18next from "i18next";

const hiddenX = -150;
const shownX = 0;
const baseY = 0;

export class BgmBar extends Phaser.GameObjects.Container {
  private defaultWidth: number;
  private defaultHeight: number;

  private bg: Phaser.GameObjects.NineSlice;
  private musicText: Phaser.GameObjects.Text;

  public shown: boolean;

  constructor() {
    super(globalScene, hiddenX, baseY);
  }

  setup(): void {
    this.defaultWidth = 230;
    this.defaultHeight = 100;

    this.bg = globalScene.add.nineslice(
      -5,
      -5,
      "bgm_bar",
      undefined,
      this.defaultWidth,
      this.defaultHeight,
      0,
      0,
      10,
      10,
    );
    this.bg.setOrigin(0, 0);

    this.add(this.bg);

    this.musicText = addTextObject(5, 5, "", TextStyle.BGM_BAR);
    this.musicText.setOrigin(0, 0);
    this.musicText.setWordWrapWidth(650, true);

    this.add(this.musicText);

    this.setVisible(false);
    this.shown = false;
  }

  /*
   * Set the BGM Name to the BGM bar.
   * @param {string} bgmName The name of the BGM to set.
   */
  setBgmToBgmBar(bgmName: string): void {
    this.musicText.setText(`${i18next.t("bgmName:music")}${this.getRealBgmName(bgmName)}`);

    this.musicText.width = this.bg.width - 20;
    this.musicText.setWordWrapWidth(this.defaultWidth * 4);

    this.bg.width = Math.min(this.defaultWidth, this.musicText.displayWidth + 23);
    this.bg.height = Math.min(this.defaultHeight, this.musicText.displayHeight + 20);

    globalScene.fieldUI.bringToTop(this);

    this.y = baseY;
  }

  /*
    Show or hide the BGM bar.
    @param {boolean} visible Whether to show or hide the BGM bar.
   */
  public toggleBgmBar(visible: boolean): void {
    /*
      Prevents the bar from being displayed if musicText is completely empty.
      This can be the case, for example, when the game's 1st music track takes a long time to reach the client,
      and the menu is opened before it is played.
    */
    if (this.musicText.text === "") {
      this.setVisible(false);
      return;
    }

    if (!globalScene.showBgmBar) {
      this.setVisible(false);
      return;
    }
    globalScene.tweens.add({
      targets: this,
      x: visible ? shownX : hiddenX,
      duration: 500,
      ease: "Sine.easeInOut",
      onComplete: () => {
        this.setVisible(true);
      },
    });
  }

  getRealBgmName(bgmName: string): string {
    return i18next.t([`bgmName:${bgmName}`, "bgmName:missing_entries"], {
      name: formatText(bgmName),
    });
  }
}<|MERGE_RESOLUTION|>--- conflicted
+++ resolved
@@ -1,12 +1,6 @@
-<<<<<<< HEAD
-import { addTextObject } from "./text";
+import { globalScene } from "#app/global-scene";
 import { TextStyle } from "#enums/text-style";
-import i18next from "i18next";
-import { formatText } from "#app/utils/common";
-=======
->>>>>>> 68630446
-import { globalScene } from "#app/global-scene";
-import { addTextObject, TextStyle } from "#ui/text";
+import { addTextObject } from "#ui/text";
 import { formatText } from "#utils/common";
 import i18next from "i18next";
 
