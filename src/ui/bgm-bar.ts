import { globalScene } from "#app/global-scene";
<<<<<<< HEAD
import { addTextObject, TextStyle } from "#ui/text";
import { toTitleCase } from "#utils/strings";
=======
import { TextStyle } from "#enums/text-style";
import { addTextObject } from "#ui/text";
import { formatText } from "#utils/common";
>>>>>>> 7cb2c560
import i18next from "i18next";

const hiddenX = -150;
const shownX = 0;
const baseY = 0;

export class BgmBar extends Phaser.GameObjects.Container {
  private defaultWidth: number;
  private defaultHeight: number;

  private bg: Phaser.GameObjects.NineSlice;
  private musicText: Phaser.GameObjects.Text;

  public shown: boolean;

  constructor() {
    super(globalScene, hiddenX, baseY);
  }

  setup(): void {
    this.defaultWidth = 230;
    this.defaultHeight = 100;

    this.bg = globalScene.add.nineslice(
      -5,
      -5,
      "bgm_bar",
      undefined,
      this.defaultWidth,
      this.defaultHeight,
      0,
      0,
      10,
      10,
    );
    this.bg.setOrigin(0, 0);

    this.add(this.bg);

    this.musicText = addTextObject(5, 5, "", TextStyle.BGM_BAR);
    this.musicText.setOrigin(0, 0);
    this.musicText.setWordWrapWidth(650, true);

    this.add(this.musicText);

    this.setVisible(false);
    this.shown = false;
  }

  /*
   * Set the BGM Name to the BGM bar.
   * @param {string} bgmName The name of the BGM to set.
   */
  setBgmToBgmBar(bgmName: string): void {
    this.musicText.setText(`${i18next.t("bgmName:music")}${this.getRealBgmName(bgmName)}`);

    this.musicText.width = this.bg.width - 20;
    this.musicText.setWordWrapWidth(this.defaultWidth * 4);

    this.bg.width = Math.min(this.defaultWidth, this.musicText.displayWidth + 23);
    this.bg.height = Math.min(this.defaultHeight, this.musicText.displayHeight + 20);

    globalScene.fieldUI.bringToTop(this);

    this.y = baseY;
  }

  /*
    Show or hide the BGM bar.
    @param {boolean} visible Whether to show or hide the BGM bar.
   */
  public toggleBgmBar(visible: boolean): void {
    /*
      Prevents the bar from being displayed if musicText is completely empty.
      This can be the case, for example, when the game's 1st music track takes a long time to reach the client,
      and the menu is opened before it is played.
    */
    if (this.musicText.text === "") {
      this.setVisible(false);
      return;
    }

    if (!globalScene.showBgmBar) {
      this.setVisible(false);
      return;
    }
    globalScene.tweens.add({
      targets: this,
      x: visible ? shownX : hiddenX,
      duration: 500,
      ease: "Sine.easeInOut",
      onComplete: () => {
        this.setVisible(true);
      },
    });
  }

  getRealBgmName(bgmName: string): string {
    return i18next.t([`bgmName:${bgmName}`, "bgmName:missing_entries"], {
      name: toTitleCase(bgmName),
    });
  }
}<|MERGE_RESOLUTION|>--- conflicted
+++ resolved
@@ -1,12 +1,8 @@
 import { globalScene } from "#app/global-scene";
-<<<<<<< HEAD
-import { addTextObject, TextStyle } from "#ui/text";
-import { toTitleCase } from "#utils/strings";
-=======
 import { TextStyle } from "#enums/text-style";
 import { addTextObject } from "#ui/text";
-import { formatText } from "#utils/common";
->>>>>>> 7cb2c560
+import { toTitleCase } from "#utils/strings";
+
 import i18next from "i18next";
 
 const hiddenX = -150;
