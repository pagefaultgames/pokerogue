--- conflicted
+++ resolved
@@ -10,25 +10,21 @@
 import { ParseKeys } from "i18next";
 import { PlayerGender } from "#enums/player-gender";
 
-<<<<<<< HEAD
-
-interface LanguageSetting {
-  TextSize: string,
-}
-
-const languageSettings: { [key: string]: LanguageSetting } = {
-  "de":{
-    TextSize: "80px"
-  }
-};
-
-=======
 enum Page {
   ACHIEVEMENTS,
   VOUCHERS
 }
 
->>>>>>> 31a11e08
+interface LanguageSetting {
+  TextSize: string,
+}
+
+const languageSettings: { [key: string]: LanguageSetting } = {
+  "de":{
+    TextSize: "80px"
+  }
+};
+
 export default class AchvsUiHandler extends MessageUiHandler {
   private readonly ROWS = 4;
   private readonly COLS = 17;
