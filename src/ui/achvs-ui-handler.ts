--- conflicted
+++ resolved
@@ -22,23 +22,16 @@
   private scoreText: Phaser.GameObjects.Text;
   private unlockText: Phaser.GameObjects.Text;
 
-<<<<<<< HEAD
   private achvsTotal: number;
   private scrollCursor: number;
 
-  private cursorObj: Phaser.GameObjects.NineSlice;
+  private cursorObj: Phaser.GameObjects.NineSlice | null;
 
   constructor(scene: BattleScene, mode?: Mode) {
-    super(scene, mode);
+    super(scene, mode!); // TODO: is this bang correct?
 
     this.achvsTotal = Object.keys(achvs).length;
     this.scrollCursor = 0;
-=======
-  private cursorObj: Phaser.GameObjects.NineSlice | null;
-
-  constructor(scene: BattleScene, mode?: Mode) {
-    super(scene, mode!); // TODO: is this bang correct?
->>>>>>> a07d2c57
   }
 
   setup() {
