import { addTextObject, TextStyle } from "./text";
import BattleScene from "#app/battle-scene.js";
import { ArenaTagSide, ArenaTrapTag } from "#app/data/arena-tag.js";
import { WeatherType } from "#app/data/weather.js";
import { TerrainType } from "#app/data/terrain.js";
import { addWindow, WindowVariant } from "./ui-theme";
import { ArenaEvent, ArenaEventType, TagAddedEvent, TagRemovedEvent, TerrainChangedEvent, WeatherChangedEvent } from "#app/events/arena.js";
import { BattleSceneEventType, TurnEndEvent } from "../events/battle-scene";
import { ArenaTagType } from "#enums/arena-tag-type";
import TimeOfDayWidget from "./time-of-day-widget";
import * as Utils from "../utils";
<<<<<<< HEAD
=======
import i18next, {ParseKeys} from "i18next";
>>>>>>> 1fcdfd26
import { getNatureDecrease, getNatureIncrease, getNatureName } from "#app/data/nature.js";
import * as LoggerTools from "../logger"
import { BattleEndPhase } from "#app/phases.js";
import { Gender } from "#app/data/gender.js";

/** Enum used to differentiate {@linkcode Arena} effects */
enum ArenaEffectType {
  PLAYER,
  WEATHER,
  TERRAIN,
  FIELD,
  ENEMY,
}
/** Container for info about an {@linkcode Arena}'s effects */
interface ArenaEffectInfo {
  /** The enum string representation of the effect */
  name: string;
  /** {@linkcode ArenaEffectType} type of effect */
  effecType: ArenaEffectType,

  /** The maximum duration set by the effect */
  maxDuration: number;
  /** The current duration left on the effect */
  duration: number;
  /** The arena tag type being added */
  tagType?: ArenaTagType;
}

export function getFieldEffectText(arenaTagType: string): string {
  if (!arenaTagType || arenaTagType === ArenaTagType.NONE) {
    return arenaTagType;
  }
  const effectName = Utils.toCamelCaseString(arenaTagType);
  const i18nKey = `arenaFlyout:${effectName}` as ParseKeys;
  const resultName = i18next.t(i18nKey);
  return (!resultName || resultName === i18nKey) ? Utils.formatText(arenaTagType) : resultName;
}

export class ArenaFlyout extends Phaser.GameObjects.Container {
  /** An alias for the scene typecast to a {@linkcode BattleScene} */
  private battleScene: BattleScene;

  /** The restricted width of the flyout which should be drawn to */
  private flyoutWidth = 170;
  /** The restricted height of the flyout which should be drawn to */
  private flyoutHeight = 51;

  /** The amount of translation animation on the x-axis */
  private translationX: number;
  /** The x-axis point where the flyout should sit when activated */
  private anchorX: number;
  /** The y-axis point where the flyout should sit when activated */
  private anchorY: number;

  /** The initial container which defines where the flyout should be attached */
  private flyoutParent: Phaser.GameObjects.Container;
  /** The container which defines the drawable dimensions of the flyout */
  private flyoutContainer: Phaser.GameObjects.Container;

  /** The background {@linkcode Phaser.GameObjects.NineSlice} window for the flyout */
  private flyoutWindow: Phaser.GameObjects.NineSlice;

  /** The header {@linkcode Phaser.GameObjects.NineSlice} window for the flyout */
  private flyoutWindowHeader: Phaser.GameObjects.NineSlice;
  /** The {@linkcode Phaser.GameObjects.Text} that goes inside of the header */
  private flyoutTextHeader: Phaser.GameObjects.Text;

  private timeOfDayWidget: TimeOfDayWidget;

  /** The {@linkcode Phaser.GameObjects.Text} header used to indicate the player's effects */
  private flyoutTextHeaderPlayer: Phaser.GameObjects.Text;
  /** The {@linkcode Phaser.GameObjects.Text} header used to indicate the enemy's effects */
  private flyoutTextHeaderEnemy: Phaser.GameObjects.Text;
  /** The {@linkcode Phaser.GameObjects.Text} header used to indicate neutral effects */
  private flyoutTextHeaderField: Phaser.GameObjects.Text;

  /** The {@linkcode Phaser.GameObjects.Text} used to indicate the player's effects */
  private flyoutTextPlayer: Phaser.GameObjects.Text;
  /** The {@linkcode Phaser.GameObjects.Text} used to indicate the enemy's effects */
  private flyoutTextEnemy: Phaser.GameObjects.Text;
  /** The {@linkcode Phaser.GameObjects.Text} used to indicate neutral effects */
  private flyoutTextField: Phaser.GameObjects.Text;

  /** Container for all field effects observed by this object */
  private readonly fieldEffectInfo: ArenaEffectInfo[] = [];

  // Stores callbacks in a variable so they can be unsubscribed from when destroyed
  private readonly onNewArenaEvent =  (event: Event) => this.onNewArena(event);
  private readonly onTurnEndEvent =   (event: Event) => this.onTurnEnd(event);

  private readonly onFieldEffectChangedEvent = (event: Event) => this.onFieldEffectChanged(event);

  constructor(scene: Phaser.Scene) {
    super(scene, 0, 0);
    this.setName("arena-flyout");
    this.battleScene = this.scene as BattleScene;

    this.translationX = this.flyoutWidth;
    this.anchorX = 0;
    this.anchorY = -98;

    this.flyoutParent = this.scene.add.container(this.anchorX - this.translationX, this.anchorY);
    this.flyoutParent.setAlpha(0);
    this.add(this.flyoutParent);

    this.flyoutContainer = this.scene.add.container(0, 0);
    this.flyoutParent.add(this.flyoutContainer);

    this.flyoutWindow = addWindow(this.scene as BattleScene, 0, 0, this.flyoutWidth, this.flyoutHeight, false, false, 0, 0, WindowVariant.THIN);
    this.flyoutContainer.add(this.flyoutWindow);

    this.flyoutWindowHeader = addWindow(this.scene as BattleScene, this.flyoutWidth / 2, 0, this.flyoutWidth / 2, 14, false, false, 0, 0, WindowVariant.XTHIN);
    this.flyoutWindowHeader.setOrigin();

    this.flyoutContainer.add(this.flyoutWindowHeader);

    this.flyoutTextHeader = addTextObject(this.scene, this.flyoutWidth / 2, 0, i18next.t("arenaFlyout:activeBattleEffects"), TextStyle.BATTLE_INFO);
    this.flyoutTextHeader.setFontSize(54);
    this.flyoutTextHeader.setAlign("center");
    this.flyoutTextHeader.setOrigin();

    this.flyoutContainer.add(this.flyoutTextHeader);

    this.timeOfDayWidget = new TimeOfDayWidget(this.scene, (this.flyoutWidth / 2) + (this.flyoutWindowHeader.displayWidth / 2));
    this.flyoutContainer.add(this.timeOfDayWidget);

    this.flyoutTextHeaderPlayer = addTextObject(this.scene, 6, 5, i18next.t("arenaFlyout:player"), TextStyle.SUMMARY_BLUE);
    this.flyoutTextHeaderPlayer.setFontSize(54);
    this.flyoutTextHeaderPlayer.setAlign("left");
    this.flyoutTextHeaderPlayer.setOrigin(0, 0);

    this.flyoutContainer.add(this.flyoutTextHeaderPlayer);

    this.flyoutTextHeaderField = addTextObject(this.scene, this.flyoutWidth / 2, 5, i18next.t("arenaFlyout:neutral"), TextStyle.SUMMARY_GREEN);
    this.flyoutTextHeaderField.setFontSize(54);
    this.flyoutTextHeaderField.setAlign("center");
    this.flyoutTextHeaderField.setOrigin(0.5, 0);

    this.flyoutContainer.add(this.flyoutTextHeaderField);

    this.flyoutTextHeaderEnemy = addTextObject(this.scene, this.flyoutWidth - 6, 5, i18next.t("arenaFlyout:enemy"), TextStyle.SUMMARY_RED);
    this.flyoutTextHeaderEnemy.setFontSize(54);
    this.flyoutTextHeaderEnemy.setAlign("right");
    this.flyoutTextHeaderEnemy.setOrigin(1, 0);

    this.flyoutContainer.add(this.flyoutTextHeaderEnemy);

    this.flyoutTextPlayer = addTextObject(this.scene, 6, 13, "", TextStyle.BATTLE_INFO);
    this.flyoutTextPlayer.setLineSpacing(-1);
    this.flyoutTextPlayer.setFontSize(48);
    this.flyoutTextPlayer.setAlign("left");
    this.flyoutTextPlayer.setOrigin(0, 0);

    this.flyoutContainer.add(this.flyoutTextPlayer);

    this.flyoutTextField = addTextObject(this.scene, this.flyoutWidth / 2, 13, "", TextStyle.BATTLE_INFO);
    this.flyoutTextField.setLineSpacing(-1);
    this.flyoutTextField.setFontSize(48);
    this.flyoutTextField.setAlign("center");
    this.flyoutTextField.setOrigin(0.5, 0);

    this.flyoutContainer.add(this.flyoutTextField);

    this.flyoutTextEnemy = addTextObject(this.scene, this.flyoutWidth - 6, 13, "", TextStyle.BATTLE_INFO);
    this.flyoutTextEnemy.setLineSpacing(-1);
    this.flyoutTextEnemy.setFontSize(48);
    this.flyoutTextEnemy.setAlign("right");
    this.flyoutTextEnemy.setOrigin(1, 0);

    this.flyoutContainer.add(this.flyoutTextEnemy);

    this.name = "Fight Flyout";
    this.flyoutParent.name = "Fight Flyout Parent";

    // Subscribes to required events available on game start
    this.battleScene.eventTarget.addEventListener(BattleSceneEventType.NEW_ARENA, this.onNewArenaEvent);
    this.battleScene.eventTarget.addEventListener(BattleSceneEventType.TURN_END,  this.onTurnEndEvent);
  }

  private onNewArena(event: Event) {
    this.fieldEffectInfo.length = 0;

    // Subscribes to required events available on battle start
    this.battleScene.arena.eventTarget.addEventListener(ArenaEventType.WEATHER_CHANGED, this.onFieldEffectChangedEvent);
    this.battleScene.arena.eventTarget.addEventListener(ArenaEventType.TERRAIN_CHANGED, this.onFieldEffectChangedEvent);
    this.battleScene.arena.eventTarget.addEventListener(ArenaEventType.TAG_ADDED,       this.onFieldEffectChangedEvent);
    this.battleScene.arena.eventTarget.addEventListener(ArenaEventType.TAG_REMOVED,     this.onFieldEffectChangedEvent);
  }



  /** Clears out the current string stored in all arena effect texts */
  private clearText() {
    this.flyoutTextPlayer.text = "";
    this.flyoutTextField.text = "";
    this.flyoutTextEnemy.text = "";
    this.flyoutTextPlayer.setPosition(6, 13)
    this.flyoutTextPlayer.setFontSize(48);
  }

  public printIVs() {
    this.clearText()
    var poke = (this.scene as BattleScene).getEnemyField()
    this.flyoutTextPlayer.text = ""
    this.flyoutTextField.text = ""
    this.flyoutTextEnemy.text = ""
    this.flyoutTextHeaderField.text = "Stats"
    this.flyoutTextHeaderPlayer.text = ""
    this.flyoutTextHeaderEnemy.text = ""
    this.flyoutTextHeader.text = "IVs"
    for (var i = 0; i < poke.length; i++) {
      if (i == 1 || true) {
        this.flyoutTextPlayer.text += poke[i].name + " " + (poke[i].gender == Gender.MALE ? "♂" : (poke[i].gender == Gender.FEMALE ? "♀" : "-")) + " " + poke[i].level + "\n"
        this.flyoutTextEnemy.text += poke[i].getAbility().name + " / " + (poke[i].isBoss() ? poke[i].getPassiveAbility().name + " / " : "") + getNatureName(poke[i].nature) + (getNatureIncrease(poke[i].nature) != "" ? " (+" + getNatureIncrease(poke[i].nature) + " -" + getNatureDecrease(poke[i].nature) + ")" : "") + "\n\n\n"
      }
      this.flyoutTextPlayer.text += "HP: " + poke[i].ivs[0]
      this.flyoutTextPlayer.text += ", Atk: " + poke[i].ivs[1]
      this.flyoutTextPlayer.text += ", Def: " + poke[i].ivs[2]
      this.flyoutTextPlayer.text += ", Sp.A: " + poke[i].ivs[3]
      this.flyoutTextPlayer.text += ", Sp.D: " + poke[i].ivs[4]
      this.flyoutTextPlayer.text += ", Speed: " + poke[i].ivs[5] + "\n\n"
    }
  }

  /** Parses through all set Arena Effects and puts them into the proper {@linkcode Phaser.GameObjects.Text} object */
  public updateFieldText() {
    this.clearText();

    this.fieldEffectInfo.sort((infoA, infoB) => infoA.duration - infoB.duration);

    this.flyoutTextHeaderPlayer.text = "Player"
    this.flyoutTextHeaderField.text = "Neutral"
    this.flyoutTextHeaderEnemy.text = "Enemy"
    this.flyoutTextHeader.text = "Active Battle Effects"

    for (let i = 0; i < this.fieldEffectInfo.length; i++) {
      const fieldEffectInfo = this.fieldEffectInfo[i];

      // Creates a proxy object to decide which text object needs to be updated
      let textObject: Phaser.GameObjects.Text;
      switch (fieldEffectInfo.effecType) {
      case ArenaEffectType.PLAYER:
        textObject = this.flyoutTextPlayer;
        break;

      case ArenaEffectType.WEATHER:
      case ArenaEffectType.TERRAIN:
      case ArenaEffectType.FIELD:
        textObject = this.flyoutTextField;

        break;

      case ArenaEffectType.ENEMY:
        textObject = this.flyoutTextEnemy;
        break;
      }

      textObject.text += fieldEffectInfo.name;

      if (fieldEffectInfo.maxDuration !== 0) {
        textObject.text += "  " + fieldEffectInfo.duration + "/" + fieldEffectInfo.maxDuration;
      }

      textObject.text += "\n";
    }
    this.flyoutTextPlayer.text = ""
    this.flyoutTextField.text = ""
    this.flyoutTextEnemy.text = ""
    this.flyoutTextHeaderField.text = ""
    this.flyoutTextHeaderPlayer.text = ""
    this.flyoutTextHeaderEnemy.text = ""
    this.flyoutTextHeader.text = "Game Logs"
    this.flyoutTextPlayer.setPosition(6, 4)
    this.flyoutTextPlayer.setFontSize(30);
    var instructions = []
    var drpd = LoggerTools.getDRPD(this.scene as BattleScene);
    var doWaveInstructions = true;
    for (var i = 0; i < drpd.waves.length && drpd.waves[i] != undefined && doWaveInstructions; i++) {
      if (drpd.waves[i].id > (this.scene as BattleScene).currentBattle.waveIndex) {
        doWaveInstructions = false;
      } else {
        instructions.push("")
        instructions.push("Wave " + drpd.waves[i].id)
        for (var j = 0; j < drpd.waves[i].actions.length; j++) {
          instructions.push("- " + drpd.waves[i].actions[j])
        }
        if (drpd.waves[i].shop != "")
          instructions.push("Reward: " + drpd.waves[i].shop)
      }
    }
    for (var i = instructions.length - 10; i < instructions.length; i++) {
      if (i >= 0) {
        this.flyoutTextPlayer.text += instructions[i]
      }
      this.flyoutTextPlayer.text += "\n"
    }
  }

  /**
   * Parses the {@linkcode Event} being passed and updates the state of the fieldEffectInfo array
   * @param event {@linkcode Event} being sent
   */
  private onFieldEffectChanged(event: Event) {
    const arenaEffectChangedEvent = event as ArenaEvent;
    if (!arenaEffectChangedEvent) {
      return;
    }

    let foundIndex: number;
    switch (arenaEffectChangedEvent.constructor) {
    case TagAddedEvent:
      const tagAddedEvent = arenaEffectChangedEvent as TagAddedEvent;
      const isArenaTrapTag = this.battleScene.arena.getTag(tagAddedEvent.arenaTagType) instanceof ArenaTrapTag;
      let arenaEffectType: ArenaEffectType;

      if (tagAddedEvent.arenaTagSide === ArenaTagSide.BOTH) {
        arenaEffectType = ArenaEffectType.FIELD;
      } else if (tagAddedEvent.arenaTagSide === ArenaTagSide.PLAYER) {
        arenaEffectType = ArenaEffectType.PLAYER;
      } else {
        arenaEffectType = ArenaEffectType.ENEMY;
      }

      const existingTrapTagIndex = isArenaTrapTag ? this.fieldEffectInfo.findIndex(e => tagAddedEvent.arenaTagType === e.tagType && arenaEffectType === e.effecType) : -1;
      let name: string =  getFieldEffectText(ArenaTagType[tagAddedEvent.arenaTagType]);

      if (isArenaTrapTag) {
        if (existingTrapTagIndex !== -1) {
          const layers = tagAddedEvent.arenaTagMaxLayers > 1 ? ` (${tagAddedEvent.arenaTagLayers})` : "";
          this.fieldEffectInfo[existingTrapTagIndex].name = `${name}${layers}`;
          break;
        } else if (tagAddedEvent.arenaTagMaxLayers > 1) {
          name = `${name} (${tagAddedEvent.arenaTagLayers})`;
        }
      }

      this.fieldEffectInfo.push({
        name,
        effecType: arenaEffectType,
        maxDuration: tagAddedEvent.duration,
        duration: tagAddedEvent.duration,
        tagType: tagAddedEvent.arenaTagType
      });
      break;
    case TagRemovedEvent:
      const tagRemovedEvent = arenaEffectChangedEvent as TagRemovedEvent;
      foundIndex = this.fieldEffectInfo.findIndex(info => info.tagType === tagRemovedEvent.arenaTagType);

      if (foundIndex !== -1) { // If the tag was being tracked, remove it
        this.fieldEffectInfo.splice(foundIndex, 1);
      }
      break;

    case WeatherChangedEvent:
    case TerrainChangedEvent:
      const fieldEffectChangedEvent = arenaEffectChangedEvent as WeatherChangedEvent | TerrainChangedEvent;

      // Stores the old Weather/Terrain name in case it's in the array already
      const oldName =
        getFieldEffectText(fieldEffectChangedEvent instanceof WeatherChangedEvent
          ? WeatherType[fieldEffectChangedEvent.oldWeatherType]
          : TerrainType[fieldEffectChangedEvent.oldTerrainType]);
      // Stores the new Weather/Terrain info
      const newInfo = {
        name:
          getFieldEffectText(fieldEffectChangedEvent instanceof WeatherChangedEvent
            ? WeatherType[fieldEffectChangedEvent.newWeatherType]
            : TerrainType[fieldEffectChangedEvent.newTerrainType]),
        effecType: fieldEffectChangedEvent instanceof WeatherChangedEvent
          ? ArenaEffectType.WEATHER
          : ArenaEffectType.TERRAIN,
        maxDuration: fieldEffectChangedEvent.duration,
        duration: fieldEffectChangedEvent.duration};

      foundIndex = this.fieldEffectInfo.findIndex(info => [newInfo.name, oldName].includes(info.name));
      if (foundIndex === -1) {
        if (newInfo.name !== undefined) {
          this.fieldEffectInfo.push(newInfo); // Adds the info to the array if it doesn't already exist and is defined
        }
      } else if (!newInfo.name) {
        this.fieldEffectInfo.splice(foundIndex, 1); // Removes the old info if the new one is undefined
      } else {
        this.fieldEffectInfo[foundIndex] = newInfo; // Otherwise, replace the old info
      }
      break;
    }

    this.updateFieldText();
  }

  /**
   * Iterates through the fieldEffectInfo array and decrements the duration of each item
   * @param event {@linkcode Event} being sent
   */
  private onTurnEnd(event: Event) {
    const turnEndEvent = event as TurnEndEvent;
    if (!turnEndEvent) {
      return;
    }

    const fieldEffectInfo: ArenaEffectInfo[] = [];
    this.fieldEffectInfo.forEach(i => fieldEffectInfo.push(i));

    for (let i = 0; i < fieldEffectInfo.length; i++) {
      const info = fieldEffectInfo[i];

      if (info.maxDuration === 0) {
        continue;
      }

      --info.duration;
      if (info.duration <= 0) { // Removes the item if the duration has expired
        this.fieldEffectInfo.splice(this.fieldEffectInfo.indexOf(info), 1);
      }
    }

    this.updateFieldText();
  }

  /**
   * Animates the flyout to either show or hide it by applying a fade and translation
   * @param visible Should the flyout be shown?
   */
  public toggleFlyout(visible: boolean): void {
    this.scene.tweens.add({
      targets: this.flyoutParent,
      x: visible ? this.anchorX : this.anchorX - this.translationX,
      duration: Utils.fixedInt(125),
      ease: "Sine.easeInOut",
      alpha: visible ? 1 : 0,
      onComplete: () => this.timeOfDayWidget.parentVisible = visible,
    });
  }

  public destroy(fromScene?: boolean): void {
    this.battleScene.eventTarget.removeEventListener(BattleSceneEventType.NEW_ARENA, this.onNewArenaEvent);
    this.battleScene.eventTarget.removeEventListener(BattleSceneEventType.TURN_END,  this.onTurnEndEvent);

    this.battleScene.arena.eventTarget.removeEventListener(ArenaEventType.WEATHER_CHANGED, this.onFieldEffectChangedEvent);
    this.battleScene.arena.eventTarget.removeEventListener(ArenaEventType.TERRAIN_CHANGED, this.onFieldEffectChangedEvent);
    this.battleScene.arena.eventTarget.removeEventListener(ArenaEventType.TAG_ADDED,       this.onFieldEffectChangedEvent);
    this.battleScene.arena.eventTarget.removeEventListener(ArenaEventType.TAG_REMOVED,     this.onFieldEffectChangedEvent);

    super.destroy(fromScene);
  }
}<|MERGE_RESOLUTION|>--- conflicted
+++ resolved
@@ -9,10 +9,7 @@
 import { ArenaTagType } from "#enums/arena-tag-type";
 import TimeOfDayWidget from "./time-of-day-widget";
 import * as Utils from "../utils";
-<<<<<<< HEAD
-=======
 import i18next, {ParseKeys} from "i18next";
->>>>>>> 1fcdfd26
 import { getNatureDecrease, getNatureIncrease, getNatureName } from "#app/data/nature.js";
 import * as LoggerTools from "../logger"
 import { BattleEndPhase } from "#app/phases.js";
