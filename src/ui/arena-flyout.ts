import { globalScene } from "#app/global-scene";
// biome-ignore-start lint/correctness/noUnusedImports: TSDocs
import type { ArenaTag } from "#data/arena-tag";
import type { SerializedPositionalTag } from "#data/positional-tags/load-positional-tag";
import type { PositionalTag } from "#data/positional-tags/positional-tag";
import { type Terrain, TerrainType } from "#data/terrain";
import type { Weather } from "#data/weather";
import { ArenaEventType } from "#enums/arena-event-type";
// biome-ignore-end lint/correctness/noUnusedImports: TSDocs
import { ArenaTagSide } from "#enums/arena-tag-side";
import { ArenaTagType } from "#enums/arena-tag-type";
import { BattlerIndex } from "#enums/battler-index";
import { FieldPosition } from "#enums/field-position";
import { MoveId } from "#enums/move-id";
import type { PositionalTagType } from "#enums/positional-tag-type";
import { TextStyle } from "#enums/text-style";
import { WeatherType } from "#enums/weather-type";
import type {
  ArenaTagAddedEvent,
  ArenaTagRemovedEvent,
  PositionalTagAddedEvent,
  PositionalTagRemovedEvent,
  TerrainChangedEvent,
  WeatherChangedEvent,
} from "#events/arena";
import { BattleSceneEventType } from "#events/battle-scene";
import { addTextObject } from "#ui/text";
import { TimeOfDayWidget } from "#ui/time-of-day-widget";
import { addWindow, WindowVariant } from "#ui/ui-theme";
import { fixedInt } from "#utils/common";
import { toCamelCase } from "#utils/strings";
import i18next from "i18next";

// #region Interfaces

/** Base container for info about the currently active {@linkcode Weather}. */
interface WeatherInfo {
  /** The localized name of the weather. */
  name: string;
  /** The initial duration of the weather effect, or `0` if it should last indefinitely. */
  maxDuration: number;
  /** The current duration left on the weather. */
  duration: number;
  /** The current {@linkcode WeatherType}. */
  weatherType: WeatherType;
}

/** Base container for info about the currently active {@linkcode Terrain}. */
interface TerrainInfo {
  /** The localized name of the terrain. */
  name: string;
<<<<<<< HEAD
  /** The initial duration of the terrain effect, or `0` if it should last indefinitely. */
  maxDuration: number;
  /** The current duration left on the terrain. */
  duration: number;
  /** The current {@linkcode TerrainType}. */
  terrainType: TerrainType;
}
=======
  /** {@linkcode ArenaEffectType} type of effect */
  effectType: ArenaEffectType;
>>>>>>> b2990aaa

/** Interface for info about an {@linkcode ArenaTag}'s effects */
interface ArenaTagInfo {
  /** The localized name of the tag. */
  name: string;
  /** The {@linkcode ArenaTagSide} that the tag applies to. */
  side: ArenaTagSide;
  /** The maximum duration of the tag, or `0` if it should last indefinitely. */
  maxDuration: number;
  /** The current duration left on the tag. */
  duration: number;
  /** The tag's {@linkcode ArenaTagType}. */
  tagType?: ArenaTagType;
}

/** Container for info about pending {@linkcode PositionalTag}s. */
interface PositionalTagInfo {
  /** The localized name of the effect. */
  name: string;
  /** The {@linkcode BattlerIndex} that the effect is slated to affect. */
  targetIndex: BattlerIndex;
  /** The current duration of the effect. */
  duration: number;
  /** The tag's {@linkcode PositionalTagType}. */
  tagType: PositionalTagType;
}

// #endregion interfaces

/**
 * Class to display and update the on-screen arena flyout.
 */
export class ArenaFlyout extends Phaser.GameObjects.Container {
  /** The restricted width of the flyout which should be drawn to */
  private flyoutWidth = 170;
  /** The restricted height of the flyout which should be drawn to */
  private flyoutHeight = 51;

  /** The amount of translation animation on the x-axis */
  private translationX: number;
  /** The x-axis point where the flyout should sit when activated */
  private anchorX: number;
  /** The y-axis point where the flyout should sit when activated */
  private anchorY: number;

  /** The initial container which defines where the flyout should be attached */
  private flyoutParent: Phaser.GameObjects.Container;
  /** The container which defines the drawable dimensions of the flyout */
  private flyoutContainer: Phaser.GameObjects.Container;

  /** The background {@linkcode Phaser.GameObjects.NineSlice} window for the flyout */
  private flyoutWindow: Phaser.GameObjects.NineSlice;

  /** The header {@linkcode Phaser.GameObjects.NineSlice} window for the flyout */
  private flyoutWindowHeader: Phaser.GameObjects.NineSlice;
  /** The {@linkcode Phaser.GameObjects.Text} that goes inside of the header */
  private flyoutTextHeader: Phaser.GameObjects.Text;

  private timeOfDayWidget: TimeOfDayWidget;

  /** The {@linkcode Phaser.GameObjects.Text} header used to indicate the player's effects */
  private flyoutTextHeaderPlayer: Phaser.GameObjects.Text;
  /** The {@linkcode Phaser.GameObjects.Text} header used to indicate the enemy's effects */
  private flyoutTextHeaderEnemy: Phaser.GameObjects.Text;
  /** The {@linkcode Phaser.GameObjects.Text} header used to indicate neutral effects */
  private flyoutTextHeaderField: Phaser.GameObjects.Text;

  /** The {@linkcode Phaser.GameObjects.Text} used to indicate the player's effects */
  private flyoutTextPlayer: Phaser.GameObjects.Text;
  /** The {@linkcode Phaser.GameObjects.Text} used to indicate the enemy's effects */
  private flyoutTextEnemy: Phaser.GameObjects.Text;
  /** The {@linkcode Phaser.GameObjects.Text} used to indicate neutral effects */
  private flyoutTextField: Phaser.GameObjects.Text;

  /** Holds info about the current active {@linkcode Weather}, if any are active. */
  private weatherInfo?: WeatherInfo;
  /** Holds info about the current active {@linkcode Terrain}, if any are active. */
  private terrainInfo?: TerrainInfo;

  /** Container for all {@linkcode ArenaTag}s observed by this object. */
  private arenaTags: ArenaTagInfo[] = [];
  /** Container for all {@linkcode PositionalTag}s observed by this object. */
  private positionalTags: PositionalTagInfo[] = [];

  // Store callbacks in variables so they can be unsubscribed from when destroyed
  private readonly onNewArenaEvent = () => this.onNewArena();
  private readonly onTurnEndEvent = () => this.onTurnEnd();
  private readonly onWeatherChangedEvent = (event: WeatherChangedEvent) => this.onWeatherChanged(event);
  private readonly onTerrainChangedEvent = (event: TerrainChangedEvent) => this.onTerrainChanged(event);
  private readonly onArenaTagAddedEvent = (event: ArenaTagAddedEvent) => this.onArenaTagAdded(event);
  private readonly onArenaTagRemovedEvent = (event: ArenaTagRemovedEvent) => this.onArenaTagRemoved(event);
  private readonly onPositionalTagAddedEvent = (event: PositionalTagAddedEvent) => this.onPositionalTagAdded(event);
  // biome-ignore format: Keeps lines in 1 piece
  private readonly onPositionalTagRemovedEvent = (event: PositionalTagRemovedEvent) => this.onPositionalTagRemoved(event);

  constructor() {
    super(globalScene, 0, 0);
    this.setName("arena-flyout");

    this.translationX = this.flyoutWidth;
    this.anchorX = 0;
    this.anchorY = -98;

    this.flyoutParent = globalScene.add.container(this.anchorX - this.translationX, this.anchorY);
    this.flyoutParent.setAlpha(0);
    this.add(this.flyoutParent);

    this.flyoutContainer = globalScene.add.container(0, 0);
    this.flyoutParent.add(this.flyoutContainer);

    this.flyoutWindow = addWindow(0, 0, this.flyoutWidth, this.flyoutHeight, false, false, 0, 0, WindowVariant.THIN);
    this.flyoutContainer.add(this.flyoutWindow);

    this.flyoutWindowHeader = addWindow(
      this.flyoutWidth / 2,
      0,
      this.flyoutWidth / 2,
      14,
      false,
      false,
      0,
      0,
      WindowVariant.XTHIN,
    );
    this.flyoutWindowHeader.setOrigin();

    this.flyoutContainer.add(this.flyoutWindowHeader);

    this.flyoutTextHeader = addTextObject(
      this.flyoutWidth / 2,
      0,
      i18next.t("arenaFlyout:activeBattleEffects"),
      TextStyle.BATTLE_INFO,
    );
    this.flyoutTextHeader.setFontSize(54);
    this.flyoutTextHeader.setAlign("center");
    this.flyoutTextHeader.setOrigin();

    this.flyoutContainer.add(this.flyoutTextHeader);

    this.timeOfDayWidget = new TimeOfDayWidget(this.flyoutWidth / 2 + this.flyoutWindowHeader.displayWidth / 2);
    this.flyoutContainer.add(this.timeOfDayWidget);

    this.flyoutTextHeaderPlayer = addTextObject(6, 5, i18next.t("arenaFlyout:player"), TextStyle.SUMMARY_BLUE);
    this.flyoutTextHeaderPlayer.setFontSize(54);
    this.flyoutTextHeaderPlayer.setAlign("left");
    this.flyoutTextHeaderPlayer.setOrigin(0, 0);

    this.flyoutContainer.add(this.flyoutTextHeaderPlayer);

    this.flyoutTextHeaderField = addTextObject(
      this.flyoutWidth / 2,
      5,
      i18next.t("arenaFlyout:neutral"),
      TextStyle.SUMMARY_GREEN,
    );
    this.flyoutTextHeaderField.setFontSize(54);
    this.flyoutTextHeaderField.setAlign("center");
    this.flyoutTextHeaderField.setOrigin(0.5, 0);

    this.flyoutContainer.add(this.flyoutTextHeaderField);

    this.flyoutTextHeaderEnemy = addTextObject(
      this.flyoutWidth - 6,
      5,
      i18next.t("arenaFlyout:enemy"),
      TextStyle.SUMMARY_RED,
    );
    this.flyoutTextHeaderEnemy.setFontSize(54);
    this.flyoutTextHeaderEnemy.setAlign("right");
    this.flyoutTextHeaderEnemy.setOrigin(1, 0);

    this.flyoutContainer.add(this.flyoutTextHeaderEnemy);

    this.flyoutTextPlayer = addTextObject(6, 13, "", TextStyle.BATTLE_INFO);
    this.flyoutTextPlayer.setLineSpacing(-1);
    this.flyoutTextPlayer.setFontSize(48);
    this.flyoutTextPlayer.setAlign("left");
    this.flyoutTextPlayer.setOrigin(0, 0);

    this.flyoutContainer.add(this.flyoutTextPlayer);

    this.flyoutTextField = addTextObject(this.flyoutWidth / 2, 13, "", TextStyle.BATTLE_INFO);
    this.flyoutTextField.setLineSpacing(-1);
    this.flyoutTextField.setFontSize(48);
    this.flyoutTextField.setAlign("center");
    this.flyoutTextField.setOrigin(0.5, 0);

    this.flyoutContainer.add(this.flyoutTextField);

    this.flyoutTextEnemy = addTextObject(this.flyoutWidth - 6, 13, "", TextStyle.BATTLE_INFO);
    this.flyoutTextEnemy.setLineSpacing(-1);
    this.flyoutTextEnemy.setFontSize(48);
    this.flyoutTextEnemy.setAlign("right");
    this.flyoutTextEnemy.setOrigin(1, 0);

    this.flyoutContainer.add(this.flyoutTextEnemy);

    this.name = "Fight Flyout";
    this.flyoutParent.name = "Fight Flyout Parent";

    // Subscribe to required events available on game start
    globalScene.eventTarget.addEventListener(BattleSceneEventType.NEW_ARENA, this.onNewArenaEvent);
    globalScene.eventTarget.addEventListener(BattleSceneEventType.TURN_END, this.onTurnEndEvent);
  }

  /**
   * Initialize listeners upon creating a new arena.
   */
  private onNewArena() {
    this.arenaTags = [];
    this.positionalTags = [];

    // Subscribe to required events available on battle start
    // biome-ignore-start format: Keeps lines in 1 piece
    globalScene.arena.eventTarget.addEventListener(ArenaEventType.WEATHER_CHANGED, this.onWeatherChangedEvent);
    globalScene.arena.eventTarget.addEventListener(ArenaEventType.TERRAIN_CHANGED, this.onTerrainChangedEvent);
    globalScene.arena.eventTarget.addEventListener(ArenaEventType.ARENA_TAG_ADDED, this.onArenaTagAddedEvent);
    globalScene.arena.eventTarget.addEventListener(ArenaEventType.ARENA_TAG_REMOVED, this.onArenaTagRemovedEvent);
    globalScene.arena.eventTarget.addEventListener(ArenaEventType.POSITIONAL_TAG_ADDED, this.onPositionalTagAddedEvent);
    globalScene.arena.eventTarget.addEventListener(ArenaEventType.POSITIONAL_TAG_REMOVED, this.onPositionalTagRemovedEvent);
    // biome-ignore-end format: Keeps lines in 1 piece
  }

  /**
   * Iterate through all currently present field effects and decrement their durations.
   */
  private onTurnEnd() {
    // Remove all objects with positive max durations and whose durations have expired.
    this.arenaTags = this.arenaTags.filter(info => info.maxDuration === 0 || --info.duration >= 0);
    this.positionalTags = this.positionalTags.filter(info => --info.duration > 0);

    this.updateFieldText();
  }

  // #region ArenaTags

  /**
   * Add a recently-created {@linkcode ArenaTag} to the flyout.
   * @param event - The {@linkcode ArenaTagAddedEvent} having been emitted
   */
  private onArenaTagAdded(event: ArenaTagAddedEvent): void {
    const name = this.localizeEffectName(ArenaTagType[event.tagType]);
    // Ternary used to avoid unneeded find
    const existingTrapTag =
      event.trapLayers !== undefined
        ? this.arenaTags.find(e => e.tagType === event.tagType && e.side === event.side)
        : undefined;

    // If we got signalled for a layer count update, update the existing trap's name.
    // Otherwise, push it to the array.
    if (event.trapLayers !== undefined && existingTrapTag) {
      this.updateTrapLayers(existingTrapTag, event.trapLayers, name);
    } else {
      this.arenaTags.push({
        name,
        side: event.side,
        maxDuration: event.duration,
        duration: event.duration,
        tagType: event.tagType,
      });
    }
    this.updateFieldText();
  }

<<<<<<< HEAD
  /**
   * Update an existing trap tag with an updated layer count whenever one is overlapped.
   * @param existingTag - The existing {@linkcode ArenaTagInfo} being updated
   * @param layers - The base number of layers of the new tag
   * @param maxLayers - The maximum number of layers of the new tag; will not show layer count if `<=0`
   * @param name - The name of the tag.
   */
  private updateTrapLayers(existingTag: ArenaTagInfo, [layers, maxLayers]: [number, number], name: string): void {
    const layerStr = maxLayers > 1 ? ` (${layers})` : "";
    existingTag.name = `${name}${layerStr}`;
  }
=======
      // Creates a proxy object to decide which text object needs to be updated
      let textObject: Phaser.GameObjects.Text;
      switch (fieldEffectInfo.effectType) {
        case ArenaEffectType.PLAYER:
          textObject = this.flyoutTextPlayer;
          break;
>>>>>>> b2990aaa

  /**
   * Remove a recently-culled {@linkcode ArenaTag} from the flyout.
   * @param event - The {@linkcode ArenaTagRemovedEvent} having been emitted
   */
  private onArenaTagRemoved(event: ArenaTagRemovedEvent): void {
    const foundIndex = this.arenaTags.findIndex(info => info.tagType === event.tagType && info.side === event.side);
    console.log(this.positionalTags, event);

    if (foundIndex > -1) {
      // If the tag was being tracked, remove it
      this.arenaTags.splice(foundIndex, 1);
      this.updateFieldText();
    }
  }

  // #endregion ArenaTags

  // #region PositionalTags

  /**
   * Add a recently-created {@linkcode PositionalTag} to the flyout.
   * @param event - The {@linkcode PositionalTagAddedEvent} having been emitted
   */
  private onPositionalTagAdded(event: PositionalTagAddedEvent): void {
    const name = this.getPositionalTagDisplayName(event.tag);

    this.positionalTags.push({
      name,
      targetIndex: event.tag.targetIndex,
      duration: event.tag.turnCount,
      tagType: event.tag.tagType,
    });
    this.updateFieldText();
  }

  /**
   * Remove a recently-activated {@linkcode PositionalTag} from the flyout.
   * @param event - The {@linkcode PositionalTagRemovedEvent} having been emitted
   */
  private onPositionalTagRemoved(event: PositionalTagRemovedEvent): void {
    const foundIndex = this.positionalTags.findIndex(
      info => info.tagType === event.tagType && info.targetIndex === event.targetIndex,
    );

    if (foundIndex > -1) {
      // If the tag was being tracked, remove it
      this.positionalTags.splice(foundIndex, 1);
      this.updateFieldText();
    }
  }

  // #endregion PositionalTags

  // #region Weather/Terrain

  /**
   * Update the current weather text when the weather changes.
   * @param event - The {@linkcode WeatherChangedEvent} having been emitted
   */
  private onWeatherChanged(event: WeatherChangedEvent) {
    // If weather was reset, clear the current data.
    if (event.weatherType === WeatherType.NONE) {
      this.weatherInfo = undefined;
      this.updateFieldText();
      return;
    }

<<<<<<< HEAD
    this.weatherInfo = {
      name: this.localizeEffectName(WeatherType[event.weatherType]),
      maxDuration: event.duration,
      duration: event.duration,
      weatherType: event.weatherType,
    };
=======
    let foundIndex: number;
    switch (arenaEffectChangedEvent.constructor) {
      case TagAddedEvent: {
        const tagAddedEvent = arenaEffectChangedEvent as TagAddedEvent;
        const isArenaTrapTag = globalScene.arena.getTag(tagAddedEvent.arenaTagType) instanceof ArenaTrapTag;
        let arenaEffectType: ArenaEffectType;

        if (tagAddedEvent.arenaTagSide === ArenaTagSide.BOTH) {
          arenaEffectType = ArenaEffectType.FIELD;
        } else if (tagAddedEvent.arenaTagSide === ArenaTagSide.PLAYER) {
          arenaEffectType = ArenaEffectType.PLAYER;
        } else {
          arenaEffectType = ArenaEffectType.ENEMY;
        }

        const existingTrapTagIndex = isArenaTrapTag
          ? this.fieldEffectInfo.findIndex(
              e => tagAddedEvent.arenaTagType === e.tagType && arenaEffectType === e.effectType,
            )
          : -1;
        let name: string = getFieldEffectText(ArenaTagType[tagAddedEvent.arenaTagType]);

        if (isArenaTrapTag) {
          if (existingTrapTagIndex !== -1) {
            const layers = tagAddedEvent.arenaTagMaxLayers > 1 ? ` (${tagAddedEvent.arenaTagLayers})` : "";
            this.fieldEffectInfo[existingTrapTagIndex].name = `${name}${layers}`;
            break;
          }
          if (tagAddedEvent.arenaTagMaxLayers > 1) {
            name = `${name} (${tagAddedEvent.arenaTagLayers})`;
          }
        }

        this.fieldEffectInfo.push({
          name,
          effectType: arenaEffectType,
          maxDuration: tagAddedEvent.duration,
          duration: tagAddedEvent.duration,
          tagType: tagAddedEvent.arenaTagType,
        });
        break;
      }
      case TagRemovedEvent: {
        const tagRemovedEvent = arenaEffectChangedEvent as TagRemovedEvent;
        foundIndex = this.fieldEffectInfo.findIndex(info => info.tagType === tagRemovedEvent.arenaTagType);

        if (foundIndex !== -1) {
          // If the tag was being tracked, remove it
          this.fieldEffectInfo.splice(foundIndex, 1);
        }
        break;
      }

      case WeatherChangedEvent:
      case TerrainChangedEvent: {
        const fieldEffectChangedEvent = arenaEffectChangedEvent as WeatherChangedEvent | TerrainChangedEvent;

        // Stores the old Weather/Terrain name in case it's in the array already
        const oldName = getFieldEffectText(
          fieldEffectChangedEvent instanceof WeatherChangedEvent
            ? WeatherType[fieldEffectChangedEvent.oldWeatherType]
            : TerrainType[fieldEffectChangedEvent.oldTerrainType],
        );
        // Stores the new Weather/Terrain info
        const newInfo = {
          name: getFieldEffectText(
            fieldEffectChangedEvent instanceof WeatherChangedEvent
              ? WeatherType[fieldEffectChangedEvent.newWeatherType]
              : TerrainType[fieldEffectChangedEvent.newTerrainType],
          ),
          effectType:
            fieldEffectChangedEvent instanceof WeatherChangedEvent ? ArenaEffectType.WEATHER : ArenaEffectType.TERRAIN,
          maxDuration: fieldEffectChangedEvent.duration,
          duration: fieldEffectChangedEvent.duration,
        };

        foundIndex = this.fieldEffectInfo.findIndex(info => [newInfo.name, oldName].includes(info.name));
        if (foundIndex === -1) {
          if (newInfo.name !== undefined) {
            this.fieldEffectInfo.push(newInfo); // Adds the info to the array if it doesn't already exist and is defined
          }
        } else if (!newInfo.name) {
          this.fieldEffectInfo.splice(foundIndex, 1); // Removes the old info if the new one is undefined
        } else {
          this.fieldEffectInfo[foundIndex] = newInfo; // Otherwise, replace the old info
        }
        break;
      }
    }
>>>>>>> b2990aaa

    this.updateFieldText();
  }

  /**
   * Update the current terrain text when the terrain changes.
   * @param event - The {@linkcode TerrainChangedEvent} having been emitted
   */
  private onTerrainChanged(event: TerrainChangedEvent) {
    // If terrain was reset, clear the current data.
    if (event.terrainType === TerrainType.NONE) {
      this.terrainInfo = undefined;
      this.updateFieldText();
      return;
    }

    this.terrainInfo = {
      name: this.localizeEffectName(TerrainType[event.terrainType]),
      maxDuration: event.duration,
      duration: event.duration,
      terrainType: event.terrainType,
    };

    this.updateFieldText();
  }

  // #endregion Weather/Terrain

  /**
   * Animate the flyout to either show or hide the modal.
   * @param visible - Whether the the flyout should be shown
   */
  public toggleFlyout(visible: boolean): void {
    globalScene.tweens.add({
      targets: this.flyoutParent,
      x: visible ? this.anchorX : this.anchorX - this.translationX,
      duration: fixedInt(125),
      ease: "Sine.easeInOut",
      alpha: visible ? 1 : 0,
      onComplete: () => (this.timeOfDayWidget.parentVisible = visible),
    });
  }

  /** Destroy this element and remove all associated listeners. */
  public destroy(fromScene?: boolean): void {
    globalScene.eventTarget.removeEventListener(BattleSceneEventType.NEW_ARENA, this.onNewArenaEvent);
    globalScene.eventTarget.removeEventListener(BattleSceneEventType.TURN_END, this.onTurnEndEvent);

    globalScene.arena.eventTarget.removeEventListener(ArenaEventType.WEATHER_CHANGED, this.onWeatherChanged);
    globalScene.arena.eventTarget.removeEventListener(ArenaEventType.TERRAIN_CHANGED, this.onTerrainChanged);
    globalScene.arena.eventTarget.removeEventListener(ArenaEventType.ARENA_TAG_ADDED, this.onArenaTagAddedEvent);
    globalScene.arena.eventTarget.removeEventListener(ArenaEventType.ARENA_TAG_REMOVED, this.onArenaTagRemovedEvent);
    // biome-ignore format: Keeps lines in 1 piece
    globalScene.arena.eventTarget.removeEventListener(ArenaEventType.POSITIONAL_TAG_ADDED, this.onPositionalTagAddedEvent);
    // biome-ignore format: Keeps lines in 1 piece
    globalScene.arena.eventTarget.removeEventListener(ArenaEventType.POSITIONAL_TAG_REMOVED, this.onPositionalTagRemovedEvent);

    super.destroy(fromScene);
  }

  /** Clear out the contents of all arena texts. */
  private clearText() {
    this.flyoutTextPlayer.text = "";
    this.flyoutTextField.text = "";
    this.flyoutTextEnemy.text = "";
  }

  // #region Text display functions

  /**
   * Iterate over all field effects and update the corresponding {@linkcode Phaser.GameObjects.Text} object.
   */
  private updateFieldText(): void {
    this.clearText();

    // Weather and terrain go first
    if (this.weatherInfo) {
      this.flyoutTextField.text += this.getTagText(this.weatherInfo);
    }
    if (this.terrainInfo) {
      this.flyoutTextField.text += this.getTagText(this.terrainInfo);
    }

    // Sort and add all positional tags
    this.positionalTags.sort(
      // Sort based on tag name, breaking ties by ascending target index.
      (infoA, infoB) => infoA.name.localeCompare(infoB.name) || infoA.targetIndex - infoB.targetIndex,
    );
    for (const tag of this.positionalTags) {
      this.getPositionalTagTextObj(tag).text += this.getPosTagText(tag);
    }

    // Sort and update all arena tag text
    this.arenaTags.sort((infoA, infoB) => infoA.duration - infoB.duration);
    for (const tag of this.arenaTags) {
      this.getArenaTagTargetObj(tag.side).text += this.getTagText(tag);
    }
  }

  /**
   * Helper method to retrieve the flyout text for a given {@linkcode PositionalTag}.
   * @param info - The {@linkcode PositionalTagInfo} whose text is being updated
   * @returns The text to be added to the container
   */
  private getPosTagText(info: PositionalTagInfo): string {
    // Avoud showing slot target for single battles
    if (!globalScene.currentBattle.double) {
      return `${info.name}  (${info.duration})\n`;
    }

    const targetPos = battlerIndexToFieldPosition(info.targetIndex);
    const posText = this.localizeEffectName(FieldPosition[targetPos]);

    // Ex: "Future Sight  (Center, 2)"
    return `${info.name}  (${posText}, ${info.duration})\n`;
  }

  /**
   * Helper method to retrieve the flyout text for a given effect's info.
   * @param info - The {@linkcode ArenaTagInfo}, {@linkcode TerrainInfo} or {@linkcode WeatherInfo} being updated
   * @returns The text to be added to the container
   */
  private getTagText(info: ArenaTagInfo | WeatherInfo | TerrainInfo): string {
    let text = info.name;

    if (info.maxDuration > 0) {
      text += `  ${info.duration}/${info.maxDuration}`;
    }

    text += "\n";
    return text;
  }

  /**
   * Helper method to select the text object needing to be updated depending on the current tag's side.
   * @param side - The {@linkcode ArenaTagSide} of the tag being updated
   * @returns The {@linkcode Phaser.GameObjects.Text} to be updated.
   */
  private getArenaTagTargetObj(side: ArenaTagSide): Phaser.GameObjects.Text {
    switch (side) {
      case ArenaTagSide.PLAYER:
        return this.flyoutTextPlayer;
      case ArenaTagSide.ENEMY:
        return this.flyoutTextEnemy;
      case ArenaTagSide.BOTH:
        return this.flyoutTextField;
    }
  }

  /**
   * Choose which text object needs to be updated depending on the current tag's target.
   * @param info - The {@linkcode PositionalTagInfo} being displayed
   * @returns The {@linkcode Phaser.GameObjects.Text} to be updated.
   */
  private getPositionalTagTextObj(info: PositionalTagInfo): Phaser.GameObjects.Text {
    switch (info.targetIndex) {
      case BattlerIndex.PLAYER:
      case BattlerIndex.PLAYER_2:
        return this.flyoutTextPlayer;
      case BattlerIndex.ENEMY:
      case BattlerIndex.ENEMY_2:
        return this.flyoutTextEnemy;
      case BattlerIndex.ATTACKER:
        throw new Error("BattlerIndex.ATTACKER used as tag target index for arena flyout!");
    }
  }

  // # endregion Text display functions

  // #region Utilities

  /**
   * Return the localized text for a given effect.
   * @param text - The raw text of the effect; assumed to be in `UPPER_SNAKE_CASE` from a reverse mapping.
   * @returns The localized text for the effect.
   */
  private localizeEffectName(text: string): string {
    const effectName = toCamelCase(text);
    const i18nKey = `arenaFlyout:${effectName}`;
    const resultName = i18next.t(i18nKey);
    return resultName;
  }

  /**
   * Return the localized name of a given {@linkcode PositionalTag}.
   * @param tag - The raw serialized data for the given tag
   * @returns The localized text to be displayed on-screen.
   */
  private getPositionalTagDisplayName(tag: SerializedPositionalTag): string {
    let tagName: string;
    if ("sourceMove" in tag) {
      // Delayed attacks will use the source move's name; other effects use type directly
      tagName = MoveId[tag.sourceMove];
    } else {
      tagName = tag.tagType;
    }

    return this.localizeEffectName(tagName);
  }

  // #endregion Utility emthods
}

/**
 * Convert a {@linkcode BattlerIndex} into a field position.
 * @param index - The {@linkcode BattlerIndex} to convert
 * @returns The resultant field position.
 */
function battlerIndexToFieldPosition(index: BattlerIndex): FieldPosition {
  const pos = globalScene.getField()[index]?.fieldPosition;
  return pos;
}<|MERGE_RESOLUTION|>--- conflicted
+++ resolved
@@ -49,7 +49,6 @@
 interface TerrainInfo {
   /** The localized name of the terrain. */
   name: string;
-<<<<<<< HEAD
   /** The initial duration of the terrain effect, or `0` if it should last indefinitely. */
   maxDuration: number;
   /** The current duration left on the terrain. */
@@ -57,10 +56,6 @@
   /** The current {@linkcode TerrainType}. */
   terrainType: TerrainType;
 }
-=======
-  /** {@linkcode ArenaEffectType} type of effect */
-  effectType: ArenaEffectType;
->>>>>>> b2990aaa
 
 /** Interface for info about an {@linkcode ArenaTag}'s effects */
 interface ArenaTagInfo {
@@ -125,14 +120,14 @@
   private flyoutTextHeaderPlayer: Phaser.GameObjects.Text;
   /** The {@linkcode Phaser.GameObjects.Text} header used to indicate the enemy's effects */
   private flyoutTextHeaderEnemy: Phaser.GameObjects.Text;
-  /** The {@linkcode Phaser.GameObjects.Text} header used to indicate neutral effects */
+  /** The {@linkcode Phaser.GameObjects.Text} header used to indicate field effects */
   private flyoutTextHeaderField: Phaser.GameObjects.Text;
 
   /** The {@linkcode Phaser.GameObjects.Text} used to indicate the player's effects */
   private flyoutTextPlayer: Phaser.GameObjects.Text;
   /** The {@linkcode Phaser.GameObjects.Text} used to indicate the enemy's effects */
   private flyoutTextEnemy: Phaser.GameObjects.Text;
-  /** The {@linkcode Phaser.GameObjects.Text} used to indicate neutral effects */
+  /** The {@linkcode Phaser.GameObjects.Text} used to indicate field effects */
   private flyoutTextField: Phaser.GameObjects.Text;
 
   /** Holds info about the current active {@linkcode Weather}, if any are active. */
@@ -214,7 +209,7 @@
     this.flyoutTextHeaderField = addTextObject(
       this.flyoutWidth / 2,
       5,
-      i18next.t("arenaFlyout:neutral"),
+      i18next.t("arenaFlyout:field"),
       TextStyle.SUMMARY_GREEN,
     );
     this.flyoutTextHeaderField.setFontSize(54);
@@ -326,7 +321,6 @@
     this.updateFieldText();
   }
 
-<<<<<<< HEAD
   /**
    * Update an existing trap tag with an updated layer count whenever one is overlapped.
    * @param existingTag - The existing {@linkcode ArenaTagInfo} being updated
@@ -338,14 +332,6 @@
     const layerStr = maxLayers > 1 ? ` (${layers})` : "";
     existingTag.name = `${name}${layerStr}`;
   }
-=======
-      // Creates a proxy object to decide which text object needs to be updated
-      let textObject: Phaser.GameObjects.Text;
-      switch (fieldEffectInfo.effectType) {
-        case ArenaEffectType.PLAYER:
-          textObject = this.flyoutTextPlayer;
-          break;
->>>>>>> b2990aaa
 
   /**
    * Remove a recently-culled {@linkcode ArenaTag} from the flyout.
@@ -414,104 +400,12 @@
       return;
     }
 
-<<<<<<< HEAD
     this.weatherInfo = {
       name: this.localizeEffectName(WeatherType[event.weatherType]),
       maxDuration: event.duration,
       duration: event.duration,
       weatherType: event.weatherType,
     };
-=======
-    let foundIndex: number;
-    switch (arenaEffectChangedEvent.constructor) {
-      case TagAddedEvent: {
-        const tagAddedEvent = arenaEffectChangedEvent as TagAddedEvent;
-        const isArenaTrapTag = globalScene.arena.getTag(tagAddedEvent.arenaTagType) instanceof ArenaTrapTag;
-        let arenaEffectType: ArenaEffectType;
-
-        if (tagAddedEvent.arenaTagSide === ArenaTagSide.BOTH) {
-          arenaEffectType = ArenaEffectType.FIELD;
-        } else if (tagAddedEvent.arenaTagSide === ArenaTagSide.PLAYER) {
-          arenaEffectType = ArenaEffectType.PLAYER;
-        } else {
-          arenaEffectType = ArenaEffectType.ENEMY;
-        }
-
-        const existingTrapTagIndex = isArenaTrapTag
-          ? this.fieldEffectInfo.findIndex(
-              e => tagAddedEvent.arenaTagType === e.tagType && arenaEffectType === e.effectType,
-            )
-          : -1;
-        let name: string = getFieldEffectText(ArenaTagType[tagAddedEvent.arenaTagType]);
-
-        if (isArenaTrapTag) {
-          if (existingTrapTagIndex !== -1) {
-            const layers = tagAddedEvent.arenaTagMaxLayers > 1 ? ` (${tagAddedEvent.arenaTagLayers})` : "";
-            this.fieldEffectInfo[existingTrapTagIndex].name = `${name}${layers}`;
-            break;
-          }
-          if (tagAddedEvent.arenaTagMaxLayers > 1) {
-            name = `${name} (${tagAddedEvent.arenaTagLayers})`;
-          }
-        }
-
-        this.fieldEffectInfo.push({
-          name,
-          effectType: arenaEffectType,
-          maxDuration: tagAddedEvent.duration,
-          duration: tagAddedEvent.duration,
-          tagType: tagAddedEvent.arenaTagType,
-        });
-        break;
-      }
-      case TagRemovedEvent: {
-        const tagRemovedEvent = arenaEffectChangedEvent as TagRemovedEvent;
-        foundIndex = this.fieldEffectInfo.findIndex(info => info.tagType === tagRemovedEvent.arenaTagType);
-
-        if (foundIndex !== -1) {
-          // If the tag was being tracked, remove it
-          this.fieldEffectInfo.splice(foundIndex, 1);
-        }
-        break;
-      }
-
-      case WeatherChangedEvent:
-      case TerrainChangedEvent: {
-        const fieldEffectChangedEvent = arenaEffectChangedEvent as WeatherChangedEvent | TerrainChangedEvent;
-
-        // Stores the old Weather/Terrain name in case it's in the array already
-        const oldName = getFieldEffectText(
-          fieldEffectChangedEvent instanceof WeatherChangedEvent
-            ? WeatherType[fieldEffectChangedEvent.oldWeatherType]
-            : TerrainType[fieldEffectChangedEvent.oldTerrainType],
-        );
-        // Stores the new Weather/Terrain info
-        const newInfo = {
-          name: getFieldEffectText(
-            fieldEffectChangedEvent instanceof WeatherChangedEvent
-              ? WeatherType[fieldEffectChangedEvent.newWeatherType]
-              : TerrainType[fieldEffectChangedEvent.newTerrainType],
-          ),
-          effectType:
-            fieldEffectChangedEvent instanceof WeatherChangedEvent ? ArenaEffectType.WEATHER : ArenaEffectType.TERRAIN,
-          maxDuration: fieldEffectChangedEvent.duration,
-          duration: fieldEffectChangedEvent.duration,
-        };
-
-        foundIndex = this.fieldEffectInfo.findIndex(info => [newInfo.name, oldName].includes(info.name));
-        if (foundIndex === -1) {
-          if (newInfo.name !== undefined) {
-            this.fieldEffectInfo.push(newInfo); // Adds the info to the array if it doesn't already exist and is defined
-          }
-        } else if (!newInfo.name) {
-          this.fieldEffectInfo.splice(foundIndex, 1); // Removes the old info if the new one is undefined
-        } else {
-          this.fieldEffectInfo[foundIndex] = newInfo; // Otherwise, replace the old info
-        }
-        break;
-      }
-    }
->>>>>>> b2990aaa
 
     this.updateFieldText();
   }
