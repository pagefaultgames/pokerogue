--- conflicted
+++ resolved
@@ -1,13 +1,9 @@
-<<<<<<< HEAD
-import { addTextObject } from "./text";
-import { TextStyle } from "#enums/text-style";
-=======
->>>>>>> 68630446
 import { globalScene } from "#app/global-scene";
 import { ArenaTrapTag } from "#data/arena-tag";
 import { TerrainType } from "#data/terrain";
 import { ArenaTagSide } from "#enums/arena-tag-side";
 import { ArenaTagType } from "#enums/arena-tag-type";
+import { TextStyle } from "#enums/text-style";
 import { WeatherType } from "#enums/weather-type";
 import type { ArenaEvent } from "#events/arena";
 import {
@@ -19,7 +15,7 @@
 } from "#events/arena";
 import type { TurnEndEvent } from "#events/battle-scene";
 import { BattleSceneEventType } from "#events/battle-scene";
-import { addTextObject, TextStyle } from "#ui/text";
+import { addTextObject } from "#ui/text";
 import { TimeOfDayWidget } from "#ui/time-of-day-widget";
 import { addWindow, WindowVariant } from "#ui/ui-theme";
 import { fixedInt, formatText, toCamelCaseString } from "#utils/common";
