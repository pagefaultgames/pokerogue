import type { EnemyPokemon, default as Pokemon } from "../field/pokemon";
import { getLevelTotalExp, getLevelRelExp } from "../data/exp";
import { getLocalizedSpriteKey, fixedInt } from "#app/utils/common";
import { addTextObject, TextStyle } from "./text";
import { getGenderSymbol, getGenderColor, Gender } from "../data/gender";
import { StatusEffect } from "#enums/status-effect";
import { globalScene } from "#app/global-scene";
import { getTypeRgb } from "#app/data/type";
import { PokemonType } from "#enums/pokemon-type";
import { getVariantTint } from "#app/sprites/variant";
import { Stat } from "#enums/stat";
import BattleFlyout from "./battle-flyout";
import { WindowVariant, addWindow } from "./ui-theme";
import i18next from "i18next";
import { ExpGainsSpeed } from "#app/enums/exp-gains-speed";

export default class BattleInfo extends Phaser.GameObjects.Container {
  public static readonly EXP_GAINS_DURATION_BASE = 1650;

  private baseY: number;

  private player: boolean;
  private mini: boolean;
  private boss: boolean;
  private bossSegments: number;
  private offset: boolean;
  private lastName: string | null;
  private lastTeraType: PokemonType;
  private lastStatus: StatusEffect;
  private lastHp: number;
  private lastMaxHp: number;
  private lastHpFrame: string | null;
  private lastExp: number;
  private lastLevelExp: number;
  private lastLevel: number;
  private lastLevelCapped: boolean;
  private lastStats: string;

  private box: Phaser.GameObjects.Sprite;
  private nameText: Phaser.GameObjects.Text;
  private genderText: Phaser.GameObjects.Text;
  private ownedIcon: Phaser.GameObjects.Sprite;
  private championRibbon: Phaser.GameObjects.Sprite;
  private teraIcon: Phaser.GameObjects.Sprite;
  private shinyIcon: Phaser.GameObjects.Sprite;
  private fusionShinyIcon: Phaser.GameObjects.Sprite;
  private splicedIcon: Phaser.GameObjects.Sprite;
  private statusIndicator: Phaser.GameObjects.Sprite;
  private levelContainer: Phaser.GameObjects.Container;
  private hpBar: Phaser.GameObjects.Image;
  private hpBarSegmentDividers: Phaser.GameObjects.Rectangle[];
  private levelNumbersContainer: Phaser.GameObjects.Container;
  private hpNumbersContainer: Phaser.GameObjects.Container;
  private type1Icon: Phaser.GameObjects.Sprite;
  private type2Icon: Phaser.GameObjects.Sprite;
  private type3Icon: Phaser.GameObjects.Sprite;
  private expBar: Phaser.GameObjects.Image;

  // #region Type effectiveness hint objects
  private effectivenessContainer: Phaser.GameObjects.Container;
  private effectivenessWindow: Phaser.GameObjects.NineSlice;
  private effectivenessText: Phaser.GameObjects.Text;
  private currentEffectiveness?: string;
  // #endregion

  public expMaskRect: Phaser.GameObjects.Graphics;

  private statsContainer: Phaser.GameObjects.Container;
  private statsBox: Phaser.GameObjects.Sprite;
  private statValuesContainer: Phaser.GameObjects.Container;
  private statNumbers: Phaser.GameObjects.Sprite[];

  public flyoutMenu?: BattleFlyout;

  private statOrder: Stat[];
  private readonly statOrderPlayer = [Stat.ATK, Stat.DEF, Stat.SPATK, Stat.SPDEF, Stat.ACC, Stat.EVA, Stat.SPD];
  private readonly statOrderEnemy = [Stat.HP, Stat.ATK, Stat.DEF, Stat.SPATK, Stat.SPDEF, Stat.ACC, Stat.EVA, Stat.SPD];

  constructor(x: number, y: number, player: boolean) {
    super(globalScene, x, y);
    this.baseY = y;
    this.player = player;
    this.mini = !player;
    this.boss = false;
    this.offset = false;
    this.lastName = null;
    this.lastTeraType = PokemonType.UNKNOWN;
    this.lastStatus = StatusEffect.NONE;
    this.lastHp = -1;
    this.lastMaxHp = -1;
    this.lastHpFrame = null;
    this.lastExp = -1;
    this.lastLevelExp = -1;
    this.lastLevel = -1;

    // Initially invisible and shown via Pokemon.showInfo
    this.setVisible(false);

    this.box = globalScene.add.sprite(0, 0, this.getTextureName());
    this.box.setName("box");
    this.box.setOrigin(1, 0.5);
    this.add(this.box);

    this.nameText = addTextObject(player ? -115 : -124, player ? -15.2 : -11.2, "", TextStyle.BATTLE_INFO);
    this.nameText.setName("text_name");
    this.nameText.setOrigin(0, 0);
    this.add(this.nameText);

    this.genderText = addTextObject(0, 0, "", TextStyle.BATTLE_INFO);
    this.genderText.setName("text_gender");
    this.genderText.setOrigin(0, 0);
    this.genderText.setPositionRelative(this.nameText, 0, 2);
    this.add(this.genderText);

    if (!this.player) {
      this.ownedIcon = globalScene.add.sprite(0, 0, "icon_owned");
      this.ownedIcon.setName("icon_owned");
      this.ownedIcon.setVisible(false);
      this.ownedIcon.setOrigin(0, 0);
      this.ownedIcon.setPositionRelative(this.nameText, 0, 11.75);
      this.add(this.ownedIcon);

      this.championRibbon = globalScene.add.sprite(0, 0, "champion_ribbon");
      this.championRibbon.setName("icon_champion_ribbon");
      this.championRibbon.setVisible(false);
      this.championRibbon.setOrigin(0, 0);
      this.championRibbon.setPositionRelative(this.nameText, 8, 11.75);
      this.add(this.championRibbon);
    }

    this.teraIcon = globalScene.add.sprite(0, 0, "icon_tera");
    this.teraIcon.setName("icon_tera");
    this.teraIcon.setVisible(false);
    this.teraIcon.setOrigin(0, 0);
    this.teraIcon.setScale(0.5);
    this.teraIcon.setPositionRelative(this.nameText, 0, 2);
    this.teraIcon.setInteractive(new Phaser.Geom.Rectangle(0, 0, 12, 15), Phaser.Geom.Rectangle.Contains);
    this.add(this.teraIcon);

    this.shinyIcon = globalScene.add.sprite(0, 0, "shiny_star");
    this.shinyIcon.setName("icon_shiny");
    this.shinyIcon.setVisible(false);
    this.shinyIcon.setOrigin(0, 0);
    this.shinyIcon.setScale(0.5);
    this.shinyIcon.setPositionRelative(this.nameText, 0, 2);
    this.shinyIcon.setInteractive(new Phaser.Geom.Rectangle(0, 0, 12, 15), Phaser.Geom.Rectangle.Contains);
    this.add(this.shinyIcon);

    this.fusionShinyIcon = globalScene.add.sprite(0, 0, "shiny_star_2");
    this.fusionShinyIcon.setName("icon_fusion_shiny");
    this.fusionShinyIcon.setVisible(false);
    this.fusionShinyIcon.setOrigin(0, 0);
    this.fusionShinyIcon.setScale(0.5);
    this.fusionShinyIcon.setPosition(this.shinyIcon.x, this.shinyIcon.y);
    this.add(this.fusionShinyIcon);

    this.splicedIcon = globalScene.add.sprite(0, 0, "icon_spliced");
    this.splicedIcon.setName("icon_spliced");
    this.splicedIcon.setVisible(false);
    this.splicedIcon.setOrigin(0, 0);
    this.splicedIcon.setScale(0.5);
    this.splicedIcon.setPositionRelative(this.nameText, 0, 2);
    this.splicedIcon.setInteractive(new Phaser.Geom.Rectangle(0, 0, 12, 15), Phaser.Geom.Rectangle.Contains);
    this.add(this.splicedIcon);

    this.statusIndicator = globalScene.add.sprite(0, 0, getLocalizedSpriteKey("statuses"));
    this.statusIndicator.setName("icon_status");
    this.statusIndicator.setVisible(false);
    this.statusIndicator.setOrigin(0, 0);
    this.statusIndicator.setPositionRelative(this.nameText, 0, 11.5);
    this.add(this.statusIndicator);

    this.levelContainer = globalScene.add.container(player ? -41 : -50, player ? -10 : -5);
    this.levelContainer.setName("container_level");
    this.add(this.levelContainer);

    const levelOverlay = globalScene.add.image(0, 0, "overlay_lv");
    this.levelContainer.add(levelOverlay);

    this.hpBar = globalScene.add.image(player ? -61 : -71, player ? -1 : 4.5, "overlay_hp");
    this.hpBar.setName("hp_bar");
    this.hpBar.setOrigin(0);
    this.add(this.hpBar);

    this.hpBarSegmentDividers = [];

    this.levelNumbersContainer = globalScene.add.container(9.5, globalScene.uiTheme ? 0 : -0.5);
    this.levelNumbersContainer.setName("container_level");
    this.levelContainer.add(this.levelNumbersContainer);

    if (this.player) {
      this.hpNumbersContainer = globalScene.add.container(-15, 10);
      this.hpNumbersContainer.setName("container_hp");
      this.add(this.hpNumbersContainer);

      const expBar = globalScene.add.image(-98, 18, "overlay_exp");
      expBar.setName("overlay_exp");
      expBar.setOrigin(0);
      this.add(expBar);

      const expMaskRect = globalScene.make.graphics({});
      expMaskRect.setScale(6);
      expMaskRect.fillStyle(0xffffff);
      expMaskRect.beginPath();
      expMaskRect.fillRect(127, 126, 85, 2);

      const expMask = expMaskRect.createGeometryMask();

      expBar.setMask(expMask);

      this.expBar = expBar;
      this.expMaskRect = expMaskRect;
    }

    this.statsContainer = globalScene.add.container(0, 0);
    this.statsContainer.setName("container_stats");
    this.statsContainer.setAlpha(0);
    this.add(this.statsContainer);

    this.statsBox = globalScene.add.sprite(0, 0, `${this.getTextureName()}_stats`);
    this.statsBox.setName("box_stats");
    this.statsBox.setOrigin(1, 0.5);
    this.statsContainer.add(this.statsBox);

    const statLabels: Phaser.GameObjects.Sprite[] = [];
    this.statNumbers = [];

    this.statValuesContainer = globalScene.add.container(0, 0);
    this.statsContainer.add(this.statValuesContainer);

    // this gives us a different starting location from the left of the label and padding between stats for a player vs enemy
    // since the player won't have HP to show, it doesn't need to change from the current version
    const startingX = this.player ? -this.statsBox.width + 8 : -this.statsBox.width + 5;
    const paddingX = this.player ? 4 : 2;
    const statOverflow = this.player ? 1 : 0;
    this.statOrder = this.player ? this.statOrderPlayer : this.statOrderEnemy; // this tells us whether or not to use the player or enemy battle stat order

    this.statOrder.map((s, i) => {
      // we do a check for i > statOverflow to see when the stat labels go onto the next column
      // For enemies, we have HP (i=0) by itself then a new column, so we check for i > 0
      // For players, we don't have HP, so we start with i = 0 and i = 1 for our first column, and so need to check for i > 1
      const statX =
        i > statOverflow
          ? this.statNumbers[Math.max(i - 2, 0)].x + this.statNumbers[Math.max(i - 2, 0)].width + paddingX
          : startingX; // we have the Math.max(i - 2, 0) in there so for i===1 to not return a negative number; since this is now based on anything >0 instead of >1, we need to allow for i-2 < 0

      const baseY = -this.statsBox.height / 2 + 4; // this is the baseline for the y-axis
      let statY: number; // this will be the y-axis placement for the labels
      if (this.statOrder[i] === Stat.SPD || this.statOrder[i] === Stat.HP) {
        statY = baseY + 5;
      } else {
        statY = baseY + (!!(i % 2) === this.player ? 10 : 0); // we compare i % 2 against this.player to tell us where to place the label; because this.battleStatOrder for enemies has HP, this.battleStatOrder[1]=ATK, but for players this.battleStatOrder[0]=ATK, so this comparing i % 2 to this.player fixes this issue for us
      }

      const statLabel = globalScene.add.sprite(statX, statY, "pbinfo_stat", Stat[s]);
      statLabel.setName("icon_stat_label_" + i.toString());
      statLabel.setOrigin(0, 0);
      statLabels.push(statLabel);
      this.statValuesContainer.add(statLabel);

      const statNumber = globalScene.add.sprite(
        statX + statLabel.width,
        statY,
        "pbinfo_stat_numbers",
        this.statOrder[i] !== Stat.HP ? "3" : "empty",
      );
      statNumber.setName("icon_stat_number_" + i.toString());
      statNumber.setOrigin(0, 0);
      this.statNumbers.push(statNumber);
      this.statValuesContainer.add(statNumber);

      if (this.statOrder[i] === Stat.HP) {
        statLabel.setVisible(false);
        statNumber.setVisible(false);
      }
    });

    if (!this.player) {
      this.flyoutMenu = new BattleFlyout(this.player);
      this.add(this.flyoutMenu);

      this.moveBelow<Phaser.GameObjects.GameObject>(this.flyoutMenu, this.box);
    }

    this.type1Icon = globalScene.add.sprite(
      player ? -139 : -15,
      player ? -17 : -15.5,
      `pbinfo_${player ? "player" : "enemy"}_type1`,
    );
    this.type1Icon.setName("icon_type_1");
    this.type1Icon.setOrigin(0, 0);
    this.add(this.type1Icon);

    this.type2Icon = globalScene.add.sprite(
      player ? -139 : -15,
      player ? -1 : -2.5,
      `pbinfo_${player ? "player" : "enemy"}_type2`,
    );
    this.type2Icon.setName("icon_type_2");
    this.type2Icon.setOrigin(0, 0);
    this.add(this.type2Icon);

    this.type3Icon = globalScene.add.sprite(
      player ? -154 : 0,
      player ? -17 : -15.5,
      `pbinfo_${player ? "player" : "enemy"}_type`,
    );
    this.type3Icon.setName("icon_type_3");
    this.type3Icon.setOrigin(0, 0);
    this.add(this.type3Icon);

    if (!this.player) {
      this.effectivenessContainer = globalScene.add.container(0, 0);
      this.effectivenessContainer.setPositionRelative(this.type1Icon, 22, 4);
      this.effectivenessContainer.setVisible(false);
      this.add(this.effectivenessContainer);

      this.effectivenessText = addTextObject(5, 4.5, "", TextStyle.BATTLE_INFO);
      this.effectivenessWindow = addWindow(0, 0, 0, 20, undefined, false, undefined, undefined, WindowVariant.XTHIN);

      this.effectivenessContainer.add(this.effectivenessWindow);
      this.effectivenessContainer.add(this.effectivenessText);
    }
  }

  getStatsValueContainer(): Phaser.GameObjects.Container {
    return this.statValuesContainer;
  }

  initInfo(pokemon: Pokemon) {
    this.updateNameText(pokemon);
    const nameTextWidth = this.nameText.displayWidth;

    this.name = pokemon.getNameToRender();
    this.box.name = pokemon.getNameToRender();

    this.flyoutMenu?.initInfo(pokemon);

    this.genderText.setText(getGenderSymbol(pokemon.gender));
    this.genderText.setColor(getGenderColor(pokemon.gender));
    this.genderText.setPositionRelative(this.nameText, nameTextWidth, 0);

    this.lastTeraType = pokemon.getTeraType();

    this.teraIcon.setPositionRelative(this.nameText, nameTextWidth + this.genderText.displayWidth + 1, 2);
    this.teraIcon.setVisible(pokemon.isTerastallized);
    this.teraIcon.on("pointerover", () => {
      if (pokemon.isTerastallized) {
        globalScene.ui.showTooltip(
          "",
          i18next.t("fightUiHandler:teraHover", {
            type: i18next.t(`pokemonInfo:Type.${PokemonType[this.lastTeraType]}`),
          }),
        );
      }
    });
    this.teraIcon.on("pointerout", () => globalScene.ui.hideTooltip());

    const isFusion = pokemon.isFusion(true);

    this.splicedIcon.setPositionRelative(
      this.nameText,
      nameTextWidth + this.genderText.displayWidth + 1 + (this.teraIcon.visible ? this.teraIcon.displayWidth + 1 : 0),
      2.5,
    );
    this.splicedIcon.setVisible(isFusion);
    if (this.splicedIcon.visible) {
      this.splicedIcon.on("pointerover", () =>
        globalScene.ui.showTooltip(
          "",
          `${pokemon.species.getName(pokemon.formIndex)}/${pokemon.fusionSpecies?.getName(pokemon.fusionFormIndex)}`,
        ),
      );
      this.splicedIcon.on("pointerout", () => globalScene.ui.hideTooltip());
    }

    const doubleShiny = isFusion && pokemon.shiny && pokemon.fusionShiny;
    const baseVariant = !doubleShiny ? pokemon.getVariant(true) : pokemon.variant;

    this.shinyIcon.setPositionRelative(
      this.nameText,
      nameTextWidth +
        this.genderText.displayWidth +
        1 +
        (this.teraIcon.visible ? this.teraIcon.displayWidth + 1 : 0) +
        (this.splicedIcon.visible ? this.splicedIcon.displayWidth + 1 : 0),
      2.5,
    );
    this.shinyIcon.setTexture(`shiny_star${doubleShiny ? "_1" : ""}`);
    this.shinyIcon.setVisible(pokemon.isShiny());
    this.shinyIcon.setTint(getVariantTint(baseVariant));
    if (this.shinyIcon.visible) {
      const shinyDescriptor =
        doubleShiny || baseVariant
          ? `${baseVariant === 2 ? i18next.t("common:epicShiny") : baseVariant === 1 ? i18next.t("common:rareShiny") : i18next.t("common:commonShiny")}${doubleShiny ? `/${pokemon.fusionVariant === 2 ? i18next.t("common:epicShiny") : pokemon.fusionVariant === 1 ? i18next.t("common:rareShiny") : i18next.t("common:commonShiny")}` : ""}`
          : "";
      this.shinyIcon.on("pointerover", () =>
        globalScene.ui.showTooltip(
          "",
          `${i18next.t("common:shinyOnHover")}${shinyDescriptor ? ` (${shinyDescriptor})` : ""}`,
        ),
      );
      this.shinyIcon.on("pointerout", () => globalScene.ui.hideTooltip());
    }

    this.fusionShinyIcon.setPosition(this.shinyIcon.x, this.shinyIcon.y);
    this.fusionShinyIcon.setVisible(doubleShiny);
    if (isFusion) {
      this.fusionShinyIcon.setTint(getVariantTint(pokemon.fusionVariant));
    }

    if (!this.player) {
      if (this.nameText.visible) {
        this.nameText.on("pointerover", () =>
          globalScene.ui.showTooltip(
            "",
            i18next.t("battleInfo:generation", {
              generation: i18next.t(`starterSelectUiHandler:gen${pokemon.species.generation}`),
            }),
          ),
        );
        this.nameText.on("pointerout", () => globalScene.ui.hideTooltip());
      }

      const dexEntry = globalScene.gameData.dexData[pokemon.species.speciesId];
      this.ownedIcon.setVisible(!!dexEntry.caughtAttr);
      const opponentPokemonDexAttr = pokemon.getDexAttr();
      if (globalScene.gameMode.isClassic) {
        if (
          globalScene.gameData.starterData[pokemon.species.getRootSpeciesId()].classicWinCount > 0 &&
          globalScene.gameData.starterData[pokemon.species.getRootSpeciesId(true)].classicWinCount > 0
        ) {
          this.championRibbon.setVisible(true);
        }
      }

      // Check if Player owns all genders and forms of the Pokemon
      const missingDexAttrs = (dexEntry.caughtAttr & opponentPokemonDexAttr) < opponentPokemonDexAttr;

      const ownedAbilityAttrs = globalScene.gameData.starterData[pokemon.species.getRootSpeciesId()].abilityAttr;

      // Check if the player owns ability for the root form
      const playerOwnsThisAbility = pokemon.checkIfPlayerHasAbilityOfStarter(ownedAbilityAttrs);

      if (missingDexAttrs || !playerOwnsThisAbility) {
        this.ownedIcon.setTint(0x808080);
      }

      if (this.boss) {
        this.updateBossSegmentDividers(pokemon as EnemyPokemon);
      }
    }

    this.hpBar.setScale(pokemon.getHpRatio(true), 1);
    this.lastHpFrame = this.hpBar.scaleX > 0.5 ? "high" : this.hpBar.scaleX > 0.25 ? "medium" : "low";
    this.hpBar.setFrame(this.lastHpFrame);
    if (this.player) {
      this.setHpNumbers(pokemon.hp, pokemon.getMaxHp());
    }
    this.lastHp = pokemon.hp;
    this.lastMaxHp = pokemon.getMaxHp();

    this.setLevel(pokemon.level);
    this.lastLevel = pokemon.level;

    this.shinyIcon.setVisible(pokemon.isShiny());

    const types = pokemon.getTypes(true);
    this.type1Icon.setTexture(`pbinfo_${this.player ? "player" : "enemy"}_type${types.length > 1 ? "1" : ""}`);
    this.type1Icon.setFrame(PokemonType[types[0]].toLowerCase());
    this.type2Icon.setVisible(types.length > 1);
    this.type3Icon.setVisible(types.length > 2);
    if (types.length > 1) {
      this.type2Icon.setFrame(PokemonType[types[1]].toLowerCase());
    }
    if (types.length > 2) {
      this.type3Icon.setFrame(PokemonType[types[2]].toLowerCase());
    }

    if (this.player) {
      this.expMaskRect.x = (pokemon.levelExp / getLevelTotalExp(pokemon.level, pokemon.species.growthRate)) * 510;
      this.lastExp = pokemon.exp;
      this.lastLevelExp = pokemon.levelExp;

      this.statValuesContainer.setPosition(8, 7);
    }

    const stats = this.statOrder.map(() => 0);

    this.lastStats = stats.join("");
    this.updateStats(stats);
  }

  getTextureName(): string {
    return `pbinfo_${this.player ? "player" : "enemy"}${!this.player && this.boss ? "_boss" : this.mini ? "_mini" : ""}`;
  }

  setMini(mini: boolean): void {
    if (this.mini === mini) {
      return;
    }

    this.mini = mini;

    this.box.setTexture(this.getTextureName());
    this.statsBox.setTexture(`${this.getTextureName()}_stats`);

    if (this.player) {
      this.y -= 12 * (mini ? 1 : -1);
      this.baseY = this.y;
    }

    const offsetElements = [
      this.nameText,
      this.genderText,
      this.teraIcon,
      this.splicedIcon,
      this.shinyIcon,
      this.statusIndicator,
      this.levelContainer,
    ];
    offsetElements.forEach(el => (el.y += 1.5 * (mini ? -1 : 1)));

    [this.type1Icon, this.type2Icon, this.type3Icon].forEach(el => {
      el.x += 4 * (mini ? 1 : -1);
      el.y += -8 * (mini ? 1 : -1);
    });

    this.statValuesContainer.x += 2 * (mini ? 1 : -1);
    this.statValuesContainer.y += -7 * (mini ? 1 : -1);

    const toggledElements = [this.hpNumbersContainer, this.expBar];
    toggledElements.forEach(el => el.setVisible(!mini));
  }

  toggleStats(visible: boolean): void {
    globalScene.tweens.add({
      targets: this.statsContainer,
      duration: fixedInt(125),
      ease: "Sine.easeInOut",
      alpha: visible ? 1 : 0,
    });
  }

  updateBossSegments(pokemon: EnemyPokemon): void {
    const boss = !!pokemon.bossSegments;

    if (boss !== this.boss) {
      this.boss = boss;

      [
        this.nameText,
        this.genderText,
        this.teraIcon,
        this.splicedIcon,
        this.shinyIcon,
        this.ownedIcon,
        this.championRibbon,
        this.statusIndicator,
        this.levelContainer,
        this.statValuesContainer,
      ].map(e => (e.x += 48 * (boss ? -1 : 1)));
      this.hpBar.x += 38 * (boss ? -1 : 1);
      this.hpBar.y += 2 * (this.boss ? -1 : 1);
      this.hpBar.setTexture(`overlay_hp${boss ? "_boss" : ""}`);
      this.box.setTexture(this.getTextureName());
      this.statsBox.setTexture(`${this.getTextureName()}_stats`);
    }

    this.bossSegments = boss ? pokemon.bossSegments : 0;
    this.updateBossSegmentDividers(pokemon);
  }

  updateBossSegmentDividers(pokemon: EnemyPokemon): void {
    while (this.hpBarSegmentDividers.length) {
      this.hpBarSegmentDividers.pop()?.destroy();
    }

    if (this.boss && this.bossSegments > 1) {
      const uiTheme = globalScene.uiTheme;
      const maxHp = pokemon.getMaxHp();
      for (let s = 1; s < this.bossSegments; s++) {
        const dividerX = (Math.round((maxHp / this.bossSegments) * s) / maxHp) * this.hpBar.width;
        const divider = globalScene.add.rectangle(
          0,
          0,
          1,
          this.hpBar.height - (uiTheme ? 0 : 1),
          pokemon.bossSegmentIndex >= s ? 0xffffff : 0x404040,
        );
        divider.setOrigin(0.5, 0);
        divider.setName("hpBar_divider_" + s.toString());
        this.add(divider);
        this.moveBelow(divider as Phaser.GameObjects.GameObject, this.statsContainer);

        divider.setPositionRelative(this.hpBar, dividerX, uiTheme ? 0 : 1);
        this.hpBarSegmentDividers.push(divider);
      }
    }
  }

  setOffset(offset: boolean): void {
    if (this.offset === offset) {
      return;
    }

    this.offset = offset;

    this.x += 10 * (this.offset === this.player ? 1 : -1);
    this.y += 27 * (this.offset ? 1 : -1);
    this.baseY = this.y;
  }

  updateInfo(pokemon: Pokemon, instant?: boolean): Promise<void> {
    return new Promise(resolve => {
      if (!globalScene) {
        return resolve();
      }

<<<<<<< HEAD
      const gender = pokemon.summonData.illusion?.gender ?? pokemon.gender;
=======
      const gender: Gender = pokemon.summonData?.illusion ? pokemon.summonData?.illusion.gender : pokemon.gender;
>>>>>>> b89b945b

      this.genderText.setText(getGenderSymbol(gender));
      this.genderText.setColor(getGenderColor(gender));

      const nameUpdated = this.lastName !== pokemon.getNameToRender();

      if (nameUpdated) {
        this.updateNameText(pokemon);
        this.genderText.setPositionRelative(this.nameText, this.nameText.displayWidth, 0);
      }

      const teraType = pokemon.isTerastallized ? pokemon.getTeraType() : PokemonType.UNKNOWN;
      const teraTypeUpdated = this.lastTeraType !== teraType;

      if (teraTypeUpdated) {
        this.teraIcon.setVisible(teraType !== PokemonType.UNKNOWN);
        this.teraIcon.setPositionRelative(
          this.nameText,
          this.nameText.displayWidth + this.genderText.displayWidth + 1,
          2,
        );
        this.teraIcon.setTintFill(Phaser.Display.Color.GetColor(...getTypeRgb(teraType)));
        this.lastTeraType = teraType;
      }

      const isFusion = pokemon.isFusion(true);

      if (nameUpdated || teraTypeUpdated) {
        this.splicedIcon.setVisible(isFusion);

        this.teraIcon.setPositionRelative(
          this.nameText,
          this.nameText.displayWidth + this.genderText.displayWidth + 1,
          2,
        );
        this.splicedIcon.setPositionRelative(
          this.nameText,
          this.nameText.displayWidth +
            this.genderText.displayWidth +
            1 +
            (this.teraIcon.visible ? this.teraIcon.displayWidth + 1 : 0),
          1.5,
        );
        this.shinyIcon.setPositionRelative(
          this.nameText,
          this.nameText.displayWidth +
            this.genderText.displayWidth +
            1 +
            (this.teraIcon.visible ? this.teraIcon.displayWidth + 1 : 0) +
            (this.splicedIcon.visible ? this.splicedIcon.displayWidth + 1 : 0),
          2.5,
        );
      }

      if (this.lastStatus !== (pokemon.status?.effect || StatusEffect.NONE)) {
        this.lastStatus = pokemon.status?.effect || StatusEffect.NONE;

        if (this.lastStatus !== StatusEffect.NONE) {
          this.statusIndicator.setFrame(StatusEffect[this.lastStatus].toLowerCase());
        }

        const offsetX = !this.player ? (this.ownedIcon.visible ? 8 : 0) + (this.championRibbon.visible ? 8 : 0) : 0;
        this.statusIndicator.setPositionRelative(this.nameText, offsetX, 11.5);

        this.statusIndicator.setVisible(!!this.lastStatus);
      }

      const types = pokemon.getTypes(true);
      this.type1Icon.setTexture(`pbinfo_${this.player ? "player" : "enemy"}_type${types.length > 1 ? "1" : ""}`);
      this.type1Icon.setFrame(PokemonType[types[0]].toLowerCase());
      this.type2Icon.setVisible(types.length > 1);
      this.type3Icon.setVisible(types.length > 2);
      if (types.length > 1) {
        this.type2Icon.setFrame(PokemonType[types[1]].toLowerCase());
      }
      if (types.length > 2) {
        this.type3Icon.setFrame(PokemonType[types[2]].toLowerCase());
      }

      const updateHpFrame = () => {
        const hpFrame = this.hpBar.scaleX > 0.5 ? "high" : this.hpBar.scaleX > 0.25 ? "medium" : "low";
        if (hpFrame !== this.lastHpFrame) {
          this.hpBar.setFrame(hpFrame);
          this.lastHpFrame = hpFrame;
        }
      };

      const updatePokemonHp = () => {
        let duration = !instant ? Phaser.Math.Clamp(Math.abs(this.lastHp - pokemon.hp) * 5, 250, 5000) : 0;
        const speed = globalScene.hpBarSpeed;
        if (speed) {
          duration = speed >= 3 ? 0 : duration / Math.pow(2, speed);
        }
        globalScene.tweens.add({
          targets: this.hpBar,
          ease: "Sine.easeOut",
          scaleX: pokemon.getHpRatio(true),
          duration: duration,
          onUpdate: () => {
            if (this.player && this.lastHp !== pokemon.hp) {
              const tweenHp = Math.ceil(this.hpBar.scaleX * pokemon.getMaxHp());
              this.setHpNumbers(tweenHp, pokemon.getMaxHp());
              this.lastHp = tweenHp;
            }

            updateHpFrame();
          },
          onComplete: () => {
            updateHpFrame();
            resolve();
          },
        });
        if (!this.player) {
          this.lastHp = pokemon.hp;
        }
        this.lastMaxHp = pokemon.getMaxHp();
      };

      if (this.player) {
        const isLevelCapped = pokemon.level >= globalScene.getMaxExpLevel();

        if (this.lastExp !== pokemon.exp || this.lastLevel !== pokemon.level) {
          const originalResolve = resolve;
          const durationMultipler = Math.max(
            Phaser.Tweens.Builders.GetEaseFunction("Cubic.easeIn")(
              1 - Math.min(pokemon.level - this.lastLevel, 10) / 10,
            ),
            0.1,
          );
          resolve = () => this.updatePokemonExp(pokemon, false, durationMultipler).then(() => originalResolve());
        } else if (isLevelCapped !== this.lastLevelCapped) {
          this.setLevel(pokemon.level);
        }

        this.lastLevelCapped = isLevelCapped;
      }

      if (this.lastHp !== pokemon.hp || this.lastMaxHp !== pokemon.getMaxHp()) {
        return updatePokemonHp();
      }
      if (!this.player && this.lastLevel !== pokemon.level) {
        this.setLevel(pokemon.level);
        this.lastLevel = pokemon.level;
      }

      const stats = pokemon.getStatStages();
      const statsStr = stats.join("");

      if (this.lastStats !== statsStr) {
        this.updateStats(stats);
        this.lastStats = statsStr;
      }

      this.shinyIcon.setVisible(pokemon.isShiny(true));

      const doubleShiny = isFusion && pokemon.shiny && pokemon.fusionShiny;
      const baseVariant = !doubleShiny ? pokemon.getVariant(true) : pokemon.variant;
      this.shinyIcon.setTint(getVariantTint(baseVariant));

      this.fusionShinyIcon.setVisible(doubleShiny);
      if (isFusion) {
        this.fusionShinyIcon.setTint(getVariantTint(pokemon.fusionVariant));
      }
      this.fusionShinyIcon.setPosition(this.shinyIcon.x, this.shinyIcon.y);

      resolve();
    });
  }

  updateNameText(pokemon: Pokemon): void {
    let displayName = pokemon.getNameToRender().replace(/[♂♀]/g, "");
    let nameTextWidth: number;

    const nameSizeTest = addTextObject(0, 0, displayName, TextStyle.BATTLE_INFO);
    nameTextWidth = nameSizeTest.displayWidth;

<<<<<<< HEAD
    const gender = pokemon.summonData?.illusion?.gender ?? pokemon.gender;
=======
    const gender: Gender = pokemon.summonData?.illusion ? pokemon.summonData?.illusion.gender : pokemon.gender;
>>>>>>> b89b945b
    while (
      nameTextWidth >
      (this.player || !this.boss ? 60 : 98) -
        ((gender !== Gender.GENDERLESS ? 6 : 0) +
          (pokemon.fusionSpecies ? 8 : 0) +
          (pokemon.isShiny() ? 8 : 0) +
          (Math.min(pokemon.level.toString().length, 3) - 3) * 8)
    ) {
      displayName = `${displayName.slice(0, displayName.endsWith(".") ? -2 : -1).trimEnd()}.`;
      nameSizeTest.setText(displayName);
      nameTextWidth = nameSizeTest.displayWidth;
    }

    nameSizeTest.destroy();

    this.nameText.setText(displayName);
    this.lastName = pokemon.getNameToRender();

    if (this.nameText.visible) {
      this.nameText.setInteractive(
        new Phaser.Geom.Rectangle(0, 0, this.nameText.width, this.nameText.height),
        Phaser.Geom.Rectangle.Contains,
      );
    }
  }

  updatePokemonExp(pokemon: Pokemon, instant?: boolean, levelDurationMultiplier = 1): Promise<void> {
    return new Promise(resolve => {
      const levelUp = this.lastLevel < pokemon.level;
      const relLevelExp = getLevelRelExp(this.lastLevel + 1, pokemon.species.growthRate);
      const levelExp = levelUp ? relLevelExp : pokemon.levelExp;
      let ratio = relLevelExp ? levelExp / relLevelExp : 0;
      if (this.lastLevel >= globalScene.getMaxExpLevel(true)) {
        if (levelUp) {
          ratio = 1;
        } else {
          ratio = 0;
        }
        instant = true;
      }
      const durationMultiplier = Phaser.Tweens.Builders.GetEaseFunction("Sine.easeIn")(
        1 - Math.max(this.lastLevel - 100, 0) / 150,
      );
      let duration =
        this.visible && !instant
          ? ((levelExp - this.lastLevelExp) / relLevelExp) *
            BattleInfo.EXP_GAINS_DURATION_BASE *
            durationMultiplier *
            levelDurationMultiplier
          : 0;
      const speed = globalScene.expGainsSpeed;
      if (speed && speed >= ExpGainsSpeed.DEFAULT) {
        duration = speed >= ExpGainsSpeed.SKIP ? ExpGainsSpeed.DEFAULT : duration / Math.pow(2, speed);
      }
      if (ratio === 1) {
        this.lastLevelExp = 0;
        this.lastLevel++;
      } else {
        this.lastExp = pokemon.exp;
        this.lastLevelExp = pokemon.levelExp;
      }
      if (duration) {
        globalScene.playSound("se/exp");
      }
      globalScene.tweens.add({
        targets: this.expMaskRect,
        ease: "Sine.easeIn",
        x: ratio * 510,
        duration: duration,
        onComplete: () => {
          if (!globalScene) {
            return resolve();
          }
          if (duration) {
            globalScene.sound.stopByKey("se/exp");
          }
          if (ratio === 1) {
            globalScene.playSound("se/level_up");
            this.setLevel(this.lastLevel);
            globalScene.time.delayedCall(500 * levelDurationMultiplier, () => {
              this.expMaskRect.x = 0;
              this.updateInfo(pokemon, instant).then(() => resolve());
            });
            return;
          }
          resolve();
        },
      });
    });
  }

  setLevel(level: number): void {
    const isCapped = level >= globalScene.getMaxExpLevel();
    this.levelNumbersContainer.removeAll(true);
    const levelStr = level.toString();
    for (let i = 0; i < levelStr.length; i++) {
      this.levelNumbersContainer.add(
        globalScene.add.image(i * 8, 0, `numbers${isCapped && this.player ? "_red" : ""}`, levelStr[i]),
      );
    }
    this.levelContainer.setX((this.player ? -41 : -50) - 8 * Math.max(levelStr.length - 3, 0));
  }

  setHpNumbers(hp: number, maxHp: number): void {
    if (!this.player || !globalScene) {
      return;
    }
    this.hpNumbersContainer.removeAll(true);
    const hpStr = hp.toString();
    const maxHpStr = maxHp.toString();
    let offset = 0;
    for (let i = maxHpStr.length - 1; i >= 0; i--) {
      this.hpNumbersContainer.add(globalScene.add.image(offset++ * -8, 0, "numbers", maxHpStr[i]));
    }
    this.hpNumbersContainer.add(globalScene.add.image(offset++ * -8, 0, "numbers", "/"));
    for (let i = hpStr.length - 1; i >= 0; i--) {
      this.hpNumbersContainer.add(globalScene.add.image(offset++ * -8, 0, "numbers", hpStr[i]));
    }
  }

  updateStats(stats: number[]): void {
    this.statOrder.map((s, i) => {
      if (s !== Stat.HP) {
        this.statNumbers[i].setFrame(stats[s - 1].toString());
      }
    });
  }

  /**
   * Request the flyoutMenu to toggle if available and hides or shows the effectiveness window where necessary
   */
  toggleFlyout(visible: boolean): void {
    this.flyoutMenu?.toggleFlyout(visible);

    if (visible) {
      this.effectivenessContainer?.setVisible(false);
    } else {
      this.updateEffectiveness(this.currentEffectiveness);
    }
  }

  /**
   * Show or hide the type effectiveness multiplier window
   * Passing undefined will hide the window
   */
  updateEffectiveness(effectiveness?: string) {
    if (this.player) {
      return;
    }
    this.currentEffectiveness = effectiveness;

    if (!globalScene.typeHints || effectiveness === undefined || this.flyoutMenu?.flyoutVisible) {
      this.effectivenessContainer.setVisible(false);
      return;
    }

    this.effectivenessText.setText(effectiveness);
    this.effectivenessWindow.width = 10 + this.effectivenessText.displayWidth;
    this.effectivenessContainer.setVisible(true);
  }

  getBaseY(): number {
    return this.baseY;
  }

  resetY(): void {
    this.y = this.baseY;
  }
}

export class PlayerBattleInfo extends BattleInfo {
  constructor() {
    super(Math.floor(globalScene.game.canvas.width / 6) - 10, -72, true);
  }
}

export class EnemyBattleInfo extends BattleInfo {
  constructor() {
    super(140, -141, false);
  }

  setMini(_mini: boolean): void {} // Always mini
}<|MERGE_RESOLUTION|>--- conflicted
+++ resolved
@@ -617,11 +617,7 @@
         return resolve();
       }
 
-<<<<<<< HEAD
       const gender = pokemon.summonData.illusion?.gender ?? pokemon.gender;
-=======
-      const gender: Gender = pokemon.summonData?.illusion ? pokemon.summonData?.illusion.gender : pokemon.gender;
->>>>>>> b89b945b
 
       this.genderText.setText(getGenderSymbol(gender));
       this.genderText.setColor(getGenderColor(gender));
@@ -798,11 +794,7 @@
     const nameSizeTest = addTextObject(0, 0, displayName, TextStyle.BATTLE_INFO);
     nameTextWidth = nameSizeTest.displayWidth;
 
-<<<<<<< HEAD
     const gender = pokemon.summonData?.illusion?.gender ?? pokemon.gender;
-=======
-    const gender: Gender = pokemon.summonData?.illusion ? pokemon.summonData?.illusion.gender : pokemon.gender;
->>>>>>> b89b945b
     while (
       nameTextWidth >
       (this.player || !this.boss ? 60 : 98) -
