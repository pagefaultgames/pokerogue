import { EnemyPokemon, default as Pokemon } from "../field/pokemon";
import { getLevelTotalExp, getLevelRelExp } from "../data/exp";
import * as Utils from "../utils";
import { addTextObject, TextStyle } from "./text";
import { getGenderSymbol, getGenderColor, Gender } from "../data/gender";
import { StatusEffect } from "../data/status-effect";
import BattleScene from "../battle-scene";
import { Type, getTypeRgb } from "../data/type";
import { getVariantTint } from "#app/data/variant";
import { BattleStat } from "#app/data/battle-stat";
import BattleFlyout from "./battle-flyout";

const battleStatOrder = [ BattleStat.ATK, BattleStat.DEF, BattleStat.SPATK, BattleStat.SPDEF, BattleStat.ACC, BattleStat.EVA, BattleStat.SPD ];

export default class BattleInfo extends Phaser.GameObjects.Container {
  private baseY: number;

  private player: boolean;
  private mini: boolean;
  private boss: boolean;
  private bossSegments: integer;
  private offset: boolean;
  private lastName: string;
  private lastTeraType: Type;
  private lastStatus: StatusEffect;
  private lastHp: integer;
  private lastMaxHp: integer;
  private lastHpFrame: string;
  private lastExp: integer;
  private lastLevelExp: integer;
  private lastLevel: integer;
  private lastLevelCapped: boolean;
  private lastBattleStats: string;

  private box: Phaser.GameObjects.Sprite;
  private nameText: Phaser.GameObjects.Text;
  private genderText: Phaser.GameObjects.Text;
  private ownedIcon: Phaser.GameObjects.Sprite;
  private championRibbon: Phaser.GameObjects.Sprite;
  private teraIcon: Phaser.GameObjects.Sprite;
  private shinyIcon: Phaser.GameObjects.Sprite;
  private fusionShinyIcon: Phaser.GameObjects.Sprite;
  private splicedIcon: Phaser.GameObjects.Sprite;
  private statusIndicator: Phaser.GameObjects.Sprite;
  private levelContainer: Phaser.GameObjects.Container;
  private hpBar: Phaser.GameObjects.Image;
  private hpBarSegmentDividers: Phaser.GameObjects.Rectangle[];
  private levelNumbersContainer: Phaser.GameObjects.Container;
  private hpNumbersContainer: Phaser.GameObjects.Container;
  private type1Icon: Phaser.GameObjects.Sprite;
  private type2Icon: Phaser.GameObjects.Sprite;
  private type3Icon: Phaser.GameObjects.Sprite;
  private expBar: Phaser.GameObjects.Image;

  public expMaskRect: Phaser.GameObjects.Graphics;

  private statsContainer: Phaser.GameObjects.Container;
  private statsBox: Phaser.GameObjects.Sprite;
  private statValuesContainer: Phaser.GameObjects.Container;
  private statNumbers: Phaser.GameObjects.Sprite[];

<<<<<<< HEAD
  private flyoutMenu: BattleFlyout;
=======
  public flyoutMenu: BattleFlyout;
>>>>>>> 1af9f622

  constructor(scene: Phaser.Scene, x: number, y: number, player: boolean) {
    super(scene, x, y);
    this.baseY = y;
    this.player = player;
    this.mini = !player;
    this.boss = false;
    this.offset = false;
    this.lastName = null;
    this.lastTeraType = Type.UNKNOWN;
    this.lastStatus = StatusEffect.NONE;
    this.lastHp = -1;
    this.lastMaxHp = -1;
    this.lastHpFrame = null;
    this.lastExp = -1;
    this.lastLevelExp = -1;
    this.lastLevel = -1;

    // Initially invisible and shown via Pokemon.showInfo
    this.setVisible(false);

    this.box = this.scene.add.sprite(0, 0, this.getTextureName());
    this.box.setName("box");
    this.box.setOrigin(1, 0.5);
    this.add(this.box);

    this.nameText = addTextObject(this.scene, player ? -115 : -124, player ? -15.2 : -11.2, "", TextStyle.BATTLE_INFO);
    this.nameText.setName("text_name");
    this.nameText.setOrigin(0, 0);
    this.add(this.nameText);

    this.genderText = addTextObject(this.scene, 0, 0, "", TextStyle.BATTLE_INFO);
    this.genderText.setName("text_gender");
    this.genderText.setOrigin(0, 0);
    this.genderText.setPositionRelative(this.nameText, 0, 2);
    this.add(this.genderText);

    if (!this.player) {
      this.ownedIcon = this.scene.add.sprite(0, 0, "icon_owned");
      this.ownedIcon.setName("icon_owned");
      this.ownedIcon.setVisible(false);
      this.ownedIcon.setOrigin(0, 0);
      this.ownedIcon.setPositionRelative(this.nameText, 0, 11.75);
      this.add(this.ownedIcon);

      this.championRibbon = this.scene.add.sprite(0, 0, "champion_ribbon");
      this.championRibbon.setName("icon_champion_ribbon");
      this.championRibbon.setVisible(false);
      this.championRibbon.setOrigin(0, 0);
      this.championRibbon.setPositionRelative(this.nameText, 11.75, 11.75);
      this.add(this.championRibbon);
    }

    this.teraIcon = this.scene.add.sprite(0, 0, "icon_tera");
    this.teraIcon.setName("icon_tera");
    this.teraIcon.setVisible(false);
    this.teraIcon.setOrigin(0, 0);
    this.teraIcon.setScale(0.5);
    this.teraIcon.setPositionRelative(this.nameText, 0, 2);
    this.teraIcon.setInteractive(new Phaser.Geom.Rectangle(0, 0, 12, 15), Phaser.Geom.Rectangle.Contains);
    this.add(this.teraIcon);

    this.shinyIcon = this.scene.add.sprite(0, 0, "shiny_star");
    this.shinyIcon.setName("icon_shiny");
    this.shinyIcon.setVisible(false);
    this.shinyIcon.setOrigin(0, 0);
    this.shinyIcon.setScale(0.5);
    this.shinyIcon.setPositionRelative(this.nameText, 0, 2);
    this.shinyIcon.setInteractive(new Phaser.Geom.Rectangle(0, 0, 12, 15), Phaser.Geom.Rectangle.Contains);
    this.add(this.shinyIcon);

    this.fusionShinyIcon = this.scene.add.sprite(0, 0, "shiny_star_2");
    this.fusionShinyIcon.setName("icon_fusion_shiny");
    this.fusionShinyIcon.setVisible(false);
    this.fusionShinyIcon.setOrigin(0, 0);
    this.fusionShinyIcon.setScale(0.5);
    this.fusionShinyIcon.setPosition(this.shinyIcon.x, this.shinyIcon.y);
    this.add(this.fusionShinyIcon);

    this.splicedIcon = this.scene.add.sprite(0, 0, "icon_spliced");
    this.splicedIcon.setName("icon_spliced");
    this.splicedIcon.setVisible(false);
    this.splicedIcon.setOrigin(0, 0);
    this.splicedIcon.setScale(0.5);
    this.splicedIcon.setPositionRelative(this.nameText, 0, 2);
    this.splicedIcon.setInteractive(new Phaser.Geom.Rectangle(0, 0, 12, 15), Phaser.Geom.Rectangle.Contains);
    this.add(this.splicedIcon);

    this.statusIndicator = this.scene.add.sprite(0, 0, "statuses");
    this.statusIndicator.setName("icon_status");
    this.statusIndicator.setVisible(false);
    this.statusIndicator.setOrigin(0, 0);
    this.statusIndicator.setPositionRelative(this.nameText, 0, 11.5);
    this.add(this.statusIndicator);

    this.levelContainer = this.scene.add.container(player ? -41 : -50, player ? -10 : -5);
    this.levelContainer.setName("container_level");
    this.add(this.levelContainer);

    const levelOverlay = this.scene.add.image(0, 0, "overlay_lv");
    this.levelContainer.add(levelOverlay);

    this.hpBar = this.scene.add.image(player ? -61 : -71, player ? -1 : 4.5, "overlay_hp");
    this.hpBar.setName("hp_bar");
    this.hpBar.setOrigin(0);
    this.add(this.hpBar);

    this.hpBarSegmentDividers = [];

    this.levelNumbersContainer = this.scene.add.container(9.5, (this.scene as BattleScene).uiTheme ? 0 : -0.5);
    this.levelNumbersContainer.setName("container_level");
    this.levelContainer.add(this.levelNumbersContainer);

    if (this.player) {
      this.hpNumbersContainer = this.scene.add.container(-15, 10);
      this.hpNumbersContainer.setName("container_hp");
      this.add(this.hpNumbersContainer);

      const expBar = this.scene.add.image(-98, 18, "overlay_exp");
      expBar.setName("overlay_exp");
      expBar.setOrigin(0);
      this.add(expBar);

      const expMaskRect = this.scene.make.graphics({});
      expMaskRect.setScale(6);
      expMaskRect.fillStyle(0xFFFFFF);
      expMaskRect.beginPath();
      expMaskRect.fillRect(127, 126, 85, 2);

      const expMask = expMaskRect.createGeometryMask();

      expBar.setMask(expMask);

      this.expBar = expBar;
      this.expMaskRect = expMaskRect;
    }

    this.statsContainer = this.scene.add.container(0, 0);
    this.statsContainer.setName("container_stats");
    this.statsContainer.setAlpha(0);
    this.add(this.statsContainer);

    this.statsBox = this.scene.add.sprite(0, 0, `${this.getTextureName()}_stats`);
    this.statsBox.setName("box_stats");
    this.statsBox.setOrigin(1, 0.5);
    this.statsContainer.add(this.statsBox);

    const statLabels: Phaser.GameObjects.Sprite[] = [];
    this.statNumbers = [];

    this.statValuesContainer = this.scene.add.container(0, 0);
    this.statsContainer.add(this.statValuesContainer);

    battleStatOrder.map((s, i) => {
      const statX = i > 1 ? this.statNumbers[i - 2].x + this.statNumbers[i - 2].width + 4 : -this.statsBox.width + 8;
      const statY = -this.statsBox.height / 2 + 4 + (i < battleStatOrder.length - 1 ? (i % 2 ? 10 : 0) : 5);
      const statLabel = this.scene.add.sprite(statX, statY, "pbinfo_stat", BattleStat[s]);
      statLabel.setName("icon_stat_label_" + i.toString());
      statLabel.setOrigin(0, 0);
      statLabels.push(statLabel);
      this.statValuesContainer.add(statLabel);

      const statNumber = this.scene.add.sprite(statX + statLabel.width, statY, "pbinfo_stat_numbers", "3");
      statNumber.setName("icon_stat_number_" + i.toString());
      statNumber.setOrigin(0, 0);
      this.statNumbers.push(statNumber);
      this.statValuesContainer.add(statNumber);
    });

    if (!this.player) {
      this.flyoutMenu = new BattleFlyout(this.scene, this.player);
      this.add(this.flyoutMenu);

      this.moveBelow<Phaser.GameObjects.GameObject>(this.flyoutMenu, this.box);
    }

    this.type1Icon = this.scene.add.sprite(player ? -139 : -15, player ? -17 : -15.5, `pbinfo_${player ? "player" : "enemy"}_type1`);
    this.type1Icon.setName("icon_type_1");
    this.type1Icon.setOrigin(0, 0);
    this.add(this.type1Icon);

    this.type2Icon = this.scene.add.sprite(player ? -139 : -15, player ? -1 : -2.5, `pbinfo_${player ? "player" : "enemy"}_type2`);
    this.type2Icon.setName("icon_type_2");
    this.type2Icon.setOrigin(0, 0);
    this.add(this.type2Icon);

    this.type3Icon = this.scene.add.sprite(player ? -154 : 0, player ? -17 : -15.5, `pbinfo_${player ? "player" : "enemy"}_type`);
    this.type3Icon.setName("icon_type_3");
    this.type3Icon.setOrigin(0, 0);
    this.add(this.type3Icon);
  }

  initInfo(pokemon: Pokemon) {
    this.updateNameText(pokemon);
    const nameTextWidth = this.nameText.displayWidth;

    this.name = pokemon.name;
    this.box.name = pokemon.name;

    this.flyoutMenu?.initInfo(pokemon);

    this.genderText.setText(getGenderSymbol(pokemon.gender));
    this.genderText.setColor(getGenderColor(pokemon.gender));
    this.genderText.setPositionRelative(this.nameText, nameTextWidth, 0);

    this.lastTeraType = pokemon.getTeraType();

    this.teraIcon.setPositionRelative(this.nameText, nameTextWidth + this.genderText.displayWidth + 1, 2);
    this.teraIcon.setVisible(this.lastTeraType !== Type.UNKNOWN);
    this.teraIcon.on("pointerover", () => {
      if (this.lastTeraType !== Type.UNKNOWN) {
        (this.scene as BattleScene).ui.showTooltip(null, `${Utils.toReadableString(Type[this.lastTeraType])} Terastallized`);
      }
    });
    this.teraIcon.on("pointerout", () => (this.scene as BattleScene).ui.hideTooltip());

    const isFusion = pokemon.isFusion();

    this.splicedIcon.setPositionRelative(this.nameText, nameTextWidth + this.genderText.displayWidth + 1 + (this.teraIcon.visible ? this.teraIcon.displayWidth + 1 : 0), 2.5);
    this.splicedIcon.setVisible(isFusion);
    if (this.splicedIcon.visible) {
      this.splicedIcon.on("pointerover", () => (this.scene as BattleScene).ui.showTooltip(null, `${pokemon.species.getName(pokemon.formIndex)}/${pokemon.fusionSpecies.getName(pokemon.fusionFormIndex)}`));
      this.splicedIcon.on("pointerout", () => (this.scene as BattleScene).ui.hideTooltip());
    }

    const doubleShiny = isFusion && pokemon.shiny && pokemon.fusionShiny;
    const baseVariant = !doubleShiny ? pokemon.getVariant() : pokemon.variant;

    this.shinyIcon.setPositionRelative(this.nameText, nameTextWidth + this.genderText.displayWidth + 1 + (this.teraIcon.visible ? this.teraIcon.displayWidth + 1 : 0) + (this.splicedIcon.visible ? this.splicedIcon.displayWidth + 1 : 0), 2.5);
    this.shinyIcon.setTexture(`shiny_star${doubleShiny ? "_1" : ""}`);
    this.shinyIcon.setVisible(pokemon.isShiny());
    this.shinyIcon.setTint(getVariantTint(baseVariant));
    if (this.shinyIcon.visible) {
      const shinyDescriptor = doubleShiny || baseVariant ?
        `${baseVariant === 2 ? "Epic" : baseVariant === 1 ? "Rare" : "Common"}${doubleShiny ? `/${pokemon.fusionVariant === 2 ? "Epic" : pokemon.fusionVariant === 1 ? "Rare" : "Common"}` : ""}`
        : "";
      this.shinyIcon.on("pointerover", () => (this.scene as BattleScene).ui.showTooltip(null, `Shiny${shinyDescriptor ? ` (${shinyDescriptor})` : ""}`));
      this.shinyIcon.on("pointerout", () => (this.scene as BattleScene).ui.hideTooltip());
    }

    this.fusionShinyIcon.setPosition(this.shinyIcon.x, this.shinyIcon.y);
    this.fusionShinyIcon.setVisible(doubleShiny);
    if (isFusion) {
      this.fusionShinyIcon.setTint(getVariantTint(pokemon.fusionVariant));
    }

    if (!this.player) {
      const dexEntry = pokemon.scene.gameData.dexData[pokemon.species.speciesId];
      this.ownedIcon.setVisible(!!dexEntry.caughtAttr);
      const opponentPokemonDexAttr = pokemon.getDexAttr();
      if (pokemon.scene.gameMode.isClassic) {
        if (pokemon.scene.gameData.starterData[pokemon.species.getRootSpeciesId()].classicWinCount > 0 && pokemon.scene.gameData.starterData[pokemon.species.getRootSpeciesId(true)].classicWinCount > 0) {
          this.championRibbon.setVisible(true);
        }
      }

      // Check if Player owns all genders and forms of the Pokemon
      const missingDexAttrs = ((dexEntry.caughtAttr & opponentPokemonDexAttr) < opponentPokemonDexAttr);

      /**
       * If the opposing Pokemon only has 1 normal ability and is using the hidden ability it should have the same behavior
       * if it had 2 normal abilities. This code checks if that is the case and uses the correct opponent Pokemon abilityIndex (2)
       * for calculations so it aligns with where the hidden ability is stored in the starter data's abilityAttr (4)
       */
      const opponentPokemonOneNormalAbility = (pokemon.species.getAbilityCount() === 2);
      const opponentPokemonAbilityIndex = (opponentPokemonOneNormalAbility && pokemon.abilityIndex === 1) ? 2 : pokemon.abilityIndex;
      const opponentPokemonAbilityAttr = Math.pow(2, opponentPokemonAbilityIndex);

      const rootFormHasHiddenAbility = pokemon.scene.gameData.starterData[pokemon.species.getRootSpeciesId()].abilityAttr & opponentPokemonAbilityAttr;

      if (missingDexAttrs || !rootFormHasHiddenAbility) {
        this.ownedIcon.setTint(0x808080);
      }

      if (this.boss) {
        this.updateBossSegmentDividers(pokemon as EnemyPokemon);
      }
    }

    this.hpBar.setScale(pokemon.getHpRatio(true), 1);
    this.lastHpFrame = this.hpBar.scaleX > 0.5 ? "high" : this.hpBar.scaleX > 0.25 ? "medium" : "low";
    this.hpBar.setFrame(this.lastHpFrame);
    if (this.player) {
      this.setHpNumbers(pokemon.hp, pokemon.getMaxHp());
    }
    this.lastHp = pokemon.hp;
    this.lastMaxHp = pokemon.getMaxHp();

    this.setLevel(pokemon.level);
    this.lastLevel = pokemon.level;

    this.shinyIcon.setVisible(pokemon.isShiny());

    const types = pokemon.getTypes(true);
    this.type1Icon.setTexture(`pbinfo_${this.player ? "player" : "enemy"}_type${types.length > 1 ? "1" : ""}`);
    this.type1Icon.setFrame(Type[types[0]].toLowerCase());
    this.type2Icon.setVisible(types.length > 1);
    this.type3Icon.setVisible(types.length > 2);
    if (types.length > 1) {
      this.type2Icon.setFrame(Type[types[1]].toLowerCase());
    }
    if (types.length > 2) {
      this.type3Icon.setFrame(Type[types[2]].toLowerCase());
    }

    if (this.player) {
      this.expMaskRect.x = (pokemon.levelExp / getLevelTotalExp(pokemon.level, pokemon.species.growthRate)) * 510;
      this.lastExp = pokemon.exp;
      this.lastLevelExp = pokemon.levelExp;

      this.statValuesContainer.setPosition(8, 7);
    }

    const battleStats = battleStatOrder.map(() => 0);

    this.lastBattleStats = battleStats.join("");
    this.updateBattleStats(battleStats);
  }

  getTextureName(): string {
    return `pbinfo_${this.player ? "player" : "enemy"}${!this.player && this.boss ? "_boss" : this.mini ? "_mini" : ""}`;
  }

  setMini(mini: boolean): void {
    if (this.mini === mini) {
      return;
    }

    this.mini = mini;

    this.flyoutMenu?.setMini(this.mini);

    this.box.setTexture(this.getTextureName());
    this.statsBox.setTexture(`${this.getTextureName()}_stats`);

    if (this.player) {
      this.y -= 12 * (mini ? 1 : -1);
      this.baseY = this.y;
    }

    const offsetElements = [ this.nameText, this.genderText, this.teraIcon, this.splicedIcon, this.shinyIcon, this.statusIndicator, this.levelContainer ];
    offsetElements.forEach(el => el.y += 1.5 * (mini ? -1 : 1));

    [ this.type1Icon, this.type2Icon, this.type3Icon ].forEach(el => {
      el.x += 4 * (mini ? 1 : -1);
      el.y += -8 * (mini ? 1 : -1);
    });

    this.statValuesContainer.x += 2 * (mini ? 1 : -1);
    this.statValuesContainer.y += -7 * (mini ? 1 : -1);

    const toggledElements = [ this.hpNumbersContainer, this.expBar ];
    toggledElements.forEach(el => el.setVisible(!mini));
  }

  toggleStats(visible: boolean): void {
    this.scene.tweens.add({
      targets: this.statsContainer,
      duration: Utils.fixedInt(125),
      ease: "Sine.easeInOut",
      alpha: visible ? 1 : 0
    });

    this.flyoutMenu?.toggleFlyout(visible);
  }

  updateBossSegments(pokemon: EnemyPokemon): void {
    const boss = !!pokemon.bossSegments;

    if (boss !== this.boss) {
      this.boss = boss;

      [ this.nameText, this.genderText, this.teraIcon, this.splicedIcon, this.shinyIcon, this.ownedIcon, this.championRibbon, this.statusIndicator, this.levelContainer, this.statValuesContainer ].map(e => e.x += 48 * (boss ? -1 : 1));
      this.hpBar.x += 38 * (boss ? -1 : 1);
      this.hpBar.y += 2 * (this.boss ? -1 : 1);
      this.hpBar.setTexture(`overlay_hp${boss ? "_boss" : ""}`);
      this.box.setTexture(this.getTextureName());
      this.statsBox.setTexture(`${this.getTextureName()}_stats`);
    }

    this.bossSegments = boss ? pokemon.bossSegments : 0;
    this.updateBossSegmentDividers(pokemon);
  }

  updateBossSegmentDividers(pokemon: EnemyPokemon): void {
    while (this.hpBarSegmentDividers.length) {
      this.hpBarSegmentDividers.pop().destroy();
    }

    if (this.boss && this.bossSegments > 1) {
      const uiTheme = (this.scene as BattleScene).uiTheme;
      const maxHp = pokemon.getMaxHp();
      for (let s = 1; s < this.bossSegments; s++) {
        const dividerX = (Math.round((maxHp / this.bossSegments) * s) /  maxHp) * this.hpBar.width;
        const divider = this.scene.add.rectangle(0, 0, 1, this.hpBar.height - (uiTheme ? 0 : 1), pokemon.bossSegmentIndex >= s ? 0xFFFFFF : 0x404040);
        divider.setOrigin(0.5, 0);
        divider.setName("hpBar_divider_" + s.toString());
        this.add(divider);
        this.moveBelow(divider as Phaser.GameObjects.GameObject, this.statsContainer);

        divider.setPositionRelative(this.hpBar, dividerX, uiTheme ? 0 : 1);
        this.hpBarSegmentDividers.push(divider);
      }
    }
  }

  setOffset(offset: boolean): void {
    if (this.offset === offset) {
      return;
    }

    this.offset = offset;

    this.x += 10 * (this.offset === this.player ? 1 : -1);
    this.y += 27 * (this.offset ? 1 : -1);
    this.baseY = this.y;
  }

  updateInfo(pokemon: Pokemon, instant?: boolean): Promise<void> {
    return new Promise(resolve => {
      if (!this.scene) {
        return resolve();
      }

      const nameUpdated = this.lastName !== pokemon.name;

      if (nameUpdated) {
        this.updateNameText(pokemon);
        this.genderText.setPositionRelative(this.nameText, this.nameText.displayWidth, 0);
      }

      const teraType = pokemon.getTeraType();
      const teraTypeUpdated = this.lastTeraType !== teraType;

      if (teraTypeUpdated) {
        this.teraIcon.setVisible(teraType !== Type.UNKNOWN);
        this.teraIcon.setPositionRelative(this.nameText, this.nameText.displayWidth + this.genderText.displayWidth + 1, 2);
        this.teraIcon.setTintFill(Phaser.Display.Color.GetColor(...getTypeRgb(teraType)));
        this.lastTeraType = teraType;
      }

      if (nameUpdated || teraTypeUpdated) {
        this.splicedIcon.setVisible(!!pokemon.fusionSpecies);

        this.teraIcon.setPositionRelative(this.nameText, this.nameText.displayWidth + this.genderText.displayWidth + 1, 2);
        this.splicedIcon.setPositionRelative(this.nameText, this.nameText.displayWidth + this.genderText.displayWidth + 1 + (this.teraIcon.visible ? this.teraIcon.displayWidth + 1 : 0), 1.5);
        this.shinyIcon.setPositionRelative(this.nameText, this.nameText.displayWidth + this.genderText.displayWidth + 1 + (this.teraIcon.visible ? this.teraIcon.displayWidth + 1 : 0) + (this.splicedIcon.visible ? this.splicedIcon.displayWidth + 1 : 0), 2.5);
      }

      if (this.lastStatus !== (pokemon.status?.effect || StatusEffect.NONE)) {
        this.lastStatus = pokemon.status?.effect || StatusEffect.NONE;

        if (this.lastStatus !== StatusEffect.NONE) {
          this.statusIndicator.setFrame(StatusEffect[this.lastStatus].toLowerCase());
        }
        this.statusIndicator.setVisible(!!this.lastStatus);

        if (!this.player && this.ownedIcon.visible) {
          this.ownedIcon.setAlpha(this.statusIndicator.visible ? 0 : 1);
        }
      }

      const types = pokemon.getTypes(true);
      this.type1Icon.setTexture(`pbinfo_${this.player ? "player" : "enemy"}_type${types.length > 1 ? "1" : ""}`);
      this.type1Icon.setFrame(Type[types[0]].toLowerCase());
      this.type2Icon.setVisible(types.length > 1);
      this.type3Icon.setVisible(types.length > 2);
      if (types.length > 1) {
        this.type2Icon.setFrame(Type[types[1]].toLowerCase());
      }
      if (types.length > 2) {
        this.type3Icon.setFrame(Type[types[2]].toLowerCase());
      }

      const updateHpFrame = () => {
        const hpFrame = this.hpBar.scaleX > 0.5 ? "high" : this.hpBar.scaleX > 0.25 ? "medium" : "low";
        if (hpFrame !== this.lastHpFrame) {
          this.hpBar.setFrame(hpFrame);
          this.lastHpFrame = hpFrame;
        }
      };

      const updatePokemonHp = () => {
        let duration = !instant ? Utils.clampInt(Math.abs((this.lastHp) - pokemon.hp) * 5, 250, 5000) : 0;
        const speed = (this.scene as BattleScene).hpBarSpeed;
        if (speed) {
          duration = speed >= 3 ? 0 : duration / Math.pow(2, speed);
        }
        this.scene.tweens.add({
          targets: this.hpBar,
          ease: "Sine.easeOut",
          scaleX: pokemon.getHpRatio(true),
          duration: duration,
          onUpdate: () => {
            if (this.player && this.lastHp !== pokemon.hp) {
              const tweenHp = Math.ceil(this.hpBar.scaleX * pokemon.getMaxHp());
              this.setHpNumbers(tweenHp, pokemon.getMaxHp());
              this.lastHp = tweenHp;
            }

            updateHpFrame();
          },
          onComplete: () => {
            updateHpFrame();
            resolve();
          }
        });
        if (!this.player) {
          this.lastHp = pokemon.hp;
        }
        this.lastMaxHp = pokemon.getMaxHp();
      };

      if (this.player) {
        const isLevelCapped = pokemon.level >= (this.scene as BattleScene).getMaxExpLevel();

        if ((this.lastExp !== pokemon.exp || this.lastLevel !== pokemon.level)) {
          const originalResolve = resolve;
          const durationMultipler = Math.max(Phaser.Tweens.Builders.GetEaseFunction("Cubic.easeIn")(1 - (Math.min(pokemon.level - this.lastLevel, 10) / 10)), 0.1);
          resolve = () => this.updatePokemonExp(pokemon, false, durationMultipler).then(() => originalResolve());
        } else if (isLevelCapped !== this.lastLevelCapped) {
          this.setLevel(pokemon.level);
        }

        this.lastLevelCapped = isLevelCapped;
      }

      if (this.lastHp !== pokemon.hp || this.lastMaxHp !== pokemon.getMaxHp()) {
        return updatePokemonHp();
      } else if (!this.player && this.lastLevel !== pokemon.level) {
        this.setLevel(pokemon.level);
        this.lastLevel = pokemon.level;
      }

      const battleStats = pokemon.summonData
        ? pokemon.summonData.battleStats
        : battleStatOrder.map(() => 0);
      const battleStatsStr = battleStats.join("");

      if (this.lastBattleStats !== battleStatsStr) {
        this.updateBattleStats(battleStats);
        this.lastBattleStats = battleStatsStr;
      }

      this.shinyIcon.setVisible(pokemon.isShiny());

      resolve();
    });
  }

  updateNameText(pokemon: Pokemon): void {
    let displayName = pokemon.name.replace(/[♂♀]/g, "");
    let nameTextWidth: number;

    const nameSizeTest = addTextObject(this.scene, 0, 0, displayName, TextStyle.BATTLE_INFO);
    nameTextWidth = nameSizeTest.displayWidth;

    while (nameTextWidth > (this.player || !this.boss ? 60 : 98) - ((pokemon.gender !== Gender.GENDERLESS ? 6 : 0) + (pokemon.fusionSpecies ? 8 : 0) + (pokemon.isShiny() ? 8 : 0) + (Math.min(pokemon.level.toString().length, 3) - 3) * 8)) {
      displayName = `${displayName.slice(0, displayName.endsWith(".") ? -2 : -1).trimEnd()}.`;
      nameSizeTest.setText(displayName);
      nameTextWidth = nameSizeTest.displayWidth;
    }

    nameSizeTest.destroy();

    this.nameText.setText(displayName);
    this.lastName = pokemon.name;
  }

  updatePokemonExp(pokemon: Pokemon, instant?: boolean, levelDurationMultiplier: number = 1): Promise<void> {
    return new Promise(resolve => {
      const levelUp = this.lastLevel < pokemon.level;
      const relLevelExp = getLevelRelExp(this.lastLevel + 1, pokemon.species.growthRate);
      const levelExp = levelUp ? relLevelExp : pokemon.levelExp;
      let ratio = relLevelExp ? levelExp / relLevelExp : 0;
      if (this.lastLevel >= (this.scene as BattleScene).getMaxExpLevel(true)) {
        if (levelUp) {
          ratio = 1;
        } else {
          ratio = 0;
        }
        instant = true;
      }
      const durationMultiplier = Phaser.Tweens.Builders.GetEaseFunction("Sine.easeIn")(1 - (Math.max(this.lastLevel - 100, 0) / 150));
      const duration = this.visible && !instant ? (((levelExp - this.lastLevelExp) / relLevelExp) * 1650) * durationMultiplier * levelDurationMultiplier : 0;
      if (ratio === 1) {
        this.lastLevelExp = 0;
        this.lastLevel++;
      } else {
        this.lastExp = pokemon.exp;
        this.lastLevelExp = pokemon.levelExp;
      }
      if (duration) {
        (this.scene as BattleScene).playSound("exp");
      }
      this.scene.tweens.add({
        targets: this.expMaskRect,
        ease: "Sine.easeIn",
        x: ratio * 510,
        duration: duration,
        onComplete: () => {
          if (!this.scene) {
            return resolve();
          }
          if (duration) {
            this.scene.sound.stopByKey("exp");
          }
          if (ratio === 1) {
            (this.scene as BattleScene).playSound("level_up");
            this.setLevel(this.lastLevel);
            this.scene.time.delayedCall(500 * levelDurationMultiplier, () => {
              this.expMaskRect.x = 0;
              this.updateInfo(pokemon, instant).then(() => resolve());
            });
            return;
          }
          resolve();
        }
      });
    });
  }

  setLevel(level: integer): void {
    const isCapped = level >= (this.scene as BattleScene).getMaxExpLevel();
    this.levelNumbersContainer.removeAll(true);
    const levelStr = level.toString();
    for (let i = 0; i < levelStr.length; i++) {
      this.levelNumbersContainer.add(this.scene.add.image(i * 8, 0, `numbers${isCapped && this.player ? "_red" : ""}`, levelStr[i]));
    }
    this.levelContainer.setX((this.player ? -41 : -50) - 8 * Math.max(levelStr.length - 3, 0));
  }

  setHpNumbers(hp: integer, maxHp: integer): void {
    if (!this.player || !this.scene) {
      return;
    }
    this.hpNumbersContainer.removeAll(true);
    const hpStr = hp.toString();
    const maxHpStr = maxHp.toString();
    let offset = 0;
    for (let i = maxHpStr.length - 1; i >= 0; i--) {
      this.hpNumbersContainer.add(this.scene.add.image(offset++ * -8, 0, "numbers", maxHpStr[i]));
    }
    this.hpNumbersContainer.add(this.scene.add.image(offset++ * -8, 0, "numbers", "/"));
    for (let i = hpStr.length - 1; i >= 0; i--) {
      this.hpNumbersContainer.add(this.scene.add.image(offset++ * -8, 0, "numbers", hpStr[i]));
    }
  }

  updateBattleStats(battleStats: integer[]): void {
    battleStatOrder.map((s, i) => {
      this.statNumbers[i].setFrame(battleStats[s].toString());
    });
  }

  getBaseY(): number {
    return this.baseY;
  }

  resetY(): void {
    this.y = this.baseY;
  }
}

export class PlayerBattleInfo extends BattleInfo {
  constructor(scene: Phaser.Scene) {
    super(scene, Math.floor(scene.game.canvas.width / 6) - 10, -72, true);
  }
}

export class EnemyBattleInfo extends BattleInfo {
  constructor(scene: Phaser.Scene) {
    super(scene, 140, -141, false);
  }

  setMini(mini: boolean): void { } // Always mini
}<|MERGE_RESOLUTION|>--- conflicted
+++ resolved
@@ -59,11 +59,7 @@
   private statValuesContainer: Phaser.GameObjects.Container;
   private statNumbers: Phaser.GameObjects.Sprite[];
 
-<<<<<<< HEAD
-  private flyoutMenu: BattleFlyout;
-=======
   public flyoutMenu: BattleFlyout;
->>>>>>> 1af9f622
 
   constructor(scene: Phaser.Scene, x: number, y: number, player: boolean) {
     super(scene, x, y);
