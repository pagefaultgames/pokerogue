import { EnemyPokemon, default as Pokemon } from "../field/pokemon";
import { getLevelTotalExp, getLevelRelExp } from "../data/exp";
import * as Utils from "../utils";
import { addTextObject, TextStyle } from "./text";
import { getGenderSymbol, getGenderColor, Gender } from "../data/gender";
import { StatusEffect } from "../data/status-effect";
import BattleScene from "../battle-scene";
import { Type, getTypeRgb } from "../data/type";
import { getVariantTint } from "#app/data/variant";
import { BattleStat } from "#app/data/battle-stat";
import BattleFlyout from "./battle-flyout";
import { WindowVariant, addWindow } from "./ui-theme";
import i18next from "i18next";

export default class BattleInfo extends Phaser.GameObjects.Container {
  private baseY: number;

  private player: boolean;
  private mini: boolean;
  private boss: boolean;
  private bossSegments: integer;
  private offset: boolean;
  private lastName: string | null;
  private lastTeraType: Type;
  private lastStatus: StatusEffect;
  private lastHp: integer;
  private lastMaxHp: integer;
  private lastHpFrame: string | null;
  private lastExp: integer;
  private lastLevelExp: integer;
  private lastLevel: integer;
  private lastLevelCapped: boolean;
  private lastBattleStats: string;

  private box: Phaser.GameObjects.Sprite;
  private nameText: Phaser.GameObjects.Text;
  private genderText: Phaser.GameObjects.Text;
  private ownedIcon: Phaser.GameObjects.Sprite;
  private championRibbon: Phaser.GameObjects.Sprite;
  private teraIcon: Phaser.GameObjects.Sprite;
  private shinyIcon: Phaser.GameObjects.Sprite;
  private fusionShinyIcon: Phaser.GameObjects.Sprite;
  private splicedIcon: Phaser.GameObjects.Sprite;
  private statusIndicator: Phaser.GameObjects.Sprite;
  private levelContainer: Phaser.GameObjects.Container;
  private hpBar: Phaser.GameObjects.Image;
  private hpBarSegmentDividers: Phaser.GameObjects.Rectangle[];
  private levelNumbersContainer: Phaser.GameObjects.Container;
  private hpNumbersContainer: Phaser.GameObjects.Container;
  private type1Icon: Phaser.GameObjects.Sprite;
  private type2Icon: Phaser.GameObjects.Sprite;
  private type3Icon: Phaser.GameObjects.Sprite;
  private expBar: Phaser.GameObjects.Image;

  // #region Type effectiveness hint objects
  private effectivenessContainer: Phaser.GameObjects.Container;
  private effectivenessWindow: Phaser.GameObjects.NineSlice;
  private effectivenessText: Phaser.GameObjects.Text;
  private currentEffectiveness?: string;
  // #endregion

  public expMaskRect: Phaser.GameObjects.Graphics;

  private statsContainer: Phaser.GameObjects.Container;
  private statsBox: Phaser.GameObjects.Sprite;
  private statValuesContainer: Phaser.GameObjects.Container;
  private statNumbers: Phaser.GameObjects.Sprite[];

  public flyoutMenu?: BattleFlyout;

  private battleStatOrder: BattleStat[];
  private battleStatOrderPlayer = [BattleStat.ATK, BattleStat.DEF, BattleStat.SPATK, BattleStat.SPDEF, BattleStat.ACC, BattleStat.EVA, BattleStat.SPD];
  private battleStatOrderEnemy = [BattleStat.HP, BattleStat.ATK, BattleStat.DEF, BattleStat.SPATK, BattleStat.SPDEF, BattleStat.ACC, BattleStat.EVA, BattleStat.SPD];

  constructor(scene: Phaser.Scene, x: number, y: number, player: boolean) {
    super(scene, x, y);
    this.baseY = y;
    this.player = player;
    this.mini = !player;
    this.boss = false;
    this.offset = false;
    this.lastName = null;
    this.lastTeraType = Type.UNKNOWN;
    this.lastStatus = StatusEffect.NONE;
    this.lastHp = -1;
    this.lastMaxHp = -1;
    this.lastHpFrame = null;
    this.lastExp = -1;
    this.lastLevelExp = -1;
    this.lastLevel = -1;

    // Initially invisible and shown via Pokemon.showInfo
    this.setVisible(false);

    this.box = this.scene.add.sprite(0, 0, this.getTextureName());
    this.box.setName("box");
    this.box.setOrigin(1, 0.5);
    this.add(this.box);

    this.nameText = addTextObject(this.scene, player ? -115 : -124, player ? -15.2 : -11.2, "", TextStyle.BATTLE_INFO);
    this.nameText.setName("text_name");
    this.nameText.setOrigin(0, 0);
    this.add(this.nameText);

    this.genderText = addTextObject(this.scene, 0, 0, "", TextStyle.BATTLE_INFO);
    this.genderText.setName("text_gender");
    this.genderText.setOrigin(0, 0);
    this.genderText.setPositionRelative(this.nameText, 0, 2);
    this.add(this.genderText);

    if (!this.player) {
      this.ownedIcon = this.scene.add.sprite(0, 0, "icon_owned");
      this.ownedIcon.setName("icon_owned");
      this.ownedIcon.setVisible(false);
      this.ownedIcon.setOrigin(0, 0);
      this.ownedIcon.setPositionRelative(this.nameText, 0, 11.75);
      this.add(this.ownedIcon);

      this.championRibbon = this.scene.add.sprite(0, 0, "champion_ribbon");
      this.championRibbon.setName("icon_champion_ribbon");
      this.championRibbon.setVisible(false);
      this.championRibbon.setOrigin(0, 0);
      this.championRibbon.setPositionRelative(this.nameText, 8, 11.75);
      this.add(this.championRibbon);
    }

    this.teraIcon = this.scene.add.sprite(0, 0, "icon_tera");
    this.teraIcon.setName("icon_tera");
    this.teraIcon.setVisible(false);
    this.teraIcon.setOrigin(0, 0);
    this.teraIcon.setScale(0.5);
    this.teraIcon.setPositionRelative(this.nameText, 0, 2);
    this.teraIcon.setInteractive(new Phaser.Geom.Rectangle(0, 0, 12, 15), Phaser.Geom.Rectangle.Contains);
    this.add(this.teraIcon);

    this.shinyIcon = this.scene.add.sprite(0, 0, "shiny_star");
    this.shinyIcon.setName("icon_shiny");
    this.shinyIcon.setVisible(false);
    this.shinyIcon.setOrigin(0, 0);
    this.shinyIcon.setScale(0.5);
    this.shinyIcon.setPositionRelative(this.nameText, 0, 2);
    this.shinyIcon.setInteractive(new Phaser.Geom.Rectangle(0, 0, 12, 15), Phaser.Geom.Rectangle.Contains);
    this.add(this.shinyIcon);

    this.fusionShinyIcon = this.scene.add.sprite(0, 0, "shiny_star_2");
    this.fusionShinyIcon.setName("icon_fusion_shiny");
    this.fusionShinyIcon.setVisible(false);
    this.fusionShinyIcon.setOrigin(0, 0);
    this.fusionShinyIcon.setScale(0.5);
    this.fusionShinyIcon.setPosition(this.shinyIcon.x, this.shinyIcon.y);
    this.add(this.fusionShinyIcon);

    this.splicedIcon = this.scene.add.sprite(0, 0, "icon_spliced");
    this.splicedIcon.setName("icon_spliced");
    this.splicedIcon.setVisible(false);
    this.splicedIcon.setOrigin(0, 0);
    this.splicedIcon.setScale(0.5);
    this.splicedIcon.setPositionRelative(this.nameText, 0, 2);
    this.splicedIcon.setInteractive(new Phaser.Geom.Rectangle(0, 0, 12, 15), Phaser.Geom.Rectangle.Contains);
    this.add(this.splicedIcon);

    this.statusIndicator = this.scene.add.sprite(0, 0, "statuses");
    this.statusIndicator.setName("icon_status");
    this.statusIndicator.setVisible(false);
    this.statusIndicator.setOrigin(0, 0);
    this.statusIndicator.setPositionRelative(this.nameText, 0, 11.5);
    this.add(this.statusIndicator);

    this.levelContainer = this.scene.add.container(player ? -41 : -50, player ? -10 : -5);
    this.levelContainer.setName("container_level");
    this.add(this.levelContainer);

    const levelOverlay = this.scene.add.image(0, 0, "overlay_lv");
    this.levelContainer.add(levelOverlay);

    this.hpBar = this.scene.add.image(player ? -61 : -71, player ? -1 : 4.5, "overlay_hp");
    this.hpBar.setName("hp_bar");
    this.hpBar.setOrigin(0);
    this.add(this.hpBar);

    this.hpBarSegmentDividers = [];

    this.levelNumbersContainer = this.scene.add.container(9.5, (this.scene as BattleScene).uiTheme ? 0 : -0.5);
    this.levelNumbersContainer.setName("container_level");
    this.levelContainer.add(this.levelNumbersContainer);

    if (this.player) {
      this.hpNumbersContainer = this.scene.add.container(-15, 10);
      this.hpNumbersContainer.setName("container_hp");
      this.add(this.hpNumbersContainer);

      const expBar = this.scene.add.image(-98, 18, "overlay_exp");
      expBar.setName("overlay_exp");
      expBar.setOrigin(0);
      this.add(expBar);

      const expMaskRect = this.scene.make.graphics({});
      expMaskRect.setScale(6);
      expMaskRect.fillStyle(0xFFFFFF);
      expMaskRect.beginPath();
      expMaskRect.fillRect(127, 126, 85, 2);

      const expMask = expMaskRect.createGeometryMask();

      expBar.setMask(expMask);

      this.expBar = expBar;
      this.expMaskRect = expMaskRect;
    }

    this.statsContainer = this.scene.add.container(0, 0);
    this.statsContainer.setName("container_stats");
    this.statsContainer.setAlpha(0);
    this.add(this.statsContainer);

    this.statsBox = this.scene.add.sprite(0, 0, `${this.getTextureName()}_stats`);
    this.statsBox.setName("box_stats");
    this.statsBox.setOrigin(1, 0.5);
    this.statsContainer.add(this.statsBox);

    const statLabels: Phaser.GameObjects.Sprite[] = [];
    this.statNumbers = [];

    this.statValuesContainer = this.scene.add.container(0, 0);
    this.statsContainer.add(this.statValuesContainer);

    // this gives us a different starting location from the left of the label and padding between stats for a player vs enemy
    // since the player won't have HP to show, it doesn't need to change from the current version
    const startingX = this.player ? -this.statsBox.width + 8 : -this.statsBox.width + 5;
    const paddingX = this.player ? 4 : 2;
    const statOverflow = this.player ? 1 : 0;
    this.battleStatOrder = this.player ? this.battleStatOrderPlayer : this.battleStatOrderEnemy; // this tells us whether or not to use the player or enemy battle stat order

    this.battleStatOrder.map((s, i) => {
      // we do a check for i > statOverflow to see when the stat labels go onto the next column
      // For enemies, we have HP (i=0) by itself then a new column, so we check for i > 0
      // For players, we don't have HP, so we start with i = 0 and i = 1 for our first column, and so need to check for i > 1
      const statX = i > statOverflow ? this.statNumbers[Math.max(i - 2, 0)].x + this.statNumbers[Math.max(i - 2, 0)].width + paddingX : startingX; // we have the Math.max(i - 2, 0) in there so for i===1 to not return a negative number; since this is now based on anything >0 instead of >1, we need to allow for i-2 < 0

      const baseY = -this.statsBox.height / 2 + 4; // this is the baseline for the y-axis
      let statY: number; // this will be the y-axis placement for the labels
      if (this.battleStatOrder[i] === BattleStat.SPD || this.battleStatOrder[i] === BattleStat.HP) {
        statY = baseY + 5;
      } else {
        statY = baseY + (!!(i % 2) === this.player ? 10 : 0); // we compare i % 2 against this.player to tell us where to place the label; because this.battleStatOrder for enemies has HP, this.battleStatOrder[1]=ATK, but for players this.battleStatOrder[0]=ATK, so this comparing i % 2 to this.player fixes this issue for us
      }

      const statLabel = this.scene.add.sprite(statX, statY, "pbinfo_stat", BattleStat[s]);
      statLabel.setName("icon_stat_label_" + i.toString());
      statLabel.setOrigin(0, 0);
      statLabels.push(statLabel);
      this.statValuesContainer.add(statLabel);

      const statNumber = this.scene.add.sprite(statX + statLabel.width, statY, "pbinfo_stat_numbers", this.battleStatOrder[i] !== BattleStat.HP ? "3" : "empty");
      statNumber.setName("icon_stat_number_" + i.toString());
      statNumber.setOrigin(0, 0);
      this.statNumbers.push(statNumber);
      this.statValuesContainer.add(statNumber);

      if (this.battleStatOrder[i] === BattleStat.HP) {
        statLabel.setVisible(false);
        statNumber.setVisible(false);
      }

    });

    if (!this.player) {
      this.flyoutMenu = new BattleFlyout(this.scene, this.player);
      this.add(this.flyoutMenu);

      this.moveBelow<Phaser.GameObjects.GameObject>(this.flyoutMenu, this.box);
    }

    this.type1Icon = this.scene.add.sprite(player ? -139 : -15, player ? -17 : -15.5, `pbinfo_${player ? "player" : "enemy"}_type1`);
    this.type1Icon.setName("icon_type_1");
    this.type1Icon.setOrigin(0, 0);
    this.add(this.type1Icon);

    this.type2Icon = this.scene.add.sprite(player ? -139 : -15, player ? -1 : -2.5, `pbinfo_${player ? "player" : "enemy"}_type2`);
    this.type2Icon.setName("icon_type_2");
    this.type2Icon.setOrigin(0, 0);
    this.add(this.type2Icon);

    this.type3Icon = this.scene.add.sprite(player ? -154 : 0, player ? -17 : -15.5, `pbinfo_${player ? "player" : "enemy"}_type`);
    this.type3Icon.setName("icon_type_3");
    this.type3Icon.setOrigin(0, 0);
    this.add(this.type3Icon);

    if (!this.player) {
      this.effectivenessContainer = this.scene.add.container(0, 0);
      this.effectivenessContainer.setPositionRelative(this.type1Icon, 22, 4);
      this.effectivenessContainer.setVisible(false);
      this.add(this.effectivenessContainer);

      this.effectivenessText = addTextObject(this.scene, 5, 4.5, "", TextStyle.BATTLE_INFO);
      this.effectivenessWindow = addWindow((this.scene as BattleScene), 0, 0, 0, 20, undefined, false, undefined, undefined, WindowVariant.XTHIN);

      this.effectivenessContainer.add(this.effectivenessWindow);
      this.effectivenessContainer.add(this.effectivenessText);
    }
  }
  updateInfo(pokemon: Pokemon, instant?: boolean): Promise<void> {
    return new Promise(resolve => {
      if (!this.scene) {
        return resolve();
      }

      const nameUpdated = this.lastName !== pokemon.getNameToRender();

      if (nameUpdated) {
        this.updateNameText(pokemon);
        this.genderText.setPositionRelative(this.nameText, this.nameText.displayWidth, 0);
      }

      const teraType = pokemon.getTeraType();
      const teraTypeUpdated = this.lastTeraType !== teraType;

      if (teraTypeUpdated) {
        this.teraIcon.setVisible(teraType !== Type.UNKNOWN);
        this.teraIcon.setPositionRelative(this.nameText, this.nameText.displayWidth + this.genderText.displayWidth + 1, 2);
        this.teraIcon.setTintFill(Phaser.Display.Color.GetColor(...getTypeRgb(teraType)));
        this.lastTeraType = teraType;
      }

      if (nameUpdated || teraTypeUpdated) {
        this.splicedIcon.setVisible(!!pokemon.fusionSpecies);

        this.teraIcon.setPositionRelative(this.nameText, this.nameText.displayWidth + this.genderText.displayWidth + 1, 2);
        this.splicedIcon.setPositionRelative(this.nameText, this.nameText.displayWidth + this.genderText.displayWidth + 1 + (this.teraIcon.visible ? this.teraIcon.displayWidth + 1 : 0), 1.5);
        this.shinyIcon.setPositionRelative(this.nameText, this.nameText.displayWidth + this.genderText.displayWidth + 1 + (this.teraIcon.visible ? this.teraIcon.displayWidth + 1 : 0) + (this.splicedIcon.visible ? this.splicedIcon.displayWidth + 1 : 0), 2.5);
      }

      if (this.lastStatus !== (pokemon.status?.effect || StatusEffect.NONE)) {
        this.lastStatus = pokemon.status?.effect || StatusEffect.NONE;

        if (this.lastStatus !== StatusEffect.NONE) {
          this.statusIndicator.setFrame(StatusEffect[this.lastStatus].toLowerCase());
        }

        const offsetX = !this.player ? (this.ownedIcon.visible ? 8 : 0) + (this.championRibbon.visible ? 8 : 0) : 0;
        this.statusIndicator.setPositionRelative(this.nameText, offsetX, 11.5);

        this.statusIndicator.setVisible(!!this.lastStatus);
      }

      const types = pokemon.getTypes(true);
      this.type1Icon.setTexture(`pbinfo_${this.player ? "player" : "enemy"}_type${types.length > 1 ? "1" : ""}`);
      this.type1Icon.setFrame(Type[types[0]].toLowerCase());
      this.type2Icon.setVisible(types.length > 1);
      this.type3Icon.setVisible(types.length > 2);
      if (types.length > 1) {
        this.type2Icon.setFrame(Type[types[1]].toLowerCase());
      }
      if (types.length > 2) {
        this.type3Icon.setFrame(Type[types[2]].toLowerCase());
      }

      const updateHpFrame = (hpColor) => {
        const colorSchemes = {
          0: {
            high: 0x00FF00, // Green
            highshadow: 0x5595e9,
            medium: 0xFFFF00, // Yellow
            low: 0xFF0000 // Red
          },
          1: {
            high: 0xf89890, // PINK
            highshadow: 0xfca2a2,
            medium: 0xf8b050, // Orange
            mediumshadow: 0xc07800,
            low: 0x40c8f8, // Purple
            lowshadow: 0x006090
          },
          2: {
            high: 0x00ff00, // Green
            highshadow: 0x5595e9,
            medium: 0xffff00, // Yellow
            low: 0xff0000 // Red
          },
          3: {
            high: 0xff55ff, // Blue
            highshadow: 0x5595e9,
            medium: 0xff55ff, // Orange
            low: 0xff55ff // Purple
          },
          4: {
            high: 0x0000ff, // Blue
            highshadow: 0x5595e9,
            medium: 0x0000ff, // O range
            low: 0x0000ff // Purple
          }
        };

        const hpFrame = this.hpBar.scaleX > 0.5 ? "high" : this.hpBar.scaleX > 0.25 ? "medium" : "low";
        const colors = colorSchemes[hpColor];
        if (hpFrame === "high") {
          this.hpBar.setTintFill(colors.high, colors.high, colors.highshadow, colors.highshadow);
        } else if (hpFrame === "medium") {
          this.hpBar.setTintFill(colors.medium, colors.medium, colors.mediumshadow, colors.mediumshadow);
        } else if (hpFrame === "low") {
          this.hpBar.setTintFill(colors.low, colors.low, colors.lowshadow, colors.lowshadow);
        }
        this.lastHpFrame = hpFrame;
      };


      const updatePokemonHp = () => {
        updateHpFrame((this.scene as BattleScene).hpColor);
        let duration = !instant ? Utils.clampInt(Math.abs((this.lastHp) - pokemon.hp) * 5, 250, 5000) : 0;
        const speed = (this.scene as BattleScene).hpBarSpeed;
        if (speed) {
          duration = speed >= 3 ? 0 : duration / Math.pow(2, speed);
        }
        this.scene.tweens.add({
          targets: this.hpBar,
          ease: "Sine.easeOut",
          scaleX: pokemon.getHpRatio(true),
          duration: duration,
          onUpdate: () => {
            if (this.player && this.lastHp !== pokemon.hp) {
              const tweenHp = Math.ceil(this.hpBar.scaleX * pokemon.getMaxHp());
              this.setHpNumbers(tweenHp, pokemon.getMaxHp());
              this.lastHp = tweenHp;
            }

            updateHpFrame((this.scene as BattleScene).hpColor);
          },
          onComplete: () => {
            updateHpFrame((this.scene as BattleScene).hpColor);
            resolve();
          }
        });
        if (!this.player) {
          this.lastHp = pokemon.hp;
        }
        this.lastMaxHp = pokemon.getMaxHp();
      };

      if (this.player) {
        const isLevelCapped = pokemon.level >= (this.scene as BattleScene).getMaxExpLevel();

        if ((this.lastExp !== pokemon.exp || this.lastLevel !== pokemon.level)) {
          const originalResolve = resolve;
          const durationMultipler = Math.max(Phaser.Tweens.Builders.GetEaseFunction("Cubic.easeIn")(1 - (Math.min(pokemon.level - this.lastLevel, 10) / 10)), 0.1);
          resolve = () => this.updatePokemonExp(pokemon, false, durationMultipler).then(() => originalResolve());
        } else if (isLevelCapped !== this.lastLevelCapped) {
          this.setLevel(pokemon.level);
        }

        this.lastLevelCapped = isLevelCapped;
      }

      if (this.lastHp !== pokemon.hp || this.lastMaxHp !== pokemon.getMaxHp()) {
        return updatePokemonHp();
      } else if (!this.player && this.lastLevel !== pokemon.level) {
        this.setLevel(pokemon.level);
        this.lastLevel = pokemon.level;
      }

      const battleStats = pokemon.summonData
        ? pokemon.summonData.battleStats
        : battleStatOrder.map(() => 0);
      const battleStatsStr = battleStats.join("");

      if (this.lastBattleStats !== battleStatsStr) {
        this.updateBattleStats(battleStats);
        this.lastBattleStats = battleStatsStr;
      }

      this.shinyIcon.setVisible(pokemon.isShiny());

      resolve();
    });
  }

  getStatsValueContainer(): Phaser.GameObjects.Container {
    return this.statValuesContainer;
  }

  initInfo(pokemon: Pokemon) {
    this.updateNameText(pokemon);
    const nameTextWidth = this.nameText.displayWidth;

    this.name = pokemon.getNameToRender();
    this.box.name = pokemon.getNameToRender();

    this.flyoutMenu?.initInfo(pokemon);

    this.genderText.setText(getGenderSymbol(pokemon.gender));
    this.genderText.setColor(getGenderColor(pokemon.gender));
    this.genderText.setPositionRelative(this.nameText, nameTextWidth, 0);

    this.lastTeraType = pokemon.getTeraType();

    this.teraIcon.setPositionRelative(this.nameText, nameTextWidth + this.genderText.displayWidth + 1, 2);
    this.teraIcon.setVisible(this.lastTeraType !== Type.UNKNOWN);
    this.teraIcon.on("pointerover", () => {
      if (this.lastTeraType !== Type.UNKNOWN) {
        (this.scene as BattleScene).ui.showTooltip("", `${Utils.toReadableString(Type[this.lastTeraType])} Terastallized`);
      }
    });
    this.teraIcon.on("pointerout", () => (this.scene as BattleScene).ui.hideTooltip());

    const isFusion = pokemon.isFusion();

    this.splicedIcon.setPositionRelative(this.nameText, nameTextWidth + this.genderText.displayWidth + 1 + (this.teraIcon.visible ? this.teraIcon.displayWidth + 1 : 0), 2.5);
    this.splicedIcon.setVisible(isFusion);
    if (this.splicedIcon.visible) {
      this.splicedIcon.on("pointerover", () => (this.scene as BattleScene).ui.showTooltip("", `${pokemon.species.getName(pokemon.formIndex)}/${pokemon.fusionSpecies?.getName(pokemon.fusionFormIndex)}`));
      this.splicedIcon.on("pointerout", () => (this.scene as BattleScene).ui.hideTooltip());
    }

    const doubleShiny = isFusion && pokemon.shiny && pokemon.fusionShiny;
    const baseVariant = !doubleShiny ? pokemon.getVariant() : pokemon.variant;

    this.shinyIcon.setPositionRelative(this.nameText, nameTextWidth + this.genderText.displayWidth + 1 + (this.teraIcon.visible ? this.teraIcon.displayWidth + 1 : 0) + (this.splicedIcon.visible ? this.splicedIcon.displayWidth + 1 : 0), 2.5);
    this.shinyIcon.setTexture(`shiny_star${doubleShiny ? "_1" : ""}`);
    this.shinyIcon.setVisible(pokemon.isShiny());
    this.shinyIcon.setTint(getVariantTint(baseVariant));
    if (this.shinyIcon.visible) {
      const shinyDescriptor = doubleShiny || baseVariant ?
        `${baseVariant === 2 ? i18next.t("common:epicShiny") : baseVariant === 1 ? i18next.t("common:rareShiny") : i18next.t("common:commonShiny")}${doubleShiny ? `/${pokemon.fusionVariant === 2 ? i18next.t("common:epicShiny") : pokemon.fusionVariant === 1 ? i18next.t("common:rareShiny") : i18next.t("common:commonShiny")}` : ""}`
        : "";
      this.shinyIcon.on("pointerover", () => (this.scene as BattleScene).ui.showTooltip("", `${i18next.t("common:shinyOnHover")}${shinyDescriptor ? ` (${shinyDescriptor})` : ""}`));
      this.shinyIcon.on("pointerout", () => (this.scene as BattleScene).ui.hideTooltip());
    }

    this.fusionShinyIcon.setPosition(this.shinyIcon.x, this.shinyIcon.y);
    this.fusionShinyIcon.setVisible(doubleShiny);
    if (isFusion) {
      this.fusionShinyIcon.setTint(getVariantTint(pokemon.fusionVariant));
    }

    if (!this.player) {
      if (this.nameText.visible) {
        this.nameText.on("pointerover", () => (this.scene as BattleScene).ui.showTooltip("", i18next.t("battleInfo:generation", { generation: i18next.t(`starterSelectUiHandler:gen${pokemon.species.generation}`) })));
        this.nameText.on("pointerout", () => (this.scene as BattleScene).ui.hideTooltip());
      }

      const dexEntry = pokemon.scene.gameData.dexData[pokemon.species.speciesId];
      this.ownedIcon.setVisible(!!dexEntry.caughtAttr);
      const opponentPokemonDexAttr = pokemon.getDexAttr();
      if (pokemon.scene.gameMode.isClassic) {
        if (pokemon.scene.gameData.starterData[pokemon.species.getRootSpeciesId()].classicWinCount > 0 && pokemon.scene.gameData.starterData[pokemon.species.getRootSpeciesId(true)].classicWinCount > 0) {
          this.championRibbon.setVisible(true);
        }
      }

      // Check if Player owns all genders and forms of the Pokemon
      const missingDexAttrs = ((dexEntry.caughtAttr & opponentPokemonDexAttr) < opponentPokemonDexAttr);

      const ownedAbilityAttrs = pokemon.scene.gameData.starterData[pokemon.species.getRootSpeciesId()].abilityAttr;

      let playerOwnsThisAbility = false;
      // Check if the player owns ability for the root form
      if ((ownedAbilityAttrs & 1) > 0 && pokemon.hasSameAbilityInRootForm(0)) {
        playerOwnsThisAbility = true;
      }
      if ((ownedAbilityAttrs & 2) > 0 && pokemon.hasSameAbilityInRootForm(1)) {
        playerOwnsThisAbility = true;
      }
      if ((ownedAbilityAttrs & 4) > 0 && pokemon.hasSameAbilityInRootForm(2)) {
        playerOwnsThisAbility = true;
      }

      if (missingDexAttrs || !playerOwnsThisAbility) {
        this.ownedIcon.setTint(0x808080);
      }

      if (this.boss) {
        this.updateBossSegmentDividers(pokemon as EnemyPokemon);
      }
    }

    this.hpBar.setScale(pokemon.getHpRatio(true), 1);
    this.lastHpFrame = this.hpBar.scaleX > 0.5 ? "high" : this.hpBar.scaleX > 0.25 ? "medium" : "low";
    this.hpBar.setFrame(this.lastHpFrame);

    this.updateInfo(pokemon);

    if (this.player) {
      this.setHpNumbers(pokemon.hp, pokemon.getMaxHp());
    }
    this.lastHp = pokemon.hp;
    this.lastMaxHp = pokemon.getMaxHp();

    this.setLevel(pokemon.level);
    this.lastLevel = pokemon.level;

    this.shinyIcon.setVisible(pokemon.isShiny());

    const types = pokemon.getTypes(true);
    this.type1Icon.setTexture(`pbinfo_${this.player ? "player" : "enemy"}_type${types.length > 1 ? "1" : ""}`);
    this.type1Icon.setFrame(Type[types[0]].toLowerCase());
    this.type2Icon.setVisible(types.length > 1);
    this.type3Icon.setVisible(types.length > 2);
    if (types.length > 1) {
      this.type2Icon.setFrame(Type[types[1]].toLowerCase());
    }
    if (types.length > 2) {
      this.type3Icon.setFrame(Type[types[2]].toLowerCase());
    }

    if (this.player) {
      this.expMaskRect.x = (pokemon.levelExp / getLevelTotalExp(pokemon.level, pokemon.species.growthRate)) * 510;
      this.lastExp = pokemon.exp;
      this.lastLevelExp = pokemon.levelExp;

      this.statValuesContainer.setPosition(8, 7);
    }

    const battleStats = this.battleStatOrder.map(() => 0);

    this.lastBattleStats = battleStats.join("");
    this.updateBattleStats(battleStats);
  }

  getTextureName(): string {
    return `pbinfo_${this.player ? "player" : "enemy"}${!this.player && this.boss ? "_boss" : this.mini ? "_mini" : ""}`;
  }

  setMini(mini: boolean): void {
    if (this.mini === mini) {
      return;
    }

    this.mini = mini;

    this.box.setTexture(this.getTextureName());
    this.statsBox.setTexture(`${this.getTextureName()}_stats`);

    if (this.player) {
      this.y -= 12 * (mini ? 1 : -1);
      this.baseY = this.y;
    }

    const offsetElements = [ this.nameText, this.genderText, this.teraIcon, this.splicedIcon, this.shinyIcon, this.statusIndicator, this.levelContainer ];
    offsetElements.forEach(el => el.y += 1.5 * (mini ? -1 : 1));

    [ this.type1Icon, this.type2Icon, this.type3Icon ].forEach(el => {
      el.x += 4 * (mini ? 1 : -1);
      el.y += -8 * (mini ? 1 : -1);
    });

    this.statValuesContainer.x += 2 * (mini ? 1 : -1);
    this.statValuesContainer.y += -7 * (mini ? 1 : -1);

    const toggledElements = [ this.hpNumbersContainer, this.expBar ];
    toggledElements.forEach(el => el.setVisible(!mini));
  }

  toggleStats(visible: boolean): void {
    this.scene.tweens.add({
      targets: this.statsContainer,
      duration: Utils.fixedInt(125),
      ease: "Sine.easeInOut",
      alpha: visible ? 1 : 0
    });
  }

  updateBossSegments(pokemon: EnemyPokemon): void {
    const boss = !!pokemon.bossSegments;

    if (boss !== this.boss) {
      this.boss = boss;

      [ this.nameText, this.genderText, this.teraIcon, this.splicedIcon, this.shinyIcon, this.ownedIcon, this.championRibbon, this.statusIndicator, this.levelContainer, this.statValuesContainer ].map(e => e.x += 48 * (boss ? -1 : 1));
      this.hpBar.x += 38 * (boss ? -1 : 1);
      this.hpBar.y += 2 * (this.boss ? -1 : 1);
      this.hpBar.setTexture(`overlay_hp${boss ? "_boss" : ""}`);
      this.box.setTexture(this.getTextureName());
      this.statsBox.setTexture(`${this.getTextureName()}_stats`);
    }

    this.bossSegments = boss ? pokemon.bossSegments : 0;
    this.updateBossSegmentDividers(pokemon);
  }

  updateBossSegmentDividers(pokemon: EnemyPokemon): void {
    while (this.hpBarSegmentDividers.length) {
      this.hpBarSegmentDividers.pop()?.destroy();
    }

    if (this.boss && this.bossSegments > 1) {
      const uiTheme = (this.scene as BattleScene).uiTheme;
      const maxHp = pokemon.getMaxHp();
      for (let s = 1; s < this.bossSegments; s++) {
        const dividerX = (Math.round((maxHp / this.bossSegments) * s) /  maxHp) * this.hpBar.width;
        const divider = this.scene.add.rectangle(0, 0, 1, this.hpBar.height - (uiTheme ? 0 : 1), pokemon.bossSegmentIndex >= s ? 0xFFFFFF : 0x404040);
        divider.setOrigin(0.5, 0);
        divider.setName("hpBar_divider_" + s.toString());
        this.add(divider);
        this.moveBelow(divider as Phaser.GameObjects.GameObject, this.statsContainer);

        divider.setPositionRelative(this.hpBar, dividerX, uiTheme ? 0 : 1);
        this.hpBarSegmentDividers.push(divider);
      }
    }
  }

  setOffset(offset: boolean): void {
    if (this.offset === offset) {
      return;
    }

    this.offset = offset;

    this.x += 10 * (this.offset === this.player ? 1 : -1);
    this.y += 27 * (this.offset ? 1 : -1);
    this.baseY = this.y;
  }

<<<<<<< HEAD
=======
  updateInfo(pokemon: Pokemon, instant?: boolean): Promise<void> {
    return new Promise(resolve => {
      if (!this.scene) {
        return resolve();
      }

      const nameUpdated = this.lastName !== pokemon.getNameToRender();

      if (nameUpdated) {
        this.updateNameText(pokemon);
        this.genderText.setPositionRelative(this.nameText, this.nameText.displayWidth, 0);
      }

      const teraType = pokemon.getTeraType();
      const teraTypeUpdated = this.lastTeraType !== teraType;

      if (teraTypeUpdated) {
        this.teraIcon.setVisible(teraType !== Type.UNKNOWN);
        this.teraIcon.setPositionRelative(this.nameText, this.nameText.displayWidth + this.genderText.displayWidth + 1, 2);
        this.teraIcon.setTintFill(Phaser.Display.Color.GetColor(...getTypeRgb(teraType)));
        this.lastTeraType = teraType;
      }

      if (nameUpdated || teraTypeUpdated) {
        this.splicedIcon.setVisible(!!pokemon.fusionSpecies);

        this.teraIcon.setPositionRelative(this.nameText, this.nameText.displayWidth + this.genderText.displayWidth + 1, 2);
        this.splicedIcon.setPositionRelative(this.nameText, this.nameText.displayWidth + this.genderText.displayWidth + 1 + (this.teraIcon.visible ? this.teraIcon.displayWidth + 1 : 0), 1.5);
        this.shinyIcon.setPositionRelative(this.nameText, this.nameText.displayWidth + this.genderText.displayWidth + 1 + (this.teraIcon.visible ? this.teraIcon.displayWidth + 1 : 0) + (this.splicedIcon.visible ? this.splicedIcon.displayWidth + 1 : 0), 2.5);
      }

      if (this.lastStatus !== (pokemon.status?.effect || StatusEffect.NONE)) {
        this.lastStatus = pokemon.status?.effect || StatusEffect.NONE;

        if (this.lastStatus !== StatusEffect.NONE) {
          this.statusIndicator.setFrame(StatusEffect[this.lastStatus].toLowerCase());
        }

        const offsetX = !this.player ? (this.ownedIcon.visible ? 8 : 0) + (this.championRibbon.visible ? 8 : 0) : 0;
        this.statusIndicator.setPositionRelative(this.nameText, offsetX, 11.5);

        this.statusIndicator.setVisible(!!this.lastStatus);
      }

      const types = pokemon.getTypes(true);
      this.type1Icon.setTexture(`pbinfo_${this.player ? "player" : "enemy"}_type${types.length > 1 ? "1" : ""}`);
      this.type1Icon.setFrame(Type[types[0]].toLowerCase());
      this.type2Icon.setVisible(types.length > 1);
      this.type3Icon.setVisible(types.length > 2);
      if (types.length > 1) {
        this.type2Icon.setFrame(Type[types[1]].toLowerCase());
      }
      if (types.length > 2) {
        this.type3Icon.setFrame(Type[types[2]].toLowerCase());
      }

      const updateHpFrame = () => {
        const hpFrame = this.hpBar.scaleX > 0.5 ? "high" : this.hpBar.scaleX > 0.25 ? "medium" : "low";
        if (hpFrame !== this.lastHpFrame) {
          this.hpBar.setFrame(hpFrame);
          this.lastHpFrame = hpFrame;
        }
      };

      const updatePokemonHp = () => {
        let duration = !instant ? Utils.clampInt(Math.abs((this.lastHp) - pokemon.hp) * 5, 250, 5000) : 0;
        const speed = (this.scene as BattleScene).hpBarSpeed;
        if (speed) {
          duration = speed >= 3 ? 0 : duration / Math.pow(2, speed);
        }
        this.scene.tweens.add({
          targets: this.hpBar,
          ease: "Sine.easeOut",
          scaleX: pokemon.getHpRatio(true),
          duration: duration,
          onUpdate: () => {
            if (this.player && this.lastHp !== pokemon.hp) {
              const tweenHp = Math.ceil(this.hpBar.scaleX * pokemon.getMaxHp());
              this.setHpNumbers(tweenHp, pokemon.getMaxHp());
              this.lastHp = tweenHp;
            }

            updateHpFrame();
          },
          onComplete: () => {
            updateHpFrame();
            resolve();
          }
        });
        if (!this.player) {
          this.lastHp = pokemon.hp;
        }
        this.lastMaxHp = pokemon.getMaxHp();
      };

      if (this.player) {
        const isLevelCapped = pokemon.level >= (this.scene as BattleScene).getMaxExpLevel();

        if ((this.lastExp !== pokemon.exp || this.lastLevel !== pokemon.level)) {
          const originalResolve = resolve;
          const durationMultipler = Math.max(Phaser.Tweens.Builders.GetEaseFunction("Cubic.easeIn")(1 - (Math.min(pokemon.level - this.lastLevel, 10) / 10)), 0.1);
          resolve = () => this.updatePokemonExp(pokemon, false, durationMultipler).then(() => originalResolve());
        } else if (isLevelCapped !== this.lastLevelCapped) {
          this.setLevel(pokemon.level);
        }

        this.lastLevelCapped = isLevelCapped;
      }

      if (this.lastHp !== pokemon.hp || this.lastMaxHp !== pokemon.getMaxHp()) {
        return updatePokemonHp();
      } else if (!this.player && this.lastLevel !== pokemon.level) {
        this.setLevel(pokemon.level);
        this.lastLevel = pokemon.level;
      }

      const battleStats = pokemon.summonData
        ? pokemon.summonData.battleStats
        : this.battleStatOrder.map(() => 0);
      const battleStatsStr = battleStats.join("");

      if (this.lastBattleStats !== battleStatsStr) {
        this.updateBattleStats(battleStats);
        this.lastBattleStats = battleStatsStr;
      }

      this.shinyIcon.setVisible(pokemon.isShiny());

      resolve();
    });
  }
>>>>>>> d0ed24c2

  updateNameText(pokemon: Pokemon): void {
    let displayName = pokemon.getNameToRender().replace(/[♂♀]/g, "");
    let nameTextWidth: number;

    const nameSizeTest = addTextObject(this.scene, 0, 0, displayName, TextStyle.BATTLE_INFO);
    nameTextWidth = nameSizeTest.displayWidth;

    while (nameTextWidth > (this.player || !this.boss ? 60 : 98) - ((pokemon.gender !== Gender.GENDERLESS ? 6 : 0) + (pokemon.fusionSpecies ? 8 : 0) + (pokemon.isShiny() ? 8 : 0) + (Math.min(pokemon.level.toString().length, 3) - 3) * 8)) {
      displayName = `${displayName.slice(0, displayName.endsWith(".") ? -2 : -1).trimEnd()}.`;
      nameSizeTest.setText(displayName);
      nameTextWidth = nameSizeTest.displayWidth;
    }

    nameSizeTest.destroy();

    this.nameText.setText(displayName);
    this.lastName = pokemon.getNameToRender();

    if (this.nameText.visible) {
      this.nameText.setInteractive(new Phaser.Geom.Rectangle(0, 0, this.nameText.width, this.nameText.height), Phaser.Geom.Rectangle.Contains);
    }
  }

  updatePokemonExp(pokemon: Pokemon, instant?: boolean, levelDurationMultiplier: number = 1): Promise<void> {
    return new Promise(resolve => {
      const levelUp = this.lastLevel < pokemon.level;
      const relLevelExp = getLevelRelExp(this.lastLevel + 1, pokemon.species.growthRate);
      const levelExp = levelUp ? relLevelExp : pokemon.levelExp;
      let ratio = relLevelExp ? levelExp / relLevelExp : 0;
      if (this.lastLevel >= (this.scene as BattleScene).getMaxExpLevel(true)) {
        if (levelUp) {
          ratio = 1;
        } else {
          ratio = 0;
        }
        instant = true;
      }
      const durationMultiplier = Phaser.Tweens.Builders.GetEaseFunction("Sine.easeIn")(1 - (Math.max(this.lastLevel - 100, 0) / 150));
      const duration = this.visible && !instant ? (((levelExp - this.lastLevelExp) / relLevelExp) * 1650) * durationMultiplier * levelDurationMultiplier : 0;
      if (ratio === 1) {
        this.lastLevelExp = 0;
        this.lastLevel++;
      } else {
        this.lastExp = pokemon.exp;
        this.lastLevelExp = pokemon.levelExp;
      }
      if (duration) {
        (this.scene as BattleScene).playSound("exp");
      }
      this.scene.tweens.add({
        targets: this.expMaskRect,
        ease: "Sine.easeIn",
        x: ratio * 510,
        duration: duration,
        onComplete: () => {
          if (!this.scene) {
            return resolve();
          }
          if (duration) {
            this.scene.sound.stopByKey("exp");
          }
          if (ratio === 1) {
            (this.scene as BattleScene).playSound("level_up");
            this.setLevel(this.lastLevel);
            this.scene.time.delayedCall(500 * levelDurationMultiplier, () => {
              this.expMaskRect.x = 0;
              this.updateInfo(pokemon, instant).then(() => resolve());
            });
            return;
          }
          resolve();
        }
      });
    });
  }

  setLevel(level: integer): void {
    const isCapped = level >= (this.scene as BattleScene).getMaxExpLevel();
    this.levelNumbersContainer.removeAll(true);
    const levelStr = level.toString();
    for (let i = 0; i < levelStr.length; i++) {
      this.levelNumbersContainer.add(this.scene.add.image(i * 8, 0, `numbers${isCapped && this.player ? "_red" : ""}`, levelStr[i]));
    }
    this.levelContainer.setX((this.player ? -41 : -50) - 8 * Math.max(levelStr.length - 3, 0));
  }

  setHpNumbers(hp: integer, maxHp: integer): void {
    if (!this.player || !this.scene) {
      return;
    }
    this.hpNumbersContainer.removeAll(true);
    const hpStr = hp.toString();
    const maxHpStr = maxHp.toString();
    let offset = 0;
    for (let i = maxHpStr.length - 1; i >= 0; i--) {
      this.hpNumbersContainer.add(this.scene.add.image(offset++ * -8, 0, "numbers", maxHpStr[i]));
    }
    this.hpNumbersContainer.add(this.scene.add.image(offset++ * -8, 0, "numbers", "/"));
    for (let i = hpStr.length - 1; i >= 0; i--) {
      this.hpNumbersContainer.add(this.scene.add.image(offset++ * -8, 0, "numbers", hpStr[i]));
    }
  }

  updateBattleStats(battleStats: integer[]): void {
    this.battleStatOrder.map((s, i) => {
      if (s !== BattleStat.HP) {
        this.statNumbers[i].setFrame(battleStats[s].toString());
      }
    });
  }

  /**
   * Request the flyoutMenu to toggle if available and hides or shows the effectiveness window where necessary
   */
  toggleFlyout(visible: boolean): void {
    this.flyoutMenu?.toggleFlyout(visible);

    if (visible) {
      this.effectivenessContainer?.setVisible(false);
    } else {
      this.updateEffectiveness(this.currentEffectiveness);
    }
  }

  /**
   * Show or hide the type effectiveness multiplier window
   * Passing undefined will hide the window
   */
  updateEffectiveness(effectiveness?: string) {
    if (this.player) {
      return;
    }
    this.currentEffectiveness = effectiveness;

    if (!(this.scene as BattleScene).typeHints || effectiveness === undefined || this.flyoutMenu?.flyoutVisible) {
      this.effectivenessContainer.setVisible(false);
      return;
    }

    this.effectivenessText.setText(effectiveness);
    this.effectivenessWindow.width = 10 + this.effectivenessText.displayWidth;
    this.effectivenessContainer.setVisible(true);
  }

  getBaseY(): number {
    return this.baseY;
  }

  resetY(): void {
    this.y = this.baseY;
  }
}

export class PlayerBattleInfo extends BattleInfo {
  constructor(scene: Phaser.Scene) {
    super(scene, Math.floor(scene.game.canvas.width / 6) - 10, -72, true);
  }
}

export class EnemyBattleInfo extends BattleInfo {
  constructor(scene: Phaser.Scene) {
    super(scene, 140, -141, false);
  }

  setMini(mini: boolean): void { } // Always mini
}<|MERGE_RESOLUTION|>--- conflicted
+++ resolved
@@ -166,7 +166,7 @@
     this.statusIndicator.setPositionRelative(this.nameText, 0, 11.5);
     this.add(this.statusIndicator);
 
-    this.levelContainer = this.scene.add.container(player ? -41 : -50, player ? -10 : -5);
+    this.levelContainer = this.scene.add.container(layer ? -41 : -50, player ? -10 : -5);
     this.levelContainer.setName("container_level");
     this.add(this.levelContainer);
 
@@ -710,141 +710,6 @@
     this.baseY = this.y;
   }
 
-<<<<<<< HEAD
-=======
-  updateInfo(pokemon: Pokemon, instant?: boolean): Promise<void> {
-    return new Promise(resolve => {
-      if (!this.scene) {
-        return resolve();
-      }
-
-      const nameUpdated = this.lastName !== pokemon.getNameToRender();
-
-      if (nameUpdated) {
-        this.updateNameText(pokemon);
-        this.genderText.setPositionRelative(this.nameText, this.nameText.displayWidth, 0);
-      }
-
-      const teraType = pokemon.getTeraType();
-      const teraTypeUpdated = this.lastTeraType !== teraType;
-
-      if (teraTypeUpdated) {
-        this.teraIcon.setVisible(teraType !== Type.UNKNOWN);
-        this.teraIcon.setPositionRelative(this.nameText, this.nameText.displayWidth + this.genderText.displayWidth + 1, 2);
-        this.teraIcon.setTintFill(Phaser.Display.Color.GetColor(...getTypeRgb(teraType)));
-        this.lastTeraType = teraType;
-      }
-
-      if (nameUpdated || teraTypeUpdated) {
-        this.splicedIcon.setVisible(!!pokemon.fusionSpecies);
-
-        this.teraIcon.setPositionRelative(this.nameText, this.nameText.displayWidth + this.genderText.displayWidth + 1, 2);
-        this.splicedIcon.setPositionRelative(this.nameText, this.nameText.displayWidth + this.genderText.displayWidth + 1 + (this.teraIcon.visible ? this.teraIcon.displayWidth + 1 : 0), 1.5);
-        this.shinyIcon.setPositionRelative(this.nameText, this.nameText.displayWidth + this.genderText.displayWidth + 1 + (this.teraIcon.visible ? this.teraIcon.displayWidth + 1 : 0) + (this.splicedIcon.visible ? this.splicedIcon.displayWidth + 1 : 0), 2.5);
-      }
-
-      if (this.lastStatus !== (pokemon.status?.effect || StatusEffect.NONE)) {
-        this.lastStatus = pokemon.status?.effect || StatusEffect.NONE;
-
-        if (this.lastStatus !== StatusEffect.NONE) {
-          this.statusIndicator.setFrame(StatusEffect[this.lastStatus].toLowerCase());
-        }
-
-        const offsetX = !this.player ? (this.ownedIcon.visible ? 8 : 0) + (this.championRibbon.visible ? 8 : 0) : 0;
-        this.statusIndicator.setPositionRelative(this.nameText, offsetX, 11.5);
-
-        this.statusIndicator.setVisible(!!this.lastStatus);
-      }
-
-      const types = pokemon.getTypes(true);
-      this.type1Icon.setTexture(`pbinfo_${this.player ? "player" : "enemy"}_type${types.length > 1 ? "1" : ""}`);
-      this.type1Icon.setFrame(Type[types[0]].toLowerCase());
-      this.type2Icon.setVisible(types.length > 1);
-      this.type3Icon.setVisible(types.length > 2);
-      if (types.length > 1) {
-        this.type2Icon.setFrame(Type[types[1]].toLowerCase());
-      }
-      if (types.length > 2) {
-        this.type3Icon.setFrame(Type[types[2]].toLowerCase());
-      }
-
-      const updateHpFrame = () => {
-        const hpFrame = this.hpBar.scaleX > 0.5 ? "high" : this.hpBar.scaleX > 0.25 ? "medium" : "low";
-        if (hpFrame !== this.lastHpFrame) {
-          this.hpBar.setFrame(hpFrame);
-          this.lastHpFrame = hpFrame;
-        }
-      };
-
-      const updatePokemonHp = () => {
-        let duration = !instant ? Utils.clampInt(Math.abs((this.lastHp) - pokemon.hp) * 5, 250, 5000) : 0;
-        const speed = (this.scene as BattleScene).hpBarSpeed;
-        if (speed) {
-          duration = speed >= 3 ? 0 : duration / Math.pow(2, speed);
-        }
-        this.scene.tweens.add({
-          targets: this.hpBar,
-          ease: "Sine.easeOut",
-          scaleX: pokemon.getHpRatio(true),
-          duration: duration,
-          onUpdate: () => {
-            if (this.player && this.lastHp !== pokemon.hp) {
-              const tweenHp = Math.ceil(this.hpBar.scaleX * pokemon.getMaxHp());
-              this.setHpNumbers(tweenHp, pokemon.getMaxHp());
-              this.lastHp = tweenHp;
-            }
-
-            updateHpFrame();
-          },
-          onComplete: () => {
-            updateHpFrame();
-            resolve();
-          }
-        });
-        if (!this.player) {
-          this.lastHp = pokemon.hp;
-        }
-        this.lastMaxHp = pokemon.getMaxHp();
-      };
-
-      if (this.player) {
-        const isLevelCapped = pokemon.level >= (this.scene as BattleScene).getMaxExpLevel();
-
-        if ((this.lastExp !== pokemon.exp || this.lastLevel !== pokemon.level)) {
-          const originalResolve = resolve;
-          const durationMultipler = Math.max(Phaser.Tweens.Builders.GetEaseFunction("Cubic.easeIn")(1 - (Math.min(pokemon.level - this.lastLevel, 10) / 10)), 0.1);
-          resolve = () => this.updatePokemonExp(pokemon, false, durationMultipler).then(() => originalResolve());
-        } else if (isLevelCapped !== this.lastLevelCapped) {
-          this.setLevel(pokemon.level);
-        }
-
-        this.lastLevelCapped = isLevelCapped;
-      }
-
-      if (this.lastHp !== pokemon.hp || this.lastMaxHp !== pokemon.getMaxHp()) {
-        return updatePokemonHp();
-      } else if (!this.player && this.lastLevel !== pokemon.level) {
-        this.setLevel(pokemon.level);
-        this.lastLevel = pokemon.level;
-      }
-
-      const battleStats = pokemon.summonData
-        ? pokemon.summonData.battleStats
-        : this.battleStatOrder.map(() => 0);
-      const battleStatsStr = battleStats.join("");
-
-      if (this.lastBattleStats !== battleStatsStr) {
-        this.updateBattleStats(battleStats);
-        this.lastBattleStats = battleStatsStr;
-      }
-
-      this.shinyIcon.setVisible(pokemon.isShiny());
-
-      resolve();
-    });
-  }
->>>>>>> d0ed24c2
-
   updateNameText(pokemon: Pokemon): void {
     let displayName = pokemon.getNameToRender().replace(/[♂♀]/g, "");
     let nameTextWidth: number;
