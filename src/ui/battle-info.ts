import { EnemyPokemon, default as Pokemon } from "../field/pokemon";
import { getLevelTotalExp, getLevelRelExp } from "../data/exp";
import * as Utils from "../utils";
import { addTextObject, TextStyle } from "./text";
import { getGenderSymbol, getGenderColor, Gender } from "../data/gender";
import { StatusEffect } from "../data/status-effect";
import BattleScene from "../battle-scene";
import { Type, getTypeRgb } from "../data/type";
import { getVariantTint } from "#app/data/variant";
import { BattleStat } from "#app/data/battle-stat";
import BattleFlyout from "./battle-flyout";
import { WindowVariant, addWindow } from "./ui-theme";
import i18next from "i18next";

const battleStatOrder = [ BattleStat.ATK, BattleStat.DEF, BattleStat.SPATK, BattleStat.SPDEF, BattleStat.ACC, BattleStat.EVA, BattleStat.SPD ];

export default class BattleInfo extends Phaser.GameObjects.Container {
  private baseY: number;

  private player: boolean;
  private mini: boolean;
  private boss: boolean;
  private bossSegments: integer;
  private offset: boolean;
  private lastName: string;
  private lastTeraType: Type;
  private lastStatus: StatusEffect;
  private lastHp: integer;
  private lastMaxHp: integer;
  private lastHpFrame: string;
  private lastExp: integer;
  private lastLevelExp: integer;
  private lastLevel: integer;
  private lastLevelCapped: boolean;
  private lastBattleStats: string;

  private box: Phaser.GameObjects.Sprite;
  private nameText: Phaser.GameObjects.Text;
  private genderText: Phaser.GameObjects.Text;
  private ownedIcon: Phaser.GameObjects.Sprite;
  private championRibbon: Phaser.GameObjects.Sprite;
  private teraIcon: Phaser.GameObjects.Sprite;
  private shinyIcon: Phaser.GameObjects.Sprite;
  private fusionShinyIcon: Phaser.GameObjects.Sprite;
  private splicedIcon: Phaser.GameObjects.Sprite;
  private statusIndicator: Phaser.GameObjects.Sprite;
  private levelContainer: Phaser.GameObjects.Container;
  private hpBar: Phaser.GameObjects.Image;
  private hpBarSegmentDividers: Phaser.GameObjects.Rectangle[];
  private levelNumbersContainer: Phaser.GameObjects.Container;
  private hpNumbersContainer: Phaser.GameObjects.Container;
  private type1Icon: Phaser.GameObjects.Sprite;
  private type2Icon: Phaser.GameObjects.Sprite;
  private type3Icon: Phaser.GameObjects.Sprite;
  private expBar: Phaser.GameObjects.Image;

  // #region Type effectiveness hint objects
  private effectivenessContainer: Phaser.GameObjects.Container;
  private effectivenessWindow: Phaser.GameObjects.NineSlice;
  private effectivenessText: Phaser.GameObjects.Text;
  private currentEffectiveness?: string;
  // #endregion

  public expMaskRect: Phaser.GameObjects.Graphics;

  private statsContainer: Phaser.GameObjects.Container;
  private statsBox: Phaser.GameObjects.Sprite;
  private statValuesContainer: Phaser.GameObjects.Container;
  private statNumbers: Phaser.GameObjects.Sprite[];

  public flyoutMenu?: BattleFlyout;

  constructor(scene: Phaser.Scene, x: number, y: number, player: boolean) {
    super(scene, x, y);
    this.baseY = y;
    this.player = player;
    this.mini = !player;
    this.boss = false;
    this.offset = false;
    this.lastName = null;
    this.lastTeraType = Type.UNKNOWN;
    this.lastStatus = StatusEffect.NONE;
    this.lastHp = -1;
    this.lastMaxHp = -1;
    this.lastHpFrame = null;
    this.lastExp = -1;
    this.lastLevelExp = -1;
    this.lastLevel = -1;

    // Initially invisible and shown via Pokemon.showInfo
    this.setVisible(false);

    this.box = this.scene.add.sprite(0, 0, this.getTextureName());
    this.box.setName("box");
    this.box.setOrigin(1, 0.5);
    this.add(this.box);

    this.nameText = addTextObject(this.scene, player ? -115 : -124, player ? -15.2 : -11.2, "", TextStyle.BATTLE_INFO);
    this.nameText.setName("text_name");
    this.nameText.setOrigin(0, 0);
    this.add(this.nameText);

    this.genderText = addTextObject(this.scene, 0, 0, "", TextStyle.BATTLE_INFO);
    this.genderText.setName("text_gender");
    this.genderText.setOrigin(0, 0);
    this.genderText.setPositionRelative(this.nameText, 0, 2);
    this.add(this.genderText);

    if (!this.player) {
      this.ownedIcon = this.scene.add.sprite(0, 0, "icon_owned");
      this.ownedIcon.setName("icon_owned");
      this.ownedIcon.setVisible(false);
      this.ownedIcon.setOrigin(0, 0);
      this.ownedIcon.setPositionRelative(this.nameText, 0, 11.75);
      this.add(this.ownedIcon);

      this.championRibbon = this.scene.add.sprite(0, 0, "champion_ribbon");
      this.championRibbon.setName("icon_champion_ribbon");
      this.championRibbon.setVisible(false);
      this.championRibbon.setOrigin(0, 0);
      this.championRibbon.setPositionRelative(this.nameText, 8, 11.75);
      this.add(this.championRibbon);
    }

    this.teraIcon = this.scene.add.sprite(0, 0, "icon_tera");
    this.teraIcon.setName("icon_tera");
    this.teraIcon.setVisible(false);
    this.teraIcon.setOrigin(0, 0);
    this.teraIcon.setScale(0.5);
    this.teraIcon.setPositionRelative(this.nameText, 0, 2);
    this.teraIcon.setInteractive(new Phaser.Geom.Rectangle(0, 0, 12, 15), Phaser.Geom.Rectangle.Contains);
    this.add(this.teraIcon);

    this.shinyIcon = this.scene.add.sprite(0, 0, "shiny_star");
    this.shinyIcon.setName("icon_shiny");
    this.shinyIcon.setVisible(false);
    this.shinyIcon.setOrigin(0, 0);
    this.shinyIcon.setScale(0.5);
    this.shinyIcon.setPositionRelative(this.nameText, 0, 2);
    this.shinyIcon.setInteractive(new Phaser.Geom.Rectangle(0, 0, 12, 15), Phaser.Geom.Rectangle.Contains);
    this.add(this.shinyIcon);

    this.fusionShinyIcon = this.scene.add.sprite(0, 0, "shiny_star_2");
    this.fusionShinyIcon.setName("icon_fusion_shiny");
    this.fusionShinyIcon.setVisible(false);
    this.fusionShinyIcon.setOrigin(0, 0);
    this.fusionShinyIcon.setScale(0.5);
    this.fusionShinyIcon.setPosition(this.shinyIcon.x, this.shinyIcon.y);
    this.add(this.fusionShinyIcon);

    this.splicedIcon = this.scene.add.sprite(0, 0, "icon_spliced");
    this.splicedIcon.setName("icon_spliced");
    this.splicedIcon.setVisible(false);
    this.splicedIcon.setOrigin(0, 0);
    this.splicedIcon.setScale(0.5);
    this.splicedIcon.setPositionRelative(this.nameText, 0, 2);
    this.splicedIcon.setInteractive(new Phaser.Geom.Rectangle(0, 0, 12, 15), Phaser.Geom.Rectangle.Contains);
    this.add(this.splicedIcon);

    this.statusIndicator = this.scene.add.sprite(0, 0, "statuses");
    this.statusIndicator.setName("icon_status");
    this.statusIndicator.setVisible(false);
    this.statusIndicator.setOrigin(0, 0);
    this.statusIndicator.setPositionRelative(this.nameText, 0, 11.5);
    this.add(this.statusIndicator);

    this.levelContainer = this.scene.add.container(player ? -41 : -50, player ? -10 : -5);
    this.levelContainer.setName("container_level");
    this.add(this.levelContainer);

    const levelOverlay = this.scene.add.image(0, 0, "overlay_lv");
    this.levelContainer.add(levelOverlay);

    this.hpBar = this.scene.add.image(player ? -61 : -71, player ? -1 : 4.5, "overlay_hp");
    this.hpBar.setName("hp_bar");
    this.hpBar.setOrigin(0);
    this.add(this.hpBar);

    this.hpBarSegmentDividers = [];

    this.levelNumbersContainer = this.scene.add.container(9.5, (this.scene as BattleScene).uiTheme ? 0 : -0.5);
    this.levelNumbersContainer.setName("container_level");
    this.levelContainer.add(this.levelNumbersContainer);

    if (this.player) {
      this.hpNumbersContainer = this.scene.add.container(-15, 10);
      this.hpNumbersContainer.setName("container_hp");
      this.add(this.hpNumbersContainer);

      const expBar = this.scene.add.image(-98, 18, "overlay_exp");
      expBar.setName("overlay_exp");
      expBar.setOrigin(0);
      this.add(expBar);

      const expMaskRect = this.scene.make.graphics({});
      expMaskRect.setScale(6);
      expMaskRect.fillStyle(0xFFFFFF);
      expMaskRect.beginPath();
      expMaskRect.fillRect(127, 126, 85, 2);

      const expMask = expMaskRect.createGeometryMask();

      expBar.setMask(expMask);

      this.expBar = expBar;
      this.expMaskRect = expMaskRect;
    }

    this.statsContainer = this.scene.add.container(0, 0);
    this.statsContainer.setName("container_stats");
    this.statsContainer.setAlpha(0);
    this.add(this.statsContainer);

    this.statsBox = this.scene.add.sprite(0, 0, `${this.getTextureName()}_stats`);
    this.statsBox.setName("box_stats");
    this.statsBox.setOrigin(1, 0.5);
    this.statsContainer.add(this.statsBox);

    const statLabels: Phaser.GameObjects.Sprite[] = [];
    this.statNumbers = [];

    this.statValuesContainer = this.scene.add.container(0, 0);
    this.statsContainer.add(this.statValuesContainer);

    battleStatOrder.map((s, i) => {
      const statX = i > 1 ? this.statNumbers[i - 2].x + this.statNumbers[i - 2].width + 4 : -this.statsBox.width + 8;
      const statY = -this.statsBox.height / 2 + 4 + (i < battleStatOrder.length - 1 ? (i % 2 ? 10 : 0) : 5);
      const statLabel = this.scene.add.sprite(statX, statY, "pbinfo_stat", BattleStat[s]);
      statLabel.setName("icon_stat_label_" + i.toString());
      statLabel.setOrigin(0, 0);
      statLabels.push(statLabel);
      this.statValuesContainer.add(statLabel);

      const statNumber = this.scene.add.sprite(statX + statLabel.width, statY, "pbinfo_stat_numbers", "3");
      statNumber.setName("icon_stat_number_" + i.toString());
      statNumber.setOrigin(0, 0);
      this.statNumbers.push(statNumber);
      this.statValuesContainer.add(statNumber);
    });

    if (!this.player) {
      this.flyoutMenu = new BattleFlyout(this.scene, this.player);
      this.add(this.flyoutMenu);

      this.moveBelow<Phaser.GameObjects.GameObject>(this.flyoutMenu, this.box);
    }

    this.type1Icon = this.scene.add.sprite(player ? -139 : -15, player ? -17 : -15.5, `pbinfo_${player ? "player" : "enemy"}_type1`);
    this.type1Icon.setName("icon_type_1");
    this.type1Icon.setOrigin(0, 0);
    this.add(this.type1Icon);

    this.type2Icon = this.scene.add.sprite(player ? -139 : -15, player ? -1 : -2.5, `pbinfo_${player ? "player" : "enemy"}_type2`);
    this.type2Icon.setName("icon_type_2");
    this.type2Icon.setOrigin(0, 0);
    this.add(this.type2Icon);

    this.type3Icon = this.scene.add.sprite(player ? -154 : 0, player ? -17 : -15.5, `pbinfo_${player ? "player" : "enemy"}_type`);
    this.type3Icon.setName("icon_type_3");
    this.type3Icon.setOrigin(0, 0);
    this.add(this.type3Icon);

    if (!this.player) {
      this.effectivenessContainer = this.scene.add.container(0, 0);
      this.effectivenessContainer.setPositionRelative(this.type1Icon, 22, 4);
      this.effectivenessContainer.setVisible(false);
      this.add(this.effectivenessContainer);

      this.effectivenessText = addTextObject(this.scene, 5, 4.5, "", TextStyle.BATTLE_INFO);
      this.effectivenessWindow = addWindow((this.scene as BattleScene), 0, 0, 0, 20, false, false, null, null, WindowVariant.XTHIN);

      this.effectivenessContainer.add(this.effectivenessWindow);
      this.effectivenessContainer.add(this.effectivenessText);
    }
  }

  initInfo(pokemon: Pokemon) {
    this.updateNameText(pokemon);
    const nameTextWidth = this.nameText.displayWidth;

    this.name = pokemon.getNameToRender();
    this.box.name = pokemon.getNameToRender();

    this.flyoutMenu?.initInfo(pokemon);

    this.genderText.setText(getGenderSymbol(pokemon.gender));
    this.genderText.setColor(getGenderColor(pokemon.gender));
    this.genderText.setPositionRelative(this.nameText, nameTextWidth, 0);

    this.lastTeraType = pokemon.getTeraType();

    this.teraIcon.setPositionRelative(this.nameText, nameTextWidth + this.genderText.displayWidth + 1, 2);
    this.teraIcon.setVisible(this.lastTeraType !== Type.UNKNOWN);
    this.teraIcon.on("pointerover", () => {
      if (this.lastTeraType !== Type.UNKNOWN) {
        (this.scene as BattleScene).ui.showTooltip(null, `${Utils.toReadableString(Type[this.lastTeraType])} Terastallized`);
      }
    });
    this.teraIcon.on("pointerout", () => (this.scene as BattleScene).ui.hideTooltip());

    const isFusion = pokemon.isFusion(true);

    this.splicedIcon.setPositionRelative(this.nameText, nameTextWidth + this.genderText.displayWidth + 1 + (this.teraIcon.visible ? this.teraIcon.displayWidth + 1 : 0), 2.5);
    this.splicedIcon.setVisible(isFusion);
    if (this.splicedIcon.visible) {
      this.splicedIcon.on("pointerover", () => (this.scene as BattleScene).ui.showTooltip(null, `${pokemon.species.getName(pokemon.formIndex)}/${pokemon.fusionSpecies.getName(pokemon.fusionFormIndex)}`));
      this.splicedIcon.on("pointerout", () => (this.scene as BattleScene).ui.hideTooltip());
    }

    const doubleShiny = isFusion && pokemon.shiny && pokemon.fusionShiny;
    const baseVariant = !doubleShiny ? pokemon.getVariant(true) : pokemon.variant;

    this.shinyIcon.setPositionRelative(this.nameText, nameTextWidth + this.genderText.displayWidth + 1 + (this.teraIcon.visible ? this.teraIcon.displayWidth + 1 : 0) + (this.splicedIcon.visible ? this.splicedIcon.displayWidth + 1 : 0), 2.5);
    this.shinyIcon.setTexture(`shiny_star${doubleShiny ? "_1" : ""}`);
    this.shinyIcon.setVisible(pokemon.isShiny());
    this.shinyIcon.setTint(getVariantTint(baseVariant));
    if (this.shinyIcon.visible) {
      const shinyDescriptor = doubleShiny || baseVariant ?
        `${baseVariant === 2 ? i18next.t("common:epicShiny") : baseVariant === 1 ? i18next.t("common:rareShiny") : i18next.t("common:commonShiny")}${doubleShiny ? `/${pokemon.fusionVariant === 2 ? i18next.t("common:epicShiny") : pokemon.fusionVariant === 1 ? i18next.t("common:rareShiny") : i18next.t("common:commonShiny")}` : ""}`
        : "";
      this.shinyIcon.on("pointerover", () => (this.scene as BattleScene).ui.showTooltip(null, `${i18next.t("common:shinyOnHover")}${shinyDescriptor ? ` (${shinyDescriptor})` : ""}`));
      this.shinyIcon.on("pointerout", () => (this.scene as BattleScene).ui.hideTooltip());
    }

    this.fusionShinyIcon.setPosition(this.shinyIcon.x, this.shinyIcon.y);
    this.fusionShinyIcon.setVisible(doubleShiny);
    if (isFusion) {
      this.fusionShinyIcon.setTint(getVariantTint(pokemon.fusionVariant));
    }

    if (!this.player) {
      if (this.nameText.visible) {
        this.nameText.on("pointerover", () => (this.scene as BattleScene).ui.showTooltip(null, i18next.t("battleInfo:generation", { generation: i18next.t(`starterSelectUiHandler:gen${pokemon.species.generation}`) })));
        this.nameText.on("pointerout", () => (this.scene as BattleScene).ui.hideTooltip());
      }

      const dexEntry = pokemon.scene.gameData.dexData[pokemon.species.speciesId];
      this.ownedIcon.setVisible(!!dexEntry.caughtAttr);
      const opponentPokemonDexAttr = pokemon.getDexAttr();
      if (pokemon.scene.gameMode.isClassic) {
        if (pokemon.scene.gameData.starterData[pokemon.species.getRootSpeciesId()].classicWinCount > 0 && pokemon.scene.gameData.starterData[pokemon.species.getRootSpeciesId(true)].classicWinCount > 0) {
          this.championRibbon.setVisible(true);
        }
      }

      // Check if Player owns all genders and forms of the Pokemon
      const missingDexAttrs = ((dexEntry.caughtAttr & opponentPokemonDexAttr) < opponentPokemonDexAttr);

      const ownedAbilityAttrs = pokemon.scene.gameData.starterData[pokemon.species.getRootSpeciesId()].abilityAttr;

      let playerOwnsThisAbility = false;
      // Check if the player owns ability for the root form
      if ((ownedAbilityAttrs & 1) > 0 && pokemon.hasSameAbilityInRootForm(0)) {
        playerOwnsThisAbility = true;
      }
      if ((ownedAbilityAttrs & 2) > 0 && pokemon.hasSameAbilityInRootForm(1)) {
        playerOwnsThisAbility = true;
      }
      if ((ownedAbilityAttrs & 4) > 0 && pokemon.hasSameAbilityInRootForm(2)) {
        playerOwnsThisAbility = true;
      }

      if (missingDexAttrs || !playerOwnsThisAbility) {
        this.ownedIcon.setTint(0x808080);
      }

      if (this.boss) {
        this.updateBossSegmentDividers(pokemon as EnemyPokemon);
      }
    }

    this.hpBar.setScale(pokemon.getHpRatio(true), 1);
    this.lastHpFrame = this.hpBar.scaleX > 0.5 ? "high" : this.hpBar.scaleX > 0.25 ? "medium" : "low";
    this.hpBar.setFrame(this.lastHpFrame);
    if (this.player) {
      this.setHpNumbers(pokemon.hp, pokemon.getMaxHp());
    }
    this.lastHp = pokemon.hp;
    this.lastMaxHp = pokemon.getMaxHp();

    this.setLevel(pokemon.level);
    this.lastLevel = pokemon.level;

    this.shinyIcon.setVisible(pokemon.isShiny());

    const types = pokemon.getTypes(true);
    this.type1Icon.setTexture(`pbinfo_${this.player ? "player" : "enemy"}_type${types.length > 1 ? "1" : ""}`);
    this.type1Icon.setFrame(Type[types[0]].toLowerCase());
    this.type2Icon.setVisible(types.length > 1);
    this.type3Icon.setVisible(types.length > 2);
    if (types.length > 1) {
      this.type2Icon.setFrame(Type[types[1]].toLowerCase());
    }
    if (types.length > 2) {
      this.type3Icon.setFrame(Type[types[2]].toLowerCase());
    }

    if (this.player) {
      this.expMaskRect.x = (pokemon.levelExp / getLevelTotalExp(pokemon.level, pokemon.species.growthRate)) * 510;
      this.lastExp = pokemon.exp;
      this.lastLevelExp = pokemon.levelExp;

      this.statValuesContainer.setPosition(8, 7);
    }

    const battleStats = battleStatOrder.map(() => 0);

    this.lastBattleStats = battleStats.join("");
    this.updateBattleStats(battleStats);
  }

  getTextureName(): string {
    return `pbinfo_${this.player ? "player" : "enemy"}${!this.player && this.boss ? "_boss" : this.mini ? "_mini" : ""}`;
  }

  setMini(mini: boolean): void {
    if (this.mini === mini) {
      return;
    }

    this.mini = mini;

    this.box.setTexture(this.getTextureName());
    this.statsBox.setTexture(`${this.getTextureName()}_stats`);

    if (this.player) {
      this.y -= 12 * (mini ? 1 : -1);
      this.baseY = this.y;
    }

    const offsetElements = [ this.nameText, this.genderText, this.teraIcon, this.splicedIcon, this.shinyIcon, this.statusIndicator, this.levelContainer ];
    offsetElements.forEach(el => el.y += 1.5 * (mini ? -1 : 1));

    [ this.type1Icon, this.type2Icon, this.type3Icon ].forEach(el => {
      el.x += 4 * (mini ? 1 : -1);
      el.y += -8 * (mini ? 1 : -1);
    });

    this.statValuesContainer.x += 2 * (mini ? 1 : -1);
    this.statValuesContainer.y += -7 * (mini ? 1 : -1);

    const toggledElements = [ this.hpNumbersContainer, this.expBar ];
    toggledElements.forEach(el => el.setVisible(!mini));
  }

  toggleStats(visible: boolean): void {
    this.scene.tweens.add({
      targets: this.statsContainer,
      duration: Utils.fixedInt(125),
      ease: "Sine.easeInOut",
      alpha: visible ? 1 : 0
    });
  }

  updateBossSegments(pokemon: EnemyPokemon): void {
    const boss = !!pokemon.bossSegments;

    if (boss !== this.boss) {
      this.boss = boss;

      [ this.nameText, this.genderText, this.teraIcon, this.splicedIcon, this.shinyIcon, this.ownedIcon, this.championRibbon, this.statusIndicator, this.levelContainer, this.statValuesContainer ].map(e => e.x += 48 * (boss ? -1 : 1));
      this.hpBar.x += 38 * (boss ? -1 : 1);
      this.hpBar.y += 2 * (this.boss ? -1 : 1);
      this.hpBar.setTexture(`overlay_hp${boss ? "_boss" : ""}`);
      this.box.setTexture(this.getTextureName());
      this.statsBox.setTexture(`${this.getTextureName()}_stats`);
    }

    this.bossSegments = boss ? pokemon.bossSegments : 0;
    this.updateBossSegmentDividers(pokemon);
  }

  updateBossSegmentDividers(pokemon: EnemyPokemon): void {
    while (this.hpBarSegmentDividers.length) {
      this.hpBarSegmentDividers.pop().destroy();
    }

    if (this.boss && this.bossSegments > 1) {
      const uiTheme = (this.scene as BattleScene).uiTheme;
      const maxHp = pokemon.getMaxHp();
      for (let s = 1; s < this.bossSegments; s++) {
        const dividerX = (Math.round((maxHp / this.bossSegments) * s) /  maxHp) * this.hpBar.width;
        const divider = this.scene.add.rectangle(0, 0, 1, this.hpBar.height - (uiTheme ? 0 : 1), pokemon.bossSegmentIndex >= s ? 0xFFFFFF : 0x404040);
        divider.setOrigin(0.5, 0);
        divider.setName("hpBar_divider_" + s.toString());
        this.add(divider);
        this.moveBelow(divider as Phaser.GameObjects.GameObject, this.statsContainer);

        divider.setPositionRelative(this.hpBar, dividerX, uiTheme ? 0 : 1);
        this.hpBarSegmentDividers.push(divider);
      }
    }
  }

  setOffset(offset: boolean): void {
    if (this.offset === offset) {
      return;
    }

    this.offset = offset;

    this.x += 10 * (this.offset === this.player ? 1 : -1);
    this.y += 27 * (this.offset ? 1 : -1);
    this.baseY = this.y;
  }

  updateInfo(pokemon: Pokemon, instant?: boolean): Promise<void> {
    return new Promise(resolve => {
      if (!this.scene) {
        return resolve();
      }

<<<<<<< HEAD
      const gender: Gender = pokemon.illusion.active ? pokemon.illusion.gender : pokemon.gender;

      this.genderText.setText(getGenderSymbol(gender));
      this.genderText.setColor(getGenderColor(gender));

=======
>>>>>>> 7f8ddb51
      const nameUpdated = this.lastName !== pokemon.getNameToRender();

      if (nameUpdated) {
        this.updateNameText(pokemon);
        this.genderText.setPositionRelative(this.nameText, this.nameText.displayWidth, 0);
      }

      const teraType = pokemon.getTeraType();
      const teraTypeUpdated = this.lastTeraType !== teraType;

      if (teraTypeUpdated) {
        this.teraIcon.setVisible(teraType !== Type.UNKNOWN);
        this.teraIcon.setPositionRelative(this.nameText, this.nameText.displayWidth + this.genderText.displayWidth + 1, 2);
        this.teraIcon.setTintFill(Phaser.Display.Color.GetColor(...getTypeRgb(teraType)));
        this.lastTeraType = teraType;
      }

      const isFusion = pokemon.isFusion(true);

      if (nameUpdated || teraTypeUpdated) {
        this.splicedIcon.setVisible(isFusion);

        this.teraIcon.setPositionRelative(this.nameText, this.nameText.displayWidth + this.genderText.displayWidth + 1, 2);
        this.splicedIcon.setPositionRelative(this.nameText, this.nameText.displayWidth + this.genderText.displayWidth + 1 + (this.teraIcon.visible ? this.teraIcon.displayWidth + 1 : 0), 1.5);
        this.shinyIcon.setPositionRelative(this.nameText, this.nameText.displayWidth + this.genderText.displayWidth + 1 + (this.teraIcon.visible ? this.teraIcon.displayWidth + 1 : 0) + (this.splicedIcon.visible ? this.splicedIcon.displayWidth + 1 : 0), 2.5);
      }

      if (this.lastStatus !== (pokemon.status?.effect || StatusEffect.NONE)) {
        this.lastStatus = pokemon.status?.effect || StatusEffect.NONE;

        if (this.lastStatus !== StatusEffect.NONE) {
          this.statusIndicator.setFrame(StatusEffect[this.lastStatus].toLowerCase());
        }

        const offsetX = !this.player ? (this.ownedIcon.visible ? 8 : 0) + (this.championRibbon.visible ? 8 : 0) : 0;
        this.statusIndicator.setPositionRelative(this.nameText, offsetX, 11.5);

        this.statusIndicator.setVisible(!!this.lastStatus);
      }

      const types = pokemon.getTypes(true);
      this.type1Icon.setTexture(`pbinfo_${this.player ? "player" : "enemy"}_type${types.length > 1 ? "1" : ""}`);
      this.type1Icon.setFrame(Type[types[0]].toLowerCase());
      this.type2Icon.setVisible(types.length > 1);
      this.type3Icon.setVisible(types.length > 2);
      if (types.length > 1) {
        this.type2Icon.setFrame(Type[types[1]].toLowerCase());
      }
      if (types.length > 2) {
        this.type3Icon.setFrame(Type[types[2]].toLowerCase());
      }

      const updateHpFrame = () => {
        const hpFrame = this.hpBar.scaleX > 0.5 ? "high" : this.hpBar.scaleX > 0.25 ? "medium" : "low";
        if (hpFrame !== this.lastHpFrame) {
          this.hpBar.setFrame(hpFrame);
          this.lastHpFrame = hpFrame;
        }
      };

      const updatePokemonHp = () => {
        let duration = !instant ? Utils.clampInt(Math.abs((this.lastHp) - pokemon.hp) * 5, 250, 5000) : 0;
        const speed = (this.scene as BattleScene).hpBarSpeed;
        if (speed) {
          duration = speed >= 3 ? 0 : duration / Math.pow(2, speed);
        }
        this.scene.tweens.add({
          targets: this.hpBar,
          ease: "Sine.easeOut",
          scaleX: pokemon.getHpRatio(true),
          duration: duration,
          onUpdate: () => {
            if (this.player && this.lastHp !== pokemon.hp) {
              const tweenHp = Math.ceil(this.hpBar.scaleX * pokemon.getMaxHp());
              this.setHpNumbers(tweenHp, pokemon.getMaxHp());
              this.lastHp = tweenHp;
            }

            updateHpFrame();
          },
          onComplete: () => {
            updateHpFrame();
            resolve();
          }
        });
        if (!this.player) {
          this.lastHp = pokemon.hp;
        }
        this.lastMaxHp = pokemon.getMaxHp();
      };

      if (this.player) {
        const isLevelCapped = pokemon.level >= (this.scene as BattleScene).getMaxExpLevel();

        if ((this.lastExp !== pokemon.exp || this.lastLevel !== pokemon.level)) {
          const originalResolve = resolve;
          const durationMultipler = Math.max(Phaser.Tweens.Builders.GetEaseFunction("Cubic.easeIn")(1 - (Math.min(pokemon.level - this.lastLevel, 10) / 10)), 0.1);
          resolve = () => this.updatePokemonExp(pokemon, false, durationMultipler).then(() => originalResolve());
        } else if (isLevelCapped !== this.lastLevelCapped) {
          this.setLevel(pokemon.level);
        }

        this.lastLevelCapped = isLevelCapped;
      }

      if (this.lastHp !== pokemon.hp || this.lastMaxHp !== pokemon.getMaxHp()) {
        return updatePokemonHp();
      } else if (!this.player && this.lastLevel !== pokemon.level) {
        this.setLevel(pokemon.level);
        this.lastLevel = pokemon.level;
      }

      const battleStats = pokemon.summonData
        ? pokemon.summonData.battleStats
        : battleStatOrder.map(() => 0);
      const battleStatsStr = battleStats.join("");

      if (this.lastBattleStats !== battleStatsStr) {
        this.updateBattleStats(battleStats);
        this.lastBattleStats = battleStatsStr;
      }

      this.shinyIcon.setVisible(pokemon.isShiny(true));

      const doubleShiny = isFusion && pokemon.shiny && pokemon.fusionShiny;
      const baseVariant = !doubleShiny ? pokemon.getVariant(true) : pokemon.variant;
      this.shinyIcon.setTint(getVariantTint(baseVariant));

      this.fusionShinyIcon.setVisible(doubleShiny);
      if (isFusion) {
        this.fusionShinyIcon.setTint(getVariantTint(pokemon.fusionVariant));
      }
      this.fusionShinyIcon.setPosition(this.shinyIcon.x, this.shinyIcon.y);

      resolve();
    });
  }

  updateNameText(pokemon: Pokemon): void {
    let displayName = pokemon.getNameToRender().replace(/[♂♀]/g, "");
    let nameTextWidth: number;

    const nameSizeTest = addTextObject(this.scene, 0, 0, displayName, TextStyle.BATTLE_INFO);
    nameTextWidth = nameSizeTest.displayWidth;

    const gender: Gender = pokemon.illusion.active ? pokemon.illusion.gender : pokemon.gender;
    while (nameTextWidth > (this.player || !this.boss ? 60 : 98) - ((gender !== Gender.GENDERLESS ? 6 : 0) + (pokemon.fusionSpecies ? 8 : 0) + (pokemon.isShiny() ? 8 : 0) + (Math.min(pokemon.level.toString().length, 3) - 3) * 8)) {
      displayName = `${displayName.slice(0, displayName.endsWith(".") ? -2 : -1).trimEnd()}.`;
      nameSizeTest.setText(displayName);
      nameTextWidth = nameSizeTest.displayWidth;
    }

    nameSizeTest.destroy();

    this.nameText.setText(displayName);
    this.lastName = pokemon.getNameToRender();

    if (this.nameText.visible) {
      this.nameText.setInteractive(new Phaser.Geom.Rectangle(0, 0, this.nameText.width, this.nameText.height), Phaser.Geom.Rectangle.Contains);
    }
  }

  updatePokemonExp(pokemon: Pokemon, instant?: boolean, levelDurationMultiplier: number = 1): Promise<void> {
    return new Promise(resolve => {
      const levelUp = this.lastLevel < pokemon.level;
      const relLevelExp = getLevelRelExp(this.lastLevel + 1, pokemon.species.growthRate);
      const levelExp = levelUp ? relLevelExp : pokemon.levelExp;
      let ratio = relLevelExp ? levelExp / relLevelExp : 0;
      if (this.lastLevel >= (this.scene as BattleScene).getMaxExpLevel(true)) {
        if (levelUp) {
          ratio = 1;
        } else {
          ratio = 0;
        }
        instant = true;
      }
      const durationMultiplier = Phaser.Tweens.Builders.GetEaseFunction("Sine.easeIn")(1 - (Math.max(this.lastLevel - 100, 0) / 150));
      const duration = this.visible && !instant ? (((levelExp - this.lastLevelExp) / relLevelExp) * 1650) * durationMultiplier * levelDurationMultiplier : 0;
      if (ratio === 1) {
        this.lastLevelExp = 0;
        this.lastLevel++;
      } else {
        this.lastExp = pokemon.exp;
        this.lastLevelExp = pokemon.levelExp;
      }
      if (duration) {
        (this.scene as BattleScene).playSound("exp");
      }
      this.scene.tweens.add({
        targets: this.expMaskRect,
        ease: "Sine.easeIn",
        x: ratio * 510,
        duration: duration,
        onComplete: () => {
          if (!this.scene) {
            return resolve();
          }
          if (duration) {
            this.scene.sound.stopByKey("exp");
          }
          if (ratio === 1) {
            (this.scene as BattleScene).playSound("level_up");
            this.setLevel(this.lastLevel);
            this.scene.time.delayedCall(500 * levelDurationMultiplier, () => {
              this.expMaskRect.x = 0;
              this.updateInfo(pokemon, instant).then(() => resolve());
            });
            return;
          }
          resolve();
        }
      });
    });
  }

  setLevel(level: integer): void {
    const isCapped = level >= (this.scene as BattleScene).getMaxExpLevel();
    this.levelNumbersContainer.removeAll(true);
    const levelStr = level.toString();
    for (let i = 0; i < levelStr.length; i++) {
      this.levelNumbersContainer.add(this.scene.add.image(i * 8, 0, `numbers${isCapped && this.player ? "_red" : ""}`, levelStr[i]));
    }
    this.levelContainer.setX((this.player ? -41 : -50) - 8 * Math.max(levelStr.length - 3, 0));
  }

  setHpNumbers(hp: integer, maxHp: integer): void {
    if (!this.player || !this.scene) {
      return;
    }
    this.hpNumbersContainer.removeAll(true);
    const hpStr = hp.toString();
    const maxHpStr = maxHp.toString();
    let offset = 0;
    for (let i = maxHpStr.length - 1; i >= 0; i--) {
      this.hpNumbersContainer.add(this.scene.add.image(offset++ * -8, 0, "numbers", maxHpStr[i]));
    }
    this.hpNumbersContainer.add(this.scene.add.image(offset++ * -8, 0, "numbers", "/"));
    for (let i = hpStr.length - 1; i >= 0; i--) {
      this.hpNumbersContainer.add(this.scene.add.image(offset++ * -8, 0, "numbers", hpStr[i]));
    }
  }

  updateBattleStats(battleStats: integer[]): void {
    battleStatOrder.map((s, i) => {
      this.statNumbers[i].setFrame(battleStats[s].toString());
    });
  }

  /**
   * Request the flyoutMenu to toggle if available and hides or shows the effectiveness window where necessary
   */
  toggleFlyout(visible: boolean): void {
    this.flyoutMenu?.toggleFlyout(visible);

    if (visible) {
      this.effectivenessContainer?.setVisible(false);
    } else {
      this.updateEffectiveness(this.currentEffectiveness);
    }
  }

  /**
   * Show or hide the type effectiveness multiplier window
   * Passing undefined will hide the window
   */
  updateEffectiveness(effectiveness?: string) {
    if (this.player) {
      return;
    }
    this.currentEffectiveness = effectiveness;

    if (!(this.scene as BattleScene).typeHints || effectiveness === undefined || this.flyoutMenu.flyoutVisible) {
      this.effectivenessContainer.setVisible(false);
      return;
    }

    this.effectivenessText.setText(effectiveness);
    this.effectivenessWindow.width = 10 + this.effectivenessText.displayWidth;
    this.effectivenessContainer.setVisible(true);
  }

  getBaseY(): number {
    return this.baseY;
  }

  resetY(): void {
    this.y = this.baseY;
  }
}

export class PlayerBattleInfo extends BattleInfo {
  constructor(scene: Phaser.Scene) {
    super(scene, Math.floor(scene.game.canvas.width / 6) - 10, -72, true);
  }
}

export class EnemyBattleInfo extends BattleInfo {
  constructor(scene: Phaser.Scene) {
    super(scene, 140, -141, false);
  }

  setMini(mini: boolean): void { } // Always mini
}<|MERGE_RESOLUTION|>--- conflicted
+++ resolved
@@ -510,14 +510,11 @@
         return resolve();
       }
 
-<<<<<<< HEAD
       const gender: Gender = pokemon.illusion.active ? pokemon.illusion.gender : pokemon.gender;
 
       this.genderText.setText(getGenderSymbol(gender));
       this.genderText.setColor(getGenderColor(gender));
 
-=======
->>>>>>> 7f8ddb51
       const nameUpdated = this.lastName !== pokemon.getNameToRender();
 
       if (nameUpdated) {
