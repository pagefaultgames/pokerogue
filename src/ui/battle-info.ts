--- conflicted
+++ resolved
@@ -66,9 +66,8 @@
   private statValuesContainer: Phaser.GameObjects.Container;
   private statNumbers: Phaser.GameObjects.Sprite[];
 
-  public flyoutMenu?: BattleFlyout;
-
-<<<<<<< HEAD
+  public flyoutMenu: BattleFlyout;
+
   private teamIcons: Phaser.GameObjects.Sprite[];
   private teamIconOver: Phaser.GameObjects.Sprite[];
   private teamIconsShow: boolean[];
@@ -77,11 +76,9 @@
   private showingTeam: boolean = false;
   private pressedShow: boolean = false;
   private override: boolean = false;
-=======
   private battleStatOrder: BattleStat[];
   private battleStatOrderPlayer = [BattleStat.ATK, BattleStat.DEF, BattleStat.SPATK, BattleStat.SPDEF, BattleStat.ACC, BattleStat.EVA, BattleStat.SPD];
   private battleStatOrderEnemy = [BattleStat.HP, BattleStat.ATK, BattleStat.DEF, BattleStat.SPATK, BattleStat.SPDEF, BattleStat.ACC, BattleStat.EVA, BattleStat.SPD];
->>>>>>> de29c1f0
 
   constructor(scene: Phaser.Scene, x: number, y: number, player: boolean) {
     super(scene, x, y);
