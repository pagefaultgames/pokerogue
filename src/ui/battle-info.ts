--- conflicted
+++ resolved
@@ -794,10 +794,7 @@
     const nameSizeTest = addTextObject(0, 0, displayName, TextStyle.BATTLE_INFO);
     nameTextWidth = nameSizeTest.displayWidth;
 
-<<<<<<< HEAD
     const gender: Gender = pokemon.battleData.illusion.active ? pokemon.battleData.illusion.gender! : pokemon.gender;
-    while (nameTextWidth > (this.player || !this.boss ? 60 : 98) - ((gender !== Gender.GENDERLESS ? 6 : 0) + (pokemon.fusionSpecies ? 8 : 0) + (pokemon.isShiny() ? 8 : 0) + (Math.min(pokemon.level.toString().length, 3) - 3) * 8)) {
-=======
     while (
       nameTextWidth >
       (this.player || !this.boss ? 60 : 98) -
@@ -806,7 +803,6 @@
           (pokemon.isShiny() ? 8 : 0) +
           (Math.min(pokemon.level.toString().length, 3) - 3) * 8)
     ) {
->>>>>>> 7f226df8
       displayName = `${displayName.slice(0, displayName.endsWith(".") ? -2 : -1).trimEnd()}.`;
       nameSizeTest.setText(displayName);
       nameTextWidth = nameSizeTest.displayWidth;
