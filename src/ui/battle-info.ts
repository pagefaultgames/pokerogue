--- conflicted
+++ resolved
@@ -10,11 +10,9 @@
 import { BattleStat } from "#app/data/battle-stat";
 import BattleFlyout from "./battle-flyout";
 import { WindowVariant, addWindow } from "./ui-theme";
-<<<<<<< HEAD
+
 import { Color } from "#app/enums/color.js";
-=======
 import i18next from "i18next";
->>>>>>> 42304070
 
 const battleStatOrder = [ BattleStat.ATK, BattleStat.DEF, BattleStat.SPATK, BattleStat.SPDEF, BattleStat.ACC, BattleStat.EVA, BattleStat.SPD ];
 
