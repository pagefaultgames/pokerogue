--- conflicted
+++ resolved
@@ -194,7 +194,6 @@
         this.scene.gameData.tryExportData(GameDataType.SYSTEM);
         return true;
       },
-<<<<<<< HEAD
       {
         label: "Consent Preferences",
         handler: () => {
@@ -217,18 +216,8 @@
           return true;
         }
       },
-=======
       keepOpen: true
     });
-    manageDataOptions.push({
-      label: i18next.t("menuUiHandler:cancel"),
-      handler: () => {
-        this.scene.ui.revertMode();
-        return true;
-      }
-    }
->>>>>>> 8a883ea0
-    );
 
     this.manageDataConfig = {
       xOffset: 98,
