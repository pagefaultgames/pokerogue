import BattleScene, { bypassLogin } from "../battle-scene";
import { TextStyle, addTextObject } from "./text";
import { Mode } from "./ui";
import * as Utils from "../utils";
import { addWindow } from "./ui-theme";
import MessageUiHandler from "./message-ui-handler";
import { OptionSelectConfig, OptionSelectItem } from "./abstact-option-select-ui-handler";
import { Tutorial, handleTutorial } from "../tutorial";
import { loggedInUser, updateUserInfo } from "../account";
import i18next from "i18next";
import {Button} from "#enums/buttons";
import { GameDataType } from "#enums/game-data-type";
import BgmBar from "#app/ui/bgm-bar";

enum MenuOptions {
  GAME_SETTINGS,
  ACHIEVEMENTS,
  STATS,
  VOUCHERS,
  EGG_LIST,
  EGG_GACHA,
  MANAGE_DATA,
  COMMUNITY,
  SAVE_AND_QUIT,
<<<<<<< HEAD
  SAVE_AND_REFRESH,
  LOG_OUT
=======
  LOG_OUT,
>>>>>>> e1de9373
}

let wikiUrl = "https://wiki.pokerogue.net/start";
const discordUrl = "https://discord.gg/uWpTfdKG49";
const githubUrl = "https://github.com/pagefaultgames/pokerogue";
const redditUrl = "https://www.reddit.com/r/pokerogue";

export default class MenuUiHandler extends MessageUiHandler {
  private menuContainer: Phaser.GameObjects.Container;
  private menuMessageBoxContainer: Phaser.GameObjects.Container;
  private menuOverlay: Phaser.GameObjects.Rectangle;

  private menuBg: Phaser.GameObjects.NineSlice;
  protected optionSelectText: Phaser.GameObjects.Text;

  private cursorObj: Phaser.GameObjects.Image;

  protected ignoredMenuOptions: MenuOptions[];
  protected menuOptions: MenuOptions[];

  protected manageDataConfig: OptionSelectConfig;
  protected communityConfig: OptionSelectConfig;

  public bgmBar: BgmBar;


  constructor(scene: BattleScene, mode?: Mode) {
    super(scene, mode);

    this.ignoredMenuOptions = !bypassLogin
      ? [ ]
      : [ MenuOptions.LOG_OUT ];
    this.menuOptions = Utils.getEnumKeys(MenuOptions).map(m => parseInt(MenuOptions[m]) as MenuOptions).filter(m => !this.ignoredMenuOptions.includes(m));
  }

  setup() {
    const ui = this.getUi();
    // wiki url directs based on languges available on wiki
    const lang = i18next.resolvedLanguage.substring(0,2);
    if (["de", "fr", "ko", "zh"].includes(lang)) {
      wikiUrl = `https://wiki.pokerogue.net/${lang}:start`;
    }

    this.bgmBar = new BgmBar(this.scene);
    this.bgmBar.setup();

    ui.bgmBar = this.bgmBar;

    this.menuContainer = this.scene.add.container(1, -(this.scene.game.canvas.height / 6) + 1);
    this.menuContainer.setName("menu");
    this.menuContainer.setInteractive(new Phaser.Geom.Rectangle(0, 0, this.scene.game.canvas.width / 6, this.scene.game.canvas.height / 6), Phaser.Geom.Rectangle.Contains);

    this.menuOverlay = new Phaser.GameObjects.Rectangle(this.scene, -1, -1, this.scene.scaledCanvas.width, this.scene.scaledCanvas.height, 0xffffff, 0.3);
    this.menuOverlay.setName("menu-overlay");
    this.menuOverlay.setOrigin(0,0);
    this.menuContainer.add(this.menuOverlay);

    const menuMessageText = addTextObject(this.scene, 8, 8, "", TextStyle.WINDOW, { maxLines: 2 });
    menuMessageText.setName("menu-message");
    menuMessageText.setWordWrapWidth(1224);
    menuMessageText.setOrigin(0, 0);

    this.optionSelectText = addTextObject(this.scene, 0, 0, this.menuOptions.map(o => `${i18next.t(`menuUiHandler:${MenuOptions[o]}`)}`).join("\n"), TextStyle.WINDOW, { maxLines: this.menuOptions.length });
    this.optionSelectText.setLineSpacing(12);

    this.menuBg = addWindow(this.scene, (this.scene.game.canvas.width / 6) - (this.optionSelectText.displayWidth + 25), 0, this.optionSelectText.displayWidth + 23, (this.scene.game.canvas.height / 6) - 2);
    this.menuBg.setOrigin(0, 0);

    this.optionSelectText.setPositionRelative(this.menuBg, 14, 6);

    this.menuContainer.add(this.menuBg);

    this.menuContainer.add(this.optionSelectText);

    ui.add(this.menuContainer);

    this.menuMessageBoxContainer = this.scene.add.container(0, 130);
    this.menuMessageBoxContainer.setName("menu-message-box");
    this.menuMessageBoxContainer.setVisible(false);
    this.menuContainer.add(this.menuMessageBoxContainer);

    const menuMessageBox = addWindow(this.scene, 0, -0, 220, 48);
    menuMessageBox.setOrigin(0, 0);
    this.menuMessageBoxContainer.add(menuMessageBox);

    this.menuMessageBoxContainer.add(menuMessageText);

    this.menuContainer.add(this.bgmBar);

    this.message = menuMessageText;

    this.menuContainer.add(this.menuMessageBoxContainer);

    const manageDataOptions = [];

    const confirmSlot = (message: string, slotFilter: (i: integer) => boolean, callback: (i: integer) => void) => {
      ui.revertMode();
      ui.showText(message, null, () => {
        const config: OptionSelectConfig = {
          options: new Array(5).fill(null).map((_, i) => i).filter(slotFilter).map(i => {
            return {
              label: i18next.t("menuUiHandler:slot", {slotNumber: i+1}),
              handler: () => {
                callback(i);
                ui.revertMode();
                ui.showText(null, 0);
                return true;
              }
            };
          }).concat([{
            label: i18next.t("menuUiHandler:cancel"),
            handler: () => {
              ui.revertMode();
              ui.showText(null, 0);
              return true;
            }
          }]),
          xOffset: 98
        };
        ui.setOverlayMode(Mode.MENU_OPTION_SELECT, config);
      });
    };

    if (Utils.isLocal || Utils.isBeta) {
      manageDataOptions.push({
        label: i18next.t("menuUiHandler:importSession"),
        handler: () => {
          confirmSlot(i18next.t("menuUiHandler:importSlotSelect"), () => true, slotId => this.scene.gameData.importData(GameDataType.SESSION, slotId));
          return true;
        },
        keepOpen: true
      });
    }
    manageDataOptions.push({
      label: i18next.t("menuUiHandler:exportSession"),
      handler: () => {
        const dataSlots: integer[] = [];
        Promise.all(
          new Array(5).fill(null).map((_, i) => {
            const slotId = i;
            return this.scene.gameData.getSession(slotId).then(data => {
              if (data) {
                dataSlots.push(slotId);
              }
            });
          })).then(() => {
          confirmSlot(i18next.t("menuUiHandler:exportSlotSelect"),
            i => dataSlots.indexOf(i) > -1,
            slotId => this.scene.gameData.tryExportData(GameDataType.SESSION, slotId));
        });
        return true;
      },
      keepOpen: true
    });
    if (Utils.isLocal || Utils.isBeta) {
      manageDataOptions.push({
        label: i18next.t("menuUiHandler:importData"),
        handler: () => {
          ui.revertMode();
          this.scene.gameData.importData(GameDataType.SYSTEM);
          return true;
        },
        keepOpen: true
      });
    }
    manageDataOptions.push({
      label: i18next.t("menuUiHandler:exportData"),
      handler: () => {
        this.scene.gameData.tryExportData(GameDataType.SYSTEM);
        return true;
      }
    },
    {
      label: "Consent Preferences",
      handler: () => {
        const consentLink = document.querySelector(".termly-display-preferences") as HTMLInputElement;
        const clickEvent = new MouseEvent("click", {
          view: window,
          bubbles: true,
          cancelable: true
        });
        consentLink.dispatchEvent(clickEvent);
        consentLink.focus();
        return true;
      },
      keepOpen: true
    },
    {
      label: i18next.t("menuUiHandler:cancel"),
      handler: () => {
        this.scene.ui.revertMode();
        return true;
      },
      keepOpen: true
    });

    this.manageDataConfig = {
      xOffset: 98,
      options: manageDataOptions
    };

    const communityOptions: OptionSelectItem[] = [
      {
        label: "Wiki",
        handler: () => {
          window.open(wikiUrl, "_blank").focus();
          return true;
        },
        keepOpen: true
      },
      {
        label: "Discord",
        handler: () => {
          window.open(discordUrl, "_blank").focus();
          return true;
        },
        keepOpen: true
      },
      {
        label: "GitHub",
        handler: () => {
          window.open(githubUrl, "_blank").focus();
          return true;
        },
        keepOpen: true
      },
      {
        label: "Reddit",
        handler: () => {
          window.open(redditUrl, "_blank").focus();
          return true;
        },
        keepOpen: true
      },
      {
        label: i18next.t("menuUiHandler:cancel"),
        handler: () => {
          this.scene.ui.revertMode();
          return true;
        }
      }
    ];

    this.communityConfig = {
      xOffset: 98,
      options: communityOptions
    };

    this.setCursor(0);

    this.menuContainer.setVisible(false);
  }

  show(args: any[]): boolean {

    super.show(args);

    this.menuContainer.setVisible(true);
    this.setCursor(0);

    this.getUi().moveTo(this.menuContainer, this.getUi().length - 1);

    this.getUi().hideTooltip();

    this.scene.playSound("menu_open");

    handleTutorial(this.scene, Tutorial.Menu);

    this.bgmBar.toggleBgmBar(true);


    return true;
  }

  processInput(button: Button): boolean {
    const ui = this.getUi();

    let success = false;
    let error = false;

    if (button === Button.ACTION) {
      let adjustedCursor = this.cursor;
      for (const imo of this.ignoredMenuOptions) {
        if (adjustedCursor >= imo) {
          adjustedCursor++;
        } else {
          break;
        }
      }
      switch (adjustedCursor) {
      case MenuOptions.GAME_SETTINGS:
        ui.setOverlayMode(Mode.SETTINGS);
        success = true;
        break;
      case MenuOptions.ACHIEVEMENTS:
        ui.setOverlayMode(Mode.ACHIEVEMENTS);
        success = true;
        break;
      case MenuOptions.STATS:
        ui.setOverlayMode(Mode.GAME_STATS);
        success = true;
        break;
      case MenuOptions.VOUCHERS:
        ui.setOverlayMode(Mode.VOUCHERS);
        success = true;
        break;
      case MenuOptions.EGG_LIST:
        if (this.scene.gameData.eggs.length) {
          ui.revertMode();
          ui.setOverlayMode(Mode.EGG_LIST);
          success = true;
        } else {
          ui.showText(i18next.t("menuUiHandler:noEggs"), null, () => ui.showText(""), Utils.fixedInt(1500));
          error = true;
        }
        break;
      case MenuOptions.EGG_GACHA:
        ui.revertMode();
        ui.setOverlayMode(Mode.EGG_GACHA);
        success = true;
        break;
      case MenuOptions.MANAGE_DATA:
        if (!bypassLogin && !this.manageDataConfig.options.some(o => o.label === i18next.t("menuUiHandler:linkDiscord") || o.label === i18next.t("menuUiHandler:unlinkDiscord"))) {
          this.manageDataConfig.options.splice(this.manageDataConfig.options.length-1,0,
            {
              label: loggedInUser.discordId === "" ? i18next.t("menuUiHandler:linkDiscord") : i18next.t("menuUiHandler:unlinkDiscord"),
              handler: () => {
                if (loggedInUser?.discordId === "") {
                  const token = Utils.getCookie(Utils.sessionIdKey);
                  const redirectUri = encodeURIComponent(`${import.meta.env.VITE_SERVER_URL}/auth/discord/callback`);
                  const discordId = import.meta.env.VITE_DISCORD_CLIENT_ID;
                  const discordUrl = `https://discord.com/api/oauth2/authorize?client_id=${discordId}&redirect_uri=${redirectUri}&response_type=code&scope=identify&state=${token}&prompt=none`;
                  window.open(discordUrl, "_self");
                  return true;
                } else {
                  Utils.apiPost("/auth/discord/logout", undefined, undefined, true).then(res => {
                    if (!res.ok) {
                      console.error(`Unlink failed (${res.status}: ${res.statusText})`);
                    }
                    updateUserInfo().then(() => this.scene.reset(true, true));
                  });
                  return true;
                }
              }
            },
            {
              label: loggedInUser?.googleId === "" ? i18next.t("menuUiHandler:linkGoogle") : i18next.t("menuUiHandler:unlinkGoogle"),
              handler: () => {
                if (loggedInUser?.googleId === "") {
                  const token = Utils.getCookie(Utils.sessionIdKey);
                  const redirectUri = encodeURIComponent(`${import.meta.env.VITE_SERVER_URL}/auth/google/callback`);
                  const googleId = import.meta.env.VITE_GOOGLE_CLIENT_ID;
                  const googleUrl = `https://accounts.google.com/o/oauth2/auth?client_id=${googleId}&response_type=code&redirect_uri=${redirectUri}&scope=openid&state=${token}`;
                  window.open(googleUrl, "_self");
                  return true;
                } else {
                  Utils.apiPost("/auth/google/logout", undefined, undefined, true).then(res => {
                    if (!res.ok) {
                      console.error(`Unlink failed (${res.status}: ${res.statusText})`);
                    }
                    updateUserInfo().then(() => this.scene.reset(true, true));
                  });
                  return true;
                }
              }
            });
        }
        ui.setOverlayMode(Mode.MENU_OPTION_SELECT, this.manageDataConfig);
        success = true;
        break;
      case MenuOptions.COMMUNITY:
        ui.setOverlayMode(Mode.MENU_OPTION_SELECT, this.communityConfig);
        success = true;
        break;
      case MenuOptions.SAVE_AND_QUIT:
        if (this.scene.currentBattle) {
          success = true;
          if (this.scene.currentBattle.turn > 1) {
            ui.showText(i18next.t("menuUiHandler:losingProgressionWarning"), null, () => {
              ui.setOverlayMode(Mode.CONFIRM, () => this.scene.gameData.saveAll(this.scene, true, true, true, true).then(() => this.scene.reset(true)), () => {
                ui.revertMode();
                ui.showText(null, 0);
              }, false, -98);
            });
          } else {
            this.scene.gameData.saveAll(this.scene, true, true, true, true).then(() => this.scene.reset(true));
          }
        } else {
          error = true;
        }
        break;
        case MenuOptions.SAVE_AND_REFRESH:
          if (this.scene.currentBattle) {
            success = true;
            if (this.scene.currentBattle.turn > 1) {
              ui.showText(i18next.t("menuUiHandler:losingProgressionWarning"), null, () => {
                ui.setOverlayMode(Mode.CONFIRM, () => this.scene.gameData.saveAll(this.scene, true, true, true, true).then(() => this.scene.reset(true)), () => {
                  ui.revertMode();
                  ui.showText(null, 0);
                }, false, -98);
              });
            } else {
              this.scene.gameData.saveAll(this.scene, true, true, true, true).then(() => this.scene.reset(true));
            }
          } else {
            error = true;
          }
          break;
      case MenuOptions.LOG_OUT:
        success = true;
        const doLogout = () => {
          Utils.apiFetch("account/logout", true).then(res => {
            if (!res.ok) {
              console.error(`Log out failed (${res.status}: ${res.statusText})`);
            }
            Utils.removeCookie(Utils.sessionIdKey);
            updateUserInfo().then(() => this.scene.reset(true, true));
          });
        };
        if (this.scene.currentBattle) {
          ui.showText(i18next.t("menuUiHandler:losingProgressionWarning"), null, () => {
            ui.setOverlayMode(Mode.CONFIRM, doLogout, () => {
              ui.revertMode();
              ui.showText(null, 0);
            }, false, -98);
          });
        } else {
          doLogout();
        }
        break;
      }
    } else if (button === Button.CANCEL) {
      success = true;
      ui.revertMode().then(result => {
        if (!result) {
          ui.setMode(Mode.MESSAGE);
        }
      });
    } else {
      switch (button) {
      case Button.UP:
        if (this.cursor) {
          success = this.setCursor(this.cursor - 1);
        } else {
          success = this.setCursor(this.menuOptions.length - 1);
        }
        break;
      case Button.DOWN:
        if (this.cursor + 1 < this.menuOptions.length) {
          success = this.setCursor(this.cursor + 1);
        } else {
          success = this.setCursor(0);
        }
        break;
      }
    }

    if (success) {
      ui.playSelect();
    } else if (error) {
      ui.playError();
    }

    return success || error;
  }

  showText(text: string, delay?: number, callback?: Function, callbackDelay?: number, prompt?: boolean, promptDelay?: number): void {
    this.menuMessageBoxContainer.setVisible(!!text);

    super.showText(text, delay, callback, callbackDelay, prompt, promptDelay);
  }

  setCursor(cursor: integer): boolean {
    const ret = super.setCursor(cursor);

    if (!this.cursorObj) {
      this.cursorObj = this.scene.add.image(0, 0, "cursor");
      this.cursorObj.setOrigin(0, 0);
      this.menuContainer.add(this.cursorObj);
    }

    this.cursorObj.setPositionRelative(this.menuBg, 7, 9 + this.cursor * 16);

    return ret;
  }

  clear() {
    super.clear();
    this.menuContainer.setVisible(false);
    this.bgmBar.toggleBgmBar(false);
    this.eraseCursor();
  }

  eraseCursor() {
    if (this.cursorObj) {
      this.cursorObj.destroy();
    }
    this.cursorObj = null;
  }
}<|MERGE_RESOLUTION|>--- conflicted
+++ resolved
@@ -22,12 +22,8 @@
   MANAGE_DATA,
   COMMUNITY,
   SAVE_AND_QUIT,
-<<<<<<< HEAD
   SAVE_AND_REFRESH,
   LOG_OUT
-=======
-  LOG_OUT,
->>>>>>> e1de9373
 }
 
 let wikiUrl = "https://wiki.pokerogue.net/start";
