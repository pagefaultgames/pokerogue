import { bypassLogin, globalScene } from "#app/battle-scene";
import { TextStyle, addTextObject, getTextStyleOptions } from "./text";
import { Mode } from "./ui";
import * as Utils from "../utils";
import { addWindow, WindowVariant } from "./ui-theme";
import MessageUiHandler from "./message-ui-handler";
import { OptionSelectConfig, OptionSelectItem } from "./abstact-option-select-ui-handler";
import { Tutorial, handleTutorial } from "../tutorial";
import { loggedInUser, updateUserInfo } from "../account";
import i18next from "i18next";
import { Button } from "#enums/buttons";
import { GameDataType } from "#enums/game-data-type";
import BgmBar from "#app/ui/bgm-bar";
import AwaitableUiHandler from "./awaitable-ui-handler";
import { SelectModifierPhase } from "#app/phases/select-modifier-phase";
import { AdminMode, getAdminModeName } from "./admin-ui-handler";
import { pokerogueApi } from "#app/plugins/api/pokerogue-api";

enum MenuOptions {
  GAME_SETTINGS,
  ACHIEVEMENTS,
  STATS,
  RUN_HISTORY,
  EGG_LIST,
  EGG_GACHA,
  MANAGE_DATA,
  COMMUNITY,
  SAVE_AND_QUIT,
  LOG_OUT,
}

let wikiUrl = "https://wiki.pokerogue.net/start";
const discordUrl = "https://discord.gg/uWpTfdKG49";
const githubUrl = "https://github.com/pagefaultgames/pokerogue";
const redditUrl = "https://www.reddit.com/r/pokerogue";
const donateUrl = "https://github.com/sponsors/pagefaultgames";

export default class MenuUiHandler extends MessageUiHandler {
  private readonly textPadding = 8;
  private readonly defaultMessageBoxWidth = 220;
  private readonly defaultWordWrapWidth = 1224;

  private menuContainer: Phaser.GameObjects.Container;
  private menuMessageBoxContainer: Phaser.GameObjects.Container;
  private menuOverlay: Phaser.GameObjects.Rectangle;

  private menuBg: Phaser.GameObjects.NineSlice;
  protected optionSelectText: Phaser.GameObjects.Text;

  private cursorObj: Phaser.GameObjects.Image | null;

  private excludedMenus: () => ConditionalMenu[];
  private menuOptions: MenuOptions[];

  protected manageDataConfig: OptionSelectConfig;
  protected communityConfig: OptionSelectConfig;

  // Windows for the default message box and the message box for testing dialogue
  private menuMessageBox: Phaser.GameObjects.NineSlice;
  private dialogueMessageBox: Phaser.GameObjects.NineSlice;

  protected scale: number = 0.1666666667;

  public bgmBar: BgmBar;

  constructor(mode: Mode | null = null) {
    super(mode);

    this.excludedMenus = () => [
      { condition: [ Mode.COMMAND, Mode.TITLE ].includes(mode ?? Mode.TITLE), options: [ MenuOptions.EGG_GACHA, MenuOptions.EGG_LIST ]},
      { condition: bypassLogin, options: [ MenuOptions.LOG_OUT ]}
    ];

    this.menuOptions = Utils.getEnumKeys(MenuOptions)
      .map(m => parseInt(MenuOptions[m]) as MenuOptions)
      .filter(m => {
        return !this.excludedMenus().some(exclusion => exclusion.condition && exclusion.options.includes(m));
      });
  }

  setup(): void {
    const ui = this.getUi();
    // wiki url directs based on languges available on wiki
    const lang = i18next.resolvedLanguage?.substring(0, 2)!; // TODO: is this bang correct?
    if ([ "de", "fr", "ko", "zh" ].includes(lang)) {
      wikiUrl = `https://wiki.pokerogue.net/${lang}:start`;
    }

    this.bgmBar = new BgmBar();
    this.bgmBar.setup();

    ui.bgmBar = this.bgmBar;

    this.menuContainer = globalScene.add.container(1, -(globalScene.game.canvas.height / 6) + 1);
    this.menuContainer.setName("menu");
    this.menuContainer.setInteractive(new Phaser.Geom.Rectangle(0, 0, globalScene.game.canvas.width / 6, globalScene.game.canvas.height / 6), Phaser.Geom.Rectangle.Contains);

    this.menuOverlay = new Phaser.GameObjects.Rectangle(globalScene, -1, -1, globalScene.scaledCanvas.width, globalScene.scaledCanvas.height, 0xffffff, 0.3);
    this.menuOverlay.setName("menu-overlay");
    this.menuOverlay.setOrigin(0, 0);
    this.menuContainer.add(this.menuOverlay);

    this.menuContainer.add(this.bgmBar);

    this.menuContainer.setVisible(false);

  }


  render() {
    const ui = this.getUi();
    this.excludedMenus = () => [
      { condition: globalScene.getCurrentPhase() instanceof SelectModifierPhase, options: [ MenuOptions.EGG_GACHA, MenuOptions.EGG_LIST ]},
      { condition: bypassLogin, options: [ MenuOptions.LOG_OUT ]}
    ];

    this.menuOptions = Utils.getEnumKeys(MenuOptions)
      .map(m => parseInt(MenuOptions[m]) as MenuOptions)
      .filter(m => {
        return !this.excludedMenus().some(exclusion => exclusion.condition && exclusion.options.includes(m));
      });

    this.optionSelectText = addTextObject(0, 0, this.menuOptions.map(o => `${i18next.t(`menuUiHandler:${MenuOptions[o]}`)}`).join("\n"), TextStyle.WINDOW, { maxLines: this.menuOptions.length });
    this.optionSelectText.setLineSpacing(12);

    this.scale = getTextStyleOptions(TextStyle.WINDOW, globalScene.uiTheme).scale;
    this.menuBg = addWindow(
      (globalScene.game.canvas.width / 6) - (this.optionSelectText.displayWidth + 25),
      0,
      this.optionSelectText.displayWidth + 19 + 24 * this.scale,
      (globalScene.game.canvas.height / 6) - 2
    );
    this.menuBg.setOrigin(0, 0);

    this.optionSelectText.setPositionRelative(this.menuBg, 10 + 24 * this.scale, 6);

    this.menuContainer.add(this.menuBg);

    this.menuContainer.add(this.optionSelectText);

    ui.add(this.menuContainer);

    this.menuMessageBoxContainer = globalScene.add.container(0, 130);
    this.menuMessageBoxContainer.setName("menu-message-box");
    this.menuMessageBoxContainer.setVisible(false);

    // Window for general messages
    this.menuMessageBox = addWindow(0, 0, this.defaultMessageBoxWidth, 48);
    this.menuMessageBox.setOrigin(0, 0);
    this.menuMessageBoxContainer.add(this.menuMessageBox);

    // Full-width window used for testing dialog messages in debug mode
    this.dialogueMessageBox = addWindow(-this.textPadding, 0, globalScene.game.canvas.width / 6 + this.textPadding * 2, 49, false, false, 0, 0, WindowVariant.THIN);
    this.dialogueMessageBox.setOrigin(0, 0);
    this.menuMessageBoxContainer.add(this.dialogueMessageBox);

    const menuMessageText = addTextObject(this.textPadding, this.textPadding, "", TextStyle.WINDOW, { maxLines: 2 });
    menuMessageText.setName("menu-message");
    menuMessageText.setOrigin(0, 0);
    this.menuMessageBoxContainer.add(menuMessageText);

    this.initTutorialOverlay(this.menuContainer);
    this.initPromptSprite(this.menuMessageBoxContainer);

    this.message = menuMessageText;

    // By default we use the general purpose message window
    this.setDialogTestMode(false);

    this.menuContainer.add(this.menuMessageBoxContainer);

    const manageDataOptions: any[] = []; // TODO: proper type

    const confirmSlot = (message: string, slotFilter: (i: integer) => boolean, callback: (i: integer) => void) => {
      ui.revertMode();
      ui.showText(message, null, () => {
        const config: OptionSelectConfig = {
          options: new Array(5).fill(null).map((_, i) => i).filter(slotFilter).map(i => {
            return {
              label: i18next.t("menuUiHandler:slot", { slotNumber: i + 1 }),
              handler: () => {
                callback(i);
                ui.revertMode();
                ui.showText("", 0);
                return true;
              }
            };
          }).concat([{
            label: i18next.t("menuUiHandler:cancel"),
            handler: () => {
              ui.revertMode();
              ui.showText("", 0);
              return true;
            }
          }]),
          xOffset: 98
        };
        ui.setOverlayMode(Mode.MENU_OPTION_SELECT, config);
      });
    };

    if (Utils.isLocal || Utils.isBeta) {
      manageDataOptions.push({
        label: i18next.t("menuUiHandler:importSession"),
        handler: () => {
          confirmSlot(i18next.t("menuUiHandler:importSlotSelect"), () => true, slotId => globalScene.gameData.importData(GameDataType.SESSION, slotId));
          return true;
        },
        keepOpen: true
      });
    }
    manageDataOptions.push({
      label: i18next.t("menuUiHandler:exportSession"),
      handler: () => {
        const dataSlots: integer[] = [];
        Promise.all(
          new Array(5).fill(null).map((_, i) => {
            const slotId = i;
            return globalScene.gameData.getSession(slotId).then(data => {
              if (data) {
                dataSlots.push(slotId);
              }
            });
          })).then(() => {
          confirmSlot(i18next.t("menuUiHandler:exportSlotSelect"),
            i => dataSlots.indexOf(i) > -1,
            slotId => globalScene.gameData.tryExportData(GameDataType.SESSION, slotId));
        });
        return true;
      },
      keepOpen: true
    });
    manageDataOptions.push({
      label: i18next.t("menuUiHandler:importRunHistory"),
      handler: () => {
        globalScene.gameData.importData(GameDataType.RUN_HISTORY);
        return true;
      },
      keepOpen: true
    });
    manageDataOptions.push({
      label: i18next.t("menuUiHandler:exportRunHistory"),
      handler: () => {
        globalScene.gameData.tryExportData(GameDataType.RUN_HISTORY);
        return true;
      },
      keepOpen: true
    });
    if (Utils.isLocal || Utils.isBeta) {
      manageDataOptions.push({
        label: i18next.t("menuUiHandler:importData"),
        handler: () => {
          ui.revertMode();
          globalScene.gameData.importData(GameDataType.SYSTEM);
          return true;
        },
        keepOpen: true
      });
    }
    manageDataOptions.push({
      label: i18next.t("menuUiHandler:exportData"),
      handler: () => {
        globalScene.gameData.tryExportData(GameDataType.SYSTEM);
        return true;
      },
      keepOpen: true
    },
    {
      label: i18next.t("menuUiHandler:consentPreferences"),
      handler: () => {
        const consentLink = document.querySelector(".termly-display-preferences") as HTMLInputElement;
        const clickEvent = new MouseEvent("click", {
          view: window,
          bubbles: true,
          cancelable: true
        });
        consentLink.dispatchEvent(clickEvent);
        consentLink.focus();
        return true;
      },
      keepOpen: true
    });
    if (Utils.isLocal || Utils.isBeta) { // this should make sure we don't have this option in live
      manageDataOptions.push({
        label: "Test Dialogue",
        handler: () => {
          ui.playSelect();
          const prefilledText = "";
          const buttonAction: any = {};
          buttonAction["buttonActions"] = [
            (sanitizedName: string) => {
              ui.revertMode();
              ui.playSelect();
              const dialogueTestName = sanitizedName;
              const dialogueName = decodeURIComponent(escape(atob(dialogueTestName)));
              const handler = ui.getHandler() as AwaitableUiHandler;
              handler.tutorialActive = true;
              const interpolatorOptions: any = {};
              const splitArr = dialogueName.split(" "); // this splits our inputted text into words to cycle through later
              const translatedString = splitArr[0]; // this is our outputted i18 string
              const regex = RegExp("\\{\\{(\\w*)\\}\\}", "g"); // this is a regex expression to find all the text between {{ }} in the i18 output
              const matches = i18next.t(translatedString).match(regex) ?? [];
              if (matches.length > 0) {
                for (let match = 0; match < matches.length; match++) {
                  // we add 1 here  because splitArr[0] is our first value for the translatedString, and after that is where the variables are
                  // the regex here in the replace (/\W/g) is to remove the {{ and }} and just give us all alphanumeric characters
                  if (typeof splitArr[match + 1] !== "undefined") {
                    interpolatorOptions[matches[match].replace(/\W/g, "")] = i18next.t(splitArr[match + 1]);
                  }
                }
              }
              // Switch to the dialog test window
              this.setDialogTestMode(true);
              ui.showText(String(i18next.t(translatedString, interpolatorOptions)), null, () => globalScene.ui.showText("", 0, () => {
                handler.tutorialActive = false;
                // Go back to the default message window
                this.setDialogTestMode(false);
              }), null, true);
            },
            () => {
              ui.revertMode();
            }
          ];
          ui.setMode(Mode.TEST_DIALOGUE, buttonAction, prefilledText);
          return true;
        },
        keepOpen: true
      });
    }
    manageDataOptions.push({
      label: i18next.t("menuUiHandler:cancel"),
      handler: () => {
        globalScene.ui.revertMode();
        return true;
      },
      keepOpen: true
    });

    //Thank you Vassiat
    this.manageDataConfig = {
      xOffset: 98,
      options: manageDataOptions,
      maxOptions: 7
    };

    const communityOptions: OptionSelectItem[] = [
      {
        label: "Wiki",
        handler: () => {
          window.open(wikiUrl, "_blank")?.focus();
          return true;
        },
        keepOpen: true
      },
      {
        label: "Discord",
        handler: () => {
          window.open(discordUrl, "_blank")?.focus();
          return true;
        },
        keepOpen: true
      },
      {
        label: "GitHub",
        handler: () => {
          window.open(githubUrl, "_blank")?.focus();
          return true;
        },
        keepOpen: true
      },
      {
        label: "Reddit",
        handler: () => {
          window.open(redditUrl, "_blank")?.focus();
          return true;
        },
        keepOpen: true
      },
      {
        label: i18next.t("menuUiHandler:donate"),
        handler: () => {
          window.open(donateUrl, "_blank")?.focus();
          return true;
        },
        keepOpen: true
      }
    ];
    if (!bypassLogin && loggedInUser?.hasAdminRole) {
      communityOptions.push({
        label: "Admin",
        handler: () => {

          const skippedAdminModes: AdminMode[] = [ AdminMode.ADMIN ]; // this is here so that we can skip the menu populating enums that aren't meant for the menu, such as the AdminMode.ADMIN
          const options: OptionSelectItem[] = [];
          Object.values(AdminMode).filter((v) => !isNaN(Number(v)) && !skippedAdminModes.includes(v as AdminMode)).forEach((mode) => { // this gets all the enums in a way we can use
            options.push({
              label: getAdminModeName(mode as AdminMode),
              handler: () => {
                ui.playSelect();
                ui.setOverlayMode(Mode.ADMIN, {
                  buttonActions: [
                  // we double revert here and below to go back 2 layers of menus
                    () => {
                      ui.revertMode();
                      ui.revertMode();
                    },
                    () => {
                      ui.revertMode();
                      ui.revertMode();
                    }
                  ]
                }, mode); // mode is our AdminMode enum
                return true;
              }
            });
          });
          options.push({
            label: "Cancel",
            handler: () => {
              ui.revertMode();
              return true;
            }
          });
          globalScene.ui.setOverlayMode(Mode.OPTION_SELECT, {
            options: options,
            delay: 0
          });
          return true;
        },
        keepOpen: true
      });
    }
    communityOptions.push({
      label: i18next.t("menuUiHandler:cancel"),
      handler: () => {
        globalScene.ui.revertMode();
        return true;
      }
    });
    this.communityConfig = {
      xOffset: 98,
      options: communityOptions
    };
    this.setCursor(0);
  }

  show(args: any[]): boolean {
    this.render();
    super.show(args);

    this.menuOptions = Utils.getEnumKeys(MenuOptions)
      .map(m => parseInt(MenuOptions[m]) as MenuOptions)
      .filter(m => {
        return !this.excludedMenus().some(exclusion => exclusion.condition && exclusion.options.includes(m));
      });

    this.menuContainer.setVisible(true);
    this.setCursor(0);

    this.getUi().moveTo(this.menuContainer, this.getUi().length - 1);

    this.getUi().hideTooltip();

    globalScene.playSound("ui/menu_open");

    // Make sure the tutorial overlay sits above everything, but below the message box
    this.menuContainer.bringToTop(this.tutorialOverlay);
    this.menuContainer.bringToTop(this.menuMessageBoxContainer);
    handleTutorial(Tutorial.Menu);

    this.bgmBar.toggleBgmBar(true);


    return true;
  }

  processInput(button: Button): boolean {
    const ui = this.getUi();

    let success = false;
    let error = false;

    if (button === Button.ACTION) {
      let adjustedCursor = this.cursor;
      const excludedMenu = this.excludedMenus().find(e => e.condition);
      if (excludedMenu !== undefined && excludedMenu.options !== undefined && excludedMenu.options.length > 0) {
        const sortedOptions = excludedMenu.options.sort();
        for (const imo of sortedOptions) {
          if (adjustedCursor >= imo) {
            adjustedCursor++;
          } else {
            break;
          }
        }
      }
      this.showText("", 0);
      switch (adjustedCursor) {
        case MenuOptions.GAME_SETTINGS:
          ui.setOverlayMode(Mode.SETTINGS);
          success = true;
          break;
        case MenuOptions.ACHIEVEMENTS:
          ui.setOverlayMode(Mode.ACHIEVEMENTS);
          success = true;
          break;
        case MenuOptions.STATS:
          ui.setOverlayMode(Mode.GAME_STATS);
          success = true;
          break;
        case MenuOptions.RUN_HISTORY:
          ui.setOverlayMode(Mode.RUN_HISTORY);
          success = true;
          break;
        case MenuOptions.EGG_LIST:
          if (globalScene.gameData.eggs.length) {
            ui.revertMode();
            ui.setOverlayMode(Mode.EGG_LIST);
            success = true;
          } else {
            ui.showText(i18next.t("menuUiHandler:noEggs"), null, () => ui.showText(""), Utils.fixedInt(1500));
            error = true;
          }
          break;
        case MenuOptions.EGG_GACHA:
          ui.revertMode();
          ui.setOverlayMode(Mode.EGG_GACHA);
          success = true;
          break;
        case MenuOptions.MANAGE_DATA:
          if (!bypassLogin && !this.manageDataConfig.options.some(o => o.label === i18next.t("menuUiHandler:linkDiscord") || o.label === i18next.t("menuUiHandler:unlinkDiscord"))) {
            this.manageDataConfig.options.splice(this.manageDataConfig.options.length - 1, 0,
              {
                label: loggedInUser?.discordId === "" ? i18next.t("menuUiHandler:linkDiscord") : i18next.t("menuUiHandler:unlinkDiscord"),
                handler: () => {
                  if (loggedInUser?.discordId === "") {
                    const token = Utils.getCookie(Utils.sessionIdKey);
                    const redirectUri = encodeURIComponent(`${import.meta.env.VITE_SERVER_URL}/auth/discord/callback`);
                    const discordId = import.meta.env.VITE_DISCORD_CLIENT_ID;
                    const discordUrl = `https://discord.com/api/oauth2/authorize?client_id=${discordId}&redirect_uri=${redirectUri}&response_type=code&scope=identify&state=${token}&prompt=none`;
                    window.open(discordUrl, "_self");
                    return true;
                  } else {
<<<<<<< HEAD
                    Utils.apiPost("/auth/discord/logout", undefined, undefined, true).then(res => {
                      if (!res.ok) {
                        console.error(`Unlink failed (${res.status}: ${res.statusText})`);
                      }
                      updateUserInfo().then(() => globalScene.reset(true, true));
=======
                    pokerogueApi.unlinkDiscord().then(_isSuccess => {
                      updateUserInfo().then(() => this.scene.reset(true, true));
>>>>>>> f2a2281f
                    });
                    return true;
                  }
                }
              },
              {
                label: loggedInUser?.googleId === "" ? i18next.t("menuUiHandler:linkGoogle") : i18next.t("menuUiHandler:unlinkGoogle"),
                handler: () => {
                  if (loggedInUser?.googleId === "") {
                    const token = Utils.getCookie(Utils.sessionIdKey);
                    const redirectUri = encodeURIComponent(`${import.meta.env.VITE_SERVER_URL}/auth/google/callback`);
                    const googleId = import.meta.env.VITE_GOOGLE_CLIENT_ID;
                    const googleUrl = `https://accounts.google.com/o/oauth2/auth?client_id=${googleId}&response_type=code&redirect_uri=${redirectUri}&scope=openid&state=${token}`;
                    window.open(googleUrl, "_self");
                    return true;
                  } else {
<<<<<<< HEAD
                    Utils.apiPost("/auth/google/logout", undefined, undefined, true).then(res => {
                      if (!res.ok) {
                        console.error(`Unlink failed (${res.status}: ${res.statusText})`);
                      }
                      updateUserInfo().then(() => globalScene.reset(true, true));
=======
                    pokerogueApi.unlinkGoogle().then(_isSuccess => {
                      updateUserInfo().then(() => this.scene.reset(true, true));
>>>>>>> f2a2281f
                    });
                    return true;
                  }
                }
              });
          }
          ui.setOverlayMode(Mode.MENU_OPTION_SELECT, this.manageDataConfig);
          success = true;
          break;
        case MenuOptions.COMMUNITY:
          ui.setOverlayMode(Mode.MENU_OPTION_SELECT, this.communityConfig);
          success = true;
          break;
        case MenuOptions.SAVE_AND_QUIT:
          if (globalScene.currentBattle) {
            success = true;
            const doSaveQuit = () => {
              ui.setMode(Mode.LOADING, {
                buttonActions: [], fadeOut: () =>
                  globalScene.gameData.saveAll(true, true, true, true).then(() => {

                    globalScene.reset(true);
                  })
              });
            };
            if (globalScene.currentBattle.turn > 1) {
              ui.showText(i18next.t("menuUiHandler:losingProgressionWarning"), null, () => {
                if (!this.active) {
                  this.showText("", 0);
                  return;
                }
                ui.setOverlayMode(Mode.CONFIRM, doSaveQuit, () => {
                  ui.revertMode();
                  this.showText("", 0);
                }, false, -98);
              });
            } else {
              doSaveQuit();
            }
          } else {
            error = true;
          }
          break;
        case MenuOptions.LOG_OUT:
          success = true;
          const doLogout = () => {
            ui.setMode(Mode.LOADING, {
<<<<<<< HEAD
              buttonActions: [], fadeOut: () => Utils.apiFetch("account/logout", true).then(res => {
                if (!res.ok) {
                  console.error(`Log out failed (${res.status}: ${res.statusText})`);
                }
                Utils.removeCookie(Utils.sessionIdKey);
                updateUserInfo().then(() => globalScene.reset(true, true));
=======
              buttonActions: [], fadeOut: () => pokerogueApi.account.logout().then(() => {
                updateUserInfo().then(() => this.scene.reset(true, true));
>>>>>>> f2a2281f
              })
            });
          };
          if (globalScene.currentBattle) {
            ui.showText(i18next.t("menuUiHandler:losingProgressionWarning"), null, () => {
              if (!this.active) {
                this.showText("", 0);
                return;
              }
              ui.setOverlayMode(Mode.CONFIRM, doLogout, () => {
                ui.revertMode();
                this.showText("", 0);
              }, false, -98);
            });
          } else {
            doLogout();
          }
          break;
      }
    } else if (button === Button.CANCEL) {
      success = true;
      ui.revertMode().then(result => {
        if (!result) {
          ui.setMode(Mode.MESSAGE);
        }
      });
    } else {
      switch (button) {
        case Button.UP:
          if (this.cursor) {
            success = this.setCursor(this.cursor - 1);
          } else {
            success = this.setCursor(this.menuOptions.length - 1);
          }
          break;
        case Button.DOWN:
          if (this.cursor + 1 < this.menuOptions.length) {
            success = this.setCursor(this.cursor + 1);
          } else {
            success = this.setCursor(0);
          }
          break;
      }
    }

    if (success) {
      ui.playSelect();
    } else if (error) {
      ui.playError();
    }

    return success || error;
  }

  /**
   * Switch the message window style and size when we are replaying dialog for debug purposes
   * In "dialog test mode", the window takes the whole width of the screen and the text
   * is set up to wrap around the same way as the dialogue during the game
   * @param isDialogMode whether to use the dialog test
   */
  setDialogTestMode(isDialogMode: boolean) {
    this.menuMessageBox.setVisible(!isDialogMode);
    this.dialogueMessageBox.setVisible(isDialogMode);
    // If we're testing dialog, we use the same word wrapping as the battle message handler
    this.message.setWordWrapWidth(isDialogMode ? globalScene.ui.getMessageHandler().wordWrapWidth : this.defaultWordWrapWidth);
    this.message.setX(isDialogMode ? this.textPadding + 1 : this.textPadding);
    this.message.setY(isDialogMode ? this.textPadding + 0.4 : this.textPadding);
  }

  showText(text: string, delay?: number, callback?: Function, callbackDelay?: number, prompt?: boolean, promptDelay?: number): void {
    this.menuMessageBoxContainer.setVisible(!!text);

    super.showText(text, delay, callback, callbackDelay, prompt, promptDelay);
  }

  setCursor(cursor: integer): boolean {
    const ret = super.setCursor(cursor);

    if (!this.cursorObj) {
      this.cursorObj = globalScene.add.image(0, 0, "cursor");
      this.cursorObj.setOrigin(0, 0);
      this.menuContainer.add(this.cursorObj);
    }

    this.cursorObj.setScale(this.scale * 6);
    this.cursorObj.setPositionRelative(this.menuBg, 7, 6 + (18 + this.cursor * 96) * this.scale);

    return ret;
  }

  clear() {
    super.clear();
    this.menuContainer.setVisible(false);
    this.bgmBar.toggleBgmBar(false);
    this.eraseCursor();
  }

  eraseCursor() {
    if (this.cursorObj) {
      this.cursorObj.destroy();
    }
    this.cursorObj = null;
  }
}

interface ConditionalMenu {
  condition: boolean;
  options: MenuOptions[];
}<|MERGE_RESOLUTION|>--- conflicted
+++ resolved
@@ -540,16 +540,8 @@
                     window.open(discordUrl, "_self");
                     return true;
                   } else {
-<<<<<<< HEAD
-                    Utils.apiPost("/auth/discord/logout", undefined, undefined, true).then(res => {
-                      if (!res.ok) {
-                        console.error(`Unlink failed (${res.status}: ${res.statusText})`);
-                      }
+                    pokerogueApi.unlinkDiscord().then(_isSuccess => {
                       updateUserInfo().then(() => globalScene.reset(true, true));
-=======
-                    pokerogueApi.unlinkDiscord().then(_isSuccess => {
-                      updateUserInfo().then(() => this.scene.reset(true, true));
->>>>>>> f2a2281f
                     });
                     return true;
                   }
@@ -566,16 +558,8 @@
                     window.open(googleUrl, "_self");
                     return true;
                   } else {
-<<<<<<< HEAD
-                    Utils.apiPost("/auth/google/logout", undefined, undefined, true).then(res => {
-                      if (!res.ok) {
-                        console.error(`Unlink failed (${res.status}: ${res.statusText})`);
-                      }
+                    pokerogueApi.unlinkGoogle().then(_isSuccess => {
                       updateUserInfo().then(() => globalScene.reset(true, true));
-=======
-                    pokerogueApi.unlinkGoogle().then(_isSuccess => {
-                      updateUserInfo().then(() => this.scene.reset(true, true));
->>>>>>> f2a2281f
                     });
                     return true;
                   }
@@ -623,17 +607,8 @@
           success = true;
           const doLogout = () => {
             ui.setMode(Mode.LOADING, {
-<<<<<<< HEAD
-              buttonActions: [], fadeOut: () => Utils.apiFetch("account/logout", true).then(res => {
-                if (!res.ok) {
-                  console.error(`Log out failed (${res.status}: ${res.statusText})`);
-                }
-                Utils.removeCookie(Utils.sessionIdKey);
+              buttonActions: [], fadeOut: () => pokerogueApi.account.logout().then(() => {
                 updateUserInfo().then(() => globalScene.reset(true, true));
-=======
-              buttonActions: [], fadeOut: () => pokerogueApi.account.logout().then(() => {
-                updateUserInfo().then(() => this.scene.reset(true, true));
->>>>>>> f2a2281f
               })
             });
           };
