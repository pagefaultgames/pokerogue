import BattleScene, { bypassLogin } from "../battle-scene";
import { TextStyle, addTextObject } from "./text";
import { Mode } from "./ui";
import * as Utils from "../utils";
import { addWindow } from "./ui-theme";
import MessageUiHandler from "./message-ui-handler";
import { OptionSelectConfig, OptionSelectItem } from "./abstact-option-select-ui-handler";
import { Tutorial, handleTutorial } from "../tutorial";
import { loggedInUser, updateUserInfo } from "../account";
import i18next from "i18next";
import {Button} from "#enums/buttons";
import { GameDataType } from "#enums/game-data-type";
import BgmBar from "#app/ui/bgm-bar";
import { Species } from "#app/enums/species.js";
import { DexAttr, AbilityAttr } from "#app/system/game-data.js";
import { getPokemonSpecies, starterPassiveAbilities } from "../data/pokemon-species";
import { Nature } from "../data/nature";
import { Passive } from "../enums/passive";

enum MenuOptions {
  GAME_SETTINGS,
  ACHIEVEMENTS,
  STATS,
  VOUCHERS,
  EGG_LIST,
  EGG_GACHA,
  MANAGE_DATA,
  COMMUNITY,
  SAVE_AND_QUIT,
  LOG_OUT,
}

let wikiUrl = "https://wiki.pokerogue.net/start";
const discordUrl = "https://discord.gg/uWpTfdKG49";
const githubUrl = "https://github.com/pagefaultgames/pokerogue";
const redditUrl = "https://www.reddit.com/r/pokerogue";

export function unlockAll(scene: BattleScene) {
  if (Utils.isLocal || Utils.isBeta) {
    const totalSpecies = Object.keys(Species).filter(s => !isNaN(Number(s)));
    for (const species of totalSpecies) {
      //const pokemonSpecies = Number(species) > 2000 ? allSpecies.find(s => s.speciesId === Number(species)) : allSpecies[Number(species) - 1]; // thie converts the species to a pokemon from allSpecies by checking regional variants and returning the normal species index
      const pokemonSpecies = getPokemonSpecies(Number(species));
      let dexAttrLength = Object.values(DexAttr).length; // this will be the final amount of bits to set; we start by getting the length of the DexAttr so we know how many things every pokemon will get at minimum
      if (pokemonSpecies.forms?.length > 0) { // this checks if the specific pokemon has forms
        dexAttrLength += pokemonSpecies.forms?.length; // if it does have forms, add it to the dexAttrLength
      }
      const natureAttrLength = Object.values(Nature).length; // this gets a list of all the natures to set bits for
      let abilityAttr: number; // since pokemon can have 1, 2 or 3 abilities
      switch (pokemonSpecies.getAbilityCount()) {
      case 1: // if it's one ability, return one ability
        abilityAttr = AbilityAttr.ABILITY_1;
        break;
      case 2: // if it's one ability and the hidden ability, return ability 1 and the hidden ability
        abilityAttr = AbilityAttr.ABILITY_1 + AbilityAttr.ABILITY_HIDDEN;
        break;
      case 3: // if it's 3 abilities, return all three
        abilityAttr = AbilityAttr.ABILITY_1 + AbilityAttr.ABILITY_2 + AbilityAttr.ABILITY_HIDDEN;
        break;
      }
      scene.gameData.dexData[species].seenAttr = BigInt(Math.pow(2, dexAttrLength) - 1); // we can set these values as 2^n - 1 if n is one more than the total number of total bits compared to what we need
      scene.gameData.dexData[species].caughtAttr = BigInt(Math.pow(2, dexAttrLength) - 1);
      scene.gameData.dexData[species].natureAttr = Math.pow(2, natureAttrLength) - 1;
      scene.gameData.dexData[species].caughtCount = 1;
      scene.gameData.dexData[species].seenCount = 1;
      scene.gameData.dexData[species].ivs = [31, 31, 31, 31, 31, 31];
      if (scene.gameData.starterData[species]) { // this checks to make sure the species has a starter
        scene.gameData.starterData[species].abilityAttr = abilityAttr; // if so, it sets the abilityAttr for the starter
      }
      if (starterPassiveAbilities[species]) { // checks to see if the species has a passive - this is different to the starter code above as this needs to check babies instead of evolutions (i.e. check pichu instead of pikachu)
        scene.gameData.starterData[species].passiveAttr = Passive.UNLOCKED + Passive.ENABLED; // if so, it sets the passiveAttr for the starter to be
      }
    }
    //scene.gameData.saveAll(scene, true, true, false, true); // I could not for the life of me figure out how to make it save
    scene.ui.revertMode();
  }
}

export default class MenuUiHandler extends MessageUiHandler {
  private menuContainer: Phaser.GameObjects.Container;
  private menuMessageBoxContainer: Phaser.GameObjects.Container;
  private menuOverlay: Phaser.GameObjects.Rectangle;

  private menuBg: Phaser.GameObjects.NineSlice;
  protected optionSelectText: Phaser.GameObjects.Text;

  private cursorObj: Phaser.GameObjects.Image;

  protected ignoredMenuOptions: MenuOptions[];
  protected menuOptions: MenuOptions[];

  protected manageDataConfig: OptionSelectConfig;
  protected communityConfig: OptionSelectConfig;

  public bgmBar: BgmBar;


  constructor(scene: BattleScene, mode?: Mode) {
    super(scene, mode);

    this.ignoredMenuOptions = !bypassLogin
      ? [ ]
      : [ MenuOptions.LOG_OUT ];
    this.menuOptions = Utils.getEnumKeys(MenuOptions).map(m => parseInt(MenuOptions[m]) as MenuOptions).filter(m => !this.ignoredMenuOptions.includes(m));
  }

  setup() {
    const ui = this.getUi();
    // wiki url directs based on languges available on wiki
    const lang = i18next.resolvedLanguage.substring(0,2);
    if (["de", "fr", "ko", "zh"].includes(lang)) {
      wikiUrl = `https://wiki.pokerogue.net/${lang}:start`;
    }

    this.bgmBar = new BgmBar(this.scene);
    this.bgmBar.setup();

    ui.bgmBar = this.bgmBar;

    this.menuContainer = this.scene.add.container(1, -(this.scene.game.canvas.height / 6) + 1);
    this.menuContainer.setName("menu");
    this.menuContainer.setInteractive(new Phaser.Geom.Rectangle(0, 0, this.scene.game.canvas.width / 6, this.scene.game.canvas.height / 6), Phaser.Geom.Rectangle.Contains);

    this.menuOverlay = new Phaser.GameObjects.Rectangle(this.scene, -1, -1, this.scene.scaledCanvas.width, this.scene.scaledCanvas.height, 0xffffff, 0.3);
    this.menuOverlay.setName("menu-overlay");
    this.menuOverlay.setOrigin(0,0);
    this.menuContainer.add(this.menuOverlay);

    const menuMessageText = addTextObject(this.scene, 8, 8, "", TextStyle.WINDOW, { maxLines: 2 });
    menuMessageText.setName("menu-message");
    menuMessageText.setWordWrapWidth(1224);
    menuMessageText.setOrigin(0, 0);

    this.optionSelectText = addTextObject(this.scene, 0, 0, this.menuOptions.map(o => `${i18next.t(`menuUiHandler:${MenuOptions[o]}`)}`).join("\n"), TextStyle.WINDOW, { maxLines: this.menuOptions.length });
    this.optionSelectText.setLineSpacing(12);

    this.menuBg = addWindow(this.scene, (this.scene.game.canvas.width / 6) - (this.optionSelectText.displayWidth + 25), 0, this.optionSelectText.displayWidth + 23, (this.scene.game.canvas.height / 6) - 2);
    this.menuBg.setOrigin(0, 0);

    this.optionSelectText.setPositionRelative(this.menuBg, 14, 6);

    this.menuContainer.add(this.menuBg);

    this.menuContainer.add(this.optionSelectText);

    ui.add(this.menuContainer);

    this.menuMessageBoxContainer = this.scene.add.container(0, 130);
    this.menuMessageBoxContainer.setName("menu-message-box");
    this.menuMessageBoxContainer.setVisible(false);
    this.menuContainer.add(this.menuMessageBoxContainer);

    const menuMessageBox = addWindow(this.scene, 0, -0, 220, 48);
    menuMessageBox.setOrigin(0, 0);
    this.menuMessageBoxContainer.add(menuMessageBox);

    this.menuMessageBoxContainer.add(menuMessageText);

    this.menuContainer.add(this.bgmBar);

    this.message = menuMessageText;

    this.menuContainer.add(this.menuMessageBoxContainer);

    const manageDataOptions = [];

    const confirmSlot = (message: string, slotFilter: (i: integer) => boolean, callback: (i: integer) => void) => {
      ui.revertMode();
      ui.showText(message, null, () => {
        const config: OptionSelectConfig = {
          options: new Array(5).fill(null).map((_, i) => i).filter(slotFilter).map(i => {
            return {
              label: i18next.t("menuUiHandler:slot", {slotNumber: i+1}),
              handler: () => {
                callback(i);
                ui.revertMode();
                ui.showText(null, 0);
                return true;
              }
            };
          }).concat([{
            label: i18next.t("menuUiHandler:cancel"),
            handler: () => {
              ui.revertMode();
              ui.showText(null, 0);
              return true;
            }
          }]),
          xOffset: 98
        };
        ui.setOverlayMode(Mode.MENU_OPTION_SELECT, config);
      });
    };

    if (Utils.isLocal || Utils.isBeta) {
      manageDataOptions.push({
        label: i18next.t("menuUiHandler:importSession"),
        handler: () => {
          confirmSlot(i18next.t("menuUiHandler:importSlotSelect"), () => true, slotId => this.scene.gameData.importData(GameDataType.SESSION, slotId));
          return true;
        },
        keepOpen: true
      });
    }
    manageDataOptions.push({
      label: i18next.t("menuUiHandler:exportSession"),
      handler: () => {
        const dataSlots: integer[] = [];
        Promise.all(
          new Array(5).fill(null).map((_, i) => {
            const slotId = i;
            return this.scene.gameData.getSession(slotId).then(data => {
              if (data) {
                dataSlots.push(slotId);
              }
            });
          })).then(() => {
          confirmSlot(i18next.t("menuUiHandler:exportSlotSelect"),
            i => dataSlots.indexOf(i) > -1,
            slotId => this.scene.gameData.tryExportData(GameDataType.SESSION, slotId));
        });
        return true;
      },
      keepOpen: true
    });
    if (Utils.isLocal || Utils.isBeta) {
      manageDataOptions.push({
        label: i18next.t("menuUiHandler:importData"),
        handler: () => {
          ui.revertMode();
          this.scene.gameData.importData(GameDataType.SYSTEM);
          return true;
        },
        keepOpen: true
      });
    }
    manageDataOptions.push({
      label: i18next.t("menuUiHandler:exportData"),
      handler: () => {
        this.scene.gameData.tryExportData(GameDataType.SYSTEM);
        return true;
<<<<<<< HEAD
      },
      keepOpen: true
    });
    if (Utils.isLocal || Utils.isBeta) {
      manageDataOptions.push({
        label: "Unlock All",
        handler: () => {
          unlockAll(this.scene);
          return true;
        }
      });
    }
    manageDataOptions.push({
      label: i18next.t("menuUiHandler:cancel"),
      handler: () => {
        this.scene.ui.revertMode();
        return true;
      }
    }
    );
=======
      }
    },
    {
      label: "Consent Preferences",
      handler: () => {
        const consentLink = document.querySelector(".termly-display-preferences") as HTMLInputElement;
        const clickEvent = new MouseEvent("click", {
          view: window,
          bubbles: true,
          cancelable: true
        });
        consentLink.dispatchEvent(clickEvent);
        consentLink.focus();
        return true;
      },
      keepOpen: true
    },
    {
      label: i18next.t("menuUiHandler:cancel"),
      handler: () => {
        this.scene.ui.revertMode();
        return true;
      },
      keepOpen: true
    });
>>>>>>> 7f8ddb51

    this.manageDataConfig = {
      xOffset: 98,
      options: manageDataOptions
    };

    const communityOptions: OptionSelectItem[] = [
      {
        label: "Wiki",
        handler: () => {
          window.open(wikiUrl, "_blank").focus();
          return true;
        },
        keepOpen: true
      },
      {
        label: "Discord",
        handler: () => {
          window.open(discordUrl, "_blank").focus();
          return true;
        },
        keepOpen: true
      },
      {
        label: "GitHub",
        handler: () => {
          window.open(githubUrl, "_blank").focus();
          return true;
        },
        keepOpen: true
      },
      {
        label: "Reddit",
        handler: () => {
          window.open(redditUrl, "_blank").focus();
          return true;
        },
        keepOpen: true
      },
      {
        label: i18next.t("menuUiHandler:cancel"),
        handler: () => {
          this.scene.ui.revertMode();
          return true;
        }
      }
    ];

    this.communityConfig = {
      xOffset: 98,
      options: communityOptions
    };

    this.setCursor(0);

    this.menuContainer.setVisible(false);
  }

  show(args: any[]): boolean {

    super.show(args);

    this.menuContainer.setVisible(true);
    this.setCursor(0);

    this.getUi().moveTo(this.menuContainer, this.getUi().length - 1);

    this.getUi().hideTooltip();

    this.scene.playSound("menu_open");

    handleTutorial(this.scene, Tutorial.Menu);

    this.bgmBar.toggleBgmBar(true);


    return true;
  }

  processInput(button: Button): boolean {
    const ui = this.getUi();

    let success = false;
    let error = false;

    if (button === Button.ACTION) {
      let adjustedCursor = this.cursor;
      for (const imo of this.ignoredMenuOptions) {
        if (adjustedCursor >= imo) {
          adjustedCursor++;
        } else {
          break;
        }
      }
      switch (adjustedCursor) {
      case MenuOptions.GAME_SETTINGS:
        ui.setOverlayMode(Mode.SETTINGS);
        success = true;
        break;
      case MenuOptions.ACHIEVEMENTS:
        ui.setOverlayMode(Mode.ACHIEVEMENTS);
        success = true;
        break;
      case MenuOptions.STATS:
        ui.setOverlayMode(Mode.GAME_STATS);
        success = true;
        break;
      case MenuOptions.VOUCHERS:
        ui.setOverlayMode(Mode.VOUCHERS);
        success = true;
        break;
      case MenuOptions.EGG_LIST:
        if (this.scene.gameData.eggs.length) {
          ui.revertMode();
          ui.setOverlayMode(Mode.EGG_LIST);
          success = true;
        } else {
          ui.showText(i18next.t("menuUiHandler:noEggs"), null, () => ui.showText(""), Utils.fixedInt(1500));
          error = true;
        }
        break;
      case MenuOptions.EGG_GACHA:
        ui.revertMode();
        ui.setOverlayMode(Mode.EGG_GACHA);
        success = true;
        break;
      case MenuOptions.MANAGE_DATA:
        if (!bypassLogin && !this.manageDataConfig.options.some(o => o.label === i18next.t("menuUiHandler:linkDiscord") || o.label === i18next.t("menuUiHandler:unlinkDiscord"))) {
          this.manageDataConfig.options.splice(this.manageDataConfig.options.length-1,0,
            {
              label: loggedInUser.discordId === "" ? i18next.t("menuUiHandler:linkDiscord") : i18next.t("menuUiHandler:unlinkDiscord"),
              handler: () => {
                if (loggedInUser?.discordId === "") {
                  const token = Utils.getCookie(Utils.sessionIdKey);
                  const redirectUri = encodeURIComponent(`${import.meta.env.VITE_SERVER_URL}/auth/discord/callback`);
                  const discordId = import.meta.env.VITE_DISCORD_CLIENT_ID;
                  const discordUrl = `https://discord.com/api/oauth2/authorize?client_id=${discordId}&redirect_uri=${redirectUri}&response_type=code&scope=identify&state=${token}&prompt=none`;
                  window.open(discordUrl, "_self");
                  return true;
                } else {
                  Utils.apiPost("/auth/discord/logout", undefined, undefined, true).then(res => {
                    if (!res.ok) {
                      console.error(`Unlink failed (${res.status}: ${res.statusText})`);
                    }
                    updateUserInfo().then(() => this.scene.reset(true, true));
                  });
                  return true;
                }
              }
            },
            {
              label: loggedInUser?.googleId === "" ? i18next.t("menuUiHandler:linkGoogle") : i18next.t("menuUiHandler:unlinkGoogle"),
              handler: () => {
                if (loggedInUser?.googleId === "") {
                  const token = Utils.getCookie(Utils.sessionIdKey);
                  const redirectUri = encodeURIComponent(`${import.meta.env.VITE_SERVER_URL}/auth/google/callback`);
                  const googleId = import.meta.env.VITE_GOOGLE_CLIENT_ID;
                  const googleUrl = `https://accounts.google.com/o/oauth2/auth?client_id=${googleId}&response_type=code&redirect_uri=${redirectUri}&scope=openid&state=${token}`;
                  window.open(googleUrl, "_self");
                  return true;
                } else {
                  Utils.apiPost("/auth/google/logout", undefined, undefined, true).then(res => {
                    if (!res.ok) {
                      console.error(`Unlink failed (${res.status}: ${res.statusText})`);
                    }
                    updateUserInfo().then(() => this.scene.reset(true, true));
                  });
                  return true;
                }
              }
            });
        }
        ui.setOverlayMode(Mode.MENU_OPTION_SELECT, this.manageDataConfig);
        success = true;
        break;
      case MenuOptions.COMMUNITY:
        ui.setOverlayMode(Mode.MENU_OPTION_SELECT, this.communityConfig);
        success = true;
        break;
      case MenuOptions.SAVE_AND_QUIT:
        if (this.scene.currentBattle) {
          success = true;
          if (this.scene.currentBattle.turn > 1) {
            ui.showText(i18next.t("menuUiHandler:losingProgressionWarning"), null, () => {
              ui.setOverlayMode(Mode.CONFIRM, () => this.scene.gameData.saveAll(this.scene, true, true, true, true).then(() => this.scene.reset(true)), () => {
                ui.revertMode();
                ui.showText(null, 0);
              }, false, -98);
            });
          } else {
            this.scene.gameData.saveAll(this.scene, true, true, true, true).then(() => this.scene.reset(true));
          }
        } else {
          error = true;
        }
        break;
      case MenuOptions.LOG_OUT:
        success = true;
        const doLogout = () => {
          Utils.apiFetch("account/logout", true).then(res => {
            if (!res.ok) {
              console.error(`Log out failed (${res.status}: ${res.statusText})`);
            }
            Utils.removeCookie(Utils.sessionIdKey);
            updateUserInfo().then(() => this.scene.reset(true, true));
          });
        };
        if (this.scene.currentBattle) {
          ui.showText(i18next.t("menuUiHandler:losingProgressionWarning"), null, () => {
            ui.setOverlayMode(Mode.CONFIRM, doLogout, () => {
              ui.revertMode();
              ui.showText(null, 0);
            }, false, -98);
          });
        } else {
          doLogout();
        }
        break;
      }
    } else if (button === Button.CANCEL) {
      success = true;
      ui.revertMode().then(result => {
        if (!result) {
          ui.setMode(Mode.MESSAGE);
        }
      });
    } else {
      switch (button) {
      case Button.UP:
        if (this.cursor) {
          success = this.setCursor(this.cursor - 1);
        } else {
          success = this.setCursor(this.menuOptions.length - 1);
        }
        break;
      case Button.DOWN:
        if (this.cursor + 1 < this.menuOptions.length) {
          success = this.setCursor(this.cursor + 1);
        } else {
          success = this.setCursor(0);
        }
        break;
      }
    }

    if (success) {
      ui.playSelect();
    } else if (error) {
      ui.playError();
    }

    return success || error;
  }

  showText(text: string, delay?: number, callback?: Function, callbackDelay?: number, prompt?: boolean, promptDelay?: number): void {
    this.menuMessageBoxContainer.setVisible(!!text);

    super.showText(text, delay, callback, callbackDelay, prompt, promptDelay);
  }

  setCursor(cursor: integer): boolean {
    const ret = super.setCursor(cursor);

    if (!this.cursorObj) {
      this.cursorObj = this.scene.add.image(0, 0, "cursor");
      this.cursorObj.setOrigin(0, 0);
      this.menuContainer.add(this.cursorObj);
    }

    this.cursorObj.setPositionRelative(this.menuBg, 7, 9 + this.cursor * 16);

    return ret;
  }

  clear() {
    super.clear();
    this.menuContainer.setVisible(false);
    this.bgmBar.toggleBgmBar(false);
    this.eraseCursor();
  }

  eraseCursor() {
    if (this.cursorObj) {
      this.cursorObj.destroy();
    }
    this.cursorObj = null;
  }
}<|MERGE_RESOLUTION|>--- conflicted
+++ resolved
@@ -239,28 +239,6 @@
       handler: () => {
         this.scene.gameData.tryExportData(GameDataType.SYSTEM);
         return true;
-<<<<<<< HEAD
-      },
-      keepOpen: true
-    });
-    if (Utils.isLocal || Utils.isBeta) {
-      manageDataOptions.push({
-        label: "Unlock All",
-        handler: () => {
-          unlockAll(this.scene);
-          return true;
-        }
-      });
-    }
-    manageDataOptions.push({
-      label: i18next.t("menuUiHandler:cancel"),
-      handler: () => {
-        this.scene.ui.revertMode();
-        return true;
-      }
-    }
-    );
-=======
       }
     },
     {
@@ -286,7 +264,6 @@
       },
       keepOpen: true
     });
->>>>>>> 7f8ddb51
 
     this.manageDataConfig = {
       xOffset: 98,
