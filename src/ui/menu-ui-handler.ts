import BattleScene, { bypassLogin } from "../battle-scene";
import { TextStyle, addTextObject, getTextStyleOptions } from "./text";
import { Mode } from "./ui";
import * as Utils from "../utils";
import { addWindow, WindowVariant } from "./ui-theme";
import MessageUiHandler from "./message-ui-handler";
import { OptionSelectConfig, OptionSelectItem } from "./abstact-option-select-ui-handler";
import { Tutorial, handleTutorial } from "../tutorial";
import { loggedInUser, updateUserInfo } from "../account";
import i18next from "i18next";
import { Button } from "#enums/buttons";
import { GameDataType } from "#enums/game-data-type";
import BgmBar from "#app/ui/bgm-bar";
import AwaitableUiHandler from "./awaitable-ui-handler";
import { SelectModifierPhase } from "#app/phases/select-modifier-phase";

enum MenuOptions {
  GAME_SETTINGS,
  ACHIEVEMENTS,
  STATS,
  RUN_HISTORY,
  EGG_LIST,
  EGG_GACHA,
  MANAGE_DATA,
  COMMUNITY,
  SAVE_AND_QUIT,
  LOG_OUT,
}

let wikiUrl = "https://wiki.pokerogue.net/start";
const discordUrl = "https://discord.gg/uWpTfdKG49";
const githubUrl = "https://github.com/pagefaultgames/pokerogue";
const redditUrl = "https://www.reddit.com/r/pokerogue";
const donateUrl = "https://github.com/sponsors/patapancakes";

export default class MenuUiHandler extends MessageUiHandler {
  private readonly textPadding = 8;
  private readonly defaultMessageBoxWidth = 220;
  private readonly defaultWordWrapWidth = 1224;

  private menuContainer: Phaser.GameObjects.Container;
  private menuMessageBoxContainer: Phaser.GameObjects.Container;
  private menuOverlay: Phaser.GameObjects.Rectangle;

  private menuBg: Phaser.GameObjects.NineSlice;
  protected optionSelectText: Phaser.GameObjects.Text;

  private cursorObj: Phaser.GameObjects.Image | null;

  private excludedMenus: () => ConditionalMenu[];
  private menuOptions: MenuOptions[];

  protected manageDataConfig: OptionSelectConfig;
  protected communityConfig: OptionSelectConfig;

  // Windows for the default message box and the message box for testing dialogue
  private menuMessageBox: Phaser.GameObjects.NineSlice;
  private dialogueMessageBox: Phaser.GameObjects.NineSlice;

  protected scale: number = 0.1666666667;

  public bgmBar: BgmBar;

  constructor(scene: BattleScene, mode: Mode | null = null) {
    super(scene, mode);

    this.excludedMenus = () => [
      { condition: [Mode.COMMAND, Mode.TITLE].includes(mode ?? Mode.TITLE), options: [MenuOptions.EGG_GACHA, MenuOptions.EGG_LIST] },
      { condition: bypassLogin, options: [MenuOptions.LOG_OUT] }
    ];

    this.menuOptions = Utils.getEnumKeys(MenuOptions)
      .map(m => parseInt(MenuOptions[m]) as MenuOptions)
      .filter(m => {
        return !this.excludedMenus().some(exclusion => exclusion.condition && exclusion.options.includes(m));
      });
  }

  setup(): void {
    const ui = this.getUi();
    // wiki url directs based on languges available on wiki
    const lang = i18next.resolvedLanguage?.substring(0, 2)!; // TODO: is this bang correct?
    if (["de", "fr", "ko", "zh"].includes(lang)) {
      wikiUrl = `https://wiki.pokerogue.net/${lang}:start`;
    }

    this.bgmBar = new BgmBar(this.scene);
    this.bgmBar.setup();

    ui.bgmBar = this.bgmBar;

    this.menuContainer = this.scene.add.container(1, -(this.scene.game.canvas.height / 6) + 1);
    this.menuContainer.setName("menu");
    this.menuContainer.setInteractive(new Phaser.Geom.Rectangle(0, 0, this.scene.game.canvas.width / 6, this.scene.game.canvas.height / 6), Phaser.Geom.Rectangle.Contains);

    this.menuOverlay = new Phaser.GameObjects.Rectangle(this.scene, -1, -1, this.scene.scaledCanvas.width, this.scene.scaledCanvas.height, 0xffffff, 0.3);
    this.menuOverlay.setName("menu-overlay");
    this.menuOverlay.setOrigin(0, 0);
    this.menuContainer.add(this.menuOverlay);

    this.menuContainer.add(this.bgmBar);

    this.menuContainer.setVisible(false);

  }


  render() {
    const ui = this.getUi();
    this.excludedMenus = () => [
      { condition: this.scene.getCurrentPhase() instanceof SelectModifierPhase, options: [MenuOptions.EGG_GACHA, MenuOptions.EGG_LIST] },
      { condition: bypassLogin, options: [MenuOptions.LOG_OUT] }
    ];

    this.menuOptions = Utils.getEnumKeys(MenuOptions)
      .map(m => parseInt(MenuOptions[m]) as MenuOptions)
      .filter(m => {
        return !this.excludedMenus().some(exclusion => exclusion.condition && exclusion.options.includes(m));
      });

    this.optionSelectText = addTextObject(this.scene, 0, 0, this.menuOptions.map(o => `${i18next.t(`menuUiHandler:${MenuOptions[o]}`)}`).join("\n"), TextStyle.WINDOW, { maxLines: this.menuOptions.length });
    this.optionSelectText.setLineSpacing(12);

    this.scale = getTextStyleOptions(TextStyle.WINDOW, (this.scene as BattleScene).uiTheme).scale;
    this.menuBg = addWindow(this.scene,
      (this.scene.game.canvas.width / 6) - (this.optionSelectText.displayWidth + 25),
      0,
      this.optionSelectText.displayWidth + 19 + 24 * this.scale,
      (this.scene.game.canvas.height / 6) - 2
    );
    this.menuBg.setOrigin(0, 0);

    this.optionSelectText.setPositionRelative(this.menuBg, 10 + 24 * this.scale, 6);

    this.menuContainer.add(this.menuBg);

    this.menuContainer.add(this.optionSelectText);

    ui.add(this.menuContainer);

    this.menuMessageBoxContainer = this.scene.add.container(0, 130);
    this.menuMessageBoxContainer.setName("menu-message-box");
    this.menuMessageBoxContainer.setVisible(false);

    // Window for general messages
    this.menuMessageBox = addWindow(this.scene, 0, 0, this.defaultMessageBoxWidth, 48);
    this.menuMessageBox.setOrigin(0, 0);
    this.menuMessageBoxContainer.add(this.menuMessageBox);

    // Full-width window used for testing dialog messages in debug mode
    this.dialogueMessageBox = addWindow(this.scene, -this.textPadding, 0, this.scene.game.canvas.width / 6 + this.textPadding * 2, 49, false, false, 0, 0, WindowVariant.THIN);
    this.dialogueMessageBox.setOrigin(0, 0);
    this.menuMessageBoxContainer.add(this.dialogueMessageBox);

    const menuMessageText = addTextObject(this.scene, this.textPadding, this.textPadding, "", TextStyle.WINDOW, { maxLines: 2 });
    menuMessageText.setName("menu-message");
    menuMessageText.setOrigin(0, 0);
    this.menuMessageBoxContainer.add(menuMessageText);

    this.message = menuMessageText;

    // By default we use the general purpose message window
    this.setDialogTestMode(false);

    this.menuContainer.add(this.menuMessageBoxContainer);

    const manageDataOptions: any[] = []; // TODO: proper type

    const confirmSlot = (message: string, slotFilter: (i: integer) => boolean, callback: (i: integer) => void) => {
      ui.revertMode();
      ui.showText(message, null, () => {
        const config: OptionSelectConfig = {
          options: new Array(5).fill(null).map((_, i) => i).filter(slotFilter).map(i => {
            return {
              label: i18next.t("menuUiHandler:slot", { slotNumber: i + 1 }),
              handler: () => {
                callback(i);
                ui.revertMode();
                ui.showText("", 0);
                return true;
              }
            };
          }).concat([{
            label: i18next.t("menuUiHandler:cancel"),
            handler: () => {
              ui.revertMode();
              ui.showText("", 0);
              return true;
            }
          }]),
          xOffset: 98
        };
        ui.setOverlayMode(Mode.MENU_OPTION_SELECT, config);
      });
    };

    if (Utils.isLocal || Utils.isBeta) {
      manageDataOptions.push({
        label: i18next.t("menuUiHandler:importSession"),
        handler: () => {
          confirmSlot(i18next.t("menuUiHandler:importSlotSelect"), () => true, slotId => this.scene.gameData.importData(GameDataType.SESSION, slotId));
          return true;
        },
        keepOpen: true
      });
    }
    manageDataOptions.push({
      label: i18next.t("menuUiHandler:exportSession"),
      handler: () => {
        const dataSlots: integer[] = [];
        Promise.all(
          new Array(5).fill(null).map((_, i) => {
            const slotId = i;
            return this.scene.gameData.getSession(slotId).then(data => {
              if (data) {
                dataSlots.push(slotId);
              }
            });
          })).then(() => {
          confirmSlot(i18next.t("menuUiHandler:exportSlotSelect"),
            i => dataSlots.indexOf(i) > -1,
            slotId => this.scene.gameData.tryExportData(GameDataType.SESSION, slotId));
        });
        return true;
      },
      keepOpen: true
    });
    manageDataOptions.push({
      label: i18next.t("menuUiHandler:importRunHistory"),
      handler: () => {
        this.scene.gameData.importData(GameDataType.RUN_HISTORY);
        return true;
      },
      keepOpen: true
    });
    manageDataOptions.push({
      label: i18next.t("menuUiHandler:exportRunHistory"),
      handler: () => {
        this.scene.gameData.tryExportData(GameDataType.RUN_HISTORY);
        return true;
      },
      keepOpen: true
    });
    if (Utils.isLocal || Utils.isBeta) {
      manageDataOptions.push({
        label: i18next.t("menuUiHandler:importData"),
        handler: () => {
          ui.revertMode();
          this.scene.gameData.importData(GameDataType.SYSTEM);
          return true;
        },
        keepOpen: true
      });
    }
    manageDataOptions.push({
      label: i18next.t("menuUiHandler:exportData"),
      handler: () => {
        this.scene.gameData.tryExportData(GameDataType.SYSTEM);
        return true;
      },
      keepOpen: true
    },
    {
      label: i18next.t("menuUiHandler:consentPreferences"),
      handler: () => {
        const consentLink = document.querySelector(".termly-display-preferences") as HTMLInputElement;
        const clickEvent = new MouseEvent("click", {
          view: window,
          bubbles: true,
          cancelable: true
        });
        consentLink.dispatchEvent(clickEvent);
        consentLink.focus();
        return true;
      },
      keepOpen: true
    });
    if (Utils.isLocal || Utils.isBeta) { // this should make sure we don't have this option in live
      manageDataOptions.push({
        label: "Test Dialogue",
        handler: () => {
          ui.playSelect();
          const prefilledText = "";
          const buttonAction: any = {};
          buttonAction["buttonActions"] = [
            (sanitizedName: string) => {
              ui.revertMode();
              ui.playSelect();
              const dialogueTestName = sanitizedName;
              const dialogueName = decodeURIComponent(escape(atob(dialogueTestName)));
              const handler = ui.getHandler() as AwaitableUiHandler;
              handler.tutorialActive = true;
              const interpolatorOptions: any = {};
              const splitArr = dialogueName.split(" "); // this splits our inputted text into words to cycle through later
              const translatedString = splitArr[0]; // this is our outputted i18 string
              const regex = RegExp("\\{\\{(\\w*)\\}\\}", "g"); // this is a regex expression to find all the text between {{ }} in the i18 output
              const matches = i18next.t(translatedString).match(regex) ?? [];
              if (matches.length > 0) {
                for (let match = 0; match < matches.length; match++) {
                  // we add 1 here  because splitArr[0] is our first value for the translatedString, and after that is where the variables are
                  // the regex here in the replace (/\W/g) is to remove the {{ and }} and just give us all alphanumeric characters
                  if (typeof splitArr[match + 1] !== "undefined") {
                    interpolatorOptions[matches[match].replace(/\W/g, "")] = i18next.t(splitArr[match + 1]);
                  }
                }
              }
              // Switch to the dialog test window
              this.setDialogTestMode(true);
              ui.showText(String(i18next.t(translatedString, interpolatorOptions)), null, () => this.scene.ui.showText("", 0, () => {
                handler.tutorialActive = false;
                // Go back to the default message window
                this.setDialogTestMode(false);
              }), null, true);
            },
            () => {
              ui.revertMode();
            }
          ];
          ui.setMode(Mode.TEST_DIALOGUE, buttonAction, prefilledText);
          return true;
        },
        keepOpen: true
      });
    }
    manageDataOptions.push({
      label: i18next.t("menuUiHandler:cancel"),
      handler: () => {
        this.scene.ui.revertMode();
        return true;
      },
      keepOpen: true
    });

    //Thank you Vassiat
    this.manageDataConfig = {
      xOffset: 98,
      options: manageDataOptions,
      maxOptions: 7
    };

    const communityOptions: OptionSelectItem[] = [
      {
        label: "Wiki",
        handler: () => {
          window.open(wikiUrl, "_blank")?.focus();
          return true;
        },
        keepOpen: true
      },
      {
        label: "Discord",
        handler: () => {
          window.open(discordUrl, "_blank")?.focus();
          return true;
        },
        keepOpen: true
      },
      {
        label: "GitHub",
        handler: () => {
          window.open(githubUrl, "_blank")?.focus();
          return true;
        },
        keepOpen: true
      },
      {
        label: "Reddit",
        handler: () => {
          window.open(redditUrl, "_blank")?.focus();
          return true;
        },
        keepOpen: true
<<<<<<< HEAD
      }];
    if (!bypassLogin && loggedInUser?.hasAdminRole) {
      communityOptions.push({
        label: "Admin",
        handler: () => {
          ui.playSelect();
          ui.setOverlayMode(Mode.ADMIN, {
            buttonActions: [
              () => {
                ui.revertMode();
              },
              () => {
                ui.revertMode();
              }
            ]
          });
          return true;
        },
        keepOpen: true
      });
    }
    communityOptions.push({
      label: i18next.t("menuUiHandler:cancel"),
      handler: () => {
        this.scene.ui.revertMode();
        return true;
      }
=======
      },
      {
        label: i18next.t("menuUiHandler:donate"),
        handler: () => {
          window.open(donateUrl, "_blank")?.focus();
          return true;
        },
        keepOpen: true
      }
    ];
    if (!bypassLogin && loggedInUser?.hasAdminRole) {
      communityOptions.push({
        label: "Admin",
        handler: () => {
          ui.playSelect();
          ui.setOverlayMode(Mode.ADMIN, {
            buttonActions: [
              () => {
                ui.revertMode();
              },
              () => {
                ui.revertMode();
              }
            ]
          });
          return true;
        },
        keepOpen: true
      });
    }
    communityOptions.push({
      label: i18next.t("menuUiHandler:cancel"),
      handler: () => {
        this.scene.ui.revertMode();
        return true;
      }
>>>>>>> a48fe1f7
    });
    this.communityConfig = {
      xOffset: 98,
      options: communityOptions
    };
    this.setCursor(0);
  }

  show(args: any[]): boolean {
    this.render();
    super.show(args);

    this.menuOptions = Utils.getEnumKeys(MenuOptions)
      .map(m => parseInt(MenuOptions[m]) as MenuOptions)
      .filter(m => {
        return !this.excludedMenus().some(exclusion => exclusion.condition && exclusion.options.includes(m));
      });

    this.menuContainer.setVisible(true);
    this.setCursor(0);

    this.getUi().moveTo(this.menuContainer, this.getUi().length - 1);

    this.getUi().hideTooltip();

    this.scene.playSound("ui/menu_open");

    handleTutorial(this.scene, Tutorial.Menu);

    this.bgmBar.toggleBgmBar(true);


    return true;
  }

  processInput(button: Button): boolean {
    const ui = this.getUi();

    let success = false;
    let error = false;

    if (button === Button.ACTION) {
      let adjustedCursor = this.cursor;
      const excludedMenu = this.excludedMenus().find(e => e.condition);
      if (excludedMenu !== undefined && excludedMenu.options !== undefined && excludedMenu.options.length > 0) {
        const sortedOptions = excludedMenu.options.sort();
        for (const imo of sortedOptions) {
          if (adjustedCursor >= imo) {
            adjustedCursor++;
          } else {
            break;
          }
        }
      }
      switch (adjustedCursor) {
      case MenuOptions.GAME_SETTINGS:
        ui.setOverlayMode(Mode.SETTINGS);
        success = true;
        break;
      case MenuOptions.ACHIEVEMENTS:
        ui.setOverlayMode(Mode.ACHIEVEMENTS);
        success = true;
        break;
      case MenuOptions.STATS:
        ui.setOverlayMode(Mode.GAME_STATS);
        success = true;
        break;
      case MenuOptions.RUN_HISTORY:
        ui.setOverlayMode(Mode.RUN_HISTORY);
        success = true;
        break;
      case MenuOptions.EGG_LIST:
        if (this.scene.gameData.eggs.length) {
          ui.revertMode();
          ui.setOverlayMode(Mode.EGG_LIST);
          success = true;
        } else {
          ui.showText(i18next.t("menuUiHandler:noEggs"), null, () => ui.showText(""), Utils.fixedInt(1500));
          error = true;
        }
        break;
      case MenuOptions.EGG_GACHA:
        ui.revertMode();
        ui.setOverlayMode(Mode.EGG_GACHA);
        success = true;
        break;
      case MenuOptions.MANAGE_DATA:
        if (!bypassLogin && !this.manageDataConfig.options.some(o => o.label === i18next.t("menuUiHandler:linkDiscord") || o.label === i18next.t("menuUiHandler:unlinkDiscord"))) {
          this.manageDataConfig.options.splice(this.manageDataConfig.options.length - 1, 0,
            {
              label: loggedInUser?.discordId === "" ? i18next.t("menuUiHandler:linkDiscord") : i18next.t("menuUiHandler:unlinkDiscord"),
              handler: () => {
                if (loggedInUser?.discordId === "") {
                  const token = Utils.getCookie(Utils.sessionIdKey);
                  const redirectUri = encodeURIComponent(`${import.meta.env.VITE_SERVER_URL}/auth/discord/callback`);
                  const discordId = import.meta.env.VITE_DISCORD_CLIENT_ID;
                  const discordUrl = `https://discord.com/api/oauth2/authorize?client_id=${discordId}&redirect_uri=${redirectUri}&response_type=code&scope=identify&state=${token}&prompt=none`;
                  window.open(discordUrl, "_self");
                  return true;
                } else {
                  Utils.apiPost("/auth/discord/logout", undefined, undefined, true).then(res => {
                    if (!res.ok) {
                      console.error(`Unlink failed (${res.status}: ${res.statusText})`);
                    }
                    updateUserInfo().then(() => this.scene.reset(true, true));
                  });
                  return true;
                }
              }
            },
            {
              label: loggedInUser?.googleId === "" ? i18next.t("menuUiHandler:linkGoogle") : i18next.t("menuUiHandler:unlinkGoogle"),
              handler: () => {
                if (loggedInUser?.googleId === "") {
                  const token = Utils.getCookie(Utils.sessionIdKey);
                  const redirectUri = encodeURIComponent(`${import.meta.env.VITE_SERVER_URL}/auth/google/callback`);
                  const googleId = import.meta.env.VITE_GOOGLE_CLIENT_ID;
                  const googleUrl = `https://accounts.google.com/o/oauth2/auth?client_id=${googleId}&response_type=code&redirect_uri=${redirectUri}&scope=openid&state=${token}`;
                  window.open(googleUrl, "_self");
                  return true;
                } else {
                  Utils.apiPost("/auth/google/logout", undefined, undefined, true).then(res => {
                    if (!res.ok) {
                      console.error(`Unlink failed (${res.status}: ${res.statusText})`);
                    }
                    updateUserInfo().then(() => this.scene.reset(true, true));
                  });
                  return true;
                }
              }
            });
        }
        ui.setOverlayMode(Mode.MENU_OPTION_SELECT, this.manageDataConfig);
        success = true;
        break;
      case MenuOptions.COMMUNITY:
        ui.setOverlayMode(Mode.MENU_OPTION_SELECT, this.communityConfig);
        success = true;
        break;
      case MenuOptions.SAVE_AND_QUIT:
        if (this.scene.currentBattle) {
          success = true;
          if (this.scene.currentBattle.turn > 1) {
            ui.showText(i18next.t("menuUiHandler:losingProgressionWarning"), null, () => {
              ui.setOverlayMode(Mode.CONFIRM, () => this.scene.gameData.saveAll(this.scene, true, true, true, true).then(() => this.scene.reset(true)), () => {
                ui.revertMode();
                ui.showText("", 0);
              }, false, -98);
            });
          } else {
            this.scene.gameData.saveAll(this.scene, true, true, true, true).then(() => this.scene.reset(true));
          }
        } else {
          error = true;
        }
        break;
      case MenuOptions.LOG_OUT:
        success = true;
        const doLogout = () => {
          Utils.apiFetch("account/logout", true).then(res => {
            if (!res.ok) {
              console.error(`Log out failed (${res.status}: ${res.statusText})`);
            }
            Utils.removeCookie(Utils.sessionIdKey);
            updateUserInfo().then(() => this.scene.reset(true, true));
          });
        };
        if (this.scene.currentBattle) {
          ui.showText(i18next.t("menuUiHandler:losingProgressionWarning"), null, () => {
            ui.setOverlayMode(Mode.CONFIRM, doLogout, () => {
              ui.revertMode();
              ui.showText("", 0);
            }, false, -98);
          });
        } else {
          doLogout();
        }
        break;
      }
    } else if (button === Button.CANCEL) {
      success = true;
      ui.revertMode().then(result => {
        if (!result) {
          ui.setMode(Mode.MESSAGE);
        }
      });
    } else {
      switch (button) {
      case Button.UP:
        if (this.cursor) {
          success = this.setCursor(this.cursor - 1);
        } else {
          success = this.setCursor(this.menuOptions.length - 1);
        }
        break;
      case Button.DOWN:
        if (this.cursor + 1 < this.menuOptions.length) {
          success = this.setCursor(this.cursor + 1);
        } else {
          success = this.setCursor(0);
        }
        break;
      }
    }

    if (success) {
      ui.playSelect();
    } else if (error) {
      ui.playError();
    }

    return success || error;
  }

  /**
   * Switch the message window style and size when we are replaying dialog for debug purposes
   * In "dialog test mode", the window takes the whole width of the screen and the text
   * is set up to wrap around the same way as the dialogue during the game
   * @param isDialogMode whether to use the dialog test
   */
  setDialogTestMode(isDialogMode: boolean) {
    this.menuMessageBox.setVisible(!isDialogMode);
    this.dialogueMessageBox.setVisible(isDialogMode);
    // If we're testing dialog, we use the same word wrapping as the battle message handler
    this.message.setWordWrapWidth(isDialogMode ? this.scene.ui.getMessageHandler().wordWrapWidth : this.defaultWordWrapWidth);
    this.message.setX(isDialogMode ? this.textPadding + 1 : this.textPadding);
    this.message.setY(isDialogMode ? this.textPadding + 0.4 : this.textPadding);
  }

  showText(text: string, delay?: number, callback?: Function, callbackDelay?: number, prompt?: boolean, promptDelay?: number): void {
    this.menuMessageBoxContainer.setVisible(!!text);

    super.showText(text, delay, callback, callbackDelay, prompt, promptDelay);
  }

  setCursor(cursor: integer): boolean {
    const ret = super.setCursor(cursor);

    if (!this.cursorObj) {
      this.cursorObj = this.scene.add.image(0, 0, "cursor");
      this.cursorObj.setOrigin(0, 0);
      this.menuContainer.add(this.cursorObj);
    }

    this.cursorObj.setScale(this.scale * 6);
    this.cursorObj.setPositionRelative(this.menuBg, 7, 6 + (18 + this.cursor * 96) * this.scale);

    return ret;
  }

  clear() {
    super.clear();
    this.menuContainer.setVisible(false);
    this.bgmBar.toggleBgmBar(false);
    this.eraseCursor();
  }

  eraseCursor() {
    if (this.cursorObj) {
      this.cursorObj.destroy();
    }
    this.cursorObj = null;
  }
}

interface ConditionalMenu {
  condition: boolean;
  options: MenuOptions[];
}<|MERGE_RESOLUTION|>--- conflicted
+++ resolved
@@ -370,8 +370,16 @@
           return true;
         },
         keepOpen: true
-<<<<<<< HEAD
-      }];
+      },
+      {
+        label: i18next.t("menuUiHandler:donate"),
+        handler: () => {
+          window.open(donateUrl, "_blank")?.focus();
+          return true;
+        },
+        keepOpen: true
+      }
+    ];
     if (!bypassLogin && loggedInUser?.hasAdminRole) {
       communityOptions.push({
         label: "Admin",
@@ -398,44 +406,6 @@
         this.scene.ui.revertMode();
         return true;
       }
-=======
-      },
-      {
-        label: i18next.t("menuUiHandler:donate"),
-        handler: () => {
-          window.open(donateUrl, "_blank")?.focus();
-          return true;
-        },
-        keepOpen: true
-      }
-    ];
-    if (!bypassLogin && loggedInUser?.hasAdminRole) {
-      communityOptions.push({
-        label: "Admin",
-        handler: () => {
-          ui.playSelect();
-          ui.setOverlayMode(Mode.ADMIN, {
-            buttonActions: [
-              () => {
-                ui.revertMode();
-              },
-              () => {
-                ui.revertMode();
-              }
-            ]
-          });
-          return true;
-        },
-        keepOpen: true
-      });
-    }
-    communityOptions.push({
-      label: i18next.t("menuUiHandler:cancel"),
-      handler: () => {
-        this.scene.ui.revertMode();
-        return true;
-      }
->>>>>>> a48fe1f7
     });
     this.communityConfig = {
       xOffset: 98,
