--- conflicted
+++ resolved
@@ -499,54 +499,6 @@
           ui.revertMode();
           ui.setOverlayMode(Mode.EGG_GACHA);
           success = true;
-<<<<<<< HEAD
-        } else {
-          ui.showText(i18next.t("menuUiHandler:noEggs"), null, () => ui.showText(""), Utils.fixedInt(1500));
-          error = true;
-        }
-        break;
-      case MenuOptions.EGG_GACHA:
-        ui.revertMode();
-        ui.setOverlayMode(Mode.EGG_GACHA);
-        success = true;
-        break;
-      case MenuOptions.MANAGE_DATA:
-        if (!bypassLogin && !this.manageDataConfig.options.some(o => o.label === i18next.t("menuUiHandler:linkDiscord") || o.label === i18next.t("menuUiHandler:unlinkDiscord"))) {
-          this.manageDataConfig.options.splice(this.manageDataConfig.options.length - 1, 0,
-            {
-              label: loggedInUser?.discordId === "" ? i18next.t("menuUiHandler:linkDiscord") : i18next.t("menuUiHandler:unlinkDiscord"),
-              handler: () => {
-                if (loggedInUser?.discordId === "") {
-                  const token = Utils.getCookie(Utils.sessionIdKey);
-                  const redirectUri = encodeURIComponent(`${import.meta.env.VITE_SERVER_URL}/auth/discord/callback`);
-                  const discordId = import.meta.env.VITE_DISCORD_CLIENT_ID;
-                  const discordUrl = `https://discord.com/api/oauth2/authorize?client_id=${discordId}&redirect_uri=${redirectUri}&response_type=code&scope=identify&state=${token}&prompt=none`;
-                  window.open(discordUrl, "_self");
-                  return true;
-                } else {
-                  pokerogueApi.unlinkDiscord().then(_isSuccess => {
-                    updateUserInfo().then(() => this.scene.reset(true, true));
-                  });
-                  return true;
-                }
-              }
-            },
-            {
-              label: loggedInUser?.googleId === "" ? i18next.t("menuUiHandler:linkGoogle") : i18next.t("menuUiHandler:unlinkGoogle"),
-              handler: () => {
-                if (loggedInUser?.googleId === "") {
-                  const token = Utils.getCookie(Utils.sessionIdKey);
-                  const redirectUri = encodeURIComponent(`${import.meta.env.VITE_SERVER_URL}/auth/google/callback`);
-                  const googleId = import.meta.env.VITE_GOOGLE_CLIENT_ID;
-                  const googleUrl = `https://accounts.google.com/o/oauth2/auth?client_id=${googleId}&response_type=code&redirect_uri=${redirectUri}&scope=openid&state=${token}`;
-                  window.open(googleUrl, "_self");
-                  return true;
-                } else {
-                  pokerogueApi.unlinkGoogle().then(_isSuccess => {
-                    updateUserInfo().then(() => this.scene.reset(true, true));
-                  });
-                  return true;
-=======
           break;
         case MenuOptions.MANAGE_DATA:
           if (!bypassLogin && !this.manageDataConfig.options.some(o => o.label === i18next.t("menuUiHandler:linkDiscord") || o.label === i18next.t("menuUiHandler:unlinkDiscord"))) {
@@ -562,10 +514,7 @@
                     window.open(discordUrl, "_self");
                     return true;
                   } else {
-                    Utils.apiPost("/auth/discord/logout", undefined, undefined, true).then(res => {
-                      if (!res.ok) {
-                        console.error(`Unlink failed (${res.status}: ${res.statusText})`);
-                      }
+                    pokerogueApi.unlinkDiscord().then(_isSuccess => {
                       updateUserInfo().then(() => this.scene.reset(true, true));
                     });
                     return true;
@@ -583,15 +532,11 @@
                     window.open(googleUrl, "_self");
                     return true;
                   } else {
-                    Utils.apiPost("/auth/google/logout", undefined, undefined, true).then(res => {
-                      if (!res.ok) {
-                        console.error(`Unlink failed (${res.status}: ${res.statusText})`);
-                      }
+                    pokerogueApi.unlinkGoogle().then(_isSuccess => {
                       updateUserInfo().then(() => this.scene.reset(true, true));
                     });
                     return true;
                   }
->>>>>>> b76e54fe
                 }
               });
           }
@@ -610,56 +555,24 @@
                 buttonActions: [], fadeOut: () =>
                   this.scene.gameData.saveAll(this.scene, true, true, true, true).then(() => {
 
-                    this.scene.reset(true);
-                  })
-              });
-            };
-            if (this.scene.currentBattle.turn > 1) {
-              ui.showText(i18next.t("menuUiHandler:losingProgressionWarning"), null, () => {
-                if (!this.active) {
-                  this.showText("", 0);
-                  return;
-                }
-                ui.setOverlayMode(Mode.CONFIRM, doSaveQuit, () => {
-                  ui.revertMode();
-                  this.showText("", 0);
-                }, false, -98);
-              });
-            } else {
-              doSaveQuit();
-            }
-          } else {
-            error = true;
-          }
-          break;
-        case MenuOptions.LOG_OUT:
-          success = true;
-          const doLogout = () => {
-            ui.setMode(Mode.LOADING, {
-              buttonActions: [], fadeOut: () => Utils.apiFetch("account/logout", true).then(res => {
-                if (!res.ok) {
-                  console.error(`Log out failed (${res.status}: ${res.statusText})`);
-                }
-                Utils.removeCookie(Utils.sessionIdKey);
-                updateUserInfo().then(() => this.scene.reset(true, true));
-              })
+                  this.scene.reset(true);
+                })
             });
           };
-          if (this.scene.currentBattle) {
+          if (this.scene.currentBattle.turn > 1) {
             ui.showText(i18next.t("menuUiHandler:losingProgressionWarning"), null, () => {
               if (!this.active) {
                 this.showText("", 0);
                 return;
               }
-              ui.setOverlayMode(Mode.CONFIRM, doLogout, () => {
+              ui.setOverlayMode(Mode.CONFIRM, doSaveQuit, () => {
                 ui.revertMode();
                 this.showText("", 0);
               }, false, -98);
             });
           } else {
-            doLogout();
+            doSaveQuit();
           }
-<<<<<<< HEAD
         } else {
           error = true;
         }
@@ -688,9 +601,6 @@
           doLogout();
         }
         break;
-=======
-          break;
->>>>>>> b76e54fe
       }
     } else if (button === Button.CANCEL) {
       success = true;
