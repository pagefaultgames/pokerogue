--- conflicted
+++ resolved
@@ -11,11 +11,6 @@
 import {Button} from "#enums/buttons";
 import { GameDataType } from "#enums/game-data-type";
 import BgmBar from "#app/ui/bgm-bar";
-import { Species } from "#app/enums/species.js";
-import { DexAttr, AbilityAttr } from "#app/system/game-data.js";
-import { getPokemonSpecies, starterPassiveAbilities } from "../data/pokemon-species";
-import { Nature } from "../data/nature";
-import { Passive } from "../enums/passive";
 
 enum MenuOptions {
   GAME_SETTINGS,
@@ -34,47 +29,6 @@
 const discordUrl = "https://discord.gg/uWpTfdKG49";
 const githubUrl = "https://github.com/pagefaultgames/pokerogue";
 const redditUrl = "https://www.reddit.com/r/pokerogue";
-
-export function unlockAll(scene: BattleScene) {
-  if (Utils.isLocal || Utils.isBeta) {
-    const totalSpecies = Object.keys(Species).filter(s => !isNaN(Number(s)));
-    for (const species of totalSpecies) {
-      //const pokemonSpecies = Number(species) > 2000 ? allSpecies.find(s => s.speciesId === Number(species)) : allSpecies[Number(species) - 1]; // thie converts the species to a pokemon from allSpecies by checking regional variants and returning the normal species index
-      const pokemonSpecies = getPokemonSpecies(Number(species));
-      let dexAttrLength = Object.values(DexAttr).length; // this will be the final amount of bits to set; we start by getting the length of the DexAttr so we know how many things every pokemon will get at minimum
-      if (pokemonSpecies.forms?.length > 0) { // this checks if the specific pokemon has forms
-        dexAttrLength += pokemonSpecies.forms?.length; // if it does have forms, add it to the dexAttrLength
-      }
-      const natureAttrLength = Object.values(Nature).length; // this gets a list of all the natures to set bits for
-      let abilityAttr: number; // since pokemon can have 1, 2 or 3 abilities
-      switch (pokemonSpecies.getAbilityCount()) {
-      case 1: // if it's one ability, return one ability
-        abilityAttr = AbilityAttr.ABILITY_1;
-        break;
-      case 2: // if it's one ability and the hidden ability, return ability 1 and the hidden ability
-        abilityAttr = AbilityAttr.ABILITY_1 + AbilityAttr.ABILITY_HIDDEN;
-        break;
-      case 3: // if it's 3 abilities, return all three
-        abilityAttr = AbilityAttr.ABILITY_1 + AbilityAttr.ABILITY_2 + AbilityAttr.ABILITY_HIDDEN;
-        break;
-      }
-      scene.gameData.dexData[species].seenAttr = BigInt(Math.pow(2, dexAttrLength) - 1); // we can set these values as 2^n - 1 if n is one more than the total number of total bits compared to what we need
-      scene.gameData.dexData[species].caughtAttr = BigInt(Math.pow(2, dexAttrLength) - 1);
-      scene.gameData.dexData[species].natureAttr = Math.pow(2, natureAttrLength) - 1;
-      scene.gameData.dexData[species].caughtCount = 1;
-      scene.gameData.dexData[species].seenCount = 1;
-      scene.gameData.dexData[species].ivs = [31, 31, 31, 31, 31, 31];
-      if (scene.gameData.starterData[species]) { // this checks to make sure the species has a starter
-        scene.gameData.starterData[species].abilityAttr = abilityAttr; // if so, it sets the abilityAttr for the starter
-      }
-      if (starterPassiveAbilities[species]) { // checks to see if the species has a passive - this is different to the starter code above as this needs to check babies instead of evolutions (i.e. check pichu instead of pikachu)
-        scene.gameData.starterData[species].passiveAttr = Passive.UNLOCKED + Passive.ENABLED; // if so, it sets the passiveAttr for the starter to be
-      }
-    }
-    //scene.gameData.saveAll(scene, true, true, false, true); // I could not for the life of me figure out how to make it save
-    scene.ui.revertMode();
-  }
-}
 
 export default class MenuUiHandler extends MessageUiHandler {
   private menuContainer: Phaser.GameObjects.Container;
@@ -239,28 +193,6 @@
       handler: () => {
         this.scene.gameData.tryExportData(GameDataType.SYSTEM);
         return true;
-<<<<<<< HEAD
-      },
-      keepOpen: true
-    });
-    if (Utils.isLocal || Utils.isBeta) {
-      manageDataOptions.push({
-        label: "Unlock All",
-        handler: () => {
-          unlockAll(this.scene);
-          return true;
-        }
-      });
-    }
-    manageDataOptions.push({
-      label: i18next.t("menuUiHandler:cancel"),
-      handler: () => {
-        this.scene.ui.revertMode();
-        return true;
-      }
-    }
-    );
-=======
       }
     },
     {
@@ -286,7 +218,6 @@
       },
       keepOpen: true
     });
->>>>>>> 07b65631
 
     this.manageDataConfig = {
       xOffset: 98,
