--- conflicted
+++ resolved
@@ -142,11 +142,7 @@
     const menuMessageText = addTextObject(this.scene, 8, 8, "", TextStyle.WINDOW, { maxLines: 2 });
     menuMessageText.setName("menu-message");
     menuMessageText.setOrigin(0, 0);
-<<<<<<< HEAD
-    menuMessageText.setWordWrapWidth(menuMessageBox.getBounds().width - this.menuBg.width * 0.04);
-=======
     menuMessageText.setWordWrapWidth(menuMessageBox.getBounds().width * 0.95);
->>>>>>> cd257465
 
     this.menuMessageBoxContainer.add(menuMessageText);
     this.message = menuMessageText;
@@ -276,13 +272,8 @@
     //Thank you Vassiat
     this.manageDataConfig = {
       xOffset: this.menuBg.width,
-<<<<<<< HEAD
-      yOffset: 0,
-      options: manageDataOptions
-=======
       options: manageDataOptions,
       maxOptions: 7
->>>>>>> cd257465
     };
 
     const communityOptions: OptionSelectItem[] = [
@@ -543,10 +534,6 @@
   showText(text: string, delay?: number, callback?: Function, callbackDelay?: number, prompt?: boolean, promptDelay?: number): void {
     this.menuMessageBoxContainer.setVisible(!!text);
     this.adjustText(text, this.message, this.messageBoxBg.getBounds().width, {
-<<<<<<< HEAD
-      padding: this.message.x,
-=======
->>>>>>> cd257465
       ignoreTextBalance: "all"
     });
 
