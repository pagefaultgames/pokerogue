import BattleScene, { bypassLogin } from "../battle-scene";
import { TextStyle, addTextObject, getTextStyleOptions } from "./text";
import { Mode } from "./ui";
import * as Utils from "../utils";
import { addWindow } from "./ui-theme";
import MessageUiHandler from "./message-ui-handler";
import { OptionSelectConfig, OptionSelectItem } from "./abstact-option-select-ui-handler";
import { Tutorial, handleTutorial } from "../tutorial";
import { updateUserInfo } from "../account";
import i18next from "i18next";
import {Button} from "#enums/buttons";
import { GameDataType } from "#enums/game-data-type";
import BgmBar from "#app/ui/bgm-bar";

enum MenuOptions {
  GAME_SETTINGS,
  ACHIEVEMENTS,
  STATS,
  VOUCHERS,
  EGG_LIST,
  EGG_GACHA,
  MANAGE_DATA,
  COMMUNITY,
  SAVE_AND_QUIT,
  LOG_OUT
}

let wikiUrl = "https://wiki.pokerogue.net/start";
const discordUrl = "https://discord.gg/uWpTfdKG49";
const githubUrl = "https://github.com/pagefaultgames/pokerogue";
const redditUrl = "https://www.reddit.com/r/pokerogue";

export default class MenuUiHandler extends MessageUiHandler {
  private menuContainer: Phaser.GameObjects.Container;
  private menuMessageBoxContainer: Phaser.GameObjects.Container;
  private menuOverlay: Phaser.GameObjects.Rectangle;

  private menuBg: Phaser.GameObjects.NineSlice;
  protected optionSelectText: Phaser.GameObjects.Text;

  private cursorObj: Phaser.GameObjects.Image;

  protected ignoredMenuOptions: MenuOptions[];
  protected menuOptions: MenuOptions[];

  protected manageDataConfig: OptionSelectConfig;
  protected communityConfig: OptionSelectConfig;

<<<<<<< HEAD
  protected scale: number = 0.1666666667;
=======
  public bgmBar: BgmBar;

>>>>>>> a3759382

  constructor(scene: BattleScene, mode?: Mode) {
    super(scene, mode);

    this.ignoredMenuOptions = !bypassLogin
      ? [ ]
      : [ MenuOptions.LOG_OUT ];
    this.menuOptions = Utils.getEnumKeys(MenuOptions).map(m => parseInt(MenuOptions[m]) as MenuOptions).filter(m => !this.ignoredMenuOptions.includes(m));
  }

  setup() {
    const ui = this.getUi();
    // wiki url directs based on languges available on wiki
    const lang = i18next.resolvedLanguage.substring(0,2);
    if (["de", "fr", "ko", "zh"].includes(lang)) {
      wikiUrl = `https://wiki.pokerogue.net/${lang}:start`;
    }

    this.bgmBar = new BgmBar(this.scene);
    this.bgmBar.setup();

    ui.bgmBar = this.bgmBar;

    this.menuContainer = this.scene.add.container(1, -(this.scene.game.canvas.height / 6) + 1);
    this.menuContainer.setName("menu");
    this.menuContainer.setInteractive(new Phaser.Geom.Rectangle(0, 0, this.scene.game.canvas.width / 6, this.scene.game.canvas.height / 6), Phaser.Geom.Rectangle.Contains);

    this.menuOverlay = new Phaser.GameObjects.Rectangle(this.scene, -1, -1, this.scene.scaledCanvas.width, this.scene.scaledCanvas.height, 0xffffff, 0.3);
    this.menuOverlay.setName("menu-overlay");
    this.menuOverlay.setOrigin(0,0);
    this.menuContainer.add(this.menuOverlay);

    const menuMessageText = addTextObject(this.scene, 8, 8, "", TextStyle.WINDOW, { maxLines: 2 });
    menuMessageText.setName("menu-message");
    menuMessageText.setWordWrapWidth(1224);
    menuMessageText.setOrigin(0, 0);

    this.optionSelectText = addTextObject(this.scene, 0, 0, this.menuOptions.map(o => `${i18next.t(`menuUiHandler:${MenuOptions[o]}`)}`).join("\n"), TextStyle.WINDOW, { maxLines: this.menuOptions.length });
    this.optionSelectText.setLineSpacing(12);

    this.scale = getTextStyleOptions(TextStyle.WINDOW, (this.scene as BattleScene).uiTheme).scale;
    this.menuBg = addWindow(this.scene,
      (this.scene.game.canvas.width / 6) - (this.optionSelectText.displayWidth + 25),
      0,
      this.optionSelectText.displayWidth + 19+24*this.scale,
      (this.scene.game.canvas.height / 6) - 2
    );
    this.menuBg.setOrigin(0, 0);

    this.optionSelectText.setPositionRelative(this.menuBg, 10+24*this.scale, 6);

    this.menuContainer.add(this.menuBg);

    this.menuContainer.add(this.optionSelectText);

    ui.add(this.menuContainer);

    this.menuMessageBoxContainer = this.scene.add.container(0, 130);
    this.menuMessageBoxContainer.setName("menu-message-box");
    this.menuMessageBoxContainer.setVisible(false);
    this.menuContainer.add(this.menuMessageBoxContainer);

    const menuMessageBox = addWindow(this.scene, 0, -0, 220, 48);
    menuMessageBox.setOrigin(0, 0);
    this.menuMessageBoxContainer.add(menuMessageBox);

    this.menuMessageBoxContainer.add(menuMessageText);

    this.menuContainer.add(this.bgmBar);

    this.message = menuMessageText;

    this.menuContainer.add(this.menuMessageBoxContainer);

    const manageDataOptions = [];

    const confirmSlot = (message: string, slotFilter: (i: integer) => boolean, callback: (i: integer) => void) => {
      ui.revertMode();
      ui.showText(message, null, () => {
        const config: OptionSelectConfig = {
          options: new Array(5).fill(null).map((_, i) => i).filter(slotFilter).map(i => {
            return {
              label: i18next.t("menuUiHandler:slot", {slotNumber: i+1}),
              handler: () => {
                callback(i);
                ui.revertMode();
                ui.showText(null, 0);
                return true;
              }
            };
          }).concat([{
            label: i18next.t("menuUiHandler:cancel"),
            handler: () => {
              ui.revertMode();
              ui.showText(null, 0);
              return true;
            }
          }]),
          xOffset: 98
        };
        ui.setOverlayMode(Mode.MENU_OPTION_SELECT, config);
      });
    };

    if (Utils.isLocal) {
      manageDataOptions.push({
        label: i18next.t("menuUiHandler:importSession"),
        handler: () => {
          confirmSlot(i18next.t("menuUiHandler:importSlotSelect"), () => true, slotId => this.scene.gameData.importData(GameDataType.SESSION, slotId));
          return true;
        },
        keepOpen: true
      });
    }
    manageDataOptions.push({
      label: i18next.t("menuUiHandler:exportSession"),
      handler: () => {
        const dataSlots: integer[] = [];
        Promise.all(
          new Array(5).fill(null).map((_, i) => {
            const slotId = i;
            return this.scene.gameData.getSession(slotId).then(data => {
              if (data) {
                dataSlots.push(slotId);
              }
            });
          })).then(() => {
          confirmSlot(i18next.t("menuUiHandler:exportSlotSelect"),
            i => dataSlots.indexOf(i) > -1,
            slotId => this.scene.gameData.tryExportData(GameDataType.SESSION, slotId));
        });
        return true;
      },
      keepOpen: true
    });
    if (Utils.isLocal) {
      manageDataOptions.push({
        label: i18next.t("menuUiHandler:importData"),
        handler: () => {
          ui.revertMode();
          this.scene.gameData.importData(GameDataType.SYSTEM);
          return true;
        },
        keepOpen: true
      });
    }
    manageDataOptions.push(
      {
        label: i18next.t("menuUiHandler:exportData"),
        handler: () => {
          this.scene.gameData.tryExportData(GameDataType.SYSTEM);
          return true;
        },
        keepOpen: true
      },
      {
        label: i18next.t("menuUiHandler:cancel"),
        handler: () => {
          this.scene.ui.revertMode();
          return true;
        }
      }
    );

    this.manageDataConfig = {
      xOffset: 98,
      options: manageDataOptions
    };

    const communityOptions: OptionSelectItem[] = [
      {
        label: "Wiki",
        handler: () => {
          window.open(wikiUrl, "_blank").focus();
          return true;
        },
        keepOpen: true
      },
      {
        label: "Discord",
        handler: () => {
          window.open(discordUrl, "_blank").focus();
          return true;
        },
        keepOpen: true
      },
      {
        label: "GitHub",
        handler: () => {
          window.open(githubUrl, "_blank").focus();
          return true;
        },
        keepOpen: true
      },
      {
        label: "Reddit",
        handler: () => {
          window.open(redditUrl, "_blank").focus();
          return true;
        },
        keepOpen: true
      },
      {
        label: i18next.t("menuUiHandler:cancel"),
        handler: () => {
          this.scene.ui.revertMode();
          return true;
        }
      }
    ];

    this.communityConfig = {
      xOffset: 98,
      options: communityOptions
    };

    this.setCursor(0);

    this.menuContainer.setVisible(false);
  }

  show(args: any[]): boolean {

    super.show(args);

    this.menuContainer.setVisible(true);
    this.setCursor(0);

    this.getUi().moveTo(this.menuContainer, this.getUi().length - 1);

    this.getUi().hideTooltip();

    this.scene.playSound("menu_open");

    handleTutorial(this.scene, Tutorial.Menu);

    this.bgmBar.toggleBgmBar(true);


    return true;
  }

  processInput(button: Button): boolean {
    const ui = this.getUi();

    let success = false;
    let error = false;

    if (button === Button.ACTION) {
      let adjustedCursor = this.cursor;
      for (const imo of this.ignoredMenuOptions) {
        if (adjustedCursor >= imo) {
          adjustedCursor++;
        } else {
          break;
        }
      }
      switch (adjustedCursor) {
      case MenuOptions.GAME_SETTINGS:
        ui.setOverlayMode(Mode.SETTINGS);
        success = true;
        break;
      case MenuOptions.ACHIEVEMENTS:
        ui.setOverlayMode(Mode.ACHIEVEMENTS);
        success = true;
        break;
      case MenuOptions.STATS:
        ui.setOverlayMode(Mode.GAME_STATS);
        success = true;
        break;
      case MenuOptions.VOUCHERS:
        ui.setOverlayMode(Mode.VOUCHERS);
        success = true;
        break;
      case MenuOptions.EGG_LIST:
        if (this.scene.gameData.eggs.length) {
          ui.revertMode();
          ui.setOverlayMode(Mode.EGG_LIST);
          success = true;
        } else {
          ui.showText(i18next.t("menuUiHandler:noEggs"), null, () => ui.showText(""), Utils.fixedInt(1500));
          error = true;
        }
        break;
      case MenuOptions.EGG_GACHA:
        ui.revertMode();
        ui.setOverlayMode(Mode.EGG_GACHA);
        success = true;
        break;
      case MenuOptions.MANAGE_DATA:
        ui.setOverlayMode(Mode.MENU_OPTION_SELECT, this.manageDataConfig);
        success = true;
        break;
      case MenuOptions.COMMUNITY:
        ui.setOverlayMode(Mode.MENU_OPTION_SELECT, this.communityConfig);
        success = true;
        break;
      case MenuOptions.SAVE_AND_QUIT:
        if (this.scene.currentBattle) {
          success = true;
          if (this.scene.currentBattle.turn > 1) {
            ui.showText(i18next.t("menuUiHandler:losingProgressionWarning"), null, () => {
              ui.setOverlayMode(Mode.CONFIRM, () => this.scene.gameData.saveAll(this.scene, true, true, true, true).then(() => this.scene.reset(true)), () => {
                ui.revertMode();
                ui.showText(null, 0);
              }, false, -98);
            });
          } else {
            this.scene.gameData.saveAll(this.scene, true, true, true, true).then(() => this.scene.reset(true));
          }
        } else {
          error = true;
        }
        break;
      case MenuOptions.LOG_OUT:
        success = true;
        const doLogout = () => {
          Utils.apiFetch("account/logout", true).then(res => {
            if (!res.ok) {
              console.error(`Log out failed (${res.status}: ${res.statusText})`);
            }
            Utils.setCookie(Utils.sessionIdKey, "");
            updateUserInfo().then(() => this.scene.reset(true, true));
          });
        };
        if (this.scene.currentBattle) {
          ui.showText(i18next.t("menuUiHandler:losingProgressionWarning"), null, () => {
            ui.setOverlayMode(Mode.CONFIRM, doLogout, () => {
              ui.revertMode();
              ui.showText(null, 0);
            }, false, -98);
          });
        } else {
          doLogout();
        }
        break;
      }
    } else if (button === Button.CANCEL) {
      success = true;
      ui.revertMode().then(result => {
        if (!result) {
          ui.setMode(Mode.MESSAGE);
        }
      });
    } else {
      switch (button) {
      case Button.UP:
        if (this.cursor) {
          success = this.setCursor(this.cursor - 1);
        } else {
          success = this.setCursor(this.menuOptions.length - 1);
        }
        break;
      case Button.DOWN:
        if (this.cursor + 1 < this.menuOptions.length) {
          success = this.setCursor(this.cursor + 1);
        } else {
          success = this.setCursor(0);
        }
        break;
      }
    }

    if (success) {
      ui.playSelect();
    } else if (error) {
      ui.playError();
    }

    return success || error;
  }

  showText(text: string, delay?: number, callback?: Function, callbackDelay?: number, prompt?: boolean, promptDelay?: number): void {
    this.menuMessageBoxContainer.setVisible(!!text);

    super.showText(text, delay, callback, callbackDelay, prompt, promptDelay);
  }

  setCursor(cursor: integer): boolean {
    const ret = super.setCursor(cursor);

    if (!this.cursorObj) {
      this.cursorObj = this.scene.add.image(0, 0, "cursor");
      this.cursorObj.setOrigin(0, 0);
      this.menuContainer.add(this.cursorObj);
    }

    this.cursorObj.setScale(this.scale * 6);
    this.cursorObj.setPositionRelative(this.menuBg, 7, 6 + (18 + this.cursor * 96) * this.scale);

    return ret;
  }

  clear() {
    super.clear();
    this.menuContainer.setVisible(false);
    this.bgmBar.toggleBgmBar(false);
    this.eraseCursor();
  }

  eraseCursor() {
    if (this.cursorObj) {
      this.cursorObj.destroy();
    }
    this.cursorObj = null;
  }
}<|MERGE_RESOLUTION|>--- conflicted
+++ resolved
@@ -46,12 +46,9 @@
   protected manageDataConfig: OptionSelectConfig;
   protected communityConfig: OptionSelectConfig;
 
-<<<<<<< HEAD
+  public bgmBar: BgmBar;
+
   protected scale: number = 0.1666666667;
-=======
-  public bgmBar: BgmBar;
-
->>>>>>> a3759382
 
   constructor(scene: BattleScene, mode?: Mode) {
     super(scene, mode);
