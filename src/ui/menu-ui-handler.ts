import BattleScene, { bypassLogin } from "../battle-scene";
import { TextStyle, addTextObject, getTextStyleOptions } from "./text";
import { Mode } from "./ui";
import * as Utils from "../utils";
import { addWindow } from "./ui-theme";
import MessageUiHandler from "./message-ui-handler";
import { OptionSelectConfig, OptionSelectItem } from "./abstact-option-select-ui-handler";
import { Tutorial, handleTutorial } from "../tutorial";
import { loggedInUser, updateUserInfo } from "../account";
import i18next from "i18next";
import {Button} from "#enums/buttons";
import { GameDataType } from "#enums/game-data-type";
import BgmBar from "#app/ui/bgm-bar";

enum MenuOptions {
  GAME_SETTINGS,
  ACHIEVEMENTS,
  STATS,
<<<<<<< HEAD
=======
  RUN_HISTORY,
  VOUCHERS,
>>>>>>> 9bcbc66d
  EGG_LIST,
  EGG_GACHA,
  MANAGE_DATA,
  COMMUNITY,
  SAVE_AND_QUIT,
  LOG_OUT,
}

let wikiUrl = "https://wiki.pokerogue.net/start";
const discordUrl = "https://discord.gg/uWpTfdKG49";
const githubUrl = "https://github.com/pagefaultgames/pokerogue";
const redditUrl = "https://www.reddit.com/r/pokerogue";

export default class MenuUiHandler extends MessageUiHandler {
  private menuContainer: Phaser.GameObjects.Container;
  private menuMessageBoxContainer: Phaser.GameObjects.Container;
  private menuOverlay: Phaser.GameObjects.Rectangle;

  private menuBg: Phaser.GameObjects.NineSlice;
  protected optionSelectText: Phaser.GameObjects.Text;

  private cursorObj: Phaser.GameObjects.Image | null;

  private excludedMenus: () => ConditionalMenu[];
  private menuOptions: MenuOptions[];

  protected manageDataConfig: OptionSelectConfig;
  protected communityConfig: OptionSelectConfig;

  protected scale: number = 0.1666666667;

  public bgmBar: BgmBar;


  constructor(scene: BattleScene, mode: Mode | null = null) {
    super(scene, mode);

    this.excludedMenus = () => [
      { condition: [Mode.COMMAND, Mode.TITLE].includes(mode ?? Mode.TITLE), options: [ MenuOptions.EGG_GACHA, MenuOptions.EGG_LIST] },
      { condition: bypassLogin, options: [ MenuOptions.LOG_OUT ] }
    ];

    this.menuOptions = Utils.getEnumKeys(MenuOptions)
      .map(m => parseInt(MenuOptions[m]) as MenuOptions)
      .filter(m => {
        return !this.excludedMenus().some(exclusion => exclusion.condition && exclusion.options.includes(m));
      });
  }

  setup(): void {
    const ui = this.getUi();
    // wiki url directs based on languges available on wiki
    const lang = i18next.resolvedLanguage?.substring(0, 2)!; // TODO: is this bang correct?
    if (["de", "fr", "ko", "zh"].includes(lang)) {
      wikiUrl = `https://wiki.pokerogue.net/${lang}:start`;
    }

    this.bgmBar = new BgmBar(this.scene);
    this.bgmBar.setup();

    ui.bgmBar = this.bgmBar;

    this.menuContainer = this.scene.add.container(1, -(this.scene.game.canvas.height / 6) + 1);
    this.menuContainer.setName("menu");
    this.menuContainer.setInteractive(new Phaser.Geom.Rectangle(0, 0, this.scene.game.canvas.width / 6, this.scene.game.canvas.height / 6), Phaser.Geom.Rectangle.Contains);

    this.menuOverlay = new Phaser.GameObjects.Rectangle(this.scene, -1, -1, this.scene.scaledCanvas.width, this.scene.scaledCanvas.height, 0xffffff, 0.3);
    this.menuOverlay.setName("menu-overlay");
    this.menuOverlay.setOrigin(0, 0);
    this.menuContainer.add(this.menuOverlay);

    this.menuContainer.add(this.bgmBar);

    this.menuContainer.setVisible(false);

  }


  render() {
    const ui = this.getUi();
    console.log(ui.getModeChain());
    this.excludedMenus = () => [
      { condition: ![Mode.COMMAND, Mode.TITLE].includes(ui.getModeChain()[0]), options: [ MenuOptions.EGG_GACHA, MenuOptions.EGG_LIST] },
      { condition: bypassLogin, options: [ MenuOptions.LOG_OUT ] }
    ];

    this.menuOptions = Utils.getEnumKeys(MenuOptions)
      .map(m => parseInt(MenuOptions[m]) as MenuOptions)
      .filter(m => {
        return !this.excludedMenus().some(exclusion => exclusion.condition && exclusion.options.includes(m));
      });

    this.optionSelectText = addTextObject(this.scene, 0, 0, this.menuOptions.map(o => `${i18next.t(`menuUiHandler:${MenuOptions[o]}`)}`).join("\n"), TextStyle.WINDOW, { maxLines: this.menuOptions.length });
    this.optionSelectText.setLineSpacing(12);

    this.scale = getTextStyleOptions(TextStyle.WINDOW, (this.scene as BattleScene).uiTheme).scale;
    this.menuBg = addWindow(this.scene,
      (this.scene.game.canvas.width / 6) - (this.optionSelectText.displayWidth + 25),
      0,
      this.optionSelectText.displayWidth + 19+24*this.scale,
      (this.scene.game.canvas.height / 6) - 2
    );
    this.menuBg.setOrigin(0, 0);

    this.optionSelectText.setPositionRelative(this.menuBg, 10+24*this.scale, 6);

    this.menuContainer.add(this.menuBg);

    this.menuContainer.add(this.optionSelectText);

    ui.add(this.menuContainer);

    this.menuMessageBoxContainer = this.scene.add.container(0, 130);
    this.menuMessageBoxContainer.setName("menu-message-box");
    this.menuMessageBoxContainer.setVisible(false);
    this.menuContainer.add(this.menuMessageBoxContainer);

    const menuMessageBox = addWindow(this.scene, 0, -0, 220, 48);
    menuMessageBox.setOrigin(0, 0);
    this.menuMessageBoxContainer.add(menuMessageBox);

    const menuMessageText = addTextObject(this.scene, 8, 8, "", TextStyle.WINDOW, { maxLines: 2 });
    menuMessageText.setName("menu-message");
    menuMessageText.setWordWrapWidth(1224);
    menuMessageText.setOrigin(0, 0);
    this.menuMessageBoxContainer.add(menuMessageText);

    this.message = menuMessageText;

    this.menuContainer.add(this.menuMessageBoxContainer);

    const manageDataOptions: any[] = []; // TODO: proper type

    const confirmSlot = (message: string, slotFilter: (i: integer) => boolean, callback: (i: integer) => void) => {
      ui.revertMode();
      ui.showText(message, null, () => {
        const config: OptionSelectConfig = {
          options: new Array(5).fill(null).map((_, i) => i).filter(slotFilter).map(i => {
            return {
              label: i18next.t("menuUiHandler:slot", {slotNumber: i+1}),
              handler: () => {
                callback(i);
                ui.revertMode();
                ui.showText("", 0);
                return true;
              }
            };
          }).concat([{
            label: i18next.t("menuUiHandler:cancel"),
            handler: () => {
              ui.revertMode();
              ui.showText("", 0);
              return true;
            }
          }]),
          xOffset: 98
        };
        ui.setOverlayMode(Mode.MENU_OPTION_SELECT, config);
      });
    };

    if (Utils.isLocal || Utils.isBeta) {
      manageDataOptions.push({
        label: i18next.t("menuUiHandler:importSession"),
        handler: () => {
          confirmSlot(i18next.t("menuUiHandler:importSlotSelect"), () => true, slotId => this.scene.gameData.importData(GameDataType.SESSION, slotId));
          return true;
        },
        keepOpen: true
      });
    }
    manageDataOptions.push({
      label: i18next.t("menuUiHandler:exportSession"),
      handler: () => {
        const dataSlots: integer[] = [];
        Promise.all(
          new Array(5).fill(null).map((_, i) => {
            const slotId = i;
            return this.scene.gameData.getSession(slotId).then(data => {
              if (data) {
                dataSlots.push(slotId);
              }
            });
          })).then(() => {
          confirmSlot(i18next.t("menuUiHandler:exportSlotSelect"),
            i => dataSlots.indexOf(i) > -1,
            slotId => this.scene.gameData.tryExportData(GameDataType.SESSION, slotId));
        });
        return true;
      },
      keepOpen: true
    });
    manageDataOptions.push({
      label: i18next.t("menuUiHandler:importRunHistory"),
      handler: () => {
        this.scene.gameData.importData(GameDataType.RUN_HISTORY);
        return true;
      },
      keepOpen: true
    });
    manageDataOptions.push({
      label: i18next.t("menuUiHandler:exportRunHistory"),
      handler: () => {
        this.scene.gameData.tryExportData(GameDataType.RUN_HISTORY);
        return true;
      },
      keepOpen: true
    });
    if (Utils.isLocal || Utils.isBeta) {
      manageDataOptions.push({
        label: i18next.t("menuUiHandler:importData"),
        handler: () => {
          ui.revertMode();
          this.scene.gameData.importData(GameDataType.SYSTEM);
          return true;
        },
        keepOpen: true
      });
    }
    manageDataOptions.push({
      label: i18next.t("menuUiHandler:exportData"),
      handler: () => {
        this.scene.gameData.tryExportData(GameDataType.SYSTEM);
        return true;
      },
      keepOpen: true
    },
    {
      label: i18next.t("menuUiHandler:consentPreferences"),
      handler: () => {
        const consentLink = document.querySelector(".termly-display-preferences") as HTMLInputElement;
        const clickEvent = new MouseEvent("click", {
          view: window,
          bubbles: true,
          cancelable: true
        });
        consentLink.dispatchEvent(clickEvent);
        consentLink.focus();
        return true;
      },
      keepOpen: true
    },
    {
      label: i18next.t("menuUiHandler:cancel"),
      handler: () => {
        this.scene.ui.revertMode();
        return true;
      },
      keepOpen: true
    });

    //Thank you Vassiat
    this.manageDataConfig = {
      xOffset: 98,
      options: manageDataOptions,
      maxOptions: 7
    };

    const communityOptions: OptionSelectItem[] = [
      {
        label: "Wiki",
        handler: () => {
          window.open(wikiUrl, "_blank")?.focus();
          return true;
        },
        keepOpen: true
      },
      {
        label: "Discord",
        handler: () => {
          window.open(discordUrl, "_blank")?.focus();
          return true;
        },
        keepOpen: true
      },
      {
        label: "GitHub",
        handler: () => {
          window.open(githubUrl, "_blank")?.focus();
          return true;
        },
        keepOpen: true
      },
      {
        label: "Reddit",
        handler: () => {
          window.open(redditUrl, "_blank")?.focus();
          return true;
        },
        keepOpen: true
      },
      {
        label: i18next.t("menuUiHandler:cancel"),
        handler: () => {
          this.scene.ui.revertMode();
          return true;
        }
      }
    ];

    this.communityConfig = {
      xOffset: 98,
      options: communityOptions
    };
    this.setCursor(0);
  }

  show(args: any[]): boolean {
    this.render();
    super.show(args);

    this.menuOptions = Utils.getEnumKeys(MenuOptions)
      .map(m => parseInt(MenuOptions[m]) as MenuOptions)
      .filter(m => {
        return !this.excludedMenus().some(exclusion => exclusion.condition && exclusion.options.includes(m));
      });

    this.menuContainer.setVisible(true);
    this.setCursor(0);

    this.getUi().moveTo(this.menuContainer, this.getUi().length - 1);

    this.getUi().hideTooltip();

    this.scene.playSound("menu_open");

    handleTutorial(this.scene, Tutorial.Menu);

    this.bgmBar.toggleBgmBar(true);


    return true;
  }

  processInput(button: Button): boolean {
    const ui = this.getUi();

    let success = false;
    let error = false;

    if (button === Button.ACTION) {
      let adjustedCursor = this.cursor;
      const excludedMenu = this.excludedMenus().find(e => e.condition);
      if (excludedMenu !== undefined && excludedMenu.options !== undefined && excludedMenu.options.length > 0) {
        const sortedOptions = excludedMenu.options.sort();
        for (const imo of sortedOptions) {
          if (adjustedCursor >= imo) {
            adjustedCursor++;
          } else {
            break;
          }
        }
      }
      switch (adjustedCursor) {
      case MenuOptions.GAME_SETTINGS:
        ui.setOverlayMode(Mode.SETTINGS);
        success = true;
        break;
      case MenuOptions.ACHIEVEMENTS:
        ui.setOverlayMode(Mode.ACHIEVEMENTS);
        success = true;
        break;
      case MenuOptions.STATS:
        ui.setOverlayMode(Mode.GAME_STATS);
        success = true;
        break;
<<<<<<< HEAD
=======
      case MenuOptions.RUN_HISTORY:
        ui.setOverlayMode(Mode.RUN_HISTORY);
        success = true;
        break;
      case MenuOptions.VOUCHERS:
        ui.setOverlayMode(Mode.VOUCHERS);
        success = true;
        break;
>>>>>>> 9bcbc66d
      case MenuOptions.EGG_LIST:
        if (this.scene.gameData.eggs.length) {
          ui.revertMode();
          ui.setOverlayMode(Mode.EGG_LIST);
          success = true;
        } else {
          ui.showText(i18next.t("menuUiHandler:noEggs"), null, () => ui.showText(""), Utils.fixedInt(1500));
          error = true;
        }
        break;
      case MenuOptions.EGG_GACHA:
        ui.revertMode();
        ui.setOverlayMode(Mode.EGG_GACHA);
        success = true;
        break;
      case MenuOptions.MANAGE_DATA:
        if (!bypassLogin && !this.manageDataConfig.options.some(o => o.label === i18next.t("menuUiHandler:linkDiscord") || o.label === i18next.t("menuUiHandler:unlinkDiscord"))) {
          this.manageDataConfig.options.splice(this.manageDataConfig.options.length-1, 0,
            {
              label: loggedInUser?.discordId === "" ? i18next.t("menuUiHandler:linkDiscord") : i18next.t("menuUiHandler:unlinkDiscord"),
              handler: () => {
                if (loggedInUser?.discordId === "") {
                  const token = Utils.getCookie(Utils.sessionIdKey);
                  const redirectUri = encodeURIComponent(`${import.meta.env.VITE_SERVER_URL}/auth/discord/callback`);
                  const discordId = import.meta.env.VITE_DISCORD_CLIENT_ID;
                  const discordUrl = `https://discord.com/api/oauth2/authorize?client_id=${discordId}&redirect_uri=${redirectUri}&response_type=code&scope=identify&state=${token}&prompt=none`;
                  window.open(discordUrl, "_self");
                  return true;
                } else {
                  Utils.apiPost("/auth/discord/logout", undefined, undefined, true).then(res => {
                    if (!res.ok) {
                      console.error(`Unlink failed (${res.status}: ${res.statusText})`);
                    }
                    updateUserInfo().then(() => this.scene.reset(true, true));
                  });
                  return true;
                }
              }
            },
            {
              label: loggedInUser?.googleId === "" ? i18next.t("menuUiHandler:linkGoogle") : i18next.t("menuUiHandler:unlinkGoogle"),
              handler: () => {
                if (loggedInUser?.googleId === "") {
                  const token = Utils.getCookie(Utils.sessionIdKey);
                  const redirectUri = encodeURIComponent(`${import.meta.env.VITE_SERVER_URL}/auth/google/callback`);
                  const googleId = import.meta.env.VITE_GOOGLE_CLIENT_ID;
                  const googleUrl = `https://accounts.google.com/o/oauth2/auth?client_id=${googleId}&response_type=code&redirect_uri=${redirectUri}&scope=openid&state=${token}`;
                  window.open(googleUrl, "_self");
                  return true;
                } else {
                  Utils.apiPost("/auth/google/logout", undefined, undefined, true).then(res => {
                    if (!res.ok) {
                      console.error(`Unlink failed (${res.status}: ${res.statusText})`);
                    }
                    updateUserInfo().then(() => this.scene.reset(true, true));
                  });
                  return true;
                }
              }
            });
        }
        ui.setOverlayMode(Mode.MENU_OPTION_SELECT, this.manageDataConfig);
        success = true;
        break;
      case MenuOptions.COMMUNITY:
        ui.setOverlayMode(Mode.MENU_OPTION_SELECT, this.communityConfig);
        success = true;
        break;
      case MenuOptions.SAVE_AND_QUIT:
        if (this.scene.currentBattle) {
          success = true;
          if (this.scene.currentBattle.turn > 1) {
            ui.showText(i18next.t("menuUiHandler:losingProgressionWarning"), null, () => {
              ui.setOverlayMode(Mode.CONFIRM, () => this.scene.gameData.saveAll(this.scene, true, true, true, true).then(() => this.scene.reset(true)), () => {
                ui.revertMode();
                ui.showText("", 0);
              }, false, -98);
            });
          } else {
            this.scene.gameData.saveAll(this.scene, true, true, true, true).then(() => this.scene.reset(true));
          }
        } else {
          error = true;
        }
        break;
      case MenuOptions.LOG_OUT:
        success = true;
        const doLogout = () => {
          Utils.apiFetch("account/logout", true).then(res => {
            if (!res.ok) {
              console.error(`Log out failed (${res.status}: ${res.statusText})`);
            }
            Utils.removeCookie(Utils.sessionIdKey);
            updateUserInfo().then(() => this.scene.reset(true, true));
          });
        };
        if (this.scene.currentBattle) {
          ui.showText(i18next.t("menuUiHandler:losingProgressionWarning"), null, () => {
            ui.setOverlayMode(Mode.CONFIRM, doLogout, () => {
              ui.revertMode();
              ui.showText("", 0);
            }, false, -98);
          });
        } else {
          doLogout();
        }
        break;
      }
    } else if (button === Button.CANCEL) {
      success = true;
      ui.revertMode().then(result => {
        if (!result) {
          ui.setMode(Mode.MESSAGE);
        }
      });
    } else {
      switch (button) {
      case Button.UP:
        if (this.cursor) {
          success = this.setCursor(this.cursor - 1);
        } else {
          success = this.setCursor(this.menuOptions.length - 1);
        }
        break;
      case Button.DOWN:
        if (this.cursor + 1 < this.menuOptions.length) {
          success = this.setCursor(this.cursor + 1);
        } else {
          success = this.setCursor(0);
        }
        break;
      }
    }

    if (success) {
      ui.playSelect();
    } else if (error) {
      ui.playError();
    }

    return success || error;
  }

  showText(text: string, delay?: number, callback?: Function, callbackDelay?: number, prompt?: boolean, promptDelay?: number): void {
    this.menuMessageBoxContainer.setVisible(!!text);

    super.showText(text, delay, callback, callbackDelay, prompt, promptDelay);
  }

  setCursor(cursor: integer): boolean {
    const ret = super.setCursor(cursor);

    if (!this.cursorObj) {
      this.cursorObj = this.scene.add.image(0, 0, "cursor");
      this.cursorObj.setOrigin(0, 0);
      this.menuContainer.add(this.cursorObj);
    }

    this.cursorObj.setScale(this.scale * 6);
    this.cursorObj.setPositionRelative(this.menuBg, 7, 6 + (18 + this.cursor * 96) * this.scale);

    return ret;
  }

  clear() {
    super.clear();
    this.menuContainer.setVisible(false);
    this.bgmBar.toggleBgmBar(false);
    this.eraseCursor();
  }

  eraseCursor() {
    if (this.cursorObj) {
      this.cursorObj.destroy();
    }
    this.cursorObj = null;
  }
}

interface ConditionalMenu {
  condition: boolean;
  options: MenuOptions[];
}<|MERGE_RESOLUTION|>--- conflicted
+++ resolved
@@ -16,11 +16,8 @@
   GAME_SETTINGS,
   ACHIEVEMENTS,
   STATS,
-<<<<<<< HEAD
-=======
   RUN_HISTORY,
   VOUCHERS,
->>>>>>> 9bcbc66d
   EGG_LIST,
   EGG_GACHA,
   MANAGE_DATA,
@@ -387,8 +384,6 @@
         ui.setOverlayMode(Mode.GAME_STATS);
         success = true;
         break;
-<<<<<<< HEAD
-=======
       case MenuOptions.RUN_HISTORY:
         ui.setOverlayMode(Mode.RUN_HISTORY);
         success = true;
@@ -397,7 +392,6 @@
         ui.setOverlayMode(Mode.VOUCHERS);
         success = true;
         break;
->>>>>>> 9bcbc66d
       case MenuOptions.EGG_LIST:
         if (this.scene.gameData.eggs.length) {
           ui.revertMode();
