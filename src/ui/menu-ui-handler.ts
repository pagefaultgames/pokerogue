--- conflicted
+++ resolved
@@ -245,11 +245,22 @@
       keepOpen: true
     },
     {
-<<<<<<< HEAD
+      label: i18next.t("menuUiHandler:consentPreferences"),
+      handler: () => {
+        const consentLink = document.querySelector(".termly-display-preferences") as HTMLInputElement;
+        const clickEvent = new MouseEvent("click", {
+          view: window,
+          bubbles: true,
+          cancelable: true
+        });
+        consentLink.dispatchEvent(clickEvent);
+        consentLink.focus();
+        return true;
+      },
+      keepOpen: true
+    },
+    {
       label: i18next.t("menuUiHandler:cancel"),
-=======
-      label: i18next.t("menuUiHandler:consentPreferences"),
->>>>>>> de29c1f0
       handler: () => {
         this.scene.ui.revertMode();
         return true;
@@ -323,7 +334,7 @@
       siteOptions.push({
         label: links[i][0],
         handler: () => {
-          window.open(links[i][1], "_blank").focus();
+          window.open(links[i][1], "_blank")!.focus();
           return true;
         },
         keepOpen: true
@@ -543,7 +554,7 @@
               ui.showText(i18next.t("menuUiHandler:losingProgressionWarning"), null, () => {
                 ui.setOverlayMode(Mode.CONFIRM, () => this.scene.gameData.saveAll(this.scene, true, true, true, true).then(() => this.scene.reset(true)), () => {
                   ui.revertMode();
-                  ui.showText(null, 0);
+                  ui.showText("", 0);
                 }, false, -98);
               });
             } else {
