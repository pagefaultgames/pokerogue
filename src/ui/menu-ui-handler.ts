import BattleScene, { bypassLogin } from "../battle-scene";
import { TextStyle, addTextObject } from "./text";
import { Mode } from "./ui";
import * as Utils from "../utils";
import { addWindow } from "./ui-theme";
import MessageUiHandler from "./message-ui-handler";
import { OptionSelectConfig, OptionSelectItem } from "./abstact-option-select-ui-handler";
import { Tutorial, handleTutorial } from "../tutorial";
import { loggedInUser, updateUserInfo } from "../account";
import i18next from "i18next";
import {Button} from "#enums/buttons";
import { GameDataType } from "#enums/game-data-type";
import BgmBar from "#app/ui/bgm-bar";

enum MenuOptions {
  GAME_SETTINGS,
  ACHIEVEMENTS,
  STATS,
  RUN_HISTORY,
  VOUCHERS,
  EGG_LIST,
  EGG_GACHA,
  MANAGE_DATA,
  COMMUNITY,
  SAVE_AND_QUIT,
  LOG_OUT,
}

let wikiUrl = "https://wiki.pokerogue.net/start";
const discordUrl = "https://discord.gg/uWpTfdKG49";
const githubUrl = "https://github.com/pagefaultgames/pokerogue";
const redditUrl = "https://www.reddit.com/r/pokerogue";

export default class MenuUiHandler extends MessageUiHandler {
  private menuContainer: Phaser.GameObjects.Container;
  private menuMessageBoxContainer: Phaser.GameObjects.Container;
  private menuOverlay: Phaser.GameObjects.Rectangle;

  private menuBg: Phaser.GameObjects.NineSlice;
  protected optionSelectText: Phaser.GameObjects.Text;

  private cursorObj: Phaser.GameObjects.Image;

  protected ignoredMenuOptions: MenuOptions[];
  protected menuOptions: MenuOptions[];

  protected manageDataConfig: OptionSelectConfig;
  protected communityConfig: OptionSelectConfig;

  public bgmBar: BgmBar;


  constructor(scene: BattleScene, mode?: Mode) {
    super(scene, mode);

    this.ignoredMenuOptions = !bypassLogin
      ? [ ]
      : [ MenuOptions.LOG_OUT ];
    this.menuOptions = Utils.getEnumKeys(MenuOptions).map(m => parseInt(MenuOptions[m]) as MenuOptions).filter(m => !this.ignoredMenuOptions.includes(m));
  }

  setup() {
    const ui = this.getUi();
    // wiki url directs based on languges available on wiki
    const lang = i18next.resolvedLanguage.substring(0,2);
    if (["de", "fr", "ko", "zh"].includes(lang)) {
      wikiUrl = `https://wiki.pokerogue.net/${lang}:start`;
    }

    this.bgmBar = new BgmBar(this.scene);
    this.bgmBar.setup();

    ui.bgmBar = this.bgmBar;

    this.menuContainer = this.scene.add.container(1, -(this.scene.game.canvas.height / 6) + 1);
    this.menuContainer.setName("menu");
    this.menuContainer.setInteractive(new Phaser.Geom.Rectangle(0, 0, this.scene.game.canvas.width / 6, this.scene.game.canvas.height / 6), Phaser.Geom.Rectangle.Contains);

    this.menuOverlay = new Phaser.GameObjects.Rectangle(this.scene, -1, -1, this.scene.scaledCanvas.width, this.scene.scaledCanvas.height, 0xffffff, 0.3);
    this.menuOverlay.setName("menu-overlay");
    this.menuOverlay.setOrigin(0,0);
    this.menuContainer.add(this.menuOverlay);

    const menuMessageText = addTextObject(this.scene, 8, 8, "", TextStyle.WINDOW, { maxLines: 2 });
    menuMessageText.setName("menu-message");
    menuMessageText.setWordWrapWidth(1224);
    menuMessageText.setOrigin(0, 0);

    this.optionSelectText = addTextObject(this.scene, 0, 0, this.menuOptions.map(o => `${i18next.t(`menuUiHandler:${MenuOptions[o]}`)}`).join("\n"), TextStyle.WINDOW, { maxLines: this.menuOptions.length });
    this.optionSelectText.setLineSpacing(12);

    this.menuBg = addWindow(this.scene, (this.scene.game.canvas.width / 6) - (this.optionSelectText.displayWidth + 25), 0, this.optionSelectText.displayWidth + 23, (this.scene.game.canvas.height / 6) - 2);
    this.menuBg.setOrigin(0, 0);

    this.optionSelectText.setPositionRelative(this.menuBg, 14, 6);

    this.menuContainer.add(this.menuBg);

    this.menuContainer.add(this.optionSelectText);

    ui.add(this.menuContainer);

    this.menuMessageBoxContainer = this.scene.add.container(0, 130);
    this.menuMessageBoxContainer.setName("menu-message-box");
    this.menuMessageBoxContainer.setVisible(false);
    this.menuContainer.add(this.menuMessageBoxContainer);

    const menuMessageBox = addWindow(this.scene, 0, -0, 220, 48);
    menuMessageBox.setOrigin(0, 0);
    this.menuMessageBoxContainer.add(menuMessageBox);

    this.menuMessageBoxContainer.add(menuMessageText);

    this.menuContainer.add(this.bgmBar);

    this.message = menuMessageText;

    this.menuContainer.add(this.menuMessageBoxContainer);

    const manageDataOptions = [];

    const confirmSlot = (message: string, slotFilter: (i: integer) => boolean, callback: (i: integer) => void) => {
      ui.revertMode();
      ui.showText(message, null, () => {
        const config: OptionSelectConfig = {
          options: new Array(5).fill(null).map((_, i) => i).filter(slotFilter).map(i => {
            return {
              label: i18next.t("menuUiHandler:slot", {slotNumber: i+1}),
              handler: () => {
                callback(i);
                ui.revertMode();
                ui.showText(null, 0);
                return true;
              }
            };
          }).concat([{
            label: i18next.t("menuUiHandler:cancel"),
            handler: () => {
              ui.revertMode();
              ui.showText(null, 0);
              return true;
            }
          }]),
          xOffset: 98
        };
        ui.setOverlayMode(Mode.MENU_OPTION_SELECT, config);
      });
    };

    if (Utils.isLocal || Utils.isBeta) {
      manageDataOptions.push({
        label: i18next.t("menuUiHandler:importSession"),
        handler: () => {
          confirmSlot(i18next.t("menuUiHandler:importSlotSelect"), () => true, slotId => this.scene.gameData.importData(GameDataType.SESSION, slotId));
          return true;
        },
        keepOpen: true
      });
    }
    manageDataOptions.push({
      label: i18next.t("menuUiHandler:exportSession"),
      handler: () => {
        const dataSlots: integer[] = [];
        Promise.all(
          new Array(5).fill(null).map((_, i) => {
            const slotId = i;
            return this.scene.gameData.getSession(slotId).then(data => {
              if (data) {
                dataSlots.push(slotId);
              }
            });
          })).then(() => {
          confirmSlot(i18next.t("menuUiHandler:exportSlotSelect"),
            i => dataSlots.indexOf(i) > -1,
            slotId => this.scene.gameData.tryExportData(GameDataType.SESSION, slotId));
        });
        return true;
      },
      keepOpen: true
    });
    if (Utils.isLocal || Utils.isBeta) {
      manageDataOptions.push({
        label: i18next.t("menuUiHandler:importData"),
        handler: () => {
          ui.revertMode();
          this.scene.gameData.importData(GameDataType.SYSTEM);
          return true;
        },
        keepOpen: true
      });
    }
    manageDataOptions.push({
      label: i18next.t("menuUiHandler:exportData"),
      handler: () => {
        this.scene.gameData.tryExportData(GameDataType.SYSTEM);
        return true;
      }
    },
    {
      label: "Consent Preferences",
      handler: () => {
        const consentLink = document.querySelector(".termly-display-preferences") as HTMLInputElement;
        const clickEvent = new MouseEvent("click", {
          view: window,
          bubbles: true,
          cancelable: true
        });
        consentLink.dispatchEvent(clickEvent);
        consentLink.focus();
        return true;
      },
      keepOpen: true
    },
    {
      label: i18next.t("menuUiHandler:cancel"),
      handler: () => {
        this.scene.ui.revertMode();
        return true;
      },
      keepOpen: true
    });

    this.manageDataConfig = {
      xOffset: 98,
      options: manageDataOptions
    };

    const communityOptions: OptionSelectItem[] = [
      {
        label: "Wiki",
        handler: () => {
          window.open(wikiUrl, "_blank").focus();
          return true;
        },
        keepOpen: true
      },
      {
        label: "Discord",
        handler: () => {
          window.open(discordUrl, "_blank").focus();
          return true;
        },
        keepOpen: true
      },
      {
        label: "GitHub",
        handler: () => {
          window.open(githubUrl, "_blank").focus();
          return true;
        },
        keepOpen: true
      },
      {
        label: "Reddit",
        handler: () => {
          window.open(redditUrl, "_blank").focus();
          return true;
        },
        keepOpen: true
      },
      {
        label: i18next.t("menuUiHandler:cancel"),
        handler: () => {
          this.scene.ui.revertMode();
          return true;
        }
      }
    ];

    this.communityConfig = {
      xOffset: 98,
      options: communityOptions
    };

    this.setCursor(0);

    this.menuContainer.setVisible(false);
  }

  show(args: any[]): boolean {

    super.show(args);

    this.menuContainer.setVisible(true);
    this.setCursor(0);

    this.getUi().moveTo(this.menuContainer, this.getUi().length - 1);

    this.getUi().hideTooltip();

    this.scene.playSound("menu_open");

    handleTutorial(this.scene, Tutorial.Menu);

    this.bgmBar.toggleBgmBar(true);


    return true;
  }

  processInput(button: Button): boolean {
    const ui = this.getUi();

    let success = false;
    let error = false;

    if (button === Button.ACTION) {
      let adjustedCursor = this.cursor;
<<<<<<< HEAD
      for (const imo of this.ignoredMenuOptions) {
        if (adjustedCursor >= imo) {
          adjustedCursor++;
        } else {
          break;
=======
      const excludedMenu = this.excludedMenus().find(e => e.condition);
      if (excludedMenu !== undefined && excludedMenu.options !== undefined && excludedMenu.options.length > 0) {
        const sortedOptions = excludedMenu.options.sort();
        for (const imo of sortedOptions) {
          if (adjustedCursor >= imo) {
            adjustedCursor++;
          } else {
            break;
          }
>>>>>>> 9f68ba86
        }
      }
      switch (adjustedCursor) {
      case MenuOptions.GAME_SETTINGS:
        ui.setOverlayMode(Mode.SETTINGS);
        success = true;
        break;
      case MenuOptions.ACHIEVEMENTS:
        ui.setOverlayMode(Mode.ACHIEVEMENTS);
        success = true;
        break;
      case MenuOptions.STATS:
        ui.setOverlayMode(Mode.GAME_STATS);
        success = true;
        break;
      case MenuOptions.RUN_HISTORY:
        ui.setOverlayMode(Mode.RUN_HISTORY);
        success = true;
        break;
      case MenuOptions.VOUCHERS:
        ui.setOverlayMode(Mode.VOUCHERS);
        success = true;
        break;
      case MenuOptions.EGG_LIST:
        if (this.scene.gameData.eggs.length) {
          ui.revertMode();
          ui.setOverlayMode(Mode.EGG_LIST);
          success = true;
        } else {
          ui.showText(i18next.t("menuUiHandler:noEggs"), null, () => ui.showText(""), Utils.fixedInt(1500));
          error = true;
        }
        break;
      case MenuOptions.EGG_GACHA:
        ui.revertMode();
        ui.setOverlayMode(Mode.EGG_GACHA);
        success = true;
        break;
      case MenuOptions.MANAGE_DATA:
        if (!bypassLogin && !this.manageDataConfig.options.some(o => o.label === i18next.t("menuUiHandler:linkDiscord") || o.label === i18next.t("menuUiHandler:unlinkDiscord"))) {
          this.manageDataConfig.options.splice(this.manageDataConfig.options.length-1,0,
            {
              label: loggedInUser.discordId === "" ? i18next.t("menuUiHandler:linkDiscord") : i18next.t("menuUiHandler:unlinkDiscord"),
              handler: () => {
                if (loggedInUser?.discordId === "") {
                  const token = Utils.getCookie(Utils.sessionIdKey);
                  const redirectUri = encodeURIComponent(`${import.meta.env.VITE_SERVER_URL}/auth/discord/callback`);
                  const discordId = import.meta.env.VITE_DISCORD_CLIENT_ID;
                  const discordUrl = `https://discord.com/api/oauth2/authorize?client_id=${discordId}&redirect_uri=${redirectUri}&response_type=code&scope=identify&state=${token}&prompt=none`;
                  window.open(discordUrl, "_self");
                  return true;
                } else {
                  Utils.apiPost("/auth/discord/logout", undefined, undefined, true).then(res => {
                    if (!res.ok) {
                      console.error(`Unlink failed (${res.status}: ${res.statusText})`);
                    }
                    updateUserInfo().then(() => this.scene.reset(true, true));
                  });
                  return true;
                }
              }
            },
            {
              label: loggedInUser?.googleId === "" ? i18next.t("menuUiHandler:linkGoogle") : i18next.t("menuUiHandler:unlinkGoogle"),
              handler: () => {
                if (loggedInUser?.googleId === "") {
                  const token = Utils.getCookie(Utils.sessionIdKey);
                  const redirectUri = encodeURIComponent(`${import.meta.env.VITE_SERVER_URL}/auth/google/callback`);
                  const googleId = import.meta.env.VITE_GOOGLE_CLIENT_ID;
                  const googleUrl = `https://accounts.google.com/o/oauth2/auth?client_id=${googleId}&response_type=code&redirect_uri=${redirectUri}&scope=openid&state=${token}`;
                  window.open(googleUrl, "_self");
                  return true;
                } else {
                  Utils.apiPost("/auth/google/logout", undefined, undefined, true).then(res => {
                    if (!res.ok) {
                      console.error(`Unlink failed (${res.status}: ${res.statusText})`);
                    }
                    updateUserInfo().then(() => this.scene.reset(true, true));
                  });
                  return true;
                }
              }
            });
        }
        ui.setOverlayMode(Mode.MENU_OPTION_SELECT, this.manageDataConfig);
        success = true;
        break;
      case MenuOptions.COMMUNITY:
        ui.setOverlayMode(Mode.MENU_OPTION_SELECT, this.communityConfig);
        success = true;
        break;
      case MenuOptions.SAVE_AND_QUIT:
        if (this.scene.currentBattle) {
          success = true;
          if (this.scene.currentBattle.turn > 1) {
            ui.showText(i18next.t("menuUiHandler:losingProgressionWarning"), null, () => {
              ui.setOverlayMode(Mode.CONFIRM, () => this.scene.gameData.saveAll(this.scene, true, true, true, true).then(() => this.scene.reset(true)), () => {
                ui.revertMode();
                ui.showText(null, 0);
              }, false, -98);
            });
          } else {
            this.scene.gameData.saveAll(this.scene, true, true, true, true).then(() => this.scene.reset(true));
          }
        } else {
          error = true;
        }
        break;
      case MenuOptions.LOG_OUT:
        success = true;
        const doLogout = () => {
          Utils.apiFetch("account/logout", true).then(res => {
            if (!res.ok) {
              console.error(`Log out failed (${res.status}: ${res.statusText})`);
            }
            Utils.removeCookie(Utils.sessionIdKey);
            updateUserInfo().then(() => this.scene.reset(true, true));
          });
        };
        if (this.scene.currentBattle) {
          ui.showText(i18next.t("menuUiHandler:losingProgressionWarning"), null, () => {
            ui.setOverlayMode(Mode.CONFIRM, doLogout, () => {
              ui.revertMode();
              ui.showText(null, 0);
            }, false, -98);
          });
        } else {
          doLogout();
        }
        break;
      }
    } else if (button === Button.CANCEL) {
      success = true;
      ui.revertMode().then(result => {
        if (!result) {
          ui.setMode(Mode.MESSAGE);
        }
      });
    } else {
      switch (button) {
      case Button.UP:
        if (this.cursor) {
          success = this.setCursor(this.cursor - 1);
        } else {
          success = this.setCursor(this.menuOptions.length - 1);
        }
        break;
      case Button.DOWN:
        if (this.cursor + 1 < this.menuOptions.length) {
          success = this.setCursor(this.cursor + 1);
        } else {
          success = this.setCursor(0);
        }
        break;
      }
    }

    if (success) {
      ui.playSelect();
    } else if (error) {
      ui.playError();
    }

    return success || error;
  }

  showText(text: string, delay?: number, callback?: Function, callbackDelay?: number, prompt?: boolean, promptDelay?: number): void {
    this.menuMessageBoxContainer.setVisible(!!text);

    super.showText(text, delay, callback, callbackDelay, prompt, promptDelay);
  }

  setCursor(cursor: integer): boolean {
    const ret = super.setCursor(cursor);

    if (!this.cursorObj) {
      this.cursorObj = this.scene.add.image(0, 0, "cursor");
      this.cursorObj.setOrigin(0, 0);
      this.menuContainer.add(this.cursorObj);
    }

    this.cursorObj.setPositionRelative(this.menuBg, 7, 9 + this.cursor * 16);

    return ret;
  }

  clear() {
    super.clear();
    this.menuContainer.setVisible(false);
    this.bgmBar.toggleBgmBar(false);
    this.eraseCursor();
  }

  eraseCursor() {
    if (this.cursorObj) {
      this.cursorObj.destroy();
    }
    this.cursorObj = null;
  }
}<|MERGE_RESOLUTION|>--- conflicted
+++ resolved
@@ -306,13 +306,6 @@
 
     if (button === Button.ACTION) {
       let adjustedCursor = this.cursor;
-<<<<<<< HEAD
-      for (const imo of this.ignoredMenuOptions) {
-        if (adjustedCursor >= imo) {
-          adjustedCursor++;
-        } else {
-          break;
-=======
       const excludedMenu = this.excludedMenus().find(e => e.condition);
       if (excludedMenu !== undefined && excludedMenu.options !== undefined && excludedMenu.options.length > 0) {
         const sortedOptions = excludedMenu.options.sort();
@@ -322,7 +315,6 @@
           } else {
             break;
           }
->>>>>>> 9f68ba86
         }
       }
       switch (adjustedCursor) {
