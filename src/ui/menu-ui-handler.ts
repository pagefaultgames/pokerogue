import BattleScene, { bypassLogin } from "../battle-scene";
import { TextStyle, addTextObject } from "./text";
import { Mode } from "./ui";
import * as Utils from "../utils";
import { addWindow } from "./ui-theme";
import MessageUiHandler from "./message-ui-handler";
import { OptionSelectConfig, OptionSelectItem } from "./abstact-option-select-ui-handler";
import { Tutorial, handleTutorial } from "../tutorial";
import { loggedInUser, updateUserInfo } from "../account";
import i18next from "i18next";
import {Button} from "#enums/buttons";
import { GameDataType } from "#enums/game-data-type";
import BgmBar from "#app/ui/bgm-bar";

enum MenuOptions {
  GAME_SETTINGS,
  ACHIEVEMENTS,
  STATS,
  VOUCHERS,
  EGG_LIST,
  EGG_GACHA,
  MANAGE_DATA,
  COMMUNITY,
  SAVE_AND_QUIT,
  LOG_OUT,
}

let wikiUrl = "https://wiki.pokerogue.net/start";
const discordUrl = "https://discord.gg/uWpTfdKG49";
const githubUrl = "https://github.com/pagefaultgames/pokerogue";
const redditUrl = "https://www.reddit.com/r/pokerogue";

export default class MenuUiHandler extends MessageUiHandler {
  private menuContainer: Phaser.GameObjects.Container;
  private menuMessageBoxContainer: Phaser.GameObjects.Container;
  private menuOverlay: Phaser.GameObjects.Rectangle;

  private menuBg: Phaser.GameObjects.NineSlice;
  protected optionSelectText: Phaser.GameObjects.Text;

  private cursorObj: Phaser.GameObjects.Image;

  protected ignoredMenuOptions: MenuOptions[];
  protected menuOptions: MenuOptions[];

  protected manageDataConfig: OptionSelectConfig;
  protected communityConfig: OptionSelectConfig;

  public bgmBar: BgmBar;


  constructor(scene: BattleScene, mode?: Mode) {
    super(scene, mode);

    this.ignoredMenuOptions = !bypassLogin
      ? [ ]
      : [ MenuOptions.LOG_OUT ];
    this.menuOptions = Utils.getEnumKeys(MenuOptions).map(m => parseInt(MenuOptions[m]) as MenuOptions).filter(m => !this.ignoredMenuOptions.includes(m));
  }

  setup() {
    const ui = this.getUi();
    // wiki url directs based on languges available on wiki
    const lang = i18next.resolvedLanguage.substring(0,2);
    if (["de", "fr", "ko", "zh"].includes(lang)) {
      wikiUrl = `https://wiki.pokerogue.net/${lang}:start`;
    }

    this.bgmBar = new BgmBar(this.scene);
    this.bgmBar.setup();

    ui.bgmBar = this.bgmBar;

    this.menuContainer = this.scene.add.container(1, -(this.scene.game.canvas.height / 6) + 1);
    this.menuContainer.setName("menu");
    this.menuContainer.setInteractive(new Phaser.Geom.Rectangle(0, 0, this.scene.game.canvas.width / 6, this.scene.game.canvas.height / 6), Phaser.Geom.Rectangle.Contains);

    this.menuOverlay = new Phaser.GameObjects.Rectangle(this.scene, -1, -1, this.scene.scaledCanvas.width, this.scene.scaledCanvas.height, 0xffffff, 0.3);
    this.menuOverlay.setName("menu-overlay");
    this.menuOverlay.setOrigin(0,0);
    this.menuContainer.add(this.menuOverlay);

    const menuMessageText = addTextObject(this.scene, 8, 8, "", TextStyle.WINDOW, { maxLines: 2 });
    menuMessageText.setName("menu-message");
    menuMessageText.setWordWrapWidth(1224);
    menuMessageText.setOrigin(0, 0);

    this.optionSelectText = addTextObject(this.scene, 0, 0, this.menuOptions.map(o => `${i18next.t(`menuUiHandler:${MenuOptions[o]}`)}`).join("\n"), TextStyle.WINDOW, { maxLines: this.menuOptions.length });
    this.optionSelectText.setLineSpacing(12);

    this.menuBg = addWindow(this.scene, (this.scene.game.canvas.width / 6) - (this.optionSelectText.displayWidth + 25), 0, this.optionSelectText.displayWidth + 23, (this.scene.game.canvas.height / 6) - 2);
    this.menuBg.setOrigin(0, 0);

    this.optionSelectText.setPositionRelative(this.menuBg, 14, 6);

    this.menuContainer.add(this.menuBg);

    this.menuContainer.add(this.optionSelectText);

    ui.add(this.menuContainer);

    this.menuMessageBoxContainer = this.scene.add.container(0, 130);
    this.menuMessageBoxContainer.setName("menu-message-box");
    this.menuMessageBoxContainer.setVisible(false);
    this.menuContainer.add(this.menuMessageBoxContainer);

    const menuMessageBox = addWindow(this.scene, 0, -0, 220, 48);
    menuMessageBox.setOrigin(0, 0);
    this.menuMessageBoxContainer.add(menuMessageBox);

    this.menuMessageBoxContainer.add(menuMessageText);

    this.menuContainer.add(this.bgmBar);

    this.message = menuMessageText;

    this.menuContainer.add(this.menuMessageBoxContainer);

    const manageDataOptions = [];

    const confirmSlot = (message: string, slotFilter: (i: integer) => boolean, callback: (i: integer) => void) => {
      ui.revertMode();
      ui.showText(message, null, () => {
        const config: OptionSelectConfig = {
          options: new Array(5).fill(null).map((_, i) => i).filter(slotFilter).map(i => {
            return {
              label: i18next.t("menuUiHandler:slot", {slotNumber: i+1}),
              handler: () => {
                callback(i);
                ui.revertMode();
                ui.showText(null, 0);
                return true;
              }
            };
          }).concat([{
            label: i18next.t("menuUiHandler:cancel"),
            handler: () => {
              ui.revertMode();
              ui.showText(null, 0);
              return true;
            }
          }]),
          xOffset: 98
        };
        ui.setOverlayMode(Mode.MENU_OPTION_SELECT, config);
      });
    };

    if (Utils.isLocal || Utils.isBeta) {
      manageDataOptions.push({
        label: i18next.t("menuUiHandler:importSession"),
        handler: () => {
          confirmSlot(i18next.t("menuUiHandler:importSlotSelect"), () => true, slotId => this.scene.gameData.importData(GameDataType.SESSION, slotId));
          return true;
        },
        keepOpen: true
      });
    }
    manageDataOptions.push({
      label: i18next.t("menuUiHandler:exportSession"),
      handler: () => {
        const dataSlots: integer[] = [];
        Promise.all(
          new Array(5).fill(null).map((_, i) => {
            const slotId = i;
            return this.scene.gameData.getSession(slotId).then(data => {
              if (data) {
                dataSlots.push(slotId);
              }
            });
          })).then(() => {
          confirmSlot(i18next.t("menuUiHandler:exportSlotSelect"),
            i => dataSlots.indexOf(i) > -1,
            slotId => this.scene.gameData.tryExportData(GameDataType.SESSION, slotId));
        });
        return true;
      },
      keepOpen: true
    });
    if (Utils.isLocal || Utils.isBeta) {
      manageDataOptions.push({
        label: i18next.t("menuUiHandler:importData"),
        handler: () => {
          ui.revertMode();
          this.scene.gameData.importData(GameDataType.SYSTEM);
          return true;
        },
        keepOpen: true
      });
    }
    manageDataOptions.push({
      label: i18next.t("menuUiHandler:exportData"),
      handler: () => {
        this.scene.gameData.tryExportData(GameDataType.SYSTEM);
        return true;
<<<<<<< HEAD
      },
      keepOpen: true
    });
    manageDataOptions.push({
      label: i18next.t("menuUiHandler:cancel"),
      handler: () => {
        this.scene.ui.revertMode();
        return true;
      }
    }
    );
=======
      }
    },
    {
      label: "Consent Preferences",
      handler: () => {
        const consentLink = document.querySelector(".termly-display-preferences") as HTMLInputElement;
        const clickEvent = new MouseEvent("click", {
          view: window,
          bubbles: true,
          cancelable: true
        });
        consentLink.dispatchEvent(clickEvent);
        consentLink.focus();
        return true;
      },
      keepOpen: true
    },
    {
      label: i18next.t("menuUiHandler:cancel"),
      handler: () => {
        this.scene.ui.revertMode();
        return true;
      },
      keepOpen: true
    });
>>>>>>> 118db8c7

    this.manageDataConfig = {
      xOffset: 98,
      options: manageDataOptions
    };

    const communityOptions: OptionSelectItem[] = [
      {
        label: "Wiki",
        handler: () => {
          window.open(wikiUrl, "_blank").focus();
          return true;
        },
        keepOpen: true
      },
      {
        label: "Discord",
        handler: () => {
          window.open(discordUrl, "_blank").focus();
          return true;
        },
        keepOpen: true
      },
      {
        label: "GitHub",
        handler: () => {
          window.open(githubUrl, "_blank").focus();
          return true;
        },
        keepOpen: true
      },
      {
        label: "Reddit",
        handler: () => {
          window.open(redditUrl, "_blank").focus();
          return true;
        },
        keepOpen: true
      },
      {
        label: i18next.t("menuUiHandler:cancel"),
        handler: () => {
          this.scene.ui.revertMode();
          return true;
        }
      }
    ];

    this.communityConfig = {
      xOffset: 98,
      options: communityOptions
    };

    this.setCursor(0);

    this.menuContainer.setVisible(false);
  }

  show(args: any[]): boolean {

    super.show(args);

    this.menuContainer.setVisible(true);
    this.setCursor(0);

    this.getUi().moveTo(this.menuContainer, this.getUi().length - 1);

    this.getUi().hideTooltip();

    this.scene.playSound("menu_open");

    handleTutorial(this.scene, Tutorial.Menu);

    this.bgmBar.toggleBgmBar(true);


    return true;
  }

  processInput(button: Button): boolean {
    const ui = this.getUi();

    let success = false;
    let error = false;

    if (button === Button.ACTION) {
      let adjustedCursor = this.cursor;
      for (const imo of this.ignoredMenuOptions) {
        if (adjustedCursor >= imo) {
          adjustedCursor++;
        } else {
          break;
        }
      }
      switch (adjustedCursor) {
      case MenuOptions.GAME_SETTINGS:
        ui.setOverlayMode(Mode.SETTINGS);
        success = true;
        break;
      case MenuOptions.ACHIEVEMENTS:
        ui.setOverlayMode(Mode.ACHIEVEMENTS);
        success = true;
        break;
      case MenuOptions.STATS:
        ui.setOverlayMode(Mode.GAME_STATS);
        success = true;
        break;
      case MenuOptions.VOUCHERS:
        ui.setOverlayMode(Mode.VOUCHERS);
        success = true;
        break;
      case MenuOptions.EGG_LIST:
        if (this.scene.gameData.eggs.length) {
          ui.revertMode();
          ui.setOverlayMode(Mode.EGG_LIST);
          success = true;
        } else {
          ui.showText(i18next.t("menuUiHandler:noEggs"), null, () => ui.showText(""), Utils.fixedInt(1500));
          error = true;
        }
        break;
      case MenuOptions.EGG_GACHA:
        ui.revertMode();
        ui.setOverlayMode(Mode.EGG_GACHA);
        success = true;
        break;
      case MenuOptions.MANAGE_DATA:
        if (!bypassLogin && !this.manageDataConfig.options.some(o => o.label === i18next.t("menuUiHandler:linkDiscord") || o.label === i18next.t("menuUiHandler:unlinkDiscord"))) {
          this.manageDataConfig.options.splice(this.manageDataConfig.options.length-1,0,
            {
              label: loggedInUser.discordId === "" ? i18next.t("menuUiHandler:linkDiscord") : i18next.t("menuUiHandler:unlinkDiscord"),
              handler: () => {
                if (loggedInUser?.discordId === "") {
                  const token = Utils.getCookie(Utils.sessionIdKey);
                  const redirectUri = encodeURIComponent(`${import.meta.env.VITE_SERVER_URL}/auth/discord/callback`);
                  const discordId = import.meta.env.VITE_DISCORD_CLIENT_ID;
                  const discordUrl = `https://discord.com/api/oauth2/authorize?client_id=${discordId}&redirect_uri=${redirectUri}&response_type=code&scope=identify&state=${token}&prompt=none`;
                  window.open(discordUrl, "_self");
                  return true;
                } else {
                  Utils.apiPost("/auth/discord/logout", undefined, undefined, true).then(res => {
                    if (!res.ok) {
                      console.error(`Unlink failed (${res.status}: ${res.statusText})`);
                    }
                    updateUserInfo().then(() => this.scene.reset(true, true));
                  });
                  return true;
                }
              }
            },
            {
              label: loggedInUser?.googleId === "" ? i18next.t("menuUiHandler:linkGoogle") : i18next.t("menuUiHandler:unlinkGoogle"),
              handler: () => {
                if (loggedInUser?.googleId === "") {
                  const token = Utils.getCookie(Utils.sessionIdKey);
                  const redirectUri = encodeURIComponent(`${import.meta.env.VITE_SERVER_URL}/auth/google/callback`);
                  const googleId = import.meta.env.VITE_GOOGLE_CLIENT_ID;
                  const googleUrl = `https://accounts.google.com/o/oauth2/auth?client_id=${googleId}&response_type=code&redirect_uri=${redirectUri}&scope=openid&state=${token}`;
                  window.open(googleUrl, "_self");
                  return true;
                } else {
                  Utils.apiPost("/auth/google/logout", undefined, undefined, true).then(res => {
                    if (!res.ok) {
                      console.error(`Unlink failed (${res.status}: ${res.statusText})`);
                    }
                    updateUserInfo().then(() => this.scene.reset(true, true));
                  });
                  return true;
                }
              }
            });
        }
        ui.setOverlayMode(Mode.MENU_OPTION_SELECT, this.manageDataConfig);
        success = true;
        break;
      case MenuOptions.COMMUNITY:
        ui.setOverlayMode(Mode.MENU_OPTION_SELECT, this.communityConfig);
        success = true;
        break;
      case MenuOptions.SAVE_AND_QUIT:
        if (this.scene.currentBattle) {
          success = true;
          if (this.scene.currentBattle.turn > 1) {
            ui.showText(i18next.t("menuUiHandler:losingProgressionWarning"), null, () => {
              ui.setOverlayMode(Mode.CONFIRM, () => this.scene.gameData.saveAll(this.scene, true, true, true, true).then(() => this.scene.reset(true)), () => {
                ui.revertMode();
                ui.showText(null, 0);
              }, false, -98);
            });
          } else {
            this.scene.gameData.saveAll(this.scene, true, true, true, true).then(() => this.scene.reset(true));
          }
        } else {
          error = true;
        }
        break;
      case MenuOptions.LOG_OUT:
        success = true;
        const doLogout = () => {
          Utils.apiFetch("account/logout", true).then(res => {
            if (!res.ok) {
              console.error(`Log out failed (${res.status}: ${res.statusText})`);
            }
            Utils.removeCookie(Utils.sessionIdKey);
            updateUserInfo().then(() => this.scene.reset(true, true));
          });
        };
        if (this.scene.currentBattle) {
          ui.showText(i18next.t("menuUiHandler:losingProgressionWarning"), null, () => {
            ui.setOverlayMode(Mode.CONFIRM, doLogout, () => {
              ui.revertMode();
              ui.showText(null, 0);
            }, false, -98);
          });
        } else {
          doLogout();
        }
        break;
      }
    } else if (button === Button.CANCEL) {
      success = true;
      ui.revertMode().then(result => {
        if (!result) {
          ui.setMode(Mode.MESSAGE);
        }
      });
    } else {
      switch (button) {
      case Button.UP:
        if (this.cursor) {
          success = this.setCursor(this.cursor - 1);
        } else {
          success = this.setCursor(this.menuOptions.length - 1);
        }
        break;
      case Button.DOWN:
        if (this.cursor + 1 < this.menuOptions.length) {
          success = this.setCursor(this.cursor + 1);
        } else {
          success = this.setCursor(0);
        }
        break;
      }
    }

    if (success) {
      ui.playSelect();
    } else if (error) {
      ui.playError();
    }

    return success || error;
  }

  showText(text: string, delay?: number, callback?: Function, callbackDelay?: number, prompt?: boolean, promptDelay?: number): void {
    this.menuMessageBoxContainer.setVisible(!!text);

    super.showText(text, delay, callback, callbackDelay, prompt, promptDelay);
  }

  setCursor(cursor: integer): boolean {
    const ret = super.setCursor(cursor);

    if (!this.cursorObj) {
      this.cursorObj = this.scene.add.image(0, 0, "cursor");
      this.cursorObj.setOrigin(0, 0);
      this.menuContainer.add(this.cursorObj);
    }

    this.cursorObj.setPositionRelative(this.menuBg, 7, 9 + this.cursor * 16);

    return ret;
  }

  clear() {
    super.clear();
    this.menuContainer.setVisible(false);
    this.bgmBar.toggleBgmBar(false);
    this.eraseCursor();
  }

  eraseCursor() {
    if (this.cursorObj) {
      this.cursorObj.destroy();
    }
    this.cursorObj = null;
  }
}<|MERGE_RESOLUTION|>--- conflicted
+++ resolved
@@ -193,19 +193,6 @@
       handler: () => {
         this.scene.gameData.tryExportData(GameDataType.SYSTEM);
         return true;
-<<<<<<< HEAD
-      },
-      keepOpen: true
-    });
-    manageDataOptions.push({
-      label: i18next.t("menuUiHandler:cancel"),
-      handler: () => {
-        this.scene.ui.revertMode();
-        return true;
-      }
-    }
-    );
-=======
       }
     },
     {
@@ -231,7 +218,6 @@
       },
       keepOpen: true
     });
->>>>>>> 118db8c7
 
     this.manageDataConfig = {
       xOffset: 98,
