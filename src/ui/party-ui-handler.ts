--- conflicted
+++ resolved
@@ -21,11 +21,8 @@
 import i18next from "i18next";
 import BBCodeText from "phaser3-rex-plugins/plugins/bbcodetext";
 import { Moves } from "#enums/moves";
-<<<<<<< HEAD
 import { Species } from "#enums/species";
-=======
 import { getPokemonNameWithAffix } from "#app/messages.js";
->>>>>>> ef5e0d4c
 
 const defaultMessage = i18next.t("partyUiHandler:choosePokemon");
 
