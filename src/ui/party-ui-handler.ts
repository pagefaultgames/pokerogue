--- conflicted
+++ resolved
@@ -1369,20 +1369,11 @@
               optionName = move.getName();
             }
             break;
-<<<<<<< HEAD
           default:
             const formChangeItems = this.getFormChangeItems(pokemon);
             if (formChangeItems && option >= PartyOption.FORM_CHANGE_ITEM) {
               const item = formChangeItems[option - PartyOption.FORM_CHANGE_ITEM];
               optionName = `${pokemon.heldItemManager.hasActiveFormChangeItem(item) ? i18next.t("partyUiHandler:DEACTIVATE") : i18next.t("partyUiHandler:ACTIVATE")} ${formChangeItemName(item)}`;
-=======
-          }
-          default: {
-            const formChangeItemModifiers = this.getFormChangeItemsModifiers(pokemon);
-            if (formChangeItemModifiers && option >= PartyOption.FORM_CHANGE_ITEM) {
-              const modifier = formChangeItemModifiers[option - PartyOption.FORM_CHANGE_ITEM];
-              optionName = `${modifier.active ? i18next.t("partyUiHandler:DEACTIVATE") : i18next.t("partyUiHandler:ACTIVATE")} ${modifier.type.name}`;
->>>>>>> f8d8a3de
             } else if (option === PartyOption.UNPAUSE_EVOLUTION) {
               optionName = `${pokemon.pauseEvolutions ? i18next.t("partyUiHandler:UNPAUSE_EVOLUTION") : i18next.t("partyUiHandler:PAUSE_EVOLUTION")}`;
             } else {
