<<<<<<< HEAD
import type { PlayerPokemon } from "#app/field/pokemon";
import type { TurnMove } from "#app/@types/turn-move";
import type { PokemonMove } from "#app/data/moves/pokemon-move";
import type Pokemon from "#app/field/pokemon";
import { MoveResult } from "#enums/move-result";
import { addBBCodeTextObject, addTextObject, getTextColor, TextStyle } from "#app/ui/text";
import { Command } from "#enums/command";
import MessageUiHandler from "#app/ui/message-ui-handler";
import { UiMode } from "#enums/ui-mode";
import { BooleanHolder, toReadableString, randInt, getLocalizedSpriteKey } from "#app/utils/common";
import { allMoves } from "#app/data/data-lists";
import { Gender, getGenderColor, getGenderSymbol } from "#app/data/gender";
import { StatusEffect } from "#enums/status-effect";
import PokemonIconAnimHandler, { PokemonIconAnimMode } from "#app/ui/pokemon-icon-anim-handler";
import { pokemonEvolutions } from "#app/data/balance/pokemon-evolutions";
import { addWindow } from "#app/ui/ui-theme";
import { SpeciesFormChangeItemTrigger } from "#app/data/pokemon-forms/form-change-triggers";
import { FormChangeItem } from "#enums/form-change-item";
import { getVariantTint } from "#app/sprites/variant";
=======
import { globalScene } from "#app/global-scene";
import { getPokemonNameWithAffix } from "#app/messages";
import { pokemonEvolutions } from "#balance/pokemon-evolutions";
import { applyChallenges } from "#data/challenge";
import { allMoves } from "#data/data-lists";
import { SpeciesFormChangeItemTrigger } from "#data/form-change-triggers";
import { Gender, getGenderColor, getGenderSymbol } from "#data/gender";
>>>>>>> 8cf1b9f7
import { Button } from "#enums/buttons";
import { ChallengeType } from "#enums/challenge-type";
import { Command } from "#enums/command";
import { FormChangeItem } from "#enums/form-change-item";
import { MoveId } from "#enums/move-id";
import { MoveResult } from "#enums/move-result";
import { SpeciesId } from "#enums/species-id";
<<<<<<< HEAD
import { getPokemonNameWithAffix } from "#app/messages";
import type { CommandPhase } from "#app/phases/command-phase";
import { globalScene } from "#app/global-scene";
import { HeldItemId } from "#enums/held-item-id";
import { formChangeItemName } from "#app/data/pokemon-forms";
import { allHeldItems } from "#app/data/data-lists";
=======
import { StatusEffect } from "#enums/status-effect";
import { UiMode } from "#enums/ui-mode";
import type { PlayerPokemon, Pokemon } from "#field/pokemon";
import type { PokemonFormChangeItemModifier, PokemonHeldItemModifier } from "#modifiers/modifier";
import type { PokemonMove } from "#moves/pokemon-move";
import type { CommandPhase } from "#phases/command-phase";
import { getVariantTint } from "#sprites/variant";
import type { TurnMove } from "#types/turn-move";
import { MessageUiHandler } from "#ui/message-ui-handler";
import { MoveInfoOverlay } from "#ui/move-info-overlay";
import { PokemonIconAnimHandler, PokemonIconAnimMode } from "#ui/pokemon-icon-anim-handler";
import { addBBCodeTextObject, addTextObject, getTextColor, TextStyle } from "#ui/text";
import { addWindow } from "#ui/ui-theme";
import { BooleanHolder, getLocalizedSpriteKey, randInt, toReadableString } from "#utils/common";
import i18next from "i18next";
import type BBCodeText from "phaser3-rex-plugins/plugins/bbcodetext";
>>>>>>> 8cf1b9f7

const defaultMessage = i18next.t("partyUiHandler:choosePokemon");

/**
 * Indicates the reason why the party UI is being opened.
 */
export enum PartyUiMode {
  /**
   * Indicates that the party UI is open because of a user-opted switch.  This
   * type of switch can be cancelled.
   */
  SWITCH,
  /**
   * Indicates that the party UI is open because of a faint or other forced
   * switch (eg, move effect). This type of switch cannot be cancelled.
   */
  FAINT_SWITCH,
  /**
   * Indicates that the party UI is open because of a start-of-encounter optional
   * switch. This type of switch can be cancelled.
   */
  // TODO: Rename to PRE_BATTLE_SWITCH
  POST_BATTLE_SWITCH,
  /**
   * Indicates that the party UI is open because of the move Revival Blessing.
   * This selection cannot be cancelled.
   */
  REVIVAL_BLESSING,
  /**
   * Indicates that the party UI is open to select a mon to apply a modifier to.
   * This type of selection can be cancelled.
   */
  MODIFIER,
  /**
   * Indicates that the party UI is open to select a mon to apply a move
   * modifier to (such as an Ether or PP Up).  This type of selection can be cancelled.
   */
  MOVE_MODIFIER,
  /**
   * Indicates that the party UI is open to select a mon to teach a TM.  This
   * type of selection can be cancelled.
   */
  TM_MODIFIER,
  /**
   * Indicates that the party UI is open to select a mon to remember a move.
   * This type of selection can be cancelled.
   */
  REMEMBER_MOVE_MODIFIER,
  /**
   * Indicates that the party UI is open to transfer items between mons.  This
   * type of selection can be cancelled.
   */
  MODIFIER_TRANSFER,
  /**
   * Indicates that the party UI is open because of a DNA Splicer.  This
   * type of selection can be cancelled.
   */
  SPLICE,
  /**
   * Indicates that the party UI is open to release a party member.  This
   * type of selection can be cancelled.
   */
  RELEASE,
  /**
   * Indicates that the party UI is open to check the team.  This
   * type of selection can be cancelled.
   */
  CHECK,
  /**
   * Indicates that the party UI is open to select a party member for an arbitrary effect.
   * This is generally used in for Mystery Encounter or special effects that require the player to select a Pokemon
   */
  SELECT,
}

export enum PartyOption {
  CANCEL = -1,
  SEND_OUT,
  PASS_BATON,
  REVIVE,
  APPLY,
  TEACH,
  TRANSFER,
  SUMMARY,
  POKEDEX,
  UNPAUSE_EVOLUTION,
  SPLICE,
  UNSPLICE,
  RELEASE,
  RENAME,
  SELECT,
  SCROLL_UP = 1000,
  SCROLL_DOWN = 1001,
  FORM_CHANGE_ITEM = 2000,
  MOVE_1 = 3000,
  MOVE_2,
  MOVE_3,
  MOVE_4,
  ALL = 4000,
}

export type PartySelectCallback = (cursor: number, option: PartyOption) => void;
export type PartyModifierTransferSelectCallback = (
  fromCursor: number,
  index: number,
  itemQuantity?: number,
  toCursor?: number,
) => void;
export type PartyModifierSpliceSelectCallback = (fromCursor: number, toCursor?: number) => void;
export type PokemonSelectFilter = (pokemon: PlayerPokemon) => string | null;
export type PokemonModifierTransferSelectFilter = (pokemon: PlayerPokemon, item: HeldItemId) => string | null;
export type PokemonMoveSelectFilter = (pokemonMove: PokemonMove) => string | null;

export class PartyUiHandler extends MessageUiHandler {
  private partyUiMode: PartyUiMode;
  private fieldIndex: number;

  private partyBg: Phaser.GameObjects.Image;
  private partyContainer: Phaser.GameObjects.Container;
  private partySlotsContainer: Phaser.GameObjects.Container;
  private partySlots: PartySlot[];
  private partyCancelButton: PartyCancelButton;
  private partyMessageBox: Phaser.GameObjects.NineSlice;
  private moveInfoOverlay: MoveInfoOverlay;

  private optionsMode: boolean;
  private optionsScroll: boolean;
  private optionsCursor = 0;
  private optionsScrollCursor = 0;
  private optionsScrollTotal = 0;
  /** This is only public for test/ui/transfer-item.test.ts */
  public optionsContainer: Phaser.GameObjects.Container;
  private optionsBg: Phaser.GameObjects.NineSlice;
  private optionsCursorObj: Phaser.GameObjects.Image | null;
  private options: number[];

  private transferMode: boolean;
  private transferOptionCursor: number;
  private transferCursor: number;
  /** Current quantity selection for every item held by the pokemon selected for the transfer */
  private transferQuantities: number[];
  /** Stack size of every item that the selected pokemon is holding */
  private transferQuantitiesMax: number[];
  /** Whether to transfer all items */
  private transferAll: boolean;

  private lastCursor = 0;
  private selectCallback: PartySelectCallback | PartyModifierTransferSelectCallback | null;
  private selectFilter: PokemonSelectFilter | PokemonModifierTransferSelectFilter;
  private moveSelectFilter: PokemonMoveSelectFilter;
  private tmMoveId: MoveId;
  private showMovePp: boolean;

  private iconAnimHandler: PokemonIconAnimHandler;

  private blockInput: boolean;

  private static FilterAll = (_pokemon: PlayerPokemon) => null;

  public static FilterNonFainted = (pokemon: PlayerPokemon) => {
    if (pokemon.isFainted()) {
      return i18next.t("partyUiHandler:noEnergy", { pokemonName: getPokemonNameWithAffix(pokemon, false) });
    }
    return null;
  };

  public static FilterFainted = (pokemon: PlayerPokemon) => {
    if (!pokemon.isFainted()) {
      return i18next.t("partyUiHandler:hasEnergy", { pokemonName: getPokemonNameWithAffix(pokemon, false) });
    }
    return null;
  };

  /**
   * For consistency reasons, this looks like the above filters. However this is used only internally and is always enforced for switching.
   * @param pokemon The pokemon to check.
   * @returns
   */
  private FilterChallengeLegal = (pokemon: PlayerPokemon) => {
    const challengeAllowed = new BooleanHolder(true);
    applyChallenges(ChallengeType.POKEMON_IN_BATTLE, pokemon, challengeAllowed);
    if (!challengeAllowed.value) {
      return i18next.t("partyUiHandler:cantBeUsed", { pokemonName: getPokemonNameWithAffix(pokemon, false) });
    }
    return null;
  };

  private static FilterAllMoves = (_pokemonMove: PokemonMove) => null;

  public static FilterItemMaxStacks = (pokemon: PlayerPokemon, item: HeldItemId) => {
    if (pokemon.heldItemManager.isMaxStack(item)) {
      return i18next.t("partyUiHandler:tooManyItems", { pokemonName: getPokemonNameWithAffix(pokemon, false) });
    }
    return null;
  };

  public static NoEffectMessage = i18next.t("partyUiHandler:anyEffect");

  private localizedOptions = [
    PartyOption.SEND_OUT,
    PartyOption.SUMMARY,
    PartyOption.POKEDEX,
    PartyOption.CANCEL,
    PartyOption.APPLY,
    PartyOption.RELEASE,
    PartyOption.TEACH,
    PartyOption.SPLICE,
    PartyOption.UNSPLICE,
    PartyOption.REVIVE,
    PartyOption.TRANSFER,
    PartyOption.UNPAUSE_EVOLUTION,
    PartyOption.PASS_BATON,
    PartyOption.RENAME,
    PartyOption.SELECT,
  ];

  constructor() {
    super(UiMode.PARTY);
  }

  setup() {
    const ui = this.getUi();

    const partyContainer = globalScene.add.container(0, 0);
    partyContainer.setName("party");
    partyContainer.setVisible(false);
    ui.add(partyContainer);

    this.partyContainer = partyContainer;

    this.partyBg = globalScene.add.image(0, 0, "party_bg");
    this.partyBg.setName("img-party-bg");
    partyContainer.add(this.partyBg);

    this.partyBg.setOrigin(0, 1);

    const partySlotsContainer = globalScene.add.container(0, 0);
    partySlotsContainer.setName("party-slots");
    partyContainer.add(partySlotsContainer);

    this.partySlotsContainer = partySlotsContainer;

    const partyMessageBoxContainer = globalScene.add.container(0, -32);
    partyMessageBoxContainer.setName("party-msg-box");
    partyContainer.add(partyMessageBoxContainer);

    const partyMessageBox = addWindow(1, 31, 262, 30);
    partyMessageBox.setName("window-party-msg-box");
    partyMessageBox.setOrigin(0, 1);
    partyMessageBoxContainer.add(partyMessageBox);

    this.partyMessageBox = partyMessageBox;

    const partyMessageText = addTextObject(10, 8, defaultMessage, TextStyle.WINDOW, { maxLines: 2 });
    partyMessageText.setName("text-party-msg");

    partyMessageText.setOrigin(0, 0);
    partyMessageBoxContainer.add(partyMessageText);

    this.message = partyMessageText;

    const partyCancelButton = new PartyCancelButton(291, -16);
    partyContainer.add(partyCancelButton);

    this.partyCancelButton = partyCancelButton;

    this.optionsContainer = globalScene.add.container(globalScene.game.canvas.width / 6 - 1, -1);
    partyContainer.add(this.optionsContainer);

    this.iconAnimHandler = new PokemonIconAnimHandler();
    this.iconAnimHandler.setup();

    // prepare move overlay. in case it appears to be too big, set the overlayScale to .5
    const overlayScale = 1;
    this.moveInfoOverlay = new MoveInfoOverlay({
      scale: overlayScale,
      top: true,
      x: 1,
      y: -MoveInfoOverlay.getHeight(overlayScale) - 1,
      width: globalScene.game.canvas.width / 12 - 30,
    });
    ui.add(this.moveInfoOverlay);

    this.options = [];

    this.partySlots = [];
  }

  show(args: any[]): boolean {
    if (!args.length || this.active) {
      return false;
    }

    super.show(args);

    // reset the infoOverlay
    this.moveInfoOverlay.clear();

    this.partyUiMode = args[0] as PartyUiMode;

    this.fieldIndex = args.length > 1 ? (args[1] as number) : -1;

    this.selectCallback = args.length > 2 && args[2] instanceof Function ? args[2] : undefined;
    this.selectFilter =
      args.length > 3 && args[3] instanceof Function ? (args[3] as PokemonSelectFilter) : PartyUiHandler.FilterAll;
    this.moveSelectFilter =
      args.length > 4 && args[4] instanceof Function
        ? (args[4] as PokemonMoveSelectFilter)
        : PartyUiHandler.FilterAllMoves;
    this.tmMoveId = args.length > 5 && args[5] ? args[5] : MoveId.NONE;
    this.showMovePp = args.length > 6 && args[6];

    this.partyContainer.setVisible(true);
    this.partyBg.setTexture(`party_bg${globalScene.currentBattle.double ? "_double" : ""}`);
    this.populatePartySlots();
    this.setCursor(0);

    return true;
  }

  private processSummaryOption(pokemon: Pokemon): boolean {
    const ui = this.getUi();
    ui.playSelect();
    ui.setModeWithoutClear(UiMode.SUMMARY, pokemon).then(() => this.clearOptions());
    return true;
  }

  private processPokedexOption(pokemon: Pokemon): boolean {
    const ui = this.getUi();
    ui.playSelect();
    const attributes = {
      shiny: pokemon.shiny,
      variant: pokemon.variant,
      form: pokemon.formIndex,
      female: pokemon.gender === Gender.FEMALE,
    };
    ui.setOverlayMode(UiMode.POKEDEX_PAGE, pokemon.species, attributes).then(() => this.clearOptions());
    return true;
  }

  private processUnpauseEvolutionOption(pokemon: Pokemon): boolean {
    const ui = this.getUi();
    this.clearOptions();
    ui.playSelect();
    pokemon.pauseEvolutions = !pokemon.pauseEvolutions;
    this.showText(
      i18next.t(pokemon.pauseEvolutions ? "partyUiHandler:pausedEvolutions" : "partyUiHandler:unpausedEvolutions", {
        pokemonName: getPokemonNameWithAffix(pokemon, false),
      }),
      undefined,
      () => this.showText("", 0),
      null,
      true,
    );
    return true;
  }

  private processUnspliceOption(pokemon: PlayerPokemon): boolean {
    const ui = this.getUi();
    this.clearOptions();
    ui.playSelect();
    this.showText(
      i18next.t("partyUiHandler:unspliceConfirmation", {
        fusionName: pokemon.fusionSpecies?.name,
        pokemonName: pokemon.getName(),
      }),
      null,
      () => {
        ui.setModeWithoutClear(
          UiMode.CONFIRM,
          () => {
            const fusionName = pokemon.getName();
            pokemon.unfuse().then(() => {
              this.clearPartySlots();
              this.populatePartySlots();
              ui.setMode(UiMode.PARTY);
              this.showText(
                i18next.t("partyUiHandler:wasReverted", {
                  fusionName: fusionName,
                  pokemonName: pokemon.getName(false),
                }),
                undefined,
                () => {
                  ui.setMode(UiMode.PARTY);
                  this.showText("", 0);
                },
                null,
                true,
              );
            });
          },
          () => {
            ui.setMode(UiMode.PARTY);
            this.showText("", 0);
          },
        );
      },
    );
    return true;
  }

  private processReleaseOption(pokemon: Pokemon): boolean {
    const ui = this.getUi();
    this.clearOptions();
    ui.playSelect();
    // In release mode, we do not ask for confirmation when clicking release.
    if (this.partyUiMode === PartyUiMode.RELEASE) {
      this.doRelease(this.cursor);
      return true;
    }
    if (this.cursor >= globalScene.currentBattle.getBattlerCount() || !pokemon.isAllowedInBattle()) {
      this.blockInput = true;
      this.showText(
        i18next.t("partyUiHandler:releaseConfirmation", {
          pokemonName: getPokemonNameWithAffix(pokemon, false),
        }),
        null,
        () => {
          this.blockInput = false;
          ui.setModeWithoutClear(
            UiMode.CONFIRM,
            () => {
              ui.setMode(UiMode.PARTY);
              this.doRelease(this.cursor);
            },
            () => {
              ui.setMode(UiMode.PARTY);
              this.showText("", 0);
            },
          );
        },
      );
    } else {
      this.showText(i18next.t("partyUiHandler:releaseInBattle"), null, () => this.showText("", 0), null, true);
    }
    return true;
  }

  private processRenameOption(pokemon: Pokemon): boolean {
    const ui = this.getUi();
    this.clearOptions();
    ui.playSelect();
    ui.setModeWithoutClear(
      UiMode.RENAME_POKEMON,
      {
        buttonActions: [
          (nickname: string) => {
            ui.playSelect();
            pokemon.nickname = nickname;
            pokemon.updateInfo();
            this.clearPartySlots();
            this.populatePartySlots();
            ui.setMode(UiMode.PARTY);
          },
          () => {
            ui.setMode(UiMode.PARTY);
          },
        ],
      },
      pokemon,
    );
    return true;
  }

  // TODO: Does this need to check that selectCallback exists?
  private processTransferOption(): boolean {
    const ui = this.getUi();
    if (this.transferCursor !== this.cursor) {
      if (this.transferAll) {
        globalScene
          .getPlayerParty()
          [this.transferCursor].heldItemManager.getTransferableHeldItems()
          .forEach((_, i, array) => {
            const invertedIndex = array.length - 1 - i;
            (this.selectCallback as PartyModifierTransferSelectCallback)(
              this.transferCursor,
              invertedIndex,
              this.transferQuantitiesMax[invertedIndex],
              this.cursor,
            );
          });
      } else {
        (this.selectCallback as PartyModifierTransferSelectCallback)(
          this.transferCursor,
          this.transferOptionCursor,
          this.transferQuantities[this.transferOptionCursor],
          this.cursor,
        );
      }
    }
    this.clearTransfer();
    this.clearOptions();
    ui.playSelect();
    return true;
  }

  // TODO: This will be largely changed with the modifier rework
  private processModifierTransferModeInput(pokemon: PlayerPokemon) {
    const ui = this.getUi();
    const option = this.options[this.optionsCursor];

    if (option === PartyOption.TRANSFER) {
      return this.processTransferOption();
    }

    // TODO: Revise this condition
    if (!this.transferMode) {
      this.startTransfer();

      let ableToTransferText: string;
      for (let p = 0; p < globalScene.getPlayerParty().length; p++) {
        // this for look goes through each of the party pokemon
        const newPokemon = globalScene.getPlayerParty()[p];
        // this next bit checks to see if the the selected item from the original transfer pokemon exists on the new pokemon `p`
        // this returns `undefined` if the new pokemon doesn't have the item at all, otherwise it returns the `pokemonHeldItemModifier` for that item
        const transferItem = pokemon.heldItemManager.getTransferableHeldItems()[this.transferOptionCursor];
        const matchingItem = newPokemon.heldItemManager.hasItem(transferItem);

        const partySlot = this.partySlots.filter(m => m.getPokemon() === newPokemon)[0]; // this gets pokemon [p] for us
        if (p !== this.transferCursor) {
          // this skips adding the able/not able labels on the pokemon doing the transfer
          if (matchingItem) {
            // if matchingModifier exists then the item exists on the new pokemon
            if (newPokemon.heldItemManager.isMaxStack(transferItem)) {
              // checks to see if the stack of items is at max stack; if so, set the description label to "Not able"
              ableToTransferText = i18next.t("partyUiHandler:notAble");
            } else {
              // if the pokemon isn't at max stack, make the label "Able"
              ableToTransferText = i18next.t("partyUiHandler:able");
            }
          } else {
            // if matchingModifier doesn't exist, that means the pokemon doesn't have any of the item, and we need to show "Able"
            ableToTransferText = i18next.t("partyUiHandler:able");
          }
        } else {
          // this else relates to the transfer pokemon. We set the text to be blank so there's no "Able"/"Not able" text
          ableToTransferText = "";
        }
        partySlot.slotHpBar.setVisible(false);
        partySlot.slotHpOverlay.setVisible(false);
        partySlot.slotHpText.setVisible(false);
        partySlot.slotDescriptionLabel.setText(ableToTransferText);
        partySlot.slotDescriptionLabel.setVisible(true);
      }
      this.clearOptions();
      ui.playSelect();
      return true;
    }
    return false;
  }

  // TODO: Might need to check here for when this.transferMode is active.
  private processModifierTransferModeLeftRightInput(button: Button) {
    let success = false;
    const option = this.options[this.optionsCursor];
    if (button === Button.LEFT) {
      /** Decrease quantity for the current item and update UI */
      if (this.partyUiMode === PartyUiMode.MODIFIER_TRANSFER) {
        this.transferQuantities[option] =
          this.transferQuantities[option] === 1
            ? this.transferQuantitiesMax[option]
            : this.transferQuantities[option] - 1;
        this.updateOptions();
        success = this.setCursor(
          this.optionsCursor,
        ); /** Place again the cursor at the same position. Necessary, otherwise the cursor disappears */
      }
    }

    if (button === Button.RIGHT) {
      /** Increase quantity for the current item and update UI */
      if (this.partyUiMode === PartyUiMode.MODIFIER_TRANSFER) {
        this.transferQuantities[option] =
          this.transferQuantities[option] === this.transferQuantitiesMax[option]
            ? 1
            : this.transferQuantities[option] + 1;
        this.updateOptions();
        success = this.setCursor(
          this.optionsCursor,
        ); /** Place again the cursor at the same position. Necessary, otherwise the cursor disappears */
      }
    }
    return success;
  }

  // TODO: Might need to check here for when this.transferMode is active.
  private processModifierTransferModeUpDownInput(button: Button.UP | Button.DOWN) {
    let success = false;
    const option = this.options[this.optionsCursor];

    if (this.partyUiMode === PartyUiMode.MODIFIER_TRANSFER) {
      if (option !== PartyOption.ALL) {
        this.transferQuantities[option] = this.transferQuantitiesMax[option];
      }
      this.updateOptions();
    }
    success = this.moveOptionCursor(button);

    return success;
  }

  private moveOptionCursor(button: Button.UP | Button.DOWN): boolean {
    if (button === Button.UP) {
      return this.setCursor(this.optionsCursor ? this.optionsCursor - 1 : this.options.length - 1);
    }
    return this.setCursor(this.optionsCursor < this.options.length - 1 ? this.optionsCursor + 1 : 0);
  }

  private processRememberMoveModeInput(pokemon: PlayerPokemon) {
    const ui = this.getUi();
    const option = this.options[this.optionsCursor];

    // clear overlay on cancel
    this.moveInfoOverlay.clear();
    const filterResult = (this.selectFilter as PokemonSelectFilter)(pokemon);
    if (filterResult === null) {
      this.selectCallback?.(this.cursor, option);
      this.clearOptions();
    } else {
      this.clearOptions();
      this.showText(filterResult as string, undefined, () => this.showText("", 0), undefined, true);
    }
    ui.playSelect();
    return true;
  }

  private processRememberMoveModeUpDownInput(button: Button.UP | Button.DOWN) {
    let success = false;

    success = this.moveOptionCursor(button);

    // show move description
    const option = this.options[this.optionsCursor];
    const pokemon = globalScene.getPlayerParty()[this.cursor];
    const move = allMoves[pokemon.getLearnableLevelMoves()[option]];
    if (move) {
      this.moveInfoOverlay.show(move);
    } else {
      // or hide the overlay, in case it's the cancel button
      this.moveInfoOverlay.clear();
    }

    return success;
  }

  private getFilterResult(option: number, pokemon: PlayerPokemon): string | null {
    let filterResult: string | null;
    if (option !== PartyOption.TRANSFER && option !== PartyOption.SPLICE) {
      filterResult = (this.selectFilter as PokemonSelectFilter)(pokemon);
      if (filterResult === null && (option === PartyOption.SEND_OUT || option === PartyOption.PASS_BATON)) {
        filterResult = this.FilterChallengeLegal(pokemon);
      }
      if (filterResult === null && this.partyUiMode === PartyUiMode.MOVE_MODIFIER) {
        filterResult = this.moveSelectFilter(pokemon.moveset[this.optionsCursor]);
      }
    } else {
      filterResult = (this.selectFilter as PokemonModifierTransferSelectFilter)(
        pokemon,
        globalScene.getPlayerParty()[this.transferCursor].heldItemManager.getTransferableHeldItems()[
          this.transferOptionCursor
        ],
      );
    }
    return filterResult;
  }

  private processActionButtonForOptions(option: PartyOption) {
    const ui = this.getUi();
    if (option === PartyOption.CANCEL) {
      return this.processOptionMenuInput(Button.CANCEL);
    }

    // If the input has been already processed we are done, otherwise move on until the correct option is found
    const pokemon = globalScene.getPlayerParty()[this.cursor];

    // TODO: Careful about using success for the return values here. Find a better way
    // PartyOption.ALL, and options specific to the mode (held items)
    if (this.partyUiMode === PartyUiMode.MODIFIER_TRANSFER) {
      return this.processModifierTransferModeInput(pokemon);
    }

    // options specific to the mode (moves)
    if (this.partyUiMode === PartyUiMode.REMEMBER_MOVE_MODIFIER) {
      return this.processRememberMoveModeInput(pokemon);
    }

    // These are the options that do not involve a callback
    if (option === PartyOption.SUMMARY) {
      return this.processSummaryOption(pokemon);
    }
    if (option === PartyOption.POKEDEX) {
      return this.processPokedexOption(pokemon);
    }
    if (option === PartyOption.UNPAUSE_EVOLUTION) {
      return this.processUnpauseEvolutionOption(pokemon);
    }
    if (option === PartyOption.UNSPLICE) {
      return this.processUnspliceOption(pokemon);
    }
    if (option === PartyOption.RENAME) {
      return this.processRenameOption(pokemon);
    }
    // This is only relevant for PartyUiMode.CHECK
    // TODO: This risks hitting the other options (.MOVE_i and ALL) so does it? Do we need an extra check?
    if (
      option >= PartyOption.FORM_CHANGE_ITEM &&
      globalScene.phaseManager.getCurrentPhase()?.is("SelectRewardPhase") &&
      this.partyUiMode === PartyUiMode.CHECK
    ) {
      const formChangeItems = this.getFormChangeItems(pokemon);
      const item = formChangeItems[option - PartyOption.FORM_CHANGE_ITEM];
      pokemon.heldItemManager.toggleActive(item);
      globalScene.triggerPokemonFormChange(pokemon, SpeciesFormChangeItemTrigger, false, true);
    }

    // If the pokemon is filtered out for this option, we cannot continue
    const filterResult = this.getFilterResult(option, pokemon);
    if (filterResult) {
      this.clearOptions();
      this.showText(filterResult as string, undefined, () => this.showText("", 0), undefined, true);
      return true;
    }

    // For what modes is a selectCallback needed?
    // PartyUiMode.SELECT (SELECT)
    // PartyUiMode.RELEASE (RELEASE)
    // PartyUiMode.FAINT_SWITCH (SEND_OUT or PASS_BATON (?))
    // PartyUiMode.REVIVAL_BLESSING (REVIVE)
    // PartyUiMode.MODIFIER_TRANSFER (held items, and ALL)
    // PartyUiMode.CHECK --- no specific option, only relevant on cancel?
    // PartyUiMode.SPLICE (SPLICE)
    // PartyUiMode.MOVE_MODIFIER (MOVE_1, MOVE_2, MOVE_3, MOVE_4)
    // PartyUiMode.TM_MODIFIER (TEACH)
    // PartyUiMode.REMEMBER_MOVE_MODIFIER (no specific option, callback is invoked when selecting a move)
    // PartyUiMode.MODIFIER (APPLY option)
    // PartyUiMode.POST_BATTLE_SWITCH (SEND_OUT)

    // These are the options that need a callback
    if (option === PartyOption.RELEASE) {
      return this.processReleaseOption(pokemon);
    }

    if (this.partyUiMode === PartyUiMode.SPLICE) {
      if (option === PartyOption.SPLICE) {
        (this.selectCallback as PartyModifierSpliceSelectCallback)(this.transferCursor, this.cursor);
        this.clearTransfer();
      } else if (option === PartyOption.APPLY) {
        this.startTransfer();
      }
      this.clearOptions();
      ui.playSelect();
      return true;
    }

    // This is used when switching out using the Pokemon command (possibly holding a Baton held item). In this case there is no callback.
    if (
      (option === PartyOption.PASS_BATON || option === PartyOption.SEND_OUT) &&
      this.partyUiMode === PartyUiMode.SWITCH
    ) {
      this.clearOptions();
      (globalScene.phaseManager.getCurrentPhase() as CommandPhase).handleCommand(
        Command.POKEMON,
        this.cursor,
        option === PartyOption.PASS_BATON,
      );
    }

    if (
      [
        PartyOption.SEND_OUT, // When sending out at the start of battle, or due to an effect
        PartyOption.PASS_BATON, // When passing the baton due to the Baton Pass move
        PartyOption.REVIVE,
        PartyOption.APPLY,
        PartyOption.TEACH,
        PartyOption.MOVE_1,
        PartyOption.MOVE_2,
        PartyOption.MOVE_3,
        PartyOption.MOVE_4,
        PartyOption.SELECT,
      ].includes(option) &&
      this.selectCallback
    ) {
      this.clearOptions();
      const selectCallback = this.selectCallback;
      this.selectCallback = null;
      selectCallback(this.cursor, option);
      return true;
    }

    return false;
  }

  private processOptionMenuInput(button: Button) {
    const ui = this.getUi();
    const option = this.options[this.optionsCursor];

    // Button.CANCEL has no special behavior for any option
    if (button === Button.CANCEL) {
      this.clearOptions();
      ui.playSelect();
      return true;
    }

    if (button === Button.ACTION) {
      return this.processActionButtonForOptions(option);
    }

    if (button === Button.UP || button === Button.DOWN) {
      if (this.partyUiMode === PartyUiMode.MODIFIER_TRANSFER) {
        return this.processModifierTransferModeUpDownInput(button);
      }

      if (this.partyUiMode === PartyUiMode.REMEMBER_MOVE_MODIFIER) {
        return this.processRememberMoveModeUpDownInput(button);
      }

      return this.moveOptionCursor(button);
    }

    if (button === Button.LEFT || button === Button.RIGHT) {
      if (this.partyUiMode === PartyUiMode.MODIFIER_TRANSFER) {
        return this.processModifierTransferModeLeftRightInput(button);
      }
    }

    return false;
  }

  processInput(button: Button): boolean {
    const ui = this.getUi();

    if (this.pendingPrompt || this.blockInput) {
      return false;
    }

    if (this.awaitingActionInput) {
      if ((button === Button.ACTION || button === Button.CANCEL) && this.onActionInput) {
        ui.playSelect();
        const originalOnActionInput = this.onActionInput;
        this.onActionInput = null;
        originalOnActionInput();
        this.awaitingActionInput = false;
        return true;
      }
      return false;
    }

    if (this.optionsMode) {
      let success = false;
      success = this.processOptionMenuInput(button);
      if (success) {
        ui.playSelect();
      }
      return success;
    }

    if (button === Button.ACTION) {
      return this.processPartyActionInput();
    }

    if (button === Button.CANCEL) {
      return this.processPartyCancelInput();
    }

    if (button === Button.UP || button === Button.DOWN || button === Button.RIGHT || button === Button.LEFT) {
      return this.processPartyDirectionalInput(button);
    }

    return false;
  }

  private allowCancel(): boolean {
    return !(this.partyUiMode === PartyUiMode.FAINT_SWITCH || this.partyUiMode === PartyUiMode.REVIVAL_BLESSING);
  }

  private processPartyActionInput(): boolean {
    const ui = this.getUi();
    if (this.cursor < 6) {
      if (this.partyUiMode === PartyUiMode.MODIFIER_TRANSFER && !this.transferMode) {
        /** Initialize item quantities for the selected Pokemon */
        const pokemon = globalScene.getPlayerParty()[this.cursor];
        const items = pokemon.heldItemManager.getTransferableHeldItems();
        this.transferQuantities = items.map(item => pokemon.heldItemManager.getStack(item));
        this.transferQuantitiesMax = items.map(item => pokemon.heldItemManager.getStack(item));
      }
      this.showOptions();
      ui.playSelect();
    }
    // Pressing return button
    if (this.cursor === 6) {
      if (!this.allowCancel()) {
        ui.playError();
      } else {
        return this.processInput(Button.CANCEL);
      }
    }
    return true;
  }

  private processPartyCancelInput(): boolean {
    const ui = this.getUi();
    if (
      (this.partyUiMode === PartyUiMode.MODIFIER_TRANSFER || this.partyUiMode === PartyUiMode.SPLICE) &&
      this.transferMode
    ) {
      this.clearTransfer();
      ui.playSelect();
    } else if (this.allowCancel()) {
      if (this.selectCallback) {
        const selectCallback = this.selectCallback;
        this.selectCallback = null;
        selectCallback(6, PartyOption.CANCEL);
        ui.playSelect();
      } else {
        ui.setMode(UiMode.COMMAND, this.fieldIndex);
        ui.playSelect();
      }
    }
    return true;
  }

  private processPartyDirectionalInput(button: Button.UP | Button.DOWN | Button.LEFT | Button.RIGHT): boolean {
    const ui = this.getUi();
    const slotCount = this.partySlots.length;
    const battlerCount = globalScene.currentBattle.getBattlerCount();

    let success = false;
    switch (button) {
      case Button.UP:
        success = this.setCursor(this.cursor ? (this.cursor < 6 ? this.cursor - 1 : slotCount - 1) : 6);
        break;
      case Button.DOWN:
        success = this.setCursor(this.cursor < 6 ? (this.cursor < slotCount - 1 ? this.cursor + 1 : 6) : 0);
        break;
      case Button.LEFT:
        if (this.cursor >= battlerCount && this.cursor <= 6) {
          success = this.setCursor(0);
        }
        break;
      case Button.RIGHT:
        if (slotCount === battlerCount) {
          success = this.setCursor(6);
          break;
        }
        if (battlerCount >= 2 && slotCount > battlerCount && this.getCursor() === 0 && this.lastCursor === 1) {
          success = this.setCursor(2);
          break;
        }
        if (slotCount > battlerCount && this.cursor < battlerCount) {
          success = this.setCursor(this.lastCursor < 6 ? this.lastCursor || battlerCount : battlerCount);
          break;
        }
    }

    if (success) {
      ui.playSelect();
    }
    return success;
  }

  populatePartySlots() {
    const party = globalScene.getPlayerParty();

    if (this.cursor < 6 && this.cursor >= party.length) {
      this.cursor = party.length - 1;
    } else if (this.cursor === 6) {
      this.partyCancelButton.select();
    }
    if (this.lastCursor < 6 && this.lastCursor >= party.length) {
      this.lastCursor = party.length - 1;
    }

    for (const p in party) {
      const slotIndex = Number.parseInt(p);
      const partySlot = new PartySlot(slotIndex, party[p], this.iconAnimHandler, this.partyUiMode, this.tmMoveId);
      globalScene.add.existing(partySlot);
      this.partySlotsContainer.add(partySlot);
      this.partySlots.push(partySlot);
      if (this.cursor === slotIndex) {
        partySlot.select();
      }
    }
  }

  setCursor(cursor: number): boolean {
    if (this.optionsMode) {
      return this.setOptionsCursor(cursor);
    }
    const changed = this.cursor !== cursor;
    if (changed) {
      this.lastCursor = this.cursor;
      this.cursor = cursor;
      if (this.lastCursor < 6) {
        this.partySlots[this.lastCursor].deselect();
      } else if (this.lastCursor === 6) {
        this.partyCancelButton.deselect();
      }
      if (cursor < 6) {
        this.partySlots[cursor].select();
      } else if (cursor === 6) {
        this.partyCancelButton.select();
      }
    }
    return changed;
  }

  private setOptionsCursor(cursor: number): boolean {
    const changed = this.optionsCursor !== cursor;
    let isScroll = false;
    if (changed && this.optionsScroll) {
      if (Math.abs(cursor - this.optionsCursor) === this.options.length - 1) {
        this.optionsScrollCursor = cursor ? this.optionsScrollTotal - 8 : 0;
        this.updateOptions();
      } else {
        const isDown = cursor && cursor > this.optionsCursor;
        if (isDown) {
          if (this.options[cursor] === PartyOption.SCROLL_DOWN) {
            isScroll = true;
            this.optionsScrollCursor++;
          }
        } else {
          if (!cursor && this.optionsScrollCursor) {
            isScroll = true;
            this.optionsScrollCursor--;
          }
        }
        if (isScroll && this.optionsScrollCursor === 1) {
          this.optionsScrollCursor += isDown ? 1 : -1;
        }
      }
    }
    if (isScroll) {
      this.updateOptions();
    } else {
      this.optionsCursor = cursor;
    }
    if (!this.optionsCursorObj) {
      this.optionsCursorObj = globalScene.add.image(0, 0, "cursor");
      this.optionsCursorObj.setOrigin(0, 0);
      this.optionsContainer.add(this.optionsCursorObj);
    }
    this.optionsCursorObj.setPosition(
      8 - this.optionsBg.displayWidth,
      -19 - 16 * (this.options.length - 1 - this.optionsCursor),
    );

    return changed;
  }

  showText(
    text: string,
    delay?: number | null,
    callback?: Function | null,
    callbackDelay?: number | null,
    prompt?: boolean | null,
    promptDelay?: number | null,
  ) {
    if (text.length === 0) {
      text = defaultMessage;
    }

    if (text?.indexOf("\n") === -1) {
      this.partyMessageBox.setSize(262, 30);
      this.message.setY(10);
    } else {
      this.partyMessageBox.setSize(262, 42);
      this.message.setY(-5);
    }

    super.showText(text, delay, callback, callbackDelay, prompt, promptDelay);
  }

  showOptions() {
    if (this.cursor === 6) {
      return;
    }

    this.optionsMode = true;

    let optionsMessage = i18next.t("partyUiHandler:doWhatWithThisPokemon");

    switch (this.partyUiMode) {
      case PartyUiMode.MOVE_MODIFIER:
        optionsMessage = i18next.t("partyUiHandler:selectAMove");
        break;
      case PartyUiMode.MODIFIER_TRANSFER:
        if (!this.transferMode) {
          optionsMessage = i18next.t("partyUiHandler:changeQuantity");
        }
        break;
      case PartyUiMode.SPLICE:
        if (!this.transferMode) {
          optionsMessage = i18next.t("partyUiHandler:selectAnotherPokemonToSplice");
        }
        break;
    }

    this.showText(optionsMessage, 0);

    this.updateOptions();

    /** When an item is being selected for transfer, the message box is taller as the message occupies two lines */
    if (this.partyUiMode === PartyUiMode.MODIFIER_TRANSFER) {
      this.partyMessageBox.setSize(262 - Math.max(this.optionsBg.displayWidth - 56, 0), 42);
    } else {
      this.partyMessageBox.setSize(262 - Math.max(this.optionsBg.displayWidth - 56, 0), 30);
    }

    this.setCursor(0);
  }

  private allowBatonModifierSwitch(): boolean {
    return !!(
      this.partyUiMode !== PartyUiMode.FAINT_SWITCH &&
      globalScene.getPlayerField()[this.fieldIndex].heldItemManager.hasItem(HeldItemId.BATON)
    );
  }

  // TODO: add FORCED_SWITCH (and perhaps also BATON_PASS_SWITCH) to the modes
  // TODO: refactor once moves in flight become a thing...
  private isBatonPassMove(): boolean {
    const lastMove: TurnMove | undefined = globalScene.getPlayerField()[this.fieldIndex].getLastXMoves()[0];
    return (
      this.partyUiMode === PartyUiMode.FAINT_SWITCH &&
      lastMove?.result === MoveResult.SUCCESS &&
      allMoves[lastMove.move].getAttrs("ForceSwitchOutAttr")[0]?.isBatonPass()
    );
  }

  private updateOptionsWithRememberMoveModifierMode(pokemon): void {
    const learnableMoves = pokemon.getLearnableLevelMoves();
    for (let m = 0; m < learnableMoves.length; m++) {
      this.options.push(m);
    }
    if (learnableMoves?.length) {
      // show the move overlay with info for the first move
      this.moveInfoOverlay.show(allMoves[learnableMoves[0]]);
    }
  }

  private updateOptionsWithMoveModifierMode(pokemon): void {
    // MOVE_1, MOVE_2, MOVE_3, MOVE_4
    for (let m = 0; m < pokemon.moveset.length; m++) {
      this.options.push(PartyOption.MOVE_1 + m);
    }
  }

  private updateOptionsWithModifierTransferMode(pokemon): void {
    const items = pokemon.getHeldItems();
    for (let im = 0; im < items.length; im++) {
      this.options.push(im);
    }
    if (items.length > 1) {
      this.options.push(PartyOption.ALL);
    }
  }

  private addCommonOptions(pokemon): void {
    this.options.push(PartyOption.SUMMARY);
    this.options.push(PartyOption.POKEDEX);
    this.options.push(PartyOption.RENAME);

    if (
      pokemonEvolutions.hasOwnProperty(pokemon.species.speciesId) ||
      (pokemon.isFusion() && pokemon.fusionSpecies && pokemonEvolutions.hasOwnProperty(pokemon.fusionSpecies.speciesId))
    ) {
      this.options.push(PartyOption.UNPAUSE_EVOLUTION);
    }
  }

  private addCancelAndScrollOptions(): void {
    this.optionsScrollTotal = this.options.length;
    const optionStartIndex = this.optionsScrollCursor;
    const optionEndIndex = Math.min(
      this.optionsScrollTotal,
      optionStartIndex + (!optionStartIndex || this.optionsScrollCursor + 8 >= this.optionsScrollTotal ? 8 : 7),
    );

    this.optionsScroll = this.optionsScrollTotal > 9;

    if (this.optionsScroll) {
      this.options.splice(optionEndIndex, this.optionsScrollTotal);
      this.options.splice(0, optionStartIndex);
      if (optionStartIndex) {
        this.options.unshift(PartyOption.SCROLL_UP);
      }
      if (optionEndIndex < this.optionsScrollTotal) {
        this.options.push(PartyOption.SCROLL_DOWN);
      }
    }

    this.options.push(PartyOption.CANCEL);
  }

  updateOptions(): void {
    const pokemon = globalScene.getPlayerParty()[this.cursor];

    if (this.options.length) {
      this.options.splice(0, this.options.length);
      this.optionsContainer.removeAll(true);
      this.eraseOptionsCursor();
    }

    switch (this.partyUiMode) {
      case PartyUiMode.MOVE_MODIFIER:
        this.updateOptionsWithMoveModifierMode(pokemon);
        break;
      case PartyUiMode.REMEMBER_MOVE_MODIFIER:
        this.updateOptionsWithRememberMoveModifierMode(pokemon);
        break;
      case PartyUiMode.MODIFIER_TRANSFER:
        if (!this.transferMode) {
          this.updateOptionsWithModifierTransferMode(pokemon);
        } else {
          this.options.push(PartyOption.TRANSFER);
          this.addCommonOptions(pokemon);
        }
        break;
      // TODO: This still needs to be broken up.
      // It could use a rework differentiating different kind of switches
      // to treat baton passing separately from switching on faint.
      case PartyUiMode.SWITCH:
      case PartyUiMode.FAINT_SWITCH:
      case PartyUiMode.POST_BATTLE_SWITCH:
        if (this.cursor >= globalScene.currentBattle.getBattlerCount()) {
          const allowBatonModifierSwitch = this.allowBatonModifierSwitch();
          const isBatonPassMove = this.isBatonPassMove();

          // isBatonPassMove and allowBatonModifierSwitch shouldn't ever be true
          // at the same time, because they both explicitly check for a mutually
          // exclusive partyUiMode. But better safe than sorry.
          this.options.push(
            isBatonPassMove && !allowBatonModifierSwitch ? PartyOption.PASS_BATON : PartyOption.SEND_OUT,
          );
          if (allowBatonModifierSwitch && !isBatonPassMove) {
            // the BATON modifier gives an extra switch option for
            // pokemon-command switches, allowing buffs to be optionally passed
            this.options.push(PartyOption.PASS_BATON);
          }
        }
        this.addCommonOptions(pokemon);
        if (this.partyUiMode === PartyUiMode.SWITCH) {
          if (pokemon.isFusion()) {
            this.options.push(PartyOption.UNSPLICE);
          }
          this.options.push(PartyOption.RELEASE);
        }
        break;
      case PartyUiMode.REVIVAL_BLESSING:
        this.options.push(PartyOption.REVIVE);
        this.addCommonOptions(pokemon);
        break;
      case PartyUiMode.MODIFIER:
        this.options.push(PartyOption.APPLY);
        this.addCommonOptions(pokemon);
        break;
      case PartyUiMode.TM_MODIFIER:
        this.options.push(PartyOption.TEACH);
        this.addCommonOptions(pokemon);
        break;
      case PartyUiMode.SPLICE:
        if (this.transferMode) {
          if (this.cursor !== this.transferCursor) {
            this.options.push(PartyOption.SPLICE);
          }
        } else {
          this.options.push(PartyOption.APPLY);
        }
        this.addCommonOptions(pokemon);
        if (pokemon.isFusion()) {
          this.options.push(PartyOption.UNSPLICE);
        }
        break;
      case PartyUiMode.RELEASE:
        this.options.push(PartyOption.RELEASE);
        this.addCommonOptions(pokemon);
        break;
      case PartyUiMode.CHECK:
        if (globalScene.phaseManager.getCurrentPhase()?.is("SelectRewardPhase")) {
          const formChangeItems = this.getFormChangeItems(pokemon);
          for (let i = 0; i < formChangeItems.length; i++) {
            this.options.push(PartyOption.FORM_CHANGE_ITEM + i);
          }
        }
        this.addCommonOptions(pokemon);
        break;
      case PartyUiMode.SELECT:
        this.options.push(PartyOption.SELECT);
        this.addCommonOptions(pokemon);
        break;
    }

    // Generic, these are applied to all Modes
    this.addCancelAndScrollOptions();

    this.updateOptionsWindow();
  }

  private updateOptionsWindow(): void {
    const pokemon = globalScene.getPlayerParty()[this.cursor];

    this.optionsBg = addWindow(0, 0, 0, 16 * this.options.length + 13);
    this.optionsBg.setOrigin(1, 1);

    this.optionsContainer.add(this.optionsBg);

    const optionStartIndex = 0;
    const optionEndIndex = this.options.length;

    let widestOptionWidth = 0;
    const optionTexts: BBCodeText[] = [];

    for (let o = optionStartIndex; o < optionEndIndex; o++) {
      const option = this.options[this.options.length - (o + 1)];
      let altText = false;
      let optionName: string;
      if (option === PartyOption.SCROLL_UP) {
        optionName = "↑";
      } else if (option === PartyOption.SCROLL_DOWN) {
        optionName = "↓";
      } else if (
        (this.partyUiMode !== PartyUiMode.REMEMBER_MOVE_MODIFIER &&
          (this.partyUiMode !== PartyUiMode.MODIFIER_TRANSFER || this.transferMode)) ||
        option === PartyOption.CANCEL
      ) {
        switch (option) {
          case PartyOption.MOVE_1:
          case PartyOption.MOVE_2:
          case PartyOption.MOVE_3:
          case PartyOption.MOVE_4: {
            const move = pokemon.moveset[option - PartyOption.MOVE_1];
            if (this.showMovePp) {
              const maxPP = move.getMovePp();
              const currPP = maxPP - move.ppUsed;
              optionName = `${move.getName()} ${currPP}/${maxPP}`;
            } else {
              optionName = move.getName();
            }
            break;
          }
          default: {
            const formChangeItems = this.getFormChangeItems(pokemon);
            if (formChangeItems && option >= PartyOption.FORM_CHANGE_ITEM) {
              const item = formChangeItems[option - PartyOption.FORM_CHANGE_ITEM];
              optionName = `${pokemon.heldItemManager.hasActiveFormChangeItem(item) ? i18next.t("partyUiHandler:DEACTIVATE") : i18next.t("partyUiHandler:ACTIVATE")} ${formChangeItemName(item)}`;
            } else if (option === PartyOption.UNPAUSE_EVOLUTION) {
              optionName = `${pokemon.pauseEvolutions ? i18next.t("partyUiHandler:UNPAUSE_EVOLUTION") : i18next.t("partyUiHandler:PAUSE_EVOLUTION")}`;
            } else {
              if (this.localizedOptions.includes(option)) {
                optionName = i18next.t(`partyUiHandler:${PartyOption[option]}`);
              } else {
                optionName = toReadableString(PartyOption[option]);
              }
            }
            break;
          }
        }
      } else if (this.partyUiMode === PartyUiMode.REMEMBER_MOVE_MODIFIER) {
        const learnableLevelMoves = pokemon.getLearnableLevelMoves();
        const move = learnableLevelMoves[option];
        optionName = allMoves[move].name;
        altText = !pokemon
          .getSpeciesForm()
          .getLevelMoves()
          .find(plm => plm[1] === move);
      } else if (option === PartyOption.ALL) {
        optionName = i18next.t("partyUiHandler:ALL");
      } else {
        const items = pokemon.getHeldItems();
        const item = items[option];
        optionName = allHeldItems[item].name;
      }

      const yCoord = -6 - 16 * o;
      const optionText = addBBCodeTextObject(0, yCoord - 16, optionName, TextStyle.WINDOW, { maxLines: 1 });
      if (altText) {
        optionText.setColor("#40c8f8");
        optionText.setShadowColor("#006090");
      }
      optionText.setOrigin(0, 0);

      /** For every item that has stack bigger than 1, display the current quantity selection */
      const items = pokemon.getHeldItems();
      const item = items[option];
      if (
        this.partyUiMode === PartyUiMode.MODIFIER_TRANSFER &&
        this.transferQuantitiesMax[option] > 1 &&
        !this.transferMode &&
        item !== undefined &&
        allHeldItems[item].name === optionName
      ) {
        let amountText = ` (${this.transferQuantities[option]})`;

        /** If the amount held is the maximum, display the count in red */
        if (this.transferQuantitiesMax[option] === allHeldItems[item].maxStackCount) {
          amountText = `[color=${getTextColor(TextStyle.SUMMARY_RED)}]${amountText}[/color]`;
        }

        optionText.setText(optionName + amountText);
      }

      optionText.setText(`[shadow]${optionText.text}[/shadow]`);

      optionTexts.push(optionText);

      widestOptionWidth = Math.max(optionText.displayWidth, widestOptionWidth);

      this.optionsContainer.add(optionText);
    }

    this.optionsBg.width = Math.max(widestOptionWidth + 24, 94);
    for (const optionText of optionTexts) {
      optionText.x = 15 - this.optionsBg.width;
    }
  }

  startTransfer(): void {
    this.transferMode = true;
    this.transferCursor = this.cursor;
    this.transferOptionCursor = this.getOptionsCursorWithScroll();
    this.transferAll = this.options[this.optionsCursor] === PartyOption.ALL;

    this.partySlots[this.transferCursor].setTransfer(true);
  }

  clearTransfer(): void {
    this.transferMode = false;
    this.transferAll = false;
    this.partySlots[this.transferCursor].setTransfer(false);
    for (let i = 0; i < this.partySlots.length; i++) {
      this.partySlots[i].slotDescriptionLabel.setVisible(false);
      this.partySlots[i].slotHpBar.setVisible(true);
      this.partySlots[i].slotHpOverlay.setVisible(true);
      this.partySlots[i].slotHpText.setVisible(true);
    }
  }

  doRelease(slotIndex: number): void {
    this.showText(
      this.getReleaseMessage(getPokemonNameWithAffix(globalScene.getPlayerParty()[slotIndex], false)),
      null,
      () => {
        this.clearPartySlots();
        const releasedPokemon = globalScene.getPlayerParty().splice(slotIndex, 1)[0];
        releasedPokemon.destroy();
        this.populatePartySlots();
        if (this.cursor >= globalScene.getPlayerParty().length) {
          this.setCursor(this.cursor - 1);
        }
        if (this.partyUiMode === PartyUiMode.RELEASE) {
          const selectCallback = this.selectCallback;
          this.selectCallback = null;
          selectCallback?.(this.cursor, PartyOption.RELEASE);
        }
        this.showText("", 0);
      },
      null,
      true,
    );
  }

  getReleaseMessage(pokemonName: string): string {
    const rand = randInt(128);
    if (rand < 20) {
      return i18next.t("partyUiHandler:goodbye", { pokemonName: pokemonName });
    }
    if (rand < 40) {
      return i18next.t("partyUiHandler:byebye", { pokemonName: pokemonName });
    }
    if (rand < 60) {
      return i18next.t("partyUiHandler:farewell", { pokemonName: pokemonName });
    }
    if (rand < 80) {
      return i18next.t("partyUiHandler:soLong", { pokemonName: pokemonName });
    }
    if (rand < 100) {
      return i18next.t("partyUiHandler:thisIsWhereWePart", {
        pokemonName: pokemonName,
      });
    }
    if (rand < 108) {
      return i18next.t("partyUiHandler:illMissYou", {
        pokemonName: pokemonName,
      });
    }
    if (rand < 116) {
      return i18next.t("partyUiHandler:illNeverForgetYou", {
        pokemonName: pokemonName,
      });
    }
    if (rand < 124) {
      return i18next.t("partyUiHandler:untilWeMeetAgain", {
        pokemonName: pokemonName,
      });
    }
    if (rand < 127) {
      return i18next.t("partyUiHandler:sayonara", { pokemonName: pokemonName });
    }
    return i18next.t("partyUiHandler:smellYaLater", {
      pokemonName: pokemonName,
    });
  }

  getFormChangeItems(pokemon: Pokemon) {
    let formChangeItems = pokemon.heldItemManager.getFormChangeItems();
    const hasActiveFormChangeItems = pokemon.heldItemManager.getFormChangeItems().length;
    const ultraNecrozmaActive = pokemon.heldItemManager.hasActiveFormChangeItem(FormChangeItem.ULTRANECROZIUM_Z);
    if (ultraNecrozmaActive) {
      // ULTRANECROZIUM_Z is active and deactivating it should be the only option
      return [FormChangeItem.ULTRANECROZIUM_Z];
    }
    if (hasActiveFormChangeItems) {
      // a form is currently active. the user has to disable the form or activate ULTRANECROZIUM_Z
      formChangeItems = formChangeItems.filter(
        m => pokemon.heldItemManager.hasActiveFormChangeItem(m) || m === FormChangeItem.ULTRANECROZIUM_Z,
      );
    } else if (pokemon.species.speciesId === SpeciesId.NECROZMA) {
      // no form is currently active. the user has to activate some form, except ULTRANECROZIUM_Z
      formChangeItems = formChangeItems.filter(m => m !== FormChangeItem.ULTRANECROZIUM_Z);
    }
    return formChangeItems;
  }

  getOptionsCursorWithScroll(): number {
    return (
      this.optionsCursor +
      this.optionsScrollCursor +
      (this.options && this.options[0] === PartyOption.SCROLL_UP ? -1 : 0)
    );
  }

  clearOptions() {
    // hide the overlay
    this.moveInfoOverlay.clear();
    this.optionsMode = false;
    this.optionsScroll = false;
    this.optionsScrollCursor = 0;
    this.optionsScrollTotal = 0;
    this.options.splice(0, this.options.length);
    this.optionsContainer.removeAll(true);
    this.eraseOptionsCursor();

    this.partyMessageBox.setSize(262, 30);
    this.showText("", 0);
  }

  eraseOptionsCursor() {
    if (this.optionsCursorObj) {
      this.optionsCursorObj.destroy();
    }
    this.optionsCursorObj = null;
  }

  clear() {
    super.clear();
    // hide the overlay
    this.moveInfoOverlay.clear();
    this.partyContainer.setVisible(false);
    this.clearPartySlots();
  }

  clearPartySlots() {
    this.partySlots.splice(0, this.partySlots.length);
    this.partySlotsContainer.removeAll(true);
  }
}

class PartySlot extends Phaser.GameObjects.Container {
  private selected: boolean;
  private transfer: boolean;
  private slotIndex: number;
  private pokemon: PlayerPokemon;

  private slotBg: Phaser.GameObjects.Image;
  private slotPb: Phaser.GameObjects.Sprite;
  public slotName: Phaser.GameObjects.Text;
  public slotHpBar: Phaser.GameObjects.Image;
  public slotHpOverlay: Phaser.GameObjects.Sprite;
  public slotHpText: Phaser.GameObjects.Text;
  public slotDescriptionLabel: Phaser.GameObjects.Text; // this is used to show text instead of the HP bar i.e. for showing "Able"/"Not Able" for TMs when you try to learn them

  private pokemonIcon: Phaser.GameObjects.Container;
  private iconAnimHandler: PokemonIconAnimHandler;

  constructor(
    slotIndex: number,
    pokemon: PlayerPokemon,
    iconAnimHandler: PokemonIconAnimHandler,
    partyUiMode: PartyUiMode,
    tmMoveId: MoveId,
  ) {
    super(
      globalScene,
      slotIndex >= globalScene.currentBattle.getBattlerCount() ? 230.5 : 64,
      slotIndex >= globalScene.currentBattle.getBattlerCount()
        ? -184 +
            (globalScene.currentBattle.double ? -40 : 0) +
            (28 + (globalScene.currentBattle.double ? 8 : 0)) * slotIndex
        : -124 + (globalScene.currentBattle.double ? -8 : 0) + slotIndex * 64,
    );

    this.slotIndex = slotIndex;
    this.pokemon = pokemon;
    this.iconAnimHandler = iconAnimHandler;

    this.setup(partyUiMode, tmMoveId);
  }

  getPokemon(): PlayerPokemon {
    return this.pokemon;
  }

  setup(partyUiMode: PartyUiMode, tmMoveId: MoveId) {
    const currentLanguage = i18next.resolvedLanguage ?? "en";
    const offsetJa = currentLanguage === "ja";

    const battlerCount = globalScene.currentBattle.getBattlerCount();

    const slotKey = `party_slot${this.slotIndex >= battlerCount ? "" : "_main"}`;

    const slotBg = globalScene.add.sprite(0, 0, slotKey, `${slotKey}${this.pokemon.hp ? "" : "_fnt"}`);
    this.slotBg = slotBg;

    this.add(slotBg);

    const slotPb = globalScene.add.sprite(
      this.slotIndex >= battlerCount ? -85.5 : -51,
      this.slotIndex >= battlerCount ? 0 : -20.5,
      "party_pb",
    );
    this.slotPb = slotPb;

    this.add(slotPb);

    this.pokemonIcon = globalScene.addPokemonIcon(this.pokemon, slotPb.x, slotPb.y, 0.5, 0.5, true);

    this.add(this.pokemonIcon);

    this.iconAnimHandler.addOrUpdate(this.pokemonIcon, PokemonIconAnimMode.PASSIVE);

    const slotInfoContainer = globalScene.add.container(0, 0);
    this.add(slotInfoContainer);

    let displayName = this.pokemon.getNameToRender(false);
    let nameTextWidth: number;

    const nameSizeTest = addTextObject(0, 0, displayName, TextStyle.PARTY);
    nameTextWidth = nameSizeTest.displayWidth;

    while (nameTextWidth > (this.slotIndex >= battlerCount ? 52 : 76 - (this.pokemon.fusionSpecies ? 8 : 0))) {
      displayName = `${displayName.slice(0, displayName.endsWith(".") ? -2 : -1).trimEnd()}.`;
      nameSizeTest.setText(displayName);
      nameTextWidth = nameSizeTest.displayWidth;
    }

    nameSizeTest.destroy();

    this.slotName = addTextObject(0, 0, displayName, TextStyle.PARTY);
    this.slotName.setPositionRelative(
      slotBg,
      this.slotIndex >= battlerCount ? 21 : 24,
      (this.slotIndex >= battlerCount ? 2 : 10) + (offsetJa ? 2 : 0),
    );
    this.slotName.setOrigin(0, 0);

    const slotLevelLabel = globalScene.add.image(0, 0, "party_slot_overlay_lv");
    slotLevelLabel.setPositionRelative(
      slotBg,
      (this.slotIndex >= battlerCount ? 21 : 24) + 8,
      (this.slotIndex >= battlerCount ? 2 : 10) + 12,
    );
    slotLevelLabel.setOrigin(0, 0);

    const slotLevelText = addTextObject(
      0,
      0,
      this.pokemon.level.toString(),
      this.pokemon.level < globalScene.getMaxExpLevel() ? TextStyle.PARTY : TextStyle.PARTY_RED,
    );
    slotLevelText.setPositionRelative(slotLevelLabel, 9, offsetJa ? 1.5 : 0);
    slotLevelText.setOrigin(0, 0.25);

    slotInfoContainer.add([this.slotName, slotLevelLabel, slotLevelText]);

    const genderSymbol = getGenderSymbol(this.pokemon.getGender(true));

    if (genderSymbol) {
      const slotGenderText = addTextObject(0, 0, genderSymbol, TextStyle.PARTY);
      slotGenderText.setColor(getGenderColor(this.pokemon.getGender(true)));
      slotGenderText.setShadowColor(getGenderColor(this.pokemon.getGender(true), true));
      if (this.slotIndex >= battlerCount) {
        slotGenderText.setPositionRelative(slotLevelLabel, 36, 0);
      } else {
        slotGenderText.setPositionRelative(this.slotName, 76 - (this.pokemon.fusionSpecies ? 8 : 0), 3);
      }
      slotGenderText.setOrigin(0, 0.25);

      slotInfoContainer.add(slotGenderText);
    }

    if (this.pokemon.fusionSpecies) {
      const splicedIcon = globalScene.add.image(0, 0, "icon_spliced");
      splicedIcon.setScale(0.5);
      splicedIcon.setOrigin(0, 0);
      if (this.slotIndex >= battlerCount) {
        splicedIcon.setPositionRelative(slotLevelLabel, 36 + (genderSymbol ? 8 : 0), 0.5);
      } else {
        splicedIcon.setPositionRelative(this.slotName, 76, 3.5);
      }

      slotInfoContainer.add(splicedIcon);
    }

    if (this.pokemon.status) {
      const statusIndicator = globalScene.add.sprite(0, 0, getLocalizedSpriteKey("statuses"));
      statusIndicator.setFrame(StatusEffect[this.pokemon.status?.effect].toLowerCase());
      statusIndicator.setOrigin(0, 0);
      statusIndicator.setPositionRelative(slotLevelLabel, this.slotIndex >= battlerCount ? 43 : 55, 0);

      slotInfoContainer.add(statusIndicator);
    }

    if (this.pokemon.isShiny()) {
      const doubleShiny = this.pokemon.isDoubleShiny(false);

      const shinyStar = globalScene.add.image(0, 0, `shiny_star_small${doubleShiny ? "_1" : ""}`);
      shinyStar.setOrigin(0, 0);
      shinyStar.setPositionRelative(this.slotName, -9, 3);
      shinyStar.setTint(getVariantTint(this.pokemon.getBaseVariant(doubleShiny)));

      slotInfoContainer.add(shinyStar);

      if (doubleShiny) {
        const fusionShinyStar = globalScene.add.image(0, 0, "shiny_star_small_2");
        fusionShinyStar.setOrigin(0, 0);
        fusionShinyStar.setPosition(shinyStar.x, shinyStar.y);
        fusionShinyStar.setTint(
          getVariantTint(this.pokemon.summonData.illusion?.basePokemon.fusionVariant ?? this.pokemon.fusionVariant),
        );

        slotInfoContainer.add(fusionShinyStar);
      }
    }

    this.slotHpBar = globalScene.add.image(0, 0, "party_slot_hp_bar");
    this.slotHpBar.setPositionRelative(
      slotBg,
      this.slotIndex >= battlerCount ? 72 : 8,
      this.slotIndex >= battlerCount ? 6 : 31,
    );
    this.slotHpBar.setOrigin(0, 0);
    this.slotHpBar.setVisible(false);

    const hpRatio = this.pokemon.getHpRatio();

    this.slotHpOverlay = globalScene.add.sprite(
      0,
      0,
      "party_slot_hp_overlay",
      hpRatio > 0.5 ? "high" : hpRatio > 0.25 ? "medium" : "low",
    );
    this.slotHpOverlay.setPositionRelative(this.slotHpBar, 16, 2);
    this.slotHpOverlay.setOrigin(0, 0);
    this.slotHpOverlay.setScale(hpRatio, 1);
    this.slotHpOverlay.setVisible(false);

    this.slotHpText = addTextObject(0, 0, `${this.pokemon.hp}/${this.pokemon.getMaxHp()}`, TextStyle.PARTY);
    this.slotHpText.setPositionRelative(
      this.slotHpBar,
      this.slotHpBar.width - 3,
      this.slotHpBar.height - 2 + (offsetJa ? 2 : 0),
    );
    this.slotHpText.setOrigin(1, 0);
    this.slotHpText.setVisible(false);

    this.slotDescriptionLabel = addTextObject(0, 0, "", TextStyle.MESSAGE);
    this.slotDescriptionLabel.setPositionRelative(
      slotBg,
      this.slotIndex >= battlerCount ? 94 : 32,
      this.slotIndex >= battlerCount ? 16 : 46,
    );
    this.slotDescriptionLabel.setOrigin(0, 1);
    this.slotDescriptionLabel.setVisible(false);

    slotInfoContainer.add([this.slotHpBar, this.slotHpOverlay, this.slotHpText, this.slotDescriptionLabel]);

    if (partyUiMode !== PartyUiMode.TM_MODIFIER) {
      this.slotDescriptionLabel.setVisible(false);
      this.slotHpBar.setVisible(true);
      this.slotHpOverlay.setVisible(true);
      this.slotHpText.setVisible(true);
    } else {
      this.slotHpBar.setVisible(false);
      this.slotHpOverlay.setVisible(false);
      this.slotHpText.setVisible(false);
      let slotTmText: string;

      if (this.pokemon.getMoveset().filter(m => m.moveId === tmMoveId).length > 0) {
        slotTmText = i18next.t("partyUiHandler:learned");
      } else if (this.pokemon.compatibleTms.indexOf(tmMoveId) === -1) {
        slotTmText = i18next.t("partyUiHandler:notAble");
      } else {
        slotTmText = i18next.t("partyUiHandler:able");
      }

      this.slotDescriptionLabel.setText(slotTmText);
      this.slotDescriptionLabel.setVisible(true);
    }
  }

  select(): void {
    if (this.selected) {
      return;
    }

    this.selected = true;
    this.iconAnimHandler.addOrUpdate(this.pokemonIcon, PokemonIconAnimMode.ACTIVE);

    this.updateSlotTexture();
    this.slotPb.setFrame("party_pb_sel");
  }

  deselect(): void {
    if (!this.selected) {
      return;
    }

    this.selected = false;
    this.iconAnimHandler.addOrUpdate(this.pokemonIcon, PokemonIconAnimMode.PASSIVE);

    this.updateSlotTexture();
    this.slotPb.setFrame("party_pb");
  }

  setTransfer(transfer: boolean): void {
    if (this.transfer === transfer) {
      return;
    }

    this.transfer = transfer;
    this.updateSlotTexture();
  }

  private updateSlotTexture(): void {
    const battlerCount = globalScene.currentBattle.getBattlerCount();
    this.slotBg.setTexture(
      `party_slot${this.slotIndex >= battlerCount ? "" : "_main"}`,
      `party_slot${this.slotIndex >= battlerCount ? "" : "_main"}${this.transfer ? "_swap" : this.pokemon.hp ? "" : "_fnt"}${this.selected ? "_sel" : ""}`,
    );
  }
}

class PartyCancelButton extends Phaser.GameObjects.Container {
  private selected: boolean;

  private partyCancelBg: Phaser.GameObjects.Sprite;
  private partyCancelPb: Phaser.GameObjects.Sprite;

  constructor(x: number, y: number) {
    super(globalScene, x, y);

    this.setup();
  }

  setup() {
    const partyCancelBg = globalScene.add.sprite(0, 0, "party_cancel");
    this.add(partyCancelBg);

    this.partyCancelBg = partyCancelBg;

    const partyCancelPb = globalScene.add.sprite(-17, 0, "party_pb");
    this.add(partyCancelPb);

    this.partyCancelPb = partyCancelPb;

    const partyCancelText = addTextObject(-10, -7, i18next.t("partyUiHandler:cancel"), TextStyle.PARTY_CANCEL_BUTTON);
    this.add(partyCancelText);
  }

  select() {
    if (this.selected) {
      return;
    }

    this.selected = true;

    this.partyCancelBg.setFrame("party_cancel_sel");
    this.partyCancelPb.setFrame("party_pb_sel");
  }

  deselect() {
    if (!this.selected) {
      return;
    }

    this.selected = false;

    this.partyCancelBg.setFrame("party_cancel");
    this.partyCancelPb.setFrame("party_pb");
  }
}<|MERGE_RESOLUTION|>--- conflicted
+++ resolved
@@ -1,51 +1,22 @@
-<<<<<<< HEAD
-import type { PlayerPokemon } from "#app/field/pokemon";
-import type { TurnMove } from "#app/@types/turn-move";
-import type { PokemonMove } from "#app/data/moves/pokemon-move";
-import type Pokemon from "#app/field/pokemon";
-import { MoveResult } from "#enums/move-result";
-import { addBBCodeTextObject, addTextObject, getTextColor, TextStyle } from "#app/ui/text";
-import { Command } from "#enums/command";
-import MessageUiHandler from "#app/ui/message-ui-handler";
-import { UiMode } from "#enums/ui-mode";
-import { BooleanHolder, toReadableString, randInt, getLocalizedSpriteKey } from "#app/utils/common";
-import { allMoves } from "#app/data/data-lists";
-import { Gender, getGenderColor, getGenderSymbol } from "#app/data/gender";
-import { StatusEffect } from "#enums/status-effect";
-import PokemonIconAnimHandler, { PokemonIconAnimMode } from "#app/ui/pokemon-icon-anim-handler";
-import { pokemonEvolutions } from "#app/data/balance/pokemon-evolutions";
-import { addWindow } from "#app/ui/ui-theme";
-import { SpeciesFormChangeItemTrigger } from "#app/data/pokemon-forms/form-change-triggers";
-import { FormChangeItem } from "#enums/form-change-item";
-import { getVariantTint } from "#app/sprites/variant";
-=======
 import { globalScene } from "#app/global-scene";
 import { getPokemonNameWithAffix } from "#app/messages";
 import { pokemonEvolutions } from "#balance/pokemon-evolutions";
 import { applyChallenges } from "#data/challenge";
-import { allMoves } from "#data/data-lists";
+import { allHeldItems, allMoves } from "#data/data-lists";
 import { SpeciesFormChangeItemTrigger } from "#data/form-change-triggers";
 import { Gender, getGenderColor, getGenderSymbol } from "#data/gender";
->>>>>>> 8cf1b9f7
+import { formChangeItemName } from "#data/pokemon-forms";
 import { Button } from "#enums/buttons";
 import { ChallengeType } from "#enums/challenge-type";
 import { Command } from "#enums/command";
 import { FormChangeItem } from "#enums/form-change-item";
+import { HeldItemId } from "#enums/held-item-id";
 import { MoveId } from "#enums/move-id";
 import { MoveResult } from "#enums/move-result";
 import { SpeciesId } from "#enums/species-id";
-<<<<<<< HEAD
-import { getPokemonNameWithAffix } from "#app/messages";
-import type { CommandPhase } from "#app/phases/command-phase";
-import { globalScene } from "#app/global-scene";
-import { HeldItemId } from "#enums/held-item-id";
-import { formChangeItemName } from "#app/data/pokemon-forms";
-import { allHeldItems } from "#app/data/data-lists";
-=======
 import { StatusEffect } from "#enums/status-effect";
 import { UiMode } from "#enums/ui-mode";
 import type { PlayerPokemon, Pokemon } from "#field/pokemon";
-import type { PokemonFormChangeItemModifier, PokemonHeldItemModifier } from "#modifiers/modifier";
 import type { PokemonMove } from "#moves/pokemon-move";
 import type { CommandPhase } from "#phases/command-phase";
 import { getVariantTint } from "#sprites/variant";
@@ -58,7 +29,6 @@
 import { BooleanHolder, getLocalizedSpriteKey, randInt, toReadableString } from "#utils/common";
 import i18next from "i18next";
 import type BBCodeText from "phaser3-rex-plugins/plugins/bbcodetext";
->>>>>>> 8cf1b9f7
 
 const defaultMessage = i18next.t("partyUiHandler:choosePokemon");
 
