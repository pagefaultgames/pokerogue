--- conflicted
+++ resolved
@@ -113,22 +113,14 @@
 
   public static FilterNonFainted = (pokemon: PlayerPokemon) => {
     if (pokemon.isFainted()) {
-<<<<<<< HEAD
       return i18next.t("partyUiHandler:noEnergy", { pokemonName: pokemon.getName() });
-=======
-      return i18next.t("partyUiHandler:noEnergy", { pokemonName: pokemon.name });
->>>>>>> 42304070
     }
     return null;
   };
 
   public static FilterFainted = (pokemon: PlayerPokemon) => {
     if (!pokemon.isFainted()) {
-<<<<<<< HEAD
-      return `${pokemon.getName(false)} still has energy\nto battle!`;
-=======
-      return i18next.t("partyUiHandler:hasEnergy", { pokemonName: pokemon.name });
->>>>>>> 42304070
+      return i18next.t("partyUiHandler:hasEnergy", { pokemonName: pokemon.getName() });
     }
     return null;
   };
@@ -142,11 +134,7 @@
     const challengeAllowed = new Utils.BooleanHolder(true);
     applyChallenges(this.scene.gameMode, ChallengeType.POKEMON_IN_BATTLE, pokemon, challengeAllowed);
     if (!challengeAllowed.value) {
-<<<<<<< HEAD
-      return `${pokemon.getName(false)} can't be used in\nthis challenge!`;
-=======
-      return i18next.t("partyUiHandler:cantBeUsed", { pokemonName: pokemon.name });
->>>>>>> 42304070
+      return i18next.t("partyUiHandler:cantBeUsed", { pokemonName: pokemon.getName() });
     }
     return null;
   };
@@ -156,11 +144,7 @@
   public static FilterItemMaxStacks = (pokemon: PlayerPokemon, modifier: PokemonHeldItemModifier) => {
     const matchingModifier = pokemon.scene.findModifier(m => m instanceof PokemonHeldItemModifier && m.pokemonId === pokemon.id && m.matchType(modifier)) as PokemonHeldItemModifier;
     if (matchingModifier && matchingModifier.stackCount === matchingModifier.getMaxStackCount(pokemon.scene)) {
-<<<<<<< HEAD
-      return `${pokemon.getName(false)} has too many\nof this item!`;
-=======
-      return i18next.t("partyUiHandler:tooManyItems", { pokemonName: pokemon.name });
->>>>>>> 42304070
+      return i18next.t("partyUiHandler:tooManyItems", { pokemonName: pokemon.getName() });
     }
     return null;
   };
@@ -392,30 +376,18 @@
           this.clearOptions();
           ui.playSelect();
           pokemon.pauseEvolutions = false;
-<<<<<<< HEAD
-          this.showText(`Evolutions have been unpaused for ${pokemon.getName(false)}.`, null, () => this.showText(null, 0), null, true);
+          this.showText(i18next.t("partyUiHandler:unpausedEvolutions", { pokemonName: pokemon.getName() }), null, () => this.showText(null, 0), null, true);
         } else if (option === PartyOption.UNSPLICE) {
           this.clearOptions();
           ui.playSelect();
-          this.showText(`Do you really want to unsplice ${pokemon.fusionSpecies.name}\nfrom ${pokemon.getName(false)}? ${pokemon.fusionSpecies.name} will be lost.`, null, () => {
-=======
-          this.showText(i18next.t("partyUiHandler:unpausedEvolutions", { pokemonName: pokemon.name }), null, () => this.showText(null, 0), null, true);
-        } else if (option === PartyOption.UNSPLICE) {
-          this.clearOptions();
-          ui.playSelect();
-          this.showText(i18next.t("partyUiHandler:unspliceConfirmation", { fusionName: pokemon.fusionSpecies.name, pokemonName: pokemon.name }), null, () => {
->>>>>>> 42304070
+          this.showText(i18next.t("partyUiHandler:unspliceConfirmation", { fusionName: pokemon.fusionSpecies.name, pokemonName: pokemon.getName() }), null, () => {
             ui.setModeWithoutClear(Mode.CONFIRM, () => {
               const fusionName = pokemon.getName(false);
               pokemon.unfuse().then(() => {
                 this.clearPartySlots();
                 this.populatePartySlots();
                 ui.setMode(Mode.PARTY);
-<<<<<<< HEAD
-                this.showText(`${fusionName} was reverted to ${pokemon.getName(false)}.`, null, () => {
-=======
-                this.showText(i18next.t("partyUiHandler:wasReverted", { fusionName: fusionName, pokemonName: pokemon.name }), null, () => {
->>>>>>> 42304070
+                this.showText(i18next.t("partyUiHandler:wasReverted", { fusionName: fusionName, pokemonName: pokemon.getName() }), null, () => {
                   ui.setMode(Mode.PARTY);
                   this.showText(null, 0);
                 }, null, true);
@@ -429,11 +401,7 @@
           this.clearOptions();
           ui.playSelect();
           if (this.cursor >= this.scene.currentBattle.getBattlerCount() || !pokemon.isAllowedInBattle()) {
-<<<<<<< HEAD
-            this.showText(`Do you really want to release ${pokemon.getName(false)}?`, null, () => {
-=======
-            this.showText(i18next.t("partyUiHandler:releaseConfirmation", { pokemonName: pokemon.name }), null, () => {
->>>>>>> 42304070
+            this.showText(i18next.t("partyUiHandler:releaseConfirmation", { pokemonName: pokemon.getName() }), null, () => {
               ui.setModeWithoutClear(Mode.CONFIRM, () => {
                 ui.setMode(Mode.PARTY);
                 this.doRelease(this.cursor);
