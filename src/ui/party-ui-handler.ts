--- conflicted
+++ resolved
@@ -187,13 +187,8 @@
   private lastCursor = 0;
   private lastLeftPokemonCursor = 0;
   private lastRightPokemonCursor = 0;
-<<<<<<< HEAD
   private selectCallback: PartySelectCallback | PokemonItemTransferSelectFilter | null;
   private selectFilter: PokemonSelectFilter | PokemonItemTransferSelectFilter;
-=======
-  private selectCallback: PartySelectCallback | PartyModifierTransferSelectCallback | null;
-  private selectFilter: PokemonSelectFilter | PokemonModifierTransferSelectFilter;
->>>>>>> 8a2b8889
   private moveSelectFilter: PokemonMoveSelectFilter;
   private tmMoveId: MoveId;
   private showMovePp: boolean;
@@ -929,11 +924,7 @@
 
     if (button === Button.LEFT || button === Button.RIGHT) {
       if (this.isItemManageMode()) {
-<<<<<<< HEAD
         return this.processItemTransferModeLeftRightInput(button);
-=======
-        return this.processModifierTransferModeLeftRightInput(button);
->>>>>>> 8a2b8889
       }
     }
 
@@ -1000,11 +991,7 @@
     const ui = this.getUi();
     if (this.cursor < 6) {
       if (
-<<<<<<< HEAD
         (this.partyUiMode === PartyUiMode.ITEM_TRANSFER && !this.transferMode) ||
-=======
-        (this.partyUiMode === PartyUiMode.MODIFIER_TRANSFER && !this.transferMode) ||
->>>>>>> 8a2b8889
         this.partyUiMode === PartyUiMode.DISCARD
       ) {
         /** Initialize item quantities for the selected Pokemon */
@@ -1311,11 +1298,7 @@
 
   showPartyText() {
     switch (this.partyUiMode) {
-<<<<<<< HEAD
       case PartyUiMode.ITEM_TRANSFER:
-=======
-      case PartyUiMode.MODIFIER_TRANSFER:
->>>>>>> 8a2b8889
         this.showText(i18next.t("partyUiHandler:partyTransfer"));
         break;
       case PartyUiMode.DISCARD:
@@ -1327,11 +1310,7 @@
     }
   }
 
-<<<<<<< HEAD
   private allowBatonSwitch(): boolean {
-=======
-  private allowBatonModifierSwitch(): boolean {
->>>>>>> 8a2b8889
     return !!(
       this.partyUiMode !== PartyUiMode.FAINT_SWITCH &&
       globalScene.getPlayerField()[this.fieldIndex].heldItemManager.hasItem(HeldItemId.BATON)
@@ -1543,13 +1522,8 @@
       } else if (option === PartyOption.SCROLL_DOWN) {
         optionName = "↓";
       } else if (
-<<<<<<< HEAD
         (this.partyUiMode !== PartyUiMode.REMEMBER_MOVE_REWARD &&
           (this.partyUiMode !== PartyUiMode.ITEM_TRANSFER || this.transferMode) &&
-=======
-        (this.partyUiMode !== PartyUiMode.REMEMBER_MOVE_MODIFIER &&
-          (this.partyUiMode !== PartyUiMode.MODIFIER_TRANSFER || this.transferMode) &&
->>>>>>> 8a2b8889
           this.partyUiMode !== PartyUiMode.DISCARD) ||
         option === PartyOption.CANCEL
       ) {
