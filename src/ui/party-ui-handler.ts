--- conflicted
+++ resolved
@@ -863,22 +863,11 @@
         const move = learnableLevelMoves[option];
         optionName = allMoves[move].name;
         altText = !pokemon.getSpeciesForm().getLevelMoves().find(plm => plm[1] === move);
+      } else if (option === PartyOption.ALL) {
+        optionName = i18next.t("partyUiHandler:ALL");
       } else {
-<<<<<<< HEAD
         const itemModifier = itemModifiers[option];
         optionName = itemModifier.type.name;
-=======
-        if (option === PartyOption.ALL) {
-          optionName = i18next.t("partyUiHandler:ALL");
-        } else {
-          const itemModifier = itemModifiers[option];
-          optionName = itemModifier.type.name;
-          /** For every item that has stack bigger than 1, display the current quantity selection */
-          if (this.transferQuantitiesMax[option] > 1) {
-            optionName += ` (${this.transferQuantities[option]})`;
-          }
-        }
->>>>>>> f9d8bd6e
       }
 
       const yCoord = -6 - 16 * o;
