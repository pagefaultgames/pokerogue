--- conflicted
+++ resolved
@@ -35,11 +35,8 @@
   MODIFIER_TRANSFER,
   SPLICE,
   RELEASE,
-<<<<<<< HEAD
+  CHECK,
   VIEW_PARTY
-=======
-  CHECK
->>>>>>> 8e0e8952
 }
 
 export enum PartyOption {
