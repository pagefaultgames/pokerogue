--- conflicted
+++ resolved
@@ -926,14 +926,10 @@
     slotName.setPositionRelative(slotBg, this.slotIndex >= battlerCount ? 21 : 24, this.slotIndex >= battlerCount ? 2 : 10);
     slotName.setOrigin(0, 0);
 
-<<<<<<< HEAD
     const color = this.pokemon.getNameColor();
     if (color !== undefined) slotName.setColor(color);
 
-    const slotLevelLabel = this.scene.add.image(0, 0, 'party_slot_overlay_lv');
-=======
     const slotLevelLabel = this.scene.add.image(0, 0, "party_slot_overlay_lv");
->>>>>>> 62288576
     slotLevelLabel.setPositionRelative(slotName, 8, 12);
     slotLevelLabel.setOrigin(0, 0);
 
