--- conflicted
+++ resolved
@@ -556,7 +556,7 @@
   private processItemTransferModeInput(pokemon: PlayerPokemon) {
     const ui = this.getUi();
     const option = this.options[this.optionsCursor];
-    const allItems = this.getTransferrableItemsFromPokemon(pokemon);
+    const allItems = pokemon.heldItemManager.getTransferableHeldItems();
     // get the index of the "All" option.
     const allCursorIndex = allItems.length;
 
@@ -573,74 +573,46 @@
         // this for loop goes through each of the party pokemon
         const newPokemon = globalScene.getPlayerParty()[p];
         // this next bit checks to see if the the selected item from the original transfer pokemon exists on the new pokemon `p`
-<<<<<<< HEAD
-        const transferItem = pokemon.heldItemManager.getTransferableHeldItems()[this.transferOptionCursor];
-        const matchingItem = newPokemon.heldItemManager.hasItem(transferItem);
-
+        // this returns `undefined` if the new pokemon doesn't have the item at all, otherwise it returns the `pokemonHeldItemModifier` for that item
+        const matchingItems: HeldItemId[] = [];
+        if (this.transferOptionCursor === allCursorIndex) {
+          // if "All" is selected, check all items
+          for (const item of allItems) {
+            if (newPokemon.heldItemManager.hasItem(item)) {
+              matchingItems.push(item);
+            }
+          }
+        } else {
+          // otherwise only check the selected item
+          if (newPokemon.heldItemManager.hasItem(allItems[this.transferOptionCursor])) {
+              matchingItems.push(allItems[this.transferOptionCursor]);
+            }
+        }
+        const hasMatchingItem = matchingItems.length > 0; // checks if any items match
         const partySlot = this.partySlots.filter(m => m.getPokemon() === newPokemon)[0]; // this gets pokemon [p] for us
         if (p !== this.transferCursor) {
           // this skips adding the able/not able labels on the pokemon doing the transfer
-          if (matchingItem) {
-            // if matchingItem exists then the item exists on the new pokemon
-            if (newPokemon.heldItemManager.isMaxStack(transferItem)) {
-              // checks to see if the stack of items is at max stack; if so, set the description label to "Not able"
-              ableToTransferText = i18next.t("partyUiHandler:notAble");
-            } else {
-              // if the pokemon isn't at max stack, make the label "Able"
-              ableToTransferText = i18next.t("partyUiHandler:able");
-=======
-        // this returns `undefined` if the new pokemon doesn't have the item at all, otherwise it returns the `pokemonHeldItemModifier` for that item
-        const matchingModifiers: (PokemonHeldItemModifier | undefined)[] = [];
-        if (this.transferOptionCursor === allCursorIndex) {
-          // if "All" is selected, check all items
-          for (const item of allItems) {
-            matchingModifiers.push(
-              globalScene.findModifier(
-                m => m.is("PokemonHeldItemModifier") && m.pokemonId === newPokemon.id && m.matchType(item),
-              ) as PokemonHeldItemModifier | undefined,
-            );
-          }
-        } else {
-          // otherwise only check the selected item
-          matchingModifiers.push(
-            globalScene.findModifier(
-              m =>
-                m.is("PokemonHeldItemModifier") &&
-                m.pokemonId === newPokemon.id &&
-                m.matchType(allItems[this.transferOptionCursor]),
-            ) as PokemonHeldItemModifier | undefined,
-          );
-        }
-        const hasMatchingModifier = matchingModifiers.some(m => m !== undefined); // checks if any items match
-        const partySlot = this.partySlots.filter(m => m.getPokemon() === newPokemon)[0]; // this gets pokemon [p] for us
-        if (p !== this.transferCursor) {
-          // this skips adding the able/not able labels on the pokemon doing the transfer
-          if (hasMatchingModifier) {
+          if (hasMatchingItem) {
             // if matchingModifier exists then the item exists on the new pokemon
             ableToTransferText = i18next.t("partyUiHandler:notAble"); // start with not able
             /**
              * The amount of items that can be transferred in the `All` option
              */
             let ableAmount = 0;
-            for (const modifier of matchingModifiers) {
-              if (!modifier || modifier.getCountUnderMax() > 0) {
+            for (const item of matchingItems) {
+              if (!newPokemon.heldItemManager.isMaxStack(item)) {
                 // if the modifier doesn't exist, or the stack count isn't at max, then we can transfer at least 1 stack
                 ableToTransferText = i18next.t("partyUiHandler:able");
                 ableAmount++;
               }
->>>>>>> e477c505
             }
             // only show the amount if an item can be transferred and there are multiple items
-            ableToTransferText += ableAmount && matchingModifiers.length > 1 ? ` (${ableAmount})` : "";
+            ableToTransferText += ableAmount && matchingItems.length > 1 ? ` (${ableAmount})` : "";
           } else {
-<<<<<<< HEAD
-            // if matchingItem doesn't exist, that means the pokemon doesn't have any of the item, and we need to show "Able"
-=======
             // if no item matches, that means the pokemon doesn't have any of the item, and we need to show "Able"
->>>>>>> e477c505
             ableToTransferText = i18next.t("partyUiHandler:able");
             // only show the amount if there are multiple items
-            ableToTransferText += matchingModifiers.length > 1 ? ` (${matchingModifiers.length})` : "";
+            ableToTransferText += matchingItems.length > 1 ? ` (${matchingItems.length})` : "";
           }
         } else {
           // this else relates to the transfer pokemon. We set the text to be blank so there's no "Able"/"Not able" text
@@ -1572,16 +1544,16 @@
     const pokemon = globalScene.getPlayerParty()[this.cursor];
 
     switch (this.partyUiMode) {
-      case PartyUiMode.MODIFIER_TRANSFER:
+      case PartyUiMode.ITEM_TRANSFER:
         if (!this.transferMode) {
-          this.updateOptionsWithModifierTransferMode(pokemon);
+          this.updateOptionsWithItemTransferMode(pokemon);
         } else {
           this.options.push(PartyOption.TRANSFER);
           this.addCommonOptions(pokemon);
         }
         break;
       case PartyUiMode.DISCARD:
-        this.updateOptionsWithModifierTransferMode(pokemon);
+        this.updateOptionsWithItemTransferMode(pokemon);
         break;
       case PartyUiMode.SWITCH:
         this.options.push(PartyOption.RELEASE);
@@ -1667,7 +1639,7 @@
       } else if (option === PartyOption.ALL) {
         optionName = i18next.t("partyUiHandler:all");
         // add the number of items to the `all` option
-        optionName += ` (${this.getTransferrableItemsFromPokemon(pokemon).length})`;
+        optionName += ` (${pokemon.heldItemManager.getTransferableHeldItems().length})`;
       } else {
         const items = pokemon.getHeldItems();
         const item = items[option];
