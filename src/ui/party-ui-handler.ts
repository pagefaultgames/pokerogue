--- conflicted
+++ resolved
@@ -1173,12 +1173,11 @@
 
   // TODO: add FORCED_SWITCH (and perhaps also BATON_PASS_SWITCH) to the modes
   private isBatonPassMove(): boolean {
-    const moveHistory = globalScene.getPlayerField()[this.fieldIndex].getMoveHistory();
-    return !!(
+    const lastMove: TurnMove | undefined = globalScene.getPlayerField()[this.fieldIndex].getLastXMoves()[0];
+    return (
       this.partyUiMode === PartyUiMode.FAINT_SWITCH &&
-      moveHistory.length &&
-      allMoves[moveHistory[moveHistory.length - 1].move].getAttrs(ForceSwitchOutAttr)[0]?.isBatonPass() &&
-      moveHistory[moveHistory.length - 1].result === MoveResult.SUCCESS
+      allMoves[lastMove.move].getAttrs(ForceSwitchOutAttr)[0]?.isBatonPass() &&
+      lastMove?.result === MoveResult.SUCCESS
     );
   }
 
@@ -1227,117 +1226,7 @@
       pokemonEvolutions.hasOwnProperty(pokemon.species.speciesId) ||
       (pokemon.isFusion() && pokemon.fusionSpecies && pokemonEvolutions.hasOwnProperty(pokemon.fusionSpecies.speciesId))
     ) {
-<<<<<<< HEAD
-      switch (this.partyUiMode) {
-        case PartyUiMode.SWITCH:
-        case PartyUiMode.FAINT_SWITCH:
-        case PartyUiMode.POST_BATTLE_SWITCH:
-          if (this.cursor >= globalScene.currentBattle.getBattlerCount()) {
-            const allowBatonModifierSwitch =
-              this.partyUiMode !== PartyUiMode.FAINT_SWITCH &&
-              globalScene.findModifier(
-                m =>
-                  m instanceof SwitchEffectTransferModifier &&
-                  (m as SwitchEffectTransferModifier).pokemonId === globalScene.getPlayerField()[this.fieldIndex].id,
-              );
-
-            const lastMove: TurnMove | undefined = globalScene.getPlayerField()[this.fieldIndex].getLastXMoves()[0];
-            const isBatonPassMove =
-              this.partyUiMode === PartyUiMode.FAINT_SWITCH &&
-              !isNullOrUndefined(lastMove) &&
-              allMoves[lastMove.move].getAttrs(ForceSwitchOutAttr)[0]?.isBatonPass() &&
-              lastMove.result === MoveResult.SUCCESS;
-
-            // isBatonPassMove and allowBatonModifierSwitch shouldn't ever be true
-            // at the same time, because they both explicitly check for a mutually
-            // exclusive partyUiMode. But better safe than sorry.
-            this.options.push(
-              isBatonPassMove && !allowBatonModifierSwitch ? PartyOption.PASS_BATON : PartyOption.SEND_OUT,
-            );
-            if (allowBatonModifierSwitch && !isBatonPassMove) {
-              // the BATON modifier gives an extra switch option for
-              // pokemon-command switches, allowing buffs to be optionally passed
-              this.options.push(PartyOption.PASS_BATON);
-            }
-          }
-          break;
-        case PartyUiMode.REVIVAL_BLESSING:
-          this.options.push(PartyOption.REVIVE);
-          break;
-        case PartyUiMode.MODIFIER:
-          this.options.push(PartyOption.APPLY);
-          break;
-        case PartyUiMode.TM_MODIFIER:
-          this.options.push(PartyOption.TEACH);
-          break;
-        case PartyUiMode.MODIFIER_TRANSFER:
-          this.options.push(PartyOption.TRANSFER);
-          break;
-        case PartyUiMode.SPLICE:
-          if (this.transferMode) {
-            if (this.cursor !== this.transferCursor) {
-              this.options.push(PartyOption.SPLICE);
-            }
-          } else {
-            this.options.push(PartyOption.APPLY);
-          }
-          break;
-        case PartyUiMode.RELEASE:
-          this.options.push(PartyOption.RELEASE);
-          break;
-        case PartyUiMode.CHECK:
-          if (globalScene.getCurrentPhase() instanceof SelectModifierPhase) {
-            formChangeItemModifiers = this.getFormChangeItemsModifiers(pokemon);
-            for (let i = 0; i < formChangeItemModifiers.length; i++) {
-              this.options.push(PartyOption.FORM_CHANGE_ITEM + i);
-            }
-          }
-          break;
-        case PartyUiMode.SELECT:
-          this.options.push(PartyOption.SELECT);
-          break;
-      }
-
-      this.options.push(PartyOption.SUMMARY);
-      this.options.push(PartyOption.POKEDEX);
-      this.options.push(PartyOption.RENAME);
-
-      if (
-        pokemonEvolutions.hasOwnProperty(pokemon.species.speciesId) ||
-        (pokemon.isFusion() &&
-          pokemon.fusionSpecies &&
-          pokemonEvolutions.hasOwnProperty(pokemon.fusionSpecies.speciesId))
-      ) {
-        this.options.push(PartyOption.UNPAUSE_EVOLUTION);
-      }
-
-      if (this.partyUiMode === PartyUiMode.SWITCH) {
-        if (pokemon.isFusion()) {
-          this.options.push(PartyOption.UNSPLICE);
-        }
-        this.options.push(PartyOption.RELEASE);
-      } else if (this.partyUiMode === PartyUiMode.SPLICE && pokemon.isFusion()) {
-        this.options.push(PartyOption.UNSPLICE);
-      }
-    } else if (this.partyUiMode === PartyUiMode.MOVE_MODIFIER) {
-      for (let m = 0; m < pokemon.moveset.length; m++) {
-        this.options.push(PartyOption.MOVE_1 + m);
-      }
-    } else if (this.partyUiMode === PartyUiMode.REMEMBER_MOVE_MODIFIER) {
-      const learnableMoves = pokemon.getLearnableLevelMoves();
-      for (let m = 0; m < learnableMoves.length; m++) {
-        this.options.push(m);
-      }
-    } else {
-      for (let im = 0; im < itemModifiers.length; im++) {
-        this.options.push(im);
-      }
-      if (itemModifiers.length > 1) {
-        this.options.push(PartyOption.ALL);
-      }
-=======
       this.options.push(PartyOption.UNPAUSE_EVOLUTION);
->>>>>>> ff6f9131
     }
   }
 
