--- conflicted
+++ resolved
@@ -209,15 +209,9 @@
   private static FilterAllMoves = (_pokemonMove: PokemonMove) => null;
 
   public static FilterItemMaxStacks = (pokemon: PlayerPokemon, modifier: PokemonHeldItemModifier) => {
-<<<<<<< HEAD
-    const matchingModifier = pokemon.scene.findModifier(m => m instanceof PokemonHeldItemModifier && m.pokemonId === pokemon.id && m.matchType(modifier)) as PokemonHeldItemModifier;
-    if (matchingModifier && matchingModifier.stackCount === matchingModifier.getMaxStackCount(pokemon.scene)) {
-      return i18next.t("partyUiHandler:tooManyItems", { pokemonName: getPokemonNameWithAffix(pokemon, false) });
-=======
     const matchingModifier = globalScene.findModifier(m => m instanceof PokemonHeldItemModifier && m.pokemonId === pokemon.id && m.matchType(modifier)) as PokemonHeldItemModifier;
     if (matchingModifier && matchingModifier.stackCount === matchingModifier.getMaxStackCount()) {
-      return i18next.t("partyUiHandler:tooManyItems", { pokemonName: getPokemonNameWithAffix(pokemon) });
->>>>>>> 39283e37
+      return i18next.t("partyUiHandler:tooManyItems", { pokemonName: getPokemonNameWithAffix(pokemon, false) });
     }
     return null;
   };
@@ -1067,11 +1061,7 @@
   }
 
   doRelease(slotIndex: integer): void {
-<<<<<<< HEAD
-    this.showText(this.getReleaseMessage(getPokemonNameWithAffix(this.scene.getPlayerParty()[slotIndex], false)), null, () => {
-=======
-    this.showText(this.getReleaseMessage(getPokemonNameWithAffix(globalScene.getPlayerParty()[slotIndex])), null, () => {
->>>>>>> 39283e37
+    this.showText(this.getReleaseMessage(getPokemonNameWithAffix(globalScene.getPlayerParty()[slotIndex], false)), null, () => {
       this.clearPartySlots();
       globalScene.removePartyMemberModifiers(slotIndex);
       const releasedPokemon = globalScene.getPlayerParty().splice(slotIndex, 1)[0];
