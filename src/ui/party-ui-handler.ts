--- conflicted
+++ resolved
@@ -1308,16 +1308,10 @@
         this.addCommonOptions(pokemon);
         break;
       case PartyUiMode.CHECK:
-<<<<<<< HEAD
+        this.addCommonOptions(pokemon);
         if (globalScene.phaseManager.getCurrentPhase()?.is("SelectRewardPhase")) {
           const formChangeItems = this.getFormChangeItems(pokemon);
           for (let i = 0; i < formChangeItems.length; i++) {
-=======
-        this.addCommonOptions(pokemon);
-        if (globalScene.phaseManager.getCurrentPhase()?.is("SelectModifierPhase")) {
-          const formChangeItemModifiers = this.getFormChangeItemsModifiers(pokemon);
-          for (let i = 0; i < formChangeItemModifiers.length; i++) {
->>>>>>> 55672112
             this.options.push(PartyOption.FORM_CHANGE_ITEM + i);
           }
         }
