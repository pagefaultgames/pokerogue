--- conflicted
+++ resolved
@@ -1059,11 +1059,7 @@
   }
 
   doRelease(slotIndex: integer): void {
-<<<<<<< HEAD
-    this.showText(this.getReleaseMessage(getPokemonNameWithAffix(this.scene.getParty()[slotIndex], false)), null, () => {
-=======
-    this.showText(this.getReleaseMessage(getPokemonNameWithAffix(this.scene.getPlayerParty()[slotIndex])), null, () => {
->>>>>>> a70f0860
+    this.showText(this.getReleaseMessage(getPokemonNameWithAffix(this.scene.getPlayerParty()[slotIndex], false)), null, () => {
       this.clearPartySlots();
       this.scene.removePartyMemberModifiers(slotIndex);
       const releasedPokemon = this.scene.getPlayerParty().splice(slotIndex, 1)[0];
