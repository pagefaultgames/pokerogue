import { globalScene } from "#app/global-scene";
import { getPokemonNameWithAffix } from "#app/messages";
import { pokemonEvolutions } from "#balance/pokemon-evolutions";
import { allHeldItems, allMoves } from "#data/data-lists";
import { SpeciesFormChangeItemTrigger } from "#data/form-change-triggers";
import { Gender, getGenderColor, getGenderSymbol } from "#data/gender";
import { Button } from "#enums/buttons";
import { ChallengeType } from "#enums/challenge-type";
import { Command } from "#enums/command";
import { FormChangeItem } from "#enums/form-change-item";
import { HeldItemId } from "#enums/held-item-id";
import { MoveId } from "#enums/move-id";
import { MoveResult } from "#enums/move-result";
import { SpeciesId } from "#enums/species-id";
import { StatusEffect } from "#enums/status-effect";
import { TextStyle } from "#enums/text-style";
import { UiMode } from "#enums/ui-mode";
import type { PlayerPokemon, Pokemon } from "#field/pokemon";
import { formChangeItemName } from "#items/item-utility";
import type { PokemonMove } from "#moves/pokemon-move";
import type { CommandPhase } from "#phases/command-phase";
import { getVariantTint } from "#sprites/variant";
import type { TurnMove } from "#types/turn-move";
import { MessageUiHandler } from "#ui/message-ui-handler";
import { MoveInfoOverlay } from "#ui/move-info-overlay";
import { PokemonIconAnimHandler, PokemonIconAnimMode } from "#ui/pokemon-icon-anim-handler";
import { addBBCodeTextObject, addTextObject, getTextColor } from "#ui/text";
import { addWindow } from "#ui/ui-theme";
import { applyChallenges } from "#utils/challenge-utils";
import { BooleanHolder, getLocalizedSpriteKey, randInt } from "#utils/common";
import { toTitleCase } from "#utils/strings";
import i18next from "i18next";
import type BBCodeText from "phaser3-rex-plugins/plugins/bbcodetext";

const DISCARD_BUTTON_X = 60;
const DISCARD_BUTTON_X_DOUBLES = 64;
const DISCARD_BUTTON_Y = -73;
const DISCARD_BUTTON_Y_DOUBLES = -58;

const defaultMessage = i18next.t("partyUiHandler:choosePokemon");

/**
 * Indicates the reason why the party UI is being opened.
 */
export enum PartyUiMode {
  /**
   * Indicates that the party UI is open because of a user-opted switch.  This
   * type of switch can be cancelled.
   */
  SWITCH,
  /**
   * Indicates that the party UI is open because of a faint or other forced
   * switch (eg, move effect). This type of switch cannot be cancelled.
   */
  FAINT_SWITCH,
  /**
   * Indicates that the party UI is open because of a start-of-encounter optional
   * switch. This type of switch can be cancelled.
   */
  // TODO: Rename to PRE_BATTLE_SWITCH
  POST_BATTLE_SWITCH,
  /**
   * Indicates that the party UI is open because of the move Revival Blessing.
   * This selection cannot be cancelled.
   */
  REVIVAL_BLESSING,
  /**
   * Indicates that the party UI is open to select a mon to apply a reward to.
   * This type of selection can be cancelled.
   */
  REWARD,
  /**
   * Indicates that the party UI is open to select a mon to apply a move
   * reward to (such as an Ether or PP Up).  This type of selection can be cancelled.
   */
  MOVE_REWARD,
  /**
   * Indicates that the party UI is open to select a mon to teach a TM.  This
   * type of selection can be cancelled.
   */
  TM_REWARD,
  /**
   * Indicates that the party UI is open to select a mon to remember a move.
   * This type of selection can be cancelled.
   */
  REMEMBER_MOVE_REWARD,
  /**
   * Indicates that the party UI is open to transfer items between mons.  This
   * type of selection can be cancelled.
   */
  ITEM_TRANSFER,
  /**
   * Indicates that the party UI is open because of a DNA Splicer.  This
   * type of selection can be cancelled.
   */
  SPLICE,
  /**
   * Indicates that the party UI is open to release a party member.  This
   * type of selection can be cancelled.
   */
  RELEASE,
  /**
   * Indicates that the party UI is open to check the team.  This
   * type of selection can be cancelled.
   */
  CHECK,
  /**
   * Indicates that the party UI is open to select a party member for an arbitrary effect.
   * This is generally used in for Mystery Encounter or special effects that require the player to select a Pokemon
   */
  SELECT,
  /**
   * Indicates that the party UI is open to select a party member from which items will be discarded.
   * This type of selection can be cancelled.
   */
  DISCARD,
}

export enum PartyOption {
  CANCEL = -1,
  SEND_OUT,
  PASS_BATON,
  REVIVE,
  APPLY,
  TEACH,
  TRANSFER,
  SUMMARY,
  POKEDEX,
  UNPAUSE_EVOLUTION,
  SPLICE,
  UNSPLICE,
  RELEASE,
  RENAME,
  SELECT,
  DISCARD,
  SCROLL_UP = 1000,
  SCROLL_DOWN = 1001,
  FORM_CHANGE_ITEM = 2000,
  MOVE_1 = 3000,
  MOVE_2,
  MOVE_3,
  MOVE_4,
  ALL = 4000,
}

export type PartySelectCallback = (cursor: number, option: PartyOption) => void;
export type PartyItemTransferSelectCallback = (
  fromCursor: number,
  index: number,
  itemQuantity?: number,
  toCursor?: number,
) => void;
export type PartyRewardSpliceSelectCallback = (fromCursor: number, toCursor?: number) => void;
export type PokemonSelectFilter = (pokemon: PlayerPokemon) => string | null;
export type PokemonItemTransferSelectFilter = (pokemon: PlayerPokemon, item: HeldItemId) => string | null;
export type PokemonMoveSelectFilter = (pokemonMove: PokemonMove) => string | null;

export class PartyUiHandler extends MessageUiHandler {
  private partyUiMode: PartyUiMode;
  private fieldIndex: number;

  private partyBg: Phaser.GameObjects.Image;
  private partyContainer: Phaser.GameObjects.Container;
  private partySlotsContainer: Phaser.GameObjects.Container;
  private partySlots: PartySlot[];
  private partyCancelButton: PartyCancelButton;
  private partyDiscardModeButton: PartyDiscardModeButton;
  private partyMessageBox: Phaser.GameObjects.NineSlice;
  private moveInfoOverlay: MoveInfoOverlay;

  private optionsMode: boolean;
  private optionsScroll: boolean;
  private optionsCursor = 0;
  private optionsScrollCursor = 0;
  private optionsScrollTotal = 0;
  /** This is only public for test/ui/transfer-item.test.ts */
  public optionsContainer: Phaser.GameObjects.Container;
  private optionsBg: Phaser.GameObjects.NineSlice;
  private optionsCursorObj: Phaser.GameObjects.Image | null;
  private options: number[];

  private transferMode: boolean;
  private transferOptionCursor: number;
  private transferCursor: number;
  /** Current quantity selection for every item held by the pokemon selected for the transfer */
  private transferQuantities: number[];
  /** Stack size of every item that the selected pokemon is holding */
  private transferQuantitiesMax: number[];
  /** Whether to transfer all items */
  private transferAll: boolean;

  private lastCursor = 0;
  private lastLeftPokemonCursor = 0;
  private lastRightPokemonCursor = 0;
  private selectCallback: PartySelectCallback | PartyItemTransferSelectCallback | null;
  private selectFilter: PokemonSelectFilter | PokemonItemTransferSelectFilter;
  private moveSelectFilter: PokemonMoveSelectFilter;
  private tmMoveId: MoveId;
  private showMovePp: boolean;

  private iconAnimHandler: PokemonIconAnimHandler;

  private blockInput: boolean;

  private static FilterAll = (_pokemon: PlayerPokemon) => null;

  public static FilterNonFainted = (pokemon: PlayerPokemon) => {
    if (pokemon.isFainted()) {
      return i18next.t("partyUiHandler:noEnergy", { pokemonName: getPokemonNameWithAffix(pokemon, false) });
    }
    return null;
  };

  public static FilterFainted = (pokemon: PlayerPokemon) => {
    if (!pokemon.isFainted()) {
      return i18next.t("partyUiHandler:hasEnergy", { pokemonName: getPokemonNameWithAffix(pokemon, false) });
    }
    return null;
  };

  /**
   * For consistency reasons, this looks like the above filters. However this is used only internally and is always enforced for switching.
   * @param pokemon The pokemon to check.
   * @returns
   */
  private FilterChallengeLegal = (pokemon: PlayerPokemon) => {
    const challengeAllowed = new BooleanHolder(true);
    applyChallenges(ChallengeType.POKEMON_IN_BATTLE, pokemon, challengeAllowed);
    if (!challengeAllowed.value) {
      return i18next.t("partyUiHandler:cantBeUsed", { pokemonName: getPokemonNameWithAffix(pokemon, false) });
    }
    return null;
  };

  private static FilterAllMoves = (_pokemonMove: PokemonMove) => null;

  public static FilterItemMaxStacks = (pokemon: PlayerPokemon, item: HeldItemId) => {
    if (pokemon.heldItemManager.isMaxStack(item)) {
      return i18next.t("partyUiHandler:tooManyItems", { pokemonName: getPokemonNameWithAffix(pokemon, false) });
    }
    return null;
  };

  public static NoEffectMessage = i18next.t("partyUiHandler:anyEffect");

  private localizedOptions = [
    PartyOption.SEND_OUT,
    PartyOption.SUMMARY,
    PartyOption.POKEDEX,
    PartyOption.CANCEL,
    PartyOption.APPLY,
    PartyOption.RELEASE,
    PartyOption.TEACH,
    PartyOption.SPLICE,
    PartyOption.UNSPLICE,
    PartyOption.REVIVE,
    PartyOption.TRANSFER,
    PartyOption.UNPAUSE_EVOLUTION,
    PartyOption.PASS_BATON,
    PartyOption.RENAME,
    PartyOption.SELECT,
  ];

  constructor() {
    super(UiMode.PARTY);
  }

  setup() {
    const ui = this.getUi();

    const partyContainer = globalScene.add.container(0, 0);
    partyContainer.setName("party");
    partyContainer.setVisible(false);
    ui.add(partyContainer);

    this.partyContainer = partyContainer;

    this.partyBg = globalScene.add.image(0, 0, "party_bg");
    this.partyBg.setName("img-party-bg");
    partyContainer.add(this.partyBg);

    this.partyBg.setOrigin(0, 1);

    const partySlotsContainer = globalScene.add.container(0, 0);
    partySlotsContainer.setName("party-slots");
    partyContainer.add(partySlotsContainer);

    this.partySlotsContainer = partySlotsContainer;

    const partyMessageBoxContainer = globalScene.add.container(0, -32);
    partyMessageBoxContainer.setName("party-msg-box");
    partyContainer.add(partyMessageBoxContainer);

    const partyMessageBox = addWindow(1, 31, 262, 30);
    partyMessageBox.setName("window-party-msg-box");
    partyMessageBox.setOrigin(0, 1);
    partyMessageBoxContainer.add(partyMessageBox);

    this.partyMessageBox = partyMessageBox;

    const partyMessageText = addTextObject(10, 8, defaultMessage, TextStyle.WINDOW, { maxLines: 2 });
    partyMessageText.setName("text-party-msg");

    partyMessageText.setOrigin(0);
    partyMessageBoxContainer.add(partyMessageText);

    this.message = partyMessageText;

    const partyCancelButton = new PartyCancelButton(291, -16);
    partyContainer.add(partyCancelButton);

    this.partyCancelButton = partyCancelButton;

    this.optionsContainer = globalScene.add.container(globalScene.scaledCanvas.width - 1, -1);
    partyContainer.add(this.optionsContainer);

    this.iconAnimHandler = new PokemonIconAnimHandler();
    this.iconAnimHandler.setup();

    const partyDiscardModeButton = new PartyDiscardModeButton(DISCARD_BUTTON_X, DISCARD_BUTTON_Y, this);
    partyContainer.add(partyDiscardModeButton);
    this.partyDiscardModeButton = partyDiscardModeButton;

    // prepare move overlay
    this.moveInfoOverlay = new MoveInfoOverlay({
      top: true,
      x: 1,
      y: -MoveInfoOverlay.getHeight() - 1,
      width: globalScene.scaledCanvas.width / 2 - 30,
    });
    ui.add(this.moveInfoOverlay);

    this.options = [];

    this.partySlots = [];
  }

  show(args: any[]): boolean {
    if (!args.length || this.active) {
      return false;
    }

    super.show(args);

    // reset the infoOverlay
    this.moveInfoOverlay.clear();

    this.partyUiMode = args[0] as PartyUiMode;

    this.fieldIndex = args.length > 1 ? (args[1] as number) : -1;

    this.selectCallback = args.length > 2 && args[2] instanceof Function ? args[2] : undefined;
    this.selectFilter =
      args.length > 3 && args[3] instanceof Function ? (args[3] as PokemonSelectFilter) : PartyUiHandler.FilterAll;
    this.moveSelectFilter =
      args.length > 4 && args[4] instanceof Function
        ? (args[4] as PokemonMoveSelectFilter)
        : PartyUiHandler.FilterAllMoves;
    this.tmMoveId = args.length > 5 && args[5] ? args[5] : MoveId.NONE;
    this.showMovePp = args.length > 6 && args[6];

    this.partyContainer.setVisible(true);
    if (this.isItemManageMode()) {
      this.partyBg.setTexture(`party_bg${globalScene.currentBattle.double ? "_double_manage" : ""}`);
    } else {
      this.partyBg.setTexture(`party_bg${globalScene.currentBattle.double ? "_double" : ""}`);
    }

    this.populatePartySlots();
    // If we are currently transferring items, set the icon to its proper state and reveal the button.
    if (this.isItemManageMode()) {
      this.partyDiscardModeButton.toggleIcon(this.partyUiMode as PartyUiMode.ITEM_TRANSFER | PartyUiMode.DISCARD);
    }
    this.showPartyText();
    this.setCursor(0);

    return true;
  }

  private processSummaryOption(pokemon: Pokemon): boolean {
    const ui = this.getUi();
    ui.playSelect();
    ui.setModeWithoutClear(UiMode.SUMMARY, pokemon).then(() => this.clearOptions());
    return true;
  }

  private processPokedexOption(pokemon: Pokemon): boolean {
    const ui = this.getUi();
    ui.playSelect();
    const attributes = {
      shiny: pokemon.shiny,
      variant: pokemon.variant,
      form: pokemon.formIndex,
      female: pokemon.gender === Gender.FEMALE,
    };
    ui.setOverlayMode(UiMode.POKEDEX_PAGE, pokemon.species, attributes).then(() => this.clearOptions());
    return true;
  }

  private processUnpauseEvolutionOption(pokemon: Pokemon): boolean {
    const ui = this.getUi();
    this.clearOptions();
    ui.playSelect();
    pokemon.pauseEvolutions = !pokemon.pauseEvolutions;
    this.showText(
      i18next.t(pokemon.pauseEvolutions ? "partyUiHandler:pausedEvolutions" : "partyUiHandler:unpausedEvolutions", {
        pokemonName: getPokemonNameWithAffix(pokemon, false),
      }),
      undefined,
      () => this.showText("", 0),
      null,
      true,
    );
    return true;
  }

  private processUnspliceOption(pokemon: PlayerPokemon): boolean {
    const ui = this.getUi();
    this.clearOptions();
    ui.playSelect();
    this.showText(
      i18next.t("partyUiHandler:unspliceConfirmation", {
        fusionName: pokemon.fusionSpecies?.name,
        pokemonName: pokemon.getName(),
      }),
      null,
      () => {
        ui.setModeWithoutClear(
          UiMode.CONFIRM,
          () => {
            const fusionName = pokemon.getName();
            pokemon.unfuse().then(() => {
              this.clearPartySlots();
              this.populatePartySlots();
              ui.setMode(UiMode.PARTY);
              this.showText(
                i18next.t("partyUiHandler:wasReverted", {
                  fusionName: fusionName,
                  pokemonName: pokemon.getName(false),
                }),
                undefined,
                () => {
                  ui.setMode(UiMode.PARTY);
                  this.showText("", 0);
                },
                null,
                true,
              );
            });
          },
          () => {
            ui.setMode(UiMode.PARTY);
            this.showText("", 0);
          },
        );
      },
    );
    return true;
  }

  private processReleaseOption(pokemon: Pokemon): boolean {
    const ui = this.getUi();
    this.clearOptions();
    ui.playSelect();
    // In release mode, we do not ask for confirmation when clicking release.
    if (this.partyUiMode === PartyUiMode.RELEASE) {
      this.doRelease(this.cursor);
      return true;
    }
    if (this.cursor >= globalScene.currentBattle.getBattlerCount() || !pokemon.isAllowedInBattle()) {
      this.blockInput = true;
      this.showText(
        i18next.t("partyUiHandler:releaseConfirmation", {
          pokemonName: getPokemonNameWithAffix(pokemon, false),
        }),
        null,
        () => {
          this.blockInput = false;
          ui.setModeWithoutClear(
            UiMode.CONFIRM,
            () => {
              ui.setMode(UiMode.PARTY);
              this.doRelease(this.cursor);
            },
            () => {
              ui.setMode(UiMode.PARTY);
              this.showText("", 0);
            },
          );
        },
      );
    } else {
      this.showText(i18next.t("partyUiHandler:releaseInBattle"), null, () => this.showText("", 0), null, true);
    }
    return true;
  }

  private processRenameOption(pokemon: Pokemon): boolean {
    const ui = this.getUi();
    this.clearOptions();
    ui.playSelect();
    ui.setModeWithoutClear(
      UiMode.RENAME_POKEMON,
      {
        buttonActions: [
          (nickname: string) => {
            ui.playSelect();
            pokemon.nickname = nickname;
            pokemon.updateInfo();
            this.clearPartySlots();
            this.populatePartySlots();
            ui.setMode(UiMode.PARTY);
          },
          () => {
            ui.setMode(UiMode.PARTY);
          },
        ],
      },
      pokemon,
    );
    return true;
  }

  // TODO: Does this need to check that selectCallback exists?
  private processTransferOption(): boolean {
    const ui = this.getUi();
    if (this.transferCursor !== this.cursor) {
      if (this.transferAll) {
        globalScene
          .getPlayerParty()
          [this.transferCursor].heldItemManager.getTransferableHeldItems()
          .forEach((_, i, array) => {
            const invertedIndex = array.length - 1 - i;
            (this.selectCallback as PartyItemTransferSelectCallback)(
              this.transferCursor,
              invertedIndex,
              this.transferQuantitiesMax[invertedIndex],
              this.cursor,
            );
          });
      } else {
        (this.selectCallback as PartyItemTransferSelectCallback)(
          this.transferCursor,
          this.transferOptionCursor,
          this.transferQuantities[this.transferOptionCursor],
          this.cursor,
        );
      }
    }
    this.clearTransfer();
    this.clearOptions();
    ui.playSelect();
    return true;
  }

  private processItemTransferModeInput(pokemon: PlayerPokemon) {
    const ui = this.getUi();
    const option = this.options[this.optionsCursor];

    if (option === PartyOption.TRANSFER) {
      return this.processTransferOption();
    }

    // TODO: Revise this condition
    if (!this.transferMode) {
      this.startTransfer();

      let ableToTransferText: string;
      for (let p = 0; p < globalScene.getPlayerParty().length; p++) {
        // this for look goes through each of the party pokemon
        const newPokemon = globalScene.getPlayerParty()[p];
        // this next bit checks to see if the the selected item from the original transfer pokemon exists on the new pokemon `p`
        const transferItem = pokemon.heldItemManager.getTransferableHeldItems()[this.transferOptionCursor];
        const matchingItem = newPokemon.heldItemManager.hasItem(transferItem);

        const partySlot = this.partySlots.filter(m => m.getPokemon() === newPokemon)[0]; // this gets pokemon [p] for us
        if (p !== this.transferCursor) {
          // this skips adding the able/not able labels on the pokemon doing the transfer
          if (matchingItem) {
            // if matchingItem exists then the item exists on the new pokemon
            if (newPokemon.heldItemManager.isMaxStack(transferItem)) {
              // checks to see if the stack of items is at max stack; if so, set the description label to "Not able"
              ableToTransferText = i18next.t("partyUiHandler:notAble");
            } else {
              // if the pokemon isn't at max stack, make the label "Able"
              ableToTransferText = i18next.t("partyUiHandler:able");
            }
          } else {
            // if matchingItem doesn't exist, that means the pokemon doesn't have any of the item, and we need to show "Able"
            ableToTransferText = i18next.t("partyUiHandler:able");
          }
        } else {
          // this else relates to the transfer pokemon. We set the text to be blank so there's no "Able"/"Not able" text
          ableToTransferText = "";
        }
        partySlot.slotHpBar.setVisible(false);
        partySlot.slotHpOverlay.setVisible(false);
        partySlot.slotHpText.setVisible(false);
        partySlot.slotDescriptionLabel.setText(ableToTransferText);
        partySlot.slotDescriptionLabel.setVisible(true);
      }
      this.clearOptions();
      ui.playSelect();
      return true;
    }
    return false;
  }

  // TODO: Might need to check here for when this.transferMode is active.
  private processItemTransferModeLeftRightInput(button: Button) {
    let success = false;
    const option = this.options[this.optionsCursor];
    if (button === Button.LEFT) {
      /** Decrease quantity for the current item and update UI */
      if (this.isItemManageMode()) {
        this.transferQuantities[option] =
          this.transferQuantities[option] === 1
            ? this.transferQuantitiesMax[option]
            : this.transferQuantities[option] - 1;
        this.updateOptions();
        success = this.setCursor(
          this.optionsCursor,
        ); /** Place again the cursor at the same position. Necessary, otherwise the cursor disappears */
      }
    }

    if (button === Button.RIGHT) {
      /** Increase quantity for the current item and update UI */
      if (this.isItemManageMode()) {
        this.transferQuantities[option] =
          this.transferQuantities[option] === this.transferQuantitiesMax[option]
            ? 1
            : this.transferQuantities[option] + 1;
        this.updateOptions();
        success = this.setCursor(
          this.optionsCursor,
        ); /** Place again the cursor at the same position. Necessary, otherwise the cursor disappears */
      }
    }
    return success;
  }

  // TODO: Might need to check here for when this.transferMode is active.
  private processItemTransferModeUpDownInput(button: Button.UP | Button.DOWN) {
    let success = false;
    const option = this.options[this.optionsCursor];

    if (this.partyUiMode === PartyUiMode.ITEM_TRANSFER) {
      if (option !== PartyOption.ALL) {
        this.transferQuantities[option] = this.transferQuantitiesMax[option];
      }
      this.updateOptions();
    }
    success = this.moveOptionCursor(button);

    return success;
  }

  private processDiscardMenuInput(pokemon: PlayerPokemon) {
    const ui = this.getUi();
    const option = this.options[this.optionsCursor];
    this.clearOptions();

    this.blockInput = true;
    this.showText(i18next.t("partyUiHandler:discardConfirmation"), null, () => {
      this.blockInput = false;
      ui.setModeWithoutClear(
        UiMode.CONFIRM,
        () => {
          ui.setMode(UiMode.PARTY);
          this.doDiscard(option, pokemon);
        },
        () => {
          ui.setMode(UiMode.PARTY);
          this.showPartyText();
        },
      );
    });

    return true;
  }

  private doDiscard(option: PartyOption, pokemon: PlayerPokemon) {
    const items = pokemon.heldItemManager.getTransferableHeldItems();
    this.clearOptions();

    if (option === PartyOption.ALL) {
      // Discard all currently held items
      for (let i = 0; i < items.length; i++) {
        pokemon.heldItemManager.remove(items[i], this.transferQuantities[i]);
      }
    } else {
      // Discard the currently selected item
      pokemon.heldItemManager.remove(items[option], this.transferQuantities[option]);
    }
  }

  private moveOptionCursor(button: Button.UP | Button.DOWN): boolean {
    if (button === Button.UP) {
      return this.setCursor(this.optionsCursor ? this.optionsCursor - 1 : this.options.length - 1);
    }
    return this.setCursor(this.optionsCursor < this.options.length - 1 ? this.optionsCursor + 1 : 0);
  }

  private processRememberMoveModeInput(pokemon: PlayerPokemon) {
    const ui = this.getUi();
    const option = this.options[this.optionsCursor];

    // clear overlay on cancel
    this.moveInfoOverlay.clear();
    const filterResult = (this.selectFilter as PokemonSelectFilter)(pokemon);
    if (filterResult === null) {
      this.selectCallback?.(this.cursor, option);
      this.clearOptions();
    } else {
      this.clearOptions();
      this.showText(filterResult as string, undefined, () => this.showText("", 0), undefined, true);
    }
    ui.playSelect();
    return true;
  }

  private processRememberMoveModeUpDownInput(button: Button.UP | Button.DOWN) {
    let success = false;

    success = this.moveOptionCursor(button);

    // show move description
    const option = this.options[this.optionsCursor];
    const pokemon = globalScene.getPlayerParty()[this.cursor];
    const move = allMoves[pokemon.getLearnableLevelMoves()[option]];
    if (move) {
      this.moveInfoOverlay.show(move);
    } else {
      // or hide the overlay, in case it's the cancel button
      this.moveInfoOverlay.clear();
    }

    return success;
  }

  private getFilterResult(option: number, pokemon: PlayerPokemon): string | null {
    let filterResult: string | null;
    if (option !== PartyOption.TRANSFER && option !== PartyOption.SPLICE) {
      filterResult = (this.selectFilter as PokemonSelectFilter)(pokemon);
      if (filterResult === null && (option === PartyOption.SEND_OUT || option === PartyOption.PASS_BATON)) {
        filterResult = this.FilterChallengeLegal(pokemon);
      }
      if (filterResult === null && this.partyUiMode === PartyUiMode.MOVE_REWARD) {
        filterResult = this.moveSelectFilter(pokemon.moveset[this.optionsCursor]);
      }
    } else {
      filterResult = (this.selectFilter as PokemonItemTransferSelectFilter)(
        pokemon,
        globalScene.getPlayerParty()[this.transferCursor].heldItemManager.getTransferableHeldItems()[
          this.transferOptionCursor
        ],
      );
    }
    return filterResult;
  }

  private processActionButtonForOptions(option: PartyOption) {
    const ui = this.getUi();
    if (option === PartyOption.CANCEL) {
      return this.processOptionMenuInput(Button.CANCEL);
    }

    // If the input has been already processed we are done, otherwise move on until the correct option is found
    const pokemon = globalScene.getPlayerParty()[this.cursor];

    // TODO: Careful about using success for the return values here. Find a better way
    // PartyOption.ALL, and options specific to the mode (held items)
    if (this.partyUiMode === PartyUiMode.ITEM_TRANSFER) {
      return this.processItemTransferModeInput(pokemon);
    }

    if (this.partyUiMode === PartyUiMode.DISCARD) {
      return this.processDiscardMenuInput(pokemon);
    }

    // options specific to the mode (moves)
    if (this.partyUiMode === PartyUiMode.REMEMBER_MOVE_REWARD) {
      return this.processRememberMoveModeInput(pokemon);
    }

    // These are the options that do not involve a callback
    if (option === PartyOption.SUMMARY) {
      return this.processSummaryOption(pokemon);
    }
    if (option === PartyOption.POKEDEX) {
      return this.processPokedexOption(pokemon);
    }
    if (option === PartyOption.UNPAUSE_EVOLUTION) {
      return this.processUnpauseEvolutionOption(pokemon);
    }
    if (option === PartyOption.UNSPLICE) {
      return this.processUnspliceOption(pokemon);
    }
    if (option === PartyOption.RENAME) {
      return this.processRenameOption(pokemon);
    }
    // This is only relevant for PartyUiMode.CHECK
    // TODO: This risks hitting the other options (.MOVE_i and ALL) so does it? Do we need an extra check?
    if (
      option >= PartyOption.FORM_CHANGE_ITEM &&
      globalScene.phaseManager.getCurrentPhase()?.is("SelectRewardPhase") &&
      this.partyUiMode === PartyUiMode.CHECK
    ) {
      const formChangeItems = this.getFormChangeItems(pokemon);
      const item = formChangeItems[option - PartyOption.FORM_CHANGE_ITEM];
      pokemon.heldItemManager.toggleActive(item);
      globalScene.triggerPokemonFormChange(pokemon, SpeciesFormChangeItemTrigger, false, true);
    }

    // This is processed before the filter result since releasing does not depend on status.
    if (option === PartyOption.RELEASE) {
      return this.processReleaseOption(pokemon);
    }

    // If the pokemon is filtered out for this option, we cannot continue
    const filterResult = this.getFilterResult(option, pokemon);
    if (filterResult) {
      this.clearOptions();
      this.showText(filterResult as string, undefined, () => this.showText("", 0), undefined, true);
      return true;
    }

    // For what modes is a selectCallback needed?
    // PartyUiMode.SELECT (SELECT)
    // PartyUiMode.RELEASE (RELEASE)
    // PartyUiMode.FAINT_SWITCH (SEND_OUT or PASS_BATON (?))
    // PartyUiMode.REVIVAL_BLESSING (REVIVE)
    // PartyUiMode.ITEM_TRANSFER (held items, and ALL)
    // PartyUiMode.CHECK --- no specific option, only relevant on cancel?
    // PartyUiMode.SPLICE (SPLICE)
    // PartyUiMode.MOVE_REWARD (MOVE_1, MOVE_2, MOVE_3, MOVE_4)
    // PartyUiMode.TM_REWARD (TEACH)
    // PartyUiMode.REMEMBER_MOVE_REWARD (no specific option, callback is invoked when selecting a move)
    // PartyUiMode.REWARD (APPLY option)
    // PartyUiMode.POST_BATTLE_SWITCH (SEND_OUT)

    // These are the options that need a callback
    if (this.partyUiMode === PartyUiMode.SPLICE) {
      if (option === PartyOption.SPLICE) {
        (this.selectCallback as PartyRewardSpliceSelectCallback)(this.transferCursor, this.cursor);
        this.clearTransfer();
      } else if (option === PartyOption.APPLY) {
        this.startTransfer();
      }
      this.clearOptions();
      ui.playSelect();
      return true;
    }

    // This is used when switching out using the Pokemon command (possibly holding a Baton held item). In this case there is no callback.
    if (
      (option === PartyOption.PASS_BATON || option === PartyOption.SEND_OUT) &&
      this.partyUiMode === PartyUiMode.SWITCH
    ) {
      this.clearOptions();
      (globalScene.phaseManager.getCurrentPhase() as CommandPhase).handleCommand(
        Command.POKEMON,
        this.cursor,
        option === PartyOption.PASS_BATON,
      );
    }

    if (
      [
        PartyOption.SEND_OUT, // When sending out at the start of battle, or due to an effect
        PartyOption.PASS_BATON, // When passing the baton due to the Baton Pass move
        PartyOption.REVIVE,
        PartyOption.APPLY,
        PartyOption.TEACH,
        PartyOption.MOVE_1,
        PartyOption.MOVE_2,
        PartyOption.MOVE_3,
        PartyOption.MOVE_4,
        PartyOption.SELECT,
      ].includes(option) &&
      this.selectCallback
    ) {
      this.clearOptions();
      const selectCallback = this.selectCallback;
      this.selectCallback = null;
      selectCallback(this.cursor, option);
      return true;
    }

    return false;
  }

  private processOptionMenuInput(button: Button) {
    const ui = this.getUi();
    const option = this.options[this.optionsCursor];

    // Button.CANCEL has no special behavior for any option
    if (button === Button.CANCEL) {
      this.clearOptions();
      ui.playSelect();
      return true;
    }

    if (button === Button.ACTION) {
      return this.processActionButtonForOptions(option);
    }

    if (button === Button.UP || button === Button.DOWN) {
      if (this.partyUiMode === PartyUiMode.ITEM_TRANSFER) {
        return this.processItemTransferModeUpDownInput(button);
      }

      if (this.partyUiMode === PartyUiMode.REMEMBER_MOVE_REWARD) {
        return this.processRememberMoveModeUpDownInput(button);
      }

      return this.moveOptionCursor(button);
    }

    if (button === Button.LEFT || button === Button.RIGHT) {
      if (this.isItemManageMode()) {
        return this.processItemTransferModeLeftRightInput(button);
      }
    }

    return false;
  }

  processInput(button: Button): boolean {
    const ui = this.getUi();

    if (this.pendingPrompt || this.blockInput) {
      return false;
    }

    if (this.awaitingActionInput) {
      if ((button === Button.ACTION || button === Button.CANCEL) && this.onActionInput) {
        ui.playSelect();
        const originalOnActionInput = this.onActionInput;
        this.onActionInput = null;
        originalOnActionInput();
        this.awaitingActionInput = false;
        return true;
      }
      return false;
    }

    if (this.optionsMode) {
      let success = false;
      success = this.processOptionMenuInput(button);
      if (success) {
        ui.playSelect();
      }
      return success;
    }

    if (button === Button.ACTION) {
      return this.processPartyActionInput();
    }

    if (button === Button.CANCEL) {
      return this.processPartyCancelInput();
    }

    if (button === Button.UP || button === Button.DOWN || button === Button.RIGHT || button === Button.LEFT) {
      return this.processPartyDirectionalInput(button);
    }

    return false;
  }

  private allowCancel(): boolean {
    return !(this.partyUiMode === PartyUiMode.FAINT_SWITCH || this.partyUiMode === PartyUiMode.REVIVAL_BLESSING);
  }

  /**
   * Return whether this UI handler is responsible for managing items.
   * Used to ensure proper placement of mode toggle buttons in the UI, etc.
   * @returns Whether the current handler is responsible for managing items.
   */
  private isItemManageMode(): boolean {
    return this.partyUiMode === PartyUiMode.ITEM_TRANSFER || this.partyUiMode === PartyUiMode.DISCARD;
  }

  private processPartyActionInput(): boolean {
    const ui = this.getUi();
    if (this.cursor < 6) {
      if (
        (this.partyUiMode === PartyUiMode.ITEM_TRANSFER && !this.transferMode) ||
        this.partyUiMode === PartyUiMode.DISCARD
      ) {
        /** Initialize item quantities for the selected Pokemon */
        const pokemon = globalScene.getPlayerParty()[this.cursor];
        const items = pokemon.heldItemManager.getTransferableHeldItems();
        this.transferQuantities = items.map(item => pokemon.heldItemManager.getStack(item));
        this.transferQuantitiesMax = items.map(item => pokemon.heldItemManager.getStack(item));
      }
      this.showOptions();
      ui.playSelect();
    }

    // Toggle item transfer mode to discard items or vice versa
    if (this.cursor === 7) {
      switch (this.partyUiMode) {
        case PartyUiMode.DISCARD:
          this.partyUiMode = PartyUiMode.ITEM_TRANSFER;
          break;
        case PartyUiMode.ITEM_TRANSFER:
          this.partyUiMode = PartyUiMode.DISCARD;
          break;
        default:
          ui.playError();
          return false;
      }
      this.partyDiscardModeButton.toggleIcon(this.partyUiMode);
      ui.playSelect();
      return true;
    }

    // Pressing return button
    if (this.cursor === 6) {
      if (!this.allowCancel()) {
        ui.playError();
      } else {
        return this.processInput(Button.CANCEL);
      }
    }
    return true;
  }

  private processPartyCancelInput(): boolean {
    const ui = this.getUi();
    if (
      (this.partyUiMode === PartyUiMode.ITEM_TRANSFER || this.partyUiMode === PartyUiMode.SPLICE) &&
      this.transferMode
    ) {
      this.clearTransfer();
      ui.playSelect();
    } else if (this.allowCancel()) {
      this.partyDiscardModeButton.clear();
      if (this.selectCallback) {
        const selectCallback = this.selectCallback;
        this.selectCallback = null;
        selectCallback(6, PartyOption.CANCEL);
        ui.playSelect();
      } else {
        ui.setMode(UiMode.COMMAND, this.fieldIndex);
        ui.playSelect();
      }
    }
    return true;
  }

  private processPartyDirectionalInput(button: Button.UP | Button.DOWN | Button.LEFT | Button.RIGHT): boolean {
    const ui = this.getUi();
    const slotCount = this.partySlots.length;
    const battlerCount = globalScene.currentBattle.getBattlerCount();

    if (this.lastCursor < battlerCount) {
      this.lastLeftPokemonCursor = this.lastCursor;
    }
    if (this.lastCursor >= battlerCount && this.lastCursor < 6) {
      this.lastRightPokemonCursor = this.lastCursor;
    }

    let success = false;
    switch (button) {
      // Item manage mode adds an extra 8th "toggle mode" button to the UI, located *below* both active party members.
      // The following logic serves to ensure its menu behaviour matches its in-game position,
      // being selected when scrolling up from the first inactive party member or down from the last active one.
      case Button.UP:
        if (this.isItemManageMode()) {
          if (this.cursor === 1) {
            success = this.setCursor(globalScene.currentBattle.double ? 0 : 7);
            break;
          }
          if (this.cursor === 2) {
            success = this.setCursor(globalScene.currentBattle.double ? 7 : 1);
            break;
          }
          if (this.cursor === 6) {
            success = this.setCursor(slotCount <= globalScene.currentBattle.getBattlerCount() ? 7 : slotCount - 1);
            break;
          }
          if (this.cursor === 7) {
            success = this.setCursor(globalScene.currentBattle.double && slotCount > 1 ? 1 : 0);
            break;
          }
        }
        success = this.setCursor(this.cursor ? (this.cursor < 6 ? this.cursor - 1 : slotCount - 1) : 6);
        break;
      case Button.DOWN:
        if (this.isItemManageMode()) {
          if (this.cursor === 0) {
            success = this.setCursor(globalScene.currentBattle.double && slotCount > 1 ? 1 : 7);
            break;
          }
          if (this.cursor === 1) {
            success = this.setCursor(globalScene.currentBattle.double ? 7 : slotCount > 2 ? 2 : 6);
            break;
          }
          if (this.cursor === 7) {
            success = this.setCursor(
              slotCount > globalScene.currentBattle.getBattlerCount() ? globalScene.currentBattle.getBattlerCount() : 6,
            );
            break;
          }
        }
        success = this.setCursor(this.cursor < 6 ? (this.cursor < slotCount - 1 ? this.cursor + 1 : 6) : 0);
        break;
      case Button.LEFT:
        if (this.cursor === 6) {
          success = this.setCursor(this.isItemManageMode() ? 7 : this.lastLeftPokemonCursor);
        }
        if (this.cursor >= battlerCount && this.cursor < 6) {
          success = this.setCursor(this.lastLeftPokemonCursor);
        }
        break;
      case Button.RIGHT:
        // Scrolling right from item transfer button or with no backup party members goes to cancel
        if (this.cursor === 7 || slotCount <= battlerCount) {
          success = this.setCursor(6);
          break;
        }
        if (this.cursor < battlerCount) {
          success = this.setCursor(this.lastRightPokemonCursor || battlerCount);
          break;
        }
    }

    if (success) {
      ui.playSelect();
    }
    return success;
  }

  populatePartySlots() {
    const party = globalScene.getPlayerParty();

    if (this.cursor < 6 && this.cursor >= party.length) {
      this.cursor = party.length - 1;
    } else if (this.cursor === 6) {
      this.partyCancelButton.select();
    }
    if (this.lastCursor < 6 && this.lastCursor >= party.length) {
      this.lastCursor = party.length - 1;
    }

    for (const p in party) {
      const slotIndex = Number.parseInt(p);
      const partySlot = new PartySlot(slotIndex, party[p], this.iconAnimHandler, this.partyUiMode, this.tmMoveId);
      globalScene.add.existing(partySlot);
      this.partySlotsContainer.add(partySlot);
      this.partySlots.push(partySlot);
      if (this.cursor === slotIndex) {
        partySlot.select();
      }
    }
  }

  setCursor(cursor: number): boolean {
    if (this.optionsMode) {
      return this.setOptionsCursor(cursor);
    }
    const changed = this.cursor !== cursor;
    if (changed) {
      this.lastCursor = this.cursor;
      this.cursor = cursor;
      if (this.lastCursor < 6) {
        this.partySlots[this.lastCursor].deselect();
      } else if (this.lastCursor === 6) {
        this.partyCancelButton.deselect();
      } else if (this.lastCursor === 7) {
        this.partyDiscardModeButton.deselect();
      }
      if (cursor < 6) {
        this.partySlots[cursor].select();
      } else if (cursor === 6) {
        this.partyCancelButton.select();
      } else if (cursor === 7) {
        this.partyDiscardModeButton.select();
      }
    }
    return changed;
  }

  private setOptionsCursor(cursor: number): boolean {
    const changed = this.optionsCursor !== cursor;
    let isScroll = false;
    if (changed && this.optionsScroll) {
      if (Math.abs(cursor - this.optionsCursor) === this.options.length - 1) {
        this.optionsScrollCursor = cursor ? this.optionsScrollTotal - 8 : 0;
        this.updateOptions();
      } else {
        const isDown = cursor && cursor > this.optionsCursor;
        if (isDown) {
          if (this.options[cursor] === PartyOption.SCROLL_DOWN) {
            isScroll = true;
            this.optionsScrollCursor++;
          }
        } else {
          if (!cursor && this.optionsScrollCursor) {
            isScroll = true;
            this.optionsScrollCursor--;
          }
        }
        if (isScroll && this.optionsScrollCursor === 1) {
          this.optionsScrollCursor += isDown ? 1 : -1;
        }
      }
    }
    if (isScroll) {
      this.updateOptions();
    } else {
      this.optionsCursor = cursor;
    }
    if (!this.optionsCursorObj) {
      this.optionsCursorObj = globalScene.add.image(0, 0, "cursor");
      this.optionsCursorObj.setOrigin(0);
      this.optionsContainer.add(this.optionsCursorObj);
    }
    this.optionsCursorObj.setPosition(
      8 - this.optionsBg.displayWidth,
      -19 - 16 * (this.options.length - 1 - this.optionsCursor),
    );

    return changed;
  }

  showText(
    text: string,
    delay?: number | null,
    callback?: Function | null,
    callbackDelay?: number | null,
    prompt?: boolean | null,
    promptDelay?: number | null,
  ) {
    if (text.length === 0) {
      text = defaultMessage;
    }

    if (text?.indexOf("\n") === -1) {
      this.partyMessageBox.setSize(262, 30);
      this.message.setY(10);
    } else {
      this.partyMessageBox.setSize(262, 42);
      this.message.setY(-5);
    }

    super.showText(text, delay, callback, callbackDelay, prompt, promptDelay);
  }

  showOptions() {
    if (this.cursor === 6) {
      return;
    }

    this.optionsMode = true;

    let optionsMessage = i18next.t("partyUiHandler:doWhatWithThisPokemon");

    switch (this.partyUiMode) {
      case PartyUiMode.MOVE_REWARD:
        optionsMessage = i18next.t("partyUiHandler:selectAMove");
        break;
      case PartyUiMode.ITEM_TRANSFER:
        if (!this.transferMode) {
          optionsMessage = i18next.t("partyUiHandler:changeQuantity");
        }
        break;
      case PartyUiMode.SPLICE:
        if (!this.transferMode) {
          optionsMessage = i18next.t("partyUiHandler:selectAnotherPokemonToSplice");
        }
        break;
      case PartyUiMode.DISCARD:
        optionsMessage = i18next.t("partyUiHandler:changeQuantityDiscard");
    }

    this.showText(optionsMessage, 0);

    this.updateOptions();

    /** When an item is being selected for transfer or discard, the message box is taller as the message occupies two lines */
    if (this.isItemManageMode()) {
      this.partyMessageBox.setSize(262 - Math.max(this.optionsBg.displayWidth - 56, 0), 42);
    } else {
      this.partyMessageBox.setSize(262 - Math.max(this.optionsBg.displayWidth - 56, 0), 30);
    }

    this.setCursor(0);
  }

  showPartyText() {
    switch (this.partyUiMode) {
      case PartyUiMode.ITEM_TRANSFER:
        this.showText(i18next.t("partyUiHandler:partyTransfer"));
        break;
      case PartyUiMode.DISCARD:
        this.showText(i18next.t("partyUiHandler:partyDiscard"));
        break;
      default:
        this.showText("", 0);
        break;
    }
  }

  private allowBatonSwitch(): boolean {
    return !!(
      this.partyUiMode !== PartyUiMode.FAINT_SWITCH &&
      globalScene.getPlayerField()[this.fieldIndex].heldItemManager.hasItem(HeldItemId.BATON)
    );
  }

  // TODO: add FORCED_SWITCH (and perhaps also BATON_PASS_SWITCH) to the modes
  // TODO: refactor once moves in flight become a thing...
  private isBatonPassMove(): boolean {
    const lastMove: TurnMove | undefined = globalScene.getPlayerField()[this.fieldIndex].getLastXMoves()[0];
    return (
      this.partyUiMode === PartyUiMode.FAINT_SWITCH &&
      lastMove?.result === MoveResult.SUCCESS &&
      allMoves[lastMove.move].getAttrs("ForceSwitchOutAttr")[0]?.isBatonPass()
    );
  }

  private updateOptionsWithRememberMoveRewardMode(pokemon): void {
    const learnableMoves = pokemon.getLearnableLevelMoves();
    for (let m = 0; m < learnableMoves.length; m++) {
      this.options.push(m);
    }
    if (learnableMoves?.length) {
      // show the move overlay with info for the first move
      this.moveInfoOverlay.show(allMoves[learnableMoves[0]]);
    }
  }

  private updateOptionsWithMoveRewardMode(pokemon): void {
    // MOVE_1, MOVE_2, MOVE_3, MOVE_4
    for (let m = 0; m < pokemon.moveset.length; m++) {
      this.options.push(PartyOption.MOVE_1 + m);
    }
  }

  private updateOptionsWithItemTransferMode(pokemon): void {
    const items = pokemon.getHeldItems();
    for (let im = 0; im < items.length; im++) {
      this.options.push(im);
    }
    if (items.length > 1) {
      this.options.push(PartyOption.ALL);
    }
  }

  private addCommonOptions(pokemon): void {
    this.options.push(PartyOption.SUMMARY);
    this.options.push(PartyOption.POKEDEX);
    this.options.push(PartyOption.RENAME);

    if (
      pokemonEvolutions.hasOwnProperty(pokemon.species.speciesId) ||
      (pokemon.isFusion() && pokemon.fusionSpecies && pokemonEvolutions.hasOwnProperty(pokemon.fusionSpecies.speciesId))
    ) {
      this.options.push(PartyOption.UNPAUSE_EVOLUTION);
    }
  }

  private addCancelAndScrollOptions(): void {
    this.optionsScrollTotal = this.options.length;
    const optionStartIndex = this.optionsScrollCursor;
    const optionEndIndex = Math.min(
      this.optionsScrollTotal,
      optionStartIndex + (!optionStartIndex || this.optionsScrollCursor + 8 >= this.optionsScrollTotal ? 8 : 7),
    );

    this.optionsScroll = this.optionsScrollTotal > 9;

    if (this.optionsScroll) {
      this.options.splice(optionEndIndex, this.optionsScrollTotal);
      this.options.splice(0, optionStartIndex);
      if (optionStartIndex) {
        this.options.unshift(PartyOption.SCROLL_UP);
      }
      if (optionEndIndex < this.optionsScrollTotal) {
        this.options.push(PartyOption.SCROLL_DOWN);
      }
    }

    this.options.push(PartyOption.CANCEL);
  }

  updateOptions(): void {
    const pokemon = globalScene.getPlayerParty()[this.cursor];

    if (this.options.length) {
      this.options.splice(0, this.options.length);
      this.optionsContainer.removeAll(true);
      this.eraseOptionsCursor();
    }

    switch (this.partyUiMode) {
      case PartyUiMode.MOVE_REWARD:
        this.updateOptionsWithMoveRewardMode(pokemon);
        break;
      case PartyUiMode.REMEMBER_MOVE_REWARD:
        this.updateOptionsWithRememberMoveRewardMode(pokemon);
        break;
      case PartyUiMode.ITEM_TRANSFER:
        if (!this.transferMode) {
          this.updateOptionsWithItemTransferMode(pokemon);
        } else {
          this.options.push(PartyOption.TRANSFER);
          this.addCommonOptions(pokemon);
        }
        break;
      case PartyUiMode.DISCARD:
        this.updateOptionsWithItemTransferMode(pokemon);
        break;
      // TODO: This still needs to be broken up.
      // It could use a rework differentiating different kind of switches
      // to treat baton passing separately from switching on faint.
      case PartyUiMode.SWITCH:
      case PartyUiMode.FAINT_SWITCH:
      case PartyUiMode.POST_BATTLE_SWITCH:
        if (this.cursor >= globalScene.currentBattle.getBattlerCount()) {
          const allowBatonSwitch = this.allowBatonSwitch();
          const isBatonPassMove = this.isBatonPassMove();

          if (allowBatonSwitch && !isBatonPassMove) {
            // the BATON item gives an extra switch option for
            // pokemon-command switches, allowing buffs to be optionally passed
            this.options.push(PartyOption.PASS_BATON);
          }

          // isBatonPassMove and allowBatonItemSwitch shouldn't ever be true
          // at the same time, because they both explicitly check for a mutually
          // exclusive partyUiMode. But better safe than sorry.
          this.options.push(isBatonPassMove && !allowBatonSwitch ? PartyOption.PASS_BATON : PartyOption.SEND_OUT);
        }
        this.addCommonOptions(pokemon);
        if (this.partyUiMode === PartyUiMode.SWITCH) {
          if (pokemon.isFusion()) {
            this.options.push(PartyOption.UNSPLICE);
          }
          this.options.push(PartyOption.RELEASE);
        }
        break;
      case PartyUiMode.REVIVAL_BLESSING:
        this.options.push(PartyOption.REVIVE);
        this.addCommonOptions(pokemon);
        break;
      case PartyUiMode.REWARD:
        this.options.push(PartyOption.APPLY);
        this.addCommonOptions(pokemon);
        break;
      case PartyUiMode.TM_REWARD:
        this.options.push(PartyOption.TEACH);
        this.addCommonOptions(pokemon);
        break;
      case PartyUiMode.SPLICE:
        if (this.transferMode) {
          if (this.cursor !== this.transferCursor) {
            this.options.push(PartyOption.SPLICE);
          }
        } else {
          this.options.push(PartyOption.APPLY);
        }
        this.addCommonOptions(pokemon);
        if (pokemon.isFusion()) {
          this.options.push(PartyOption.UNSPLICE);
        }
        break;
      case PartyUiMode.RELEASE:
        this.options.push(PartyOption.RELEASE);
        this.addCommonOptions(pokemon);
        break;
      case PartyUiMode.CHECK:
        this.addCommonOptions(pokemon);
        if (globalScene.phaseManager.getCurrentPhase()?.is("SelectRewardPhase")) {
          const formChangeItems = this.getFormChangeItems(pokemon);
          for (let i = 0; i < formChangeItems.length; i++) {
            this.options.push(PartyOption.FORM_CHANGE_ITEM + i);
          }
        }
        break;
      case PartyUiMode.SELECT:
        this.options.push(PartyOption.SELECT);
        this.addCommonOptions(pokemon);
        break;
    }

    // Generic, these are applied to all Modes
    this.addCancelAndScrollOptions();

    this.updateOptionsWindow();
  }

  private updateOptionsWindow(): void {
    const pokemon = globalScene.getPlayerParty()[this.cursor];

    this.optionsBg = addWindow(0, 0, 0, 16 * this.options.length + 13);
    this.optionsBg.setOrigin(1, 1);

    this.optionsContainer.add(this.optionsBg);

    const optionStartIndex = 0;
    const optionEndIndex = this.options.length;

    let widestOptionWidth = 0;
    const optionTexts: BBCodeText[] = [];

    for (let o = optionStartIndex; o < optionEndIndex; o++) {
      const option = this.options[this.options.length - (o + 1)];
      let altText = false;
      let optionName: string;
      if (option === PartyOption.SCROLL_UP) {
        optionName = "↑";
      } else if (option === PartyOption.SCROLL_DOWN) {
        optionName = "↓";
      } else if (
        (this.partyUiMode !== PartyUiMode.REMEMBER_MOVE_REWARD &&
          (this.partyUiMode !== PartyUiMode.ITEM_TRANSFER || this.transferMode) &&
          this.partyUiMode !== PartyUiMode.DISCARD) ||
        option === PartyOption.CANCEL
      ) {
        switch (option) {
          case PartyOption.MOVE_1:
          case PartyOption.MOVE_2:
          case PartyOption.MOVE_3:
          case PartyOption.MOVE_4: {
            const move = pokemon.moveset[option - PartyOption.MOVE_1];
            if (this.showMovePp) {
              const maxPP = move.getMovePp();
              const currPP = maxPP - move.ppUsed;
              optionName = `${move.getName()} ${currPP}/${maxPP}`;
            } else {
              optionName = move.getName();
            }
            break;
          }
          default: {
            const formChangeItems = this.getFormChangeItems(pokemon);
            if (formChangeItems && option >= PartyOption.FORM_CHANGE_ITEM) {
              const item = formChangeItems[option - PartyOption.FORM_CHANGE_ITEM];
              optionName = `${pokemon.heldItemManager.hasActiveFormChangeItem(item) ? i18next.t("partyUiHandler:DEACTIVATE") : i18next.t("partyUiHandler:ACTIVATE")} ${formChangeItemName(item)}`;
            } else if (option === PartyOption.UNPAUSE_EVOLUTION) {
              optionName = `${pokemon.pauseEvolutions ? i18next.t("partyUiHandler:UNPAUSE_EVOLUTION") : i18next.t("partyUiHandler:PAUSE_EVOLUTION")}`;
            } else {
              if (this.localizedOptions.includes(option)) {
                optionName = i18next.t(`partyUiHandler:${PartyOption[option]}`);
              } else {
                optionName = toTitleCase(PartyOption[option]);
              }
            }
            break;
          }
        }
      } else if (this.partyUiMode === PartyUiMode.REMEMBER_MOVE_REWARD) {
        const learnableLevelMoves = pokemon.getLearnableLevelMoves();
        const move = learnableLevelMoves[option];
        optionName = allMoves[move].name;
        altText = !pokemon
          .getSpeciesForm()
          .getLevelMoves()
          .find(plm => plm[1] === move);
      } else if (option === PartyOption.ALL) {
        optionName = i18next.t("partyUiHandler:ALL");
      } else {
        const items = pokemon.getHeldItems();
        const item = items[option];
        optionName = allHeldItems[item].name;
      }

      const yCoord = -6 - 16 * o;
      const optionText = addBBCodeTextObject(0, yCoord - 16, optionName, TextStyle.WINDOW, { maxLines: 1 });
      if (altText) {
        optionText.setColor("#40c8f8");
        optionText.setShadowColor("#006090");
      }
      optionText.setOrigin(0);

      /** For every item that has stack bigger than 1, display the current quantity selection */
      const items = pokemon.getHeldItems();
      const item = items[option];
      if (
        this.isItemManageMode() &&
        this.transferQuantitiesMax[option] > 1 &&
        !this.transferMode &&
        item !== undefined &&
        allHeldItems[item].name === optionName
      ) {
        let amountText = ` (${this.transferQuantities[option]})`;

        /** If the amount held is the maximum, display the count in red */
        if (this.transferQuantitiesMax[option] === allHeldItems[item].maxStackCount) {
          amountText = `[color=${getTextColor(TextStyle.SUMMARY_RED)}]${amountText}[/color]`;
        }

        optionText.setText(optionName + amountText);
      }

      optionText.setText(`[shadow]${optionText.text}[/shadow]`);

      optionTexts.push(optionText);

      widestOptionWidth = Math.max(optionText.displayWidth, widestOptionWidth);

      this.optionsContainer.add(optionText);
    }

    this.optionsBg.width = Math.max(widestOptionWidth + 24, 94);
    for (const optionText of optionTexts) {
      optionText.x = 15 - this.optionsBg.width;
    }
  }
  startTransfer(): void {
    this.transferMode = true;
    this.transferCursor = this.cursor;
    this.transferOptionCursor = this.getOptionsCursorWithScroll();
    this.transferAll = this.options[this.optionsCursor] === PartyOption.ALL;

    this.partySlots[this.transferCursor].setTransfer(true);
  }

  clearTransfer(): void {
    this.transferMode = false;
    this.transferAll = false;
    this.partySlots[this.transferCursor].setTransfer(false);
    for (let i = 0; i < this.partySlots.length; i++) {
      this.partySlots[i].slotDescriptionLabel.setVisible(false);
      this.partySlots[i].slotHpBar.setVisible(true);
      this.partySlots[i].slotHpOverlay.setVisible(true);
      this.partySlots[i].slotHpText.setVisible(true);
    }
  }

  doRelease(slotIndex: number): void {
    this.showText(
      this.getReleaseMessage(getPokemonNameWithAffix(globalScene.getPlayerParty()[slotIndex], false)),
      null,
      () => {
        this.clearPartySlots();
        const releasedPokemon = globalScene.getPlayerParty().splice(slotIndex, 1)[0];
        releasedPokemon.destroy();
        this.populatePartySlots();
        if (this.cursor >= globalScene.getPlayerParty().length) {
          this.setCursor(this.cursor - 1);
        }
        if (this.partyUiMode === PartyUiMode.RELEASE) {
          const selectCallback = this.selectCallback;
          this.selectCallback = null;
          selectCallback?.(this.cursor, PartyOption.RELEASE);
        }
        this.showText("", 0);
      },
      null,
      true,
    );
  }

  getReleaseMessage(pokemonName: string): string {
    const rand = randInt(128);
    if (rand < 20) {
      return i18next.t("partyUiHandler:goodbye", { pokemonName: pokemonName });
    }
    if (rand < 40) {
      return i18next.t("partyUiHandler:byebye", { pokemonName: pokemonName });
    }
    if (rand < 60) {
      return i18next.t("partyUiHandler:farewell", { pokemonName: pokemonName });
    }
    if (rand < 80) {
      return i18next.t("partyUiHandler:soLong", { pokemonName: pokemonName });
    }
    if (rand < 100) {
      return i18next.t("partyUiHandler:thisIsWhereWePart", {
        pokemonName: pokemonName,
      });
    }
    if (rand < 108) {
      return i18next.t("partyUiHandler:illMissYou", {
        pokemonName: pokemonName,
      });
    }
    if (rand < 116) {
      return i18next.t("partyUiHandler:illNeverForgetYou", {
        pokemonName: pokemonName,
      });
    }
    if (rand < 124) {
      return i18next.t("partyUiHandler:untilWeMeetAgain", {
        pokemonName: pokemonName,
      });
    }
    if (rand < 127) {
      return i18next.t("partyUiHandler:sayonara", { pokemonName: pokemonName });
    }
    return i18next.t("partyUiHandler:smellYaLater", {
      pokemonName: pokemonName,
    });
  }

  getFormChangeItems(pokemon: Pokemon) {
    let formChangeItems = pokemon.heldItemManager.getFormChangeItems();
    const hasActiveFormChangeItems = pokemon.heldItemManager.getFormChangeItems().length;
    const ultraNecrozmaActive = pokemon.heldItemManager.hasActiveFormChangeItem(FormChangeItem.ULTRANECROZIUM_Z);
    if (ultraNecrozmaActive) {
      // ULTRANECROZIUM_Z is active and deactivating it should be the only option
      return [FormChangeItem.ULTRANECROZIUM_Z];
    }
    if (hasActiveFormChangeItems) {
      // a form is currently active. the user has to disable the form or activate ULTRANECROZIUM_Z
      formChangeItems = formChangeItems.filter(
        m => pokemon.heldItemManager.hasActiveFormChangeItem(m) || m === FormChangeItem.ULTRANECROZIUM_Z,
      );
    } else if (pokemon.species.speciesId === SpeciesId.NECROZMA) {
      // no form is currently active. the user has to activate some form, except ULTRANECROZIUM_Z
      formChangeItems = formChangeItems.filter(m => m !== FormChangeItem.ULTRANECROZIUM_Z);
    }
    return formChangeItems;
  }

  getOptionsCursorWithScroll(): number {
    return (
      this.optionsCursor +
      this.optionsScrollCursor +
      (this.options && this.options[0] === PartyOption.SCROLL_UP ? -1 : 0)
    );
  }

  clearOptions() {
    // hide the overlay
    this.moveInfoOverlay.clear();
    this.optionsMode = false;
    this.optionsScroll = false;
    this.optionsScrollCursor = 0;
    this.optionsScrollTotal = 0;
    this.options.splice(0, this.options.length);
    this.optionsContainer.removeAll(true);
    this.eraseOptionsCursor();

    this.partyMessageBox.setSize(262, 30);
    this.showPartyText();
  }

  eraseOptionsCursor() {
    if (this.optionsCursorObj) {
      this.optionsCursorObj.destroy();
    }
    this.optionsCursorObj = null;
  }

  clear() {
    super.clear();
    // hide the overlay
    this.moveInfoOverlay.clear();
    this.partyContainer.setVisible(false);
    this.clearPartySlots();
  }

  clearPartySlots() {
    this.partySlots.splice(0, this.partySlots.length);
    this.partySlotsContainer.removeAll(true);
  }
}

class PartySlot extends Phaser.GameObjects.Container {
  private selected: boolean;
  private transfer: boolean;
  private slotIndex: number;
  private isBenched: boolean;
  private pokemon: PlayerPokemon;

  private slotBg: Phaser.GameObjects.Image;
  private slotPb: Phaser.GameObjects.Sprite;
  public slotName: Phaser.GameObjects.Text;
  public slotHpBar: Phaser.GameObjects.Image;
  public slotHpOverlay: Phaser.GameObjects.Sprite;
  public slotHpText: Phaser.GameObjects.Text;
  public slotDescriptionLabel: Phaser.GameObjects.Text; // this is used to show text instead of the HP bar i.e. for showing "Able"/"Not Able" for TMs when you try to learn them

  private slotBgKey: string;
  private pokemonIcon: Phaser.GameObjects.Container;
  private iconAnimHandler: PokemonIconAnimHandler;

  constructor(
    slotIndex: number,
    pokemon: PlayerPokemon,
    iconAnimHandler: PokemonIconAnimHandler,
    partyUiMode: PartyUiMode,
    tmMoveId: MoveId,
  ) {
<<<<<<< HEAD
    super(
      globalScene,
      slotIndex >= globalScene.currentBattle.getBattlerCount() ? 230.5 : 64,
      slotIndex >= globalScene.currentBattle.getBattlerCount()
        ? -184 +
            (globalScene.currentBattle.double ? -40 : 0) +
            (28 + (globalScene.currentBattle.double ? 8 : 0)) * slotIndex
        : partyUiMode === PartyUiMode.ITEM_TRANSFER
          ? -124 + (globalScene.currentBattle.double ? -20 : 0) + slotIndex * 55
          : -124 + (globalScene.currentBattle.double ? -8 : 0) + slotIndex * 64,
    );
=======
    const isBenched = slotIndex >= globalScene.currentBattle.getBattlerCount();
    const isDoubleBattle = globalScene.currentBattle.double;
    const isItemManageMode = partyUiMode === PartyUiMode.MODIFIER_TRANSFER || partyUiMode === PartyUiMode.DISCARD;

    /*
     * Here we determine the position of the slot.
     * The x coordinate depends on whether the pokemon is on the field or in the bench.
     * The y coordinate depends on various factors, such as the number of pokémon on the field,
     * and whether the transfer/discard button is also on the screen.
     */
    const slotPositionX = isBenched ? 143 : 9;

    let slotPositionY: number;
    if (isBenched) {
      slotPositionY = -196 + (isDoubleBattle ? -40 : 0);
      slotPositionY += (28 + (isDoubleBattle ? 8 : 0)) * slotIndex;
    } else {
      slotPositionY = -148.5;
      if (isDoubleBattle) {
        slotPositionY += isItemManageMode ? -20 : -8;
      }
      slotPositionY += (isItemManageMode ? (isDoubleBattle ? 47 : 55) : 64) * slotIndex;
    }

    super(globalScene, slotPositionX, slotPositionY);
>>>>>>> da7903ab

    this.slotIndex = slotIndex;
    this.isBenched = isBenched;
    this.pokemon = pokemon;
    this.iconAnimHandler = iconAnimHandler;

    this.setup(partyUiMode, tmMoveId);
  }

  getPokemon(): PlayerPokemon {
    return this.pokemon;
  }

  setup(partyUiMode: PartyUiMode, tmMoveId: MoveId) {
    const currentLanguage = i18next.resolvedLanguage ?? "en";
    const offsetJa = currentLanguage === "ja";
    const isItemManageMode = partyUiMode === PartyUiMode.MODIFIER_TRANSFER || partyUiMode === PartyUiMode.DISCARD;

    this.slotBgKey = this.isBenched
      ? "party_slot"
      : isItemManageMode && globalScene.currentBattle.double
        ? "party_slot_main_short"
        : "party_slot_main";
    const fullSlotBgKey = this.pokemon.hp ? this.slotBgKey : `${this.slotBgKey}${"_fnt"}`;
    this.slotBg = globalScene.add.sprite(0, 0, this.slotBgKey, fullSlotBgKey);
    this.slotBg.setOrigin(0);
    this.add(this.slotBg);

    const genderSymbol = getGenderSymbol(this.pokemon.getGender(true));
    const isFusion = this.pokemon.isFusion();

    // Here we define positions and offsets
    // Base values are for the active pokemon; they are changed for benched pokemon,
    // or for active pokemon if in a double battle in item management mode.

    // icon position relative to slot background
    let slotPb = { x: 4, y: 4 };
    // name position relative to slot background
    let namePosition = { x: 24, y: 10 + (offsetJa ? 2 : 0) };
    // maximum allowed length of name; must accomodate fusion symbol
    let maxNameTextWidth = 76 - (isFusion ? 8 : 0);
    // "Lv." label position relative to slot background
    let levelLabelPosition = { x: 24 + 8, y: 10 + 12 };
    // offset from "Lv." to the level number; should not be changed.
    const levelTextToLevelLabelOffset = { x: 9, y: offsetJa ? 1.5 : 0 };
    // offests from "Lv." to gender, spliced and status icons, these depend on the type of slot.
    let genderTextToLevelLabelOffset = { x: 68 - (isFusion ? 8 : 0), y: -9 };
    let splicedIconToLevelLabelOffset = { x: 68, y: 3.5 - 12 };
    let statusIconToLevelLabelOffset = { x: 55, y: 0 };
    // offset from the name to the shiny icon (on the left); should not be changed.
    const shinyIconToNameOffset = { x: -9, y: 3 };
    // hp bar position relative to slot background
    let hpBarPosition = { x: 8, y: 31 };
    // offsets of hp bar overlay (showing the remaining hp) and number; should not be changed.
    const hpOverlayToBarOffset = { x: 16, y: 2 };
    const hpTextToBarOffset = { x: -3, y: -2 + (offsetJa ? 2 : 0) };
    // description position relative to slot background
    let descriptionLabelPosition = { x: 32, y: 46 };

    // If in item management mode, the active slots are shorter
    if (isItemManageMode && globalScene.currentBattle.double && !this.isBenched) {
      namePosition.y -= 8;
      levelLabelPosition.y -= 8;
      hpBarPosition.y -= 8;
      descriptionLabelPosition.y -= 8;
    }

    // Benched slots have significantly different parameters
    if (this.isBenched) {
      slotPb = { x: 2, y: 12 };
      namePosition = { x: 21, y: 2 + (offsetJa ? 2 : 0) };
      maxNameTextWidth = 52;
      levelLabelPosition = { x: 21 + 8, y: 2 + 12 };
      genderTextToLevelLabelOffset = { x: 36, y: 0 };
      splicedIconToLevelLabelOffset = { x: 36 + (genderSymbol ? 8 : 0), y: 0.5 };
      statusIconToLevelLabelOffset = { x: 43, y: 0 };
      hpBarPosition = { x: 72, y: 6 };
      descriptionLabelPosition = { x: 94, y: 16 };
    }

    this.slotPb = globalScene.add.sprite(0, 0, "party_pb");
    this.slotPb.setPosition(slotPb.x, slotPb.y);
    this.add(this.slotPb);

    this.pokemonIcon = globalScene.addPokemonIcon(this.pokemon, this.slotPb.x, this.slotPb.y, 0.5, 0.5, true);
    this.add(this.pokemonIcon);

    this.iconAnimHandler.addOrUpdate(this.pokemonIcon, PokemonIconAnimMode.PASSIVE);

    const slotInfoContainer = globalScene.add.container(0, 0);
    this.add(slotInfoContainer);

    let displayName = this.pokemon.getNameToRender(false);
    let nameTextWidth: number;

    const nameSizeTest = addTextObject(0, 0, displayName, TextStyle.PARTY);
    nameTextWidth = nameSizeTest.displayWidth;

    while (nameTextWidth > maxNameTextWidth) {
      displayName = `${displayName.slice(0, displayName.endsWith(".") ? -2 : -1).trimEnd()}.`;
      nameSizeTest.setText(displayName);
      nameTextWidth = nameSizeTest.displayWidth;
    }

    nameSizeTest.destroy();

    this.slotName = addTextObject(0, 0, displayName, TextStyle.PARTY);
    this.slotName.setPositionRelative(this.slotBg, namePosition.x, namePosition.y);
    this.slotName.setOrigin(0);

    const slotLevelLabel = globalScene.add
      .image(0, 0, "party_slot_overlay_lv")
      .setPositionRelative(this.slotBg, levelLabelPosition.x, levelLabelPosition.y)
      .setOrigin(0);

    const slotLevelText = addTextObject(
      0,
      0,
      this.pokemon.level.toString(),
      this.pokemon.level < globalScene.getMaxExpLevel() ? TextStyle.PARTY : TextStyle.PARTY_RED,
    )
      .setPositionRelative(slotLevelLabel, levelTextToLevelLabelOffset.x, levelTextToLevelLabelOffset.y)
      .setOrigin(0, 0.25);
    slotInfoContainer.add([this.slotName, slotLevelLabel, slotLevelText]);

    if (genderSymbol) {
      const slotGenderText = addTextObject(0, 0, genderSymbol, TextStyle.PARTY)
        .setColor(getGenderColor(this.pokemon.getGender(true)))
        .setShadowColor(getGenderColor(this.pokemon.getGender(true), true))
        .setPositionRelative(slotLevelLabel, genderTextToLevelLabelOffset.x, genderTextToLevelLabelOffset.y)
        .setOrigin(0, 0.25);
      slotInfoContainer.add(slotGenderText);
    }

    if (isFusion) {
      const splicedIcon = globalScene.add
        .image(0, 0, "icon_spliced")
        .setScale(0.5)
        .setOrigin(0)
        .setPositionRelative(slotLevelLabel, splicedIconToLevelLabelOffset.x, splicedIconToLevelLabelOffset.y);
      slotInfoContainer.add(splicedIcon);
    }

    if (this.pokemon.status) {
      const statusIndicator = globalScene.add
        .sprite(0, 0, getLocalizedSpriteKey("statuses"))
        .setFrame(StatusEffect[this.pokemon.status?.effect].toLowerCase())
        .setOrigin(0)
        .setPositionRelative(slotLevelLabel, statusIconToLevelLabelOffset.x, statusIconToLevelLabelOffset.y);
      slotInfoContainer.add(statusIndicator);
    }

    if (this.pokemon.isShiny()) {
      const doubleShiny = this.pokemon.isDoubleShiny(false);

      const shinyStar = globalScene.add
        .image(0, 0, `shiny_star_small${doubleShiny ? "_1" : ""}`)
        .setOrigin(0)
        .setPositionRelative(this.slotName, shinyIconToNameOffset.x, shinyIconToNameOffset.y)
        .setTint(getVariantTint(this.pokemon.getBaseVariant()));
      slotInfoContainer.add(shinyStar);

      if (doubleShiny) {
        const fusionShinyStar = globalScene.add
          .image(0, 0, "shiny_star_small_2")
          .setOrigin(0)
          .setPosition(shinyStar.x, shinyStar.y)
          .setTint(getVariantTint(this.pokemon.fusionVariant));
        slotInfoContainer.add(fusionShinyStar);
      }
    }

    this.slotHpBar = globalScene.add
      .image(0, 0, "party_slot_hp_bar")
      .setOrigin(0)
      .setVisible(false)
      .setPositionRelative(this.slotBg, hpBarPosition.x, hpBarPosition.y);

    const hpRatio = this.pokemon.getHpRatio();

    this.slotHpOverlay = globalScene.add
      .sprite(0, 0, "party_slot_hp_overlay", hpRatio > 0.5 ? "high" : hpRatio > 0.25 ? "medium" : "low")
      .setOrigin(0)
      .setPositionRelative(this.slotHpBar, hpOverlayToBarOffset.x, hpOverlayToBarOffset.y)
      .setScale(hpRatio, 1)
      .setVisible(false);

    this.slotHpText = addTextObject(0, 0, `${this.pokemon.hp}/${this.pokemon.getMaxHp()}`, TextStyle.PARTY)
      .setOrigin(1, 0)
      .setPositionRelative(
        this.slotHpBar,
        this.slotHpBar.width + hpTextToBarOffset.x,
        this.slotHpBar.height + hpTextToBarOffset.y,
      ) // TODO: annoying because it contains the width
      .setVisible(false);

    this.slotDescriptionLabel = addTextObject(0, 0, "", TextStyle.MESSAGE)
      .setOrigin(0, 1)
      .setVisible(false)
      .setPositionRelative(this.slotBg, descriptionLabelPosition.x, descriptionLabelPosition.y);

    slotInfoContainer.add([this.slotHpBar, this.slotHpOverlay, this.slotHpText, this.slotDescriptionLabel]);

    if (partyUiMode !== PartyUiMode.TM_REWARD) {
      this.slotDescriptionLabel.setVisible(false);
      this.slotHpBar.setVisible(true);
      this.slotHpOverlay.setVisible(true);
      this.slotHpText.setVisible(true);
    } else {
      this.slotHpBar.setVisible(false);
      this.slotHpOverlay.setVisible(false);
      this.slotHpText.setVisible(false);
      let slotTmText: string;

      if (this.pokemon.getMoveset().filter(m => m.moveId === tmMoveId).length > 0) {
        slotTmText = i18next.t("partyUiHandler:learned");
      } else if (this.pokemon.compatibleTms.indexOf(tmMoveId) === -1) {
        slotTmText = i18next.t("partyUiHandler:notAble");
      } else {
        slotTmText = i18next.t("partyUiHandler:able");
      }

      this.slotDescriptionLabel.setText(slotTmText);
      this.slotDescriptionLabel.setVisible(true);
    }
  }

  select(): void {
    if (this.selected) {
      return;
    }

    this.selected = true;
    this.iconAnimHandler.addOrUpdate(this.pokemonIcon, PokemonIconAnimMode.ACTIVE);

    this.updateSlotTexture();
    this.slotPb.setFrame("party_pb_sel");
  }

  deselect(): void {
    if (!this.selected) {
      return;
    }

    this.selected = false;
    this.iconAnimHandler.addOrUpdate(this.pokemonIcon, PokemonIconAnimMode.PASSIVE);

    this.updateSlotTexture();
    this.slotPb.setFrame("party_pb");
  }

  setTransfer(transfer: boolean): void {
    if (this.transfer === transfer) {
      return;
    }

    this.transfer = transfer;
    this.updateSlotTexture();
  }

  private updateSlotTexture(): void {
    this.slotBg.setTexture(
      this.slotBgKey,
      `${this.slotBgKey}${this.transfer ? "_swap" : this.pokemon.hp ? "" : "_fnt"}${this.selected ? "_sel" : ""}`,
    );
  }
}

class PartyCancelButton extends Phaser.GameObjects.Container {
  private selected: boolean;
  private partyCancelBg: Phaser.GameObjects.Sprite;
  private partyCancelPb: Phaser.GameObjects.Sprite;

  constructor(x: number, y: number) {
    super(globalScene, x, y);

    this.setup();
  }

  setup() {
    const partyCancelBg = globalScene.add.sprite(0, 0, "party_cancel");
    this.add(partyCancelBg);

    this.partyCancelBg = partyCancelBg;

    const partyCancelPb = globalScene.add.sprite(-17, 0, "party_pb");
    this.add(partyCancelPb);

    this.partyCancelPb = partyCancelPb;

    const partyCancelText = addTextObject(
      -10,
      -7,
      i18next.t("partyUiHandler:cancelButton"),
      TextStyle.PARTY_CANCEL_BUTTON,
    );
    this.add(partyCancelText);
  }

  select() {
    if (this.selected) {
      return;
    }

    this.selected = true;

    this.partyCancelBg.setFrame("party_cancel_sel");
    this.partyCancelPb.setFrame("party_pb_sel");
  }

  deselect() {
    if (!this.selected) {
      return;
    }

    this.selected = false;

    this.partyCancelBg.setFrame("party_cancel");
    this.partyCancelPb.setFrame("party_pb");
  }
}

class PartyDiscardModeButton extends Phaser.GameObjects.Container {
  private selected: boolean;
  private transferIcon: Phaser.GameObjects.Sprite;
  private discardIcon: Phaser.GameObjects.Sprite;
  private textBox: Phaser.GameObjects.Text;
  private party: PartyUiHandler;

  constructor(x: number, y: number, party: PartyUiHandler) {
    super(globalScene, x, y);

    this.setup(party);
  }

  setup(party: PartyUiHandler) {
    this.transferIcon = globalScene.add.sprite(0, 0, "party_transfer");
    this.discardIcon = globalScene.add.sprite(0, 0, "party_discard");
    this.textBox = addTextObject(-8, -7, i18next.t("partyUiHandler:TRANSFER"), TextStyle.PARTY);
    this.party = party;

    this.add(this.transferIcon);
    this.add(this.discardIcon);
    this.add(this.textBox);

    this.clear();
  }

  select() {
    if (this.selected) {
      return;
    }

    this.selected = true;

    this.party.showText(i18next.t("partyUiHandler:changeMode"));

    this.transferIcon.setFrame("selected");
    this.discardIcon.setFrame("selected");
  }

  deselect() {
    if (!this.selected) {
      return;
    }

    this.selected = false;
    this.party.showPartyText();

    this.transferIcon.setFrame("normal");
    this.discardIcon.setFrame("normal");
  }

  /**
   * If the current mode deals with transferring items, toggle the discard items button's name and assets.
   * @param partyMode - The current {@linkcode PartyUiMode}
   * @remarks
   * This will also reveal the button if it is currently hidden.
   */
  // TODO: Reminder to fix
  public toggleIcon(partyMode: PartyUiMode.ITEM_TRANSFER | PartyUiMode.DISCARD): void {
    this.setActive(true).setVisible(true);
    switch (partyMode) {
      case PartyUiMode.ITEM_TRANSFER:
        this.transferIcon.setVisible(true);
        this.discardIcon.setVisible(false);
        this.textBox.setVisible(true);
        this.textBox.setText(i18next.t("partyUiHandler:TRANSFER"));
        this.transferIcon.displayWidth = this.textBox.text.length * 9 + 3;
        break;
      case PartyUiMode.DISCARD:
        this.transferIcon.setVisible(false);
        this.discardIcon.setVisible(true);
        this.textBox.setVisible(true);
        this.textBox.setText(i18next.t("partyUiHandler:DISCARD"));
        this.discardIcon.displayWidth = this.textBox.text.length * 9 + 3;
        break;
    }
    this.setPosition(
      globalScene.currentBattle.double ? DISCARD_BUTTON_X_DOUBLES : DISCARD_BUTTON_X,
      globalScene.currentBattle.double ? DISCARD_BUTTON_Y_DOUBLES : DISCARD_BUTTON_Y,
    );
  }

  clear() {
    this.setActive(false).setVisible(false);
    this.transferIcon.setVisible(false);
    this.discardIcon.setVisible(false);
    this.textBox.setVisible(false);
  }
}<|MERGE_RESOLUTION|>--- conflicted
+++ resolved
@@ -1790,22 +1790,9 @@
     partyUiMode: PartyUiMode,
     tmMoveId: MoveId,
   ) {
-<<<<<<< HEAD
-    super(
-      globalScene,
-      slotIndex >= globalScene.currentBattle.getBattlerCount() ? 230.5 : 64,
-      slotIndex >= globalScene.currentBattle.getBattlerCount()
-        ? -184 +
-            (globalScene.currentBattle.double ? -40 : 0) +
-            (28 + (globalScene.currentBattle.double ? 8 : 0)) * slotIndex
-        : partyUiMode === PartyUiMode.ITEM_TRANSFER
-          ? -124 + (globalScene.currentBattle.double ? -20 : 0) + slotIndex * 55
-          : -124 + (globalScene.currentBattle.double ? -8 : 0) + slotIndex * 64,
-    );
-=======
     const isBenched = slotIndex >= globalScene.currentBattle.getBattlerCount();
     const isDoubleBattle = globalScene.currentBattle.double;
-    const isItemManageMode = partyUiMode === PartyUiMode.MODIFIER_TRANSFER || partyUiMode === PartyUiMode.DISCARD;
+    const isItemManageMode = partyUiMode === PartyUiMode.ITEM_TRANSFER || partyUiMode === PartyUiMode.DISCARD;
 
     /*
      * Here we determine the position of the slot.
@@ -1828,7 +1815,6 @@
     }
 
     super(globalScene, slotPositionX, slotPositionY);
->>>>>>> da7903ab
 
     this.slotIndex = slotIndex;
     this.isBenched = isBenched;
@@ -1845,7 +1831,7 @@
   setup(partyUiMode: PartyUiMode, tmMoveId: MoveId) {
     const currentLanguage = i18next.resolvedLanguage ?? "en";
     const offsetJa = currentLanguage === "ja";
-    const isItemManageMode = partyUiMode === PartyUiMode.MODIFIER_TRANSFER || partyUiMode === PartyUiMode.DISCARD;
+    const isItemManageMode = partyUiMode === PartyUiMode.ITEM_TRANSFER || partyUiMode === PartyUiMode.DISCARD;
 
     this.slotBgKey = this.isBenched
       ? "party_slot"
