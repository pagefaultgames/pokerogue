--- conflicted
+++ resolved
@@ -361,13 +361,8 @@
             const partySlot = this.partySlots.filter(m => m.getPokemon() === newPokemon)[0]; // this gets pokemon [p] for us
             if (p !== this.transferCursor) { // this skips adding the able/not able labels on the pokemon doing the transfer
               if (matchingModifier) { // if matchingModifier exists then the item exists on the new pokemon
-<<<<<<< HEAD
                 if (matchingModifier.getMaxStackCount() === matchingModifier.stackCount) { // checks to see if the stack of items is at max stack; if so, set the description label to "Not able"
-                  ableToTransfer = "Not able";
-=======
-                if (matchingModifier.getMaxStackCount(this.scene) === matchingModifier.stackCount) { // checks to see if the stack of items is at max stack; if so, set the description label to "Not able"
                   ableToTransfer = i18next.t("partyUiHandler:notAble");
->>>>>>> cb719d99
                 } else { // if the pokemon isn't at max stack, make the label "Able"
                   ableToTransfer = i18next.t("partyUiHandler:able");
                 }
