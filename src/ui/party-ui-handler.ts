--- conflicted
+++ resolved
@@ -1257,30 +1257,24 @@
           const allowBatonItemSwitch = this.allowBatonItemSwitch();
           const isBatonPassMove = this.isBatonPassMove();
 
-<<<<<<< HEAD
-          // isBatonPassMove and allowBatonItemSwitch shouldn't ever be true
-          // at the same time, because they both explicitly check for a mutually
-          // exclusive partyUiMode. But better safe than sorry.
-          this.options.push(isBatonPassMove && !allowBatonItemSwitch ? PartyOption.PASS_BATON : PartyOption.SEND_OUT);
-          if (allowBatonItemSwitch && !isBatonPassMove) {
-            // the BATON item gives an extra switch option for
-            // pokemon-command switches, allowing buffs to be optionally passed
-            this.options.push(PartyOption.PASS_BATON);
-          }
-=======
           if (allowBatonModifierSwitch && !isBatonPassMove) {
             // the BATON modifier gives an extra switch option for
             // pokemon-command switches, allowing buffs to be optionally passed
             this.options.push(PartyOption.PASS_BATON);
           }
 
-          // isBatonPassMove and allowBatonModifierSwitch shouldn't ever be true
+          if (allowBatonItemSwitch && !isBatonPassMove) {
+            // the BATON modifier gives an extra switch option for
+            // pokemon-command switches, allowing buffs to be optionally passed
+            this.options.push(PartyOption.PASS_BATON);
+          }
+
+          // isBatonPassMove and allowBatonItemSwitch shouldn't ever be true
           // at the same time, because they both explicitly check for a mutually
           // exclusive partyUiMode. But better safe than sorry.
           this.options.push(
             isBatonPassMove && !allowBatonModifierSwitch ? PartyOption.PASS_BATON : PartyOption.SEND_OUT,
           );
->>>>>>> e1edb879
         }
         this.addCommonOptions(pokemon);
         if (this.partyUiMode === PartyUiMode.SWITCH) {
