--- conflicted
+++ resolved
@@ -487,13 +487,9 @@
           this.clearOptions();
           ui.playSelect();
           if (this.cursor >= this.scene.currentBattle.getBattlerCount() || !pokemon.isAllowedInBattle()) {
-<<<<<<< HEAD
             this.blockInput = true;
-            this.showText(`Do you really want to release ${pokemon.name}?`, null, () => {
+            this.showText(i18next.t("partyUiHandler:releaseConfirmation", { pokemonName: getPokemonNameWithAffix(pokemon) }), null, () => {
               this.blockInput = false;
-=======
-            this.showText(i18next.t("partyUiHandler:releaseConfirmation", { pokemonName: getPokemonNameWithAffix(pokemon) }), null, () => {
->>>>>>> 2d0a4326
               ui.setModeWithoutClear(Mode.CONFIRM, () => {
                 ui.setMode(Mode.PARTY);
                 this.doRelease(this.cursor);
