--- conflicted
+++ resolved
@@ -8,11 +8,6 @@
 import * as Utils from "../utils";
 import { PokemonFormChangeItemModifier, PokemonHeldItemModifier, SwitchEffectTransferModifier } from "../modifier/modifier";
 import { allMoves } from "../data/move";
-<<<<<<< HEAD
-import { Moves } from "../data/enums/moves";
-import { Species } from "../data/enums/species";
-=======
->>>>>>> f8062d95
 import { getGenderColor, getGenderSymbol } from "../data/gender";
 import { StatusEffect } from "../data/status-effect";
 import PokemonIconAnimHandler, { PokemonIconAnimMode } from "./pokemon-icon-anim-handler";
@@ -25,6 +20,7 @@
 import MoveInfoOverlay from "./move-info-overlay";
 import i18next from "i18next";
 import { Moves } from "#enums/moves";
+import { Species } from "#enums/species";
 
 const defaultMessage = "Choose a Pokémon.";
 
