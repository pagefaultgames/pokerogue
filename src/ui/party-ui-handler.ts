--- conflicted
+++ resolved
@@ -185,15 +185,10 @@
   private transferAll: boolean;
 
   private lastCursor = 0;
-<<<<<<< HEAD
-  private selectCallback: PartySelectCallback | PartyItemTransferSelectCallback | null;
-  private selectFilter: PokemonSelectFilter | PokemonItemTransferSelectFilter;
-=======
   private lastLeftPokemonCursor = 0;
   private lastRightPokemonCursor = 0;
-  private selectCallback: PartySelectCallback | PartyModifierTransferSelectCallback | null;
-  private selectFilter: PokemonSelectFilter | PokemonModifierTransferSelectFilter;
->>>>>>> 8a2b8889
+  private selectCallback: PartySelectCallback | PokemonItemTransferSelectFilter | null;
+  private selectFilter: PokemonSelectFilter | PokemonItemTransferSelectFilter;
   private moveSelectFilter: PokemonMoveSelectFilter;
   private tmMoveId: MoveId;
   private showMovePp: boolean;
@@ -618,11 +613,7 @@
     const option = this.options[this.optionsCursor];
     if (button === Button.LEFT) {
       /** Decrease quantity for the current item and update UI */
-<<<<<<< HEAD
-      if (this.partyUiMode === PartyUiMode.ITEM_TRANSFER) {
-=======
       if (this.isItemManageMode()) {
->>>>>>> 8a2b8889
         this.transferQuantities[option] =
           this.transferQuantities[option] === 1
             ? this.transferQuantitiesMax[option]
@@ -636,11 +627,7 @@
 
     if (button === Button.RIGHT) {
       /** Increase quantity for the current item and update UI */
-<<<<<<< HEAD
-      if (this.partyUiMode === PartyUiMode.ITEM_TRANSFER) {
-=======
       if (this.isItemManageMode()) {
->>>>>>> 8a2b8889
         this.transferQuantities[option] =
           this.transferQuantities[option] === this.transferQuantitiesMax[option]
             ? 1
@@ -932,13 +919,8 @@
     }
 
     if (button === Button.LEFT || button === Button.RIGHT) {
-<<<<<<< HEAD
-      if (this.partyUiMode === PartyUiMode.ITEM_TRANSFER) {
+      if (this.isItemManageMode()) {
         return this.processItemTransferModeLeftRightInput(button);
-=======
-      if (this.isItemManageMode()) {
-        return this.processModifierTransferModeLeftRightInput(button);
->>>>>>> 8a2b8889
       }
     }
 
@@ -1004,14 +986,10 @@
   private processPartyActionInput(): boolean {
     const ui = this.getUi();
     if (this.cursor < 6) {
-<<<<<<< HEAD
-      if (this.partyUiMode === PartyUiMode.ITEM_TRANSFER && !this.transferMode) {
-=======
       if (
-        (this.partyUiMode === PartyUiMode.MODIFIER_TRANSFER && !this.transferMode) ||
+        (this.partyUiMode === PartyUiMode.ITEM_TRANSFER && !this.transferMode) ||
         this.partyUiMode === PartyUiMode.DISCARD
       ) {
->>>>>>> 8a2b8889
         /** Initialize item quantities for the selected Pokemon */
         const pokemon = globalScene.getPlayerParty()[this.cursor];
         const items = pokemon.heldItemManager.getTransferableHeldItems();
@@ -1304,13 +1282,8 @@
 
     this.updateOptions();
 
-<<<<<<< HEAD
-    /** When an item is being selected for transfer, the message box is taller as the message occupies two lines */
-    if (this.partyUiMode === PartyUiMode.ITEM_TRANSFER) {
-=======
     /** When an item is being selected for transfer or discard, the message box is taller as the message occupies two lines */
     if (this.isItemManageMode()) {
->>>>>>> 8a2b8889
       this.partyMessageBox.setSize(262 - Math.max(this.optionsBg.displayWidth - 56, 0), 42);
     } else {
       this.partyMessageBox.setSize(262 - Math.max(this.optionsBg.displayWidth - 56, 0), 30);
@@ -1319,12 +1292,9 @@
     this.setCursor(0);
   }
 
-<<<<<<< HEAD
-  private allowBatonSwitch(): boolean {
-=======
   showPartyText() {
     switch (this.partyUiMode) {
-      case PartyUiMode.MODIFIER_TRANSFER:
+      case PartyUiMode.ITEM_TRANSFER:
         this.showText(i18next.t("partyUiHandler:partyTransfer"));
         break;
       case PartyUiMode.DISCARD:
@@ -1336,8 +1306,7 @@
     }
   }
 
-  private allowBatonModifierSwitch(): boolean {
->>>>>>> 8a2b8889
+  private allowBatonSwitch(): boolean {
     return !!(
       this.partyUiMode !== PartyUiMode.FAINT_SWITCH &&
       globalScene.getPlayerField()[this.fieldIndex].heldItemManager.hasItem(HeldItemId.BATON)
@@ -1549,14 +1518,9 @@
       } else if (option === PartyOption.SCROLL_DOWN) {
         optionName = "↓";
       } else if (
-<<<<<<< HEAD
         (this.partyUiMode !== PartyUiMode.REMEMBER_MOVE_REWARD &&
-          (this.partyUiMode !== PartyUiMode.ITEM_TRANSFER || this.transferMode)) ||
-=======
-        (this.partyUiMode !== PartyUiMode.REMEMBER_MOVE_MODIFIER &&
-          (this.partyUiMode !== PartyUiMode.MODIFIER_TRANSFER || this.transferMode) &&
+          (this.partyUiMode !== PartyUiMode.ITEM_TRANSFER || this.transferMode) &&
           this.partyUiMode !== PartyUiMode.DISCARD) ||
->>>>>>> 8a2b8889
         option === PartyOption.CANCEL
       ) {
         switch (option) {
@@ -1619,11 +1583,7 @@
       const items = pokemon.getHeldItems();
       const item = items[option];
       if (
-<<<<<<< HEAD
-        this.partyUiMode === PartyUiMode.ITEM_TRANSFER &&
-=======
         this.isItemManageMode() &&
->>>>>>> 8a2b8889
         this.transferQuantitiesMax[option] > 1 &&
         !this.transferMode &&
         item !== undefined &&
