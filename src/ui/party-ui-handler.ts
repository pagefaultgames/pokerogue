import { CommandPhase, SelectModifierPhase } from "../phases";
import BattleScene from "../battle-scene";
import { MoveResult, PlayerPokemon, PokemonMove } from "../field/pokemon";
import { addBBCodeTextObject, addTextObject, getTextColor, TextStyle } from "./text";
import { Command } from "./command-ui-handler";
import MessageUiHandler from "./message-ui-handler";
import { Mode } from "./ui";
import * as Utils from "../utils";
import { PokemonBaseStatModifier, PokemonFormChangeItemModifier, PokemonHeldItemModifier, SwitchEffectTransferModifier } from "../modifier/modifier";
import { allMoves, ForceSwitchOutAttr } from "../data/move";
import { getGenderColor, getGenderSymbol } from "../data/gender";
import { StatusEffect } from "../data/status-effect";
import PokemonIconAnimHandler, { PokemonIconAnimMode } from "./pokemon-icon-anim-handler";
import { pokemonEvolutions } from "../data/pokemon-evolutions";
import { addWindow } from "./ui-theme";
import { SpeciesFormChangeItemTrigger } from "../data/pokemon-forms";
import { getVariantTint } from "#app/data/variant";
import {Button} from "#enums/buttons";
import { applyChallenges, ChallengeType } from "#app/data/challenge.js";
import MoveInfoOverlay from "./move-info-overlay";
import i18next from "i18next";
import BBCodeText from "phaser3-rex-plugins/plugins/bbcodetext";
import { Moves } from "#enums/moves";
import { getPokemonNameWithAffix } from "#app/messages.js";

const defaultMessage = i18next.t("partyUiHandler:choosePokemon");

/**
 * Indicates the reason why the party UI is being opened.
 */
export enum PartyUiMode {
  /**
   * Indicates that the party UI is open because of a user-opted switch.  This
   * type of switch can be cancelled.
   */
  SWITCH,
  /**
   * Indicates that the party UI is open because of a faint or other forced
   * switch (eg, move effect). This type of switch cannot be cancelled.
   */
  FAINT_SWITCH,
  /**
   * Indicates that the party UI is open because of a start-of-encounter optional
   * switch. This type of switch can be cancelled.
   */
  POST_BATTLE_SWITCH,
  /**
   * Indicates that the party UI is open because of the move Revival Blessing.
   * This selection cannot be cancelled.
   */
  REVIVAL_BLESSING,
  /**
   * Indicates that the party UI is open to select a mon to apply a modifier to.
   * This type of selection can be cancelled.
   */
  MODIFIER,
  /**
   * Indicates that the party UI is open to select a mon to apply a move
   * modifier to (such as an Ether or PP Up).  This type of selection can be cancelled.
   */
  MOVE_MODIFIER,
  /**
   * Indicates that the party UI is open to select a mon to teach a TM.  This
   * type of selection can be cancelled.
   */
  TM_MODIFIER,
  /**
   * Indicates that the party UI is open to select a mon to remember a move.
   * This type of selection can be cancelled.
   */
  REMEMBER_MOVE_MODIFIER,
  /**
   * Indicates that the party UI is open to transfer items between mons.  This
   * type of selection can be cancelled.
   */
  MODIFIER_TRANSFER,
  /**
   * Indicates that the party UI is open because of a DNA Splicer.  This
   * type of selection can be cancelled.
   */
  SPLICE,
  /**
   * Indicates that the party UI is open to release a party member.  This
   * type of selection can be cancelled.
   */
  RELEASE,
  /**
   * Indicates that the party UI is open to check the team.  This
   * type of selection can be cancelled.
   */
  CHECK
}

export enum PartyOption {
  CANCEL = -1,
  SEND_OUT,
  PASS_BATON,
  REVIVE,
  APPLY,
  TEACH,
  TRANSFER,
  SUMMARY,
  UNPAUSE_EVOLUTION,
  SPLICE,
  UNSPLICE,
  RELEASE,
  RENAME,
  SCROLL_UP = 1000,
  SCROLL_DOWN = 1001,
  FORM_CHANGE_ITEM = 2000,
  MOVE_1 = 3000,
  MOVE_2,
  MOVE_3,
  MOVE_4,
  ALL = 4000,
}

export type PartySelectCallback = (cursor: integer, option: PartyOption) => void;
export type PartyModifierTransferSelectCallback = (fromCursor: integer, index: integer, itemQuantity?: integer, toCursor?: integer) => void;
export type PartyModifierSpliceSelectCallback = (fromCursor: integer, toCursor?: integer) => void;
export type PokemonSelectFilter = (pokemon: PlayerPokemon) => string | null;
export type PokemonModifierTransferSelectFilter = (pokemon: PlayerPokemon, modifier: PokemonHeldItemModifier) => string | null;
export type PokemonMoveSelectFilter = (pokemonMove: PokemonMove) => string | null;

export default class PartyUiHandler extends MessageUiHandler {
  private partyUiMode: PartyUiMode;
  private fieldIndex: integer;

  private partyBg: Phaser.GameObjects.Image;
  private partyContainer: Phaser.GameObjects.Container;
  private partySlotsContainer: Phaser.GameObjects.Container;
  private partySlots: PartySlot[];
  private partyCancelButton: PartyCancelButton;
  private partyMessageBox: Phaser.GameObjects.NineSlice;
  private moveInfoOverlay: MoveInfoOverlay;

  private optionsMode: boolean;
  private optionsScroll: boolean;
  private optionsCursor: integer = 0;
  private optionsScrollCursor: integer = 0;
  private optionsScrollTotal: integer = 0;
  /** This is only public for test/ui/transfer-item.test.ts */
  public optionsContainer: Phaser.GameObjects.Container;
  private optionsBg: Phaser.GameObjects.NineSlice;
  private optionsCursorObj: Phaser.GameObjects.Image | null;
  private options: integer[];

  private transferMode: boolean;
  private transferOptionCursor: integer;
  private transferCursor: integer;
  /** Current quantity selection for every item held by the pokemon selected for the transfer */
  private transferQuantities: integer[];
  /** Stack size of every item that the selected pokemon is holding */
  private transferQuantitiesMax: integer[];
  /** Whether to transfer all items */
  private transferAll: boolean;

  private lastCursor: integer = 0;
  private selectCallback: PartySelectCallback | PartyModifierTransferSelectCallback | null;
  private selectFilter: PokemonSelectFilter | PokemonModifierTransferSelectFilter;
  private moveSelectFilter: PokemonMoveSelectFilter;
  private tmMoveId: Moves;
  private showMovePp: boolean;

  private iconAnimHandler: PokemonIconAnimHandler;

  private static FilterAll = (_pokemon: PlayerPokemon) => null;

  public static FilterNonFainted = (pokemon: PlayerPokemon) => {
    if (pokemon.isFainted()) {
      return i18next.t("partyUiHandler:noEnergy", { pokemonName: getPokemonNameWithAffix(pokemon) });
    }
    return null;
  };

  public static FilterFainted = (pokemon: PlayerPokemon) => {
    if (!pokemon.isFainted()) {
      return i18next.t("partyUiHandler:hasEnergy", { pokemonName: getPokemonNameWithAffix(pokemon) });
    }
    return null;
  };

  /**
   * For consistency reasons, this looks like the above filters. However this is used only internally and is always enforced for switching.
   * @param pokemon The pokemon to check.
   * @returns
   */
  private FilterChallengeLegal = (pokemon: PlayerPokemon) => {
    const challengeAllowed = new Utils.BooleanHolder(true);
    applyChallenges(this.scene.gameMode, ChallengeType.POKEMON_IN_BATTLE, pokemon, challengeAllowed);
    if (!challengeAllowed.value) {
      return i18next.t("partyUiHandler:cantBeUsed", { pokemonName: getPokemonNameWithAffix(pokemon) });
    }
    return null;
  };

  private static FilterAllMoves = (_pokemonMove: PokemonMove) => null;

  public static FilterItemMaxStacks = (pokemon: PlayerPokemon, modifier: PokemonHeldItemModifier) => {
    const matchingModifier = pokemon.scene.findModifier(m => m instanceof PokemonHeldItemModifier && m.pokemonId === pokemon.id && m.matchType(modifier)) as PokemonHeldItemModifier;
    if (matchingModifier && matchingModifier.stackCount === matchingModifier.getMaxStackCount(pokemon.scene)) {
      return i18next.t("partyUiHandler:tooManyItems", { pokemonName: getPokemonNameWithAffix(pokemon) });
    }
    return null;
  };

  public static NoEffectMessage = i18next.t("partyUiHandler:anyEffect");

  private localizedOptions = [PartyOption.SEND_OUT, PartyOption.SUMMARY, PartyOption.CANCEL, PartyOption.APPLY, PartyOption.RELEASE, PartyOption.TEACH, PartyOption.SPLICE, PartyOption.UNSPLICE, PartyOption.REVIVE, PartyOption.TRANSFER, PartyOption.UNPAUSE_EVOLUTION, PartyOption.PASS_BATON, PartyOption.RENAME];

  constructor(scene: BattleScene) {
    super(scene, Mode.PARTY);
  }

  setup() {
    const ui = this.getUi();

    const partyContainer = this.scene.add.container(0, 0);
    partyContainer.setName("party");
    partyContainer.setVisible(false);
    ui.add(partyContainer);

    this.partyContainer = partyContainer;

    this.partyBg = this.scene.add.image(0, 0, "party_bg");
    this.partyBg.setName("img-party-bg");
    partyContainer.add(this.partyBg);

    this.partyBg.setOrigin(0, 1);

    const partySlotsContainer = this.scene.add.container(0, 0);
    partySlotsContainer.setName("party-slots");
    partyContainer.add(partySlotsContainer);

    this.partySlotsContainer = partySlotsContainer;

    const partyMessageBoxContainer = this.scene.add.container(0, -32);
    partyMessageBoxContainer.setName("party-msg-box");
    partyContainer.add(partyMessageBoxContainer);

    const partyMessageBox = addWindow(this.scene, 1, 31, 262, 30);
    partyMessageBox.setName("window-party-msg-box");
    partyMessageBox.setOrigin(0, 1);
    partyMessageBoxContainer.add(partyMessageBox);

    this.partyMessageBox = partyMessageBox;

    const partyMessageText = addTextObject(this.scene, 10, 8, defaultMessage, TextStyle.WINDOW, { maxLines: 2 });
    partyMessageText.setName("text-party-msg");

    partyMessageText.setOrigin(0, 0);
    partyMessageBoxContainer.add(partyMessageText);

    this.message = partyMessageText;

    const partyCancelButton = new PartyCancelButton(this.scene, 291, -16);
    partyContainer.add(partyCancelButton);

    this.partyCancelButton = partyCancelButton;

    this.optionsContainer = this.scene.add.container((this.scene.game.canvas.width / 6) - 1, -1);
    partyContainer.add(this.optionsContainer);

    this.iconAnimHandler = new PokemonIconAnimHandler();
    this.iconAnimHandler.setup(this.scene);

    // prepare move overlay. in case it appears to be too big, set the overlayScale to .5
    const overlayScale = 1;
    this.moveInfoOverlay = new MoveInfoOverlay(this.scene, {
      scale: overlayScale,
      top: true,
      x: 1,
      y: -MoveInfoOverlay.getHeight(overlayScale) - 1, //this.scene.game.canvas.height / 6 - MoveInfoOverlay.getHeight(overlayScale) - 29,
      width: this.scene.game.canvas.width / 12 - 30,
    });
    ui.add(this.moveInfoOverlay);

    this.options = [];

    this.partySlots = [];
  }

  show(args: any[]): boolean {
    if (!args.length || this.active) {
      return false;
    }

    super.show(args);

    // reset the infoOverlay
    this.moveInfoOverlay.clear();

    this.partyUiMode = args[0] as PartyUiMode;

    this.fieldIndex = args.length > 1 ? args[1] as integer : -1;

    this.selectCallback = args.length > 2 && args[2] instanceof Function ? args[2] : undefined;
    this.selectFilter = args.length > 3 && args[3] instanceof Function
      ? args[3] as PokemonSelectFilter
      : PartyUiHandler.FilterAll;
    this.moveSelectFilter = args.length > 4 && args[4] instanceof Function
      ? args[4] as PokemonMoveSelectFilter
      : PartyUiHandler.FilterAllMoves;
    this.tmMoveId = args.length > 5 && args[5] ? args[5] : Moves.NONE;
    this.showMovePp = args.length > 6 && args[6];

    this.partyContainer.setVisible(true);
    this.partyBg.setTexture(`party_bg${this.scene.currentBattle.double ? "_double" : ""}`);
    this.populatePartySlots();
    this.setCursor(this.cursor < 6 ? this.cursor : 0);

    return true;
  }

  processInput(button: Button): boolean {
    const ui = this.getUi();

    if (this.pendingPrompt) {
      return false;
    }

    if (this.awaitingActionInput) {
      if ((button === Button.ACTION || button === Button.CANCEL) && this.onActionInput) {
        ui.playSelect();
        const originalOnActionInput = this.onActionInput;
        this.onActionInput = null;
        originalOnActionInput();
        this.awaitingActionInput = false;
        return true;
      }
      return false;
    }

    let success = false;

    if (this.optionsMode) {
      const option = this.options[this.optionsCursor];
      if (button === Button.ACTION) {
        const pokemon = this.scene.getParty()[this.cursor];
        if (this.partyUiMode === PartyUiMode.MODIFIER_TRANSFER && !this.transferMode && option !== PartyOption.CANCEL) {
          this.startTransfer();

          let ableToTransfer: string;
          for (let p = 0; p < this.scene.getParty().length; p++) { // this fore look goes through each of the party pokemon
            const newPokemon = this.scene.getParty()[p];
            // this next line gets all of the transferable items from pokemon [p]; it does this by getting all the held modifiers that are transferable and checking to see if they belong to pokemon [p]
            const getTransferrableItemsFromPokemon = (newPokemon: PlayerPokemon) =>
              this.scene.findModifiers(m => m instanceof PokemonHeldItemModifier && (m as PokemonHeldItemModifier).isTransferrable && (m as PokemonHeldItemModifier).pokemonId === newPokemon.id) as PokemonHeldItemModifier[];
            // this next bit checks to see if the the selected item from the original transfer pokemon exists on the new pokemon [p]; this returns undefined if the new pokemon doesn't have the item at all, otherwise it returns the pokemonHeldItemModifier for that item
            const matchingModifier = newPokemon.scene.findModifier(m => m instanceof PokemonHeldItemModifier && m.pokemonId === newPokemon.id && m.matchType(getTransferrableItemsFromPokemon(pokemon)[this.transferOptionCursor])) as PokemonHeldItemModifier;
            const partySlot = this.partySlots.filter(m => m.getPokemon() === newPokemon)[0]; // this gets pokemon [p] for us
            if (p !== this.transferCursor) { // this skips adding the able/not able labels on the pokemon doing the transfer
              if (matchingModifier) { // if matchingModifier exists then the item exists on the new pokemon
                if (matchingModifier.getMaxStackCount(this.scene) === matchingModifier.stackCount) { // checks to see if the stack of items is at max stack; if so, set the description label to "Not able"
                  ableToTransfer = "Not able";
                } else { // if the pokemon isn't at max stack, make the label "Able"
                  ableToTransfer = "Able";
                }
              } else { // if matchingModifier doesn't exist, that means the pokemon doesn't have any of the item, and we need to show "Able"
                ableToTransfer = "Able";
              }
            } else { // this else relates to the transfer pokemon. We set the text to be blank so there's no "Able"/"Not able" text
              ableToTransfer = "";
            }
            partySlot.slotHpBar.setVisible(false);
            partySlot.slotHpOverlay.setVisible(false);
            partySlot.slotHpText.setVisible(false);
            partySlot.slotDescriptionLabel.setText(ableToTransfer);
            partySlot.slotDescriptionLabel.setVisible(true);
          }

          this.clearOptions();
          ui.playSelect();
          return true;
        } else if (this.partyUiMode === PartyUiMode.REMEMBER_MOVE_MODIFIER && option !== PartyOption.CANCEL) {
          // clear overlay on cancel
          this.moveInfoOverlay.clear();
          const filterResult = (this.selectFilter as PokemonSelectFilter)(pokemon);
          if (filterResult === null) {
            this.selectCallback?.(this.cursor, option);
            this.clearOptions();
          } else {
            this.clearOptions();
            this.showText(filterResult as string, undefined, () => this.showText(null, 0), undefined, true);
          }
          ui.playSelect();
          return true;
        } else if ((option !== PartyOption.SUMMARY && option !== PartyOption.UNPAUSE_EVOLUTION && option !== PartyOption.UNSPLICE && option !== PartyOption.RELEASE && option !== PartyOption.CANCEL && option !== PartyOption.RENAME)
          || (option === PartyOption.RELEASE && this.partyUiMode === PartyUiMode.RELEASE)) {
          let filterResult: string | null;
          const getTransferrableItemsFromPokemon = (pokemon: PlayerPokemon) =>
            this.scene.findModifiers(m => m instanceof PokemonHeldItemModifier && m.isTransferrable && m.pokemonId === pokemon.id) as PokemonHeldItemModifier[];
          if (option !== PartyOption.TRANSFER && option !== PartyOption.SPLICE) {
            filterResult = (this.selectFilter as PokemonSelectFilter)(pokemon);
            if (filterResult === null && (option === PartyOption.SEND_OUT || option === PartyOption.PASS_BATON)) {
              filterResult = this.FilterChallengeLegal(pokemon);
            }
            if (filterResult === null && this.partyUiMode === PartyUiMode.MOVE_MODIFIER) {
              filterResult = this.moveSelectFilter(pokemon.moveset[this.optionsCursor]!); // TODO: is this bang correct?
            }
          } else {
            filterResult = (this.selectFilter as PokemonModifierTransferSelectFilter)(pokemon, getTransferrableItemsFromPokemon(this.scene.getParty()[this.transferCursor])[this.transferOptionCursor]);
          }
          if (filterResult === null) {
            if (this.partyUiMode !== PartyUiMode.SPLICE) {
              this.clearOptions();
            }
            if (this.selectCallback && this.partyUiMode !== PartyUiMode.CHECK) {
              if (option === PartyOption.TRANSFER) {
                if (this.transferCursor !== this.cursor) {
                  if (this.transferAll) {
                    getTransferrableItemsFromPokemon(this.scene.getParty()[this.transferCursor]).forEach((_, i) => (this.selectCallback as PartyModifierTransferSelectCallback)(this.transferCursor, i, this.transferQuantitiesMax[i], this.cursor));
                  } else {
                    (this.selectCallback as PartyModifierTransferSelectCallback)(this.transferCursor, this.transferOptionCursor, this.transferQuantities[this.transferOptionCursor], this.cursor);
                  }
                }
                this.clearTransfer();
              } else if (this.partyUiMode === PartyUiMode.SPLICE) {
                if (option === PartyOption.SPLICE) {
                  (this.selectCallback as PartyModifierSpliceSelectCallback)(this.transferCursor, this.cursor);
                  this.clearTransfer();
                } else {
                  this.startTransfer();
                }
                this.clearOptions();
              } else if (option === PartyOption.RELEASE) {
                this.doRelease(this.cursor);
              } else {
                const selectCallback = this.selectCallback;
                this.selectCallback = null;
                selectCallback(this.cursor, option);
              }
            } else {
              if (option >= PartyOption.FORM_CHANGE_ITEM && this.scene.getCurrentPhase() instanceof SelectModifierPhase) {
                if (this.partyUiMode === PartyUiMode.CHECK) {
                  let formChangeItemModifiers = this.scene.findModifiers(m => m instanceof PokemonFormChangeItemModifier && m.pokemonId === pokemon.id) as PokemonFormChangeItemModifier[];
                  if (formChangeItemModifiers.find(m => m.active)) {
                    formChangeItemModifiers = formChangeItemModifiers.filter(m => m.active);
                  }
                  const modifier = formChangeItemModifiers[option - PartyOption.FORM_CHANGE_ITEM];
                  modifier.active = !modifier.active;
                  this.scene.triggerPokemonFormChange(pokemon, SpeciesFormChangeItemTrigger, false, true);
                }
              } else if (this.cursor) {
                (this.scene.getCurrentPhase() as CommandPhase).handleCommand(Command.POKEMON, this.cursor, option === PartyOption.PASS_BATON);
              }
            }
            if (this.partyUiMode !== PartyUiMode.MODIFIER && this.partyUiMode !== PartyUiMode.TM_MODIFIER && this.partyUiMode !== PartyUiMode.MOVE_MODIFIER) {
              ui.playSelect();
            }
            return true;
          } else {
            this.clearOptions();
            this.showText(filterResult as string, undefined, () => this.showText(null, 0), undefined, true);
          }
        } else if (option === PartyOption.SUMMARY) {
          ui.playSelect();
          ui.setModeWithoutClear(Mode.SUMMARY, pokemon).then(() =>  this.clearOptions());
          return true;
        } else if (option === PartyOption.UNPAUSE_EVOLUTION) {
          this.clearOptions();
          ui.playSelect();
          pokemon.pauseEvolutions = false;
          this.showText(i18next.t("partyUiHandler:unpausedEvolutions", { pokemonName: getPokemonNameWithAffix(pokemon) }), undefined, () => this.showText(null, 0), null, true);
        } else if (option === PartyOption.UNSPLICE) {
          this.clearOptions();
          ui.playSelect();
          this.showText(i18next.t("partyUiHandler:unspliceConfirmation", { fusionName: pokemon.fusionSpecies?.name, pokemonName: pokemon.name }), null, () => {
            ui.setModeWithoutClear(Mode.CONFIRM, () => {
              const fusionName = pokemon.name;
              pokemon.unfuse().then(() => {
                this.clearPartySlots();
                this.populatePartySlots();
                ui.setMode(Mode.PARTY);
                this.showText(i18next.t("partyUiHandler:wasReverted", { fusionName: fusionName, pokemonName: pokemon.name }), undefined, () => {
                  ui.setMode(Mode.PARTY);
                  this.showText(null, 0);
                }, null, true);
              });
            }, () => {
              ui.setMode(Mode.PARTY);
              this.showText(null, 0);
            });
          });
        } else if (option === PartyOption.RELEASE) {
          this.clearOptions();
          ui.playSelect();
          if (this.cursor >= this.scene.currentBattle.getBattlerCount() || !pokemon.isAllowedInBattle()) {
            this.showText(i18next.t("partyUiHandler:releaseConfirmation", { pokemonName: getPokemonNameWithAffix(pokemon) }), null, () => {
              ui.setModeWithoutClear(Mode.CONFIRM, () => {
                ui.setMode(Mode.PARTY);
                this.doRelease(this.cursor);
              }, () => {
                ui.setMode(Mode.PARTY);
                this.showText(null, 0);
              });
            });
          } else {
            this.showText(i18next.t("partyUiHandler:releaseInBattle"), null, () => this.showText(null, 0), null, true);
          }
          return true;
        } else if (option === PartyOption.RENAME) {
          this.clearOptions();
          ui.playSelect();
          ui.setModeWithoutClear(Mode.RENAME_POKEMON, {
            buttonActions: [
              (nickname: string) => {
                ui.playSelect();
                pokemon.nickname = nickname;
                pokemon.updateInfo();
                this.clearPartySlots();
                this.populatePartySlots();
                ui.setMode(Mode.PARTY);
              },
              () => {
                ui.setMode(Mode.PARTY);
              }
            ]
          }, pokemon);
          return true;
        } else if (option === PartyOption.CANCEL) {
          return this.processInput(Button.CANCEL);
        }
      } else if (button === Button.CANCEL) {
        this.clearOptions();
        ui.playSelect();
        return true;
      } else {
        switch (button) {
        case Button.LEFT:
          /** Decrease quantity for the current item and update UI */
          if (this.partyUiMode === PartyUiMode.MODIFIER_TRANSFER) {
            this.transferQuantities[option] = this.transferQuantities[option] === 1 ? this.transferQuantitiesMax[option] : this.transferQuantities[option] - 1;
            this.updateOptions();
            success = this.setCursor(this.optionsCursor); /** Place again the cursor at the same position. Necessary, otherwise the cursor disappears */
          }
          break;
        case Button.RIGHT:
          /** Increase quantity for the current item and update UI */
          if (this.partyUiMode === PartyUiMode.MODIFIER_TRANSFER) {
            this.transferQuantities[option] = this.transferQuantities[option] === this.transferQuantitiesMax[option] ? 1 : this.transferQuantities[option] + 1;
            this.updateOptions();
            success = this.setCursor(this.optionsCursor); /** Place again the cursor at the same position. Necessary, otherwise the cursor disappears */
          }
          break;
        case Button.UP:
          /** If currently selecting items to transfer, reset quantity selection */
          if (this.partyUiMode === PartyUiMode.MODIFIER_TRANSFER) {
            if (option !== PartyOption.ALL) {
              this.transferQuantities[option] = this.transferQuantitiesMax[option];
            }
            this.updateOptions();
          }
          success = this.setCursor(this.optionsCursor ? this.optionsCursor - 1 : this.options.length - 1); /** Move cursor */
          break;
        case Button.DOWN:
          /** If currently selecting items to transfer, reset quantity selection */
          if (this.partyUiMode === PartyUiMode.MODIFIER_TRANSFER) {
            if (option !== PartyOption.ALL) {
              this.transferQuantities[option] = this.transferQuantitiesMax[option];
            }
            this.updateOptions();
          }
          success = this.setCursor(this.optionsCursor < this.options.length - 1 ? this.optionsCursor + 1 : 0); /** Move cursor */
          break;
        }

        // show move description
        if (this.partyUiMode === PartyUiMode.REMEMBER_MOVE_MODIFIER) {
          const option = this.options[this.optionsCursor];
          const pokemon = this.scene.getParty()[this.cursor];
          const move = allMoves[pokemon.getLearnableLevelMoves()[option]];
          if (move) {
            this.moveInfoOverlay.show(move);
          } else {
            // or hide the overlay, in case it's the cancel button
            this.moveInfoOverlay.clear();
          }
        }
      }
    } else {
      if (button === Button.ACTION) {
        if (this.cursor < 6) {
          if (this.partyUiMode === PartyUiMode.MODIFIER_TRANSFER && !this.transferMode) {
            /** Initialize item quantities for the selected Pokemon */
            const itemModifiers = this.scene.findModifiers(m => m instanceof PokemonHeldItemModifier
              && m.isTransferrable && m.pokemonId === this.scene.getParty()[this.cursor].id) as PokemonHeldItemModifier[];
            this.transferQuantities = itemModifiers.map(item => item.getStackCount());
            this.transferQuantitiesMax = itemModifiers.map(item => item.getStackCount());
          }
          this.showOptions();
          ui.playSelect();
        } else if (this.partyUiMode === PartyUiMode.FAINT_SWITCH || this.partyUiMode === PartyUiMode.REVIVAL_BLESSING) {
          ui.playError();
        } else {
          return this.processInput(Button.CANCEL);
        }
        return true;
      } else if (button === Button.CANCEL) {
        if ((this.partyUiMode === PartyUiMode.MODIFIER_TRANSFER || this.partyUiMode === PartyUiMode.SPLICE) && this.transferMode) {
          this.clearTransfer();
          ui.playSelect();
        } else if (this.partyUiMode !== PartyUiMode.FAINT_SWITCH && this.partyUiMode !== PartyUiMode.REVIVAL_BLESSING) {
          if (this.selectCallback) {
            const selectCallback = this.selectCallback;
            this.selectCallback = null;
            selectCallback(6, PartyOption.CANCEL);
            ui.playSelect();
          } else {
            ui.setMode(Mode.COMMAND, this.fieldIndex);
            ui.playSelect();
          }
        }

        return true;
      }

      const slotCount = this.partySlots.length;
      const battlerCount = this.scene.currentBattle.getBattlerCount();

      switch (button) {
      case Button.UP:
        success = this.setCursor(this.cursor ? this.cursor < 6 ? this.cursor - 1 : slotCount - 1 : 6);
        break;
      case Button.DOWN:
        success = this.setCursor(this.cursor < 6 ? this.cursor < slotCount - 1 ? this.cursor + 1 : 6 : 0);
        break;
      case Button.LEFT:
        if (this.cursor >= battlerCount && this.cursor <= 6) {
          success = this.setCursor(0);
        }
        break;
      case Button.RIGHT:
        if (slotCount === battlerCount) {
          success = this.setCursor(6);
          break;
        } else if (battlerCount >= 2 && slotCount > battlerCount && this.getCursor() === 0 && this.lastCursor === 1) {
          success = this.setCursor(2);
          break;
        } else if (slotCount > battlerCount && this.cursor < battlerCount) {
          success = this.setCursor(this.lastCursor < 6 ? this.lastCursor ||  battlerCount : battlerCount);
          break;
        }
      }
    }

    if (success) {
      ui.playSelect();
    }

    return success;
  }

  populatePartySlots() {
    const party = this.scene.getParty();

    if (this.cursor < 6 && this.cursor >= party.length) {
      this.cursor = party.length - 1;
    } else if (this.cursor === 6) {
      this.partyCancelButton.select();
    }

    for (const p in party) {
      const slotIndex = parseInt(p);
      const partySlot = new PartySlot(this.scene, slotIndex, party[p], this.iconAnimHandler, this.partyUiMode, this.tmMoveId);
      this.scene.add.existing(partySlot);
      this.partySlotsContainer.add(partySlot);
      this.partySlots.push(partySlot);
      if (this.cursor === slotIndex) {
        partySlot.select();
      }
    }
  }

  setCursor(cursor: integer): boolean {
    let changed: boolean;

    if (this.optionsMode) {
      changed = this.optionsCursor !== cursor;
      let isScroll = false;
      if (changed && this.optionsScroll) {
        if (Math.abs(cursor - this.optionsCursor) === this.options.length - 1) {
          this.optionsScrollCursor = cursor ? this.optionsScrollTotal - 8 : 0;
          this.updateOptions();
        } else {
          const isDown = cursor &&  cursor > this.optionsCursor;
          if (isDown) {
            if (this.options[cursor] === PartyOption.SCROLL_DOWN) {
              isScroll = true;
              this.optionsScrollCursor++;
            }
          } else {
            if (!cursor && this.optionsScrollCursor) {
              isScroll = true;
              this.optionsScrollCursor--;
            }
          }
          if (isScroll && this.optionsScrollCursor === 1) {
            this.optionsScrollCursor += isDown ? 1 : -1;
          }
        }
      }
      if (isScroll) {
        this.updateOptions();
      } else {
        this.optionsCursor = cursor;
      }
      if (!this.optionsCursorObj) {
        this.optionsCursorObj = this.scene.add.image(0, 0, "cursor");
        this.optionsCursorObj.setOrigin(0, 0);
        this.optionsContainer.add(this.optionsCursorObj);
      }
      this.optionsCursorObj.setPosition(8 - this.optionsBg.displayWidth, -19 - (16 * ((this.options.length - 1) - this.optionsCursor)));
    } else {
      changed = this.cursor !== cursor;
      if (changed) {
        this.lastCursor = this.cursor;
        this.cursor = cursor;
        if (this.lastCursor < 6) {
          this.partySlots[this.lastCursor].deselect();
        } else if (this.lastCursor === 6) {
          this.partyCancelButton.deselect();
        }
        if (cursor < 6) {
          this.partySlots[cursor].select();
        } else if (cursor === 6) {
          this.partyCancelButton.select();
        }
      }
    }

    return changed;
  }

<<<<<<< HEAD
  showText(text: string | null, delay?: integer, callback?: Function, callbackDelay?: integer, prompt?: boolean, promptDelay?: integer) {
=======
  showText(text: string | null, delay?: integer | null, callback?: Function | null, callbackDelay?: integer | null, prompt?: boolean, promptDelay?: integer) {
>>>>>>> e8201635
    if (text === null) {
      text = defaultMessage;
    }

    if (text?.indexOf("\n") === -1) {
      this.partyMessageBox.setSize(262, 30);
      this.message.setY(10);
    } else {
      this.partyMessageBox.setSize(262, 42);
      this.message.setY(-5);
    }

    super.showText(text, delay, callback, callbackDelay, prompt, promptDelay);
  }

  showOptions() {
    if (this.cursor === 6) {
      return;
    }

    this.optionsMode = true;

    let optionsMessage = i18next.t("partyUiHandler:doWhatWithThisPokemon");

    switch (this.partyUiMode) {
    case PartyUiMode.MOVE_MODIFIER:
      optionsMessage = i18next.t("partyUiHandler:selectAMove");
      break;
    case PartyUiMode.MODIFIER_TRANSFER:
      if (!this.transferMode) {
        optionsMessage = i18next.t("partyUiHandler:changeQuantity");
      }
      break;
    case PartyUiMode.SPLICE:
      if (!this.transferMode) {
        optionsMessage = i18next.t("partyUiHandler:selectAnotherPokemonToSplice");
      }
      break;
    }

    this.showText(optionsMessage, 0);

    this.updateOptions();

    /** When an item is being selected for transfer, the message box is taller as the message occupies two lines */
    if (this.partyUiMode === PartyUiMode.MODIFIER_TRANSFER) {
      this.partyMessageBox.setSize(262 - Math.max(this.optionsBg.displayWidth - 56, 0), 42);
    } else {
      this.partyMessageBox.setSize(262 - Math.max(this.optionsBg.displayWidth - 56, 0), 30);
    }

    this.setCursor(0);
  }

  updateOptions(): void {
    const pokemon = this.scene.getParty()[this.cursor];

    const learnableLevelMoves = this.partyUiMode === PartyUiMode.REMEMBER_MOVE_MODIFIER
      ? pokemon.getLearnableLevelMoves()
      : [];

    if (this.partyUiMode === PartyUiMode.REMEMBER_MOVE_MODIFIER && learnableLevelMoves?.length) {
      // show the move overlay with info for the first move
      this.moveInfoOverlay.show(allMoves[learnableLevelMoves[0]]);
    }

    const itemModifiers = this.partyUiMode === PartyUiMode.MODIFIER_TRANSFER
      ? this.scene.findModifiers(m => m instanceof PokemonHeldItemModifier
        && m.isTransferrable && m.pokemonId === pokemon.id) as PokemonHeldItemModifier[]
      : [];

    if (this.options.length) {
      this.options.splice(0, this.options.length);
      this.optionsContainer.removeAll(true);
      this.eraseOptionsCursor();
    }

    let formChangeItemModifiers: PokemonFormChangeItemModifier[] | undefined;

    if (this.partyUiMode !== PartyUiMode.MOVE_MODIFIER && this.partyUiMode !== PartyUiMode.REMEMBER_MOVE_MODIFIER && (this.transferMode || this.partyUiMode !== PartyUiMode.MODIFIER_TRANSFER)) {
      switch (this.partyUiMode) {
      case PartyUiMode.SWITCH:
      case PartyUiMode.FAINT_SWITCH:
      case PartyUiMode.POST_BATTLE_SWITCH:
        if (this.cursor >= this.scene.currentBattle.getBattlerCount()) {
          const allowBatonModifierSwitch =
            this.partyUiMode !== PartyUiMode.FAINT_SWITCH
              && this.scene.findModifier(m => m instanceof SwitchEffectTransferModifier
              && (m as SwitchEffectTransferModifier).pokemonId === this.scene.getPlayerField()[this.fieldIndex].id);

          const moveHistory = this.scene.getPlayerField()[this.fieldIndex].getMoveHistory();
          const isBatonPassMove = this.partyUiMode === PartyUiMode.FAINT_SWITCH && moveHistory.length && allMoves[moveHistory[moveHistory.length - 1].move].getAttrs(ForceSwitchOutAttr)[0]?.isBatonPass() && moveHistory[moveHistory.length - 1].result === MoveResult.SUCCESS;

          // isBatonPassMove and allowBatonModifierSwitch shouldn't ever be true
          // at the same time, because they both explicitly check for a mutually
          // exclusive partyUiMode. But better safe than sorry.
          this.options.push(isBatonPassMove && !allowBatonModifierSwitch ? PartyOption.PASS_BATON : PartyOption.SEND_OUT);
          if (allowBatonModifierSwitch && !isBatonPassMove) {
            // the BATON modifier gives an extra switch option for
            // pokemon-command switches, allowing buffs to be optionally passed
            this.options.push(PartyOption.PASS_BATON);
          }
        }
        break;
      case PartyUiMode.REVIVAL_BLESSING:
        this.options.push(PartyOption.REVIVE);
        break;
      case PartyUiMode.MODIFIER:
        this.options.push(PartyOption.APPLY);
        break;
      case PartyUiMode.TM_MODIFIER:
        this.options.push(PartyOption.TEACH);
        break;
      case PartyUiMode.MODIFIER_TRANSFER:
        this.options.push(PartyOption.TRANSFER);
        break;
      case PartyUiMode.SPLICE:
        if (this.transferMode) {
          if (this.cursor !== this.transferCursor) {
            this.options.push(PartyOption.SPLICE);
          }
        } else {
          this.options.push(PartyOption.APPLY);
        }
        break;
      case PartyUiMode.RELEASE:
        this.options.push(PartyOption.RELEASE);
        break;
      case PartyUiMode.CHECK:
        if (this.scene.getCurrentPhase() instanceof SelectModifierPhase) {
          formChangeItemModifiers = this.scene.findModifiers(m => m instanceof PokemonFormChangeItemModifier && m.pokemonId === pokemon.id) as PokemonFormChangeItemModifier[];
          if (formChangeItemModifiers.find(m => m.active)) {
            formChangeItemModifiers = formChangeItemModifiers.filter(m => m.active);
          }
          for (let i = 0; i < formChangeItemModifiers.length; i++) {
            this.options.push(PartyOption.FORM_CHANGE_ITEM + i);
          }
        }
        break;
      }

      this.options.push(PartyOption.SUMMARY);
      this.options.push(PartyOption.RENAME);

      if (pokemon.pauseEvolutions && pokemonEvolutions.hasOwnProperty(pokemon.species.speciesId)) {
        this.options.push(PartyOption.UNPAUSE_EVOLUTION);
      }

      if (this.partyUiMode === PartyUiMode.SWITCH) {
        if (pokemon.isFusion()) {
          this.options.push(PartyOption.UNSPLICE);
        }
        this.options.push(PartyOption.RELEASE);
      } else if (this.partyUiMode === PartyUiMode.SPLICE && pokemon.isFusion()) {
        this.options.push(PartyOption.UNSPLICE);
      }
    } else if (this.partyUiMode === PartyUiMode.MOVE_MODIFIER) {
      for (let m = 0; m < pokemon.moveset.length; m++) {
        this.options.push(PartyOption.MOVE_1 + m);
      }
    } else if (this.partyUiMode === PartyUiMode.REMEMBER_MOVE_MODIFIER) {
      const learnableMoves = pokemon.getLearnableLevelMoves();
      for (let m = 0; m < learnableMoves.length; m++) {
        this.options.push(m);
      }
    } else {
      for (let im = 0; im < itemModifiers.length; im++) {
        this.options.push(im);
      }
      if (itemModifiers.length > 1) {
        this.options.push(PartyOption.ALL);
      }
    }

    this.optionsScrollTotal = this.options.length;
    let optionStartIndex = this.optionsScrollCursor;
    let optionEndIndex = Math.min(this.optionsScrollTotal, optionStartIndex + (!optionStartIndex || this.optionsScrollCursor + 8 >= this.optionsScrollTotal ? 8 : 7));

    this.optionsScroll = this.optionsScrollTotal > 9;

    if (this.optionsScroll) {
      this.options.splice(optionEndIndex, this.optionsScrollTotal);
      this.options.splice(0, optionStartIndex);
      if (optionStartIndex) {
        this.options.unshift(PartyOption.SCROLL_UP);
      }
      if (optionEndIndex < this.optionsScrollTotal) {
        this.options.push(PartyOption.SCROLL_DOWN);
      }
    }

    this.options.push(PartyOption.CANCEL);

    this.optionsBg = addWindow(this.scene, 0, 0, 0, 16 * this.options.length + 13);
    this.optionsBg.setOrigin(1, 1);

    this.optionsContainer.add(this.optionsBg);

    optionStartIndex = 0;
    optionEndIndex = this.options.length;

    let widestOptionWidth = 0;
    const optionTexts: BBCodeText[] = [];

    for (let o = optionStartIndex; o < optionEndIndex; o++) {
      const option = this.options[this.options.length - (o + 1)];
      let altText = false;
      let optionName: string;
      if (option === PartyOption.SCROLL_UP) {
        optionName = "↑";
      } else if (option === PartyOption.SCROLL_DOWN) {
        optionName = "↓";
      } else if ((this.partyUiMode !== PartyUiMode.REMEMBER_MOVE_MODIFIER && (this.partyUiMode !== PartyUiMode.MODIFIER_TRANSFER || this.transferMode)) || option === PartyOption.CANCEL) {
        switch (option) {
        case PartyOption.MOVE_1:
        case PartyOption.MOVE_2:
        case PartyOption.MOVE_3:
        case PartyOption.MOVE_4:
          const move = pokemon.moveset[option - PartyOption.MOVE_1]!; // TODO: is the bang correct?
          if (this.showMovePp) {
            const maxPP = move.getMovePp();
            const currPP = maxPP - move.ppUsed;
            optionName = `${move.getName()} ${currPP}/${maxPP}`;
          } else {
            optionName = move.getName();
          }
          break;
        default:
          if (formChangeItemModifiers && option >= PartyOption.FORM_CHANGE_ITEM) {
            const modifier = formChangeItemModifiers[option - PartyOption.FORM_CHANGE_ITEM];
            optionName = `${modifier.active ? i18next.t("partyUiHandler:DEACTIVATE") : i18next.t("partyUiHandler:ACTIVATE")} ${modifier.type.name}`;
          } else {
            if (this.localizedOptions.includes(option)) {
              optionName = i18next.t(`partyUiHandler:${PartyOption[option]}`);
            } else {
              optionName = Utils.toReadableString(PartyOption[option]);
            }
          }
          break;
        }
      } else if (this.partyUiMode === PartyUiMode.REMEMBER_MOVE_MODIFIER) {
        const move = learnableLevelMoves[option];
        optionName = allMoves[move].name;
        altText = !pokemon.getSpeciesForm().getLevelMoves().find(plm => plm[1] === move);
      } else if (option === PartyOption.ALL) {
        optionName = i18next.t("partyUiHandler:ALL");
      } else {
        const itemModifier = itemModifiers[option];
        optionName = itemModifier.type.name;
      }

      const yCoord = -6 - 16 * o;
      const optionText = addBBCodeTextObject(this.scene, 0, yCoord - 16, optionName, TextStyle.WINDOW, { maxLines: 1 });
      if (altText) {
        optionText.setColor("#40c8f8");
        optionText.setShadowColor("#006090");
      }
      optionText.setOrigin(0, 0);

      /** For every item that has stack bigger than 1, display the current quantity selection */
      if (this.partyUiMode === PartyUiMode.MODIFIER_TRANSFER && this.transferQuantitiesMax[option] > 1) {
        const itemModifier = itemModifiers[option];

        /** Not sure why getMaxHeldItemCount had an error, but it only checks the Pokemon parameter if the modifier is PokemonBaseStatModifier */
        if (itemModifier === undefined || itemModifier instanceof PokemonBaseStatModifier) {
          continue;
        }

        let amountText = ` (${this.transferQuantities[option]})`;

        /** If the amount held is the maximum, display the count in red */
        if (this.transferQuantitiesMax[option] === itemModifier.getMaxHeldItemCount(undefined)) {
          amountText = `[color=${getTextColor(TextStyle.SUMMARY_RED)}]${amountText}[/color]`;
        }

        optionText.setText(optionName + amountText);
      }

      optionText.setText(`[shadow]${optionText.text}[/shadow]`);

      optionTexts.push(optionText);

      widestOptionWidth = Math.max(optionText.displayWidth, widestOptionWidth);

      this.optionsContainer.add(optionText);
    }

    this.optionsBg.width = Math.max(widestOptionWidth + 24, 94);
    for (const optionText of optionTexts) {
      optionText.x = 15 - this.optionsBg.width;
    }
  }

  startTransfer(): void {
    this.transferMode = true;
    this.transferCursor = this.cursor;
    this.transferOptionCursor = this.getOptionsCursorWithScroll();
    this.transferAll = this.options[this.optionsCursor] === PartyOption.ALL;

    this.partySlots[this.transferCursor].setTransfer(true);
  }

  clearTransfer(): void {
    this.transferMode = false;
    this.transferAll = false;
    this.partySlots[this.transferCursor].setTransfer(false);
    for (let i = 0; i < this.partySlots.length; i++) {
      this.partySlots[i].slotDescriptionLabel.setVisible(false);
      this.partySlots[i].slotHpBar.setVisible(true);
      this.partySlots[i].slotHpOverlay.setVisible(true);
      this.partySlots[i].slotHpText.setVisible(true);
    }
  }

  doRelease(slotIndex: integer): void {
    this.showText(this.getReleaseMessage(getPokemonNameWithAffix(this.scene.getParty()[slotIndex])), null, () => {
      this.clearPartySlots();
      this.scene.removePartyMemberModifiers(slotIndex);
      const releasedPokemon = this.scene.getParty().splice(slotIndex, 1)[0];
      releasedPokemon.destroy();
      this.populatePartySlots();
      if (this.cursor >= this.scene.getParty().length) {
        this.setCursor(this.cursor - 1);
      }
      if (this.partyUiMode === PartyUiMode.RELEASE) {
        const selectCallback = this.selectCallback;
        this.selectCallback = null;
        selectCallback && selectCallback(this.cursor, PartyOption.RELEASE);
      }
      this.showText(null, 0);
    }, null, true);
  }

  getReleaseMessage(pokemonName: string): string {
    const rand = Utils.randInt(128);
    if (rand < 20) {
      return i18next.t("partyUiHandler:goodbye", { pokemonName: pokemonName });
    } else if (rand < 40) {
      return i18next.t("partyUiHandler:byebye", { pokemonName: pokemonName });
    } else if (rand < 60) {
      return i18next.t("partyUiHandler:farewell", { pokemonName: pokemonName });
    } else if (rand < 80) {
      return i18next.t("partyUiHandler:soLong", { pokemonName: pokemonName });
    } else if (rand < 100) {
      return i18next.t("partyUiHandler:thisIsWhereWePart", { pokemonName: pokemonName });
    } else if (rand < 108) {
      return i18next.t("partyUiHandler:illMissYou", { pokemonName: pokemonName });
    } else if (rand < 116) {
      return i18next.t("partyUiHandler:illNeverForgetYou", { pokemonName: pokemonName });
    } else if (rand < 124) {
      return i18next.t("partyUiHandler:untilWeMeetAgain", { pokemonName: pokemonName });
    } else if (rand < 127) {
      return i18next.t("partyUiHandler:sayonara", { pokemonName: pokemonName });
    } else {
      return i18next.t("partyUiHandler:smellYaLater", { pokemonName: pokemonName });
    }
  }

  getOptionsCursorWithScroll(): integer {
    return this.optionsCursor + this.optionsScrollCursor + (this.options && this.options[0] === PartyOption.SCROLL_UP ? -1 : 0);
  }

  clearOptions() {
    // hide the overlay
    this.moveInfoOverlay.clear();
    this.optionsMode = false;
    this.optionsScroll = false;
    this.optionsScrollCursor = 0;
    this.optionsScrollTotal = 0;
    this.options.splice(0, this.options.length);
    this.optionsContainer.removeAll(true);
    this.eraseOptionsCursor();

    this.partyMessageBox.setSize(262, 30);
    this.showText(null, 0);
  }

  eraseOptionsCursor() {
    if (this.optionsCursorObj) {
      this.optionsCursorObj.destroy();
    }
    this.optionsCursorObj = null;
  }

  clear() {
    super.clear();
    // hide the overlay
    this.moveInfoOverlay.clear();
    this.partyContainer.setVisible(false);
    this.clearPartySlots();
  }

  clearPartySlots() {
    this.partySlots.splice(0, this.partySlots.length);
    this.partySlotsContainer.removeAll(true);
  }
}

class PartySlot extends Phaser.GameObjects.Container {
  private selected: boolean;
  private transfer: boolean;
  private slotIndex: integer;
  private pokemon: PlayerPokemon;

  private slotBg: Phaser.GameObjects.Image;
  private slotPb: Phaser.GameObjects.Sprite;
  public slotName: Phaser.GameObjects.Text;
  public slotHpBar: Phaser.GameObjects.Image;
  public slotHpOverlay: Phaser.GameObjects.Sprite;
  public slotHpText: Phaser.GameObjects.Text;
  public slotDescriptionLabel: Phaser.GameObjects.Text; // this is used to show text instead of the HP bar i.e. for showing "Able"/"Not Able" for TMs when you try to learn them


  private pokemonIcon: Phaser.GameObjects.Container;
  private iconAnimHandler: PokemonIconAnimHandler;

  constructor(scene: BattleScene, slotIndex: integer, pokemon: PlayerPokemon, iconAnimHandler: PokemonIconAnimHandler, partyUiMode: PartyUiMode, tmMoveId: Moves) {
    super(scene, slotIndex >= scene.currentBattle.getBattlerCount() ? 230.5 : 64,
      slotIndex >= scene.currentBattle.getBattlerCount() ? -184 + (scene.currentBattle.double ? -40 : 0)
      + (28 + (scene.currentBattle.double ? 8 : 0)) * slotIndex : -124 + (scene.currentBattle.double ? -8 : 0) + slotIndex * 64);

    this.slotIndex = slotIndex;
    this.pokemon = pokemon;
    this.iconAnimHandler = iconAnimHandler;

    this.setup(partyUiMode, tmMoveId);
  }

  getPokemon(): PlayerPokemon {
    return this.pokemon;
  }

  setup(partyUiMode: PartyUiMode, tmMoveId: Moves) {
    const battlerCount = (this.scene as BattleScene).currentBattle.getBattlerCount();

    const slotKey = `party_slot${this.slotIndex >= battlerCount ? "" : "_main"}`;

    const slotBg = this.scene.add.sprite(0, 0, slotKey, `${slotKey}${this.pokemon.hp ? "" : "_fnt"}`);
    this.slotBg = slotBg;

    this.add(slotBg);

    const slotPb = this.scene.add.sprite(this.slotIndex >= battlerCount ? -85.5 : -51, this.slotIndex >= battlerCount ? 0 : -20.5, "party_pb");
    this.slotPb = slotPb;

    this.add(slotPb);

    this.pokemonIcon = (this.scene as BattleScene).addPokemonIcon(this.pokemon, slotPb.x, slotPb.y, 0.5, 0.5, true);

    this.add(this.pokemonIcon);

    this.iconAnimHandler.addOrUpdate(this.pokemonIcon, PokemonIconAnimMode.PASSIVE);

    const slotInfoContainer = this.scene.add.container(0, 0);
    this.add(slotInfoContainer);

    let displayName = this.pokemon.getNameToRender();
    let nameTextWidth: number;

    const nameSizeTest = addTextObject(this.scene, 0, 0, displayName, TextStyle.PARTY);
    nameTextWidth = nameSizeTest.displayWidth;

    while (nameTextWidth > (this.slotIndex >= battlerCount ? 52 : (76 - (this.pokemon.fusionSpecies ? 8 : 0)))) {
      displayName = `${displayName.slice(0, displayName.endsWith(".") ? -2 : -1).trimEnd()}.`;
      nameSizeTest.setText(displayName);
      nameTextWidth = nameSizeTest.displayWidth;
    }

    nameSizeTest.destroy();

    this.slotName = addTextObject(this.scene, 0, 0, displayName, TextStyle.PARTY);
    this.slotName.setPositionRelative(slotBg, this.slotIndex >= battlerCount ? 21 : 24, this.slotIndex >= battlerCount ? 2 : 10);
    this.slotName.setOrigin(0, 0);

    const slotLevelLabel = this.scene.add.image(0, 0, "party_slot_overlay_lv");
    slotLevelLabel.setPositionRelative(this.slotName, 8, 12);
    slotLevelLabel.setOrigin(0, 0);

    const slotLevelText = addTextObject(this.scene, 0, 0, this.pokemon.level.toString(), this.pokemon.level < (this.scene as BattleScene).getMaxExpLevel() ? TextStyle.PARTY : TextStyle.PARTY_RED);
    slotLevelText.setPositionRelative(slotLevelLabel, 9, 0);
    slotLevelText.setOrigin(0, 0.25);

    slotInfoContainer.add([this.slotName, slotLevelLabel, slotLevelText ]);

    const genderSymbol = getGenderSymbol(this.pokemon.getGender(true));

    if (genderSymbol) {
      const slotGenderText = addTextObject(this.scene, 0, 0, genderSymbol, TextStyle.PARTY);
      slotGenderText.setColor(getGenderColor(this.pokemon.getGender(true)));
      slotGenderText.setShadowColor(getGenderColor(this.pokemon.getGender(true), true));
      if (this.slotIndex >= battlerCount) {
        slotGenderText.setPositionRelative(slotLevelLabel, 36, 0);
      } else {
        slotGenderText.setPositionRelative(this.slotName, 76 - (this.pokemon.fusionSpecies ? 8 : 0), 3);
      }
      slotGenderText.setOrigin(0, 0.25);

      slotInfoContainer.add(slotGenderText);
    }

    if (this.pokemon.fusionSpecies) {
      const splicedIcon = this.scene.add.image(0, 0, "icon_spliced");
      splicedIcon.setScale(0.5);
      splicedIcon.setOrigin(0, 0);
      if (this.slotIndex >= battlerCount) {
        splicedIcon.setPositionRelative(slotLevelLabel, 36 + (genderSymbol ? 8 : 0), 0.5);
      } else {
        splicedIcon.setPositionRelative(this.slotName, 76, 3.5);
      }

      slotInfoContainer.add(splicedIcon);
    }

    if (this.pokemon.status) {
      const statusIndicator = this.scene.add.sprite(0, 0, "statuses");
      statusIndicator.setFrame(StatusEffect[this.pokemon.status?.effect].toLowerCase());
      statusIndicator.setOrigin(0, 0);
      statusIndicator.setPositionRelative(slotLevelLabel, this.slotIndex >= battlerCount ? 43 : 55, 0);

      slotInfoContainer.add(statusIndicator);
    }

    if (this.pokemon.isShiny()) {
      const doubleShiny = this.pokemon.isFusion() && this.pokemon.shiny && this.pokemon.fusionShiny;

      const shinyStar = this.scene.add.image(0, 0, `shiny_star_small${doubleShiny ? "_1" : ""}`);
      shinyStar.setOrigin(0, 0);
      shinyStar.setPositionRelative(this.slotName, -9, 3);
      shinyStar.setTint(getVariantTint(!doubleShiny ? this.pokemon.getVariant() : this.pokemon.variant));

      slotInfoContainer.add(shinyStar);

      if (doubleShiny) {
        const fusionShinyStar = this.scene.add.image(0, 0, "shiny_star_small_2");
        fusionShinyStar.setOrigin(0, 0);
        fusionShinyStar.setPosition(shinyStar.x, shinyStar.y);
        fusionShinyStar.setTint(getVariantTint(this.pokemon.fusionVariant));

        slotInfoContainer.add(fusionShinyStar);
      }
    }

    this.slotHpBar = this.scene.add.image(0, 0, "party_slot_hp_bar");
    this.slotHpBar.setPositionRelative(slotBg, this.slotIndex >= battlerCount ? 72 : 8, this.slotIndex >= battlerCount ? 6 : 31);
    this.slotHpBar.setOrigin(0, 0);
    this.slotHpBar.setVisible(false);

    const hpRatio = this.pokemon.getHpRatio();

    this.slotHpOverlay = this.scene.add.sprite(0, 0, "party_slot_hp_overlay", hpRatio > 0.5 ? "high" : hpRatio > 0.25 ? "medium" : "low");
    this.slotHpOverlay.setPositionRelative(this.slotHpBar, 16, 2);
    this.slotHpOverlay.setOrigin(0, 0);
    this.slotHpOverlay.setScale(hpRatio, 1);
    this.slotHpOverlay.setVisible(false);

    this.slotHpText = addTextObject(this.scene, 0, 0, `${this.pokemon.hp}/${this.pokemon.getMaxHp()}`, TextStyle.PARTY);
    this.slotHpText.setPositionRelative(this.slotHpBar, this.slotHpBar.width - 3, this.slotHpBar.height - 2);
    this.slotHpText.setOrigin(1, 0);
    this.slotHpText.setVisible(false);

    this.slotDescriptionLabel = addTextObject(this.scene, 0, 0, "", TextStyle.MESSAGE);
    this.slotDescriptionLabel.setPositionRelative(slotBg, this.slotIndex >= battlerCount ? 94 : 32, this.slotIndex >= battlerCount ? 16 : 46);
    this.slotDescriptionLabel.setOrigin(0, 1);
    this.slotDescriptionLabel.setVisible(false);

    slotInfoContainer.add([this.slotHpBar, this.slotHpOverlay, this.slotHpText, this.slotDescriptionLabel]);

    if (partyUiMode !== PartyUiMode.TM_MODIFIER) {
      this.slotDescriptionLabel.setVisible(false);
      this.slotHpBar.setVisible(true);
      this.slotHpOverlay.setVisible(true);
      this.slotHpText.setVisible(true);
    } else {
      this.slotHpBar.setVisible(false);
      this.slotHpOverlay.setVisible(false);
      this.slotHpText.setVisible(false);
      let slotTmText: string;
      switch (true) {
      case (this.pokemon.compatibleTms.indexOf(tmMoveId) === -1):
        slotTmText = i18next.t("partyUiHandler:notAble");
        break;
      case (this.pokemon.getMoveset().filter(m => m?.moveId === tmMoveId).length > 0):
        slotTmText = i18next.t("partyUiHandler:learned");
        break;
      default:
        slotTmText = i18next.t("partyUiHandler:able");
        break;
      }

      this.slotDescriptionLabel.setText(slotTmText);
      this.slotDescriptionLabel.setVisible(true);

    }
  }

  select(): void {
    if (this.selected) {
      return;
    }

    this.selected = true;
    this.iconAnimHandler.addOrUpdate(this.pokemonIcon, PokemonIconAnimMode.ACTIVE);

    this.updateSlotTexture();
    this.slotPb.setFrame("party_pb_sel");
  }

  deselect(): void {
    if (!this.selected) {
      return;
    }

    this.selected = false;
    this.iconAnimHandler.addOrUpdate(this.pokemonIcon, PokemonIconAnimMode.PASSIVE);

    this.updateSlotTexture();
    this.slotPb.setFrame("party_pb");
  }

  setTransfer(transfer: boolean): void {
    if (this.transfer === transfer) {
      return;
    }

    this.transfer = transfer;
    this.updateSlotTexture();
  }

  private updateSlotTexture(): void {
    const battlerCount = (this.scene as BattleScene).currentBattle.getBattlerCount();
    this.slotBg.setTexture(`party_slot${this.slotIndex >= battlerCount ? "" : "_main"}`,
      `party_slot${this.slotIndex >= battlerCount ? "" : "_main"}${this.transfer ? "_swap" : this.pokemon.hp ? "" : "_fnt"}${this.selected ? "_sel" : ""}`);
  }
}

class PartyCancelButton extends Phaser.GameObjects.Container {
  private selected: boolean;

  private partyCancelBg: Phaser.GameObjects.Sprite;
  private partyCancelPb: Phaser.GameObjects.Sprite;

  constructor(scene: BattleScene, x: number, y: number) {
    super(scene, x, y);

    this.setup();
  }

  setup() {
    const partyCancelBg = this.scene.add.sprite(0, 0, "party_cancel");
    this.add(partyCancelBg);

    this.partyCancelBg = partyCancelBg;

    const partyCancelPb = this.scene.add.sprite(-17, 0, "party_pb");
    this.add(partyCancelPb);

    this.partyCancelPb = partyCancelPb;

    const partyCancelText = addTextObject(this.scene, -8, -7, i18next.t("partyUiHandler:cancel"), TextStyle.PARTY);
    this.add(partyCancelText);
  }

  select() {
    if (this.selected) {
      return;
    }

    this.selected = true;

    this.partyCancelBg.setFrame("party_cancel_sel");
    this.partyCancelPb.setFrame("party_pb_sel");
  }

  deselect() {
    if (!this.selected) {
      return;
    }

    this.selected = false;

    this.partyCancelBg.setFrame("party_cancel");
    this.partyCancelPb.setFrame("party_pb");
  }
}<|MERGE_RESOLUTION|>--- conflicted
+++ resolved
@@ -732,11 +732,7 @@
     return changed;
   }
 
-<<<<<<< HEAD
-  showText(text: string | null, delay?: integer, callback?: Function, callbackDelay?: integer, prompt?: boolean, promptDelay?: integer) {
-=======
   showText(text: string | null, delay?: integer | null, callback?: Function | null, callbackDelay?: integer | null, prompt?: boolean, promptDelay?: integer) {
->>>>>>> e8201635
     if (text === null) {
       text = defaultMessage;
     }
