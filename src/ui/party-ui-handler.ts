import { CommandPhase } from "../phases";
import BattleScene from "../battle-scene";
import { PlayerPokemon, PokemonMove } from "../field/pokemon";
import { addTextObject, TextStyle } from "./text";
import { Command } from "./command-ui-handler";
import MessageUiHandler from "./message-ui-handler";
import { Mode } from "./ui";
import * as Utils from "../utils";
import { PokemonFormChangeItemModifier, PokemonHeldItemModifier, SwitchEffectTransferModifier } from "../modifier/modifier";
import { allMoves } from "../data/move";
import { Moves } from "../data/enums/moves";
import { getGenderColor, getGenderSymbol } from "../data/gender";
import { StatusEffect } from "../data/status-effect";
import PokemonIconAnimHandler, { PokemonIconAnimMode } from "./pokemon-icon-anim-handler";
import { pokemonEvolutions } from "../data/pokemon-evolutions";
import { addWindow } from "./ui-theme";
import { SpeciesFormChangeItemTrigger } from "../data/pokemon-forms";
import { getVariantTint } from "#app/data/variant";
import {Button} from "../enums/buttons";

const defaultMessage = "Choose a Pokémon.";

export enum PartyUiMode {
  SWITCH,
  FAINT_SWITCH,
  POST_BATTLE_SWITCH,
  REVIVAL_BLESSING,
  MODIFIER,
  MOVE_MODIFIER,
  TM_MODIFIER,
  REMEMBER_MOVE_MODIFIER,
  MODIFIER_TRANSFER,
  SPLICE,
  RELEASE
}

export enum PartyOption {
  CANCEL = -1,
  SEND_OUT,
  PASS_BATON,
  REVIVE,
  APPLY,
  TEACH,
  TRANSFER,
  SUMMARY,
  UNPAUSE_EVOLUTION,
  SPLICE,
  UNSPLICE,
  RELEASE,
  SCROLL_UP = 1000,
  SCROLL_DOWN = 1001,
  FORM_CHANGE_ITEM = 2000,
  MOVE_1 = 3000,
  MOVE_2,
  MOVE_3,
  MOVE_4
}

export type PartySelectCallback = (cursor: integer, option: PartyOption) => void;
export type PartyModifierTransferSelectCallback = (fromCursor: integer, index: integer, toCursor?: integer) => void;
export type PartyModifierSpliceSelectCallback = (fromCursor: integer, toCursor?: integer) => void;
export type PokemonSelectFilter = (pokemon: PlayerPokemon) => string;
export type PokemonModifierTransferSelectFilter = (pokemon: PlayerPokemon, modifier: PokemonHeldItemModifier) => string;
export type PokemonMoveSelectFilter = (pokemonMove: PokemonMove) => string;

export default class PartyUiHandler extends MessageUiHandler {
  private partyUiMode: PartyUiMode;
  private fieldIndex: integer;

  private partyBg: Phaser.GameObjects.Image;
  private partyContainer: Phaser.GameObjects.Container;
  private partySlotsContainer: Phaser.GameObjects.Container;
  private partySlots: PartySlot[];
  private partyCancelButton: PartyCancelButton;
  private partyMessageBox: Phaser.GameObjects.NineSlice;

  private optionsMode: boolean;
  private optionsScroll: boolean;
  private optionsCursor: integer = 0;
  private optionsScrollCursor: integer = 0;
  private optionsScrollTotal: integer = 0;
  private optionsContainer: Phaser.GameObjects.Container;
  private optionsBg: Phaser.GameObjects.NineSlice;
  private optionsCursorObj: Phaser.GameObjects.Image;
  private options: integer[];

  private transferMode: boolean;
  private transferOptionCursor: integer;
  private transferCursor: integer;

  private lastCursor: integer = 0;
  private selectCallback: PartySelectCallback | PartyModifierTransferSelectCallback;
  private selectFilter: PokemonSelectFilter | PokemonModifierTransferSelectFilter;
  private moveSelectFilter: PokemonMoveSelectFilter;
  private tmMoveId: Moves;
  private showMovePp: boolean;

  private iconAnimHandler: PokemonIconAnimHandler;

  private static FilterAll = (_pokemon: PlayerPokemon) => null;

  public static FilterNonFainted = (pokemon: PlayerPokemon) => {
    if (pokemon.isFainted()) {
      return `${pokemon.name} has no energy\nleft to battle!`;
    }
    return null;
  };

  public static FilterFainted = (pokemon: PlayerPokemon) => {
    if (!pokemon.isFainted()) {
      return `${pokemon.name} still has energy\nto battle!`;
    }
    return null;
  };

  private static FilterAllMoves = (_pokemonMove: PokemonMove) => null;

  public static FilterItemMaxStacks = (pokemon: PlayerPokemon, modifier: PokemonHeldItemModifier) => {
    const matchingModifier = pokemon.scene.findModifier(m => m instanceof PokemonHeldItemModifier && m.pokemonId === pokemon.id && m.matchType(modifier)) as PokemonHeldItemModifier;
    if (matchingModifier && matchingModifier.stackCount === matchingModifier.getMaxStackCount(pokemon.scene)) {
      return `${pokemon.name} has too many\nof this item!`;
    }
    return null;
  };

  public static NoEffectMessage = "It won't have any effect.";

  constructor(scene: BattleScene) {
    super(scene, Mode.PARTY);
  }

  setup() {
    const ui = this.getUi();

    const partyContainer = this.scene.add.container(0, 0);
    partyContainer.setVisible(false);
    ui.add(partyContainer);

    this.partyContainer = partyContainer;

    this.partyBg = this.scene.add.image(0, 0, "party_bg");
    partyContainer.add(this.partyBg);

    this.partyBg.setOrigin(0, 1);

    const partySlotsContainer = this.scene.add.container(0, 0);
    partyContainer.add(partySlotsContainer);

    this.partySlotsContainer = partySlotsContainer;

    const partyMessageBoxContainer = this.scene.add.container(0, -32);
    partyContainer.add(partyMessageBoxContainer);

    const partyMessageBox = addWindow(this.scene, 1, 31, 262, 30);
    partyMessageBox.setOrigin(0, 1);
    partyMessageBoxContainer.add(partyMessageBox);

    this.partyMessageBox = partyMessageBox;

    const partyMessageText = addTextObject(this.scene, 8, 10, defaultMessage, TextStyle.WINDOW, { maxLines: 2 });

    partyMessageText.setOrigin(0, 0);
    partyMessageBoxContainer.add(partyMessageText);

    this.message = partyMessageText;

    const partyCancelButton = new PartyCancelButton(this.scene, 291, -16);
    partyContainer.add(partyCancelButton);

    this.partyCancelButton = partyCancelButton;

    this.optionsContainer = this.scene.add.container((this.scene.game.canvas.width / 6) - 1, -1);
    partyContainer.add(this.optionsContainer);

    this.iconAnimHandler = new PokemonIconAnimHandler();
    this.iconAnimHandler.setup(this.scene);

    this.options = [];

    this.partySlots = [];
  }

  show(args: any[]): boolean {
    if (!args.length || this.active) {
      return false;
    }

    super.show(args);

    this.partyUiMode = args[0] as PartyUiMode;

    this.fieldIndex = args.length > 1 ? args[1] as integer : -1;

    this.selectCallback = args.length > 2 && args[2] instanceof Function ? args[2] : undefined;
    this.selectFilter = args.length > 3 && args[3] instanceof Function
      ? args[3] as PokemonSelectFilter
      : PartyUiHandler.FilterAll;
    this.moveSelectFilter = args.length > 4 && args[4] instanceof Function
      ? args[4] as PokemonMoveSelectFilter
      : PartyUiHandler.FilterAllMoves;
    this.tmMoveId = args.length > 5 && args[5] ? args[5] : Moves.NONE;
    this.showMovePp = args.length > 6 && args[6];

    this.partyContainer.setVisible(true);
    this.partyBg.setTexture(`party_bg${this.scene.currentBattle.double ? "_double" : ""}`);
    this.populatePartySlots();
    this.setCursor(this.cursor < 6 ? this.cursor : 0);

    return true;
  }

  processInput(button: Button): boolean {
    const ui = this.getUi();

    if (this.pendingPrompt) {
      return false;
    }

    if (this.awaitingActionInput) {
      if ((button === Button.ACTION || button === Button.CANCEL) && this.onActionInput) {
        ui.playSelect();
        const originalOnActionInput = this.onActionInput;
        this.onActionInput = null;
        originalOnActionInput();
        this.awaitingActionInput = false;
        return true;
      }
      return false;
    }

    let success = false;

    if (this.optionsMode) {
      if (button === Button.ACTION) {
        const option = this.options[this.optionsCursor];
        const pokemon = this.scene.getParty()[this.cursor];
        if (this.partyUiMode === PartyUiMode.MODIFIER_TRANSFER && !this.transferMode && option !== PartyOption.CANCEL) {
          this.startTransfer();
          this.clearOptions();
          ui.playSelect();
          return true;
        } else if (this.partyUiMode === PartyUiMode.REMEMBER_MOVE_MODIFIER && option !== PartyOption.CANCEL) {
          const filterResult = (this.selectFilter as PokemonSelectFilter)(pokemon);
          if (filterResult === null) {
            this.selectCallback(this.cursor, option);
            this.clearOptions();
          } else {
            this.clearOptions();
            this.showText(filterResult as string, null, () => this.showText(null, 0), null, true);
          }
          ui.playSelect();
          return true;
        } else if ((option !== PartyOption.SUMMARY && option !== PartyOption.UNPAUSE_EVOLUTION && option !== PartyOption.UNSPLICE && option !== PartyOption.RELEASE && option !== PartyOption.CANCEL)
          || (option === PartyOption.RELEASE && this.partyUiMode === PartyUiMode.RELEASE)) {
          let filterResult: string;
          if (option !== PartyOption.TRANSFER && option !== PartyOption.SPLICE) {
            filterResult = (this.selectFilter as PokemonSelectFilter)(pokemon);
            if (filterResult === null && this.partyUiMode === PartyUiMode.MOVE_MODIFIER) {
              filterResult = this.moveSelectFilter(pokemon.moveset[this.optionsCursor]);
            }
          } else {
            const transferPokemon = this.scene.getParty()[this.transferCursor];
            const itemModifiers = transferPokemon.getTransferrableHeldItems();
            filterResult = (this.selectFilter as PokemonModifierTransferSelectFilter)(pokemon, itemModifiers[this.transferOptionCursor]);
          }
          if (filterResult === null) {
            if (this.partyUiMode !== PartyUiMode.SPLICE) {
              this.clearOptions();
            }
            if (this.selectCallback) {
              if (option === PartyOption.TRANSFER) {
                (this.selectCallback as PartyModifierTransferSelectCallback)(this.transferCursor, this.transferOptionCursor, this.cursor);
                this.clearTransfer();
              } else if (this.partyUiMode === PartyUiMode.SPLICE) {
                if (option === PartyOption.SPLICE) {
                  (this.selectCallback as PartyModifierSpliceSelectCallback)(this.transferCursor, this.cursor);
                  this.clearTransfer();
                } else {
                  this.startTransfer();
                }
                this.clearOptions();
              } else if (option === PartyOption.RELEASE) {
                this.doRelease(this.cursor);
              } else {
                const selectCallback = this.selectCallback;
                this.selectCallback = null;
                selectCallback(this.cursor, option);
              }
            } else {
              if (option >= PartyOption.FORM_CHANGE_ITEM && this.scene.getCurrentPhase() instanceof CommandPhase) {
                switch (this.partyUiMode) {
                case PartyUiMode.SWITCH:
                case PartyUiMode.FAINT_SWITCH:
                case PartyUiMode.POST_BATTLE_SWITCH:
                  let formChangeItemModifiers = this.scene.findModifiers(m => m instanceof PokemonFormChangeItemModifier && m.pokemonId === pokemon.id) as PokemonFormChangeItemModifier[];
                  if (formChangeItemModifiers.find(m => m.active)) {
                    formChangeItemModifiers = formChangeItemModifiers.filter(m => m.active);
                  }
                  const modifier = formChangeItemModifiers[option - PartyOption.FORM_CHANGE_ITEM];
                  modifier.active = !modifier.active;
                  this.scene.triggerPokemonFormChange(pokemon, SpeciesFormChangeItemTrigger, false, true);
                  break;
                }
              } else if (this.cursor) {
                (this.scene.getCurrentPhase() as CommandPhase).handleCommand(Command.POKEMON, this.cursor, option === PartyOption.PASS_BATON);
              }
            }
            if (this.partyUiMode !== PartyUiMode.MODIFIER && this.partyUiMode !== PartyUiMode.TM_MODIFIER && this.partyUiMode !== PartyUiMode.MOVE_MODIFIER) {
              ui.playSelect();
            }
            return true;
          } else {
            this.clearOptions();
            this.showText(filterResult as string, null, () => this.showText(null, 0), null, true);
          }
        } else if (option === PartyOption.SUMMARY) {
          ui.playSelect();
          ui.setModeWithoutClear(Mode.SUMMARY, pokemon).then(() =>  this.clearOptions());
          return true;
        } else if (option === PartyOption.UNPAUSE_EVOLUTION) {
          this.clearOptions();
          ui.playSelect();
          pokemon.pauseEvolutions = false;
          this.showText(`Evolutions have been unpaused for ${pokemon.name}.`, null, () => this.showText(null, 0), null, true);
        } else if (option === PartyOption.UNSPLICE) {
          this.clearOptions();
          ui.playSelect();
          this.showText(`Do you really want to unsplice ${pokemon.fusionSpecies.name}\nfrom ${pokemon.name}? ${pokemon.fusionSpecies.name} will be lost.`, null, () => {
            ui.setModeWithoutClear(Mode.CONFIRM, () => {
              const fusionName = pokemon.name;
              pokemon.unfuse().then(() => {
                this.clearPartySlots();
                this.populatePartySlots();
                ui.setMode(Mode.PARTY);
                this.showText(`${fusionName} was reverted to ${pokemon.name}.`, null, () => {
                  ui.setMode(Mode.PARTY);
                  this.showText(null, 0);
                }, null, true);
              });
            }, () => {
              ui.setMode(Mode.PARTY);
              this.showText(null, 0);
            });
          });
        } else if (option === PartyOption.RELEASE) {
          this.clearOptions();
          ui.playSelect();
          if (this.cursor >= this.scene.currentBattle.getBattlerCount()) {
            this.showText(`Do you really want to release ${pokemon.name}?`, null, () => {
              ui.setModeWithoutClear(Mode.CONFIRM, () => {
                ui.setMode(Mode.PARTY);
                this.doRelease(this.cursor);
              }, () => {
                ui.setMode(Mode.PARTY);
                this.showText(null, 0);
              });
            });
          } else {
            this.showText("You can't release a Pokémon that's in battle!", null, () => this.showText(null, 0), null, true);
          }
          return true;
        } else if (option === PartyOption.CANCEL) {
          return this.processInput(Button.CANCEL);
        }
      } else if (button === Button.CANCEL) {
        this.clearOptions();
        ui.playSelect();
        return true;
      } else {
        switch (button) {
        case Button.UP:
          success = this.setCursor(this.optionsCursor ? this.optionsCursor - 1 : this.options.length - 1);
          break;
        case Button.DOWN:
          success = this.setCursor(this.optionsCursor < this.options.length - 1 ? this.optionsCursor + 1 : 0);
          break;
        }
      }
    } else {
      if (button === Button.ACTION) {
        if (this.cursor < 6) {
          this.showOptions();
          ui.playSelect();
        } else if (this.partyUiMode === PartyUiMode.FAINT_SWITCH || this.partyUiMode === PartyUiMode.REVIVAL_BLESSING) {
          ui.playError();
        } else {
          return this.processInput(Button.CANCEL);
        }
        return true;
      } else if (button === Button.CANCEL) {
        if ((this.partyUiMode === PartyUiMode.MODIFIER_TRANSFER || this.partyUiMode === PartyUiMode.SPLICE) && this.transferMode) {
          this.clearTransfer();
          ui.playSelect();
        } else if (this.partyUiMode !== PartyUiMode.FAINT_SWITCH && this.partyUiMode !== PartyUiMode.REVIVAL_BLESSING) {
          if (this.selectCallback) {
            const selectCallback = this.selectCallback;
            this.selectCallback = null;
            selectCallback(6, PartyOption.CANCEL);
            ui.playSelect();
          } else {
            ui.setMode(Mode.COMMAND, this.fieldIndex);
            ui.playSelect();
          }
        }

        return true;
      }

      const slotCount = this.partySlots.length;
      const battlerCount = this.scene.currentBattle.getBattlerCount();

      switch (button) {
      case Button.UP:
        success = this.setCursor(this.cursor ? this.cursor < 6 ? this.cursor - 1 : slotCount - 1 : 6);
        break;
      case Button.DOWN:
        success = this.setCursor(this.cursor < 6 ? this.cursor < slotCount - 1 ? this.cursor + 1 : 6 : 0);
        break;
      case Button.LEFT:
        if (this.cursor >= battlerCount && this.cursor <= 6) {
          success = this.setCursor(0);
        }
        break;
      case Button.RIGHT:
        if (slotCount === battlerCount) {
          success = this.setCursor(6);
          break;
        } else if (battlerCount >= 2 && slotCount > battlerCount && this.getCursor() === 0 && this.lastCursor === 1) {
          success = this.setCursor(2);
          break;
        } else if (slotCount > battlerCount && this.cursor < battlerCount) {
          success = this.setCursor(this.lastCursor < 6 ? this.lastCursor ||  battlerCount : battlerCount);
          break;
        }
      }
    }

    if (success) {
      ui.playSelect();
    }

    return success;
  }

  populatePartySlots() {
    const party = this.scene.getParty();

    if (this.cursor < 6 && this.cursor >= party.length) {
      this.cursor = party.length - 1;
    } else if (this.cursor === 6) {
      this.partyCancelButton.select();
    }

    for (const p in party) {
      const slotIndex = parseInt(p);
      const partySlot = new PartySlot(this.scene, slotIndex, party[p], this.iconAnimHandler, this.partyUiMode, this.tmMoveId);
      this.scene.add.existing(partySlot);
      this.partySlotsContainer.add(partySlot);
      this.partySlots.push(partySlot);
      if (this.cursor === slotIndex) {
        partySlot.select();
      }
    }
  }

  setCursor(cursor: integer): boolean {
    let changed: boolean;

    if (this.optionsMode) {
      changed = this.optionsCursor !== cursor;
      let isScroll = false;
      if (changed && this.optionsScroll) {
        if (Math.abs(cursor - this.optionsCursor) === this.options.length - 1) {
          this.optionsScrollCursor = cursor ? this.optionsScrollTotal - 8 : 0;
          this.updateOptions();
        } else {
          const isDown = cursor &&  cursor > this.optionsCursor;
          if (isDown) {
            if (this.options[cursor] === PartyOption.SCROLL_DOWN) {
              isScroll = true;
              this.optionsScrollCursor++;
            }
          } else {
            if (!cursor && this.optionsScrollCursor) {
              isScroll = true;
              this.optionsScrollCursor--;
            }
          }
          if (isScroll && this.optionsScrollCursor === 1) {
            this.optionsScrollCursor += isDown ? 1 : -1;
          }
        }
      }
      if (isScroll) {
        this.updateOptions();
      } else {
        this.optionsCursor = cursor;
      }
      if (!this.optionsCursorObj) {
        this.optionsCursorObj = this.scene.add.image(0, 0, "cursor");
        this.optionsCursorObj.setOrigin(0, 0);
        this.optionsContainer.add(this.optionsCursorObj);
      }
      this.optionsCursorObj.setPosition(8 - this.optionsBg.displayWidth, -19 - (16 * ((this.options.length - 1) - this.optionsCursor)));
    } else {
      changed = this.cursor !== cursor;
      if (changed) {
        this.lastCursor = this.cursor;
        this.cursor = cursor;
        if (this.lastCursor < 6) {
          this.partySlots[this.lastCursor].deselect();
        } else if (this.lastCursor === 6) {
          this.partyCancelButton.deselect();
        }
        if (cursor < 6) {
          this.partySlots[cursor].select();
        } else if (cursor === 6) {
          this.partyCancelButton.select();
        }
      }
    }

    return changed;
  }

  showText(text: string, delay?: integer, callback?: Function, callbackDelay?: integer, prompt?: boolean, promptDelay?: integer) {
    if (text === null) {
      text = defaultMessage;
    }

    if (text?.indexOf("\n") === -1) {
      this.partyMessageBox.setSize(262, 30);
      this.message.setY(10);
    } else {
      this.partyMessageBox.setSize(262, 42);
      this.message.setY(-5);
    }

    super.showText(text, delay, callback, callbackDelay, prompt, promptDelay);
  }

  showOptions() {
    if (this.cursor === 6) {
      return;
    }

    this.optionsMode = true;

    let optionsMessage = "Do what with this Pokémon?";

    switch (this.partyUiMode) {
    case PartyUiMode.MOVE_MODIFIER:
      optionsMessage = "Select a move.";
      break;
    case PartyUiMode.MODIFIER_TRANSFER:
      if (!this.transferMode) {
        optionsMessage = "Select a held item to transfer.";
      }
      break;
    case PartyUiMode.SPLICE:
      if (!this.transferMode) {
        optionsMessage = "Select another Pokémon to splice.";
      }
      break;
    }

    this.showText(optionsMessage, 0);

    this.updateOptions();

    this.partyMessageBox.setSize(262 - Math.max(this.optionsBg.displayWidth - 56, 0), 30);

    this.setCursor(0);
  }

  updateOptions(): void {
    const pokemon = this.scene.getParty()[this.cursor];

    const learnableLevelMoves = this.partyUiMode === PartyUiMode.REMEMBER_MOVE_MODIFIER
      ? pokemon.getLearnableLevelMoves()
      : null;

    const itemModifiers = this.partyUiMode === PartyUiMode.MODIFIER_TRANSFER
      ? pokemon.getTransferrableHeldItems()
      : null;

    if (this.options.length) {
      this.options.splice(0, this.options.length);
      this.optionsContainer.removeAll(true);
      this.eraseOptionsCursor();
    }

    let formChangeItemModifiers: PokemonFormChangeItemModifier[];

    if (this.partyUiMode !== PartyUiMode.MOVE_MODIFIER && this.partyUiMode !== PartyUiMode.REMEMBER_MOVE_MODIFIER && (this.transferMode || this.partyUiMode !== PartyUiMode.MODIFIER_TRANSFER)) {
      switch (this.partyUiMode) {
      case PartyUiMode.SWITCH:
      case PartyUiMode.FAINT_SWITCH:
      case PartyUiMode.POST_BATTLE_SWITCH:
        if (this.cursor >= this.scene.currentBattle.getBattlerCount()) {
          this.options.push(PartyOption.SEND_OUT);
          if (this.partyUiMode !== PartyUiMode.FAINT_SWITCH
                && this.scene.findModifier(m => m instanceof SwitchEffectTransferModifier
                  && (m as SwitchEffectTransferModifier).pokemonId === this.scene.getPlayerField()[this.fieldIndex].id)) {
            this.options.push(PartyOption.PASS_BATON);
          }
        }
        if (this.scene.getCurrentPhase() instanceof CommandPhase) {
          formChangeItemModifiers = this.scene.findModifiers(m => m instanceof PokemonFormChangeItemModifier && m.pokemonId === pokemon.id) as PokemonFormChangeItemModifier[];
          if (formChangeItemModifiers.find(m => m.active)) {
            formChangeItemModifiers = formChangeItemModifiers.filter(m => m.active);
          }
          for (let i = 0; i < formChangeItemModifiers.length; i++) {
            this.options.push(PartyOption.FORM_CHANGE_ITEM + i);
          }
        }
        break;
      case PartyUiMode.REVIVAL_BLESSING:
        this.options.push(PartyOption.REVIVE);
        break;
      case PartyUiMode.MODIFIER:
        this.options.push(PartyOption.APPLY);
        break;
      case PartyUiMode.TM_MODIFIER:
        this.options.push(PartyOption.TEACH);
        break;
      case PartyUiMode.MODIFIER_TRANSFER:
        this.options.push(PartyOption.TRANSFER);
        break;
      case PartyUiMode.SPLICE:
        if (this.transferMode) {
          if (this.cursor !== this.transferCursor) {
            this.options.push(PartyOption.SPLICE);
          }
        } else {
          this.options.push(PartyOption.APPLY);
        }
        break;
      case PartyUiMode.RELEASE:
        this.options.push(PartyOption.RELEASE);
        break;
      }

      this.options.push(PartyOption.SUMMARY);

      if (pokemon.pauseEvolutions && pokemonEvolutions.hasOwnProperty(pokemon.species.speciesId)) {
        this.options.push(PartyOption.UNPAUSE_EVOLUTION);
      }

      if (this.partyUiMode === PartyUiMode.SWITCH) {
        if (pokemon.isFusion()) {
          this.options.push(PartyOption.UNSPLICE);
        }
        this.options.push(PartyOption.RELEASE);
      } else if (this.partyUiMode === PartyUiMode.SPLICE && pokemon.isFusion()) {
        this.options.push(PartyOption.UNSPLICE);
      }
    } else if (this.partyUiMode === PartyUiMode.MOVE_MODIFIER) {
      for (let m = 0; m < pokemon.moveset.length; m++) {
        this.options.push(PartyOption.MOVE_1 + m);
      }
    } else if (this.partyUiMode === PartyUiMode.REMEMBER_MOVE_MODIFIER) {
      const learnableMoves = pokemon.getLearnableLevelMoves();
      for (let m = 0; m < learnableMoves.length; m++) {
        this.options.push(m);
      }
    } else {
      for (let im = 0; im < itemModifiers.length; im++) {
        this.options.push(im);
      }
    }

    this.optionsScrollTotal = this.options.length;
    let optionStartIndex = this.optionsScrollCursor;
    let optionEndIndex = Math.min(this.optionsScrollTotal, optionStartIndex + (!optionStartIndex || this.optionsScrollCursor + 8 >= this.optionsScrollTotal ? 8 : 7));

    this.optionsScroll = this.optionsScrollTotal > 9;

    if (this.optionsScroll) {
      this.options.splice(optionEndIndex, this.optionsScrollTotal);
      this.options.splice(0, optionStartIndex);
      if (optionStartIndex) {
        this.options.unshift(PartyOption.SCROLL_UP);
      }
      if (optionEndIndex < this.optionsScrollTotal) {
        this.options.push(PartyOption.SCROLL_DOWN);
      }
    }

    this.options.push(PartyOption.CANCEL);

    this.optionsBg = addWindow(this.scene, 0, 0, 0, 16 * this.options.length + 13);
    this.optionsBg.setOrigin(1, 1);

    this.optionsContainer.add(this.optionsBg);

    optionStartIndex = 0;
    optionEndIndex = this.options.length;

    let widestOptionWidth = 0;
    const optionTexts: Phaser.GameObjects.Text[] = [];

    for (let o = optionStartIndex; o < optionEndIndex; o++) {
      const option = this.options[this.options.length - (o + 1)];
      let altText = false;
      let optionName: string;
      if (option === PartyOption.SCROLL_UP) {
        optionName = "↑";
      } else if (option === PartyOption.SCROLL_DOWN) {
        optionName = "↓";
      } else if ((this.partyUiMode !== PartyUiMode.REMEMBER_MOVE_MODIFIER && (this.partyUiMode !== PartyUiMode.MODIFIER_TRANSFER || this.transferMode)) || option === PartyOption.CANCEL) {
        switch (option) {
        case PartyOption.MOVE_1:
        case PartyOption.MOVE_2:
        case PartyOption.MOVE_3:
        case PartyOption.MOVE_4:
          const move = pokemon.moveset[option - PartyOption.MOVE_1];
          if (this.showMovePp) {
            const maxPP = move.getMovePp();
            const currPP = maxPP - move.ppUsed;
            optionName = `${move.getName()} ${currPP}/${maxPP}`;
          } else {
            optionName = move.getName();
          }
          break;
        default:
          if (formChangeItemModifiers && option >= PartyOption.FORM_CHANGE_ITEM) {
            const modifier = formChangeItemModifiers[option - PartyOption.FORM_CHANGE_ITEM];
            optionName = `${modifier.active ? "Deactivate" : "Activate"} ${modifier.type.name}`;
          } else {
            optionName = Utils.toReadableString(PartyOption[option]);
          }
          break;
        }
      } else if (this.partyUiMode === PartyUiMode.REMEMBER_MOVE_MODIFIER) {
        const move = learnableLevelMoves[option];
        optionName = allMoves[move].name;
        altText = !pokemon.getSpeciesForm().getLevelMoves().find(plm => plm[1] === move);
      } else {
        const itemModifier = itemModifiers[option];
        optionName = itemModifier.type.name;
        if (itemModifier.stackCount > 1) {
          optionName += ` (${itemModifier.stackCount})`;
        }
      }

      const yCoord = -6 - 16 * o;
      const optionText = addTextObject(this.scene, 0, yCoord - 16, optionName, TextStyle.WINDOW);
      if (altText) {
        optionText.setColor("#40c8f8");
        optionText.setShadowColor("#006090");
      }
      optionText.setOrigin(0, 0);

      optionTexts.push(optionText);

      widestOptionWidth = Math.max(optionText.displayWidth, widestOptionWidth);

      this.optionsContainer.add(optionText);
    }

    this.optionsBg.width = Math.max(widestOptionWidth + 24, 94);
    for (const optionText of optionTexts) {
      optionText.x = 15 - this.optionsBg.width;
    }
  }

  startTransfer(): void {
    this.transferMode = true;
    this.transferCursor = this.cursor;
    this.transferOptionCursor = this.getOptionsCursorWithScroll();

    this.partySlots[this.transferCursor].setTransfer(true);
  }

  clearTransfer(): void {
    this.transferMode = false;
    this.partySlots[this.transferCursor].setTransfer(false);
  }

  doRelease(slotIndex: integer): void {
    this.showText(this.getReleaseMessage(this.scene.getParty()[slotIndex].name), null, () => {

      if (this.partyUiMode === PartyUiMode.RELEASE) {
        const selectCallback = this.selectCallback;
        this.selectCallback = null;
        selectCallback(this.cursor, PartyOption.RELEASE);
      }

      this.clearPartySlots();
      this.scene.removePartyMemberModifiers(slotIndex);
      const releasedPokemon = this.scene.getParty().splice(slotIndex, 1)[0];

      releasedPokemon.destroy();
      this.populatePartySlots();
<<<<<<< HEAD
      
      if (this.cursor >= this.scene.getParty().length)
        this.setCursor(this.cursor - 1);

=======
      if (this.cursor >= this.scene.getParty().length) {
        this.setCursor(this.cursor - 1);
      }
      if (this.partyUiMode === PartyUiMode.RELEASE) {
        const selectCallback = this.selectCallback;
        this.selectCallback = null;
        selectCallback(this.cursor, PartyOption.RELEASE);
      }
>>>>>>> 19ec1867
      this.showText(null, 0);

    }, null, true);
  }

  getReleaseMessage(pokemonName: string): string {
    const rand = Utils.randInt(128);
    if (rand < 20) {
      return `Goodbye, ${pokemonName}!`;
    } else if (rand < 40) {
      return `Byebye, ${pokemonName}!`;
    } else if (rand < 60) {
      return `Farewell, ${pokemonName}!`;
    } else if (rand < 80) {
      return `So long, ${pokemonName}!`;
    } else if (rand < 100) {
      return `This is where we part, ${pokemonName}!`;
    } else if (rand < 108) {
      return `I'll miss you, ${pokemonName}!`;
    } else if (rand < 116) {
      return `I'll never forget you, ${pokemonName}!`;
    } else if (rand < 124) {
      return `Until we meet again, ${pokemonName}!`;
    } else if (rand < 127) {
      return `Sayonara, ${pokemonName}!`;
    } else {
      return `Smell ya later, ${pokemonName}!`;
    }
  }

  getOptionsCursorWithScroll(): integer {
    return this.optionsCursor + this.optionsScrollCursor + (this.options && this.options[0] === PartyOption.SCROLL_UP ? -1 : 0);
  }

  clearOptions() {
    this.optionsMode = false;
    this.optionsScroll = false;
    this.optionsScrollCursor = 0;
    this.optionsScrollTotal = 0;
    this.options.splice(0, this.options.length);
    this.optionsContainer.removeAll(true);
    this.eraseOptionsCursor();

    this.partyMessageBox.setSize(262, 30);
    this.showText(null, 0);
  }

  eraseOptionsCursor() {
    if (this.optionsCursorObj) {
      this.optionsCursorObj.destroy();
    }
    this.optionsCursorObj = null;
  }

  clear() {
    super.clear();
    this.partyContainer.setVisible(false);
    this.clearPartySlots();
  }

  clearPartySlots() {
    this.partySlots.splice(0, this.partySlots.length);
    this.partySlotsContainer.removeAll(true);
  }
}

class PartySlot extends Phaser.GameObjects.Container {
  private selected: boolean;
  private transfer: boolean;
  private slotIndex: integer;
  private pokemon: PlayerPokemon;

  private slotBg: Phaser.GameObjects.Image;
  private slotPb: Phaser.GameObjects.Sprite;

  private pokemonIcon: Phaser.GameObjects.Container;
  private iconAnimHandler: PokemonIconAnimHandler;

  constructor(scene: BattleScene, slotIndex: integer, pokemon: PlayerPokemon, iconAnimHandler: PokemonIconAnimHandler, partyUiMode: PartyUiMode, tmMoveId: Moves) {
    super(scene, slotIndex >= scene.currentBattle.getBattlerCount() ? 230.5 : 64,
      slotIndex >= scene.currentBattle.getBattlerCount() ? -184 + (scene.currentBattle.double ? -40 : 0)
      + (28 + (scene.currentBattle.double ? 8 : 0)) * slotIndex : -124 + (scene.currentBattle.double ? -8 : 0) + slotIndex * 64);

    this.slotIndex = slotIndex;
    this.pokemon = pokemon;
    this.iconAnimHandler = iconAnimHandler;

    this.setup(partyUiMode, tmMoveId);
  }

  setup(partyUiMode: PartyUiMode, tmMoveId: Moves) {
    const battlerCount = (this.scene as BattleScene).currentBattle.getBattlerCount();

    const slotKey = `party_slot${this.slotIndex >= battlerCount ? "" : "_main"}`;

    const slotBg = this.scene.add.sprite(0, 0, slotKey, `${slotKey}${this.pokemon.hp ? "" : "_fnt"}`);
    this.slotBg = slotBg;

    this.add(slotBg);

    const slotPb = this.scene.add.sprite(this.slotIndex >= battlerCount ? -85.5 : -51, this.slotIndex >= battlerCount ? 0 : -20.5, "party_pb");
    this.slotPb = slotPb;

    this.add(slotPb);

    this.pokemonIcon = (this.scene as BattleScene).addPokemonIcon(this.pokemon, slotPb.x, slotPb.y, 0.5, 0.5, true);

    this.add(this.pokemonIcon);

    this.iconAnimHandler.addOrUpdate(this.pokemonIcon, PokemonIconAnimMode.PASSIVE);

    const slotInfoContainer = this.scene.add.container(0, 0);
    this.add(slotInfoContainer);

    let displayName = this.pokemon.name;
    let nameTextWidth: number;

    const nameSizeTest = addTextObject(this.scene, 0, 0, displayName, TextStyle.PARTY);
    nameTextWidth = nameSizeTest.displayWidth;

    while (nameTextWidth > (this.slotIndex >= battlerCount ? 52 : (76 - (this.pokemon.fusionSpecies ? 8 : 0)))) {
      displayName = `${displayName.slice(0, displayName.endsWith(".") ? -2 : -1).trimEnd()}.`;
      nameSizeTest.setText(displayName);
      nameTextWidth = nameSizeTest.displayWidth;
    }

    nameSizeTest.destroy();

    const slotName = addTextObject(this.scene, 0, 0, displayName, TextStyle.PARTY);
    slotName.setPositionRelative(slotBg, this.slotIndex >= battlerCount ? 21 : 24, this.slotIndex >= battlerCount ? 2 : 10);
    slotName.setOrigin(0, 0);

    const slotLevelLabel = this.scene.add.image(0, 0, "party_slot_overlay_lv");
    slotLevelLabel.setPositionRelative(slotName, 8, 12);
    slotLevelLabel.setOrigin(0, 0);

    const slotLevelText = addTextObject(this.scene, 0, 0, this.pokemon.level.toString(), this.pokemon.level < (this.scene as BattleScene).getMaxExpLevel() ? TextStyle.PARTY : TextStyle.PARTY_RED);
    slotLevelText.setPositionRelative(slotLevelLabel, 9, 0);
    slotLevelText.setOrigin(0, 0.25);

    slotInfoContainer.add([ slotName, slotLevelLabel, slotLevelText ]);

    const genderSymbol = getGenderSymbol(this.pokemon.getGender(true));

    if (genderSymbol) {
      const slotGenderText = addTextObject(this.scene, 0, 0, genderSymbol, TextStyle.PARTY);
      slotGenderText.setColor(getGenderColor(this.pokemon.getGender(true)));
      slotGenderText.setShadowColor(getGenderColor(this.pokemon.getGender(true), true));
      if (this.slotIndex >= battlerCount) {
        slotGenderText.setPositionRelative(slotLevelLabel, 36, 0);
      } else {
        slotGenderText.setPositionRelative(slotName, 76, 3);
      }
      slotGenderText.setOrigin(0, 0.25);

      slotInfoContainer.add(slotGenderText);
    }

    if (this.pokemon.fusionSpecies) {
      const splicedIcon = this.scene.add.image(0, 0, "icon_spliced");
      splicedIcon.setScale(0.5);
      splicedIcon.setOrigin(0, 0);
      if (this.slotIndex >= battlerCount) {
        splicedIcon.setPositionRelative(slotLevelLabel, 36 - (genderSymbol ? 8 : 0), 0.5);
      } else {
        splicedIcon.setPositionRelative(slotName, 76 - (genderSymbol ? 8 : 0), 3.5);
      }

      slotInfoContainer.add(splicedIcon);
    }

    if (this.pokemon.status) {
      const statusIndicator = this.scene.add.sprite(0, 0, "statuses");
      statusIndicator.setFrame(StatusEffect[this.pokemon.status?.effect].toLowerCase());
      statusIndicator.setOrigin(0, 0);
      statusIndicator.setPositionRelative(slotLevelLabel, this.slotIndex >= battlerCount ? 43 : 55, 0);

      slotInfoContainer.add(statusIndicator);
    }

    if (this.pokemon.isShiny()) {
      const doubleShiny = this.pokemon.isFusion() && this.pokemon.shiny && this.pokemon.fusionShiny;

      const shinyStar = this.scene.add.image(0, 0, `shiny_star_small${doubleShiny ? "_1" : ""}`);
      shinyStar.setOrigin(0, 0);
      shinyStar.setPositionRelative(slotName, -9, 3);
      shinyStar.setTint(getVariantTint(!doubleShiny ? this.pokemon.getVariant() : this.pokemon.variant));

      slotInfoContainer.add(shinyStar);

      if (doubleShiny) {
        const fusionShinyStar = this.scene.add.image(0, 0, "shiny_star_small_2");
        fusionShinyStar.setOrigin(0, 0);
        fusionShinyStar.setPosition(shinyStar.x, shinyStar.y);
        fusionShinyStar.setTint(getVariantTint(this.pokemon.fusionVariant));

        slotInfoContainer.add(fusionShinyStar);
      }
    }

    if (partyUiMode !== PartyUiMode.TM_MODIFIER) {
      const slotHpBar = this.scene.add.image(0, 0, "party_slot_hp_bar");
      slotHpBar.setPositionRelative(slotBg, this.slotIndex >= battlerCount ? 72 : 8, this.slotIndex >= battlerCount ? 6 : 31);
      slotHpBar.setOrigin(0, 0);

      const hpRatio = this.pokemon.getHpRatio();

      const slotHpOverlay = this.scene.add.sprite(0, 0, "party_slot_hp_overlay", hpRatio > 0.5 ? "high" : hpRatio > 0.25 ? "medium" : "low");
      slotHpOverlay.setPositionRelative(slotHpBar, 16, 2);
      slotHpOverlay.setOrigin(0, 0);
      slotHpOverlay.setScale(hpRatio, 1);

      const slotHpText = addTextObject(this.scene, 0, 0, `${this.pokemon.hp}/${this.pokemon.getMaxHp()}`, TextStyle.PARTY);
      slotHpText.setPositionRelative(slotHpBar, slotHpBar.width - 3, slotHpBar.height - 2);
      slotHpText.setOrigin(1, 0);

      slotInfoContainer.add([ slotHpBar, slotHpOverlay, slotHpText ]);
    } else {
      let slotTmText: string;
      switch (true) {
      case (this.pokemon.compatibleTms.indexOf(tmMoveId) === -1):
        slotTmText = "Not Able";
        break;
      case (this.pokemon.getMoveset().filter(m => m?.moveId === tmMoveId).length > 0):
        slotTmText = "Learned";
        break;
      default:
        slotTmText = "Able";
        break;
      }

      const slotTmLabel = addTextObject(this.scene, 0, 0, slotTmText, TextStyle.MESSAGE);
      slotTmLabel.setPositionRelative(slotBg, this.slotIndex >= battlerCount ? 94 : 32, this.slotIndex >= battlerCount ? 16 : 46);
      slotTmLabel.setOrigin(0, 1);

      slotInfoContainer.add(slotTmLabel);
    }
  }

  select(): void {
    if (this.selected) {
      return;
    }

    this.selected = true;
    this.iconAnimHandler.addOrUpdate(this.pokemonIcon, PokemonIconAnimMode.ACTIVE);

    this.updateSlotTexture();
    this.slotPb.setFrame("party_pb_sel");
  }

  deselect(): void {
    if (!this.selected) {
      return;
    }

    this.selected = false;
    this.iconAnimHandler.addOrUpdate(this.pokemonIcon, PokemonIconAnimMode.PASSIVE);

    this.updateSlotTexture();
    this.slotPb.setFrame("party_pb");
  }

  setTransfer(transfer: boolean): void {
    if (this.transfer === transfer) {
      return;
    }

    this.transfer = transfer;
    this.updateSlotTexture();
  }

  private updateSlotTexture(): void {
    const battlerCount = (this.scene as BattleScene).currentBattle.getBattlerCount();
    this.slotBg.setTexture(`party_slot${this.slotIndex >= battlerCount ? "" : "_main"}`,
      `party_slot${this.slotIndex >= battlerCount ? "" : "_main"}${this.transfer ? "_swap" : this.pokemon.hp ? "" : "_fnt"}${this.selected ? "_sel" : ""}`);
  }
}

class PartyCancelButton extends Phaser.GameObjects.Container {
  private selected: boolean;

  private partyCancelBg: Phaser.GameObjects.Sprite;
  private partyCancelPb: Phaser.GameObjects.Sprite;

  constructor(scene: BattleScene, x: number, y: number) {
    super(scene, x, y);

    this.setup();
  }

  setup() {
    const partyCancelBg = this.scene.add.sprite(0, 0, "party_cancel");
    this.add(partyCancelBg);

    this.partyCancelBg = partyCancelBg;

    const partyCancelPb = this.scene.add.sprite(-17, 0, "party_pb");
    this.add(partyCancelPb);

    this.partyCancelPb = partyCancelPb;

    const partyCancelText = addTextObject(this.scene, -7, -6, "Cancel", TextStyle.PARTY);
    this.add(partyCancelText);
  }

  select() {
    if (this.selected) {
      return;
    }

    this.selected = true;

    this.partyCancelBg.setFrame("party_cancel_sel");
    this.partyCancelPb.setFrame("party_pb_sel");
  }

  deselect() {
    if (!this.selected) {
      return;
    }

    this.selected = false;

    this.partyCancelBg.setFrame("party_cancel");
    this.partyCancelPb.setFrame("party_pb");
  }
}<|MERGE_RESOLUTION|>--- conflicted
+++ resolved
@@ -793,21 +793,11 @@
 
       releasedPokemon.destroy();
       this.populatePartySlots();
-<<<<<<< HEAD
       
-      if (this.cursor >= this.scene.getParty().length)
-        this.setCursor(this.cursor - 1);
-
-=======
       if (this.cursor >= this.scene.getParty().length) {
         this.setCursor(this.cursor - 1);
       }
-      if (this.partyUiMode === PartyUiMode.RELEASE) {
-        const selectCallback = this.selectCallback;
-        this.selectCallback = null;
-        selectCallback(this.cursor, PartyOption.RELEASE);
-      }
->>>>>>> 19ec1867
+
       this.showText(null, 0);
 
     }, null, true);
