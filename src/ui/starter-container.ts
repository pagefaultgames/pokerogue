import { globalScene } from "#app/global-scene";
<<<<<<< HEAD
import type PokemonSpecies from "../data/pokemon-species";
import { addTextObject } from "./text";
import { TextStyle } from "#enums/text-style";
=======
import type { PokemonSpecies } from "#data/pokemon-species";
import { addTextObject, TextStyle } from "#ui/text";
>>>>>>> 68630446

export class StarterContainer extends Phaser.GameObjects.Container {
  public species: PokemonSpecies;
  public icon: Phaser.GameObjects.Sprite;
  public shinyIcons: Phaser.GameObjects.Image[] = [];
  public label: Phaser.GameObjects.Text;
  public starterPassiveBgs: Phaser.GameObjects.Image;
  public hiddenAbilityIcon: Phaser.GameObjects.Image;
  public favoriteIcon: Phaser.GameObjects.Image;
  public classicWinIcon: Phaser.GameObjects.Image;
  public candyUpgradeIcon: Phaser.GameObjects.Image;
  public candyUpgradeOverlayIcon: Phaser.GameObjects.Image;
  public cost = 0;

  constructor(species: PokemonSpecies) {
    super(globalScene, 0, 0);

    this.species = species;

    const defaultDexAttr = globalScene.gameData.getSpeciesDefaultDexAttr(species, false, true);
    const defaultProps = globalScene.gameData.getSpeciesDexAttrProps(species, defaultDexAttr);

    // starter passive bg
    const starterPassiveBg = globalScene.add.image(2, 5, "passive_bg");
    starterPassiveBg.setOrigin(0, 0);
    starterPassiveBg.setScale(0.75);
    starterPassiveBg.setVisible(false);
    this.add(starterPassiveBg);
    this.starterPassiveBgs = starterPassiveBg;

    // icon
    this.icon = globalScene.add.sprite(
      -2,
      2,
      species.getIconAtlasKey(defaultProps.formIndex, defaultProps.shiny, defaultProps.variant),
    );
    this.icon.setScale(0.5);
    this.icon.setOrigin(0, 0);
    this.icon.setFrame(
      species.getIconId(defaultProps.female, defaultProps.formIndex, defaultProps.shiny, defaultProps.variant),
    );
    this.checkIconId(defaultProps.female, defaultProps.formIndex, defaultProps.shiny, defaultProps.variant);
    this.icon.setTint(0);
    this.add(this.icon);

    // shiny icons
    for (let i = 0; i < 3; i++) {
      const shinyIcon = globalScene.add.image(i * -3 + 12, 2, "shiny_star_small");
      shinyIcon.setScale(0.5);
      shinyIcon.setOrigin(0, 0);
      shinyIcon.setVisible(false);
      this.shinyIcons.push(shinyIcon);
    }
    this.add(this.shinyIcons);

    // value label
    const label = addTextObject(1, 2, "0", TextStyle.WINDOW, {
      fontSize: "32px",
    });
    label.setShadowOffset(2, 2);
    label.setOrigin(0, 0);
    label.setVisible(false);
    this.add(label);
    this.label = label;

    // hidden ability icon
    const abilityIcon = globalScene.add.image(12, 7, "ha_capsule");
    abilityIcon.setOrigin(0, 0);
    abilityIcon.setScale(0.5);
    abilityIcon.setVisible(false);
    this.add(abilityIcon);
    this.hiddenAbilityIcon = abilityIcon;

    // favorite icon
    const favoriteIcon = globalScene.add.image(0, 7, "favorite");
    favoriteIcon.setOrigin(0, 0);
    favoriteIcon.setScale(0.5);
    favoriteIcon.setVisible(false);
    this.add(favoriteIcon);
    this.favoriteIcon = favoriteIcon;

    // classic win icon
    const classicWinIcon = globalScene.add.image(0, 12, "champion_ribbon");
    classicWinIcon.setOrigin(0, 0);
    classicWinIcon.setScale(0.5);
    classicWinIcon.setVisible(false);
    this.add(classicWinIcon);
    this.classicWinIcon = classicWinIcon;

    // candy upgrade icon
    const candyUpgradeIcon = globalScene.add.image(12, 12, "candy");
    candyUpgradeIcon.setOrigin(0, 0);
    candyUpgradeIcon.setScale(0.25);
    candyUpgradeIcon.setVisible(false);
    this.add(candyUpgradeIcon);
    this.candyUpgradeIcon = candyUpgradeIcon;

    // candy upgrade overlay icon
    const candyUpgradeOverlayIcon = globalScene.add.image(12, 12, "candy_overlay");
    candyUpgradeOverlayIcon.setOrigin(0, 0);
    candyUpgradeOverlayIcon.setScale(0.25);
    candyUpgradeOverlayIcon.setVisible(false);
    this.add(candyUpgradeOverlayIcon);
    this.candyUpgradeOverlayIcon = candyUpgradeOverlayIcon;
  }

  checkIconId(female, formIndex, shiny, variant) {
    if (this.icon.frame.name !== this.species.getIconId(female, formIndex, shiny, variant)) {
      console.log(`${this.species.name}'s variant icon does not exist. Replacing with default.`);
      this.icon.setTexture(this.species.getIconAtlasKey(formIndex, false, variant));
      this.icon.setFrame(this.species.getIconId(female, formIndex, false, variant));
    }
  }
}<|MERGE_RESOLUTION|>--- conflicted
+++ resolved
@@ -1,12 +1,7 @@
 import { globalScene } from "#app/global-scene";
-<<<<<<< HEAD
-import type PokemonSpecies from "../data/pokemon-species";
-import { addTextObject } from "./text";
+import type { PokemonSpecies } from "#data/pokemon-species";
 import { TextStyle } from "#enums/text-style";
-=======
-import type { PokemonSpecies } from "#data/pokemon-species";
-import { addTextObject, TextStyle } from "#ui/text";
->>>>>>> 68630446
+import { addTextObject } from "#ui/text";
 
 export class StarterContainer extends Phaser.GameObjects.Container {
   public species: PokemonSpecies;
