import BattleScene from "../battle-scene";
import { TextStyle, addTextObject } from "./text";
import { Mode } from "./ui";
import UiHandler from "./ui-handler";
import { addWindow } from "./ui-theme";
import {Button} from "#enums/buttons";
import i18next from "i18next";
import { SelectStarterPhase, TitlePhase } from "#app/phases.js";
import { Challenge, ChallengeType } from "#app/data/challenge.js";
import * as Utils from "../utils";
import { Challenges } from "#app/enums/challenges.js";
import BBCodeText from "phaser3-rex-plugins/plugins/bbcodetext";
import { Color, ShadowColor } from "#app/enums/color.js";

/**
 * Handles all the UI for choosing optional challenges.
 */
export default class GameChallengesUiHandler extends UiHandler {
  private challengesContainer: Phaser.GameObjects.Container;
  private valuesContainer: Phaser.GameObjects.Container;

  private scrollCursor: integer;

  private optionsBg: Phaser.GameObjects.NineSlice;

  // private difficultyText: Phaser.GameObjects.Text;

  private descriptionText: BBCodeText;

  private challengeLabels: Array<{ label: Phaser.GameObjects.Text, value: Phaser.GameObjects.Text | Phaser.GameObjects.Sprite }>;

  private cursorObj: Phaser.GameObjects.NineSlice;

  private startCursor: Phaser.GameObjects.NineSlice;

  constructor(scene: BattleScene, mode?: Mode) {
    super(scene, mode);
  }

  setup() {
    const ui = this.getUi();

<<<<<<< HEAD
    this.challengesContainer = this.scene.add.container(1, -(this.scene.game.canvas.height / this.scene.resolutionScale) + 1);
    this.challengesContainer.setName("container-challenges");
=======
    this.challengesContainer = this.scene.add.container(1, -(this.scene.game.canvas.height / 6) + 1);
    this.challengesContainer.setName("challenges");
>>>>>>> b5ffb9aa

    this.challengesContainer.setInteractive(new Phaser.Geom.Rectangle(0, 0, this.scene.game.canvas.width / this.scene.resolutionScale, this.scene.game.canvas.height / this.scene.resolutionScale), Phaser.Geom.Rectangle.Contains);

    const bgOverlay = this.scene.add.rectangle(-1, -1, this.scene.scaledCanvas.width, this.scene.scaledCanvas.height, 0x424242, 0.8);
    bgOverlay.setName("rect-challenge-overlay");
    bgOverlay.setOrigin(0, 0);
    this.challengesContainer.add(bgOverlay);

    // TODO: Change this back to /9 when adding in difficulty
    const headerBg = addWindow(this.scene, 0, 0, (this.scene.game.canvas.width / this.scene.resolutionScale), 24);
    headerBg.setName("window-header-bg");
    headerBg.setOrigin(0, 0);

    const headerText = addTextObject(this.scene, 0, 0, i18next.t("challenges:title"), TextStyle.SETTINGS_LABEL);
    headerText.setName("text-header");
    headerText.setOrigin(0, 0);
    headerText.setPositionRelative(headerBg, 8, 4);

    // const difficultyBg = addWindow(this.scene, 0, 0, (this.scene.game.canvas.width / 18) - 2, 24);
    // difficultyBg.setOrigin(0, 0);
    // difficultyBg.setPositionRelative(headerBg, headerBg.width, 0);

    // this.difficultyText = addTextObject(this.scene, 0, 0, "0", TextStyle.SETTINGS_LABEL);
    // this.difficultyText.setOrigin(0, 0);
    // this.difficultyText.setPositionRelative(difficultyBg, 8, 4);

    // const difficultyName = addTextObject(this.scene, 0, 0, i18next.t("challenges:points"), TextStyle.SETTINGS_LABEL);
    // difficultyName.setOrigin(0, 0);
    // difficultyName.setPositionRelative(difficultyBg, difficultyBg.width - difficultyName.displayWidth - 8, 4);

    this.optionsBg = addWindow(this.scene, 0, headerBg.height, (this.scene.game.canvas.width / (this.scene.resolutionScale*1.5)), (this.scene.game.canvas.height / this.scene.resolutionScale) - headerBg.height - 2);
    this.optionsBg.setName("window-options-bg");
    this.optionsBg.setOrigin(0, 0);
    
    const descriptionBg = addWindow(this.scene, 0, headerBg.height, (this.scene.game.canvas.width / (this.scene.resolutionScale*3)) - 2, (this.scene.game.canvas.height / this.scene.resolutionScale) - headerBg.height - 26);
    descriptionBg.setName("window-desc-bg");
    descriptionBg.setOrigin(0, 0);
    descriptionBg.setPositionRelative(this.optionsBg, this.optionsBg.width, 0);

    this.descriptionText = new BBCodeText(this.scene, descriptionBg.x + 6, descriptionBg.y + 4, "", {
      fontFamily: "emerald",
      fontSize: 96,
      color: Color.ORANGE,
      padding: {
        bottom: 6
      },
      wrap: {
        mode: "word",
        width: (descriptionBg.width - 12) * 6,
      }
    });
    this.descriptionText.setName("text-desc");
    this.scene.add.existing(this.descriptionText);
    this.descriptionText.setScale(1/6);
    this.descriptionText.setShadow(4, 5, ShadowColor.ORANGE);
    this.descriptionText.setOrigin(0, 0);

    const startBg = addWindow(this.scene, 0, 0, descriptionBg.width, 24);
    startBg.setName("window-start-bg");
    startBg.setOrigin(0, 0);
    startBg.setPositionRelative(descriptionBg, 0, descriptionBg.height);

    const startText = addTextObject(this.scene, 0, 0, i18next.t("common:start"), TextStyle.SETTINGS_LABEL);
    startText.setName("text-start");
    startText.setOrigin(0, 0);
    startText.setPositionRelative(startBg, 8, 4);

    this.startCursor = this.scene.add.nineslice(0, 0, "summary_moves_cursor", null, (this.scene.game.canvas.width / 18) - 10, 16, 1, 1, 1, 1);
    this.startCursor.setName("9s-start-cursor");
    this.startCursor.setOrigin(0, 0);
    this.startCursor.setPositionRelative(startBg, 4, 4);
    this.startCursor.setVisible(false);

    this.valuesContainer = this.scene.add.container(0, 0);
    this.valuesContainer.setName("values");

    this.challengeLabels = [];

    for (let i = 0; i < Object.keys(ChallengeType).length; i++) {
      const label = addTextObject(this.scene, 8, 28 + i * 16, "", TextStyle.SETTINGS_LABEL);
      label.setName(`text-challenge-label-${i}`);
      label.setOrigin(0, 0);

      this.valuesContainer.add(label);

      let value;
      if (i === Challenges.SINGLE_TYPE) {
        const type = `types${Utils.verifyLang(i18next.resolvedLanguage) ? `_${i18next.resolvedLanguage}` : ""}`;
        value = this.scene.add.sprite(8, 98, type);
        value.setName("sprite-single-type");
        value.setScale(0.86);
        value.setPositionRelative(label, 113, 8);
      } else {
        value = addTextObject(this.scene, 0, 28 + i * 16, "", TextStyle.SETTINGS_LABEL);
        value.setName(`text-challenge-value-label-${i}`);
        value.setPositionRelative(label, 100, 0);
      }

      this.valuesContainer.add(value);
      this.challengeLabels[i] = {
        label: label,
        value: value
      };
    }

    this.challengesContainer.add(headerBg);
    this.challengesContainer.add(headerText);
    // this.challengesContainer.add(difficultyBg);
    // this.challengesContainer.add(this.difficultyText);
    // this.challengesContainer.add(difficultyName);
    this.challengesContainer.add(this.optionsBg);
    this.challengesContainer.add(descriptionBg);
    this.challengesContainer.add(this.descriptionText);
    this.challengesContainer.add(startBg);
    this.challengesContainer.add(startText);
    this.challengesContainer.add(this.startCursor);
    this.challengesContainer.add(this.valuesContainer);

    ui.add(this.challengesContainer);

    this.setCursor(0);
    this.setScrollCursor(0);

    this.challengesContainer.setVisible(false);
  }

  /**
   * Adds the default text color to the description text
   * @param text text to set to the BBCode description
   */
  setDescription(text: string): void {
    this.descriptionText.setText(`[color=${Color.ORANGE}][shadow=${ShadowColor.ORANGE}]${text}`);
  }

  /**
   * initLabels
   * init all challenge labels
   */
  initLabels(): void {
    this.setDescription(this.scene.gameMode.challenges[this.cursor].getDescription());
    this.scene.gameMode.challenges.forEach((challenge, i) => {
      this.challengeLabels[i].label.setVisible(true);
      this.challengeLabels[i].value.setVisible(true);
      this.challengeLabels[i].label.setText(challenge.getName());
      if (this.challengeLabels[i].value.type.toLowerCase() === "sprite") {
        (this.challengeLabels[i].value as Phaser.GameObjects.Sprite).setFrame(challenge.getValue());
      } else {
        (this.challengeLabels[i].value as Phaser.GameObjects.Text).setText(challenge.getValue());
      }
    });
  }

  /**
   * update the text the cursor is on
   */
  updateText(): void {
    const challenge = this.getActiveChallenge();
    const { id } = challenge;
    this.setDescription(this.getActiveChallenge().getDescription());

    if (this.challengeLabels[id].value.type.toLowerCase() === "sprite") {
      (this.challengeLabels[id].value as Phaser.GameObjects.Sprite).setFrame(challenge.getValue());
    } else {
      (this.challengeLabels[id].value as Phaser.GameObjects.Text).setText(challenge.getValue());
    }
    // const totalDifficulty = this.scene.gameMode.challenges.reduce((v, c) => v + c.getDifficulty(), 0);
    // const totalMinDifficulty = this.scene.gameMode.challenges.reduce((v, c) => v + c.getMinDifficulty(), 0);
    // this.difficultyText.text = `${totalDifficulty}` + (totalMinDifficulty ? `/${totalMinDifficulty}` : "");
    // this.difficultyText.updateText();
  }

  show(args: any[]): boolean {
    super.show(args);

    this.startCursor.setVisible(false);
    this.challengesContainer.setVisible(true);
    this.setCursor(0);

    this.initLabels();

    this.getUi().moveTo(this.challengesContainer, this.getUi().length - 1);

    this.getUi().hideTooltip();

    return true;
  }

  /**
   * Processes input from a specified button.
   * This method handles navigation through a UI menu, including movement through menu items
   * and handling special actions like cancellation. Each button press may adjust the cursor
   * position or the menu scroll, and plays a sound effect if the action was successful.
   *
   * @param button - The button pressed by the user.
   * @returns `true` if the action associated with the button was successfully processed, `false` otherwise.
   */
  processInput(button: Button): boolean {
    const ui = this.getUi();
    // Defines the maximum number of rows that can be displayed on the screen.
    const rowsToDisplay = 9;

    let success = false;

    if (button === Button.CANCEL) {
      if (this.startCursor.visible) {
        this.startCursor.setVisible(false);
        this.cursorObj?.setVisible(true);
      } else {
        this.scene.clearPhaseQueue();
        this.scene.pushPhase(new TitlePhase(this.scene));
        this.scene.getCurrentPhase().end();
      }
      success = true;
    } else if (button === Button.SUBMIT || button === Button.ACTION) {
      if (this.startCursor.visible) {
        const totalDifficulty = this.scene.gameMode.challenges.reduce((v, c) => v + c.getDifficulty(), 0);
        const totalMinDifficulty = this.scene.gameMode.challenges.reduce((v, c) => v + c.getMinDifficulty(), 0);
        if (totalDifficulty >= totalMinDifficulty) {
          this.scene.unshiftPhase(new SelectStarterPhase(this.scene));
          this.scene.getCurrentPhase().end();
          success = true;
        } else {
          success = false;
        }
      } else {
        this.startCursor.setVisible(true);
        this.cursorObj?.setVisible(false);
        success = true;
      }
    } else {
      switch (button) {
      case Button.UP:
        if (this.cursor === 0) {
          if (this.scrollCursor === 0) {
            // When at the top of the menu and pressing UP, move to the bottommost item.
            if (this.scene.gameMode.challenges.length > rowsToDisplay) { // If there are more than 9 challenges, scroll to the bottom
              // First, set the cursor to the last visible element, preparing for the scroll to the end.
              const successA = this.setCursor(rowsToDisplay - 1);
              // Then, adjust the scroll to display the bottommost elements of the menu.
              const successB = this.setScrollCursor(this.scene.gameMode.challenges.length - rowsToDisplay);
              success = successA && successB; // success is just there to play the little validation sound effect
            } else { // If there are 9 or less challenges, just move to the bottom one
              success = this.setCursor(this.scene.gameMode.challenges.length - 1);
            }
          } else {
            success = this.setScrollCursor(this.scrollCursor - 1);
          }
        } else {
          success = this.setCursor(this.cursor - 1);
        }
        if (success) {
          this.updateText();
        }
        break;
      case Button.DOWN:
        if (this.cursor === rowsToDisplay - 1) {
          if (this.scrollCursor < this.scene.gameMode.challenges.length - rowsToDisplay) {
            // When at the bottom and pressing DOWN, scroll if possible.
            success = this.setScrollCursor(this.scrollCursor + 1);
          } else {
            // When at the bottom of a scrolling menu and pressing DOWN, move to the topmost item.
            // First, set the cursor to the first visible element, preparing for the scroll to the top.
            const successA = this.setCursor(0);
            // Then, adjust the scroll to display the topmost elements of the menu.
            const successB = this.setScrollCursor(0);
            success = successA && successB; // success is just there to play the little validation sound effect
          }
        } else if (this.scene.gameMode.challenges.length < rowsToDisplay && this.cursor === this.scene.gameMode.challenges.length - 1) {
          // When at the bottom of a non-scrolling menu and pressing DOWN, move to the topmost item.
          success = this.setCursor(0);
        } else {
          success = this.setCursor(this.cursor + 1);
        }
        if (success) {
          this.updateText();
        }
        break;
      case Button.LEFT:
        // Moves the option cursor left, if possible.
        success = this.getActiveChallenge().decreaseValue();
        if (success) {
          this.updateText();
        }
        break;
      case Button.RIGHT:
        // Moves the option cursor right, if possible.
        success = this.getActiveChallenge().increaseValue();
        if (success) {
          this.updateText();
        }
        break;
      }
    }

    // Plays a select sound effect if an action was successfully processed.
    if (success) {
      ui.playSelect();
    }

    return success;
  }

  setCursor(cursor: integer): boolean {
    let ret = super.setCursor(cursor);

    if (!this.cursorObj) {
      this.cursorObj = this.scene.add.nineslice(0, 0, "summary_moves_cursor", null, (this.scene.game.canvas.width / 9) - 10, 16, 1, 1, 1, 1);
      this.cursorObj.setOrigin(0, 0);
      this.valuesContainer.add(this.cursorObj);
    }

    ret ||= !this.cursorObj.visible;
    this.cursorObj.setVisible(true);

    this.cursorObj.setPositionRelative(this.optionsBg, 4, 4 + (this.cursor + this.scrollCursor) * 16);

    return ret;
  }

  setScrollCursor(scrollCursor: integer): boolean {
    if (scrollCursor === this.scrollCursor) {
      return false;
    }

    this.scrollCursor = scrollCursor;

    this.setCursor(this.cursor);

    return true;
  }

  getActiveChallenge(): Challenge {
    return this.scene.gameMode.challenges[this.cursor + this.scrollCursor];
  }

  clear() {
    super.clear();
    this.challengesContainer.setVisible(false);
    this.eraseCursor();
  }

  eraseCursor() {
    if (this.cursorObj) {
      this.cursorObj.destroy();
    }
    this.cursorObj = null;
  }
}<|MERGE_RESOLUTION|>--- conflicted
+++ resolved
@@ -40,13 +40,8 @@
   setup() {
     const ui = this.getUi();
 
-<<<<<<< HEAD
     this.challengesContainer = this.scene.add.container(1, -(this.scene.game.canvas.height / this.scene.resolutionScale) + 1);
-    this.challengesContainer.setName("container-challenges");
-=======
-    this.challengesContainer = this.scene.add.container(1, -(this.scene.game.canvas.height / 6) + 1);
     this.challengesContainer.setName("challenges");
->>>>>>> b5ffb9aa
 
     this.challengesContainer.setInteractive(new Phaser.Geom.Rectangle(0, 0, this.scene.game.canvas.width / this.scene.resolutionScale, this.scene.game.canvas.height / this.scene.resolutionScale), Phaser.Geom.Rectangle.Contains);
 
