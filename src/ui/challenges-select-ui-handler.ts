--- conflicted
+++ resolved
@@ -40,12 +40,8 @@
   setup() {
     const ui = this.getUi();
 
-<<<<<<< HEAD
     this.challengesContainer = this.scene.add.container(1, -(this.scene.game.canvas.height / this.scene.resolutionScale) + 1);
-=======
-    this.challengesContainer = this.scene.add.container(1, -(this.scene.game.canvas.height / 6) + 1);
     this.challengesContainer.setName("container-challenges");
->>>>>>> aba3e2ab
 
     this.challengesContainer.setInteractive(new Phaser.Geom.Rectangle(0, 0, this.scene.game.canvas.width / this.scene.resolutionScale, this.scene.game.canvas.height / this.scene.resolutionScale), Phaser.Geom.Rectangle.Contains);
 
@@ -55,12 +51,8 @@
     this.challengesContainer.add(bgOverlay);
 
     // TODO: Change this back to /9 when adding in difficulty
-<<<<<<< HEAD
     const headerBg = addWindow(this.scene, 0, 0, (this.scene.game.canvas.width / this.scene.resolutionScale), 24);
-=======
-    const headerBg = addWindow(this.scene, 0, 0, (this.scene.game.canvas.width / 6), 24);
     headerBg.setName("window-header-bg");
->>>>>>> aba3e2ab
     headerBg.setOrigin(0, 0);
 
     const headerText = addTextObject(this.scene, 0, 0, i18next.t("challenges:title"), TextStyle.SETTINGS_LABEL);
@@ -80,19 +72,12 @@
     // difficultyName.setOrigin(0, 0);
     // difficultyName.setPositionRelative(difficultyBg, difficultyBg.width - difficultyName.displayWidth - 8, 4);
 
-<<<<<<< HEAD
-    this.optionsBg = addWindow(this.scene, 0, headerBg.height, (this.scene.game.canvas.width / 9), (this.scene.game.canvas.height / this.scene.resolutionScale) - headerBg.height - 2);
-    this.optionsBg.setOrigin(0, 0);
-
-    const descriptionBg = addWindow(this.scene, 0, headerBg.height, (this.scene.game.canvas.width / (3*this.scene.resolutionScale)) - 2, (this.scene.game.canvas.height / this.scene.resolutionScale) - headerBg.height - 26);
-=======
-    this.optionsBg = addWindow(this.scene, 0, headerBg.height, (this.scene.game.canvas.width / 9), (this.scene.game.canvas.height / 6) - headerBg.height - 2);
+    this.optionsBg = addWindow(this.scene, 0, headerBg.height, (this.scene.game.canvas.width / (this.scene.resolutionScale*1.5)), (this.scene.game.canvas.height / this.scene.resolutionScale) - headerBg.height - 2);
     this.optionsBg.setName("window-options-bg");
     this.optionsBg.setOrigin(0, 0);
-
-    const descriptionBg = addWindow(this.scene, 0, headerBg.height, (this.scene.game.canvas.width / 18) - 2, (this.scene.game.canvas.height / 6) - headerBg.height - 26);
+    
+    const descriptionBg = addWindow(this.scene, 0, headerBg.height, (this.scene.game.canvas.width / (this.scene.resolutionScale*3)) - 2, (this.scene.game.canvas.height / this.scene.resolutionScale) - headerBg.height - 26);
     descriptionBg.setName("window-desc-bg");
->>>>>>> aba3e2ab
     descriptionBg.setOrigin(0, 0);
     descriptionBg.setPositionRelative(this.optionsBg, this.optionsBg.width, 0);
 
