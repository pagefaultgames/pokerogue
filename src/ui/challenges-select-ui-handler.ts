import BattleScene from "../battle-scene";
import { TextStyle, addTextObject } from "./text";
import { Mode } from "./ui";
import UiHandler from "./ui-handler";
import { addWindow } from "./ui-theme";
import {Button} from "#enums/buttons";
import i18next from "i18next";
import { SelectStarterPhase, TitlePhase } from "#app/phases.js";
import { Challenge, ChallengeType } from "#app/data/challenge.js";
import * as Utils from "../utils";
import { Challenges } from "#app/enums/challenges.js";
import BBCodeText from "phaser3-rex-plugins/plugins/bbcodetext";
import { Color, ShadowColor } from "#app/enums/color.js";

/**
 * Handles all the UI for choosing optional challenges.
 */
export default class GameChallengesUiHandler extends UiHandler {
  private challengesContainer: Phaser.GameObjects.Container;
  private valuesContainer: Phaser.GameObjects.Container;

  private scrollCursor: integer;

  private optionsBg: Phaser.GameObjects.NineSlice;

  // private difficultyText: Phaser.GameObjects.Text;

  private descriptionText: BBCodeText;

  private challengeLabels: Array<{ label: Phaser.GameObjects.Text, value: Phaser.GameObjects.Text | Phaser.GameObjects.Sprite }>;

  private cursorObj: Phaser.GameObjects.NineSlice;

  private startCursor: Phaser.GameObjects.NineSlice;

  constructor(scene: BattleScene, mode?: Mode) {
    super(scene, mode);
  }

  setup() {
    const ui = this.getUi();

    this.challengesContainer = this.scene.add.container(1, -(this.scene.game.canvas.height / 6) + 1);
    this.challengesContainer.setName("challenges");

    this.challengesContainer.setInteractive(new Phaser.Geom.Rectangle(0, 0, this.scene.game.canvas.width / 6, this.scene.game.canvas.height / 6), Phaser.Geom.Rectangle.Contains);

    const bgOverlay = this.scene.add.rectangle(-1, -1, this.scene.scaledCanvas.width, this.scene.scaledCanvas.height, 0x424242, 0.8);
    bgOverlay.setName("rect-challenge-overlay");
    bgOverlay.setOrigin(0, 0);
    this.challengesContainer.add(bgOverlay);

    // TODO: Change this back to /9 when adding in difficulty
<<<<<<< HEAD
    const headerBg = addWindow(this.scene, 0, 0, (this.scene.game.canvas.width / 6) - 2, 24);
=======
    const headerBg = addWindow(this.scene, 0, 0, (this.scene.game.canvas.width / 6), 24);
    headerBg.setName("window-header-bg");
>>>>>>> 62f015c9
    headerBg.setOrigin(0, 0);

    const headerText = addTextObject(this.scene, 0, 0, i18next.t("challenges:title"), TextStyle.SETTINGS_LABEL);
    headerText.setName("text-header");
    headerText.setOrigin(0, 0);
    headerText.setPositionRelative(headerBg, 8, 4);

    // const difficultyBg = addWindow(this.scene, 0, 0, (this.scene.game.canvas.width / 18) - 2, 24);
    // difficultyBg.setOrigin(0, 0);
    // difficultyBg.setPositionRelative(headerBg, headerBg.width, 0);

    // this.difficultyText = addTextObject(this.scene, 0, 0, "0", TextStyle.SETTINGS_LABEL);
    // this.difficultyText.setOrigin(0, 0);
    // this.difficultyText.setPositionRelative(difficultyBg, 8, 4);

    // const difficultyName = addTextObject(this.scene, 0, 0, i18next.t("challenges:points"), TextStyle.SETTINGS_LABEL);
    // difficultyName.setOrigin(0, 0);
    // difficultyName.setPositionRelative(difficultyBg, difficultyBg.width - difficultyName.displayWidth - 8, 4);

<<<<<<< HEAD
    this.optionsBg = addWindow(this.scene, 0, headerBg.height, (this.scene.game.canvas.width / 11), (this.scene.game.canvas.height / 6) - headerBg.height - 2);
    this.optionsBg.setOrigin(0, 0);

    const descriptionBg = addWindow(this.scene, 0, headerBg.height, (this.scene.game.canvas.width / 13) - 4, (this.scene.game.canvas.height / 6) - headerBg.height - 26);
=======
    this.optionsBg = addWindow(this.scene, 0, headerBg.height, (this.scene.game.canvas.width / 9), (this.scene.game.canvas.height / 6) - headerBg.height - 2);
    this.optionsBg.setName("window-options-bg");
    this.optionsBg.setOrigin(0, 0);

    const descriptionBg = addWindow(this.scene, 0, headerBg.height, (this.scene.game.canvas.width / 18) - 2, (this.scene.game.canvas.height / 6) - headerBg.height - 26);
    descriptionBg.setName("window-desc-bg");
>>>>>>> 62f015c9
    descriptionBg.setOrigin(0, 0);
    descriptionBg.setPositionRelative(this.optionsBg, this.optionsBg.width, 0);

    this.descriptionText = new BBCodeText(this.scene, descriptionBg.x + 6, descriptionBg.y + 4, "", {
      fontFamily: "emerald",
      fontSize: 96,
      color: Color.ORANGE,
      padding: {
        bottom: 6
      },
      wrap: {
        mode: "word",
        width: (descriptionBg.width - 12) * 6,
      }
    });
    this.descriptionText.setName("text-desc");
    this.scene.add.existing(this.descriptionText);
    this.descriptionText.setScale(1/6);
    this.descriptionText.setShadow(4, 5, ShadowColor.ORANGE);
    this.descriptionText.setOrigin(0, 0);
<<<<<<< HEAD
    this.descriptionText.setWordWrapWidth(800, true);
    this.descriptionText.setPositionRelative(descriptionBg, 6, 4);
=======
>>>>>>> 62f015c9

    const startBg = addWindow(this.scene, 0, 0, descriptionBg.width, 24);
    startBg.setName("window-start-bg");
    startBg.setOrigin(0, 0);
    startBg.setPositionRelative(descriptionBg, 0, descriptionBg.height);

    const startText = addTextObject(this.scene, 0, 0, i18next.t("common:start"), TextStyle.SETTINGS_LABEL);
    startText.setName("text-start");
    startText.setOrigin(0, 0);
    startText.setPositionRelative(startBg, 8, 4);

<<<<<<< HEAD
    this.startCursor = this.scene.add.nineslice(0, 0, "summary_moves_cursor", null, (this.scene.game.canvas.width / 18) + 29, 16, 1, 1, 1, 1);
=======
    this.startCursor = this.scene.add.nineslice(0, 0, "summary_moves_cursor", null, (this.scene.game.canvas.width / 18) - 10, 16, 1, 1, 1, 1);
    this.startCursor.setName("9s-start-cursor");
>>>>>>> 62f015c9
    this.startCursor.setOrigin(0, 0);
    this.startCursor.setPositionRelative(startBg, 4, 4);
    this.startCursor.setVisible(false);

    this.valuesContainer = this.scene.add.container(0, 0);
    this.valuesContainer.setName("values");

    this.challengeLabels = [];

    for (let i = 0; i < Object.keys(ChallengeType).length; i++) {
      const label = addTextObject(this.scene, 8, 28 + i * 16, "", TextStyle.SETTINGS_LABEL);
      label.setName(`text-challenge-label-${i}`);
      label.setOrigin(0, 0);

      this.valuesContainer.add(label);

      let value;
      if (i === Challenges.SINGLE_TYPE) {
        const type = `types${Utils.verifyLang(i18next.resolvedLanguage) ? `_${i18next.resolvedLanguage}` : ""}`;
        value = this.scene.add.sprite(8, 98, type);
        value.setName("sprite-single-type");
        value.setScale(0.86);
        value.setPositionRelative(label, 113, 8);
      } else {
        value = addTextObject(this.scene, 0, 28 + i * 16, "", TextStyle.SETTINGS_LABEL);
        value.setName(`text-challenge-value-label-${i}`);
        value.setPositionRelative(label, 100, 0);
      }

      this.valuesContainer.add(value);
      this.challengeLabels[i] = {
        label: label,
        value: value
      };
    }

    this.challengesContainer.add(headerBg);
    this.challengesContainer.add(headerText);
    // this.challengesContainer.add(difficultyBg);
    // this.challengesContainer.add(this.difficultyText);
    // this.challengesContainer.add(difficultyName);
    this.challengesContainer.add(this.optionsBg);
    this.challengesContainer.add(descriptionBg);
    this.challengesContainer.add(this.descriptionText);
    this.challengesContainer.add(startBg);
    this.challengesContainer.add(startText);
    this.challengesContainer.add(this.startCursor);
    this.challengesContainer.add(this.valuesContainer);

    ui.add(this.challengesContainer);

    this.setCursor(0);
    this.setScrollCursor(0);

    this.challengesContainer.setVisible(false);
  }

  /**
   * Adds the default text color to the description text
   * @param text text to set to the BBCode description
   */
  setDescription(text: string): void {
    this.descriptionText.setText(`[color=${Color.ORANGE}][shadow=${ShadowColor.ORANGE}]${text}`);
  }

  /**
   * initLabels
   * init all challenge labels
   */
  initLabels(): void {
    this.setDescription(this.scene.gameMode.challenges[this.cursor].getDescription());
    this.scene.gameMode.challenges.forEach((challenge, i) => {
      this.challengeLabels[i].label.setVisible(true);
      this.challengeLabels[i].value.setVisible(true);
      this.challengeLabels[i].label.setText(challenge.getName());
      if (this.challengeLabels[i].value.type.toLowerCase() === "sprite") {
        (this.challengeLabels[i].value as Phaser.GameObjects.Sprite).setFrame(challenge.getValue());
      } else {
        (this.challengeLabels[i].value as Phaser.GameObjects.Text).setText(challenge.getValue());
      }
    });
  }

  /**
   * update the text the cursor is on
   */
  updateText(): void {
    const challenge = this.getActiveChallenge();
    const { id } = challenge;
    this.setDescription(this.getActiveChallenge().getDescription());

    if (this.challengeLabels[id].value.type.toLowerCase() === "sprite") {
      (this.challengeLabels[id].value as Phaser.GameObjects.Sprite).setFrame(challenge.getValue());
    } else {
      (this.challengeLabels[id].value as Phaser.GameObjects.Text).setText(challenge.getValue());
    }
    // const totalDifficulty = this.scene.gameMode.challenges.reduce((v, c) => v + c.getDifficulty(), 0);
    // const totalMinDifficulty = this.scene.gameMode.challenges.reduce((v, c) => v + c.getMinDifficulty(), 0);
    // this.difficultyText.text = `${totalDifficulty}` + (totalMinDifficulty ? `/${totalMinDifficulty}` : "");
    // this.difficultyText.updateText();
  }

  show(args: any[]): boolean {
    super.show(args);

    this.startCursor.setVisible(false);
    this.challengesContainer.setVisible(true);
    this.setCursor(0);

    this.initLabels();

    this.getUi().moveTo(this.challengesContainer, this.getUi().length - 1);

    this.getUi().hideTooltip();

    return true;
  }

  /**
   * Processes input from a specified button.
   * This method handles navigation through a UI menu, including movement through menu items
   * and handling special actions like cancellation. Each button press may adjust the cursor
   * position or the menu scroll, and plays a sound effect if the action was successful.
   *
   * @param button - The button pressed by the user.
   * @returns `true` if the action associated with the button was successfully processed, `false` otherwise.
   */
  processInput(button: Button): boolean {
    const ui = this.getUi();
    // Defines the maximum number of rows that can be displayed on the screen.
    const rowsToDisplay = 9;

    let success = false;

    if (button === Button.CANCEL) {
      if (this.startCursor.visible) {
        this.startCursor.setVisible(false);
        this.cursorObj?.setVisible(true);
      } else {
        this.scene.clearPhaseQueue();
        this.scene.pushPhase(new TitlePhase(this.scene));
        this.scene.getCurrentPhase().end();
      }
      success = true;
    } else if (button === Button.SUBMIT || button === Button.ACTION) {
      if (this.startCursor.visible) {
        const totalDifficulty = this.scene.gameMode.challenges.reduce((v, c) => v + c.getDifficulty(), 0);
        const totalMinDifficulty = this.scene.gameMode.challenges.reduce((v, c) => v + c.getMinDifficulty(), 0);
        if (totalDifficulty >= totalMinDifficulty) {
          this.scene.unshiftPhase(new SelectStarterPhase(this.scene));
          this.scene.getCurrentPhase().end();
          success = true;
        } else {
          success = false;
        }
      } else {
        this.startCursor.setVisible(true);
        this.cursorObj?.setVisible(false);
        success = true;
      }
    } else {
      switch (button) {
      case Button.UP:
        if (this.cursor === 0) {
          if (this.scrollCursor === 0) {
            // When at the top of the menu and pressing UP, move to the bottommost item.
            if (this.scene.gameMode.challenges.length > rowsToDisplay) { // If there are more than 9 challenges, scroll to the bottom
              // First, set the cursor to the last visible element, preparing for the scroll to the end.
              const successA = this.setCursor(rowsToDisplay - 1);
              // Then, adjust the scroll to display the bottommost elements of the menu.
              const successB = this.setScrollCursor(this.scene.gameMode.challenges.length - rowsToDisplay);
              success = successA && successB; // success is just there to play the little validation sound effect
            } else { // If there are 9 or less challenges, just move to the bottom one
              success = this.setCursor(this.scene.gameMode.challenges.length - 1);
            }
          } else {
            success = this.setScrollCursor(this.scrollCursor - 1);
          }
        } else {
          success = this.setCursor(this.cursor - 1);
        }
        if (success) {
          this.updateText();
        }
        break;
      case Button.DOWN:
        if (this.cursor === rowsToDisplay - 1) {
          if (this.scrollCursor < this.scene.gameMode.challenges.length - rowsToDisplay) {
            // When at the bottom and pressing DOWN, scroll if possible.
            success = this.setScrollCursor(this.scrollCursor + 1);
          } else {
            // When at the bottom of a scrolling menu and pressing DOWN, move to the topmost item.
            // First, set the cursor to the first visible element, preparing for the scroll to the top.
            const successA = this.setCursor(0);
            // Then, adjust the scroll to display the topmost elements of the menu.
            const successB = this.setScrollCursor(0);
            success = successA && successB; // success is just there to play the little validation sound effect
          }
        } else if (this.scene.gameMode.challenges.length < rowsToDisplay && this.cursor === this.scene.gameMode.challenges.length - 1) {
          // When at the bottom of a non-scrolling menu and pressing DOWN, move to the topmost item.
          success = this.setCursor(0);
        } else {
          success = this.setCursor(this.cursor + 1);
        }
        if (success) {
          this.updateText();
        }
        break;
      case Button.LEFT:
        // Moves the option cursor left, if possible.
        success = this.getActiveChallenge().decreaseValue();
        if (success) {
          this.updateText();
        }
        break;
      case Button.RIGHT:
        // Moves the option cursor right, if possible.
        success = this.getActiveChallenge().increaseValue();
        if (success) {
          this.updateText();
        }
        break;
      }
    }

    // Plays a select sound effect if an action was successfully processed.
    if (success) {
      ui.playSelect();
    }

    return success;
  }

  setCursor(cursor: integer): boolean {
    let ret = super.setCursor(cursor);

    if (!this.cursorObj) {
      this.cursorObj = this.scene.add.nineslice(0, 0, "summary_moves_cursor", null, (this.scene.game.canvas.width / 11) - 20, 16, 1, 1, 1, 1);
      this.cursorObj.setOrigin(0, 0);
      this.valuesContainer.add(this.cursorObj);
    }

    ret ||= !this.cursorObj.visible;
    this.cursorObj.setVisible(true);

    this.cursorObj.setPositionRelative(this.optionsBg, 4, 4 + (this.cursor + this.scrollCursor) * 16);

    return ret;
  }

  setScrollCursor(scrollCursor: integer): boolean {
    if (scrollCursor === this.scrollCursor) {
      return false;
    }

    this.scrollCursor = scrollCursor;

    this.setCursor(this.cursor);

    return true;
  }

  getActiveChallenge(): Challenge {
    return this.scene.gameMode.challenges[this.cursor + this.scrollCursor];
  }

  clear() {
    super.clear();
    this.challengesContainer.setVisible(false);
    this.eraseCursor();
  }

  eraseCursor() {
    if (this.cursorObj) {
      this.cursorObj.destroy();
    }
    this.cursorObj = null;
  }
}<|MERGE_RESOLUTION|>--- conflicted
+++ resolved
@@ -51,12 +51,8 @@
     this.challengesContainer.add(bgOverlay);
 
     // TODO: Change this back to /9 when adding in difficulty
-<<<<<<< HEAD
     const headerBg = addWindow(this.scene, 0, 0, (this.scene.game.canvas.width / 6) - 2, 24);
-=======
-    const headerBg = addWindow(this.scene, 0, 0, (this.scene.game.canvas.width / 6), 24);
     headerBg.setName("window-header-bg");
->>>>>>> 62f015c9
     headerBg.setOrigin(0, 0);
 
     const headerText = addTextObject(this.scene, 0, 0, i18next.t("challenges:title"), TextStyle.SETTINGS_LABEL);
@@ -76,19 +72,12 @@
     // difficultyName.setOrigin(0, 0);
     // difficultyName.setPositionRelative(difficultyBg, difficultyBg.width - difficultyName.displayWidth - 8, 4);
 
-<<<<<<< HEAD
     this.optionsBg = addWindow(this.scene, 0, headerBg.height, (this.scene.game.canvas.width / 11), (this.scene.game.canvas.height / 6) - headerBg.height - 2);
-    this.optionsBg.setOrigin(0, 0);
-
-    const descriptionBg = addWindow(this.scene, 0, headerBg.height, (this.scene.game.canvas.width / 13) - 4, (this.scene.game.canvas.height / 6) - headerBg.height - 26);
-=======
-    this.optionsBg = addWindow(this.scene, 0, headerBg.height, (this.scene.game.canvas.width / 9), (this.scene.game.canvas.height / 6) - headerBg.height - 2);
     this.optionsBg.setName("window-options-bg");
     this.optionsBg.setOrigin(0, 0);
 
-    const descriptionBg = addWindow(this.scene, 0, headerBg.height, (this.scene.game.canvas.width / 18) - 2, (this.scene.game.canvas.height / 6) - headerBg.height - 26);
+    const descriptionBg = addWindow(this.scene, 0, headerBg.height, (this.scene.game.canvas.width / 13) - 4, (this.scene.game.canvas.height / 6) - headerBg.height - 26);
     descriptionBg.setName("window-desc-bg");
->>>>>>> 62f015c9
     descriptionBg.setOrigin(0, 0);
     descriptionBg.setPositionRelative(this.optionsBg, this.optionsBg.width, 0);
 
@@ -109,11 +98,8 @@
     this.descriptionText.setScale(1/6);
     this.descriptionText.setShadow(4, 5, ShadowColor.ORANGE);
     this.descriptionText.setOrigin(0, 0);
-<<<<<<< HEAD
-    this.descriptionText.setWordWrapWidth(800, true);
-    this.descriptionText.setPositionRelative(descriptionBg, 6, 4);
-=======
->>>>>>> 62f015c9
+    //this.descriptionText.setWordWrapWidth(800, true);
+    //this.descriptionText.setPositionRelative(descriptionBg, 6, 4);
 
     const startBg = addWindow(this.scene, 0, 0, descriptionBg.width, 24);
     startBg.setName("window-start-bg");
@@ -125,12 +111,8 @@
     startText.setOrigin(0, 0);
     startText.setPositionRelative(startBg, 8, 4);
 
-<<<<<<< HEAD
     this.startCursor = this.scene.add.nineslice(0, 0, "summary_moves_cursor", null, (this.scene.game.canvas.width / 18) + 29, 16, 1, 1, 1, 1);
-=======
-    this.startCursor = this.scene.add.nineslice(0, 0, "summary_moves_cursor", null, (this.scene.game.canvas.width / 18) - 10, 16, 1, 1, 1, 1);
     this.startCursor.setName("9s-start-cursor");
->>>>>>> 62f015c9
     this.startCursor.setOrigin(0, 0);
     this.startCursor.setPositionRelative(startBg, 4, 4);
     this.startCursor.setVisible(false);
