--- conflicted
+++ resolved
@@ -98,14 +98,13 @@
 
       const originalRegistrationAction = this.submitAction;
       this.submitAction = _ => {
-<<<<<<< HEAD
         if (globalScene.tweens.getTweensOf(this.modalContainer).length === 0) {
           // Prevent overlapping overrides on action modification
           this.submitAction = originalRegistrationAction;
           this.sanitizeInputs();
-          globalScene.ui.setMode(Mode.LOADING, { buttonActions: [] });
+        globalScene.ui.setMode(UiMode.LOADING, { buttonActions: [] });
           const onFail = error => {
-            globalScene.ui.setMode(Mode.REGISTRATION_FORM, Object.assign(config, { errorMessage: error?.trim() }));
+          globalScene.ui.setMode(UiMode.REGISTRATION_FORM, Object.assign(config, { errorMessage: error?.trim() }));
             globalScene.ui.playError();
             const errorMessageFontSize = languageSettings[i18next.resolvedLanguage!]?.errorMessageFontSize;
             if (errorMessageFontSize) {
@@ -114,18 +113,6 @@
           };
           if (!this.inputs[0].text) {
             return onFail(i18next.t("menu:emptyUsername"));
-=======
-        // Prevent overlapping overrides on action modification
-        this.submitAction = originalRegistrationAction;
-        this.sanitizeInputs();
-        globalScene.ui.setMode(UiMode.LOADING, { buttonActions: [] });
-        const onFail = error => {
-          globalScene.ui.setMode(UiMode.REGISTRATION_FORM, Object.assign(config, { errorMessage: error?.trim() }));
-          globalScene.ui.playError();
-          const errorMessageFontSize = languageSettings[i18next.resolvedLanguage!]?.errorMessageFontSize;
-          if (errorMessageFontSize) {
-            this.errorMessage.setFontSize(errorMessageFontSize);
->>>>>>> 65294f40
           }
           if (!this.inputs[1].text) {
             return onFail(this.getReadableErrorMessage("invalid password"));
