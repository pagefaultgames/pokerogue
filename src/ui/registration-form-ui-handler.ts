--- conflicted
+++ resolved
@@ -1,15 +1,11 @@
 import { pokerogueApi } from "#api/pokerogue-api";
 import { globalScene } from "#app/global-scene";
+import { TextStyle } from "#enums/text-style";
 import { UiMode } from "#enums/ui-mode";
-<<<<<<< HEAD
-import { addTextObject } from "./text";
-import { TextStyle } from "#enums/text-style";
-=======
 import type { InputFieldConfig } from "#ui/form-modal-ui-handler";
 import { FormModalUiHandler } from "#ui/form-modal-ui-handler";
 import type { ModalConfig } from "#ui/modal-ui-handler";
-import { addTextObject, TextStyle } from "#ui/text";
->>>>>>> 68630446
+import { addTextObject } from "#ui/text";
 import i18next from "i18next";
 
 interface LanguageSetting {
