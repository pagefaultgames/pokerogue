import type { InputFieldConfig } from "./form-modal-ui-handler";
import { FormModalUiHandler } from "./form-modal-ui-handler";
import type { ModalConfig } from "./modal-ui-handler";
import { Mode } from "./ui";
import { TextStyle, addTextObject } from "./text";
import i18next from "i18next";
import { pokerogueApi } from "#app/plugins/api/pokerogue-api";
import { globalScene } from "#app/global-scene";

interface LanguageSetting {
  inputFieldFontSize?: string;
  warningMessageFontSize?: string;
  errorMessageFontSize?: string;
}

const languageSettings: { [key: string]: LanguageSetting } = {
  "es-ES": {
    inputFieldFontSize: "50px",
    errorMessageFontSize: "40px",
  },
};

export default class RegistrationFormUiHandler extends FormModalUiHandler {
  getModalTitle(_config?: ModalConfig): string {
    return i18next.t("menu:register");
  }

  getWidth(_config?: ModalConfig): number {
    return 160;
  }

  getMargin(_config?: ModalConfig): [number, number, number, number] {
    return [0, 0, 48, 0];
  }

  getButtonTopMargin(): number {
    return 8;
  }

  getButtonLabels(_config?: ModalConfig): string[] {
    return [i18next.t("menu:register"), i18next.t("menu:backToLogin")];
  }

  getReadableErrorMessage(error: string): string {
    const colonIndex = error?.indexOf(":");
    if (colonIndex > 0) {
      error = error.slice(0, colonIndex);
    }
    switch (error) {
      case "invalid username":
        return i18next.t("menu:invalidRegisterUsername");
      case "invalid password":
        return i18next.t("menu:invalidRegisterPassword");
      case "failed to add account record":
        return i18next.t("menu:usernameAlreadyUsed");
    }

    return super.getReadableErrorMessage(error);
  }

  override getInputFieldConfigs(): InputFieldConfig[] {
    const inputFieldConfigs: InputFieldConfig[] = [];
    inputFieldConfigs.push({ label: i18next.t("menu:username") });
    inputFieldConfigs.push({
      label: i18next.t("menu:password"),
      isPassword: true,
    });
    inputFieldConfigs.push({
      label: i18next.t("menu:confirmPassword"),
      isPassword: true,
    });
    return inputFieldConfigs;
  }

  setup(): void {
    super.setup();

    this.modalContainer.list.forEach((child: Phaser.GameObjects.GameObject) => {
      if (child instanceof Phaser.GameObjects.Text && child !== this.titleText) {
        const inputFieldFontSize = languageSettings[i18next.resolvedLanguage!]?.inputFieldFontSize;
        if (inputFieldFontSize) {
          child.setFontSize(inputFieldFontSize);
        }
      }
    });

    const warningMessageFontSize = languageSettings[i18next.resolvedLanguage!]?.warningMessageFontSize ?? "42px";
    const label = addTextObject(10, 87, i18next.t("menu:registrationAgeWarning"), TextStyle.TOOLTIP_CONTENT, {
      fontSize: warningMessageFontSize,
    });

    this.modalContainer.add(label);
  }

  show(args: any[]): boolean {
    if (super.show(args)) {
      const config = args[0] as ModalConfig;

      const originalRegistrationAction = this.submitAction;
<<<<<<< HEAD
      this.submitAction = (_) => {
        if (globalScene.tweens.getTweensOf(this.modalContainer).length === 0) {
          // Prevent overlapping overrides on action modification
          this.submitAction = originalRegistrationAction;
          this.sanitizeInputs();
          globalScene.ui.setMode(Mode.LOADING, { buttonActions: []});
          const onFail = error => {
            globalScene.ui.setMode(Mode.REGISTRATION_FORM, Object.assign(config, { errorMessage: error?.trim() }));
            globalScene.ui.playError();
            const errorMessageFontSize = languageSettings[i18next.resolvedLanguage!]?.errorMessageFontSize;
            if (errorMessageFontSize) {
              this.errorMessage.setFontSize(errorMessageFontSize);
            }
          };
          if (!this.inputs[0].text) {
            return onFail(i18next.t("menu:emptyUsername"));
=======
      this.submitAction = _ => {
        // Prevent overlapping overrides on action modification
        this.submitAction = originalRegistrationAction;
        this.sanitizeInputs();
        globalScene.ui.setMode(Mode.LOADING, { buttonActions: [] });
        const onFail = error => {
          globalScene.ui.setMode(Mode.REGISTRATION_FORM, Object.assign(config, { errorMessage: error?.trim() }));
          globalScene.ui.playError();
          const errorMessageFontSize = languageSettings[i18next.resolvedLanguage!]?.errorMessageFontSize;
          if (errorMessageFontSize) {
            this.errorMessage.setFontSize(errorMessageFontSize);
>>>>>>> a5ed9c51
          }
          if (!this.inputs[1].text) {
            return onFail(this.getReadableErrorMessage("invalid password"));
          }
          if (this.inputs[1].text !== this.inputs[2].text) {
            return onFail(i18next.t("menu:passwordNotMatchingConfirmPassword"));
          }
          const [ usernameInput, passwordInput ] = this.inputs;
          pokerogueApi.account.register({ username: usernameInput.text, password: passwordInput.text })
            .then(registerError => {
              if (!registerError) {
                pokerogueApi.account.login({ username: usernameInput.text, password: passwordInput.text })
                  .then(loginError => {
                    if (!loginError) {
                      originalRegistrationAction && originalRegistrationAction();
                    } else {
                      onFail(loginError);
                    }
                  });
              } else {
                onFail(registerError);
              }
            });
        }
<<<<<<< HEAD
=======
        const [usernameInput, passwordInput] = this.inputs;
        pokerogueApi.account
          .register({
            username: usernameInput.text,
            password: passwordInput.text,
          })
          .then(registerError => {
            if (!registerError) {
              pokerogueApi.account
                .login({
                  username: usernameInput.text,
                  password: passwordInput.text,
                })
                .then(loginError => {
                  if (!loginError) {
                    originalRegistrationAction?.();
                  } else {
                    onFail(loginError);
                  }
                });
            } else {
              onFail(registerError);
            }
          });
>>>>>>> a5ed9c51
      };

      return true;
    }

    return false;
  }
}<|MERGE_RESOLUTION|>--- conflicted
+++ resolved
@@ -97,13 +97,12 @@
       const config = args[0] as ModalConfig;
 
       const originalRegistrationAction = this.submitAction;
-<<<<<<< HEAD
-      this.submitAction = (_) => {
+      this.submitAction = _ => {
         if (globalScene.tweens.getTweensOf(this.modalContainer).length === 0) {
           // Prevent overlapping overrides on action modification
           this.submitAction = originalRegistrationAction;
           this.sanitizeInputs();
-          globalScene.ui.setMode(Mode.LOADING, { buttonActions: []});
+          globalScene.ui.setMode(Mode.LOADING, { buttonActions: [] });
           const onFail = error => {
             globalScene.ui.setMode(Mode.REGISTRATION_FORM, Object.assign(config, { errorMessage: error?.trim() }));
             globalScene.ui.playError();
@@ -114,19 +113,6 @@
           };
           if (!this.inputs[0].text) {
             return onFail(i18next.t("menu:emptyUsername"));
-=======
-      this.submitAction = _ => {
-        // Prevent overlapping overrides on action modification
-        this.submitAction = originalRegistrationAction;
-        this.sanitizeInputs();
-        globalScene.ui.setMode(Mode.LOADING, { buttonActions: [] });
-        const onFail = error => {
-          globalScene.ui.setMode(Mode.REGISTRATION_FORM, Object.assign(config, { errorMessage: error?.trim() }));
-          globalScene.ui.playError();
-          const errorMessageFontSize = languageSettings[i18next.resolvedLanguage!]?.errorMessageFontSize;
-          if (errorMessageFontSize) {
-            this.errorMessage.setFontSize(errorMessageFontSize);
->>>>>>> a5ed9c51
           }
           if (!this.inputs[1].text) {
             return onFail(this.getReadableErrorMessage("invalid password"));
@@ -134,14 +120,22 @@
           if (this.inputs[1].text !== this.inputs[2].text) {
             return onFail(i18next.t("menu:passwordNotMatchingConfirmPassword"));
           }
-          const [ usernameInput, passwordInput ] = this.inputs;
-          pokerogueApi.account.register({ username: usernameInput.text, password: passwordInput.text })
+          const [usernameInput, passwordInput] = this.inputs;
+          pokerogueApi.account
+          .register({
+            username: usernameInput.text,
+            password: passwordInput.text,
+          })
             .then(registerError => {
               if (!registerError) {
-                pokerogueApi.account.login({ username: usernameInput.text, password: passwordInput.text })
+                pokerogueApi.account
+                .login({
+                  username: usernameInput.text,
+                  password: passwordInput.text,
+                })
                   .then(loginError => {
                     if (!loginError) {
-                      originalRegistrationAction && originalRegistrationAction();
+                      originalRegistrationAction?.();
                     } else {
                       onFail(loginError);
                     }
@@ -151,33 +145,6 @@
               }
             });
         }
-<<<<<<< HEAD
-=======
-        const [usernameInput, passwordInput] = this.inputs;
-        pokerogueApi.account
-          .register({
-            username: usernameInput.text,
-            password: passwordInput.text,
-          })
-          .then(registerError => {
-            if (!registerError) {
-              pokerogueApi.account
-                .login({
-                  username: usernameInput.text,
-                  password: passwordInput.text,
-                })
-                .then(loginError => {
-                  if (!loginError) {
-                    originalRegistrationAction?.();
-                  } else {
-                    onFail(loginError);
-                  }
-                });
-            } else {
-              onFail(registerError);
-            }
-          });
->>>>>>> a5ed9c51
       };
 
       return true;
