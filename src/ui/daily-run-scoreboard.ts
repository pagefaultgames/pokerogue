import { pokerogueApi } from "#api/pokerogue-api";
import { globalScene } from "#app/global-scene";
<<<<<<< HEAD
import { getEnumKeys, executeIf } from "#app/utils/common";
import { addTextObject } from "./text";
import { TextStyle } from "#enums/text-style";
import { WindowVariant, addWindow } from "./ui-theme";
import { pokerogueApi } from "#app/plugins/api/pokerogue-api";
=======
import { addTextObject, TextStyle } from "#ui/text";
import { addWindow, WindowVariant } from "#ui/ui-theme";
import { executeIf, getEnumKeys } from "#utils/common";
import i18next from "i18next";
>>>>>>> 68630446

export interface RankingEntry {
  rank: number;
  username: string;
  score: number;
  wave: number;
}

// Don't forget to update translations when adding a new category
export enum ScoreboardCategory {
  DAILY,
  WEEKLY,
}

export class DailyRunScoreboard extends Phaser.GameObjects.Container {
  private loadingLabel: Phaser.GameObjects.Text;
  private titleLabel: Phaser.GameObjects.Text;
  private rankingsContainer: Phaser.GameObjects.Container;
  private prevCategoryButton: Phaser.GameObjects.Sprite;
  private nextCategoryButton: Phaser.GameObjects.Sprite;
  private prevPageButton: Phaser.GameObjects.Sprite;
  private pageNumberLabel: Phaser.GameObjects.Text;
  private nextPageButton: Phaser.GameObjects.Sprite;

  private pageCount: number;
  private page: number;
  private category: ScoreboardCategory;

  private _isUpdating: boolean;

  constructor(x: number, y: number) {
    super(globalScene, x, y);

    this._isUpdating = false;
    this.setup();
  }

  /** When set to `true`, disables the buttons; when set to `false`, enables the buttons. */
  get isUpdating(): boolean {
    return this._isUpdating;
  }
  set isUpdating(value: boolean) {
    this._isUpdating = value;
    this.setButtonsState(!value);
  }

  setup() {
    const titleWindow = addWindow(0, 0, 114, 18, false, false, undefined, undefined, WindowVariant.THIN);
    this.add(titleWindow);

    this.titleLabel = addTextObject(
      titleWindow.displayWidth / 2,
      titleWindow.displayHeight / 2,
      i18next.t("menu:loading"),
      TextStyle.WINDOW,
      { fontSize: "64px" },
    );
    this.titleLabel.setOrigin(0.5, 0.5);
    this.add(this.titleLabel);

    const window = addWindow(0, 17, 114, 118, false, false, undefined, undefined, WindowVariant.THIN);
    this.add(window);

    this.rankingsContainer = globalScene.add.container(6, 21);
    this.add(this.rankingsContainer);

    this.loadingLabel = addTextObject(window.displayWidth / 2, window.displayHeight / 2 + 16, "", TextStyle.WINDOW);
    this.loadingLabel.setOrigin(0.5, 0.5);
    this.loadingLabel.setVisible(false);

    this.prevCategoryButton = globalScene.add.sprite(4, 4, "cursor_reverse");
    this.prevCategoryButton.setOrigin(0, 0);
    this.add(this.prevCategoryButton);

    this.prevCategoryButton.setInteractive(new Phaser.Geom.Rectangle(0, 0, 6, 10), Phaser.Geom.Rectangle.Contains);
    this.prevCategoryButton.on("pointerup", () => {
      this.update(this.category ? this.category - 1 : getEnumKeys(ScoreboardCategory).length - 1);
    });

    this.nextCategoryButton = globalScene.add.sprite(window.displayWidth - 4, 4, "cursor");
    this.nextCategoryButton.setOrigin(1, 0);
    this.add(this.nextCategoryButton);

    this.nextCategoryButton.setInteractive(new Phaser.Geom.Rectangle(0, 0, 6, 10), Phaser.Geom.Rectangle.Contains);
    this.nextCategoryButton.on("pointerup", () => {
      this.update(this.category < getEnumKeys(ScoreboardCategory).length - 1 ? this.category + 1 : 0);
    });

    this.prevPageButton = globalScene.add.sprite(
      window.displayWidth / 2 - 16,
      titleWindow.displayHeight + window.displayHeight - 15,
      "cursor_reverse",
    );
    this.prevPageButton.setOrigin(0, 0);
    this.prevPageButton.setAlpha(0.5);
    this.add(this.prevPageButton);

    this.prevPageButton.setInteractive(new Phaser.Geom.Rectangle(0, 0, 6, 10), Phaser.Geom.Rectangle.Contains);
    this.prevPageButton.on("pointerup", () => {
      if (this.page > 1) {
        this.update(undefined, this.page > 1 ? this.page - 1 : this.pageCount);
      }
    });

    this.pageNumberLabel = addTextObject(
      window.displayWidth / 2,
      titleWindow.displayHeight + window.displayHeight - 16,
      "1",
      TextStyle.WINDOW,
      { fontSize: "64px" },
    );
    this.pageNumberLabel.setOrigin(0.5, 0);
    this.add(this.pageNumberLabel);

    this.nextPageButton = globalScene.add.sprite(
      window.displayWidth / 2 + 16,
      titleWindow.displayHeight + window.displayHeight - 15,
      "cursor",
    );
    this.nextPageButton.setOrigin(1, 0);
    this.nextPageButton.setAlpha(0.5);
    this.add(this.nextPageButton);

    this.nextPageButton.setInteractive(new Phaser.Geom.Rectangle(0, 0, 6, 10), Phaser.Geom.Rectangle.Contains);
    this.nextPageButton.on("pointerup", () => {
      if (this.page < this.pageCount) {
        this.update(undefined, this.page < this.pageCount ? this.page + 1 : 0);
      }
    });

    this.add(this.loadingLabel);

    this.page = 1;
    this.category = ScoreboardCategory.DAILY;
  }

  updateRankings(rankings: RankingEntry[]) {
    const getEntry = (rank: string, username: string, score: string, wave: string) => {
      const entryContainer = globalScene.add.container(0, 0);

      const rankLabel = addTextObject(0, 0, rank, TextStyle.WINDOW, {
        fontSize: "54px",
      });
      entryContainer.add(rankLabel);

      const usernameLabel = addTextObject(12, 0, username, TextStyle.WINDOW, {
        fontSize: "54px",
      });
      entryContainer.add(usernameLabel);

      const scoreLabel = addTextObject(84, 0, score, TextStyle.WINDOW, {
        fontSize: "54px",
      });
      entryContainer.add(scoreLabel);

      switch (this.category) {
        case ScoreboardCategory.DAILY: {
          const waveLabel = addTextObject(68, 0, wave, TextStyle.WINDOW, {
            fontSize: "54px",
          });
          entryContainer.add(waveLabel);
          break;
        }
        case ScoreboardCategory.WEEKLY:
          scoreLabel.x -= 16;
          break;
      }

      return entryContainer;
    };

    this.rankingsContainer.add(
      getEntry(
        i18next.t("menu:positionIcon"),
        i18next.t("menu:usernameScoreboard"),
        i18next.t("menu:score"),
        i18next.t("menu:wave"),
      ),
    );

    rankings.forEach((r: RankingEntry, i: number) => {
      const entryContainer = getEntry(r.rank.toString(), r.username, r.score.toString(), r.wave.toString());
      entryContainer.setY((i + 1) * 9);
      this.rankingsContainer.add(entryContainer);
    });
  }

  /**
   * Updates the scoreboard rankings based on the selected category and page.
   *
   * If the update process is already ongoing, the method exits early. Otherwise, it begins the update process by clearing
   * the current rankings and showing a loading label. If the category changes, the page is reset to 1.
   *
   * The method fetches the total page count if necessary, followed by fetching the rankings for the specified category
   * and page. It updates the UI with the fetched rankings or shows an appropriate message if no rankings are found.
   *
   * @param {ScoreboardCategory} [category=this.category] - The category to fetch rankings for. Defaults to the current category.
   * @param {number} [page=this.page] - The page number to fetch. Defaults to the current page.
   */
  update(category: ScoreboardCategory = this.category, page: number = this.page) {
    if (this.isUpdating) {
      return;
    }

    this.isUpdating = true;
    this.rankingsContainer.removeAll(true);

    this.loadingLabel.setText(i18next.t("menu:loading"));
    this.loadingLabel.setVisible(true);

    if (category !== this.category) {
      this.page = page = 1;
    }

    executeIf(category !== this.category || this.pageCount === undefined, () =>
      pokerogueApi.daily.getRankingsPageCount({ category }).then(count => (this.pageCount = count)),
    )
      .then(() => {
        pokerogueApi.daily
          .getRankings({ category, page })
          .then(rankings => {
            this.page = page;
            this.category = category;
            this.titleLabel.setText(`${i18next.t(`menu:${ScoreboardCategory[category].toLowerCase()}Rankings`)}`);
            this.pageNumberLabel.setText(page.toString());
            if (rankings) {
              this.loadingLabel.setVisible(false);
              this.updateRankings(rankings);
            } else {
              this.loadingLabel.setText(i18next.t("menu:noRankings"));
            }
          })
          .finally(() => {
            this.isUpdating = false;
          });
      })
      .catch(err => {
        console.error("Failed to load daily rankings:\n", err);
      });
  }

  /**
   * Sets the state of the navigation buttons.
   * @param {boolean} [enabled=true] - Whether the buttons should be enabled or disabled.
   */
  setButtonsState(enabled = true) {
    const buttons = [
      {
        button: this.prevPageButton,
        alphaValue: enabled ? (this.page > 1 ? 1 : 0.5) : 0.5,
      },
      {
        button: this.nextPageButton,
        alphaValue: enabled ? (this.page < this.pageCount ? 1 : 0.5) : 0.5,
      },
      { button: this.nextCategoryButton, alphaValue: enabled ? 1 : 0.5 },
      { button: this.prevCategoryButton, alphaValue: enabled ? 1 : 0.5 },
    ];

    buttons.forEach(({ button, alphaValue }) => {
      if (enabled) {
        button.setInteractive();
      } else {
        button.disableInteractive();
      }
      button.setAlpha(alphaValue);
    });
  }
}<|MERGE_RESOLUTION|>--- conflicted
+++ resolved
@@ -1,17 +1,10 @@
 import { pokerogueApi } from "#api/pokerogue-api";
 import { globalScene } from "#app/global-scene";
-<<<<<<< HEAD
-import { getEnumKeys, executeIf } from "#app/utils/common";
-import { addTextObject } from "./text";
 import { TextStyle } from "#enums/text-style";
-import { WindowVariant, addWindow } from "./ui-theme";
-import { pokerogueApi } from "#app/plugins/api/pokerogue-api";
-=======
-import { addTextObject, TextStyle } from "#ui/text";
+import { addTextObject } from "#ui/text";
 import { addWindow, WindowVariant } from "#ui/ui-theme";
 import { executeIf, getEnumKeys } from "#utils/common";
 import i18next from "i18next";
->>>>>>> 68630446
 
 export interface RankingEntry {
   rank: number;
