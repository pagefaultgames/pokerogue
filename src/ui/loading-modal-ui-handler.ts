<<<<<<< HEAD
import i18next from "i18next";
import { ModalUiHandler } from "./modal-ui-handler";
import { addTextObject } from "./text";
import { TextStyle } from "#enums/text-style";
=======
>>>>>>> 68630446
import type { UiMode } from "#enums/ui-mode";
import { ModalUiHandler } from "#ui/modal-ui-handler";
import { addTextObject, TextStyle } from "#ui/text";
import i18next from "i18next";

export class LoadingModalUiHandler extends ModalUiHandler {
  constructor(mode: UiMode | null = null) {
    super(mode);
  }

  getModalTitle(): string {
    return "";
  }

  getWidth(): number {
    return 80;
  }

  getHeight(): number {
    return 32;
  }

  getMargin(): [number, number, number, number] {
    return [0, 0, 48, 0];
  }

  getButtonLabels(): string[] {
    return [];
  }

  setup(): void {
    super.setup();

    const label = addTextObject(this.getWidth() / 2, this.getHeight() / 2, i18next.t("menu:loading"), TextStyle.WINDOW);
    label.setOrigin(0.5, 0.5);

    this.modalContainer.add(label);
  }
}<|MERGE_RESOLUTION|>--- conflicted
+++ resolved
@@ -1,13 +1,7 @@
-<<<<<<< HEAD
-import i18next from "i18next";
-import { ModalUiHandler } from "./modal-ui-handler";
-import { addTextObject } from "./text";
 import { TextStyle } from "#enums/text-style";
-=======
->>>>>>> 68630446
 import type { UiMode } from "#enums/ui-mode";
 import { ModalUiHandler } from "#ui/modal-ui-handler";
-import { addTextObject, TextStyle } from "#ui/text";
+import { addTextObject } from "#ui/text";
 import i18next from "i18next";
 
 export class LoadingModalUiHandler extends ModalUiHandler {
