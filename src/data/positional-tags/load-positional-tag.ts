--- conflicted
+++ resolved
@@ -5,20 +5,16 @@
 
 /**
  * Load the attributes of a {@linkcode PositionalTag}.
- * @param data - An object containing the {@linkcode PositionalTagType} to create,
- * as well as the arguments needed to instantize the given tag
+ * @param tagType - The {@linkcode PositionalTagType} to create
+ * @param args - The arguments needed to instantize the given tag
  * @returns The newly created tag.
  * @remarks
  * This function does not perform any checking if the added tag is valid.
  */
-<<<<<<< HEAD
-export function loadPositionalTag<T extends PositionalTagType>(data: serializedPosTagMap[T]): posTagInstanceMap[T];
-=======
 export function loadPositionalTag<T extends PositionalTagType>({
   tagType,
   ...args
 }: toSerializedPosTag<T>): posTagInstanceMap[T];
->>>>>>> 84dc143f
 /**
  * Load the attributes of a {@linkcode PositionalTag}.
  * @param tag - The {@linkcode SerializedPositionalTag} to instantiate
@@ -27,12 +23,6 @@
  * This function does not perform any checking if the added tag is valid.
  */
 export function loadPositionalTag(tag: SerializedPositionalTag): PositionalTag;
-<<<<<<< HEAD
-export function loadPositionalTag({ tagType, ...rest }: SerializedPositionalTag): PositionalTag {
-  const tagClass = posTagConstructorMap[tagType];
-  // @ts-expect-error - tagType always corresponds to the proper constructor for `rest`
-  return new tagClass(rest);
-=======
 export function loadPositionalTag<T extends PositionalTagType>({
   tagType,
   ...rest
@@ -44,7 +34,6 @@
   // 2 because TS doesn't narrow the type of `rest` correctly
   // (from `Omit<serializedPosTagParamMap[T], "tagType"> into `posTagParamMap[T]`)
   return new tagClass(rest as unknown as posTagParamMap[T]);
->>>>>>> 84dc143f
 }
 
 /** Const object mapping tag types to their constructors. */
@@ -53,7 +42,7 @@
   [PositionalTagType.WISH]: WishTag,
 }) satisfies {
   // NB: This `satisfies` block ensures that all tag types have corresponding entries in the map.
-  [k in PositionalTagType]: Constructor<PositionalTag & { readonly tagType: k }>;
+  [k in PositionalTagType]: Constructor<PositionalTag & { tagType: k }>;
 };
 
 /** Type mapping positional tag types to their constructors. */
@@ -70,9 +59,6 @@
 };
 
 /**
-<<<<<<< HEAD
- * Type mapping all positional tag types to their constructors' parameters, alongside the `tagType` selector. \
-=======
  * Generic type to convert a {@linkcode PositionalTagType} into the serialized representation of its corresponding class instance.
  *
  * Used in place of a mapped type to work around Typescript deficiencies in function type signatures.
@@ -81,17 +67,10 @@
 
 /**
  * Type mapping all positional tag types to their constructors' parameters, alongside the `tagType` selector.
->>>>>>> 84dc143f
  * Equivalent to their serialized representations.
- * @interface
  */
-<<<<<<< HEAD
-export type serializedPosTagMap = {
-  [k in PositionalTagType]: posTagParamMap[k] & Pick<posTagInstanceMap[k], "tagType">;
-=======
 type serializedPosTagMap = {
   [k in PositionalTagType]: toSerializedPosTag<k>;
->>>>>>> 84dc143f
 };
 
 /** Union type containing all serialized {@linkcode PositionalTag}s. */
