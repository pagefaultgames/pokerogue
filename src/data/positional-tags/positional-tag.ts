--- conflicted
+++ resolved
@@ -1,17 +1,12 @@
 import { globalScene } from "#app/global-scene";
 import { getPokemonNameWithAffix } from "#app/messages";
 import type { ArenaTag } from "#data/arena-tag";
-<<<<<<< HEAD
-import type { Stat } from "#enums/stat";
-// biome-ignore-end lint/correctness/noUnusedImports: TSDoc
-
-=======
->>>>>>> 03cc0b1a
 import { allMoves } from "#data/data-lists";
 import type { BattlerIndex } from "#enums/battler-index";
 import type { MoveId } from "#enums/move-id";
 import { MoveUseMode } from "#enums/move-use-mode";
 import { PositionalTagType } from "#enums/positional-tag-type";
+import type { Stat } from "#enums/stat";
 import type { Pokemon } from "#field/pokemon";
 import i18next from "i18next";
 
