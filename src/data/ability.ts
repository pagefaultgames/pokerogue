--- conflicted
+++ resolved
@@ -2716,14 +2716,9 @@
       .attr(DownloadAbAttr),
     new Ability(Abilities.IRON_FIST, 4)
       .attr(MovePowerBoostAbAttr, (user, target, move) => move.hasFlag(MoveFlags.PUNCHING_MOVE), 1.2),
-<<<<<<< HEAD
-    new Ability(Abilities.POISON_HEAL, "Poison Heal (P)", "Restores HP if the Pokémon is poisoned instead of losing HP.", 4),
-    new Ability(Abilities.ADAPTABILITY, "Adaptability", "Powers up moves of the same type as the Pokémon.", 4)
-=======
     new Ability(Abilities.POISON_HEAL, 4)
-      .unimplemented(),
+      .partial(),
     new Ability(Abilities.ADAPTABILITY, 4)
->>>>>>> 7a189524
       .attr(StabBoostAbAttr),
     new Ability(Abilities.SKILL_LINK, 4)
       .attr(MaxMultiHitAbAttr),
