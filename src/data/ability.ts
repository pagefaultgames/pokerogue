--- conflicted
+++ resolved
@@ -44,6 +44,7 @@
 import { StatusEffect } from "#enums/status-effect";
 import { WeatherType } from "#enums/weather-type";
 import { PokemonTransformPhase } from "#app/phases/pokemon-transform-phase";
+import { ShowAbilityPhase } from "#app/phases/show-ability-phase";
 
 export class Ability implements Localizable {
   public id: Abilities;
@@ -299,11 +300,14 @@
     this.weather = weather;
   }
 
-  apply(pokemon: Pokemon, passive: boolean, simulated:boolean, cancelled: Utils.BooleanHolder, args: any[]): boolean {
+  public override canApply(pokemon: Pokemon, passive: boolean, simulated: boolean, args: any[]): boolean {
+    return globalScene.arena.canSetWeather(WeatherType.NONE);
+  }
+
+  public override apply(pokemon: Pokemon, passive: boolean, simulated:boolean, cancelled: Utils.BooleanHolder, args: any[]): void {
     if (!simulated) {
       globalScene.arena.trySetWeather(WeatherType.NONE, true);
     }
-    return true;
   }
 }
 
@@ -322,11 +326,14 @@
     this.terrain = terrain;
   }
 
-  apply(pokemon: Pokemon, passive: boolean, simulated:boolean, cancelled: Utils.BooleanHolder, args: any[]): boolean {
+  public override canApply(pokemon: Pokemon, passive: boolean, simulated: boolean, args: any[]): boolean {
+    return globalScene.arena.canSetTerrain(TerrainType.NONE);
+  }
+
+  public override apply(pokemon: Pokemon, passive: boolean, simulated:boolean, cancelled: Utils.BooleanHolder, args: any[]): void {
     if (!simulated) {
       globalScene.arena.trySetTerrain(TerrainType.NONE, true, true);
     }
-    return true;
   }
 }
 
@@ -2215,6 +2222,10 @@
     super(true);
 
     this.arenaTags = arenaTags;
+  }
+
+  override canApplyPostSummon(pokemon: Pokemon, passive: boolean, simulated: boolean, args: any[]): boolean {
+    return globalScene.arena.tags.some(tag => this.arenaTags.includes(tag.tagType));
   }
 
   override applyPostSummon(pokemon: Pokemon, passive: boolean, simulated: boolean, args: any[]): void {
@@ -2987,15 +2998,13 @@
     super(false);
   }
 
-  public override applyPreLeaveField(pokemon: Pokemon, passive: boolean, simulated: boolean, args: any[]): boolean {
-    if (!simulated) {
-      const suppressTag = globalScene.arena.getTag(ArenaTagType.NEUTRALIZING_GAS) as SuppressAbilitiesTag;
-      if (suppressTag) {
-        suppressTag.onSourceLeave(globalScene.arena);
-        return true;
-      }
-    }
-    return simulated;
+  public override canApplyPreLeaveField(pokemon: Pokemon, passive: boolean, simulated: boolean, args: any[]): boolean {
+    return !!globalScene.arena.getTag(ArenaTagType.NEUTRALIZING_GAS);
+  }
+
+  public override applyPreLeaveField(pokemon: Pokemon, passive: boolean, simulated: boolean, args: any[]): void {
+    const suppressTag = globalScene.arena.getTag(ArenaTagType.NEUTRALIZING_GAS) as SuppressAbilitiesTag;
+    suppressTag.onSourceLeave(globalScene.arena);
   }
 }
 
@@ -4750,24 +4759,6 @@
   }
 }
 
-<<<<<<< HEAD
-export class SuppressFieldAbilitiesAbAttr extends AbAttr {
-  constructor() {
-    super(false);
-  }
-
-  override canApply(pokemon: Pokemon, passive: boolean, simulated: boolean, args: any[]): boolean {
-    const ability = (args[0] as Ability);
-    return !ability.hasAttr(UnsuppressableAbilityAbAttr) && !ability.hasAttr(SuppressFieldAbilitiesAbAttr);
-  }
-
-  override apply(pokemon: Pokemon, passive: boolean, simulated: boolean, cancelled: Utils.BooleanHolder, args: any[]): void {
-    cancelled.value = true;
-  }
-}
-
-=======
->>>>>>> cabcfcbd
 export class AlwaysHitAbAttr extends AbAttr { }
 
 /** Attribute for abilities that allow moves that make contact to ignore protection (i.e. Unseen Fist) */
@@ -5065,7 +5056,7 @@
     const turnCommand = globalScene.currentBattle.turnCommands[pokemon.getBattlerIndex()];
     const isCommandFight = turnCommand?.command === Command.FIGHT;
     const move = turnCommand?.move?.move ? allMoves[turnCommand.move.move] : null;
-    return this.condition(pokemon, move!) && isCommandFight;
+    return isCommandFight && this.condition(pokemon, move!);
   }
 
   /**
@@ -5075,21 +5066,8 @@
   override apply(pokemon: Pokemon, passive: boolean, simulated: boolean, cancelled: Utils.BooleanHolder, args: any[]): void {
     const bypassSpeed = args[0] as Utils.BooleanHolder;
     const canCheckHeldItems = args[1] as Utils.BooleanHolder;
-<<<<<<< HEAD
     bypassSpeed.value = false;
     canCheckHeldItems.value = false;
-=======
-
-    const turnCommand = globalScene.currentBattle.turnCommands[pokemon.getBattlerIndex()];
-    const isCommandFight = turnCommand?.command === Command.FIGHT;
-    const move = turnCommand?.move?.move ? allMoves[turnCommand.move.move] : null;
-    if (isCommandFight && this.condition(pokemon, move!)) {
-      bypassSpeed.value = false;
-      canCheckHeldItems.value = false;
-      return false;
-    }
-    return true;
->>>>>>> cabcfcbd
   }
 }
 
@@ -5491,14 +5469,9 @@
 ) {
   for (const passive of [ false, true ]) {
     if (pokemon) {
-      applySingleAbAttrs(pokemon, passive, attrType, applyFunc, args, gainedMidTurn, simulated, showAbilityInstant, messages);
+      applySingleAbAttrs(pokemon, passive, attrType, applyFunc, successFunc, args, gainedMidTurn, simulated, messages);
       globalScene.clearPhaseQueueSplice();
     }
-<<<<<<< HEAD
-
-    applySingleAbAttrs(pokemon, passive, attrType, applyFunc, successFunc, args, gainedMidTurn, simulated, messages);
-=======
->>>>>>> cabcfcbd
   }
 }
 
@@ -6036,30 +6009,16 @@
 /**
  * Clears primal weather/neutralizing gas during the turn if {@linkcode pokemon}'s ability corresponds to one
  */
-<<<<<<< HEAD
-export function applyOnLoseClearWeatherAbAttrs(
-  pokemon: Pokemon,
-  passive: boolean = false,
-  simulated: boolean = false,
-  ...args: any[]): void {
-  applySingleAbAttrs<PreLeaveFieldClearWeatherAbAttr>(
+export function applyOnLoseAbAttrs(pokemon: Pokemon, passive: boolean = false, simulated: boolean = false, ...args: any[]): void {
+  applySingleAbAttrs<PreLeaveFieldAbAttr>(
     pokemon,
     passive,
-    PreLeaveFieldClearWeatherAbAttr,
+    PreLeaveFieldAbAttr,
     (attr, passive) => attr.applyPreLeaveField(pokemon, passive, simulated, [ ...args, true ]),
     (attr, passive) => attr.canApplyPreLeaveField(pokemon, passive, simulated, [ ...args, true ]),
     args,
     true,
-    simulated,
-  );
-=======
-export function applyOnLoseAbAttrs(pokemon: Pokemon, passive: boolean = false, simulated: boolean = false, ...args: any[]): void {
-  applySingleAbAttrs<PreLeaveFieldAbAttr>(pokemon, passive, PreLeaveFieldAbAttr, (attr, passive) => attr.applyPreLeaveField(pokemon, passive, simulated, [ ...args, true ]), args, true, simulated);
-}
-function queueShowAbility(pokemon: Pokemon, passive: boolean): void {
-  globalScene.unshiftPhase(new ShowAbilityPhase(pokemon.id, passive));
-  globalScene.clearPhaseQueueSplice();
->>>>>>> cabcfcbd
+    simulated);
 }
 
 /**
