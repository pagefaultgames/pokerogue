--- conflicted
+++ resolved
@@ -2439,14 +2439,10 @@
 
   applyPostSummon(pokemon: Pokemon, passive: boolean, args: any[]): boolean {
     for (const opponent of pokemon.getOpponents()) {
-<<<<<<< HEAD
       pokemon.scene.queueMessage(`${i18next.t("abilityTriggers:friskAb", { pokemonName: getPokemonNameWithAffix(pokemon),abilityName: opponent.getAbility().name,targetPokemonName: getPokemonNameWithAffix(opponent) })}`);
-=======
-      pokemon.scene.queueMessage(getPokemonMessage(pokemon, " frisked " + opponent.name + "'s " + opponent.getAbility().name + "!"));
       if (opponent.battleData) {
         opponent.battleData.abilityRevealed = true;
       }
->>>>>>> 9ebd85e7
     }
     return true;
   }
