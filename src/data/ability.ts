import Pokemon, { HitResult, PokemonMove } from "../field/pokemon";
import { Type } from "./type";
import { Constructor } from "#app/utils";
import * as Utils from "../utils";
import { BattleStat, getBattleStatName } from "./battle-stat";
import { MovePhase, PokemonHealPhase, ShowAbilityPhase, StatChangePhase } from "../phases";
import { getPokemonMessage, getPokemonNameWithAffix } from "../messages";
import { Weather, WeatherType } from "./weather";
import { BattlerTag } from "./battler-tags";
import { StatusEffect, getNonVolatileStatusEffects, getStatusEffectDescriptor, getStatusEffectHealText } from "./status-effect";
import { Gender } from "./gender";
import Move, { AttackMove, MoveCategory, MoveFlags, MoveTarget, FlinchAttr, OneHitKOAttr, HitHealAttr, allMoves, StatusMove, SelfStatusMove, VariablePowerAttr, applyMoveAttrs, IncrementMovePriorityAttr, VariableMoveTypeAttr, RandomMovesetMoveAttr, RandomMoveAttr, NaturePowerAttr, CopyMoveAttr  } from "./move";
import { ArenaTagSide, ArenaTrapTag } from "./arena-tag";
import { Stat, getStatName } from "./pokemon-stat";
import { BerryModifier, PokemonHeldItemModifier } from "../modifier/modifier";
import { TerrainType } from "./terrain";
import { SpeciesFormChangeManualTrigger } from "./pokemon-forms";
import i18next from "i18next";
import { Localizable } from "#app/interfaces/locales.js";
import { Command } from "../ui/command-ui-handler";
import { BerryModifierType } from "#app/modifier/modifier-type";
import { getPokeballName } from "./pokeball";
import { BattlerIndex } from "#app/battle";
import { Abilities } from "#enums/abilities";
import { ArenaTagType } from "#enums/arena-tag-type";
import { BattlerTagType } from "#enums/battler-tag-type";
import { Moves } from "#enums/moves";
import { Species } from "#enums/species";

export class Ability implements Localizable {
  public id: Abilities;

  private nameAppend: string;
  public name: string;
  public description: string;
  public generation: integer;
  public isBypassFaint: boolean;
  public isIgnorable: boolean;
  public attrs: AbAttr[];
  public conditions: AbAttrCondition[];

  constructor(id: Abilities, generation: integer) {
    this.id = id;

    this.nameAppend = "";
    this.generation = generation;
    this.attrs = [];
    this.conditions = [];

    this.localize();
  }

  localize(): void {
    const i18nKey = Abilities[this.id].split("_").filter(f => f).map((f, i) => i ? `${f[0]}${f.slice(1).toLowerCase()}` : f.toLowerCase()).join("") as string;

    this.name = this.id ? `${i18next.t(`ability:${i18nKey}.name`) as string}${this.nameAppend}` : "";
    this.description = this.id ? i18next.t(`ability:${i18nKey}.description`) as string : "";
  }

  /**
   * Get all ability attributes that match `attrType`
   * @param attrType any attribute that extends {@linkcode AbAttr}
   * @returns Array of attributes that match `attrType`, Empty Array if none match.
   */
  getAttrs<T extends AbAttr>(attrType: Constructor<T> ): T[] {
    return this.attrs.filter((a): a is T => a instanceof attrType);
  }

  /**
   * Check if an ability has an attribute that matches `attrType`
   * @param attrType any attribute that extends {@linkcode AbAttr}
   * @returns true if the ability has attribute `attrType`
   */
  hasAttr<T extends AbAttr>(attrType: Constructor<T>): boolean {
    return this.attrs.some((attr) => attr instanceof attrType);
  }

  attr<T extends Constructor<AbAttr>>(AttrType: T, ...args: ConstructorParameters<T>): Ability {
    const attr = new AttrType(...args);
    this.attrs.push(attr);

    return this;
  }

  conditionalAttr<T extends Constructor<AbAttr>>(condition: AbAttrCondition, AttrType: T, ...args: ConstructorParameters<T>): Ability {
    const attr = new AttrType(...args);
    attr.addCondition(condition);
    this.attrs.push(attr);

    return this;
  }

  bypassFaint(): Ability {
    this.isBypassFaint = true;
    return this;
  }

  ignorable(): Ability {
    this.isIgnorable = true;
    return this;
  }

  condition(condition: AbAttrCondition): Ability {
    this.conditions.push(condition);

    return this;
  }

  partial(): this {
    this.nameAppend += " (P)";
    return this;
  }

  unimplemented(): this {
    this.nameAppend += " (N)";
    return this;
  }
}

type AbAttrApplyFunc<TAttr extends AbAttr> = (attr: TAttr, passive: boolean) => boolean | Promise<boolean>;
type AbAttrCondition = (pokemon: Pokemon) => boolean;

type PokemonAttackCondition = (user: Pokemon, target: Pokemon, move: Move) => boolean;
type PokemonDefendCondition = (target: Pokemon, user: Pokemon, move: Move) => boolean;
type PokemonStatChangeCondition = (target: Pokemon, statsChanged: BattleStat[], levels: integer) => boolean;

export abstract class AbAttr {
  public showAbility: boolean;
  private extraCondition: AbAttrCondition;

  constructor(showAbility: boolean = true) {
    this.showAbility = showAbility;
  }

  apply(pokemon: Pokemon, passive: boolean, cancelled: Utils.BooleanHolder, args: any[]): boolean | Promise<boolean> {
    return false;
  }

  getTriggerMessage(pokemon: Pokemon, abilityName: string, ...args: any[]): string {
    return null;
  }

  getCondition(): AbAttrCondition | null {
    return this.extraCondition || null;
  }

  addCondition(condition: AbAttrCondition): AbAttr {
    this.extraCondition = condition;
    return this;
  }
}

export class BlockRecoilDamageAttr extends AbAttr {
  apply(pokemon: Pokemon, passive: boolean, cancelled: Utils.BooleanHolder, args: any[]): boolean {
    cancelled.value = true;

    return true;
  }

  getTriggerMessage(pokemon: Pokemon, abilityName: string, ...args: any[]) {
    return i18next.t("abilityTriggers:blockRecoilDamage", {pokemonName: getPokemonNameWithAffix(pokemon), abilityName: abilityName});
  }
}

export class DoubleBattleChanceAbAttr extends AbAttr {
  constructor() {
    super(false);
  }

  apply(pokemon: Pokemon, passive: boolean, cancelled: Utils.BooleanHolder, args: any[]): boolean {
    const doubleChance = (args[0] as Utils.IntegerHolder);
    doubleChance.value = Math.max(doubleChance.value / 2, 1);
    return true;
  }
}

export class PostBattleInitAbAttr extends AbAttr {
  applyPostBattleInit(pokemon: Pokemon, passive: boolean, args: any[]): boolean | Promise<boolean> {
    return false;
  }
}

export class PostBattleInitFormChangeAbAttr extends PostBattleInitAbAttr {
  private formFunc: (p: Pokemon) => integer;

  constructor(formFunc: ((p: Pokemon) => integer)) {
    super(true);

    this.formFunc = formFunc;
  }

  applyPostBattleInit(pokemon: Pokemon, passive: boolean, args: any[]): boolean {
    const formIndex = this.formFunc(pokemon);
    if (formIndex !== pokemon.formIndex) {
      return pokemon.scene.triggerPokemonFormChange(pokemon, SpeciesFormChangeManualTrigger, false);
    }

    return false;
  }
}

export class PostBattleInitStatChangeAbAttr extends PostBattleInitAbAttr {
  private stats: BattleStat[];
  private levels: integer;
  private selfTarget: boolean;

  constructor(stats: BattleStat | BattleStat[], levels: integer, selfTarget?: boolean) {
    super();

    this.stats = typeof(stats) === "number"
      ? [ stats as BattleStat ]
      : stats as BattleStat[];
    this.levels = levels;
    this.selfTarget = !!selfTarget;
  }

  applyPostBattleInit(pokemon: Pokemon, passive: boolean, args: any[]): boolean {
    const statChangePhases: StatChangePhase[] = [];

    if (this.selfTarget) {
      statChangePhases.push(new StatChangePhase(pokemon.scene, pokemon.getBattlerIndex(), true, this.stats, this.levels));
    } else {
      for (const opponent of pokemon.getOpponents()) {
        statChangePhases.push(new StatChangePhase(pokemon.scene, opponent.getBattlerIndex(), false, this.stats, this.levels));
      }
    }

    for (const statChangePhase of statChangePhases) {
      if (!this.selfTarget && !statChangePhase.getPokemon().summonData) {
        pokemon.scene.pushPhase(statChangePhase);
      } else { // TODO: This causes the ability bar to be shown at the wrong time
        pokemon.scene.unshiftPhase(statChangePhase);
      }
    }

    return true;
  }
}

type PreDefendAbAttrCondition = (pokemon: Pokemon, attacker: Pokemon, move: Move) => boolean;

export class PreDefendAbAttr extends AbAttr {
  applyPreDefend(pokemon: Pokemon, passive: boolean, attacker: Pokemon, move: Move, cancelled: Utils.BooleanHolder, args: any[]): boolean | Promise<boolean> {
    return false;
  }
}

export class PreDefendFormChangeAbAttr extends PreDefendAbAttr {
  private formFunc: (p: Pokemon) => integer;

  constructor(formFunc: ((p: Pokemon) => integer)) {
    super(true);

    this.formFunc = formFunc;
  }

  applyPreDefend(pokemon: Pokemon, passive: boolean, attacker: Pokemon, move: Move, cancelled: Utils.BooleanHolder, args: any[]): boolean {
    const formIndex = this.formFunc(pokemon);
    if (formIndex !== pokemon.formIndex) {
      pokemon.scene.triggerPokemonFormChange(pokemon, SpeciesFormChangeManualTrigger, false);
      return true;
    }

    return false;
  }
}
export class PreDefendFullHpEndureAbAttr extends PreDefendAbAttr {
  applyPreDefend(pokemon: Pokemon, passive: boolean, attacker: Pokemon, move: Move, cancelled: Utils.BooleanHolder, args: any[]): boolean {
    if (pokemon.hp === pokemon.getMaxHp() &&
        pokemon.getMaxHp() > 1 && //Checks if pokemon has wonder_guard (which forces 1hp)
        (args[0] as Utils.NumberHolder).value >= pokemon.hp) { //Damage >= hp
      return pokemon.addTag(BattlerTagType.STURDY, 1);
    }

    return false;
  }
}

export class BlockItemTheftAbAttr extends AbAttr {
  apply(pokemon: Pokemon, passive: boolean, cancelled: Utils.BooleanHolder, args: any[]): boolean {
    cancelled.value = true;

    return true;
  }

  getTriggerMessage(pokemon: Pokemon, abilityName: string, ...args: any[]) {
    return getPokemonMessage(pokemon, `'s ${abilityName}\nprevents item theft!`);
  }
}

export class StabBoostAbAttr extends AbAttr {
  apply(pokemon: Pokemon, passive: boolean, cancelled: Utils.BooleanHolder, args: any[]): boolean {
    if ((args[0] as Utils.NumberHolder).value > 1) {
      (args[0] as Utils.NumberHolder).value += 0.5;
      return true;
    }

    return false;
  }
}

export class ReceivedMoveDamageMultiplierAbAttr extends PreDefendAbAttr {
  protected condition: PokemonDefendCondition;
  private powerMultiplier: number;

  constructor(condition: PokemonDefendCondition, powerMultiplier: number) {
    super();

    this.condition = condition;
    this.powerMultiplier = powerMultiplier;
  }

  applyPreDefend(pokemon: Pokemon, passive: boolean, attacker: Pokemon, move: Move, cancelled: Utils.BooleanHolder, args: any[]): boolean {
    if (this.condition(pokemon, attacker, move)) {
      (args[0] as Utils.NumberHolder).value *= this.powerMultiplier;
      return true;
    }

    return false;
  }
}

export class ReceivedTypeDamageMultiplierAbAttr extends ReceivedMoveDamageMultiplierAbAttr {
  constructor(moveType: Type, powerMultiplier: number) {
    super((user, target, move) => move.type === moveType, powerMultiplier);
  }
}

export class PreDefendMovePowerToOneAbAttr extends ReceivedMoveDamageMultiplierAbAttr {
  constructor(condition: PokemonDefendCondition) {
    super(condition, 1);
  }

  applyPreDefend(pokemon: Pokemon, passive: boolean, attacker: Pokemon, move: Move, cancelled: Utils.BooleanHolder, args: any[]): boolean {
    if (this.condition(pokemon, attacker, move)) {
      (args[0] as Utils.NumberHolder).value = 1;
      return true;
    }

    return false;
  }
}

/**
 * Determines whether a Pokemon is immune to a move because of an ability.
 * @extends PreDefendAbAttr
 * @see {@linkcode applyPreDefend}
 * @see {@linkcode getCondition}
 */
export class TypeImmunityAbAttr extends PreDefendAbAttr {
  private immuneType: Type;
  private condition: AbAttrCondition;

  constructor(immuneType: Type, condition?: AbAttrCondition) {
    super();

    this.immuneType = immuneType;
    this.condition = condition;
  }

  /**
   * Applies immunity if this ability grants immunity to the type of the given move.
   * @param pokemon {@linkcode Pokemon} the defending Pokemon
   * @param passive N/A
   * @param attacker {@linkcode Pokemon} the attacking Pokemon
   * @param move {@linkcode Move} the attacking move
   * @param cancelled N/A
   * @param args [0] {@linkcode Utils.NumberHolder} gets set to 0 if move is immuned by an ability.
   * @param args [1] {@linkcode Utils.NumberHolder} type of move being defended against in case it has changed from default type
   */
  applyPreDefend(pokemon: Pokemon, passive: boolean, attacker: Pokemon, move: Move, cancelled: Utils.BooleanHolder, args: any[]): boolean {
    // Field moves should ignore immunity
    if ([ MoveTarget.BOTH_SIDES, MoveTarget.ENEMY_SIDE, MoveTarget.USER_SIDE ].includes(move.moveTarget)) {
      return false;
    }

    if (attacker !== pokemon && move.type === this.immuneType) {
      (args[0] as Utils.NumberHolder).value = 0;
      return true;
    }

    return false;
  }

  getCondition(): AbAttrCondition {
    return this.condition;
  }
}

export class TypeImmunityHealAbAttr extends TypeImmunityAbAttr {
  constructor(immuneType: Type) {
    super(immuneType);
  }

  applyPreDefend(pokemon: Pokemon, passive: boolean, attacker: Pokemon, move: Move, cancelled: Utils.BooleanHolder, args: any[]): boolean {
    const ret = super.applyPreDefend(pokemon, passive, attacker, move, cancelled, args);

    if (ret) {
      if (pokemon.getHpRatio() < 1) {
        const simulated = args.length > 1 && args[1];
        if (!simulated) {
          const abilityName = (!passive ? pokemon.getAbility() : pokemon.getPassiveAbility()).name;
          pokemon.scene.unshiftPhase(new PokemonHealPhase(pokemon.scene, pokemon.getBattlerIndex(),
            Math.max(Math.floor(pokemon.getMaxHp() / 4), 1), getPokemonMessage(pokemon, `'s ${abilityName}\nrestored its HP a little!`), true));
        }
      }
      return true;
    }

    return false;
  }
}

class TypeImmunityStatChangeAbAttr extends TypeImmunityAbAttr {
  private stat: BattleStat;
  private levels: integer;

  constructor(immuneType: Type, stat: BattleStat, levels: integer, condition?: AbAttrCondition) {
    super(immuneType, condition);

    this.stat = stat;
    this.levels = levels;
  }

  applyPreDefend(pokemon: Pokemon, passive: boolean, attacker: Pokemon, move: Move, cancelled: Utils.BooleanHolder, args: any[]): boolean {
    const ret = super.applyPreDefend(pokemon, passive, attacker, move, cancelled, args);

    if (ret) {
      cancelled.value = true;
      const simulated = args.length > 1 && args[1];
      if (!simulated) {
        pokemon.scene.unshiftPhase(new StatChangePhase(pokemon.scene, pokemon.getBattlerIndex(), true, [ this.stat ], this.levels));
      }
    }

    return ret;
  }
}

class TypeImmunityAddBattlerTagAbAttr extends TypeImmunityAbAttr {
  private tagType: BattlerTagType;
  private turnCount: integer;

  constructor(immuneType: Type, tagType: BattlerTagType, turnCount: integer, condition?: AbAttrCondition) {
    super(immuneType, condition);

    this.tagType = tagType;
    this.turnCount = turnCount;
  }

  applyPreDefend(pokemon: Pokemon, passive: boolean, attacker: Pokemon, move: Move, cancelled: Utils.BooleanHolder, args: any[]): boolean {
    const ret = super.applyPreDefend(pokemon, passive, attacker, move, cancelled, args);

    if (ret) {
      cancelled.value = true;
      const simulated = args.length > 1 && args[1];
      if (!simulated) {
        pokemon.addTag(this.tagType, this.turnCount, undefined, pokemon.id);
      }
    }

    return ret;
  }
}

export class NonSuperEffectiveImmunityAbAttr extends TypeImmunityAbAttr {
  constructor(condition?: AbAttrCondition) {
    super(null, condition);
  }

  applyPreDefend(pokemon: Pokemon, passive: boolean, attacker: Pokemon, move: Move, cancelled: Utils.BooleanHolder, args: any[]): boolean {
    if (move instanceof AttackMove && pokemon.getAttackTypeEffectiveness(move.type, attacker) < 2) {
      cancelled.value = true;
      (args[0] as Utils.NumberHolder).value = 0;
      return true;
    }

    return false;
  }

  getTriggerMessage(pokemon: Pokemon, abilityName: string, ...args: any[]): string {
    return getPokemonMessage(pokemon, ` avoided damage\nwith ${abilityName}!`);
  }
}

export class PostDefendAbAttr extends AbAttr {
  applyPostDefend(pokemon: Pokemon, passive: boolean, attacker: Pokemon, move: Move, hitResult: HitResult, args: any[]): boolean | Promise<boolean> {
    return false;
  }
}

export class PostDefendDisguiseAbAttr extends PostDefendAbAttr {

  applyPostDefend(pokemon: Pokemon, passive: boolean, attacker: Pokemon, move: Move, hitResult: HitResult, args: any[]): boolean {
    if (pokemon.formIndex === 0 && pokemon.battleData.hitCount !== 0 && (move.category === MoveCategory.SPECIAL || move.category === MoveCategory.PHYSICAL)) {

      const recoilDamage = Math.ceil((pokemon.getMaxHp() / 8) - attacker.turnData.damageDealt);
      if (!recoilDamage) {
        return false;
      }
      pokemon.damageAndUpdate(recoilDamage, HitResult.OTHER);
      pokemon.turnData.damageTaken += recoilDamage;
      pokemon.scene.queueMessage(getPokemonMessage(pokemon, "'s disguise was busted!"));
      return true;
    }

    return false;
  }
}

export class PostDefendFormChangeAbAttr extends PostDefendAbAttr {
  private formFunc: (p: Pokemon) => integer;

  constructor(formFunc: ((p: Pokemon) => integer)) {
    super(true);

    this.formFunc = formFunc;
  }

  applyPostDefend(pokemon: Pokemon, passive: boolean, attacker: Pokemon, move: Move, hitResult: HitResult, args: any[]): boolean {
    const formIndex = this.formFunc(pokemon);
    if (formIndex !== pokemon.formIndex) {
      pokemon.scene.triggerPokemonFormChange(pokemon, SpeciesFormChangeManualTrigger, false);
      return true;
    }

    return false;
  }
}

export class FieldPriorityMoveImmunityAbAttr extends PreDefendAbAttr {
  applyPreDefend(pokemon: Pokemon, passive: boolean, attacker: Pokemon, move: Move, cancelled: Utils.BooleanHolder, args: any[]): boolean {
    const attackPriority = new Utils.IntegerHolder(move.priority);
    applyMoveAttrs(IncrementMovePriorityAttr,attacker,null,move,attackPriority);
    applyAbAttrs(IncrementMovePriorityAbAttr, attacker, null, move, attackPriority);

    if (move.moveTarget===MoveTarget.USER || move.moveTarget===MoveTarget.NEAR_ALLY) {
      return false;
    }

    if (attackPriority.value > 0 && !move.isMultiTarget()) {
      cancelled.value = true;
      return true;
    }

    return false;
  }
}

export class PostStatChangeAbAttr extends AbAttr {
  applyPostStatChange(pokemon: Pokemon, statsChanged: BattleStat[], levelChanged: integer, selfTarget: boolean, args: any[]): boolean | Promise<boolean> {
    return false;
  }
}

export class MoveImmunityAbAttr extends PreDefendAbAttr {
  private immuneCondition: PreDefendAbAttrCondition;

  constructor(immuneCondition: PreDefendAbAttrCondition) {
    super(true);

    this.immuneCondition = immuneCondition;
  }

  applyPreDefend(pokemon: Pokemon, passive: boolean, attacker: Pokemon, move: Move, cancelled: Utils.BooleanHolder, args: any[]): boolean {
    if (this.immuneCondition(pokemon, attacker, move)) {
      cancelled.value = true;
      return true;
    }

    return false;
  }

  getTriggerMessage(pokemon: Pokemon, abilityName: string, ...args: any[]): string {
    return `It doesn\'t affect ${pokemon.name}!`;
  }
}

/**
 * Reduces the accuracy of status moves used against the Pokémon with this ability to 50%.
 * Used by Wonder Skin.
 *
 * @extends PreDefendAbAttr
 */
export class WonderSkinAbAttr extends PreDefendAbAttr {
  applyPreDefend(pokemon: Pokemon, passive: boolean, attacker: Pokemon, move: Move, cancelled: Utils.BooleanHolder, args: any[]): boolean {
    const moveAccuracy = args[0] as Utils.NumberHolder;
    if (move.category === MoveCategory.STATUS && moveAccuracy.value >= 50) {
      moveAccuracy.value = 50;
      return true;
    }

    return false;
  }
}

export class MoveImmunityStatChangeAbAttr extends MoveImmunityAbAttr {
  private stat: BattleStat;
  private levels: integer;

  constructor(immuneCondition: PreDefendAbAttrCondition, stat: BattleStat, levels: integer) {
    super(immuneCondition);
    this.stat = stat;
    this.levels = levels;
  }

  applyPreDefend(pokemon: Pokemon, passive: boolean, attacker: Pokemon, move: Move, cancelled: Utils.BooleanHolder, args: any[]): boolean {
    const ret = super.applyPreDefend(pokemon, passive, attacker, move, cancelled, args);
    if (ret) {
      const simulated = args.length > 1 && args[1];
      if (!simulated) {
        pokemon.scene.unshiftPhase(new StatChangePhase(pokemon.scene, pokemon.getBattlerIndex(), true, [ this.stat ], this.levels));
      }
    }

    return ret;
  }
}
/**
 * Class for abilities that make drain moves deal damage to user instead of healing them.
 * @extends PostDefendAbAttr
 * @see {@linkcode applyPostDefend}
 */
export class ReverseDrainAbAttr extends PostDefendAbAttr {
  /**
   * Determines if a damage and draining move was used to check if this ability should stop the healing.
   * Examples include: Absorb, Draining Kiss, Bitter Blade, etc.
   * Also displays a message to show this ability was activated.
   * @param pokemon {@linkcode Pokemon} with this ability
   * @param passive N/A
   * @param attacker {@linkcode Pokemon} that is attacking this Pokemon
   * @param move {@linkcode PokemonMove} that is being used
   * @param hitResult N/A
   * @args N/A
   * @returns true if healing should be reversed on a healing move, false otherwise.
   */
  applyPostDefend(pokemon: Pokemon, passive: boolean, attacker: Pokemon, move: Move, hitResult: HitResult, args: any[]): boolean {
    if (move.hasAttr(HitHealAttr)) {
      pokemon.scene.queueMessage(getPokemonMessage(attacker, " sucked up the liquid ooze!"));
      return true;
    }
    return false;
  }
}

export class PostDefendStatChangeAbAttr extends PostDefendAbAttr {
  private condition: PokemonDefendCondition;
  private stat: BattleStat;
  private levels: integer;
  private selfTarget: boolean;
  private allOthers: boolean;

  constructor(condition: PokemonDefendCondition, stat: BattleStat, levels: integer, selfTarget: boolean = true, allOthers: boolean = false) {
    super(true);

    this.condition = condition;
    this.stat = stat;
    this.levels = levels;
    this.selfTarget = selfTarget;
    this.allOthers = allOthers;
  }

  applyPostDefend(pokemon: Pokemon, passive: boolean, attacker: Pokemon, move: Move, hitResult: HitResult, args: any[]): boolean {
    if (this.condition(pokemon, attacker, move)) {
      if (this.allOthers) {
        const otherPokemon = pokemon.getAlly() ? pokemon.getOpponents().concat([ pokemon.getAlly() ]) : pokemon.getOpponents();
        for (const other of otherPokemon) {
          other.scene.unshiftPhase(new StatChangePhase(other.scene, (other).getBattlerIndex(), false, [ this.stat ], this.levels));
        }
        return true;
      }
      pokemon.scene.unshiftPhase(new StatChangePhase(pokemon.scene, (this.selfTarget ? pokemon : attacker).getBattlerIndex(), this.selfTarget, [ this.stat ], this.levels));
      return true;
    }

    return false;
  }
}

export class PostDefendHpGatedStatChangeAbAttr extends PostDefendAbAttr {
  private condition: PokemonDefendCondition;
  private hpGate: number;
  private stats: BattleStat[];
  private levels: integer;
  private selfTarget: boolean;

  constructor(condition: PokemonDefendCondition, hpGate: number, stats: BattleStat[], levels: integer, selfTarget: boolean = true) {
    super(true);

    this.condition = condition;
    this.hpGate = hpGate;
    this.stats = stats;
    this.levels = levels;
    this.selfTarget = selfTarget;
  }

  applyPostDefend(pokemon: Pokemon, passive: boolean, attacker: Pokemon, move: Move, hitResult: HitResult, args: any[]): boolean {
    const hpGateFlat: integer = Math.ceil(pokemon.getMaxHp() * this.hpGate);
    const lastAttackReceived = pokemon.turnData.attacksReceived[pokemon.turnData.attacksReceived.length - 1];
    const damageReceived = lastAttackReceived?.damage || 0;

    if (this.condition(pokemon, attacker, move) && (pokemon.hp <= hpGateFlat && (pokemon.hp + damageReceived) > hpGateFlat)) {
      pokemon.scene.unshiftPhase(new StatChangePhase(pokemon.scene, (this.selfTarget ? pokemon : attacker).getBattlerIndex(), true, this.stats, this.levels));
      return true;
    }

    return false;
  }
}

export class PostDefendApplyArenaTrapTagAbAttr extends PostDefendAbAttr {
  private condition: PokemonDefendCondition;
  private tagType: ArenaTagType;

  constructor(condition: PokemonDefendCondition, tagType: ArenaTagType) {
    super(true);

    this.condition = condition;
    this.tagType = tagType;
  }

  applyPostDefend(pokemon: Pokemon, passive: boolean, attacker: Pokemon, move: Move, hitResult: HitResult, args: any[]): boolean {
    if (this.condition(pokemon, attacker, move)) {
      const tag = pokemon.scene.arena.getTag(this.tagType) as ArenaTrapTag;
      if (!pokemon.scene.arena.getTag(this.tagType) || tag.layers < tag.maxLayers) {
        pokemon.scene.arena.addTag(this.tagType, 0, undefined, pokemon.id, pokemon.isPlayer() ? ArenaTagSide.ENEMY : ArenaTagSide.PLAYER);
        return true;
      }
    }
    return false;
  }
}

export class PostDefendApplyBattlerTagAbAttr extends PostDefendAbAttr {
  private condition: PokemonDefendCondition;
  private tagType: BattlerTagType;
  constructor(condition: PokemonDefendCondition, tagType: BattlerTagType) {
    super(true);

    this.condition = condition;
    this.tagType = tagType;
  }

  applyPostDefend(pokemon: Pokemon, passive: boolean, attacker: Pokemon, move: Move, hitResult: HitResult, args: any[]): boolean {
    if (this.condition(pokemon, attacker, move)) {
      if (!pokemon.getTag(this.tagType)) {
        pokemon.addTag(this.tagType, undefined, undefined, pokemon.id);
        pokemon.scene.queueMessage(i18next.t("abilityTriggers:windPowerCharged", { pokemonName: pokemon.name, moveName: move.name }));
      }
      return true;
    }
    return false;
  }
}

export class PostDefendTypeChangeAbAttr extends PostDefendAbAttr {
  applyPostDefend(pokemon: Pokemon, passive: boolean, attacker: Pokemon, move: Move, hitResult: HitResult, args: any[]): boolean {
    if (hitResult < HitResult.NO_EFFECT) {
      const type = move.type;
      const pokemonTypes = pokemon.getTypes(true);
      if (pokemonTypes.length !== 1 || pokemonTypes[0] !== type) {
        pokemon.summonData.types = [ type ];
        return true;
      }
    }

    return false;
  }

  getTriggerMessage(pokemon: Pokemon, abilityName: string, ...args: any[]): string {
    return getPokemonMessage(pokemon, `'s ${abilityName}\nmade it the ${Utils.toReadableString(Type[pokemon.getTypes(true)[0]])} type!`);
  }
}

export class PostDefendTerrainChangeAbAttr extends PostDefendAbAttr {
  private terrainType: TerrainType;

  constructor(terrainType: TerrainType) {
    super();

    this.terrainType = terrainType;
  }

  applyPostDefend(pokemon: Pokemon, passive: boolean, attacker: Pokemon, move: Move, hitResult: HitResult, args: any[]): boolean {
    if (hitResult < HitResult.NO_EFFECT) {
      return pokemon.scene.arena.trySetTerrain(this.terrainType, true);
    }

    return false;
  }
}

export class PostDefendContactApplyStatusEffectAbAttr extends PostDefendAbAttr {
  private chance: integer;
  private effects: StatusEffect[];

  constructor(chance: integer, ...effects: StatusEffect[]) {
    super();

    this.chance = chance;
    this.effects = effects;
  }

  applyPostDefend(pokemon: Pokemon, passive: boolean, attacker: Pokemon, move: Move, hitResult: HitResult, args: any[]): boolean {
    if (move.checkFlag(MoveFlags.MAKES_CONTACT, attacker, pokemon) && !attacker.status && (this.chance === -1 || pokemon.randSeedInt(100) < this.chance)) {
      const effect = this.effects.length === 1 ? this.effects[0] : this.effects[pokemon.randSeedInt(this.effects.length)];
      return attacker.trySetStatus(effect, true, pokemon);
    }

    return false;
  }
}

export class EffectSporeAbAttr extends PostDefendContactApplyStatusEffectAbAttr {
  constructor() {
    super(10, StatusEffect.POISON, StatusEffect.PARALYSIS, StatusEffect.SLEEP);
  }

  applyPostDefend(pokemon: Pokemon, passive: boolean, attacker: Pokemon, move: Move, hitResult: HitResult, args: any[]): boolean {
    if (attacker.hasAbility(Abilities.OVERCOAT) || attacker.isOfType(Type.GRASS)) {
      return false;
    }
    return super.applyPostDefend(pokemon, passive, attacker, move, hitResult, args);
  }
}

export class PostDefendContactApplyTagChanceAbAttr extends PostDefendAbAttr {
  private chance: integer;
  private tagType: BattlerTagType;
  private turnCount: integer;

  constructor(chance: integer, tagType: BattlerTagType, turnCount?: integer) {
    super();

    this.tagType = tagType;
    this.chance = chance;
    this.turnCount = turnCount;
  }

  applyPostDefend(pokemon: Pokemon, passive: boolean, attacker: Pokemon, move: Move, hitResult: HitResult, args: any[]): boolean {
    if (move.checkFlag(MoveFlags.MAKES_CONTACT, attacker, pokemon) && pokemon.randSeedInt(100) < this.chance) {
      return attacker.addTag(this.tagType, this.turnCount, move.id, attacker.id);
    }

    return false;
  }
}

export class PostDefendCritStatChangeAbAttr extends PostDefendAbAttr {
  private stat: BattleStat;
  private levels: integer;

  constructor(stat: BattleStat, levels: integer) {
    super();

    this.stat = stat;
    this.levels = levels;
  }

  applyPostDefend(pokemon: Pokemon, passive: boolean, attacker: Pokemon, move: Move, hitResult: HitResult, args: any[]): boolean {
    pokemon.scene.unshiftPhase(new StatChangePhase(pokemon.scene, pokemon.getBattlerIndex(), true, [ this.stat ], this.levels));

    return true;
  }

  getCondition(): AbAttrCondition {
    return (pokemon: Pokemon) => pokemon.turnData.attacksReceived.length && pokemon.turnData.attacksReceived[pokemon.turnData.attacksReceived.length - 1].critical;
  }
}

export class PostDefendContactDamageAbAttr extends PostDefendAbAttr {
  private damageRatio: integer;

  constructor(damageRatio: integer) {
    super();

    this.damageRatio = damageRatio;
  }

  applyPostDefend(pokemon: Pokemon, passive: boolean, attacker: Pokemon, move: Move, hitResult: HitResult, args: any[]): boolean {
    if (move.checkFlag(MoveFlags.MAKES_CONTACT, attacker, pokemon)) {
      attacker.damageAndUpdate(Math.ceil(attacker.getMaxHp() * (1 / this.damageRatio)), HitResult.OTHER);
      attacker.turnData.damageTaken += Math.ceil(attacker.getMaxHp() * (1 / this.damageRatio));
      return true;
    }

    return false;
  }

  getTriggerMessage(pokemon: Pokemon, abilityName: string, ...args: any[]): string {
    return getPokemonMessage(pokemon, `'s ${abilityName}\nhurt its attacker!`);
  }
}
/**
 * @description: This ability applies the Perish Song tag to the attacking pokemon
 * and the defending pokemon if the move makes physical contact and neither pokemon
 * already has the Perish Song tag.
 * @class PostDefendPerishSongAbAttr
 * @extends {PostDefendAbAttr}
 */
export class PostDefendPerishSongAbAttr extends PostDefendAbAttr {
  private turns: integer;

  constructor(turns: integer) {
    super();

    this.turns = turns;
  }

  applyPostDefend(pokemon: Pokemon, passive: boolean, attacker: Pokemon, move: Move, hitResult: HitResult, args: any[]): boolean {
    if (move.checkFlag(MoveFlags.MAKES_CONTACT, attacker, pokemon)) {
      if (pokemon.getTag(BattlerTagType.PERISH_SONG) || attacker.getTag(BattlerTagType.PERISH_SONG)) {
        return false;
      } else {
        attacker.addTag(BattlerTagType.PERISH_SONG, this.turns);
        pokemon.addTag(BattlerTagType.PERISH_SONG, this.turns);
        return true;
      }
    }
    return false;
  }

  getTriggerMessage(pokemon: Pokemon, abilityName: string, ...args: any[]): string {
    return i18next.t("abilityTriggers:perishBody", {pokemonName: getPokemonNameWithAffix(pokemon), abilityName: abilityName});
  }
}

export class PostDefendWeatherChangeAbAttr extends PostDefendAbAttr {
  private weatherType: WeatherType;

  constructor(weatherType: WeatherType) {
    super();

    this.weatherType = weatherType;
  }

  applyPostDefend(pokemon: Pokemon, passive: boolean, attacker: Pokemon, move: Move, hitResult: HitResult, args: any[]): boolean {
    if (!pokemon.scene.arena.weather?.isImmutable()) {
      return pokemon.scene.arena.trySetWeather(this.weatherType, true);
    }

    return false;
  }
}

export class PostDefendAbilitySwapAbAttr extends PostDefendAbAttr {
  constructor() {
    super();
  }

  applyPostDefend(pokemon: Pokemon, passive: boolean, attacker: Pokemon, move: Move, hitResult: HitResult, args: any[]): boolean {
    if (move.checkFlag(MoveFlags.MAKES_CONTACT, attacker, pokemon) && !attacker.getAbility().hasAttr(UnswappableAbilityAbAttr)) {
      const tempAbilityId = attacker.getAbility().id;
      attacker.summonData.ability = pokemon.getAbility().id;
      pokemon.summonData.ability = tempAbilityId;
      return true;
    }

    return false;
  }

  getTriggerMessage(pokemon: Pokemon, abilityName: string, ...args: any[]): string {
    return getPokemonMessage(pokemon, " swapped\nabilities with its target!");
  }
}

export class PostDefendAbilityGiveAbAttr extends PostDefendAbAttr {
  private ability: Abilities;

  constructor(ability: Abilities) {
    super();
    this.ability = ability;
  }

  applyPostDefend(pokemon: Pokemon, passive: boolean, attacker: Pokemon, move: Move, hitResult: HitResult, args: any[]): boolean {
    if (move.checkFlag(MoveFlags.MAKES_CONTACT, attacker, pokemon) && !attacker.getAbility().hasAttr(UnsuppressableAbilityAbAttr) && !attacker.getAbility().hasAttr(PostDefendAbilityGiveAbAttr)) {
      attacker.summonData.ability = this.ability;

      return true;
    }

    return false;
  }

  getTriggerMessage(pokemon: Pokemon, abilityName: string, ...args: any[]): string {
    return getPokemonMessage(pokemon, ` gave its target\n${abilityName}!`);
  }
}

export class PostDefendMoveDisableAbAttr extends PostDefendAbAttr {
  private chance: integer;
  private attacker: Pokemon;
  private move: Move;

  constructor(chance: integer) {
    super();

    this.chance = chance;
  }

  applyPostDefend(pokemon: Pokemon, passive: boolean, attacker: Pokemon, move: Move, hitResult: HitResult, args: any[]): boolean {
    if (!attacker.summonData.disabledMove) {
      if (move.checkFlag(MoveFlags.MAKES_CONTACT, attacker, pokemon) && (this.chance === -1 || pokemon.randSeedInt(100) < this.chance) && !attacker.isMax()) {
        this.attacker = attacker;
        this.move = move;

        attacker.summonData.disabledMove = move.id;
        attacker.summonData.disabledTurns = 4;
        return true;
      }
    }
    return false;
  }

  getTriggerMessage(pokemon: Pokemon, abilityName: string, ...args: any[]): string {
    return getPokemonMessage(this.attacker, `'s ${this.move.name}\nwas disabled!`);
  }
}

export class PostStatChangeStatChangeAbAttr extends PostStatChangeAbAttr {
  private condition: PokemonStatChangeCondition;
  private statsToChange: BattleStat[];
  private levels: integer;

  constructor(condition: PokemonStatChangeCondition, statsToChange: BattleStat[], levels: integer) {
    super(true);

    this.condition = condition;
    this.statsToChange = statsToChange;
    this.levels = levels;
  }

  applyPostStatChange(pokemon: Pokemon, statsChanged: BattleStat[], levelsChanged: integer, selfTarget: boolean, args: any[]): boolean {
    if (this.condition(pokemon, statsChanged, levelsChanged) && !selfTarget) {
      pokemon.scene.unshiftPhase(new StatChangePhase(pokemon.scene, (pokemon).getBattlerIndex(), true, this.statsToChange, this.levels));
      return true;
    }

    return false;
  }
}

export class PreAttackAbAttr extends AbAttr {
  applyPreAttack(pokemon: Pokemon, passive: boolean, defender: Pokemon, move: Move, args: any[]): boolean | Promise<boolean> {
    return false;
  }
}

/**
 * Modifies moves additional effects with multipliers, ie. Sheer Force, Serene Grace.
 * @extends AbAttr
 * @see {@linkcode apply}
 */
export class MoveEffectChanceMultiplierAbAttr extends AbAttr {
  private chanceMultiplier: number;

  constructor(chanceMultiplier?: number) {
    super(true);
    this.chanceMultiplier = chanceMultiplier;
  }
  /**
   * @param args [0]: {@linkcode Utils.NumberHolder} Move additional effect chance. Has to be higher than or equal to 0.
   *             [1]: {@linkcode Moves } Move used by the ability user.
   */
  apply(pokemon: Pokemon, passive: boolean, cancelled: Utils.BooleanHolder, args: any[]): boolean {

    if ((args[0] as Utils.NumberHolder).value <= 0 || (args[1] as Move).id === Moves.ORDER_UP) {
      return false;
    }

    (args[0] as Utils.NumberHolder).value *= this.chanceMultiplier;
    (args[0] as Utils.NumberHolder).value = Math.min((args[0] as Utils.NumberHolder).value, 100);
    return true;

  }
}

/**
 * Sets incoming moves additional effect chance to zero, ignoring all effects from moves. ie. Shield Dust.
 * @extends PreDefendAbAttr
 * @see {@linkcode applyPreDefend}
 */
export class IgnoreMoveEffectsAbAttr extends PreDefendAbAttr {
  /**
   * @param args [0]: {@linkcode Utils.NumberHolder} Move additional effect chance.
   */
  applyPreDefend(pokemon: Pokemon, passive: boolean, attacker: Pokemon, move: Move, cancelled: Utils.BooleanHolder, args: any[]): boolean {

    if ((args[0] as Utils.NumberHolder).value <= 0) {
      return false;
    }

    (args[0] as Utils.NumberHolder).value = 0;
    return true;

  }
}

export class VariableMovePowerAbAttr extends PreAttackAbAttr {
  applyPreAttack(pokemon: Pokemon, passive: boolean, defender: Pokemon, move: Move, args: any[]): boolean {
    //const power = args[0] as Utils.NumberHolder;
    return false;
  }
}

export class FieldPreventExplosiveMovesAbAttr extends AbAttr {
  apply(pokemon: Pokemon, passive: boolean, cancelled: Utils.BooleanHolder, args: any[]): boolean | Promise<boolean> {
    cancelled.value = true;
    return true;
  }
}

/**
 * Multiplies a BattleStat if the checked Pokemon lacks this ability.
 * If this ability cannot stack, a BooleanHolder can be used to prevent this from stacking.
 * @see {@link applyFieldBattleStatMultiplierAbAttrs}
 * @see {@link applyFieldBattleStat}
 * @see {@link Utils.BooleanHolder}
 */
export class FieldMultiplyBattleStatAbAttr extends AbAttr {
  private stat: Stat;
  private multiplier: number;
  private canStack: boolean;

  constructor(stat: Stat, multiplier: number, canStack: boolean = false) {
    super(false);

    this.stat = stat;
    this.multiplier = multiplier;
    this.canStack = canStack;
  }

  /**
   * applyFieldBattleStat: Tries to multiply a Pokemon's BattleStat
   * @param pokemon {@linkcode Pokemon} the Pokemon using this ability
   * @param passive {@linkcode boolean} unused
   * @param stat {@linkcode Stat} the type of the checked stat
   * @param statValue {@linkcode Utils.NumberHolder} the value of the checked stat
   * @param checkedPokemon {@linkcode Pokemon} the Pokemon this ability is targeting
   * @param hasApplied {@linkcode Utils.BooleanHolder} whether or not another multiplier has been applied to this stat
   * @param args {any[]} unused
   * @returns true if this changed the checked stat, false otherwise.
   */
  applyFieldBattleStat(pokemon: Pokemon, passive: boolean, stat: Stat, statValue: Utils.NumberHolder, checkedPokemon: Pokemon, hasApplied: Utils.BooleanHolder, args: any[]): boolean {
    if (!this.canStack && hasApplied.value) {
      return false;
    }

    if (this.stat === stat && checkedPokemon.getAbilityAttrs(FieldMultiplyBattleStatAbAttr).every(attr => (attr as FieldMultiplyBattleStatAbAttr).stat !== stat)) {
      statValue.value *= this.multiplier;
      hasApplied.value = true;
      return true;
    }
    return false;
  }

}

export class MoveTypeChangeAttr extends PreAttackAbAttr {
  constructor(
    private newType: Type,
    private powerMultiplier: number,
    private condition?: PokemonAttackCondition
  ) {
    super(true);
  }

  applyPreAttack(pokemon: Pokemon, passive: boolean, defender: Pokemon, move: Move, args: any[]): boolean {
    if (this.condition && this.condition(pokemon, defender, move)) {
      move.type = this.newType;
      if (args[0] && args[0] instanceof Utils.NumberHolder) {
        args[0].value *= this.powerMultiplier;
      }
      return true;
    }

    return false;
  }
}

/** Ability attribute for changing a pokemon's type before using a move */
export class PokemonTypeChangeAbAttr extends PreAttackAbAttr {
  private moveType: Type;

  constructor() {
    super(true);
  }

  applyPreAttack(pokemon: Pokemon, passive: boolean, defender: Pokemon, move: Move, args: any[]): boolean {
    if (
      !pokemon.isTerastallized() &&
      move.id !== Moves.STRUGGLE &&
      /**
       * Skip moves that call other moves because these moves generate a following move that will trigger this ability attribute
       * @see {@link https://bulbapedia.bulbagarden.net/wiki/Category:Moves_that_call_other_moves}
       */
      !move.findAttr((attr) =>
        attr instanceof RandomMovesetMoveAttr ||
        attr instanceof RandomMoveAttr ||
        attr instanceof NaturePowerAttr ||
        attr instanceof CopyMoveAttr
      )
    ) {
      // TODO remove this copy when phase order is changed so that damage, type, category, etc.
      // TODO are all calculated prior to playing the move animation.
      const moveCopy = new Move(move.id, move.type, move.category, move.moveTarget, move.power, move.accuracy, move.pp, move.chance, move.priority, move.generation);
      moveCopy.attrs = move.attrs;

      // Moves like Weather Ball ignore effects of abilities like Normalize and Refrigerate
      if (move.findAttr(attr => attr instanceof VariableMoveTypeAttr)) {
        applyMoveAttrs(VariableMoveTypeAttr, pokemon, null, moveCopy);
      } else {
        applyPreAttackAbAttrs(MoveTypeChangeAttr, pokemon, null, moveCopy);
      }

      if (pokemon.getTypes().some((t) => t !== moveCopy.type)) {
        this.moveType = moveCopy.type;
        pokemon.summonData.types = [moveCopy.type];
        pokemon.updateInfo();

        return true;
      }
    }

    return false;
  }

  getTriggerMessage(pokemon: Pokemon, abilityName: string, ...args: any[]): string {
    return getPokemonMessage(pokemon, ` transformed into the ${Type[this.moveType]} type!`);
  }
}

/**
 * Class for abilities that boost the damage of moves
 * For abilities that boost the base power of moves, see VariableMovePowerAbAttr
 * @param damageMultiplier the amount to multiply the damage by
 * @param condition the condition for this ability to be applied
 */
export class DamageBoostAbAttr extends PreAttackAbAttr {
  private damageMultiplier: number;
  private condition: PokemonAttackCondition;

  constructor(damageMultiplier: number, condition: PokemonAttackCondition) {
    super(true);
    this.damageMultiplier = damageMultiplier;
    this.condition = condition;
  }

  /**
   *
   * @param pokemon the attacker pokemon
   * @param passive N/A
   * @param defender the target pokemon
   * @param move the move used by the attacker pokemon
   * @param args Utils.NumberHolder as damage
   * @returns true if the function succeeds
   */
  applyPreAttack(pokemon: Pokemon, passive: boolean, defender: Pokemon, move: Move, args: any[]): boolean {
    if (this.condition(pokemon, defender, move)) {
      const power = args[0] as Utils.NumberHolder;
      power.value = Math.floor(power.value * this.damageMultiplier);
      return true;
    }

    return false;
  }
}

export class MovePowerBoostAbAttr extends VariableMovePowerAbAttr {
  private condition: PokemonAttackCondition;
  private powerMultiplier: number;

  constructor(condition: PokemonAttackCondition, powerMultiplier: number, showAbility: boolean = true) {
    super(showAbility);
    this.condition = condition;
    this.powerMultiplier = powerMultiplier;
  }

  applyPreAttack(pokemon: Pokemon, passive: boolean, defender: Pokemon, move: Move, args: any[]): boolean {
    if (this.condition(pokemon, defender, move)) {
      (args[0] as Utils.NumberHolder).value *= this.powerMultiplier;

      return true;
    }

    return false;
  }
}

export class MoveTypePowerBoostAbAttr extends MovePowerBoostAbAttr {
  constructor(boostedType: Type, powerMultiplier?: number) {
    super((pokemon, defender, move) => move.type === boostedType, powerMultiplier || 1.5);
  }
}

export class LowHpMoveTypePowerBoostAbAttr extends MoveTypePowerBoostAbAttr {
  constructor(boostedType: Type) {
    super(boostedType);
  }

  getCondition(): AbAttrCondition {
    return (pokemon) => pokemon.getHpRatio() <= 0.33;
  }
}

/**
 * Abilities which cause a variable amount of power increase.
 * @extends VariableMovePowerAbAttr
 * @see {@link applyPreAttack}
 */
export class VariableMovePowerBoostAbAttr extends VariableMovePowerAbAttr {
  private mult: (user: Pokemon, target: Pokemon, move: Move) => number;

  /**
   * @param mult A function which takes the user, target, and move, and returns the power multiplier. 1 means no multiplier.
   * @param {boolean} showAbility Whether to show the ability when it activates.
   */
  constructor(mult: (user: Pokemon, target: Pokemon, move: Move) => number, showAbility: boolean = true) {
    super(showAbility);
    this.mult = mult;
  }

  /**
   * @override
   */
  applyPreAttack(pokemon: Pokemon, passive: boolean, defender: Pokemon, move, args: any[]): boolean {
    const multiplier = this.mult(pokemon, defender, move);
    if (multiplier !== 1) {
      (args[0] as Utils.NumberHolder).value *= multiplier;
      return true;
    }

    return false;
  }
}

/**
 * Boosts the power of a Pokémon's move under certain conditions.
 * @extends AbAttr
 */
export class FieldMovePowerBoostAbAttr extends AbAttr {
  private condition: PokemonAttackCondition;
  private powerMultiplier: number;

  /**
   * @param condition - A function that determines whether the power boost condition is met.
   * @param powerMultiplier - The multiplier to apply to the move's power when the condition is met.
   */
  constructor(condition: PokemonAttackCondition, powerMultiplier: number) {
    super(false);
    this.condition = condition;
    this.powerMultiplier = powerMultiplier;
  }

  applyPreAttack(pokemon: Pokemon, passive: boolean, defender: Pokemon, move: Move, args: any[]): boolean {
    if (this.condition(pokemon, defender, move)) {
      (args[0] as Utils.NumberHolder).value *= this.powerMultiplier;

      return true;
    }

    return false;
  }
}

/**
 * Boosts the power of a specific type of move.
 * @extends FieldMovePowerBoostAbAttr
 */
export class FieldMoveTypePowerBoostAbAttr extends FieldMovePowerBoostAbAttr {
  /**
   * @param boostedType - The type of move that will receive the power boost.
   * @param powerMultiplier - The multiplier to apply to the move's power, defaults to 1.5 if not provided.
   */
  constructor(boostedType: Type, powerMultiplier?: number) {
    super((pokemon, defender, move) => move.type === boostedType, powerMultiplier || 1.5);
  }
}

/**
 * Boosts the power of moves in specified categories.
 * @extends FieldMovePowerBoostAbAttr
 */
export class AllyMoveCategoryPowerBoostAbAttr extends FieldMovePowerBoostAbAttr {
  /**
   * @param boostedCategories - The categories of moves that will receive the power boost.
   * @param powerMultiplier - The multiplier to apply to the move's power.
   */
  constructor(boostedCategories: MoveCategory[], powerMultiplier: number) {
    super((pokemon, defender, move) => boostedCategories.includes(move.category), powerMultiplier);
  }
}

export class BattleStatMultiplierAbAttr extends AbAttr {
  private battleStat: BattleStat;
  private multiplier: number;
  private condition: PokemonAttackCondition;

  constructor(battleStat: BattleStat, multiplier: number, condition?: PokemonAttackCondition) {
    super(false);

    this.battleStat = battleStat;
    this.multiplier = multiplier;
    this.condition = condition;
  }

  applyBattleStat(pokemon: Pokemon, passive: boolean, battleStat: BattleStat, statValue: Utils.NumberHolder, args: any[]): boolean | Promise<boolean> {
    const move = (args[0] as Move);
    if (battleStat === this.battleStat && (!this.condition || this.condition(pokemon, null, move))) {
      statValue.value *= this.multiplier;
      return true;
    }

    return false;
  }
}

export class PostAttackAbAttr extends AbAttr {
  applyPostAttack(pokemon: Pokemon, passive: boolean, defender: Pokemon, move: Move, hitResult: HitResult, args: any[]): boolean | Promise<boolean> {
    return false;
  }
}

export class PostAttackStealHeldItemAbAttr extends PostAttackAbAttr {
  private condition: PokemonAttackCondition;

  constructor(condition?: PokemonAttackCondition) {
    super();

    this.condition = condition;
  }

  applyPostAttack(pokemon: Pokemon, passive: boolean, defender: Pokemon, move: Move, hitResult: HitResult, args: any[]): Promise<boolean> {
    return new Promise<boolean>(resolve => {
      if (hitResult < HitResult.NO_EFFECT && (!this.condition || this.condition(pokemon, defender, move))) {
        const heldItems = this.getTargetHeldItems(defender).filter(i => i.getTransferrable(false));
        if (heldItems.length) {
          const stolenItem = heldItems[pokemon.randSeedInt(heldItems.length)];
          pokemon.scene.tryTransferHeldItemModifier(stolenItem, pokemon, false).then(success => {
            if (success) {
              pokemon.scene.queueMessage(getPokemonMessage(pokemon, ` stole\n${defender.name}'s ${stolenItem.type.name}!`));
            }
            resolve(success);
          });
          return;
        }
      }
      resolve(false);
    });
  }

  getTargetHeldItems(target: Pokemon): PokemonHeldItemModifier[] {
    return target.scene.findModifiers(m => m instanceof PokemonHeldItemModifier
      && (m as PokemonHeldItemModifier).pokemonId === target.id, target.isPlayer()) as PokemonHeldItemModifier[];
  }
}

export class PostAttackApplyStatusEffectAbAttr extends PostAttackAbAttr {
  private contactRequired: boolean;
  private chance: integer;
  private effects: StatusEffect[];

  constructor(contactRequired: boolean, chance: integer, ...effects: StatusEffect[]) {
    super();

    this.contactRequired = contactRequired;
    this.chance = chance;
    this.effects = effects;
  }

  applyPostAttack(pokemon: Pokemon, passive: boolean, attacker: Pokemon, move: Move, hitResult: HitResult, args: any[]): boolean {
    /**Status inflicted by abilities post attacking are also considered additional effects.*/
    if (!attacker.hasAbilityWithAttr(IgnoreMoveEffectsAbAttr) && pokemon !== attacker && (!this.contactRequired || move.checkFlag(MoveFlags.MAKES_CONTACT, attacker, pokemon)) && pokemon.randSeedInt(100) < this.chance && !pokemon.status) {
      const effect = this.effects.length === 1 ? this.effects[0] : this.effects[pokemon.randSeedInt(this.effects.length)];
      return attacker.trySetStatus(effect, true, pokemon);
    }

    return false;
  }
}

export class PostAttackContactApplyStatusEffectAbAttr extends PostAttackApplyStatusEffectAbAttr {
  constructor(chance: integer, ...effects: StatusEffect[]) {
    super(true, chance, ...effects);
  }
}

export class PostAttackApplyBattlerTagAbAttr extends PostAttackAbAttr {
  private contactRequired: boolean;
  private chance: (user: Pokemon, target: Pokemon, move: Move) => integer;
  private effects: BattlerTagType[];


  constructor(contactRequired: boolean, chance: (user: Pokemon, target: Pokemon, move: Move) =>  integer, ...effects: BattlerTagType[]) {
    super();

    this.contactRequired = contactRequired;
    this.chance = chance;
    this.effects = effects;
  }

  applyPostAttack(pokemon: Pokemon, passive: boolean, attacker: Pokemon, move: Move, hitResult: HitResult, args: any[]): boolean {
    /**Battler tags inflicted by abilities post attacking are also considered additional effects.*/
    if (!attacker.hasAbilityWithAttr(IgnoreMoveEffectsAbAttr) && pokemon !== attacker && (!this.contactRequired || move.checkFlag(MoveFlags.MAKES_CONTACT, attacker, pokemon)) && pokemon.randSeedInt(100) < this.chance(attacker, pokemon, move) && !pokemon.status) {
      const effect = this.effects.length === 1 ? this.effects[0] : this.effects[pokemon.randSeedInt(this.effects.length)];
      return attacker.addTag(effect);
    }

    return false;
  }
}

export class PostDefendStealHeldItemAbAttr extends PostDefendAbAttr {
  private condition: PokemonDefendCondition;

  constructor(condition?: PokemonDefendCondition) {
    super();

    this.condition = condition;
  }

  applyPostDefend(pokemon: Pokemon, passive: boolean, attacker: Pokemon, move: Move, hitResult: HitResult, args: any[]): Promise<boolean> {
    return new Promise<boolean>(resolve => {
      if (hitResult < HitResult.NO_EFFECT && (!this.condition || this.condition(pokemon, attacker, move))) {
        const heldItems = this.getTargetHeldItems(attacker).filter(i => i.getTransferrable(false));
        if (heldItems.length) {
          const stolenItem = heldItems[pokemon.randSeedInt(heldItems.length)];
          pokemon.scene.tryTransferHeldItemModifier(stolenItem, pokemon, false).then(success => {
            if (success) {
              pokemon.scene.queueMessage(getPokemonMessage(pokemon, ` stole\n${attacker.name}'s ${stolenItem.type.name}!`));
            }
            resolve(success);
          });
          return;
        }
      }
      resolve(false);
    });
  }

  getTargetHeldItems(target: Pokemon): PokemonHeldItemModifier[] {
    return target.scene.findModifiers(m => m instanceof PokemonHeldItemModifier
      && (m as PokemonHeldItemModifier).pokemonId === target.id, target.isPlayer()) as PokemonHeldItemModifier[];
  }
}

export class PostVictoryAbAttr extends AbAttr {
  applyPostVictory(pokemon: Pokemon, passive: boolean, args: any[]): boolean | Promise<boolean> {
    return false;
  }
}

class PostVictoryStatChangeAbAttr extends PostVictoryAbAttr {
  private stat: BattleStat | ((p: Pokemon) => BattleStat);
  private levels: integer;

  constructor(stat: BattleStat | ((p: Pokemon) => BattleStat), levels: integer) {
    super();

    this.stat = stat;
    this.levels = levels;
  }

  applyPostVictory(pokemon: Pokemon, passive: boolean, args: any[]): boolean | Promise<boolean> {
    const stat = typeof this.stat === "function"
      ? this.stat(pokemon)
      : this.stat;
    pokemon.scene.unshiftPhase(new StatChangePhase(pokemon.scene, pokemon.getBattlerIndex(), true, [ stat ], this.levels));

    return true;
  }
}

export class PostVictoryFormChangeAbAttr extends PostVictoryAbAttr {
  private formFunc: (p: Pokemon) => integer;

  constructor(formFunc: ((p: Pokemon) => integer)) {
    super(true);

    this.formFunc = formFunc;
  }

  applyPostVictory(pokemon: Pokemon, passive: boolean, args: any[]): boolean | Promise<boolean> {
    const formIndex = this.formFunc(pokemon);
    if (formIndex !== pokemon.formIndex) {
      pokemon.scene.triggerPokemonFormChange(pokemon, SpeciesFormChangeManualTrigger, false);
      return true;
    }

    return false;
  }
}

export class PostKnockOutAbAttr extends AbAttr {
  applyPostKnockOut(pokemon: Pokemon, passive: boolean, knockedOut: Pokemon, args: any[]): boolean | Promise<boolean> {
    return false;
  }
}

export class PostKnockOutStatChangeAbAttr extends PostKnockOutAbAttr {
  private stat: BattleStat | ((p: Pokemon) => BattleStat);
  private levels: integer;

  constructor(stat: BattleStat | ((p: Pokemon) => BattleStat), levels: integer) {
    super();

    this.stat = stat;
    this.levels = levels;
  }

  applyPostKnockOut(pokemon: Pokemon, passive: boolean, knockedOut: Pokemon, args: any[]): boolean | Promise<boolean> {
    const stat = typeof this.stat === "function"
      ? this.stat(pokemon)
      : this.stat;
    pokemon.scene.unshiftPhase(new StatChangePhase(pokemon.scene, pokemon.getBattlerIndex(), true, [ stat ], this.levels));

    return true;
  }
}

export class CopyFaintedAllyAbilityAbAttr extends PostKnockOutAbAttr {
  constructor() {
    super();
  }

  applyPostKnockOut(pokemon: Pokemon, passive: boolean, knockedOut: Pokemon, args: any[]): boolean | Promise<boolean> {
    if (pokemon.isPlayer() === knockedOut.isPlayer() && !knockedOut.getAbility().hasAttr(UncopiableAbilityAbAttr)) {
      pokemon.summonData.ability = knockedOut.getAbility().id;
      pokemon.scene.queueMessage(getPokemonMessage(knockedOut, `'s ${allAbilities[knockedOut.getAbility().id].name} was taken over!`));
      return true;
    }

    return false;
  }
}

export class IgnoreOpponentStatChangesAbAttr extends AbAttr {
  constructor() {
    super(false);
  }

  apply(pokemon: Pokemon, passive: boolean, cancelled: Utils.BooleanHolder, args: any[]) {
    (args[0] as Utils.IntegerHolder).value = 0;

    return true;
  }
}
/**
 * Ignores opponent's evasion stat changes when determining if a move hits or not
 * @extends AbAttr
 * @see {@linkcode apply}
 */
export class IgnoreOpponentEvasionAbAttr extends AbAttr {
  constructor() {
    super(false);
  }
  /**
   * Checks if enemy Pokemon is trapped by an Arena Trap-esque ability
   * @param pokemon N/A
   * @param passive N/A
   * @param cancelled N/A
   * @param args [0] {@linkcode Utils.IntegerHolder} of BattleStat.EVA
   * @returns if evasion level was successfully considered as 0
   */
  apply(pokemon: Pokemon, passive: boolean, cancelled: Utils.BooleanHolder, args: any[]) {
    (args[0] as Utils.IntegerHolder).value = 0;
    return true;
  }
}

export class IntimidateImmunityAbAttr extends AbAttr {
  constructor() {
    super(false);
  }

  apply(pokemon: Pokemon, passive: boolean, cancelled: Utils.BooleanHolder, args: any[]): boolean {
    cancelled.value = true;
    return true;
  }

  getTriggerMessage(pokemon: Pokemon, abilityName: string, ...args: any[]): string {
    return getPokemonMessage(pokemon, `'s ${abilityName} prevented it from being Intimidated!`);
  }
}

export class PostIntimidateStatChangeAbAttr extends AbAttr {
  private stats: BattleStat[];
  private levels: integer;
  private overwrites: boolean;

  constructor(stats: BattleStat[], levels: integer, overwrites?: boolean) {
    super(true);
    this.stats = stats;
    this.levels = levels;
    this.overwrites = !!overwrites;
  }

  apply(pokemon: Pokemon, passive: boolean, cancelled: Utils.BooleanHolder, args: any[]): boolean {
    pokemon.scene.pushPhase(new StatChangePhase(pokemon.scene, pokemon.getBattlerIndex(), false, this.stats, this.levels));
    cancelled.value = this.overwrites;
    return true;
  }
}

export class PostSummonAbAttr extends AbAttr {
  applyPostSummon(pokemon: Pokemon, passive: boolean, args: any[]): boolean | Promise<boolean> {
    return false;
  }
}
/**
 * Removes specified arena tags when a Pokemon is summoned.
 */
export class PostSummonRemoveArenaTagAbAttr extends PostSummonAbAttr {
  private arenaTags: ArenaTagType[];

  /**
   * @param arenaTags {@linkcode ArenaTagType[]} - the arena tags to be removed
   */
  constructor(arenaTags: ArenaTagType[]) {
    super(true);

    this.arenaTags = arenaTags;
  }

  applyPostSummon(pokemon: Pokemon, passive: boolean, args: any[]): boolean | Promise<boolean> {
    for (const arenaTag of this.arenaTags) {
      pokemon.scene.arena.removeTag(arenaTag);
    }
    return true;
  }
}

export class PostSummonMessageAbAttr extends PostSummonAbAttr {
  private messageFunc: (pokemon: Pokemon) => string;

  constructor(messageFunc: (pokemon: Pokemon) => string) {
    super(true);

    this.messageFunc = messageFunc;
  }

  applyPostSummon(pokemon: Pokemon, passive: boolean, args: any[]): boolean {
    pokemon.scene.queueMessage(this.messageFunc(pokemon));

    return true;
  }
}

export class PostSummonUnnamedMessageAbAttr extends PostSummonAbAttr {
  //Attr doesn't force pokemon name on the message
  private message: string;

  constructor(message: string) {
    super(true);

    this.message = message;
  }

  applyPostSummon(pokemon: Pokemon, passive: boolean, args: any[]): boolean {
    pokemon.scene.queueMessage(this.message);

    return true;
  }
}

export class PostSummonAddBattlerTagAbAttr extends PostSummonAbAttr {
  private tagType: BattlerTagType;
  private turnCount: integer;

  constructor(tagType: BattlerTagType, turnCount: integer, showAbility?: boolean) {
    super(showAbility);

    this.tagType = tagType;
    this.turnCount = turnCount;
  }

  applyPostSummon(pokemon: Pokemon, passive: boolean, args: any[]): boolean {
    return pokemon.addTag(this.tagType, this.turnCount);
  }
}

export class PostSummonStatChangeAbAttr extends PostSummonAbAttr {
  private stats: BattleStat[];
  private levels: integer;
  private selfTarget: boolean;
  private intimidate: boolean;

  constructor(stats: BattleStat | BattleStat[], levels: integer, selfTarget?: boolean, intimidate?: boolean) {
    super(false);

    this.stats = typeof(stats) === "number"
      ? [ stats as BattleStat ]
      : stats as BattleStat[];
    this.levels = levels;
    this.selfTarget = !!selfTarget;
    this.intimidate = !!intimidate;
  }

  applyPostSummon(pokemon: Pokemon, passive: boolean, args: any[]): boolean {
    queueShowAbility(pokemon, passive);  // TODO: Better solution than manually showing the ability here
    if (this.selfTarget) {
      // we unshift the StatChangePhase to put it right after the showAbility and not at the end of the
      // phase list (which could be after CommandPhase for example)
      pokemon.scene.unshiftPhase(new StatChangePhase(pokemon.scene, pokemon.getBattlerIndex(), true, this.stats, this.levels));
      return true;
    }
    for (const opponent of pokemon.getOpponents()) {
      const cancelled = new Utils.BooleanHolder(false);
      if (this.intimidate) {
        applyAbAttrs(IntimidateImmunityAbAttr, opponent, cancelled);
        applyAbAttrs(PostIntimidateStatChangeAbAttr, opponent, cancelled);
      }
      if (!cancelled.value) {
        const statChangePhase = new StatChangePhase(pokemon.scene, opponent.getBattlerIndex(), false, this.stats, this.levels);
        pokemon.scene.unshiftPhase(statChangePhase);
      }
    }
    return true;
  }
}

export class PostSummonAllyHealAbAttr extends PostSummonAbAttr {
  private healRatio: number;
  private showAnim: boolean;

  constructor(healRatio: number, showAnim: boolean = false) {
    super();

    this.healRatio = healRatio || 4;
    this.showAnim = showAnim;
  }

  applyPostSummon(pokemon: Pokemon, passive: boolean, args: any[]): boolean {
    const target = pokemon.getAlly();
    if (target?.isActive(true)) {
      target.scene.unshiftPhase(new PokemonHealPhase(target.scene, target.getBattlerIndex(),
        Math.max(Math.floor(pokemon.getMaxHp() / this.healRatio), 1), getPokemonMessage(target, ` drank down all the\nmatcha that ${pokemon.name} made!`), true, !this.showAnim));
      return true;
    }

    return false;
  }
}

/**
 * Resets an ally's temporary stat boots to zero with no regard to
 * whether this is a positive or negative change
 * @param pokemon The {@link Pokemon} with this {@link AbAttr}
 * @param passive N/A
 * @param args N/A
 * @returns if the move was successful
 */
export class PostSummonClearAllyStatsAbAttr extends PostSummonAbAttr {
  constructor() {
    super();
  }

  applyPostSummon(pokemon: Pokemon, passive: boolean, args: any[]): boolean {
    const target = pokemon.getAlly();
    if (target?.isActive(true)) {
      for (let s = 0; s < target.summonData.battleStats.length; s++) {
        target.summonData.battleStats[s] = 0;
      }

      target.scene.queueMessage(getPokemonMessage(target, "'s stat changes\nwere removed!"));

      return true;
    }

    return false;
  }
}

/**
 * Download raises either the Attack stat or Special Attack stat by one stage depending on the foe's currently lowest defensive stat:
 * it will raise Attack if the foe's current Defense is lower than its current Special Defense stat;
 * otherwise, it will raise Special Attack.
 * @extends PostSummonAbAttr
 * @see {applyPostSummon}
 */
export class DownloadAbAttr extends PostSummonAbAttr {
  private enemyDef: integer;
  private enemySpDef: integer;
  private enemyCountTally: integer;
  private stats: BattleStat[];

  // TODO: Implement the Substitute feature(s) once move is implemented.
  /**
   * Checks to see if it is the opening turn (starting a new game), if so, Download won't work. This is because Download takes into account
   * vitamins and items, so it needs to use the BattleStat and the stat alone.
   * @param {Pokemon} pokemon Pokemon that is using the move, as well as seeing the opposing pokemon.
   * @param {boolean} passive N/A
   * @param {any[]} args N/A
   * @returns Returns true if ability is used successful, false if not.
   */
  applyPostSummon(pokemon: Pokemon, passive: boolean, args: any[]): boolean {
    this.enemyDef = 0;
    this.enemySpDef = 0;
    this.enemyCountTally = 0;

    for (const opponent of pokemon.getOpponents()) {
      this.enemyCountTally++;
      this.enemyDef += opponent.getBattleStat(Stat.DEF);
      this.enemySpDef += opponent.getBattleStat(Stat.SPDEF);
    }
    this.enemyDef = Math.round(this.enemyDef / this.enemyCountTally);
    this.enemySpDef = Math.round(this.enemySpDef / this.enemyCountTally);

    if (this.enemyDef < this.enemySpDef) {
      this.stats = [BattleStat.ATK];
    } else {
      this.stats = [BattleStat.SPATK];
    }

    if (this.enemyDef > 0 && this.enemySpDef > 0) { // only activate if there's actually an enemy to download from
      pokemon.scene.unshiftPhase(new StatChangePhase(pokemon.scene, pokemon.getBattlerIndex(), false, this.stats, 1));
      return true;
    }

    return false;
  }
}

export class PostSummonWeatherChangeAbAttr extends PostSummonAbAttr {
  private weatherType: WeatherType;

  constructor(weatherType: WeatherType) {
    super();

    this.weatherType = weatherType;
  }

  applyPostSummon(pokemon: Pokemon, passive: boolean, args: any[]): boolean {
    if ((this.weatherType === WeatherType.HEAVY_RAIN ||
      this.weatherType === WeatherType.HARSH_SUN ||
      this.weatherType === WeatherType.STRONG_WINDS) || !pokemon.scene.arena.weather?.isImmutable()) {
      return pokemon.scene.arena.trySetWeather(this.weatherType, true);
    }

    return false;
  }
}

export class PostSummonTerrainChangeAbAttr extends PostSummonAbAttr {
  private terrainType: TerrainType;

  constructor(terrainType: TerrainType) {
    super();

    this.terrainType = terrainType;
  }

  applyPostSummon(pokemon: Pokemon, passive: boolean, args: any[]): boolean {
    return pokemon.scene.arena.trySetTerrain(this.terrainType, true);
  }
}

export class PostSummonFormChangeAbAttr extends PostSummonAbAttr {
  private formFunc: (p: Pokemon) => integer;

  constructor(formFunc: ((p: Pokemon) => integer)) {
    super(true);

    this.formFunc = formFunc;
  }

  applyPostSummon(pokemon: Pokemon, passive: boolean, args: any[]): boolean {
    const formIndex = this.formFunc(pokemon);
    if (formIndex !== pokemon.formIndex) {
      return pokemon.scene.triggerPokemonFormChange(pokemon, SpeciesFormChangeManualTrigger, false);
    }

    return false;
  }
}

export class TraceAbAttr extends PostSummonAbAttr {
  applyPostSummon(pokemon: Pokemon, passive: boolean, args: any[]): boolean {
    const targets = pokemon.getOpponents();
    if (!targets.length) {
      return false;
    }

    let target: Pokemon;
    if (targets.length > 1) {
      pokemon.scene.executeWithSeedOffset(() => target = Utils.randSeedItem(targets), pokemon.scene.currentBattle.waveIndex);
    } else {
      target = targets[0];
    }

    // Wonder Guard is normally uncopiable so has the attribute, but trace specifically can copy it
    if (target.getAbility().hasAttr(UncopiableAbilityAbAttr) && target.getAbility().id !== Abilities.WONDER_GUARD) {
      return false;
    }

    pokemon.summonData.ability = target.getAbility().id;

    pokemon.scene.queueMessage(getPokemonMessage(pokemon, ` traced ${target.name}'s\n${allAbilities[target.getAbility().id].name}!`));
    setAbilityRevealed(target);

    return true;
  }
}

export class PostSummonTransformAbAttr extends PostSummonAbAttr {
  constructor() {
    super(true);
  }

  applyPostSummon(pokemon: Pokemon, passive: boolean, args: any[]): boolean {
    const targets = pokemon.getOpponents();
    if (!targets.length) {
      return false;
    }

    let target: Pokemon;
    if (targets.length > 1) {
      pokemon.scene.executeWithSeedOffset(() => target = Utils.randSeedItem(targets), pokemon.scene.currentBattle.waveIndex);
    } else {
      target = targets[0];
    }

    pokemon.summonData.speciesForm = target.getSpeciesForm();
    pokemon.summonData.fusionSpeciesForm = target.getFusionSpeciesForm();
    pokemon.summonData.ability = target.getAbility().id;
    pokemon.summonData.gender = target.getGender();
    pokemon.summonData.fusionGender = target.getFusionGender();
    pokemon.summonData.stats = [ pokemon.stats[Stat.HP] ].concat(target.stats.slice(1));
    pokemon.summonData.battleStats = target.summonData.battleStats.slice(0);
    pokemon.summonData.moveset = target.getMoveset().map(m => new PokemonMove(m.moveId, m.ppUsed, m.ppUp));
    pokemon.summonData.types = target.getTypes();

    pokemon.scene.playSound("PRSFX- Transform");

    pokemon.loadAssets(false).then(() => pokemon.playAnim());

    pokemon.scene.queueMessage(getPokemonMessage(pokemon, ` transformed\ninto ${target.name}!`));

    return true;
  }
}

export class PreSwitchOutAbAttr extends AbAttr {
  constructor() {
    super(true);
  }

  applyPreSwitchOut(pokemon: Pokemon, passive: boolean, args: any[]): boolean | Promise<boolean> {
    return false;
  }
}

export class PreSwitchOutResetStatusAbAttr extends PreSwitchOutAbAttr {
  applyPreSwitchOut(pokemon: Pokemon, passive: boolean, args: any[]): boolean | Promise<boolean> {
    if (pokemon.status) {
      pokemon.resetStatus();
      pokemon.updateInfo();
      return true;
    }

    return false;
  }
}

/**
 * Clears Desolate Land/Primordial Sea/Delta Stream upon the Pokemon switching out.
 */
export class PreSwitchOutClearWeatherAbAttr extends PreSwitchOutAbAttr {

  /**
   * @param pokemon The {@linkcode Pokemon} with the ability
   * @param passive N/A
   * @param args N/A
   * @returns {boolean} Returns true if the weather clears, otherwise false.
   */
  applyPreSwitchOut(pokemon: Pokemon, passive: boolean, args: any[]): boolean | Promise<boolean> {
    const weatherType = pokemon.scene.arena.weather.weatherType;
    let turnOffWeather = false;

    // Clear weather only if user's ability matches the weather and no other pokemon has the ability.
    switch (weatherType) {
    case (WeatherType.HARSH_SUN):
      if (pokemon.hasAbility(Abilities.DESOLATE_LAND)
          && pokemon.scene.getField(true).filter(p => p !== pokemon).filter(p => p.hasAbility(Abilities.DESOLATE_LAND)).length === 0) {
        turnOffWeather = true;
      }
      break;
    case (WeatherType.HEAVY_RAIN):
      if (pokemon.hasAbility(Abilities.PRIMORDIAL_SEA)
          && pokemon.scene.getField(true).filter(p => p !== pokemon).filter(p => p.hasAbility(Abilities.PRIMORDIAL_SEA)).length === 0) {
        turnOffWeather = true;
      }
      break;
    case (WeatherType.STRONG_WINDS):
      if (pokemon.hasAbility(Abilities.DELTA_STREAM)
          && pokemon.scene.getField(true).filter(p => p !== pokemon).filter(p => p.hasAbility(Abilities.DELTA_STREAM)).length === 0) {
        turnOffWeather = true;
      }
      break;
    }

    if (turnOffWeather) {
      pokemon.scene.arena.trySetWeather(WeatherType.NONE, false);
      return true;
    }

    return false;
  }
}

export class PreSwitchOutHealAbAttr extends PreSwitchOutAbAttr {
  applyPreSwitchOut(pokemon: Pokemon, passive: boolean, args: any[]): boolean | Promise<boolean> {
    if (pokemon.getHpRatio() < 1 ) {
      const healAmount = Math.floor(pokemon.getMaxHp() * 0.33);
      pokemon.heal(healAmount);
      pokemon.updateInfo();
      return true;
    }

    return false;
  }
}

/**
 * Attribute for form changes that occur on switching out
 * @extends PreSwitchOutAbAttr
 * @see {@linkcode applyPreSwitchOut}
 */
export class PreSwitchOutFormChangeAbAttr extends PreSwitchOutAbAttr {
  private formFunc: (p: Pokemon) => integer;

  constructor(formFunc: ((p: Pokemon) => integer)) {
    super();

    this.formFunc = formFunc;
  }

  /**
   * On switch out, trigger the form change to the one defined in the ability
   * @param pokemon The pokemon switching out and changing form {@linkcode Pokemon}
   * @param passive N/A
   * @param args N/A
   * @returns true if the form change was successful
   */
  applyPreSwitchOut(pokemon: Pokemon, passive: boolean, args: any[]): boolean | Promise<boolean> {
    const formIndex = this.formFunc(pokemon);
    if (formIndex !== pokemon.formIndex) {
      pokemon.scene.triggerPokemonFormChange(pokemon, SpeciesFormChangeManualTrigger, false);
      return true;
    }

    return false;
  }

}

export class PreStatChangeAbAttr extends AbAttr {
  applyPreStatChange(pokemon: Pokemon, passive: boolean, stat: BattleStat, cancelled: Utils.BooleanHolder, args: any[]): boolean | Promise<boolean> {
    return false;
  }
}

export class ProtectStatAbAttr extends PreStatChangeAbAttr {
  private protectedStat: BattleStat;

  constructor(protectedStat?: BattleStat) {
    super();

    this.protectedStat = protectedStat;
  }

  applyPreStatChange(pokemon: Pokemon, passive: boolean, stat: BattleStat, cancelled: Utils.BooleanHolder, args: any[]): boolean {
    if (this.protectedStat === undefined || stat === this.protectedStat) {
      cancelled.value = true;
      return true;
    }

    return false;
  }

  getTriggerMessage(pokemon: Pokemon, abilityName: string, ...args: any[]): string {
    return getPokemonMessage(pokemon, `'s ${abilityName}\nprevents lowering its ${this.protectedStat !== undefined ? getBattleStatName(this.protectedStat) : "stats"}!`);
  }
}

/**
 * This attribute applies confusion to the target whenever the user
 * directly poisons them with a move, e.g. Poison Puppeteer.
 * Called in {@linkcode StatusEffectAttr}.
 * @extends PostAttackAbAttr
 * @see {@linkcode applyPostAttack}
 */
export class ConfusionOnStatusEffectAbAttr extends PostAttackAbAttr {
  /** List of effects to apply confusion after */
  private effects: StatusEffect[];

  constructor(...effects: StatusEffect[]) {
    super();
    this.effects = effects;
  }
  /**
   * Applies confusion to the target pokemon.
   * @param pokemon {@link Pokemon} attacking
   * @param passive N/A
   * @param defender {@link Pokemon} defending
   * @param move {@link Move} used to apply status effect and confusion
   * @param hitResult N/A
   * @param args [0] {@linkcode StatusEffect} applied by move
   * @returns true if defender is confused
   */
  applyPostAttack(pokemon: Pokemon, passive: boolean, defender: Pokemon, move: Move, hitResult: HitResult, args: any[]): boolean {
    if (this.effects.indexOf(args[0]) > -1 && !defender.isFainted()) {
      return defender.addTag(BattlerTagType.CONFUSED, pokemon.randSeedInt(3,2), move.id, defender.id);
    }
    return false;
  }
}

export class PreSetStatusAbAttr extends AbAttr {
  applyPreSetStatus(pokemon: Pokemon, passive: boolean, effect: StatusEffect, cancelled: Utils.BooleanHolder, args: any[]): boolean | Promise<boolean> {
    return false;
  }
}

export class StatusEffectImmunityAbAttr extends PreSetStatusAbAttr {
  private immuneEffects: StatusEffect[];

  constructor(...immuneEffects: StatusEffect[]) {
    super();

    this.immuneEffects = immuneEffects;
  }

  applyPreSetStatus(pokemon: Pokemon, passive: boolean, effect: StatusEffect, cancelled: Utils.BooleanHolder, args: any[]): boolean {
    if (!this.immuneEffects.length || this.immuneEffects.indexOf(effect) > -1) {
      cancelled.value = true;
      return true;
    }

    return false;
  }

  getTriggerMessage(pokemon: Pokemon, abilityName: string, ...args: any[]): string {
    return getPokemonMessage(pokemon, `'s ${abilityName}\nprevents ${this.immuneEffects.length ? getStatusEffectDescriptor(args[0] as StatusEffect) : "status problems"}!`);
  }
}

export class PreApplyBattlerTagAbAttr extends AbAttr {
  applyPreApplyBattlerTag(pokemon: Pokemon, passive: boolean, tag: BattlerTag, cancelled: Utils.BooleanHolder, args: any[]): boolean | Promise<boolean> {
    return false;
  }
}

export class BattlerTagImmunityAbAttr extends PreApplyBattlerTagAbAttr {
  private immuneTagType: BattlerTagType;

  constructor(immuneTagType: BattlerTagType) {
    super();

    this.immuneTagType = immuneTagType;
  }

  applyPreApplyBattlerTag(pokemon: Pokemon, passive: boolean, tag: BattlerTag, cancelled: Utils.BooleanHolder, args: any[]): boolean {
    if (tag.tagType === this.immuneTagType) {
      cancelled.value = true;
      return true;
    }

    return false;
  }

  getTriggerMessage(pokemon: Pokemon, abilityName: string, ...args: any[]): string {
    return getPokemonMessage(pokemon, `'s ${abilityName}\nprevents ${(args[0] as BattlerTag).getDescriptor()}!`);
  }
}

export class BlockCritAbAttr extends AbAttr {
  apply(pokemon: Pokemon, passive: boolean, cancelled: Utils.BooleanHolder, args: any[]): boolean {
    (args[0] as Utils.BooleanHolder).value = true;
    return true;
  }
}

export class BonusCritAbAttr extends AbAttr {
  apply(pokemon: Pokemon, passive: boolean, cancelled: Utils.BooleanHolder, args: any[]): boolean {
    (args[0] as Utils.BooleanHolder).value = true;
    return true;
  }
}

export class MultCritAbAttr extends AbAttr {
  public multAmount: number;

  constructor(multAmount: number) {
    super(true);

    this.multAmount = multAmount;
  }

  apply(pokemon: Pokemon, passive: boolean, cancelled: Utils.BooleanHolder, args: any[]): boolean {
    const critMult = args[0] as Utils.NumberHolder;
    if (critMult.value > 1) {
      critMult.value *= this.multAmount;
      return true;
    }

    return false;
  }
}

/**
 * Guarantees a critical hit according to the given condition, except if target prevents critical hits. ie. Merciless
 * @extends AbAttr
 * @see {@linkcode apply}
 */
export class ConditionalCritAbAttr extends AbAttr {
  private condition: PokemonAttackCondition;

  constructor(condition: PokemonAttackCondition, checkUser?: Boolean) {
    super();

    this.condition = condition;
  }

  /**
   * @param pokemon {@linkcode Pokemon} user.
   * @param args [0] {@linkcode Utils.BooleanHolder} If true critical hit is guaranteed.
   *             [1] {@linkcode Pokemon} Target.
   *             [2] {@linkcode Move} used by ability user.
   */
  apply(pokemon: Pokemon, passive: boolean, cancelled: Utils.BooleanHolder, args: any[]): boolean {
    const target = (args[1] as Pokemon);
    const move = (args[2] as Move);
    if (!this.condition(pokemon,target,move)) {
      return false;
    }

    (args[0] as Utils.BooleanHolder).value = true;
    return true;
  }
}

export class BlockNonDirectDamageAbAttr extends AbAttr {
  apply(pokemon: Pokemon, passive: boolean, cancelled: Utils.BooleanHolder, args: any[]): boolean {
    cancelled.value = true;
    return true;
  }
}

/**
 * This attribute will block any status damage that you put in the parameter.
 */
export class BlockStatusDamageAbAttr extends BlockNonDirectDamageAbAttr {
  private effects: StatusEffect[];

  /**
   * @param {StatusEffect[]} effects The status effect(s) that will be blocked from damaging the ability pokemon
   */
  constructor(...effects: StatusEffect[]) {
    super(false);

    this.effects = effects;
  }

  /**
   * @param {Pokemon} pokemon The pokemon with the ability
   * @param {boolean} passive N/A
   * @param {Utils.BooleanHolder} cancelled Whether to cancel the status damage
   * @param {any[]} args N/A
   * @returns Returns true if status damage is blocked
   */
  apply(pokemon: Pokemon, passive: boolean, cancelled: Utils.BooleanHolder, args: any[]): boolean {
    if (this.effects.includes(pokemon.status.effect)) {
      cancelled.value = true;
      return true;
    }
    return false;
  }
}

export class BlockOneHitKOAbAttr extends AbAttr {
  apply(pokemon: Pokemon, passive: boolean, cancelled: Utils.BooleanHolder, args: any[]): boolean {
    cancelled.value = true;
    return true;
  }
}

export class IncrementMovePriorityAbAttr extends AbAttr {
  private moveIncrementFunc: (pokemon: Pokemon, move: Move) => boolean;
  private increaseAmount: integer;

  constructor(moveIncrementFunc: (pokemon: Pokemon, move: Move) => boolean, increaseAmount = 1) {
    super(true);

    this.moveIncrementFunc = moveIncrementFunc;
    this.increaseAmount = increaseAmount;
  }

  apply(pokemon: Pokemon, passive: boolean, cancelled: Utils.BooleanHolder, args: any[]): boolean {
    if (!this.moveIncrementFunc(pokemon, args[0] as Move)) {
      return false;
    }

    (args[1] as Utils.IntegerHolder).value += this.increaseAmount;
    return true;
  }
}

export class IgnoreContactAbAttr extends AbAttr { }

export class PreWeatherEffectAbAttr extends AbAttr {
  applyPreWeatherEffect(pokemon: Pokemon, passive: boolean, weather: Weather, cancelled: Utils.BooleanHolder, args: any[]): boolean | Promise<boolean> {
    return false;
  }
}

export class PreWeatherDamageAbAttr extends PreWeatherEffectAbAttr { }

export class BlockWeatherDamageAttr extends PreWeatherDamageAbAttr {
  private weatherTypes: WeatherType[];

  constructor(...weatherTypes: WeatherType[]) {
    super();

    this.weatherTypes = weatherTypes;
  }

  applyPreWeatherEffect(pokemon: Pokemon, passive: boolean, weather: Weather, cancelled: Utils.BooleanHolder, args: any[]): boolean {
    if (!this.weatherTypes.length || this.weatherTypes.indexOf(weather?.weatherType) > -1) {
      cancelled.value = true;
    }

    return true;
  }
}

export class SuppressWeatherEffectAbAttr extends PreWeatherEffectAbAttr {
  public affectsImmutable: boolean;

  constructor(affectsImmutable?: boolean) {
    super();

    this.affectsImmutable = affectsImmutable;
  }

  applyPreWeatherEffect(pokemon: Pokemon, passive: boolean, weather: Weather, cancelled: Utils.BooleanHolder, args: any[]): boolean {
    if (this.affectsImmutable || weather.isImmutable()) {
      cancelled.value = true;
      return true;
    }

    return false;
  }
}

/**
 * Condition function to applied to abilities related to Sheer Force.
 * Checks if last move used against target was affected by a Sheer Force user and:
 * Disables: Color Change, Pickpocket, Wimp Out, Emergency Exit, Berserk, Anger Shell
 * @returns {AbAttrCondition} If false disables the ability which the condition is applied to.
 */
function getSheerForceHitDisableAbCondition(): AbAttrCondition {
  return (pokemon: Pokemon) => {
    if (!pokemon.turnData) {
      return true;
    }

    const lastReceivedAttack = pokemon.turnData.attacksReceived[0];
    if (!lastReceivedAttack) {
      return true;
    }

    const lastAttacker = pokemon.getOpponents().find(p => p.id === lastReceivedAttack.sourceId);
    if (!lastAttacker) {
      return true;
    }

    /**if the last move chance is greater than or equal to cero, and the last attacker's ability is sheer force*/
    const SheerForceAffected = allMoves[lastReceivedAttack.move].chance >= 0 && lastAttacker.hasAbility(Abilities.SHEER_FORCE);

    return !SheerForceAffected;
  };
}

function getWeatherCondition(...weatherTypes: WeatherType[]): AbAttrCondition {
  return (pokemon: Pokemon) => {
    if (!pokemon.scene?.arena) {
      return false;
    }
    if (pokemon.scene.arena.weather?.isEffectSuppressed(pokemon.scene)) {
      return false;
    }
    const weatherType = pokemon.scene.arena.weather?.weatherType;
    return weatherType && weatherTypes.indexOf(weatherType) > -1;
  };
}

function getAnticipationCondition(): AbAttrCondition {
  return (pokemon: Pokemon) => {
    for (const opponent of pokemon.getOpponents()) {
      for (const move of opponent.moveset) {
        // move is super effective
        if (move.getMove() instanceof AttackMove && pokemon.getAttackTypeEffectiveness(move.getMove().type, opponent, true) >= 2) {
          return true;
        }
        // move is a OHKO
        if (move.getMove().hasAttr(OneHitKOAttr)) {
          return true;
        }
        // edge case for hidden power, type is computed
        if (move.getMove().id === Moves.HIDDEN_POWER) {
          const iv_val = Math.floor(((opponent.ivs[Stat.HP] & 1)
              +(opponent.ivs[Stat.ATK] & 1) * 2
              +(opponent.ivs[Stat.DEF] & 1) * 4
              +(opponent.ivs[Stat.SPD] & 1) * 8
              +(opponent.ivs[Stat.SPATK] & 1) * 16
              +(opponent.ivs[Stat.SPDEF] & 1) * 32) * 15/63);

          const type = [
            Type.FIGHTING, Type.FLYING, Type.POISON, Type.GROUND,
            Type.ROCK, Type.BUG, Type.GHOST, Type.STEEL,
            Type.FIRE, Type.WATER, Type.GRASS, Type.ELECTRIC,
            Type.PSYCHIC, Type.ICE, Type.DRAGON, Type.DARK][iv_val];

          if (pokemon.getAttackTypeEffectiveness(type, opponent) >= 2) {
            return true;
          }
        }
      }
    }
    return false;
  };
}

/**
 * Creates an ability condition that causes the ability to fail if that ability
 * has already been used by that pokemon that battle. It requires an ability to
 * be specified due to current limitations in how conditions on abilities work.
 * @param {Abilities} ability The ability to check if it's already been applied
 * @returns {AbAttrCondition} The condition
 */
function getOncePerBattleCondition(ability: Abilities): AbAttrCondition {
  return (pokemon: Pokemon) => {
    return !pokemon.battleData?.abilitiesApplied.includes(ability);
  };
}

export class ForewarnAbAttr extends PostSummonAbAttr {
  constructor() {
    super(true);
  }

  applyPostSummon(pokemon: Pokemon, passive: boolean, args: any[]): boolean {
    let maxPowerSeen = 0;
    let maxMove = "";
    let movePower = 0;
    for (const opponent of pokemon.getOpponents()) {
      for (const move of opponent.moveset) {
        if (move.getMove() instanceof StatusMove) {
          movePower = 1;
        } else if (move.getMove().hasAttr(OneHitKOAttr)) {
          movePower = 150;
        } else if (move.getMove().id === Moves.COUNTER || move.getMove().id === Moves.MIRROR_COAT || move.getMove().id === Moves.METAL_BURST) {
          movePower = 120;
        } else if (move.getMove().power === -1) {
          movePower = 80;
        } else {
          movePower = move.getMove().power;
        }

        if (movePower > maxPowerSeen) {
          maxPowerSeen = movePower;
          maxMove = move.getName();
        }
      }
    }
    pokemon.scene.queueMessage(getPokemonMessage(pokemon, " was forewarned about " + maxMove + "!"));
    return true;
  }
}

export class FriskAbAttr extends PostSummonAbAttr {
  constructor() {
    super(true);
  }

  applyPostSummon(pokemon: Pokemon, passive: boolean, args: any[]): boolean {
    for (const opponent of pokemon.getOpponents()) {
      pokemon.scene.queueMessage(getPokemonMessage(pokemon, " frisked " + opponent.name + "'s " + opponent.getAbility().name + "!"));
      setAbilityRevealed(opponent);
    }
    return true;
  }
}

export class PostWeatherChangeAbAttr extends AbAttr {
  applyPostWeatherChange(pokemon: Pokemon, passive: boolean, weather: WeatherType, args: any[]): boolean {
    return false;
  }
}

export class PostWeatherChangeAddBattlerTagAttr extends PostWeatherChangeAbAttr {
  private tagType: BattlerTagType;
  private turnCount: integer;
  private weatherTypes: WeatherType[];

  constructor(tagType: BattlerTagType, turnCount: integer, ...weatherTypes: WeatherType[]) {
    super();

    this.tagType = tagType;
    this.turnCount = turnCount;
    this.weatherTypes = weatherTypes;
  }

  applyPostWeatherChange(pokemon: Pokemon, passive: boolean, weather: WeatherType, args: any[]): boolean {
    console.log(this.weatherTypes.find(w => weather === w), WeatherType[weather]);
    if (!this.weatherTypes.find(w => weather === w)) {
      return false;
    }

    return pokemon.addTag(this.tagType, this.turnCount);
  }
}

export class PostWeatherLapseAbAttr extends AbAttr {
  protected weatherTypes: WeatherType[];

  constructor(...weatherTypes: WeatherType[]) {
    super();

    this.weatherTypes = weatherTypes;
  }

  applyPostWeatherLapse(pokemon: Pokemon, passive: boolean, weather: Weather, args: any[]): boolean | Promise<boolean> {
    return false;
  }

  getCondition(): AbAttrCondition {
    return getWeatherCondition(...this.weatherTypes);
  }
}

export class PostWeatherLapseHealAbAttr extends PostWeatherLapseAbAttr {
  private healFactor: integer;

  constructor(healFactor: integer, ...weatherTypes: WeatherType[]) {
    super(...weatherTypes);

    this.healFactor = healFactor;
  }

  applyPostWeatherLapse(pokemon: Pokemon, passive: boolean, weather: Weather, args: any[]): boolean {
    if (pokemon.getHpRatio() < 1) {
      const scene = pokemon.scene;
      const abilityName = (!passive ? pokemon.getAbility() : pokemon.getPassiveAbility()).name;
      scene.unshiftPhase(new PokemonHealPhase(scene, pokemon.getBattlerIndex(),
        Math.max(Math.floor(pokemon.getMaxHp() / (16 / this.healFactor)), 1), getPokemonMessage(pokemon, `'s ${abilityName}\nrestored its HP a little!`), true));
      return true;
    }

    return false;
  }
}

export class PostWeatherLapseDamageAbAttr extends PostWeatherLapseAbAttr {
  private damageFactor: integer;

  constructor(damageFactor: integer, ...weatherTypes: WeatherType[]) {
    super(...weatherTypes);

    this.damageFactor = damageFactor;
  }

  applyPostWeatherLapse(pokemon: Pokemon, passive: boolean, weather: Weather, args: any[]): boolean {
    if (pokemon.getHpRatio() < 1) {
      const scene = pokemon.scene;
      const abilityName = (!passive ? pokemon.getAbility() : pokemon.getPassiveAbility()).name;
      scene.queueMessage(getPokemonMessage(pokemon, ` is hurt\nby its ${abilityName}!`));
      pokemon.damageAndUpdate(Math.ceil(pokemon.getMaxHp() / (16 / this.damageFactor)), HitResult.OTHER);
      return true;
    }

    return false;
  }
}

export class PostTerrainChangeAbAttr extends AbAttr {
  applyPostTerrainChange(pokemon: Pokemon, passive: boolean, terrain: TerrainType, args: any[]): boolean {
    return false;
  }
}

export class PostTerrainChangeAddBattlerTagAttr extends PostTerrainChangeAbAttr {
  private tagType: BattlerTagType;
  private turnCount: integer;
  private terrainTypes: TerrainType[];

  constructor(tagType: BattlerTagType, turnCount: integer, ...terrainTypes: TerrainType[]) {
    super();

    this.tagType = tagType;
    this.turnCount = turnCount;
    this.terrainTypes = terrainTypes;
  }

  applyPostTerrainChange(pokemon: Pokemon, passive: boolean, terrain: TerrainType, args: any[]): boolean {
    if (!this.terrainTypes.find(t => t === terrain)) {
      return false;
    }

    return pokemon.addTag(this.tagType, this.turnCount);
  }
}

function getTerrainCondition(...terrainTypes: TerrainType[]): AbAttrCondition {
  return (pokemon: Pokemon) => {
    const terrainType = pokemon.scene.arena.terrain?.terrainType;
    return terrainType && terrainTypes.indexOf(terrainType) > -1;
  };
}

export class PostTurnAbAttr extends AbAttr {
  applyPostTurn(pokemon: Pokemon, passive: boolean, args: any[]): boolean | Promise<boolean> {
    return false;
  }
}

/**
 * This attribute will heal 1/8th HP if the ability pokemon has the correct status.
 */
export class PostTurnStatusHealAbAttr extends PostTurnAbAttr {
  private effects: StatusEffect[];

  /**
   * @param {StatusEffect[]} effects The status effect(s) that will qualify healing the ability pokemon
   */
  constructor(...effects: StatusEffect[]) {
    super(false);

    this.effects = effects;
  }

  /**
   * @param {Pokemon} pokemon The pokemon with the ability that will receive the healing
   * @param {Boolean} passive N/A
   * @param {any[]} args N/A
   * @returns Returns true if healed from status, false if not
   */
  applyPostTurn(pokemon: Pokemon, passive: boolean, args: any[]): boolean | Promise<boolean> {
    if (this.effects.includes(pokemon.status?.effect)) {
      if (pokemon.getMaxHp() !== pokemon.hp) {
        const scene = pokemon.scene;
        const abilityName = (!passive ? pokemon.getAbility() : pokemon.getPassiveAbility()).name;
        scene.unshiftPhase(new PokemonHealPhase(scene, pokemon.getBattlerIndex(),
          Math.max(Math.floor(pokemon.getMaxHp() / 8), 1), i18next.t("abilityTriggers:poisonHeal", { pokemonName: pokemon.name, abilityName: abilityName}), true));
        return true;
      }
    }
    return false;
  }
}

/**
 * After the turn ends, resets the status of either the ability holder or their ally
 * @param {boolean} allyTarget Whether to target ally, defaults to false (self-target)
 */
export class PostTurnResetStatusAbAttr extends PostTurnAbAttr {
  private allyTarget: boolean;
  private target: Pokemon;

  constructor(allyTarget: boolean = false) {
    super(true);
    this.allyTarget = allyTarget;
  }

  applyPostTurn(pokemon: Pokemon, passive: boolean, args: any[]): boolean {
    if (this.allyTarget) {
      this.target = pokemon.getAlly();
    } else {
      this.target = pokemon;
    }
    if (this.target?.status) {

      this.target.scene.queueMessage(getPokemonMessage(this.target, getStatusEffectHealText(this.target.status?.effect)));
      this.target.resetStatus(false);
      this.target.updateInfo();
      return true;
    }

    return false;
  }
}

/**
 * After the turn ends, try to create an extra item
 */
export class PostTurnLootAbAttr extends PostTurnAbAttr {
  /**
   * @param itemType - The type of item to create
   * @param procChance - Chance to create an item
   * @see {@linkcode applyPostTurn()}
   */
  constructor(
    /** Extend itemType to add more options */
    private itemType: "EATEN_BERRIES" | "HELD_BERRIES",
    private procChance: (pokemon: Pokemon) => number
  ) {
    super();
  }

  applyPostTurn(pokemon: Pokemon, passive: boolean, args: any[]): boolean {
    const pass = Phaser.Math.RND.realInRange(0, 1);
    // Clamp procChance to [0, 1]. Skip if didn't proc (less than pass)
    if (Math.max(Math.min(this.procChance(pokemon), 1), 0) < pass) {
      return false;
    }

    if (this.itemType === "EATEN_BERRIES") {
      return this.createEatenBerry(pokemon);
    } else {
      return false;
    }
  }

  /**
   * Create a new berry chosen randomly from the berries the pokemon ate this battle
   * @param pokemon The pokemon with this ability
   * @returns whether a new berry was created
   */
  createEatenBerry(pokemon: Pokemon): boolean {
    const berriesEaten = pokemon.battleData.berriesEaten;

    if (!berriesEaten.length) {
      return false;
    }

    const randomIdx = Utils.randSeedInt(berriesEaten.length);
    const chosenBerryType = berriesEaten[randomIdx];
    const chosenBerry = new BerryModifierType(chosenBerryType);
    berriesEaten.splice(randomIdx); // Remove berry from memory

    const berryModifier = pokemon.scene.findModifier(
      (m) => m instanceof BerryModifier && m.berryType === chosenBerryType,
      pokemon.isPlayer()
    ) as BerryModifier | undefined;

    if (!berryModifier) {
      pokemon.scene.addModifier(new BerryModifier(chosenBerry, pokemon.id, chosenBerryType, 1));
    } else if (berryModifier.stackCount < berryModifier.getMaxHeldItemCount(pokemon)) {
      berryModifier.stackCount++;
    }

    pokemon.scene.queueMessage(getPokemonMessage(pokemon, ` harvested one ${chosenBerry.name}!`));
    pokemon.scene.updateModifiers(pokemon.isPlayer());

    return true;
  }
}

export class MoodyAbAttr extends PostTurnAbAttr {
  constructor() {
    super(true);
  }

  applyPostTurn(pokemon: Pokemon, passive: boolean, args: any[]): boolean {
    const selectableStats = [BattleStat.ATK, BattleStat.DEF, BattleStat.SPATK, BattleStat.SPDEF, BattleStat.SPD];
    const increaseStatArray = selectableStats.filter(s => pokemon.summonData.battleStats[s] < 6);
    let decreaseStatArray = selectableStats.filter(s => pokemon.summonData.battleStats[s] > -6);

    if (increaseStatArray.length > 0) {
      const increaseStat = increaseStatArray[Utils.randInt(increaseStatArray.length)];
      decreaseStatArray = decreaseStatArray.filter(s => s !== increaseStat);
      pokemon.scene.unshiftPhase(new StatChangePhase(pokemon.scene, pokemon.getBattlerIndex(), true, [increaseStat], 2));
    }
    if (decreaseStatArray.length > 0) {
      const decreaseStat = selectableStats[Utils.randInt(selectableStats.length)];
      pokemon.scene.unshiftPhase(new StatChangePhase(pokemon.scene, pokemon.getBattlerIndex(), true, [decreaseStat], -1));
    }
    return true;
  }
}

export class PostTurnStatChangeAbAttr extends PostTurnAbAttr {
  private stats: BattleStat[];
  private levels: integer;

  constructor(stats: BattleStat | BattleStat[], levels: integer) {
    super(true);

    this.stats = Array.isArray(stats)
      ? stats
      : [ stats ];
    this.levels = levels;
  }

  applyPostTurn(pokemon: Pokemon, passive: boolean, args: any[]): boolean {
    pokemon.scene.unshiftPhase(new StatChangePhase(pokemon.scene, pokemon.getBattlerIndex(), true, this.stats, this.levels));
    return true;
  }
}

export class PostTurnHealAbAttr extends PostTurnAbAttr {
  applyPostTurn(pokemon: Pokemon, passive: boolean, args: any[]): boolean {
    if (pokemon.getHpRatio() < 1) {
      const scene = pokemon.scene;
      const abilityName = (!passive ? pokemon.getAbility() : pokemon.getPassiveAbility()).name;
      scene.unshiftPhase(new PokemonHealPhase(scene, pokemon.getBattlerIndex(),
        Math.max(Math.floor(pokemon.getMaxHp() / 16), 1), getPokemonMessage(pokemon, `'s ${abilityName}\nrestored its HP a little!`), true));
      return true;
    }

    return false;
  }
}

export class PostTurnFormChangeAbAttr extends PostTurnAbAttr {
  private formFunc: (p: Pokemon) => integer;

  constructor(formFunc: ((p: Pokemon) => integer)) {
    super(true);

    this.formFunc = formFunc;
  }

  applyPostTurn(pokemon: Pokemon, passive: boolean, args: any[]): boolean {
    const formIndex = this.formFunc(pokemon);
    if (formIndex !== pokemon.formIndex) {
      pokemon.scene.triggerPokemonFormChange(pokemon, SpeciesFormChangeManualTrigger, false);
      return true;
    }

    return false;
  }
}


/**
 * Attribute used for abilities (Bad Dreams) that damages the opponents for being asleep
 */
export class PostTurnHurtIfSleepingAbAttr extends PostTurnAbAttr {

  /**
   * Deals damage to all sleeping opponents equal to 1/8 of their max hp (min 1)
   * @param {Pokemon} pokemon Pokemon that has this ability
   * @param {boolean} passive N/A
   * @param {any[]} args N/A
   * @returns {boolean} true if any opponents are sleeping
   */
  applyPostTurn(pokemon: Pokemon, passive: boolean, args: any[]): boolean | Promise<boolean> {
    let hadEffect: boolean = false;
    for (const opp of pokemon.getOpponents()) {
      if (opp.status?.effect === StatusEffect.SLEEP || opp.hasAbility(Abilities.COMATOSE)) {
        opp.damageAndUpdate(Math.floor(Math.max(1, opp.getMaxHp() / 8)), HitResult.OTHER);
        pokemon.scene.queueMessage(i18next.t("abilityTriggers:badDreams", {pokemonName: getPokemonNameWithAffix(opp)}));
        hadEffect = true;
      }

    }
    return hadEffect;
  }
}


/**
 * Grabs the last failed Pokeball used
 * @extends PostTurnAbAttr
 * @see {@linkcode applyPostTurn} */
export class FetchBallAbAttr extends PostTurnAbAttr {
  constructor() {
    super();
  }
  /**
   * Adds the last used Pokeball back into the player's inventory
   * @param pokemon {@linkcode Pokemon} with this ability
   * @param passive N/A
   * @param args N/A
   * @returns true if player has used a pokeball and this pokemon is owned by the player
   */
  applyPostTurn(pokemon: Pokemon, passive: boolean, args: any[]): boolean {
    const lastUsed = pokemon.scene.currentBattle.lastUsedPokeball;
    if (lastUsed !== null && pokemon.isPlayer) {
      pokemon.scene.pokeballCounts[lastUsed]++;
      pokemon.scene.currentBattle.lastUsedPokeball = null;
      pokemon.scene.queueMessage(getPokemonMessage(pokemon, ` found a\n${getPokeballName(lastUsed)}!`));
      return true;
    }
    return false;
  }
}

export class PostBiomeChangeAbAttr extends AbAttr { }

export class PostBiomeChangeWeatherChangeAbAttr extends PostBiomeChangeAbAttr {
  private weatherType: WeatherType;

  constructor(weatherType: WeatherType) {
    super();

    this.weatherType = weatherType;
  }

  apply(pokemon: Pokemon, passive: boolean, cancelled: Utils.BooleanHolder, args: any[]): boolean {
    if (!pokemon.scene.arena.weather?.isImmutable()) {
      return pokemon.scene.arena.trySetWeather(this.weatherType, true);
    }

    return false;
  }
}

export class PostBiomeChangeTerrainChangeAbAttr extends PostBiomeChangeAbAttr {
  private terrainType: TerrainType;

  constructor(terrainType: TerrainType) {
    super();

    this.terrainType = terrainType;
  }

  apply(pokemon: Pokemon, passive: boolean, cancelled: Utils.BooleanHolder, args: any[]): boolean {
    return pokemon.scene.arena.trySetTerrain(this.terrainType, true);
  }
}

/**
 * Triggers just after a move is used either by the opponent or the player
 * @extends AbAttr
 */
export class PostMoveUsedAbAttr extends AbAttr {
  applyPostMoveUsed(pokemon: Pokemon, move: PokemonMove, source: Pokemon, targets: BattlerIndex[], args: any[]): boolean | Promise<boolean> {
    return false;
  }
}

/**
 * Triggers after a dance move is used either by the opponent or the player
 * @extends PostMoveUsedAbAttr
 */
export class PostDancingMoveAbAttr extends PostMoveUsedAbAttr {
  /**
   * Resolves the Dancer ability by replicating the move used by the source of the dance
   * either on the source itself or on the target of the dance
   * @param dancer {@linkcode Pokemon} with Dancer ability
   * @param move {@linkcode PokemonMove} Dancing move used by the source
   * @param source {@linkcode Pokemon} that used the dancing move
   * @param targets {@linkcode BattlerIndex}Targets of the dancing move
   * @param args N/A
   *
   * @return true if the Dancer ability was resolved
   */
  applyPostMoveUsed(dancer: Pokemon, move: PokemonMove, source: Pokemon, targets: BattlerIndex[], args: any[]): boolean | Promise<boolean> {
    // List of tags that prevent the Dancer from replicating the move
    const forbiddenTags = [BattlerTagType.FLYING, BattlerTagType.UNDERWATER,
      BattlerTagType.UNDERGROUND, BattlerTagType.HIDDEN];
    // The move to replicate cannot come from the Dancer
    if (source.getBattlerIndex() !== dancer.getBattlerIndex()
        && !dancer.summonData.tags.some(tag => forbiddenTags.includes(tag.tagType))) {
      // If the move is an AttackMove or a StatusMove the Dancer must replicate the move on the source of the Dance
      if (move.getMove() instanceof AttackMove || move.getMove() instanceof StatusMove) {
        const target = this.getTarget(dancer, source, targets);
        dancer.scene.unshiftPhase(new MovePhase(dancer.scene, dancer, target, move, true));
      } else if (move.getMove() instanceof SelfStatusMove) {
        // If the move is a SelfStatusMove (ie. Swords Dance) the Dancer should replicate it on itself
        dancer.scene.unshiftPhase(new MovePhase(dancer.scene, dancer, [dancer.getBattlerIndex()], move, true));
      }
      return true;
    }
    return false;
  }

  /**
   * Get the correct targets of Dancer ability
   *
   * @param dancer {@linkcode Pokemon} Pokemon with Dancer ability
   * @param source {@linkcode Pokemon} Source of the dancing move
   * @param targets {@linkcode BattlerIndex} Targets of the dancing move
   */
  getTarget(dancer: Pokemon, source: Pokemon, targets: BattlerIndex[]) : BattlerIndex[] {
    if (dancer.isPlayer()) {
      return source.isPlayer() ? targets : [source.getBattlerIndex()];
    }
    return source.isPlayer() ? [source.getBattlerIndex()] : targets;
  }
}

export class StatChangeMultiplierAbAttr extends AbAttr {
  private multiplier: integer;

  constructor(multiplier: integer) {
    super(true);

    this.multiplier = multiplier;
  }

  apply(pokemon: Pokemon, passive: boolean, cancelled: Utils.BooleanHolder, args: any[]): boolean {
    (args[0] as Utils.IntegerHolder).value *= this.multiplier;

    return true;
  }
}

export class StatChangeCopyAbAttr extends AbAttr {
  apply(pokemon: Pokemon, passive: boolean, cancelled: Utils.BooleanHolder, args: any[]): boolean | Promise<boolean> {
    pokemon.scene.unshiftPhase(new StatChangePhase(pokemon.scene, pokemon.getBattlerIndex(), true, (args[0] as BattleStat[]), (args[1] as integer), true, false, false));
    return true;
  }
}

export class BypassBurnDamageReductionAbAttr extends AbAttr {
  constructor() {
    super(false);
  }

  apply(pokemon: Pokemon, passive: boolean, cancelled: Utils.BooleanHolder, args: any[]): boolean {
    cancelled.value = true;

    return true;
  }
}

export class DoubleBerryEffectAbAttr extends AbAttr {
  apply(pokemon: Pokemon, passive: boolean, cancelled: Utils.BooleanHolder, args: any[]): boolean {
    (args[0] as Utils.NumberHolder).value *= 2;

    return true;
  }
}

export class PreventBerryUseAbAttr extends AbAttr {
  apply(pokemon: Pokemon, passive: boolean, cancelled: Utils.BooleanHolder, args: any[]): boolean {
    cancelled.value = true;

    return true;
  }
}

/**
 * A Pokemon with this ability heals by a percentage of their maximum hp after eating a berry
 * @param healPercent - Percent of Max HP to heal
 * @see {@linkcode apply()} for implementation
 */
export class HealFromBerryUseAbAttr extends AbAttr {
  /** Percent of Max HP to heal */
  private healPercent: number;

  constructor(healPercent: number) {
    super();

    // Clamp healPercent so its between [0,1].
    this.healPercent = Math.max(Math.min(healPercent, 1), 0);
  }

  apply(pokemon: Pokemon, passive: boolean, ...args: [Utils.BooleanHolder, any[]]): boolean {
    const { name: abilityName } = passive ? pokemon.getPassiveAbility() : pokemon.getAbility();
    pokemon.scene.unshiftPhase(
      new PokemonHealPhase(
        pokemon.scene,
        pokemon.getBattlerIndex(),
        Math.max(Math.floor(pokemon.getMaxHp() * this.healPercent), 1),
        getPokemonMessage(pokemon, `'s ${abilityName}\nrestored its HP!`),
        true
      )
    );

    return true;
  }
}

export class RunSuccessAbAttr extends AbAttr {
  apply(pokemon: Pokemon, passive: boolean, cancelled: Utils.BooleanHolder, args: any[]): boolean {
    (args[0] as Utils.IntegerHolder).value = 256;

    return true;
  }
}

type ArenaTrapCondition = (user: Pokemon, target: Pokemon) => boolean;

/**
 * Base class for checking if a Pokemon is trapped by arena trap
 * @extends AbAttr
 * @field {@linkcode arenaTrapCondition} Conditional for trapping abilities.
 * For example, Magnet Pull will only activate if opponent is Steel type.
 * @see {@linkcode applyCheckTrapped}
 */
export class CheckTrappedAbAttr extends AbAttr {
  protected arenaTrapCondition: ArenaTrapCondition;
  constructor(condition: ArenaTrapCondition) {
    super(false);
    this.arenaTrapCondition = condition;
  }

  applyCheckTrapped(pokemon: Pokemon, passive: boolean, trapped: Utils.BooleanHolder, otherPokemon: Pokemon, args: any[]): boolean | Promise<boolean> {
    return false;
  }
}

/**
 * Determines whether a Pokemon is blocked from switching/running away
 * because of a trapping ability or move.
 * @extends CheckTrappedAbAttr
 * @see {@linkcode applyCheckTrapped}
 */
export class ArenaTrapAbAttr extends CheckTrappedAbAttr {
  /**
   * Checks if enemy Pokemon is trapped by an Arena Trap-esque ability
   * If the enemy is a Ghost type, it is not trapped
   * If the enemy has the ability Run Away, it is not trapped.
   * If the user has Magnet Pull and the enemy is not a Steel type, it is not trapped.
   * If the user has Arena Trap and the enemy is not grounded, it is not trapped.
   * @param pokemon The {@link Pokemon} with this {@link AbAttr}
   * @param passive N/A
   * @param trapped {@link Utils.BooleanHolder} indicating whether the other Pokemon is trapped or not
   * @param otherPokemon The {@link Pokemon} that is affected by an Arena Trap ability
   * @param args N/A
   * @returns if enemy Pokemon is trapped or not
   */
  applyCheckTrapped(pokemon: Pokemon, passive: boolean, trapped: Utils.BooleanHolder, otherPokemon: Pokemon, args: any[]): boolean {
    if (this.arenaTrapCondition(pokemon, otherPokemon)) {
      if (otherPokemon.getTypes(true).includes(Type.GHOST) || (otherPokemon.getTypes(true).includes(Type.STELLAR) && otherPokemon.getTypes().includes(Type.GHOST))) {
        trapped.value = false;
        return false;
      } else if (otherPokemon.hasAbility(Abilities.RUN_AWAY)) {
        trapped.value = false;
        return false;
      }
      trapped.value = true;
      return true;
    }
    trapped.value = false;
    return false;
  }

  getTriggerMessage(pokemon: Pokemon, abilityName: string, ...args: any[]): string {
    return getPokemonMessage(pokemon, `\'s ${abilityName}\nprevents switching!`);
  }
}

export class MaxMultiHitAbAttr extends AbAttr {
  apply(pokemon: Pokemon, passive: boolean, cancelled: Utils.BooleanHolder, args: any[]): boolean {
    (args[0] as Utils.IntegerHolder).value = 0;

    return true;
  }
}

export class PostBattleAbAttr extends AbAttr {
  constructor() {
    super(true);
  }

  applyPostBattle(pokemon: Pokemon, passive: boolean, args: any[]): boolean {
    return false;
  }
}

export class PostBattleLootAbAttr extends PostBattleAbAttr {
  applyPostBattle(pokemon: Pokemon, passive: boolean, args: any[]): boolean {
    const postBattleLoot = pokemon.scene.currentBattle.postBattleLoot;
    if (postBattleLoot.length) {
      const randItem = Utils.randSeedItem(postBattleLoot);
      if (pokemon.scene.tryTransferHeldItemModifier(randItem, pokemon, true, 1, true)) {
        postBattleLoot.splice(postBattleLoot.indexOf(randItem), 1);
        pokemon.scene.queueMessage(getPokemonMessage(pokemon, ` picked up\n${randItem.type.name}!`));
        return true;
      }
    }

    return false;
  }
}

export class PostFaintAbAttr extends AbAttr {
  applyPostFaint(pokemon: Pokemon, passive: boolean, attacker: Pokemon, move: Move, hitResult: HitResult, args: any[]): boolean {
    return false;
  }
}

/**
 * Clears Desolate Land/Primordial Sea/Delta Stream upon the Pokemon fainting
 */
export class PostFaintClearWeatherAbAttr extends PostFaintAbAttr {

  /**
   * @param pokemon The {@linkcode Pokemon} with the ability
   * @param passive N/A
   * @param attacker N/A
   * @param move N/A
   * @param hitResult N/A
   * @param args N/A
   * @returns {boolean} Returns true if the weather clears, otherwise false.
   */
  applyPostFaint(pokemon: Pokemon, passive: boolean, attacker: Pokemon, move: Move, hitResult: HitResult, args: any[]): boolean {
    const weatherType = pokemon.scene.arena.weather.weatherType;
    let turnOffWeather = false;

    // Clear weather only if user's ability matches the weather and no other pokemon has the ability.
    switch (weatherType) {
    case (WeatherType.HARSH_SUN):
      if (pokemon.hasAbility(Abilities.DESOLATE_LAND)
          && pokemon.scene.getField(true).filter(p => p.hasAbility(Abilities.DESOLATE_LAND)).length === 0) {
        turnOffWeather = true;
      }
      break;
    case (WeatherType.HEAVY_RAIN):
      if (pokemon.hasAbility(Abilities.PRIMORDIAL_SEA)
          && pokemon.scene.getField(true).filter(p => p.hasAbility(Abilities.PRIMORDIAL_SEA)).length === 0) {
        turnOffWeather = true;
      }
      break;
    case (WeatherType.STRONG_WINDS):
      if (pokemon.hasAbility(Abilities.DELTA_STREAM)
          && pokemon.scene.getField(true).filter(p => p.hasAbility(Abilities.DELTA_STREAM)).length === 0) {
        turnOffWeather = true;
      }
      break;
    }

    if (turnOffWeather) {
      pokemon.scene.arena.trySetWeather(WeatherType.NONE, false);
      return true;
    }

    return false;
  }
}

export class PostFaintContactDamageAbAttr extends PostFaintAbAttr {
  private damageRatio: integer;

  constructor(damageRatio: integer) {
    super();

    this.damageRatio = damageRatio;
  }

  applyPostFaint(pokemon: Pokemon, passive: boolean, attacker: Pokemon, move: Move, hitResult: HitResult, args: any[]): boolean {
    if (move.checkFlag(MoveFlags.MAKES_CONTACT, attacker, pokemon)) {
      const cancelled = new Utils.BooleanHolder(false);
      pokemon.scene.getField(true).map(p=>applyAbAttrs(FieldPreventExplosiveMovesAbAttr, p, cancelled));
      if (cancelled.value) {
        return false;
      }
      attacker.damageAndUpdate(Math.ceil(attacker.getMaxHp() * (1 / this.damageRatio)), HitResult.OTHER);
      attacker.turnData.damageTaken += Math.ceil(attacker.getMaxHp() * (1 / this.damageRatio));
      return true;
    }

    return false;
  }

  getTriggerMessage(pokemon: Pokemon, abilityName: string, ...args: any[]): string {
    return getPokemonMessage(pokemon, `'s ${abilityName} hurt\nits attacker!`);
  }
}

/**
 * Attribute used for abilities (Innards Out) that damage the opponent based on how much HP the last attack used to knock out the owner of the ability.
 */
export class PostFaintHPDamageAbAttr extends PostFaintAbAttr {
  constructor() {
    super ();
  }

  applyPostFaint(pokemon: Pokemon, passive: boolean, attacker: Pokemon, move: Move, hitResult: HitResult, args: any[]): boolean {
    const damage = pokemon.turnData.attacksReceived[0].damage;
    attacker.damageAndUpdate((damage), HitResult.OTHER);
    attacker.turnData.damageTaken += damage;
    return true;
  }

  getTriggerMessage(pokemon: Pokemon, abilityName: string, ...args: any[]): string {
    return getPokemonMessage(pokemon, `'s ${abilityName} hurt\nits attacker!`);
  }
}

export class RedirectMoveAbAttr extends AbAttr {
  apply(pokemon: Pokemon, passive: boolean, cancelled: Utils.BooleanHolder, args: any[]): boolean {
    if (this.canRedirect(args[0] as Moves)) {
      const target = args[1] as Utils.IntegerHolder;
      const newTarget = pokemon.getBattlerIndex();
      if (target.value !== newTarget) {
        target.value = newTarget;
        return true;
      }
    }

    return false;
  }

  canRedirect(moveId: Moves): boolean {
    const move = allMoves[moveId];
    return !![ MoveTarget.NEAR_OTHER, MoveTarget.OTHER ].find(t => move.moveTarget === t);
  }
}

export class RedirectTypeMoveAbAttr extends RedirectMoveAbAttr {
  public type: Type;

  constructor(type: Type) {
    super();
    this.type = type;
  }

  canRedirect(moveId: Moves): boolean {
    return super.canRedirect(moveId) && allMoves[moveId].type === this.type;
  }
}

export class BlockRedirectAbAttr extends AbAttr { }

export class ReduceStatusEffectDurationAbAttr extends AbAttr {
  private statusEffect: StatusEffect;

  constructor(statusEffect: StatusEffect) {
    super(true);

    this.statusEffect = statusEffect;
  }

  apply(pokemon: Pokemon, passive: boolean, cancelled: Utils.BooleanHolder, args: any[]): boolean {
    if (args[0] === this.statusEffect) {
      (args[1] as Utils.IntegerHolder).value = Math.floor((args[1] as Utils.IntegerHolder).value / 2);
      return true;
    }

    return false;
  }
}

export class FlinchEffectAbAttr extends AbAttr {
  constructor() {
    super(true);
  }
}

export class FlinchStatChangeAbAttr extends FlinchEffectAbAttr {
  private stats: BattleStat[];
  private levels: integer;

  constructor(stats: BattleStat | BattleStat[], levels: integer) {
    super();

    this.stats = Array.isArray(stats)
      ? stats
      : [ stats ];
    this.levels = levels;
  }

  apply(pokemon: Pokemon, passive: boolean, cancelled: Utils.BooleanHolder, args: any[]): boolean {
    pokemon.scene.unshiftPhase(new StatChangePhase(pokemon.scene, pokemon.getBattlerIndex(), true, this.stats, this.levels));
    return true;
  }
}

export class IncreasePpAbAttr extends AbAttr { }

export class ForceSwitchOutImmunityAbAttr extends AbAttr {
  apply(pokemon: Pokemon, passive: boolean, cancelled: Utils.BooleanHolder, args: any[]): boolean {
    cancelled.value = true;
    return true;
  }
}

export class ReduceBerryUseThresholdAbAttr extends AbAttr {
  constructor() {
    super();
  }

  apply(pokemon: Pokemon, passive: boolean, cancelled: Utils.BooleanHolder, args: any[]): boolean {
    const hpRatio = pokemon.getHpRatio();

    if (args[0].value < hpRatio) {
      args[0].value *= 2;
      return args[0].value >= hpRatio;
    }

    return false;
  }
}

export class WeightMultiplierAbAttr extends AbAttr {
  private multiplier: integer;

  constructor(multiplier: integer) {
    super();

    this.multiplier = multiplier;
  }

  apply(pokemon: Pokemon, passive: boolean, cancelled: Utils.BooleanHolder, args: any[]): boolean {
    (args[0] as Utils.NumberHolder).value *= this.multiplier;

    return true;
  }
}

export class SyncEncounterNatureAbAttr extends AbAttr {
  constructor() {
    super(false);
  }

  apply(pokemon: Pokemon, passive: boolean, cancelled: Utils.BooleanHolder, args: any[]): boolean {
    (args[0] as Pokemon).setNature(pokemon.getNature());

    return true;
  }
}

export class MoveAbilityBypassAbAttr extends AbAttr {
  private moveIgnoreFunc: (pokemon: Pokemon, move: Move) => boolean;

  constructor(moveIgnoreFunc?: (pokemon: Pokemon, move: Move) => boolean) {
    super(false);

    this.moveIgnoreFunc = moveIgnoreFunc || ((pokemon, move) => true);
  }

  apply(pokemon: Pokemon, passive: boolean, cancelled: Utils.BooleanHolder, args: any[]): boolean {
    if (this.moveIgnoreFunc(pokemon, (args[0] as Move))) {
      cancelled.value = true;
      return true;
    }
    return false;
  }
}

export class SuppressFieldAbilitiesAbAttr extends AbAttr {
  constructor() {
    super(false);
  }

  apply(pokemon: Pokemon, passive: boolean, cancelled: Utils.BooleanHolder, args: any[]): boolean {
    const ability = (args[0] as Ability);
    if (!ability.hasAttr(UnsuppressableAbilityAbAttr) && !ability.hasAttr(SuppressFieldAbilitiesAbAttr)) {
      cancelled.value = true;
      return true;
    }
    return false;
  }
}

export class AlwaysHitAbAttr extends AbAttr { }

/** Attribute for abilities that allow moves that make contact to ignore protection (i.e. Unseen Fist) */
export class IgnoreProtectOnContactAbAttr extends AbAttr { }

export class UncopiableAbilityAbAttr extends AbAttr {
  constructor() {
    super(false);
  }
}

export class UnsuppressableAbilityAbAttr extends AbAttr {
  constructor() {
    super(false);
  }
}

export class UnswappableAbilityAbAttr extends AbAttr {
  constructor() {
    super(false);
  }
}

export class NoTransformAbilityAbAttr extends AbAttr {
  constructor() {
    super(false);
  }
}

export class NoFusionAbilityAbAttr extends AbAttr {
  constructor() {
    super(false);
  }
}

export class IgnoreTypeImmunityAbAttr extends AbAttr {
  private defenderType: Type;
  private allowedMoveTypes: Type[];

  constructor(defenderType: Type, allowedMoveTypes: Type[]) {
    super(true);
    this.defenderType = defenderType;
    this.allowedMoveTypes = allowedMoveTypes;
  }

  apply(pokemon: Pokemon, passive: boolean, cancelled: Utils.BooleanHolder, args: any[]): boolean {
    if (this.defenderType === (args[1] as Type) && this.allowedMoveTypes.includes(args[0] as Type)) {
      cancelled.value = true;
      return true;
    }
    return false;
  }
}

/**
 * Ignores the type immunity to Status Effects of the defender if the defender is of a certain type
 */
export class IgnoreTypeStatusEffectImmunityAbAttr extends AbAttr {
  private statusEffect: StatusEffect[];
  private defenderType: Type[];

  constructor(statusEffect: StatusEffect[], defenderType: Type[]) {
    super(true);

    this.statusEffect = statusEffect;
    this.defenderType = defenderType;
  }

  apply(pokemon: Pokemon, passive: boolean, cancelled: Utils.BooleanHolder, args: any[]): boolean {
    if (this.statusEffect.includes(args[0] as StatusEffect) && this.defenderType.includes(args[1] as Type)) {
      cancelled.value = true;
      return true;
    }

    return false;
  }
}

/**
 * Gives money to the user after the battle.
 *
 * @extends PostBattleAbAttr
 * @see {@linkcode applyPostBattle}
 */
export class MoneyAbAttr extends PostBattleAbAttr {
  constructor() {
    super();
  }

  /**
   * @param pokemon {@linkcode Pokemon} that is the user of this ability.
   * @param passive N/A
   * @param args N/A
   * @returns true
   */
  applyPostBattle(pokemon: Pokemon, passive: boolean, args: any[]): boolean {
    pokemon.scene.currentBattle.moneyScattered += pokemon.scene.getWaveMoneyAmount(0.2);
    return true;
  }
}

/**
 * Applies a stat change after a Pokémon is summoned,
 * conditioned on the presence of a specific arena tag.
 *
 * @extends {PostSummonStatChangeAbAttr}
 */
export class PostSummonStatChangeOnArenaAbAttr extends PostSummonStatChangeAbAttr {
  /**
   * The type of arena tag that conditions the stat change.
   * @private
   * @type {ArenaTagType}
   */
  private tagType: ArenaTagType;

  /**
   * Creates an instance of PostSummonStatChangeOnArenaAbAttr.
   * Initializes the stat change to increase Attack by 1 stage if the specified arena tag is present.
   *
   * @param {ArenaTagType} tagType - The type of arena tag to check for.
   */
  constructor(tagType: ArenaTagType) {
    super([BattleStat.ATK], 1, true, false);
    this.tagType = tagType;
  }

  /**
   * Applies the post-summon stat change if the specified arena tag is present on pokemon's side.
   * This is used in Wind Rider ability.
   *
   * @param {Pokemon} pokemon - The Pokémon being summoned.
   * @param {boolean} passive - Whether the effect is passive.
   * @param {any[]} args - Additional arguments.
   * @returns {boolean} - Returns true if the stat change was applied, otherwise false.
   */
  applyPostSummon(pokemon: Pokemon, passive: boolean, args: any[]): boolean {
    const side = pokemon.isPlayer() ? ArenaTagSide.PLAYER : ArenaTagSide.ENEMY;

    if (pokemon.scene.arena.getTagOnSide(this.tagType, side)) {
      return super.applyPostSummon(pokemon, passive, args);
    }
    return false;
  }
}

/**
 * Takes no damage from the first hit of a physical move.
 * This is used in Ice Face ability.
 */
export class IceFaceBlockPhysicalAbAttr extends ReceivedMoveDamageMultiplierAbAttr {
  private multiplier: number;

  constructor(condition: PokemonDefendCondition, multiplier: number) {
    super(condition, multiplier);

    this.multiplier = multiplier;
  }

  /**
   * Applies the Ice Face pre-defense ability to the Pokémon.
   * Removes BattlerTagType.ICE_FACE when hit by physical attack and is in Ice Face form.
   *
   * @param {Pokemon} pokemon - The Pokémon with the Ice Face ability.
   * @param {boolean} passive - Whether the ability is passive.
   * @param {Pokemon} attacker - The attacking Pokémon.
   * @param {PokemonMove} move - The move being used.
   * @param {Utils.BooleanHolder} cancelled - A holder for whether the move was cancelled.
   * @param {any[]} args - Additional arguments.
   * @returns {boolean} - Whether the immunity was applied.
   */
  applyPreDefend(pokemon: Pokemon, passive: boolean, attacker: Pokemon, move: Move, cancelled: Utils.BooleanHolder, args: any[]): boolean {
    if (this.condition(pokemon, attacker, move)) {
      (args[0] as Utils.NumberHolder).value = this.multiplier;
      pokemon.removeTag(BattlerTagType.ICE_FACE);
      return true;
    }

    return false;
  }

  /**
   * Gets the message triggered when the Pokémon avoids damage using the Ice Face ability.
   * @param {Pokemon} pokemon - The Pokémon with the Ice Face ability.
   * @param {string} abilityName - The name of the ability.
   * @param {...any} args - Additional arguments.
   * @returns {string} - The trigger message.
   */
  getTriggerMessage(pokemon: Pokemon, abilityName: string, ...args: any[]): string {
    return i18next.t("abilityTriggers:iceFaceAvoidedDamage", { pokemonName: pokemon.name, abilityName: abilityName });
  }
}

<<<<<<< HEAD
/**
 * If a Pokémon with this Ability selects a damaging move, it has a 30% chance of going first in its priority bracket. If the Ability activates, this is announced at the start of the turn (after move selection).
 *
 * @extends AbAttr
 */
export class BypassSpeedChanceAbAttr extends AbAttr {
  public chance: integer;

  constructor(chance: integer) {
    super(true);
    this.chance = chance;
  }

  apply(
    pokemon: Pokemon,
    passive: boolean,
    cancelled: Utils.BooleanHolder,
    args: any[]
  ): boolean {
    const bypassSpeed = args[0] as Utils.BooleanHolder;

    if (!bypassSpeed.value && pokemon.randSeedInt(100) < this.chance) {
      const turnCommand =
        pokemon.scene.currentBattle.turnCommands[pokemon.getBattlerIndex()];
      const isCommandFight = turnCommand?.command === Command.FIGHT;
      const move = allMoves[turnCommand.move?.move];
      const hasPower = move?.power !== -1;

      if (isCommandFight && hasPower) {
        bypassSpeed.value = true;
        return true;
      }
    }

    return false;
  }

  getTriggerMessage(
    pokemon: Pokemon,
    abilityName: string,
    ...args: any[]
  ): string {
    return i18next.t("abilityTriggers:quickDraw", {
      pokemonName: getPokemonNameWithAffix(pokemon),
    });
  }
}

function applyAbAttrsInternal<TAttr extends AbAttr>(attrType: { new(...args: any[]): TAttr },
=======
function applyAbAttrsInternal<TAttr extends AbAttr>(attrType: Constructor<TAttr>,
>>>>>>> aba3e2ab
  pokemon: Pokemon, applyFunc: AbAttrApplyFunc<TAttr>, args: any[], isAsync: boolean = false, showAbilityInstant: boolean = false, quiet: boolean = false, passive: boolean = false): Promise<void> {
  return new Promise(resolve => {
    if (!pokemon.canApplyAbility(passive)) {
      if (!passive) {
        return applyAbAttrsInternal(attrType, pokemon, applyFunc, args, isAsync, showAbilityInstant, quiet, true).then(() => resolve());
      } else {
        return resolve();
      }
    }

    const ability = (!passive ? pokemon.getAbility() : pokemon.getPassiveAbility());
    const attrs = ability.getAttrs(attrType);

    const clearSpliceQueueAndResolve = () => {
      pokemon.scene?.clearPhaseQueueSplice();
      if (!passive) {
        return applyAbAttrsInternal(attrType, pokemon, applyFunc, args, isAsync, showAbilityInstant, quiet, true).then(() => resolve());
      } else {
        return resolve();
      }
    };
    const applyNextAbAttr = () => {
      if (attrs.length) {
        applyAbAttr(attrs.shift());
      } else {
        clearSpliceQueueAndResolve();
      }
    };
    const applyAbAttr = (attr: TAttr) => {
      if (!canApplyAttr(pokemon, attr)) {
        return applyNextAbAttr();
      }
      pokemon.scene.setPhaseQueueSplice();
      const onApplySuccess = () => {
        if (pokemon.summonData && !pokemon.summonData.abilitiesApplied.includes(ability.id)) {
          pokemon.summonData.abilitiesApplied.push(ability.id);
        }
        if (pokemon.battleData && !pokemon.battleData.abilitiesApplied.includes(ability.id)) {
          pokemon.battleData.abilitiesApplied.push(ability.id);
        }
        if (attr.showAbility && !quiet) {
          if (showAbilityInstant) {
            pokemon.scene.abilityBar.showAbility(pokemon, passive);
          } else {
            queueShowAbility(pokemon, passive);
          }
        }
        if (!quiet) {
          const message = attr.getTriggerMessage(pokemon, (!passive ? pokemon.getAbility() : pokemon.getPassiveAbility()).name, args);
          if (message) {
            if (isAsync) {
              pokemon.scene.ui.showText(message, null, () => pokemon.scene.ui.showText(null, 0), null, true);
            } else {
              pokemon.scene.queueMessage(message);
            }
          }
        }
      };
      const result = applyFunc(attr, passive);
      if (result instanceof Promise) {
        result.then(success => {
          if (success) {
            onApplySuccess();
          }
          applyNextAbAttr();
        });
      } else {
        if (result) {
          onApplySuccess();
        }
        applyNextAbAttr();
      }
    };
    applyNextAbAttr();
  });
}

export function applyAbAttrs(attrType: Constructor<AbAttr>, pokemon: Pokemon, cancelled: Utils.BooleanHolder, ...args: any[]): Promise<void> {
  return applyAbAttrsInternal<AbAttr>(attrType, pokemon, (attr, passive) => attr.apply(pokemon, passive, cancelled, args), args);
}

export function applyPostBattleInitAbAttrs(attrType: Constructor<PostBattleInitAbAttr>,
  pokemon: Pokemon, ...args: any[]): Promise<void> {
  return applyAbAttrsInternal<PostBattleInitAbAttr>(attrType, pokemon, (attr, passive) => attr.applyPostBattleInit(pokemon, passive, args), args);
}

export function applyPreDefendAbAttrs(attrType: Constructor<PreDefendAbAttr>,
  pokemon: Pokemon, attacker: Pokemon, move: Move, cancelled: Utils.BooleanHolder, ...args: any[]): Promise<void> {
  const simulated = args.length > 1 && args[1];
  return applyAbAttrsInternal<PreDefendAbAttr>(attrType, pokemon, (attr, passive) => attr.applyPreDefend(pokemon, passive, attacker, move, cancelled, args), args, false, false, simulated);
}

export function applyPostDefendAbAttrs(attrType: Constructor<PostDefendAbAttr>,
  pokemon: Pokemon, attacker: Pokemon, move: Move, hitResult: HitResult, ...args: any[]): Promise<void> {
  return applyAbAttrsInternal<PostDefendAbAttr>(attrType, pokemon, (attr, passive) => attr.applyPostDefend(pokemon, passive, attacker, move, hitResult, args), args);
}

export function applyPostMoveUsedAbAttrs(attrType: Constructor<PostMoveUsedAbAttr>,
  pokemon: Pokemon, move: PokemonMove, source: Pokemon, targets: BattlerIndex[], ...args: any[]): Promise<void> {
  return applyAbAttrsInternal<PostMoveUsedAbAttr>(attrType, pokemon, (attr, passive) => attr.applyPostMoveUsed(pokemon, move, source, targets, args), args);
}

export function applyBattleStatMultiplierAbAttrs(attrType: Constructor<BattleStatMultiplierAbAttr>,
  pokemon: Pokemon, battleStat: BattleStat, statValue: Utils.NumberHolder, ...args: any[]): Promise<void> {
  return applyAbAttrsInternal<BattleStatMultiplierAbAttr>(attrType, pokemon, (attr, passive) => attr.applyBattleStat(pokemon, passive, battleStat, statValue, args), args);
}

/**
 * Applies a field Battle Stat multiplier attribute
 * @param attrType {@linkcode FieldMultiplyBattleStatAbAttr} should always be FieldMultiplyBattleStatAbAttr for the time being
 * @param pokemon {@linkcode Pokemon} the Pokemon applying this ability
 * @param stat {@linkcode Stat} the type of the checked stat
 * @param statValue {@linkcode Utils.NumberHolder} the value of the checked stat
 * @param checkedPokemon {@linkcode Pokemon} the Pokemon with the checked stat
 * @param hasApplied {@linkcode Utils.BooleanHolder} whether or not a FieldMultiplyBattleStatAbAttr has already affected this stat
 * @param args unused
 */
export function applyFieldBattleStatMultiplierAbAttrs(attrType: Constructor<FieldMultiplyBattleStatAbAttr>,
  pokemon: Pokemon, stat: Stat, statValue: Utils.NumberHolder, checkedPokemon: Pokemon, hasApplied: Utils.BooleanHolder, ...args: any[]): Promise<void> {
  return applyAbAttrsInternal<FieldMultiplyBattleStatAbAttr>(attrType, pokemon, (attr, passive) => attr.applyFieldBattleStat(pokemon, passive, stat, statValue, checkedPokemon, hasApplied, args), args);
}

export function applyPreAttackAbAttrs(attrType: Constructor<PreAttackAbAttr>,
  pokemon: Pokemon, defender: Pokemon, move: Move, ...args: any[]): Promise<void> {
  return applyAbAttrsInternal<PreAttackAbAttr>(attrType, pokemon, (attr, passive) => attr.applyPreAttack(pokemon, passive, defender, move, args), args);
}

export function applyPostAttackAbAttrs(attrType: Constructor<PostAttackAbAttr>,
  pokemon: Pokemon, defender: Pokemon, move: Move, hitResult: HitResult, ...args: any[]): Promise<void> {
  return applyAbAttrsInternal<PostAttackAbAttr>(attrType, pokemon, (attr, passive) => attr.applyPostAttack(pokemon, passive, defender, move, hitResult, args), args);
}

export function applyPostKnockOutAbAttrs(attrType: Constructor<PostKnockOutAbAttr>,
  pokemon: Pokemon, knockedOut: Pokemon, ...args: any[]): Promise<void> {
  return applyAbAttrsInternal<PostKnockOutAbAttr>(attrType, pokemon, (attr, passive) => attr.applyPostKnockOut(pokemon, passive, knockedOut, args), args);
}

export function applyPostVictoryAbAttrs(attrType: Constructor<PostVictoryAbAttr>,
  pokemon: Pokemon, ...args: any[]): Promise<void> {
  return applyAbAttrsInternal<PostVictoryAbAttr>(attrType, pokemon, (attr, passive) => attr.applyPostVictory(pokemon, passive, args), args);
}

export function applyPostSummonAbAttrs(attrType: Constructor<PostSummonAbAttr>,
  pokemon: Pokemon, ...args: any[]): Promise<void> {
  return applyAbAttrsInternal<PostSummonAbAttr>(attrType, pokemon, (attr, passive) => attr.applyPostSummon(pokemon, passive, args), args);
}

export function applyPreSwitchOutAbAttrs(attrType: Constructor<PreSwitchOutAbAttr>,
  pokemon: Pokemon, ...args: any[]): Promise<void> {
  return applyAbAttrsInternal<PreSwitchOutAbAttr>(attrType, pokemon, (attr, passive) => attr.applyPreSwitchOut(pokemon, passive, args), args, false, true);
}

export function applyPreStatChangeAbAttrs(attrType: Constructor<PreStatChangeAbAttr>,
  pokemon: Pokemon, stat: BattleStat, cancelled: Utils.BooleanHolder, ...args: any[]): Promise<void> {
  return applyAbAttrsInternal<PreStatChangeAbAttr>(attrType, pokemon, (attr, passive) => attr.applyPreStatChange(pokemon, passive, stat, cancelled, args), args);
}

export function applyPostStatChangeAbAttrs(attrType: Constructor<PostStatChangeAbAttr>,
  pokemon: Pokemon, stats: BattleStat[], levels: integer, selfTarget: boolean, ...args: any[]): Promise<void> {
  return applyAbAttrsInternal<PostStatChangeAbAttr>(attrType, pokemon, (attr, passive) => attr.applyPostStatChange(pokemon, stats, levels, selfTarget, args), args);
}

export function applyPreSetStatusAbAttrs(attrType: Constructor<PreSetStatusAbAttr>,
  pokemon: Pokemon, effect: StatusEffect, cancelled: Utils.BooleanHolder, ...args: any[]): Promise<void> {
  const simulated = args.length > 1 && args[1];
  return applyAbAttrsInternal<PreSetStatusAbAttr>(attrType, pokemon, (attr, passive) => attr.applyPreSetStatus(pokemon, passive, effect, cancelled, args), args, false, false, !simulated);
}

export function applyPreApplyBattlerTagAbAttrs(attrType: Constructor<PreApplyBattlerTagAbAttr>,
  pokemon: Pokemon, tag: BattlerTag, cancelled: Utils.BooleanHolder, ...args: any[]): Promise<void> {
  return applyAbAttrsInternal<PreApplyBattlerTagAbAttr>(attrType, pokemon, (attr, passive) => attr.applyPreApplyBattlerTag(pokemon, passive, tag, cancelled, args), args);
}

export function applyPreWeatherEffectAbAttrs(attrType: Constructor<PreWeatherEffectAbAttr>,
  pokemon: Pokemon, weather: Weather, cancelled: Utils.BooleanHolder, ...args: any[]): Promise<void> {
  return applyAbAttrsInternal<PreWeatherDamageAbAttr>(attrType, pokemon, (attr, passive) => attr.applyPreWeatherEffect(pokemon, passive, weather, cancelled, args), args, false, true);
}

export function applyPostTurnAbAttrs(attrType: Constructor<PostTurnAbAttr>,
  pokemon: Pokemon, ...args: any[]): Promise<void> {
  return applyAbAttrsInternal<PostTurnAbAttr>(attrType, pokemon, (attr, passive) => attr.applyPostTurn(pokemon, passive, args), args);
}

export function applyPostWeatherChangeAbAttrs(attrType: Constructor<PostWeatherChangeAbAttr>,
  pokemon: Pokemon, weather: WeatherType, ...args: any[]): Promise<void> {
  return applyAbAttrsInternal<PostWeatherChangeAbAttr>(attrType, pokemon, (attr, passive) => attr.applyPostWeatherChange(pokemon, passive, weather, args), args);
}

export function applyPostWeatherLapseAbAttrs(attrType: Constructor<PostWeatherLapseAbAttr>,
  pokemon: Pokemon, weather: Weather, ...args: any[]): Promise<void> {
  return applyAbAttrsInternal<PostWeatherLapseAbAttr>(attrType, pokemon, (attr, passive) => attr.applyPostWeatherLapse(pokemon, passive, weather, args), args);
}

export function applyPostTerrainChangeAbAttrs(attrType: Constructor<PostTerrainChangeAbAttr>,
  pokemon: Pokemon, terrain: TerrainType, ...args: any[]): Promise<void> {
  return applyAbAttrsInternal<PostTerrainChangeAbAttr>(attrType, pokemon, (attr, passive) => attr.applyPostTerrainChange(pokemon, passive, terrain, args), args);
}

export function applyCheckTrappedAbAttrs(attrType: Constructor<CheckTrappedAbAttr>,
  pokemon: Pokemon, trapped: Utils.BooleanHolder, otherPokemon: Pokemon, ...args: any[]): Promise<void> {
  return applyAbAttrsInternal<CheckTrappedAbAttr>(attrType, pokemon, (attr, passive) => attr.applyCheckTrapped(pokemon, passive, trapped, otherPokemon, args), args, true);
}

export function applyPostBattleAbAttrs(attrType: Constructor<PostBattleAbAttr>,
  pokemon: Pokemon, ...args: any[]): Promise<void> {
  return applyAbAttrsInternal<PostBattleAbAttr>(attrType, pokemon, (attr, passive) => attr.applyPostBattle(pokemon, passive, args), args);
}

export function applyPostFaintAbAttrs(attrType: Constructor<PostFaintAbAttr>,
  pokemon: Pokemon, attacker: Pokemon, move: Move, hitResult: HitResult, ...args: any[]): Promise<void> {
  return applyAbAttrsInternal<PostFaintAbAttr>(attrType, pokemon, (attr, passive) => attr.applyPostFaint(pokemon, passive, attacker, move, hitResult, args), args);
}

function canApplyAttr(pokemon: Pokemon, attr: AbAttr): boolean {
  const condition = attr.getCondition();
  return !condition || condition(pokemon);
}

function queueShowAbility(pokemon: Pokemon, passive: boolean): void {
  pokemon.scene.unshiftPhase(new ShowAbilityPhase(pokemon.scene, pokemon.id, passive));
  pokemon.scene.clearPhaseQueueSplice();
}

/**
 * Sets the ability of a Pokémon as revealed.
 *
 * @param pokemon - The Pokémon whose ability is being revealed.
 */
function setAbilityRevealed(pokemon: Pokemon): void {
  if (pokemon.battleData) {
    pokemon.battleData.abilityRevealed = true;
  }
}

export const allAbilities = [ new Ability(Abilities.NONE, 3) ];

export function initAbilities() {
  allAbilities.push(
    new Ability(Abilities.STENCH, 3)
      .attr(PostAttackApplyBattlerTagAbAttr, false, (user, target, move) => (move.category !== MoveCategory.STATUS && !move.hasAttr(FlinchAttr)) ? 10 : 0, BattlerTagType.FLINCHED),
    new Ability(Abilities.DRIZZLE, 3)
      .attr(PostSummonWeatherChangeAbAttr, WeatherType.RAIN)
      .attr(PostBiomeChangeWeatherChangeAbAttr, WeatherType.RAIN),
    new Ability(Abilities.SPEED_BOOST, 3)
      .attr(PostTurnStatChangeAbAttr, BattleStat.SPD, 1),
    new Ability(Abilities.BATTLE_ARMOR, 3)
      .attr(BlockCritAbAttr)
      .ignorable(),
    new Ability(Abilities.STURDY, 3)
      .attr(PreDefendFullHpEndureAbAttr)
      .attr(BlockOneHitKOAbAttr)
      .ignorable(),
    new Ability(Abilities.DAMP, 3)
      .attr(FieldPreventExplosiveMovesAbAttr)
      .ignorable(),
    new Ability(Abilities.LIMBER, 3)
      .attr(StatusEffectImmunityAbAttr, StatusEffect.PARALYSIS)
      .ignorable(),
    new Ability(Abilities.SAND_VEIL, 3)
      .attr(BattleStatMultiplierAbAttr, BattleStat.EVA, 1.2)
      .attr(BlockWeatherDamageAttr, WeatherType.SANDSTORM)
      .condition(getWeatherCondition(WeatherType.SANDSTORM))
      .ignorable(),
    new Ability(Abilities.STATIC, 3)
      .attr(PostDefendContactApplyStatusEffectAbAttr, 30, StatusEffect.PARALYSIS)
      .bypassFaint(),
    new Ability(Abilities.VOLT_ABSORB, 3)
      .attr(TypeImmunityHealAbAttr, Type.ELECTRIC)
      .partial() // Healing not blocked by Heal Block
      .ignorable(),
    new Ability(Abilities.WATER_ABSORB, 3)
      .attr(TypeImmunityHealAbAttr, Type.WATER)
      .partial() // Healing not blocked by Heal Block
      .ignorable(),
    new Ability(Abilities.OBLIVIOUS, 3)
      .attr(BattlerTagImmunityAbAttr, BattlerTagType.INFATUATED)
      .attr(IntimidateImmunityAbAttr)
      .ignorable(),
    new Ability(Abilities.CLOUD_NINE, 3)
      .attr(SuppressWeatherEffectAbAttr, true),
    new Ability(Abilities.COMPOUND_EYES, 3)
      .attr(BattleStatMultiplierAbAttr, BattleStat.ACC, 1.3),
    new Ability(Abilities.INSOMNIA, 3)
      .attr(StatusEffectImmunityAbAttr, StatusEffect.SLEEP)
      .attr(BattlerTagImmunityAbAttr, BattlerTagType.DROWSY)
      .ignorable(),
    new Ability(Abilities.COLOR_CHANGE, 3)
      .attr(PostDefendTypeChangeAbAttr)
      .condition(getSheerForceHitDisableAbCondition()),
    new Ability(Abilities.IMMUNITY, 3)
      .attr(StatusEffectImmunityAbAttr, StatusEffect.POISON, StatusEffect.TOXIC)
      .ignorable(),
    new Ability(Abilities.FLASH_FIRE, 3)
      .attr(TypeImmunityAddBattlerTagAbAttr, Type.FIRE, BattlerTagType.FIRE_BOOST, 1, (pokemon: Pokemon) => !pokemon.status || pokemon.status.effect !== StatusEffect.FREEZE)
      .ignorable(),
    new Ability(Abilities.SHIELD_DUST, 3)
      .attr(IgnoreMoveEffectsAbAttr)
      .partial(),
    new Ability(Abilities.OWN_TEMPO, 3)
      .attr(BattlerTagImmunityAbAttr, BattlerTagType.CONFUSED)
      .attr(IntimidateImmunityAbAttr)
      .ignorable(),
    new Ability(Abilities.SUCTION_CUPS, 3)
      .attr(ForceSwitchOutImmunityAbAttr)
      .ignorable(),
    new Ability(Abilities.INTIMIDATE, 3)
      .attr(PostSummonStatChangeAbAttr, BattleStat.ATK, -1, false, true),
    new Ability(Abilities.SHADOW_TAG, 3)
      .attr(ArenaTrapAbAttr, (user, target) => {
        if (target.hasAbility(Abilities.SHADOW_TAG)) {
          return false;
        }
        return true;
      }),
    new Ability(Abilities.ROUGH_SKIN, 3)
      .attr(PostDefendContactDamageAbAttr, 8)
      .bypassFaint(),
    new Ability(Abilities.WONDER_GUARD, 3)
      .attr(NonSuperEffectiveImmunityAbAttr)
      .attr(UncopiableAbilityAbAttr)
      .attr(UnswappableAbilityAbAttr)
      .ignorable(),
    new Ability(Abilities.LEVITATE, 3)
      .attr(TypeImmunityAbAttr, Type.GROUND, (pokemon: Pokemon) => !pokemon.getTag(BattlerTagType.IGNORE_FLYING) && !pokemon.scene.arena.getTag(ArenaTagType.GRAVITY) && !pokemon.getTag(BattlerTagType.GROUNDED))
      .ignorable(),
    new Ability(Abilities.EFFECT_SPORE, 3)
      .attr(EffectSporeAbAttr),
    new Ability(Abilities.SYNCHRONIZE, 3)
      .attr(SyncEncounterNatureAbAttr)
      .unimplemented(),
    new Ability(Abilities.CLEAR_BODY, 3)
      .attr(ProtectStatAbAttr)
      .ignorable(),
    new Ability(Abilities.NATURAL_CURE, 3)
      .attr(PreSwitchOutResetStatusAbAttr),
    new Ability(Abilities.LIGHTNING_ROD, 3)
      .attr(RedirectTypeMoveAbAttr, Type.ELECTRIC)
      .attr(TypeImmunityStatChangeAbAttr, Type.ELECTRIC, BattleStat.SPATK, 1)
      .ignorable(),
    new Ability(Abilities.SERENE_GRACE, 3)
      .attr(MoveEffectChanceMultiplierAbAttr, 2)
      .partial(),
    new Ability(Abilities.SWIFT_SWIM, 3)
      .attr(BattleStatMultiplierAbAttr, BattleStat.SPD, 2)
      .condition(getWeatherCondition(WeatherType.RAIN, WeatherType.HEAVY_RAIN)),
    new Ability(Abilities.CHLOROPHYLL, 3)
      .attr(BattleStatMultiplierAbAttr, BattleStat.SPD, 2)
      .condition(getWeatherCondition(WeatherType.SUNNY, WeatherType.HARSH_SUN)),
    new Ability(Abilities.ILLUMINATE, 3)
      .attr(ProtectStatAbAttr, BattleStat.ACC)
      .attr(DoubleBattleChanceAbAttr)
      .ignorable(),
    new Ability(Abilities.TRACE, 3)
      .attr(TraceAbAttr)
      .attr(UncopiableAbilityAbAttr),
    new Ability(Abilities.HUGE_POWER, 3)
      .attr(BattleStatMultiplierAbAttr, BattleStat.ATK, 2),
    new Ability(Abilities.POISON_POINT, 3)
      .attr(PostDefendContactApplyStatusEffectAbAttr, 30, StatusEffect.POISON)
      .bypassFaint(),
    new Ability(Abilities.INNER_FOCUS, 3)
      .attr(BattlerTagImmunityAbAttr, BattlerTagType.FLINCHED)
      .attr(IntimidateImmunityAbAttr)
      .ignorable(),
    new Ability(Abilities.MAGMA_ARMOR, 3)
      .attr(StatusEffectImmunityAbAttr, StatusEffect.FREEZE)
      .ignorable(),
    new Ability(Abilities.WATER_VEIL, 3)
      .attr(StatusEffectImmunityAbAttr, StatusEffect.BURN)
      .ignorable(),
    new Ability(Abilities.MAGNET_PULL, 3)
      .attr(ArenaTrapAbAttr, (user, target) => {
        if (target.getTypes(true).includes(Type.STEEL) || (target.getTypes(true).includes(Type.STELLAR) && target.getTypes().includes(Type.STEEL))) {
          return true;
        }
        return false;
      }),
    new Ability(Abilities.SOUNDPROOF, 3)
      .attr(MoveImmunityAbAttr, (pokemon, attacker, move) => pokemon !== attacker && move.hasFlag(MoveFlags.SOUND_BASED))
      .ignorable(),
    new Ability(Abilities.RAIN_DISH, 3)
      .attr(PostWeatherLapseHealAbAttr, 1, WeatherType.RAIN, WeatherType.HEAVY_RAIN)
      .partial(), // Healing not blocked by Heal Block
    new Ability(Abilities.SAND_STREAM, 3)
      .attr(PostSummonWeatherChangeAbAttr, WeatherType.SANDSTORM)
      .attr(PostBiomeChangeWeatherChangeAbAttr, WeatherType.SANDSTORM),
    new Ability(Abilities.PRESSURE, 3)
      .attr(IncreasePpAbAttr)
      .attr(PostSummonMessageAbAttr, (pokemon: Pokemon) => getPokemonMessage(pokemon, " is exerting its Pressure!")),
    new Ability(Abilities.THICK_FAT, 3)
      .attr(ReceivedTypeDamageMultiplierAbAttr, Type.FIRE, 0.5)
      .attr(ReceivedTypeDamageMultiplierAbAttr, Type.ICE, 0.5)
      .ignorable(),
    new Ability(Abilities.EARLY_BIRD, 3)
      .attr(ReduceStatusEffectDurationAbAttr, StatusEffect.SLEEP),
    new Ability(Abilities.FLAME_BODY, 3)
      .attr(PostDefendContactApplyStatusEffectAbAttr, 30, StatusEffect.BURN)
      .bypassFaint(),
    new Ability(Abilities.RUN_AWAY, 3)
      .attr(RunSuccessAbAttr),
    new Ability(Abilities.KEEN_EYE, 3)
      .attr(ProtectStatAbAttr, BattleStat.ACC)
      .ignorable(),
    new Ability(Abilities.HYPER_CUTTER, 3)
      .attr(ProtectStatAbAttr, BattleStat.ATK)
      .ignorable(),
    new Ability(Abilities.PICKUP, 3)
      .attr(PostBattleLootAbAttr),
    new Ability(Abilities.TRUANT, 3)
      .attr(PostSummonAddBattlerTagAbAttr, BattlerTagType.TRUANT, 1, false),
    new Ability(Abilities.HUSTLE, 3)
      .attr(BattleStatMultiplierAbAttr, BattleStat.ATK, 1.5, (user, target, move) => move.category === MoveCategory.PHYSICAL)
      .attr(BattleStatMultiplierAbAttr, BattleStat.ACC, 0.8, (user, target, move) => move.category === MoveCategory.PHYSICAL),
    new Ability(Abilities.CUTE_CHARM, 3)
      .attr(PostDefendContactApplyTagChanceAbAttr, 30, BattlerTagType.INFATUATED),
    new Ability(Abilities.PLUS, 3)
      .conditionalAttr(p => p.scene.currentBattle.double && [Abilities.PLUS, Abilities.MINUS].some(a => p.getAlly().hasAbility(a)), BattleStatMultiplierAbAttr, BattleStat.SPATK, 1.5)
      .ignorable(),
    new Ability(Abilities.MINUS, 3)
      .conditionalAttr(p => p.scene.currentBattle.double && [Abilities.PLUS, Abilities.MINUS].some(a => p.getAlly().hasAbility(a)), BattleStatMultiplierAbAttr, BattleStat.SPATK, 1.5)
      .ignorable(),
    new Ability(Abilities.FORECAST, 3)
      .attr(UncopiableAbilityAbAttr)
      .attr(NoFusionAbilityAbAttr)
      .unimplemented(),
    new Ability(Abilities.STICKY_HOLD, 3)
      .attr(BlockItemTheftAbAttr)
      .bypassFaint()
      .ignorable(),
    new Ability(Abilities.SHED_SKIN, 3)
      .conditionalAttr(pokemon => !Utils.randSeedInt(3), PostTurnResetStatusAbAttr),
    new Ability(Abilities.GUTS, 3)
      .attr(BypassBurnDamageReductionAbAttr)
      .conditionalAttr(pokemon => !!pokemon.status || pokemon.hasAbility(Abilities.COMATOSE), BattleStatMultiplierAbAttr, BattleStat.ATK, 1.5),
    new Ability(Abilities.MARVEL_SCALE, 3)
      .conditionalAttr(pokemon => !!pokemon.status || pokemon.hasAbility(Abilities.COMATOSE), BattleStatMultiplierAbAttr, BattleStat.DEF, 1.5)
      .ignorable(),
    new Ability(Abilities.LIQUID_OOZE, 3)
      .attr(ReverseDrainAbAttr),
    new Ability(Abilities.OVERGROW, 3)
      .attr(LowHpMoveTypePowerBoostAbAttr, Type.GRASS),
    new Ability(Abilities.BLAZE, 3)
      .attr(LowHpMoveTypePowerBoostAbAttr, Type.FIRE),
    new Ability(Abilities.TORRENT, 3)
      .attr(LowHpMoveTypePowerBoostAbAttr, Type.WATER),
    new Ability(Abilities.SWARM, 3)
      .attr(LowHpMoveTypePowerBoostAbAttr, Type.BUG),
    new Ability(Abilities.ROCK_HEAD, 3)
      .attr(BlockRecoilDamageAttr),
    new Ability(Abilities.DROUGHT, 3)
      .attr(PostSummonWeatherChangeAbAttr, WeatherType.SUNNY)
      .attr(PostBiomeChangeWeatherChangeAbAttr, WeatherType.SUNNY),
    new Ability(Abilities.ARENA_TRAP, 3)
      .attr(ArenaTrapAbAttr, (user, target) => {
        if (target.isGrounded()) {
          return true;
        }
        return false;
      })
      .attr(DoubleBattleChanceAbAttr),
    new Ability(Abilities.VITAL_SPIRIT, 3)
      .attr(StatusEffectImmunityAbAttr, StatusEffect.SLEEP)
      .attr(BattlerTagImmunityAbAttr, BattlerTagType.DROWSY)
      .ignorable(),
    new Ability(Abilities.WHITE_SMOKE, 3)
      .attr(ProtectStatAbAttr)
      .ignorable(),
    new Ability(Abilities.PURE_POWER, 3)
      .attr(BattleStatMultiplierAbAttr, BattleStat.ATK, 2),
    new Ability(Abilities.SHELL_ARMOR, 3)
      .attr(BlockCritAbAttr)
      .ignorable(),
    new Ability(Abilities.AIR_LOCK, 3)
      .attr(SuppressWeatherEffectAbAttr, true)
      .attr(PostSummonUnnamedMessageAbAttr, "The effects of the weather disappeared."),
    new Ability(Abilities.TANGLED_FEET, 4)
      .conditionalAttr(pokemon => !!pokemon.getTag(BattlerTagType.CONFUSED), BattleStatMultiplierAbAttr, BattleStat.EVA, 2)
      .ignorable(),
    new Ability(Abilities.MOTOR_DRIVE, 4)
      .attr(TypeImmunityStatChangeAbAttr, Type.ELECTRIC, BattleStat.SPD, 1)
      .ignorable(),
    new Ability(Abilities.RIVALRY, 4)
      .attr(MovePowerBoostAbAttr, (user, target, move) => user.gender !== Gender.GENDERLESS && target.gender !== Gender.GENDERLESS && user.gender === target.gender, 1.25, true)
      .attr(MovePowerBoostAbAttr, (user, target, move) => user.gender !== Gender.GENDERLESS && target.gender !== Gender.GENDERLESS && user.gender !== target.gender, 0.75),
    new Ability(Abilities.STEADFAST, 4)
      .attr(FlinchStatChangeAbAttr, BattleStat.SPD, 1),
    new Ability(Abilities.SNOW_CLOAK, 4)
      .attr(BattleStatMultiplierAbAttr, BattleStat.EVA, 1.2)
      .attr(BlockWeatherDamageAttr, WeatherType.HAIL)
      .condition(getWeatherCondition(WeatherType.HAIL, WeatherType.SNOW))
      .ignorable(),
    new Ability(Abilities.GLUTTONY, 4)
      .attr(ReduceBerryUseThresholdAbAttr),
    new Ability(Abilities.ANGER_POINT, 4)
      .attr(PostDefendCritStatChangeAbAttr, BattleStat.ATK, 6),
    new Ability(Abilities.UNBURDEN, 4)
      .unimplemented(),
    new Ability(Abilities.HEATPROOF, 4)
      .attr(ReceivedTypeDamageMultiplierAbAttr, Type.FIRE, 0.5)
      .ignorable(),
    new Ability(Abilities.SIMPLE, 4)
      .attr(StatChangeMultiplierAbAttr, 2)
      .ignorable(),
    new Ability(Abilities.DRY_SKIN, 4)
      .attr(PostWeatherLapseDamageAbAttr, 2, WeatherType.SUNNY, WeatherType.HARSH_SUN)
      .attr(PostWeatherLapseHealAbAttr, 2, WeatherType.RAIN, WeatherType.HEAVY_RAIN)
      .attr(ReceivedTypeDamageMultiplierAbAttr, Type.FIRE, 1.25)
      .attr(TypeImmunityHealAbAttr, Type.WATER)
      .partial() // Healing not blocked by Heal Block
      .ignorable(),
    new Ability(Abilities.DOWNLOAD, 4)
      .attr(DownloadAbAttr),
    new Ability(Abilities.IRON_FIST, 4)
      .attr(MovePowerBoostAbAttr, (user, target, move) => move.hasFlag(MoveFlags.PUNCHING_MOVE), 1.2),
    new Ability(Abilities.POISON_HEAL, 4)
      .attr(PostTurnStatusHealAbAttr, StatusEffect.TOXIC, StatusEffect.POISON)
      .attr(BlockStatusDamageAbAttr, StatusEffect.TOXIC, StatusEffect.POISON),
    new Ability(Abilities.ADAPTABILITY, 4)
      .attr(StabBoostAbAttr),
    new Ability(Abilities.SKILL_LINK, 4)
      .attr(MaxMultiHitAbAttr),
    new Ability(Abilities.HYDRATION, 4)
      .attr(PostTurnResetStatusAbAttr)
      .condition(getWeatherCondition(WeatherType.RAIN, WeatherType.HEAVY_RAIN)),
    new Ability(Abilities.SOLAR_POWER, 4)
      .attr(PostWeatherLapseDamageAbAttr, 2, WeatherType.SUNNY, WeatherType.HARSH_SUN)
      .attr(BattleStatMultiplierAbAttr, BattleStat.SPATK, 1.5)
      .condition(getWeatherCondition(WeatherType.SUNNY, WeatherType.HARSH_SUN)),
    new Ability(Abilities.QUICK_FEET, 4)
      .conditionalAttr(pokemon => pokemon.status ? pokemon.status.effect === StatusEffect.PARALYSIS : false, BattleStatMultiplierAbAttr, BattleStat.SPD, 2)
      .conditionalAttr(pokemon => !!pokemon.status || pokemon.hasAbility(Abilities.COMATOSE), BattleStatMultiplierAbAttr, BattleStat.SPD, 1.5),
    new Ability(Abilities.NORMALIZE, 4)
      .attr(MoveTypeChangeAttr, Type.NORMAL, 1.2, (user, target, move) => {
        return ![Moves.HIDDEN_POWER, Moves.WEATHER_BALL, Moves.NATURAL_GIFT, Moves.JUDGMENT, Moves.TECHNO_BLAST].includes(move.id);
      }),
    new Ability(Abilities.SNIPER, 4)
      .attr(MultCritAbAttr, 1.5),
    new Ability(Abilities.MAGIC_GUARD, 4)
      .attr(BlockNonDirectDamageAbAttr),
    new Ability(Abilities.NO_GUARD, 4)
      .attr(AlwaysHitAbAttr)
      .attr(DoubleBattleChanceAbAttr),
    new Ability(Abilities.STALL, 4)
      .unimplemented(),
    new Ability(Abilities.TECHNICIAN, 4)
      .attr(MovePowerBoostAbAttr, (user, target, move) => {
        const power = new Utils.NumberHolder(move.power);
        applyMoveAttrs(VariablePowerAttr, user, target, move, power);
        return power.value <= 60;
      }, 1.5),
    new Ability(Abilities.LEAF_GUARD, 4)
      .attr(StatusEffectImmunityAbAttr)
      .condition(getWeatherCondition(WeatherType.SUNNY, WeatherType.HARSH_SUN))
      .ignorable(),
    new Ability(Abilities.KLUTZ, 4)
      .unimplemented(),
    new Ability(Abilities.MOLD_BREAKER, 4)
      .attr(PostSummonMessageAbAttr, (pokemon: Pokemon) => getPokemonMessage(pokemon, " breaks the mold!"))
      .attr(MoveAbilityBypassAbAttr),
    new Ability(Abilities.SUPER_LUCK, 4)
      .attr(BonusCritAbAttr)
      .partial(),
    new Ability(Abilities.AFTERMATH, 4)
      .attr(PostFaintContactDamageAbAttr,4)
      .bypassFaint(),
    new Ability(Abilities.ANTICIPATION, 4)
      .conditionalAttr(getAnticipationCondition(), PostSummonMessageAbAttr, (pokemon: Pokemon) => getPokemonMessage(pokemon, " shuddered!")),
    new Ability(Abilities.FOREWARN, 4)
      .attr(ForewarnAbAttr),
    new Ability(Abilities.UNAWARE, 4)
      .attr(IgnoreOpponentStatChangesAbAttr)
      .ignorable(),
    new Ability(Abilities.TINTED_LENS, 4)
      .attr(DamageBoostAbAttr, 2, (user, target, move) => target.getAttackTypeEffectiveness(move.type, user) <= 0.5),
    new Ability(Abilities.FILTER, 4)
      .attr(ReceivedMoveDamageMultiplierAbAttr,(target, user, move) => target.getAttackTypeEffectiveness(move.type, user) >= 2, 0.75)
      .ignorable(),
    new Ability(Abilities.SLOW_START, 4)
      .attr(PostSummonAddBattlerTagAbAttr, BattlerTagType.SLOW_START, 5),
    new Ability(Abilities.SCRAPPY, 4)
      .attr(IgnoreTypeImmunityAbAttr, Type.GHOST, [Type.NORMAL, Type.FIGHTING])
      .attr(IntimidateImmunityAbAttr),
    new Ability(Abilities.STORM_DRAIN, 4)
      .attr(RedirectTypeMoveAbAttr, Type.WATER)
      .attr(TypeImmunityStatChangeAbAttr, Type.WATER, BattleStat.SPATK, 1)
      .ignorable(),
    new Ability(Abilities.ICE_BODY, 4)
      .attr(BlockWeatherDamageAttr, WeatherType.HAIL)
      .attr(PostWeatherLapseHealAbAttr, 1, WeatherType.HAIL, WeatherType.SNOW)
      .partial(), // Healing not blocked by Heal Block
    new Ability(Abilities.SOLID_ROCK, 4)
      .attr(ReceivedMoveDamageMultiplierAbAttr,(target, user, move) => target.getAttackTypeEffectiveness(move.type, user) >= 2, 0.75)
      .ignorable(),
    new Ability(Abilities.SNOW_WARNING, 4)
      .attr(PostSummonWeatherChangeAbAttr, WeatherType.SNOW)
      .attr(PostBiomeChangeWeatherChangeAbAttr, WeatherType.SNOW),
    new Ability(Abilities.HONEY_GATHER, 4)
      .attr(MoneyAbAttr),
    new Ability(Abilities.FRISK, 4)
      .attr(FriskAbAttr),
    new Ability(Abilities.RECKLESS, 4)
      .attr(MovePowerBoostAbAttr, (user, target, move) => move.hasFlag(MoveFlags.RECKLESS_MOVE), 1.2),
    new Ability(Abilities.MULTITYPE, 4)
      .attr(UncopiableAbilityAbAttr)
      .attr(UnswappableAbilityAbAttr)
      .attr(UnsuppressableAbilityAbAttr)
      .attr(NoFusionAbilityAbAttr),
    new Ability(Abilities.FLOWER_GIFT, 4)
      .conditionalAttr(getWeatherCondition(WeatherType.SUNNY || WeatherType.HARSH_SUN), BattleStatMultiplierAbAttr, BattleStat.ATK, 1.5)
      .conditionalAttr(getWeatherCondition(WeatherType.SUNNY || WeatherType.HARSH_SUN), BattleStatMultiplierAbAttr, BattleStat.SPDEF, 1.5)
      .attr(UncopiableAbilityAbAttr)
      .attr(NoFusionAbilityAbAttr)
      .ignorable()
      .partial(),
    new Ability(Abilities.BAD_DREAMS, 4)
      .attr(PostTurnHurtIfSleepingAbAttr),
    new Ability(Abilities.PICKPOCKET, 5)
      .attr(PostDefendStealHeldItemAbAttr, (target, user, move) => move.hasFlag(MoveFlags.MAKES_CONTACT))
      .condition(getSheerForceHitDisableAbCondition()),
    new Ability(Abilities.SHEER_FORCE, 5)
      .attr(MovePowerBoostAbAttr, (user, target, move) => move.chance >= 1, 5461/4096)
      .attr(MoveEffectChanceMultiplierAbAttr, 0)
      .partial(),
    new Ability(Abilities.CONTRARY, 5)
      .attr(StatChangeMultiplierAbAttr, -1)
      .ignorable(),
    new Ability(Abilities.UNNERVE, 5)
      .attr(PreventBerryUseAbAttr),
    new Ability(Abilities.DEFIANT, 5)
      .attr(PostStatChangeStatChangeAbAttr, (target, statsChanged, levels) => levels < 0, [BattleStat.ATK], 2),
    new Ability(Abilities.DEFEATIST, 5)
      .attr(BattleStatMultiplierAbAttr, BattleStat.ATK, 0.5)
      .attr(BattleStatMultiplierAbAttr, BattleStat.SPATK, 0.5)
      .condition((pokemon) => pokemon.getHpRatio() <= 0.5),
    new Ability(Abilities.CURSED_BODY, 5)
      .attr(PostDefendMoveDisableAbAttr, 30)
      .bypassFaint(),
    new Ability(Abilities.HEALER, 5)
      .conditionalAttr(pokemon => pokemon.getAlly() && Utils.randSeedInt(10) < 3, PostTurnResetStatusAbAttr, true),
    new Ability(Abilities.FRIEND_GUARD, 5)
      .ignorable()
      .unimplemented(),
    new Ability(Abilities.WEAK_ARMOR, 5)
      .attr(PostDefendStatChangeAbAttr, (target, user, move) => move.category === MoveCategory.PHYSICAL, BattleStat.DEF, -1)
      .attr(PostDefendStatChangeAbAttr, (target, user, move) => move.category === MoveCategory.PHYSICAL, BattleStat.SPD, 2),
    new Ability(Abilities.HEAVY_METAL, 5)
      .attr(WeightMultiplierAbAttr, 2)
      .ignorable(),
    new Ability(Abilities.LIGHT_METAL, 5)
      .attr(WeightMultiplierAbAttr, 0.5)
      .ignorable(),
    new Ability(Abilities.MULTISCALE, 5)
      .attr(ReceivedMoveDamageMultiplierAbAttr,(target, user, move) => target.getHpRatio() === 1, 0.5)
      .ignorable(),
    new Ability(Abilities.TOXIC_BOOST, 5)
      .attr(MovePowerBoostAbAttr, (user, target, move) => move.category === MoveCategory.PHYSICAL && (user.status?.effect === StatusEffect.POISON || user.status?.effect === StatusEffect.TOXIC), 1.5),
    new Ability(Abilities.FLARE_BOOST, 5)
      .attr(MovePowerBoostAbAttr, (user, target, move) => move.category === MoveCategory.SPECIAL && user.status?.effect === StatusEffect.BURN, 1.5),
    new Ability(Abilities.HARVEST, 5)
      .attr(
        PostTurnLootAbAttr,
        "EATEN_BERRIES",
        /** Rate is doubled when under sun {@link https://dex.pokemonshowdown.com/abilities/harvest} */
        (pokemon) => 0.5 * (getWeatherCondition(WeatherType.SUNNY, WeatherType.HARSH_SUN)(pokemon) ? 2 : 1)
      )
      .partial(),
    new Ability(Abilities.TELEPATHY, 5)
      .attr(MoveImmunityAbAttr, (pokemon, attacker, move) => pokemon.getAlly() === attacker && move instanceof AttackMove)
      .ignorable(),
    new Ability(Abilities.MOODY, 5)
      .attr(MoodyAbAttr),
    new Ability(Abilities.OVERCOAT, 5)
      .attr(BlockWeatherDamageAttr)
      .attr(MoveImmunityAbAttr, (pokemon, attacker, move) => pokemon !== attacker && move.hasFlag(MoveFlags.POWDER_MOVE))
      .ignorable(),
    new Ability(Abilities.POISON_TOUCH, 5)
      .attr(PostAttackContactApplyStatusEffectAbAttr, 30, StatusEffect.POISON),
    new Ability(Abilities.REGENERATOR, 5)
      .attr(PreSwitchOutHealAbAttr),
    new Ability(Abilities.BIG_PECKS, 5)
      .attr(ProtectStatAbAttr, BattleStat.DEF)
      .ignorable(),
    new Ability(Abilities.SAND_RUSH, 5)
      .attr(BattleStatMultiplierAbAttr, BattleStat.SPD, 2)
      .attr(BlockWeatherDamageAttr, WeatherType.SANDSTORM)
      .condition(getWeatherCondition(WeatherType.SANDSTORM)),
    new Ability(Abilities.WONDER_SKIN, 5)
      .attr(WonderSkinAbAttr)
      .ignorable(),
    new Ability(Abilities.ANALYTIC, 5)
      .attr(MovePowerBoostAbAttr, (user, target, move) => !!target.getLastXMoves(1).find(m => m.turn === target.scene.currentBattle.turn) || user.scene.currentBattle.turnCommands[target.getBattlerIndex()].command !== Command.FIGHT, 1.3),
    new Ability(Abilities.ILLUSION, 5)
      .attr(UncopiableAbilityAbAttr)
      .attr(UnswappableAbilityAbAttr)
      .unimplemented(),
    new Ability(Abilities.IMPOSTER, 5)
      .attr(PostSummonTransformAbAttr)
      .attr(UncopiableAbilityAbAttr),
    new Ability(Abilities.INFILTRATOR, 5)
      .unimplemented(),
    new Ability(Abilities.MUMMY, 5)
      .attr(PostDefendAbilityGiveAbAttr, Abilities.MUMMY)
      .bypassFaint(),
    new Ability(Abilities.MOXIE, 5)
      .attr(PostVictoryStatChangeAbAttr, BattleStat.ATK, 1),
    new Ability(Abilities.JUSTIFIED, 5)
      .attr(PostDefendStatChangeAbAttr, (target, user, move) => move.type === Type.DARK && move.category !== MoveCategory.STATUS, BattleStat.ATK, 1),
    new Ability(Abilities.RATTLED, 5)
      .attr(PostDefendStatChangeAbAttr, (target, user, move) => move.category !== MoveCategory.STATUS && (move.type === Type.DARK || move.type === Type.BUG ||
        move.type === Type.GHOST), BattleStat.SPD, 1)
      .attr(PostIntimidateStatChangeAbAttr, [BattleStat.SPD], 1),
    new Ability(Abilities.MAGIC_BOUNCE, 5)
      .ignorable()
      .unimplemented(),
    new Ability(Abilities.SAP_SIPPER, 5)
      .attr(TypeImmunityStatChangeAbAttr, Type.GRASS, BattleStat.ATK, 1)
      .ignorable(),
    new Ability(Abilities.PRANKSTER, 5)
      .attr(IncrementMovePriorityAbAttr, (pokemon, move: Move) => move.category === MoveCategory.STATUS),
    new Ability(Abilities.SAND_FORCE, 5)
      .attr(MoveTypePowerBoostAbAttr, Type.ROCK, 1.3)
      .attr(MoveTypePowerBoostAbAttr, Type.GROUND, 1.3)
      .attr(MoveTypePowerBoostAbAttr, Type.STEEL, 1.3)
      .attr(BlockWeatherDamageAttr, WeatherType.SANDSTORM)
      .condition(getWeatherCondition(WeatherType.SANDSTORM)),
    new Ability(Abilities.IRON_BARBS, 5)
      .attr(PostDefendContactDamageAbAttr, 8)
      .bypassFaint(),
    new Ability(Abilities.ZEN_MODE, 5)
      .attr(PostBattleInitFormChangeAbAttr, () => 0)
      .attr(PostSummonFormChangeAbAttr, p => p.getHpRatio() <= 0.5 ? 1 : 0)
      .attr(PostTurnFormChangeAbAttr, p => p.getHpRatio() <= 0.5 ? 1 : 0)
      .attr(UncopiableAbilityAbAttr)
      .attr(UnswappableAbilityAbAttr)
      .attr(UnsuppressableAbilityAbAttr)
      .attr(NoFusionAbilityAbAttr)
      .bypassFaint(),
    new Ability(Abilities.VICTORY_STAR, 5)
      .attr(BattleStatMultiplierAbAttr, BattleStat.ACC, 1.1)
      .partial(),
    new Ability(Abilities.TURBOBLAZE, 5)
      .attr(PostSummonMessageAbAttr, (pokemon: Pokemon) => getPokemonMessage(pokemon, " is radiating a blazing aura!"))
      .attr(MoveAbilityBypassAbAttr),
    new Ability(Abilities.TERAVOLT, 5)
      .attr(PostSummonMessageAbAttr, (pokemon: Pokemon) => getPokemonMessage(pokemon, " is radiating a bursting aura!"))
      .attr(MoveAbilityBypassAbAttr),
    new Ability(Abilities.AROMA_VEIL, 6)
      .ignorable()
      .unimplemented(),
    new Ability(Abilities.FLOWER_VEIL, 6)
      .ignorable()
      .unimplemented(),
    new Ability(Abilities.CHEEK_POUCH, 6)
      .attr(HealFromBerryUseAbAttr, 1/3)
      .partial(), // Healing not blocked by Heal Block
    new Ability(Abilities.PROTEAN, 6)
      .attr(PokemonTypeChangeAbAttr)
      .condition((p) => !p.summonData?.abilitiesApplied.includes(Abilities.PROTEAN)),
    new Ability(Abilities.FUR_COAT, 6)
      .attr(ReceivedMoveDamageMultiplierAbAttr, (target, user, move) => move.category === MoveCategory.PHYSICAL, 0.5)
      .ignorable(),
    new Ability(Abilities.MAGICIAN, 6)
      .attr(PostAttackStealHeldItemAbAttr),
    new Ability(Abilities.BULLETPROOF, 6)
      .attr(MoveImmunityAbAttr, (pokemon, attacker, move) => pokemon !== attacker && move.hasFlag(MoveFlags.BALLBOMB_MOVE))
      .ignorable(),
    new Ability(Abilities.COMPETITIVE, 6)
      .attr(PostStatChangeStatChangeAbAttr, (target, statsChanged, levels) => levels < 0, [BattleStat.SPATK], 2),
    new Ability(Abilities.STRONG_JAW, 6)
      .attr(MovePowerBoostAbAttr, (user, target, move) => move.hasFlag(MoveFlags.BITING_MOVE), 1.5),
    new Ability(Abilities.REFRIGERATE, 6)
      .attr(MoveTypeChangeAttr, Type.ICE, 1.2, (user, target, move) => move.type === Type.NORMAL),
    new Ability(Abilities.SWEET_VEIL, 6)
      .attr(StatusEffectImmunityAbAttr, StatusEffect.SLEEP)
      .attr(BattlerTagImmunityAbAttr, BattlerTagType.DROWSY)
      .ignorable()
      .partial(),
    new Ability(Abilities.STANCE_CHANGE, 6)
      .attr(UncopiableAbilityAbAttr)
      .attr(UnswappableAbilityAbAttr)
      .attr(UnsuppressableAbilityAbAttr)
      .attr(NoFusionAbilityAbAttr),
    new Ability(Abilities.GALE_WINGS, 6)
      .attr(IncrementMovePriorityAbAttr, (pokemon, move) => pokemon.getHpRatio() === 1 && move.type === Type.FLYING),
    new Ability(Abilities.MEGA_LAUNCHER, 6)
      .attr(MovePowerBoostAbAttr, (user, target, move) => move.hasFlag(MoveFlags.PULSE_MOVE), 1.5),
    new Ability(Abilities.GRASS_PELT, 6)
      .conditionalAttr(getTerrainCondition(TerrainType.GRASSY), BattleStatMultiplierAbAttr, BattleStat.DEF, 1.5)
      .ignorable(),
    new Ability(Abilities.SYMBIOSIS, 6)
      .unimplemented(),
    new Ability(Abilities.TOUGH_CLAWS, 6)
      .attr(MovePowerBoostAbAttr, (user, target, move) => move.hasFlag(MoveFlags.MAKES_CONTACT), 1.3),
    new Ability(Abilities.PIXILATE, 6)
      .attr(MoveTypeChangeAttr, Type.FAIRY, 1.2, (user, target, move) => move.type === Type.NORMAL),
    new Ability(Abilities.GOOEY, 6)
      .attr(PostDefendStatChangeAbAttr, (target, user, move) => move.hasFlag(MoveFlags.MAKES_CONTACT), BattleStat.SPD, -1, false),
    new Ability(Abilities.AERILATE, 6)
      .attr(MoveTypeChangeAttr, Type.FLYING, 1.2, (user, target, move) => move.type === Type.NORMAL),
    new Ability(Abilities.PARENTAL_BOND, 6)
      .unimplemented(),
    new Ability(Abilities.DARK_AURA, 6)
      .attr(PostSummonMessageAbAttr, (pokemon: Pokemon) => getPokemonMessage(pokemon, " is radiating a Dark Aura!"))
      .attr(FieldMoveTypePowerBoostAbAttr, Type.DARK, 4 / 3),
    new Ability(Abilities.FAIRY_AURA, 6)
      .attr(PostSummonMessageAbAttr, (pokemon: Pokemon) => getPokemonMessage(pokemon, " is radiating a Fairy Aura!"))
      .attr(FieldMoveTypePowerBoostAbAttr, Type.FAIRY, 4 / 3),
    new Ability(Abilities.AURA_BREAK, 6)
      .ignorable()
      .unimplemented(),
    new Ability(Abilities.PRIMORDIAL_SEA, 6)
      .attr(PostSummonWeatherChangeAbAttr, WeatherType.HEAVY_RAIN)
      .attr(PostBiomeChangeWeatherChangeAbAttr, WeatherType.HEAVY_RAIN)
      .attr(PreSwitchOutClearWeatherAbAttr)
      .attr(PostFaintClearWeatherAbAttr)
      .bypassFaint(),
    new Ability(Abilities.DESOLATE_LAND, 6)
      .attr(PostSummonWeatherChangeAbAttr, WeatherType.HARSH_SUN)
      .attr(PostBiomeChangeWeatherChangeAbAttr, WeatherType.HARSH_SUN)
      .attr(PreSwitchOutClearWeatherAbAttr)
      .attr(PostFaintClearWeatherAbAttr)
      .bypassFaint(),
    new Ability(Abilities.DELTA_STREAM, 6)
      .attr(PostSummonWeatherChangeAbAttr, WeatherType.STRONG_WINDS)
      .attr(PostBiomeChangeWeatherChangeAbAttr, WeatherType.STRONG_WINDS)
      .attr(PreSwitchOutClearWeatherAbAttr)
      .attr(PostFaintClearWeatherAbAttr)
      .bypassFaint(),
    new Ability(Abilities.STAMINA, 7)
      .attr(PostDefendStatChangeAbAttr, (target, user, move) => move.category !== MoveCategory.STATUS, BattleStat.DEF, 1),
    new Ability(Abilities.WIMP_OUT, 7)
      .condition(getSheerForceHitDisableAbCondition())
      .unimplemented(),
    new Ability(Abilities.EMERGENCY_EXIT, 7)
      .condition(getSheerForceHitDisableAbCondition())
      .unimplemented(),
    new Ability(Abilities.WATER_COMPACTION, 7)
      .attr(PostDefendStatChangeAbAttr, (target, user, move) => move.type === Type.WATER && move.category !== MoveCategory.STATUS, BattleStat.DEF, 2),
    new Ability(Abilities.MERCILESS, 7)
      .attr(ConditionalCritAbAttr, (user, target, move) => target.status?.effect === StatusEffect.TOXIC || target.status?.effect === StatusEffect.POISON),
    new Ability(Abilities.SHIELDS_DOWN, 7)
      .attr(PostBattleInitFormChangeAbAttr, () => 0)
      .attr(PostSummonFormChangeAbAttr, p => p.formIndex % 7 + (p.getHpRatio() <= 0.5 ? 7 : 0))
      .attr(PostTurnFormChangeAbAttr, p => p.formIndex % 7 + (p.getHpRatio() <= 0.5 ? 7 : 0))
      .attr(UncopiableAbilityAbAttr)
      .attr(UnswappableAbilityAbAttr)
      .attr(UnsuppressableAbilityAbAttr)
      .attr(NoFusionAbilityAbAttr)
      .bypassFaint()
      .partial(),
    new Ability(Abilities.STAKEOUT, 7)
      .attr(MovePowerBoostAbAttr, (user, target, move) => user.scene.currentBattle.turnCommands[target.getBattlerIndex()].command === Command.POKEMON, 2),
    new Ability(Abilities.WATER_BUBBLE, 7)
      .attr(ReceivedTypeDamageMultiplierAbAttr, Type.FIRE, 0.5)
      .attr(MoveTypePowerBoostAbAttr, Type.WATER, 2)
      .attr(StatusEffectImmunityAbAttr, StatusEffect.BURN)
      .ignorable(),
    new Ability(Abilities.STEELWORKER, 7)
      .attr(MoveTypePowerBoostAbAttr, Type.STEEL),
    new Ability(Abilities.BERSERK, 7)
      .attr(PostDefendHpGatedStatChangeAbAttr, (target, user, move) => move.category !== MoveCategory.STATUS, 0.5, [BattleStat.SPATK], 1)
      .condition(getSheerForceHitDisableAbCondition()),
    new Ability(Abilities.SLUSH_RUSH, 7)
      .attr(BattleStatMultiplierAbAttr, BattleStat.SPD, 2)
      .condition(getWeatherCondition(WeatherType.HAIL, WeatherType.SNOW)),
    new Ability(Abilities.LONG_REACH, 7)
      .attr(IgnoreContactAbAttr),
    new Ability(Abilities.LIQUID_VOICE, 7)
      .attr(MoveTypeChangeAttr, Type.WATER, 1, (user, target, move) => move.hasFlag(MoveFlags.SOUND_BASED)),
    new Ability(Abilities.TRIAGE, 7)
      .attr(IncrementMovePriorityAbAttr, (pokemon, move) => move.hasFlag(MoveFlags.TRIAGE_MOVE), 3),
    new Ability(Abilities.GALVANIZE, 7)
      .attr(MoveTypeChangeAttr, Type.ELECTRIC, 1.2, (user, target, move) => move.type === Type.NORMAL),
    new Ability(Abilities.SURGE_SURFER, 7)
      .conditionalAttr(getTerrainCondition(TerrainType.ELECTRIC), BattleStatMultiplierAbAttr, BattleStat.SPD, 2),
    new Ability(Abilities.SCHOOLING, 7)
      .attr(PostBattleInitFormChangeAbAttr, () => 0)
      .attr(PostSummonFormChangeAbAttr, p => p.level < 20 || p.getHpRatio() <= 0.25 ? 0 : 1)
      .attr(PostTurnFormChangeAbAttr, p => p.level < 20 || p.getHpRatio() <= 0.25 ? 0 : 1)
      .attr(UncopiableAbilityAbAttr)
      .attr(UnswappableAbilityAbAttr)
      .attr(UnsuppressableAbilityAbAttr)
      .attr(NoFusionAbilityAbAttr)
      .bypassFaint(),
    new Ability(Abilities.DISGUISE, 7)
      .attr(PreDefendMovePowerToOneAbAttr, (target, user, move) => target.formIndex === 0 && target.getAttackTypeEffectiveness(move.type, user) > 0)
      .attr(PostSummonFormChangeAbAttr, p => p.battleData.hitCount === 0 ? 0 : 1)
      .attr(PostBattleInitFormChangeAbAttr, () => 0)
      .attr(PostDefendFormChangeAbAttr, p => p.battleData.hitCount === 0 ? 0 : 1)
      .attr(PreDefendFormChangeAbAttr, p => p.battleData.hitCount === 0 ? 0 : 1)
      .attr(PostDefendDisguiseAbAttr)
      .attr(UncopiableAbilityAbAttr)
      .attr(UnswappableAbilityAbAttr)
      .attr(UnsuppressableAbilityAbAttr)
      .attr(NoTransformAbilityAbAttr)
      .attr(NoFusionAbilityAbAttr)
      .bypassFaint()
      .ignorable()
      .partial(),
    new Ability(Abilities.BATTLE_BOND, 7)
      .attr(PostVictoryFormChangeAbAttr, () => 2)
      .attr(PostBattleInitFormChangeAbAttr, () => 1)
      .attr(UncopiableAbilityAbAttr)
      .attr(UnswappableAbilityAbAttr)
      .attr(UnsuppressableAbilityAbAttr)
      .attr(NoFusionAbilityAbAttr)
      .bypassFaint(),
    new Ability(Abilities.POWER_CONSTRUCT, 7) // TODO: 10% Power Construct Zygarde isn't accounted for yet. If changed, update Zygarde's getSpeciesFormIndex entry accordingly
      .attr(PostBattleInitFormChangeAbAttr, () => 2)
      .attr(PostSummonFormChangeAbAttr, p => p.getHpRatio() <= 0.5 || p.getFormKey() === "complete" ? 4 : 2)
      .attr(PostTurnFormChangeAbAttr, p => p.getHpRatio() <= 0.5 || p.getFormKey() === "complete" ? 4 : 2)
      .attr(UncopiableAbilityAbAttr)
      .attr(UnswappableAbilityAbAttr)
      .attr(UnsuppressableAbilityAbAttr)
      .attr(NoFusionAbilityAbAttr)
      .bypassFaint()
      .partial(),
    new Ability(Abilities.CORROSION, 7) // TODO: Test Corrosion against Magic Bounce once it is implemented
      .attr(IgnoreTypeStatusEffectImmunityAbAttr, [StatusEffect.POISON, StatusEffect.TOXIC], [Type.STEEL, Type.POISON])
      .partial(),
    new Ability(Abilities.COMATOSE, 7)
      .attr(UncopiableAbilityAbAttr)
      .attr(UnswappableAbilityAbAttr)
      .attr(UnsuppressableAbilityAbAttr)
      .attr(StatusEffectImmunityAbAttr, ...getNonVolatileStatusEffects())
      .attr(BattlerTagImmunityAbAttr, BattlerTagType.DROWSY),
    new Ability(Abilities.QUEENLY_MAJESTY, 7)
      .attr(FieldPriorityMoveImmunityAbAttr)
      .ignorable(),
    new Ability(Abilities.INNARDS_OUT, 7)
      .attr(PostFaintHPDamageAbAttr)
      .bypassFaint(),
    new Ability(Abilities.DANCER, 7)
      .attr(PostDancingMoveAbAttr),
    new Ability(Abilities.BATTERY, 7)
      .attr(AllyMoveCategoryPowerBoostAbAttr, [MoveCategory.SPECIAL], 1.3),
    new Ability(Abilities.FLUFFY, 7)
      .attr(ReceivedMoveDamageMultiplierAbAttr, (target, user, move) => move.hasFlag(MoveFlags.MAKES_CONTACT), 0.5)
      .attr(ReceivedMoveDamageMultiplierAbAttr, (target, user, move) => move.type === Type.FIRE, 2)
      .ignorable(),
    new Ability(Abilities.DAZZLING, 7)
      .attr(FieldPriorityMoveImmunityAbAttr)
      .ignorable(),
    new Ability(Abilities.SOUL_HEART, 7)
      .attr(PostKnockOutStatChangeAbAttr, BattleStat.SPATK, 1),
    new Ability(Abilities.TANGLING_HAIR, 7)
      .attr(PostDefendStatChangeAbAttr, (target, user, move) => move.hasFlag(MoveFlags.MAKES_CONTACT), BattleStat.SPD, -1, false),
    new Ability(Abilities.RECEIVER, 7)
      .attr(CopyFaintedAllyAbilityAbAttr)
      .attr(UncopiableAbilityAbAttr),
    new Ability(Abilities.POWER_OF_ALCHEMY, 7)
      .attr(CopyFaintedAllyAbilityAbAttr)
      .attr(UncopiableAbilityAbAttr),
    new Ability(Abilities.BEAST_BOOST, 7)
      .attr(PostVictoryStatChangeAbAttr, p => {
        const battleStats = Utils.getEnumValues(BattleStat).slice(0, -3).map(s => s as BattleStat);
        let highestBattleStat = 0;
        let highestBattleStatIndex = 0;
        battleStats.map((bs: BattleStat, i: integer) => {
          const stat = p.getStat(bs + 1);
          if (stat > highestBattleStat) {
            highestBattleStatIndex = i;
            highestBattleStat = stat;
          }
        });
        return highestBattleStatIndex;
      }, 1),
    new Ability(Abilities.RKS_SYSTEM, 7)
      .attr(UncopiableAbilityAbAttr)
      .attr(UnswappableAbilityAbAttr)
      .attr(UnsuppressableAbilityAbAttr)
      .attr(NoFusionAbilityAbAttr),
    new Ability(Abilities.ELECTRIC_SURGE, 7)
      .attr(PostSummonTerrainChangeAbAttr, TerrainType.ELECTRIC)
      .attr(PostBiomeChangeTerrainChangeAbAttr, TerrainType.ELECTRIC),
    new Ability(Abilities.PSYCHIC_SURGE, 7)
      .attr(PostSummonTerrainChangeAbAttr, TerrainType.PSYCHIC)
      .attr(PostBiomeChangeTerrainChangeAbAttr, TerrainType.PSYCHIC),
    new Ability(Abilities.MISTY_SURGE, 7)
      .attr(PostSummonTerrainChangeAbAttr, TerrainType.MISTY)
      .attr(PostBiomeChangeTerrainChangeAbAttr, TerrainType.MISTY),
    new Ability(Abilities.GRASSY_SURGE, 7)
      .attr(PostSummonTerrainChangeAbAttr, TerrainType.GRASSY)
      .attr(PostBiomeChangeTerrainChangeAbAttr, TerrainType.GRASSY),
    new Ability(Abilities.FULL_METAL_BODY, 7)
      .attr(ProtectStatAbAttr),
    new Ability(Abilities.SHADOW_SHIELD, 7)
      .attr(ReceivedMoveDamageMultiplierAbAttr,(target, user, move) => target.getHpRatio() === 1, 0.5),
    new Ability(Abilities.PRISM_ARMOR, 7)
      .attr(ReceivedMoveDamageMultiplierAbAttr,(target, user, move) => target.getAttackTypeEffectiveness(move.type, user) >= 2, 0.75),
    new Ability(Abilities.NEUROFORCE, 7)
      .attr(MovePowerBoostAbAttr, (user, target, move) => target.getAttackTypeEffectiveness(move.type, user) >= 2, 1.25),
    new Ability(Abilities.INTREPID_SWORD, 8)
      .attr(PostSummonStatChangeAbAttr, BattleStat.ATK, 1, true)
      .condition(getOncePerBattleCondition(Abilities.INTREPID_SWORD)),
    new Ability(Abilities.DAUNTLESS_SHIELD, 8)
      .attr(PostSummonStatChangeAbAttr, BattleStat.DEF, 1, true)
      .condition(getOncePerBattleCondition(Abilities.DAUNTLESS_SHIELD)),
    new Ability(Abilities.LIBERO, 8)
      .attr(PokemonTypeChangeAbAttr)
      .condition((p) => !p.summonData?.abilitiesApplied.includes(Abilities.LIBERO)),
    new Ability(Abilities.BALL_FETCH, 8)
      .attr(FetchBallAbAttr)
      .condition(getOncePerBattleCondition(Abilities.BALL_FETCH)),
    new Ability(Abilities.COTTON_DOWN, 8)
      .attr(PostDefendStatChangeAbAttr, (target, user, move) => move.category !== MoveCategory.STATUS, BattleStat.SPD, -1, false, true)
      .bypassFaint(),
    new Ability(Abilities.PROPELLER_TAIL, 8)
      .attr(BlockRedirectAbAttr),
    new Ability(Abilities.MIRROR_ARMOR, 8)
      .ignorable()
      .unimplemented(),
    new Ability(Abilities.GULP_MISSILE, 8)
      .attr(UnsuppressableAbilityAbAttr)
      .attr(NoTransformAbilityAbAttr)
      .attr(NoFusionAbilityAbAttr)
      .unimplemented(),
    new Ability(Abilities.STALWART, 8)
      .attr(BlockRedirectAbAttr),
    new Ability(Abilities.STEAM_ENGINE, 8)
      .attr(PostDefendStatChangeAbAttr, (target, user, move) => (move.type === Type.FIRE || move.type === Type.WATER) && move.category !== MoveCategory.STATUS, BattleStat.SPD, 6),
    new Ability(Abilities.PUNK_ROCK, 8)
      .attr(MovePowerBoostAbAttr, (user, target, move) => move.hasFlag(MoveFlags.SOUND_BASED), 1.3)
      .attr(ReceivedMoveDamageMultiplierAbAttr, (target, user, move) => move.hasFlag(MoveFlags.SOUND_BASED), 0.5)
      .ignorable(),
    new Ability(Abilities.SAND_SPIT, 8)
      .attr(PostDefendWeatherChangeAbAttr, WeatherType.SANDSTORM),
    new Ability(Abilities.ICE_SCALES, 8)
      .attr(ReceivedMoveDamageMultiplierAbAttr, (target, user, move) => move.category === MoveCategory.SPECIAL, 0.5)
      .ignorable(),
    new Ability(Abilities.RIPEN, 8)
      .attr(DoubleBerryEffectAbAttr),
    new Ability(Abilities.ICE_FACE, 8)
      .attr(UncopiableAbilityAbAttr)
      .attr(UnswappableAbilityAbAttr)
      .attr(UnsuppressableAbilityAbAttr)
      .attr(NoTransformAbilityAbAttr)
      .attr(NoFusionAbilityAbAttr)
      // Add BattlerTagType.ICE_FACE if the pokemon is in ice face form
      .conditionalAttr(pokemon => pokemon.formIndex === 0, PostSummonAddBattlerTagAbAttr, BattlerTagType.ICE_FACE, 0, false)
      // When summoned with active HAIL or SNOW, add BattlerTagType.ICE_FACE
      .conditionalAttr(getWeatherCondition(WeatherType.HAIL, WeatherType.SNOW), PostSummonAddBattlerTagAbAttr, BattlerTagType.ICE_FACE, 0)
      // When weather changes to HAIL or SNOW while pokemon is fielded, add BattlerTagType.ICE_FACE
      .attr(PostWeatherChangeAddBattlerTagAttr, BattlerTagType.ICE_FACE, 0, WeatherType.HAIL, WeatherType.SNOW)
      .attr(IceFaceBlockPhysicalAbAttr, (target, user, move) => move.category === MoveCategory.PHYSICAL && !!target.getTag(BattlerTagType.ICE_FACE), 0)
      .ignorable(),
    new Ability(Abilities.POWER_SPOT, 8)
      .attr(AllyMoveCategoryPowerBoostAbAttr, [MoveCategory.SPECIAL, MoveCategory.PHYSICAL], 1.3),
    new Ability(Abilities.MIMICRY, 8)
      .unimplemented(),
    new Ability(Abilities.SCREEN_CLEANER, 8)
      .attr(PostSummonRemoveArenaTagAbAttr, [ArenaTagType.AURORA_VEIL, ArenaTagType.LIGHT_SCREEN, ArenaTagType.REFLECT]),
    new Ability(Abilities.STEELY_SPIRIT, 8)
      .attr(MoveTypePowerBoostAbAttr, Type.STEEL)
      .partial(),
    new Ability(Abilities.PERISH_BODY, 8)
      .attr(PostDefendPerishSongAbAttr, 4),
    new Ability(Abilities.WANDERING_SPIRIT, 8)
      .attr(PostDefendAbilitySwapAbAttr)
      .bypassFaint()
      .partial(),
    new Ability(Abilities.GORILLA_TACTICS, 8)
      .unimplemented(),
    new Ability(Abilities.NEUTRALIZING_GAS, 8)
      .attr(SuppressFieldAbilitiesAbAttr)
      .attr(UncopiableAbilityAbAttr)
      .attr(UnswappableAbilityAbAttr)
      .attr(NoTransformAbilityAbAttr)
      .attr(PostSummonMessageAbAttr, (pokemon: Pokemon) => getPokemonMessage(pokemon, "'s Neutralizing Gas filled the area!"))
      .partial(),
    new Ability(Abilities.PASTEL_VEIL, 8)
      .attr(StatusEffectImmunityAbAttr, StatusEffect.POISON, StatusEffect.TOXIC)
      .ignorable(),
    new Ability(Abilities.HUNGER_SWITCH, 8)
      .attr(PostTurnFormChangeAbAttr, p => p.getFormKey ? 0 : 1)
      .attr(PostTurnFormChangeAbAttr, p => p.getFormKey ? 1 : 0)
      .attr(UncopiableAbilityAbAttr)
      .attr(UnswappableAbilityAbAttr)
      .attr(NoTransformAbilityAbAttr)
      .attr(NoFusionAbilityAbAttr)
      .condition((pokemon) => !pokemon.isTerastallized()),
    new Ability(Abilities.QUICK_DRAW, 8)
      .attr(BypassSpeedChanceAbAttr,30),
    new Ability(Abilities.UNSEEN_FIST, 8)
      .attr(IgnoreProtectOnContactAbAttr),
    new Ability(Abilities.CURIOUS_MEDICINE, 8)
      .attr(PostSummonClearAllyStatsAbAttr),
    new Ability(Abilities.TRANSISTOR, 8)
      .attr(MoveTypePowerBoostAbAttr, Type.ELECTRIC),
    new Ability(Abilities.DRAGONS_MAW, 8)
      .attr(MoveTypePowerBoostAbAttr, Type.DRAGON),
    new Ability(Abilities.CHILLING_NEIGH, 8)
      .attr(PostVictoryStatChangeAbAttr, BattleStat.ATK, 1),
    new Ability(Abilities.GRIM_NEIGH, 8)
      .attr(PostVictoryStatChangeAbAttr, BattleStat.SPATK, 1),
    new Ability(Abilities.AS_ONE_GLASTRIER, 8)
      .attr(PostSummonMessageAbAttr, (pokemon: Pokemon) => getPokemonMessage(pokemon, " has two Abilities!"))
      .attr(PreventBerryUseAbAttr)
      .attr(PostVictoryStatChangeAbAttr, BattleStat.ATK, 1)
      .attr(UncopiableAbilityAbAttr)
      .attr(UnswappableAbilityAbAttr)
      .attr(UnsuppressableAbilityAbAttr),
    new Ability(Abilities.AS_ONE_SPECTRIER, 8)
      .attr(PostSummonMessageAbAttr, (pokemon: Pokemon) => getPokemonMessage(pokemon, " has two Abilities!"))
      .attr(PreventBerryUseAbAttr)
      .attr(PostVictoryStatChangeAbAttr, BattleStat.SPATK, 1)
      .attr(UncopiableAbilityAbAttr)
      .attr(UnswappableAbilityAbAttr)
      .attr(UnsuppressableAbilityAbAttr),
    new Ability(Abilities.LINGERING_AROMA, 9)
      .attr(PostDefendAbilityGiveAbAttr, Abilities.LINGERING_AROMA)
      .bypassFaint(),
    new Ability(Abilities.SEED_SOWER, 9)
      .attr(PostDefendTerrainChangeAbAttr, TerrainType.GRASSY),
    new Ability(Abilities.THERMAL_EXCHANGE, 9)
      .attr(PostDefendStatChangeAbAttr, (target, user, move) => move.type === Type.FIRE && move.category !== MoveCategory.STATUS, BattleStat.ATK, 1)
      .attr(StatusEffectImmunityAbAttr, StatusEffect.BURN)
      .ignorable(),
    new Ability(Abilities.ANGER_SHELL, 9)
      .attr(PostDefendHpGatedStatChangeAbAttr, (target, user, move) => move.category !== MoveCategory.STATUS, 0.5, [ BattleStat.ATK, BattleStat.SPATK, BattleStat.SPD ], 1)
      .attr(PostDefendHpGatedStatChangeAbAttr, (target, user, move) => move.category !== MoveCategory.STATUS, 0.5, [ BattleStat.DEF, BattleStat.SPDEF ], -1)
      .condition(getSheerForceHitDisableAbCondition()),
    new Ability(Abilities.PURIFYING_SALT, 9)
      .attr(StatusEffectImmunityAbAttr)
      .attr(ReceivedTypeDamageMultiplierAbAttr, Type.GHOST, 0.5)
      .ignorable(),
    new Ability(Abilities.WELL_BAKED_BODY, 9)
      .attr(TypeImmunityStatChangeAbAttr, Type.FIRE, BattleStat.DEF, 2)
      .ignorable(),
    new Ability(Abilities.WIND_RIDER, 9)
      .attr(MoveImmunityStatChangeAbAttr, (pokemon, attacker, move) => pokemon !== attacker && move.hasFlag(MoveFlags.WIND_MOVE) && move.category !== MoveCategory.STATUS, BattleStat.ATK, 1)
      .attr(PostSummonStatChangeOnArenaAbAttr, ArenaTagType.TAILWIND)
      .ignorable(),
    new Ability(Abilities.GUARD_DOG, 9)
      .attr(PostIntimidateStatChangeAbAttr, [BattleStat.ATK], 1, true)
      .attr(ForceSwitchOutImmunityAbAttr)
      .ignorable(),
    new Ability(Abilities.ROCKY_PAYLOAD, 9)
      .attr(MoveTypePowerBoostAbAttr, Type.ROCK),
    new Ability(Abilities.WIND_POWER, 9)
      .attr(PostDefendApplyBattlerTagAbAttr, (target, user, move) => move.hasFlag(MoveFlags.WIND_MOVE), BattlerTagType.CHARGED),
    new Ability(Abilities.ZERO_TO_HERO, 9)
      .attr(UncopiableAbilityAbAttr)
      .attr(UnswappableAbilityAbAttr)
      .attr(UnsuppressableAbilityAbAttr)
      .attr(NoTransformAbilityAbAttr)
      .attr(NoFusionAbilityAbAttr)
      .attr(PostBattleInitFormChangeAbAttr, () => 0)
      .attr(PreSwitchOutFormChangeAbAttr, () => 1)
      .bypassFaint(),
    new Ability(Abilities.COMMANDER, 9)
      .attr(UncopiableAbilityAbAttr)
      .attr(UnswappableAbilityAbAttr)
      .unimplemented(),
    new Ability(Abilities.ELECTROMORPHOSIS, 9)
      .attr(PostDefendApplyBattlerTagAbAttr, (target, user, move) => move.category !== MoveCategory.STATUS, BattlerTagType.CHARGED),
    new Ability(Abilities.PROTOSYNTHESIS, 9)
      .conditionalAttr(getWeatherCondition(WeatherType.SUNNY, WeatherType.HARSH_SUN), PostSummonAddBattlerTagAbAttr, BattlerTagType.PROTOSYNTHESIS, 0, true)
      .attr(PostWeatherChangeAddBattlerTagAttr, BattlerTagType.PROTOSYNTHESIS, 0, WeatherType.SUNNY, WeatherType.HARSH_SUN)
      .attr(UncopiableAbilityAbAttr)
      .attr(UnswappableAbilityAbAttr)
      .attr(NoTransformAbilityAbAttr)
      .partial(), // While setting the tag, the getbattlestat should ignore all modifiers to stats except stat stages
    new Ability(Abilities.QUARK_DRIVE, 9)
      .conditionalAttr(getTerrainCondition(TerrainType.ELECTRIC), PostSummonAddBattlerTagAbAttr, BattlerTagType.QUARK_DRIVE, 0, true)
      .attr(PostTerrainChangeAddBattlerTagAttr, BattlerTagType.QUARK_DRIVE, 0, TerrainType.ELECTRIC)
      .attr(UncopiableAbilityAbAttr)
      .attr(UnswappableAbilityAbAttr)
      .attr(NoTransformAbilityAbAttr)
      .partial(), // While setting the tag, the getbattlestat should ignore all modifiers to stats except stat stages
    new Ability(Abilities.GOOD_AS_GOLD, 9)
      .attr(MoveImmunityAbAttr, (pokemon, attacker, move) => pokemon !== attacker && move.category === MoveCategory.STATUS)
      .ignorable()
      .partial(),
    new Ability(Abilities.VESSEL_OF_RUIN, 9)
      .attr(FieldMultiplyBattleStatAbAttr, Stat.SPATK, 0.75)
      .attr(PostSummonMessageAbAttr, (user) => getPokemonMessage(user, `'s Vessel of Ruin lowered the ${getStatName(Stat.SPATK)}\nof all surrounding Pokémon!`))
      .ignorable(),
    new Ability(Abilities.SWORD_OF_RUIN, 9)
      .attr(FieldMultiplyBattleStatAbAttr, Stat.DEF, 0.75)
      .attr(PostSummonMessageAbAttr, (user) => getPokemonMessage(user, `'s Sword of Ruin lowered the ${getStatName(Stat.DEF)}\nof all surrounding Pokémon!`))
      .ignorable(),
    new Ability(Abilities.TABLETS_OF_RUIN, 9)
      .attr(FieldMultiplyBattleStatAbAttr, Stat.ATK, 0.75)
      .attr(PostSummonMessageAbAttr, (user) => getPokemonMessage(user, `'s Tablets of Ruin lowered the ${getStatName(Stat.ATK)}\nof all surrounding Pokémon!`))
      .ignorable(),
    new Ability(Abilities.BEADS_OF_RUIN, 9)
      .attr(FieldMultiplyBattleStatAbAttr, Stat.SPDEF, 0.75)
      .attr(PostSummonMessageAbAttr, (user) => getPokemonMessage(user, `'s Beads of Ruin lowered the ${getStatName(Stat.SPDEF)}\nof all surrounding Pokémon!`))
      .ignorable(),
    new Ability(Abilities.ORICHALCUM_PULSE, 9)
      .attr(PostSummonWeatherChangeAbAttr, WeatherType.SUNNY)
      .attr(PostBiomeChangeWeatherChangeAbAttr, WeatherType.SUNNY)
      .conditionalAttr(getWeatherCondition(WeatherType.SUNNY, WeatherType.HARSH_SUN), BattleStatMultiplierAbAttr, BattleStat.ATK, 4 / 3),
    new Ability(Abilities.HADRON_ENGINE, 9)
      .attr(PostSummonTerrainChangeAbAttr, TerrainType.ELECTRIC)
      .attr(PostBiomeChangeTerrainChangeAbAttr, TerrainType.ELECTRIC)
      .conditionalAttr(getTerrainCondition(TerrainType.ELECTRIC), BattleStatMultiplierAbAttr, BattleStat.SPATK, 4 / 3),
    new Ability(Abilities.OPPORTUNIST, 9)
      .attr(StatChangeCopyAbAttr),
    new Ability(Abilities.CUD_CHEW, 9)
      .unimplemented(),
    new Ability(Abilities.SHARPNESS, 9)
      .attr(MovePowerBoostAbAttr, (user, target, move) => move.hasFlag(MoveFlags.SLICING_MOVE), 1.5),
    new Ability(Abilities.SUPREME_OVERLORD, 9)
      .attr(VariableMovePowerBoostAbAttr, (user, target, move) => 1 + 0.1 * Math.min(user.isPlayer() ? user.scene.currentBattle.playerFaints : user.scene.currentBattle.enemyFaints, 5))
      .partial(),
    new Ability(Abilities.COSTAR, 9)
      .unimplemented(),
    new Ability(Abilities.TOXIC_DEBRIS, 9)
      .attr(PostDefendApplyArenaTrapTagAbAttr, (target, user, move) => move.category === MoveCategory.PHYSICAL, ArenaTagType.TOXIC_SPIKES)
      .bypassFaint(),
    new Ability(Abilities.ARMOR_TAIL, 9)
      .attr(FieldPriorityMoveImmunityAbAttr)
      .ignorable(),
    new Ability(Abilities.EARTH_EATER, 9)
      .attr(TypeImmunityHealAbAttr, Type.GROUND)
      .partial() // Healing not blocked by Heal Block
      .ignorable(),
    new Ability(Abilities.MYCELIUM_MIGHT, 9)
      .attr(MoveAbilityBypassAbAttr, (pokemon, move: Move) => move.category === MoveCategory.STATUS)
      .partial(),
    new Ability(Abilities.MINDS_EYE, 9)
      .attr(IgnoreTypeImmunityAbAttr, Type.GHOST, [Type.NORMAL, Type.FIGHTING])
      .attr(ProtectStatAbAttr, BattleStat.ACC)
      .attr(IgnoreOpponentEvasionAbAttr)
      .ignorable(),
    new Ability(Abilities.SUPERSWEET_SYRUP, 9)
      .attr(PostSummonStatChangeAbAttr, BattleStat.EVA, -1)
      .condition(getOncePerBattleCondition(Abilities.SUPERSWEET_SYRUP)),
    new Ability(Abilities.HOSPITALITY, 9)
      .attr(PostSummonAllyHealAbAttr, 4, true)
      .partial(), // Healing not blocked by Heal Block
    new Ability(Abilities.TOXIC_CHAIN, 9)
      .attr(PostAttackApplyStatusEffectAbAttr, false, 30, StatusEffect.TOXIC),
    new Ability(Abilities.EMBODY_ASPECT_TEAL, 9)
      .attr(PostBattleInitStatChangeAbAttr, BattleStat.SPD, 1, true)
      .attr(UncopiableAbilityAbAttr)
      .attr(UnswappableAbilityAbAttr)
      .attr(NoTransformAbilityAbAttr)
      .partial(),
    new Ability(Abilities.EMBODY_ASPECT_WELLSPRING, 9)
      .attr(PostBattleInitStatChangeAbAttr, BattleStat.SPDEF, 1, true)
      .attr(UncopiableAbilityAbAttr)
      .attr(UnswappableAbilityAbAttr)
      .attr(NoTransformAbilityAbAttr)
      .partial(),
    new Ability(Abilities.EMBODY_ASPECT_HEARTHFLAME, 9)
      .attr(PostBattleInitStatChangeAbAttr, BattleStat.ATK, 1, true)
      .attr(UncopiableAbilityAbAttr)
      .attr(UnswappableAbilityAbAttr)
      .attr(NoTransformAbilityAbAttr)
      .partial(),
    new Ability(Abilities.EMBODY_ASPECT_CORNERSTONE, 9)
      .attr(PostBattleInitStatChangeAbAttr, BattleStat.DEF, 1, true)
      .attr(UncopiableAbilityAbAttr)
      .attr(UnswappableAbilityAbAttr)
      .attr(NoTransformAbilityAbAttr)
      .partial(),
    new Ability(Abilities.TERA_SHIFT, 9)
      .attr(PostSummonFormChangeAbAttr, p => p.getFormKey() ? 0 : 1)
      .attr(UncopiableAbilityAbAttr)
      .attr(UnswappableAbilityAbAttr)
      .attr(UnsuppressableAbilityAbAttr)
      .attr(NoTransformAbilityAbAttr)
      .attr(NoFusionAbilityAbAttr),
    new Ability(Abilities.TERA_SHELL, 9)
      .attr(UncopiableAbilityAbAttr)
      .attr(UnswappableAbilityAbAttr)
      .ignorable()
      .unimplemented(),
    new Ability(Abilities.TERAFORM_ZERO, 9)
      .attr(UncopiableAbilityAbAttr)
      .attr(UnswappableAbilityAbAttr)
      .unimplemented(),
    new Ability(Abilities.POISON_PUPPETEER, 9)
      .attr(UncopiableAbilityAbAttr)
      .attr(UnswappableAbilityAbAttr)
      .conditionalAttr(pokemon => pokemon.species.speciesId===Species.PECHARUNT,ConfusionOnStatusEffectAbAttr,StatusEffect.POISON,StatusEffect.TOXIC)
  );
}<|MERGE_RESOLUTION|>--- conflicted
+++ resolved
@@ -3732,7 +3732,6 @@
   }
 }
 
-<<<<<<< HEAD
 /**
  * If a Pokémon with this Ability selects a damaging move, it has a 30% chance of going first in its priority bracket. If the Ability activates, this is announced at the start of the turn (after move selection).
  *
@@ -3781,10 +3780,7 @@
   }
 }
 
-function applyAbAttrsInternal<TAttr extends AbAttr>(attrType: { new(...args: any[]): TAttr },
-=======
 function applyAbAttrsInternal<TAttr extends AbAttr>(attrType: Constructor<TAttr>,
->>>>>>> aba3e2ab
   pokemon: Pokemon, applyFunc: AbAttrApplyFunc<TAttr>, args: any[], isAsync: boolean = false, showAbilityInstant: boolean = false, quiet: boolean = false, passive: boolean = false): Promise<void> {
   return new Promise(resolve => {
     if (!pokemon.canApplyAbility(passive)) {
