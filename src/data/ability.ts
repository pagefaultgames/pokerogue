import Pokemon, { HitResult, PlayerPokemon, PokemonMove } from "../field/pokemon";
import { Type } from "./type";
import { Constructor } from "#app/utils";
import * as Utils from "../utils";
import { BattleStat, getBattleStatName } from "./battle-stat";
import { MovePhase, PokemonHealPhase, ShowAbilityPhase, StatChangePhase } from "../phases";
import { getPokemonNameWithAffix } from "../messages";
import { Weather, WeatherType } from "./weather";
import { BattlerTag, GroundedTag, GulpMissileTag } from "./battler-tags";
import { StatusEffect, getNonVolatileStatusEffects, getStatusEffectDescriptor, getStatusEffectHealText } from "./status-effect";
import { Gender } from "./gender";
import Move, { AttackMove, MoveCategory, MoveFlags, MoveTarget, FlinchAttr, OneHitKOAttr, HitHealAttr, allMoves, StatusMove, SelfStatusMove, VariablePowerAttr, applyMoveAttrs, IncrementMovePriorityAttr, VariableMoveTypeAttr, RandomMovesetMoveAttr, RandomMoveAttr, NaturePowerAttr, CopyMoveAttr, MoveAttr, MultiHitAttr, ChargeAttr, SacrificialAttr, SacrificialAttrOnHit } from "./move";
import { ArenaTagSide, ArenaTrapTag } from "./arena-tag";
import { Stat, getStatName } from "./pokemon-stat";
import { BerryModifier, PokemonHeldItemModifier } from "../modifier/modifier";
import { TerrainType } from "./terrain";
import { SpeciesFormChangeManualTrigger } from "./pokemon-forms";
import i18next from "i18next";
import { Localizable } from "#app/interfaces/locales.js";
import { Command } from "../ui/command-ui-handler";
import { BerryModifierType } from "#app/modifier/modifier-type";
import { getPokeballName } from "./pokeball";
import { BattlerIndex } from "#app/battle";
import { Abilities } from "#enums/abilities";
import { ArenaTagType } from "#enums/arena-tag-type";
import { BattlerTagType } from "#enums/battler-tag-type";
import { Moves } from "#enums/moves";
import { Species } from "#enums/species";

export class Ability implements Localizable {
  public id: Abilities;

  private nameAppend: string;
  public name: string;
  public description: string;
  public generation: integer;
  public isBypassFaint: boolean;
  public isIgnorable: boolean;
  public attrs: AbAttr[];
  public conditions: AbAttrCondition[];

  constructor(id: Abilities, generation: integer) {
    this.id = id;

    this.nameAppend = "";
    this.generation = generation;
    this.attrs = [];
    this.conditions = [];

    this.localize();
  }

  localize(): void {
    const i18nKey = Abilities[this.id].split("_").filter(f => f).map((f, i) => i ? `${f[0]}${f.slice(1).toLowerCase()}` : f.toLowerCase()).join("") as string;

    this.name = this.id ? `${i18next.t(`ability:${i18nKey}.name`) as string}${this.nameAppend}` : "";
    this.description = this.id ? i18next.t(`ability:${i18nKey}.description`) as string : "";
  }

  /**
   * Get all ability attributes that match `attrType`
   * @param attrType any attribute that extends {@linkcode AbAttr}
   * @returns Array of attributes that match `attrType`, Empty Array if none match.
   */
  getAttrs<T extends AbAttr>(attrType: Constructor<T> ): T[] {
    return this.attrs.filter((a): a is T => a instanceof attrType);
  }

  /**
   * Check if an ability has an attribute that matches `attrType`
   * @param attrType any attribute that extends {@linkcode AbAttr}
   * @returns true if the ability has attribute `attrType`
   */
  hasAttr<T extends AbAttr>(attrType: Constructor<T>): boolean {
    return this.attrs.some((attr) => attr instanceof attrType);
  }

  attr<T extends Constructor<AbAttr>>(AttrType: T, ...args: ConstructorParameters<T>): Ability {
    const attr = new AttrType(...args);
    this.attrs.push(attr);

    return this;
  }

  conditionalAttr<T extends Constructor<AbAttr>>(condition: AbAttrCondition, AttrType: T, ...args: ConstructorParameters<T>): Ability {
    const attr = new AttrType(...args);
    attr.addCondition(condition);
    this.attrs.push(attr);

    return this;
  }

  bypassFaint(): Ability {
    this.isBypassFaint = true;
    return this;
  }

  ignorable(): Ability {
    this.isIgnorable = true;
    return this;
  }

  condition(condition: AbAttrCondition): Ability {
    this.conditions.push(condition);

    return this;
  }

  partial(): this {
    this.nameAppend += " (P)";
    return this;
  }

  unimplemented(): this {
    this.nameAppend += " (N)";
    return this;
  }
}

type AbAttrApplyFunc<TAttr extends AbAttr> = (attr: TAttr, passive: boolean) => boolean | Promise<boolean>;
type AbAttrCondition = (pokemon: Pokemon) => boolean;

type PokemonAttackCondition = (user: Pokemon | null, target: Pokemon | null, move: Move) => boolean;
type PokemonDefendCondition = (target: Pokemon, user: Pokemon, move: Move) => boolean;
type PokemonStatChangeCondition = (target: Pokemon, statsChanged: BattleStat[], levels: integer) => boolean;

export abstract class AbAttr {
  public showAbility: boolean;
  private extraCondition: AbAttrCondition;

  constructor(showAbility: boolean = true) {
    this.showAbility = showAbility;
  }

  apply(pokemon: Pokemon, passive: boolean, cancelled: Utils.BooleanHolder | null, args: any[]): boolean | Promise<boolean> {
    return false;
  }

  getTriggerMessage(_pokemon: Pokemon, _abilityName: string, ..._args: any[]): string | null {
    return null;
  }

  getCondition(): AbAttrCondition | null {
    return this.extraCondition || null;
  }

  addCondition(condition: AbAttrCondition): AbAttr {
    this.extraCondition = condition;
    return this;
  }
}

export class BlockRecoilDamageAttr extends AbAttr {
  apply(pokemon: Pokemon, passive: boolean, cancelled: Utils.BooleanHolder, args: any[]): boolean {
    cancelled.value = true;

    return true;
  }

  getTriggerMessage(pokemon: Pokemon, abilityName: string, ...args: any[]) {
    return i18next.t("abilityTriggers:blockRecoilDamage", {pokemonName: getPokemonNameWithAffix(pokemon), abilityName: abilityName});
  }
}

export class DoubleBattleChanceAbAttr extends AbAttr {
  constructor() {
    super(false);
  }

  apply(pokemon: Pokemon, passive: boolean, cancelled: Utils.BooleanHolder, args: any[]): boolean {
    const doubleChance = (args[0] as Utils.IntegerHolder);
    doubleChance.value = Math.max(doubleChance.value / 2, 1);
    return true;
  }
}

export class PostBattleInitAbAttr extends AbAttr {
  applyPostBattleInit(pokemon: Pokemon, passive: boolean, args: any[]): boolean | Promise<boolean> {
    return false;
  }
}

export class PostBattleInitFormChangeAbAttr extends PostBattleInitAbAttr {
  private formFunc: (p: Pokemon) => integer;

  constructor(formFunc: ((p: Pokemon) => integer)) {
    super(true);

    this.formFunc = formFunc;
  }

  applyPostBattleInit(pokemon: Pokemon, passive: boolean, args: any[]): boolean {
    const formIndex = this.formFunc(pokemon);
    if (formIndex !== pokemon.formIndex) {
      return pokemon.scene.triggerPokemonFormChange(pokemon, SpeciesFormChangeManualTrigger, false);
    }

    return false;
  }
}

export class PostBattleInitStatChangeAbAttr extends PostBattleInitAbAttr {
  private stats: BattleStat[];
  private levels: integer;
  private selfTarget: boolean;

  constructor(stats: BattleStat | BattleStat[], levels: integer, selfTarget?: boolean) {
    super();

    this.stats = typeof(stats) === "number"
      ? [ stats as BattleStat ]
      : stats as BattleStat[];
    this.levels = levels;
    this.selfTarget = !!selfTarget;
  }

  applyPostBattleInit(pokemon: Pokemon, passive: boolean, args: any[]): boolean {
    const statChangePhases: StatChangePhase[] = [];

    if (this.selfTarget) {
      statChangePhases.push(new StatChangePhase(pokemon.scene, pokemon.getBattlerIndex(), true, this.stats, this.levels));
    } else {
      for (const opponent of pokemon.getOpponents()) {
        statChangePhases.push(new StatChangePhase(pokemon.scene, opponent.getBattlerIndex(), false, this.stats, this.levels));
      }
    }

    for (const statChangePhase of statChangePhases) {
      if (!this.selfTarget && !statChangePhase.getPokemon()?.summonData) {
        pokemon.scene.pushPhase(statChangePhase);
      } else { // TODO: This causes the ability bar to be shown at the wrong time
        pokemon.scene.unshiftPhase(statChangePhase);
      }
    }

    return true;
  }
}

type PreDefendAbAttrCondition = (pokemon: Pokemon, attacker: Pokemon, move: Move) => boolean;

export class PreDefendAbAttr extends AbAttr {
  applyPreDefend(pokemon: Pokemon, passive: boolean, attacker: Pokemon, move: Move | null, cancelled: Utils.BooleanHolder | null, args: any[]): boolean | Promise<boolean> {
    return false;
  }
}

export class PreDefendFormChangeAbAttr extends PreDefendAbAttr {
  private formFunc: (p: Pokemon) => integer;

  constructor(formFunc: ((p: Pokemon) => integer)) {
    super(true);

    this.formFunc = formFunc;
  }

  applyPreDefend(pokemon: Pokemon, passive: boolean, attacker: Pokemon, move: Move, cancelled: Utils.BooleanHolder, args: any[]): boolean {
    const formIndex = this.formFunc(pokemon);
    if (formIndex !== pokemon.formIndex) {
      pokemon.scene.triggerPokemonFormChange(pokemon, SpeciesFormChangeManualTrigger, false);
      return true;
    }

    return false;
  }
}
export class PreDefendFullHpEndureAbAttr extends PreDefendAbAttr {
  applyPreDefend(pokemon: Pokemon, passive: boolean, attacker: Pokemon, move: Move, cancelled: Utils.BooleanHolder, args: any[]): boolean {
    if (pokemon.isFullHp() &&
        pokemon.getMaxHp() > 1 && //Checks if pokemon has wonder_guard (which forces 1hp)
        (args[0] as Utils.NumberHolder).value >= pokemon.hp) { //Damage >= hp
      return pokemon.addTag(BattlerTagType.STURDY, 1);
    }

    return false;
  }
}

export class BlockItemTheftAbAttr extends AbAttr {
  apply(pokemon: Pokemon, passive: boolean, cancelled: Utils.BooleanHolder, args: any[]): boolean {
    cancelled.value = true;

    return true;
  }

  getTriggerMessage(pokemon: Pokemon, abilityName: string, ...args: any[]) {
    return i18next.t("abilityTriggers:blockItemTheft", {
      pokemonNameWithAffix: getPokemonNameWithAffix(pokemon),
      abilityName
    });
  }
}

export class StabBoostAbAttr extends AbAttr {
  apply(pokemon: Pokemon, passive: boolean, cancelled: Utils.BooleanHolder, args: any[]): boolean {
    if ((args[0] as Utils.NumberHolder).value > 1) {
      (args[0] as Utils.NumberHolder).value += 0.5;
      return true;
    }

    return false;
  }
}

export class ReceivedMoveDamageMultiplierAbAttr extends PreDefendAbAttr {
  protected condition: PokemonDefendCondition;
  private damageMultiplier: number;

  constructor(condition: PokemonDefendCondition, damageMultiplier: number) {
    super();

    this.condition = condition;
    this.damageMultiplier = damageMultiplier;
  }

  applyPreDefend(pokemon: Pokemon, passive: boolean, attacker: Pokemon, move: Move, cancelled: Utils.BooleanHolder, args: any[]): boolean {
    if (this.condition(pokemon, attacker, move)) {
      (args[0] as Utils.NumberHolder).value = Math.floor((args[0] as Utils.NumberHolder).value * this.damageMultiplier);

      return true;
    }

    return false;
  }
}

export class ReceivedTypeDamageMultiplierAbAttr extends ReceivedMoveDamageMultiplierAbAttr {
  constructor(moveType: Type, damageMultiplier: number) {
    super((user, target, move) => move.type === moveType, damageMultiplier);
  }
}

export class PreDefendMoveDamageToOneAbAttr extends ReceivedMoveDamageMultiplierAbAttr {
  constructor(condition: PokemonDefendCondition) {
    super(condition, 1);
  }

  applyPreDefend(pokemon: Pokemon, passive: boolean, attacker: Pokemon, move: Move, cancelled: Utils.BooleanHolder, args: any[]): boolean {
    if (this.condition(pokemon, attacker, move)) {
      (args[0] as Utils.NumberHolder).value = Math.floor(pokemon.getMaxHp() / 8);
      return true;
    }

    return false;
  }
}

/**
 * Determines whether a Pokemon is immune to a move because of an ability.
 * @extends PreDefendAbAttr
 * @see {@linkcode applyPreDefend}
 * @see {@linkcode getCondition}
 */
export class TypeImmunityAbAttr extends PreDefendAbAttr {
  private immuneType: Type | null;
  private condition: AbAttrCondition | null;

  constructor(immuneType: Type | null, condition?: AbAttrCondition) {
    super();

    this.immuneType = immuneType;
    this.condition = condition!; // TODO: is this bang correct?
  }

  /**
   * Applies immunity if this ability grants immunity to the type of the given move.
   * @param pokemon {@linkcode Pokemon} The defending Pokemon.
   * @param passive - Whether the ability is passive.
   * @param attacker {@linkcode Pokemon} The attacking Pokemon.
   * @param move {@linkcode Move} The attacking move.
   * @param cancelled {@linkcode Utils.BooleanHolder} - A holder for a boolean value indicating if the move was cancelled.
   * @param args [0] {@linkcode Utils.NumberHolder} gets set to 0 if move is immuned by an ability.
   * @param args [1] - Whether the move is simulated.
   */
  applyPreDefend(pokemon: Pokemon, passive: boolean, attacker: Pokemon, move: Move, cancelled: Utils.BooleanHolder, args: any[]): boolean {
    // Field moves should ignore immunity
    if ([ MoveTarget.BOTH_SIDES, MoveTarget.ENEMY_SIDE, MoveTarget.USER_SIDE ].includes(move.moveTarget)) {
      return false;
    }

    if (attacker !== pokemon && move.type === this.immuneType) {
      (args[0] as Utils.NumberHolder).value = 0;
      return true;
    }

    return false;
  }

  override getCondition(): AbAttrCondition | null {
    return this.condition;
  }
}

export class TypeImmunityHealAbAttr extends TypeImmunityAbAttr {
  constructor(immuneType: Type) {
    super(immuneType);
  }

  applyPreDefend(pokemon: Pokemon, passive: boolean, attacker: Pokemon, move: Move, cancelled: Utils.BooleanHolder, args: any[]): boolean {
    const ret = super.applyPreDefend(pokemon, passive, attacker, move, cancelled, args);

    if (ret) {
      if (!pokemon.isFullHp()) {
        const simulated = args.length > 1 && args[1];
        if (!simulated) {
          const abilityName = (!passive ? pokemon.getAbility() : pokemon.getPassiveAbility()).name;
          pokemon.scene.unshiftPhase(new PokemonHealPhase(pokemon.scene, pokemon.getBattlerIndex(),
            Math.max(Math.floor(pokemon.getMaxHp() / 4), 1), i18next.t("abilityTriggers:typeImmunityHeal", { pokemonNameWithAffix: getPokemonNameWithAffix(pokemon), abilityName }), true));
        }
      }
      return true;
    }

    return false;
  }
}

class TypeImmunityStatChangeAbAttr extends TypeImmunityAbAttr {
  private stat: BattleStat;
  private levels: integer;

  constructor(immuneType: Type, stat: BattleStat, levels: integer, condition?: AbAttrCondition) {
    super(immuneType, condition);

    this.stat = stat;
    this.levels = levels;
  }

  applyPreDefend(pokemon: Pokemon, passive: boolean, attacker: Pokemon, move: Move, cancelled: Utils.BooleanHolder, args: any[]): boolean {
    const ret = super.applyPreDefend(pokemon, passive, attacker, move, cancelled, args);

    if (ret) {
      cancelled.value = true;
      const simulated = args.length > 1 && args[1];
      if (!simulated) {
        pokemon.scene.unshiftPhase(new StatChangePhase(pokemon.scene, pokemon.getBattlerIndex(), true, [ this.stat ], this.levels));
      }
    }

    return ret;
  }
}

class TypeImmunityAddBattlerTagAbAttr extends TypeImmunityAbAttr {
  private tagType: BattlerTagType;
  private turnCount: integer;

  constructor(immuneType: Type, tagType: BattlerTagType, turnCount: integer, condition?: AbAttrCondition) {
    super(immuneType, condition);

    this.tagType = tagType;
    this.turnCount = turnCount;
  }

  applyPreDefend(pokemon: Pokemon, passive: boolean, attacker: Pokemon, move: Move, cancelled: Utils.BooleanHolder, args: any[]): boolean {
    const ret = super.applyPreDefend(pokemon, passive, attacker, move, cancelled, args);

    if (ret) {
      cancelled.value = true;
      const simulated = args.length > 1 && args[1];
      if (!simulated) {
        pokemon.addTag(this.tagType, this.turnCount, undefined, pokemon.id);
      }
    }

    return ret;
  }
}

export class NonSuperEffectiveImmunityAbAttr extends TypeImmunityAbAttr {
  constructor(condition?: AbAttrCondition) {
    super(null, condition);
  }

  applyPreDefend(pokemon: Pokemon, passive: boolean, attacker: Pokemon, move: Move, cancelled: Utils.BooleanHolder, args: any[]): boolean {
    if (move instanceof AttackMove && pokemon.getAttackTypeEffectiveness(move.type, attacker) < 2) {
      cancelled.value = true;
      (args[0] as Utils.NumberHolder).value = 0;
      return true;
    }

    return false;
  }

  getTriggerMessage(pokemon: Pokemon, abilityName: string, ...args: any[]): string {
    return i18next.t("abilityTriggers:nonSuperEffectiveImmunity", {
      pokemonNameWithAffix: getPokemonNameWithAffix(pokemon),
      abilityName
    });
  }
}

export class PostDefendAbAttr extends AbAttr {
  applyPostDefend(pokemon: Pokemon, passive: boolean, attacker: Pokemon, move: Move, hitResult: HitResult | null, args: any[]): boolean | Promise<boolean> {
    return false;
  }
}

/**
 * Applies the effects of Gulp Missile when the user is hit by an attack.
 * @extends PostDefendAbAttr
 */
export class PostDefendGulpMissileAbAttr extends PostDefendAbAttr {
  constructor() {
    super(true);
  }

  /**
   * Damages the attacker and triggers the secondary effect based on the form or the BattlerTagType.
   * @param {Pokemon} pokemon - The defending Pokemon.
   * @param passive - n/a
   * @param {Pokemon} attacker - The attacking Pokemon.
   * @param {Move} move - The move being used.
   * @param {HitResult} hitResult - n/a
   * @param {any[]} args - n/a
   * @returns Whether the effects of the ability are applied.
   */
  applyPostDefend(pokemon: Pokemon, passive: boolean, attacker: Pokemon, move: Move, hitResult: HitResult, args: any[]): boolean | Promise<boolean> {
    const battlerTag = pokemon.getTag(GulpMissileTag);
    if (!battlerTag || move.category === MoveCategory.STATUS) {
      return false;
    }

    const cancelled = new Utils.BooleanHolder(false);
    applyAbAttrs(BlockNonDirectDamageAbAttr, attacker, cancelled);

    if (!cancelled.value) {
      attacker.damageAndUpdate(Math.max(1, Math.floor(attacker.getMaxHp() / 4)), HitResult.OTHER);
    }

    if (battlerTag.tagType === BattlerTagType.GULP_MISSILE_ARROKUDA) {
      pokemon.scene.unshiftPhase(new StatChangePhase(pokemon.scene, attacker.getBattlerIndex(), false, [ BattleStat.DEF ], -1));
    } else {
      attacker.trySetStatus(StatusEffect.PARALYSIS, true, pokemon);
    }

    pokemon.removeTag(battlerTag.tagType);
    return true;
  }
}

export class PostDefendDisguiseAbAttr extends PostDefendAbAttr {

  applyPostDefend(pokemon: Pokemon, passive: boolean, attacker: Pokemon, move: Move, hitResult: HitResult, args: any[]): boolean {
    if (pokemon.formIndex === 0 && pokemon.battleData.hitCount !== 0 && (move.category === MoveCategory.SPECIAL || move.category === MoveCategory.PHYSICAL)) {

      const recoilDamage = Math.ceil((pokemon.getMaxHp() / 8) - attacker.turnData.damageDealt);
      if (!recoilDamage) {
        return false;
      }
      pokemon.damageAndUpdate(recoilDamage, HitResult.OTHER);
      pokemon.turnData.damageTaken += recoilDamage;
      pokemon.scene.queueMessage(i18next.t("abilityTriggers:postDefendDisguise", { pokemonNameWithAffix: getPokemonNameWithAffix(pokemon) }));
      return true;
    }

    return false;
  }
}

export class PostDefendFormChangeAbAttr extends PostDefendAbAttr {
  private formFunc: (p: Pokemon) => integer;

  constructor(formFunc: ((p: Pokemon) => integer)) {
    super(true);

    this.formFunc = formFunc;
  }

  applyPostDefend(pokemon: Pokemon, passive: boolean, attacker: Pokemon, move: Move, hitResult: HitResult, args: any[]): boolean {
    const formIndex = this.formFunc(pokemon);
    if (formIndex !== pokemon.formIndex) {
      pokemon.scene.triggerPokemonFormChange(pokemon, SpeciesFormChangeManualTrigger, false);
      return true;
    }

    return false;
  }
}

export class FieldPriorityMoveImmunityAbAttr extends PreDefendAbAttr {
  applyPreDefend(pokemon: Pokemon, passive: boolean, attacker: Pokemon, move: Move, cancelled: Utils.BooleanHolder, args: any[]): boolean {
    const attackPriority = new Utils.IntegerHolder(move.priority);
    applyMoveAttrs(IncrementMovePriorityAttr,attacker,null,move,attackPriority);
    applyAbAttrs(IncrementMovePriorityAbAttr, attacker, null, move, attackPriority);

    if (move.moveTarget===MoveTarget.USER || move.moveTarget===MoveTarget.NEAR_ALLY) {
      return false;
    }

    if (attackPriority.value > 0 && !move.isMultiTarget()) {
      cancelled.value = true;
      return true;
    }

    return false;
  }
}

export class PostStatChangeAbAttr extends AbAttr {
  applyPostStatChange(pokemon: Pokemon, statsChanged: BattleStat[], levelChanged: integer, selfTarget: boolean, args: any[]): boolean | Promise<boolean> {
    return false;
  }
}

export class MoveImmunityAbAttr extends PreDefendAbAttr {
  private immuneCondition: PreDefendAbAttrCondition;

  constructor(immuneCondition: PreDefendAbAttrCondition) {
    super(true);

    this.immuneCondition = immuneCondition;
  }

  applyPreDefend(pokemon: Pokemon, passive: boolean, attacker: Pokemon, move: Move, cancelled: Utils.BooleanHolder, args: any[]): boolean {
    if (this.immuneCondition(pokemon, attacker, move)) {
      cancelled.value = true;
      return true;
    }

    return false;
  }

  getTriggerMessage(pokemon: Pokemon, abilityName: string, ...args: any[]): string {
    return i18next.t("abilityTriggers:moveImmunity", { pokemonNameWithAffix: getPokemonNameWithAffix(pokemon) });
  }
}

/**
 * Reduces the accuracy of status moves used against the Pokémon with this ability to 50%.
 * Used by Wonder Skin.
 *
 * @extends PreDefendAbAttr
 */
export class WonderSkinAbAttr extends PreDefendAbAttr {
  applyPreDefend(pokemon: Pokemon, passive: boolean, attacker: Pokemon, move: Move, cancelled: Utils.BooleanHolder, args: any[]): boolean {
    const moveAccuracy = args[0] as Utils.NumberHolder;
    if (move.category === MoveCategory.STATUS && moveAccuracy.value >= 50) {
      moveAccuracy.value = 50;
      return true;
    }

    return false;
  }
}

export class MoveImmunityStatChangeAbAttr extends MoveImmunityAbAttr {
  private stat: BattleStat;
  private levels: integer;

  constructor(immuneCondition: PreDefendAbAttrCondition, stat: BattleStat, levels: integer) {
    super(immuneCondition);
    this.stat = stat;
    this.levels = levels;
  }

  applyPreDefend(pokemon: Pokemon, passive: boolean, attacker: Pokemon, move: Move, cancelled: Utils.BooleanHolder, args: any[]): boolean {
    const ret = super.applyPreDefend(pokemon, passive, attacker, move, cancelled, args);
    if (ret) {
      const simulated = args.length > 1 && args[1];
      if (!simulated) {
        pokemon.scene.unshiftPhase(new StatChangePhase(pokemon.scene, pokemon.getBattlerIndex(), true, [ this.stat ], this.levels));
      }
    }

    return ret;
  }
}
/**
 * Class for abilities that make drain moves deal damage to user instead of healing them.
 * @extends PostDefendAbAttr
 * @see {@linkcode applyPostDefend}
 */
export class ReverseDrainAbAttr extends PostDefendAbAttr {
  /**
   * Determines if a damage and draining move was used to check if this ability should stop the healing.
   * Examples include: Absorb, Draining Kiss, Bitter Blade, etc.
   * Also displays a message to show this ability was activated.
   * @param pokemon {@linkcode Pokemon} with this ability
   * @param passive N/A
   * @param attacker {@linkcode Pokemon} that is attacking this Pokemon
   * @param move {@linkcode PokemonMove} that is being used
   * @param hitResult N/A
   * @args N/A
   * @returns true if healing should be reversed on a healing move, false otherwise.
   */
  applyPostDefend(pokemon: Pokemon, passive: boolean, attacker: Pokemon, move: Move, hitResult: HitResult, args: any[]): boolean {
    if (move.hasAttr(HitHealAttr)) {
      pokemon.scene.queueMessage(i18next.t("abilityTriggers:reverseDrain", { pokemonNameWithAffix: getPokemonNameWithAffix(attacker) }));
      return true;
    }
    return false;
  }
}

export class PostDefendStatChangeAbAttr extends PostDefendAbAttr {
  private condition: PokemonDefendCondition;
  private stat: BattleStat;
  private levels: integer;
  private selfTarget: boolean;
  private allOthers: boolean;

  constructor(condition: PokemonDefendCondition, stat: BattleStat, levels: integer, selfTarget: boolean = true, allOthers: boolean = false) {
    super(true);

    this.condition = condition;
    this.stat = stat;
    this.levels = levels;
    this.selfTarget = selfTarget;
    this.allOthers = allOthers;
  }

  applyPostDefend(pokemon: Pokemon, passive: boolean, attacker: Pokemon, move: Move, hitResult: HitResult, args: any[]): boolean {
    if (this.condition(pokemon, attacker, move)) {
      if (this.allOthers) {
        const otherPokemon = pokemon.getAlly() ? pokemon.getOpponents().concat([ pokemon.getAlly() ]) : pokemon.getOpponents();
        for (const other of otherPokemon) {
          other.scene.unshiftPhase(new StatChangePhase(other.scene, (other).getBattlerIndex(), false, [ this.stat ], this.levels));
        }
        return true;
      }
      pokemon.scene.unshiftPhase(new StatChangePhase(pokemon.scene, (this.selfTarget ? pokemon : attacker).getBattlerIndex(), this.selfTarget, [ this.stat ], this.levels));
      return true;
    }

    return false;
  }
}

export class PostDefendHpGatedStatChangeAbAttr extends PostDefendAbAttr {
  private condition: PokemonDefendCondition;
  private hpGate: number;
  private stats: BattleStat[];
  private levels: integer;
  private selfTarget: boolean;

  constructor(condition: PokemonDefendCondition, hpGate: number, stats: BattleStat[], levels: integer, selfTarget: boolean = true) {
    super(true);

    this.condition = condition;
    this.hpGate = hpGate;
    this.stats = stats;
    this.levels = levels;
    this.selfTarget = selfTarget;
  }

  applyPostDefend(pokemon: Pokemon, passive: boolean, attacker: Pokemon, move: Move, hitResult: HitResult, args: any[]): boolean {
    const hpGateFlat: integer = Math.ceil(pokemon.getMaxHp() * this.hpGate);
    const lastAttackReceived = pokemon.turnData.attacksReceived[pokemon.turnData.attacksReceived.length - 1];
    const damageReceived = lastAttackReceived?.damage || 0;

    if (this.condition(pokemon, attacker, move) && (pokemon.hp <= hpGateFlat && (pokemon.hp + damageReceived) > hpGateFlat)) {
      pokemon.scene.unshiftPhase(new StatChangePhase(pokemon.scene, (this.selfTarget ? pokemon : attacker).getBattlerIndex(), true, this.stats, this.levels));
      return true;
    }

    return false;
  }
}

export class PostDefendApplyArenaTrapTagAbAttr extends PostDefendAbAttr {
  private condition: PokemonDefendCondition;
  private tagType: ArenaTagType;

  constructor(condition: PokemonDefendCondition, tagType: ArenaTagType) {
    super(true);

    this.condition = condition;
    this.tagType = tagType;
  }

  applyPostDefend(pokemon: Pokemon, passive: boolean, attacker: Pokemon, move: Move, hitResult: HitResult, args: any[]): boolean {
    if (this.condition(pokemon, attacker, move)) {
      const tag = pokemon.scene.arena.getTag(this.tagType) as ArenaTrapTag;
      if (!pokemon.scene.arena.getTag(this.tagType) || tag.layers < tag.maxLayers) {
        pokemon.scene.arena.addTag(this.tagType, 0, undefined, pokemon.id, pokemon.isPlayer() ? ArenaTagSide.ENEMY : ArenaTagSide.PLAYER);
        return true;
      }
    }
    return false;
  }
}

export class PostDefendApplyBattlerTagAbAttr extends PostDefendAbAttr {
  private condition: PokemonDefendCondition;
  private tagType: BattlerTagType;
  constructor(condition: PokemonDefendCondition, tagType: BattlerTagType) {
    super(true);

    this.condition = condition;
    this.tagType = tagType;
  }

  applyPostDefend(pokemon: Pokemon, passive: boolean, attacker: Pokemon, move: Move, hitResult: HitResult, args: any[]): boolean {
    if (this.condition(pokemon, attacker, move)) {
      if (!pokemon.getTag(this.tagType)) {
        pokemon.addTag(this.tagType, undefined, undefined, pokemon.id);
        pokemon.scene.queueMessage(i18next.t("abilityTriggers:windPowerCharged", { pokemonName: getPokemonNameWithAffix(pokemon), moveName: move.name }));
      }
      return true;
    }
    return false;
  }
}

export class PostDefendTypeChangeAbAttr extends PostDefendAbAttr {
  applyPostDefend(pokemon: Pokemon, passive: boolean, attacker: Pokemon, move: Move, hitResult: HitResult, args: any[]): boolean {
    if (hitResult < HitResult.NO_EFFECT) {
      const type = move.type;
      const pokemonTypes = pokemon.getTypes(true);
      if (pokemonTypes.length !== 1 || pokemonTypes[0] !== type) {
        pokemon.summonData.types = [ type ];
        return true;
      }
    }

    return false;
  }

  getTriggerMessage(pokemon: Pokemon, abilityName: string, ...args: any[]): string {
    return i18next.t("abilityTriggers:postDefendTypeChange", {
      pokemonNameWithAffix: getPokemonNameWithAffix(pokemon),
      abilityName,
      typeName: i18next.t(`pokemonInfo:Type.${Type[pokemon.getTypes(true)[0]]}`)
    });
  }
}

export class PostDefendTerrainChangeAbAttr extends PostDefendAbAttr {
  private terrainType: TerrainType;

  constructor(terrainType: TerrainType) {
    super();

    this.terrainType = terrainType;
  }

  applyPostDefend(pokemon: Pokemon, passive: boolean, attacker: Pokemon, move: Move, hitResult: HitResult, args: any[]): boolean {
    if (hitResult < HitResult.NO_EFFECT) {
      return pokemon.scene.arena.trySetTerrain(this.terrainType, true);
    }

    return false;
  }
}

export class PostDefendContactApplyStatusEffectAbAttr extends PostDefendAbAttr {
  private chance: integer;
  private effects: StatusEffect[];

  constructor(chance: integer, ...effects: StatusEffect[]) {
    super();

    this.chance = chance;
    this.effects = effects;
  }

  applyPostDefend(pokemon: Pokemon, passive: boolean, attacker: Pokemon, move: Move, hitResult: HitResult, args: any[]): boolean {
    if (move.checkFlag(MoveFlags.MAKES_CONTACT, attacker, pokemon) && !attacker.status && (this.chance === -1 || pokemon.randSeedInt(100) < this.chance)) {
      const effect = this.effects.length === 1 ? this.effects[0] : this.effects[pokemon.randSeedInt(this.effects.length)];
      return attacker.trySetStatus(effect, true, pokemon);
    }

    return false;
  }
}

export class EffectSporeAbAttr extends PostDefendContactApplyStatusEffectAbAttr {
  constructor() {
    super(10, StatusEffect.POISON, StatusEffect.PARALYSIS, StatusEffect.SLEEP);
  }

  applyPostDefend(pokemon: Pokemon, passive: boolean, attacker: Pokemon, move: Move, hitResult: HitResult, args: any[]): boolean {
    if (attacker.hasAbility(Abilities.OVERCOAT) || attacker.isOfType(Type.GRASS)) {
      return false;
    }
    return super.applyPostDefend(pokemon, passive, attacker, move, hitResult, args);
  }
}

export class PostDefendContactApplyTagChanceAbAttr extends PostDefendAbAttr {
  private chance: integer;
  private tagType: BattlerTagType;
  private turnCount: integer | undefined;

  constructor(chance: integer, tagType: BattlerTagType, turnCount?: integer) {
    super();

    this.tagType = tagType;
    this.chance = chance;
    this.turnCount = turnCount;
  }

  applyPostDefend(pokemon: Pokemon, passive: boolean, attacker: Pokemon, move: Move, hitResult: HitResult, args: any[]): boolean {
    if (move.checkFlag(MoveFlags.MAKES_CONTACT, attacker, pokemon) && pokemon.randSeedInt(100) < this.chance) {
      return attacker.addTag(this.tagType, this.turnCount, move.id, attacker.id);
    }

    return false;
  }
}

export class PostDefendCritStatChangeAbAttr extends PostDefendAbAttr {
  private stat: BattleStat;
  private levels: integer;

  constructor(stat: BattleStat, levels: integer) {
    super();

    this.stat = stat;
    this.levels = levels;
  }

  applyPostDefend(pokemon: Pokemon, passive: boolean, attacker: Pokemon, move: Move, hitResult: HitResult, args: any[]): boolean {
    pokemon.scene.unshiftPhase(new StatChangePhase(pokemon.scene, pokemon.getBattlerIndex(), true, [ this.stat ], this.levels));

    return true;
  }

  getCondition(): AbAttrCondition {
    return (pokemon: Pokemon) => pokemon.turnData.attacksReceived.length !== 0 && pokemon.turnData.attacksReceived[pokemon.turnData.attacksReceived.length - 1].critical;
  }
}

export class PostDefendContactDamageAbAttr extends PostDefendAbAttr {
  private damageRatio: integer;

  constructor(damageRatio: integer) {
    super();

    this.damageRatio = damageRatio;
  }

  applyPostDefend(pokemon: Pokemon, passive: boolean, attacker: Pokemon, move: Move, hitResult: HitResult, args: any[]): boolean {
    if (move.checkFlag(MoveFlags.MAKES_CONTACT, attacker, pokemon) && !attacker.hasAbilityWithAttr(BlockNonDirectDamageAbAttr)) {
      attacker.damageAndUpdate(Math.ceil(attacker.getMaxHp() * (1 / this.damageRatio)), HitResult.OTHER);
      attacker.turnData.damageTaken += Math.ceil(attacker.getMaxHp() * (1 / this.damageRatio));
      return true;
    }

    return false;
  }

  getTriggerMessage(pokemon: Pokemon, abilityName: string, ...args: any[]): string {
    return i18next.t("abilityTriggers:postDefendContactDamage", {
      pokemonNameWithAffix: getPokemonNameWithAffix(pokemon),
      abilityName
    });
  }
}
/**
 * @description: This ability applies the Perish Song tag to the attacking pokemon
 * and the defending pokemon if the move makes physical contact and neither pokemon
 * already has the Perish Song tag.
 * @class PostDefendPerishSongAbAttr
 * @extends {PostDefendAbAttr}
 */
export class PostDefendPerishSongAbAttr extends PostDefendAbAttr {
  private turns: integer;

  constructor(turns: integer) {
    super();

    this.turns = turns;
  }

  applyPostDefend(pokemon: Pokemon, passive: boolean, attacker: Pokemon, move: Move, hitResult: HitResult, args: any[]): boolean {
    if (move.checkFlag(MoveFlags.MAKES_CONTACT, attacker, pokemon)) {
      if (pokemon.getTag(BattlerTagType.PERISH_SONG) || attacker.getTag(BattlerTagType.PERISH_SONG)) {
        return false;
      } else {
        attacker.addTag(BattlerTagType.PERISH_SONG, this.turns);
        pokemon.addTag(BattlerTagType.PERISH_SONG, this.turns);
        return true;
      }
    }
    return false;
  }

  getTriggerMessage(pokemon: Pokemon, abilityName: string, ...args: any[]): string {
    return i18next.t("abilityTriggers:perishBody", {pokemonName: getPokemonNameWithAffix(pokemon), abilityName: abilityName});
  }
}

export class PostDefendWeatherChangeAbAttr extends PostDefendAbAttr {
  private weatherType: WeatherType;
  protected condition: PokemonDefendCondition | null;

  constructor(weatherType: WeatherType, condition?: PokemonDefendCondition) {
    super();

    this.weatherType = weatherType;
    this.condition = condition ?? null;
  }

  applyPostDefend(pokemon: Pokemon, passive: boolean, attacker: Pokemon, move: Move, hitResult: HitResult, args: any[]): boolean {
    if (this.condition !== null && !this.condition(pokemon, attacker, move)) {
      return false;
    }
    if (!pokemon.scene.arena.weather?.isImmutable()) {
      return pokemon.scene.arena.trySetWeather(this.weatherType, true);
    }

    return false;
  }
}

export class PostDefendAbilitySwapAbAttr extends PostDefendAbAttr {
  constructor() {
    super();
  }

  applyPostDefend(pokemon: Pokemon, passive: boolean, attacker: Pokemon, move: Move, hitResult: HitResult, args: any[]): boolean {
    if (move.checkFlag(MoveFlags.MAKES_CONTACT, attacker, pokemon) && !attacker.getAbility().hasAttr(UnswappableAbilityAbAttr)) {
      const tempAbilityId = attacker.getAbility().id;
      attacker.summonData.ability = pokemon.getAbility().id;
      pokemon.summonData.ability = tempAbilityId;
      return true;
    }

    return false;
  }

  getTriggerMessage(pokemon: Pokemon, abilityName: string, ...args: any[]): string {
    return i18next.t("abilityTriggers:postDefendAbilitySwap", { pokemonNameWithAffix: getPokemonNameWithAffix(pokemon) });
  }
}

export class PostDefendAbilityGiveAbAttr extends PostDefendAbAttr {
  private ability: Abilities;

  constructor(ability: Abilities) {
    super();
    this.ability = ability;
  }

  applyPostDefend(pokemon: Pokemon, passive: boolean, attacker: Pokemon, move: Move, hitResult: HitResult, args: any[]): boolean {
    if (move.checkFlag(MoveFlags.MAKES_CONTACT, attacker, pokemon) && !attacker.getAbility().hasAttr(UnsuppressableAbilityAbAttr) && !attacker.getAbility().hasAttr(PostDefendAbilityGiveAbAttr)) {
      attacker.summonData.ability = this.ability;

      return true;
    }

    return false;
  }

  getTriggerMessage(pokemon: Pokemon, abilityName: string, ...args: any[]): string {
    return i18next.t("abilityTriggers:postDefendAbilityGive", {
      pokemonNameWithAffix: getPokemonNameWithAffix(pokemon),
      abilityName
    });
  }
}

export class PostDefendMoveDisableAbAttr extends PostDefendAbAttr {
  private chance: integer;
  private attacker: Pokemon;
  private move: Move;

  constructor(chance: integer) {
    super();

    this.chance = chance;
  }

  applyPostDefend(pokemon: Pokemon, passive: boolean, attacker: Pokemon, move: Move, hitResult: HitResult, args: any[]): boolean {
    if (!attacker.summonData.disabledMove) {
      if (move.checkFlag(MoveFlags.MAKES_CONTACT, attacker, pokemon) && (this.chance === -1 || pokemon.randSeedInt(100) < this.chance) && !attacker.isMax()) {
        this.attacker = attacker;
        this.move = move;

        attacker.summonData.disabledMove = move.id;
        attacker.summonData.disabledTurns = 4;
        return true;
      }
    }
    return false;
  }

  getTriggerMessage(pokemon: Pokemon, abilityName: string, ...args: any[]): string {
    return i18next.t("abilityTriggers:postDefendMoveDisable", {
      pokemonNameWithAffix: getPokemonNameWithAffix(this.attacker),
      moveName: this.move.name,
    });
  }
}

export class PostStatChangeStatChangeAbAttr extends PostStatChangeAbAttr {
  private condition: PokemonStatChangeCondition;
  private statsToChange: BattleStat[];
  private levels: integer;

  constructor(condition: PokemonStatChangeCondition, statsToChange: BattleStat[], levels: integer) {
    super(true);

    this.condition = condition;
    this.statsToChange = statsToChange;
    this.levels = levels;
  }

  applyPostStatChange(pokemon: Pokemon, statsChanged: BattleStat[], levelsChanged: integer, selfTarget: boolean, args: any[]): boolean {
    if (this.condition(pokemon, statsChanged, levelsChanged) && !selfTarget) {
      pokemon.scene.unshiftPhase(new StatChangePhase(pokemon.scene, (pokemon).getBattlerIndex(), true, this.statsToChange, this.levels));
      return true;
    }

    return false;
  }
}

export class PreAttackAbAttr extends AbAttr {
  applyPreAttack(pokemon: Pokemon, passive: boolean, defender: Pokemon | null, move: Move, args: any[]): boolean | Promise<boolean> {
    return false;
  }
}

/**
 * Modifies moves additional effects with multipliers, ie. Sheer Force, Serene Grace.
 * @extends AbAttr
 * @see {@linkcode apply}
 */
export class MoveEffectChanceMultiplierAbAttr extends AbAttr {
  private chanceMultiplier: number;

  constructor(chanceMultiplier: number) {
    super(true);
    this.chanceMultiplier = chanceMultiplier;
  }
  /**
   * @param args [0]: {@linkcode Utils.NumberHolder} Move additional effect chance. Has to be higher than or equal to 0.
   *             [1]: {@linkcode Moves } Move used by the ability user.
   */
  apply(pokemon: Pokemon, passive: boolean, cancelled: Utils.BooleanHolder, args: any[]): boolean {
    // Disable showAbility during getTargetBenefitScore
    this.showAbility = args[4];
    if ((args[0] as Utils.NumberHolder).value <= 0 || (args[1] as Move).id === Moves.ORDER_UP) {
      return false;
    }

    (args[0] as Utils.NumberHolder).value *= this.chanceMultiplier;
    (args[0] as Utils.NumberHolder).value = Math.min((args[0] as Utils.NumberHolder).value, 100);
    return true;

  }
}

/**
 * Sets incoming moves additional effect chance to zero, ignoring all effects from moves. ie. Shield Dust.
 * @extends PreDefendAbAttr
 * @see {@linkcode applyPreDefend}
 */
export class IgnoreMoveEffectsAbAttr extends PreDefendAbAttr {
  /**
   * @param args [0]: {@linkcode Utils.NumberHolder} Move additional effect chance.
   */
  applyPreDefend(pokemon: Pokemon, passive: boolean, attacker: Pokemon, move: Move, cancelled: Utils.BooleanHolder, args: any[]): boolean {

    if ((args[0] as Utils.NumberHolder).value <= 0) {
      return false;
    }

    (args[0] as Utils.NumberHolder).value = 0;
    return true;

  }
}

export class VariableMovePowerAbAttr extends PreAttackAbAttr {
  applyPreAttack(pokemon: Pokemon, passive: boolean, defender: Pokemon, move: Move, args: any[]): boolean {
    //const power = args[0] as Utils.NumberHolder;
    return false;
  }
}

export class FieldPreventExplosiveMovesAbAttr extends AbAttr {
  apply(pokemon: Pokemon, passive: boolean, cancelled: Utils.BooleanHolder, args: any[]): boolean | Promise<boolean> {
    cancelled.value = true;
    return true;
  }
}

/**
 * Multiplies a BattleStat if the checked Pokemon lacks this ability.
 * If this ability cannot stack, a BooleanHolder can be used to prevent this from stacking.
 * @see {@link applyFieldBattleStatMultiplierAbAttrs}
 * @see {@link applyFieldBattleStat}
 * @see {@link Utils.BooleanHolder}
 */
export class FieldMultiplyBattleStatAbAttr extends AbAttr {
  private stat: Stat;
  private multiplier: number;
  private canStack: boolean;

  constructor(stat: Stat, multiplier: number, canStack: boolean = false) {
    super(false);

    this.stat = stat;
    this.multiplier = multiplier;
    this.canStack = canStack;
  }

  /**
   * applyFieldBattleStat: Tries to multiply a Pokemon's BattleStat
   * @param pokemon {@linkcode Pokemon} the Pokemon using this ability
   * @param passive {@linkcode boolean} unused
   * @param stat {@linkcode Stat} the type of the checked stat
   * @param statValue {@linkcode Utils.NumberHolder} the value of the checked stat
   * @param checkedPokemon {@linkcode Pokemon} the Pokemon this ability is targeting
   * @param hasApplied {@linkcode Utils.BooleanHolder} whether or not another multiplier has been applied to this stat
   * @param args {any[]} unused
   * @returns true if this changed the checked stat, false otherwise.
   */
  applyFieldBattleStat(pokemon: Pokemon, passive: boolean, stat: Stat, statValue: Utils.NumberHolder, checkedPokemon: Pokemon, hasApplied: Utils.BooleanHolder, args: any[]): boolean {
    if (!this.canStack && hasApplied.value) {
      return false;
    }

    if (this.stat === stat && checkedPokemon.getAbilityAttrs(FieldMultiplyBattleStatAbAttr).every(attr => (attr as FieldMultiplyBattleStatAbAttr).stat !== stat)) {
      statValue.value *= this.multiplier;
      hasApplied.value = true;
      return true;
    }
    return false;
  }

}

export class MoveTypeChangeAttr extends PreAttackAbAttr {
  constructor(
    private newType: Type,
    private powerMultiplier: number,
    private condition?: PokemonAttackCondition
  ) {
    super(true);
  }

  applyPreAttack(pokemon: Pokemon, passive: boolean, defender: Pokemon, move: Move, args: any[]): boolean {
    if (this.condition && this.condition(pokemon, defender, move)) {
      move.type = this.newType;
      if (args[0] && args[0] instanceof Utils.NumberHolder) {
        args[0].value *= this.powerMultiplier;
      }
      return true;
    }

    return false;
  }
}

/** Ability attribute for changing a pokemon's type before using a move */
export class PokemonTypeChangeAbAttr extends PreAttackAbAttr {
  private moveType: Type;

  constructor() {
    super(true);
  }

  applyPreAttack(pokemon: Pokemon, passive: boolean, defender: Pokemon, move: Move, args: any[]): boolean {
    if (
      !pokemon.isTerastallized() &&
      move.id !== Moves.STRUGGLE &&
      /**
       * Skip moves that call other moves because these moves generate a following move that will trigger this ability attribute
       * @see {@link https://bulbapedia.bulbagarden.net/wiki/Category:Moves_that_call_other_moves}
       */
      !move.findAttr((attr) =>
        attr instanceof RandomMovesetMoveAttr ||
        attr instanceof RandomMoveAttr ||
        attr instanceof NaturePowerAttr ||
        attr instanceof CopyMoveAttr
      )
    ) {
      // TODO remove this copy when phase order is changed so that damage, type, category, etc.
      // TODO are all calculated prior to playing the move animation.
      const moveCopy = new Move(move.id, move.type, move.category, move.moveTarget, move.power, move.accuracy, move.pp, move.chance, move.priority, move.generation);
      moveCopy.attrs = move.attrs;

      // Moves like Weather Ball ignore effects of abilities like Normalize and Refrigerate
      if (move.findAttr(attr => attr instanceof VariableMoveTypeAttr)) {
        applyMoveAttrs(VariableMoveTypeAttr, pokemon, null, moveCopy);
      } else {
        applyPreAttackAbAttrs(MoveTypeChangeAttr, pokemon, null, moveCopy);
      }

      if (pokemon.getTypes().some((t) => t !== moveCopy.type)) {
        this.moveType = moveCopy.type;
        pokemon.summonData.types = [moveCopy.type];
        pokemon.updateInfo();

        return true;
      }
    }

    return false;
  }

  getTriggerMessage(pokemon: Pokemon, abilityName: string, ...args: any[]): string {
    return i18next.t("abilityTriggers:pokemonTypeChange", {
      pokemonNameWithAffix: getPokemonNameWithAffix(pokemon),
      moveType: i18next.t(`pokemonInfo:Type.${Type[this.moveType]}`),
    });
  }
}

/**
 * Class for abilities that convert single-strike moves to two-strike moves (i.e. Parental Bond).
 * @param damageMultiplier the damage multiplier for the second strike, relative to the first.
 */
export class AddSecondStrikeAbAttr extends PreAttackAbAttr {
  private damageMultiplier: number;

  constructor(damageMultiplier: number) {
    super(false);

    this.damageMultiplier = damageMultiplier;
  }

  /**
   * Determines whether this attribute can apply to a given move.
   * @param {Move} move the move to which this attribute may apply
   * @param numTargets the number of {@linkcode Pokemon} targeted by this move
   * @returns true if the attribute can apply to the move, false otherwise
   */
  canApplyPreAttack(move: Move, numTargets: integer): boolean {
    /**
     * Parental Bond cannot apply to multi-hit moves, charging moves, or
     * moves that cause the user to faint.
     */
    const exceptAttrs: Constructor<MoveAttr>[] = [
      MultiHitAttr,
      ChargeAttr,
      SacrificialAttr,
      SacrificialAttrOnHit
    ];

    /** Parental Bond cannot apply to these specific moves */
    const exceptMoves: Moves[] = [
      Moves.FLING,
      Moves.UPROAR,
      Moves.ROLLOUT,
      Moves.ICE_BALL,
      Moves.ENDEAVOR
    ];

    /** Also check if this move is an Attack move and if it's only targeting one Pokemon */
    return numTargets === 1
      && !exceptAttrs.some(attr => move.hasAttr(attr))
      && !exceptMoves.some(id => move.id === id)
      && move.category !== MoveCategory.STATUS;
  }

  /**
   * If conditions are met, this doubles the move's hit count (via args[1])
   * or multiplies the damage of secondary strikes (via args[2])
   * @param {Pokemon} pokemon the Pokemon using the move
   * @param passive n/a
   * @param defender n/a
   * @param {Move} move the move used by the ability source
   * @param args\[0\] the number of Pokemon this move is targeting
   * @param {Utils.IntegerHolder} args\[1\] the number of strikes with this move
   * @param {Utils.NumberHolder} args\[2\] the damage multiplier for the current strike
   * @returns
   */
  applyPreAttack(pokemon: Pokemon, passive: boolean, defender: Pokemon, move: Move, args: any[]): boolean {
    const numTargets = args[0] as integer;
    const hitCount = args[1] as Utils.IntegerHolder;
    const multiplier = args[2] as Utils.NumberHolder;

    if (this.canApplyPreAttack(move, numTargets)) {
      this.showAbility = !!hitCount?.value;
      if (!!hitCount?.value) {
        hitCount.value *= 2;
      }

      if (!!multiplier?.value && pokemon.turnData.hitsLeft % 2 === 1 && pokemon.turnData.hitsLeft !== pokemon.turnData.hitCount) {
        multiplier.value *= this.damageMultiplier;
      }
      return true;
    }
    return false;
  }
}

/**
 * Class for abilities that boost the damage of moves
 * For abilities that boost the base power of moves, see VariableMovePowerAbAttr
 * @param damageMultiplier the amount to multiply the damage by
 * @param condition the condition for this ability to be applied
 */
export class DamageBoostAbAttr extends PreAttackAbAttr {
  private damageMultiplier: number;
  private condition: PokemonAttackCondition;

  constructor(damageMultiplier: number, condition: PokemonAttackCondition) {
    super(true);
    this.damageMultiplier = damageMultiplier;
    this.condition = condition;
  }

  /**
   *
   * @param pokemon the attacker pokemon
   * @param passive N/A
   * @param defender the target pokemon
   * @param move the move used by the attacker pokemon
   * @param args Utils.NumberHolder as damage
   * @returns true if the function succeeds
   */
  applyPreAttack(pokemon: Pokemon, passive: boolean, defender: Pokemon, move: Move, args: any[]): boolean {
    if (this.condition(pokemon, defender, move)) {
      const power = args[0] as Utils.NumberHolder;
      power.value = Math.floor(power.value * this.damageMultiplier);
      return true;
    }

    return false;
  }
}

export class MovePowerBoostAbAttr extends VariableMovePowerAbAttr {
  private condition: PokemonAttackCondition;
  private powerMultiplier: number;

  constructor(condition: PokemonAttackCondition, powerMultiplier: number, showAbility: boolean = true) {
    super(showAbility);
    this.condition = condition;
    this.powerMultiplier = powerMultiplier;
  }

  applyPreAttack(pokemon: Pokemon, passive: boolean, defender: Pokemon, move: Move, args: any[]): boolean {
    if (this.condition(pokemon, defender, move)) {
      (args[0] as Utils.NumberHolder).value *= this.powerMultiplier;

      return true;
    }

    return false;
  }
}

export class MoveTypePowerBoostAbAttr extends MovePowerBoostAbAttr {
  constructor(boostedType: Type, powerMultiplier?: number) {
    super((pokemon, defender, move) => move.type === boostedType, powerMultiplier || 1.5);
  }
}

export class LowHpMoveTypePowerBoostAbAttr extends MoveTypePowerBoostAbAttr {
  constructor(boostedType: Type) {
    super(boostedType);
  }

  getCondition(): AbAttrCondition {
    return (pokemon) => pokemon.getHpRatio() <= 0.33;
  }
}

/**
 * Abilities which cause a variable amount of power increase.
 * @extends VariableMovePowerAbAttr
 * @see {@link applyPreAttack}
 */
export class VariableMovePowerBoostAbAttr extends VariableMovePowerAbAttr {
  private mult: (user: Pokemon, target: Pokemon, move: Move) => number;

  /**
   * @param mult A function which takes the user, target, and move, and returns the power multiplier. 1 means no multiplier.
   * @param {boolean} showAbility Whether to show the ability when it activates.
   */
  constructor(mult: (user: Pokemon, target: Pokemon, move: Move) => number, showAbility: boolean = true) {
    super(showAbility);
    this.mult = mult;
  }

  /**
   * @override
   */
  applyPreAttack(pokemon: Pokemon, passive: boolean, defender: Pokemon, move, args: any[]): boolean {
    const multiplier = this.mult(pokemon, defender, move);
    if (multiplier !== 1) {
      (args[0] as Utils.NumberHolder).value *= multiplier;
      return true;
    }

    return false;
  }
}

/**
 * Boosts the power of a Pokémon's move under certain conditions.
 * @extends AbAttr
 */
export class FieldMovePowerBoostAbAttr extends AbAttr {
  private condition: PokemonAttackCondition;
  private powerMultiplier: number;

  /**
   * @param condition - A function that determines whether the power boost condition is met.
   * @param powerMultiplier - The multiplier to apply to the move's power when the condition is met.
   */
  constructor(condition: PokemonAttackCondition, powerMultiplier: number) {
    super(false);
    this.condition = condition;
    this.powerMultiplier = powerMultiplier;
  }

  applyPreAttack(pokemon: Pokemon | null, passive: boolean | null, defender: Pokemon | null, move: Move, args: any[]): boolean {
    if (this.condition(pokemon, defender, move)) {
      (args[0] as Utils.NumberHolder).value *= this.powerMultiplier;

      return true;
    }

    return false;
  }
}

/**
 * Boosts the power of a specific type of move.
 * @extends FieldMovePowerBoostAbAttr
 */
export class PreAttackFieldMoveTypePowerBoostAbAttr extends FieldMovePowerBoostAbAttr {
  /**
   * @param boostedType - The type of move that will receive the power boost.
   * @param powerMultiplier - The multiplier to apply to the move's power, defaults to 1.5 if not provided.
   */
  constructor(boostedType: Type, powerMultiplier?: number) {
    super((pokemon, defender, move) => move.type === boostedType, powerMultiplier || 1.5);
  }
}

/**
 * Boosts the power of a specific type of move for all Pokemon in the field.
 * @extends PreAttackFieldMoveTypePowerBoostAbAttr
 */
export class FieldMoveTypePowerBoostAbAttr extends PreAttackFieldMoveTypePowerBoostAbAttr { }

/**
 * Boosts the power of a specific type of move for the user and its allies.
 * @extends PreAttackFieldMoveTypePowerBoostAbAttr
 */
export class UserFieldMoveTypePowerBoostAbAttr extends PreAttackFieldMoveTypePowerBoostAbAttr { }

/**
 * Boosts the power of moves in specified categories.
 * @extends FieldMovePowerBoostAbAttr
 */
export class AllyMoveCategoryPowerBoostAbAttr extends FieldMovePowerBoostAbAttr {
  /**
   * @param boostedCategories - The categories of moves that will receive the power boost.
   * @param powerMultiplier - The multiplier to apply to the move's power.
   */
  constructor(boostedCategories: MoveCategory[], powerMultiplier: number) {
    super((pokemon, defender, move) => boostedCategories.includes(move.category), powerMultiplier);
  }
}

export class BattleStatMultiplierAbAttr extends AbAttr {
  private battleStat: BattleStat;
  private multiplier: number;
  private condition: PokemonAttackCondition | null;

  constructor(battleStat: BattleStat, multiplier: number, condition?: PokemonAttackCondition) {
    super(false);

    this.battleStat = battleStat;
    this.multiplier = multiplier;
    this.condition = condition!; // TODO: is this bang correct?
  }

  applyBattleStat(pokemon: Pokemon, passive: boolean, battleStat: BattleStat, statValue: Utils.NumberHolder, args: any[]): boolean | Promise<boolean> {
    const move = (args[0] as Move);
    if (battleStat === this.battleStat && (!this.condition || this.condition(pokemon, null, move))) {
      statValue.value *= this.multiplier;
      return true;
    }

    return false;
  }
}

export class PostAttackAbAttr extends AbAttr {
  private attackCondition: PokemonAttackCondition;

  /** The default attackCondition requires that the selected move is a damaging move */
  constructor(attackCondition: PokemonAttackCondition = (user, target, move) => (move.category !== MoveCategory.STATUS)) {
    super();

    this.attackCondition = attackCondition;
  }

  /**
   * Please override {@link applyPostAttackAfterMoveTypeCheck} instead of this method. By default, this method checks that the move used is a damaging attack before
   * applying the effect of any inherited class. This can be changed by providing a different {@link attackCondition} to the constructor. See {@link ConfusionOnStatusEffectAbAttr}
   * for an example of an effect that does not require a damaging move.
   */
  applyPostAttack(pokemon: Pokemon, passive: boolean, defender: Pokemon, move: Move, hitResult: HitResult | null, args: any[]): boolean | Promise<boolean> {
    // When attackRequired is true, we require the move to be an attack move and to deal damage before checking secondary requirements.
    // If attackRequired is false, we always defer to the secondary requirements.
    if (this.attackCondition(pokemon, defender, move)) {
      return this.applyPostAttackAfterMoveTypeCheck(pokemon, passive, defender, move, hitResult, args);
    } else {
      return false;
    }
  }

  /**
   * This method is only called after {@link applyPostAttack} has already been applied. Use this for handling checks specific to the ability in question.
   */
  applyPostAttackAfterMoveTypeCheck(pokemon: Pokemon, passive: boolean, defender: Pokemon, move: Move, hitResult: HitResult | null, args: any[]): boolean | Promise<boolean> {
    return false;
  }
}

export class PostAttackStealHeldItemAbAttr extends PostAttackAbAttr {
  private stealCondition: PokemonAttackCondition | null;

  constructor(stealCondition?: PokemonAttackCondition) {
    super();

    this.stealCondition = stealCondition!; // TODO: is this bang correct?
  }

  applyPostAttackAfterMoveTypeCheck(pokemon: Pokemon, passive: boolean, defender: Pokemon, move: Move, hitResult: HitResult, args: any[]): Promise<boolean> {
    return new Promise<boolean>(resolve => {
      if (hitResult < HitResult.NO_EFFECT && (!this.stealCondition || this.stealCondition(pokemon, defender, move))) {
        const heldItems = this.getTargetHeldItems(defender).filter(i => i.isTransferrable);
        if (heldItems.length) {
          const stolenItem = heldItems[pokemon.randSeedInt(heldItems.length)];
          pokemon.scene.tryTransferHeldItemModifier(stolenItem, pokemon, false).then(success => {
            if (success) {
              pokemon.scene.queueMessage(i18next.t("abilityTriggers:postAttackStealHeldItem", { pokemonNameWithAffix: getPokemonNameWithAffix(pokemon), defenderName: defender.name, stolenItemType: stolenItem.type.name }));
            }
            resolve(success);
          });
          return;
        }
      }
      resolve(false);
    });
  }

  getTargetHeldItems(target: Pokemon): PokemonHeldItemModifier[] {
    return target.scene.findModifiers(m => m instanceof PokemonHeldItemModifier
      && m.pokemonId === target.id, target.isPlayer()) as PokemonHeldItemModifier[];
  }
}

export class PostAttackApplyStatusEffectAbAttr extends PostAttackAbAttr {
  private contactRequired: boolean;
  private chance: integer;
  private effects: StatusEffect[];

  constructor(contactRequired: boolean, chance: integer, ...effects: StatusEffect[]) {
    super();

    this.contactRequired = contactRequired;
    this.chance = chance;
    this.effects = effects;
  }

  applyPostAttackAfterMoveTypeCheck(pokemon: Pokemon, passive: boolean, attacker: Pokemon, move: Move, hitResult: HitResult, args: any[]): boolean {
    /**Status inflicted by abilities post attacking are also considered additional effects.*/
    if (!attacker.hasAbilityWithAttr(IgnoreMoveEffectsAbAttr) && pokemon !== attacker && (!this.contactRequired || move.checkFlag(MoveFlags.MAKES_CONTACT, attacker, pokemon)) && pokemon.randSeedInt(100) < this.chance && !pokemon.status) {
      const effect = this.effects.length === 1 ? this.effects[0] : this.effects[pokemon.randSeedInt(this.effects.length)];
      return attacker.trySetStatus(effect, true, pokemon);
    }

    return false;
  }
}

export class PostAttackContactApplyStatusEffectAbAttr extends PostAttackApplyStatusEffectAbAttr {
  constructor(chance: integer, ...effects: StatusEffect[]) {
    super(true, chance, ...effects);
  }
}

export class PostAttackApplyBattlerTagAbAttr extends PostAttackAbAttr {
  private contactRequired: boolean;
  private chance: (user: Pokemon, target: Pokemon, move: Move) => integer;
  private effects: BattlerTagType[];


  constructor(contactRequired: boolean, chance: (user: Pokemon, target: Pokemon, move: Move) =>  integer, ...effects: BattlerTagType[]) {
    super();

    this.contactRequired = contactRequired;
    this.chance = chance;
    this.effects = effects;
  }

  applyPostAttackAfterMoveTypeCheck(pokemon: Pokemon, passive: boolean, attacker: Pokemon, move: Move, hitResult: HitResult, args: any[]): boolean {
    /**Battler tags inflicted by abilities post attacking are also considered additional effects.*/
    if (!attacker.hasAbilityWithAttr(IgnoreMoveEffectsAbAttr) && pokemon !== attacker && (!this.contactRequired || move.checkFlag(MoveFlags.MAKES_CONTACT, attacker, pokemon)) && pokemon.randSeedInt(100) < this.chance(attacker, pokemon, move) && !pokemon.status) {
      const effect = this.effects.length === 1 ? this.effects[0] : this.effects[pokemon.randSeedInt(this.effects.length)];
      return attacker.addTag(effect);
    }

    return false;
  }
}

export class PostDefendStealHeldItemAbAttr extends PostDefendAbAttr {
  private condition: PokemonDefendCondition | null;

  constructor(condition?: PokemonDefendCondition) {
    super();

    this.condition = condition!; // TODO: is this bang correct?
  }

  applyPostDefend(pokemon: Pokemon, passive: boolean, attacker: Pokemon, move: Move, hitResult: HitResult, args: any[]): Promise<boolean> {
    return new Promise<boolean>(resolve => {
      if (hitResult < HitResult.NO_EFFECT && (!this.condition || this.condition(pokemon, attacker, move))) {
        const heldItems = this.getTargetHeldItems(attacker).filter(i => i.isTransferrable);
        if (heldItems.length) {
          const stolenItem = heldItems[pokemon.randSeedInt(heldItems.length)];
          pokemon.scene.tryTransferHeldItemModifier(stolenItem, pokemon, false).then(success => {
            if (success) {
              pokemon.scene.queueMessage(i18next.t("abilityTriggers:postDefendStealHeldItem", { pokemonNameWithAffix: getPokemonNameWithAffix(pokemon), attackerName: attacker.name, stolenItemType: stolenItem.type.name }));
            }
            resolve(success);
          });
          return;
        }
      }
      resolve(false);
    });
  }

  getTargetHeldItems(target: Pokemon): PokemonHeldItemModifier[] {
    return target.scene.findModifiers(m => m instanceof PokemonHeldItemModifier
      && m.pokemonId === target.id, target.isPlayer()) as PokemonHeldItemModifier[];
  }
}

export class PostVictoryAbAttr extends AbAttr {
  applyPostVictory(pokemon: Pokemon, passive: boolean, args: any[]): boolean | Promise<boolean> {
    return false;
  }
}

class PostVictoryStatChangeAbAttr extends PostVictoryAbAttr {
  private stat: BattleStat | ((p: Pokemon) => BattleStat);
  private levels: integer;

  constructor(stat: BattleStat | ((p: Pokemon) => BattleStat), levels: integer) {
    super();

    this.stat = stat;
    this.levels = levels;
  }

  applyPostVictory(pokemon: Pokemon, passive: boolean, args: any[]): boolean | Promise<boolean> {
    const stat = typeof this.stat === "function"
      ? this.stat(pokemon)
      : this.stat;
    pokemon.scene.unshiftPhase(new StatChangePhase(pokemon.scene, pokemon.getBattlerIndex(), true, [ stat ], this.levels));

    return true;
  }
}

export class PostVictoryFormChangeAbAttr extends PostVictoryAbAttr {
  private formFunc: (p: Pokemon) => integer;

  constructor(formFunc: ((p: Pokemon) => integer)) {
    super(true);

    this.formFunc = formFunc;
  }

  applyPostVictory(pokemon: Pokemon, passive: boolean, args: any[]): boolean | Promise<boolean> {
    const formIndex = this.formFunc(pokemon);
    if (formIndex !== pokemon.formIndex) {
      pokemon.scene.triggerPokemonFormChange(pokemon, SpeciesFormChangeManualTrigger, false);
      return true;
    }

    return false;
  }
}

export class PostKnockOutAbAttr extends AbAttr {
  applyPostKnockOut(pokemon: Pokemon, passive: boolean, knockedOut: Pokemon, args: any[]): boolean | Promise<boolean> {
    return false;
  }
}

export class PostKnockOutStatChangeAbAttr extends PostKnockOutAbAttr {
  private stat: BattleStat | ((p: Pokemon) => BattleStat);
  private levels: integer;

  constructor(stat: BattleStat | ((p: Pokemon) => BattleStat), levels: integer) {
    super();

    this.stat = stat;
    this.levels = levels;
  }

  applyPostKnockOut(pokemon: Pokemon, passive: boolean, knockedOut: Pokemon, args: any[]): boolean | Promise<boolean> {
    const stat = typeof this.stat === "function"
      ? this.stat(pokemon)
      : this.stat;
    pokemon.scene.unshiftPhase(new StatChangePhase(pokemon.scene, pokemon.getBattlerIndex(), true, [ stat ], this.levels));

    return true;
  }
}

export class CopyFaintedAllyAbilityAbAttr extends PostKnockOutAbAttr {
  constructor() {
    super();
  }

  applyPostKnockOut(pokemon: Pokemon, passive: boolean, knockedOut: Pokemon, args: any[]): boolean | Promise<boolean> {
    if (pokemon.isPlayer() === knockedOut.isPlayer() && !knockedOut.getAbility().hasAttr(UncopiableAbilityAbAttr)) {
      pokemon.summonData.ability = knockedOut.getAbility().id;
      pokemon.scene.queueMessage(i18next.t("abilityTriggers:copyFaintedAllyAbility", { pokemonNameWithAffix: getPokemonNameWithAffix(knockedOut), abilityName: allAbilities[knockedOut.getAbility().id].name }));
      return true;
    }

    return false;
  }
}

export class IgnoreOpponentStatChangesAbAttr extends AbAttr {
  constructor() {
    super(false);
  }

  apply(pokemon: Pokemon, passive: boolean, cancelled: Utils.BooleanHolder, args: any[]) {
    (args[0] as Utils.IntegerHolder).value = 0;

    return true;
  }
}
/**
 * Ignores opponent's evasion stat changes when determining if a move hits or not
 * @extends AbAttr
 * @see {@linkcode apply}
 */
export class IgnoreOpponentEvasionAbAttr extends AbAttr {
  constructor() {
    super(false);
  }
  /**
   * Checks if enemy Pokemon is trapped by an Arena Trap-esque ability
   * @param pokemon N/A
   * @param passive N/A
   * @param cancelled N/A
   * @param args [0] {@linkcode Utils.IntegerHolder} of BattleStat.EVA
   * @returns if evasion level was successfully considered as 0
   */
  apply(pokemon: Pokemon, passive: boolean, cancelled: Utils.BooleanHolder, args: any[]) {
    (args[0] as Utils.IntegerHolder).value = 0;
    return true;
  }
}

export class IntimidateImmunityAbAttr extends AbAttr {
  constructor() {
    super(false);
  }

  apply(pokemon: Pokemon, passive: boolean, cancelled: Utils.BooleanHolder, args: any[]): boolean {
    cancelled.value = true;
    return true;
  }

  getTriggerMessage(pokemon: Pokemon, abilityName: string, ...args: any[]): string {
    return i18next.t("abilityTriggers:intimidateImmunity", {
      pokemonNameWithAffix: getPokemonNameWithAffix(pokemon),
      abilityName
    });
  }
}

export class PostIntimidateStatChangeAbAttr extends AbAttr {
  private stats: BattleStat[];
  private levels: integer;
  private overwrites: boolean;

  constructor(stats: BattleStat[], levels: integer, overwrites?: boolean) {
    super(true);
    this.stats = stats;
    this.levels = levels;
    this.overwrites = !!overwrites;
  }

  apply(pokemon: Pokemon, passive: boolean, cancelled: Utils.BooleanHolder, args: any[]): boolean {
    pokemon.scene.pushPhase(new StatChangePhase(pokemon.scene, pokemon.getBattlerIndex(), false, this.stats, this.levels));
    cancelled.value = this.overwrites;
    return true;
  }
}

/**
 * Base class for defining all {@linkcode Ability} Attributes post summon
 * @see {@linkcode applyPostSummon()}
 */
export class PostSummonAbAttr extends AbAttr {
  /**
   * Applies ability post summon (after switching in)
   * @param pokemon {@linkcode Pokemon} with this ability
   * @param passive Whether this ability is a passive
   * @param args Set of unique arguments needed by this attribute
   * @returns true if application of the ability succeeds
   */
  applyPostSummon(pokemon: Pokemon, passive: boolean, args: any[]): boolean | Promise<boolean> {
    return false;
  }
}
/**
 * Removes specified arena tags when a Pokemon is summoned.
 */
export class PostSummonRemoveArenaTagAbAttr extends PostSummonAbAttr {
  private arenaTags: ArenaTagType[];

  /**
   * @param arenaTags {@linkcode ArenaTagType[]} - the arena tags to be removed
   */
  constructor(arenaTags: ArenaTagType[]) {
    super(true);

    this.arenaTags = arenaTags;
  }

  applyPostSummon(pokemon: Pokemon, passive: boolean, args: any[]): boolean | Promise<boolean> {
    for (const arenaTag of this.arenaTags) {
      pokemon.scene.arena.removeTag(arenaTag);
    }
    return true;
  }
}
export class PostSummonMessageAbAttr extends PostSummonAbAttr {
  private messageFunc: (pokemon: Pokemon) => string;

  constructor(messageFunc: (pokemon: Pokemon) => string) {
    super(true);

    this.messageFunc = messageFunc;
  }

  applyPostSummon(pokemon: Pokemon, passive: boolean, args: any[]): boolean {
    pokemon.scene.queueMessage(this.messageFunc(pokemon));

    pokemon.scene.getField(true).map(pokemon => {
      if (pokemon.breakIllusion()) {
        pokemon.scene.queueMessage(i18next.t("abilityTriggers:illusionBreak", { pokemonName: getPokemonNameWithAffix(pokemon) }));
      }
    });
    return true;
  }
}

export class PostSummonUnnamedMessageAbAttr extends PostSummonAbAttr {
  //Attr doesn't force pokemon name on the message
  private message: string;

  constructor(message: string) {
    super(true);

    this.message = message;
  }

  applyPostSummon(pokemon: Pokemon, passive: boolean, args: any[]): boolean {
    pokemon.scene.queueMessage(this.message);

    return true;
  }
}

export class PostSummonAddBattlerTagAbAttr extends PostSummonAbAttr {
  private tagType: BattlerTagType;
  private turnCount: integer;

  constructor(tagType: BattlerTagType, turnCount: integer, showAbility?: boolean) {
    super(showAbility);

    this.tagType = tagType;
    this.turnCount = turnCount;
  }

  applyPostSummon(pokemon: Pokemon, passive: boolean, args: any[]): boolean {
    return pokemon.addTag(this.tagType, this.turnCount);
  }
}

export class PostSummonStatChangeAbAttr extends PostSummonAbAttr {
  private stats: BattleStat[];
  private levels: integer;
  private selfTarget: boolean;
  private intimidate: boolean;

  constructor(stats: BattleStat | BattleStat[], levels: integer, selfTarget?: boolean, intimidate?: boolean) {
    super(false);

    this.stats = typeof(stats) === "number"
      ? [ stats as BattleStat ]
      : stats as BattleStat[];
    this.levels = levels;
    this.selfTarget = !!selfTarget;
    this.intimidate = !!intimidate;
  }

  applyPostSummon(pokemon: Pokemon, passive: boolean, args: any[]): boolean {
    queueShowAbility(pokemon, passive);  // TODO: Better solution than manually showing the ability here
    if (this.selfTarget) {
      // we unshift the StatChangePhase to put it right after the showAbility and not at the end of the
      // phase list (which could be after CommandPhase for example)
      pokemon.scene.unshiftPhase(new StatChangePhase(pokemon.scene, pokemon.getBattlerIndex(), true, this.stats, this.levels));
      return true;
    }
    for (const opponent of pokemon.getOpponents()) {
      const cancelled = new Utils.BooleanHolder(false);
      if (this.intimidate) {
        applyAbAttrs(IntimidateImmunityAbAttr, opponent, cancelled);
        applyAbAttrs(PostIntimidateStatChangeAbAttr, opponent, cancelled);
      }
      if (!cancelled.value) {
        const statChangePhase = new StatChangePhase(pokemon.scene, opponent.getBattlerIndex(), false, this.stats, this.levels);
        pokemon.scene.unshiftPhase(statChangePhase);
      }
    }
    return true;
  }
}

export class PostSummonAllyHealAbAttr extends PostSummonAbAttr {
  private healRatio: number;
  private showAnim: boolean;

  constructor(healRatio: number, showAnim: boolean = false) {
    super();

    this.healRatio = healRatio || 4;
    this.showAnim = showAnim;
  }

  applyPostSummon(pokemon: Pokemon, passive: boolean, args: any[]): boolean {
    const target = pokemon.getAlly();
    if (target?.isActive(true)) {
      target.scene.unshiftPhase(new PokemonHealPhase(target.scene, target.getBattlerIndex(),
        Math.max(Math.floor(pokemon.getMaxHp() / this.healRatio), 1), i18next.t("abilityTriggers:postSummonAllyHeal", { pokemonNameWithAffix: getPokemonNameWithAffix(target), pokemonName: pokemon.name }), true, !this.showAnim));
      return true;
    }

    return false;
  }
}

/**
 * Resets an ally's temporary stat boots to zero with no regard to
 * whether this is a positive or negative change
 * @param pokemon The {@link Pokemon} with this {@link AbAttr}
 * @param passive N/A
 * @param args N/A
 * @returns if the move was successful
 */
export class PostSummonClearAllyStatsAbAttr extends PostSummonAbAttr {
  constructor() {
    super();
  }

  applyPostSummon(pokemon: Pokemon, passive: boolean, args: any[]): boolean {
    const target = pokemon.getAlly();
    if (target?.isActive(true)) {
      for (let s = 0; s < target.summonData.battleStats.length; s++) {
        target.summonData.battleStats[s] = 0;
      }

      target.scene.queueMessage(i18next.t("abilityTriggers:postSummonClearAllyStats", { pokemonNameWithAffix: getPokemonNameWithAffix(target) }));

      return true;
    }

    return false;
  }
}

/**
 * Download raises either the Attack stat or Special Attack stat by one stage depending on the foe's currently lowest defensive stat:
 * it will raise Attack if the foe's current Defense is lower than its current Special Defense stat;
 * otherwise, it will raise Special Attack.
 * @extends PostSummonAbAttr
 * @see {applyPostSummon}
 */
export class DownloadAbAttr extends PostSummonAbAttr {
  private enemyDef: integer;
  private enemySpDef: integer;
  private enemyCountTally: integer;
  private stats: BattleStat[];

  // TODO: Implement the Substitute feature(s) once move is implemented.
  /**
   * Checks to see if it is the opening turn (starting a new game), if so, Download won't work. This is because Download takes into account
   * vitamins and items, so it needs to use the BattleStat and the stat alone.
   * @param {Pokemon} pokemon Pokemon that is using the move, as well as seeing the opposing pokemon.
   * @param {boolean} passive N/A
   * @param {any[]} args N/A
   * @returns Returns true if ability is used successful, false if not.
   */
  applyPostSummon(pokemon: Pokemon, passive: boolean, args: any[]): boolean {
    this.enemyDef = 0;
    this.enemySpDef = 0;
    this.enemyCountTally = 0;

    for (const opponent of pokemon.getOpponents()) {
      this.enemyCountTally++;
      this.enemyDef += opponent.getBattleStat(Stat.DEF);
      this.enemySpDef += opponent.getBattleStat(Stat.SPDEF);
    }
    this.enemyDef = Math.round(this.enemyDef / this.enemyCountTally);
    this.enemySpDef = Math.round(this.enemySpDef / this.enemyCountTally);

    if (this.enemyDef < this.enemySpDef) {
      this.stats = [BattleStat.ATK];
    } else {
      this.stats = [BattleStat.SPATK];
    }

    if (this.enemyDef > 0 && this.enemySpDef > 0) { // only activate if there's actually an enemy to download from
      pokemon.scene.unshiftPhase(new StatChangePhase(pokemon.scene, pokemon.getBattlerIndex(), false, this.stats, 1));
      return true;
    }

    return false;
  }
}

export class PostSummonWeatherChangeAbAttr extends PostSummonAbAttr {
  private weatherType: WeatherType;

  constructor(weatherType: WeatherType) {
    super();

    this.weatherType = weatherType;
  }

  applyPostSummon(pokemon: Pokemon, passive: boolean, args: any[]): boolean {
    if ((this.weatherType === WeatherType.HEAVY_RAIN ||
      this.weatherType === WeatherType.HARSH_SUN ||
      this.weatherType === WeatherType.STRONG_WINDS) || !pokemon.scene.arena.weather?.isImmutable()) {
      return pokemon.scene.arena.trySetWeather(this.weatherType, true);
    }

    return false;
  }
}

export class PostSummonTerrainChangeAbAttr extends PostSummonAbAttr {
  private terrainType: TerrainType;

  constructor(terrainType: TerrainType) {
    super();

    this.terrainType = terrainType;
  }

  applyPostSummon(pokemon: Pokemon, passive: boolean, args: any[]): boolean {
    return pokemon.scene.arena.trySetTerrain(this.terrainType, true);
  }
}

export class PostSummonFormChangeAbAttr extends PostSummonAbAttr {
  private formFunc: (p: Pokemon) => integer;

  constructor(formFunc: ((p: Pokemon) => integer)) {
    super(true);

    this.formFunc = formFunc;
  }

  applyPostSummon(pokemon: Pokemon, passive: boolean, args: any[]): boolean {
    const formIndex = this.formFunc(pokemon);
    if (formIndex !== pokemon.formIndex) {
      return pokemon.scene.triggerPokemonFormChange(pokemon, SpeciesFormChangeManualTrigger, false);
    }

    return false;
  }
}

/** Attempts to copy a pokemon's ability */
export class PostSummonCopyAbilityAbAttr extends PostSummonAbAttr {
  private target: Pokemon;
  private targetAbilityName: string;

  applyPostSummon(pokemon: Pokemon, passive: boolean, args: any[]): boolean {
    const targets = pokemon.getOpponents();
    if (!targets.length) {
      return false;
    }

    let target: Pokemon;
    if (targets.length > 1) {
      pokemon.scene.executeWithSeedOffset(() => target = Utils.randSeedItem(targets), pokemon.scene.currentBattle.waveIndex);
    } else {
      target = targets[0];
    }

    if (
      target!.getAbility().hasAttr(UncopiableAbilityAbAttr) &&
      // Wonder Guard is normally uncopiable so has the attribute, but Trace specifically can copy it
      !(pokemon.hasAbility(Abilities.TRACE) && target!.getAbility().id === Abilities.WONDER_GUARD)
    ) {
      return false;
    }

    this.target = target!;
    this.targetAbilityName = allAbilities[target!.getAbility().id].name;
    pokemon.summonData.ability = target!.getAbility().id;
    setAbilityRevealed(target!);
    pokemon.updateInfo();

    return true;
  }

  getTriggerMessage(pokemon: Pokemon, abilityName: string, ...args: any[]): string {
    return i18next.t("abilityTriggers:trace", {
      pokemonName: getPokemonNameWithAffix(pokemon),
      targetName: getPokemonNameWithAffix(this.target),
      abilityName: this.targetAbilityName,
    });
  }
}

/**
 * Removes supplied status effects from the user's field.
 */
export class PostSummonUserFieldRemoveStatusEffectAbAttr extends PostSummonAbAttr {
  private statusEffect: StatusEffect[];

  /**
   * @param statusEffect - The status effects to be removed from the user's field.
   */
  constructor(...statusEffect: StatusEffect[]) {
    super(false);

    this.statusEffect = statusEffect;
  }

  /**
   * Removes supplied status effect from the user's field when user of the ability is summoned.
   *
   * @param pokemon - The Pokémon that triggered the ability.
   * @param passive - n/a
   * @param args - n/a
   * @returns A boolean or a promise that resolves to a boolean indicating the result of the ability application.
   */
  applyPostSummon(pokemon: Pokemon, passive: boolean, args: any[]): boolean | Promise<boolean> {
    const party = pokemon instanceof PlayerPokemon ? pokemon.scene.getPlayerField() : pokemon.scene.getEnemyField();
    const allowedParty = party.filter(p => p.isAllowedInBattle());

    if (allowedParty.length < 1) {
      return false;
    }

    for (const pokemon of allowedParty) {
      if (pokemon.status && this.statusEffect.includes(pokemon.status.effect)) {
        pokemon.scene.queueMessage(getStatusEffectHealText(pokemon.status.effect, getPokemonNameWithAffix(pokemon)));
        pokemon.resetStatus(false);
        pokemon.updateInfo();
      }
    }

    return true;
  }
}


/** Attempt to copy the stat changes on an ally pokemon */
export class PostSummonCopyAllyStatsAbAttr extends PostSummonAbAttr {
  applyPostSummon(pokemon: Pokemon, passive: boolean, args: any[]): boolean {
    if (!pokemon.scene.currentBattle.double) {
      return false;
    }

    const ally = pokemon.getAlly();
    if (!ally || ally.summonData.battleStats.every((change) => change === 0)) {
      return false;
    }

    pokemon.summonData.battleStats = ally.summonData.battleStats;
    pokemon.updateInfo();

    return true;
  }

  getTriggerMessage(pokemon: Pokemon, abilityName: string, ...args: any[]): string {
    return i18next.t("abilityTriggers:costar", {
      pokemonName: getPokemonNameWithAffix(pokemon),
      allyName: getPokemonNameWithAffix(pokemon.getAlly()),
    });
  }
}

export class PostSummonTransformAbAttr extends PostSummonAbAttr {
  constructor() {
    super(true);
  }

  applyPostSummon(pokemon: Pokemon, passive: boolean, args: any[]): boolean {
    const targets = pokemon.getOpponents();
    if (!targets.length) {
      return false;
    }

    let target: Pokemon;
    if (targets.length > 1) {
      pokemon.scene.executeWithSeedOffset(() => target = Utils.randSeedItem(targets), pokemon.scene.currentBattle.waveIndex);
    } else {
      target = targets[0];
    }

<<<<<<< HEAD
    if (target.illusion.active) {
      return false;
    }

=======
    target = target!; // compiler doesn't know its guranteed to be defined
>>>>>>> 9eb57c0c
    pokemon.summonData.speciesForm = target.getSpeciesForm();
    pokemon.summonData.fusionSpeciesForm = target.getFusionSpeciesForm();
    pokemon.summonData.ability = target.getAbility().id;
    pokemon.summonData.gender = target.getGender();
    pokemon.summonData.fusionGender = target.getFusionGender();
    pokemon.summonData.stats = [ pokemon.stats[Stat.HP] ].concat(target.stats.slice(1));
    pokemon.summonData.battleStats = target.summonData.battleStats.slice(0);
    pokemon.summonData.moveset = target.getMoveset().map(m => new PokemonMove(m!.moveId, m!.ppUsed, m!.ppUp)); // TODO: are those bangs correct?
    pokemon.summonData.types = target.getTypes();

    pokemon.scene.playSound("PRSFX- Transform");

    pokemon.loadAssets(false).then(() => pokemon.playAnim());

    pokemon.scene.queueMessage(i18next.t("abilityTriggers:postSummonTransform", { pokemonNameWithAffix: getPokemonNameWithAffix(pokemon), targetName: target.name, }));

    return true;
  }
}

export class PreSwitchOutAbAttr extends AbAttr {
  constructor() {
    super(true);
  }

  applyPreSwitchOut(pokemon: Pokemon, passive: boolean, args: any[]): boolean | Promise<boolean> {
    return false;
  }
}

export class PreSwitchOutResetStatusAbAttr extends PreSwitchOutAbAttr {
  applyPreSwitchOut(pokemon: Pokemon, passive: boolean, args: any[]): boolean | Promise<boolean> {
    if (pokemon.status) {
      pokemon.resetStatus();
      pokemon.updateInfo();
      return true;
    }

    return false;
  }
}

/**
 * Clears Desolate Land/Primordial Sea/Delta Stream upon the Pokemon switching out.
 */
export class PreSwitchOutClearWeatherAbAttr extends PreSwitchOutAbAttr {

  /**
   * @param pokemon The {@linkcode Pokemon} with the ability
   * @param passive N/A
   * @param args N/A
   * @returns {boolean} Returns true if the weather clears, otherwise false.
   */
  applyPreSwitchOut(pokemon: Pokemon, passive: boolean, args: any[]): boolean | Promise<boolean> {
    const weatherType = pokemon.scene.arena.weather?.weatherType;
    let turnOffWeather = false;

    // Clear weather only if user's ability matches the weather and no other pokemon has the ability.
    switch (weatherType) {
    case (WeatherType.HARSH_SUN):
      if (pokemon.hasAbility(Abilities.DESOLATE_LAND)
          && pokemon.scene.getField(true).filter(p => p !== pokemon).filter(p => p.hasAbility(Abilities.DESOLATE_LAND)).length === 0) {
        turnOffWeather = true;
      }
      break;
    case (WeatherType.HEAVY_RAIN):
      if (pokemon.hasAbility(Abilities.PRIMORDIAL_SEA)
          && pokemon.scene.getField(true).filter(p => p !== pokemon).filter(p => p.hasAbility(Abilities.PRIMORDIAL_SEA)).length === 0) {
        turnOffWeather = true;
      }
      break;
    case (WeatherType.STRONG_WINDS):
      if (pokemon.hasAbility(Abilities.DELTA_STREAM)
          && pokemon.scene.getField(true).filter(p => p !== pokemon).filter(p => p.hasAbility(Abilities.DELTA_STREAM)).length === 0) {
        turnOffWeather = true;
      }
      break;
    }

    if (turnOffWeather) {
      pokemon.scene.arena.trySetWeather(WeatherType.NONE, false);
      return true;
    }

    return false;
  }
}

export class PreSwitchOutHealAbAttr extends PreSwitchOutAbAttr {
  applyPreSwitchOut(pokemon: Pokemon, passive: boolean, args: any[]): boolean | Promise<boolean> {
    if (!pokemon.isFullHp()) {
      const healAmount = Math.floor(pokemon.getMaxHp() * 0.33);
      pokemon.heal(healAmount);
      pokemon.updateInfo();
      return true;
    }

    return false;
  }
}

/**
 * Attribute for form changes that occur on switching out
 * @extends PreSwitchOutAbAttr
 * @see {@linkcode applyPreSwitchOut}
 */
export class PreSwitchOutFormChangeAbAttr extends PreSwitchOutAbAttr {
  private formFunc: (p: Pokemon) => integer;

  constructor(formFunc: ((p: Pokemon) => integer)) {
    super();

    this.formFunc = formFunc;
  }

  /**
   * On switch out, trigger the form change to the one defined in the ability
   * @param pokemon The pokemon switching out and changing form {@linkcode Pokemon}
   * @param passive N/A
   * @param args N/A
   * @returns true if the form change was successful
   */
  applyPreSwitchOut(pokemon: Pokemon, passive: boolean, args: any[]): boolean | Promise<boolean> {
    const formIndex = this.formFunc(pokemon);
    if (formIndex !== pokemon.formIndex) {
      pokemon.scene.triggerPokemonFormChange(pokemon, SpeciesFormChangeManualTrigger, false);
      return true;
    }

    return false;
  }

}

export class PreStatChangeAbAttr extends AbAttr {
  applyPreStatChange(pokemon: Pokemon | null, passive: boolean, stat: BattleStat, cancelled: Utils.BooleanHolder, args: any[]): boolean | Promise<boolean> {
    return false;
  }
}

export class ProtectStatAbAttr extends PreStatChangeAbAttr {
  private protectedStat: BattleStat | null;

  constructor(protectedStat?: BattleStat) {
    super();

    this.protectedStat = protectedStat!; // TODO: is this bang correct?
  }

  applyPreStatChange(pokemon: Pokemon, passive: boolean, stat: BattleStat, cancelled: Utils.BooleanHolder, args: any[]): boolean {
    if (this.protectedStat === undefined || stat === this.protectedStat) {
      cancelled.value = true;
      return true;
    }

    return false;
  }

  getTriggerMessage(pokemon: Pokemon, abilityName: string, ...args: any[]): string {
    return i18next.t("abilityTriggers:protectStat", {
      pokemonNameWithAffix: getPokemonNameWithAffix(pokemon),
      abilityName,
      statName: this.protectedStat ? getBattleStatName(this.protectedStat) : i18next.t("battle:stats")
    });
  }
}

/**
 * This attribute applies confusion to the target whenever the user
 * directly poisons them with a move, e.g. Poison Puppeteer.
 * Called in {@linkcode StatusEffectAttr}.
 * @extends PostAttackAbAttr
 * @see {@linkcode applyPostAttack}
 */
export class ConfusionOnStatusEffectAbAttr extends PostAttackAbAttr {
  /** List of effects to apply confusion after */
  private effects: StatusEffect[];

  constructor(...effects: StatusEffect[]) {
    /** This effect does not require a damaging move */
    super((user, target, move) => true);
    this.effects = effects;
  }
  /**
   * Applies confusion to the target pokemon.
   * @param pokemon {@link Pokemon} attacking
   * @param passive N/A
   * @param defender {@link Pokemon} defending
   * @param move {@link Move} used to apply status effect and confusion
   * @param hitResult N/A
   * @param args [0] {@linkcode StatusEffect} applied by move
   * @returns true if defender is confused
   */
  applyPostAttackAfterMoveTypeCheck(pokemon: Pokemon, passive: boolean, defender: Pokemon, move: Move, hitResult: HitResult, args: any[]): boolean {
    if (this.effects.indexOf(args[0]) > -1 && !defender.isFainted()) {
      return defender.addTag(BattlerTagType.CONFUSED, pokemon.randSeedInt(3,2), move.id, defender.id);
    }
    return false;
  }
}

export class PreSetStatusAbAttr extends AbAttr {
  applyPreSetStatus(pokemon: Pokemon, passive: boolean, effect: StatusEffect | undefined, cancelled: Utils.BooleanHolder, args: any[]): boolean | Promise<boolean> {
    return false;
  }
}

/**
 * Provides immunity to status effects to specified targets.
 */
export class PreSetStatusEffectImmunityAbAttr extends PreSetStatusAbAttr {
  private immuneEffects: StatusEffect[];

  /**
   * @param immuneEffects - The status effects to which the Pokémon is immune.
   */
  constructor(...immuneEffects: StatusEffect[]) {
    super();

    this.immuneEffects = immuneEffects;
  }

  /**
   * Applies immunity to supplied status effects.
   *
   * @param pokemon - The Pokémon to which the status is being applied.
   * @param passive - n/a
   * @param effect - The status effect being applied.
   * @param cancelled - A holder for a boolean value indicating if the status application was cancelled.
   * @param args - n/a
   * @returns A boolean indicating the result of the status application.
   */
  applyPreSetStatus(pokemon: Pokemon, passive: boolean, effect: StatusEffect, cancelled: Utils.BooleanHolder, args: any[]): boolean {
    if (this.immuneEffects.length < 1 || this.immuneEffects.includes(effect)) {
      cancelled.value = true;
      return true;
    }

    return false;
  }

  getTriggerMessage(pokemon: Pokemon, abilityName: string, ...args: any[]): string {
    return this.immuneEffects.length ?
      i18next.t("abilityTriggers:statusEffectImmunityWithName", {
        pokemonNameWithAffix: getPokemonNameWithAffix(pokemon),
        abilityName,
        statusEffectName: getStatusEffectDescriptor(args[0] as StatusEffect)
      }) :
      i18next.t("abilityTriggers:statusEffectImmunity", {
        pokemonNameWithAffix: getPokemonNameWithAffix(pokemon),
        abilityName
      });
  }
}

/**
 * Provides immunity to status effects to the user.
 * @extends PreSetStatusEffectImmunityAbAttr
 */
export class StatusEffectImmunityAbAttr extends PreSetStatusEffectImmunityAbAttr { }

/**
 * Provides immunity to status effects to the user's field.
 * @extends PreSetStatusEffectImmunityAbAttr
 */
export class UserFieldStatusEffectImmunityAbAttr extends PreSetStatusEffectImmunityAbAttr { }

export class PreApplyBattlerTagAbAttr extends AbAttr {
  applyPreApplyBattlerTag(pokemon: Pokemon, passive: boolean, tag: BattlerTag, cancelled: Utils.BooleanHolder, args: any[]): boolean | Promise<boolean> {
    return false;
  }
}

/**
 * Provides immunity to BattlerTags {@linkcode BattlerTag} to specified targets.
 */
export class PreApplyBattlerTagImmunityAbAttr extends PreApplyBattlerTagAbAttr {
  private immuneTagType: BattlerTagType;
  private battlerTag: BattlerTag;

  constructor(immuneTagType: BattlerTagType) {
    super();

    this.immuneTagType = immuneTagType;
  }

  applyPreApplyBattlerTag(pokemon: Pokemon, passive: boolean, tag: BattlerTag, cancelled: Utils.BooleanHolder, args: any[]): boolean {
    if (tag.tagType === this.immuneTagType) {
      cancelled.value = true;
      this.battlerTag = tag;
      return true;
    }

    return false;
  }

  getTriggerMessage(pokemon: Pokemon, abilityName: string, ...args: any[]): string {
    return i18next.t("abilityTriggers:battlerTagImmunity", {
      pokemonNameWithAffix: getPokemonNameWithAffix(pokemon),
      abilityName,
      battlerTagName: this.battlerTag.getDescriptor()
    });
  }
}

/**
 * Provides immunity to BattlerTags {@linkcode BattlerTag} to the user.
 * @extends PreApplyBattlerTagImmunityAbAttr
 */
export class BattlerTagImmunityAbAttr extends PreApplyBattlerTagImmunityAbAttr { }

/**
 * Provides immunity to BattlerTags {@linkcode BattlerTag} to the user's field.
 * @extends PreApplyBattlerTagImmunityAbAttr
 */
export class UserFieldBattlerTagImmunityAbAttr extends PreApplyBattlerTagImmunityAbAttr { }

export class BlockCritAbAttr extends AbAttr {
  apply(pokemon: Pokemon, passive: boolean, cancelled: Utils.BooleanHolder, args: any[]): boolean {
    (args[0] as Utils.BooleanHolder).value = true;
    return true;
  }
}

export class BonusCritAbAttr extends AbAttr {
  apply(pokemon: Pokemon, passive: boolean, cancelled: Utils.BooleanHolder, args: any[]): boolean {
    (args[0] as Utils.BooleanHolder).value = true;
    return true;
  }
}

export class MultCritAbAttr extends AbAttr {
  public multAmount: number;

  constructor(multAmount: number) {
    super(true);

    this.multAmount = multAmount;
  }

  apply(pokemon: Pokemon, passive: boolean, cancelled: Utils.BooleanHolder, args: any[]): boolean {
    const critMult = args[0] as Utils.NumberHolder;
    if (critMult.value > 1) {
      critMult.value *= this.multAmount;
      return true;
    }

    return false;
  }
}

/**
 * Guarantees a critical hit according to the given condition, except if target prevents critical hits. ie. Merciless
 * @extends AbAttr
 * @see {@linkcode apply}
 */
export class ConditionalCritAbAttr extends AbAttr {
  private condition: PokemonAttackCondition;

  constructor(condition: PokemonAttackCondition, checkUser?: Boolean) {
    super();

    this.condition = condition;
  }

  /**
   * @param pokemon {@linkcode Pokemon} user.
   * @param args [0] {@linkcode Utils.BooleanHolder} If true critical hit is guaranteed.
   *             [1] {@linkcode Pokemon} Target.
   *             [2] {@linkcode Move} used by ability user.
   */
  apply(pokemon: Pokemon, passive: boolean, cancelled: Utils.BooleanHolder, args: any[]): boolean {
    const target = (args[1] as Pokemon);
    const move = (args[2] as Move);
    if (!this.condition(pokemon,target,move)) {
      return false;
    }

    (args[0] as Utils.BooleanHolder).value = true;
    return true;
  }
}

export class BlockNonDirectDamageAbAttr extends AbAttr {
  apply(pokemon: Pokemon, passive: boolean, cancelled: Utils.BooleanHolder, args: any[]): boolean {
    cancelled.value = true;
    return true;
  }
}

/**
 * This attribute will block any status damage that you put in the parameter.
 */
export class BlockStatusDamageAbAttr extends AbAttr {
  private effects: StatusEffect[];

  /**
   * @param {StatusEffect[]} effects The status effect(s) that will be blocked from damaging the ability pokemon
   */
  constructor(...effects: StatusEffect[]) {
    super(false);

    this.effects = effects;
  }

  /**
   * @param {Pokemon} pokemon The pokemon with the ability
   * @param {boolean} passive N/A
   * @param {Utils.BooleanHolder} cancelled Whether to cancel the status damage
   * @param {any[]} args N/A
   * @returns Returns true if status damage is blocked
   */
  apply(pokemon: Pokemon, passive: boolean, cancelled: Utils.BooleanHolder, args: any[]): boolean {
    if (pokemon.status && this.effects.includes(pokemon.status.effect)) {
      cancelled.value = true;
      return true;
    }
    return false;
  }
}

export class BlockOneHitKOAbAttr extends AbAttr {
  apply(pokemon: Pokemon, passive: boolean, cancelled: Utils.BooleanHolder, args: any[]): boolean {
    cancelled.value = true;
    return true;
  }
}

export class IncrementMovePriorityAbAttr extends AbAttr {
  private moveIncrementFunc: (pokemon: Pokemon, move: Move) => boolean;
  private increaseAmount: integer;

  constructor(moveIncrementFunc: (pokemon: Pokemon, move: Move) => boolean, increaseAmount = 1) {
    super(true);

    this.moveIncrementFunc = moveIncrementFunc;
    this.increaseAmount = increaseAmount;
  }

  apply(pokemon: Pokemon, passive: boolean, cancelled: Utils.BooleanHolder, args: any[]): boolean {
    if (!this.moveIncrementFunc(pokemon, args[0] as Move)) {
      return false;
    }

    (args[1] as Utils.IntegerHolder).value += this.increaseAmount;
    return true;
  }
}

export class IgnoreContactAbAttr extends AbAttr { }

export class PreWeatherEffectAbAttr extends AbAttr {
  applyPreWeatherEffect(pokemon: Pokemon, passive: boolean, weather: Weather | null, cancelled: Utils.BooleanHolder, args: any[]): boolean | Promise<boolean> {
    return false;
  }
}

export class PreWeatherDamageAbAttr extends PreWeatherEffectAbAttr { }

export class BlockWeatherDamageAttr extends PreWeatherDamageAbAttr {
  private weatherTypes: WeatherType[];

  constructor(...weatherTypes: WeatherType[]) {
    super();

    this.weatherTypes = weatherTypes;
  }

  applyPreWeatherEffect(pokemon: Pokemon, passive: boolean, weather: Weather, cancelled: Utils.BooleanHolder, args: any[]): boolean {
    if (!this.weatherTypes.length || this.weatherTypes.indexOf(weather?.weatherType) > -1) {
      cancelled.value = true;
    }

    return true;
  }
}

export class SuppressWeatherEffectAbAttr extends PreWeatherEffectAbAttr {
  public affectsImmutable: boolean;

  constructor(affectsImmutable?: boolean) {
    super();

    this.affectsImmutable = affectsImmutable!; // TODO: is this bang correct?
  }

  applyPreWeatherEffect(pokemon: Pokemon, passive: boolean, weather: Weather, cancelled: Utils.BooleanHolder, args: any[]): boolean {
    if (this.affectsImmutable || weather.isImmutable()) {
      cancelled.value = true;
      return true;
    }

    return false;
  }
}

/**
 * Condition function to applied to abilities related to Sheer Force.
 * Checks if last move used against target was affected by a Sheer Force user and:
 * Disables: Color Change, Pickpocket, Wimp Out, Emergency Exit, Berserk, Anger Shell
 * @returns {AbAttrCondition} If false disables the ability which the condition is applied to.
 */
function getSheerForceHitDisableAbCondition(): AbAttrCondition {
  return (pokemon: Pokemon) => {
    if (!pokemon.turnData) {
      return true;
    }

    const lastReceivedAttack = pokemon.turnData.attacksReceived[0];
    if (!lastReceivedAttack) {
      return true;
    }

    const lastAttacker = pokemon.getOpponents().find(p => p.id === lastReceivedAttack.sourceId);
    if (!lastAttacker) {
      return true;
    }

    /**if the last move chance is greater than or equal to cero, and the last attacker's ability is sheer force*/
    const SheerForceAffected = allMoves[lastReceivedAttack.move].chance >= 0 && lastAttacker.hasAbility(Abilities.SHEER_FORCE);

    return !SheerForceAffected;
  };
}

function getWeatherCondition(...weatherTypes: WeatherType[]): AbAttrCondition {
  return (pokemon: Pokemon) => {
    if (!pokemon.scene?.arena) {
      return false;
    }
    if (pokemon.scene.arena.weather?.isEffectSuppressed(pokemon.scene)) {
      return false;
    }
    const weatherType = pokemon.scene.arena.weather?.weatherType;
    return !!weatherType && weatherTypes.indexOf(weatherType) > -1;
  };
}

function getAnticipationCondition(): AbAttrCondition {
  return (pokemon: Pokemon) => {
    for (const opponent of pokemon.getOpponents()) {
      for (const move of opponent.moveset) {
        // move is super effective
        if (move!.getMove() instanceof AttackMove && pokemon.getAttackTypeEffectiveness(move!.getMove().type, opponent, true) >= 2) { // TODO: is this bang correct?
          return true;
        }
        // move is a OHKO
        if (move!.getMove().hasAttr(OneHitKOAttr)) { // TODO: is this bang correct?
          return true;
        }
        // edge case for hidden power, type is computed
        if (move!.getMove().id === Moves.HIDDEN_POWER) { // TODO: is this bang correct?
          const iv_val = Math.floor(((opponent.ivs[Stat.HP] & 1)
              +(opponent.ivs[Stat.ATK] & 1) * 2
              +(opponent.ivs[Stat.DEF] & 1) * 4
              +(opponent.ivs[Stat.SPD] & 1) * 8
              +(opponent.ivs[Stat.SPATK] & 1) * 16
              +(opponent.ivs[Stat.SPDEF] & 1) * 32) * 15/63);

          const type = [
            Type.FIGHTING, Type.FLYING, Type.POISON, Type.GROUND,
            Type.ROCK, Type.BUG, Type.GHOST, Type.STEEL,
            Type.FIRE, Type.WATER, Type.GRASS, Type.ELECTRIC,
            Type.PSYCHIC, Type.ICE, Type.DRAGON, Type.DARK][iv_val];

          if (pokemon.getAttackTypeEffectiveness(type, opponent) >= 2) {
            return true;
          }
        }
      }
    }
    return false;
  };
}

/**
 * Creates an ability condition that causes the ability to fail if that ability
 * has already been used by that pokemon that battle. It requires an ability to
 * be specified due to current limitations in how conditions on abilities work.
 * @param {Abilities} ability The ability to check if it's already been applied
 * @returns {AbAttrCondition} The condition
 */
function getOncePerBattleCondition(ability: Abilities): AbAttrCondition {
  return (pokemon: Pokemon) => {
    return !pokemon.battleData?.abilitiesApplied.includes(ability);
  };
}

export class ForewarnAbAttr extends PostSummonAbAttr {
  constructor() {
    super(true);
  }

  applyPostSummon(pokemon: Pokemon, passive: boolean, args: any[]): boolean {
    let maxPowerSeen = 0;
    let maxMove = "";
    let movePower = 0;
    for (const opponent of pokemon.getOpponents()) {
      for (const move of opponent.moveset) {
        if (move!.getMove() instanceof StatusMove) { // TODO: is this bang correct?
          movePower = 1;
        } else if (move!.getMove().hasAttr(OneHitKOAttr)) { // TODO: is this bang correct?
          movePower = 150;
        } else if (move!.getMove().id === Moves.COUNTER || move!.getMove().id === Moves.MIRROR_COAT || move!.getMove().id === Moves.METAL_BURST) { // TODO: are those bangs correct?
          movePower = 120;
        } else if (move!.getMove().power === -1) { // TODO: is this bang correct?
          movePower = 80;
        } else {
          movePower = move!.getMove().power; // TODO: is this bang correct?
        }

        if (movePower > maxPowerSeen) {
          maxPowerSeen = movePower;
          maxMove = move!.getName(); // TODO: is this bang correct?
        }
      }
    }
    pokemon.scene.queueMessage(i18next.t("abilityTriggers:forewarn", { pokemonNameWithAffix: getPokemonNameWithAffix(pokemon), moveName: maxMove }));
    return true;
  }
}

export class FriskAbAttr extends PostSummonAbAttr {
  constructor() {
    super(true);
  }

  applyPostSummon(pokemon: Pokemon, passive: boolean, args: any[]): boolean {
    for (const opponent of pokemon.getOpponents()) {
      pokemon.scene.queueMessage(i18next.t("abilityTriggers:frisk", { pokemonNameWithAffix: getPokemonNameWithAffix(pokemon), opponentName: opponent.name, opponentAbilityName: opponent.getAbility().name }));
      setAbilityRevealed(opponent);
    }
    return true;
  }
}

export class PostWeatherChangeAbAttr extends AbAttr {
  applyPostWeatherChange(pokemon: Pokemon, passive: boolean, weather: WeatherType, args: any[]): boolean {
    return false;
  }
}

export class PostWeatherChangeAddBattlerTagAttr extends PostWeatherChangeAbAttr {
  private tagType: BattlerTagType;
  private turnCount: integer;
  private weatherTypes: WeatherType[];

  constructor(tagType: BattlerTagType, turnCount: integer, ...weatherTypes: WeatherType[]) {
    super();

    this.tagType = tagType;
    this.turnCount = turnCount;
    this.weatherTypes = weatherTypes;
  }

  applyPostWeatherChange(pokemon: Pokemon, passive: boolean, weather: WeatherType, args: any[]): boolean {
    console.log(this.weatherTypes.find(w => weather === w), WeatherType[weather]);
    if (!this.weatherTypes.find(w => weather === w)) {
      return false;
    }

    return pokemon.addTag(this.tagType, this.turnCount);
  }
}

export class PostWeatherLapseAbAttr extends AbAttr {
  protected weatherTypes: WeatherType[];

  constructor(...weatherTypes: WeatherType[]) {
    super();

    this.weatherTypes = weatherTypes;
  }

  applyPostWeatherLapse(pokemon: Pokemon, passive: boolean, weather: Weather | null, args: any[]): boolean | Promise<boolean> {
    return false;
  }

  getCondition(): AbAttrCondition {
    return getWeatherCondition(...this.weatherTypes);
  }
}

export class PostWeatherLapseHealAbAttr extends PostWeatherLapseAbAttr {
  private healFactor: integer;

  constructor(healFactor: integer, ...weatherTypes: WeatherType[]) {
    super(...weatherTypes);

    this.healFactor = healFactor;
  }

  applyPostWeatherLapse(pokemon: Pokemon, passive: boolean, weather: Weather, args: any[]): boolean {
    if (!pokemon.isFullHp()) {
      const scene = pokemon.scene;
      const abilityName = (!passive ? pokemon.getAbility() : pokemon.getPassiveAbility()).name;
      scene.unshiftPhase(new PokemonHealPhase(scene, pokemon.getBattlerIndex(),
        Math.max(Math.floor(pokemon.getMaxHp() / (16 / this.healFactor)), 1), i18next.t("abilityTriggers:postWeatherLapseHeal", { pokemonNameWithAffix: getPokemonNameWithAffix(pokemon), abilityName }), true));
      return true;
    }

    return false;
  }
}

export class PostWeatherLapseDamageAbAttr extends PostWeatherLapseAbAttr {
  private damageFactor: integer;

  constructor(damageFactor: integer, ...weatherTypes: WeatherType[]) {
    super(...weatherTypes);

    this.damageFactor = damageFactor;
  }

  applyPostWeatherLapse(pokemon: Pokemon, passive: boolean, weather: Weather, args: any[]): boolean {
    const scene = pokemon.scene;
    if (pokemon.hasAbilityWithAttr(BlockNonDirectDamageAbAttr)) {
      return false;
    }
    const abilityName = (!passive ? pokemon.getAbility() : pokemon.getPassiveAbility()).name;
    scene.queueMessage(i18next.t("abilityTriggers:postWeatherLapseDamage", { pokemonNameWithAffix: getPokemonNameWithAffix(pokemon), abilityName }));
    pokemon.damageAndUpdate(Math.ceil(pokemon.getMaxHp() / (16 / this.damageFactor)), HitResult.OTHER);
    return true;
  }
}

export class PostTerrainChangeAbAttr extends AbAttr {
  applyPostTerrainChange(pokemon: Pokemon, passive: boolean, terrain: TerrainType, args: any[]): boolean {
    return false;
  }
}

export class PostTerrainChangeAddBattlerTagAttr extends PostTerrainChangeAbAttr {
  private tagType: BattlerTagType;
  private turnCount: integer;
  private terrainTypes: TerrainType[];

  constructor(tagType: BattlerTagType, turnCount: integer, ...terrainTypes: TerrainType[]) {
    super();

    this.tagType = tagType;
    this.turnCount = turnCount;
    this.terrainTypes = terrainTypes;
  }

  applyPostTerrainChange(pokemon: Pokemon, passive: boolean, terrain: TerrainType, args: any[]): boolean {
    if (!this.terrainTypes.find(t => t === terrain)) {
      return false;
    }

    return pokemon.addTag(this.tagType, this.turnCount);
  }
}

function getTerrainCondition(...terrainTypes: TerrainType[]): AbAttrCondition {
  return (pokemon: Pokemon) => {
    const terrainType = pokemon.scene.arena.terrain?.terrainType;
    return !!terrainType && terrainTypes.indexOf(terrainType) > -1;
  };
}

export class PostTurnAbAttr extends AbAttr {
  applyPostTurn(pokemon: Pokemon, passive: boolean, args: any[]): boolean | Promise<boolean> {
    return false;
  }
}

/**
 * This attribute will heal 1/8th HP if the ability pokemon has the correct status.
 */
export class PostTurnStatusHealAbAttr extends PostTurnAbAttr {
  private effects: StatusEffect[];

  /**
   * @param {StatusEffect[]} effects The status effect(s) that will qualify healing the ability pokemon
   */
  constructor(...effects: StatusEffect[]) {
    super(false);

    this.effects = effects;
  }

  /**
   * @param {Pokemon} pokemon The pokemon with the ability that will receive the healing
   * @param {Boolean} passive N/A
   * @param {any[]} args N/A
   * @returns Returns true if healed from status, false if not
   */
  applyPostTurn(pokemon: Pokemon, passive: boolean, args: any[]): boolean | Promise<boolean> {
    if (pokemon.status && this.effects.includes(pokemon.status.effect)) {
      if (!pokemon.isFullHp()) {
        const scene = pokemon.scene;
        const abilityName = (!passive ? pokemon.getAbility() : pokemon.getPassiveAbility()).name;
        scene.unshiftPhase(new PokemonHealPhase(scene, pokemon.getBattlerIndex(),
          Math.max(Math.floor(pokemon.getMaxHp() / 8), 1), i18next.t("abilityTriggers:poisonHeal", { pokemonName: getPokemonNameWithAffix(pokemon), abilityName }), true));
        return true;
      }
    }
    return false;
  }
}

/**
 * After the turn ends, resets the status of either the ability holder or their ally
 * @param {boolean} allyTarget Whether to target ally, defaults to false (self-target)
 */
export class PostTurnResetStatusAbAttr extends PostTurnAbAttr {
  private allyTarget: boolean;
  private target: Pokemon;

  constructor(allyTarget: boolean = false) {
    super(true);
    this.allyTarget = allyTarget;
  }

  applyPostTurn(pokemon: Pokemon, passive: boolean, args: any[]): boolean {
    if (this.allyTarget) {
      this.target = pokemon.getAlly();
    } else {
      this.target = pokemon;
    }
    if (this.target?.status) {

      this.target.scene.queueMessage(getStatusEffectHealText(this.target.status?.effect, getPokemonNameWithAffix(this.target)));
      this.target.resetStatus(false);
      this.target.updateInfo();
      return true;
    }

    return false;
  }
}

/**
 * After the turn ends, try to create an extra item
 */
export class PostTurnLootAbAttr extends PostTurnAbAttr {
  /**
   * @param itemType - The type of item to create
   * @param procChance - Chance to create an item
   * @see {@linkcode applyPostTurn()}
   */
  constructor(
    /** Extend itemType to add more options */
    private itemType: "EATEN_BERRIES" | "HELD_BERRIES",
    private procChance: (pokemon: Pokemon) => number
  ) {
    super();
  }

  applyPostTurn(pokemon: Pokemon, passive: boolean, args: any[]): boolean {
    const pass = Phaser.Math.RND.realInRange(0, 1);
    // Clamp procChance to [0, 1]. Skip if didn't proc (less than pass)
    if (Math.max(Math.min(this.procChance(pokemon), 1), 0) < pass) {
      return false;
    }

    if (this.itemType === "EATEN_BERRIES") {
      return this.createEatenBerry(pokemon);
    } else {
      return false;
    }
  }

  /**
   * Create a new berry chosen randomly from the berries the pokemon ate this battle
   * @param pokemon The pokemon with this ability
   * @returns whether a new berry was created
   */
  createEatenBerry(pokemon: Pokemon): boolean {
    const berriesEaten = pokemon.battleData.berriesEaten;

    if (!berriesEaten.length) {
      return false;
    }

    const randomIdx = Utils.randSeedInt(berriesEaten.length);
    const chosenBerryType = berriesEaten[randomIdx];
    const chosenBerry = new BerryModifierType(chosenBerryType);
    berriesEaten.splice(randomIdx); // Remove berry from memory

    const berryModifier = pokemon.scene.findModifier(
      (m) => m instanceof BerryModifier && m.berryType === chosenBerryType,
      pokemon.isPlayer()
    ) as BerryModifier | undefined;

    if (!berryModifier) {
      const newBerry = new BerryModifier(chosenBerry, pokemon.id, chosenBerryType, 1);
      if (pokemon.isPlayer()) {
        pokemon.scene.addModifier(newBerry);
      } else {
        pokemon.scene.addEnemyModifier(newBerry);
      }
    } else if (berryModifier.stackCount < berryModifier.getMaxHeldItemCount(pokemon)) {
      berryModifier.stackCount++;
    }

    pokemon.scene.queueMessage(i18next.t("abilityTriggers:postTurnLootCreateEatenBerry", { pokemonNameWithAffix: getPokemonNameWithAffix(pokemon), berryName: chosenBerry.name }));
    pokemon.scene.updateModifiers(pokemon.isPlayer());

    return true;
  }
}

export class MoodyAbAttr extends PostTurnAbAttr {
  constructor() {
    super(true);
  }

  applyPostTurn(pokemon: Pokemon, passive: boolean, args: any[]): boolean {
    const selectableStats = [BattleStat.ATK, BattleStat.DEF, BattleStat.SPATK, BattleStat.SPDEF, BattleStat.SPD];
    const increaseStatArray = selectableStats.filter(s => pokemon.summonData.battleStats[s] < 6);
    let decreaseStatArray = selectableStats.filter(s => pokemon.summonData.battleStats[s] > -6);

    if (increaseStatArray.length > 0) {
      const increaseStat = increaseStatArray[Utils.randInt(increaseStatArray.length)];
      decreaseStatArray = decreaseStatArray.filter(s => s !== increaseStat);
      pokemon.scene.unshiftPhase(new StatChangePhase(pokemon.scene, pokemon.getBattlerIndex(), true, [increaseStat], 2));
    }
    if (decreaseStatArray.length > 0) {
      const decreaseStat = selectableStats[Utils.randInt(selectableStats.length)];
      pokemon.scene.unshiftPhase(new StatChangePhase(pokemon.scene, pokemon.getBattlerIndex(), true, [decreaseStat], -1));
    }
    return true;
  }
}

export class PostTurnStatChangeAbAttr extends PostTurnAbAttr {
  private stats: BattleStat[];
  private levels: integer;

  constructor(stats: BattleStat | BattleStat[], levels: integer) {
    super(true);

    this.stats = Array.isArray(stats)
      ? stats
      : [ stats ];
    this.levels = levels;
  }

  applyPostTurn(pokemon: Pokemon, passive: boolean, args: any[]): boolean {
    pokemon.scene.unshiftPhase(new StatChangePhase(pokemon.scene, pokemon.getBattlerIndex(), true, this.stats, this.levels));
    return true;
  }
}

export class PostTurnHealAbAttr extends PostTurnAbAttr {
  applyPostTurn(pokemon: Pokemon, passive: boolean, args: any[]): boolean {
    if (!pokemon.isFullHp()) {
      const scene = pokemon.scene;
      const abilityName = (!passive ? pokemon.getAbility() : pokemon.getPassiveAbility()).name;
      scene.unshiftPhase(new PokemonHealPhase(scene, pokemon.getBattlerIndex(),
        Math.max(Math.floor(pokemon.getMaxHp() / 16), 1), i18next.t("abilityTriggers:postTurnHeal", { pokemonNameWithAffix: getPokemonNameWithAffix(pokemon), abilityName }), true));
      return true;
    }

    return false;
  }
}

export class PostTurnFormChangeAbAttr extends PostTurnAbAttr {
  private formFunc: (p: Pokemon) => integer;

  constructor(formFunc: ((p: Pokemon) => integer)) {
    super(true);

    this.formFunc = formFunc;
  }

  applyPostTurn(pokemon: Pokemon, passive: boolean, args: any[]): boolean {
    const formIndex = this.formFunc(pokemon);
    if (formIndex !== pokemon.formIndex) {
      pokemon.scene.triggerPokemonFormChange(pokemon, SpeciesFormChangeManualTrigger, false);
      return true;
    }

    return false;
  }
}


/**
 * Attribute used for abilities (Bad Dreams) that damages the opponents for being asleep
 */
export class PostTurnHurtIfSleepingAbAttr extends PostTurnAbAttr {

  /**
   * Deals damage to all sleeping opponents equal to 1/8 of their max hp (min 1)
   * @param {Pokemon} pokemon Pokemon that has this ability
   * @param {boolean} passive N/A
   * @param {any[]} args N/A
   * @returns {boolean} true if any opponents are sleeping
   */
  applyPostTurn(pokemon: Pokemon, passive: boolean, args: any[]): boolean | Promise<boolean> {
    let hadEffect: boolean = false;
    for (const opp of pokemon.getOpponents()) {
      if ((opp.status?.effect === StatusEffect.SLEEP || opp.hasAbility(Abilities.COMATOSE)) && !opp.hasAbilityWithAttr(BlockNonDirectDamageAbAttr)) {
        opp.damageAndUpdate(Math.floor(Math.max(1, opp.getMaxHp() / 8)), HitResult.OTHER);
        pokemon.scene.queueMessage(i18next.t("abilityTriggers:badDreams", {pokemonName: getPokemonNameWithAffix(opp)}));
        hadEffect = true;
      }

    }
    return hadEffect;
  }
}


/**
 * Grabs the last failed Pokeball used
 * @extends PostTurnAbAttr
 * @see {@linkcode applyPostTurn} */
export class FetchBallAbAttr extends PostTurnAbAttr {
  constructor() {
    super();
  }
  /**
   * Adds the last used Pokeball back into the player's inventory
   * @param pokemon {@linkcode Pokemon} with this ability
   * @param passive N/A
   * @param args N/A
   * @returns true if player has used a pokeball and this pokemon is owned by the player
   */
  applyPostTurn(pokemon: Pokemon, passive: boolean, args: any[]): boolean {
    const lastUsed = pokemon.scene.currentBattle.lastUsedPokeball;
    if (lastUsed !== null && !!pokemon.isPlayer) {
      pokemon.scene.pokeballCounts[lastUsed]++;
      pokemon.scene.currentBattle.lastUsedPokeball = null;
      pokemon.scene.queueMessage(i18next.t("abilityTriggers:fetchBall", { pokemonNameWithAffix: getPokemonNameWithAffix(pokemon), pokeballName: getPokeballName(lastUsed) }));
      return true;
    }
    return false;
  }
}

export class PostBiomeChangeAbAttr extends AbAttr { }

export class PostBiomeChangeWeatherChangeAbAttr extends PostBiomeChangeAbAttr {
  private weatherType: WeatherType;

  constructor(weatherType: WeatherType) {
    super();

    this.weatherType = weatherType;
  }

  apply(pokemon: Pokemon, passive: boolean, cancelled: Utils.BooleanHolder, args: any[]): boolean {
    if (!pokemon.scene.arena.weather?.isImmutable()) {
      return pokemon.scene.arena.trySetWeather(this.weatherType, true);
    }

    return false;
  }
}

export class PostBiomeChangeTerrainChangeAbAttr extends PostBiomeChangeAbAttr {
  private terrainType: TerrainType;

  constructor(terrainType: TerrainType) {
    super();

    this.terrainType = terrainType;
  }

  apply(pokemon: Pokemon, passive: boolean, cancelled: Utils.BooleanHolder, args: any[]): boolean {
    return pokemon.scene.arena.trySetTerrain(this.terrainType, true);
  }
}

/**
 * Triggers just after a move is used either by the opponent or the player
 * @extends AbAttr
 */
export class PostMoveUsedAbAttr extends AbAttr {
  applyPostMoveUsed(pokemon: Pokemon, move: PokemonMove, source: Pokemon, targets: BattlerIndex[], args: any[]): boolean | Promise<boolean> {
    return false;
  }
}

/**
 * Triggers after a dance move is used either by the opponent or the player
 * @extends PostMoveUsedAbAttr
 */
export class PostDancingMoveAbAttr extends PostMoveUsedAbAttr {
  /**
   * Resolves the Dancer ability by replicating the move used by the source of the dance
   * either on the source itself or on the target of the dance
   * @param dancer {@linkcode Pokemon} with Dancer ability
   * @param move {@linkcode PokemonMove} Dancing move used by the source
   * @param source {@linkcode Pokemon} that used the dancing move
   * @param targets {@linkcode BattlerIndex}Targets of the dancing move
   * @param args N/A
   *
   * @return true if the Dancer ability was resolved
   */
  applyPostMoveUsed(dancer: Pokemon, move: PokemonMove, source: Pokemon, targets: BattlerIndex[], args: any[]): boolean | Promise<boolean> {
    // List of tags that prevent the Dancer from replicating the move
    const forbiddenTags = [BattlerTagType.FLYING, BattlerTagType.UNDERWATER,
      BattlerTagType.UNDERGROUND, BattlerTagType.HIDDEN];
    // The move to replicate cannot come from the Dancer
    if (source.getBattlerIndex() !== dancer.getBattlerIndex()
        && !dancer.summonData.tags.some(tag => forbiddenTags.includes(tag.tagType))) {
      // If the move is an AttackMove or a StatusMove the Dancer must replicate the move on the source of the Dance
      if (move.getMove() instanceof AttackMove || move.getMove() instanceof StatusMove) {
        const target = this.getTarget(dancer, source, targets);
        dancer.scene.unshiftPhase(new MovePhase(dancer.scene, dancer, target, move, true));
      } else if (move.getMove() instanceof SelfStatusMove) {
        // If the move is a SelfStatusMove (ie. Swords Dance) the Dancer should replicate it on itself
        dancer.scene.unshiftPhase(new MovePhase(dancer.scene, dancer, [dancer.getBattlerIndex()], move, true));
      }
      return true;
    }
    return false;
  }

  /**
   * Get the correct targets of Dancer ability
   *
   * @param dancer {@linkcode Pokemon} Pokemon with Dancer ability
   * @param source {@linkcode Pokemon} Source of the dancing move
   * @param targets {@linkcode BattlerIndex} Targets of the dancing move
   */
  getTarget(dancer: Pokemon, source: Pokemon, targets: BattlerIndex[]) : BattlerIndex[] {
    if (dancer.isPlayer()) {
      return source.isPlayer() ? targets : [source.getBattlerIndex()];
    }
    return source.isPlayer() ? [source.getBattlerIndex()] : targets;
  }
}

export class StatChangeMultiplierAbAttr extends AbAttr {
  private multiplier: integer;

  constructor(multiplier: integer) {
    super(true);

    this.multiplier = multiplier;
  }

  apply(pokemon: Pokemon, passive: boolean, cancelled: Utils.BooleanHolder, args: any[]): boolean {
    (args[0] as Utils.IntegerHolder).value *= this.multiplier;

    return true;
  }
}

export class StatChangeCopyAbAttr extends AbAttr {
  apply(pokemon: Pokemon, passive: boolean, cancelled: Utils.BooleanHolder, args: any[]): boolean | Promise<boolean> {
    pokemon.scene.unshiftPhase(new StatChangePhase(pokemon.scene, pokemon.getBattlerIndex(), true, (args[0] as BattleStat[]), (args[1] as integer), true, false, false));
    return true;
  }
}

export class BypassBurnDamageReductionAbAttr extends AbAttr {
  constructor() {
    super(false);
  }

  apply(pokemon: Pokemon, passive: boolean, cancelled: Utils.BooleanHolder, args: any[]): boolean {
    cancelled.value = true;

    return true;
  }
}

export class DoubleBerryEffectAbAttr extends AbAttr {
  apply(pokemon: Pokemon, passive: boolean, cancelled: Utils.BooleanHolder, args: any[]): boolean {
    (args[0] as Utils.NumberHolder).value *= 2;

    return true;
  }
}

export class PreventBerryUseAbAttr extends AbAttr {
  apply(pokemon: Pokemon, passive: boolean, cancelled: Utils.BooleanHolder, args: any[]): boolean {
    cancelled.value = true;

    return true;
  }
}

/**
 * A Pokemon with this ability heals by a percentage of their maximum hp after eating a berry
 * @param healPercent - Percent of Max HP to heal
 * @see {@linkcode apply()} for implementation
 */
export class HealFromBerryUseAbAttr extends AbAttr {
  /** Percent of Max HP to heal */
  private healPercent: number;

  constructor(healPercent: number) {
    super();

    // Clamp healPercent so its between [0,1].
    this.healPercent = Math.max(Math.min(healPercent, 1), 0);
  }

  apply(pokemon: Pokemon, passive: boolean, ...args: [Utils.BooleanHolder, any[]]): boolean {
    const { name: abilityName } = passive ? pokemon.getPassiveAbility() : pokemon.getAbility();
    pokemon.scene.unshiftPhase(
      new PokemonHealPhase(
        pokemon.scene,
        pokemon.getBattlerIndex(),
        Math.max(Math.floor(pokemon.getMaxHp() * this.healPercent), 1),
        i18next.t("abilityTriggers:healFromBerryUse", { pokemonNameWithAffix: getPokemonNameWithAffix(pokemon), abilityName }),
        true
      )
    );

    return true;
  }
}

export class RunSuccessAbAttr extends AbAttr {
  apply(pokemon: Pokemon, passive: boolean, cancelled: Utils.BooleanHolder, args: any[]): boolean {
    (args[0] as Utils.IntegerHolder).value = 256;

    return true;
  }
}

type ArenaTrapCondition = (user: Pokemon, target: Pokemon) => boolean;

/**
 * Base class for checking if a Pokemon is trapped by arena trap
 * @extends AbAttr
 * @field {@linkcode arenaTrapCondition} Conditional for trapping abilities.
 * For example, Magnet Pull will only activate if opponent is Steel type.
 * @see {@linkcode applyCheckTrapped}
 */
export class CheckTrappedAbAttr extends AbAttr {
  protected arenaTrapCondition: ArenaTrapCondition;
  constructor(condition: ArenaTrapCondition) {
    super(false);
    this.arenaTrapCondition = condition;
  }

  applyCheckTrapped(pokemon: Pokemon, passive: boolean, trapped: Utils.BooleanHolder, otherPokemon: Pokemon, args: any[]): boolean | Promise<boolean> {
    return false;
  }
}

/**
 * Determines whether a Pokemon is blocked from switching/running away
 * because of a trapping ability or move.
 * @extends CheckTrappedAbAttr
 * @see {@linkcode applyCheckTrapped}
 */
export class ArenaTrapAbAttr extends CheckTrappedAbAttr {
  /**
   * Checks if enemy Pokemon is trapped by an Arena Trap-esque ability
   * If the enemy is a Ghost type, it is not trapped
   * If the enemy has the ability Run Away, it is not trapped.
   * If the user has Magnet Pull and the enemy is not a Steel type, it is not trapped.
   * If the user has Arena Trap and the enemy is not grounded, it is not trapped.
   * @param pokemon The {@link Pokemon} with this {@link AbAttr}
   * @param passive N/A
   * @param trapped {@link Utils.BooleanHolder} indicating whether the other Pokemon is trapped or not
   * @param otherPokemon The {@link Pokemon} that is affected by an Arena Trap ability
   * @param args N/A
   * @returns if enemy Pokemon is trapped or not
   */
  applyCheckTrapped(pokemon: Pokemon, passive: boolean, trapped: Utils.BooleanHolder, otherPokemon: Pokemon, args: any[]): boolean {
    if (this.arenaTrapCondition(pokemon, otherPokemon)) {
      if (otherPokemon.getTypes(true).includes(Type.GHOST) || (otherPokemon.getTypes(true).includes(Type.STELLAR) && otherPokemon.getTypes().includes(Type.GHOST))) {
        trapped.value = false;
        return false;
      } else if (otherPokemon.hasAbility(Abilities.RUN_AWAY)) {
        trapped.value = false;
        return false;
      }
      trapped.value = true;
      return true;
    }
    trapped.value = false;
    return false;
  }

  getTriggerMessage(pokemon: Pokemon, abilityName: string, ...args: any[]): string {
    return i18next.t("abilityTriggers:arenaTrap", { pokemonNameWithAffix: getPokemonNameWithAffix(pokemon), abilityName });
  }
}

export class MaxMultiHitAbAttr extends AbAttr {
  apply(pokemon: Pokemon, passive: boolean, cancelled: Utils.BooleanHolder, args: any[]): boolean {
    (args[0] as Utils.IntegerHolder).value = 0;

    return true;
  }
}

export class PostBattleAbAttr extends AbAttr {
  constructor(showAbility: boolean = true) {
    super(showAbility);
  }

  applyPostBattle(pokemon: Pokemon, passive: boolean, args: any[]): boolean {
    return false;
  }
}

export class PostBattleLootAbAttr extends PostBattleAbAttr {
  applyPostBattle(pokemon: Pokemon, passive: boolean, args: any[]): boolean {
    const postBattleLoot = pokemon.scene.currentBattle.postBattleLoot;
    if (postBattleLoot.length) {
      const randItem = Utils.randSeedItem(postBattleLoot);
      //@ts-ignore - TODO see below
      if (pokemon.scene.tryTransferHeldItemModifier(randItem, pokemon, true, 1, true)) { // TODO: fix. This is a promise!?
        postBattleLoot.splice(postBattleLoot.indexOf(randItem), 1);
        pokemon.scene.queueMessage(i18next.t("abilityTriggers:postBattleLoot", { pokemonNameWithAffix: getPokemonNameWithAffix(pokemon), itemName: randItem.type.name }));
        return true;
      }
    }

    return false;
  }
}

export class PostFaintAbAttr extends AbAttr {
  applyPostFaint(pokemon: Pokemon, passive: boolean, attacker: Pokemon, move: Move, hitResult: HitResult, args: any[]): boolean {
    return false;
  }
}

/**
 * Clears Desolate Land/Primordial Sea/Delta Stream upon the Pokemon fainting
 */
export class PostFaintClearWeatherAbAttr extends PostFaintAbAttr {

  /**
   * @param pokemon The {@linkcode Pokemon} with the ability
   * @param passive N/A
   * @param attacker N/A
   * @param move N/A
   * @param hitResult N/A
   * @param args N/A
   * @returns {boolean} Returns true if the weather clears, otherwise false.
   */
  applyPostFaint(pokemon: Pokemon, passive: boolean, attacker: Pokemon, move: Move, hitResult: HitResult, args: any[]): boolean {
    const weatherType = pokemon.scene.arena.weather?.weatherType;
    let turnOffWeather = false;

    // Clear weather only if user's ability matches the weather and no other pokemon has the ability.
    switch (weatherType) {
    case (WeatherType.HARSH_SUN):
      if (pokemon.hasAbility(Abilities.DESOLATE_LAND)
          && pokemon.scene.getField(true).filter(p => p.hasAbility(Abilities.DESOLATE_LAND)).length === 0) {
        turnOffWeather = true;
      }
      break;
    case (WeatherType.HEAVY_RAIN):
      if (pokemon.hasAbility(Abilities.PRIMORDIAL_SEA)
          && pokemon.scene.getField(true).filter(p => p.hasAbility(Abilities.PRIMORDIAL_SEA)).length === 0) {
        turnOffWeather = true;
      }
      break;
    case (WeatherType.STRONG_WINDS):
      if (pokemon.hasAbility(Abilities.DELTA_STREAM)
          && pokemon.scene.getField(true).filter(p => p.hasAbility(Abilities.DELTA_STREAM)).length === 0) {
        turnOffWeather = true;
      }
      break;
    }

    if (turnOffWeather) {
      pokemon.scene.arena.trySetWeather(WeatherType.NONE, false);
      return true;
    }

    return false;
  }
}

export class PostFaintContactDamageAbAttr extends PostFaintAbAttr {
  private damageRatio: integer;

  constructor(damageRatio: integer) {
    super();

    this.damageRatio = damageRatio;
  }

  applyPostFaint(pokemon: Pokemon, passive: boolean, attacker: Pokemon, move: Move, hitResult: HitResult, args: any[]): boolean {
    if (move.checkFlag(MoveFlags.MAKES_CONTACT, attacker, pokemon)) {
      const cancelled = new Utils.BooleanHolder(false);
      pokemon.scene.getField(true).map(p=>applyAbAttrs(FieldPreventExplosiveMovesAbAttr, p, cancelled));
      if (cancelled.value || attacker.hasAbilityWithAttr(BlockNonDirectDamageAbAttr)) {
        return false;
      }
      attacker.damageAndUpdate(Math.ceil(attacker.getMaxHp() * (1 / this.damageRatio)), HitResult.OTHER);
      attacker.turnData.damageTaken += Math.ceil(attacker.getMaxHp() * (1 / this.damageRatio));
      return true;
    }

    return false;
  }

  getTriggerMessage(pokemon: Pokemon, abilityName: string, ...args: any[]): string {
    return i18next.t("abilityTriggers:postFaintContactDamage", { pokemonNameWithAffix: getPokemonNameWithAffix(pokemon), abilityName });
  }
}

/**
 * Attribute used for abilities (Innards Out) that damage the opponent based on how much HP the last attack used to knock out the owner of the ability.
 */
export class PostFaintHPDamageAbAttr extends PostFaintAbAttr {
  constructor() {
    super ();
  }

  applyPostFaint(pokemon: Pokemon, passive: boolean, attacker: Pokemon, move: Move, hitResult: HitResult, args: any[]): boolean {
    const damage = pokemon.turnData.attacksReceived[0].damage;
    attacker.damageAndUpdate((damage), HitResult.OTHER);
    attacker.turnData.damageTaken += damage;
    return true;
  }

  getTriggerMessage(pokemon: Pokemon, abilityName: string, ...args: any[]): string {
    return i18next.t("abilityTriggers:postFaintHpDamage", { pokemonNameWithAffix: getPokemonNameWithAffix(pokemon), abilityName });
  }
}

export class RedirectMoveAbAttr extends AbAttr {
  apply(pokemon: Pokemon, passive: boolean, cancelled: Utils.BooleanHolder, args: any[]): boolean {
    if (this.canRedirect(args[0] as Moves)) {
      const target = args[1] as Utils.IntegerHolder;
      const newTarget = pokemon.getBattlerIndex();
      if (target.value !== newTarget) {
        target.value = newTarget;
        return true;
      }
    }

    return false;
  }

  canRedirect(moveId: Moves): boolean {
    const move = allMoves[moveId];
    return !![ MoveTarget.NEAR_OTHER, MoveTarget.OTHER ].find(t => move.moveTarget === t);
  }
}

export class RedirectTypeMoveAbAttr extends RedirectMoveAbAttr {
  public type: Type;

  constructor(type: Type) {
    super();
    this.type = type;
  }

  canRedirect(moveId: Moves): boolean {
    return super.canRedirect(moveId) && allMoves[moveId].type === this.type;
  }
}

export class BlockRedirectAbAttr extends AbAttr { }

export class ReduceStatusEffectDurationAbAttr extends AbAttr {
  private statusEffect: StatusEffect;

  constructor(statusEffect: StatusEffect) {
    super(true);

    this.statusEffect = statusEffect;
  }

  apply(pokemon: Pokemon, passive: boolean, cancelled: Utils.BooleanHolder, args: any[]): boolean {
    if (args[0] === this.statusEffect) {
      (args[1] as Utils.IntegerHolder).value = Math.floor((args[1] as Utils.IntegerHolder).value / 2);
      return true;
    }

    return false;
  }
}

export class FlinchEffectAbAttr extends AbAttr {
  constructor() {
    super(true);
  }
}

export class FlinchStatChangeAbAttr extends FlinchEffectAbAttr {
  private stats: BattleStat[];
  private levels: integer;

  constructor(stats: BattleStat | BattleStat[], levels: integer) {
    super();

    this.stats = Array.isArray(stats)
      ? stats
      : [ stats ];
    this.levels = levels;
  }

  apply(pokemon: Pokemon, passive: boolean, cancelled: Utils.BooleanHolder, args: any[]): boolean {
    pokemon.scene.unshiftPhase(new StatChangePhase(pokemon.scene, pokemon.getBattlerIndex(), true, this.stats, this.levels));
    return true;
  }
}

export class IncreasePpAbAttr extends AbAttr { }

export class ForceSwitchOutImmunityAbAttr extends AbAttr {
  apply(pokemon: Pokemon, passive: boolean, cancelled: Utils.BooleanHolder, args: any[]): boolean {
    cancelled.value = true;
    return true;
  }
}

export class ReduceBerryUseThresholdAbAttr extends AbAttr {
  constructor() {
    super();
  }

  apply(pokemon: Pokemon, passive: boolean, cancelled: Utils.BooleanHolder, args: any[]): boolean {
    const hpRatio = pokemon.getHpRatio();

    if (args[0].value < hpRatio) {
      args[0].value *= 2;
      return args[0].value >= hpRatio;
    }

    return false;
  }
}

export class WeightMultiplierAbAttr extends AbAttr {
  private multiplier: integer;

  constructor(multiplier: integer) {
    super();

    this.multiplier = multiplier;
  }

  apply(pokemon: Pokemon, passive: boolean, cancelled: Utils.BooleanHolder, args: any[]): boolean {
    (args[0] as Utils.NumberHolder).value *= this.multiplier;

    return true;
  }
}

export class SyncEncounterNatureAbAttr extends AbAttr {
  constructor() {
    super(false);
  }

  apply(pokemon: Pokemon, passive: boolean, cancelled: Utils.BooleanHolder, args: any[]): boolean {
    (args[0] as Pokemon).setNature(pokemon.getNature());

    return true;
  }
}

export class MoveAbilityBypassAbAttr extends AbAttr {
  private moveIgnoreFunc: (pokemon: Pokemon, move: Move) => boolean;

  constructor(moveIgnoreFunc?: (pokemon: Pokemon, move: Move) => boolean) {
    super(false);

    this.moveIgnoreFunc = moveIgnoreFunc || ((pokemon, move) => true);
  }

  apply(pokemon: Pokemon, passive: boolean, cancelled: Utils.BooleanHolder, args: any[]): boolean {
    if (this.moveIgnoreFunc(pokemon, (args[0] as Move))) {
      cancelled.value = true;
      return true;
    }
    return false;
  }
}

export class SuppressFieldAbilitiesAbAttr extends AbAttr {
  constructor() {
    super(false);
  }

  apply(pokemon: Pokemon, passive: boolean, cancelled: Utils.BooleanHolder, args: any[]): boolean {
    const ability = (args[0] as Ability);
    if (!ability.hasAttr(UnsuppressableAbilityAbAttr) && !ability.hasAttr(SuppressFieldAbilitiesAbAttr)) {
      cancelled.value = true;
      return true;
    }
    return false;
  }
}

export class AlwaysHitAbAttr extends AbAttr { }

/** Attribute for abilities that allow moves that make contact to ignore protection (i.e. Unseen Fist) */
export class IgnoreProtectOnContactAbAttr extends AbAttr { }

export class UncopiableAbilityAbAttr extends AbAttr {
  constructor() {
    super(false);
  }
}

export class UnsuppressableAbilityAbAttr extends AbAttr {
  constructor() {
    super(false);
  }
}

export class UnswappableAbilityAbAttr extends AbAttr {
  constructor() {
    super(false);
  }
}

export class NoTransformAbilityAbAttr extends AbAttr {
  constructor() {
    super(false);
  }
}

export class NoFusionAbilityAbAttr extends AbAttr {
  constructor() {
    super(false);
  }
}

export class IgnoreTypeImmunityAbAttr extends AbAttr {
  private defenderType: Type;
  private allowedMoveTypes: Type[];

  constructor(defenderType: Type, allowedMoveTypes: Type[]) {
    super(true);
    this.defenderType = defenderType;
    this.allowedMoveTypes = allowedMoveTypes;
  }

  apply(pokemon: Pokemon, passive: boolean, cancelled: Utils.BooleanHolder, args: any[]): boolean {
    if (this.defenderType === (args[1] as Type) && this.allowedMoveTypes.includes(args[0] as Type)) {
      cancelled.value = true;
      return true;
    }
    return false;
  }
}

/**
 * Ignores the type immunity to Status Effects of the defender if the defender is of a certain type
 */
export class IgnoreTypeStatusEffectImmunityAbAttr extends AbAttr {
  private statusEffect: StatusEffect[];
  private defenderType: Type[];

  constructor(statusEffect: StatusEffect[], defenderType: Type[]) {
    super(true);

    this.statusEffect = statusEffect;
    this.defenderType = defenderType;
  }

  apply(pokemon: Pokemon, passive: boolean, cancelled: Utils.BooleanHolder, args: any[]): boolean {
    if (this.statusEffect.includes(args[0] as StatusEffect) && this.defenderType.includes(args[1] as Type)) {
      cancelled.value = true;
      return true;
    }

    return false;
  }
}

/**
 * Gives money to the user after the battle.
 *
 * @extends PostBattleAbAttr
 * @see {@linkcode applyPostBattle}
 */
export class MoneyAbAttr extends PostBattleAbAttr {
  constructor() {
    super();
  }

  /**
   * @param pokemon {@linkcode Pokemon} that is the user of this ability.
   * @param passive N/A
   * @param args N/A
   * @returns true
   */
  applyPostBattle(pokemon: Pokemon, passive: boolean, args: any[]): boolean {
    pokemon.scene.currentBattle.moneyScattered += pokemon.scene.getWaveMoneyAmount(0.2);
    return true;
  }
}

/**
 * Applies a stat change after a Pokémon is summoned,
 * conditioned on the presence of a specific arena tag.
 *
 * @extends {PostSummonStatChangeAbAttr}
 */
export class PostSummonStatChangeOnArenaAbAttr extends PostSummonStatChangeAbAttr {
  /**
   * The type of arena tag that conditions the stat change.
   * @private
   * @type {ArenaTagType}
   */
  private tagType: ArenaTagType;

  /**
   * Creates an instance of PostSummonStatChangeOnArenaAbAttr.
   * Initializes the stat change to increase Attack by 1 stage if the specified arena tag is present.
   *
   * @param {ArenaTagType} tagType - The type of arena tag to check for.
   */
  constructor(tagType: ArenaTagType) {
    super([BattleStat.ATK], 1, true, false);
    this.tagType = tagType;
  }

  /**
   * Applies the post-summon stat change if the specified arena tag is present on pokemon's side.
   * This is used in Wind Rider ability.
   *
   * @param {Pokemon} pokemon - The Pokémon being summoned.
   * @param {boolean} passive - Whether the effect is passive.
   * @param {any[]} args - Additional arguments.
   * @returns {boolean} - Returns true if the stat change was applied, otherwise false.
   */
  applyPostSummon(pokemon: Pokemon, passive: boolean, args: any[]): boolean {
    const side = pokemon.isPlayer() ? ArenaTagSide.PLAYER : ArenaTagSide.ENEMY;

    if (pokemon.scene.arena.getTagOnSide(this.tagType, side)) {
      return super.applyPostSummon(pokemon, passive, args);
    }
    return false;
  }
}

/**
 * Takes no damage from the first hit of a physical move.
 * This is used in Ice Face ability.
 */
export class IceFaceBlockPhysicalAbAttr extends ReceivedMoveDamageMultiplierAbAttr {
  private multiplier: number;

  constructor(condition: PokemonDefendCondition, multiplier: number) {
    super(condition, multiplier);

    this.multiplier = multiplier;
  }

  /**
   * Applies the Ice Face pre-defense ability to the Pokémon.
   * Removes BattlerTagType.ICE_FACE when hit by physical attack and is in Ice Face form.
   *
   * @param {Pokemon} pokemon - The Pokémon with the Ice Face ability.
   * @param {boolean} passive - Whether the ability is passive.
   * @param {Pokemon} attacker - The attacking Pokémon.
   * @param {PokemonMove} move - The move being used.
   * @param {Utils.BooleanHolder} cancelled - A holder for whether the move was cancelled.
   * @param {any[]} args - Additional arguments.
   * @returns {boolean} - Whether the immunity was applied.
   */
  applyPreDefend(pokemon: Pokemon, passive: boolean, attacker: Pokemon, move: Move, cancelled: Utils.BooleanHolder, args: any[]): boolean {
    if (this.condition(pokemon, attacker, move)) {
      (args[0] as Utils.NumberHolder).value = this.multiplier;
      pokemon.removeTag(BattlerTagType.ICE_FACE);
      return true;
    }

    return false;
  }

  /**
   * Gets the message triggered when the Pokémon avoids damage using the Ice Face ability.
   * @param {Pokemon} pokemon - The Pokémon with the Ice Face ability.
   * @param {string} abilityName - The name of the ability.
   * @param {...any} args - Additional arguments.
   * @returns {string} - The trigger message.
   */
  getTriggerMessage(pokemon: Pokemon, abilityName: string, ...args: any[]): string {
    return i18next.t("abilityTriggers:iceFaceAvoidedDamage", { pokemonName: getPokemonNameWithAffix(pokemon), abilityName });
  }
}

export class PreSummonAbAttr extends AbAttr {
  applyPreSummon(pokemon: Pokemon, passive: boolean, args: any[]): boolean {
    return false;
  }
}

export class IllusionPreSummonAbAttr extends PreSummonAbAttr {
  /**
   * Apply a new illusion when summoning Zoroark if the illusion is available
   *
   * @param {Pokemon} pokemon - The Pokémon with the Illusion ability.
   * @param {boolean} passive - N/A
   * @param {...any} args - N/A
   * @returns {boolean} - Whether the illusion was applied.
   */
  applyPreSummon(pokemon: Pokemon, passive: boolean, args: any[]): boolean {
    let suppressed = false;
    pokemon.scene.getField(true).filter(p => p !== pokemon).map(p => {
      if (p.getAbility().hasAttr(SuppressFieldAbilitiesAbAttr) && p.canApplyAbility()) {
        suppressed = true;
      }
      if (p.getPassiveAbility().hasAttr(SuppressFieldAbilitiesAbAttr) && p.canApplyAbility(true)) {
        suppressed = true;
      }
    });

    if (pokemon.illusion.available && !suppressed) {
      return pokemon.generateIllusion();
    } else {
      return false;
    }
  }
}

export class IllusionBreakAbAttr extends PostDefendAbAttr {
  /**
   * Destroy illusion if attack move deals damage to zoroark
   *
   * @param {Pokemon} pokemon - The Pokémon with the Illusion ability.
   * @param {boolean} passive - N/A
   * @param {Pokemon} attacker - The attacking Pokémon.
   * @param {PokemonMove} move - The move being used.
   * @param {PokemonMove} hitResult - The type of hitResult the pokemon got
   * @param {...any} args - N/A
   * @returns {boolean} - Whether the illusion was destroyed.
   */
  applyPostDefend(pokemon: Pokemon, passive: boolean, attacker: Pokemon, move: Move, hitResult: HitResult, args: any[]): boolean {

    const breakIllusion: HitResult[] = [HitResult.EFFECTIVE, HitResult.SUPER_EFFECTIVE, HitResult.NOT_VERY_EFFECTIVE, HitResult.ONE_HIT_KO];
    if (!breakIllusion.includes(hitResult)) {
      return false;
    }
    pokemon.breakIllusion();
    pokemon.scene.queueMessage(i18next.t("abilityTriggers:illusionBreak", { pokemonName: getPokemonNameWithAffix(pokemon) }));
    return true;
  }
}

export class IllusionAfterBattle extends PostBattleAbAttr {
  /**
   * Illusion will be available again after a battle and apply the illusion of the pokemon is already on field
   *
   * @param {Pokemon} pokemon - The Pokémon with the Illusion ability.
   * @param {boolean} passive - N/A
   * @param {...any} args - N/A
   * @returns {boolean} - Whether the illusion was applied.
   */
  applyPostBattle(pokemon: Pokemon, passive: boolean, args: any[]): boolean {
    pokemon.breakIllusion();
    pokemon.illusion.available = true;
    return true;
  }
}

export class IllusionDisableAbAttr extends PostSummonAbAttr {
  /**
   * Illusion will be disabled if the pokemon is summoned with an illusion.
   * So the pokemon can use 1 illusion per battle.
   *
   * @param {Pokemon} pokemon - The Pokémon with the Illusion ability.
   * @param {boolean} passive - N/A
   * @param {...any} args - N/A
   * @returns {boolean}
   */
  applyPostSummon(pokemon: Pokemon, passive: boolean, args: any[]): boolean {
    pokemon.illusion.available = false;
    return true;
  }
}


/**
 * If a Pokémon with this Ability selects a damaging move, it has a 30% chance of going first in its priority bracket. If the Ability activates, this is announced at the start of the turn (after move selection).
 *
 * @extends AbAttr
 */
export class BypassSpeedChanceAbAttr extends AbAttr {
  public chance: integer;

  /**
   * @param {integer} chance probability of ability being active.
   */
  constructor(chance: integer) {
    super(true);
    this.chance = chance;
  }

  /**
   * bypass move order in their priority bracket when pokemon choose damaging move
   * @param {Pokemon} pokemon {@linkcode Pokemon}  the Pokemon applying this ability
   * @param {boolean} passive N/A
   * @param {Utils.BooleanHolder} cancelled N/A
   * @param {any[]} args [0] {@linkcode Utils.BooleanHolder} set to true when the ability activated
   * @returns {boolean} - whether the ability was activated.
   */
  apply(pokemon: Pokemon, passive: boolean, cancelled: Utils.BooleanHolder, args: any[]): boolean {
    const bypassSpeed = args[0] as Utils.BooleanHolder;

    if (!bypassSpeed.value && pokemon.randSeedInt(100) < this.chance) {
      const turnCommand =
        pokemon.scene.currentBattle.turnCommands[pokemon.getBattlerIndex()];
      const isCommandFight = turnCommand?.command === Command.FIGHT;
      const move = turnCommand?.move?.move ?allMoves[turnCommand.move.move] : null;
      const isDamageMove = move?.category === MoveCategory.PHYSICAL || move?.category === MoveCategory.SPECIAL;

      if (isCommandFight && isDamageMove) {
        bypassSpeed.value = true;
        return true;
      }
    }

    return false;
  }

  getTriggerMessage(pokemon: Pokemon, abilityName: string, ...args: any[]): string {
    return i18next.t("abilityTriggers:quickDraw", {pokemonName: getPokemonNameWithAffix(pokemon)});
  }
}

async function applyAbAttrsInternal<TAttr extends AbAttr>(
  attrType: Constructor<TAttr>,
  pokemon: Pokemon | null,
  applyFunc: AbAttrApplyFunc<TAttr>,
  args: any[],
  showAbilityInstant: boolean = false,
  quiet: boolean = false,
) {
  for (const passive of [false, true]) {
    if (!pokemon?.canApplyAbility(passive)) {
      continue;
    }

    const ability = passive ? pokemon.getPassiveAbility() : pokemon.getAbility();
    for (const attr of ability.getAttrs(attrType)) {
      const condition = attr.getCondition();
      if (condition && !condition(pokemon)) {
        continue;
      }

      pokemon.scene.setPhaseQueueSplice();

      let result = applyFunc(attr, passive);
      // TODO Remove this when promises get reworked
      if (result instanceof Promise) {
        result = await result;
      }

      if (result) {
        if (pokemon.summonData && !pokemon.summonData.abilitiesApplied.includes(ability.id)) {
          pokemon.summonData.abilitiesApplied.push(ability.id);
        }
        if (pokemon.battleData && !pokemon.battleData.abilitiesApplied.includes(ability.id)) {
          pokemon.battleData.abilitiesApplied.push(ability.id);
        }

        if (attr.showAbility && !quiet) {
          if (showAbilityInstant) {
            pokemon.scene.abilityBar.showAbility(pokemon, passive);
          } else {
            queueShowAbility(pokemon, passive);
          }
        }

        if (!quiet) {
          const message = attr.getTriggerMessage(pokemon, ability.name, args);
          if (message) {
            pokemon.scene.queueMessage(message);
          }
        }
      }
    }

    pokemon.scene.clearPhaseQueueSplice();
  }
}

export function applyAbAttrs(attrType: Constructor<AbAttr>, pokemon: Pokemon, cancelled: Utils.BooleanHolder | null, ...args: any[]): Promise<void> {
  return applyAbAttrsInternal<AbAttr>(attrType, pokemon, (attr, passive) => attr.apply(pokemon, passive, cancelled, args), args);
}

export function applyPostBattleInitAbAttrs(attrType: Constructor<PostBattleInitAbAttr>,
  pokemon: Pokemon, ...args: any[]): Promise<void> {
  return applyAbAttrsInternal<PostBattleInitAbAttr>(attrType, pokemon, (attr, passive) => attr.applyPostBattleInit(pokemon, passive, args), args);
}

export function applyPreDefendAbAttrs(attrType: Constructor<PreDefendAbAttr>,
  pokemon: Pokemon, attacker: Pokemon, move: Move | null, cancelled: Utils.BooleanHolder | null, ...args: any[]): Promise<void> {
  const simulated = args.length > 1 && args[1];
  return applyAbAttrsInternal<PreDefendAbAttr>(attrType, pokemon, (attr, passive) => attr.applyPreDefend(pokemon, passive, attacker, move, cancelled, args), args, false, simulated);
}

export function applyPostDefendAbAttrs(attrType: Constructor<PostDefendAbAttr>,
  pokemon: Pokemon, attacker: Pokemon, move: Move, hitResult: HitResult | null, ...args: any[]): Promise<void> {
  return applyAbAttrsInternal<PostDefendAbAttr>(attrType, pokemon, (attr, passive) => attr.applyPostDefend(pokemon, passive, attacker, move, hitResult, args), args);
}

export function applyPostMoveUsedAbAttrs(attrType: Constructor<PostMoveUsedAbAttr>,
  pokemon: Pokemon, move: PokemonMove, source: Pokemon, targets: BattlerIndex[], ...args: any[]): Promise<void> {
  return applyAbAttrsInternal<PostMoveUsedAbAttr>(attrType, pokemon, (attr, passive) => attr.applyPostMoveUsed(pokemon, move, source, targets, args), args);
}

export function applyBattleStatMultiplierAbAttrs(attrType: Constructor<BattleStatMultiplierAbAttr>,
  pokemon: Pokemon, battleStat: BattleStat, statValue: Utils.NumberHolder, ...args: any[]): Promise<void> {
  return applyAbAttrsInternal<BattleStatMultiplierAbAttr>(attrType, pokemon, (attr, passive) => attr.applyBattleStat(pokemon, passive, battleStat, statValue, args), args);
}

/**
 * Applies a field Battle Stat multiplier attribute
 * @param attrType {@linkcode FieldMultiplyBattleStatAbAttr} should always be FieldMultiplyBattleStatAbAttr for the time being
 * @param pokemon {@linkcode Pokemon} the Pokemon applying this ability
 * @param stat {@linkcode Stat} the type of the checked stat
 * @param statValue {@linkcode Utils.NumberHolder} the value of the checked stat
 * @param checkedPokemon {@linkcode Pokemon} the Pokemon with the checked stat
 * @param hasApplied {@linkcode Utils.BooleanHolder} whether or not a FieldMultiplyBattleStatAbAttr has already affected this stat
 * @param args unused
 */
export function applyFieldBattleStatMultiplierAbAttrs(attrType: Constructor<FieldMultiplyBattleStatAbAttr>,
  pokemon: Pokemon, stat: Stat, statValue: Utils.NumberHolder, checkedPokemon: Pokemon, hasApplied: Utils.BooleanHolder, ...args: any[]): Promise<void> {
  return applyAbAttrsInternal<FieldMultiplyBattleStatAbAttr>(attrType, pokemon, (attr, passive) => attr.applyFieldBattleStat(pokemon, passive, stat, statValue, checkedPokemon, hasApplied, args), args);
}

export function applyPreAttackAbAttrs(attrType: Constructor<PreAttackAbAttr>,
  pokemon: Pokemon, defender: Pokemon | null, move: Move, ...args: any[]): Promise<void> {
  return applyAbAttrsInternal<PreAttackAbAttr>(attrType, pokemon, (attr, passive) => attr.applyPreAttack(pokemon, passive, defender, move, args), args);
}

export function applyPostAttackAbAttrs(attrType: Constructor<PostAttackAbAttr>,
  pokemon: Pokemon, defender: Pokemon, move: Move, hitResult: HitResult | null, ...args: any[]): Promise<void> {
  return applyAbAttrsInternal<PostAttackAbAttr>(attrType, pokemon, (attr, passive) => attr.applyPostAttack(pokemon, passive, defender, move, hitResult, args), args);
}

export function applyPostKnockOutAbAttrs(attrType: Constructor<PostKnockOutAbAttr>,
  pokemon: Pokemon, knockedOut: Pokemon, ...args: any[]): Promise<void> {
  return applyAbAttrsInternal<PostKnockOutAbAttr>(attrType, pokemon, (attr, passive) => attr.applyPostKnockOut(pokemon, passive, knockedOut, args), args);
}

export function applyPostVictoryAbAttrs(attrType: Constructor<PostVictoryAbAttr>,
  pokemon: Pokemon, ...args: any[]): Promise<void> {
  return applyAbAttrsInternal<PostVictoryAbAttr>(attrType, pokemon, (attr, passive) => attr.applyPostVictory(pokemon, passive, args), args);
}

export function applyPostSummonAbAttrs(attrType: Constructor<PostSummonAbAttr>,
  pokemon: Pokemon, ...args: any[]): Promise<void> {
  return applyAbAttrsInternal<PostSummonAbAttr>(attrType, pokemon, (attr, passive) => attr.applyPostSummon(pokemon, passive, args), args);
}

export function applyPreSummonAbAttrs(attrType: Constructor<PreSummonAbAttr>,
  pokemon: Pokemon, ...args: any[]) {
  return applyAbAttrsInternal<PreSummonAbAttr>(attrType, pokemon, (attr, passive) => attr.applyPreSummon(pokemon, passive, args), args);
}

export function applyPreSwitchOutAbAttrs(attrType: Constructor<PreSwitchOutAbAttr>,
  pokemon: Pokemon, ...args: any[]): Promise<void> {
  return applyAbAttrsInternal<PreSwitchOutAbAttr>(attrType, pokemon, (attr, passive) => attr.applyPreSwitchOut(pokemon, passive, args), args, true);
}

export function applyPreStatChangeAbAttrs(attrType: Constructor<PreStatChangeAbAttr>,
  pokemon: Pokemon | null, stat: BattleStat, cancelled: Utils.BooleanHolder, ...args: any[]): Promise<void> {
  return applyAbAttrsInternal<PreStatChangeAbAttr>(attrType, pokemon, (attr, passive) => attr.applyPreStatChange(pokemon, passive, stat, cancelled, args), args);
}

export function applyPostStatChangeAbAttrs(attrType: Constructor<PostStatChangeAbAttr>,
  pokemon: Pokemon, stats: BattleStat[], levels: integer, selfTarget: boolean, ...args: any[]): Promise<void> {
  return applyAbAttrsInternal<PostStatChangeAbAttr>(attrType, pokemon, (attr, passive) => attr.applyPostStatChange(pokemon, stats, levels, selfTarget, args), args);
}

export function applyPreSetStatusAbAttrs(attrType: Constructor<PreSetStatusAbAttr>,
  pokemon: Pokemon, effect: StatusEffect | undefined, cancelled: Utils.BooleanHolder, ...args: any[]): Promise<void> {
  const simulated = args.length > 1 && args[1];
  return applyAbAttrsInternal<PreSetStatusAbAttr>(attrType, pokemon, (attr, passive) => attr.applyPreSetStatus(pokemon, passive, effect, cancelled, args), args, false, !simulated);
}

export function applyPreApplyBattlerTagAbAttrs(attrType: Constructor<PreApplyBattlerTagAbAttr>,
  pokemon: Pokemon, tag: BattlerTag, cancelled: Utils.BooleanHolder, ...args: any[]): Promise<void> {
  return applyAbAttrsInternal<PreApplyBattlerTagAbAttr>(attrType, pokemon, (attr, passive) => attr.applyPreApplyBattlerTag(pokemon, passive, tag, cancelled, args), args);
}

export function applyPreWeatherEffectAbAttrs(attrType: Constructor<PreWeatherEffectAbAttr>,
  pokemon: Pokemon, weather: Weather | null, cancelled: Utils.BooleanHolder, ...args: any[]): Promise<void> {
  return applyAbAttrsInternal<PreWeatherDamageAbAttr>(attrType, pokemon, (attr, passive) => attr.applyPreWeatherEffect(pokemon, passive, weather, cancelled, args), args, true);
}

export function applyPostTurnAbAttrs(attrType: Constructor<PostTurnAbAttr>,
  pokemon: Pokemon, ...args: any[]): Promise<void> {
  return applyAbAttrsInternal<PostTurnAbAttr>(attrType, pokemon, (attr, passive) => attr.applyPostTurn(pokemon, passive, args), args);
}

export function applyPostWeatherChangeAbAttrs(attrType: Constructor<PostWeatherChangeAbAttr>,
  pokemon: Pokemon, weather: WeatherType, ...args: any[]): Promise<void> {
  return applyAbAttrsInternal<PostWeatherChangeAbAttr>(attrType, pokemon, (attr, passive) => attr.applyPostWeatherChange(pokemon, passive, weather, args), args);
}

export function applyPostWeatherLapseAbAttrs(attrType: Constructor<PostWeatherLapseAbAttr>,
  pokemon: Pokemon, weather: Weather | null, ...args: any[]): Promise<void> {
  return applyAbAttrsInternal<PostWeatherLapseAbAttr>(attrType, pokemon, (attr, passive) => attr.applyPostWeatherLapse(pokemon, passive, weather, args), args);
}

export function applyPostTerrainChangeAbAttrs(attrType: Constructor<PostTerrainChangeAbAttr>,
  pokemon: Pokemon, terrain: TerrainType, ...args: any[]): Promise<void> {
  return applyAbAttrsInternal<PostTerrainChangeAbAttr>(attrType, pokemon, (attr, passive) => attr.applyPostTerrainChange(pokemon, passive, terrain, args), args);
}

export function applyCheckTrappedAbAttrs(attrType: Constructor<CheckTrappedAbAttr>,
  pokemon: Pokemon, trapped: Utils.BooleanHolder, otherPokemon: Pokemon, ...args: any[]): Promise<void> {
  return applyAbAttrsInternal<CheckTrappedAbAttr>(attrType, pokemon, (attr, passive) => attr.applyCheckTrapped(pokemon, passive, trapped, otherPokemon, args), args);
}

export function applyPostBattleAbAttrs(attrType: Constructor<PostBattleAbAttr>,
  pokemon: Pokemon, ...args: any[]): Promise<void> {
  return applyAbAttrsInternal<PostBattleAbAttr>(attrType, pokemon, (attr, passive) => attr.applyPostBattle(pokemon, passive, args), args);
}

export function applyPostFaintAbAttrs(attrType: Constructor<PostFaintAbAttr>,
  pokemon: Pokemon, attacker: Pokemon, move: Move, hitResult: HitResult, ...args: any[]): Promise<void> {
  return applyAbAttrsInternal<PostFaintAbAttr>(attrType, pokemon, (attr, passive) => attr.applyPostFaint(pokemon, passive, attacker, move, hitResult, args), args);
}

function queueShowAbility(pokemon: Pokemon, passive: boolean): void {
  pokemon.scene.unshiftPhase(new ShowAbilityPhase(pokemon.scene, pokemon.id, passive));
  pokemon.scene.clearPhaseQueueSplice();
}

/**
 * Sets the ability of a Pokémon as revealed.
 *
 * @param pokemon - The Pokémon whose ability is being revealed.
 */
function setAbilityRevealed(pokemon: Pokemon): void {
  if (pokemon.battleData) {
    pokemon.battleData.abilityRevealed = true;
  }
}

export const allAbilities = [ new Ability(Abilities.NONE, 3) ];

export function initAbilities() {
  allAbilities.push(
    new Ability(Abilities.STENCH, 3)
      .attr(PostAttackApplyBattlerTagAbAttr, false, (user, target, move) => !move.hasAttr(FlinchAttr) ? 10 : 0, BattlerTagType.FLINCHED),
    new Ability(Abilities.DRIZZLE, 3)
      .attr(PostSummonWeatherChangeAbAttr, WeatherType.RAIN)
      .attr(PostBiomeChangeWeatherChangeAbAttr, WeatherType.RAIN),
    new Ability(Abilities.SPEED_BOOST, 3)
      .attr(PostTurnStatChangeAbAttr, BattleStat.SPD, 1),
    new Ability(Abilities.BATTLE_ARMOR, 3)
      .attr(BlockCritAbAttr)
      .ignorable(),
    new Ability(Abilities.STURDY, 3)
      .attr(PreDefendFullHpEndureAbAttr)
      .attr(BlockOneHitKOAbAttr)
      .ignorable(),
    new Ability(Abilities.DAMP, 3)
      .attr(FieldPreventExplosiveMovesAbAttr)
      .ignorable(),
    new Ability(Abilities.LIMBER, 3)
      .attr(StatusEffectImmunityAbAttr, StatusEffect.PARALYSIS)
      .ignorable(),
    new Ability(Abilities.SAND_VEIL, 3)
      .attr(BattleStatMultiplierAbAttr, BattleStat.EVA, 1.2)
      .attr(BlockWeatherDamageAttr, WeatherType.SANDSTORM)
      .condition(getWeatherCondition(WeatherType.SANDSTORM))
      .ignorable(),
    new Ability(Abilities.STATIC, 3)
      .attr(PostDefendContactApplyStatusEffectAbAttr, 30, StatusEffect.PARALYSIS)
      .bypassFaint(),
    new Ability(Abilities.VOLT_ABSORB, 3)
      .attr(TypeImmunityHealAbAttr, Type.ELECTRIC)
      .partial() // Healing not blocked by Heal Block
      .ignorable(),
    new Ability(Abilities.WATER_ABSORB, 3)
      .attr(TypeImmunityHealAbAttr, Type.WATER)
      .partial() // Healing not blocked by Heal Block
      .ignorable(),
    new Ability(Abilities.OBLIVIOUS, 3)
      .attr(BattlerTagImmunityAbAttr, BattlerTagType.INFATUATED)
      .attr(IntimidateImmunityAbAttr)
      .ignorable(),
    new Ability(Abilities.CLOUD_NINE, 3)
      .attr(SuppressWeatherEffectAbAttr, true)
      .attr(PostSummonUnnamedMessageAbAttr, "The effects of the weather disappeared."),
    new Ability(Abilities.COMPOUND_EYES, 3)
      .attr(BattleStatMultiplierAbAttr, BattleStat.ACC, 1.3),
    new Ability(Abilities.INSOMNIA, 3)
      .attr(StatusEffectImmunityAbAttr, StatusEffect.SLEEP)
      .attr(BattlerTagImmunityAbAttr, BattlerTagType.DROWSY)
      .ignorable(),
    new Ability(Abilities.COLOR_CHANGE, 3)
      .attr(PostDefendTypeChangeAbAttr)
      .condition(getSheerForceHitDisableAbCondition()),
    new Ability(Abilities.IMMUNITY, 3)
      .attr(StatusEffectImmunityAbAttr, StatusEffect.POISON, StatusEffect.TOXIC)
      .ignorable(),
    new Ability(Abilities.FLASH_FIRE, 3)
      .attr(TypeImmunityAddBattlerTagAbAttr, Type.FIRE, BattlerTagType.FIRE_BOOST, 1, (pokemon: Pokemon) => !pokemon.status || pokemon.status.effect !== StatusEffect.FREEZE)
      .ignorable(),
    new Ability(Abilities.SHIELD_DUST, 3)
      .attr(IgnoreMoveEffectsAbAttr)
      .partial(),
    new Ability(Abilities.OWN_TEMPO, 3)
      .attr(BattlerTagImmunityAbAttr, BattlerTagType.CONFUSED)
      .attr(IntimidateImmunityAbAttr)
      .ignorable(),
    new Ability(Abilities.SUCTION_CUPS, 3)
      .attr(ForceSwitchOutImmunityAbAttr)
      .ignorable(),
    new Ability(Abilities.INTIMIDATE, 3)
      .attr(PostSummonStatChangeAbAttr, BattleStat.ATK, -1, false, true),
    new Ability(Abilities.SHADOW_TAG, 3)
      .attr(ArenaTrapAbAttr, (user, target) => {
        if (target.hasAbility(Abilities.SHADOW_TAG)) {
          return false;
        }
        return true;
      }),
    new Ability(Abilities.ROUGH_SKIN, 3)
      .attr(PostDefendContactDamageAbAttr, 8)
      .bypassFaint(),
    new Ability(Abilities.WONDER_GUARD, 3)
      .attr(NonSuperEffectiveImmunityAbAttr)
      .attr(UncopiableAbilityAbAttr)
      .attr(UnswappableAbilityAbAttr)
      .ignorable(),
    new Ability(Abilities.LEVITATE, 3)
      .attr(TypeImmunityAbAttr, Type.GROUND, (pokemon: Pokemon) => !pokemon.getTag(GroundedTag) && !pokemon.scene.arena.getTag(ArenaTagType.GRAVITY))
      .ignorable(),
    new Ability(Abilities.EFFECT_SPORE, 3)
      .attr(EffectSporeAbAttr),
    new Ability(Abilities.SYNCHRONIZE, 3)
      .attr(SyncEncounterNatureAbAttr)
      .unimplemented(),
    new Ability(Abilities.CLEAR_BODY, 3)
      .attr(ProtectStatAbAttr)
      .ignorable(),
    new Ability(Abilities.NATURAL_CURE, 3)
      .attr(PreSwitchOutResetStatusAbAttr),
    new Ability(Abilities.LIGHTNING_ROD, 3)
      .attr(RedirectTypeMoveAbAttr, Type.ELECTRIC)
      .attr(TypeImmunityStatChangeAbAttr, Type.ELECTRIC, BattleStat.SPATK, 1)
      .ignorable(),
    new Ability(Abilities.SERENE_GRACE, 3)
      .attr(MoveEffectChanceMultiplierAbAttr, 2)
      .partial(),
    new Ability(Abilities.SWIFT_SWIM, 3)
      .attr(BattleStatMultiplierAbAttr, BattleStat.SPD, 2)
      .condition(getWeatherCondition(WeatherType.RAIN, WeatherType.HEAVY_RAIN)),
    new Ability(Abilities.CHLOROPHYLL, 3)
      .attr(BattleStatMultiplierAbAttr, BattleStat.SPD, 2)
      .condition(getWeatherCondition(WeatherType.SUNNY, WeatherType.HARSH_SUN)),
    new Ability(Abilities.ILLUMINATE, 3)
      .attr(ProtectStatAbAttr, BattleStat.ACC)
      .attr(DoubleBattleChanceAbAttr)
      .ignorable(),
    new Ability(Abilities.TRACE, 3)
      .attr(PostSummonCopyAbilityAbAttr)
      .attr(UncopiableAbilityAbAttr),
    new Ability(Abilities.HUGE_POWER, 3)
      .attr(BattleStatMultiplierAbAttr, BattleStat.ATK, 2),
    new Ability(Abilities.POISON_POINT, 3)
      .attr(PostDefendContactApplyStatusEffectAbAttr, 30, StatusEffect.POISON)
      .bypassFaint(),
    new Ability(Abilities.INNER_FOCUS, 3)
      .attr(BattlerTagImmunityAbAttr, BattlerTagType.FLINCHED)
      .attr(IntimidateImmunityAbAttr)
      .ignorable(),
    new Ability(Abilities.MAGMA_ARMOR, 3)
      .attr(StatusEffectImmunityAbAttr, StatusEffect.FREEZE)
      .ignorable(),
    new Ability(Abilities.WATER_VEIL, 3)
      .attr(StatusEffectImmunityAbAttr, StatusEffect.BURN)
      .ignorable(),
    new Ability(Abilities.MAGNET_PULL, 3)
      .attr(ArenaTrapAbAttr, (user, target) => {
        if (target.getTypes(true).includes(Type.STEEL) || (target.getTypes(true).includes(Type.STELLAR) && target.getTypes().includes(Type.STEEL))) {
          return true;
        }
        return false;
      }),
    new Ability(Abilities.SOUNDPROOF, 3)
      .attr(MoveImmunityAbAttr, (pokemon, attacker, move) => pokemon !== attacker && move.hasFlag(MoveFlags.SOUND_BASED))
      .ignorable(),
    new Ability(Abilities.RAIN_DISH, 3)
      .attr(PostWeatherLapseHealAbAttr, 1, WeatherType.RAIN, WeatherType.HEAVY_RAIN)
      .partial(), // Healing not blocked by Heal Block
    new Ability(Abilities.SAND_STREAM, 3)
      .attr(PostSummonWeatherChangeAbAttr, WeatherType.SANDSTORM)
      .attr(PostBiomeChangeWeatherChangeAbAttr, WeatherType.SANDSTORM),
    new Ability(Abilities.PRESSURE, 3)
      .attr(IncreasePpAbAttr)
      .attr(PostSummonMessageAbAttr, (pokemon: Pokemon) => i18next.t("abilityTriggers:postSummonPressure", { pokemonNameWithAffix: getPokemonNameWithAffix(pokemon) })),
    new Ability(Abilities.THICK_FAT, 3)
      .attr(ReceivedTypeDamageMultiplierAbAttr, Type.FIRE, 0.5)
      .attr(ReceivedTypeDamageMultiplierAbAttr, Type.ICE, 0.5)
      .ignorable(),
    new Ability(Abilities.EARLY_BIRD, 3)
      .attr(ReduceStatusEffectDurationAbAttr, StatusEffect.SLEEP),
    new Ability(Abilities.FLAME_BODY, 3)
      .attr(PostDefendContactApplyStatusEffectAbAttr, 30, StatusEffect.BURN)
      .bypassFaint(),
    new Ability(Abilities.RUN_AWAY, 3)
      .attr(RunSuccessAbAttr),
    new Ability(Abilities.KEEN_EYE, 3)
      .attr(ProtectStatAbAttr, BattleStat.ACC)
      .ignorable(),
    new Ability(Abilities.HYPER_CUTTER, 3)
      .attr(ProtectStatAbAttr, BattleStat.ATK)
      .ignorable(),
    new Ability(Abilities.PICKUP, 3)
      .attr(PostBattleLootAbAttr),
    new Ability(Abilities.TRUANT, 3)
      .attr(PostSummonAddBattlerTagAbAttr, BattlerTagType.TRUANT, 1, false),
    new Ability(Abilities.HUSTLE, 3)
      .attr(BattleStatMultiplierAbAttr, BattleStat.ATK, 1.5)
      .attr(BattleStatMultiplierAbAttr, BattleStat.ACC, 0.8, (user, target, move) => move.category === MoveCategory.PHYSICAL),
    new Ability(Abilities.CUTE_CHARM, 3)
      .attr(PostDefendContactApplyTagChanceAbAttr, 30, BattlerTagType.INFATUATED),
    new Ability(Abilities.PLUS, 3)
      .conditionalAttr(p => p.scene.currentBattle.double && [Abilities.PLUS, Abilities.MINUS].some(a => p.getAlly().hasAbility(a)), BattleStatMultiplierAbAttr, BattleStat.SPATK, 1.5)
      .ignorable(),
    new Ability(Abilities.MINUS, 3)
      .conditionalAttr(p => p.scene.currentBattle.double && [Abilities.PLUS, Abilities.MINUS].some(a => p.getAlly().hasAbility(a)), BattleStatMultiplierAbAttr, BattleStat.SPATK, 1.5)
      .ignorable(),
    new Ability(Abilities.FORECAST, 3)
      .attr(UncopiableAbilityAbAttr)
      .attr(NoFusionAbilityAbAttr)
      .unimplemented(),
    new Ability(Abilities.STICKY_HOLD, 3)
      .attr(BlockItemTheftAbAttr)
      .bypassFaint()
      .ignorable(),
    new Ability(Abilities.SHED_SKIN, 3)
      .conditionalAttr(pokemon => !Utils.randSeedInt(3), PostTurnResetStatusAbAttr),
    new Ability(Abilities.GUTS, 3)
      .attr(BypassBurnDamageReductionAbAttr)
      .conditionalAttr(pokemon => !!pokemon.status || pokemon.hasAbility(Abilities.COMATOSE), BattleStatMultiplierAbAttr, BattleStat.ATK, 1.5),
    new Ability(Abilities.MARVEL_SCALE, 3)
      .conditionalAttr(pokemon => !!pokemon.status || pokemon.hasAbility(Abilities.COMATOSE), BattleStatMultiplierAbAttr, BattleStat.DEF, 1.5)
      .ignorable(),
    new Ability(Abilities.LIQUID_OOZE, 3)
      .attr(ReverseDrainAbAttr),
    new Ability(Abilities.OVERGROW, 3)
      .attr(LowHpMoveTypePowerBoostAbAttr, Type.GRASS),
    new Ability(Abilities.BLAZE, 3)
      .attr(LowHpMoveTypePowerBoostAbAttr, Type.FIRE),
    new Ability(Abilities.TORRENT, 3)
      .attr(LowHpMoveTypePowerBoostAbAttr, Type.WATER),
    new Ability(Abilities.SWARM, 3)
      .attr(LowHpMoveTypePowerBoostAbAttr, Type.BUG),
    new Ability(Abilities.ROCK_HEAD, 3)
      .attr(BlockRecoilDamageAttr),
    new Ability(Abilities.DROUGHT, 3)
      .attr(PostSummonWeatherChangeAbAttr, WeatherType.SUNNY)
      .attr(PostBiomeChangeWeatherChangeAbAttr, WeatherType.SUNNY),
    new Ability(Abilities.ARENA_TRAP, 3)
      .attr(ArenaTrapAbAttr, (user, target) => {
        if (target.isGrounded()) {
          return true;
        }
        return false;
      })
      .attr(DoubleBattleChanceAbAttr),
    new Ability(Abilities.VITAL_SPIRIT, 3)
      .attr(StatusEffectImmunityAbAttr, StatusEffect.SLEEP)
      .attr(BattlerTagImmunityAbAttr, BattlerTagType.DROWSY)
      .ignorable(),
    new Ability(Abilities.WHITE_SMOKE, 3)
      .attr(ProtectStatAbAttr)
      .ignorable(),
    new Ability(Abilities.PURE_POWER, 3)
      .attr(BattleStatMultiplierAbAttr, BattleStat.ATK, 2),
    new Ability(Abilities.SHELL_ARMOR, 3)
      .attr(BlockCritAbAttr)
      .ignorable(),
    new Ability(Abilities.AIR_LOCK, 3)
      .attr(SuppressWeatherEffectAbAttr, true)
      .attr(PostSummonUnnamedMessageAbAttr, "The effects of the weather disappeared."),
    new Ability(Abilities.TANGLED_FEET, 4)
      .conditionalAttr(pokemon => !!pokemon.getTag(BattlerTagType.CONFUSED), BattleStatMultiplierAbAttr, BattleStat.EVA, 2)
      .ignorable(),
    new Ability(Abilities.MOTOR_DRIVE, 4)
      .attr(TypeImmunityStatChangeAbAttr, Type.ELECTRIC, BattleStat.SPD, 1)
      .ignorable(),
    new Ability(Abilities.RIVALRY, 4)
      .attr(MovePowerBoostAbAttr, (user, target, move) => user?.gender !== Gender.GENDERLESS && target?.gender !== Gender.GENDERLESS && user?.gender === target?.gender, 1.25, true)
      .attr(MovePowerBoostAbAttr, (user, target, move) => user?.gender !== Gender.GENDERLESS && target?.gender !== Gender.GENDERLESS && user?.gender !== target?.gender, 0.75),
    new Ability(Abilities.STEADFAST, 4)
      .attr(FlinchStatChangeAbAttr, BattleStat.SPD, 1),
    new Ability(Abilities.SNOW_CLOAK, 4)
      .attr(BattleStatMultiplierAbAttr, BattleStat.EVA, 1.2)
      .attr(BlockWeatherDamageAttr, WeatherType.HAIL)
      .condition(getWeatherCondition(WeatherType.HAIL, WeatherType.SNOW))
      .ignorable(),
    new Ability(Abilities.GLUTTONY, 4)
      .attr(ReduceBerryUseThresholdAbAttr),
    new Ability(Abilities.ANGER_POINT, 4)
      .attr(PostDefendCritStatChangeAbAttr, BattleStat.ATK, 6),
    new Ability(Abilities.UNBURDEN, 4)
      .unimplemented(),
    new Ability(Abilities.HEATPROOF, 4)
      .attr(ReceivedTypeDamageMultiplierAbAttr, Type.FIRE, 0.5)
      .ignorable(),
    new Ability(Abilities.SIMPLE, 4)
      .attr(StatChangeMultiplierAbAttr, 2)
      .ignorable(),
    new Ability(Abilities.DRY_SKIN, 4)
      .attr(PostWeatherLapseDamageAbAttr, 2, WeatherType.SUNNY, WeatherType.HARSH_SUN)
      .attr(PostWeatherLapseHealAbAttr, 2, WeatherType.RAIN, WeatherType.HEAVY_RAIN)
      .attr(ReceivedTypeDamageMultiplierAbAttr, Type.FIRE, 1.25)
      .attr(TypeImmunityHealAbAttr, Type.WATER)
      .partial() // Healing not blocked by Heal Block
      .ignorable(),
    new Ability(Abilities.DOWNLOAD, 4)
      .attr(DownloadAbAttr),
    new Ability(Abilities.IRON_FIST, 4)
      .attr(MovePowerBoostAbAttr, (user, target, move) => move.hasFlag(MoveFlags.PUNCHING_MOVE), 1.2),
    new Ability(Abilities.POISON_HEAL, 4)
      .attr(PostTurnStatusHealAbAttr, StatusEffect.TOXIC, StatusEffect.POISON)
      .attr(BlockStatusDamageAbAttr, StatusEffect.TOXIC, StatusEffect.POISON),
    new Ability(Abilities.ADAPTABILITY, 4)
      .attr(StabBoostAbAttr),
    new Ability(Abilities.SKILL_LINK, 4)
      .attr(MaxMultiHitAbAttr),
    new Ability(Abilities.HYDRATION, 4)
      .attr(PostTurnResetStatusAbAttr)
      .condition(getWeatherCondition(WeatherType.RAIN, WeatherType.HEAVY_RAIN)),
    new Ability(Abilities.SOLAR_POWER, 4)
      .attr(PostWeatherLapseDamageAbAttr, 2, WeatherType.SUNNY, WeatherType.HARSH_SUN)
      .attr(BattleStatMultiplierAbAttr, BattleStat.SPATK, 1.5)
      .condition(getWeatherCondition(WeatherType.SUNNY, WeatherType.HARSH_SUN)),
    new Ability(Abilities.QUICK_FEET, 4)
      .conditionalAttr(pokemon => pokemon.status ? pokemon.status.effect === StatusEffect.PARALYSIS : false, BattleStatMultiplierAbAttr, BattleStat.SPD, 2)
      .conditionalAttr(pokemon => !!pokemon.status || pokemon.hasAbility(Abilities.COMATOSE), BattleStatMultiplierAbAttr, BattleStat.SPD, 1.5),
    new Ability(Abilities.NORMALIZE, 4)
      .attr(MoveTypeChangeAttr, Type.NORMAL, 1.2, (user, target, move) => {
        return ![Moves.HIDDEN_POWER, Moves.WEATHER_BALL, Moves.NATURAL_GIFT, Moves.JUDGMENT, Moves.TECHNO_BLAST].includes(move.id);
      }),
    new Ability(Abilities.SNIPER, 4)
      .attr(MultCritAbAttr, 1.5),
    new Ability(Abilities.MAGIC_GUARD, 4)
      .attr(BlockNonDirectDamageAbAttr),
    new Ability(Abilities.NO_GUARD, 4)
      .attr(AlwaysHitAbAttr)
      .attr(DoubleBattleChanceAbAttr),
    new Ability(Abilities.STALL, 4)
      .unimplemented(),
    new Ability(Abilities.TECHNICIAN, 4)
      .attr(MovePowerBoostAbAttr, (user, target, move) => {
        const power = new Utils.NumberHolder(move.power);
        applyMoveAttrs(VariablePowerAttr, user, target, move, power);
        return power.value <= 60;
      }, 1.5),
    new Ability(Abilities.LEAF_GUARD, 4)
      .attr(StatusEffectImmunityAbAttr)
      .condition(getWeatherCondition(WeatherType.SUNNY, WeatherType.HARSH_SUN))
      .ignorable(),
    new Ability(Abilities.KLUTZ, 4)
      .unimplemented(),
    new Ability(Abilities.MOLD_BREAKER, 4)
      .attr(PostSummonMessageAbAttr, (pokemon: Pokemon) => i18next.t("abilityTriggers:postSummonMoldBreaker", { pokemonNameWithAffix: getPokemonNameWithAffix(pokemon) }))
      .attr(MoveAbilityBypassAbAttr),
    new Ability(Abilities.SUPER_LUCK, 4)
      .attr(BonusCritAbAttr)
      .partial(),
    new Ability(Abilities.AFTERMATH, 4)
      .attr(PostFaintContactDamageAbAttr,4)
      .bypassFaint(),
    new Ability(Abilities.ANTICIPATION, 4)
      .conditionalAttr(getAnticipationCondition(), PostSummonMessageAbAttr, (pokemon: Pokemon) => i18next.t("abilityTriggers:postSummonAnticipation", { pokemonNameWithAffix: getPokemonNameWithAffix(pokemon) })),
    new Ability(Abilities.FOREWARN, 4)
      .attr(ForewarnAbAttr),
    new Ability(Abilities.UNAWARE, 4)
      .attr(IgnoreOpponentStatChangesAbAttr)
      .ignorable(),
    new Ability(Abilities.TINTED_LENS, 4)
      //@ts-ignore
      .attr(DamageBoostAbAttr, 2, (user, target, move) => target.getAttackTypeEffectiveness(move.type, user) <= 0.5), // TODO: fix TS issues
    new Ability(Abilities.FILTER, 4)
      .attr(ReceivedMoveDamageMultiplierAbAttr,(target, user, move) => target.getAttackTypeEffectiveness(move.type, user) >= 2, 0.75)
      .ignorable(),
    new Ability(Abilities.SLOW_START, 4)
      .attr(PostSummonAddBattlerTagAbAttr, BattlerTagType.SLOW_START, 5),
    new Ability(Abilities.SCRAPPY, 4)
      .attr(IgnoreTypeImmunityAbAttr, Type.GHOST, [Type.NORMAL, Type.FIGHTING])
      .attr(IntimidateImmunityAbAttr),
    new Ability(Abilities.STORM_DRAIN, 4)
      .attr(RedirectTypeMoveAbAttr, Type.WATER)
      .attr(TypeImmunityStatChangeAbAttr, Type.WATER, BattleStat.SPATK, 1)
      .ignorable(),
    new Ability(Abilities.ICE_BODY, 4)
      .attr(BlockWeatherDamageAttr, WeatherType.HAIL)
      .attr(PostWeatherLapseHealAbAttr, 1, WeatherType.HAIL, WeatherType.SNOW)
      .partial(), // Healing not blocked by Heal Block
    new Ability(Abilities.SOLID_ROCK, 4)
      .attr(ReceivedMoveDamageMultiplierAbAttr,(target, user, move) => target.getAttackTypeEffectiveness(move.type, user) >= 2, 0.75)
      .ignorable(),
    new Ability(Abilities.SNOW_WARNING, 4)
      .attr(PostSummonWeatherChangeAbAttr, WeatherType.SNOW)
      .attr(PostBiomeChangeWeatherChangeAbAttr, WeatherType.SNOW),
    new Ability(Abilities.HONEY_GATHER, 4)
      .attr(MoneyAbAttr),
    new Ability(Abilities.FRISK, 4)
      .attr(FriskAbAttr),
    new Ability(Abilities.RECKLESS, 4)
      .attr(MovePowerBoostAbAttr, (user, target, move) => move.hasFlag(MoveFlags.RECKLESS_MOVE), 1.2),
    new Ability(Abilities.MULTITYPE, 4)
      .attr(UncopiableAbilityAbAttr)
      .attr(UnswappableAbilityAbAttr)
      .attr(UnsuppressableAbilityAbAttr)
      .attr(NoFusionAbilityAbAttr),
    new Ability(Abilities.FLOWER_GIFT, 4)
      .conditionalAttr(getWeatherCondition(WeatherType.SUNNY || WeatherType.HARSH_SUN), BattleStatMultiplierAbAttr, BattleStat.ATK, 1.5)
      .conditionalAttr(getWeatherCondition(WeatherType.SUNNY || WeatherType.HARSH_SUN), BattleStatMultiplierAbAttr, BattleStat.SPDEF, 1.5)
      .attr(UncopiableAbilityAbAttr)
      .attr(NoFusionAbilityAbAttr)
      .ignorable()
      .partial(),
    new Ability(Abilities.BAD_DREAMS, 4)
      .attr(PostTurnHurtIfSleepingAbAttr),
    new Ability(Abilities.PICKPOCKET, 5)
      .attr(PostDefendStealHeldItemAbAttr, (target, user, move) => move.hasFlag(MoveFlags.MAKES_CONTACT))
      .condition(getSheerForceHitDisableAbCondition()),
    new Ability(Abilities.SHEER_FORCE, 5)
      .attr(MovePowerBoostAbAttr, (user, target, move) => move.chance >= 1, 5461/4096)
      .attr(MoveEffectChanceMultiplierAbAttr, 0)
      .partial(),
    new Ability(Abilities.CONTRARY, 5)
      .attr(StatChangeMultiplierAbAttr, -1)
      .ignorable(),
    new Ability(Abilities.UNNERVE, 5)
      .attr(PreventBerryUseAbAttr),
    new Ability(Abilities.DEFIANT, 5)
      .attr(PostStatChangeStatChangeAbAttr, (target, statsChanged, levels) => levels < 0, [BattleStat.ATK], 2),
    new Ability(Abilities.DEFEATIST, 5)
      .attr(BattleStatMultiplierAbAttr, BattleStat.ATK, 0.5)
      .attr(BattleStatMultiplierAbAttr, BattleStat.SPATK, 0.5)
      .condition((pokemon) => pokemon.getHpRatio() <= 0.5),
    new Ability(Abilities.CURSED_BODY, 5)
      .attr(PostDefendMoveDisableAbAttr, 30)
      .bypassFaint(),
    new Ability(Abilities.HEALER, 5)
      .conditionalAttr(pokemon => pokemon.getAlly() && Utils.randSeedInt(10) < 3, PostTurnResetStatusAbAttr, true),
    new Ability(Abilities.FRIEND_GUARD, 5)
      .ignorable()
      .unimplemented(),
    new Ability(Abilities.WEAK_ARMOR, 5)
      .attr(PostDefendStatChangeAbAttr, (target, user, move) => move.category === MoveCategory.PHYSICAL, BattleStat.DEF, -1)
      .attr(PostDefendStatChangeAbAttr, (target, user, move) => move.category === MoveCategory.PHYSICAL, BattleStat.SPD, 2),
    new Ability(Abilities.HEAVY_METAL, 5)
      .attr(WeightMultiplierAbAttr, 2)
      .ignorable(),
    new Ability(Abilities.LIGHT_METAL, 5)
      .attr(WeightMultiplierAbAttr, 0.5)
      .ignorable(),
    new Ability(Abilities.MULTISCALE, 5)
      .attr(ReceivedMoveDamageMultiplierAbAttr,(target, user, move) => target.isFullHp(), 0.5)
      .ignorable(),
    new Ability(Abilities.TOXIC_BOOST, 5)
      .attr(MovePowerBoostAbAttr, (user, target, move) => move.category === MoveCategory.PHYSICAL && (user?.status?.effect === StatusEffect.POISON || user?.status?.effect === StatusEffect.TOXIC), 1.5),
    new Ability(Abilities.FLARE_BOOST, 5)
      .attr(MovePowerBoostAbAttr, (user, target, move) => move.category === MoveCategory.SPECIAL && user?.status?.effect === StatusEffect.BURN, 1.5),
    new Ability(Abilities.HARVEST, 5)
      .attr(
        PostTurnLootAbAttr,
        "EATEN_BERRIES",
        /** Rate is doubled when under sun {@link https://dex.pokemonshowdown.com/abilities/harvest} */
        (pokemon) => 0.5 * (getWeatherCondition(WeatherType.SUNNY, WeatherType.HARSH_SUN)(pokemon) ? 2 : 1)
      )
      .partial(),
    new Ability(Abilities.TELEPATHY, 5)
      .attr(MoveImmunityAbAttr, (pokemon, attacker, move) => pokemon.getAlly() === attacker && move instanceof AttackMove)
      .ignorable(),
    new Ability(Abilities.MOODY, 5)
      .attr(MoodyAbAttr),
    new Ability(Abilities.OVERCOAT, 5)
      .attr(BlockWeatherDamageAttr)
      .attr(MoveImmunityAbAttr, (pokemon, attacker, move) => pokemon !== attacker && move.hasFlag(MoveFlags.POWDER_MOVE))
      .ignorable(),
    new Ability(Abilities.POISON_TOUCH, 5)
      .attr(PostAttackContactApplyStatusEffectAbAttr, 30, StatusEffect.POISON),
    new Ability(Abilities.REGENERATOR, 5)
      .attr(PreSwitchOutHealAbAttr),
    new Ability(Abilities.BIG_PECKS, 5)
      .attr(ProtectStatAbAttr, BattleStat.DEF)
      .ignorable(),
    new Ability(Abilities.SAND_RUSH, 5)
      .attr(BattleStatMultiplierAbAttr, BattleStat.SPD, 2)
      .attr(BlockWeatherDamageAttr, WeatherType.SANDSTORM)
      .condition(getWeatherCondition(WeatherType.SANDSTORM)),
    new Ability(Abilities.WONDER_SKIN, 5)
      .attr(WonderSkinAbAttr)
      .ignorable(),
    new Ability(Abilities.ANALYTIC, 5)
    //@ts-ignore
      .attr(MovePowerBoostAbAttr, (user, target, move) => !!target?.getLastXMoves(1).find(m => m.turn === target?.scene.currentBattle.turn) || user.scene.currentBattle.turnCommands[target.getBattlerIndex()].command !== Command.FIGHT, 1.3), // TODO fix TS issues
    new Ability(Abilities.ILLUSION, 5)
      .attr(UncopiableAbilityAbAttr)
      .attr(UnswappableAbilityAbAttr)
      //The pokemon generate an illusion if it's available
      .conditionalAttr((pokemon) => pokemon.illusion.available, IllusionPreSummonAbAttr, false)
      //The pokemon loses his illusion when he is damaged by a move
      .conditionalAttr((pokemon) => pokemon.illusion.active, IllusionBreakAbAttr, true)
      //Illusion is available again after a battle
      .conditionalAttr((pokemon) => pokemon.isAllowedInBattle(), IllusionAfterBattle, false)
      //Illusion is not available after summon
      .attr(IllusionDisableAbAttr, false)
      .bypassFaint(),
    new Ability(Abilities.IMPOSTER, 5)
      .attr(PostSummonTransformAbAttr)
      .attr(UncopiableAbilityAbAttr),
    new Ability(Abilities.INFILTRATOR, 5)
      .unimplemented(),
    new Ability(Abilities.MUMMY, 5)
      .attr(PostDefendAbilityGiveAbAttr, Abilities.MUMMY)
      .bypassFaint(),
    new Ability(Abilities.MOXIE, 5)
      .attr(PostVictoryStatChangeAbAttr, BattleStat.ATK, 1),
    new Ability(Abilities.JUSTIFIED, 5)
      .attr(PostDefendStatChangeAbAttr, (target, user, move) => move.type === Type.DARK && move.category !== MoveCategory.STATUS, BattleStat.ATK, 1),
    new Ability(Abilities.RATTLED, 5)
      .attr(PostDefendStatChangeAbAttr, (target, user, move) => move.category !== MoveCategory.STATUS && (move.type === Type.DARK || move.type === Type.BUG ||
        move.type === Type.GHOST), BattleStat.SPD, 1)
      .attr(PostIntimidateStatChangeAbAttr, [BattleStat.SPD], 1),
    new Ability(Abilities.MAGIC_BOUNCE, 5)
      .ignorable()
      .unimplemented(),
    new Ability(Abilities.SAP_SIPPER, 5)
      .attr(TypeImmunityStatChangeAbAttr, Type.GRASS, BattleStat.ATK, 1)
      .ignorable(),
    new Ability(Abilities.PRANKSTER, 5)
      .attr(IncrementMovePriorityAbAttr, (pokemon, move: Move) => move.category === MoveCategory.STATUS),
    new Ability(Abilities.SAND_FORCE, 5)
      .attr(MoveTypePowerBoostAbAttr, Type.ROCK, 1.3)
      .attr(MoveTypePowerBoostAbAttr, Type.GROUND, 1.3)
      .attr(MoveTypePowerBoostAbAttr, Type.STEEL, 1.3)
      .attr(BlockWeatherDamageAttr, WeatherType.SANDSTORM)
      .condition(getWeatherCondition(WeatherType.SANDSTORM)),
    new Ability(Abilities.IRON_BARBS, 5)
      .attr(PostDefendContactDamageAbAttr, 8)
      .bypassFaint(),
    new Ability(Abilities.ZEN_MODE, 5)
      .attr(PostBattleInitFormChangeAbAttr, () => 0)
      .attr(PostSummonFormChangeAbAttr, p => p.getHpRatio() <= 0.5 ? 1 : 0)
      .attr(PostTurnFormChangeAbAttr, p => p.getHpRatio() <= 0.5 ? 1 : 0)
      .attr(UncopiableAbilityAbAttr)
      .attr(UnswappableAbilityAbAttr)
      .attr(UnsuppressableAbilityAbAttr)
      .attr(NoFusionAbilityAbAttr)
      .bypassFaint(),
    new Ability(Abilities.VICTORY_STAR, 5)
      .attr(BattleStatMultiplierAbAttr, BattleStat.ACC, 1.1)
      .partial(),
    new Ability(Abilities.TURBOBLAZE, 5)
      .attr(PostSummonMessageAbAttr, (pokemon: Pokemon) => i18next.t("abilityTriggers:postSummonTurboblaze", { pokemonNameWithAffix: getPokemonNameWithAffix(pokemon) }))
      .attr(MoveAbilityBypassAbAttr),
    new Ability(Abilities.TERAVOLT, 5)
      .attr(PostSummonMessageAbAttr, (pokemon: Pokemon) => i18next.t("abilityTriggers:postSummonTeravolt", { pokemonNameWithAffix: getPokemonNameWithAffix(pokemon) }))
      .attr(MoveAbilityBypassAbAttr),
    new Ability(Abilities.AROMA_VEIL, 6)
      .ignorable()
      .unimplemented(),
    new Ability(Abilities.FLOWER_VEIL, 6)
      .ignorable()
      .unimplemented(),
    new Ability(Abilities.CHEEK_POUCH, 6)
      .attr(HealFromBerryUseAbAttr, 1/3)
      .partial(), // Healing not blocked by Heal Block
    new Ability(Abilities.PROTEAN, 6)
      .attr(PokemonTypeChangeAbAttr),
    //.condition((p) => !p.summonData?.abilitiesApplied.includes(Abilities.PROTEAN)), //Gen 9 Implementation
    new Ability(Abilities.FUR_COAT, 6)
      .attr(ReceivedMoveDamageMultiplierAbAttr, (target, user, move) => move.category === MoveCategory.PHYSICAL, 0.5)
      .ignorable(),
    new Ability(Abilities.MAGICIAN, 6)
      .attr(PostAttackStealHeldItemAbAttr),
    new Ability(Abilities.BULLETPROOF, 6)
      .attr(MoveImmunityAbAttr, (pokemon, attacker, move) => pokemon !== attacker && move.hasFlag(MoveFlags.BALLBOMB_MOVE))
      .ignorable(),
    new Ability(Abilities.COMPETITIVE, 6)
      .attr(PostStatChangeStatChangeAbAttr, (target, statsChanged, levels) => levels < 0, [BattleStat.SPATK], 2),
    new Ability(Abilities.STRONG_JAW, 6)
      .attr(MovePowerBoostAbAttr, (user, target, move) => move.hasFlag(MoveFlags.BITING_MOVE), 1.5),
    new Ability(Abilities.REFRIGERATE, 6)
      .attr(MoveTypeChangeAttr, Type.ICE, 1.2, (user, target, move) => move.type === Type.NORMAL),
    new Ability(Abilities.SWEET_VEIL, 6)
      .attr(UserFieldStatusEffectImmunityAbAttr, StatusEffect.SLEEP)
      .attr(UserFieldBattlerTagImmunityAbAttr, BattlerTagType.DROWSY)
      .ignorable()
      .partial(), // Mold Breaker ally should not be affected by Sweet Veil
    new Ability(Abilities.STANCE_CHANGE, 6)
      .attr(UncopiableAbilityAbAttr)
      .attr(UnswappableAbilityAbAttr)
      .attr(UnsuppressableAbilityAbAttr)
      .attr(NoFusionAbilityAbAttr),
    new Ability(Abilities.GALE_WINGS, 6)
      .attr(IncrementMovePriorityAbAttr, (pokemon, move) => pokemon.isFullHp() && move.type === Type.FLYING),
    new Ability(Abilities.MEGA_LAUNCHER, 6)
      .attr(MovePowerBoostAbAttr, (user, target, move) => move.hasFlag(MoveFlags.PULSE_MOVE), 1.5),
    new Ability(Abilities.GRASS_PELT, 6)
      .conditionalAttr(getTerrainCondition(TerrainType.GRASSY), BattleStatMultiplierAbAttr, BattleStat.DEF, 1.5)
      .ignorable(),
    new Ability(Abilities.SYMBIOSIS, 6)
      .unimplemented(),
    new Ability(Abilities.TOUGH_CLAWS, 6)
      .attr(MovePowerBoostAbAttr, (user, target, move) => move.hasFlag(MoveFlags.MAKES_CONTACT), 1.3),
    new Ability(Abilities.PIXILATE, 6)
      .attr(MoveTypeChangeAttr, Type.FAIRY, 1.2, (user, target, move) => move.type === Type.NORMAL),
    new Ability(Abilities.GOOEY, 6)
      .attr(PostDefendStatChangeAbAttr, (target, user, move) => move.hasFlag(MoveFlags.MAKES_CONTACT), BattleStat.SPD, -1, false),
    new Ability(Abilities.AERILATE, 6)
      .attr(MoveTypeChangeAttr, Type.FLYING, 1.2, (user, target, move) => move.type === Type.NORMAL),
    new Ability(Abilities.PARENTAL_BOND, 6)
      .attr(AddSecondStrikeAbAttr, 0.25),
    new Ability(Abilities.DARK_AURA, 6)
      .attr(PostSummonMessageAbAttr, (pokemon: Pokemon) => i18next.t("abilityTriggers:postSummonDarkAura", { pokemonNameWithAffix: getPokemonNameWithAffix(pokemon) }))
      .attr(FieldMoveTypePowerBoostAbAttr, Type.DARK, 4 / 3),
    new Ability(Abilities.FAIRY_AURA, 6)
      .attr(PostSummonMessageAbAttr, (pokemon: Pokemon) => i18next.t("abilityTriggers:postSummonFairyAura", { pokemonNameWithAffix: getPokemonNameWithAffix(pokemon) }))
      .attr(FieldMoveTypePowerBoostAbAttr, Type.FAIRY, 4 / 3),
    new Ability(Abilities.AURA_BREAK, 6)
      .ignorable()
      .conditionalAttr(target => target.hasAbility(Abilities.DARK_AURA), FieldMoveTypePowerBoostAbAttr, Type.DARK, 9 / 16)
      .conditionalAttr(target => target.hasAbility(Abilities.FAIRY_AURA), FieldMoveTypePowerBoostAbAttr, Type.FAIRY, 9 / 16),
    new Ability(Abilities.PRIMORDIAL_SEA, 6)
      .attr(PostSummonWeatherChangeAbAttr, WeatherType.HEAVY_RAIN)
      .attr(PostBiomeChangeWeatherChangeAbAttr, WeatherType.HEAVY_RAIN)
      .attr(PreSwitchOutClearWeatherAbAttr)
      .attr(PostFaintClearWeatherAbAttr)
      .bypassFaint(),
    new Ability(Abilities.DESOLATE_LAND, 6)
      .attr(PostSummonWeatherChangeAbAttr, WeatherType.HARSH_SUN)
      .attr(PostBiomeChangeWeatherChangeAbAttr, WeatherType.HARSH_SUN)
      .attr(PreSwitchOutClearWeatherAbAttr)
      .attr(PostFaintClearWeatherAbAttr)
      .bypassFaint(),
    new Ability(Abilities.DELTA_STREAM, 6)
      .attr(PostSummonWeatherChangeAbAttr, WeatherType.STRONG_WINDS)
      .attr(PostBiomeChangeWeatherChangeAbAttr, WeatherType.STRONG_WINDS)
      .attr(PreSwitchOutClearWeatherAbAttr)
      .attr(PostFaintClearWeatherAbAttr)
      .bypassFaint(),
    new Ability(Abilities.STAMINA, 7)
      .attr(PostDefendStatChangeAbAttr, (target, user, move) => move.category !== MoveCategory.STATUS, BattleStat.DEF, 1),
    new Ability(Abilities.WIMP_OUT, 7)
      .condition(getSheerForceHitDisableAbCondition())
      .unimplemented(),
    new Ability(Abilities.EMERGENCY_EXIT, 7)
      .condition(getSheerForceHitDisableAbCondition())
      .unimplemented(),
    new Ability(Abilities.WATER_COMPACTION, 7)
      .attr(PostDefendStatChangeAbAttr, (target, user, move) => move.type === Type.WATER && move.category !== MoveCategory.STATUS, BattleStat.DEF, 2),
    new Ability(Abilities.MERCILESS, 7)
      .attr(ConditionalCritAbAttr, (user, target, move) => target?.status?.effect === StatusEffect.TOXIC || target?.status?.effect === StatusEffect.POISON),
    new Ability(Abilities.SHIELDS_DOWN, 7)
      .attr(PostBattleInitFormChangeAbAttr, () => 0)
      .attr(PostSummonFormChangeAbAttr, p => p.formIndex % 7 + (p.getHpRatio() <= 0.5 ? 7 : 0))
      .attr(PostTurnFormChangeAbAttr, p => p.formIndex % 7 + (p.getHpRatio() <= 0.5 ? 7 : 0))
      .attr(UncopiableAbilityAbAttr)
      .attr(UnswappableAbilityAbAttr)
      .attr(UnsuppressableAbilityAbAttr)
      .attr(NoFusionAbilityAbAttr)
      .bypassFaint()
      .partial(),
    new Ability(Abilities.STAKEOUT, 7)
      //@ts-ignore
      .attr(MovePowerBoostAbAttr, (user, target, move) => user.scene.currentBattle.turnCommands[target.getBattlerIndex()].command === Command.POKEMON, 2), // TODO: fix TS issues
    new Ability(Abilities.WATER_BUBBLE, 7)
      .attr(ReceivedTypeDamageMultiplierAbAttr, Type.FIRE, 0.5)
      .attr(MoveTypePowerBoostAbAttr, Type.WATER, 2)
      .attr(StatusEffectImmunityAbAttr, StatusEffect.BURN)
      .ignorable(),
    new Ability(Abilities.STEELWORKER, 7)
      .attr(MoveTypePowerBoostAbAttr, Type.STEEL),
    new Ability(Abilities.BERSERK, 7)
      .attr(PostDefendHpGatedStatChangeAbAttr, (target, user, move) => move.category !== MoveCategory.STATUS, 0.5, [BattleStat.SPATK], 1)
      .condition(getSheerForceHitDisableAbCondition()),
    new Ability(Abilities.SLUSH_RUSH, 7)
      .attr(BattleStatMultiplierAbAttr, BattleStat.SPD, 2)
      .condition(getWeatherCondition(WeatherType.HAIL, WeatherType.SNOW)),
    new Ability(Abilities.LONG_REACH, 7)
      .attr(IgnoreContactAbAttr),
    new Ability(Abilities.LIQUID_VOICE, 7)
      .attr(MoveTypeChangeAttr, Type.WATER, 1, (user, target, move) => move.hasFlag(MoveFlags.SOUND_BASED)),
    new Ability(Abilities.TRIAGE, 7)
      .attr(IncrementMovePriorityAbAttr, (pokemon, move) => move.hasFlag(MoveFlags.TRIAGE_MOVE), 3),
    new Ability(Abilities.GALVANIZE, 7)
      .attr(MoveTypeChangeAttr, Type.ELECTRIC, 1.2, (user, target, move) => move.type === Type.NORMAL),
    new Ability(Abilities.SURGE_SURFER, 7)
      .conditionalAttr(getTerrainCondition(TerrainType.ELECTRIC), BattleStatMultiplierAbAttr, BattleStat.SPD, 2),
    new Ability(Abilities.SCHOOLING, 7)
      .attr(PostBattleInitFormChangeAbAttr, () => 0)
      .attr(PostSummonFormChangeAbAttr, p => p.level < 20 || p.getHpRatio() <= 0.25 ? 0 : 1)
      .attr(PostTurnFormChangeAbAttr, p => p.level < 20 || p.getHpRatio() <= 0.25 ? 0 : 1)
      .attr(UncopiableAbilityAbAttr)
      .attr(UnswappableAbilityAbAttr)
      .attr(UnsuppressableAbilityAbAttr)
      .attr(NoFusionAbilityAbAttr)
      .bypassFaint(),
    new Ability(Abilities.DISGUISE, 7)
      .attr(PreDefendMoveDamageToOneAbAttr, (target, user, move) => target.formIndex === 0 && target.getAttackTypeEffectiveness(move.type, user) > 0)
      .attr(PostSummonFormChangeAbAttr, p => p.battleData.hitCount === 0 ? 0 : 1)
      .attr(PostBattleInitFormChangeAbAttr, () => 0)
      .attr(PostDefendFormChangeAbAttr, p => p.battleData.hitCount === 0 ? 0 : 1)
      .attr(PreDefendFormChangeAbAttr, p => p.battleData.hitCount === 0 ? 0 : 1)
      .attr(PostDefendDisguiseAbAttr)
      .attr(UncopiableAbilityAbAttr)
      .attr(UnswappableAbilityAbAttr)
      .attr(UnsuppressableAbilityAbAttr)
      .attr(NoTransformAbilityAbAttr)
      .attr(NoFusionAbilityAbAttr)
      .bypassFaint()
      .ignorable()
      .partial(),
    new Ability(Abilities.BATTLE_BOND, 7)
      .attr(PostVictoryFormChangeAbAttr, () => 2)
      .attr(PostBattleInitFormChangeAbAttr, () => 1)
      .attr(UncopiableAbilityAbAttr)
      .attr(UnswappableAbilityAbAttr)
      .attr(UnsuppressableAbilityAbAttr)
      .attr(NoFusionAbilityAbAttr)
      .bypassFaint(),
    new Ability(Abilities.POWER_CONSTRUCT, 7) // TODO: 10% Power Construct Zygarde isn't accounted for yet. If changed, update Zygarde's getSpeciesFormIndex entry accordingly
      .attr(PostBattleInitFormChangeAbAttr, () => 2)
      .attr(PostSummonFormChangeAbAttr, p => p.getHpRatio() <= 0.5 || p.getFormKey() === "complete" ? 4 : 2)
      .attr(PostTurnFormChangeAbAttr, p => p.getHpRatio() <= 0.5 || p.getFormKey() === "complete" ? 4 : 2)
      .attr(UncopiableAbilityAbAttr)
      .attr(UnswappableAbilityAbAttr)
      .attr(UnsuppressableAbilityAbAttr)
      .attr(NoFusionAbilityAbAttr)
      .bypassFaint()
      .partial(),
    new Ability(Abilities.CORROSION, 7) // TODO: Test Corrosion against Magic Bounce once it is implemented
      .attr(IgnoreTypeStatusEffectImmunityAbAttr, [StatusEffect.POISON, StatusEffect.TOXIC], [Type.STEEL, Type.POISON])
      .partial(),
    new Ability(Abilities.COMATOSE, 7)
      .attr(UncopiableAbilityAbAttr)
      .attr(UnswappableAbilityAbAttr)
      .attr(UnsuppressableAbilityAbAttr)
      .attr(StatusEffectImmunityAbAttr, ...getNonVolatileStatusEffects())
      .attr(BattlerTagImmunityAbAttr, BattlerTagType.DROWSY),
    new Ability(Abilities.QUEENLY_MAJESTY, 7)
      .attr(FieldPriorityMoveImmunityAbAttr)
      .ignorable(),
    new Ability(Abilities.INNARDS_OUT, 7)
      .attr(PostFaintHPDamageAbAttr)
      .bypassFaint(),
    new Ability(Abilities.DANCER, 7)
      .attr(PostDancingMoveAbAttr),
    new Ability(Abilities.BATTERY, 7)
      .attr(AllyMoveCategoryPowerBoostAbAttr, [MoveCategory.SPECIAL], 1.3),
    new Ability(Abilities.FLUFFY, 7)
      .attr(ReceivedMoveDamageMultiplierAbAttr, (target, user, move) => move.hasFlag(MoveFlags.MAKES_CONTACT), 0.5)
      .attr(ReceivedMoveDamageMultiplierAbAttr, (target, user, move) => move.type === Type.FIRE, 2)
      .ignorable(),
    new Ability(Abilities.DAZZLING, 7)
      .attr(FieldPriorityMoveImmunityAbAttr)
      .ignorable(),
    new Ability(Abilities.SOUL_HEART, 7)
      .attr(PostKnockOutStatChangeAbAttr, BattleStat.SPATK, 1),
    new Ability(Abilities.TANGLING_HAIR, 7)
      .attr(PostDefendStatChangeAbAttr, (target, user, move) => move.hasFlag(MoveFlags.MAKES_CONTACT), BattleStat.SPD, -1, false),
    new Ability(Abilities.RECEIVER, 7)
      .attr(CopyFaintedAllyAbilityAbAttr)
      .attr(UncopiableAbilityAbAttr),
    new Ability(Abilities.POWER_OF_ALCHEMY, 7)
      .attr(CopyFaintedAllyAbilityAbAttr)
      .attr(UncopiableAbilityAbAttr),
    new Ability(Abilities.BEAST_BOOST, 7)
      .attr(PostVictoryStatChangeAbAttr, p => {
        const battleStats = Utils.getEnumValues(BattleStat).slice(0, -3).map(s => s as BattleStat);
        let highestBattleStat = 0;
        let highestBattleStatIndex = 0;
        battleStats.map((bs: BattleStat, i: integer) => {
          const stat = p.getStat(bs + 1);
          if (stat > highestBattleStat) {
            highestBattleStatIndex = i;
            highestBattleStat = stat;
          }
        });
        return highestBattleStatIndex;
      }, 1),
    new Ability(Abilities.RKS_SYSTEM, 7)
      .attr(UncopiableAbilityAbAttr)
      .attr(UnswappableAbilityAbAttr)
      .attr(UnsuppressableAbilityAbAttr)
      .attr(NoFusionAbilityAbAttr),
    new Ability(Abilities.ELECTRIC_SURGE, 7)
      .attr(PostSummonTerrainChangeAbAttr, TerrainType.ELECTRIC)
      .attr(PostBiomeChangeTerrainChangeAbAttr, TerrainType.ELECTRIC),
    new Ability(Abilities.PSYCHIC_SURGE, 7)
      .attr(PostSummonTerrainChangeAbAttr, TerrainType.PSYCHIC)
      .attr(PostBiomeChangeTerrainChangeAbAttr, TerrainType.PSYCHIC),
    new Ability(Abilities.MISTY_SURGE, 7)
      .attr(PostSummonTerrainChangeAbAttr, TerrainType.MISTY)
      .attr(PostBiomeChangeTerrainChangeAbAttr, TerrainType.MISTY),
    new Ability(Abilities.GRASSY_SURGE, 7)
      .attr(PostSummonTerrainChangeAbAttr, TerrainType.GRASSY)
      .attr(PostBiomeChangeTerrainChangeAbAttr, TerrainType.GRASSY),
    new Ability(Abilities.FULL_METAL_BODY, 7)
      .attr(ProtectStatAbAttr),
    new Ability(Abilities.SHADOW_SHIELD, 7)
      .attr(ReceivedMoveDamageMultiplierAbAttr,(target, user, move) => target.isFullHp(), 0.5),
    new Ability(Abilities.PRISM_ARMOR, 7)
      .attr(ReceivedMoveDamageMultiplierAbAttr,(target, user, move) => target.getAttackTypeEffectiveness(move.type, user) >= 2, 0.75),
    new Ability(Abilities.NEUROFORCE, 7)
      //@ts-ignore
      .attr(MovePowerBoostAbAttr, (user, target, move) => target.getAttackTypeEffectiveness(move.type, user) >= 2, 1.25), // TODO: fix TS issues
    new Ability(Abilities.INTREPID_SWORD, 8)
      .attr(PostSummonStatChangeAbAttr, BattleStat.ATK, 1, true)
      .condition(getOncePerBattleCondition(Abilities.INTREPID_SWORD)),
    new Ability(Abilities.DAUNTLESS_SHIELD, 8)
      .attr(PostSummonStatChangeAbAttr, BattleStat.DEF, 1, true)
      .condition(getOncePerBattleCondition(Abilities.DAUNTLESS_SHIELD)),
    new Ability(Abilities.LIBERO, 8)
      .attr(PokemonTypeChangeAbAttr),
    //.condition((p) => !p.summonData?.abilitiesApplied.includes(Abilities.LIBERO)), //Gen 9 Implementation
    new Ability(Abilities.BALL_FETCH, 8)
      .attr(FetchBallAbAttr)
      .condition(getOncePerBattleCondition(Abilities.BALL_FETCH)),
    new Ability(Abilities.COTTON_DOWN, 8)
      .attr(PostDefendStatChangeAbAttr, (target, user, move) => move.category !== MoveCategory.STATUS, BattleStat.SPD, -1, false, true)
      .bypassFaint(),
    new Ability(Abilities.PROPELLER_TAIL, 8)
      .attr(BlockRedirectAbAttr),
    new Ability(Abilities.MIRROR_ARMOR, 8)
      .ignorable()
      .unimplemented(),
    new Ability(Abilities.GULP_MISSILE, 8)
      .attr(UnsuppressableAbilityAbAttr)
      .attr(NoTransformAbilityAbAttr)
      .attr(NoFusionAbilityAbAttr)
      .attr(UncopiableAbilityAbAttr)
      .attr(UnswappableAbilityAbAttr)
      .attr(PostDefendGulpMissileAbAttr)
      // Does not transform when Surf/Dive misses/is protected
      .partial(),
    new Ability(Abilities.STALWART, 8)
      .attr(BlockRedirectAbAttr),
    new Ability(Abilities.STEAM_ENGINE, 8)
      .attr(PostDefendStatChangeAbAttr, (target, user, move) => (move.type === Type.FIRE || move.type === Type.WATER) && move.category !== MoveCategory.STATUS, BattleStat.SPD, 6),
    new Ability(Abilities.PUNK_ROCK, 8)
      .attr(MovePowerBoostAbAttr, (user, target, move) => move.hasFlag(MoveFlags.SOUND_BASED), 1.3)
      .attr(ReceivedMoveDamageMultiplierAbAttr, (target, user, move) => move.hasFlag(MoveFlags.SOUND_BASED), 0.5)
      .ignorable(),
    new Ability(Abilities.SAND_SPIT, 8)
      .attr(PostDefendWeatherChangeAbAttr, WeatherType.SANDSTORM, (target, user, move) => move.category !== MoveCategory.STATUS),
    new Ability(Abilities.ICE_SCALES, 8)
      .attr(ReceivedMoveDamageMultiplierAbAttr, (target, user, move) => move.category === MoveCategory.SPECIAL, 0.5)
      .ignorable(),
    new Ability(Abilities.RIPEN, 8)
      .attr(DoubleBerryEffectAbAttr),
    new Ability(Abilities.ICE_FACE, 8)
      .attr(UncopiableAbilityAbAttr)
      .attr(UnswappableAbilityAbAttr)
      .attr(UnsuppressableAbilityAbAttr)
      .attr(NoTransformAbilityAbAttr)
      .attr(NoFusionAbilityAbAttr)
      // Add BattlerTagType.ICE_FACE if the pokemon is in ice face form
      .conditionalAttr(pokemon => pokemon.formIndex === 0, PostSummonAddBattlerTagAbAttr, BattlerTagType.ICE_FACE, 0, false)
      // When summoned with active HAIL or SNOW, add BattlerTagType.ICE_FACE
      .conditionalAttr(getWeatherCondition(WeatherType.HAIL, WeatherType.SNOW), PostSummonAddBattlerTagAbAttr, BattlerTagType.ICE_FACE, 0)
      // When weather changes to HAIL or SNOW while pokemon is fielded, add BattlerTagType.ICE_FACE
      .attr(PostWeatherChangeAddBattlerTagAttr, BattlerTagType.ICE_FACE, 0, WeatherType.HAIL, WeatherType.SNOW)
      .attr(IceFaceBlockPhysicalAbAttr, (target, user, move) => move.category === MoveCategory.PHYSICAL && !!target.getTag(BattlerTagType.ICE_FACE), 0)
      .ignorable(),
    new Ability(Abilities.POWER_SPOT, 8)
      .attr(AllyMoveCategoryPowerBoostAbAttr, [MoveCategory.SPECIAL, MoveCategory.PHYSICAL], 1.3),
    new Ability(Abilities.MIMICRY, 8)
      .unimplemented(),
    new Ability(Abilities.SCREEN_CLEANER, 8)
      .attr(PostSummonRemoveArenaTagAbAttr, [ArenaTagType.AURORA_VEIL, ArenaTagType.LIGHT_SCREEN, ArenaTagType.REFLECT]),
    new Ability(Abilities.STEELY_SPIRIT, 8)
      .attr(UserFieldMoveTypePowerBoostAbAttr, Type.STEEL),
    new Ability(Abilities.PERISH_BODY, 8)
      .attr(PostDefendPerishSongAbAttr, 4),
    new Ability(Abilities.WANDERING_SPIRIT, 8)
      .attr(PostDefendAbilitySwapAbAttr)
      .bypassFaint()
      .partial(),
    new Ability(Abilities.GORILLA_TACTICS, 8)
      .unimplemented(),
    new Ability(Abilities.NEUTRALIZING_GAS, 8)
      .attr(SuppressFieldAbilitiesAbAttr)
      .attr(UncopiableAbilityAbAttr)
      .attr(UnswappableAbilityAbAttr)
      .attr(NoTransformAbilityAbAttr)
      .attr(PostSummonMessageAbAttr, (pokemon: Pokemon) => i18next.t("abilityTriggers:postSummonNeutralizingGas", { pokemonNameWithAffix: getPokemonNameWithAffix(pokemon) }))
      .partial(),
    new Ability(Abilities.PASTEL_VEIL, 8)
      .attr(PostSummonUserFieldRemoveStatusEffectAbAttr, StatusEffect.POISON, StatusEffect.TOXIC)
      .attr(UserFieldStatusEffectImmunityAbAttr, StatusEffect.POISON, StatusEffect.TOXIC)
      .ignorable(),
    new Ability(Abilities.HUNGER_SWITCH, 8)
      //@ts-ignore
      .attr(PostTurnFormChangeAbAttr, p => p.getFormKey ? 0 : 1) // TODO: fix ts-ignore
      //@ts-ignore
      .attr(PostTurnFormChangeAbAttr, p => p.getFormKey ? 1 : 0) // TODO: fix ts-ignore
      .attr(UncopiableAbilityAbAttr)
      .attr(UnswappableAbilityAbAttr)
      .attr(NoTransformAbilityAbAttr)
      .attr(NoFusionAbilityAbAttr)
      .condition((pokemon) => !pokemon.isTerastallized()),
    new Ability(Abilities.QUICK_DRAW, 8)
      .attr(BypassSpeedChanceAbAttr, 30),
    new Ability(Abilities.UNSEEN_FIST, 8)
      .attr(IgnoreProtectOnContactAbAttr),
    new Ability(Abilities.CURIOUS_MEDICINE, 8)
      .attr(PostSummonClearAllyStatsAbAttr),
    new Ability(Abilities.TRANSISTOR, 8)
      .attr(MoveTypePowerBoostAbAttr, Type.ELECTRIC),
    new Ability(Abilities.DRAGONS_MAW, 8)
      .attr(MoveTypePowerBoostAbAttr, Type.DRAGON),
    new Ability(Abilities.CHILLING_NEIGH, 8)
      .attr(PostVictoryStatChangeAbAttr, BattleStat.ATK, 1),
    new Ability(Abilities.GRIM_NEIGH, 8)
      .attr(PostVictoryStatChangeAbAttr, BattleStat.SPATK, 1),
    new Ability(Abilities.AS_ONE_GLASTRIER, 8)
      .attr(PostSummonMessageAbAttr, (pokemon: Pokemon) => i18next.t("abilityTriggers:postSummonAsOneGlastrier", { pokemonNameWithAffix: getPokemonNameWithAffix(pokemon) }))
      .attr(PreventBerryUseAbAttr)
      .attr(PostVictoryStatChangeAbAttr, BattleStat.ATK, 1)
      .attr(UncopiableAbilityAbAttr)
      .attr(UnswappableAbilityAbAttr)
      .attr(UnsuppressableAbilityAbAttr),
    new Ability(Abilities.AS_ONE_SPECTRIER, 8)
      .attr(PostSummonMessageAbAttr, (pokemon: Pokemon) => i18next.t("abilityTriggers:postSummonAsOneSpectrier", { pokemonNameWithAffix: getPokemonNameWithAffix(pokemon) }))
      .attr(PreventBerryUseAbAttr)
      .attr(PostVictoryStatChangeAbAttr, BattleStat.SPATK, 1)
      .attr(UncopiableAbilityAbAttr)
      .attr(UnswappableAbilityAbAttr)
      .attr(UnsuppressableAbilityAbAttr),
    new Ability(Abilities.LINGERING_AROMA, 9)
      .attr(PostDefendAbilityGiveAbAttr, Abilities.LINGERING_AROMA)
      .bypassFaint(),
    new Ability(Abilities.SEED_SOWER, 9)
      .attr(PostDefendTerrainChangeAbAttr, TerrainType.GRASSY),
    new Ability(Abilities.THERMAL_EXCHANGE, 9)
      .attr(PostDefendStatChangeAbAttr, (target, user, move) => move.type === Type.FIRE && move.category !== MoveCategory.STATUS, BattleStat.ATK, 1)
      .attr(StatusEffectImmunityAbAttr, StatusEffect.BURN)
      .ignorable(),
    new Ability(Abilities.ANGER_SHELL, 9)
      .attr(PostDefendHpGatedStatChangeAbAttr, (target, user, move) => move.category !== MoveCategory.STATUS, 0.5, [ BattleStat.ATK, BattleStat.SPATK, BattleStat.SPD ], 1)
      .attr(PostDefendHpGatedStatChangeAbAttr, (target, user, move) => move.category !== MoveCategory.STATUS, 0.5, [ BattleStat.DEF, BattleStat.SPDEF ], -1)
      .condition(getSheerForceHitDisableAbCondition()),
    new Ability(Abilities.PURIFYING_SALT, 9)
      .attr(StatusEffectImmunityAbAttr)
      .attr(ReceivedTypeDamageMultiplierAbAttr, Type.GHOST, 0.5)
      .ignorable(),
    new Ability(Abilities.WELL_BAKED_BODY, 9)
      .attr(TypeImmunityStatChangeAbAttr, Type.FIRE, BattleStat.DEF, 2)
      .ignorable(),
    new Ability(Abilities.WIND_RIDER, 9)
      .attr(MoveImmunityStatChangeAbAttr, (pokemon, attacker, move) => pokemon !== attacker && move.hasFlag(MoveFlags.WIND_MOVE) && move.category !== MoveCategory.STATUS, BattleStat.ATK, 1)
      .attr(PostSummonStatChangeOnArenaAbAttr, ArenaTagType.TAILWIND)
      .ignorable(),
    new Ability(Abilities.GUARD_DOG, 9)
      .attr(PostIntimidateStatChangeAbAttr, [BattleStat.ATK], 1, true)
      .attr(ForceSwitchOutImmunityAbAttr)
      .ignorable(),
    new Ability(Abilities.ROCKY_PAYLOAD, 9)
      .attr(MoveTypePowerBoostAbAttr, Type.ROCK),
    new Ability(Abilities.WIND_POWER, 9)
      .attr(PostDefendApplyBattlerTagAbAttr, (target, user, move) => move.hasFlag(MoveFlags.WIND_MOVE), BattlerTagType.CHARGED),
    new Ability(Abilities.ZERO_TO_HERO, 9)
      .attr(UncopiableAbilityAbAttr)
      .attr(UnswappableAbilityAbAttr)
      .attr(UnsuppressableAbilityAbAttr)
      .attr(NoTransformAbilityAbAttr)
      .attr(NoFusionAbilityAbAttr)
      .attr(PostBattleInitFormChangeAbAttr, () => 0)
      .attr(PreSwitchOutFormChangeAbAttr, () => 1)
      .bypassFaint(),
    new Ability(Abilities.COMMANDER, 9)
      .attr(UncopiableAbilityAbAttr)
      .attr(UnswappableAbilityAbAttr)
      .unimplemented(),
    new Ability(Abilities.ELECTROMORPHOSIS, 9)
      .attr(PostDefendApplyBattlerTagAbAttr, (target, user, move) => move.category !== MoveCategory.STATUS, BattlerTagType.CHARGED),
    new Ability(Abilities.PROTOSYNTHESIS, 9)
      .conditionalAttr(getWeatherCondition(WeatherType.SUNNY, WeatherType.HARSH_SUN), PostSummonAddBattlerTagAbAttr, BattlerTagType.PROTOSYNTHESIS, 0, true)
      .attr(PostWeatherChangeAddBattlerTagAttr, BattlerTagType.PROTOSYNTHESIS, 0, WeatherType.SUNNY, WeatherType.HARSH_SUN)
      .attr(UncopiableAbilityAbAttr)
      .attr(UnswappableAbilityAbAttr)
      .attr(NoTransformAbilityAbAttr)
      .partial(), // While setting the tag, the getbattlestat should ignore all modifiers to stats except stat stages
    new Ability(Abilities.QUARK_DRIVE, 9)
      .conditionalAttr(getTerrainCondition(TerrainType.ELECTRIC), PostSummonAddBattlerTagAbAttr, BattlerTagType.QUARK_DRIVE, 0, true)
      .attr(PostTerrainChangeAddBattlerTagAttr, BattlerTagType.QUARK_DRIVE, 0, TerrainType.ELECTRIC)
      .attr(UncopiableAbilityAbAttr)
      .attr(UnswappableAbilityAbAttr)
      .attr(NoTransformAbilityAbAttr)
      .partial(), // While setting the tag, the getbattlestat should ignore all modifiers to stats except stat stages
    new Ability(Abilities.GOOD_AS_GOLD, 9)
      .attr(MoveImmunityAbAttr, (pokemon, attacker, move) => pokemon !== attacker && move.category === MoveCategory.STATUS)
      .ignorable()
      .partial(),
    new Ability(Abilities.VESSEL_OF_RUIN, 9)
      .attr(FieldMultiplyBattleStatAbAttr, Stat.SPATK, 0.75)
      .attr(PostSummonMessageAbAttr, (user) => i18next.t("abilityTriggers:postSummonVesselOfRuin", { pokemonNameWithAffix: getPokemonNameWithAffix(user), statName: getStatName(Stat.SPATK) }))
      .ignorable(),
    new Ability(Abilities.SWORD_OF_RUIN, 9)
      .attr(FieldMultiplyBattleStatAbAttr, Stat.DEF, 0.75)
      .attr(PostSummonMessageAbAttr, (user) => i18next.t("abilityTriggers:postSummonSwordOfRuin", { pokemonNameWithAffix: getPokemonNameWithAffix(user), statName: getStatName(Stat.DEF) }))
      .ignorable(),
    new Ability(Abilities.TABLETS_OF_RUIN, 9)
      .attr(FieldMultiplyBattleStatAbAttr, Stat.ATK, 0.75)
      .attr(PostSummonMessageAbAttr, (user) => i18next.t("abilityTriggers:postSummonTabletsOfRuin", { pokemonNameWithAffix: getPokemonNameWithAffix(user), statName: getStatName(Stat.ATK) }))
      .ignorable(),
    new Ability(Abilities.BEADS_OF_RUIN, 9)
      .attr(FieldMultiplyBattleStatAbAttr, Stat.SPDEF, 0.75)
      .attr(PostSummonMessageAbAttr, (user) => i18next.t("abilityTriggers:postSummonBeadsOfRuin", { pokemonNameWithAffix: getPokemonNameWithAffix(user), statName: getStatName(Stat.SPDEF) }))
      .ignorable(),
    new Ability(Abilities.ORICHALCUM_PULSE, 9)
      .attr(PostSummonWeatherChangeAbAttr, WeatherType.SUNNY)
      .attr(PostBiomeChangeWeatherChangeAbAttr, WeatherType.SUNNY)
      .conditionalAttr(getWeatherCondition(WeatherType.SUNNY, WeatherType.HARSH_SUN), BattleStatMultiplierAbAttr, BattleStat.ATK, 4 / 3),
    new Ability(Abilities.HADRON_ENGINE, 9)
      .attr(PostSummonTerrainChangeAbAttr, TerrainType.ELECTRIC)
      .attr(PostBiomeChangeTerrainChangeAbAttr, TerrainType.ELECTRIC)
      .conditionalAttr(getTerrainCondition(TerrainType.ELECTRIC), BattleStatMultiplierAbAttr, BattleStat.SPATK, 4 / 3),
    new Ability(Abilities.OPPORTUNIST, 9)
      .attr(StatChangeCopyAbAttr),
    new Ability(Abilities.CUD_CHEW, 9)
      .unimplemented(),
    new Ability(Abilities.SHARPNESS, 9)
      .attr(MovePowerBoostAbAttr, (user, target, move) => move.hasFlag(MoveFlags.SLICING_MOVE), 1.5),
    new Ability(Abilities.SUPREME_OVERLORD, 9)
      .attr(VariableMovePowerBoostAbAttr, (user, target, move) => 1 + 0.1 * Math.min(user.isPlayer() ? user.scene.currentBattle.playerFaints : user.scene.currentBattle.enemyFaints, 5))
      .partial(),
    new Ability(Abilities.COSTAR, 9)
      .attr(PostSummonCopyAllyStatsAbAttr),
    new Ability(Abilities.TOXIC_DEBRIS, 9)
      .attr(PostDefendApplyArenaTrapTagAbAttr, (target, user, move) => move.category === MoveCategory.PHYSICAL, ArenaTagType.TOXIC_SPIKES)
      .bypassFaint(),
    new Ability(Abilities.ARMOR_TAIL, 9)
      .attr(FieldPriorityMoveImmunityAbAttr)
      .ignorable(),
    new Ability(Abilities.EARTH_EATER, 9)
      .attr(TypeImmunityHealAbAttr, Type.GROUND)
      .partial() // Healing not blocked by Heal Block
      .ignorable(),
    new Ability(Abilities.MYCELIUM_MIGHT, 9)
      .attr(MoveAbilityBypassAbAttr, (pokemon, move: Move) => move.category === MoveCategory.STATUS)
      .partial(),
    new Ability(Abilities.MINDS_EYE, 9)
      .attr(IgnoreTypeImmunityAbAttr, Type.GHOST, [Type.NORMAL, Type.FIGHTING])
      .attr(ProtectStatAbAttr, BattleStat.ACC)
      .attr(IgnoreOpponentEvasionAbAttr)
      .ignorable(),
    new Ability(Abilities.SUPERSWEET_SYRUP, 9)
      .attr(PostSummonStatChangeAbAttr, BattleStat.EVA, -1)
      .condition(getOncePerBattleCondition(Abilities.SUPERSWEET_SYRUP)),
    new Ability(Abilities.HOSPITALITY, 9)
      .attr(PostSummonAllyHealAbAttr, 4, true)
      .partial(), // Healing not blocked by Heal Block
    new Ability(Abilities.TOXIC_CHAIN, 9)
      .attr(PostAttackApplyStatusEffectAbAttr, false, 30, StatusEffect.TOXIC),
    new Ability(Abilities.EMBODY_ASPECT_TEAL, 9)
      .attr(PostBattleInitStatChangeAbAttr, BattleStat.SPD, 1, true)
      .attr(UncopiableAbilityAbAttr)
      .attr(UnswappableAbilityAbAttr)
      .attr(NoTransformAbilityAbAttr)
      .partial(),
    new Ability(Abilities.EMBODY_ASPECT_WELLSPRING, 9)
      .attr(PostBattleInitStatChangeAbAttr, BattleStat.SPDEF, 1, true)
      .attr(UncopiableAbilityAbAttr)
      .attr(UnswappableAbilityAbAttr)
      .attr(NoTransformAbilityAbAttr)
      .partial(),
    new Ability(Abilities.EMBODY_ASPECT_HEARTHFLAME, 9)
      .attr(PostBattleInitStatChangeAbAttr, BattleStat.ATK, 1, true)
      .attr(UncopiableAbilityAbAttr)
      .attr(UnswappableAbilityAbAttr)
      .attr(NoTransformAbilityAbAttr)
      .partial(),
    new Ability(Abilities.EMBODY_ASPECT_CORNERSTONE, 9)
      .attr(PostBattleInitStatChangeAbAttr, BattleStat.DEF, 1, true)
      .attr(UncopiableAbilityAbAttr)
      .attr(UnswappableAbilityAbAttr)
      .attr(NoTransformAbilityAbAttr)
      .partial(),
    new Ability(Abilities.TERA_SHIFT, 9)
      .attr(PostSummonFormChangeAbAttr, p => p.getFormKey() ? 0 : 1)
      .attr(UncopiableAbilityAbAttr)
      .attr(UnswappableAbilityAbAttr)
      .attr(UnsuppressableAbilityAbAttr)
      .attr(NoTransformAbilityAbAttr)
      .attr(NoFusionAbilityAbAttr),
    new Ability(Abilities.TERA_SHELL, 9)
      .attr(UncopiableAbilityAbAttr)
      .attr(UnswappableAbilityAbAttr)
      .ignorable()
      .unimplemented(),
    new Ability(Abilities.TERAFORM_ZERO, 9)
      .attr(UncopiableAbilityAbAttr)
      .attr(UnswappableAbilityAbAttr)
      .unimplemented(),
    new Ability(Abilities.POISON_PUPPETEER, 9)
      .attr(UncopiableAbilityAbAttr)
      .attr(UnswappableAbilityAbAttr)
      .conditionalAttr(pokemon => pokemon.species.speciesId===Species.PECHARUNT,ConfusionOnStatusEffectAbAttr,StatusEffect.POISON,StatusEffect.TOXIC)
  );
}<|MERGE_RESOLUTION|>--- conflicted
+++ resolved
@@ -2307,21 +2307,18 @@
       return false;
     }
 
-    let target: Pokemon;
+    let target: Pokemon = targets[0];
     if (targets.length > 1) {
       pokemon.scene.executeWithSeedOffset(() => target = Utils.randSeedItem(targets), pokemon.scene.currentBattle.waveIndex);
+    } else if (targets.length === 1) {
+      target = targets[0];
     } else {
-      target = targets[0];
-    }
-
-<<<<<<< HEAD
+      return false;
+    }
+
     if (target.illusion.active) {
       return false;
     }
-
-=======
-    target = target!; // compiler doesn't know its guranteed to be defined
->>>>>>> 9eb57c0c
     pokemon.summonData.speciesForm = target.getSpeciesForm();
     pokemon.summonData.fusionSpeciesForm = target.getFusionSpeciesForm();
     pokemon.summonData.ability = target.getAbility().id;
