import Pokemon, { HitResult, PokemonMove } from "../field/pokemon";
import { Type } from "./type";
import * as Utils from "../utils";
import { BattleStat, getBattleStatName } from "./battle-stat";
import { PokemonHealPhase, ShowAbilityPhase, StatChangePhase } from "../phases";
import { getPokemonMessage } from "../messages";
import { Weather, WeatherType } from "./weather";
import { BattlerTag } from "./battler-tags";
import { BattlerTagType } from "./enums/battler-tag-type";
import { StatusEffect, getStatusEffectDescriptor, getStatusEffectHealText } from "./status-effect";
import Move, { AttackMove, MoveCategory, MoveFlags, MoveTarget, RecoilAttr, StatusMoveTypeImmunityAttr, allMoves } from "./move";
import { ArenaTagType } from "./enums/arena-tag-type";
import { Stat } from "./pokemon-stat";
import { PokemonHeldItemModifier } from "../modifier/modifier";
import { Moves } from "./enums/moves";
import { TerrainType } from "./terrain";
import { SpeciesFormChangeManualTrigger } from "./pokemon-forms";
import { Abilities } from "./enums/abilities";

export class Ability {
  public id: Abilities;
  public name: string;
  public description: string;
  public generation: integer;
  public isBypassFaint: boolean;
  public isIgnorable: boolean;
  public attrs: AbAttr[];
  public conditions: AbAttrCondition[];

  constructor(id: Abilities, name: string, description: string, generation: integer) {
    this.id = id;
    this.name = name;
    this.description = description;
    this.generation = generation;
    this.attrs = [];
    this.conditions = [];
  }

  getAttrs(attrType: { new(...args: any[]): AbAttr }): AbAttr[] {
    return this.attrs.filter(a => a instanceof attrType);
  }

  attr<T extends new (...args: any[]) => AbAttr>(AttrType: T, ...args: ConstructorParameters<T>): Ability {
    const attr = new AttrType(...args);
    this.attrs.push(attr);

    return this;
  }

  conditionalAttr<T extends new (...args: any[]) => AbAttr>(condition: AbAttrCondition, AttrType: T, ...args: ConstructorParameters<T>): Ability {
    const attr = new AttrType(...args);
    attr.addCondition(condition);
    this.attrs.push(attr);
    
    return this;
  }
  
  hasAttr(attrType: { new(...args: any[]): AbAttr }): boolean {
    return !!this.getAttrs(attrType).length;
  }

  bypassFaint(): Ability {
    this.isBypassFaint = true;
    return this;
  }

  ignorable(): Ability {
    this.isIgnorable = true;
    return this;
  }

  condition(condition: AbAttrCondition): Ability {
    this.conditions.push(condition);

    return this;
  }
}

type AbAttrApplyFunc<TAttr extends AbAttr> = (attr: TAttr, passive: boolean) => boolean | Promise<boolean>;
type AbAttrCondition = (pokemon: Pokemon) => boolean;

type PokemonAttackCondition = (user: Pokemon, target: Pokemon, move: Move) => boolean;
type PokemonDefendCondition = (target: Pokemon, user: Pokemon, move: Move) => boolean;

export abstract class AbAttr {
  public showAbility: boolean;
  private extraCondition: AbAttrCondition;

  constructor(showAbility: boolean = true) {
    this.showAbility = showAbility;
  }
  
  apply(pokemon: Pokemon, passive: boolean, cancelled: Utils.BooleanHolder, args: any[]): boolean | Promise<boolean> {
    return false;
  }

  getTriggerMessage(pokemon: Pokemon, abilityName: string, ...args: any[]): string {
    return null;
  }

  getCondition(): AbAttrCondition {
    return this.extraCondition || null;
  }

  addCondition(condition: AbAttrCondition): AbAttr {
    this.extraCondition = condition;
    return this;
  }
}

export class BlockRecoilDamageAttr extends AbAttr {
  apply(pokemon: Pokemon, passive: boolean, cancelled: Utils.BooleanHolder, args: any[]): boolean {
    cancelled.value = true;

    return true;
  }

  getTriggerMessage(pokemon: Pokemon, abilityName: string, ...args: any[]) {
    return getPokemonMessage(pokemon, `'s ${abilityName}\nprotected it from recoil!`);
  }
}

export class DoubleBattleChanceAbAttr extends AbAttr {
  constructor() {
    super(false);
  }

  apply(pokemon: Pokemon, passive: boolean, cancelled: Utils.BooleanHolder, args: any[]): boolean {
    const doubleChance = (args[0] as Utils.IntegerHolder);
    doubleChance.value = Math.max(doubleChance.value / 2, 1);
    return true;
  }
}

export class PostBattleInitAbAttr extends AbAttr {
  applyPostBattleInit(pokemon: Pokemon, passive: boolean, args: any[]): boolean | Promise<boolean> {
    return false;
  }
}

export class PostBattleInitFormChangeAbAttr extends PostBattleInitAbAttr {
  private formFunc: (p: Pokemon) => integer;

  constructor(formFunc: ((p: Pokemon) => integer)) {
    super(true);

    this.formFunc = formFunc;
  }

  applyPostBattleInit(pokemon: Pokemon, passive: boolean, args: any[]): boolean {
    const formIndex = this.formFunc(pokemon);
    if (formIndex !== pokemon.formIndex)
      return pokemon.scene.triggerPokemonFormChange(pokemon, SpeciesFormChangeManualTrigger, false);

    return false;
  }
}

export class PostBattleInitStatChangeAbAttr extends PostBattleInitAbAttr {
  private stats: BattleStat[];
  private levels: integer;
  private selfTarget: boolean;

  constructor(stats: BattleStat | BattleStat[], levels: integer, selfTarget?: boolean) {
    super();

    this.stats = typeof(stats) === 'number'
      ? [ stats as BattleStat ]
      : stats as BattleStat[];
    this.levels = levels;
    this.selfTarget = !!selfTarget;
  }

  applyPostBattleInit(pokemon: Pokemon, passive: boolean, args: any[]): boolean {
    const statChangePhases: StatChangePhase[] = [];

    if (this.selfTarget)
      statChangePhases.push(new StatChangePhase(pokemon.scene, pokemon.getBattlerIndex(), true, this.stats, this.levels));
    else {
      for (let opponent of pokemon.getOpponents())
        statChangePhases.push(new StatChangePhase(pokemon.scene, opponent.getBattlerIndex(), false, this.stats, this.levels));
    }

    for (let statChangePhase of statChangePhases) {
      if (!this.selfTarget && !statChangePhase.getPokemon().summonData)
        pokemon.scene.pushPhase(statChangePhase); // TODO: This causes the ability bar to be shown at the wrong time
      else
        pokemon.scene.unshiftPhase(statChangePhase);
    }
   
    return true;
  }
}

type PreDefendAbAttrCondition = (pokemon: Pokemon, attacker: Pokemon, move: PokemonMove) => boolean;

export class PreDefendAbAttr extends AbAttr {
  applyPreDefend(pokemon: Pokemon, passive: boolean, attacker: Pokemon, move: PokemonMove, cancelled: Utils.BooleanHolder, args: any[]): boolean | Promise<boolean> {
    return false;
  }
}

export class PreDefendFullHpEndureAbAttr extends PreDefendAbAttr {
  applyPreDefend(pokemon: Pokemon, passive: boolean, attacker: Pokemon, move: PokemonMove, cancelled: Utils.BooleanHolder, args: any[]): boolean {
    if (pokemon.getHpRatio() < 1 || (args[0] as Utils.NumberHolder).value < pokemon.hp)
      return false;

    return pokemon.addTag(BattlerTagType.STURDY, 1);
  }
}

export class BlockItemTheftAbAttr extends AbAttr {
  apply(pokemon: Pokemon, passive: boolean, cancelled: Utils.BooleanHolder, args: any[]): boolean {
    cancelled.value = true;
    
    return true;
  }

  getTriggerMessage(pokemon: Pokemon, abilityName: string, ...args: any[]) {
    return getPokemonMessage(pokemon, `'s ${abilityName}\nprevents item theft!`);
  }
}

export class StabBoostAbAttr extends AbAttr {
  apply(pokemon: Pokemon, passive: boolean, cancelled: Utils.BooleanHolder, args: any[]): boolean {
    if ((args[0] as Utils.NumberHolder).value > 1) {
      (args[0] as Utils.NumberHolder).value += 0.5;
      return true;
    }
    
    return false;
  }
}

export class ReceivedMoveDamageMultiplierAbAttr extends PreDefendAbAttr {
  private condition: PokemonDefendCondition;
  private powerMultiplier: number;

  constructor(condition: PokemonDefendCondition, powerMultiplier: number) {
    super();

    this.condition = condition;
    this.powerMultiplier = powerMultiplier;
  }

  applyPreDefend(pokemon: Pokemon, passive: boolean, attacker: Pokemon, move: PokemonMove, cancelled: Utils.BooleanHolder, args: any[]): boolean {
    if (this.condition(pokemon, attacker, move.getMove())) {
      (args[0] as Utils.NumberHolder).value *= this.powerMultiplier;
      return true;
    }

    return false;
  }
}

export class ReceivedTypeDamageMultiplierAbAttr extends ReceivedMoveDamageMultiplierAbAttr {
  constructor(moveType: Type, powerMultiplier: number) {
    super((user, target, move) => move.type === moveType, powerMultiplier);
  }
}

export class TypeImmunityAbAttr extends PreDefendAbAttr {
  private immuneType: Type;
  private condition: AbAttrCondition;

  constructor(immuneType: Type, condition?: AbAttrCondition) {
    super();

    this.immuneType = immuneType;
    this.condition = condition;
  }

  applyPreDefend(pokemon: Pokemon, passive: boolean, attacker: Pokemon, move: PokemonMove, cancelled: Utils.BooleanHolder, args: any[]): boolean {
    if ((move.getMove() instanceof AttackMove || move.getMove().getAttrs(StatusMoveTypeImmunityAttr).find(attr => (attr as StatusMoveTypeImmunityAttr).immuneType === this.immuneType)) && move.getMove().type === this.immuneType) {
      (args[0] as Utils.NumberHolder).value = 0;
      return true;
    }

    return false;
  }

  getCondition(): AbAttrCondition {
    return this.condition;
  }
}

export class TypeImmunityHealAbAttr extends TypeImmunityAbAttr {
  constructor(immuneType: Type) {
    super(immuneType);
  }

  applyPreDefend(pokemon: Pokemon, passive: boolean, attacker: Pokemon, move: PokemonMove, cancelled: Utils.BooleanHolder, args: any[]): boolean {
    const ret = super.applyPreDefend(pokemon, passive, attacker, move, cancelled, args);

    if (ret) {
      if (pokemon.getHpRatio() < 1) {
        const simulated = args.length > 1 && args[1];
        if (!simulated) {
          const abilityName = (!passive ? pokemon.getAbility() : pokemon.getPassiveAbility()).name;
          pokemon.scene.unshiftPhase(new PokemonHealPhase(pokemon.scene, pokemon.getBattlerIndex(),
            Math.max(Math.floor(pokemon.getMaxHp() / 4), 1), getPokemonMessage(pokemon, `'s ${abilityName}\nrestored its HP a little!`), true));
        }
      }
      return true;
    }
    
    return false;
  }
}

class TypeImmunityStatChangeAbAttr extends TypeImmunityAbAttr {
  private stat: BattleStat;
  private levels: integer;

  constructor(immuneType: Type, stat: BattleStat, levels: integer, condition?: AbAttrCondition) {
    super(immuneType, condition);

    this.stat = stat;
    this.levels = levels;
  }

  applyPreDefend(pokemon: Pokemon, passive: boolean, attacker: Pokemon, move: PokemonMove, cancelled: Utils.BooleanHolder, args: any[]): boolean {
    const ret = super.applyPreDefend(pokemon, passive, attacker, move, cancelled, args);

    if (ret) {
      cancelled.value = true;
      const simulated = args.length > 1 && args[1];
      if (!simulated)
        pokemon.scene.unshiftPhase(new StatChangePhase(pokemon.scene, pokemon.getBattlerIndex(), true, [ this.stat ], this.levels));
    }
    
    return ret;
  }
}

class TypeImmunityAddBattlerTagAbAttr extends TypeImmunityAbAttr {
  private tagType: BattlerTagType;
  private turnCount: integer;

  constructor(immuneType: Type, tagType: BattlerTagType, turnCount: integer, condition?: AbAttrCondition) {
    super(immuneType, condition);

    this.tagType = tagType;
    this.turnCount = turnCount;
  }

  applyPreDefend(pokemon: Pokemon, passive: boolean, attacker: Pokemon, move: PokemonMove, cancelled: Utils.BooleanHolder, args: any[]): boolean {
    const ret = super.applyPreDefend(pokemon, passive, attacker, move, cancelled, args);

    if (ret) {
      cancelled.value = true;
      const simulated = args.length > 1 && args[1];
      if (!simulated)
        pokemon.addTag(this.tagType, this.turnCount, undefined, pokemon.id);
    }
    
    return ret;
  }
}

export class NonSuperEffectiveImmunityAbAttr extends TypeImmunityAbAttr {
  constructor(condition?: AbAttrCondition) {
    super(null, condition);
  }

  applyPreDefend(pokemon: Pokemon, passive: boolean, attacker: Pokemon, move: PokemonMove, cancelled: Utils.BooleanHolder, args: any[]): boolean {
    if (move.getMove() instanceof AttackMove && pokemon.getAttackTypeEffectiveness(move.getMove().type) < 2) {
      cancelled.value = true;
      (args[0] as Utils.NumberHolder).value = 0;
      return true;
    }

    return false;
  }

  getTriggerMessage(pokemon: Pokemon, abilityName: string, ...args: any[]): string {
    return getPokemonMessage(pokemon, ` avoided damage\nwith ${abilityName}!`);
  }
}

export class PostDefendAbAttr extends AbAttr {
  applyPostDefend(pokemon: Pokemon, passive: boolean, attacker: Pokemon, move: PokemonMove, hitResult: HitResult, args: any[]): boolean | Promise<boolean> {
    return false;
  }
}

export class FieldPriorityMoveImmunityAbAttr extends PreDefendAbAttr {
  applyPreDefend(pokemon: Pokemon, passive: boolean, attacker: Pokemon, move: PokemonMove, cancelled: Utils.BooleanHolder, args: any[]): boolean {
      const attackPriority = new Utils.IntegerHolder(move.getMove().priority);
      applyAbAttrs(IncrementMovePriorityAbAttr, attacker, null, move.getMove(), attackPriority);
  
      if(attackPriority.value > 0 && !move.getMove().isMultiTarget()) {
        cancelled.value = true;
        return true;
      }
    
    return false;
  }
}

export class MoveImmunityAbAttr extends PreDefendAbAttr {
  private immuneCondition: PreDefendAbAttrCondition;

  constructor(immuneCondition: PreDefendAbAttrCondition) {
    super(true);

    this.immuneCondition = immuneCondition;
  }

  applyPreDefend(pokemon: Pokemon, passive: boolean, attacker: Pokemon, move: PokemonMove, cancelled: Utils.BooleanHolder, args: any[]): boolean {
    if (this.immuneCondition(pokemon, attacker, move)) {
      cancelled.value = true;
      return true;
    }

    return false;
  }

  getTriggerMessage(pokemon: Pokemon, abilityName: string, ...args: any[]): string {
    return `It doesn\'t affect ${pokemon.name}!`;
  }
}

export class PostDefendStatChangeAbAttr extends PostDefendAbAttr {
  private condition: PokemonDefendCondition;
  private stat: BattleStat;
  private levels: integer;
  private selfTarget: boolean;

  constructor(condition: PokemonDefendCondition, stat: BattleStat, levels: integer, selfTarget: boolean = true) {
    super(true);

    this.condition = condition;
    this.stat = stat;
    this.levels = levels;
    this.selfTarget = selfTarget;
  }

  applyPostDefend(pokemon: Pokemon, passive: boolean, attacker: Pokemon, move: PokemonMove, hitResult: HitResult, args: any[]): boolean {
    if (this.condition(pokemon, attacker, move.getMove())) {
      pokemon.scene.unshiftPhase(new StatChangePhase(pokemon.scene, (this.selfTarget ? pokemon : attacker).getBattlerIndex(), true, [ this.stat ], this.levels));
      return true;
    }

    return false;
  }
}

export class PostDefendTypeChangeAbAttr extends PostDefendAbAttr {
  applyPostDefend(pokemon: Pokemon, passive: boolean, attacker: Pokemon, move: PokemonMove, hitResult: HitResult, args: any[]): boolean {
    if (hitResult < HitResult.NO_EFFECT) {
      const type = move.getMove().type;
      const pokemonTypes = pokemon.getTypes(true);
      if (pokemonTypes.length !== 1 || pokemonTypes[0] !== type) {
        pokemon.summonData.types = [ type ];
        return true;
      }
    }

    return false;
  }

  getTriggerMessage(pokemon: Pokemon, abilityName: string, ...args: any[]): string {
    return getPokemonMessage(pokemon, `'s ${abilityName}\nmade it the ${Utils.toReadableString(Type[pokemon.getTypes(true)[0]])} type!`);
  }
}

export class PostDefendTerrainChangeAbAttr extends PostDefendAbAttr {
  private terrainType: TerrainType;

  constructor(terrainType: TerrainType) {
    super();

    this.terrainType = terrainType;
  }

  applyPostDefend(pokemon: Pokemon, passive: boolean, attacker: Pokemon, move: PokemonMove, hitResult: HitResult, args: any[]): boolean {
    if (hitResult < HitResult.NO_EFFECT)
      return pokemon.scene.arena.trySetTerrain(this.terrainType, true);

    return false;
  }
}

export class PostDefendContactApplyStatusEffectAbAttr extends PostDefendAbAttr {
  private chance: integer;
  private effects: StatusEffect[];

  constructor(chance: integer, ...effects: StatusEffect[]) {
    super();

    this.chance = chance;
    this.effects = effects;
  }

  applyPostDefend(pokemon: Pokemon, passive: boolean, attacker: Pokemon, move: PokemonMove, hitResult: HitResult, args: any[]): boolean {
    if (move.getMove().checkFlag(MoveFlags.MAKES_CONTACT, attacker, pokemon) && !attacker.status && (this.chance === -1 || pokemon.randSeedInt(100) < this.chance)) {
      const effect = this.effects.length === 1 ? this.effects[0] : this.effects[pokemon.randSeedInt(this.effects.length)];
      return attacker.trySetStatus(effect, true);
    }

    return false;
  }
}

export class PostDefendContactApplyTagChanceAbAttr extends PostDefendAbAttr {
  private chance: integer;
  private tagType: BattlerTagType;
  private turnCount: integer;

  constructor(chance: integer, tagType: BattlerTagType, turnCount?: integer) {
    super();

    this.tagType = tagType;
    this.chance = chance;
    this.turnCount = turnCount;
  }

  applyPostDefend(pokemon: Pokemon, passive: boolean, attacker: Pokemon, move: PokemonMove, hitResult: HitResult, args: any[]): boolean {
    if (move.getMove().checkFlag(MoveFlags.MAKES_CONTACT, attacker, pokemon) && pokemon.randSeedInt(100) < this.chance)
      return attacker.addTag(this.tagType, this.turnCount, move.moveId, attacker.id);

    return false;
  }
}

export class PostDefendCritStatChangeAbAttr extends PostDefendAbAttr {
  private stat: BattleStat;
  private levels: integer;

  constructor(stat: BattleStat, levels: integer) {
    super();

    this.stat = stat;
    this.levels = levels;
  }

  applyPostDefend(pokemon: Pokemon, passive: boolean, attacker: Pokemon, move: PokemonMove, hitResult: HitResult, args: any[]): boolean {
    pokemon.scene.unshiftPhase(new StatChangePhase(pokemon.scene, pokemon.getBattlerIndex(), true, [ this.stat ], this.levels));
    
    return true;
  }

  getCondition(): AbAttrCondition {
    return (pokemon: Pokemon) => pokemon.turnData.attacksReceived.length && pokemon.turnData.attacksReceived[pokemon.turnData.attacksReceived.length - 1].critical;
  }
}

export class PostDefendContactDamageAbAttr extends PostDefendAbAttr {
  private damageRatio: integer;

  constructor(damageRatio: integer) {
    super();

    this.damageRatio = damageRatio;
  }
  
  applyPostDefend(pokemon: Pokemon, passive: boolean, attacker: Pokemon, move: PokemonMove, hitResult: HitResult, args: any[]): boolean {
    if (move.getMove().checkFlag(MoveFlags.MAKES_CONTACT, attacker, pokemon)) {
      attacker.damageAndUpdate(Math.ceil(attacker.getMaxHp() * (1 / this.damageRatio)), HitResult.OTHER);
      return true;
    }
    
    return false;
  }

  getTriggerMessage(pokemon: Pokemon, abilityName: string, ...args: any[]): string {
    return getPokemonMessage(pokemon, `'s ${abilityName}\nhurt its attacker!`);
  }
}

export class PostDefendWeatherChangeAbAttr extends PostDefendAbAttr {
  private weatherType: WeatherType;

  constructor(weatherType: WeatherType) {
    super();

    this.weatherType = weatherType;
  }

  applyPostDefend(pokemon: Pokemon, passive: boolean, attacker: Pokemon, move: PokemonMove, hitResult: HitResult, args: any[]): boolean {
    if (!pokemon.scene.arena.weather?.isImmutable())
      return pokemon.scene.arena.trySetWeather(this.weatherType, true);

    return false;
  }
}

export class PreAttackAbAttr extends AbAttr {
  applyPreAttack(pokemon: Pokemon, passive: boolean, defender: Pokemon, move: PokemonMove, args: any[]): boolean | Promise<boolean> {
    return false;
  }
}

export class VariableMovePowerAbAttr extends PreAttackAbAttr {
  applyPreAttack(pokemon: Pokemon, passive: boolean, defender: Pokemon, move: PokemonMove, args: any[]): boolean {
    //const power = args[0] as Utils.NumberHolder;
    return false;
  }
}

export class VariableMoveTypeAbAttr extends AbAttr {
  apply(pokemon: Pokemon, passive: boolean, cancelled: Utils.BooleanHolder, args: any[]): boolean {
    //const power = args[0] as Utils.IntegerHolder;
    return false; 
  }
}

export class MoveTypeChangePowerMultiplierAbAttr extends VariableMoveTypeAbAttr {
  private matchType: Type;
  private newType: Type;
  private powerMultiplier: number;

  constructor(matchType: Type, newType: Type, powerMultiplier: number){
    super(true);
    this.matchType = matchType;
    this.newType = newType;
    this.powerMultiplier = powerMultiplier;
  }

  apply(pokemon: Pokemon, passive: boolean, cancelled: Utils.BooleanHolder, args: any[]): boolean {
    const type = (args[0] as Utils.IntegerHolder);
    if (type.value == this.matchType) {
      type.value = this.newType;
      (args[1] as Utils.NumberHolder).value *= this.powerMultiplier;
      return true;
    }
    
    return false;
  }
}

export class MovePowerBoostAbAttr extends VariableMovePowerAbAttr {
  private condition: PokemonAttackCondition;
  private powerMultiplier: number;

  constructor(condition: PokemonAttackCondition, powerMultiplier: number) {
    super(true);
    this.condition = condition;
    this.powerMultiplier = powerMultiplier;
  }

  applyPreAttack(pokemon: Pokemon, passive: boolean, defender: Pokemon, move: PokemonMove, args: any[]): boolean {
    if (this.condition(pokemon, defender, move.getMove())) {
      (args[0] as Utils.NumberHolder).value *= this.powerMultiplier;

      return true;
    }

    return false;
  }
}

export class MoveTypePowerBoostAbAttr extends MovePowerBoostAbAttr {
  constructor(boostedType: Type, powerMultiplier?: number) {
    super((pokemon, defender, move) => move.type === boostedType, powerMultiplier || 1.5);
  }
}

export class LowHpMoveTypePowerBoostAbAttr extends MoveTypePowerBoostAbAttr {
  constructor(boostedType: Type) {
    super(boostedType);
  }

  getCondition(): AbAttrCondition {
    return (pokemon) => pokemon.getHpRatio() <= 0.33;
  }
}

export class FieldVariableMovePowerAbAttr extends AbAttr {
  applyPreAttack(pokemon: Pokemon, passive: boolean, defender: Pokemon, move: PokemonMove, args: any[]): boolean {
    //const power = args[0] as Utils.NumberHolder;
    return false; 
  }
}

export class FieldMovePowerBoostAbAttr extends FieldVariableMovePowerAbAttr {
  private condition: PokemonAttackCondition;
  private powerMultiplier: number;

  constructor(condition: PokemonAttackCondition, powerMultiplier: number) {
    super(false);
    this.condition = condition;
    this.powerMultiplier = powerMultiplier;
  }

  applyPreAttack(pokemon: Pokemon, passive: boolean, defender: Pokemon, move: PokemonMove, args: any[]): boolean {
    if (this.condition(pokemon, defender, move.getMove())) {
      (args[0] as Utils.NumberHolder).value *= this.powerMultiplier;

      return true;
    }

    return false;
  }
}

export class FieldMoveTypePowerBoostAbAttr extends FieldMovePowerBoostAbAttr {
  constructor(boostedType: Type, powerMultiplier?: number) {
    super((pokemon, defender, move) => move.type === boostedType, powerMultiplier || 1.5);
  }
}

export class BattleStatMultiplierAbAttr extends AbAttr {
  private battleStat: BattleStat;
  private multiplier: number;

  constructor(battleStat: BattleStat, multiplier: number) {
    super(false);

    this.battleStat = battleStat;
    this.multiplier = multiplier;
  }

  applyBattleStat(pokemon: Pokemon, passive: boolean, battleStat: BattleStat, statValue: Utils.NumberHolder, args: any[]): boolean | Promise<boolean> {
    if (battleStat === this.battleStat) {
      statValue.value *= this.multiplier;
      return true;
    }

    return false;
  }
}

export class PostAttackAbAttr extends AbAttr {
  applyPostAttack(pokemon: Pokemon, passive: boolean, defender: Pokemon, move: PokemonMove, hitResult: HitResult, args: any[]): boolean | Promise<boolean> {
    return false;
  }
}

export class PostAttackStealHeldItemAbAttr extends PostAttackAbAttr {
  private condition: PokemonAttackCondition;

  constructor(condition?: PokemonAttackCondition) {
    super();

    this.condition = condition;
  }

  applyPostAttack(pokemon: Pokemon, passive: boolean, defender: Pokemon, move: PokemonMove, hitResult: HitResult, args: any[]): Promise<boolean> {
    return new Promise<boolean>(resolve => {
      if (hitResult < HitResult.NO_EFFECT && (!this.condition || this.condition(pokemon, defender, move.getMove()))) {
        const heldItems = this.getTargetHeldItems(defender).filter(i => i.getTransferrable(false));
        if (heldItems.length) {
          const stolenItem = heldItems[pokemon.randSeedInt(heldItems.length)];
          pokemon.scene.tryTransferHeldItemModifier(stolenItem, pokemon, false, false).then(success => {
            if (success)
              pokemon.scene.queueMessage(getPokemonMessage(pokemon, ` stole\n${defender.name}'s ${stolenItem.type.name}!`));
            resolve(success);
          });
          return;
        }
      }
      resolve(false);
    });
  }

  getTargetHeldItems(target: Pokemon): PokemonHeldItemModifier[] {
    return target.scene.findModifiers(m => m instanceof PokemonHeldItemModifier
      && (m as PokemonHeldItemModifier).pokemonId === target.id, target.isPlayer()) as PokemonHeldItemModifier[];
  }
}

export class PostAttackContactApplyStatusEffectAbAttr extends PostAttackAbAttr {
  private chance: integer;
  private effects: StatusEffect[];

  constructor(chance: integer, ...effects: StatusEffect[]) {
    super();

    this.chance = chance;
    this.effects = effects;
  }

  applyPostAttack(pokemon: Pokemon, passive: boolean, attacker: Pokemon, move: PokemonMove, hitResult: HitResult, args: any[]): boolean {
    if (move.getMove().checkFlag(MoveFlags.MAKES_CONTACT, attacker, pokemon) && pokemon.randSeedInt(100) < this.chance && !pokemon.status) {
      const effect = this.effects.length === 1 ? this.effects[0] : this.effects[pokemon.randSeedInt(this.effects.length)];
      return attacker.trySetStatus(effect, true);
    }

    return false;
  }
}

export class PostDefendStealHeldItemAbAttr extends PostDefendAbAttr {
  private condition: PokemonDefendCondition;

  constructor(condition?: PokemonDefendCondition) {
    super();

    this.condition = condition;
  }

  applyPostDefend(pokemon: Pokemon, passive: boolean, attacker: Pokemon, move: PokemonMove, hitResult: HitResult, args: any[]): Promise<boolean> {
    return new Promise<boolean>(resolve => {
      if (hitResult < HitResult.NO_EFFECT && (!this.condition || this.condition(pokemon, attacker, move.getMove()))) {
        const heldItems = this.getTargetHeldItems(attacker).filter(i => i.getTransferrable(false));
        if (heldItems.length) {
          const stolenItem = heldItems[pokemon.randSeedInt(heldItems.length)];
          pokemon.scene.tryTransferHeldItemModifier(stolenItem, pokemon, false, false).then(success => {
            if (success)
              pokemon.scene.queueMessage(getPokemonMessage(pokemon, ` stole\n${attacker.name}'s ${stolenItem.type.name}!`));
            resolve(success);
          });
          return;
        }
      }
      resolve(false);
    });
  }

  getTargetHeldItems(target: Pokemon): PokemonHeldItemModifier[] {
    return target.scene.findModifiers(m => m instanceof PokemonHeldItemModifier
      && (m as PokemonHeldItemModifier).pokemonId === target.id, target.isPlayer()) as PokemonHeldItemModifier[];
  }
}

export class PostVictoryAbAttr extends AbAttr {
  applyPostVictory(pokemon: Pokemon, passive: boolean, args: any[]): boolean | Promise<boolean> {
    return false;
  }
}

class PostVictoryStatChangeAbAttr extends PostVictoryAbAttr {
  private stat: BattleStat | ((p: Pokemon) => BattleStat);
  private levels: integer;

  constructor(stat: BattleStat | ((p: Pokemon) => BattleStat), levels: integer) {
    super();

    this.stat = stat;
    this.levels = levels;
  }

  applyPostVictory(pokemon: Pokemon, passive: boolean, args: any[]): boolean | Promise<boolean> {
    const stat = typeof this.stat === 'function'
      ? this.stat(pokemon)
      : this.stat;
    pokemon.scene.unshiftPhase(new StatChangePhase(pokemon.scene, pokemon.getBattlerIndex(), true, [ stat ], this.levels));
    
    return true;
  }
}

export class PostKnockOutAbAttr extends AbAttr {
  applyPostKnockOut(pokemon: Pokemon, passive: boolean, args: any[]): boolean | Promise<boolean> {
    return false;
  }
}

export class PostKnockOutStatChangeAbAttr extends PostKnockOutAbAttr {
  private stat: BattleStat | ((p: Pokemon) => BattleStat);
  private levels: integer;

  constructor(stat: BattleStat | ((p: Pokemon) => BattleStat), levels: integer) {
    super();

    this.stat = stat;
    this.levels = levels;
  }

  applyPostKnockOut(pokemon: Pokemon, passive: boolean, args: any[]): boolean | Promise<boolean> {
    const stat = typeof this.stat === 'function'
      ? this.stat(pokemon)
      : this.stat;
    pokemon.scene.unshiftPhase(new StatChangePhase(pokemon.scene, pokemon.getBattlerIndex(), true, [ stat ], this.levels));
    
    return true;
  }
}

export class IgnoreOpponentStatChangesAbAttr extends AbAttr {
  constructor() {
    super(false);
  }

  apply(pokemon: Pokemon, passive: boolean, cancelled: Utils.BooleanHolder, args: any[]) {
    (args[0] as Utils.IntegerHolder).value = 0;

    return true;
  }
}

export class PostSummonAbAttr extends AbAttr {
  applyPostSummon(pokemon: Pokemon, passive: boolean, args: any[]): boolean | Promise<boolean> {
    return false;
  }
}

export class PostSummonMessageAbAttr extends PostSummonAbAttr {
  private messageFunc: (pokemon: Pokemon) => string;

  constructor(messageFunc: (pokemon: Pokemon) => string) {
    super(true);

    this.messageFunc = messageFunc;
  }

  applyPostSummon(pokemon: Pokemon, passive: boolean, args: any[]): boolean {
    pokemon.scene.queueMessage(this.messageFunc(pokemon));

    return true;
  }
}

export class PostSummonAddBattlerTagAbAttr extends PostSummonAbAttr {
  private tagType: BattlerTagType;
  private turnCount: integer;

  constructor(tagType: BattlerTagType, turnCount: integer, showAbility?: boolean) {
    super(showAbility);

    this.tagType = tagType;
    this.turnCount = turnCount;
  }

  applyPostSummon(pokemon: Pokemon, passive: boolean, args: any[]): boolean {
    return pokemon.addTag(this.tagType, this.turnCount);
  }
}

export class PostSummonStatChangeAbAttr extends PostSummonAbAttr {
  private stats: BattleStat[];
  private levels: integer;
  private selfTarget: boolean;

  constructor(stats: BattleStat | BattleStat[], levels: integer, selfTarget?: boolean) {
    super();

    this.stats = typeof(stats) === 'number'
      ? [ stats as BattleStat ]
      : stats as BattleStat[];
    this.levels = levels;
    this.selfTarget = !!selfTarget;
  }

  applyPostSummon(pokemon: Pokemon, passive: boolean, args: any[]): boolean {
    const statChangePhases: StatChangePhase[] = [];

    if (this.selfTarget)
      statChangePhases.push(new StatChangePhase(pokemon.scene, pokemon.getBattlerIndex(), true, this.stats, this.levels));
    else {
      for (let opponent of pokemon.getOpponents())
        statChangePhases.push(new StatChangePhase(pokemon.scene, opponent.getBattlerIndex(), false, this.stats, this.levels));
    }

    for (let statChangePhase of statChangePhases) {
      if (!this.selfTarget && !statChangePhase.getPokemon().summonData)
        pokemon.scene.pushPhase(statChangePhase); // TODO: This causes the ability bar to be shown at the wrong time
      else
        pokemon.scene.unshiftPhase(statChangePhase);
    }
   
    return true;
  }
}

export class DownloadAbAttr extends PostSummonAbAttr {
  private enemyDef: integer;
  private enemySpDef: integer;
  private stats: BattleStat[];

  applyPostSummon(pokemon: Pokemon, passive: boolean, args: any[]): boolean {
    this.enemyDef = 0;
    this.enemySpDef = 0;
	
    for (let opponent of pokemon.getOpponents()) {
      this.enemyDef += opponent.stats[BattleStat.DEF];
      this.enemySpDef += opponent.stats[BattleStat.SPDEF];
    }
	
    if (this.enemyDef < this.enemySpDef)
      this.stats = [BattleStat.ATK];
    else
      this.stats = [BattleStat.SPATK];

    if (this.enemyDef > 0 && this.enemySpDef > 0) { // only activate if there's actually an enemy to download from
      pokemon.scene.unshiftPhase(new StatChangePhase(pokemon.scene, pokemon.getBattlerIndex(), false, this.stats, 1));
      return true;
    }
	
    return false;
  }
}

export class PostSummonWeatherChangeAbAttr extends PostSummonAbAttr {
  private weatherType: WeatherType;

  constructor(weatherType: WeatherType) {
    super();

    this.weatherType = weatherType;
  }

  applyPostSummon(pokemon: Pokemon, passive: boolean, args: any[]): boolean {
    if (!pokemon.scene.arena.weather?.isImmutable())
      return pokemon.scene.arena.trySetWeather(this.weatherType, true);

    return false;
  }
}

export class PostSummonTerrainChangeAbAttr extends PostSummonAbAttr {
  private terrainType: TerrainType;

  constructor(terrainType: TerrainType) {
    super();

    this.terrainType = terrainType;
  }

  applyPostSummon(pokemon: Pokemon, passive: boolean, args: any[]): boolean {
    return pokemon.scene.arena.trySetTerrain(this.terrainType, true);
  }
}

export class PostSummonFormChangeAbAttr extends PostSummonAbAttr {
  private formFunc: (p: Pokemon) => integer;

  constructor(formFunc: ((p: Pokemon) => integer)) {
    super(true);

    this.formFunc = formFunc;
  }

  applyPostSummon(pokemon: Pokemon, passive: boolean, args: any[]): boolean {
    const formIndex = this.formFunc(pokemon);
    if (formIndex !== pokemon.formIndex)
      return pokemon.scene.triggerPokemonFormChange(pokemon, SpeciesFormChangeManualTrigger, false);

    return false;
  }
}

export class PostSummonTransformAbAttr extends PostSummonAbAttr {
  constructor() {
    super(true);
  }

  applyPostSummon(pokemon: Pokemon, passive: boolean, args: any[]): boolean {
    const targets = pokemon.getOpponents();
    let target: Pokemon;
    if (targets.length > 1)
      pokemon.scene.executeWithSeedOffset(() => target = Utils.randSeedItem(targets), pokemon.scene.currentBattle.waveIndex);
    else
      target = targets[0];

    pokemon.summonData.speciesForm = target.getSpeciesForm();
    pokemon.summonData.fusionSpeciesForm = target.getFusionSpeciesForm();
    pokemon.summonData.gender = target.getGender();
    pokemon.summonData.fusionGender = target.getFusionGender();
    pokemon.summonData.stats = [ pokemon.stats[Stat.HP] ].concat(target.stats.slice(1));
    pokemon.summonData.battleStats = target.summonData.battleStats.slice(0);
    pokemon.summonData.moveset = target.getMoveset().map(m => new PokemonMove(m.moveId, m.ppUsed, m.ppUp));
    pokemon.summonData.types = target.getTypes();
    
    pokemon.scene.playSound('PRSFX- Transform');

    pokemon.loadAssets(false).then(() => pokemon.playAnim());

    pokemon.scene.queueMessage(getPokemonMessage(pokemon, ` transformed\ninto ${target.name}!`));

    return true;
  }
}

export class PreSwitchOutAbAttr extends AbAttr {
  constructor() {
    super(true);
  }

  applyPreSwitchOut(pokemon: Pokemon, passive: boolean, args: any[]): boolean | Promise<boolean> {
    return false;
  }
}

export class PreSwitchOutResetStatusAbAttr extends PreSwitchOutAbAttr {
  applyPreSwitchOut(pokemon: Pokemon, passive: boolean, args: any[]): boolean | Promise<boolean> {
    if (pokemon.status) {
      pokemon.resetStatus();
      pokemon.updateInfo();
      return true;
    }

    return false;
  }
}

export class PreSwitchOutHealAbAttr extends PreSwitchOutAbAttr {
  applyPreSwitchOut(pokemon: Pokemon, passive: boolean, args: any[]): boolean | Promise<boolean> {
    if (pokemon.getHpRatio() < 1 ) {
      const healAmount = Math.floor(pokemon.getMaxHp() * 0.33);
      pokemon.heal(healAmount);
      pokemon.updateInfo();
      return true;
    }

    return false;
  }
}

export class PreStatChangeAbAttr extends AbAttr {
  applyPreStatChange(pokemon: Pokemon, passive: boolean, stat: BattleStat, cancelled: Utils.BooleanHolder, args: any[]): boolean | Promise<boolean> {
    return false;
  }
}

export class ProtectStatAbAttr extends PreStatChangeAbAttr {
  private protectedStat: BattleStat;

  constructor(protectedStat?: BattleStat) {
    super();

    this.protectedStat = protectedStat;
  }

  applyPreStatChange(pokemon: Pokemon, passive: boolean, stat: BattleStat, cancelled: Utils.BooleanHolder, args: any[]): boolean {
    if (this.protectedStat === undefined || stat === this.protectedStat) {
      cancelled.value = true;
      return true;
    }
    
    return false;
  }

  getTriggerMessage(pokemon: Pokemon, abilityName: string, ...args: any[]): string {
    return getPokemonMessage(pokemon, `'s ${abilityName}\nprevents lowering its ${this.protectedStat !== undefined ? getBattleStatName(this.protectedStat) : 'stats'}!`);
  }
}

export class PreSetStatusAbAttr extends AbAttr {
  applyPreSetStatus(pokemon: Pokemon, passive: boolean, effect: StatusEffect, cancelled: Utils.BooleanHolder, args: any[]): boolean | Promise<boolean> {
    return false;
  }
}

export class StatusEffectImmunityAbAttr extends PreSetStatusAbAttr {
  private immuneEffects: StatusEffect[];

  constructor(...immuneEffects: StatusEffect[]) {
    super();

    this.immuneEffects = immuneEffects;
  }

  applyPreSetStatus(pokemon: Pokemon, passive: boolean, effect: StatusEffect, cancelled: Utils.BooleanHolder, args: any[]): boolean {
    if (!this.immuneEffects.length || this.immuneEffects.indexOf(effect) > -1) {
      cancelled.value = true;
      return true;
    }

    return false;
  }

  getTriggerMessage(pokemon: Pokemon, abilityName: string, ...args: any[]): string {
    return getPokemonMessage(pokemon, `'s ${abilityName}\nprevents ${this.immuneEffects.length ? getStatusEffectDescriptor(args[0] as StatusEffect) : 'status problems'}!`);
  }
}

export class PreApplyBattlerTagAbAttr extends AbAttr {
  applyPreApplyBattlerTag(pokemon: Pokemon, passive: boolean, tag: BattlerTag, cancelled: Utils.BooleanHolder, args: any[]): boolean | Promise<boolean> {
    return false;
  }
}

export class BattlerTagImmunityAbAttr extends PreApplyBattlerTagAbAttr {
  private immuneTagType: BattlerTagType;

  constructor(immuneTagType: BattlerTagType) {
    super();

    this.immuneTagType = immuneTagType;
  }

  applyPreApplyBattlerTag(pokemon: Pokemon, passive: boolean, tag: BattlerTag, cancelled: Utils.BooleanHolder, args: any[]): boolean {
    if (tag.tagType === this.immuneTagType) {
      cancelled.value = true;
      return true;
    }

    return false;
  }

  getTriggerMessage(pokemon: Pokemon, abilityName: string, ...args: any[]): string {
    return getPokemonMessage(pokemon, `'s ${abilityName}\nprevents ${(args[0] as BattlerTag).getDescriptor()}!`);
  }
}

export class BlockCritAbAttr extends AbAttr {
  apply(pokemon: Pokemon, passive: boolean, cancelled: Utils.BooleanHolder, args: any[]): boolean {
    (args[0] as Utils.BooleanHolder).value = true;
    return true;
  }
}

export class BonusCritAbAttr extends AbAttr {
  apply(pokemon: Pokemon, passive: boolean, cancelled: Utils.BooleanHolder, args: any[]): boolean {
    (args[0] as Utils.BooleanHolder).value = true;
    return true;
  }
}

export class BlockNonDirectDamageAbAttr extends AbAttr {
  apply(pokemon: Pokemon, passive: boolean, cancelled: Utils.BooleanHolder, args: any[]): boolean {
    cancelled.value = true;
    return true;
  }
}

export class BlockOneHitKOAbAttr extends AbAttr {
  apply(pokemon: Pokemon, passive: boolean, cancelled: Utils.BooleanHolder, args: any[]): boolean {
    cancelled.value = true;
    return true;
  }
}

export class IncrementMovePriorityAbAttr extends AbAttr {
  private moveIncrementFunc: (pokemon: Pokemon, move: Move) => boolean;
  private increaseAmount: integer;

  constructor(moveIncrementFunc: (pokemon: Pokemon, move: Move) => boolean, increaseAmount = 1) {
    super(true);

    this.moveIncrementFunc = moveIncrementFunc;
    this.increaseAmount = increaseAmount;
  }

  apply(pokemon: Pokemon, passive: boolean, cancelled: Utils.BooleanHolder, args: any[]): boolean {
    if (!this.moveIncrementFunc(pokemon, args[0] as Move))
      return false;
    (args[1] as Utils.IntegerHolder).value += this.increaseAmount;
    return true;
  }
}

export class IgnoreContactAbAttr extends AbAttr { }

export class PreWeatherEffectAbAttr extends AbAttr {
  applyPreWeatherEffect(pokemon: Pokemon, passive: boolean, weather: Weather, cancelled: Utils.BooleanHolder, args: any[]): boolean | Promise<boolean> {
    return false;
  }
}

export class PreWeatherDamageAbAttr extends PreWeatherEffectAbAttr { }

export class BlockWeatherDamageAttr extends PreWeatherDamageAbAttr {
  private weatherTypes: WeatherType[];

  constructor(...weatherTypes: WeatherType[]) {
    super();

    this.weatherTypes = weatherTypes;
  }

  applyPreWeatherEffect(pokemon: Pokemon, passive: boolean, weather: Weather, cancelled: Utils.BooleanHolder, args: any[]): boolean {
    if (!this.weatherTypes.length || this.weatherTypes.indexOf(weather?.weatherType) > -1)
      cancelled.value = true;

    return true;
  }
}

export class SuppressWeatherEffectAbAttr extends PreWeatherEffectAbAttr {
  public affectsImmutable: boolean;

  constructor(affectsImmutable?: boolean) {
    super();

    this.affectsImmutable = affectsImmutable;
  }

  applyPreWeatherEffect(pokemon: Pokemon, passive: boolean, weather: Weather, cancelled: Utils.BooleanHolder, args: any[]): boolean {
    if (this.affectsImmutable || weather.isImmutable()) {
      cancelled.value = true;
      return true;
    }

    return false;
  }
}

function getWeatherCondition(...weatherTypes: WeatherType[]): AbAttrCondition {
  return (pokemon: Pokemon) => {
    if (pokemon.scene.arena.weather?.isEffectSuppressed(pokemon.scene))
      return false;
    const weatherType = pokemon.scene.arena.weather?.weatherType;
    return weatherType && weatherTypes.indexOf(weatherType) > -1;
  };
}

export class PostWeatherChangeAbAttr extends AbAttr {
  applyPostWeatherChange(pokemon: Pokemon, passive: boolean, weather: WeatherType, args: any[]): boolean {
    return false;
  }
}

export class PostWeatherChangeAddBattlerTagAttr extends PostWeatherChangeAbAttr {
  private tagType: BattlerTagType;
  private turnCount: integer;
  private weatherTypes: WeatherType[];

  constructor(tagType: BattlerTagType, turnCount: integer, ...weatherTypes: WeatherType[]) {
    super();

    this.tagType = tagType;
    this.turnCount = turnCount;
    this.weatherTypes = weatherTypes;
  }

  applyPostWeatherChange(pokemon: Pokemon, passive: boolean, weather: WeatherType, args: any[]): boolean {
    console.log(this.weatherTypes.find(w => weather === w), WeatherType[weather]);
    if (!this.weatherTypes.find(w => weather === w))
      return false;

    return pokemon.addTag(this.tagType, this.turnCount);
  }
}

export class PostWeatherLapseAbAttr extends AbAttr {
  protected weatherTypes: WeatherType[];

  constructor(...weatherTypes: WeatherType[]) {
    super();

    this.weatherTypes = weatherTypes;
  }

  applyPostWeatherLapse(pokemon: Pokemon, passive: boolean, weather: Weather, args: any[]): boolean | Promise<boolean> {
    return false;
  }

  getCondition(): AbAttrCondition {
    return getWeatherCondition(...this.weatherTypes);
  }
}

export class PostWeatherLapseHealAbAttr extends PostWeatherLapseAbAttr {
  private healFactor: integer;

  constructor(healFactor: integer, ...weatherTypes: WeatherType[]) {
    super(...weatherTypes);
    
    this.healFactor = healFactor;
  }

  applyPostWeatherLapse(pokemon: Pokemon, passive: boolean, weather: Weather, args: any[]): boolean {
    if (pokemon.getHpRatio() < 1) {
      const scene = pokemon.scene;
      const abilityName = (!passive ? pokemon.getAbility() : pokemon.getPassiveAbility()).name;
      scene.unshiftPhase(new PokemonHealPhase(scene, pokemon.getBattlerIndex(),
        Math.max(Math.floor(pokemon.getMaxHp() / (16 / this.healFactor)), 1), getPokemonMessage(pokemon, `'s ${abilityName}\nrestored its HP a little!`), true));
      return true;
    }

    return false;
  }
}

export class PostWeatherLapseDamageAbAttr extends PostWeatherLapseAbAttr {
  private damageFactor: integer;

  constructor(damageFactor: integer, ...weatherTypes: WeatherType[]) {
    super(...weatherTypes);
    
    this.damageFactor = damageFactor;
  }

  applyPostWeatherLapse(pokemon: Pokemon, passive: boolean, weather: Weather, args: any[]): boolean {
    if (pokemon.getHpRatio() < 1) {
      const scene = pokemon.scene;
      const abilityName = (!passive ? pokemon.getAbility() : pokemon.getPassiveAbility()).name;
      scene.queueMessage(getPokemonMessage(pokemon, ` is hurt\nby its ${abilityName}!`));
      pokemon.damageAndUpdate(Math.ceil(pokemon.getMaxHp() / (16 / this.damageFactor)), HitResult.OTHER);
      return true;
    }

    return false;
  }
}

export class PostTerrainChangeAbAttr extends AbAttr {
  applyPostTerrainChange(pokemon: Pokemon, passive: boolean, terrain: TerrainType, args: any[]): boolean {
    return false;
  }
}

export class PostTerrainChangeAddBattlerTagAttr extends PostTerrainChangeAbAttr {
  private tagType: BattlerTagType;
  private turnCount: integer;
  private terrainTypes: TerrainType[];

  constructor(tagType: BattlerTagType, turnCount: integer, ...terrainTypes: TerrainType[]) {
    super();

    this.tagType = tagType;
    this.turnCount = turnCount;
    this.terrainTypes = terrainTypes;
  }

  applyPostTerrainChange(pokemon: Pokemon, passive: boolean, terrain: TerrainType, args: any[]): boolean {
    if (!this.terrainTypes.find(t => terrain === terrain))
      return false;

    return pokemon.addTag(this.tagType, this.turnCount);
  }
}

function getTerrainCondition(...terrainTypes: TerrainType[]): AbAttrCondition {
  return (pokemon: Pokemon) => {
    const terrainType = pokemon.scene.arena.terrain?.terrainType;
    return terrainType && terrainTypes.indexOf(terrainType) > -1;
  };
}

export class PostTurnAbAttr extends AbAttr {
  applyPostTurn(pokemon: Pokemon, passive: boolean, args: any[]): boolean | Promise<boolean> {
    return false;
  }
}

export class PostTurnResetStatusAbAttr extends PostTurnAbAttr {
  applyPostTurn(pokemon: Pokemon, passive: boolean, args: any[]): boolean {
    if (pokemon.status) {
	
      pokemon.scene.queueMessage(getPokemonMessage(pokemon, getStatusEffectHealText(pokemon.status?.effect)));
      pokemon.resetStatus();
      pokemon.updateInfo();
      return true;
    }
	
    return false;
  }
}

export class PostTurnStatChangeAbAttr extends PostTurnAbAttr {
  private stats: BattleStat[];
  private levels: integer;

  constructor(stats: BattleStat | BattleStat[], levels: integer) {
    super(true);

    this.stats = Array.isArray(stats)
      ? stats
      : [ stats ];
    this.levels = levels;
  }

  applyPostTurn(pokemon: Pokemon, passive: boolean, args: any[]): boolean {
    pokemon.scene.unshiftPhase(new StatChangePhase(pokemon.scene, pokemon.getBattlerIndex(), true, this.stats, this.levels));
    return true;
  }
}

export class PostTurnHealAbAttr extends PostTurnAbAttr {
  applyPostTurn(pokemon: Pokemon, passive: boolean, args: any[]): boolean {
    if (pokemon.getHpRatio() < 1) {
      const scene = pokemon.scene;
      const abilityName = (!passive ? pokemon.getAbility() : pokemon.getPassiveAbility()).name;
      scene.unshiftPhase(new PokemonHealPhase(scene, pokemon.getBattlerIndex(),
        Math.max(Math.floor(pokemon.getMaxHp() / 16), 1), getPokemonMessage(pokemon, `'s ${abilityName}\nrestored its HP a little!`), true));
      return true;
    }

    return false;
  }
}

export class PostTurnFormChangeAbAttr extends PostTurnAbAttr {
  private formFunc: (p: Pokemon) => integer;

  constructor(formFunc: ((p: Pokemon) => integer)) {
    super(true);

    this.formFunc = formFunc;
  }

  applyPostTurn(pokemon: Pokemon, passive: boolean, args: any[]): boolean {
    const formIndex = this.formFunc(pokemon);
    if (formIndex !== pokemon.formIndex) {
      pokemon.scene.triggerPokemonFormChange(pokemon, SpeciesFormChangeManualTrigger, false);
      return true;
    }

    return false;
  }
}

export class PostBiomeChangeAbAttr extends AbAttr { }

export class PostBiomeChangeWeatherChangeAbAttr extends PostBiomeChangeAbAttr {
  private weatherType: WeatherType;

  constructor(weatherType: WeatherType) {
    super();

    this.weatherType = weatherType;
  }

  apply(pokemon: Pokemon, passive: boolean, cancelled: Utils.BooleanHolder, args: any[]): boolean {
    if (!pokemon.scene.arena.weather?.isImmutable())
      return pokemon.scene.arena.trySetWeather(this.weatherType, true);

    return false;
  }
}

export class PostBiomeChangeTerrainChangeAbAttr extends PostBiomeChangeAbAttr {
  private terrainType: TerrainType;

  constructor(terrainType: TerrainType) {
    super();

    this.terrainType = terrainType;
  }

  apply(pokemon: Pokemon, passive: boolean, cancelled: Utils.BooleanHolder, args: any[]): boolean {
    return pokemon.scene.arena.trySetTerrain(this.terrainType, true);
  }
}

export class StatChangeMultiplierAbAttr extends AbAttr {
  private multiplier: integer;

  constructor(multiplier: integer) {
    super(true);

    this.multiplier = multiplier;
  }

  apply(pokemon: Pokemon, passive: boolean, cancelled: Utils.BooleanHolder, args: any[]): boolean {
    (args[0] as Utils.IntegerHolder).value *= this.multiplier;

    return true;
  }
}

export class BypassBurnDamageReductionAbAttr extends AbAttr {
  constructor() {
    super(false);
  }

  apply(pokemon: Pokemon, passive: boolean, cancelled: Utils.BooleanHolder, args: any[]): boolean {
    cancelled.value = true;

    return true;
  }
}

export class DoubleBerryEffectAbAttr extends AbAttr {
  apply(pokemon: Pokemon, passive: boolean, cancelled: Utils.BooleanHolder, args: any[]): boolean {
    (args[0] as Utils.NumberHolder).value *= 2;

    return true;
  }
}

export class PreventBerryUseAbAttr extends AbAttr {
  apply(pokemon: Pokemon, passive: boolean, cancelled: Utils.BooleanHolder, args: any[]): boolean {
    cancelled.value = true;

    return true;
  }
}

export class RunSuccessAbAttr extends AbAttr {
  apply(pokemon: Pokemon, passive: boolean, cancelled: Utils.BooleanHolder, args: any[]): boolean {
    (args[0] as Utils.IntegerHolder).value = 256;

    return true;
  }
}

export class CheckTrappedAbAttr extends AbAttr {
  constructor() {
    super(false);
  }
  
  applyCheckTrapped(pokemon: Pokemon, passive: boolean, trapped: Utils.BooleanHolder, args: any[]): boolean | Promise<boolean> {
    return false;
  }
}

export class ArenaTrapAbAttr extends CheckTrappedAbAttr {
  applyCheckTrapped(pokemon: Pokemon, passive: boolean, trapped: Utils.BooleanHolder, args: any[]): boolean {
    trapped.value = true;
    return true;
  }

  getTriggerMessage(pokemon: Pokemon, abilityName: string, ...args: any[]): string {
    return getPokemonMessage(pokemon, `\'s ${abilityName}\nprevents switching!`);
  }
}

export class MaxMultiHitAbAttr extends AbAttr {
  apply(pokemon: Pokemon, passive: boolean, cancelled: Utils.BooleanHolder, args: any[]): boolean {
    (args[0] as Utils.IntegerHolder).value = 0;

    return true;
  }
}

export class PostBattleAbAttr extends AbAttr {
  constructor() {
    super(true);
  }

  applyPostBattle(pokemon: Pokemon, passive: boolean, args: any[]): boolean {
    return false;
  }
}

export class PostBattleLootAbAttr extends PostBattleAbAttr {
  applyPostBattle(pokemon: Pokemon, passive: boolean, args: any[]): boolean {
    const postBattleLoot = pokemon.scene.currentBattle.postBattleLoot;
    if (postBattleLoot.length) {
      const randItem = Utils.randSeedItem(postBattleLoot);
      if (pokemon.scene.tryTransferHeldItemModifier(randItem, pokemon, false, true, true)) {
        postBattleLoot.splice(postBattleLoot.indexOf(randItem), 1);
        pokemon.scene.queueMessage(getPokemonMessage(pokemon, ` picked up\n${randItem.type.name}!`));
        return true;
      }
    }

    return false;
  }
}

export class PostFaintAbAttr extends AbAttr {
  applyPostFaint(pokemon: Pokemon, passive: boolean, attacker: Pokemon, move: PokemonMove, hitResult: HitResult, args: any[]): boolean {
    return false;
  }
}

export class PostFaintContactDamageAbAttr extends PostFaintAbAttr {
  private damageRatio: integer;
  
  constructor(damageRatio: integer) {
    super();

    this.damageRatio = damageRatio;
  }

  applyPostFaint(pokemon: Pokemon, passive: boolean, attacker: Pokemon, move: PokemonMove, hitResult: HitResult, args: any[]): boolean {
    if (move.getMove().checkFlag(MoveFlags.MAKES_CONTACT, attacker, pokemon)) {
      attacker.damageAndUpdate(Math.ceil(attacker.getMaxHp() * (1 / this.damageRatio)), HitResult.OTHER);
      return true;
    }

    return false;
  }

  getTriggerMessage(pokemon: Pokemon, abilityName: string, ...args: any[]): string {
    return getPokemonMessage(pokemon, `'s ${abilityName} hurt\nits attacker!`);
  }
}

export class RedirectMoveAbAttr extends AbAttr {
  apply(pokemon: Pokemon, passive: boolean, cancelled: Utils.BooleanHolder, args: any[]): boolean {
    if (this.canRedirect(args[0] as Moves)) {
      const target = args[1] as Utils.IntegerHolder;
      const newTarget = pokemon.getBattlerIndex();
      if (target.value !== newTarget) {
        target.value = newTarget;
        return true;
      }
    }

    return false;
  }
  
  canRedirect(moveId: Moves): boolean {
    const move = allMoves[moveId];
    return !![ MoveTarget.NEAR_OTHER, MoveTarget.OTHER ].find(t => move.moveTarget === t);
  }
}

export class RedirectTypeMoveAbAttr extends RedirectMoveAbAttr {
  public type: Type;

  constructor(type: Type) {
    super();
    this.type = type;
  }

  canRedirect(moveId: Moves): boolean {
    return super.canRedirect(moveId) && allMoves[moveId].type === this.type;
  }
}

export class ReduceStatusEffectDurationAbAttr extends AbAttr {
  private statusEffect: StatusEffect;

  constructor(statusEffect: StatusEffect) {
    super(true);

    this.statusEffect = statusEffect;
  }

  apply(pokemon: Pokemon, passive: boolean, cancelled: Utils.BooleanHolder, args: any[]): boolean {
    if (args[0] === this.statusEffect) {
      (args[1] as Utils.IntegerHolder).value = Math.floor((args[1] as Utils.IntegerHolder).value / 2);
      return true;
    }

    return false;
  }
}

export class FlinchEffectAbAttr extends AbAttr {
  constructor() {
    super(true);
  }
}

export class FlinchStatChangeAbAttr extends FlinchEffectAbAttr {
  private stats: BattleStat[];
  private levels: integer;

  constructor(stats: BattleStat | BattleStat[], levels: integer) {
    super();

    this.stats = Array.isArray(stats)
      ? stats
      : [ stats ];
    this.levels = levels;
  }

  apply(pokemon: Pokemon, passive: boolean, cancelled: Utils.BooleanHolder, args: any[]): boolean {
    pokemon.scene.unshiftPhase(new StatChangePhase(pokemon.scene, pokemon.getBattlerIndex(), true, this.stats, this.levels));
    return true;
  }
}

export class IncreasePpAbAttr extends AbAttr { }

export class ReduceBerryUseThresholdAbAttr extends AbAttr {
  constructor() {
    super();
  }

  apply(pokemon: Pokemon, passive: boolean, cancelled: Utils.BooleanHolder, args: any[]): boolean {
    const hpRatio = pokemon.getHpRatio();

    if (args[0].value < hpRatio) {
      args[0].value *= 2;
      return args[0].value >= hpRatio;
    }

    return false;
  }
}

export class WeightMultiplierAbAttr extends AbAttr {
  private multiplier: integer;

  constructor(multiplier: integer) {
    super();

    this.multiplier = multiplier;
  }

  apply(pokemon: Pokemon, passive: boolean, cancelled: Utils.BooleanHolder, args: any[]): boolean {
    (args[0] as Utils.NumberHolder).value *= this.multiplier;

    return true;
  }
}

export class SyncEncounterNatureAbAttr extends AbAttr {
  constructor() {
    super(false);
  }

  apply(pokemon: Pokemon, passive: boolean, cancelled: Utils.BooleanHolder, args: any[]): boolean {
    (args[0] as Pokemon).setNature(pokemon.getNature());

    return true;
  }
}

export class MoveAbilityBypassAbAttr extends AbAttr {
  constructor() {
    super(false);
  }

  apply(pokemon: Pokemon, passive: boolean, cancelled: Utils.BooleanHolder, args: any[]): boolean {
    cancelled.value = true;
    return true;
  }
}

export class UncopiableAbilityAbAttr extends AbAttr {
  constructor() {
    super(false);
  }
}

export class UnsuppressableAbilityAbAttr extends AbAttr {
  constructor() {
    super(false);
  }
}

export class UnswappableAbilityAbAttr extends AbAttr {
  constructor() {
    super(false);
  }
}

export class NoTransformAbilityAbAttr extends AbAttr {
  constructor() {
    super(false);
  }
}

function applyAbAttrsInternal<TAttr extends AbAttr>(attrType: { new(...args: any[]): TAttr },
  pokemon: Pokemon, applyFunc: AbAttrApplyFunc<TAttr>, args: any[], isAsync: boolean = false, showAbilityInstant: boolean = false, quiet: boolean = false, passive: boolean = false): Promise<void> {
  return new Promise(resolve => {
    if (!pokemon.canApplyAbility(passive)) {
      if (!passive)
        return applyAbAttrsInternal(attrType, pokemon, applyFunc, args, isAsync, showAbilityInstant, quiet, true).then(() => resolve());
      else
        return resolve();
    }

    const ability = (!passive ? pokemon.getAbility() : pokemon.getPassiveAbility());
    const attrs = ability.getAttrs(attrType) as TAttr[];

    const clearSpliceQueueAndResolve = () => {
      pokemon.scene.clearPhaseQueueSplice();
      if (!passive)
        return applyAbAttrsInternal(attrType, pokemon, applyFunc, args, isAsync, showAbilityInstant, quiet, true).then(() => resolve());
      else
        return resolve();
    };
    const applyNextAbAttr = () => {
      if (attrs.length)
        applyAbAttr(attrs.shift());
      else
        clearSpliceQueueAndResolve();
    };
    const applyAbAttr = (attr: TAttr) => {
      if (!canApplyAttr(pokemon, attr))
        return applyNextAbAttr();
      pokemon.scene.setPhaseQueueSplice();
      const onApplySuccess = () => {
        if (attr.showAbility && !quiet) {
          if (showAbilityInstant)
            pokemon.scene.abilityBar.showAbility(pokemon, passive);
          else
            queueShowAbility(pokemon, passive);
        }
        if (!quiet) {
          const message = attr.getTriggerMessage(pokemon, (!passive ? pokemon.getAbility() : pokemon.getPassiveAbility()).name, args);
          if (message) {
            if (isAsync)
              pokemon.scene.ui.showText(message, null, () => pokemon.scene.ui.showText(null, 0), null, true);
            else
              pokemon.scene.queueMessage(message);
          }
        }
      };
      const result = applyFunc(attr, passive);
      if (result instanceof Promise) {
        result.then(success => {
          if (success)
            onApplySuccess();
          applyNextAbAttr();
        });
      } else {
        if (result)
          onApplySuccess();
        applyNextAbAttr();
      }
    };
    applyNextAbAttr();
  });
}

export function applyAbAttrs(attrType: { new(...args: any[]): AbAttr }, pokemon: Pokemon, cancelled: Utils.BooleanHolder, ...args: any[]): Promise<void> {
  return applyAbAttrsInternal<AbAttr>(attrType, pokemon, (attr, passive) => attr.apply(pokemon, passive, cancelled, args), args);
}

export function applyPostBattleInitAbAttrs(attrType: { new(...args: any[]): PostBattleInitAbAttr },
  pokemon: Pokemon, ...args: any[]): Promise<void> {
  return applyAbAttrsInternal<PostBattleInitAbAttr>(attrType, pokemon, (attr, passive) => attr.applyPostBattleInit(pokemon, passive, args), args);
}

export function applyPreDefendAbAttrs(attrType: { new(...args: any[]): PreDefendAbAttr },
  pokemon: Pokemon, attacker: Pokemon, move: PokemonMove, cancelled: Utils.BooleanHolder, ...args: any[]): Promise<void> {
  const simulated = args.length > 1 && args[1];
  return applyAbAttrsInternal<PreDefendAbAttr>(attrType, pokemon, (attr, passive) => attr.applyPreDefend(pokemon, passive, attacker, move, cancelled, args), args, false, false, simulated);
}

export function applyPostDefendAbAttrs(attrType: { new(...args: any[]): PostDefendAbAttr },
  pokemon: Pokemon, attacker: Pokemon, move: PokemonMove, hitResult: HitResult, ...args: any[]): Promise<void> {
  return applyAbAttrsInternal<PostDefendAbAttr>(attrType, pokemon, (attr, passive) => attr.applyPostDefend(pokemon, passive, attacker, move, hitResult, args), args);
}

export function applyBattleStatMultiplierAbAttrs(attrType: { new(...args: any[]): BattleStatMultiplierAbAttr },
  pokemon: Pokemon, battleStat: BattleStat, statValue: Utils.NumberHolder, ...args: any[]): Promise<void> {
  return applyAbAttrsInternal<BattleStatMultiplierAbAttr>(attrType, pokemon, (attr, passive) => attr.applyBattleStat(pokemon, passive, battleStat, statValue, args), args);
}

export function applyPreAttackAbAttrs(attrType: { new(...args: any[]): PreAttackAbAttr },
  pokemon: Pokemon, defender: Pokemon, move: PokemonMove, ...args: any[]): Promise<void> {
  return applyAbAttrsInternal<PreAttackAbAttr>(attrType, pokemon, (attr, passive) => attr.applyPreAttack(pokemon, passive, defender, move, args), args);
}

export function applyPostAttackAbAttrs(attrType: { new(...args: any[]): PostAttackAbAttr },
  pokemon: Pokemon, defender: Pokemon, move: PokemonMove, hitResult: HitResult, ...args: any[]): Promise<void> {
  return applyAbAttrsInternal<PostAttackAbAttr>(attrType, pokemon, (attr, passive) => attr.applyPostAttack(pokemon, passive, defender, move, hitResult, args), args);
}

export function applyPostKnockOutAbAttrs(attrType: { new(...args: any[]): PostKnockOutAbAttr },
  pokemon: Pokemon, ...args: any[]): Promise<void> {
  return applyAbAttrsInternal<PostKnockOutAbAttr>(attrType, pokemon, (attr, passive) => attr.applyPostKnockOut(pokemon, passive, args), args);
} 

export function applyPostVictoryAbAttrs(attrType: { new(...args: any[]): PostVictoryAbAttr },
  pokemon: Pokemon, ...args: any[]): Promise<void> {
  return applyAbAttrsInternal<PostVictoryAbAttr>(attrType, pokemon, (attr, passive) => attr.applyPostVictory(pokemon, passive, args), args);
}

export function applyPostSummonAbAttrs(attrType: { new(...args: any[]): PostSummonAbAttr },
  pokemon: Pokemon, ...args: any[]): Promise<void> {
  return applyAbAttrsInternal<PostSummonAbAttr>(attrType, pokemon, (attr, passive) => attr.applyPostSummon(pokemon, passive, args), args);
}

export function applyPreSwitchOutAbAttrs(attrType: { new(...args: any[]): PreSwitchOutAbAttr },
  pokemon: Pokemon, ...args: any[]): Promise<void> {
  return applyAbAttrsInternal<PreSwitchOutAbAttr>(attrType, pokemon, (attr, passive) => attr.applyPreSwitchOut(pokemon, passive, args), args, false, true);
}

export function applyPreStatChangeAbAttrs(attrType: { new(...args: any[]): PreStatChangeAbAttr },
  pokemon: Pokemon, stat: BattleStat, cancelled: Utils.BooleanHolder, ...args: any[]): Promise<void> {
  return applyAbAttrsInternal<PreStatChangeAbAttr>(attrType, pokemon, (attr, passive) => attr.applyPreStatChange(pokemon, passive, stat, cancelled, args), args);
}

export function applyPreSetStatusAbAttrs(attrType: { new(...args: any[]): PreSetStatusAbAttr },
  pokemon: Pokemon, effect: StatusEffect, cancelled: Utils.BooleanHolder, ...args: any[]): Promise<void> {
  const simulated = args.length > 1 && args[1];
  return applyAbAttrsInternal<PreSetStatusAbAttr>(attrType, pokemon, (attr, passive) => attr.applyPreSetStatus(pokemon, passive, effect, cancelled, args), args, false, false, !simulated);
}

export function applyPreApplyBattlerTagAbAttrs(attrType: { new(...args: any[]): PreApplyBattlerTagAbAttr },
  pokemon: Pokemon, tag: BattlerTag, cancelled: Utils.BooleanHolder, ...args: any[]): Promise<void> {
  return applyAbAttrsInternal<PreApplyBattlerTagAbAttr>(attrType, pokemon, (attr, passive) => attr.applyPreApplyBattlerTag(pokemon, passive, tag, cancelled, args), args);
}

export function applyPreWeatherEffectAbAttrs(attrType: { new(...args: any[]): PreWeatherEffectAbAttr },
  pokemon: Pokemon, weather: Weather, cancelled: Utils.BooleanHolder, ...args: any[]): Promise<void> {
  return applyAbAttrsInternal<PreWeatherDamageAbAttr>(attrType, pokemon, (attr, passive) => attr.applyPreWeatherEffect(pokemon, passive, weather, cancelled, args), args, false, true);
}

export function applyPostTurnAbAttrs(attrType: { new(...args: any[]): PostTurnAbAttr },
  pokemon: Pokemon, ...args: any[]): Promise<void> {
  return applyAbAttrsInternal<PostTurnAbAttr>(attrType, pokemon, (attr, passive) => attr.applyPostTurn(pokemon, passive, args), args);
}

export function applyPostWeatherChangeAbAttrs(attrType: { new(...args: any[]): PostWeatherChangeAbAttr },
  pokemon: Pokemon, weather: WeatherType, ...args: any[]): Promise<void> {
  return applyAbAttrsInternal<PostWeatherChangeAbAttr>(attrType, pokemon, (attr, passive) => attr.applyPostWeatherChange(pokemon, passive, weather, args), args);
}

export function applyPostWeatherLapseAbAttrs(attrType: { new(...args: any[]): PostWeatherLapseAbAttr },
  pokemon: Pokemon, weather: Weather, ...args: any[]): Promise<void> {
  return applyAbAttrsInternal<PostWeatherLapseAbAttr>(attrType, pokemon, (attr, passive) => attr.applyPostWeatherLapse(pokemon, passive, weather, args), args);
}

export function applyPostTerrainChangeAbAttrs(attrType: { new(...args: any[]): PostTerrainChangeAbAttr },
  pokemon: Pokemon, terrain: TerrainType, ...args: any[]): Promise<void> {
  return applyAbAttrsInternal<PostTerrainChangeAbAttr>(attrType, pokemon, (attr, passive) => attr.applyPostTerrainChange(pokemon, passive, terrain, args), args);
}

export function applyCheckTrappedAbAttrs(attrType: { new(...args: any[]): CheckTrappedAbAttr },
  pokemon: Pokemon, trapped: Utils.BooleanHolder, ...args: any[]): Promise<void> {
  return applyAbAttrsInternal<CheckTrappedAbAttr>(attrType, pokemon, (attr, passive) => attr.applyCheckTrapped(pokemon, passive, trapped, args), args, true);
}

export function applyPostBattleAbAttrs(attrType: { new(...args: any[]): PostBattleAbAttr },
  pokemon: Pokemon, ...args: any[]): Promise<void> {
  return applyAbAttrsInternal<PostBattleAbAttr>(attrType, pokemon, (attr, passive) => attr.applyPostBattle(pokemon, passive, args), args);
}

export function applyPostFaintAbAttrs(attrType: { new(...args: any[]): PostFaintAbAttr },
  pokemon: Pokemon, attacker: Pokemon, move: PokemonMove, hitResult: HitResult, ...args: any[]): Promise<void> {
  return applyAbAttrsInternal<PostFaintAbAttr>(attrType, pokemon, (attr, passive) => attr.applyPostFaint(pokemon, passive, attacker, move, hitResult, args), args);
}

function canApplyAttr(pokemon: Pokemon, attr: AbAttr): boolean {
  const condition = attr.getCondition();
  return !condition || condition(pokemon);
}

function queueShowAbility(pokemon: Pokemon, passive: boolean): void {
  pokemon.scene.unshiftPhase(new ShowAbilityPhase(pokemon.scene, pokemon.id, passive));
  pokemon.scene.clearPhaseQueueSplice();
}

export const allAbilities = [ new Ability(Abilities.NONE, "-", "", 3) ];

export function initAbilities() {
  allAbilities.push(
    new Ability(Abilities.STENCH, "Stench (N)", "By releasing stench when attacking, this Pokémon may cause the target to flinch.", 3),
    new Ability(Abilities.DRIZZLE, "Drizzle", "The Pokémon makes it rain when it enters a battle.", 3)
      .attr(PostSummonWeatherChangeAbAttr, WeatherType.RAIN)
      .attr(PostBiomeChangeWeatherChangeAbAttr, WeatherType.RAIN),
    new Ability(Abilities.SPEED_BOOST, "Speed Boost", "Its Speed stat is boosted every turn.", 3)
      .attr(PostTurnStatChangeAbAttr, BattleStat.SPD, 1),
    new Ability(Abilities.BATTLE_ARMOR, "Battle Armor", "Hard armor protects the Pokémon from critical hits.", 3)
      .attr(BlockCritAbAttr)
      .ignorable(),
    new Ability(Abilities.STURDY, "Sturdy", "It cannot be knocked out with one hit. One-hit KO moves cannot knock it out, either.", 3)    
      .attr(PreDefendFullHpEndureAbAttr)
      .attr(BlockOneHitKOAbAttr)
      .ignorable(),
    new Ability(Abilities.DAMP, "Damp (N)", "Prevents the use of explosive moves, such as Self-Destruct, by dampening its surroundings.", 3)
      .ignorable(),
    new Ability(Abilities.LIMBER, "Limber", "Its limber body protects the Pokémon from paralysis.", 3)
      .attr(StatusEffectImmunityAbAttr, StatusEffect.PARALYSIS)
      .ignorable(),
    new Ability(Abilities.SAND_VEIL, "Sand Veil", "Boosts the Pokémon's evasiveness in a sandstorm.", 3)
      .attr(BattleStatMultiplierAbAttr, BattleStat.EVA, 1.2)
      .attr(BlockWeatherDamageAttr, WeatherType.SANDSTORM)
      .condition(getWeatherCondition(WeatherType.SANDSTORM))
      .ignorable(),
    new Ability(Abilities.STATIC, "Static", "The Pokémon is charged with static electricity, so contact with it may cause paralysis.", 3)
      .attr(PostDefendContactApplyStatusEffectAbAttr, 30, StatusEffect.PARALYSIS),
    new Ability(Abilities.VOLT_ABSORB, "Volt Absorb", "Restores HP if hit by an Electric-type move instead of taking damage.", 3)
      .attr(TypeImmunityHealAbAttr, Type.ELECTRIC)
      .ignorable(),
    new Ability(Abilities.WATER_ABSORB, "Water Absorb", "Restores HP if hit by a Water-type move instead of taking damage.", 3)
      .attr(TypeImmunityHealAbAttr, Type.WATER)
      .ignorable(),
    new Ability(Abilities.OBLIVIOUS, "Oblivious", "The Pokémon is oblivious, and that keeps it from being infatuated or falling for taunts.", 3)
      .attr(BattlerTagImmunityAbAttr, BattlerTagType.INFATUATED)
      .ignorable(),
    new Ability(Abilities.CLOUD_NINE, "Cloud Nine", "Eliminates the effects of weather.", 3)
      .attr(SuppressWeatherEffectAbAttr),
    new Ability(Abilities.COMPOUND_EYES, "Compound Eyes", "The Pokémon's compound eyes boost its accuracy.", 3)
      .attr(BattleStatMultiplierAbAttr, BattleStat.ACC, 1.3),
    new Ability(Abilities.INSOMNIA, "Insomnia", "The Pokémon is suffering from insomnia and cannot fall asleep.", 3)
      .attr(StatusEffectImmunityAbAttr, StatusEffect.SLEEP)
      .attr(BattlerTagImmunityAbAttr, BattlerTagType.DROWSY)
      .ignorable(),
    new Ability(Abilities.COLOR_CHANGE, "Color Change", "The Pokémon's type becomes the type of the move used on it.", 3)
      .attr(PostDefendTypeChangeAbAttr),
    new Ability(Abilities.IMMUNITY, "Immunity", "The immune system of the Pokémon prevents it from getting poisoned.", 3)
      .attr(StatusEffectImmunityAbAttr, StatusEffect.POISON, StatusEffect.TOXIC)
      .ignorable(),
    new Ability(Abilities.FLASH_FIRE, "Flash Fire", "Powers up the Pokémon's Fire-type moves if it's hit by one.", 3)
      .attr(TypeImmunityAddBattlerTagAbAttr, Type.FIRE, BattlerTagType.FIRE_BOOST, 1, (pokemon: Pokemon) => !pokemon.status || pokemon.status.effect !== StatusEffect.FREEZE)
      .ignorable(),
    new Ability(Abilities.SHIELD_DUST, "Shield Dust (N)", "This Pokémon's dust blocks the additional effects of attacks taken.", 3)
      .ignorable(),
    new Ability(Abilities.OWN_TEMPO, "Own Tempo", "This Pokémon has its own tempo, and that prevents it from becoming confused.", 3)
      .attr(BattlerTagImmunityAbAttr, BattlerTagType.CONFUSED)
      .ignorable(),
    new Ability(Abilities.SUCTION_CUPS, "Suction Cups (N)", "This Pokémon uses suction cups to stay in one spot to negate all moves and items that force switching out.", 3)
      .ignorable(),
    new Ability(Abilities.INTIMIDATE, "Intimidate", "The Pokémon intimidates opposing Pokémon upon entering battle, lowering their Attack stat.", 3)
      .attr(PostSummonStatChangeAbAttr, BattleStat.ATK, -1),
    new Ability(Abilities.SHADOW_TAG, "Shadow Tag", "This Pokémon steps on the opposing Pokémon's shadow to prevent it from escaping.", 3)
      .attr(ArenaTrapAbAttr),
    new Ability(Abilities.ROUGH_SKIN, "Rough Skin", "This Pokémon inflicts damage with its rough skin to the attacker on contact.", 3)
      .attr(PostDefendContactDamageAbAttr, 8)
      .bypassFaint(),
    new Ability(Abilities.WONDER_GUARD, "Wonder Guard", "Its mysterious power only lets supereffective moves hit the Pokémon.", 3)
      .attr(NonSuperEffectiveImmunityAbAttr)
      .attr(UncopiableAbilityAbAttr)
      .attr(UnswappableAbilityAbAttr)
      .ignorable(),
    new Ability(Abilities.LEVITATE, "Levitate", "By floating in the air, the Pokémon receives full immunity to all Ground-type moves.", 3)
      .attr(TypeImmunityAbAttr, Type.GROUND, (pokemon: Pokemon) => !pokemon.getTag(BattlerTagType.IGNORE_FLYING) && !pokemon.scene.arena.getTag(ArenaTagType.GRAVITY))
      .ignorable(),
    new Ability(Abilities.EFFECT_SPORE, "Effect Spore", "Contact with the Pokémon may inflict poison, sleep, or paralysis on its attacker.", 3)
      .attr(PostDefendContactApplyStatusEffectAbAttr, 10, StatusEffect.POISON, StatusEffect.PARALYSIS, StatusEffect.SLEEP),
    new Ability(Abilities.SYNCHRONIZE, "Synchronize (N)", "The attacker will receive the same status condition if it inflicts a burn, poison, or paralysis to the Pokémon.", 3)
      .attr(SyncEncounterNatureAbAttr),
    new Ability(Abilities.CLEAR_BODY, "Clear Body", "Prevents other Pokémon's moves or Abilities from lowering the Pokémon's stats.", 3)
      .attr(ProtectStatAbAttr)
      .ignorable(),
    new Ability(Abilities.NATURAL_CURE, "Natural Cure", "All status conditions heal when the Pokémon switches out.", 3)
      .attr(PreSwitchOutResetStatusAbAttr),
    new Ability(Abilities.LIGHTNING_ROD, "Lightning Rod", "The Pokémon draws in all Electric-type moves. Instead of being hit by Electric-type moves, it boosts its Sp. Atk.", 3)
      .attr(RedirectTypeMoveAbAttr, Type.ELECTRIC)
      .attr(TypeImmunityStatChangeAbAttr, Type.ELECTRIC, BattleStat.SPATK, 1)
      .ignorable(),
    new Ability(Abilities.SERENE_GRACE, "Serene Grace (N)", "Boosts the likelihood of additional effects occurring when attacking.", 3),
    new Ability(Abilities.SWIFT_SWIM, "Swift Swim", "Boosts the Pokémon's Speed stat in rain.", 3)
      .attr(BattleStatMultiplierAbAttr, BattleStat.SPD, 2)
      .condition(getWeatherCondition(WeatherType.RAIN, WeatherType.HEAVY_RAIN)),
    new Ability(Abilities.CHLOROPHYLL, "Chlorophyll", "Boosts the Pokémon's Speed stat in harsh sunlight.", 3)
      .attr(BattleStatMultiplierAbAttr, BattleStat.SPD, 2)
      .condition(getWeatherCondition(WeatherType.SUNNY, WeatherType.HARSH_SUN)),
    new Ability(Abilities.ILLUMINATE, "Illuminate", "By illuminating its surroundings, the Pokémon raises the likelihood of meeting wild Pokémon and prevents its accuracy from being lowered.", 3)
      .attr(ProtectStatAbAttr, BattleStat.ACC)
      .attr(DoubleBattleChanceAbAttr)
      .ignorable(),
    new Ability(Abilities.TRACE, "Trace (N)", "When it enters a battle, the Pokémon copies an opposing Pokémon's Ability.", 3)
      .attr(UncopiableAbilityAbAttr),
    new Ability(Abilities.HUGE_POWER, "Huge Power", "Doubles the Pokémon's Attack stat.", 3)
      .attr(BattleStatMultiplierAbAttr, BattleStat.ATK, 2),
    new Ability(Abilities.POISON_POINT, "Poison Point", "Contact with the Pokémon may poison the attacker.", 3)
      .attr(PostDefendContactApplyStatusEffectAbAttr, 30, StatusEffect.POISON),
    new Ability(Abilities.INNER_FOCUS, "Inner Focus", "The Pokémon's intensely focused, and that protects the Pokémon from flinching.", 3)
      .attr(BattlerTagImmunityAbAttr, BattlerTagType.FLINCHED)
      .ignorable(),
    new Ability(Abilities.MAGMA_ARMOR, "Magma Armor", "The Pokémon is covered with hot magma, which prevents the Pokémon from becoming frozen.", 3)
      .attr(StatusEffectImmunityAbAttr, StatusEffect.FREEZE)
      .ignorable(),
    new Ability(Abilities.WATER_VEIL, "Water Veil", "The Pokémon is covered with a water veil, which prevents the Pokémon from getting a burn.", 3)
      .attr(StatusEffectImmunityAbAttr, StatusEffect.BURN)
      .ignorable(),
    new Ability(Abilities.MAGNET_PULL, "Magnet Pull (N)", "Prevents Steel-type Pokémon from escaping using its magnetic force.", 3)
      /*.attr(ArenaTrapAbAttr)
      .condition((pokemon: Pokemon) => pokemon.getOpponent()?.isOfType(Type.STEEL))*/,
    new Ability(Abilities.SOUNDPROOF, "Soundproof", "Soundproofing gives the Pokémon full immunity to all sound-based moves.", 3)
      .attr(MoveImmunityAbAttr, (pokemon, attacker, move) => pokemon !== attacker && move.getMove().hasFlag(MoveFlags.SOUND_BASED))
      .ignorable(),
    new Ability(Abilities.RAIN_DISH, "Rain Dish", "The Pokémon gradually regains HP in rain.", 3)
      .attr(PostWeatherLapseHealAbAttr, 1, WeatherType.RAIN, WeatherType.HEAVY_RAIN),
    new Ability(Abilities.SAND_STREAM, "Sand Stream", "The Pokémon summons a sandstorm when it enters a battle.", 3)
      .attr(PostSummonWeatherChangeAbAttr, WeatherType.SANDSTORM)
      .attr(PostBiomeChangeWeatherChangeAbAttr, WeatherType.SANDSTORM),
    new Ability(Abilities.PRESSURE, "Pressure", "By putting pressure on the opposing Pokémon, it raises their PP usage.", 3)
      .attr(PostSummonMessageAbAttr, (pokemon: Pokemon) => getPokemonMessage(pokemon, ' is exerting its Pressure!')),
    new Ability(Abilities.THICK_FAT, "Thick Fat", "The Pokémon is protected by a layer of thick fat, which halves the damage taken from Fire- and Ice-type moves.", 3)
      .attr(ReceivedTypeDamageMultiplierAbAttr, Type.FIRE, 0.5)
      .attr(ReceivedTypeDamageMultiplierAbAttr, Type.ICE, 0.5)
      .ignorable(),
    new Ability(Abilities.EARLY_BIRD, "Early Bird", "The Pokémon awakens from sleep twice as fast as other Pokémon.", 3)
      .attr(ReduceStatusEffectDurationAbAttr, StatusEffect.SLEEP),
    new Ability(Abilities.FLAME_BODY, "Flame Body", "Contact with the Pokémon may burn the attacker.", 3)
      .attr(PostDefendContactApplyStatusEffectAbAttr, 30, StatusEffect.BURN),
    new Ability(Abilities.RUN_AWAY, "Run Away", "Enables a sure getaway from wild Pokémon.", 3)
      .attr(RunSuccessAbAttr),
    new Ability(Abilities.KEEN_EYE, "Keen Eye", "Keen eyes prevent other Pokémon from lowering this Pokémon's accuracy.", 3)
      .attr(ProtectStatAbAttr, BattleStat.ACC)
      .ignorable(),
    new Ability(Abilities.HYPER_CUTTER, "Hyper Cutter", "The Pokémon's proud of its powerful pincers. They prevent other Pokémon from lowering its Attack stat.", 3)
      .attr(ProtectStatAbAttr, BattleStat.ATK)
      .ignorable(),
    new Ability(Abilities.PICKUP, "Pickup", "The Pokémon may pick up the item an opposing Pokémon held during a battle.", 3)
      .attr(PostBattleLootAbAttr),
    new Ability(Abilities.TRUANT, "Truant", "The Pokémon can't use a move if it had used a move on the previous turn.", 3)
      .attr(PostSummonAddBattlerTagAbAttr, BattlerTagType.TRUANT, 1, false),
    new Ability(Abilities.HUSTLE, "Hustle", "Boosts the Attack stat, but lowers accuracy.", 3)
      .attr(BattleStatMultiplierAbAttr, BattleStat.ATK, 1.5)
      .attr(BattleStatMultiplierAbAttr, BattleStat.ACC, 0.8),
    new Ability(Abilities.CUTE_CHARM, "Cute Charm", "Contact with the Pokémon may cause infatuation.", 3)
      .attr(PostDefendContactApplyTagChanceAbAttr, 30, BattlerTagType.INFATUATED),
    new Ability(Abilities.PLUS, "Plus (N)", "Boosts the Sp. Atk stat of the Pokémon if an ally with the Plus or Minus Ability is also in battle.", 3),
    new Ability(Abilities.MINUS, "Minus (N)", "Boosts the Sp. Atk stat of the Pokémon if an ally with the Plus or Minus Ability is also in battle.", 3),
    new Ability(Abilities.FORECAST, "Forecast (N)", "The Pokémon transforms with the weather to change its type to Water, Fire, or Ice.", 3)
      .attr(UncopiableAbilityAbAttr),
    new Ability(Abilities.STICKY_HOLD, "Sticky Hold", "Items held by the Pokémon are stuck fast and cannot be removed by other Pokémon.", 3)
      .attr(BlockItemTheftAbAttr)
      .bypassFaint()
      .ignorable(),
    new Ability(Abilities.SHED_SKIN, "Shed Skin", "The Pokémon may heal its own status conditions by shedding its skin.", 3)
      .conditionalAttr(pokemon => !Utils.randSeedInt(3), PostTurnResetStatusAbAttr),
    new Ability(Abilities.GUTS, "Guts", "It's so gutsy that having a status condition boosts the Pokémon's Attack stat.", 3)
      .attr(BypassBurnDamageReductionAbAttr)
      .conditionalAttr(pokemon => !!pokemon.status, BattleStatMultiplierAbAttr, BattleStat.ATK, 1.5),
    new Ability(Abilities.MARVEL_SCALE, "Marvel Scale", "The Pokémon's marvelous scales boost the Defense stat if it has a status condition.", 3)
      .conditionalAttr(pokemon => !!pokemon.status, BattleStatMultiplierAbAttr, BattleStat.DEF, 1.5)
      .ignorable(),
    new Ability(Abilities.LIQUID_OOZE, "Liquid Ooze (N)", "The oozed liquid has a strong stench, which damages attackers using any draining move.", 3),
    new Ability(Abilities.OVERGROW, "Overgrow", "Powers up Grass-type moves when the Pokémon's HP is low.", 3)
      .attr(LowHpMoveTypePowerBoostAbAttr, Type.GRASS),
    new Ability(Abilities.BLAZE, "Blaze", "Powers up Fire-type moves when the Pokémon's HP is low.", 3)
      .attr(LowHpMoveTypePowerBoostAbAttr, Type.FIRE),
    new Ability(Abilities.TORRENT, "Torrent", "Powers up Water-type moves when the Pokémon's HP is low.", 3)
      .attr(LowHpMoveTypePowerBoostAbAttr, Type.WATER),
    new Ability(Abilities.SWARM, "Swarm", "Powers up Bug-type moves when the Pokémon's HP is low.", 3)
      .attr(LowHpMoveTypePowerBoostAbAttr, Type.BUG),
    new Ability(Abilities.ROCK_HEAD, "Rock Head", "Protects the Pokémon from recoil damage.", 3)
      .attr(BlockRecoilDamageAttr),
    new Ability(Abilities.DROUGHT, "Drought", "Turns the sunlight harsh when the Pokémon enters a battle.", 3)
      .attr(PostSummonWeatherChangeAbAttr, WeatherType.SUNNY)
      .attr(PostBiomeChangeWeatherChangeAbAttr, WeatherType.SUNNY),
    new Ability(Abilities.ARENA_TRAP, "Arena Trap", "Prevents opposing Pokémon from fleeing.", 3)
      .attr(ArenaTrapAbAttr),
    new Ability(Abilities.VITAL_SPIRIT, "Vital Spirit", "The Pokémon is full of vitality, and that prevents it from falling asleep.", 3)
      .attr(StatusEffectImmunityAbAttr, StatusEffect.SLEEP)
      .attr(BattlerTagImmunityAbAttr, BattlerTagType.DROWSY)
      .ignorable(),
    new Ability(Abilities.WHITE_SMOKE, "White Smoke", "The Pokémon is protected by its white smoke, which prevents other Pokémon from lowering its stats.", 3)
      .attr(ProtectStatAbAttr)
      .ignorable(),
    new Ability(Abilities.PURE_POWER, "Pure Power", "Using its pure power, the Pokémon doubles its Attack stat.", 3)
      .attr(BattleStatMultiplierAbAttr, BattleStat.ATK, 2),
    new Ability(Abilities.SHELL_ARMOR, "Shell Armor", "A hard shell protects the Pokémon from critical hits.", 3)
      .attr(BlockCritAbAttr)
      .ignorable(),
    new Ability(Abilities.AIR_LOCK, "Air Lock", "Eliminates the effects of weather.", 3)
      .attr(SuppressWeatherEffectAbAttr, true),
    new Ability(Abilities.TANGLED_FEET, "Tangled Feet", "Raises evasiveness if the Pokémon is confused.", 4)
      .conditionalAttr(pokemon => !!pokemon.getTag(BattlerTagType.CONFUSED), BattleStatMultiplierAbAttr, BattleStat.EVA, 2)
      .ignorable(),
    new Ability(Abilities.MOTOR_DRIVE, "Motor Drive", "Boosts its Speed stat if hit by an Electric-type move instead of taking damage.", 4)
      .attr(TypeImmunityStatChangeAbAttr, Type.ELECTRIC, BattleStat.SPD, 1)
      .ignorable(),
    new Ability(Abilities.RIVALRY, "Rivalry (N)", "Becomes competitive and deals more damage to Pokémon of the same gender, but deals less to Pokémon of the opposite gender.", 4),
    new Ability(Abilities.STEADFAST, "Steadfast", "The Pokémon's determination boosts the Speed stat each time the Pokémon flinches.", 4)
      .attr(FlinchStatChangeAbAttr, BattleStat.SPD, 1),
    new Ability(Abilities.SNOW_CLOAK, "Snow Cloak", "Boosts evasiveness in a hailstorm.", 4)
      .attr(BattleStatMultiplierAbAttr, BattleStat.EVA, 1.2)
      .attr(BlockWeatherDamageAttr, WeatherType.HAIL)
      .condition(getWeatherCondition(WeatherType.HAIL))
      .ignorable(),
    new Ability(Abilities.GLUTTONY, "Gluttony", "Makes the Pokémon eat a held Berry when its HP drops to half or less, which is sooner than usual.", 4)
      .attr(ReduceBerryUseThresholdAbAttr),
    new Ability(Abilities.ANGER_POINT, "Anger Point", "The Pokémon is angered when it takes a critical hit, and that maxes its Attack stat.", 4)
      .attr(PostDefendCritStatChangeAbAttr, BattleStat.ATK, 6),
    new Ability(Abilities.UNBURDEN, "Unburden (N)", "Boosts the Speed stat if the Pokémon's held item is used or lost.", 4),
    new Ability(Abilities.HEATPROOF, "Heatproof", "The heatproof body of the Pokémon halves the damage from Fire-type moves that hit it.", 4)
      .attr(ReceivedTypeDamageMultiplierAbAttr, Type.FIRE, 0.5)
      .ignorable(),
    new Ability(Abilities.SIMPLE, "Simple", "The stat changes the Pokémon receives are doubled.", 4)
      .attr(StatChangeMultiplierAbAttr, 2)
      .ignorable(),
    new Ability(Abilities.DRY_SKIN, "Dry Skin", "Restores HP in rain or when hit by Water-type moves. Reduces HP in harsh sunlight, and increases the damage received from Fire-type moves.", 4)
      .attr(PostWeatherLapseDamageAbAttr, 2, WeatherType.SUNNY, WeatherType.HARSH_SUN)
      .attr(PostWeatherLapseHealAbAttr, 2, WeatherType.RAIN, WeatherType.HEAVY_RAIN)
      .attr(ReceivedTypeDamageMultiplierAbAttr, Type.FIRE, 1.25)
      .attr(TypeImmunityHealAbAttr, Type.WATER)
      .ignorable(),
    new Ability(Abilities.DOWNLOAD, "Download", "Compares an opposing Pokémon's Defense and Sp. Def stats before raising its own Attack or Sp. Atk stat—whichever will be more effective.", 4)
      .attr(DownloadAbAttr),
    new Ability(Abilities.IRON_FIST, "Iron Fist", "Powers up punching moves.", 4)
      .attr(MovePowerBoostAbAttr, (user, target, move) => move.hasFlag(MoveFlags.PUNCHING_MOVE), 1.2),
    new Ability(Abilities.POISON_HEAL, "Poison Heal (N)", "Restores HP if the Pokémon is poisoned instead of losing HP.", 4),
    new Ability(Abilities.ADAPTABILITY, "Adaptability", "Powers up moves of the same type as the Pokémon.", 4)
      .attr(StabBoostAbAttr),
    new Ability(Abilities.SKILL_LINK, "Skill Link", "Maximizes the number of times multistrike moves hit.", 4)
      .attr(MaxMultiHitAbAttr),
    new Ability(Abilities.HYDRATION, "Hydration", "Heals status conditions if it's raining.", 4)
      .attr(PostTurnResetStatusAbAttr)
      .condition(getWeatherCondition(WeatherType.RAIN, WeatherType.HEAVY_RAIN)),
    new Ability(Abilities.SOLAR_POWER, "Solar Power", "Boosts the Sp. Atk stat in harsh sunlight, but HP decreases every turn.", 4)
      .attr(PostWeatherLapseDamageAbAttr, 2, WeatherType.SUNNY, WeatherType.HARSH_SUN)
      .attr(BattleStatMultiplierAbAttr, BattleStat.SPATK, 1.5)
      .condition(getWeatherCondition(WeatherType.SUNNY, WeatherType.HARSH_SUN)),
    new Ability(Abilities.QUICK_FEET, "Quick Feet", "Boosts the Speed stat if the Pokémon has a status condition.", 4)
      .conditionalAttr(pokemon => !!pokemon.status, BattleStatMultiplierAbAttr, BattleStat.SPD, 1.5),
    new Ability(Abilities.NORMALIZE, "Normalize (N)", "All the Pokémon's moves become Normal type. The power of those moves is boosted a little.", 4),
    new Ability(Abilities.SNIPER, "Sniper (N)", "Powers up moves if they become critical hits when attacking.", 4),
    new Ability(Abilities.MAGIC_GUARD, "Magic Guard", "The Pokémon only takes damage from attacks.", 4)
      .attr(BlockNonDirectDamageAbAttr),
    new Ability(Abilities.NO_GUARD, "No Guard (N)", "The Pokémon employs no-guard tactics to ensure incoming and outgoing attacks always land.", 4),
    new Ability(Abilities.STALL, "Stall (N)", "The Pokémon moves after all other Pokémon do.", 4),
    new Ability(Abilities.TECHNICIAN, "Technician", "Powers up the Pokémon's weaker moves.", 4)
      .attr(MovePowerBoostAbAttr, (user, target, move) => move.power <= 60, 1.5),
    new Ability(Abilities.LEAF_GUARD, "Leaf Guard", "Prevents status conditions in harsh sunlight.", 4)
      .attr(StatusEffectImmunityAbAttr)
      .condition(getWeatherCondition(WeatherType.SUNNY, WeatherType.HARSH_SUN))
      .ignorable(),
    new Ability(Abilities.KLUTZ, "Klutz (N)", "The Pokémon can't use any held items.", 4),
    new Ability(Abilities.MOLD_BREAKER, "Mold Breaker", "Moves can be used on the target regardless of its Abilities.", 4)
      .attr(PostSummonMessageAbAttr, (pokemon: Pokemon) => getPokemonMessage(pokemon, ' breaks the mold!'))
      .attr(MoveAbilityBypassAbAttr),
    new Ability(Abilities.SUPER_LUCK, "Super Luck (P)", "The Pokémon is so lucky that the critical-hit ratios of its moves are boosted.", 4)
      .attr(BonusCritAbAttr),
    new Ability(Abilities.AFTERMATH, "Aftermath", "Damages the attacker if it contacts the Pokémon with a finishing hit.", 4)
      .attr(PostFaintContactDamageAbAttr,4)
      .bypassFaint(),
    new Ability(Abilities.ANTICIPATION, "Anticipation (N)", "The Pokémon can sense an opposing Pokémon's dangerous moves.", 4),
    new Ability(Abilities.FOREWARN, "Forewarn (N)", "When it enters a battle, the Pokémon can tell one of the moves an opposing Pokémon has.", 4),
    new Ability(Abilities.UNAWARE, "Unaware", "When attacking, the Pokémon ignores the target Pokémon's stat changes.", 4)
      .attr(IgnoreOpponentStatChangesAbAttr)
      .ignorable(),
    new Ability(Abilities.TINTED_LENS, "Tinted Lens", "The Pokémon can use \"not very effective\" moves to deal regular damage.", 4)
      .attr(MovePowerBoostAbAttr, (user, target, move) => target.getAttackTypeEffectiveness(move.type) <= 0.5, 2),
    new Ability(Abilities.FILTER, "Filter", "Reduces the power of supereffective attacks taken.", 4)
      .attr(ReceivedMoveDamageMultiplierAbAttr,(target, user, move) => target.getAttackTypeEffectiveness(move.type) >= 2, 0.75)
      .ignorable(),
    new Ability(Abilities.SLOW_START, "Slow Start", "For five turns, the Pokémon's Attack and Speed stats are halved.", 4)
      .attr(PostSummonAddBattlerTagAbAttr, BattlerTagType.SLOW_START, 5),
    new Ability(Abilities.SCRAPPY, "Scrappy (N)", "The Pokémon can hit Ghost-type Pokémon with Normal- and Fighting-type moves.", 4),
    new Ability(Abilities.STORM_DRAIN, "Storm Drain", "Draws in all Water-type moves. Instead of being hit by Water-type moves, it boosts its Sp. Atk.", 4)
      .attr(RedirectTypeMoveAbAttr, Type.WATER)
      .attr(TypeImmunityStatChangeAbAttr, Type.WATER, BattleStat.SPATK, 1)
      .ignorable(),
    new Ability(Abilities.ICE_BODY, "Ice Body", "The Pokémon gradually regains HP in a hailstorm.", 4)
      .attr(PostWeatherLapseHealAbAttr, 1, WeatherType.HAIL),
    new Ability(Abilities.SOLID_ROCK, "Solid Rock", "Reduces the power of supereffective attacks taken.", 4)
      .attr(ReceivedMoveDamageMultiplierAbAttr,(target, user, move) => target.getAttackTypeEffectiveness(move.type) >= 2, 0.75)
      .ignorable(),
    new Ability(Abilities.SNOW_WARNING, "Snow Warning", "The Pokémon summons a hailstorm when it enters a battle.", 4)
      .attr(PostSummonWeatherChangeAbAttr, WeatherType.HAIL)
      .attr(PostBiomeChangeWeatherChangeAbAttr, WeatherType.HAIL),
    new Ability(Abilities.HONEY_GATHER, "Honey Gather (N)", "The Pokémon may gather Honey after a battle.", 4),
    new Ability(Abilities.FRISK, "Frisk (N)", "When it enters a battle, the Pokémon can check an opposing Pokémon's held item.", 4),
    new Ability(Abilities.RECKLESS, "Reckless", "Powers up moves that have recoil damage.", 4)
      .attr(MovePowerBoostAbAttr, (user, target, move) => move.getAttrs(RecoilAttr).length && move.id !== Moves.STRUGGLE, 1.2),
    new Ability(Abilities.MULTITYPE, "Multitype (N)", "Changes the Pokémon's type to match the Plate or Z-Crystal it holds.", 4)
      .attr(UncopiableAbilityAbAttr)
      .attr(UnswappableAbilityAbAttr)
      .attr(UnsuppressableAbilityAbAttr),
    new Ability(Abilities.FLOWER_GIFT, "Flower Gift (P)", "Boosts the Attack and Sp. Def stats of itself and allies in harsh sunlight.", 4)
      .conditionalAttr(getWeatherCondition(WeatherType.SUNNY || WeatherType.HARSH_SUN), BattleStatMultiplierAbAttr, BattleStat.ATK, 1.5)
      .conditionalAttr(getWeatherCondition(WeatherType.SUNNY || WeatherType.HARSH_SUN), BattleStatMultiplierAbAttr, BattleStat.SPDEF, 1.5)
      .attr(UncopiableAbilityAbAttr)
      .ignorable(),
    new Ability(Abilities.BAD_DREAMS, "Bad Dreams (N)", "Reduces the HP of sleeping opposing Pokémon.", 4),
    new Ability(Abilities.PICKPOCKET, "Pickpocket", "Steals an item from an attacker that made direct contact.", 5)
      .attr(PostDefendStealHeldItemAbAttr, (target, user, move) => move.hasFlag(MoveFlags.MAKES_CONTACT)),
    new Ability(Abilities.SHEER_FORCE, "Sheer Force (N)", "Removes additional effects to increase the power of moves when attacking.", 5),
    new Ability(Abilities.CONTRARY, "Contrary", "Makes stat changes have an opposite effect.", 5)
      .attr(StatChangeMultiplierAbAttr, -1)
      .ignorable(),
    new Ability(Abilities.UNNERVE, "Unnerve", "Unnerves opposing Pokémon and makes them unable to eat Berries.", 5)
      .attr(PreventBerryUseAbAttr),
    new Ability(Abilities.DEFIANT, "Defiant (N)", "Boosts the Pokémon's Attack stat sharply when its stats are lowered.", 5),
    new Ability(Abilities.DEFEATIST, "Defeatist", "Halves the Pokémon's Attack and Sp. Atk stats when its HP becomes half or less.", 5)
      .attr(BattleStatMultiplierAbAttr, BattleStat.ATK, 0.5)
      .attr(BattleStatMultiplierAbAttr, BattleStat.SPATK, 0.5)
      .condition((pokemon) => pokemon.getHpRatio() <= 0.5),
    new Ability(Abilities.CURSED_BODY, "Cursed Body (N)", "May disable a move used on the Pokémon.", 5),
    new Ability(Abilities.HEALER, "Healer (N)", "Sometimes heals an ally's status condition.", 5),
    new Ability(Abilities.FRIEND_GUARD, "Friend Guard (N)", "Reduces damage done to allies.", 5)
      .ignorable(),
    new Ability(Abilities.WEAK_ARMOR, "Weak Armor", "Physical attacks to the Pokémon lower its Defense stat but sharply raise its Speed stat.", 5)
      .attr(PostDefendStatChangeAbAttr, (target, user, move) => move.category === MoveCategory.PHYSICAL, BattleStat.DEF, -1)
      .attr(PostDefendStatChangeAbAttr, (target, user, move) => move.category === MoveCategory.PHYSICAL, BattleStat.SPD, 2),
    new Ability(Abilities.HEAVY_METAL, "Heavy Metal", "Doubles the Pokémon's weight.", 5)
      .attr(WeightMultiplierAbAttr, 2)
      .ignorable(),
    new Ability(Abilities.LIGHT_METAL, "Light Metal", "Halves the Pokémon's weight.", 5)
      .attr(WeightMultiplierAbAttr, 0.5)
      .ignorable(),
    new Ability(Abilities.MULTISCALE, "Multiscale", "Reduces the amount of damage the Pokémon takes while its HP is full.", 5)
      .attr(ReceivedMoveDamageMultiplierAbAttr,(target, user, move) => target.getHpRatio() === 1, 0.5)
      .ignorable(),
    new Ability(Abilities.TOXIC_BOOST, "Toxic Boost", "Powers up physical attacks when the Pokémon is poisoned.", 5)
      .attr(MovePowerBoostAbAttr, (user, target, move) => move.category === MoveCategory.PHYSICAL && (user.status?.effect === StatusEffect.POISON || user.status?.effect === StatusEffect.TOXIC), 1.5),
    new Ability(Abilities.FLARE_BOOST, "Flare Boost", "Powers up special attacks when the Pokémon is burned.", 5)
      .attr(MovePowerBoostAbAttr, (user, target, move) => move.category === MoveCategory.SPECIAL && user.status?.effect === StatusEffect.BURN, 1.5),
    new Ability(Abilities.HARVEST, "Harvest (N)", "May create another Berry after one is used.", 5),
    new Ability(Abilities.TELEPATHY, "Telepathy (N)", "Anticipates an ally's attack and dodges it.", 5)
      .ignorable(),
    new Ability(Abilities.MOODY, "Moody", "Raises one stat sharply and lowers another every turn.", 5)
      .attr(PostTurnStatChangeAbAttr, BattleStat.RAND, 2)
      .attr(PostTurnStatChangeAbAttr, BattleStat.RAND, -1),
    new Ability(Abilities.OVERCOAT, "Overcoat", "Protects the Pokémon from things like sand, hail, and powder.", 5)
      .attr(BlockWeatherDamageAttr)
      .attr(MoveImmunityAbAttr, (pokemon, attacker, move) => pokemon !== attacker && move.getMove().hasFlag(MoveFlags.POWDER_MOVE))
      .ignorable(),
    new Ability(Abilities.POISON_TOUCH, "Poison Touch", "May poison a target when the Pokémon makes contact.", 5)
      .attr(PostAttackContactApplyStatusEffectAbAttr, 30, StatusEffect.POISON),
    new Ability(Abilities.REGENERATOR, "Regenerator", "Restores a little HP when withdrawn from battle.", 5)
    .attr(PreSwitchOutHealAbAttr),
    new Ability(Abilities.BIG_PECKS, "Big Pecks", "Protects the Pokémon from Defense-lowering effects.", 5)
      .attr(ProtectStatAbAttr, BattleStat.DEF)
      .ignorable(),
    new Ability(Abilities.SAND_RUSH, "Sand Rush", "Boosts the Pokémon's Speed stat in a sandstorm.", 5)
      .attr(BattleStatMultiplierAbAttr, BattleStat.SPD, 2)
      .attr(BlockWeatherDamageAttr, WeatherType.SANDSTORM)
      .condition(getWeatherCondition(WeatherType.SANDSTORM)),
    new Ability(Abilities.WONDER_SKIN, "Wonder Skin (N)", "Makes status moves more likely to miss.", 5)
      .ignorable(),
    new Ability(Abilities.ANALYTIC, "Analytic (N)", "Boosts move power when the Pokémon moves last.", 5),
    new Ability(Abilities.ILLUSION, "Illusion (N)", "Comes out disguised as the Pokémon in the party's last spot.", 5)
      .attr(UncopiableAbilityAbAttr)
      .attr(UnswappableAbilityAbAttr),
    new Ability(Abilities.IMPOSTER, "Imposter", "The Pokémon transforms itself into the Pokémon it's facing.", 5)
      .attr(PostSummonTransformAbAttr)
      .attr(UncopiableAbilityAbAttr),
    new Ability(Abilities.INFILTRATOR, "Infiltrator (N)", "Passes through the opposing Pokémon's barrier, substitute, and the like and strikes.", 5),
    new Ability(Abilities.MUMMY, "Mummy (N)", "Contact with the Pokémon changes the attacker's Ability to Mummy.", 5),
    new Ability(Abilities.MOXIE, "Moxie", "The Pokémon shows moxie, and that boosts the Attack stat after knocking out any Pokémon.", 5)
      .attr(PostVictoryStatChangeAbAttr, BattleStat.ATK, 1),
    new Ability(Abilities.JUSTIFIED, "Justified", "Being hit by a Dark-type move boosts the Attack stat of the Pokémon, for justice.", 5)
      .attr(PostDefendStatChangeAbAttr, (target, user, move) => move.type === Type.DARK && move.category !== MoveCategory.STATUS, BattleStat.ATK, 1),
    new Ability(Abilities.RATTLED, "Rattled (N)", "Dark-, Ghost-, and Bug-type moves scare the Pokémon and boost its Speed stat.", 5),
    new Ability(Abilities.MAGIC_BOUNCE, "Magic Bounce (N)", "Reflects status moves instead of getting hit by them.", 5)
      .ignorable(),
    new Ability(Abilities.SAP_SIPPER, "Sap Sipper", "Boosts the Attack stat if hit by a Grass-type move instead of taking damage.", 5)
      .attr(TypeImmunityStatChangeAbAttr, Type.GRASS, BattleStat.ATK, 1)
      .ignorable(),
    new Ability(Abilities.PRANKSTER, "Prankster", "Gives priority to a status move.", 5)
      .attr(IncrementMovePriorityAbAttr, (pokemon, move: Move) => move.category === MoveCategory.STATUS),
    new Ability(Abilities.SAND_FORCE, "Sand Force", "Boosts the power of Rock-, Ground-, and Steel-type moves in a sandstorm.", 5)
      .attr(MoveTypePowerBoostAbAttr, Type.ROCK, 1.3)
      .attr(MoveTypePowerBoostAbAttr, Type.GROUND, 1.3)
      .attr(MoveTypePowerBoostAbAttr, Type.STEEL, 1.3)
      .attr(BlockWeatherDamageAttr, WeatherType.SANDSTORM)
      .condition(getWeatherCondition(WeatherType.SANDSTORM)),
    new Ability(Abilities.IRON_BARBS, "Iron Barbs", "Inflicts damage on the attacker upon contact with iron barbs.", 5)
      .attr(PostDefendContactDamageAbAttr, 8)
      .bypassFaint(),
    new Ability(Abilities.ZEN_MODE, "Zen Mode", "Changes the Pokémon's shape when HP is half or less.", 5)
      .attr(PostBattleInitFormChangeAbAttr, p => p.getHpRatio() >= 0.5 ? 0 : 1)
      .attr(PostSummonFormChangeAbAttr, p => p.getHpRatio() >= 0.5 ? 0 : 1)
      .attr(PostTurnFormChangeAbAttr, p => p.getHpRatio() >= 0.5 ? 0 : 1)
      .attr(UncopiableAbilityAbAttr)
      .attr(UnswappableAbilityAbAttr)
      .attr(UnsuppressableAbilityAbAttr),
    new Ability(Abilities.VICTORY_STAR, "Victory Star (N)", "Boosts the accuracy of its allies and itself.", 5),
    new Ability(Abilities.TURBOBLAZE, "Turboblaze", "Moves can be used on the target regardless of its Abilities.", 5)
      .attr(PostSummonMessageAbAttr, (pokemon: Pokemon) => getPokemonMessage(pokemon, ' is radiating a blazing aura!'))
      .attr(MoveAbilityBypassAbAttr),
    new Ability(Abilities.TERAVOLT, "Teravolt", "Moves can be used on the target regardless of its Abilities.", 5)
      .attr(PostSummonMessageAbAttr, (pokemon: Pokemon) => getPokemonMessage(pokemon, ' is radiating a bursting aura!'))
      .attr(MoveAbilityBypassAbAttr),
    new Ability(Abilities.AROMA_VEIL, "Aroma Veil (N)", "Protects itself and its allies from attacks that limit their move choices.", 6)
      .ignorable(),
    new Ability(Abilities.FLOWER_VEIL, "Flower Veil (N)", "Ally Grass-type Pokémon are protected from status conditions and the lowering of their stats.", 6)
      .ignorable(),
    new Ability(Abilities.CHEEK_POUCH, "Cheek Pouch (N)", "Restores HP as well when the Pokémon eats a Berry.", 6),
    new Ability(Abilities.PROTEAN, "Protean (N)", "Changes the Pokémon's type to the type of the move it's about to use.", 6),
    new Ability(Abilities.FUR_COAT, "Fur Coat", "Halves the damage from physical moves.", 6)
      .attr(ReceivedMoveDamageMultiplierAbAttr, (target, user, move) => move.category === MoveCategory.PHYSICAL, 0.5)
      .ignorable(),
    new Ability(Abilities.MAGICIAN, "Magician", "The Pokémon steals the held item of a Pokémon it hits with a move.", 6)
      .attr(PostAttackStealHeldItemAbAttr),
    new Ability(Abilities.BULLETPROOF, "Bulletproof", "Protects the Pokémon from some ball and bomb moves.", 6)
      .attr(MoveImmunityAbAttr, (pokemon, attacker, move) => pokemon !== attacker && move.getMove().hasFlag(MoveFlags.BALLBOMB_MOVE))
      .ignorable(),
    new Ability(Abilities.COMPETITIVE, "Competitive (N)", "Boosts the Sp. Atk stat sharply when a stat is lowered.", 6),
    new Ability(Abilities.STRONG_JAW, "Strong Jaw", "The Pokémon's strong jaw boosts the power of its biting moves.", 6)
      .attr(MovePowerBoostAbAttr, (user, target, move) => move.hasFlag(MoveFlags.BITING_MOVE), 1.5),
    new Ability(Abilities.REFRIGERATE, "Refrigerate", "Normal-type moves become Ice-type moves. The power of those moves is boosted a little.", 6)
      .attr(MoveTypeChangePowerMultiplierAbAttr, Type.NORMAL, Type.ICE, 1.2),
    new Ability(Abilities.SWEET_VEIL, "Sweet Veil (N)", "Prevents itself and ally Pokémon from falling asleep.", 6)
      .ignorable(),
    new Ability(Abilities.STANCE_CHANGE, "Stance Change", "The Pokémon changes its form to Blade Forme when it uses an attack move and changes to Shield Forme when it uses King's Shield.", 6)
      .attr(UncopiableAbilityAbAttr)
      .attr(UnswappableAbilityAbAttr)
      .attr(UnsuppressableAbilityAbAttr),
    new Ability(Abilities.GALE_WINGS, "Gale Wings", "Gives priority to Flying-type moves when the Pokémon's HP is full.", 6)
      .attr(IncrementMovePriorityAbAttr, (pokemon, move) => pokemon.getHpRatio() === 1 && move.type === Type.FLYING),
    new Ability(Abilities.MEGA_LAUNCHER, "Mega Launcher", "Powers up aura and pulse moves.", 6)
      .attr(MovePowerBoostAbAttr, (user, target, move) => move.hasFlag(MoveFlags.PULSE_MOVE), 1.5),
    new Ability(Abilities.GRASS_PELT, "Grass Pelt", "Boosts the Pokémon's Defense stat on Grassy Terrain.", 6)
      .conditionalAttr(getTerrainCondition(TerrainType.GRASSY), BattleStatMultiplierAbAttr, BattleStat.DEF, 1.5)
      .ignorable(),
    new Ability(Abilities.SYMBIOSIS, "Symbiosis (N)", "The Pokémon passes its item to an ally that has used up an item.", 6),
    new Ability(Abilities.TOUGH_CLAWS, "Tough Claws", "Powers up moves that make direct contact.", 6)
      .attr(MovePowerBoostAbAttr, (user, target, move) => move.hasFlag(MoveFlags.MAKES_CONTACT), 1.3),
    new Ability(Abilities.PIXILATE, "Pixilate", "Normal-type moves become Fairy-type moves. The power of those moves is boosted a little.", 6)
      .attr(MoveTypeChangePowerMultiplierAbAttr, Type.NORMAL, Type.FAIRY, 1.2),
    new Ability(Abilities.GOOEY, "Gooey", "Contact with the Pokémon lowers the attacker's Speed stat.", 6)
      .attr(PostDefendStatChangeAbAttr, (target, user, move) => move.hasFlag(MoveFlags.MAKES_CONTACT), BattleStat.SPD, -1, false),
    new Ability(Abilities.AERILATE, "Aerilate", "Normal-type moves become Flying-type moves. The power of those moves is boosted a little.", 6)
      .attr(MoveTypeChangePowerMultiplierAbAttr, Type.NORMAL, Type.FLYING, 1.2),
    new Ability(Abilities.PARENTAL_BOND, "Parental Bond (N)", "Parent and child each attacks.", 6),
    new Ability(Abilities.DARK_AURA, "Dark Aura", "Powers up each Pokémon's Dark-type moves.", 6)
      .attr(PostSummonMessageAbAttr, (pokemon: Pokemon) => getPokemonMessage(pokemon, ' is radiating a Dark Aura!'))
      .attr(FieldMoveTypePowerBoostAbAttr, Type.DARK, 4 / 3),
    new Ability(Abilities.FAIRY_AURA, "Fairy Aura", "Powers up each Pokémon's Fairy-type moves.", 6)
      .attr(PostSummonMessageAbAttr, (pokemon: Pokemon) => getPokemonMessage(pokemon, ' is radiating a Fairy Aura!'))
      .attr(FieldMoveTypePowerBoostAbAttr, Type.FAIRY, 4 / 3),
    new Ability(Abilities.AURA_BREAK, "Aura Break (N)", "The effects of \"Aura\" Abilities are reversed to lower the power of affected moves.", 6)
      .ignorable(),
    new Ability(Abilities.PRIMORDIAL_SEA, "Primordial Sea", "The Pokémon changes the weather to nullify Fire-type attacks.", 6)
      .attr(PostSummonWeatherChangeAbAttr, WeatherType.HEAVY_RAIN)
      .attr(PostBiomeChangeWeatherChangeAbAttr, WeatherType.HEAVY_RAIN),
    new Ability(Abilities.DESOLATE_LAND, "Desolate Land", "The Pokémon changes the weather to nullify Water-type attacks.", 6)
      .attr(PostSummonWeatherChangeAbAttr, WeatherType.HARSH_SUN)
      .attr(PostBiomeChangeWeatherChangeAbAttr, WeatherType.HARSH_SUN),
    new Ability(Abilities.DELTA_STREAM, "Delta Stream", "The Pokémon changes the weather to eliminate all of the Flying type's weaknesses.", 6)
      .attr(PostSummonWeatherChangeAbAttr, WeatherType.STRONG_WINDS)
      .attr(PostBiomeChangeWeatherChangeAbAttr, WeatherType.STRONG_WINDS),
    new Ability(Abilities.STAMINA, "Stamina", "Boosts the Defense stat when hit by an attack.", 7)
      .attr(PostDefendStatChangeAbAttr, (target, user, move) => move.category !== MoveCategory.STATUS, BattleStat.DEF, 1),
    new Ability(Abilities.WIMP_OUT, "Wimp Out (N)", "The Pokémon cowardly switches out when its HP becomes half or less.", 7),
    new Ability(Abilities.EMERGENCY_EXIT, "Emergency Exit (N)", "The Pokémon, sensing danger, switches out when its HP becomes half or less.", 7),
    new Ability(Abilities.WATER_COMPACTION, "Water Compaction", "Boosts the Pokémon's Defense stat sharply when hit by a Water-type move.", 7)
      .attr(PostDefendStatChangeAbAttr, (target, user, move) => move.type === Type.WATER, BattleStat.DEF, 2),
    new Ability(Abilities.MERCILESS, "Merciless (N)", "The Pokémon's attacks become critical hits if the target is poisoned.", 7),
    new Ability(Abilities.SHIELDS_DOWN, "Shields Down (N)", "When its HP becomes half or less, the Pokémon's shell breaks and it becomes aggressive.", 7)
      .attr(UncopiableAbilityAbAttr)
      .attr(UnswappableAbilityAbAttr)
      .attr(UnsuppressableAbilityAbAttr),
    new Ability(Abilities.STAKEOUT, "Stakeout (N)", "Doubles the damage dealt to the target's replacement if the target switches out.", 7),
    new Ability(Abilities.WATER_BUBBLE, "Water Bubble", "Lowers the power of Fire-type moves done to the Pokémon and prevents the Pokémon from getting a burn.", 7)
      .attr(ReceivedTypeDamageMultiplierAbAttr, Type.FIRE, 0.5)
      .attr(MoveTypePowerBoostAbAttr, Type.WATER, 1)
      .attr(StatusEffectImmunityAbAttr, StatusEffect.BURN)
      .ignorable(),
    new Ability(Abilities.STEELWORKER, "Steelworker", "Powers up Steel-type moves.", 7)
      .attr(MoveTypePowerBoostAbAttr, Type.STEEL),
    new Ability(Abilities.BERSERK, "Berserk (N)", "Boosts the Pokémon's Sp. Atk stat when it takes a hit that causes its HP to become half or less.", 7),
    new Ability(Abilities.SLUSH_RUSH, "Slush Rush", "Boosts the Pokémon's Speed stat in a hailstorm.", 7)
      .attr(BattleStatMultiplierAbAttr, BattleStat.SPD, 2)
      .condition(getWeatherCondition(WeatherType.HAIL)),
    new Ability(Abilities.LONG_REACH, "Long Reach", "The Pokémon uses its moves without making contact with the target.", 7)
      .attr(IgnoreContactAbAttr),
    new Ability(Abilities.LIQUID_VOICE, "Liquid Voice (N)", "All sound-based moves become Water-type moves.", 7),
    new Ability(Abilities.TRIAGE, "Triage", "Gives priority to a healing move.", 7)
      .attr(IncrementMovePriorityAbAttr, (pokemon, move) => move.hasFlag(MoveFlags.TRIAGE_MOVE), 3),
    new Ability(Abilities.GALVANIZE, "Galvanize", "Normal-type moves become Electric-type moves. The power of those moves is boosted a little.", 7)
      .attr(MoveTypeChangePowerMultiplierAbAttr, Type.NORMAL, Type.ELECTRIC, 1.2),
    new Ability(Abilities.SURGE_SURFER, "Surge Surfer", "Doubles the Pokémon's Speed stat on Electric Terrain.", 7)
      .conditionalAttr(getTerrainCondition(TerrainType.ELECTRIC), BattleStatMultiplierAbAttr, BattleStat.SPD, 2),
    new Ability(Abilities.SCHOOLING, "Schooling", "When it has a lot of HP, the Pokémon forms a powerful school. It stops schooling when its HP is low.", 7)
      .attr(PostBattleInitFormChangeAbAttr, p => p.level < 20 || p.getHpRatio() <= 0.25 ? 0 : 1)
      .attr(PostSummonFormChangeAbAttr, p => p.level < 20 || p.getHpRatio() <= 0.25 ? 0 : 1)
      .attr(PostTurnFormChangeAbAttr, p => p.level < 20 || p.getHpRatio() <= 0.25 ? 0 : 1)
      .attr(UncopiableAbilityAbAttr)
      .attr(UnswappableAbilityAbAttr)
      .attr(UnsuppressableAbilityAbAttr),
    new Ability(Abilities.DISGUISE, "Disguise (N)", "Once per battle, the shroud that covers the Pokémon can protect it from an attack.", 7)
      .attr(UncopiableAbilityAbAttr)
      .attr(UnswappableAbilityAbAttr)
      .attr(UnsuppressableAbilityAbAttr)
      .attr(NoTransformAbilityAbAttr)
      .ignorable(),
    new Ability(Abilities.BATTLE_BOND, "Battle Bond (N)", "Defeating an opposing Pokémon strengthens the Pokémon's bond with its Trainer, and it becomes Ash-Greninja. Water Shuriken gets more powerful.", 7)
      .attr(UncopiableAbilityAbAttr)
      .attr(UnswappableAbilityAbAttr)
      .attr(UnsuppressableAbilityAbAttr),
    new Ability(Abilities.POWER_CONSTRUCT, "Power Construct (N)", "Other Cells gather to aid when its HP becomes half or less. Then the Pokémon changes its form to Complete Forme.", 7)
      .attr(UncopiableAbilityAbAttr)
      .attr(UnswappableAbilityAbAttr)
      .attr(UnsuppressableAbilityAbAttr),
    new Ability(Abilities.CORROSION, "Corrosion (N)", "The Pokémon can poison the target even if it's a Steel or Poison type.", 7),
    new Ability(Abilities.COMATOSE, "Comatose (N)", "It's always drowsing and will never wake up. It can attack without waking up.", 7)
<<<<<<< HEAD
      .attr(ProtectAbilityAbAttr),
    new Ability(Abilities.QUEENLY_MAJESTY, "Queenly Majesty", "Its majesty pressures the opposing Pokémon, making it unable to attack using priority moves.", 7)
      .attr(FieldPriorityMoveImmunityAbAttr)
=======
      .attr(UncopiableAbilityAbAttr)
      .attr(UnswappableAbilityAbAttr)
      .attr(UnsuppressableAbilityAbAttr),
    new Ability(Abilities.QUEENLY_MAJESTY, "Queenly Majesty (N)", "Its majesty pressures the opposing Pokémon, making it unable to attack using priority moves.", 7)
>>>>>>> df949be2
      .ignorable(),
    new Ability(Abilities.INNARDS_OUT, "Innards Out (N)", "Damages the attacker landing the finishing hit by the amount equal to its last HP.", 7),
    new Ability(Abilities.DANCER, "Dancer (N)", "When another Pokémon uses a dance move, it can use a dance move following it regardless of its Speed.", 7),
    new Ability(Abilities.BATTERY, "Battery (N)", "Powers up ally Pokémon's special moves.", 7),
    new Ability(Abilities.FLUFFY, "Fluffy", "Halves the damage taken from moves that make direct contact, but doubles that of Fire-type moves.", 7)
      .attr(ReceivedMoveDamageMultiplierAbAttr, (target, user, move) => move.hasFlag(MoveFlags.MAKES_CONTACT), 0.5)
      .attr(ReceivedMoveDamageMultiplierAbAttr, (target, user, move) => move.type === Type.FIRE, 2)
      .ignorable(),
    new Ability(Abilities.DAZZLING, "Dazzling", "Surprises the opposing Pokémon, making it unable to attack using priority moves.", 7)
      .attr(FieldPriorityMoveImmunityAbAttr)
      .ignorable(),
    new Ability(Abilities.SOUL_HEART, "Soul-Heart", "Boosts its Sp. Atk stat every time a Pokémon faints.", 7)
      .attr(PostKnockOutStatChangeAbAttr, BattleStat.SPATK, 1),
    new Ability(Abilities.TANGLING_HAIR, "Tangling Hair", "Contact with the Pokémon lowers the attacker's Speed stat.", 7)
      .attr(PostDefendStatChangeAbAttr, (target, user, move) => move.hasFlag(MoveFlags.MAKES_CONTACT), BattleStat.SPD, -1, false),
    new Ability(Abilities.RECEIVER, "Receiver (N)", "The Pokémon copies the Ability of a defeated ally.", 7)
      .attr(UncopiableAbilityAbAttr),
    new Ability(Abilities.POWER_OF_ALCHEMY, "Power of Alchemy (N)", "The Pokémon copies the Ability of a defeated ally.", 7)
      .attr(UncopiableAbilityAbAttr),
    new Ability(Abilities.BEAST_BOOST, "Beast Boost", "The Pokémon boosts its most proficient stat each time it knocks out a Pokémon.", 7)
      .attr(PostVictoryStatChangeAbAttr, p => {
        const battleStats = Utils.getEnumValues(BattleStat).slice(0, -3).map(s => s as BattleStat);
        let highestBattleStat = 0;
        let highestBattleStatIndex = 0;
        battleStats.map((bs: BattleStat, i: integer) => {
          const stat = p.getStat(bs + 1);
          if (stat > highestBattleStat) {
            highestBattleStatIndex = i;
            highestBattleStat = stat;
          }
        });
        return highestBattleStatIndex;
      }, 1),
    new Ability(Abilities.RKS_SYSTEM, "RKS System (N)", "Changes the Pokémon's type to match the memory disc it holds.", 7)
      .attr(UncopiableAbilityAbAttr)
      .attr(UnswappableAbilityAbAttr)
      .attr(UnsuppressableAbilityAbAttr),
    new Ability(Abilities.ELECTRIC_SURGE, "Electric Surge", "Turns the ground into Electric Terrain when the Pokémon enters a battle.", 7)
      .attr(PostSummonTerrainChangeAbAttr, TerrainType.ELECTRIC)
      .attr(PostBiomeChangeTerrainChangeAbAttr, TerrainType.ELECTRIC),
    new Ability(Abilities.PSYCHIC_SURGE, "Psychic Surge", "Turns the ground into Psychic Terrain when the Pokémon enters a battle.", 7)
      .attr(PostSummonTerrainChangeAbAttr, TerrainType.PSYCHIC)
      .attr(PostBiomeChangeTerrainChangeAbAttr, TerrainType.PSYCHIC),
    new Ability(Abilities.MISTY_SURGE, "Misty Surge", "Turns the ground into Misty Terrain when the Pokémon enters a battle.", 7)
      .attr(PostSummonTerrainChangeAbAttr, TerrainType.MISTY)
      .attr(PostBiomeChangeTerrainChangeAbAttr, TerrainType.MISTY),
    new Ability(Abilities.GRASSY_SURGE, "Grassy Surge", "Turns the ground into Grassy Terrain when the Pokémon enters a battle.", 7)
      .attr(PostSummonTerrainChangeAbAttr, TerrainType.GRASSY)
      .attr(PostBiomeChangeTerrainChangeAbAttr, TerrainType.GRASSY),
    new Ability(Abilities.FULL_METAL_BODY, "Full Metal Body", "Prevents other Pokémon's moves or Abilities from lowering the Pokémon's stats.", 7)
      .attr(ProtectStatAbAttr),
    new Ability(Abilities.SHADOW_SHIELD, "Shadow Shield", "Reduces the amount of damage the Pokémon takes while its HP is full.", 7)
      .attr(ReceivedMoveDamageMultiplierAbAttr,(target, user, move) => target.getHpRatio() === 1, 0.5),
    new Ability(Abilities.PRISM_ARMOR, "Prism Armor", "Reduces the power of supereffective attacks taken.", 7)
      .attr(ReceivedMoveDamageMultiplierAbAttr,(target, user, move) => target.getAttackTypeEffectiveness(move.type) >= 2, 0.75),
    new Ability(Abilities.NEUROFORCE, "Neuroforce", "Powers up moves that are super effective.", 7)
      .attr(MovePowerBoostAbAttr, (user, target, move) => target.getAttackTypeEffectiveness(move.type) >= 2, 1.25),
    new Ability(Abilities.INTREPID_SWORD, "Intrepid Sword", "Boosts the Pokémon's Attack stat when the Pokémon enters a battle.", 8)
      .attr(PostSummonStatChangeAbAttr, BattleStat.ATK, 1, true),
    new Ability(Abilities.DAUNTLESS_SHIELD, "Dauntless Shield", "Boosts the Pokémon's Defense stat when the Pokémon enters a battle.", 8)
      .attr(PostSummonStatChangeAbAttr, BattleStat.DEF, 1, true),
    new Ability(Abilities.LIBERO, "Libero (N)", "Changes the Pokémon's type to the type of the move it's about to use.", 8),
    new Ability(Abilities.BALL_FETCH, "Ball Fetch (N)", "The Pokémon will fetch the Poké Ball from the first failed throw of the battle.", 8),
    new Ability(Abilities.COTTON_DOWN, "Cotton Down (N)", "When the Pokémon is hit by an attack, it scatters cotton fluff around and lowers the Speed stat of all Pokémon except itself.", 8),
    new Ability(Abilities.PROPELLER_TAIL, "Propeller Tail (N)", "Ignores the effects of opposing Pokémon's Abilities and moves that draw in moves.", 8),
    new Ability(Abilities.MIRROR_ARMOR, "Mirror Armor (N)", "Bounces back only the stat-lowering effects that the Pokémon receives.", 8)
      .ignorable(),
    new Ability(Abilities.GULP_MISSILE, "Gulp Missile (N)", "When the Pokémon uses Surf or Dive, it will come back with prey. When it takes damage, it will spit out the prey to attack.", 8)
      .attr(UnsuppressableAbilityAbAttr)
      .attr(NoTransformAbilityAbAttr),
    new Ability(Abilities.STALWART, "Stalwart (N)", "Ignores the effects of opposing Pokémon's Abilities and moves that draw in moves.", 8),
    new Ability(Abilities.STEAM_ENGINE, "Steam Engine", "Boosts the Pokémon's Speed stat drastically if hit by a Fire- or Water-type move.", 8)
      .attr(PostDefendStatChangeAbAttr, (target, user, move) => move.type === Type.FIRE || move.type === Type.WATER, BattleStat.SPD, 6),
    new Ability(Abilities.PUNK_ROCK, "Punk Rock", "Boosts the power of sound-based moves. The Pokémon also takes half the damage from these kinds of moves.", 8)
      .attr(MovePowerBoostAbAttr, (user, target, move) => move.hasFlag(MoveFlags.SOUND_BASED), 1.3)
      .attr(ReceivedMoveDamageMultiplierAbAttr, (target, user, move) => move.hasFlag(MoveFlags.SOUND_BASED), 0.5)
      .ignorable(),
    new Ability(Abilities.SAND_SPIT, "Sand Spit", "The Pokémon creates a sandstorm when it's hit by an attack.", 8)
      .attr(PostDefendWeatherChangeAbAttr, WeatherType.SANDSTORM),
    new Ability(Abilities.ICE_SCALES, "Ice Scales", "The Pokémon is protected by ice scales, which halve the damage taken from special moves.", 8)
      .attr(ReceivedMoveDamageMultiplierAbAttr, (target, user, move) => move.category === MoveCategory.SPECIAL, 0.5)
      .ignorable(),
    new Ability(Abilities.RIPEN, "Ripen", "Ripens Berries and doubles their effect.", 8)
      .attr(DoubleBerryEffectAbAttr),
    new Ability(Abilities.ICE_FACE, "Ice Face (N)", "The Pokémon's ice head can take a physical attack as a substitute, but the attack also changes the Pokémon's appearance. The ice will be restored when it hails.", 8)
      .attr(UncopiableAbilityAbAttr)
      .attr(UnswappableAbilityAbAttr)
      .attr(UnsuppressableAbilityAbAttr)
      .attr(NoTransformAbilityAbAttr)
      .ignorable(),
    new Ability(Abilities.POWER_SPOT, "Power Spot (N)", "Just being next to the Pokémon powers up moves.", 8),
    new Ability(Abilities.MIMICRY, "Mimicry (N)", "Changes the Pokémon's type depending on the terrain.", 8),
    new Ability(Abilities.SCREEN_CLEANER, "Screen Cleaner (N)", "When the Pokémon enters a battle, the effects of Light Screen, Reflect, and Aurora Veil are nullified for both opposing and ally Pokémon.", 8),
    new Ability(Abilities.STEELY_SPIRIT, "Steely Spirit (N)", "Powers up ally Pokémon's Steel-type moves.", 8),
    new Ability(Abilities.PERISH_BODY, "Perish Body (N)", "When hit by a move that makes direct contact, the Pokémon and the attacker will faint after three turns unless they switch out of battle.", 8),
    new Ability(Abilities.WANDERING_SPIRIT, "Wandering Spirit (N)", "The Pokémon exchanges Abilities with a Pokémon that hits it with a move that makes direct contact.", 8),
    new Ability(Abilities.GORILLA_TACTICS, "Gorilla Tactics (N)", "Boosts the Pokémon's Attack stat but only allows the use of the first selected move.", 8),
    new Ability(Abilities.NEUTRALIZING_GAS, "Neutralizing Gas (N)", "If the Pokémon with Neutralizing Gas is in the battle, the effects of all Pokémon's Abilities will be nullified or will not be triggered.", 8)
      .attr(UncopiableAbilityAbAttr)
      .attr(UnswappableAbilityAbAttr)
      .attr(NoTransformAbilityAbAttr),
    new Ability(Abilities.PASTEL_VEIL, "Pastel Veil", "Protects the Pokémon and its ally Pokémon from being poisoned.", 8)
      .attr(StatusEffectImmunityAbAttr, StatusEffect.POISON, StatusEffect.TOXIC)
      .ignorable(),
    new Ability(Abilities.HUNGER_SWITCH, "Hunger Switch", "The Pokémon changes its form, alternating between its Full Belly Mode and Hangry Mode after the end of each turn.", 8)
      .attr(PostTurnFormChangeAbAttr, p => p.getFormKey ? 0 : 1)
      .attr(PostTurnFormChangeAbAttr, p => p.getFormKey ? 1 : 0)
      .attr(UncopiableAbilityAbAttr)
      .attr(UnswappableAbilityAbAttr)
      .attr(NoTransformAbilityAbAttr),
    new Ability(Abilities.QUICK_DRAW, "Quick Draw (N)", "Enables the Pokémon to move first occasionally.", 8),
    new Ability(Abilities.UNSEEN_FIST, "Unseen Fist (N)", "If the Pokémon uses moves that make direct contact, it can attack the target even if the target protects itself.", 8),
    new Ability(Abilities.CURIOUS_MEDICINE, "Curious Medicine (N)", "When the Pokémon enters a battle, it scatters medicine from its shell, which removes all stat changes from allies.", 8),
    new Ability(Abilities.TRANSISTOR, "Transistor", "Powers up Electric-type moves.", 8)
      .attr(MoveTypePowerBoostAbAttr, Type.ELECTRIC),
    new Ability(Abilities.DRAGONS_MAW, "Dragon's Maw", "Powers up Dragon-type moves.", 8)
      .attr(MoveTypePowerBoostAbAttr, Type.DRAGON),
    new Ability(Abilities.CHILLING_NEIGH, "Chilling Neigh", "When the Pokémon knocks out a target, it utters a chilling neigh, which boosts its Attack stat.", 8)
      .attr(PostVictoryStatChangeAbAttr, BattleStat.ATK, 1),
    new Ability(Abilities.GRIM_NEIGH, "Grim Neigh", "When the Pokémon knocks out a target, it utters a terrifying neigh, which boosts its Sp. Atk stat.", 8)
      .attr(PostVictoryStatChangeAbAttr, BattleStat.SPATK, 1),
    new Ability(Abilities.AS_ONE_GLASTRIER, "As One", "This Ability combines the effects of both Calyrex's Unnerve Ability and Glastrier's Chilling Neigh Ability.", 8)
      .attr(PreventBerryUseAbAttr)
      .attr(PostVictoryStatChangeAbAttr, BattleStat.ATK, 1)
      .attr(UncopiableAbilityAbAttr)
      .attr(UnswappableAbilityAbAttr)
      .attr(UnsuppressableAbilityAbAttr),
    new Ability(Abilities.AS_ONE_SPECTRIER, "As One", "This Ability combines the effects of both Calyrex's Unnerve Ability and Spectrier's Grim Neigh Ability.", 8)
      .attr(PreventBerryUseAbAttr)
      .attr(PostVictoryStatChangeAbAttr, BattleStat.SPATK, 1)
      .attr(UncopiableAbilityAbAttr)
      .attr(UnswappableAbilityAbAttr)
      .attr(UnsuppressableAbilityAbAttr),
    new Ability(Abilities.LINGERING_AROMA, "Lingering Aroma (N)", "Contact with the Pokémon changes the attacker's Ability to Lingering Aroma.", 9),
    new Ability(Abilities.SEED_SOWER, "Seed Sower", "Turns the ground into Grassy Terrain when the Pokémon is hit by an attack.", 9)
      .attr(PostDefendTerrainChangeAbAttr, TerrainType.GRASSY),
    new Ability(Abilities.THERMAL_EXCHANGE, "Thermal Exchange", "Boosts the Attack stat when the Pokémon is hit by a Fire-type move. The Pokémon also cannot be burned.", 9)
      .attr(PostDefendStatChangeAbAttr, (target, user, move) => move.type === Type.FIRE && move.category !== MoveCategory.STATUS, BattleStat.ATK, 1)
      .attr(StatusEffectImmunityAbAttr, StatusEffect.BURN)
      .ignorable(),
    new Ability(Abilities.ANGER_SHELL, "Anger Shell (N)", "When an attack causes its HP to drop to half or less, the Pokémon gets angry. This lowers its Defense and Sp. Def stats but boosts its Attack, Sp. Atk, and Speed stats.", 9),
    new Ability(Abilities.PURIFYING_SALT, "Purifying Salt", "The Pokémon's pure salt protects it from status conditions and halves the damage taken from Ghost-type moves.", 9)
      .attr(StatusEffectImmunityAbAttr)
      .attr(ReceivedTypeDamageMultiplierAbAttr, Type.GHOST, 0.5)
      .ignorable(),
    new Ability(Abilities.WELL_BAKED_BODY, "Well-Baked Body", "The Pokémon takes no damage when hit by Fire-type moves. Instead, its Defense stat is sharply boosted.", 9)
      .attr(TypeImmunityStatChangeAbAttr, Type.FIRE, BattleStat.DEF, 2)
      .ignorable(),
    new Ability(Abilities.WIND_RIDER, "Wind Rider (N)", "Boosts the Pokémon's Attack stat if Tailwind takes effect or if the Pokémon is hit by a wind move. The Pokémon also takes no damage from wind moves.", 9)
      .ignorable(),
    new Ability(Abilities.GUARD_DOG, "Guard Dog (N)", "Boosts the Pokémon's Attack stat if intimidated. Moves and items that would force the Pokémon to switch out also fail to work.", 9)
      .ignorable(),
    new Ability(Abilities.ROCKY_PAYLOAD, "Rocky Payload", "Powers up Rock-type moves.", 9)
      .attr(MoveTypePowerBoostAbAttr, Type.ROCK),
    new Ability(Abilities.WIND_POWER, "Wind Power (N)", "The Pokémon becomes charged when it is hit by a wind move, boosting the power of the next Electric-type move the Pokémon uses.", 9),
    new Ability(Abilities.ZERO_TO_HERO, "Zero to Hero (N)", "The Pokémon transforms into its Hero Form when it switches out.", 9)
      .attr(UncopiableAbilityAbAttr)
      .attr(UnswappableAbilityAbAttr)
      .attr(UnsuppressableAbilityAbAttr)
      .attr(NoTransformAbilityAbAttr),
    new Ability(Abilities.COMMANDER, "Commander (N)", "When the Pokémon enters a battle, it goes inside the mouth of an ally Dondozo if one is on the field. The Pokémon then issues commands from there.", 9)
      .attr(UncopiableAbilityAbAttr)
      .attr(UnswappableAbilityAbAttr),
    new Ability(Abilities.ELECTROMORPHOSIS, "Electromorphosis (N)", "The Pokémon becomes charged when it takes damage, boosting the power of the next Electric-type move the Pokémon uses.", 9),
    new Ability(Abilities.PROTOSYNTHESIS, "Protosynthesis", "Boosts the Pokémon's most proficient stat in harsh sunlight or if the Pokémon is holding Booster Energy.", 9)
      .conditionalAttr(getWeatherCondition(WeatherType.SUNNY, WeatherType.HARSH_SUN), PostSummonAddBattlerTagAbAttr, BattlerTagType.PROTOSYNTHESIS, 0, true)
      .attr(PostWeatherChangeAddBattlerTagAttr, BattlerTagType.PROTOSYNTHESIS, 0, WeatherType.SUNNY, WeatherType.HARSH_SUN)
      .attr(UncopiableAbilityAbAttr)
      .attr(UnswappableAbilityAbAttr)
      .attr(NoTransformAbilityAbAttr),
    new Ability(Abilities.QUARK_DRIVE, "Quark Drive", "Boosts the Pokémon's most proficient stat on Electric Terrain or if the Pokémon is holding Booster Energy.", 9)
      .conditionalAttr(getTerrainCondition(TerrainType.ELECTRIC), PostSummonAddBattlerTagAbAttr, BattlerTagType.QUARK_DRIVE, 0, true)
      .attr(PostTerrainChangeAddBattlerTagAttr, BattlerTagType.QUARK_DRIVE, 0, TerrainType.ELECTRIC)
      .attr(UncopiableAbilityAbAttr)
      .attr(UnswappableAbilityAbAttr)
      .attr(NoTransformAbilityAbAttr),
    new Ability(Abilities.GOOD_AS_GOLD, "Good as Gold (P)", "A body of pure, solid gold gives the Pokémon full immunity to other Pokémon's status moves.", 9)
      .attr(MoveImmunityAbAttr, (pokemon, attacker, move) => pokemon !== attacker && move.getMove().category === MoveCategory.STATUS)
      .ignorable(),
    new Ability(Abilities.VESSEL_OF_RUIN, "Vessel of Ruin (N)", "The power of the Pokémon's ruinous vessel lowers the Sp. Atk stats of all Pokémon except itself.", 9)
      .ignorable(),
    new Ability(Abilities.SWORD_OF_RUIN, "Sword of Ruin (N)", "The power of the Pokémon's ruinous sword lowers the Defense stats of all Pokémon except itself.", 9)
      .ignorable(),
    new Ability(Abilities.TABLETS_OF_RUIN, "Tablets of Ruin (N)", "The power of the Pokémon's ruinous wooden tablets lowers the Attack stats of all Pokémon except itself.", 9)
      .ignorable(),
    new Ability(Abilities.BEADS_OF_RUIN, "Beads of Ruin (N)", "The power of the Pokémon's ruinous beads lowers the Sp. Def stats of all Pokémon except itself.", 9)
      .ignorable(),
    new Ability(Abilities.ORICHALCUM_PULSE, "Orichalcum Pulse", "Turns the sunlight harsh when the Pokémon enters a battle. The ancient pulse thrumming through the Pokémon also boosts its Attack stat in harsh sunlight.", 9)
      .attr(PostSummonWeatherChangeAbAttr, WeatherType.SUNNY)
      .attr(PostBiomeChangeWeatherChangeAbAttr, WeatherType.SUNNY)
      .conditionalAttr(getWeatherCondition(WeatherType.SUNNY, WeatherType.HARSH_SUN), BattleStatMultiplierAbAttr, BattleStat.ATK, 4 / 3),
    new Ability(Abilities.HADRON_ENGINE, "Hadron Engine", "Turns the ground into Electric Terrain when the Pokémon enters a battle. The futuristic engine within the Pokémon also boosts its Sp. Atk stat on Electric Terrain.", 9)
      .attr(PostSummonTerrainChangeAbAttr, TerrainType.ELECTRIC)
      .attr(PostBiomeChangeTerrainChangeAbAttr, TerrainType.ELECTRIC)
      .conditionalAttr(getTerrainCondition(TerrainType.ELECTRIC), BattleStatMultiplierAbAttr, BattleStat.SPATK, 4 / 3),
    new Ability(Abilities.OPPORTUNIST, "Opportunist (N)", "If an opponent's stat is boosted, the Pokémon seizes the opportunity to boost the same stat for itself.", 9),
    new Ability(Abilities.CUD_CHEW, "Cud Chew (N)", "When the Pokémon eats a Berry, it will regurgitate that Berry at the end of the next turn and eat it one more time.", 9),
    new Ability(Abilities.SHARPNESS, "Sharpness", "Powers up slicing moves.", 9)
      .attr(MovePowerBoostAbAttr, (user, target, move) => move.hasFlag(MoveFlags.SLICING_MOVE), 1.5),
    new Ability(Abilities.SUPREME_OVERLORD, "Supreme Overlord (N)", "When the Pokémon enters a battle, its Attack and Sp. Atk stats are slightly boosted for each of the allies in its party that have already been defeated.", 9),
    new Ability(Abilities.COSTAR, "Costar (N)", "When the Pokémon enters a battle, it copies an ally's stat changes.", 9),
    new Ability(Abilities.TOXIC_DEBRIS, "Toxic Debris (N)", "Scatters poison spikes at the feet of the opposing team when the Pokémon takes damage from physical moves.", 9),
    new Ability(Abilities.ARMOR_TAIL, "Armor Tail", "The mysterious tail covering the Pokémon's head makes opponents unable to use priority moves against the Pokémon or its allies.", 9)
      .attr(FieldPriorityMoveImmunityAbAttr)  
      .ignorable(),
    new Ability(Abilities.EARTH_EATER, "Earth Eater", "If hit by a Ground-type move, the Pokémon has its HP restored instead of taking damage.", 9)
      .attr(TypeImmunityHealAbAttr, Type.GROUND)
      .ignorable(),
    new Ability(Abilities.MYCELIUM_MIGHT, "Mycelium Might (N)", "The Pokémon will always act more slowly when using status moves, but these moves will be unimpeded by the Ability of the target.", 9),
    new Ability(Abilities.MINDS_EYE, "Mind's Eye (N)", "The Pokémon ignores changes to opponents' evasiveness, its accuracy can't be lowered, and it can hit Ghost types with Normal- and Fighting-type moves.", 9)
      .ignorable(),
    new Ability(Abilities.SUPERSWEET_SYRUP, "Supersweet Syrup (N)", "A sickly sweet scent spreads across the field the first time the Pokémon enters a battle, lowering the evasiveness of opposing Pokémon.", 9),
    new Ability(Abilities.HOSPITALITY, "Hospitality (N)", "When the Pokémon enters a battle, it showers its ally with hospitality, restoring a small amount of the ally's HP.", 9),
    new Ability(Abilities.TOXIC_CHAIN, "Toxic Chain (N)", "The power of the Pokémon's toxic chain may badly poison any target the Pokémon hits with a move.", 9),
    new Ability(Abilities.EMBODY_ASPECT_TEAL, "Embody Aspect", "The Pokémon's heart fills with memories, causing the Teal Mask to shine and the Pokémon's Speed stat to be boosted.", 9)
      .attr(PostBattleInitStatChangeAbAttr, BattleStat.SPD, 1, true)
      .attr(UncopiableAbilityAbAttr)
      .attr(UnswappableAbilityAbAttr)
      .attr(NoTransformAbilityAbAttr),
    new Ability(Abilities.EMBODY_ASPECT_WELLSPRING, "Embody Aspect", "The Pokémon's heart fills with memories, causing the Wellspring Mask to shine and the Pokémon's Sp. Def stat to be boosted.", 9)
      .attr(PostBattleInitStatChangeAbAttr, BattleStat.SPDEF, 1, true)
      .attr(UncopiableAbilityAbAttr)
      .attr(UnswappableAbilityAbAttr)
      .attr(NoTransformAbilityAbAttr),
    new Ability(Abilities.EMBODY_ASPECT_HEARTHFLAME, "Embody Aspect", "The Pokémon's heart fills with memories, causing the Hearthflame Mask to shine and the Pokémon's Attack stat to be boosted.", 9)
      .attr(PostBattleInitStatChangeAbAttr, BattleStat.ATK, 1, true)
      .attr(UncopiableAbilityAbAttr)
      .attr(UnswappableAbilityAbAttr)
      .attr(NoTransformAbilityAbAttr),
    new Ability(Abilities.EMBODY_ASPECT_CORNERSTONE, "Embody Aspect", "The Pokémon's heart fills with memories, causing the Cornerstone Mask to shine and the Pokémon's Defense stat to be boosted.", 9)
      .attr(PostBattleInitStatChangeAbAttr, BattleStat.DEF, 1, true)
      .attr(UncopiableAbilityAbAttr)
      .attr(UnswappableAbilityAbAttr)
      .attr(NoTransformAbilityAbAttr),
    new Ability(Abilities.TERA_SHIFT, "Tera Shift", "When the Pokémon enters a battle, it absorbs the energy around itself and transforms into its Terastal Form.", 9)
      .attr(PostSummonFormChangeAbAttr, p => p.getFormKey() ? 0 : 1)
      .attr(UncopiableAbilityAbAttr)
      .attr(UnswappableAbilityAbAttr)
      .attr(UnsuppressableAbilityAbAttr)
      .attr(NoTransformAbilityAbAttr),
    new Ability(Abilities.TERA_SHELL, "Tera Shell (N)", "The Pokémon's shell contains the powers of each type. All damage-dealing moves that hit the Pokémon when its HP is full will not be very effective.", 9)
      .attr(UncopiableAbilityAbAttr)
      .attr(UnswappableAbilityAbAttr)
      .ignorable(),
    new Ability(Abilities.TERAFORM_ZERO, "Teraform Zero (N)", "When Terapagos changes into its Stellar Form, it uses its hidden powers to eliminate all effects of weather and terrain, reducing them to zero.", 9)
      .attr(UncopiableAbilityAbAttr)
      .attr(UnswappableAbilityAbAttr),
    new Ability(Abilities.POISON_PUPPETEER, "Poison Puppeteer (N)", "Pokémon poisoned by Pecharunt's moves will also become confused.", 9)
      .attr(UncopiableAbilityAbAttr)
      .attr(UnswappableAbilityAbAttr)
  );
}<|MERGE_RESOLUTION|>--- conflicted
+++ resolved
@@ -2520,16 +2520,11 @@
       .attr(UnsuppressableAbilityAbAttr),
     new Ability(Abilities.CORROSION, "Corrosion (N)", "The Pokémon can poison the target even if it's a Steel or Poison type.", 7),
     new Ability(Abilities.COMATOSE, "Comatose (N)", "It's always drowsing and will never wake up. It can attack without waking up.", 7)
-<<<<<<< HEAD
-      .attr(ProtectAbilityAbAttr),
+      .attr(UncopiableAbilityAbAttr)
+      .attr(UnswappableAbilityAbAttr)
+      .attr(UnsuppressableAbilityAbAttr),
     new Ability(Abilities.QUEENLY_MAJESTY, "Queenly Majesty", "Its majesty pressures the opposing Pokémon, making it unable to attack using priority moves.", 7)
       .attr(FieldPriorityMoveImmunityAbAttr)
-=======
-      .attr(UncopiableAbilityAbAttr)
-      .attr(UnswappableAbilityAbAttr)
-      .attr(UnsuppressableAbilityAbAttr),
-    new Ability(Abilities.QUEENLY_MAJESTY, "Queenly Majesty (N)", "Its majesty pressures the opposing Pokémon, making it unable to attack using priority moves.", 7)
->>>>>>> df949be2
       .ignorable(),
     new Ability(Abilities.INNARDS_OUT, "Innards Out (N)", "Damages the attacker landing the finishing hit by the amount equal to its last HP.", 7),
     new Ability(Abilities.DANCER, "Dancer (N)", "When another Pokémon uses a dance move, it can use a dance move following it regardless of its Speed.", 7),
