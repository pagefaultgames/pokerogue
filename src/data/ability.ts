--- conflicted
+++ resolved
@@ -2859,7 +2859,7 @@
 }
 
 export class PostTurnAbAttr extends AbAttr {
-  applyPostTurn(pokemon: Pokemon, passive: boolean, party: Pokemon[], args: any[]): boolean | Promise<boolean> {
+  applyPostTurn(pokemon: Pokemon, passive: boolean, args: any[]): boolean | Promise<boolean> {
     return false;
   }
 }
@@ -3871,7 +3871,6 @@
   }
 }
 
-<<<<<<< HEAD
 export class IllusionPreSummonAbAttr extends PreSummonAbAttr {
   /**
    * Apply a new illusion when summoning Zoroark if the illusion is available
@@ -3957,8 +3956,6 @@
   }
 }
 
-function applyAbAttrsInternal<TAttr extends AbAttr>(attrType: { new(...args: any[]): TAttr },
-=======
 /**
  * If a Pokémon with this Ability selects a damaging move, it has a 30% chance of going first in its priority bracket. If the Ability activates, this is announced at the start of the turn (after move selection).
  *
@@ -4008,7 +4005,6 @@
 }
 
 function applyAbAttrsInternal<TAttr extends AbAttr>(attrType: Constructor<TAttr>,
->>>>>>> 13b23289
   pokemon: Pokemon, applyFunc: AbAttrApplyFunc<TAttr>, args: any[], isAsync: boolean = false, showAbilityInstant: boolean = false, quiet: boolean = false, passive: boolean = false): Promise<void> {
   return new Promise(resolve => {
     if (!pokemon.canApplyAbility(passive)) {
@@ -4156,16 +4152,12 @@
   return applyAbAttrsInternal<PostSummonAbAttr>(attrType, pokemon, (attr, passive) => attr.applyPostSummon(pokemon, passive, args), args);
 }
 
-<<<<<<< HEAD
 export function applyPreSummonAbAttrs(attrType: { new(...args: any[]): PreSummonAbAttr },
   pokemon: Pokemon, party: Pokemon[], ...args: any[]): Promise<void> {
   return applyAbAttrsInternal<PreSummonAbAttr>(attrType, pokemon, (attr, passive) => attr.applyPreSummon(pokemon, passive, party, args), args);
 }
 
-export function applyPreSwitchOutAbAttrs(attrType: { new(...args: any[]): PreSwitchOutAbAttr },
-=======
 export function applyPreSwitchOutAbAttrs(attrType: Constructor<PreSwitchOutAbAttr>,
->>>>>>> 13b23289
   pokemon: Pokemon, ...args: any[]): Promise<void> {
   return applyAbAttrsInternal<PreSwitchOutAbAttr>(attrType, pokemon, (attr, passive) => attr.applyPreSwitchOut(pokemon, passive, args), args, false, true);
 }
@@ -4196,15 +4188,9 @@
   return applyAbAttrsInternal<PreWeatherDamageAbAttr>(attrType, pokemon, (attr, passive) => attr.applyPreWeatherEffect(pokemon, passive, weather, cancelled, args), args, false, true);
 }
 
-<<<<<<< HEAD
-export function applyPostTurnAbAttrs(attrType: { new(...args: any[]): PostTurnAbAttr },
-  pokemon: Pokemon, party: Pokemon[], ...args: any[]): Promise<void> {
-  return applyAbAttrsInternal<PostTurnAbAttr>(attrType, pokemon, (attr, passive) => attr.applyPostTurn(pokemon, passive, party, args), args);
-=======
 export function applyPostTurnAbAttrs(attrType: Constructor<PostTurnAbAttr>,
   pokemon: Pokemon, ...args: any[]): Promise<void> {
   return applyAbAttrsInternal<PostTurnAbAttr>(attrType, pokemon, (attr, passive) => attr.applyPostTurn(pokemon, passive, args), args);
->>>>>>> 13b23289
 }
 
 export function applyPostWeatherChangeAbAttrs(attrType: Constructor<PostWeatherChangeAbAttr>,
@@ -4227,15 +4213,9 @@
   return applyAbAttrsInternal<CheckTrappedAbAttr>(attrType, pokemon, (attr, passive) => attr.applyCheckTrapped(pokemon, passive, trapped, otherPokemon, args), args, true);
 }
 
-<<<<<<< HEAD
 export function applyPostBattleAbAttrs(attrType: { new(...args: any[]): PostBattleAbAttr },
   pokemon: Pokemon, party: Pokemon[], ...args: any[]): Promise<void> {
   return applyAbAttrsInternal<PostBattleAbAttr>(attrType, pokemon, (attr, passive) => attr.applyPostBattle(pokemon, passive, party, args), args);
-=======
-export function applyPostBattleAbAttrs(attrType: Constructor<PostBattleAbAttr>,
-  pokemon: Pokemon, ...args: any[]): Promise<void> {
-  return applyAbAttrsInternal<PostBattleAbAttr>(attrType, pokemon, (attr, passive) => attr.applyPostBattle(pokemon, passive, args), args);
->>>>>>> 13b23289
 }
 
 export function applyPostFaintAbAttrs(attrType: Constructor<PostFaintAbAttr>,
