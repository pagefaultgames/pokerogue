import Pokemon, { HitResult, PlayerPokemon, PokemonMove } from "../field/pokemon";
import { Type } from "./type";
import { Constructor } from "#app/utils";
import * as Utils from "../utils";
import { getPokemonNameWithAffix } from "../messages";
import { Weather, WeatherType } from "./weather";
import { BattlerTag, GroundedTag } from "./battler-tags";
import { StatusEffect, getNonVolatileStatusEffects, getStatusEffectDescriptor, getStatusEffectHealText } from "./status-effect";
import { Gender } from "./gender";
import Move, { AttackMove, MoveCategory, MoveFlags, MoveTarget, FlinchAttr, OneHitKOAttr, HitHealAttr, allMoves, StatusMove, SelfStatusMove, VariablePowerAttr, applyMoveAttrs, IncrementMovePriorityAttr, VariableMoveTypeAttr, RandomMovesetMoveAttr, RandomMoveAttr, NaturePowerAttr, CopyMoveAttr, MoveAttr, MultiHitAttr, SacrificialAttr, SacrificialAttrOnHit, NeutralDamageAgainstFlyingTypeMultiplierAttr, FixedDamageAttr } from "./move";
import { ArenaTagSide, ArenaTrapTag } from "./arena-tag";
import { BerryModifier, PokemonHeldItemModifier } from "../modifier/modifier";
import { TerrainType } from "./terrain";
import { SpeciesFormChangeManualTrigger, SpeciesFormChangeRevertWeatherFormTrigger, SpeciesFormChangeWeatherTrigger } from "./pokemon-forms";
import i18next from "i18next";
import { Localizable } from "#app/interfaces/locales";
import { Command } from "../ui/command-ui-handler";
import { BerryModifierType } from "#app/modifier/modifier-type";
import { getPokeballName } from "./pokeball";
import { BattlerIndex } from "#app/battle";
import { Abilities } from "#enums/abilities";
import { ArenaTagType } from "#enums/arena-tag-type";
import { BattlerTagType } from "#enums/battler-tag-type";
import { Moves } from "#enums/moves";
import { Species } from "#enums/species";
import { Stat, type BattleStat, type EffectiveStat, BATTLE_STATS, EFFECTIVE_STATS, getStatKey } from "#app/enums/stat";
import { MovePhase } from "#app/phases/move-phase";
import { PokemonHealPhase } from "#app/phases/pokemon-heal-phase";
import { ShowAbilityPhase } from "#app/phases/show-ability-phase";
import { StatStageChangePhase } from "#app/phases/stat-stage-change-phase";
import BattleScene from "#app/battle-scene";

export class Ability implements Localizable {
  public id: Abilities;

  private nameAppend: string;
  public name: string;
  public description: string;
  public generation: integer;
  public isBypassFaint: boolean;
  public isIgnorable: boolean;
  public attrs: AbAttr[];
  public conditions: AbAttrCondition[];

  constructor(id: Abilities, generation: integer) {
    this.id = id;

    this.nameAppend = "";
    this.generation = generation;
    this.attrs = [];
    this.conditions = [];

    this.localize();
  }

  localize(): void {
    const i18nKey = Abilities[this.id].split("_").filter(f => f).map((f, i) => i ? `${f[0]}${f.slice(1).toLowerCase()}` : f.toLowerCase()).join("") as string;

    this.name = this.id ? `${i18next.t(`ability:${i18nKey}.name`) as string}${this.nameAppend}` : "";
    this.description = this.id ? i18next.t(`ability:${i18nKey}.description`) as string : "";
  }

  /**
   * Get all ability attributes that match `attrType`
   * @param attrType any attribute that extends {@linkcode AbAttr}
   * @returns Array of attributes that match `attrType`, Empty Array if none match.
   */
  getAttrs<T extends AbAttr>(attrType: Constructor<T> ): T[] {
    return this.attrs.filter((a): a is T => a instanceof attrType);
  }

  /**
   * Check if an ability has an attribute that matches `attrType`
   * @param attrType any attribute that extends {@linkcode AbAttr}
   * @returns true if the ability has attribute `attrType`
   */
  hasAttr<T extends AbAttr>(attrType: Constructor<T>): boolean {
    return this.attrs.some((attr) => attr instanceof attrType);
  }

  attr<T extends Constructor<AbAttr>>(AttrType: T, ...args: ConstructorParameters<T>): Ability {
    const attr = new AttrType(...args);
    this.attrs.push(attr);

    return this;
  }

  conditionalAttr<T extends Constructor<AbAttr>>(condition: AbAttrCondition, AttrType: T, ...args: ConstructorParameters<T>): Ability {
    const attr = new AttrType(...args);
    attr.addCondition(condition);
    this.attrs.push(attr);

    return this;
  }

  bypassFaint(): Ability {
    this.isBypassFaint = true;
    return this;
  }

  ignorable(): Ability {
    this.isIgnorable = true;
    return this;
  }

  condition(condition: AbAttrCondition): Ability {
    this.conditions.push(condition);

    return this;
  }

  partial(): this {
    this.nameAppend += " (P)";
    return this;
  }

  unimplemented(): this {
    this.nameAppend += " (N)";
    return this;
  }

  /**
   * Internal flag used for developers to document edge cases. When using this, please be sure to document the edge case.
   * @returns the ability
   */
  edgeCase(): this {
    return this;
  }
}

type AbAttrApplyFunc<TAttr extends AbAttr> = (attr: TAttr, passive: boolean) => boolean | Promise<boolean>;
type AbAttrCondition = (pokemon: Pokemon) => boolean;

// TODO: Can this be improved?
type PokemonAttackCondition = (user: Pokemon | null, target: Pokemon | null, move: Move) => boolean;
type PokemonDefendCondition = (target: Pokemon, user: Pokemon, move: Move) => boolean;
type PokemonStatStageChangeCondition = (target: Pokemon, statsChanged: BattleStat[], stages: number) => boolean;

export abstract class AbAttr {
  public showAbility: boolean;
  private extraCondition: AbAttrCondition;

  constructor(showAbility: boolean = true) {
    this.showAbility = showAbility;
  }

  apply(pokemon: Pokemon, passive: boolean, simulated: boolean, cancelled: Utils.BooleanHolder | null, args: any[]): boolean | Promise<boolean> {
    return false;
  }

  getTriggerMessage(_pokemon: Pokemon, _abilityName: string, ..._args: any[]): string | null {
    return null;
  }

  getCondition(): AbAttrCondition | null {
    return this.extraCondition || null;
  }

  addCondition(condition: AbAttrCondition): AbAttr {
    this.extraCondition = condition;
    return this;
  }
}

export class BlockRecoilDamageAttr extends AbAttr {
  apply(pokemon: Pokemon, passive: boolean, simulated: boolean, cancelled: Utils.BooleanHolder, args: any[]): boolean {
    cancelled.value = true;

    return true;
  }

  getTriggerMessage(pokemon: Pokemon, abilityName: string, ...args: any[]) {
    return i18next.t("abilityTriggers:blockRecoilDamage", { pokemonName: getPokemonNameWithAffix(pokemon), abilityName: abilityName });
  }
}

/**
 * Attribute for abilities that increase the chance of a double battle
 * occurring.
 * @see apply
 */
export class DoubleBattleChanceAbAttr extends AbAttr {
  constructor() {
    super(false);
  }

  /**
   * Increases the chance of a double battle occurring
   * @param args [0] {@linkcode Utils.NumberHolder} for double battle chance
   * @returns true if the ability was applied
   */
  apply(_pokemon: Pokemon, _passive: boolean, _simulated: boolean, _cancelled: Utils.BooleanHolder, args: any[]): boolean {
    const doubleBattleChance = args[0] as Utils.NumberHolder;
    // This is divided because the chance is generated as a number from 0 to doubleBattleChance.value using Utils.randSeedInt
    // A double battle will initiate if the generated number is 0
    doubleBattleChance.value = doubleBattleChance.value / 4;

    return true;
  }
}

export class PostBattleInitAbAttr extends AbAttr {
  applyPostBattleInit(pokemon: Pokemon, passive: boolean, simulated: boolean, args: any[]): boolean | Promise<boolean> {
    return false;
  }
}

export class PostBattleInitFormChangeAbAttr extends PostBattleInitAbAttr {
  private formFunc: (p: Pokemon) => integer;

  constructor(formFunc: ((p: Pokemon) => integer)) {
    super(true);

    this.formFunc = formFunc;
  }

  applyPostBattleInit(pokemon: Pokemon, passive: boolean, simulated: boolean, args: any[]): boolean {
    const formIndex = this.formFunc(pokemon);
    if (formIndex !== pokemon.formIndex && !simulated) {
      return pokemon.scene.triggerPokemonFormChange(pokemon, SpeciesFormChangeManualTrigger, false);
    }

    return false;
  }
}

export class PostBattleInitStatStageChangeAbAttr extends PostBattleInitAbAttr {
  private stats: BattleStat[];
  private stages: number;
  private selfTarget: boolean;

  constructor(stats: BattleStat[], stages: number, selfTarget?: boolean) {
    super();

    this.stats = stats;
    this.stages = stages;
    this.selfTarget = !!selfTarget;
  }

  applyPostBattleInit(pokemon: Pokemon, passive: boolean, simulated: boolean, args: any[]): boolean {
    const statStageChangePhases: StatStageChangePhase[] = [];

    if (!simulated) {
      if (this.selfTarget) {
        statStageChangePhases.push(new StatStageChangePhase(pokemon.scene, pokemon.getBattlerIndex(), true, this.stats, this.stages));
      } else {
        for (const opponent of pokemon.getOpponents()) {
          statStageChangePhases.push(new StatStageChangePhase(pokemon.scene, opponent.getBattlerIndex(), false, this.stats, this.stages));
        }
      }

      for (const statStageChangePhase of statStageChangePhases) {
        if (!this.selfTarget && !statStageChangePhase.getPokemon()?.summonData) {
          pokemon.scene.pushPhase(statStageChangePhase);
        } else { // TODO: This causes the ability bar to be shown at the wrong time
          pokemon.scene.unshiftPhase(statStageChangePhase);
        }
      }
    }

    return true;
  }
}

type PreDefendAbAttrCondition = (pokemon: Pokemon, attacker: Pokemon, move: Move) => boolean;

export class PreDefendAbAttr extends AbAttr {
  applyPreDefend(pokemon: Pokemon, passive: boolean, simulated: boolean, attacker: Pokemon, move: Move | null, cancelled: Utils.BooleanHolder | null, args: any[]): boolean | Promise<boolean> {
    return false;
  }
}

export class PreDefendFullHpEndureAbAttr extends PreDefendAbAttr {
  applyPreDefend(pokemon: Pokemon, passive: boolean, simulated: boolean, attacker: Pokemon, move: Move, cancelled: Utils.BooleanHolder, args: any[]): boolean {
    if (pokemon.isFullHp()
        && pokemon.getMaxHp() > 1 //Checks if pokemon has wonder_guard (which forces 1hp)
        && (args[0] as Utils.NumberHolder).value >= pokemon.hp) { //Damage >= hp
      return simulated || pokemon.addTag(BattlerTagType.STURDY, 1);
    }

    return false;
  }
}

export class BlockItemTheftAbAttr extends AbAttr {
  apply(pokemon: Pokemon, passive: boolean, simulated: boolean, cancelled: Utils.BooleanHolder, args: any[]): boolean {
    cancelled.value = true;

    return true;
  }

  getTriggerMessage(pokemon: Pokemon, abilityName: string, ...args: any[]) {
    return i18next.t("abilityTriggers:blockItemTheft", {
      pokemonNameWithAffix: getPokemonNameWithAffix(pokemon),
      abilityName
    });
  }
}

export class StabBoostAbAttr extends AbAttr {
  apply(pokemon: Pokemon, passive: boolean, simulated: boolean, cancelled: Utils.BooleanHolder, args: any[]): boolean {
    if ((args[0] as Utils.NumberHolder).value > 1) {
      (args[0] as Utils.NumberHolder).value += 0.5;
      return true;
    }

    return false;
  }
}

export class ReceivedMoveDamageMultiplierAbAttr extends PreDefendAbAttr {
  protected condition: PokemonDefendCondition;
  private damageMultiplier: number;

  constructor(condition: PokemonDefendCondition, damageMultiplier: number) {
    super();

    this.condition = condition;
    this.damageMultiplier = damageMultiplier;
  }

  applyPreDefend(pokemon: Pokemon, passive: boolean, simulated: boolean, attacker: Pokemon, move: Move, cancelled: Utils.BooleanHolder, args: any[]): boolean {
    if (this.condition(pokemon, attacker, move)) {
      (args[0] as Utils.NumberHolder).value = Utils.toDmgValue((args[0] as Utils.NumberHolder).value * this.damageMultiplier);

      return true;
    }

    return false;
  }
}

export class ReceivedTypeDamageMultiplierAbAttr extends ReceivedMoveDamageMultiplierAbAttr {
  constructor(moveType: Type, damageMultiplier: number) {
    super((target, user, move) => user.getMoveType(move) === moveType, damageMultiplier);
  }
}

/**
 * Determines whether a Pokemon is immune to a move because of an ability.
 * @extends PreDefendAbAttr
 * @see {@linkcode applyPreDefend}
 * @see {@linkcode getCondition}
 */
export class TypeImmunityAbAttr extends PreDefendAbAttr {
  private immuneType: Type | null;
  private condition: AbAttrCondition | null;

  constructor(immuneType: Type | null, condition?: AbAttrCondition) {
    super();

    this.immuneType = immuneType;
    this.condition = condition ?? null;
  }

  /**
   * Applies immunity if this ability grants immunity to the type of the given move.
   * @param pokemon {@linkcode Pokemon} The defending Pokemon.
   * @param passive - Whether the ability is passive.
   * @param attacker {@linkcode Pokemon} The attacking Pokemon.
   * @param move {@linkcode Move} The attacking move.
   * @param cancelled {@linkcode Utils.BooleanHolder} - A holder for a boolean value indicating if the move was cancelled.
   * @param args [0] {@linkcode Utils.NumberHolder} gets set to 0 if move is immuned by an ability.
   * @param args [1] - Whether the move is simulated.
   */
  applyPreDefend(pokemon: Pokemon, passive: boolean, simulated: boolean, attacker: Pokemon, move: Move, cancelled: Utils.BooleanHolder, args: any[]): boolean {
    // Field moves should ignore immunity
    if ([ MoveTarget.BOTH_SIDES, MoveTarget.ENEMY_SIDE, MoveTarget.USER_SIDE ].includes(move.moveTarget)) {
      return false;
    }
    if (attacker !== pokemon && attacker.getMoveType(move) === this.immuneType) {
      (args[0] as Utils.NumberHolder).value = 0;
      return true;
    }
    return false;
  }

  getImmuneType(): Type | null {
    return this.immuneType;
  }

  override getCondition(): AbAttrCondition | null {
    return this.condition;
  }
}

export class AttackTypeImmunityAbAttr extends TypeImmunityAbAttr {
  constructor(immuneType: Type, condition?: AbAttrCondition) {
    super(immuneType, condition);
  }

  /**
   * Applies immunity if the move used is not a status move.
   * Type immunity abilities that do not give additional benefits (HP recovery, stat boosts, etc) are not immune to status moves of the type
   * Example: Levitate
   */
  applyPreDefend(pokemon: Pokemon, passive: boolean, simulated: boolean, attacker: Pokemon, move: Move, cancelled: Utils.BooleanHolder, args: any[]): boolean {
    // this is a hacky way to fix the Levitate/Thousand Arrows interaction, but it works for now...
    if (move.category !== MoveCategory.STATUS && !move.hasAttr(NeutralDamageAgainstFlyingTypeMultiplierAttr)) {
      return super.applyPreDefend(pokemon, passive, simulated, attacker, move, cancelled, args);
    }
    return false;
  }
}

export class TypeImmunityHealAbAttr extends TypeImmunityAbAttr {
  constructor(immuneType: Type) {
    super(immuneType);
  }

  applyPreDefend(pokemon: Pokemon, passive: boolean, simulated: boolean, attacker: Pokemon, move: Move, cancelled: Utils.BooleanHolder, args: any[]): boolean {
    const ret = super.applyPreDefend(pokemon, passive, simulated, attacker, move, cancelled, args);

    if (ret) {
      if (!pokemon.isFullHp() && !simulated) {
        const abilityName = (!passive ? pokemon.getAbility() : pokemon.getPassiveAbility()).name;
        pokemon.scene.unshiftPhase(new PokemonHealPhase(pokemon.scene, pokemon.getBattlerIndex(),
          Utils.toDmgValue(pokemon.getMaxHp() / 4), i18next.t("abilityTriggers:typeImmunityHeal", { pokemonNameWithAffix: getPokemonNameWithAffix(pokemon), abilityName }), true));
        cancelled.value = true; // Suppresses "No Effect" message
      }
      return true;
    }

    return false;
  }
}

class TypeImmunityStatStageChangeAbAttr extends TypeImmunityAbAttr {
  private stat: BattleStat;
  private stages: number;

  constructor(immuneType: Type, stat: BattleStat, stages: number, condition?: AbAttrCondition) {
    super(immuneType, condition);

    this.stat = stat;
    this.stages = stages;
  }

  applyPreDefend(pokemon: Pokemon, passive: boolean, simulated: boolean, attacker: Pokemon, move: Move, cancelled: Utils.BooleanHolder, args: any[]): boolean {
    const ret = super.applyPreDefend(pokemon, passive, simulated, attacker, move, cancelled, args);

    if (ret) {
      cancelled.value = true; // Suppresses "No Effect" message
      if (!simulated) {
        pokemon.scene.unshiftPhase(new StatStageChangePhase(pokemon.scene, pokemon.getBattlerIndex(), true, [ this.stat ], this.stages));
      }
    }

    return ret;
  }
}

class TypeImmunityAddBattlerTagAbAttr extends TypeImmunityAbAttr {
  private tagType: BattlerTagType;
  private turnCount: integer;

  constructor(immuneType: Type, tagType: BattlerTagType, turnCount: integer, condition?: AbAttrCondition) {
    super(immuneType, condition);

    this.tagType = tagType;
    this.turnCount = turnCount;
  }

  applyPreDefend(pokemon: Pokemon, passive: boolean, simulated: boolean, attacker: Pokemon, move: Move, cancelled: Utils.BooleanHolder, args: any[]): boolean {
    const ret = super.applyPreDefend(pokemon, passive, simulated, attacker, move, cancelled, args);

    if (ret) {
      cancelled.value = true; // Suppresses "No Effect" message
      if (!simulated) {
        pokemon.addTag(this.tagType, this.turnCount, undefined, pokemon.id);
      }
    }

    return ret;
  }
}

export class NonSuperEffectiveImmunityAbAttr extends TypeImmunityAbAttr {
  constructor(condition?: AbAttrCondition) {
    super(null, condition);
  }

  applyPreDefend(pokemon: Pokemon, passive: boolean, simulated: boolean, attacker: Pokemon, move: Move, cancelled: Utils.BooleanHolder, args: any[]): boolean {
    if (move instanceof AttackMove && pokemon.getAttackTypeEffectiveness(attacker.getMoveType(move), attacker) < 2) {
      cancelled.value = true; // Suppresses "No Effect" message
      (args[0] as Utils.NumberHolder).value = 0;
      return true;
    }

    return false;
  }

  getTriggerMessage(pokemon: Pokemon, abilityName: string, ...args: any[]): string {
    return i18next.t("abilityTriggers:nonSuperEffectiveImmunity", {
      pokemonNameWithAffix: getPokemonNameWithAffix(pokemon),
      abilityName
    });
  }
}

/**
 * Attribute implementing the effects of {@link https://bulbapedia.bulbagarden.net/wiki/Tera_Shell_(Ability) | Tera Shell}
 * When the source is at full HP, incoming attacks will have a maximum 0.5x type effectiveness multiplier.
 * @extends PreDefendAbAttr
 */
export class FullHpResistTypeAbAttr extends PreDefendAbAttr {
  /**
   * Reduces a type multiplier to 0.5 if the source is at full HP.
   * @param pokemon {@linkcode Pokemon} the Pokemon with this ability
   * @param passive n/a
   * @param simulated n/a (this doesn't change game state)
   * @param attacker n/a
   * @param move {@linkcode Move} the move being used on the source
   * @param cancelled n/a
   * @param args `[0]` a container for the move's current type effectiveness multiplier
   * @returns `true` if the move's effectiveness is reduced; `false` otherwise
   */
  applyPreDefend(pokemon: Pokemon, passive: boolean, simulated: boolean, attacker: Pokemon, move: Move | null, cancelled: Utils.BooleanHolder | null, args: any[]): boolean | Promise<boolean> {
    const typeMultiplier = args[0];
    if (!(typeMultiplier && typeMultiplier instanceof Utils.NumberHolder)) {
      return false;
    }

    if (move && move.hasAttr(FixedDamageAttr)) {
      return false;
    }

    if (pokemon.isFullHp() && typeMultiplier.value > 0.5) {
      typeMultiplier.value = 0.5;
      pokemon.turnData.moveEffectiveness = 0.5;
      return true;
    }
    return false;
  }

  getTriggerMessage(pokemon: Pokemon, abilityName: string, ...args: any[]): string {
    return i18next.t("abilityTriggers:fullHpResistType", {
      pokemonNameWithAffix: getPokemonNameWithAffix(pokemon)
    });
  }
}

export class PostDefendAbAttr extends AbAttr {
  applyPostDefend(pokemon: Pokemon, passive: boolean, simulated: boolean, attacker: Pokemon, move: Move, hitResult: HitResult | null, args: any[]): boolean | Promise<boolean> {
    return false;
  }
}

export class FieldPriorityMoveImmunityAbAttr extends PreDefendAbAttr {
  applyPreDefend(pokemon: Pokemon, passive: boolean, simulated: boolean, attacker: Pokemon, move: Move, cancelled: Utils.BooleanHolder, args: any[]): boolean {
    const attackPriority = new Utils.IntegerHolder(move.priority);
    applyMoveAttrs(IncrementMovePriorityAttr, attacker, null, move, attackPriority);
    applyAbAttrs(ChangeMovePriorityAbAttr, attacker, null, simulated, move, attackPriority);

    if (move.moveTarget === MoveTarget.USER || move.moveTarget === MoveTarget.NEAR_ALLY) {
      return false;
    }

    if (attackPriority.value > 0 && !move.isMultiTarget()) {
      cancelled.value = true;
      return true;
    }

    return false;
  }
}

export class PostStatStageChangeAbAttr extends AbAttr {
  applyPostStatStageChange(pokemon: Pokemon, simulated: boolean, statsChanged: BattleStat[], stagesChanged: integer, selfTarget: boolean, args: any[]): boolean | Promise<boolean> {
    return false;
  }
}

export class MoveImmunityAbAttr extends PreDefendAbAttr {
  private immuneCondition: PreDefendAbAttrCondition;

  constructor(immuneCondition: PreDefendAbAttrCondition) {
    super(true);

    this.immuneCondition = immuneCondition;
  }

  applyPreDefend(pokemon: Pokemon, passive: boolean, simulated: boolean, attacker: Pokemon, move: Move, cancelled: Utils.BooleanHolder, args: any[]): boolean {
    if (this.immuneCondition(pokemon, attacker, move)) {
      cancelled.value = true;
      return true;
    }

    return false;
  }

  getTriggerMessage(pokemon: Pokemon, abilityName: string, ...args: any[]): string {
    return i18next.t("abilityTriggers:moveImmunity", { pokemonNameWithAffix: getPokemonNameWithAffix(pokemon) });
  }
}

/**
 * Reduces the accuracy of status moves used against the Pokémon with this ability to 50%.
 * Used by Wonder Skin.
 *
 * @extends PreDefendAbAttr
 */
export class WonderSkinAbAttr extends PreDefendAbAttr {
  applyPreDefend(pokemon: Pokemon, passive: boolean, simulated: boolean, attacker: Pokemon, move: Move, cancelled: Utils.BooleanHolder, args: any[]): boolean {
    const moveAccuracy = args[0] as Utils.NumberHolder;
    if (move.category === MoveCategory.STATUS && moveAccuracy.value >= 50) {
      moveAccuracy.value = 50;
      return true;
    }

    return false;
  }
}

export class MoveImmunityStatStageChangeAbAttr extends MoveImmunityAbAttr {
  private stat: BattleStat;
  private stages: number;

  constructor(immuneCondition: PreDefendAbAttrCondition, stat: BattleStat, stages: number) {
    super(immuneCondition);
    this.stat = stat;
    this.stages = stages;
  }

  applyPreDefend(pokemon: Pokemon, passive: boolean, simulated: boolean, attacker: Pokemon, move: Move, cancelled: Utils.BooleanHolder, args: any[]): boolean {
    const ret = super.applyPreDefend(pokemon, passive, simulated, attacker, move, cancelled, args);
    if (ret && !simulated) {
      pokemon.scene.unshiftPhase(new StatStageChangePhase(pokemon.scene, pokemon.getBattlerIndex(), true, [ this.stat ], this.stages));
    }

    return ret;
  }
}
/**
 * Class for abilities that make drain moves deal damage to user instead of healing them.
 * @extends PostDefendAbAttr
 * @see {@linkcode applyPostDefend}
 */
export class ReverseDrainAbAttr extends PostDefendAbAttr {
  /**
   * Determines if a damage and draining move was used to check if this ability should stop the healing.
   * Examples include: Absorb, Draining Kiss, Bitter Blade, etc.
   * Also displays a message to show this ability was activated.
   * @param pokemon {@linkcode Pokemon} with this ability
   * @param _passive N/A
   * @param attacker {@linkcode Pokemon} that is attacking this Pokemon
   * @param move {@linkcode PokemonMove} that is being used
   * @param _hitResult N/A
   * @param _args N/A
   * @returns true if healing should be reversed on a healing move, false otherwise.
   */
  override applyPostDefend(pokemon: Pokemon, _passive: boolean, simulated: boolean, attacker: Pokemon, move: Move, _hitResult: HitResult, _args: any[]): boolean {
    if (move.hasAttr(HitHealAttr) && !move.hitsSubstitute(attacker, pokemon)) {
      if (!simulated) {
        pokemon.scene.queueMessage(i18next.t("abilityTriggers:reverseDrain", { pokemonNameWithAffix: getPokemonNameWithAffix(attacker) }));
      }
      return true;
    }
    return false;
  }
}

export class PostDefendStatStageChangeAbAttr extends PostDefendAbAttr {
  private condition: PokemonDefendCondition;
  private stat: BattleStat;
  private stages: number;
  private selfTarget: boolean;
  private allOthers: boolean;

  constructor(condition: PokemonDefendCondition, stat: BattleStat, stages: number, selfTarget: boolean = true, allOthers: boolean = false) {
    super(true);

    this.condition = condition;
    this.stat = stat;
    this.stages = stages;
    this.selfTarget = selfTarget;
    this.allOthers = allOthers;
  }

  override applyPostDefend(pokemon: Pokemon, _passive: boolean, simulated: boolean, attacker: Pokemon, move: Move, _hitResult: HitResult, _args: any[]): boolean {
    if (this.condition(pokemon, attacker, move) && !move.hitsSubstitute(attacker, pokemon)) {
      if (simulated) {
        return true;
      }

      if (this.allOthers) {
        const otherPokemon = pokemon.getAlly() ? pokemon.getOpponents().concat([ pokemon.getAlly() ]) : pokemon.getOpponents();
        for (const other of otherPokemon) {
          other.scene.unshiftPhase(new StatStageChangePhase(other.scene, (other).getBattlerIndex(), false, [ this.stat ], this.stages));
        }
        return true;
      }
      pokemon.scene.unshiftPhase(new StatStageChangePhase(pokemon.scene, (this.selfTarget ? pokemon : attacker).getBattlerIndex(), this.selfTarget, [ this.stat ], this.stages));
      return true;
    }

    return false;
  }
}

export class PostDefendHpGatedStatStageChangeAbAttr extends PostDefendAbAttr {
  private condition: PokemonDefendCondition;
  private hpGate: number;
  private stats: BattleStat[];
  private stages: number;
  private selfTarget: boolean;

  constructor(condition: PokemonDefendCondition, hpGate: number, stats: BattleStat[], stages: number, selfTarget: boolean = true) {
    super(true);

    this.condition = condition;
    this.hpGate = hpGate;
    this.stats = stats;
    this.stages = stages;
    this.selfTarget = selfTarget;
  }

  override applyPostDefend(pokemon: Pokemon, _passive: boolean, simulated: boolean, attacker: Pokemon, move: Move, _hitResult: HitResult, _args: any[]): boolean {
    const hpGateFlat: number = Math.ceil(pokemon.getMaxHp() * this.hpGate);
    const lastAttackReceived = pokemon.turnData.attacksReceived[pokemon.turnData.attacksReceived.length - 1];
    const damageReceived = lastAttackReceived?.damage || 0;

    if (this.condition(pokemon, attacker, move) && (pokemon.hp <= hpGateFlat && (pokemon.hp + damageReceived) > hpGateFlat) && !move.hitsSubstitute(attacker, pokemon)) {
      if (!simulated) {
        pokemon.scene.unshiftPhase(new StatStageChangePhase(pokemon.scene, (this.selfTarget ? pokemon : attacker).getBattlerIndex(), true, this.stats, this.stages));
      }
      return true;
    }

    return false;
  }
}

export class PostDefendApplyArenaTrapTagAbAttr extends PostDefendAbAttr {
  private condition: PokemonDefendCondition;
  private tagType: ArenaTagType;

  constructor(condition: PokemonDefendCondition, tagType: ArenaTagType) {
    super(true);

    this.condition = condition;
    this.tagType = tagType;
  }

  override applyPostDefend(pokemon: Pokemon, _passive: boolean, simulated: boolean, attacker: Pokemon, move: Move, _hitResult: HitResult, _args: any[]): boolean {
    if (this.condition(pokemon, attacker, move) && !move.hitsSubstitute(attacker, pokemon)) {
      const tag = pokemon.scene.arena.getTag(this.tagType) as ArenaTrapTag;
      if (!pokemon.scene.arena.getTag(this.tagType) || tag.layers < tag.maxLayers) {
        if (!simulated) {
          pokemon.scene.arena.addTag(this.tagType, 0, undefined, pokemon.id, pokemon.isPlayer() ? ArenaTagSide.ENEMY : ArenaTagSide.PLAYER);
        }
        return true;
      }
    }
    return false;
  }
}

export class PostDefendApplyBattlerTagAbAttr extends PostDefendAbAttr {
  private condition: PokemonDefendCondition;
  private tagType: BattlerTagType;
  constructor(condition: PokemonDefendCondition, tagType: BattlerTagType) {
    super(true);

    this.condition = condition;
    this.tagType = tagType;
  }

  override applyPostDefend(pokemon: Pokemon, _passive: boolean, simulated: boolean, attacker: Pokemon, move: Move, _hitResult: HitResult, _args: any[]): boolean {
    if (this.condition(pokemon, attacker, move) && !move.hitsSubstitute(attacker, pokemon)) {
      if (!pokemon.getTag(this.tagType) && !simulated) {
        pokemon.addTag(this.tagType, undefined, undefined, pokemon.id);
        pokemon.scene.queueMessage(i18next.t("abilityTriggers:windPowerCharged", { pokemonName: getPokemonNameWithAffix(pokemon), moveName: move.name }));
      }
      return true;
    }
    return false;
  }
}

export class PostDefendTypeChangeAbAttr extends PostDefendAbAttr {
  override applyPostDefend(pokemon: Pokemon, _passive: boolean, simulated: boolean, attacker: Pokemon, move: Move, hitResult: HitResult, _args: any[]): boolean {
    if (hitResult < HitResult.NO_EFFECT && !move.hitsSubstitute(attacker, pokemon)) {
      if (simulated) {
        return true;
      }
      const type = attacker.getMoveType(move);
      const pokemonTypes = pokemon.getTypes(true);
      if (pokemonTypes.length !== 1 || pokemonTypes[0] !== type) {
        pokemon.summonData.types = [ type ];
        return true;
      }
    }

    return false;
  }

  override getTriggerMessage(pokemon: Pokemon, abilityName: string, ..._args: any[]): string {
    return i18next.t("abilityTriggers:postDefendTypeChange", {
      pokemonNameWithAffix: getPokemonNameWithAffix(pokemon),
      abilityName,
      typeName: i18next.t(`pokemonInfo:Type.${Type[pokemon.getTypes(true)[0]]}`)
    });
  }
}

export class PostDefendTerrainChangeAbAttr extends PostDefendAbAttr {
  private terrainType: TerrainType;

  constructor(terrainType: TerrainType) {
    super();

    this.terrainType = terrainType;
  }

  override applyPostDefend(pokemon: Pokemon, _passive: boolean, simulated: boolean, attacker: Pokemon, move: Move, hitResult: HitResult, _args: any[]): boolean {
    if (hitResult < HitResult.NO_EFFECT && !move.hitsSubstitute(attacker, pokemon)) {
      if (simulated) {
        return pokemon.scene.arena.terrain?.terrainType !== (this.terrainType || undefined);
      } else {
        return pokemon.scene.arena.trySetTerrain(this.terrainType, true);
      }
    }

    return false;
  }
}

export class PostDefendContactApplyStatusEffectAbAttr extends PostDefendAbAttr {
  public chance: integer;
  private effects: StatusEffect[];

  constructor(chance: integer, ...effects: StatusEffect[]) {
    super();

    this.chance = chance;
    this.effects = effects;
  }

  override applyPostDefend(pokemon: Pokemon, _passive: boolean, simulated: boolean, attacker: Pokemon, move: Move, _hitResult: HitResult, _args: any[]): boolean {
    if (move.checkFlag(MoveFlags.MAKES_CONTACT, attacker, pokemon) && !attacker.status
      && (this.chance === -1 || pokemon.randSeedInt(100) < this.chance) && !move.hitsSubstitute(attacker, pokemon)) {
      const effect = this.effects.length === 1 ? this.effects[0] : this.effects[pokemon.randSeedInt(this.effects.length)];
      if (simulated) {
        return attacker.canSetStatus(effect, true, false, pokemon);
      } else {
        return attacker.trySetStatus(effect, true, pokemon);
      }
    }

    return false;
  }
}

export class EffectSporeAbAttr extends PostDefendContactApplyStatusEffectAbAttr {
  constructor() {
    super(10, StatusEffect.POISON, StatusEffect.PARALYSIS, StatusEffect.SLEEP);
  }

  applyPostDefend(pokemon: Pokemon, passive: boolean, simulated: boolean, attacker: Pokemon, move: Move, hitResult: HitResult, args: any[]): boolean {
    if (attacker.hasAbility(Abilities.OVERCOAT) || attacker.isOfType(Type.GRASS)) {
      return false;
    }
    return super.applyPostDefend(pokemon, passive, simulated, attacker, move, hitResult, args);
  }
}

export class PostDefendContactApplyTagChanceAbAttr extends PostDefendAbAttr {
  private chance: integer;
  private tagType: BattlerTagType;
  private turnCount: integer | undefined;

  constructor(chance: integer, tagType: BattlerTagType, turnCount?: integer) {
    super();

    this.tagType = tagType;
    this.chance = chance;
    this.turnCount = turnCount;
  }

  override applyPostDefend(pokemon: Pokemon, _passive: boolean, simulated: boolean, attacker: Pokemon, move: Move, _hitResult: HitResult, _args: any[]): boolean {
    if (move.checkFlag(MoveFlags.MAKES_CONTACT, attacker, pokemon) && pokemon.randSeedInt(100) < this.chance && !move.hitsSubstitute(attacker, pokemon)) {
      if (simulated) {
        return attacker.canAddTag(this.tagType);
      } else {
        return attacker.addTag(this.tagType, this.turnCount, move.id, attacker.id);
      }
    }

    return false;
  }
}

export class PostDefendCritStatStageChangeAbAttr extends PostDefendAbAttr {
  private stat: BattleStat;
  private stages: number;

  constructor(stat: BattleStat, stages: number) {
    super();

    this.stat = stat;
    this.stages = stages;
  }

  override applyPostDefend(pokemon: Pokemon, _passive: boolean, simulated: boolean, attacker: Pokemon, move: Move, _hitResult: HitResult, _args: any[]): boolean {
    if (move.hitsSubstitute(attacker, pokemon)) {
      return false;
    }

    if (!simulated) {
      pokemon.scene.unshiftPhase(new StatStageChangePhase(pokemon.scene, pokemon.getBattlerIndex(), true, [ this.stat ], this.stages));
    }

    return true;
  }

  override getCondition(): AbAttrCondition {
    return (pokemon: Pokemon) => pokemon.turnData.attacksReceived.length !== 0 && pokemon.turnData.attacksReceived[pokemon.turnData.attacksReceived.length - 1].critical;
  }
}

export class PostDefendContactDamageAbAttr extends PostDefendAbAttr {
  private damageRatio: integer;

  constructor(damageRatio: integer) {
    super();

    this.damageRatio = damageRatio;
  }

  override applyPostDefend(pokemon: Pokemon, _passive: boolean, simulated: boolean, attacker: Pokemon, move: Move, _hitResult: HitResult, _args: any[]): boolean {
    if (!simulated && move.checkFlag(MoveFlags.MAKES_CONTACT, attacker, pokemon)
      && !attacker.hasAbilityWithAttr(BlockNonDirectDamageAbAttr) && !move.hitsSubstitute(attacker, pokemon)) {
      attacker.damageAndUpdate(Utils.toDmgValue(attacker.getMaxHp() * (1 / this.damageRatio)), HitResult.OTHER);
      attacker.turnData.damageTaken += Utils.toDmgValue(attacker.getMaxHp() * (1 / this.damageRatio));
      return true;
    }

    return false;
  }

  override getTriggerMessage(pokemon: Pokemon, abilityName: string, ..._args: any[]): string {
    return i18next.t("abilityTriggers:postDefendContactDamage", {
      pokemonNameWithAffix: getPokemonNameWithAffix(pokemon),
      abilityName
    });
  }
}
/**
 * @description: This ability applies the Perish Song tag to the attacking pokemon
 * and the defending pokemon if the move makes physical contact and neither pokemon
 * already has the Perish Song tag.
 * @class PostDefendPerishSongAbAttr
 * @extends {PostDefendAbAttr}
 */
export class PostDefendPerishSongAbAttr extends PostDefendAbAttr {
  private turns: integer;

  constructor(turns: integer) {
    super();

    this.turns = turns;
  }

  override applyPostDefend(pokemon: Pokemon, _passive: boolean, simulated: boolean, attacker: Pokemon, move: Move, _hitResult: HitResult, _args: any[]): boolean {
    if (move.checkFlag(MoveFlags.MAKES_CONTACT, attacker, pokemon) && !move.hitsSubstitute(attacker, pokemon)) {
      if (pokemon.getTag(BattlerTagType.PERISH_SONG) || attacker.getTag(BattlerTagType.PERISH_SONG)) {
        return false;
      } else {
        if (!simulated) {
          attacker.addTag(BattlerTagType.PERISH_SONG, this.turns);
          pokemon.addTag(BattlerTagType.PERISH_SONG, this.turns);
        }
        return true;
      }
    }
    return false;
  }

  override getTriggerMessage(pokemon: Pokemon, abilityName: string, ..._args: any[]): string {
    return i18next.t("abilityTriggers:perishBody", { pokemonName: getPokemonNameWithAffix(pokemon), abilityName: abilityName });
  }
}

export class PostDefendWeatherChangeAbAttr extends PostDefendAbAttr {
  private weatherType: WeatherType;
  protected condition?: PokemonDefendCondition;

  constructor(weatherType: WeatherType, condition?: PokemonDefendCondition) {
    super();

    this.weatherType = weatherType;
    this.condition = condition;
  }

  override applyPostDefend(pokemon: Pokemon, _passive: boolean, simulated: boolean, attacker: Pokemon, move: Move, _hitResult: HitResult, _args: any[]): boolean {
    if (this.condition && !this.condition(pokemon, attacker, move) || move.hitsSubstitute(attacker, pokemon)) {
      return false;
    }
    if (!pokemon.scene.arena.weather?.isImmutable()) {
      if (simulated) {
        return pokemon.scene.arena.weather?.weatherType !== this.weatherType;
      }
      return pokemon.scene.arena.trySetWeather(this.weatherType, true);
    }

    return false;
  }
}

export class PostDefendAbilitySwapAbAttr extends PostDefendAbAttr {
  constructor() {
    super();
  }

  override applyPostDefend(pokemon: Pokemon, _passive: boolean, simulated: boolean, attacker: Pokemon, move: Move, _hitResult: HitResult, args: any[]): boolean {
    if (move.checkFlag(MoveFlags.MAKES_CONTACT, attacker, pokemon)
      && !attacker.getAbility().hasAttr(UnswappableAbilityAbAttr) && !move.hitsSubstitute(attacker, pokemon)) {
      if (!simulated) {
        const tempAbilityId = attacker.getAbility().id;
        attacker.summonData.ability = pokemon.getAbility().id;
        pokemon.summonData.ability = tempAbilityId;
      }
      return true;
    }

    return false;
  }

  override getTriggerMessage(pokemon: Pokemon, _abilityName: string, ..._args: any[]): string {
    return i18next.t("abilityTriggers:postDefendAbilitySwap", { pokemonNameWithAffix: getPokemonNameWithAffix(pokemon) });
  }
}

export class PostDefendAbilityGiveAbAttr extends PostDefendAbAttr {
  private ability: Abilities;

  constructor(ability: Abilities) {
    super();
    this.ability = ability;
  }

  override applyPostDefend(pokemon: Pokemon, _passive: boolean, simulated: boolean, attacker: Pokemon, move: Move, _hitResult: HitResult, _args: any[]): boolean {
    if (move.checkFlag(MoveFlags.MAKES_CONTACT, attacker, pokemon) && !attacker.getAbility().hasAttr(UnsuppressableAbilityAbAttr)
      && !attacker.getAbility().hasAttr(PostDefendAbilityGiveAbAttr) && !move.hitsSubstitute(attacker, pokemon)) {
      if (!simulated) {
        attacker.summonData.ability = this.ability;
      }

      return true;
    }

    return false;
  }

  override getTriggerMessage(pokemon: Pokemon, abilityName: string, ..._args: any[]): string {
    return i18next.t("abilityTriggers:postDefendAbilityGive", {
      pokemonNameWithAffix: getPokemonNameWithAffix(pokemon),
      abilityName
    });
  }
}

export class PostDefendMoveDisableAbAttr extends PostDefendAbAttr {
  private chance: integer;
  private attacker: Pokemon;
  private move: Move;

  constructor(chance: integer) {
    super();

    this.chance = chance;
  }

  override applyPostDefend(pokemon: Pokemon, _passive: boolean, simulated: boolean, attacker: Pokemon, move: Move, _hitResult: HitResult, _args: any[]): boolean {
    if (attacker.getTag(BattlerTagType.DISABLED) === null && !move.hitsSubstitute(attacker, pokemon)) {
      if (move.checkFlag(MoveFlags.MAKES_CONTACT, attacker, pokemon) && (this.chance === -1 || pokemon.randSeedInt(100) < this.chance)) {
        if (simulated) {
          return true;
        }

        this.attacker = attacker;
        this.move = move;
        this.attacker.addTag(BattlerTagType.DISABLED, 4, 0, pokemon.id);
        return true;
      }
    }
    return false;
  }
}

export class PostStatStageChangeStatStageChangeAbAttr extends PostStatStageChangeAbAttr {
  private condition: PokemonStatStageChangeCondition;
  private statsToChange: BattleStat[];
  private stages: number;

  constructor(condition: PokemonStatStageChangeCondition, statsToChange: BattleStat[], stages: number) {
    super(true);

    this.condition = condition;
    this.statsToChange = statsToChange;
    this.stages = stages;
  }

  applyPostStatStageChange(pokemon: Pokemon, simulated: boolean, statStagesChanged: BattleStat[], stagesChanged: number, selfTarget: boolean, args: any[]): boolean {
    if (this.condition(pokemon, statStagesChanged, stagesChanged) && !selfTarget) {
      if (!simulated) {
        pokemon.scene.unshiftPhase(new StatStageChangePhase(pokemon.scene, (pokemon).getBattlerIndex(), true, this.statsToChange, this.stages));
      }
      return true;
    }

    return false;
  }
}

export class PreAttackAbAttr extends AbAttr {
  applyPreAttack(pokemon: Pokemon, passive: boolean, simulated: boolean, defender: Pokemon | null, move: Move, args: any[]): boolean | Promise<boolean> {
    return false;
  }
}

/**
 * Modifies moves additional effects with multipliers, ie. Sheer Force, Serene Grace.
 * @extends AbAttr
 * @see {@linkcode apply}
 */
export class MoveEffectChanceMultiplierAbAttr extends AbAttr {
  private chanceMultiplier: number;

  constructor(chanceMultiplier: number) {
    super(true);
    this.chanceMultiplier = chanceMultiplier;
  }
  /**
   * @param args [0]: {@linkcode Utils.NumberHolder} Move additional effect chance. Has to be higher than or equal to 0.
   *             [1]: {@linkcode Moves } Move used by the ability user.
   */
  apply(pokemon: Pokemon, passive: boolean, simulated: boolean, cancelled: Utils.BooleanHolder, args: any[]): boolean {
    // Disable showAbility during getTargetBenefitScore
    this.showAbility = args[4];

    const exceptMoves = [ Moves.ORDER_UP, Moves.ELECTRO_SHOT ];
    if ((args[0] as Utils.NumberHolder).value <= 0 || exceptMoves.includes((args[1] as Move).id)) {
      return false;
    }

    (args[0] as Utils.NumberHolder).value *= this.chanceMultiplier;
    (args[0] as Utils.NumberHolder).value = Math.min((args[0] as Utils.NumberHolder).value, 100);
    return true;

  }
}

/**
 * Sets incoming moves additional effect chance to zero, ignoring all effects from moves. ie. Shield Dust.
 * @extends PreDefendAbAttr
 * @see {@linkcode applyPreDefend}
 */
export class IgnoreMoveEffectsAbAttr extends PreDefendAbAttr {
  /**
   * @param args [0]: {@linkcode Utils.NumberHolder} Move additional effect chance.
   */
  applyPreDefend(pokemon: Pokemon, passive: boolean, simulated: boolean, attacker: Pokemon, move: Move, cancelled: Utils.BooleanHolder, args: any[]): boolean {

    if ((args[0] as Utils.NumberHolder).value <= 0) {
      return false;
    }

    (args[0] as Utils.NumberHolder).value = 0;
    return true;

  }
}

export class VariableMovePowerAbAttr extends PreAttackAbAttr {
  applyPreAttack(pokemon: Pokemon, passive: boolean, simulated: boolean, defender: Pokemon, move: Move, args: any[]): boolean {
    //const power = args[0] as Utils.NumberHolder;
    return false;
  }
}

export class FieldPreventExplosiveMovesAbAttr extends AbAttr {
  apply(pokemon: Pokemon, passive: boolean, simulated: boolean, cancelled: Utils.BooleanHolder, args: any[]): boolean | Promise<boolean> {
    cancelled.value = true;
    return true;
  }
}

/**
 * Multiplies a Stat if the checked Pokemon lacks this ability.
 * If this ability cannot stack, a BooleanHolder can be used to prevent this from stacking.
 * @see {@link applyFieldStatMultiplierAbAttrs}
 * @see {@link applyFieldStat}
 * @see {@link Utils.BooleanHolder}
 */
export class FieldMultiplyStatAbAttr extends AbAttr {
  private stat: Stat;
  private multiplier: number;
  private canStack: boolean;

  constructor(stat: Stat, multiplier: number, canStack: boolean = false) {
    super(false);

    this.stat = stat;
    this.multiplier = multiplier;
    this.canStack = canStack;
  }

  /**
   * applyFieldStat: Tries to multiply a Pokemon's Stat
   * @param pokemon {@linkcode Pokemon} the Pokemon using this ability
   * @param passive {@linkcode boolean} unused
   * @param stat {@linkcode Stat} the type of the checked stat
   * @param statValue {@linkcode Utils.NumberHolder} the value of the checked stat
   * @param checkedPokemon {@linkcode Pokemon} the Pokemon this ability is targeting
   * @param hasApplied {@linkcode Utils.BooleanHolder} whether or not another multiplier has been applied to this stat
   * @param args {any[]} unused
   * @returns true if this changed the checked stat, false otherwise.
   */
  applyFieldStat(pokemon: Pokemon, passive: boolean, simulated: boolean, stat: Stat, statValue: Utils.NumberHolder, checkedPokemon: Pokemon, hasApplied: Utils.BooleanHolder, args: any[]): boolean {
    if (!this.canStack && hasApplied.value) {
      return false;
    }

    if (this.stat === stat && checkedPokemon.getAbilityAttrs(FieldMultiplyStatAbAttr).every(attr => (attr as FieldMultiplyStatAbAttr).stat !== stat)) {
      statValue.value *= this.multiplier;
      hasApplied.value = true;
      return true;
    }
    return false;
  }

}

export class MoveTypeChangeAbAttr extends PreAttackAbAttr {
  constructor(
    private newType: Type,
    private powerMultiplier: number,
    private condition?: PokemonAttackCondition
  ) {
    super(true);
  }

  // TODO: Decouple this into two attributes (type change / power boost)
  applyPreAttack(pokemon: Pokemon, passive: boolean, simulated: boolean, defender: Pokemon, move: Move, args: any[]): boolean {
    if (this.condition && this.condition(pokemon, defender, move)) {
      if (args[0] && args[0] instanceof Utils.NumberHolder) {
        args[0].value = this.newType;
      }
      if (args[1] && args[1] instanceof Utils.NumberHolder) {
        args[1].value *= this.powerMultiplier;
      }
      return true;
    }

    return false;
  }
}

/** Ability attribute for changing a pokemon's type before using a move */
export class PokemonTypeChangeAbAttr extends PreAttackAbAttr {
  private moveType: Type;

  constructor() {
    super(true);
  }

  applyPreAttack(pokemon: Pokemon, passive: boolean, simulated: boolean, defender: Pokemon, move: Move, args: any[]): boolean {
    if (
      !pokemon.isTerastallized() &&
      move.id !== Moves.STRUGGLE &&
      /**
       * Skip moves that call other moves because these moves generate a following move that will trigger this ability attribute
       * @see {@link https://bulbapedia.bulbagarden.net/wiki/Category:Moves_that_call_other_moves}
       */
      !move.findAttr((attr) =>
        attr instanceof RandomMovesetMoveAttr ||
        attr instanceof RandomMoveAttr ||
        attr instanceof NaturePowerAttr ||
        attr instanceof CopyMoveAttr
      )
    ) {
      const moveType = pokemon.getMoveType(move);

      if (pokemon.getTypes().some((t) => t !== moveType)) {
        if (!simulated) {
          this.moveType = moveType;
          pokemon.summonData.types = [ moveType ];
          pokemon.updateInfo();
        }

        return true;
      }
    }

    return false;
  }

  getTriggerMessage(pokemon: Pokemon, abilityName: string, ...args: any[]): string {
    return i18next.t("abilityTriggers:pokemonTypeChange", {
      pokemonNameWithAffix: getPokemonNameWithAffix(pokemon),
      moveType: i18next.t(`pokemonInfo:Type.${Type[this.moveType]}`),
    });
  }
}

/**
 * Class for abilities that convert single-strike moves to two-strike moves (i.e. Parental Bond).
 * @param damageMultiplier the damage multiplier for the second strike, relative to the first.
 */
export class AddSecondStrikeAbAttr extends PreAttackAbAttr {
  private damageMultiplier: number;

  constructor(damageMultiplier: number) {
    super(false);

    this.damageMultiplier = damageMultiplier;
  }

  /**
   * Determines whether this attribute can apply to a given move.
   * @param {Move} move the move to which this attribute may apply
   * @param numTargets the number of {@linkcode Pokemon} targeted by this move
   * @returns true if the attribute can apply to the move, false otherwise
   */
  canApplyPreAttack(move: Move, numTargets: integer): boolean {
    /**
     * Parental Bond cannot apply to multi-hit moves, charging moves, or
     * moves that cause the user to faint.
     */
    const exceptAttrs: Constructor<MoveAttr>[] = [
      MultiHitAttr,
      SacrificialAttr,
      SacrificialAttrOnHit
    ];

    /** Parental Bond cannot apply to these specific moves */
    const exceptMoves: Moves[] = [
      Moves.FLING,
      Moves.UPROAR,
      Moves.ROLLOUT,
      Moves.ICE_BALL,
      Moves.ENDEAVOR
    ];

    /** Also check if this move is an Attack move and if it's only targeting one Pokemon */
    return numTargets === 1
      && !move.isChargingMove()
      && !exceptAttrs.some(attr => move.hasAttr(attr))
      && !exceptMoves.some(id => move.id === id)
      && move.category !== MoveCategory.STATUS;
  }

  /**
   * If conditions are met, this doubles the move's hit count (via args[1])
   * or multiplies the damage of secondary strikes (via args[2])
   * @param {Pokemon} pokemon the Pokemon using the move
   * @param passive n/a
   * @param defender n/a
   * @param {Move} move the move used by the ability source
   * @param args\[0\] the number of Pokemon this move is targeting
   * @param {Utils.IntegerHolder} args\[1\] the number of strikes with this move
   * @param {Utils.NumberHolder} args\[2\] the damage multiplier for the current strike
   * @returns
   */
  applyPreAttack(pokemon: Pokemon, passive: boolean, simulated: boolean, defender: Pokemon, move: Move, args: any[]): boolean {
    const numTargets = args[0] as integer;
    const hitCount = args[1] as Utils.IntegerHolder;
    const multiplier = args[2] as Utils.NumberHolder;

    if (this.canApplyPreAttack(move, numTargets)) {
      this.showAbility = !!hitCount?.value;
      if (!!hitCount?.value) {
        hitCount.value *= 2;
      }

      if (!!multiplier?.value && pokemon.turnData.hitsLeft % 2 === 1 && pokemon.turnData.hitsLeft !== pokemon.turnData.hitCount) {
        multiplier.value *= this.damageMultiplier;
      }
      return true;
    }
    return false;
  }
}

/**
 * Class for abilities that boost the damage of moves
 * For abilities that boost the base power of moves, see VariableMovePowerAbAttr
 * @param damageMultiplier the amount to multiply the damage by
 * @param condition the condition for this ability to be applied
 */
export class DamageBoostAbAttr extends PreAttackAbAttr {
  private damageMultiplier: number;
  private condition: PokemonAttackCondition;

  constructor(damageMultiplier: number, condition: PokemonAttackCondition) {
    super(true);
    this.damageMultiplier = damageMultiplier;
    this.condition = condition;
  }

  /**
   *
   * @param pokemon the attacker pokemon
   * @param passive N/A
   * @param defender the target pokemon
   * @param move the move used by the attacker pokemon
   * @param args Utils.NumberHolder as damage
   * @returns true if the function succeeds
   */
  applyPreAttack(pokemon: Pokemon, passive: boolean, simulated: boolean, defender: Pokemon, move: Move, args: any[]): boolean {
    if (this.condition(pokemon, defender, move)) {
      const power = args[0] as Utils.NumberHolder;
      power.value = Math.floor(power.value * this.damageMultiplier);
      return true;
    }

    return false;
  }
}

export class MovePowerBoostAbAttr extends VariableMovePowerAbAttr {
  private condition: PokemonAttackCondition;
  private powerMultiplier: number;

  constructor(condition: PokemonAttackCondition, powerMultiplier: number, showAbility: boolean = true) {
    super(showAbility);
    this.condition = condition;
    this.powerMultiplier = powerMultiplier;
  }

  applyPreAttack(pokemon: Pokemon, passive: boolean, simulated: boolean, defender: Pokemon, move: Move, args: any[]): boolean {
    if (this.condition(pokemon, defender, move)) {
      (args[0] as Utils.NumberHolder).value *= this.powerMultiplier;

      return true;
    }

    return false;
  }
}

export class MoveTypePowerBoostAbAttr extends MovePowerBoostAbAttr {
  constructor(boostedType: Type, powerMultiplier?: number) {
    super((pokemon, defender, move) => pokemon?.getMoveType(move) === boostedType, powerMultiplier || 1.5);
  }
}

export class LowHpMoveTypePowerBoostAbAttr extends MoveTypePowerBoostAbAttr {
  constructor(boostedType: Type) {
    super(boostedType);
  }

  getCondition(): AbAttrCondition {
    return (pokemon) => pokemon.getHpRatio() <= 0.33;
  }
}

/**
 * Abilities which cause a variable amount of power increase.
 * @extends VariableMovePowerAbAttr
 * @see {@link applyPreAttack}
 */
export class VariableMovePowerBoostAbAttr extends VariableMovePowerAbAttr {
  private mult: (user: Pokemon, target: Pokemon, move: Move) => number;

  /**
   * @param mult A function which takes the user, target, and move, and returns the power multiplier. 1 means no multiplier.
   * @param {boolean} showAbility Whether to show the ability when it activates.
   */
  constructor(mult: (user: Pokemon, target: Pokemon, move: Move) => number, showAbility: boolean = true) {
    super(showAbility);
    this.mult = mult;
  }

  /**
   * @override
   */
  applyPreAttack(pokemon: Pokemon, passive: boolean, simulated: boolean, defender: Pokemon, move, args: any[]): boolean {
    const multiplier = this.mult(pokemon, defender, move);
    if (multiplier !== 1) {
      (args[0] as Utils.NumberHolder).value *= multiplier;
      return true;
    }

    return false;
  }
}

/**
 * Boosts the power of a Pokémon's move under certain conditions.
 * @extends AbAttr
 */
export class FieldMovePowerBoostAbAttr extends AbAttr {
  private condition: PokemonAttackCondition;
  private powerMultiplier: number;

  /**
   * @param condition - A function that determines whether the power boost condition is met.
   * @param powerMultiplier - The multiplier to apply to the move's power when the condition is met.
   */
  constructor(condition: PokemonAttackCondition, powerMultiplier: number) {
    super(false);
    this.condition = condition;
    this.powerMultiplier = powerMultiplier;
  }

  applyPreAttack(pokemon: Pokemon | null, passive: boolean | null, simulated: boolean, defender: Pokemon | null, move: Move, args: any[]): boolean {
    if (this.condition(pokemon, defender, move)) {
      (args[0] as Utils.NumberHolder).value *= this.powerMultiplier;

      return true;
    }

    return false;
  }
}

/**
 * Boosts the power of a specific type of move.
 * @extends FieldMovePowerBoostAbAttr
 */
export class PreAttackFieldMoveTypePowerBoostAbAttr extends FieldMovePowerBoostAbAttr {
  /**
   * @param boostedType - The type of move that will receive the power boost.
   * @param powerMultiplier - The multiplier to apply to the move's power, defaults to 1.5 if not provided.
   */
  constructor(boostedType: Type, powerMultiplier?: number) {
    super((pokemon, defender, move) => pokemon?.getMoveType(move) === boostedType, powerMultiplier || 1.5);
  }
}

/**
 * Boosts the power of a specific type of move for all Pokemon in the field.
 * @extends PreAttackFieldMoveTypePowerBoostAbAttr
 */
export class FieldMoveTypePowerBoostAbAttr extends PreAttackFieldMoveTypePowerBoostAbAttr { }

/**
 * Boosts the power of a specific type of move for the user and its allies.
 * @extends PreAttackFieldMoveTypePowerBoostAbAttr
 */
export class UserFieldMoveTypePowerBoostAbAttr extends PreAttackFieldMoveTypePowerBoostAbAttr { }

/**
 * Boosts the power of moves in specified categories.
 * @extends FieldMovePowerBoostAbAttr
 */
export class AllyMoveCategoryPowerBoostAbAttr extends FieldMovePowerBoostAbAttr {
  /**
   * @param boostedCategories - The categories of moves that will receive the power boost.
   * @param powerMultiplier - The multiplier to apply to the move's power.
   */
  constructor(boostedCategories: MoveCategory[], powerMultiplier: number) {
    super((pokemon, defender, move) => boostedCategories.includes(move.category), powerMultiplier);
  }
}

export class StatMultiplierAbAttr extends AbAttr {
  private stat: BattleStat;
  private multiplier: number;
  private condition: PokemonAttackCondition | null;

  constructor(stat: BattleStat, multiplier: number, condition?: PokemonAttackCondition) {
    super(false);

    this.stat = stat;
    this.multiplier = multiplier;
    this.condition = condition ?? null;
  }

  applyStatStage(pokemon: Pokemon, _passive: boolean, simulated: boolean, stat: BattleStat, statValue: Utils.NumberHolder, args: any[]): boolean | Promise<boolean> {
    const move = (args[0] as Move);
    if (stat === this.stat && (!this.condition || this.condition(pokemon, null, move))) {
      statValue.value *= this.multiplier;
      return true;
    }

    return false;
  }
}

export class PostAttackAbAttr extends AbAttr {
  private attackCondition: PokemonAttackCondition;

  /** The default attackCondition requires that the selected move is a damaging move */
  constructor(attackCondition: PokemonAttackCondition = (user, target, move) => (move.category !== MoveCategory.STATUS), showAbility: boolean = true) {
    super(showAbility);

    this.attackCondition = attackCondition;
  }

  /**
   * Please override {@link applyPostAttackAfterMoveTypeCheck} instead of this method. By default, this method checks that the move used is a damaging attack before
   * applying the effect of any inherited class. This can be changed by providing a different {@link attackCondition} to the constructor. See {@link ConfusionOnStatusEffectAbAttr}
   * for an example of an effect that does not require a damaging move.
   */
  applyPostAttack(pokemon: Pokemon, passive: boolean, simulated: boolean, defender: Pokemon, move: Move, hitResult: HitResult | null, args: any[]): boolean | Promise<boolean> {
    // When attackRequired is true, we require the move to be an attack move and to deal damage before checking secondary requirements.
    // If attackRequired is false, we always defer to the secondary requirements.
    if (this.attackCondition(pokemon, defender, move)) {
      return this.applyPostAttackAfterMoveTypeCheck(pokemon, passive, simulated, defender, move, hitResult, args);
    } else {
      return false;
    }
  }

  /**
   * This method is only called after {@link applyPostAttack} has already been applied. Use this for handling checks specific to the ability in question.
   */
  applyPostAttackAfterMoveTypeCheck(pokemon: Pokemon, passive: boolean, simulated: boolean, defender: Pokemon, move: Move, hitResult: HitResult | null, args: any[]): boolean | Promise<boolean> {
    return false;
  }
}

/**
 * Ability attribute for Gorilla Tactics
 * @extends PostAttackAbAttr
 */
export class GorillaTacticsAbAttr extends PostAttackAbAttr {
  constructor() {
    super((user, target, move) => true, false);
  }

  /**
   *
   * @param {Pokemon} pokemon the {@linkcode Pokemon} with this ability
   * @param passive n/a
   * @param simulated whether the ability is being simulated
   * @param defender n/a
   * @param move n/a
   * @param hitResult n/a
   * @param args n/a
   * @returns `true` if the ability is applied
   */
  applyPostAttackAfterMoveTypeCheck(pokemon: Pokemon, passive: boolean, simulated: boolean, defender: Pokemon, move: Move, hitResult: HitResult | null, args: any[]): boolean | Promise<boolean> {
    if (simulated) {
      return simulated;
    }

    if (pokemon.getTag(BattlerTagType.GORILLA_TACTICS)) {
      return false;
    }

    pokemon.addTag(BattlerTagType.GORILLA_TACTICS);
    return true;
  }
}

export class PostAttackStealHeldItemAbAttr extends PostAttackAbAttr {
  private stealCondition: PokemonAttackCondition | null;

  constructor(stealCondition?: PokemonAttackCondition) {
    super();

    this.stealCondition = stealCondition ?? null;
  }

  applyPostAttackAfterMoveTypeCheck(pokemon: Pokemon, passive: boolean, simulated: boolean, defender: Pokemon, move: Move, hitResult: HitResult, args: any[]): Promise<boolean> {
    return new Promise<boolean>(resolve => {
      if (!simulated && hitResult < HitResult.NO_EFFECT && (!this.stealCondition || this.stealCondition(pokemon, defender, move))) {
        const heldItems = this.getTargetHeldItems(defender).filter(i => i.isTransferable);
        if (heldItems.length) {
          const stolenItem = heldItems[pokemon.randSeedInt(heldItems.length)];
          pokemon.scene.tryTransferHeldItemModifier(stolenItem, pokemon, false).then(success => {
            if (success) {
              pokemon.scene.queueMessage(i18next.t("abilityTriggers:postAttackStealHeldItem", { pokemonNameWithAffix: getPokemonNameWithAffix(pokemon), defenderName: defender.name, stolenItemType: stolenItem.type.name }));
            }
            resolve(success);
          });
          return;
        }
      }
      resolve(simulated);
    });
  }

  getTargetHeldItems(target: Pokemon): PokemonHeldItemModifier[] {
    return target.scene.findModifiers(m => m instanceof PokemonHeldItemModifier
      && m.pokemonId === target.id, target.isPlayer()) as PokemonHeldItemModifier[];
  }
}

export class PostAttackApplyStatusEffectAbAttr extends PostAttackAbAttr {
  private contactRequired: boolean;
  private chance: integer;
  private effects: StatusEffect[];

  constructor(contactRequired: boolean, chance: integer, ...effects: StatusEffect[]) {
    super();

    this.contactRequired = contactRequired;
    this.chance = chance;
    this.effects = effects;
  }

  applyPostAttackAfterMoveTypeCheck(pokemon: Pokemon, passive: boolean, simulated: boolean, attacker: Pokemon, move: Move, hitResult: HitResult, args: any[]): boolean {
    if (pokemon !== attacker && move.hitsSubstitute(attacker, pokemon)) {
      return false;
    }

    /**Status inflicted by abilities post attacking are also considered additional effects.*/
    if (!attacker.hasAbilityWithAttr(IgnoreMoveEffectsAbAttr) && !simulated && pokemon !== attacker && (!this.contactRequired || move.checkFlag(MoveFlags.MAKES_CONTACT, attacker, pokemon)) && pokemon.randSeedInt(100) < this.chance && !pokemon.status) {
      const effect = this.effects.length === 1 ? this.effects[0] : this.effects[pokemon.randSeedInt(this.effects.length)];
      return attacker.trySetStatus(effect, true, pokemon);
    }

    return simulated;
  }
}

export class PostAttackContactApplyStatusEffectAbAttr extends PostAttackApplyStatusEffectAbAttr {
  constructor(chance: integer, ...effects: StatusEffect[]) {
    super(true, chance, ...effects);
  }
}

export class PostAttackApplyBattlerTagAbAttr extends PostAttackAbAttr {
  private contactRequired: boolean;
  private chance: (user: Pokemon, target: Pokemon, move: Move) => integer;
  private effects: BattlerTagType[];


  constructor(contactRequired: boolean, chance: (user: Pokemon, target: Pokemon, move: Move) =>  integer, ...effects: BattlerTagType[]) {
    super();

    this.contactRequired = contactRequired;
    this.chance = chance;
    this.effects = effects;
  }

  applyPostAttackAfterMoveTypeCheck(pokemon: Pokemon, passive: boolean, simulated: boolean, attacker: Pokemon, move: Move, hitResult: HitResult, args: any[]): boolean {
    /**Battler tags inflicted by abilities post attacking are also considered additional effects.*/
    if (!attacker.hasAbilityWithAttr(IgnoreMoveEffectsAbAttr) && pokemon !== attacker && (!this.contactRequired || move.checkFlag(MoveFlags.MAKES_CONTACT, attacker, pokemon)) && pokemon.randSeedInt(100) < this.chance(attacker, pokemon, move) && !pokemon.status) {
      const effect = this.effects.length === 1 ? this.effects[0] : this.effects[pokemon.randSeedInt(this.effects.length)];
      return simulated || attacker.addTag(effect);
    }

    return false;
  }
}

export class PostDefendStealHeldItemAbAttr extends PostDefendAbAttr {
  private condition?: PokemonDefendCondition;

  constructor(condition?: PokemonDefendCondition) {
    super();

    this.condition = condition;
  }

  override applyPostDefend(pokemon: Pokemon, _passive: boolean, simulated: boolean, attacker: Pokemon, move: Move, hitResult: HitResult, _args: any[]): Promise<boolean> {
    return new Promise<boolean>(resolve => {
      if (!simulated && hitResult < HitResult.NO_EFFECT && (!this.condition || this.condition(pokemon, attacker, move)) && !move.hitsSubstitute(attacker, pokemon)) {
        const heldItems = this.getTargetHeldItems(attacker).filter(i => i.isTransferable);
        if (heldItems.length) {
          const stolenItem = heldItems[pokemon.randSeedInt(heldItems.length)];
          pokemon.scene.tryTransferHeldItemModifier(stolenItem, pokemon, false).then(success => {
            if (success) {
              pokemon.scene.queueMessage(i18next.t("abilityTriggers:postDefendStealHeldItem", { pokemonNameWithAffix: getPokemonNameWithAffix(pokemon), attackerName: attacker.name, stolenItemType: stolenItem.type.name }));
            }
            resolve(success);
          });
          return;
        }
      }
      resolve(simulated);
    });
  }

  getTargetHeldItems(target: Pokemon): PokemonHeldItemModifier[] {
    return target.scene.findModifiers(m => m instanceof PokemonHeldItemModifier
      && m.pokemonId === target.id, target.isPlayer()) as PokemonHeldItemModifier[];
  }
}

/**
 * Base class for defining all {@linkcode Ability} Attributes after a status effect has been set.
 * @see {@linkcode applyPostSetStatus()}.
 */
export class PostSetStatusAbAttr extends AbAttr {
  /**
   * Does nothing after a status condition is set.
   * @param pokemon {@linkcode Pokemon} that status condition was set on.
   * @param sourcePokemon {@linkcode Pokemon} that that set the status condition. Is `null` if status was not set by a Pokemon.
   * @param passive Whether this ability is a passive.
   * @param effect {@linkcode StatusEffect} that was set.
   * @param args Set of unique arguments needed by this attribute.
   * @returns `true` if application of the ability succeeds.
   */
  applyPostSetStatus(pokemon: Pokemon, sourcePokemon: Pokemon | null = null, passive: boolean, effect: StatusEffect, simulated: boolean, args: any[]) : boolean | Promise<boolean> {
    return false;
  }
}

/**
 * If another Pokemon burns, paralyzes, poisons, or badly poisons this Pokemon,
 * that Pokemon receives the same non-volatile status condition as part of this
 * ability attribute. For Synchronize ability.
 */
export class SynchronizeStatusAbAttr extends PostSetStatusAbAttr {
  /**
   * If the `StatusEffect` that was set is Burn, Paralysis, Poison, or Toxic, and the status
   * was set by a source Pokemon, set the source Pokemon's status to the same `StatusEffect`.
   * @param pokemon {@linkcode Pokemon} that status condition was set on.
   * @param sourcePokemon {@linkcode Pokemon} that that set the status condition. Is null if status was not set by a Pokemon.
   * @param passive Whether this ability is a passive.
   * @param effect {@linkcode StatusEffect} that was set.
   * @param args Set of unique arguments needed by this attribute.
   * @returns `true` if application of the ability succeeds.
   */
  override applyPostSetStatus(pokemon: Pokemon, sourcePokemon: Pokemon | null = null, passive: boolean, effect: StatusEffect, simulated: boolean, args: any[]): boolean {
    /** Synchronizable statuses */
    const syncStatuses = new Set<StatusEffect>([
      StatusEffect.BURN,
      StatusEffect.PARALYSIS,
      StatusEffect.POISON,
      StatusEffect.TOXIC
    ]);

    if (sourcePokemon && syncStatuses.has(effect)) {
      if (!simulated) {
        sourcePokemon.trySetStatus(effect, true, pokemon);
      }
      return true;
    }

    return false;
  }
}

export class PostVictoryAbAttr extends AbAttr {
  applyPostVictory(pokemon: Pokemon, passive: boolean, simulated: boolean, args: any[]): boolean | Promise<boolean> {
    return false;
  }
}

class PostVictoryStatStageChangeAbAttr extends PostVictoryAbAttr {
  private stat: BattleStat | ((p: Pokemon) => BattleStat);
  private stages: number;

  constructor(stat: BattleStat | ((p: Pokemon) => BattleStat), stages: number) {
    super();

    this.stat = stat;
    this.stages = stages;
  }

  applyPostVictory(pokemon: Pokemon, passive: boolean, simulated: boolean, args: any[]): boolean | Promise<boolean> {
    const stat = typeof this.stat === "function"
      ? this.stat(pokemon)
      : this.stat;
    if (!simulated) {
      pokemon.scene.unshiftPhase(new StatStageChangePhase(pokemon.scene, pokemon.getBattlerIndex(), true, [ stat ], this.stages));
    }
    return true;
  }
}

export class PostVictoryFormChangeAbAttr extends PostVictoryAbAttr {
  private formFunc: (p: Pokemon) => integer;

  constructor(formFunc: ((p: Pokemon) => integer)) {
    super(true);

    this.formFunc = formFunc;
  }

  applyPostVictory(pokemon: Pokemon, passive: boolean, simulated: boolean, args: any[]): boolean | Promise<boolean> {
    const formIndex = this.formFunc(pokemon);
    if (formIndex !== pokemon.formIndex) {
      if (!simulated) {
        pokemon.scene.triggerPokemonFormChange(pokemon, SpeciesFormChangeManualTrigger, false);
      }
      return true;
    }

    return false;
  }
}

export class PostKnockOutAbAttr extends AbAttr {
  applyPostKnockOut(pokemon: Pokemon, passive: boolean, simulated: boolean, knockedOut: Pokemon, args: any[]): boolean | Promise<boolean> {
    return false;
  }
}

export class PostKnockOutStatStageChangeAbAttr extends PostKnockOutAbAttr {
  private stat: BattleStat | ((p: Pokemon) => BattleStat);
  private stages: number;

  constructor(stat: BattleStat | ((p: Pokemon) => BattleStat), stages: number) {
    super();

    this.stat = stat;
    this.stages = stages;
  }

  applyPostKnockOut(pokemon: Pokemon, passive: boolean, simulated: boolean, knockedOut: Pokemon, args: any[]): boolean | Promise<boolean> {
    const stat = typeof this.stat === "function"
      ? this.stat(pokemon)
      : this.stat;
    if (!simulated) {
      pokemon.scene.unshiftPhase(new StatStageChangePhase(pokemon.scene, pokemon.getBattlerIndex(), true, [ stat ], this.stages));
    }
    return true;
  }
}

export class CopyFaintedAllyAbilityAbAttr extends PostKnockOutAbAttr {
  constructor() {
    super();
  }

  applyPostKnockOut(pokemon: Pokemon, passive: boolean, simulated: boolean, knockedOut: Pokemon, args: any[]): boolean | Promise<boolean> {
    if (pokemon.isPlayer() === knockedOut.isPlayer() && !knockedOut.getAbility().hasAttr(UncopiableAbilityAbAttr)) {
      if (!simulated) {
        pokemon.summonData.ability = knockedOut.getAbility().id;
        pokemon.scene.queueMessage(i18next.t("abilityTriggers:copyFaintedAllyAbility", { pokemonNameWithAffix: getPokemonNameWithAffix(knockedOut), abilityName: allAbilities[knockedOut.getAbility().id].name }));
      }
      return true;
    }

    return false;
  }
}

export class IgnoreOpponentStatStagesAbAttr extends AbAttr {
  private stats: readonly BattleStat[];

  constructor(stats?: BattleStat[]) {
    super(false);

    this.stats = stats ?? BATTLE_STATS;
  }

  apply(_pokemon: Pokemon, _passive: boolean, simulated: boolean, _cancelled: Utils.BooleanHolder, args: any[]) {
    if (this.stats.includes(args[0])) {
      (args[1] as Utils.BooleanHolder).value = true;
      return true;
    }
    return false;
  }
}

export class IntimidateImmunityAbAttr extends AbAttr {
  constructor() {
    super(false);
  }

  apply(pokemon: Pokemon, passive: boolean, simulated: boolean, cancelled: Utils.BooleanHolder, args: any[]): boolean {
    cancelled.value = true;
    return true;
  }

  getTriggerMessage(pokemon: Pokemon, abilityName: string, ...args: any[]): string {
    return i18next.t("abilityTriggers:intimidateImmunity", {
      pokemonNameWithAffix: getPokemonNameWithAffix(pokemon),
      abilityName
    });
  }
}

export class PostIntimidateStatStageChangeAbAttr extends AbAttr {
  private stats: BattleStat[];
  private stages: number;
  private overwrites: boolean;

  constructor(stats: BattleStat[], stages: number, overwrites?: boolean) {
    super(true);
    this.stats = stats;
    this.stages = stages;
    this.overwrites = !!overwrites;
  }

  apply(pokemon: Pokemon, passive: boolean, simulated:boolean, cancelled: Utils.BooleanHolder, args: any[]): boolean {
    if (!simulated) {
      pokemon.scene.pushPhase(new StatStageChangePhase(pokemon.scene, pokemon.getBattlerIndex(), false, this.stats, this.stages));
    }
    cancelled.value = this.overwrites;
    return true;
  }
}

/**
 * Base class for defining all {@linkcode Ability} Attributes post summon
 * @see {@linkcode applyPostSummon()}
 */
export class PostSummonAbAttr extends AbAttr {
  /**
   * Applies ability post summon (after switching in)
   * @param pokemon {@linkcode Pokemon} with this ability
   * @param passive Whether this ability is a passive
   * @param args Set of unique arguments needed by this attribute
   * @returns true if application of the ability succeeds
   */
  applyPostSummon(pokemon: Pokemon, passive: boolean, simulated: boolean, args: any[]): boolean | Promise<boolean> {
    return false;
  }
}

/**
 * Removes specified arena tags when a Pokemon is summoned.
 */
export class PostSummonRemoveArenaTagAbAttr extends PostSummonAbAttr {
  private arenaTags: ArenaTagType[];

  /**
   * @param arenaTags {@linkcode ArenaTagType[]} - the arena tags to be removed
   */
  constructor(arenaTags: ArenaTagType[]) {
    super(true);

    this.arenaTags = arenaTags;
  }

  applyPostSummon(pokemon: Pokemon, passive: boolean, simulated: boolean, args: any[]): boolean | Promise<boolean> {
    if (!simulated) {
      for (const arenaTag of this.arenaTags) {
        pokemon.scene.arena.removeTag(arenaTag);
      }
    }
    return true;
  }
}
export class PostSummonMessageAbAttr extends PostSummonAbAttr {
  private messageFunc: (pokemon: Pokemon) => string;

  constructor(messageFunc: (pokemon: Pokemon) => string) {
    super(true);

    this.messageFunc = messageFunc;
  }

  applyPostSummon(pokemon: Pokemon, passive: boolean, simulated: boolean, args: any[]): boolean {
    if (!simulated) {
      pokemon.scene.queueMessage(this.messageFunc(pokemon));
    }

    return true;
  }
}

/**
 * Removes illusions when a Pokemon is summoned.
 */
export class PostSummonRemoveIllusionAbAttr extends PostSummonAbAttr {
  applyPostSummon(pokemon: Pokemon, passive: boolean, simulated: boolean, args: any[]): boolean {
    pokemon.scene.getField(true).map(pokemon => {
      pokemon.breakIllusion();
    });
    return true;
  }
}

export class PostSummonUnnamedMessageAbAttr extends PostSummonAbAttr {
  //Attr doesn't force pokemon name on the message
  private message: string;

  constructor(message: string) {
    super(true);

    this.message = message;
  }

  applyPostSummon(pokemon: Pokemon, passive: boolean, simulated: boolean, args: any[]): boolean {
    if (!simulated) {
      pokemon.scene.queueMessage(this.message);
    }

    return true;
  }
}

export class PostSummonAddBattlerTagAbAttr extends PostSummonAbAttr {
  private tagType: BattlerTagType;
  private turnCount: integer;

  constructor(tagType: BattlerTagType, turnCount: integer, showAbility?: boolean) {
    super(showAbility);

    this.tagType = tagType;
    this.turnCount = turnCount;
  }

  applyPostSummon(pokemon: Pokemon, passive: boolean, simulated: boolean, args: any[]): boolean {
    if (simulated) {
      return pokemon.canAddTag(this.tagType);
    } else {
      return pokemon.addTag(this.tagType, this.turnCount);
    }
  }
}

export class PostSummonStatStageChangeAbAttr extends PostSummonAbAttr {
  private stats: BattleStat[];
  private stages: number;
  private selfTarget: boolean;
  private intimidate: boolean;

  constructor(stats: BattleStat[], stages: number, selfTarget?: boolean, intimidate?: boolean) {
    super(false);

    this.stats = stats;
    this.stages = stages;
    this.selfTarget = !!selfTarget;
    this.intimidate = !!intimidate;
  }

  applyPostSummon(pokemon: Pokemon, passive: boolean, simulated: boolean, args: any[]): boolean {
    if (simulated) {
      return true;
    }

    queueShowAbility(pokemon, passive);  // TODO: Better solution than manually showing the ability here
    if (this.selfTarget) {
      // we unshift the StatStageChangePhase to put it right after the showAbility and not at the end of the
      // phase list (which could be after CommandPhase for example)
      pokemon.scene.unshiftPhase(new StatStageChangePhase(pokemon.scene, pokemon.getBattlerIndex(), true, this.stats, this.stages));
      return true;
    }
    for (const opponent of pokemon.getOpponents()) {
      const cancelled = new Utils.BooleanHolder(false);
      if (this.intimidate) {
        applyAbAttrs(IntimidateImmunityAbAttr, opponent, cancelled, simulated);
        applyAbAttrs(PostIntimidateStatStageChangeAbAttr, opponent, cancelled, simulated);

        if (opponent.getTag(BattlerTagType.SUBSTITUTE)) {
          cancelled.value = true;
        }
      }
      if (!cancelled.value) {
        pokemon.scene.unshiftPhase(new StatStageChangePhase(pokemon.scene, opponent.getBattlerIndex(), false, this.stats, this.stages));
      }
    }
    return true;
  }
}

export class PostSummonAllyHealAbAttr extends PostSummonAbAttr {
  private healRatio: number;
  private showAnim: boolean;

  constructor(healRatio: number, showAnim: boolean = false) {
    super();

    this.healRatio = healRatio || 4;
    this.showAnim = showAnim;
  }

  applyPostSummon(pokemon: Pokemon, passive: boolean, simulated: boolean, args: any[]): boolean {
    const target = pokemon.getAlly();
    if (target?.isActive(true)) {
      if (!simulated) {
        target.scene.unshiftPhase(new PokemonHealPhase(target.scene, target.getBattlerIndex(),
          Utils.toDmgValue(pokemon.getMaxHp() / this.healRatio), i18next.t("abilityTriggers:postSummonAllyHeal", { pokemonNameWithAffix: getPokemonNameWithAffix(target), pokemonName: pokemon.name }), true, !this.showAnim));
      }

      return true;
    }

    return false;
  }
}

/**
 * Resets an ally's temporary stat boots to zero with no regard to
 * whether this is a positive or negative change
 * @param pokemon The {@link Pokemon} with this {@link AbAttr}
 * @param passive N/A
 * @param args N/A
 * @returns if the move was successful
 */
export class PostSummonClearAllyStatStagesAbAttr extends PostSummonAbAttr {
  constructor() {
    super();
  }

  applyPostSummon(pokemon: Pokemon, passive: boolean, simulated: boolean, args: any[]): boolean {
    const target = pokemon.getAlly();
    if (target?.isActive(true)) {
      if (!simulated) {
        for (const s of BATTLE_STATS) {
          target.setStatStage(s, 0);
        }

        target.scene.queueMessage(i18next.t("abilityTriggers:postSummonClearAllyStats", { pokemonNameWithAffix: getPokemonNameWithAffix(target) }));
      }

      return true;
    }

    return false;
  }
}

/**
 * Download raises either the Attack stat or Special Attack stat by one stage depending on the foe's currently lowest defensive stat:
 * it will raise Attack if the foe's current Defense is lower than its current Special Defense stat;
 * otherwise, it will raise Special Attack.
 * @extends PostSummonAbAttr
 * @see {applyPostSummon}
 */
export class DownloadAbAttr extends PostSummonAbAttr {
  private enemyDef: integer;
  private enemySpDef: integer;
  private enemyCountTally: integer;
  private stats: BattleStat[];

  /**
   * Checks to see if it is the opening turn (starting a new game), if so, Download won't work. This is because Download takes into account
   * vitamins and items, so it needs to use the Stat and the stat alone.
   * @param {Pokemon} pokemon Pokemon that is using the move, as well as seeing the opposing pokemon.
   * @param {boolean} passive N/A
   * @param {any[]} args N/A
   * @returns Returns true if ability is used successful, false if not.
   */
  applyPostSummon(pokemon: Pokemon, passive: boolean, simulated: boolean, args: any[]): boolean {
    this.enemyDef = 0;
    this.enemySpDef = 0;
    this.enemyCountTally = 0;

    for (const opponent of pokemon.getOpponents()) {
      this.enemyCountTally++;
      this.enemyDef += opponent.getEffectiveStat(Stat.DEF);
      this.enemySpDef += opponent.getEffectiveStat(Stat.SPDEF);
    }
    this.enemyDef = Math.round(this.enemyDef / this.enemyCountTally);
    this.enemySpDef = Math.round(this.enemySpDef / this.enemyCountTally);

    if (this.enemyDef < this.enemySpDef) {
      this.stats = [ Stat.ATK ];
    } else {
      this.stats = [ Stat.SPATK ];
    }

    if (this.enemyDef > 0 && this.enemySpDef > 0) { // only activate if there's actually an enemy to download from
      if (!simulated) {
        pokemon.scene.unshiftPhase(new StatStageChangePhase(pokemon.scene, pokemon.getBattlerIndex(), false, this.stats, 1));
      }
      return true;
    }

    return false;
  }
}

export class PostSummonWeatherChangeAbAttr extends PostSummonAbAttr {
  private weatherType: WeatherType;

  constructor(weatherType: WeatherType) {
    super();

    this.weatherType = weatherType;
  }

  applyPostSummon(pokemon: Pokemon, passive: boolean, simulated: boolean, args: any[]): boolean {
    if ((this.weatherType === WeatherType.HEAVY_RAIN ||
      this.weatherType === WeatherType.HARSH_SUN ||
      this.weatherType === WeatherType.STRONG_WINDS) || !pokemon.scene.arena.weather?.isImmutable()) {
      if (simulated) {
        return pokemon.scene.arena.weather?.weatherType !== this.weatherType;
      } else {
        return pokemon.scene.arena.trySetWeather(this.weatherType, true);
      }
    }

    return false;
  }
}

export class PostSummonTerrainChangeAbAttr extends PostSummonAbAttr {
  private terrainType: TerrainType;

  constructor(terrainType: TerrainType) {
    super();

    this.terrainType = terrainType;
  }

  applyPostSummon(pokemon: Pokemon, passive: boolean, simulated: boolean, args: any[]): boolean {
    if (simulated) {
      return pokemon.scene.arena.terrain?.terrainType !== this.terrainType;
    } else {
      return pokemon.scene.arena.trySetTerrain(this.terrainType, true);
    }
  }
}

export class PostSummonFormChangeAbAttr extends PostSummonAbAttr {
  private formFunc: (p: Pokemon) => integer;

  constructor(formFunc: ((p: Pokemon) => integer)) {
    super(true);

    this.formFunc = formFunc;
  }

  applyPostSummon(pokemon: Pokemon, passive: boolean, simulated: boolean, args: any[]): boolean {
    const formIndex = this.formFunc(pokemon);
    if (formIndex !== pokemon.formIndex) {
      return simulated || pokemon.scene.triggerPokemonFormChange(pokemon, SpeciesFormChangeManualTrigger, false);
    }

    return false;
  }
}

/** Attempts to copy a pokemon's ability */
export class PostSummonCopyAbilityAbAttr extends PostSummonAbAttr {
  private target: Pokemon;
  private targetAbilityName: string;

  applyPostSummon(pokemon: Pokemon, passive: boolean, simulated: boolean, args: any[]): boolean {
    const targets = pokemon.getOpponents();
    if (!targets.length) {
      return false;
    }

    let target: Pokemon;
    if (targets.length > 1) {
      pokemon.scene.executeWithSeedOffset(() => target = Utils.randSeedItem(targets), pokemon.scene.currentBattle.waveIndex);
    } else {
      target = targets[0];
    }

    if (
      target!.getAbility().hasAttr(UncopiableAbilityAbAttr) &&
      // Wonder Guard is normally uncopiable so has the attribute, but Trace specifically can copy it
      !(pokemon.hasAbility(Abilities.TRACE) && target!.getAbility().id === Abilities.WONDER_GUARD)
    ) {
      return false;
    }

    if (!simulated) {
      this.target = target!;
      this.targetAbilityName = allAbilities[target!.getAbility().id].name;
      pokemon.summonData.ability = target!.getAbility().id;
      setAbilityRevealed(target!);
      pokemon.updateInfo();
    }

    return true;
  }

  getTriggerMessage(pokemon: Pokemon, abilityName: string, ...args: any[]): string {
    return i18next.t("abilityTriggers:trace", {
      pokemonName: getPokemonNameWithAffix(pokemon),
      targetName: getPokemonNameWithAffix(this.target),
      abilityName: this.targetAbilityName,
    });
  }
}

/**
 * Removes supplied status effects from the user's field.
 */
export class PostSummonUserFieldRemoveStatusEffectAbAttr extends PostSummonAbAttr {
  private statusEffect: StatusEffect[];

  /**
   * @param statusEffect - The status effects to be removed from the user's field.
   */
  constructor(...statusEffect: StatusEffect[]) {
    super(false);

    this.statusEffect = statusEffect;
  }

  /**
   * Removes supplied status effect from the user's field when user of the ability is summoned.
   *
   * @param pokemon - The Pokémon that triggered the ability.
   * @param passive - n/a
   * @param args - n/a
   * @returns A boolean or a promise that resolves to a boolean indicating the result of the ability application.
   */
  applyPostSummon(pokemon: Pokemon, passive: boolean, simulated: boolean, args: any[]): boolean | Promise<boolean> {
    const party = pokemon instanceof PlayerPokemon ? pokemon.scene.getPlayerField() : pokemon.scene.getEnemyField();
    const allowedParty = party.filter(p => p.isAllowedInBattle());

    if (allowedParty.length < 1) {
      return false;
    }

    if (!simulated) {
      for (const pokemon of allowedParty) {
        if (pokemon.status && this.statusEffect.includes(pokemon.status.effect)) {
          pokemon.scene.queueMessage(getStatusEffectHealText(pokemon.status.effect, getPokemonNameWithAffix(pokemon)));
          pokemon.resetStatus(false);
          pokemon.updateInfo();
        }
      }
    }
    return true;
  }
}


/** Attempt to copy the stat changes on an ally pokemon */
export class PostSummonCopyAllyStatsAbAttr extends PostSummonAbAttr {
  applyPostSummon(pokemon: Pokemon, passive: boolean, simulated: boolean, args: any[]): boolean {
    if (!pokemon.scene.currentBattle.double) {
      return false;
    }

    const ally = pokemon.getAlly();
    if (!ally || ally.getStatStages().every(s => s === 0)) {
      return false;
    }

    if (!simulated) {
      for (const s of BATTLE_STATS) {
        pokemon.setStatStage(s, ally.getStatStage(s));
      }
      pokemon.updateInfo();
    }

    return true;
  }

  getTriggerMessage(pokemon: Pokemon, abilityName: string, ...args: any[]): string {
    return i18next.t("abilityTriggers:costar", {
      pokemonName: getPokemonNameWithAffix(pokemon),
      allyName: getPokemonNameWithAffix(pokemon.getAlly()),
    });
  }
}

export class PostSummonTransformAbAttr extends PostSummonAbAttr {
  constructor() {
    super(true);
  }

  async applyPostSummon(pokemon: Pokemon, passive: boolean, simulated: boolean, args: any[]): Promise<boolean> {
    const targets = pokemon.getOpponents();
    if (simulated || !targets.length) {
      return simulated;
    }
    const promises: Promise<void>[] = [];

    let target: Pokemon = targets[0];
    if (targets.length > 1) {
      pokemon.scene.executeWithSeedOffset(() => target = Utils.randSeedItem(targets), pokemon.scene.currentBattle.waveIndex);
    } else {
      target = targets[0];
    }

<<<<<<< HEAD
    if (target.battleData.illusion.active) {
      return false;
    }
=======
    target = target!;
>>>>>>> c7e9eaf4
    pokemon.summonData.speciesForm = target.getSpeciesForm();
    pokemon.summonData.fusionSpeciesForm = target.getFusionSpeciesForm();
    pokemon.summonData.ability = target.getAbility().id;
    pokemon.summonData.gender = target.getGender();
    pokemon.summonData.fusionGender = target.getFusionGender();

    // Copy all stats (except HP)
    for (const s of EFFECTIVE_STATS) {
      pokemon.setStat(s, target.getStat(s, false), false);
    }

    // Copy all stat stages
    for (const s of BATTLE_STATS) {
      pokemon.setStatStage(s, target.getStatStage(s));
    }

    pokemon.summonData.moveset = target.getMoveset().map(m => {
      const pp = m?.getMove().pp ?? 0;
      // if PP value is less than 5, do nothing. If greater, we need to reduce the value to 5 using a negative ppUp value.
      const ppUp = pp <= 5 ? 0 : (5 - pp) / Math.max(Math.floor(pp / 5), 1);
      return new PokemonMove(m?.moveId ?? Moves.NONE, 0, ppUp);
    });
    pokemon.summonData.types = target.getTypes();
    promises.push(pokemon.updateInfo());

    pokemon.scene.queueMessage(i18next.t("abilityTriggers:postSummonTransform", { pokemonNameWithAffix: getPokemonNameWithAffix(pokemon), targetName: target!.name, }));
    pokemon.scene.playSound("battle_anims/PRSFX- Transform");
    promises.push(pokemon.loadAssets(false).then(() => {
      pokemon.playAnim();
      pokemon.updateInfo();
    }));

    await Promise.all(promises);

    return true;
  }
}

/**
 * Reverts weather-based forms to their normal forms when the user is summoned.
 * Used by Cloud Nine and Air Lock.
 * @extends PostSummonAbAttr
 */
export class PostSummonWeatherSuppressedFormChangeAbAttr extends PostSummonAbAttr {
  /**
   * Triggers {@linkcode Arena.triggerWeatherBasedFormChangesToNormal | triggerWeatherBasedFormChangesToNormal}
   * @param {Pokemon} pokemon the Pokemon with this ability
   * @param passive n/a
   * @param args n/a
   * @returns whether a Pokemon was reverted to its normal form
   */
  applyPostSummon(pokemon: Pokemon, passive: boolean, simulated: boolean, args: any[]) {
    const pokemonToTransform = getPokemonWithWeatherBasedForms(pokemon.scene);

    if (pokemonToTransform.length < 1) {
      return false;
    }

    if (!simulated) {
      pokemon.scene.arena.triggerWeatherBasedFormChangesToNormal();
    }

    return true;
  }
}

/**
 * Triggers weather-based form change when summoned into an active weather.
 * Used by Forecast and Flower Gift.
 * @extends PostSummonAbAttr
 */
export class PostSummonFormChangeByWeatherAbAttr extends PostSummonAbAttr {
  private ability: Abilities;

  constructor(ability: Abilities) {
    super(false);

    this.ability = ability;
  }

  /**
   * Calls the {@linkcode BattleScene.triggerPokemonFormChange | triggerPokemonFormChange} for both
   * {@linkcode SpeciesFormChange.SpeciesFormChangeWeatherTrigger | SpeciesFormChangeWeatherTrigger} and
   * {@linkcode SpeciesFormChange.SpeciesFormChangeWeatherTrigger | SpeciesFormChangeRevertWeatherFormTrigger} if it
   * is the specific Pokemon and ability
   * @param {Pokemon} pokemon the Pokemon with this ability
   * @param passive n/a
   * @param args n/a
   * @returns whether the form change was triggered
   */
  applyPostSummon(pokemon: Pokemon, passive: boolean, simulated: boolean, args: any[]): boolean {
    const isCastformWithForecast = (pokemon.species.speciesId === Species.CASTFORM && this.ability === Abilities.FORECAST);
    const isCherrimWithFlowerGift = (pokemon.species.speciesId === Species.CHERRIM && this.ability === Abilities.FLOWER_GIFT);

    if (isCastformWithForecast || isCherrimWithFlowerGift) {
      if (simulated) {
        return simulated;
      }

      pokemon.scene.triggerPokemonFormChange(pokemon, SpeciesFormChangeWeatherTrigger);
      pokemon.scene.triggerPokemonFormChange(pokemon, SpeciesFormChangeRevertWeatherFormTrigger);
      queueShowAbility(pokemon, passive);
      return true;
    }
    return false;
  }
}

export class PreSwitchOutAbAttr extends AbAttr {
  constructor() {
    super(true);
  }

  applyPreSwitchOut(pokemon: Pokemon, passive: boolean, simulated: boolean, args: any[]): boolean | Promise<boolean> {
    return false;
  }
}

export class PreSwitchOutResetStatusAbAttr extends PreSwitchOutAbAttr {
  applyPreSwitchOut(pokemon: Pokemon, passive: boolean, simulated: boolean, args: any[]): boolean | Promise<boolean> {
    if (pokemon.status) {
      if (!simulated) {
        pokemon.resetStatus();
        pokemon.updateInfo();
      }

      return true;
    }

    return false;
  }
}

/**
 * Clears Desolate Land/Primordial Sea/Delta Stream upon the Pokemon switching out.
 */
export class PreSwitchOutClearWeatherAbAttr extends PreSwitchOutAbAttr {

  /**
   * @param pokemon The {@linkcode Pokemon} with the ability
   * @param passive N/A
   * @param args N/A
   * @returns {boolean} Returns true if the weather clears, otherwise false.
   */
  applyPreSwitchOut(pokemon: Pokemon, passive: boolean, simulated: boolean, args: any[]): boolean | Promise<boolean> {
    const weatherType = pokemon.scene.arena.weather?.weatherType;
    let turnOffWeather = false;

    // Clear weather only if user's ability matches the weather and no other pokemon has the ability.
    switch (weatherType) {
      case (WeatherType.HARSH_SUN):
        if (pokemon.hasAbility(Abilities.DESOLATE_LAND)
          && pokemon.scene.getField(true).filter(p => p !== pokemon).filter(p => p.hasAbility(Abilities.DESOLATE_LAND)).length === 0) {
          turnOffWeather = true;
        }
        break;
      case (WeatherType.HEAVY_RAIN):
        if (pokemon.hasAbility(Abilities.PRIMORDIAL_SEA)
          && pokemon.scene.getField(true).filter(p => p !== pokemon).filter(p => p.hasAbility(Abilities.PRIMORDIAL_SEA)).length === 0) {
          turnOffWeather = true;
        }
        break;
      case (WeatherType.STRONG_WINDS):
        if (pokemon.hasAbility(Abilities.DELTA_STREAM)
          && pokemon.scene.getField(true).filter(p => p !== pokemon).filter(p => p.hasAbility(Abilities.DELTA_STREAM)).length === 0) {
          turnOffWeather = true;
        }
        break;
    }

    if (simulated) {
      return turnOffWeather;
    }

    if (turnOffWeather) {
      pokemon.scene.arena.trySetWeather(WeatherType.NONE, false);
      return true;
    }

    return false;
  }
}

export class PreSwitchOutHealAbAttr extends PreSwitchOutAbAttr {
  applyPreSwitchOut(pokemon: Pokemon, passive: boolean, simulated: boolean, args: any[]): boolean | Promise<boolean> {
    if (!pokemon.isFullHp()) {
      if (!simulated) {
        const healAmount = Utils.toDmgValue(pokemon.getMaxHp() * 0.33);
        pokemon.heal(healAmount);
        pokemon.updateInfo();
      }

      return true;
    }

    return false;
  }
}

/**
 * Attribute for form changes that occur on switching out
 * @extends PreSwitchOutAbAttr
 * @see {@linkcode applyPreSwitchOut}
 */
export class PreSwitchOutFormChangeAbAttr extends PreSwitchOutAbAttr {
  private formFunc: (p: Pokemon) => integer;

  constructor(formFunc: ((p: Pokemon) => integer)) {
    super();

    this.formFunc = formFunc;
  }

  /**
   * On switch out, trigger the form change to the one defined in the ability
   * @param pokemon The pokemon switching out and changing form {@linkcode Pokemon}
   * @param passive N/A
   * @param args N/A
   * @returns true if the form change was successful
   */
  applyPreSwitchOut(pokemon: Pokemon, passive: boolean, simulated: boolean, args: any[]): boolean | Promise<boolean> {
    const formIndex = this.formFunc(pokemon);
    if (formIndex !== pokemon.formIndex) {
      if (!simulated) {
        pokemon.scene.triggerPokemonFormChange(pokemon, SpeciesFormChangeManualTrigger, false);
      }
      return true;
    }

    return false;
  }

}

export class PreStatStageChangeAbAttr extends AbAttr {
  applyPreStatStageChange(pokemon: Pokemon | null, passive: boolean, simulated: boolean, stat: BattleStat, cancelled: Utils.BooleanHolder, args: any[]): boolean | Promise<boolean> {
    return false;
  }
}

/**
 * Protect one or all {@linkcode BattleStat} from reductions caused by other Pokémon's moves and Abilities
 */
export class ProtectStatAbAttr extends PreStatStageChangeAbAttr {
  /** {@linkcode BattleStat} to protect or `undefined` if **all** {@linkcode BattleStat} are protected */
  private protectedStat?: BattleStat;

  constructor(protectedStat?: BattleStat) {
    super();

    this.protectedStat = protectedStat;
  }

  /**
   * Apply the {@linkcode ProtectedStatAbAttr} to an interaction
   * @param _pokemon
   * @param _passive
   * @param simulated
   * @param stat the {@linkcode BattleStat} being affected
   * @param cancelled The {@linkcode Utils.BooleanHolder} that will be set to true if the stat is protected
   * @param _args
   * @returns true if the stat is protected, false otherwise
   */
  applyPreStatStageChange(_pokemon: Pokemon, _passive: boolean, _simulated: boolean, stat: BattleStat, cancelled: Utils.BooleanHolder, _args: any[]): boolean {
    if (Utils.isNullOrUndefined(this.protectedStat) || stat === this.protectedStat) {
      cancelled.value = true;
      return true;
    }

    return false;
  }

  getTriggerMessage(pokemon: Pokemon, abilityName: string, ..._args: any[]): string {
    return i18next.t("abilityTriggers:protectStat", {
      pokemonNameWithAffix: getPokemonNameWithAffix(pokemon),
      abilityName,
      statName: this.protectedStat ? i18next.t(getStatKey(this.protectedStat)) : i18next.t("battle:stats")
    });
  }
}

/**
 * This attribute applies confusion to the target whenever the user
 * directly poisons them with a move, e.g. Poison Puppeteer.
 * Called in {@linkcode StatusEffectAttr}.
 * @extends PostAttackAbAttr
 * @see {@linkcode applyPostAttack}
 */
export class ConfusionOnStatusEffectAbAttr extends PostAttackAbAttr {
  /** List of effects to apply confusion after */
  private effects: StatusEffect[];

  constructor(...effects: StatusEffect[]) {
    /** This effect does not require a damaging move */
    super((user, target, move) => true);
    this.effects = effects;
  }
  /**
   * Applies confusion to the target pokemon.
   * @param pokemon {@link Pokemon} attacking
   * @param passive N/A
   * @param defender {@link Pokemon} defending
   * @param move {@link Move} used to apply status effect and confusion
   * @param hitResult N/A
   * @param args [0] {@linkcode StatusEffect} applied by move
   * @returns true if defender is confused
   */
  applyPostAttackAfterMoveTypeCheck(pokemon: Pokemon, passive: boolean, simulated: boolean, defender: Pokemon, move: Move, hitResult: HitResult, args: any[]): boolean {
    if (this.effects.indexOf(args[0]) > -1 && !defender.isFainted()) {
      if (simulated) {
        return defender.canAddTag(BattlerTagType.CONFUSED);
      } else {
        return defender.addTag(BattlerTagType.CONFUSED, pokemon.randSeedIntRange(2, 5), move.id, defender.id);
      }
    }
    return false;
  }
}

export class PreSetStatusAbAttr extends AbAttr {
  applyPreSetStatus(pokemon: Pokemon, passive: boolean, simulated: boolean, effect: StatusEffect | undefined, cancelled: Utils.BooleanHolder, args: any[]): boolean | Promise<boolean> {
    return false;
  }
}

/**
 * Provides immunity to status effects to specified targets.
 */
export class PreSetStatusEffectImmunityAbAttr extends PreSetStatusAbAttr {
  private immuneEffects: StatusEffect[];

  /**
   * @param immuneEffects - The status effects to which the Pokémon is immune.
   */
  constructor(...immuneEffects: StatusEffect[]) {
    super();

    this.immuneEffects = immuneEffects;
  }

  /**
   * Applies immunity to supplied status effects.
   *
   * @param pokemon - The Pokémon to which the status is being applied.
   * @param passive - n/a
   * @param effect - The status effect being applied.
   * @param cancelled - A holder for a boolean value indicating if the status application was cancelled.
   * @param args - n/a
   * @returns A boolean indicating the result of the status application.
   */
  applyPreSetStatus(pokemon: Pokemon, passive: boolean, simulated: boolean, effect: StatusEffect, cancelled: Utils.BooleanHolder, args: any[]): boolean {
    if (this.immuneEffects.length < 1 || this.immuneEffects.includes(effect)) {
      cancelled.value = true;
      return true;
    }

    return false;
  }

  getTriggerMessage(pokemon: Pokemon, abilityName: string, ...args: any[]): string {
    return this.immuneEffects.length ?
      i18next.t("abilityTriggers:statusEffectImmunityWithName", {
        pokemonNameWithAffix: getPokemonNameWithAffix(pokemon),
        abilityName,
        statusEffectName: getStatusEffectDescriptor(args[0] as StatusEffect)
      }) :
      i18next.t("abilityTriggers:statusEffectImmunity", {
        pokemonNameWithAffix: getPokemonNameWithAffix(pokemon),
        abilityName
      });
  }
}

/**
 * Provides immunity to status effects to the user.
 * @extends PreSetStatusEffectImmunityAbAttr
 */
export class StatusEffectImmunityAbAttr extends PreSetStatusEffectImmunityAbAttr { }

/**
 * Provides immunity to status effects to the user's field.
 * @extends PreSetStatusEffectImmunityAbAttr
 */
export class UserFieldStatusEffectImmunityAbAttr extends PreSetStatusEffectImmunityAbAttr { }

export class PreApplyBattlerTagAbAttr extends AbAttr {
  applyPreApplyBattlerTag(pokemon: Pokemon, passive: boolean, simulated: boolean, tag: BattlerTag, cancelled: Utils.BooleanHolder, args: any[]): boolean | Promise<boolean> {
    return false;
  }
}

/**
 * Provides immunity to BattlerTags {@linkcode BattlerTag} to specified targets.
 */
export class PreApplyBattlerTagImmunityAbAttr extends PreApplyBattlerTagAbAttr {
  private immuneTagTypes: BattlerTagType[];
  private battlerTag: BattlerTag;

  constructor(immuneTagTypes: BattlerTagType | BattlerTagType[]) {
    super();

    this.immuneTagTypes = Array.isArray(immuneTagTypes) ? immuneTagTypes : [ immuneTagTypes ];
  }

  applyPreApplyBattlerTag(pokemon: Pokemon, passive: boolean, simulated: boolean, tag: BattlerTag, cancelled: Utils.BooleanHolder, args: any[]): boolean {
    if (this.immuneTagTypes.includes(tag.tagType)) {
      cancelled.value = true;
      if (!simulated) {
        this.battlerTag = tag;
      }
      return true;
    }

    return false;
  }

  getTriggerMessage(pokemon: Pokemon, abilityName: string, ...args: any[]): string {
    return i18next.t("abilityTriggers:battlerTagImmunity", {
      pokemonNameWithAffix: getPokemonNameWithAffix(pokemon),
      abilityName,
      battlerTagName: this.battlerTag.getDescriptor()
    });
  }
}

/**
 * Provides immunity to BattlerTags {@linkcode BattlerTag} to the user.
 * @extends PreApplyBattlerTagImmunityAbAttr
 */
export class BattlerTagImmunityAbAttr extends PreApplyBattlerTagImmunityAbAttr { }

/**
 * Provides immunity to BattlerTags {@linkcode BattlerTag} to the user's field.
 * @extends PreApplyBattlerTagImmunityAbAttr
 */
export class UserFieldBattlerTagImmunityAbAttr extends PreApplyBattlerTagImmunityAbAttr { }

export class BlockCritAbAttr extends AbAttr {
  apply(pokemon: Pokemon, passive: boolean, simulated: boolean, cancelled: Utils.BooleanHolder, args: any[]): boolean {
    (args[0] as Utils.BooleanHolder).value = true;
    return true;
  }
}

export class BonusCritAbAttr extends AbAttr {
  apply(pokemon: Pokemon, passive: boolean, simulated: boolean, cancelled: Utils.BooleanHolder, args: any[]): boolean {
    (args[0] as Utils.BooleanHolder).value = true;
    return true;
  }
}

export class MultCritAbAttr extends AbAttr {
  public multAmount: number;

  constructor(multAmount: number) {
    super(true);

    this.multAmount = multAmount;
  }

  apply(pokemon: Pokemon, passive: boolean, simulated: boolean, cancelled: Utils.BooleanHolder, args: any[]): boolean {
    const critMult = args[0] as Utils.NumberHolder;
    if (critMult.value > 1) {
      critMult.value *= this.multAmount;
      return true;
    }

    return false;
  }
}

/**
 * Guarantees a critical hit according to the given condition, except if target prevents critical hits. ie. Merciless
 * @extends AbAttr
 * @see {@linkcode apply}
 */
export class ConditionalCritAbAttr extends AbAttr {
  private condition: PokemonAttackCondition;

  constructor(condition: PokemonAttackCondition, checkUser?: Boolean) {
    super();

    this.condition = condition;
  }

  /**
   * @param pokemon {@linkcode Pokemon} user.
   * @param args [0] {@linkcode Utils.BooleanHolder} If true critical hit is guaranteed.
   *             [1] {@linkcode Pokemon} Target.
   *             [2] {@linkcode Move} used by ability user.
   */
  apply(pokemon: Pokemon, passive: boolean, simulated: boolean, cancelled: Utils.BooleanHolder, args: any[]): boolean {
    const target = (args[1] as Pokemon);
    const move = (args[2] as Move);
    if (!this.condition(pokemon, target, move)) {
      return false;
    }

    (args[0] as Utils.BooleanHolder).value = true;
    return true;
  }
}

export class BlockNonDirectDamageAbAttr extends AbAttr {
  apply(pokemon: Pokemon, passive: boolean, simulated: boolean, cancelled: Utils.BooleanHolder, args: any[]): boolean {
    cancelled.value = true;
    return true;
  }
}

/**
 * This attribute will block any status damage that you put in the parameter.
 */
export class BlockStatusDamageAbAttr extends AbAttr {
  private effects: StatusEffect[];

  /**
   * @param {StatusEffect[]} effects The status effect(s) that will be blocked from damaging the ability pokemon
   */
  constructor(...effects: StatusEffect[]) {
    super(false);

    this.effects = effects;
  }

  /**
   * @param {Pokemon} pokemon The pokemon with the ability
   * @param {boolean} passive N/A
   * @param {Utils.BooleanHolder} cancelled Whether to cancel the status damage
   * @param {any[]} args N/A
   * @returns Returns true if status damage is blocked
   */
  apply(pokemon: Pokemon, passive: boolean, simulated: boolean, cancelled: Utils.BooleanHolder, args: any[]): boolean {
    if (pokemon.status && this.effects.includes(pokemon.status.effect)) {
      cancelled.value = true;
      return true;
    }
    return false;
  }
}

export class BlockOneHitKOAbAttr extends AbAttr {
  apply(pokemon: Pokemon, passive: boolean, simulated: boolean, cancelled: Utils.BooleanHolder, args: any[]): boolean {
    cancelled.value = true;
    return true;
  }
}

/**
 * This governs abilities that alter the priority of moves
 * Abilities: Prankster, Gale Wings, Triage, Mycelium Might, Stall
 * Note - Quick Claw has a separate and distinct implementation outside of priority
 */
export class ChangeMovePriorityAbAttr extends AbAttr {
  private moveFunc: (pokemon: Pokemon, move: Move) => boolean;
  private changeAmount: number;

  /**
   * @param {(pokemon, move) => boolean} moveFunc applies priority-change to moves within a provided category
   * @param {number} changeAmount the amount of priority added or subtracted
   */
  constructor(moveFunc: (pokemon: Pokemon, move: Move) => boolean, changeAmount: number) {
    super(true);

    this.moveFunc = moveFunc;
    this.changeAmount = changeAmount;
  }

  apply(pokemon: Pokemon, passive: boolean, simulated: boolean, cancelled: Utils.BooleanHolder, args: any[]): boolean {
    if (!this.moveFunc(pokemon, args[0] as Move)) {
      return false;
    }

    (args[1] as Utils.IntegerHolder).value += this.changeAmount;
    return true;
  }
}

export class IgnoreContactAbAttr extends AbAttr { }

export class PreWeatherEffectAbAttr extends AbAttr {
  applyPreWeatherEffect(pokemon: Pokemon, passive: Boolean, simulated: boolean, weather: Weather | null, cancelled: Utils.BooleanHolder, args: any[]): boolean | Promise<boolean> {
    return false;
  }
}

export class PreWeatherDamageAbAttr extends PreWeatherEffectAbAttr { }

export class BlockWeatherDamageAttr extends PreWeatherDamageAbAttr {
  private weatherTypes: WeatherType[];

  constructor(...weatherTypes: WeatherType[]) {
    super();

    this.weatherTypes = weatherTypes;
  }

  applyPreWeatherEffect(pokemon: Pokemon, passive: boolean, simulated: boolean, weather: Weather, cancelled: Utils.BooleanHolder, args: any[]): boolean {
    if (!this.weatherTypes.length || this.weatherTypes.indexOf(weather?.weatherType) > -1) {
      cancelled.value = true;
    }

    return true;
  }
}

export class SuppressWeatherEffectAbAttr extends PreWeatherEffectAbAttr {
  public affectsImmutable: boolean;

  constructor(affectsImmutable?: boolean) {
    super();

    this.affectsImmutable = !!affectsImmutable;
  }

  applyPreWeatherEffect(pokemon: Pokemon, passive: boolean, simulated: boolean, weather: Weather, cancelled: Utils.BooleanHolder, args: any[]): boolean {
    if (this.affectsImmutable || weather.isImmutable()) {
      cancelled.value = true;
      return true;
    }

    return false;
  }
}

/**
 * Condition function to applied to abilities related to Sheer Force.
 * Checks if last move used against target was affected by a Sheer Force user and:
 * Disables: Color Change, Pickpocket, Wimp Out, Emergency Exit, Berserk, Anger Shell
 * @returns {AbAttrCondition} If false disables the ability which the condition is applied to.
 */
function getSheerForceHitDisableAbCondition(): AbAttrCondition {
  return (pokemon: Pokemon) => {
    if (!pokemon.turnData) {
      return true;
    }

    const lastReceivedAttack = pokemon.turnData.attacksReceived[0];
    if (!lastReceivedAttack) {
      return true;
    }

    const lastAttacker = pokemon.getOpponents().find(p => p.id === lastReceivedAttack.sourceId);
    if (!lastAttacker) {
      return true;
    }

    /**if the last move chance is greater than or equal to cero, and the last attacker's ability is sheer force*/
    const SheerForceAffected = allMoves[lastReceivedAttack.move].chance >= 0 && lastAttacker.hasAbility(Abilities.SHEER_FORCE);

    return !SheerForceAffected;
  };
}

function getWeatherCondition(...weatherTypes: WeatherType[]): AbAttrCondition {
  return (pokemon: Pokemon) => {
    if (!pokemon.scene?.arena) {
      return false;
    }
    if (pokemon.scene.arena.weather?.isEffectSuppressed(pokemon.scene)) {
      return false;
    }
    const weatherType = pokemon.scene.arena.weather?.weatherType;
    return !!weatherType && weatherTypes.indexOf(weatherType) > -1;
  };
}

function getAnticipationCondition(): AbAttrCondition {
  return (pokemon: Pokemon) => {
    for (const opponent of pokemon.getOpponents()) {
      for (const move of opponent.moveset) {
        // ignore null/undefined moves
        if (!move) {
          continue;
        }
        // the move's base type (not accounting for variable type changes) is super effective
        if (move.getMove() instanceof AttackMove && pokemon.getAttackTypeEffectiveness(move.getMove().type, opponent, true) >= 2) {
          return true;
        }
        // move is a OHKO
        if (move.getMove().hasAttr(OneHitKOAttr)) {
          return true;
        }
        // edge case for hidden power, type is computed
        if (move.getMove().id === Moves.HIDDEN_POWER) {
          const iv_val = Math.floor(((opponent.ivs[Stat.HP] & 1)
              + (opponent.ivs[Stat.ATK] & 1) * 2
              + (opponent.ivs[Stat.DEF] & 1) * 4
              + (opponent.ivs[Stat.SPD] & 1) * 8
              + (opponent.ivs[Stat.SPATK] & 1) * 16
              + (opponent.ivs[Stat.SPDEF] & 1) * 32) * 15 / 63);

          const type = [
            Type.FIGHTING, Type.FLYING, Type.POISON, Type.GROUND,
            Type.ROCK, Type.BUG, Type.GHOST, Type.STEEL,
            Type.FIRE, Type.WATER, Type.GRASS, Type.ELECTRIC,
            Type.PSYCHIC, Type.ICE, Type.DRAGON, Type.DARK ][iv_val];

          if (pokemon.getAttackTypeEffectiveness(type, opponent) >= 2) {
            return true;
          }
        }
      }
    }
    return false;
  };
}

/**
 * Creates an ability condition that causes the ability to fail if that ability
 * has already been used by that pokemon that battle. It requires an ability to
 * be specified due to current limitations in how conditions on abilities work.
 * @param {Abilities} ability The ability to check if it's already been applied
 * @returns {AbAttrCondition} The condition
 */
function getOncePerBattleCondition(ability: Abilities): AbAttrCondition {
  return (pokemon: Pokemon) => {
    return !pokemon.battleData?.abilitiesApplied.includes(ability);
  };
}

export class ForewarnAbAttr extends PostSummonAbAttr {
  constructor() {
    super(true);
  }

  applyPostSummon(pokemon: Pokemon, passive: boolean, simulated: boolean, args: any[]): boolean {
    let maxPowerSeen = 0;
    let maxMove = "";
    let movePower = 0;
    for (const opponent of pokemon.getOpponents()) {
      for (const move of opponent.moveset) {
        if (move?.getMove() instanceof StatusMove) {
          movePower = 1;
        } else if (move?.getMove().hasAttr(OneHitKOAttr)) {
          movePower = 150;
        } else if (move?.getMove().id === Moves.COUNTER || move?.getMove().id === Moves.MIRROR_COAT || move?.getMove().id === Moves.METAL_BURST) {
          movePower = 120;
        } else if (move?.getMove().power === -1) {
          movePower = 80;
        } else {
          movePower = move?.getMove().power ?? 0;
        }

        if (movePower > maxPowerSeen) {
          maxPowerSeen = movePower;
          maxMove = move?.getName() ?? "";
        }
      }
    }
    if (!simulated) {
      pokemon.scene.queueMessage(i18next.t("abilityTriggers:forewarn", { pokemonNameWithAffix: getPokemonNameWithAffix(pokemon), moveName: maxMove }));
    }
    return true;
  }
}

export class FriskAbAttr extends PostSummonAbAttr {
  constructor() {
    super(true);
  }

  applyPostSummon(pokemon: Pokemon, passive: boolean, simulated: boolean, args: any[]): boolean {
    if (!simulated) {
      for (const opponent of pokemon.getOpponents()) {
        pokemon.scene.queueMessage(i18next.t("abilityTriggers:frisk", { pokemonNameWithAffix: getPokemonNameWithAffix(pokemon), opponentName: opponent.name, opponentAbilityName: opponent.getAbility().name }));
        setAbilityRevealed(opponent);
      }
    }
    return true;
  }
}

export class PostWeatherChangeAbAttr extends AbAttr {
  applyPostWeatherChange(pokemon: Pokemon, passive: boolean, simulated: boolean, weather: WeatherType, args: any[]): boolean {
    return false;
  }
}

/**
 * Triggers weather-based form change when weather changes.
 * Used by Forecast and Flower Gift.
 * @extends PostWeatherChangeAbAttr
 */
export class PostWeatherChangeFormChangeAbAttr extends PostWeatherChangeAbAttr {
  private ability: Abilities;
  private formRevertingWeathers: WeatherType[];

  constructor(ability: Abilities, formRevertingWeathers: WeatherType[]) {
    super(false);

    this.ability = ability;
    this.formRevertingWeathers = formRevertingWeathers;
  }

  /**
   * Calls {@linkcode Arena.triggerWeatherBasedFormChangesToNormal | triggerWeatherBasedFormChangesToNormal} when the
   * weather changed to form-reverting weather, otherwise calls {@linkcode Arena.triggerWeatherBasedFormChanges | triggerWeatherBasedFormChanges}
   * @param {Pokemon} pokemon the Pokemon with this ability
   * @param passive n/a
   * @param weather n/a
   * @param args n/a
   * @returns whether the form change was triggered
   */
  applyPostWeatherChange(pokemon: Pokemon, passive: boolean, simulated: boolean, weather: WeatherType, args: any[]): boolean {
    const isCastformWithForecast = (pokemon.species.speciesId === Species.CASTFORM && this.ability === Abilities.FORECAST);
    const isCherrimWithFlowerGift = (pokemon.species.speciesId === Species.CHERRIM && this.ability === Abilities.FLOWER_GIFT);

    if (isCastformWithForecast || isCherrimWithFlowerGift) {
      if (simulated) {
        return simulated;
      }

      const weatherType = pokemon.scene.arena.weather?.weatherType;

      if (weatherType && this.formRevertingWeathers.includes(weatherType)) {
        pokemon.scene.arena.triggerWeatherBasedFormChangesToNormal();
      } else {
        pokemon.scene.arena.triggerWeatherBasedFormChanges();
      }
      return true;
    }
    return false;
  }
}

export class PostWeatherChangeAddBattlerTagAttr extends PostWeatherChangeAbAttr {
  private tagType: BattlerTagType;
  private turnCount: integer;
  private weatherTypes: WeatherType[];

  constructor(tagType: BattlerTagType, turnCount: integer, ...weatherTypes: WeatherType[]) {
    super();

    this.tagType = tagType;
    this.turnCount = turnCount;
    this.weatherTypes = weatherTypes;
  }

  applyPostWeatherChange(pokemon: Pokemon, passive: boolean, simulated: boolean, weather: WeatherType, args: any[]): boolean {
    console.log(this.weatherTypes.find(w => weather === w), WeatherType[weather]);
    if (!this.weatherTypes.find(w => weather === w)) {
      return false;
    }

    if (simulated) {
      return pokemon.canAddTag(this.tagType);
    } else {
      return pokemon.addTag(this.tagType, this.turnCount);
    }
  }
}

export class PostWeatherLapseAbAttr extends AbAttr {
  protected weatherTypes: WeatherType[];

  constructor(...weatherTypes: WeatherType[]) {
    super();

    this.weatherTypes = weatherTypes;
  }

  applyPostWeatherLapse(pokemon: Pokemon, passive: boolean, simulated: boolean, weather: Weather | null, args: any[]): boolean | Promise<boolean> {
    return false;
  }

  getCondition(): AbAttrCondition {
    return getWeatherCondition(...this.weatherTypes);
  }
}

export class PostWeatherLapseHealAbAttr extends PostWeatherLapseAbAttr {
  private healFactor: integer;

  constructor(healFactor: integer, ...weatherTypes: WeatherType[]) {
    super(...weatherTypes);

    this.healFactor = healFactor;
  }

  applyPostWeatherLapse(pokemon: Pokemon, passive: boolean, simulated: boolean, weather: Weather, args: any[]): boolean {
    if (!pokemon.isFullHp()) {
      const scene = pokemon.scene;
      const abilityName = (!passive ? pokemon.getAbility() : pokemon.getPassiveAbility()).name;
      if (!simulated) {
        scene.unshiftPhase(new PokemonHealPhase(scene, pokemon.getBattlerIndex(),
          Utils.toDmgValue(pokemon.getMaxHp() / (16 / this.healFactor)), i18next.t("abilityTriggers:postWeatherLapseHeal", { pokemonNameWithAffix: getPokemonNameWithAffix(pokemon), abilityName }), true));
      }
      return true;
    }

    return false;
  }
}

export class PostWeatherLapseDamageAbAttr extends PostWeatherLapseAbAttr {
  private damageFactor: integer;

  constructor(damageFactor: integer, ...weatherTypes: WeatherType[]) {
    super(...weatherTypes);

    this.damageFactor = damageFactor;
  }

  applyPostWeatherLapse(pokemon: Pokemon, passive: boolean, simulated: boolean, weather: Weather, args: any[]): boolean {
    const scene = pokemon.scene;
    if (pokemon.hasAbilityWithAttr(BlockNonDirectDamageAbAttr)) {
      return false;
    }

    if (!simulated) {
      const abilityName = (!passive ? pokemon.getAbility() : pokemon.getPassiveAbility()).name;
      scene.queueMessage(i18next.t("abilityTriggers:postWeatherLapseDamage", { pokemonNameWithAffix: getPokemonNameWithAffix(pokemon), abilityName }));
      pokemon.damageAndUpdate(Utils.toDmgValue(pokemon.getMaxHp() / (16 / this.damageFactor)), HitResult.OTHER);
    }

    return true;
  }
}

export class PostTerrainChangeAbAttr extends AbAttr {
  applyPostTerrainChange(pokemon: Pokemon, passive: boolean, simulated: boolean, terrain: TerrainType, args: any[]): boolean {
    return false;
  }
}

export class PostTerrainChangeAddBattlerTagAttr extends PostTerrainChangeAbAttr {
  private tagType: BattlerTagType;
  private turnCount: integer;
  private terrainTypes: TerrainType[];

  constructor(tagType: BattlerTagType, turnCount: integer, ...terrainTypes: TerrainType[]) {
    super();

    this.tagType = tagType;
    this.turnCount = turnCount;
    this.terrainTypes = terrainTypes;
  }

  applyPostTerrainChange(pokemon: Pokemon, passive: boolean, simulated: boolean, terrain: TerrainType, args: any[]): boolean {
    if (!this.terrainTypes.find(t => t === terrain)) {
      return false;
    }

    if (simulated) {
      return pokemon.canAddTag(this.tagType);
    } else {
      return pokemon.addTag(this.tagType, this.turnCount);
    }
  }
}

function getTerrainCondition(...terrainTypes: TerrainType[]): AbAttrCondition {
  return (pokemon: Pokemon) => {
    const terrainType = pokemon.scene.arena.terrain?.terrainType;
    return !!terrainType && terrainTypes.indexOf(terrainType) > -1;
  };
}

export class PostTurnAbAttr extends AbAttr {
  applyPostTurn(pokemon: Pokemon, passive: boolean, simulated: boolean, args: any[]): boolean | Promise<boolean> {
    return false;
  }
}

/**
 * This attribute will heal 1/8th HP if the ability pokemon has the correct status.
 */
export class PostTurnStatusHealAbAttr extends PostTurnAbAttr {
  private effects: StatusEffect[];

  /**
   * @param {StatusEffect[]} effects The status effect(s) that will qualify healing the ability pokemon
   */
  constructor(...effects: StatusEffect[]) {
    super(false);

    this.effects = effects;
  }

  /**
   * @param {Pokemon} pokemon The pokemon with the ability that will receive the healing
   * @param {Boolean} passive N/A
   * @param {any[]} args N/A
   * @returns Returns true if healed from status, false if not
   */
  applyPostTurn(pokemon: Pokemon, passive: boolean, simulated: boolean, args: any[]): boolean | Promise<boolean> {
    if (pokemon.status && this.effects.includes(pokemon.status.effect)) {
      if (!pokemon.isFullHp()) {
        if (!simulated) {
          const scene = pokemon.scene;
          const abilityName = (!passive ? pokemon.getAbility() : pokemon.getPassiveAbility()).name;
          scene.unshiftPhase(new PokemonHealPhase(scene, pokemon.getBattlerIndex(),
            Utils.toDmgValue(pokemon.getMaxHp() / 8), i18next.t("abilityTriggers:poisonHeal", { pokemonName: getPokemonNameWithAffix(pokemon), abilityName }), true));
        }
        return true;
      }
    }
    return false;
  }
}

/**
 * After the turn ends, resets the status of either the ability holder or their ally
 * @param {boolean} allyTarget Whether to target ally, defaults to false (self-target)
 */
export class PostTurnResetStatusAbAttr extends PostTurnAbAttr {
  private allyTarget: boolean;
  private target: Pokemon;

  constructor(allyTarget: boolean = false) {
    super(true);
    this.allyTarget = allyTarget;
  }

  applyPostTurn(pokemon: Pokemon, passive: boolean, simulated: boolean, args: any[]): boolean {
    if (this.allyTarget) {
      this.target = pokemon.getAlly();
    } else {
      this.target = pokemon;
    }
    if (this.target?.status) {
      if (!simulated) {
        this.target.scene.queueMessage(getStatusEffectHealText(this.target.status?.effect, getPokemonNameWithAffix(this.target)));
        this.target.resetStatus(false);
        this.target.updateInfo();
      }

      return true;
    }

    return false;
  }
}

/**
 * After the turn ends, try to create an extra item
 */
export class PostTurnLootAbAttr extends PostTurnAbAttr {
  /**
   * @param itemType - The type of item to create
   * @param procChance - Chance to create an item
   * @see {@linkcode applyPostTurn()}
   */
  constructor(
    /** Extend itemType to add more options */
    private itemType: "EATEN_BERRIES" | "HELD_BERRIES",
    private procChance: (pokemon: Pokemon) => number
  ) {
    super();
  }

  applyPostTurn(pokemon: Pokemon, passive: boolean, simulated: boolean, args: any[]): boolean {
    const pass = Phaser.Math.RND.realInRange(0, 1);
    // Clamp procChance to [0, 1]. Skip if didn't proc (less than pass)
    if (Math.max(Math.min(this.procChance(pokemon), 1), 0) < pass) {
      return false;
    }

    if (this.itemType === "EATEN_BERRIES") {
      return this.createEatenBerry(pokemon, simulated);
    } else {
      return false;
    }
  }

  /**
   * Create a new berry chosen randomly from the berries the pokemon ate this battle
   * @param pokemon The pokemon with this ability
   * @param simulated whether the associated ability call is simulated
   * @returns whether a new berry was created
   */
  createEatenBerry(pokemon: Pokemon, simulated: boolean): boolean {
    const berriesEaten = pokemon.battleData.berriesEaten;

    if (!berriesEaten.length) {
      return false;
    }

    if (simulated) {
      return true;
    }

    const randomIdx = Utils.randSeedInt(berriesEaten.length);
    const chosenBerryType = berriesEaten[randomIdx];
    const chosenBerry = new BerryModifierType(chosenBerryType);
    berriesEaten.splice(randomIdx); // Remove berry from memory

    const berryModifier = pokemon.scene.findModifier(
      (m) => m instanceof BerryModifier && m.berryType === chosenBerryType,
      pokemon.isPlayer()
    ) as BerryModifier | undefined;

    if (!berryModifier) {
      const newBerry = new BerryModifier(chosenBerry, pokemon.id, chosenBerryType, 1);
      if (pokemon.isPlayer()) {
        pokemon.scene.addModifier(newBerry);
      } else {
        pokemon.scene.addEnemyModifier(newBerry);
      }
    } else if (berryModifier.stackCount < berryModifier.getMaxHeldItemCount(pokemon)) {
      berryModifier.stackCount++;
    }

    pokemon.scene.queueMessage(i18next.t("abilityTriggers:postTurnLootCreateEatenBerry", { pokemonNameWithAffix: getPokemonNameWithAffix(pokemon), berryName: chosenBerry.name }));
    pokemon.scene.updateModifiers(pokemon.isPlayer());

    return true;
  }
}

/**
 * Attribute used for {@linkcode Abilities.MOODY}
 */
export class MoodyAbAttr extends PostTurnAbAttr {
  constructor() {
    super(true);
  }
  /**
   * Randomly increases one stat stage by 2 and decreases a different stat stage by 1
   * @param {Pokemon} pokemon Pokemon that has this ability
   * @param passive N/A
   * @param simulated true if applying in a simulated call.
   * @param args N/A
   * @returns true
   *
   * Any stat stages at +6 or -6 are excluded from being increased or decreased, respectively
   * If the pokemon already has all stat stages raised to 6, it will only decrease one stat stage by 1
   * If the pokemon already has all stat stages lowered to -6, it will only increase one stat stage by 2
   */
  applyPostTurn(pokemon: Pokemon, passive: boolean, simulated: boolean, args: any[]): boolean {
    const canRaise = EFFECTIVE_STATS.filter(s => pokemon.getStatStage(s) < 6);
    let canLower = EFFECTIVE_STATS.filter(s => pokemon.getStatStage(s) > -6);

    if (!simulated) {
      if (canRaise.length > 0) {
        const raisedStat = canRaise[pokemon.randSeedInt(canRaise.length)];
        canLower = canRaise.filter(s => s !== raisedStat);
        pokemon.scene.unshiftPhase(new StatStageChangePhase(pokemon.scene, pokemon.getBattlerIndex(), true, [ raisedStat ], 2));
      }
      if (canLower.length > 0) {
        const loweredStat = canLower[pokemon.randSeedInt(canLower.length)];
        pokemon.scene.unshiftPhase(new StatStageChangePhase(pokemon.scene, pokemon.getBattlerIndex(), true, [ loweredStat ], -1));
      }
    }

    return true;
  }
}

export class PostTurnStatStageChangeAbAttr extends PostTurnAbAttr {
  private stats: BattleStat[];
  private stages: number;

  constructor(stats: BattleStat[], stages: number) {
    super(true);

    this.stats = Array.isArray(stats)
      ? stats
      : [ stats ];
    this.stages = stages;
  }

  applyPostTurn(pokemon: Pokemon, passive: boolean, simulated: boolean, args: any[]): boolean {
    if (!simulated) {
      pokemon.scene.unshiftPhase(new StatStageChangePhase(pokemon.scene, pokemon.getBattlerIndex(), true, this.stats, this.stages));
    }
    return true;
  }
}

export class PostTurnHealAbAttr extends PostTurnAbAttr {
  applyPostTurn(pokemon: Pokemon, passive: boolean, simulated: boolean, args: any[]): boolean {
    if (!pokemon.isFullHp()) {
      if (!simulated) {
        const scene = pokemon.scene;
        const abilityName = (!passive ? pokemon.getAbility() : pokemon.getPassiveAbility()).name;
        scene.unshiftPhase(new PokemonHealPhase(scene, pokemon.getBattlerIndex(),
          Utils.toDmgValue(pokemon.getMaxHp() / 16), i18next.t("abilityTriggers:postTurnHeal", { pokemonNameWithAffix: getPokemonNameWithAffix(pokemon), abilityName }), true));
      }

      return true;
    }

    return false;
  }
}

export class PostTurnFormChangeAbAttr extends PostTurnAbAttr {
  private formFunc: (p: Pokemon) => integer;

  constructor(formFunc: ((p: Pokemon) => integer)) {
    super(true);

    this.formFunc = formFunc;
  }

  applyPostTurn(pokemon: Pokemon, passive: boolean, simulated: boolean, args: any[]): boolean {
    const formIndex = this.formFunc(pokemon);
    if (formIndex !== pokemon.formIndex) {
      if (!simulated) {
        pokemon.scene.triggerPokemonFormChange(pokemon, SpeciesFormChangeManualTrigger, false);
      }

      return true;
    }

    return false;
  }
}


/**
 * Attribute used for abilities (Bad Dreams) that damages the opponents for being asleep
 */
export class PostTurnHurtIfSleepingAbAttr extends PostTurnAbAttr {

  /**
   * Deals damage to all sleeping opponents equal to 1/8 of their max hp (min 1)
   * @param {Pokemon} pokemon Pokemon that has this ability
   * @param {boolean} passive N/A
   * @param {boolean} simulated true if applying in a simulated call.
   * @param {any[]} args N/A
   * @returns {boolean} true if any opponents are sleeping
   */
  applyPostTurn(pokemon: Pokemon, passive: boolean, simulated: boolean, args: any[]): boolean | Promise<boolean> {
    let hadEffect: boolean = false;
    for (const opp of pokemon.getOpponents()) {
      if ((opp.status?.effect === StatusEffect.SLEEP || opp.hasAbility(Abilities.COMATOSE)) && !opp.hasAbilityWithAttr(BlockNonDirectDamageAbAttr)) {
        if (!simulated) {
          opp.damageAndUpdate(Utils.toDmgValue(opp.getMaxHp() / 8), HitResult.OTHER);
          pokemon.scene.queueMessage(i18next.t("abilityTriggers:badDreams", { pokemonName: getPokemonNameWithAffix(opp) }));
        }
        hadEffect = true;
      }

    }
    return hadEffect;
  }
}


/**
 * Grabs the last failed Pokeball used
 * @extends PostTurnAbAttr
 * @see {@linkcode applyPostTurn} */
export class FetchBallAbAttr extends PostTurnAbAttr {
  constructor() {
    super();
  }
  /**
   * Adds the last used Pokeball back into the player's inventory
   * @param pokemon {@linkcode Pokemon} with this ability
   * @param passive N/A
   * @param args N/A
   * @returns true if player has used a pokeball and this pokemon is owned by the player
   */
  applyPostTurn(pokemon: Pokemon, passive: boolean, simulated: boolean, args: any[]): boolean {
    if (simulated) {
      return false;
    }
    const lastUsed = pokemon.scene.currentBattle.lastUsedPokeball;
    if (lastUsed !== null && !!pokemon.isPlayer) {
      pokemon.scene.pokeballCounts[lastUsed]++;
      pokemon.scene.currentBattle.lastUsedPokeball = null;
      pokemon.scene.queueMessage(i18next.t("abilityTriggers:fetchBall", { pokemonNameWithAffix: getPokemonNameWithAffix(pokemon), pokeballName: getPokeballName(lastUsed) }));
      return true;
    }
    return false;
  }
}

export class PostBiomeChangeAbAttr extends AbAttr { }

export class PostBiomeChangeWeatherChangeAbAttr extends PostBiomeChangeAbAttr {
  private weatherType: WeatherType;

  constructor(weatherType: WeatherType) {
    super();

    this.weatherType = weatherType;
  }

  apply(pokemon: Pokemon, passive: boolean, simulated: boolean, cancelled: Utils.BooleanHolder, args: any[]): boolean {
    if (!pokemon.scene.arena.weather?.isImmutable()) {
      if (simulated) {
        return pokemon.scene.arena.weather?.weatherType !== this.weatherType;
      } else {
        return pokemon.scene.arena.trySetWeather(this.weatherType, true);
      }
    }

    return false;
  }
}

export class PostBiomeChangeTerrainChangeAbAttr extends PostBiomeChangeAbAttr {
  private terrainType: TerrainType;

  constructor(terrainType: TerrainType) {
    super();

    this.terrainType = terrainType;
  }

  apply(pokemon: Pokemon, passive: boolean, simulated: boolean, cancelled: Utils.BooleanHolder, args: any[]): boolean {
    if (simulated) {
      return pokemon.scene.arena.terrain?.terrainType !== this.terrainType;
    } else {
      return pokemon.scene.arena.trySetTerrain(this.terrainType, true);
    }
  }
}

/**
 * Triggers just after a move is used either by the opponent or the player
 * @extends AbAttr
 */
export class PostMoveUsedAbAttr extends AbAttr {
  applyPostMoveUsed(pokemon: Pokemon, move: PokemonMove, source: Pokemon, targets: BattlerIndex[], simulated: boolean, args: any[]): boolean | Promise<boolean> {
    return false;
  }
}

/**
 * Triggers after a dance move is used either by the opponent or the player
 * @extends PostMoveUsedAbAttr
 */
export class PostDancingMoveAbAttr extends PostMoveUsedAbAttr {
  /**
   * Resolves the Dancer ability by replicating the move used by the source of the dance
   * either on the source itself or on the target of the dance
   * @param dancer {@linkcode Pokemon} with Dancer ability
   * @param move {@linkcode PokemonMove} Dancing move used by the source
   * @param source {@linkcode Pokemon} that used the dancing move
   * @param targets {@linkcode BattlerIndex}Targets of the dancing move
   * @param args N/A
   *
   * @return true if the Dancer ability was resolved
   */
  applyPostMoveUsed(dancer: Pokemon, move: PokemonMove, source: Pokemon, targets: BattlerIndex[], simulated: boolean, args: any[]): boolean | Promise<boolean> {
    // List of tags that prevent the Dancer from replicating the move
    const forbiddenTags = [ BattlerTagType.FLYING, BattlerTagType.UNDERWATER,
      BattlerTagType.UNDERGROUND, BattlerTagType.HIDDEN ];
    // The move to replicate cannot come from the Dancer
    if (source.getBattlerIndex() !== dancer.getBattlerIndex()
        && !dancer.summonData.tags.some(tag => forbiddenTags.includes(tag.tagType))) {
      if (!simulated) {
        // If the move is an AttackMove or a StatusMove the Dancer must replicate the move on the source of the Dance
        if (move.getMove() instanceof AttackMove || move.getMove() instanceof StatusMove) {
          const target = this.getTarget(dancer, source, targets);
          dancer.scene.unshiftPhase(new MovePhase(dancer.scene, dancer, target, move, true, true));
        } else if (move.getMove() instanceof SelfStatusMove) {
          // If the move is a SelfStatusMove (ie. Swords Dance) the Dancer should replicate it on itself
          dancer.scene.unshiftPhase(new MovePhase(dancer.scene, dancer, [ dancer.getBattlerIndex() ], move, true, true));
        }
      }
      return true;
    }
    return false;
  }

  /**
   * Get the correct targets of Dancer ability
   *
   * @param dancer {@linkcode Pokemon} Pokemon with Dancer ability
   * @param source {@linkcode Pokemon} Source of the dancing move
   * @param targets {@linkcode BattlerIndex} Targets of the dancing move
   */
  getTarget(dancer: Pokemon, source: Pokemon, targets: BattlerIndex[]) : BattlerIndex[] {
    if (dancer.isPlayer()) {
      return source.isPlayer() ? targets : [ source.getBattlerIndex() ];
    }
    return source.isPlayer() ? [ source.getBattlerIndex() ] : targets;
  }
}

export class StatStageChangeMultiplierAbAttr extends AbAttr {
  private multiplier: integer;

  constructor(multiplier: integer) {
    super(true);

    this.multiplier = multiplier;
  }

  override apply(pokemon: Pokemon, passive: boolean, simulated: boolean, cancelled: Utils.BooleanHolder, args: any[]): boolean {
    (args[0] as Utils.IntegerHolder).value *= this.multiplier;

    return true;
  }
}

export class StatStageChangeCopyAbAttr extends AbAttr {
  apply(pokemon: Pokemon, passive: boolean, simulated: boolean, cancelled: Utils.BooleanHolder, args: any[]): boolean | Promise<boolean> {
    if (!simulated) {
      pokemon.scene.unshiftPhase(new StatStageChangePhase(pokemon.scene, pokemon.getBattlerIndex(), true, (args[0] as BattleStat[]), (args[1] as number), true, false, false));
    }
    return true;
  }
}

export class BypassBurnDamageReductionAbAttr extends AbAttr {
  constructor() {
    super(false);
  }

  apply(pokemon: Pokemon, passive: boolean, simulated: boolean, cancelled: Utils.BooleanHolder, args: any[]): boolean {
    cancelled.value = true;

    return true;
  }
}

/**
 * Causes Pokemon to take reduced damage from the {@linkcode StatusEffect.BURN | Burn} status
 * @param multiplier Multiplied with the damage taken
*/
export class ReduceBurnDamageAbAttr extends AbAttr {
  constructor(protected multiplier: number) {
    super(false);
  }

  /**
   * Applies the damage reduction
   * @param pokemon N/A
   * @param passive N/A
   * @param cancelled N/A
   * @param args `[0]` {@linkcode Utils.NumberHolder} The damage value being modified
   * @returns `true`
   */
  apply(pokemon: Pokemon, passive: boolean, simulated: boolean, cancelled: Utils.BooleanHolder, args: any[]): boolean {
    (args[0] as Utils.NumberHolder).value = Utils.toDmgValue((args[0] as Utils.NumberHolder).value * this.multiplier);

    return true;
  }
}

export class DoubleBerryEffectAbAttr extends AbAttr {
  apply(pokemon: Pokemon, passive: boolean, simulated: boolean, cancelled: Utils.BooleanHolder, args: any[]): boolean {
    (args[0] as Utils.NumberHolder).value *= 2;

    return true;
  }
}

export class PreventBerryUseAbAttr extends AbAttr {
  apply(pokemon: Pokemon, passive: boolean, simulated: boolean, cancelled: Utils.BooleanHolder, args: any[]): boolean {
    cancelled.value = true;

    return true;
  }
}

/**
 * A Pokemon with this ability heals by a percentage of their maximum hp after eating a berry
 * @param healPercent - Percent of Max HP to heal
 * @see {@linkcode apply()} for implementation
 */
export class HealFromBerryUseAbAttr extends AbAttr {
  /** Percent of Max HP to heal */
  private healPercent: number;

  constructor(healPercent: number) {
    super();

    // Clamp healPercent so its between [0,1].
    this.healPercent = Math.max(Math.min(healPercent, 1), 0);
  }

  apply(pokemon: Pokemon, passive: boolean, simulated: boolean, ...args: [Utils.BooleanHolder, any[]]): boolean {
    const { name: abilityName } = passive ? pokemon.getPassiveAbility() : pokemon.getAbility();
    if (!simulated) {
      pokemon.scene.unshiftPhase(
        new PokemonHealPhase(
          pokemon.scene,
          pokemon.getBattlerIndex(),
          Utils.toDmgValue(pokemon.getMaxHp() * this.healPercent),
          i18next.t("abilityTriggers:healFromBerryUse", { pokemonNameWithAffix: getPokemonNameWithAffix(pokemon), abilityName }),
          true
        )
      );
    }
    return true;
  }
}

export class RunSuccessAbAttr extends AbAttr {
  apply(pokemon: Pokemon, passive: boolean, simulated: boolean, cancelled: Utils.BooleanHolder, args: any[]): boolean {
    (args[0] as Utils.IntegerHolder).value = 256;

    return true;
  }
}

type ArenaTrapCondition = (user: Pokemon, target: Pokemon) => boolean;

/**
 * Base class for checking if a Pokemon is trapped by arena trap
 * @extends AbAttr
 * @field {@linkcode arenaTrapCondition} Conditional for trapping abilities.
 * For example, Magnet Pull will only activate if opponent is Steel type.
 * @see {@linkcode applyCheckTrapped}
 */
export class CheckTrappedAbAttr extends AbAttr {
  protected arenaTrapCondition: ArenaTrapCondition;
  constructor(condition: ArenaTrapCondition) {
    super(false);
    this.arenaTrapCondition = condition;
  }

  applyCheckTrapped(pokemon: Pokemon, passive: boolean, simulated: boolean, trapped: Utils.BooleanHolder, otherPokemon: Pokemon, args: any[]): boolean | Promise<boolean> {
    return false;
  }
}

/**
 * Determines whether a Pokemon is blocked from switching/running away
 * because of a trapping ability or move.
 * @extends CheckTrappedAbAttr
 * @see {@linkcode applyCheckTrapped}
 */
export class ArenaTrapAbAttr extends CheckTrappedAbAttr {
  /**
   * Checks if enemy Pokemon is trapped by an Arena Trap-esque ability
   * If the enemy is a Ghost type, it is not trapped
   * If the enemy has the ability Run Away, it is not trapped.
   * If the user has Magnet Pull and the enemy is not a Steel type, it is not trapped.
   * If the user has Arena Trap and the enemy is not grounded, it is not trapped.
   * @param pokemon The {@link Pokemon} with this {@link AbAttr}
   * @param passive N/A
   * @param trapped {@link Utils.BooleanHolder} indicating whether the other Pokemon is trapped or not
   * @param otherPokemon The {@link Pokemon} that is affected by an Arena Trap ability
   * @param args N/A
   * @returns if enemy Pokemon is trapped or not
   */
  applyCheckTrapped(pokemon: Pokemon, passive: boolean, simulated: boolean, trapped: Utils.BooleanHolder, otherPokemon: Pokemon, args: any[]): boolean {
    if (this.arenaTrapCondition(pokemon, otherPokemon)) {
      if (otherPokemon.getTypes(true).includes(Type.GHOST) || (otherPokemon.getTypes(true).includes(Type.STELLAR) && otherPokemon.getTypes().includes(Type.GHOST))) {
        trapped.value = false;
        return false;
      } else if (otherPokemon.hasAbility(Abilities.RUN_AWAY)) {
        trapped.value = false;
        return false;
      }
      trapped.value = true;
      return true;
    }
    trapped.value = false;
    return false;
  }

  getTriggerMessage(pokemon: Pokemon, abilityName: string, ...args: any[]): string {
    return i18next.t("abilityTriggers:arenaTrap", { pokemonNameWithAffix: getPokemonNameWithAffix(pokemon), abilityName });
  }
}

export class MaxMultiHitAbAttr extends AbAttr {
  apply(pokemon: Pokemon, passive: boolean, simulated: boolean, cancelled: Utils.BooleanHolder, args: any[]): boolean {
    (args[0] as Utils.IntegerHolder).value = 0;

    return true;
  }
}

export class PostBattleAbAttr extends AbAttr {
  constructor(showAbility: boolean = true) {
    super(showAbility);
  }

  applyPostBattle(pokemon: Pokemon, passive: boolean, simulated: boolean, args: any[]): boolean {
    return false;
  }
}

export class PostBattleLootAbAttr extends PostBattleAbAttr {
  applyPostBattle(pokemon: Pokemon, passive: boolean, simulated: boolean, args: any[]): boolean {
    const postBattleLoot = pokemon.scene.currentBattle.postBattleLoot;
    if (!simulated && postBattleLoot.length) {
      const randItem = Utils.randSeedItem(postBattleLoot);
      //@ts-ignore - TODO see below
      if (pokemon.scene.tryTransferHeldItemModifier(randItem, pokemon, true, 1, true)) { // TODO: fix. This is a promise!?
        postBattleLoot.splice(postBattleLoot.indexOf(randItem), 1);
        pokemon.scene.queueMessage(i18next.t("abilityTriggers:postBattleLoot", { pokemonNameWithAffix: getPokemonNameWithAffix(pokemon), itemName: randItem.type.name }));
        return true;
      }
    }

    return false;
  }
}

export class PostFaintAbAttr extends AbAttr {
  applyPostFaint(pokemon: Pokemon, passive: boolean, simulated: boolean, attacker?: Pokemon, move?: Move, hitResult?: HitResult, ...args: any[]): boolean {
    return false;
  }
}

/**
 * Used for weather suppressing abilities to trigger weather-based form changes upon being fainted.
 * Used by Cloud Nine and Air Lock.
 * @extends PostFaintAbAttr
 */
export class PostFaintUnsuppressedWeatherFormChangeAbAttr extends PostFaintAbAttr {
  /**
   * Triggers {@linkcode Arena.triggerWeatherBasedFormChanges | triggerWeatherBasedFormChanges}
   * when the user of the ability faints
   * @param {Pokemon} pokemon the fainted Pokemon
   * @param passive n/a
   * @param attacker n/a
   * @param move n/a
   * @param hitResult n/a
   * @param args n/a
   * @returns whether the form change was triggered
   */
  applyPostFaint(pokemon: Pokemon, passive: boolean, simulated: boolean, attacker: Pokemon, move: Move, hitResult: HitResult, args: any[]): boolean {
    const pokemonToTransform = getPokemonWithWeatherBasedForms(pokemon.scene);

    if (pokemonToTransform.length < 1) {
      return false;
    }

    if (!simulated) {
      pokemon.scene.arena.triggerWeatherBasedFormChanges();
    }

    return true;
  }
}

/**
 * Clears Desolate Land/Primordial Sea/Delta Stream upon the Pokemon fainting
 */
export class PostFaintClearWeatherAbAttr extends PostFaintAbAttr {

  /**
   * @param pokemon The {@linkcode Pokemon} with the ability
   * @param passive N/A
   * @param attacker N/A
   * @param move N/A
   * @param hitResult N/A
   * @param args N/A
   * @returns {boolean} Returns true if the weather clears, otherwise false.
   */
  applyPostFaint(pokemon: Pokemon, passive: boolean, simulated: boolean, attacker?: Pokemon, move?: Move, hitResult?: HitResult, ...args: any[]): boolean {
    const weatherType = pokemon.scene.arena.weather?.weatherType;
    let turnOffWeather = false;

    // Clear weather only if user's ability matches the weather and no other pokemon has the ability.
    switch (weatherType) {
      case (WeatherType.HARSH_SUN):
        if (pokemon.hasAbility(Abilities.DESOLATE_LAND)
          && pokemon.scene.getField(true).filter(p => p.hasAbility(Abilities.DESOLATE_LAND)).length === 0) {
          turnOffWeather = true;
        }
        break;
      case (WeatherType.HEAVY_RAIN):
        if (pokemon.hasAbility(Abilities.PRIMORDIAL_SEA)
          && pokemon.scene.getField(true).filter(p => p.hasAbility(Abilities.PRIMORDIAL_SEA)).length === 0) {
          turnOffWeather = true;
        }
        break;
      case (WeatherType.STRONG_WINDS):
        if (pokemon.hasAbility(Abilities.DELTA_STREAM)
          && pokemon.scene.getField(true).filter(p => p.hasAbility(Abilities.DELTA_STREAM)).length === 0) {
          turnOffWeather = true;
        }
        break;
    }

    if (simulated) {
      return turnOffWeather;
    }

    if (turnOffWeather) {
      pokemon.scene.arena.trySetWeather(WeatherType.NONE, false);
      return true;
    }

    return false;
  }
}

export class PostFaintContactDamageAbAttr extends PostFaintAbAttr {
  private damageRatio: integer;

  constructor(damageRatio: integer) {
    super();

    this.damageRatio = damageRatio;
  }

  applyPostFaint(pokemon: Pokemon, passive: boolean, simulated: boolean, attacker?: Pokemon, move?: Move, hitResult?: HitResult, ...args: any[]): boolean {
    if (move !== undefined && attacker !== undefined && move.checkFlag(MoveFlags.MAKES_CONTACT, attacker, pokemon)) {  //If the mon didn't die to indirect damage
      const cancelled = new Utils.BooleanHolder(false);
      pokemon.scene.getField(true).map(p => applyAbAttrs(FieldPreventExplosiveMovesAbAttr, p, cancelled, simulated));
      if (cancelled.value || attacker.hasAbilityWithAttr(BlockNonDirectDamageAbAttr)) {
        return false;
      }
      if (!simulated) {
        attacker.damageAndUpdate(Utils.toDmgValue(attacker.getMaxHp() * (1 / this.damageRatio)), HitResult.OTHER);
        attacker.turnData.damageTaken += Utils.toDmgValue(attacker.getMaxHp() * (1 / this.damageRatio));
      }
      return true;
    }

    return false;
  }

  getTriggerMessage(pokemon: Pokemon, abilityName: string, ...args: any[]): string {
    return i18next.t("abilityTriggers:postFaintContactDamage", { pokemonNameWithAffix: getPokemonNameWithAffix(pokemon), abilityName });
  }
}

/**
 * Attribute used for abilities (Innards Out) that damage the opponent based on how much HP the last attack used to knock out the owner of the ability.
 */
export class PostFaintHPDamageAbAttr extends PostFaintAbAttr {
  constructor() {
    super ();
  }

  applyPostFaint(pokemon: Pokemon, passive: boolean, simulated: boolean, attacker?: Pokemon, move?: Move, hitResult?: HitResult, ...args: any[]): boolean {
    if (move !== undefined && attacker !== undefined && !simulated) { //If the mon didn't die to indirect damage
      const damage = pokemon.turnData.attacksReceived[0].damage;
      attacker.damageAndUpdate((damage), HitResult.OTHER);
      attacker.turnData.damageTaken += damage;
    }
    return true;
  }

  getTriggerMessage(pokemon: Pokemon, abilityName: string, ...args: any[]): string {
    return i18next.t("abilityTriggers:postFaintHpDamage", { pokemonNameWithAffix: getPokemonNameWithAffix(pokemon), abilityName });
  }
}

export class RedirectMoveAbAttr extends AbAttr {
  apply(pokemon: Pokemon, passive: boolean, simulated: boolean, cancelled: Utils.BooleanHolder, args: any[]): boolean {
    if (this.canRedirect(args[0] as Moves)) {
      const target = args[1] as Utils.IntegerHolder;
      const newTarget = pokemon.getBattlerIndex();
      if (target.value !== newTarget) {
        target.value = newTarget;
        return true;
      }
    }

    return false;
  }

  canRedirect(moveId: Moves): boolean {
    const move = allMoves[moveId];
    return !![ MoveTarget.NEAR_OTHER, MoveTarget.OTHER ].find(t => move.moveTarget === t);
  }
}

export class RedirectTypeMoveAbAttr extends RedirectMoveAbAttr {
  public type: Type;

  constructor(type: Type) {
    super();
    this.type = type;
  }

  canRedirect(moveId: Moves): boolean {
    return super.canRedirect(moveId) && allMoves[moveId].type === this.type;
  }
}

export class BlockRedirectAbAttr extends AbAttr { }

/**
 * Used by Early Bird, makes the pokemon wake up faster
 * @param statusEffect - The {@linkcode StatusEffect} to check for
 * @see {@linkcode apply}
 */
export class ReduceStatusEffectDurationAbAttr extends AbAttr {
  private statusEffect: StatusEffect;

  constructor(statusEffect: StatusEffect) {
    super(true);

    this.statusEffect = statusEffect;
  }

  /**
   * Reduces the number of sleep turns remaining by an extra 1 when applied
   * @param args - The args passed to the `AbAttr`:
   * - `[0]` - The {@linkcode StatusEffect} of the Pokemon
   * - `[1]` - The number of turns remaining until the status is healed
   * @returns `true` if the ability was applied
   */
  apply(_pokemon: Pokemon, _passive: boolean, _simulated: boolean, _cancelled: Utils.BooleanHolder, args: any[]): boolean {
    if (!(args[1] instanceof Utils.NumberHolder)) {
      return false;
    }
    if (args[0] === this.statusEffect) {
      args[1].value -= 1;
      return true;
    }

    return false;
  }
}

export class FlinchEffectAbAttr extends AbAttr {
  constructor() {
    super(true);
  }
}

export class FlinchStatStageChangeAbAttr extends FlinchEffectAbAttr {
  private stats: BattleStat[];
  private stages: number;

  constructor(stats: BattleStat[], stages: number) {
    super();

    this.stats = Array.isArray(stats)
      ? stats
      : [ stats ];
    this.stages = stages;
  }

  apply(pokemon: Pokemon, passive: boolean, simulated: boolean, cancelled: Utils.BooleanHolder, args: any[]): boolean {
    if (!simulated) {
      pokemon.scene.unshiftPhase(new StatStageChangePhase(pokemon.scene, pokemon.getBattlerIndex(), true, this.stats, this.stages));
    }
    return true;
  }
}

export class IncreasePpAbAttr extends AbAttr { }

export class ForceSwitchOutImmunityAbAttr extends AbAttr {
  apply(pokemon: Pokemon, passive: boolean, simulated: boolean, cancelled: Utils.BooleanHolder, args: any[]): boolean {
    cancelled.value = true;
    return true;
  }
}

export class ReduceBerryUseThresholdAbAttr extends AbAttr {
  constructor() {
    super();
  }

  apply(pokemon: Pokemon, passive: boolean, simulated: boolean, cancelled: Utils.BooleanHolder, args: any[]): boolean {
    const hpRatio = pokemon.getHpRatio();

    if (args[0].value < hpRatio) {
      args[0].value *= 2;
      return args[0].value >= hpRatio;
    }

    return false;
  }
}

/**
 * Ability attribute used for abilites that change the ability owner's weight
 * Used for Heavy Metal (doubling weight) and Light Metal (halving weight)
 */
export class WeightMultiplierAbAttr extends AbAttr {
  private multiplier: integer;

  constructor(multiplier: integer) {
    super();

    this.multiplier = multiplier;
  }

  apply(pokemon: Pokemon, passive: boolean, simulated: boolean, cancelled: Utils.BooleanHolder, args: any[]): boolean {
    (args[0] as Utils.NumberHolder).value *= this.multiplier;

    return true;
  }
}

export class SyncEncounterNatureAbAttr extends AbAttr {
  constructor() {
    super(false);
  }

  apply(pokemon: Pokemon, passive: boolean, simulated: boolean, cancelled: Utils.BooleanHolder, args: any[]): boolean {
    (args[0] as Pokemon).setNature(pokemon.getNature());

    return true;
  }
}

export class MoveAbilityBypassAbAttr extends AbAttr {
  private moveIgnoreFunc: (pokemon: Pokemon, move: Move) => boolean;

  constructor(moveIgnoreFunc?: (pokemon: Pokemon, move: Move) => boolean) {
    super(false);

    this.moveIgnoreFunc = moveIgnoreFunc || ((pokemon, move) => true);
  }

  apply(pokemon: Pokemon, passive: boolean, simulated: boolean, cancelled: Utils.BooleanHolder, args: any[]): boolean {
    if (this.moveIgnoreFunc(pokemon, (args[0] as Move))) {
      cancelled.value = true;
      return true;
    }
    return false;
  }
}

export class SuppressFieldAbilitiesAbAttr extends AbAttr {
  constructor() {
    super(false);
  }

  apply(pokemon: Pokemon, passive: boolean, simulated: boolean, cancelled: Utils.BooleanHolder, args: any[]): boolean {
    const ability = (args[0] as Ability);
    if (!ability.hasAttr(UnsuppressableAbilityAbAttr) && !ability.hasAttr(SuppressFieldAbilitiesAbAttr)) {
      cancelled.value = true;
      return true;
    }
    return false;
  }
}

export class AlwaysHitAbAttr extends AbAttr { }

/** Attribute for abilities that allow moves that make contact to ignore protection (i.e. Unseen Fist) */
export class IgnoreProtectOnContactAbAttr extends AbAttr { }

/**
 * Attribute implementing the effects of {@link https://bulbapedia.bulbagarden.net/wiki/Infiltrator_(Ability) | Infiltrator}.
 * Allows the source's moves to bypass the effects of opposing Light Screen, Reflect, Aurora Veil, Safeguard, Mist, and Substitute.
 */
export class InfiltratorAbAttr extends AbAttr {
  /**
   * Sets a flag to bypass screens, Substitute, Safeguard, and Mist
   * @param pokemon n/a
   * @param passive n/a
   * @param simulated n/a
   * @param cancelled n/a
   * @param args `[0]` a {@linkcode Utils.BooleanHolder | BooleanHolder} containing the flag
   * @returns `true` if the bypass flag was successfully set; `false` otherwise.
   */
  override apply(pokemon: Pokemon, passive: boolean, simulated: boolean, cancelled: null, args: any[]): boolean {
    const bypassed = args[0];
    if (args[0] instanceof Utils.BooleanHolder) {
      bypassed.value = true;
      return true;
    }
    return false;
  }
}

export class UncopiableAbilityAbAttr extends AbAttr {
  constructor() {
    super(false);
  }
}

export class UnsuppressableAbilityAbAttr extends AbAttr {
  constructor() {
    super(false);
  }
}

export class UnswappableAbilityAbAttr extends AbAttr {
  constructor() {
    super(false);
  }
}

export class NoTransformAbilityAbAttr extends AbAttr {
  constructor() {
    super(false);
  }
}

export class NoFusionAbilityAbAttr extends AbAttr {
  constructor() {
    super(false);
  }
}

export class IgnoreTypeImmunityAbAttr extends AbAttr {
  private defenderType: Type;
  private allowedMoveTypes: Type[];

  constructor(defenderType: Type, allowedMoveTypes: Type[]) {
    super(true);
    this.defenderType = defenderType;
    this.allowedMoveTypes = allowedMoveTypes;
  }

  apply(pokemon: Pokemon, passive: boolean, simulated: boolean, cancelled: Utils.BooleanHolder, args: any[]): boolean {
    if (this.defenderType === (args[1] as Type) && this.allowedMoveTypes.includes(args[0] as Type)) {
      cancelled.value = true;
      return true;
    }
    return false;
  }
}

/**
 * Ignores the type immunity to Status Effects of the defender if the defender is of a certain type
 */
export class IgnoreTypeStatusEffectImmunityAbAttr extends AbAttr {
  private statusEffect: StatusEffect[];
  private defenderType: Type[];

  constructor(statusEffect: StatusEffect[], defenderType: Type[]) {
    super(true);

    this.statusEffect = statusEffect;
    this.defenderType = defenderType;
  }

  apply(pokemon: Pokemon, passive: boolean, simulated: boolean, cancelled: Utils.BooleanHolder, args: any[]): boolean {
    if (this.statusEffect.includes(args[0] as StatusEffect) && this.defenderType.includes(args[1] as Type)) {
      cancelled.value = true;
      return true;
    }

    return false;
  }
}

/**
 * Gives money to the user after the battle.
 *
 * @extends PostBattleAbAttr
 * @see {@linkcode applyPostBattle}
 */
export class MoneyAbAttr extends PostBattleAbAttr {
  constructor() {
    super();
  }

  /**
   * @param pokemon {@linkcode Pokemon} that is the user of this ability.
   * @param passive N/A
   * @param args N/A
   * @returns true
   */
  applyPostBattle(pokemon: Pokemon, passive: boolean, simulated: boolean, args: any[]): boolean {
    if (!simulated) {
      pokemon.scene.currentBattle.moneyScattered += pokemon.scene.getWaveMoneyAmount(0.2);
    }
    return true;
  }
}

/**
 * Applies a stat change after a Pokémon is summoned,
 * conditioned on the presence of a specific arena tag.
 *
 * @extends {PostSummonStatStageChangeAbAttr}
 */
export class PostSummonStatStageChangeOnArenaAbAttr extends PostSummonStatStageChangeAbAttr {
  /**
   * The type of arena tag that conditions the stat change.
   * @private
   * @type {ArenaTagType}
   */
  private tagType: ArenaTagType;

  /**
   * Creates an instance of PostSummonStatStageChangeOnArenaAbAttr.
   * Initializes the stat change to increase Attack by 1 stage if the specified arena tag is present.
   *
   * @param {ArenaTagType} tagType - The type of arena tag to check for.
   */
  constructor(tagType: ArenaTagType) {
    super([ Stat.ATK ], 1, true, false);
    this.tagType = tagType;
  }

  /**
   * Applies the post-summon stat change if the specified arena tag is present on pokemon's side.
   * This is used in Wind Rider ability.
   *
   * @param {Pokemon} pokemon - The Pokémon being summoned.
   * @param {boolean} passive - Whether the effect is passive.
   * @param {any[]} args - Additional arguments.
   * @returns {boolean} - Returns true if the stat change was applied, otherwise false.
   */
  applyPostSummon(pokemon: Pokemon, passive: boolean, simulated: boolean, args: any[]): boolean {
    const side = pokemon.isPlayer() ? ArenaTagSide.PLAYER : ArenaTagSide.ENEMY;

    if (pokemon.scene.arena.getTagOnSide(this.tagType, side)) {
      return super.applyPostSummon(pokemon, passive, simulated, args);
    }
    return false;
  }
}

/**
 * Takes no damage from the first hit of a damaging move.
 * This is used in the Disguise and Ice Face abilities.
 * @extends ReceivedMoveDamageMultiplierAbAttr
 */
export class FormBlockDamageAbAttr extends ReceivedMoveDamageMultiplierAbAttr {
  private multiplier: number;
  private tagType: BattlerTagType;
  private recoilDamageFunc?: ((pokemon: Pokemon) => number);
  private triggerMessageFunc: (pokemon: Pokemon, abilityName: string) => string;

  constructor(condition: PokemonDefendCondition, multiplier: number, tagType: BattlerTagType, triggerMessageFunc: (pokemon: Pokemon, abilityName: string) => string, recoilDamageFunc?: (pokemon: Pokemon) => number) {
    super(condition, multiplier);

    this.multiplier = multiplier;
    this.tagType = tagType;
    this.recoilDamageFunc = recoilDamageFunc;
    this.triggerMessageFunc = triggerMessageFunc;
  }

  /**
   * Applies the pre-defense ability to the Pokémon.
   * Removes the appropriate `BattlerTagType` when hit by an attack and is in its defense form.
   *
   * @param pokemon The Pokémon with the ability.
   * @param _passive n/a
   * @param attacker The attacking Pokémon.
   * @param move The move being used.
   * @param _cancelled n/a
   * @param args Additional arguments.
   * @returns `true` if the immunity was applied.
   */
  override applyPreDefend(pokemon: Pokemon, _passive: boolean, simulated: boolean, attacker: Pokemon, move: Move, _cancelled: Utils.BooleanHolder, args: any[]): boolean {
    if (this.condition(pokemon, attacker, move) && !move.hitsSubstitute(attacker, pokemon)) {
      if (!simulated) {
        (args[0] as Utils.NumberHolder).value = this.multiplier;
        pokemon.removeTag(this.tagType);
        if (this.recoilDamageFunc) {
          pokemon.damageAndUpdate(this.recoilDamageFunc(pokemon), HitResult.OTHER, false, false, true, true);
        }
      }
      return true;
    }

    return false;
  }

  /**
   * Gets the message triggered when the Pokémon avoids damage using the form-changing ability.
   * @param pokemon The Pokémon with the ability.
   * @param abilityName The name of the ability.
   * @param _args n/a
   * @returns The trigger message.
   */
  getTriggerMessage(pokemon: Pokemon, abilityName: string, ..._args: any[]): string {
    return this.triggerMessageFunc(pokemon, abilityName);
  }
}

/**
 * Base class for defining {@linkcode Ability} attributes before summon
 * (should use {@linkcode PostSummonAbAttr} for most ability)
 * @see {@linkcode applyPreSummon()}
 */
export class PreSummonAbAttr extends AbAttr {
  applyPreSummon(pokemon: Pokemon, passive: boolean, args: any[]): boolean {
    return false;
  }
}

export class IllusionPreSummonAbAttr extends PreSummonAbAttr {
  /**
   * Apply a new illusion when summoning Zoroark if the illusion is available
   *
   * @param {Pokemon} pokemon - The Pokémon with the Illusion ability.
   * @param {boolean} passive - N/A
   * @param {...any} args - N/A
   * @returns {boolean} - Whether the illusion was applied.
   */
  applyPreSummon(pokemon: Pokemon, passive: boolean, args: any[]): boolean {
    let suppressed = false;
    console.log("PRESUMMONILLUSION : ", pokemon.name);
    pokemon.scene.getField(true).filter(p => p !== pokemon).map(p => {
      if ((p.getAbility().hasAttr(SuppressFieldAbilitiesAbAttr) && p.canApplyAbility()) || (p.getPassiveAbility().hasAttr(SuppressFieldAbilitiesAbAttr) && p.canApplyAbility(true))) {
        suppressed = true;
      }
    });

    if (pokemon.battleData.illusion.available && !suppressed) {
      return pokemon.generateIllusion();
    } else {
      return false;
    }
  }
}

export class IllusionBreakAbAttr extends PostDefendAbAttr {
  /**
   * Destroy illusion if attack move deals damage to zoroark
   *
   * @param {Pokemon} pokemon - The Pokémon with the Illusion ability.
   * @param {boolean} passive - N/A
   * @param {Pokemon} attacker - The attacking Pokémon.
   * @param {PokemonMove} move - The move being used.
   * @param {PokemonMove} hitResult - The type of hitResult the pokemon got
   * @param {...any} args - N/A
   * @returns {boolean} - Whether the illusion was destroyed.
   */
  applyPostDefend(pokemon: Pokemon, passive: boolean, simulated: boolean, attacker: Pokemon, move: Move, hitResult: HitResult, args: any[]): boolean {

    const breakIllusion: HitResult[] = [ HitResult.EFFECTIVE, HitResult.SUPER_EFFECTIVE, HitResult.NOT_VERY_EFFECTIVE, HitResult.ONE_HIT_KO ];
    if (!breakIllusion.includes(hitResult)) {
      return false;
    }
    pokemon.breakIllusion();
    return true;
  }
}

export class IllusionPostBattleAbAttr extends PostBattleAbAttr {
  /**
   * Illusion will be available again after a battle and apply the illusion of the pokemon is already on field
   *
   * @param {Pokemon} pokemon - The Pokémon with the Illusion ability.
   * @param {boolean} passive - N/A
   * @param {...any} args - N/A
   * @returns {boolean} - Whether the illusion was applied.
   */
  applyPostBattle(pokemon: Pokemon, passive: boolean, simulated:boolean, args: any[]): boolean {
    pokemon.breakIllusion();
    pokemon.battleData.illusion.available = true;
    return true;
  }
}

export class IllusionDisableAbAttr extends PostSummonAbAttr {
  /**
   * Illusion will be disabled if the pokemon is summoned with an illusion.
   * So the pokemon can use 1 illusion per battle.
   *
   * @param {Pokemon} pokemon - The Pokémon with the Illusion ability.
   * @param {boolean} passive - N/A
   * @param {...any} args - N/A
   * @returns {boolean}
   */
  applyPostSummon(pokemon: Pokemon, passive: boolean, simulated: boolean, args: any[]): boolean {
    pokemon.battleData.illusion.available = false;
    return true;
  }
}


/**
 * If a Pokémon with this Ability selects a damaging move, it has a 30% chance of going first in its priority bracket. If the Ability activates, this is announced at the start of the turn (after move selection).
 *
 * @extends AbAttr
 */
export class BypassSpeedChanceAbAttr extends AbAttr {
  public chance: integer;

  /**
   * @param {integer} chance probability of ability being active.
   */
  constructor(chance: integer) {
    super(true);
    this.chance = chance;
  }

  /**
   * bypass move order in their priority bracket when pokemon choose damaging move
   * @param {Pokemon} pokemon {@linkcode Pokemon}  the Pokemon applying this ability
   * @param {boolean} passive N/A
   * @param {Utils.BooleanHolder} cancelled N/A
   * @param {any[]} args [0] {@linkcode Utils.BooleanHolder} set to true when the ability activated
   * @returns {boolean} - whether the ability was activated.
   */
  apply(pokemon: Pokemon, passive: boolean, simulated: boolean, cancelled: Utils.BooleanHolder, args: any[]): boolean {
    if (simulated) {
      return false;
    }
    const bypassSpeed = args[0] as Utils.BooleanHolder;

    if (!bypassSpeed.value && pokemon.randSeedInt(100) < this.chance) {
      const turnCommand =
        pokemon.scene.currentBattle.turnCommands[pokemon.getBattlerIndex()];
      const isCommandFight = turnCommand?.command === Command.FIGHT;
      const move = turnCommand?.move?.move ? allMoves[turnCommand.move.move] : null;
      const isDamageMove = move?.category === MoveCategory.PHYSICAL || move?.category === MoveCategory.SPECIAL;

      if (isCommandFight && isDamageMove) {
        bypassSpeed.value = true;
        return true;
      }
    }

    return false;
  }

  getTriggerMessage(pokemon: Pokemon, abilityName: string, ...args: any[]): string {
    return i18next.t("abilityTriggers:quickDraw", { pokemonName: getPokemonNameWithAffix(pokemon) });
  }
}

/**
 * This attribute checks if a Pokemon's move meets a provided condition to determine if the Pokemon can use Quick Claw
 * It was created because Pokemon with the ability Mycelium Might cannot access Quick Claw's benefits when using status moves.
*/
export class PreventBypassSpeedChanceAbAttr extends AbAttr {
  private condition: ((pokemon: Pokemon, move: Move) => boolean);

  /**
   * @param {function} condition - checks if a move meets certain conditions
   */
  constructor(condition: (pokemon: Pokemon, move: Move) => boolean) {
    super(true);
    this.condition = condition;
  }

  /**
   * @argument {boolean} bypassSpeed - determines if a Pokemon is able to bypass speed at the moment
   * @argument {boolean} canCheckHeldItems - determines if a Pokemon has access to Quick Claw's effects or not
   */
  apply(pokemon: Pokemon, passive: boolean, simulated: boolean, cancelled: Utils.BooleanHolder, args: any[]): boolean {
    const bypassSpeed = args[0] as Utils.BooleanHolder;
    const canCheckHeldItems = args[1] as Utils.BooleanHolder;

    const turnCommand = pokemon.scene.currentBattle.turnCommands[pokemon.getBattlerIndex()];
    const isCommandFight = turnCommand?.command === Command.FIGHT;
    const move = turnCommand?.move?.move ? allMoves[turnCommand.move.move] : null;
    if (this.condition(pokemon, move!) && isCommandFight) {
      bypassSpeed.value = false;
      canCheckHeldItems.value = false;
      return false;
    }
    return true;
  }
}

async function applyAbAttrsInternal<TAttr extends AbAttr>(
  attrType: Constructor<TAttr>,
  pokemon: Pokemon | null,
  applyFunc: AbAttrApplyFunc<TAttr>,
  args: any[],
  showAbilityInstant: boolean = false,
  simulated: boolean = false,
  messages: string[] = [],
) {
  for (const passive of [ false, true ]) {
    if (!pokemon?.canApplyAbility(passive) || (passive && pokemon.getPassiveAbility().id === pokemon.getAbility().id)) {
      continue;
    }

    const ability = passive ? pokemon.getPassiveAbility() : pokemon.getAbility();
    for (const attr of ability.getAttrs(attrType)) {
      const condition = attr.getCondition();
      if (condition && !condition(pokemon)) {
        continue;
      }

      pokemon.scene.setPhaseQueueSplice();

      let result = applyFunc(attr, passive);
      // TODO Remove this when promises get reworked
      if (result instanceof Promise) {
        result = await result;
      }
      if (result) {
        if (pokemon.summonData && !pokemon.summonData.abilitiesApplied.includes(ability.id)) {
          pokemon.summonData.abilitiesApplied.push(ability.id);
        }
        if (pokemon.battleData && !simulated && !pokemon.battleData.abilitiesApplied.includes(ability.id)) {
          pokemon.battleData.abilitiesApplied.push(ability.id);
        }
        if (attr.showAbility && !simulated) {
          if (showAbilityInstant) {
            pokemon.scene.abilityBar.showAbility(pokemon, passive);
          } else {
            queueShowAbility(pokemon, passive);
          }
        }
        const message = attr.getTriggerMessage(pokemon, ability.name, args);
        if (message) {
          if (!simulated) {
            pokemon.scene.queueMessage(message);
          }
        }
        messages.push(message!);
      }
    }
    pokemon.scene.clearPhaseQueueSplice();
  }
}

export function applyAbAttrs(attrType: Constructor<AbAttr>, pokemon: Pokemon, cancelled: Utils.BooleanHolder | null, simulated: boolean = false, ...args: any[]): Promise<void> {
  return applyAbAttrsInternal<AbAttr>(attrType, pokemon, (attr, passive) => attr.apply(pokemon, passive, simulated, cancelled, args), args, false, simulated);
}

export function applyPostBattleInitAbAttrs(attrType: Constructor<PostBattleInitAbAttr>,
  pokemon: Pokemon, simulated: boolean = false, ...args: any[]): Promise<void> {
  return applyAbAttrsInternal<PostBattleInitAbAttr>(attrType, pokemon, (attr, passive) => attr.applyPostBattleInit(pokemon, passive, simulated, args), args, false, simulated);
}

export function applyPreDefendAbAttrs(attrType: Constructor<PreDefendAbAttr>,
  pokemon: Pokemon, attacker: Pokemon, move: Move | null, cancelled: Utils.BooleanHolder | null, simulated: boolean = false, ...args: any[]): Promise<void> {
  return applyAbAttrsInternal<PreDefendAbAttr>(attrType, pokemon, (attr, passive) => attr.applyPreDefend(pokemon, passive, simulated, attacker, move, cancelled, args), args, false, simulated);
}

export function applyPostDefendAbAttrs(attrType: Constructor<PostDefendAbAttr>,
  pokemon: Pokemon, attacker: Pokemon, move: Move, hitResult: HitResult | null, simulated: boolean = false, ...args: any[]): Promise<void> {
  return applyAbAttrsInternal<PostDefendAbAttr>(attrType, pokemon, (attr, passive) => attr.applyPostDefend(pokemon, passive, simulated, attacker, move, hitResult, args), args, false, simulated);
}

export function applyPostMoveUsedAbAttrs(attrType: Constructor<PostMoveUsedAbAttr>,
  pokemon: Pokemon, move: PokemonMove, source: Pokemon, targets: BattlerIndex[], simulated: boolean = false, ...args: any[]): Promise<void> {
  return applyAbAttrsInternal<PostMoveUsedAbAttr>(attrType, pokemon, (attr, passive) => attr.applyPostMoveUsed(pokemon, move, source, targets, simulated, args), args, false, simulated);
}

export function applyStatMultiplierAbAttrs(attrType: Constructor<StatMultiplierAbAttr>,
  pokemon: Pokemon, stat: BattleStat, statValue: Utils.NumberHolder, simulated: boolean = false, ...args: any[]): Promise<void> {
  return applyAbAttrsInternal<StatMultiplierAbAttr>(attrType, pokemon, (attr, passive) => attr.applyStatStage(pokemon, passive, simulated, stat, statValue, args), args);
}
export function applyPostSetStatusAbAttrs(attrType: Constructor<PostSetStatusAbAttr>,
  pokemon: Pokemon, effect: StatusEffect, sourcePokemon?: Pokemon | null, simulated: boolean = false, ...args: any[]): Promise<void> {
  return applyAbAttrsInternal<PostSetStatusAbAttr>(attrType, pokemon, (attr, passive) => attr.applyPostSetStatus(pokemon, sourcePokemon, passive, effect, simulated, args), args, false, simulated);
}

/**
 * Applies a field Stat multiplier attribute
 * @param attrType {@linkcode FieldMultiplyStatAbAttr} should always be FieldMultiplyBattleStatAbAttr for the time being
 * @param pokemon {@linkcode Pokemon} the Pokemon applying this ability
 * @param stat {@linkcode Stat} the type of the checked stat
 * @param statValue {@linkcode Utils.NumberHolder} the value of the checked stat
 * @param checkedPokemon {@linkcode Pokemon} the Pokemon with the checked stat
 * @param hasApplied {@linkcode Utils.BooleanHolder} whether or not a FieldMultiplyBattleStatAbAttr has already affected this stat
 * @param args unused
 */
export function applyFieldStatMultiplierAbAttrs(attrType: Constructor<FieldMultiplyStatAbAttr>,
  pokemon: Pokemon, stat: Stat, statValue: Utils.NumberHolder, checkedPokemon: Pokemon, hasApplied: Utils.BooleanHolder, simulated: boolean = false, ...args: any[]): Promise<void> {
  return applyAbAttrsInternal<FieldMultiplyStatAbAttr>(attrType, pokemon, (attr, passive) => attr.applyFieldStat(pokemon, passive, simulated, stat, statValue, checkedPokemon, hasApplied, args), args);
}

export function applyPreAttackAbAttrs(attrType: Constructor<PreAttackAbAttr>,
  pokemon: Pokemon, defender: Pokemon | null, move: Move, simulated: boolean = false, ...args: any[]): Promise<void> {
  return applyAbAttrsInternal<PreAttackAbAttr>(attrType, pokemon, (attr, passive) => attr.applyPreAttack(pokemon, passive, simulated, defender, move, args), args, false, simulated);
}

export function applyPostAttackAbAttrs(attrType: Constructor<PostAttackAbAttr>,
  pokemon: Pokemon, defender: Pokemon, move: Move, hitResult: HitResult | null, simulated: boolean = false, ...args: any[]): Promise<void> {
  return applyAbAttrsInternal<PostAttackAbAttr>(attrType, pokemon, (attr, passive) => attr.applyPostAttack(pokemon, passive, simulated, defender, move, hitResult, args), args, false, simulated);
}

export function applyPostKnockOutAbAttrs(attrType: Constructor<PostKnockOutAbAttr>,
  pokemon: Pokemon, knockedOut: Pokemon, simulated: boolean = false, ...args: any[]): Promise<void> {
  return applyAbAttrsInternal<PostKnockOutAbAttr>(attrType, pokemon, (attr, passive) => attr.applyPostKnockOut(pokemon, passive, simulated, knockedOut, args), args, false, simulated);
}

export function applyPostVictoryAbAttrs(attrType: Constructor<PostVictoryAbAttr>,
  pokemon: Pokemon, simulated: boolean = false, ...args: any[]): Promise<void> {
  return applyAbAttrsInternal<PostVictoryAbAttr>(attrType, pokemon, (attr, passive) => attr.applyPostVictory(pokemon, passive, simulated, args), args, false, simulated);
}

export function applyPostSummonAbAttrs(attrType: Constructor<PostSummonAbAttr>,
  pokemon: Pokemon, simulated: boolean = false, ...args: any[]): Promise<void> {
  return applyAbAttrsInternal<PostSummonAbAttr>(attrType, pokemon, (attr, passive) => attr.applyPostSummon(pokemon, passive, simulated, args), args, false, simulated);
}

export function applyPreSummonAbAttrs(attrType: Constructor<PreSummonAbAttr>,
  pokemon: Pokemon, ...args: any[]) {
  return applyAbAttrsInternal<PreSummonAbAttr>(attrType, pokemon, (attr, passive) => attr.applyPreSummon(pokemon, passive, args), args);
}

export function applyPreSwitchOutAbAttrs(attrType: Constructor<PreSwitchOutAbAttr>,
  pokemon: Pokemon, simulated: boolean = false, ...args: any[]): Promise<void> {
  return applyAbAttrsInternal<PreSwitchOutAbAttr>(attrType, pokemon, (attr, passive) => attr.applyPreSwitchOut(pokemon, passive, simulated, args), args, true, simulated);
}

export function applyPreStatStageChangeAbAttrs(attrType: Constructor<PreStatStageChangeAbAttr>,
  pokemon: Pokemon | null, stat: BattleStat, cancelled: Utils.BooleanHolder, simulated: boolean = false, ...args: any[]): Promise<void> {
  return applyAbAttrsInternal<PreStatStageChangeAbAttr>(attrType, pokemon, (attr, passive) => attr.applyPreStatStageChange(pokemon, passive, simulated, stat, cancelled, args), args, false, simulated);
}

export function applyPostStatStageChangeAbAttrs(attrType: Constructor<PostStatStageChangeAbAttr>,
  pokemon: Pokemon, stats: BattleStat[], stages: integer, selfTarget: boolean, simulated: boolean = false, ...args: any[]): Promise<void> {
  return applyAbAttrsInternal<PostStatStageChangeAbAttr>(attrType, pokemon, (attr, _passive) => attr.applyPostStatStageChange(pokemon, simulated, stats, stages, selfTarget, args), args, false, simulated);
}

export function applyPreSetStatusAbAttrs(attrType: Constructor<PreSetStatusAbAttr>,
  pokemon: Pokemon, effect: StatusEffect | undefined, cancelled: Utils.BooleanHolder, simulated: boolean = false, ...args: any[]): Promise<void> {
  return applyAbAttrsInternal<PreSetStatusAbAttr>(attrType, pokemon, (attr, passive) => attr.applyPreSetStatus(pokemon, passive, simulated, effect, cancelled, args), args, false, simulated);
}

export function applyPreApplyBattlerTagAbAttrs(attrType: Constructor<PreApplyBattlerTagAbAttr>,
  pokemon: Pokemon, tag: BattlerTag, cancelled: Utils.BooleanHolder, simulated: boolean = false, ...args: any[]): Promise<void> {
  return applyAbAttrsInternal<PreApplyBattlerTagAbAttr>(attrType, pokemon, (attr, passive) => attr.applyPreApplyBattlerTag(pokemon, passive, simulated, tag, cancelled, args), args, false, simulated);
}

export function applyPreWeatherEffectAbAttrs(attrType: Constructor<PreWeatherEffectAbAttr>,
  pokemon: Pokemon, weather: Weather | null, cancelled: Utils.BooleanHolder, simulated: boolean = false, ...args: any[]): Promise<void> {
  return applyAbAttrsInternal<PreWeatherDamageAbAttr>(attrType, pokemon, (attr, passive) => attr.applyPreWeatherEffect(pokemon, passive, simulated, weather, cancelled, args), args, true, simulated);
}

export function applyPostTurnAbAttrs(attrType: Constructor<PostTurnAbAttr>,
  pokemon: Pokemon, simulated: boolean = false, ...args: any[]): Promise<void> {
  return applyAbAttrsInternal<PostTurnAbAttr>(attrType, pokemon, (attr, passive) => attr.applyPostTurn(pokemon, passive, simulated, args), args, false, simulated);
}

export function applyPostWeatherChangeAbAttrs(attrType: Constructor<PostWeatherChangeAbAttr>,
  pokemon: Pokemon, weather: WeatherType, simulated: boolean = false, ...args: any[]): Promise<void> {
  return applyAbAttrsInternal<PostWeatherChangeAbAttr>(attrType, pokemon, (attr, passive) => attr.applyPostWeatherChange(pokemon, passive, simulated, weather, args), args, false, simulated);
}

export function applyPostWeatherLapseAbAttrs(attrType: Constructor<PostWeatherLapseAbAttr>,
  pokemon: Pokemon, weather: Weather | null, simulated: boolean = false, ...args: any[]): Promise<void> {
  return applyAbAttrsInternal<PostWeatherLapseAbAttr>(attrType, pokemon, (attr, passive) => attr.applyPostWeatherLapse(pokemon, passive, simulated, weather, args), args, false, simulated);
}

export function applyPostTerrainChangeAbAttrs(attrType: Constructor<PostTerrainChangeAbAttr>,
  pokemon: Pokemon, terrain: TerrainType, simulated: boolean = false, ...args: any[]): Promise<void> {
  return applyAbAttrsInternal<PostTerrainChangeAbAttr>(attrType, pokemon, (attr, passive) => attr.applyPostTerrainChange(pokemon, passive, simulated, terrain, args), args, false, simulated);
}

export function applyCheckTrappedAbAttrs(attrType: Constructor<CheckTrappedAbAttr>,
  pokemon: Pokemon, trapped: Utils.BooleanHolder, otherPokemon: Pokemon, messages: string[], simulated: boolean = false, ...args: any[]): Promise<void> {
  return applyAbAttrsInternal<CheckTrappedAbAttr>(attrType, pokemon, (attr, passive) => attr.applyCheckTrapped(pokemon, passive, simulated, trapped, otherPokemon, args), args, false, simulated, messages);
}

export function applyPostBattleAbAttrs(attrType: Constructor<PostBattleAbAttr>,
  pokemon: Pokemon, simulated: boolean = false, ...args: any[]): Promise<void> {
  return applyAbAttrsInternal<PostBattleAbAttr>(attrType, pokemon, (attr, passive) => attr.applyPostBattle(pokemon, passive, simulated, args), args, false, simulated);
}

export function applyPostFaintAbAttrs(attrType: Constructor<PostFaintAbAttr>,
  pokemon: Pokemon, attacker?: Pokemon, move?: Move, hitResult?: HitResult, simulated: boolean = false, ...args: any[]): Promise<void> {
  return applyAbAttrsInternal<PostFaintAbAttr>(attrType, pokemon, (attr, passive) => attr.applyPostFaint(pokemon, passive, simulated, attacker, move, hitResult, args), args, false, simulated);
}

function queueShowAbility(pokemon: Pokemon, passive: boolean): void {
  pokemon.scene.unshiftPhase(new ShowAbilityPhase(pokemon.scene, pokemon.id, passive));
  pokemon.scene.clearPhaseQueueSplice();
}

/**
 * Sets the ability of a Pokémon as revealed.
 *
 * @param pokemon - The Pokémon whose ability is being revealed.
 */
function setAbilityRevealed(pokemon: Pokemon): void {
  if (pokemon.battleData) {
    pokemon.battleData.abilityRevealed = true;
  }
}

/**
 * Returns the Pokemon with weather-based forms
 * @param {BattleScene} scene - The current scene
 */
function getPokemonWithWeatherBasedForms(scene: BattleScene) {
  return scene.getField(true).filter(p =>
    (p.hasAbility(Abilities.FORECAST) && p.species.speciesId === Species.CASTFORM)
    || (p.hasAbility(Abilities.FLOWER_GIFT) && p.species.speciesId === Species.CHERRIM)
  );
}

export const allAbilities = [ new Ability(Abilities.NONE, 3) ];

export function initAbilities() {
  allAbilities.push(
    new Ability(Abilities.STENCH, 3)
      .attr(PostAttackApplyBattlerTagAbAttr, false, (user, target, move) => !move.hasAttr(FlinchAttr) && !move.hitsSubstitute(user, target) ? 10 : 0, BattlerTagType.FLINCHED),
    new Ability(Abilities.DRIZZLE, 3)
      .attr(PostSummonWeatherChangeAbAttr, WeatherType.RAIN)
      .attr(PostBiomeChangeWeatherChangeAbAttr, WeatherType.RAIN),
    new Ability(Abilities.SPEED_BOOST, 3)
      .attr(PostTurnStatStageChangeAbAttr, [ Stat.SPD ], 1),
    new Ability(Abilities.BATTLE_ARMOR, 3)
      .attr(BlockCritAbAttr)
      .ignorable(),
    new Ability(Abilities.STURDY, 3)
      .attr(PreDefendFullHpEndureAbAttr)
      .attr(BlockOneHitKOAbAttr)
      .ignorable(),
    new Ability(Abilities.DAMP, 3)
      .attr(FieldPreventExplosiveMovesAbAttr)
      .ignorable(),
    new Ability(Abilities.LIMBER, 3)
      .attr(StatusEffectImmunityAbAttr, StatusEffect.PARALYSIS)
      .ignorable(),
    new Ability(Abilities.SAND_VEIL, 3)
      .attr(StatMultiplierAbAttr, Stat.EVA, 1.2)
      .attr(BlockWeatherDamageAttr, WeatherType.SANDSTORM)
      .condition(getWeatherCondition(WeatherType.SANDSTORM))
      .ignorable(),
    new Ability(Abilities.STATIC, 3)
      .attr(PostDefendContactApplyStatusEffectAbAttr, 30, StatusEffect.PARALYSIS)
      .bypassFaint(),
    new Ability(Abilities.VOLT_ABSORB, 3)
      .attr(TypeImmunityHealAbAttr, Type.ELECTRIC)
      .ignorable(),
    new Ability(Abilities.WATER_ABSORB, 3)
      .attr(TypeImmunityHealAbAttr, Type.WATER)
      .ignorable(),
    new Ability(Abilities.OBLIVIOUS, 3)
      .attr(BattlerTagImmunityAbAttr, [ BattlerTagType.INFATUATED, BattlerTagType.TAUNT ])
      .attr(IntimidateImmunityAbAttr)
      .ignorable(),
    new Ability(Abilities.CLOUD_NINE, 3)
      .attr(SuppressWeatherEffectAbAttr, true)
      .attr(PostSummonUnnamedMessageAbAttr, i18next.t("abilityTriggers:weatherEffectDisappeared"))
      .attr(PostSummonWeatherSuppressedFormChangeAbAttr)
      .attr(PostFaintUnsuppressedWeatherFormChangeAbAttr)
      .bypassFaint(),
    new Ability(Abilities.COMPOUND_EYES, 3)
      .attr(StatMultiplierAbAttr, Stat.ACC, 1.3),
    new Ability(Abilities.INSOMNIA, 3)
      .attr(StatusEffectImmunityAbAttr, StatusEffect.SLEEP)
      .attr(BattlerTagImmunityAbAttr, BattlerTagType.DROWSY)
      .ignorable(),
    new Ability(Abilities.COLOR_CHANGE, 3)
      .attr(PostDefendTypeChangeAbAttr)
      .condition(getSheerForceHitDisableAbCondition()),
    new Ability(Abilities.IMMUNITY, 3)
      .attr(StatusEffectImmunityAbAttr, StatusEffect.POISON, StatusEffect.TOXIC)
      .ignorable(),
    new Ability(Abilities.FLASH_FIRE, 3)
      .attr(TypeImmunityAddBattlerTagAbAttr, Type.FIRE, BattlerTagType.FIRE_BOOST, 1)
      .ignorable(),
    new Ability(Abilities.SHIELD_DUST, 3)
      .attr(IgnoreMoveEffectsAbAttr),
    new Ability(Abilities.OWN_TEMPO, 3)
      .attr(BattlerTagImmunityAbAttr, BattlerTagType.CONFUSED)
      .attr(IntimidateImmunityAbAttr)
      .ignorable(),
    new Ability(Abilities.SUCTION_CUPS, 3)
      .attr(ForceSwitchOutImmunityAbAttr)
      .ignorable(),
    new Ability(Abilities.INTIMIDATE, 3)
      .attr(PostSummonStatStageChangeAbAttr, [ Stat.ATK ], -1, false, true),
    new Ability(Abilities.SHADOW_TAG, 3)
      .attr(ArenaTrapAbAttr, (user, target) => {
        if (target.hasAbility(Abilities.SHADOW_TAG)) {
          return false;
        }
        return true;
      }),
    new Ability(Abilities.ROUGH_SKIN, 3)
      .attr(PostDefendContactDamageAbAttr, 8)
      .bypassFaint(),
    new Ability(Abilities.WONDER_GUARD, 3)
      .attr(NonSuperEffectiveImmunityAbAttr)
      .attr(UncopiableAbilityAbAttr)
      .attr(UnswappableAbilityAbAttr)
      .ignorable(),
    new Ability(Abilities.LEVITATE, 3)
      .attr(AttackTypeImmunityAbAttr, Type.GROUND, (pokemon: Pokemon) => !pokemon.getTag(GroundedTag) && !pokemon.scene.arena.getTag(ArenaTagType.GRAVITY))
      .ignorable(),
    new Ability(Abilities.EFFECT_SPORE, 3)
      .attr(EffectSporeAbAttr),
    new Ability(Abilities.SYNCHRONIZE, 3)
      .attr(SyncEncounterNatureAbAttr)
      .attr(SynchronizeStatusAbAttr)
      .partial(), // interaction with psycho shift needs work, keeping to old Gen interaction for now
    new Ability(Abilities.CLEAR_BODY, 3)
      .attr(ProtectStatAbAttr)
      .ignorable(),
    new Ability(Abilities.NATURAL_CURE, 3)
      .attr(PreSwitchOutResetStatusAbAttr),
    new Ability(Abilities.LIGHTNING_ROD, 3)
      .attr(RedirectTypeMoveAbAttr, Type.ELECTRIC)
      .attr(TypeImmunityStatStageChangeAbAttr, Type.ELECTRIC, Stat.SPATK, 1)
      .ignorable(),
    new Ability(Abilities.SERENE_GRACE, 3)
      .attr(MoveEffectChanceMultiplierAbAttr, 2),
    new Ability(Abilities.SWIFT_SWIM, 3)
      .attr(StatMultiplierAbAttr, Stat.SPD, 2)
      .condition(getWeatherCondition(WeatherType.RAIN, WeatherType.HEAVY_RAIN)),
    new Ability(Abilities.CHLOROPHYLL, 3)
      .attr(StatMultiplierAbAttr, Stat.SPD, 2)
      .condition(getWeatherCondition(WeatherType.SUNNY, WeatherType.HARSH_SUN)),
    new Ability(Abilities.ILLUMINATE, 3)
      .attr(ProtectStatAbAttr, Stat.ACC)
      .attr(DoubleBattleChanceAbAttr)
      .ignorable(),
    new Ability(Abilities.TRACE, 3)
      .attr(PostSummonCopyAbilityAbAttr)
      .attr(UncopiableAbilityAbAttr),
    new Ability(Abilities.HUGE_POWER, 3)
      .attr(StatMultiplierAbAttr, Stat.ATK, 2),
    new Ability(Abilities.POISON_POINT, 3)
      .attr(PostDefendContactApplyStatusEffectAbAttr, 30, StatusEffect.POISON)
      .bypassFaint(),
    new Ability(Abilities.INNER_FOCUS, 3)
      .attr(BattlerTagImmunityAbAttr, BattlerTagType.FLINCHED)
      .attr(IntimidateImmunityAbAttr)
      .ignorable(),
    new Ability(Abilities.MAGMA_ARMOR, 3)
      .attr(StatusEffectImmunityAbAttr, StatusEffect.FREEZE)
      .ignorable(),
    new Ability(Abilities.WATER_VEIL, 3)
      .attr(StatusEffectImmunityAbAttr, StatusEffect.BURN)
      .ignorable(),
    new Ability(Abilities.MAGNET_PULL, 3)
      .attr(ArenaTrapAbAttr, (user, target) => {
        if (target.getTypes(true).includes(Type.STEEL) || (target.getTypes(true).includes(Type.STELLAR) && target.getTypes().includes(Type.STEEL))) {
          return true;
        }
        return false;
      }),
    new Ability(Abilities.SOUNDPROOF, 3)
      .attr(MoveImmunityAbAttr, (pokemon, attacker, move) => pokemon !== attacker && move.hasFlag(MoveFlags.SOUND_BASED))
      .ignorable(),
    new Ability(Abilities.RAIN_DISH, 3)
      .attr(PostWeatherLapseHealAbAttr, 1, WeatherType.RAIN, WeatherType.HEAVY_RAIN),
    new Ability(Abilities.SAND_STREAM, 3)
      .attr(PostSummonWeatherChangeAbAttr, WeatherType.SANDSTORM)
      .attr(PostBiomeChangeWeatherChangeAbAttr, WeatherType.SANDSTORM),
    new Ability(Abilities.PRESSURE, 3)
      .attr(IncreasePpAbAttr)
      .attr(PostSummonMessageAbAttr, (pokemon: Pokemon) => i18next.t("abilityTriggers:postSummonPressure", { pokemonNameWithAffix: getPokemonNameWithAffix(pokemon) })),
    new Ability(Abilities.THICK_FAT, 3)
      .attr(ReceivedTypeDamageMultiplierAbAttr, Type.FIRE, 0.5)
      .attr(ReceivedTypeDamageMultiplierAbAttr, Type.ICE, 0.5)
      .ignorable(),
    new Ability(Abilities.EARLY_BIRD, 3)
      .attr(ReduceStatusEffectDurationAbAttr, StatusEffect.SLEEP),
    new Ability(Abilities.FLAME_BODY, 3)
      .attr(PostDefendContactApplyStatusEffectAbAttr, 30, StatusEffect.BURN)
      .bypassFaint(),
    new Ability(Abilities.RUN_AWAY, 3)
      .attr(RunSuccessAbAttr),
    new Ability(Abilities.KEEN_EYE, 3)
      .attr(ProtectStatAbAttr, Stat.ACC)
      .ignorable(),
    new Ability(Abilities.HYPER_CUTTER, 3)
      .attr(ProtectStatAbAttr, Stat.ATK)
      .ignorable(),
    new Ability(Abilities.PICKUP, 3)
      .attr(PostBattleLootAbAttr),
    new Ability(Abilities.TRUANT, 3)
      .attr(PostSummonAddBattlerTagAbAttr, BattlerTagType.TRUANT, 1, false),
    new Ability(Abilities.HUSTLE, 3)
      .attr(StatMultiplierAbAttr, Stat.ATK, 1.5)
      .attr(StatMultiplierAbAttr, Stat.ACC, 0.8, (_user, _target, move) => move.category === MoveCategory.PHYSICAL),
    new Ability(Abilities.CUTE_CHARM, 3)
      .attr(PostDefendContactApplyTagChanceAbAttr, 30, BattlerTagType.INFATUATED),
    new Ability(Abilities.PLUS, 3)
      .conditionalAttr(p => p.scene.currentBattle.double && [ Abilities.PLUS, Abilities.MINUS ].some(a => p.getAlly().hasAbility(a)), StatMultiplierAbAttr, Stat.SPATK, 1.5)
      .ignorable(),
    new Ability(Abilities.MINUS, 3)
      .conditionalAttr(p => p.scene.currentBattle.double && [ Abilities.PLUS, Abilities.MINUS ].some(a => p.getAlly().hasAbility(a)), StatMultiplierAbAttr, Stat.SPATK, 1.5)
      .ignorable(),
    new Ability(Abilities.FORECAST, 3)
      .attr(UncopiableAbilityAbAttr)
      .attr(NoFusionAbilityAbAttr)
      .attr(PostSummonFormChangeByWeatherAbAttr, Abilities.FORECAST)
      .attr(PostWeatherChangeFormChangeAbAttr, Abilities.FORECAST, [ WeatherType.NONE, WeatherType.SANDSTORM, WeatherType.STRONG_WINDS, WeatherType.FOG ]),
    new Ability(Abilities.STICKY_HOLD, 3)
      .attr(BlockItemTheftAbAttr)
      .bypassFaint()
      .ignorable(),
    new Ability(Abilities.SHED_SKIN, 3)
      .conditionalAttr(pokemon => !Utils.randSeedInt(3), PostTurnResetStatusAbAttr),
    new Ability(Abilities.GUTS, 3)
      .attr(BypassBurnDamageReductionAbAttr)
      .conditionalAttr(pokemon => !!pokemon.status || pokemon.hasAbility(Abilities.COMATOSE), StatMultiplierAbAttr, Stat.ATK, 1.5),
    new Ability(Abilities.MARVEL_SCALE, 3)
      .conditionalAttr(pokemon => !!pokemon.status || pokemon.hasAbility(Abilities.COMATOSE), StatMultiplierAbAttr, Stat.DEF, 1.5)
      .ignorable(),
    new Ability(Abilities.LIQUID_OOZE, 3)
      .attr(ReverseDrainAbAttr),
    new Ability(Abilities.OVERGROW, 3)
      .attr(LowHpMoveTypePowerBoostAbAttr, Type.GRASS),
    new Ability(Abilities.BLAZE, 3)
      .attr(LowHpMoveTypePowerBoostAbAttr, Type.FIRE),
    new Ability(Abilities.TORRENT, 3)
      .attr(LowHpMoveTypePowerBoostAbAttr, Type.WATER),
    new Ability(Abilities.SWARM, 3)
      .attr(LowHpMoveTypePowerBoostAbAttr, Type.BUG),
    new Ability(Abilities.ROCK_HEAD, 3)
      .attr(BlockRecoilDamageAttr),
    new Ability(Abilities.DROUGHT, 3)
      .attr(PostSummonWeatherChangeAbAttr, WeatherType.SUNNY)
      .attr(PostBiomeChangeWeatherChangeAbAttr, WeatherType.SUNNY),
    new Ability(Abilities.ARENA_TRAP, 3)
      .attr(ArenaTrapAbAttr, (user, target) => {
        if (target.isGrounded()) {
          return true;
        }
        return false;
      })
      .attr(DoubleBattleChanceAbAttr),
    new Ability(Abilities.VITAL_SPIRIT, 3)
      .attr(StatusEffectImmunityAbAttr, StatusEffect.SLEEP)
      .attr(BattlerTagImmunityAbAttr, BattlerTagType.DROWSY)
      .ignorable(),
    new Ability(Abilities.WHITE_SMOKE, 3)
      .attr(ProtectStatAbAttr)
      .ignorable(),
    new Ability(Abilities.PURE_POWER, 3)
      .attr(StatMultiplierAbAttr, Stat.ATK, 2),
    new Ability(Abilities.SHELL_ARMOR, 3)
      .attr(BlockCritAbAttr)
      .ignorable(),
    new Ability(Abilities.AIR_LOCK, 3)
      .attr(SuppressWeatherEffectAbAttr, true)
      .attr(PostSummonUnnamedMessageAbAttr, i18next.t("abilityTriggers:weatherEffectDisappeared"))
      .attr(PostSummonWeatherSuppressedFormChangeAbAttr)
      .attr(PostFaintUnsuppressedWeatherFormChangeAbAttr)
      .bypassFaint(),
    new Ability(Abilities.TANGLED_FEET, 4)
      .conditionalAttr(pokemon => !!pokemon.getTag(BattlerTagType.CONFUSED), StatMultiplierAbAttr, Stat.EVA, 2)
      .ignorable(),
    new Ability(Abilities.MOTOR_DRIVE, 4)
      .attr(TypeImmunityStatStageChangeAbAttr, Type.ELECTRIC, Stat.SPD, 1)
      .ignorable(),
    new Ability(Abilities.RIVALRY, 4)
      .attr(MovePowerBoostAbAttr, (user, target, move) => user?.gender !== Gender.GENDERLESS && target?.gender !== Gender.GENDERLESS && user?.gender === target?.gender, 1.25, true)
      .attr(MovePowerBoostAbAttr, (user, target, move) => user?.gender !== Gender.GENDERLESS && target?.gender !== Gender.GENDERLESS && user?.gender !== target?.gender, 0.75),
    new Ability(Abilities.STEADFAST, 4)
      .attr(FlinchStatStageChangeAbAttr, [ Stat.SPD ], 1),
    new Ability(Abilities.SNOW_CLOAK, 4)
      .attr(StatMultiplierAbAttr, Stat.EVA, 1.2)
      .attr(BlockWeatherDamageAttr, WeatherType.HAIL)
      .condition(getWeatherCondition(WeatherType.HAIL, WeatherType.SNOW))
      .ignorable(),
    new Ability(Abilities.GLUTTONY, 4)
      .attr(ReduceBerryUseThresholdAbAttr),
    new Ability(Abilities.ANGER_POINT, 4)
      .attr(PostDefendCritStatStageChangeAbAttr, Stat.ATK, 6),
    new Ability(Abilities.UNBURDEN, 4)
      .unimplemented(),
    new Ability(Abilities.HEATPROOF, 4)
      .attr(ReceivedTypeDamageMultiplierAbAttr, Type.FIRE, 0.5)
      .attr(ReduceBurnDamageAbAttr, 0.5)
      .ignorable(),
    new Ability(Abilities.SIMPLE, 4)
      .attr(StatStageChangeMultiplierAbAttr, 2)
      .ignorable(),
    new Ability(Abilities.DRY_SKIN, 4)
      .attr(PostWeatherLapseDamageAbAttr, 2, WeatherType.SUNNY, WeatherType.HARSH_SUN)
      .attr(PostWeatherLapseHealAbAttr, 2, WeatherType.RAIN, WeatherType.HEAVY_RAIN)
      .attr(ReceivedTypeDamageMultiplierAbAttr, Type.FIRE, 1.25)
      .attr(TypeImmunityHealAbAttr, Type.WATER)
      .ignorable(),
    new Ability(Abilities.DOWNLOAD, 4)
      .attr(DownloadAbAttr),
    new Ability(Abilities.IRON_FIST, 4)
      .attr(MovePowerBoostAbAttr, (user, target, move) => move.hasFlag(MoveFlags.PUNCHING_MOVE), 1.2),
    new Ability(Abilities.POISON_HEAL, 4)
      .attr(PostTurnStatusHealAbAttr, StatusEffect.TOXIC, StatusEffect.POISON)
      .attr(BlockStatusDamageAbAttr, StatusEffect.TOXIC, StatusEffect.POISON),
    new Ability(Abilities.ADAPTABILITY, 4)
      .attr(StabBoostAbAttr),
    new Ability(Abilities.SKILL_LINK, 4)
      .attr(MaxMultiHitAbAttr),
    new Ability(Abilities.HYDRATION, 4)
      .attr(PostTurnResetStatusAbAttr)
      .condition(getWeatherCondition(WeatherType.RAIN, WeatherType.HEAVY_RAIN)),
    new Ability(Abilities.SOLAR_POWER, 4)
      .attr(PostWeatherLapseDamageAbAttr, 2, WeatherType.SUNNY, WeatherType.HARSH_SUN)
      .attr(StatMultiplierAbAttr, Stat.SPATK, 1.5)
      .condition(getWeatherCondition(WeatherType.SUNNY, WeatherType.HARSH_SUN)),
    new Ability(Abilities.QUICK_FEET, 4)
      .conditionalAttr(pokemon => pokemon.status ? pokemon.status.effect === StatusEffect.PARALYSIS : false, StatMultiplierAbAttr, Stat.SPD, 2)
      .conditionalAttr(pokemon => !!pokemon.status || pokemon.hasAbility(Abilities.COMATOSE), StatMultiplierAbAttr, Stat.SPD, 1.5),
    new Ability(Abilities.NORMALIZE, 4)
      .attr(MoveTypeChangeAbAttr, Type.NORMAL, 1.2, (user, target, move) => {
        return ![ Moves.HIDDEN_POWER, Moves.WEATHER_BALL, Moves.NATURAL_GIFT, Moves.JUDGMENT, Moves.TECHNO_BLAST ].includes(move.id);
      }),
    new Ability(Abilities.SNIPER, 4)
      .attr(MultCritAbAttr, 1.5),
    new Ability(Abilities.MAGIC_GUARD, 4)
      .attr(BlockNonDirectDamageAbAttr),
    new Ability(Abilities.NO_GUARD, 4)
      .attr(AlwaysHitAbAttr)
      .attr(DoubleBattleChanceAbAttr),
    new Ability(Abilities.STALL, 4)
      .attr(ChangeMovePriorityAbAttr, (pokemon, move: Move) => true, -0.2),
    new Ability(Abilities.TECHNICIAN, 4)
      .attr(MovePowerBoostAbAttr, (user, target, move) => {
        const power = new Utils.NumberHolder(move.power);
        applyMoveAttrs(VariablePowerAttr, user, target, move, power);
        return power.value <= 60;
      }, 1.5),
    new Ability(Abilities.LEAF_GUARD, 4)
      .attr(StatusEffectImmunityAbAttr)
      .condition(getWeatherCondition(WeatherType.SUNNY, WeatherType.HARSH_SUN))
      .ignorable(),
    new Ability(Abilities.KLUTZ, 4)
      .unimplemented(),
    new Ability(Abilities.MOLD_BREAKER, 4)
      .attr(PostSummonMessageAbAttr, (pokemon: Pokemon) => i18next.t("abilityTriggers:postSummonMoldBreaker", { pokemonNameWithAffix: getPokemonNameWithAffix(pokemon) }))
      .attr(MoveAbilityBypassAbAttr),
    new Ability(Abilities.SUPER_LUCK, 4)
      .attr(BonusCritAbAttr),
    new Ability(Abilities.AFTERMATH, 4)
      .attr(PostFaintContactDamageAbAttr, 4)
      .bypassFaint(),
    new Ability(Abilities.ANTICIPATION, 4)
      .conditionalAttr(getAnticipationCondition(), PostSummonMessageAbAttr, (pokemon: Pokemon) => i18next.t("abilityTriggers:postSummonAnticipation", { pokemonNameWithAffix: getPokemonNameWithAffix(pokemon) })),
    new Ability(Abilities.FOREWARN, 4)
      .attr(ForewarnAbAttr),
    new Ability(Abilities.UNAWARE, 4)
      .attr(IgnoreOpponentStatStagesAbAttr)
      .ignorable(),
    new Ability(Abilities.TINTED_LENS, 4)
      .attr(DamageBoostAbAttr, 2, (user, target, move) => (target?.getMoveEffectiveness(user!, move) ?? 1) <= 0.5),
    new Ability(Abilities.FILTER, 4)
      .attr(ReceivedMoveDamageMultiplierAbAttr, (target, user, move) => target.getMoveEffectiveness(user, move) >= 2, 0.75)
      .ignorable(),
    new Ability(Abilities.SLOW_START, 4)
      .attr(PostSummonAddBattlerTagAbAttr, BattlerTagType.SLOW_START, 5),
    new Ability(Abilities.SCRAPPY, 4)
      .attr(IgnoreTypeImmunityAbAttr, Type.GHOST, [ Type.NORMAL, Type.FIGHTING ])
      .attr(IntimidateImmunityAbAttr),
    new Ability(Abilities.STORM_DRAIN, 4)
      .attr(RedirectTypeMoveAbAttr, Type.WATER)
      .attr(TypeImmunityStatStageChangeAbAttr, Type.WATER, Stat.SPATK, 1)
      .ignorable(),
    new Ability(Abilities.ICE_BODY, 4)
      .attr(BlockWeatherDamageAttr, WeatherType.HAIL)
      .attr(PostWeatherLapseHealAbAttr, 1, WeatherType.HAIL, WeatherType.SNOW),
    new Ability(Abilities.SOLID_ROCK, 4)
      .attr(ReceivedMoveDamageMultiplierAbAttr, (target, user, move) => target.getMoveEffectiveness(user, move) >= 2, 0.75)
      .ignorable(),
    new Ability(Abilities.SNOW_WARNING, 4)
      .attr(PostSummonWeatherChangeAbAttr, WeatherType.SNOW)
      .attr(PostBiomeChangeWeatherChangeAbAttr, WeatherType.SNOW),
    new Ability(Abilities.HONEY_GATHER, 4)
      .attr(MoneyAbAttr),
    new Ability(Abilities.FRISK, 4)
      .attr(FriskAbAttr),
    new Ability(Abilities.RECKLESS, 4)
      .attr(MovePowerBoostAbAttr, (user, target, move) => move.hasFlag(MoveFlags.RECKLESS_MOVE), 1.2),
    new Ability(Abilities.MULTITYPE, 4)
      .attr(UncopiableAbilityAbAttr)
      .attr(UnswappableAbilityAbAttr)
      .attr(UnsuppressableAbilityAbAttr)
      .attr(NoFusionAbilityAbAttr),
    new Ability(Abilities.FLOWER_GIFT, 4)
      .conditionalAttr(getWeatherCondition(WeatherType.SUNNY || WeatherType.HARSH_SUN), StatMultiplierAbAttr, Stat.ATK, 1.5)
      .conditionalAttr(getWeatherCondition(WeatherType.SUNNY || WeatherType.HARSH_SUN), StatMultiplierAbAttr, Stat.SPDEF, 1.5)
      .attr(UncopiableAbilityAbAttr)
      .attr(NoFusionAbilityAbAttr)
      .attr(PostSummonFormChangeByWeatherAbAttr, Abilities.FLOWER_GIFT)
      .attr(PostWeatherChangeFormChangeAbAttr, Abilities.FLOWER_GIFT, [ WeatherType.NONE, WeatherType.SANDSTORM, WeatherType.STRONG_WINDS, WeatherType.FOG, WeatherType.HAIL, WeatherType.HEAVY_RAIN, WeatherType.SNOW, WeatherType.RAIN ])
      .partial() // Should also boosts stats of ally
      .ignorable(),
    new Ability(Abilities.BAD_DREAMS, 4)
      .attr(PostTurnHurtIfSleepingAbAttr),
    new Ability(Abilities.PICKPOCKET, 5)
      .attr(PostDefendStealHeldItemAbAttr, (target, user, move) => move.hasFlag(MoveFlags.MAKES_CONTACT))
      .condition(getSheerForceHitDisableAbCondition()),
    new Ability(Abilities.SHEER_FORCE, 5)
      .attr(MovePowerBoostAbAttr, (user, target, move) => move.chance >= 1, 5461 / 4096)
      .attr(MoveEffectChanceMultiplierAbAttr, 0)
      .edgeCase() // Should disable shell bell and Meloetta's relic song transformation
      .edgeCase(), // Should disable life orb, eject button, red card, kee/maranga berry if they get implemented
    new Ability(Abilities.CONTRARY, 5)
      .attr(StatStageChangeMultiplierAbAttr, -1)
      .ignorable(),
    new Ability(Abilities.UNNERVE, 5)
      .attr(PreventBerryUseAbAttr),
    new Ability(Abilities.DEFIANT, 5)
      .attr(PostStatStageChangeStatStageChangeAbAttr, (target, statsChanged, stages) => stages < 0, [ Stat.ATK ], 2),
    new Ability(Abilities.DEFEATIST, 5)
      .attr(StatMultiplierAbAttr, Stat.ATK, 0.5)
      .attr(StatMultiplierAbAttr, Stat.SPATK, 0.5)
      .condition((pokemon) => pokemon.getHpRatio() <= 0.5),
    new Ability(Abilities.CURSED_BODY, 5)
      .attr(PostDefendMoveDisableAbAttr, 30)
      .bypassFaint(),
    new Ability(Abilities.HEALER, 5)
      .conditionalAttr(pokemon => pokemon.getAlly() && Utils.randSeedInt(10) < 3, PostTurnResetStatusAbAttr, true),
    new Ability(Abilities.FRIEND_GUARD, 5)
      .ignorable()
      .unimplemented(),
    new Ability(Abilities.WEAK_ARMOR, 5)
      .attr(PostDefendStatStageChangeAbAttr, (target, user, move) => move.category === MoveCategory.PHYSICAL, Stat.DEF, -1)
      .attr(PostDefendStatStageChangeAbAttr, (target, user, move) => move.category === MoveCategory.PHYSICAL, Stat.SPD, 2),
    new Ability(Abilities.HEAVY_METAL, 5)
      .attr(WeightMultiplierAbAttr, 2)
      .ignorable(),
    new Ability(Abilities.LIGHT_METAL, 5)
      .attr(WeightMultiplierAbAttr, 0.5)
      .ignorable(),
    new Ability(Abilities.MULTISCALE, 5)
      .attr(ReceivedMoveDamageMultiplierAbAttr, (target, user, move) => target.isFullHp(), 0.5)
      .ignorable(),
    new Ability(Abilities.TOXIC_BOOST, 5)
      .attr(MovePowerBoostAbAttr, (user, target, move) => move.category === MoveCategory.PHYSICAL && (user?.status?.effect === StatusEffect.POISON || user?.status?.effect === StatusEffect.TOXIC), 1.5),
    new Ability(Abilities.FLARE_BOOST, 5)
      .attr(MovePowerBoostAbAttr, (user, target, move) => move.category === MoveCategory.SPECIAL && user?.status?.effect === StatusEffect.BURN, 1.5),
    new Ability(Abilities.HARVEST, 5)
      .attr(
        PostTurnLootAbAttr,
        "EATEN_BERRIES",
        /** Rate is doubled when under sun {@link https://dex.pokemonshowdown.com/abilities/harvest} */
        (pokemon) => 0.5 * (getWeatherCondition(WeatherType.SUNNY, WeatherType.HARSH_SUN)(pokemon) ? 2 : 1)
      )
      .edgeCase(), // Cannot recover berries used up by fling or natural gift (unimplemented)
    new Ability(Abilities.TELEPATHY, 5)
      .attr(MoveImmunityAbAttr, (pokemon, attacker, move) => pokemon.getAlly() === attacker && move instanceof AttackMove)
      .ignorable(),
    new Ability(Abilities.MOODY, 5)
      .attr(MoodyAbAttr),
    new Ability(Abilities.OVERCOAT, 5)
      .attr(BlockWeatherDamageAttr)
      .attr(MoveImmunityAbAttr, (pokemon, attacker, move) => pokemon !== attacker && move.hasFlag(MoveFlags.POWDER_MOVE))
      .ignorable(),
    new Ability(Abilities.POISON_TOUCH, 5)
      .attr(PostAttackContactApplyStatusEffectAbAttr, 30, StatusEffect.POISON),
    new Ability(Abilities.REGENERATOR, 5)
      .attr(PreSwitchOutHealAbAttr),
    new Ability(Abilities.BIG_PECKS, 5)
      .attr(ProtectStatAbAttr, Stat.DEF)
      .ignorable(),
    new Ability(Abilities.SAND_RUSH, 5)
      .attr(StatMultiplierAbAttr, Stat.SPD, 2)
      .attr(BlockWeatherDamageAttr, WeatherType.SANDSTORM)
      .condition(getWeatherCondition(WeatherType.SANDSTORM)),
    new Ability(Abilities.WONDER_SKIN, 5)
      .attr(WonderSkinAbAttr)
      .ignorable(),
    new Ability(Abilities.ANALYTIC, 5)
      .attr(MovePowerBoostAbAttr, (user, target, move) =>
        !!target?.getLastXMoves(1).find(m => m.turn === target?.scene.currentBattle.turn)
        || user?.scene.currentBattle.turnCommands[target?.getBattlerIndex() ?? BattlerIndex.ATTACKER]?.command !== Command.FIGHT, 1.3),
    new Ability(Abilities.ILLUSION, 5)
      .attr(UncopiableAbilityAbAttr)
      .attr(UnswappableAbilityAbAttr)
      //The pokemon generate an illusion if it's available
      .conditionalAttr((pokemon) => pokemon.battleData.illusion.available, IllusionPreSummonAbAttr, false)
      //The pokemon loses his illusion when he is damaged by a move
      .conditionalAttr((pokemon) => pokemon.battleData.illusion.active, IllusionBreakAbAttr, true)
      //Illusion is available again after a battle
      .conditionalAttr((pokemon) => pokemon.isAllowedInBattle(), IllusionPostBattleAbAttr, false)
      //Illusion is not available after summon
      .attr(IllusionDisableAbAttr, false)
      .bypassFaint(),
    new Ability(Abilities.IMPOSTER, 5)
      .attr(PostSummonTransformAbAttr)
      .attr(UncopiableAbilityAbAttr),
    new Ability(Abilities.INFILTRATOR, 5)
      .attr(InfiltratorAbAttr)
      .partial(), // does not bypass Mist
    new Ability(Abilities.MUMMY, 5)
      .attr(PostDefendAbilityGiveAbAttr, Abilities.MUMMY)
      .bypassFaint(),
    new Ability(Abilities.MOXIE, 5)
      .attr(PostVictoryStatStageChangeAbAttr, Stat.ATK, 1),
    new Ability(Abilities.JUSTIFIED, 5)
      .attr(PostDefendStatStageChangeAbAttr, (target, user, move) => user.getMoveType(move) === Type.DARK && move.category !== MoveCategory.STATUS, Stat.ATK, 1),
    new Ability(Abilities.RATTLED, 5)
      .attr(PostDefendStatStageChangeAbAttr, (target, user, move) => {
        const moveType = user.getMoveType(move);
        return move.category !== MoveCategory.STATUS
          && (moveType === Type.DARK || moveType === Type.BUG || moveType === Type.GHOST);
      }, Stat.SPD, 1)
      .attr(PostIntimidateStatStageChangeAbAttr, [ Stat.SPD ], 1),
    new Ability(Abilities.MAGIC_BOUNCE, 5)
      .ignorable()
      .unimplemented(),
    new Ability(Abilities.SAP_SIPPER, 5)
      .attr(TypeImmunityStatStageChangeAbAttr, Type.GRASS, Stat.ATK, 1)
      .ignorable(),
    new Ability(Abilities.PRANKSTER, 5)
      .attr(ChangeMovePriorityAbAttr, (pokemon, move: Move) => move.category === MoveCategory.STATUS, 1),
    new Ability(Abilities.SAND_FORCE, 5)
      .attr(MoveTypePowerBoostAbAttr, Type.ROCK, 1.3)
      .attr(MoveTypePowerBoostAbAttr, Type.GROUND, 1.3)
      .attr(MoveTypePowerBoostAbAttr, Type.STEEL, 1.3)
      .attr(BlockWeatherDamageAttr, WeatherType.SANDSTORM)
      .condition(getWeatherCondition(WeatherType.SANDSTORM)),
    new Ability(Abilities.IRON_BARBS, 5)
      .attr(PostDefendContactDamageAbAttr, 8)
      .bypassFaint(),
    new Ability(Abilities.ZEN_MODE, 5)
      .attr(PostBattleInitFormChangeAbAttr, () => 0)
      .attr(PostSummonFormChangeAbAttr, p => p.getHpRatio() <= 0.5 ? 1 : 0)
      .attr(PostTurnFormChangeAbAttr, p => p.getHpRatio() <= 0.5 ? 1 : 0)
      .attr(UncopiableAbilityAbAttr)
      .attr(UnswappableAbilityAbAttr)
      .attr(UnsuppressableAbilityAbAttr)
      .attr(NoFusionAbilityAbAttr)
      .bypassFaint(),
    new Ability(Abilities.VICTORY_STAR, 5)
      .attr(StatMultiplierAbAttr, Stat.ACC, 1.1)
      .partial(), // Does not boost ally's accuracy
    new Ability(Abilities.TURBOBLAZE, 5)
      .attr(PostSummonMessageAbAttr, (pokemon: Pokemon) => i18next.t("abilityTriggers:postSummonTurboblaze", { pokemonNameWithAffix: getPokemonNameWithAffix(pokemon) }))
      .attr(MoveAbilityBypassAbAttr),
    new Ability(Abilities.TERAVOLT, 5)
      .attr(PostSummonMessageAbAttr, (pokemon: Pokemon) => i18next.t("abilityTriggers:postSummonTeravolt", { pokemonNameWithAffix: getPokemonNameWithAffix(pokemon) }))
      .attr(MoveAbilityBypassAbAttr),
    new Ability(Abilities.AROMA_VEIL, 6)
      .attr(UserFieldBattlerTagImmunityAbAttr, [ BattlerTagType.INFATUATED, BattlerTagType.TAUNT, BattlerTagType.DISABLED, BattlerTagType.TORMENT, BattlerTagType.HEAL_BLOCK ]),
    new Ability(Abilities.FLOWER_VEIL, 6)
      .ignorable()
      .unimplemented(),
    new Ability(Abilities.CHEEK_POUCH, 6)
      .attr(HealFromBerryUseAbAttr, 1 / 3),
    new Ability(Abilities.PROTEAN, 6)
      .attr(PokemonTypeChangeAbAttr),
    //.condition((p) => !p.summonData?.abilitiesApplied.includes(Abilities.PROTEAN)), //Gen 9 Implementation
    new Ability(Abilities.FUR_COAT, 6)
      .attr(ReceivedMoveDamageMultiplierAbAttr, (target, user, move) => move.category === MoveCategory.PHYSICAL, 0.5)
      .ignorable(),
    new Ability(Abilities.MAGICIAN, 6)
      .attr(PostAttackStealHeldItemAbAttr),
    new Ability(Abilities.BULLETPROOF, 6)
      .attr(MoveImmunityAbAttr, (pokemon, attacker, move) => pokemon !== attacker && move.hasFlag(MoveFlags.BALLBOMB_MOVE))
      .ignorable(),
    new Ability(Abilities.COMPETITIVE, 6)
      .attr(PostStatStageChangeStatStageChangeAbAttr, (target, statsChanged, stages) => stages < 0, [ Stat.SPATK ], 2),
    new Ability(Abilities.STRONG_JAW, 6)
      .attr(MovePowerBoostAbAttr, (user, target, move) => move.hasFlag(MoveFlags.BITING_MOVE), 1.5),
    new Ability(Abilities.REFRIGERATE, 6)
      .attr(MoveTypeChangeAbAttr, Type.ICE, 1.2, (user, target, move) => move.type === Type.NORMAL && !move.hasAttr(VariableMoveTypeAttr)),
    new Ability(Abilities.SWEET_VEIL, 6)
      .attr(UserFieldStatusEffectImmunityAbAttr, StatusEffect.SLEEP)
      .attr(UserFieldBattlerTagImmunityAbAttr, BattlerTagType.DROWSY)
      .ignorable()
      .partial(), // Mold Breaker ally should not be affected by Sweet Veil
    new Ability(Abilities.STANCE_CHANGE, 6)
      .attr(UncopiableAbilityAbAttr)
      .attr(UnswappableAbilityAbAttr)
      .attr(UnsuppressableAbilityAbAttr)
      .attr(NoFusionAbilityAbAttr),
    new Ability(Abilities.GALE_WINGS, 6)
      .attr(ChangeMovePriorityAbAttr, (pokemon, move) => pokemon.isFullHp() && pokemon.getMoveType(move) === Type.FLYING, 1),
    new Ability(Abilities.MEGA_LAUNCHER, 6)
      .attr(MovePowerBoostAbAttr, (user, target, move) => move.hasFlag(MoveFlags.PULSE_MOVE), 1.5),
    new Ability(Abilities.GRASS_PELT, 6)
      .conditionalAttr(getTerrainCondition(TerrainType.GRASSY), StatMultiplierAbAttr, Stat.DEF, 1.5)
      .ignorable(),
    new Ability(Abilities.SYMBIOSIS, 6)
      .unimplemented(),
    new Ability(Abilities.TOUGH_CLAWS, 6)
      .attr(MovePowerBoostAbAttr, (user, target, move) => move.hasFlag(MoveFlags.MAKES_CONTACT), 1.3),
    new Ability(Abilities.PIXILATE, 6)
      .attr(MoveTypeChangeAbAttr, Type.FAIRY, 1.2, (user, target, move) => move.type === Type.NORMAL && !move.hasAttr(VariableMoveTypeAttr)),
    new Ability(Abilities.GOOEY, 6)
      .attr(PostDefendStatStageChangeAbAttr, (target, user, move) => move.hasFlag(MoveFlags.MAKES_CONTACT), Stat.SPD, -1, false),
    new Ability(Abilities.AERILATE, 6)
      .attr(MoveTypeChangeAbAttr, Type.FLYING, 1.2, (user, target, move) => move.type === Type.NORMAL && !move.hasAttr(VariableMoveTypeAttr)),
    new Ability(Abilities.PARENTAL_BOND, 6)
      .attr(AddSecondStrikeAbAttr, 0.25),
    new Ability(Abilities.DARK_AURA, 6)
      .attr(PostSummonMessageAbAttr, (pokemon: Pokemon) => i18next.t("abilityTriggers:postSummonDarkAura", { pokemonNameWithAffix: getPokemonNameWithAffix(pokemon) }))
      .attr(FieldMoveTypePowerBoostAbAttr, Type.DARK, 4 / 3),
    new Ability(Abilities.FAIRY_AURA, 6)
      .attr(PostSummonMessageAbAttr, (pokemon: Pokemon) => i18next.t("abilityTriggers:postSummonFairyAura", { pokemonNameWithAffix: getPokemonNameWithAffix(pokemon) }))
      .attr(FieldMoveTypePowerBoostAbAttr, Type.FAIRY, 4 / 3),
    new Ability(Abilities.AURA_BREAK, 6)
      .ignorable()
      .conditionalAttr(pokemon => pokemon.scene.getField(true).some(p => p.hasAbility(Abilities.DARK_AURA)), FieldMoveTypePowerBoostAbAttr, Type.DARK, 9 / 16)
      .conditionalAttr(pokemon => pokemon.scene.getField(true).some(p => p.hasAbility(Abilities.FAIRY_AURA)), FieldMoveTypePowerBoostAbAttr, Type.FAIRY, 9 / 16)
      .conditionalAttr(pokemon => pokemon.scene.getField(true).some(p => p.hasAbility(Abilities.DARK_AURA) || p.hasAbility(Abilities.FAIRY_AURA)),
        PostSummonMessageAbAttr, (pokemon: Pokemon) => i18next.t("abilityTriggers:postSummonAuraBreak", { pokemonNameWithAffix: getPokemonNameWithAffix(pokemon) })),
    new Ability(Abilities.PRIMORDIAL_SEA, 6)
      .attr(PostSummonWeatherChangeAbAttr, WeatherType.HEAVY_RAIN)
      .attr(PostBiomeChangeWeatherChangeAbAttr, WeatherType.HEAVY_RAIN)
      .attr(PreSwitchOutClearWeatherAbAttr)
      .attr(PostFaintClearWeatherAbAttr)
      .bypassFaint(),
    new Ability(Abilities.DESOLATE_LAND, 6)
      .attr(PostSummonWeatherChangeAbAttr, WeatherType.HARSH_SUN)
      .attr(PostBiomeChangeWeatherChangeAbAttr, WeatherType.HARSH_SUN)
      .attr(PreSwitchOutClearWeatherAbAttr)
      .attr(PostFaintClearWeatherAbAttr)
      .bypassFaint(),
    new Ability(Abilities.DELTA_STREAM, 6)
      .attr(PostSummonWeatherChangeAbAttr, WeatherType.STRONG_WINDS)
      .attr(PostBiomeChangeWeatherChangeAbAttr, WeatherType.STRONG_WINDS)
      .attr(PreSwitchOutClearWeatherAbAttr)
      .attr(PostFaintClearWeatherAbAttr)
      .bypassFaint(),
    new Ability(Abilities.STAMINA, 7)
      .attr(PostDefendStatStageChangeAbAttr, (target, user, move) => move.category !== MoveCategory.STATUS, Stat.DEF, 1),
    new Ability(Abilities.WIMP_OUT, 7)
      .condition(getSheerForceHitDisableAbCondition())
      .unimplemented(),
    new Ability(Abilities.EMERGENCY_EXIT, 7)
      .condition(getSheerForceHitDisableAbCondition())
      .unimplemented(),
    new Ability(Abilities.WATER_COMPACTION, 7)
      .attr(PostDefendStatStageChangeAbAttr, (target, user, move) => user.getMoveType(move) === Type.WATER && move.category !== MoveCategory.STATUS, Stat.DEF, 2),
    new Ability(Abilities.MERCILESS, 7)
      .attr(ConditionalCritAbAttr, (user, target, move) => target?.status?.effect === StatusEffect.TOXIC || target?.status?.effect === StatusEffect.POISON),
    new Ability(Abilities.SHIELDS_DOWN, 7)
      .attr(PostBattleInitFormChangeAbAttr, () => 0)
      .attr(PostSummonFormChangeAbAttr, p => p.formIndex % 7 + (p.getHpRatio() <= 0.5 ? 7 : 0))
      .attr(PostTurnFormChangeAbAttr, p => p.formIndex % 7 + (p.getHpRatio() <= 0.5 ? 7 : 0))
      .attr(UncopiableAbilityAbAttr)
      .attr(UnswappableAbilityAbAttr)
      .attr(UnsuppressableAbilityAbAttr)
      .attr(NoFusionAbilityAbAttr)
      .bypassFaint()
      .partial(), // Meteor form should protect against status effects and yawn
    new Ability(Abilities.STAKEOUT, 7)
      .attr(MovePowerBoostAbAttr, (user, target, move) => user?.scene.currentBattle.turnCommands[target?.getBattlerIndex() ?? BattlerIndex.ATTACKER]?.command === Command.POKEMON, 2),
    new Ability(Abilities.WATER_BUBBLE, 7)
      .attr(ReceivedTypeDamageMultiplierAbAttr, Type.FIRE, 0.5)
      .attr(MoveTypePowerBoostAbAttr, Type.WATER, 2)
      .attr(StatusEffectImmunityAbAttr, StatusEffect.BURN)
      .ignorable(),
    new Ability(Abilities.STEELWORKER, 7)
      .attr(MoveTypePowerBoostAbAttr, Type.STEEL),
    new Ability(Abilities.BERSERK, 7)
      .attr(PostDefendHpGatedStatStageChangeAbAttr, (target, user, move) => move.category !== MoveCategory.STATUS, 0.5, [ Stat.SPATK ], 1)
      .condition(getSheerForceHitDisableAbCondition()),
    new Ability(Abilities.SLUSH_RUSH, 7)
      .attr(StatMultiplierAbAttr, Stat.SPD, 2)
      .condition(getWeatherCondition(WeatherType.HAIL, WeatherType.SNOW)),
    new Ability(Abilities.LONG_REACH, 7)
      .attr(IgnoreContactAbAttr),
    new Ability(Abilities.LIQUID_VOICE, 7)
      .attr(MoveTypeChangeAbAttr, Type.WATER, 1, (user, target, move) => move.hasFlag(MoveFlags.SOUND_BASED)),
    new Ability(Abilities.TRIAGE, 7)
      .attr(ChangeMovePriorityAbAttr, (pokemon, move) => move.hasFlag(MoveFlags.TRIAGE_MOVE), 3),
    new Ability(Abilities.GALVANIZE, 7)
      .attr(MoveTypeChangeAbAttr, Type.ELECTRIC, 1.2, (user, target, move) => move.type === Type.NORMAL && !move.hasAttr(VariableMoveTypeAttr)),
    new Ability(Abilities.SURGE_SURFER, 7)
      .conditionalAttr(getTerrainCondition(TerrainType.ELECTRIC), StatMultiplierAbAttr, Stat.SPD, 2),
    new Ability(Abilities.SCHOOLING, 7)
      .attr(PostBattleInitFormChangeAbAttr, () => 0)
      .attr(PostSummonFormChangeAbAttr, p => p.level < 20 || p.getHpRatio() <= 0.25 ? 0 : 1)
      .attr(PostTurnFormChangeAbAttr, p => p.level < 20 || p.getHpRatio() <= 0.25 ? 0 : 1)
      .attr(UncopiableAbilityAbAttr)
      .attr(UnswappableAbilityAbAttr)
      .attr(UnsuppressableAbilityAbAttr)
      .attr(NoFusionAbilityAbAttr)
      .bypassFaint(),
    new Ability(Abilities.DISGUISE, 7)
      .attr(UncopiableAbilityAbAttr)
      .attr(UnswappableAbilityAbAttr)
      .attr(UnsuppressableAbilityAbAttr)
      .attr(NoTransformAbilityAbAttr)
      .attr(NoFusionAbilityAbAttr)
      // Add BattlerTagType.DISGUISE if the pokemon is in its disguised form
      .conditionalAttr(pokemon => pokemon.formIndex === 0, PostSummonAddBattlerTagAbAttr, BattlerTagType.DISGUISE, 0, false)
      .attr(FormBlockDamageAbAttr,
        (target, user, move) => !!target.getTag(BattlerTagType.DISGUISE) && target.getMoveEffectiveness(user, move) > 0, 0, BattlerTagType.DISGUISE,
        (pokemon, abilityName) => i18next.t("abilityTriggers:disguiseAvoidedDamage", { pokemonNameWithAffix: getPokemonNameWithAffix(pokemon), abilityName: abilityName }),
        (pokemon) => Utils.toDmgValue(pokemon.getMaxHp() / 8))
      .attr(PostBattleInitFormChangeAbAttr, () => 0)
      .bypassFaint()
      .ignorable(),
    new Ability(Abilities.BATTLE_BOND, 7)
      .attr(PostVictoryFormChangeAbAttr, () => 2)
      .attr(PostBattleInitFormChangeAbAttr, () => 1)
      .attr(UncopiableAbilityAbAttr)
      .attr(UnswappableAbilityAbAttr)
      .attr(UnsuppressableAbilityAbAttr)
      .attr(NoFusionAbilityAbAttr)
      .bypassFaint(),
    new Ability(Abilities.POWER_CONSTRUCT, 7)
      .conditionalAttr(pokemon => pokemon.formIndex === 2 || pokemon.formIndex === 4, PostBattleInitFormChangeAbAttr, () => 2)
      .conditionalAttr(pokemon => pokemon.formIndex === 3 || pokemon.formIndex === 5, PostBattleInitFormChangeAbAttr, () => 3)
      .conditionalAttr(pokemon => pokemon.formIndex === 2 || pokemon.formIndex === 4, PostSummonFormChangeAbAttr, p => p.getHpRatio() <= 0.5 || p.getFormKey() === "complete" ? 4 : 2)
      .conditionalAttr(pokemon => pokemon.formIndex === 2 || pokemon.formIndex === 4, PostTurnFormChangeAbAttr, p => p.getHpRatio() <= 0.5 || p.getFormKey() === "complete" ? 4 : 2)
      .conditionalAttr(pokemon => pokemon.formIndex === 3 || pokemon.formIndex === 5, PostSummonFormChangeAbAttr, p => p.getHpRatio() <= 0.5 || p.getFormKey() === "10-complete" ? 5 : 3)
      .conditionalAttr(pokemon => pokemon.formIndex === 3 || pokemon.formIndex === 5, PostTurnFormChangeAbAttr, p => p.getHpRatio() <= 0.5 || p.getFormKey() === "10-complete" ? 5 : 3)
      .attr(UncopiableAbilityAbAttr)
      .attr(UnswappableAbilityAbAttr)
      .attr(UnsuppressableAbilityAbAttr)
      .attr(NoFusionAbilityAbAttr)
      .bypassFaint(),
    new Ability(Abilities.CORROSION, 7)
      .attr(IgnoreTypeStatusEffectImmunityAbAttr, [ StatusEffect.POISON, StatusEffect.TOXIC ], [ Type.STEEL, Type.POISON ])
      .edgeCase(), // Should interact correctly with magic coat/bounce (not yet implemented), fling with toxic orb (not implemented yet), and synchronize (not fully implemented yet)
    new Ability(Abilities.COMATOSE, 7)
      .attr(UncopiableAbilityAbAttr)
      .attr(UnswappableAbilityAbAttr)
      .attr(UnsuppressableAbilityAbAttr)
      .attr(StatusEffectImmunityAbAttr, ...getNonVolatileStatusEffects())
      .attr(BattlerTagImmunityAbAttr, BattlerTagType.DROWSY),
    new Ability(Abilities.QUEENLY_MAJESTY, 7)
      .attr(FieldPriorityMoveImmunityAbAttr)
      .ignorable(),
    new Ability(Abilities.INNARDS_OUT, 7)
      .attr(PostFaintHPDamageAbAttr)
      .bypassFaint(),
    new Ability(Abilities.DANCER, 7)
      .attr(PostDancingMoveAbAttr),
    new Ability(Abilities.BATTERY, 7)
      .attr(AllyMoveCategoryPowerBoostAbAttr, [ MoveCategory.SPECIAL ], 1.3),
    new Ability(Abilities.FLUFFY, 7)
      .attr(ReceivedMoveDamageMultiplierAbAttr, (target, user, move) => move.hasFlag(MoveFlags.MAKES_CONTACT), 0.5)
      .attr(ReceivedMoveDamageMultiplierAbAttr, (target, user, move) => user.getMoveType(move) === Type.FIRE, 2)
      .ignorable(),
    new Ability(Abilities.DAZZLING, 7)
      .attr(FieldPriorityMoveImmunityAbAttr)
      .ignorable(),
    new Ability(Abilities.SOUL_HEART, 7)
      .attr(PostKnockOutStatStageChangeAbAttr, Stat.SPATK, 1),
    new Ability(Abilities.TANGLING_HAIR, 7)
      .attr(PostDefendStatStageChangeAbAttr, (target, user, move) => move.hasFlag(MoveFlags.MAKES_CONTACT), Stat.SPD, -1, false),
    new Ability(Abilities.RECEIVER, 7)
      .attr(CopyFaintedAllyAbilityAbAttr)
      .attr(UncopiableAbilityAbAttr),
    new Ability(Abilities.POWER_OF_ALCHEMY, 7)
      .attr(CopyFaintedAllyAbilityAbAttr)
      .attr(UncopiableAbilityAbAttr),
    new Ability(Abilities.BEAST_BOOST, 7)
      .attr(PostVictoryStatStageChangeAbAttr, p => {
        let highestStat: EffectiveStat;
        let highestValue = 0;
        for (const s of EFFECTIVE_STATS) {
          const value = p.getStat(s, false);
          if (value > highestValue) {
            highestStat = s;
            highestValue = value;
          }
        }
        return highestStat!;
      }, 1),
    new Ability(Abilities.RKS_SYSTEM, 7)
      .attr(UncopiableAbilityAbAttr)
      .attr(UnswappableAbilityAbAttr)
      .attr(UnsuppressableAbilityAbAttr)
      .attr(NoFusionAbilityAbAttr),
    new Ability(Abilities.ELECTRIC_SURGE, 7)
      .attr(PostSummonTerrainChangeAbAttr, TerrainType.ELECTRIC)
      .attr(PostBiomeChangeTerrainChangeAbAttr, TerrainType.ELECTRIC),
    new Ability(Abilities.PSYCHIC_SURGE, 7)
      .attr(PostSummonTerrainChangeAbAttr, TerrainType.PSYCHIC)
      .attr(PostBiomeChangeTerrainChangeAbAttr, TerrainType.PSYCHIC),
    new Ability(Abilities.MISTY_SURGE, 7)
      .attr(PostSummonTerrainChangeAbAttr, TerrainType.MISTY)
      .attr(PostBiomeChangeTerrainChangeAbAttr, TerrainType.MISTY),
    new Ability(Abilities.GRASSY_SURGE, 7)
      .attr(PostSummonTerrainChangeAbAttr, TerrainType.GRASSY)
      .attr(PostBiomeChangeTerrainChangeAbAttr, TerrainType.GRASSY),
    new Ability(Abilities.FULL_METAL_BODY, 7)
      .attr(ProtectStatAbAttr),
    new Ability(Abilities.SHADOW_SHIELD, 7)
      .attr(ReceivedMoveDamageMultiplierAbAttr, (target, user, move) => target.isFullHp(), 0.5),
    new Ability(Abilities.PRISM_ARMOR, 7)
      .attr(ReceivedMoveDamageMultiplierAbAttr, (target, user, move) => target.getMoveEffectiveness(user, move) >= 2, 0.75),
    new Ability(Abilities.NEUROFORCE, 7)
      .attr(MovePowerBoostAbAttr, (user, target, move) => (target?.getMoveEffectiveness(user!, move) ?? 1) >= 2, 1.25),
    new Ability(Abilities.INTREPID_SWORD, 8)
      .attr(PostSummonStatStageChangeAbAttr, [ Stat.ATK ], 1, true)
      .condition(getOncePerBattleCondition(Abilities.INTREPID_SWORD)),
    new Ability(Abilities.DAUNTLESS_SHIELD, 8)
      .attr(PostSummonStatStageChangeAbAttr, [ Stat.DEF ], 1, true)
      .condition(getOncePerBattleCondition(Abilities.DAUNTLESS_SHIELD)),
    new Ability(Abilities.LIBERO, 8)
      .attr(PokemonTypeChangeAbAttr),
    //.condition((p) => !p.summonData?.abilitiesApplied.includes(Abilities.LIBERO)), //Gen 9 Implementation
    new Ability(Abilities.BALL_FETCH, 8)
      .attr(FetchBallAbAttr)
      .condition(getOncePerBattleCondition(Abilities.BALL_FETCH)),
    new Ability(Abilities.COTTON_DOWN, 8)
      .attr(PostDefendStatStageChangeAbAttr, (target, user, move) => move.category !== MoveCategory.STATUS, Stat.SPD, -1, false, true)
      .bypassFaint(),
    new Ability(Abilities.PROPELLER_TAIL, 8)
      .attr(BlockRedirectAbAttr),
    new Ability(Abilities.MIRROR_ARMOR, 8)
      .ignorable()
      .unimplemented(),
    /**
     * Right now, the logic is attached to Surf and Dive moves. Ideally, the post-defend/hit should be an
     * ability attribute but the current implementation of move effects for BattlerTag does not support this- in the case
     * where Cramorant is fainted.
     * @see {@linkcode GulpMissileTagAttr} and {@linkcode GulpMissileTag} for Gulp Missile implementation
     */
    new Ability(Abilities.GULP_MISSILE, 8)
      .attr(UnsuppressableAbilityAbAttr)
      .attr(NoTransformAbilityAbAttr)
      .attr(NoFusionAbilityAbAttr)
      .attr(UncopiableAbilityAbAttr)
      .attr(UnswappableAbilityAbAttr)
      .bypassFaint(),
    new Ability(Abilities.STALWART, 8)
      .attr(BlockRedirectAbAttr),
    new Ability(Abilities.STEAM_ENGINE, 8)
      .attr(PostDefendStatStageChangeAbAttr, (target, user, move) => {
        const moveType = user.getMoveType(move);
        return move.category !== MoveCategory.STATUS
          && (moveType === Type.FIRE || moveType === Type.WATER);
      }, Stat.SPD, 6),
    new Ability(Abilities.PUNK_ROCK, 8)
      .attr(MovePowerBoostAbAttr, (user, target, move) => move.hasFlag(MoveFlags.SOUND_BASED), 1.3)
      .attr(ReceivedMoveDamageMultiplierAbAttr, (target, user, move) => move.hasFlag(MoveFlags.SOUND_BASED), 0.5)
      .ignorable(),
    new Ability(Abilities.SAND_SPIT, 8)
      .attr(PostDefendWeatherChangeAbAttr, WeatherType.SANDSTORM, (target, user, move) => move.category !== MoveCategory.STATUS),
    new Ability(Abilities.ICE_SCALES, 8)
      .attr(ReceivedMoveDamageMultiplierAbAttr, (target, user, move) => move.category === MoveCategory.SPECIAL, 0.5)
      .ignorable(),
    new Ability(Abilities.RIPEN, 8)
      .attr(DoubleBerryEffectAbAttr),
    new Ability(Abilities.ICE_FACE, 8)
      .attr(UncopiableAbilityAbAttr)
      .attr(UnswappableAbilityAbAttr)
      .attr(UnsuppressableAbilityAbAttr)
      .attr(NoTransformAbilityAbAttr)
      .attr(NoFusionAbilityAbAttr)
      // Add BattlerTagType.ICE_FACE if the pokemon is in ice face form
      .conditionalAttr(pokemon => pokemon.formIndex === 0, PostSummonAddBattlerTagAbAttr, BattlerTagType.ICE_FACE, 0, false)
      // When summoned with active HAIL or SNOW, add BattlerTagType.ICE_FACE
      .conditionalAttr(getWeatherCondition(WeatherType.HAIL, WeatherType.SNOW), PostSummonAddBattlerTagAbAttr, BattlerTagType.ICE_FACE, 0)
      // When weather changes to HAIL or SNOW while pokemon is fielded, add BattlerTagType.ICE_FACE
      .attr(PostWeatherChangeAddBattlerTagAttr, BattlerTagType.ICE_FACE, 0, WeatherType.HAIL, WeatherType.SNOW)
      .attr(FormBlockDamageAbAttr,
        (target, user, move) => move.category === MoveCategory.PHYSICAL && !!target.getTag(BattlerTagType.ICE_FACE), 0, BattlerTagType.ICE_FACE,
        (pokemon, abilityName) => i18next.t("abilityTriggers:iceFaceAvoidedDamage", { pokemonNameWithAffix: getPokemonNameWithAffix(pokemon), abilityName: abilityName }))
      .attr(PostBattleInitFormChangeAbAttr, () => 0)
      .bypassFaint()
      .ignorable(),
    new Ability(Abilities.POWER_SPOT, 8)
      .attr(AllyMoveCategoryPowerBoostAbAttr, [ MoveCategory.SPECIAL, MoveCategory.PHYSICAL ], 1.3),
    new Ability(Abilities.MIMICRY, 8)
      .unimplemented(),
    new Ability(Abilities.SCREEN_CLEANER, 8)
      .attr(PostSummonRemoveArenaTagAbAttr, [ ArenaTagType.AURORA_VEIL, ArenaTagType.LIGHT_SCREEN, ArenaTagType.REFLECT ]),
    new Ability(Abilities.STEELY_SPIRIT, 8)
      .attr(UserFieldMoveTypePowerBoostAbAttr, Type.STEEL),
    new Ability(Abilities.PERISH_BODY, 8)
      .attr(PostDefendPerishSongAbAttr, 4),
    new Ability(Abilities.WANDERING_SPIRIT, 8)
      .attr(PostDefendAbilitySwapAbAttr)
      .bypassFaint()
      .edgeCase(), //  interacts incorrectly with rock head. It's meant to switch abilities before recoil would apply so that a pokemon with rock head would lose rock head first and still take the recoil
    new Ability(Abilities.GORILLA_TACTICS, 8)
      .attr(GorillaTacticsAbAttr),
    new Ability(Abilities.NEUTRALIZING_GAS, 8)
      .attr(SuppressFieldAbilitiesAbAttr)
      .attr(UncopiableAbilityAbAttr)
      .attr(UnswappableAbilityAbAttr)
      .attr(NoTransformAbilityAbAttr)
      .attr(PostSummonMessageAbAttr, (pokemon: Pokemon) => i18next.t("abilityTriggers:postSummonNeutralizingGas", { pokemonNameWithAffix: getPokemonNameWithAffix(pokemon) }))
      .attr(PostSummonRemoveIllusionAbAttr)
      .partial(), // A bunch of weird interactions with other abilities being suppressed then unsuppressed
    new Ability(Abilities.PASTEL_VEIL, 8)
      .attr(PostSummonUserFieldRemoveStatusEffectAbAttr, StatusEffect.POISON, StatusEffect.TOXIC)
      .attr(UserFieldStatusEffectImmunityAbAttr, StatusEffect.POISON, StatusEffect.TOXIC)
      .ignorable(),
    new Ability(Abilities.HUNGER_SWITCH, 8)
      .attr(PostTurnFormChangeAbAttr, p => p.getFormKey() ? 0 : 1)
      .attr(PostTurnFormChangeAbAttr, p => p.getFormKey() ? 1 : 0)
      .attr(UncopiableAbilityAbAttr)
      .attr(UnswappableAbilityAbAttr)
      .attr(NoTransformAbilityAbAttr)
      .attr(NoFusionAbilityAbAttr)
      .condition((pokemon) => !pokemon.isTerastallized()),
    new Ability(Abilities.QUICK_DRAW, 8)
      .attr(BypassSpeedChanceAbAttr, 30),
    new Ability(Abilities.UNSEEN_FIST, 8)
      .attr(IgnoreProtectOnContactAbAttr),
    new Ability(Abilities.CURIOUS_MEDICINE, 8)
      .attr(PostSummonClearAllyStatStagesAbAttr),
    new Ability(Abilities.TRANSISTOR, 8)
      .attr(MoveTypePowerBoostAbAttr, Type.ELECTRIC),
    new Ability(Abilities.DRAGONS_MAW, 8)
      .attr(MoveTypePowerBoostAbAttr, Type.DRAGON),
    new Ability(Abilities.CHILLING_NEIGH, 8)
      .attr(PostVictoryStatStageChangeAbAttr, Stat.ATK, 1),
    new Ability(Abilities.GRIM_NEIGH, 8)
      .attr(PostVictoryStatStageChangeAbAttr, Stat.SPATK, 1),
    new Ability(Abilities.AS_ONE_GLASTRIER, 8)
      .attr(PostSummonMessageAbAttr, (pokemon: Pokemon) => i18next.t("abilityTriggers:postSummonAsOneGlastrier", { pokemonNameWithAffix: getPokemonNameWithAffix(pokemon) }))
      .attr(PreventBerryUseAbAttr)
      .attr(PostVictoryStatStageChangeAbAttr, Stat.ATK, 1)
      .attr(UncopiableAbilityAbAttr)
      .attr(UnswappableAbilityAbAttr)
      .attr(UnsuppressableAbilityAbAttr),
    new Ability(Abilities.AS_ONE_SPECTRIER, 8)
      .attr(PostSummonMessageAbAttr, (pokemon: Pokemon) => i18next.t("abilityTriggers:postSummonAsOneSpectrier", { pokemonNameWithAffix: getPokemonNameWithAffix(pokemon) }))
      .attr(PreventBerryUseAbAttr)
      .attr(PostVictoryStatStageChangeAbAttr, Stat.SPATK, 1)
      .attr(UncopiableAbilityAbAttr)
      .attr(UnswappableAbilityAbAttr)
      .attr(UnsuppressableAbilityAbAttr),
    new Ability(Abilities.LINGERING_AROMA, 9)
      .attr(PostDefendAbilityGiveAbAttr, Abilities.LINGERING_AROMA)
      .bypassFaint(),
    new Ability(Abilities.SEED_SOWER, 9)
      .attr(PostDefendTerrainChangeAbAttr, TerrainType.GRASSY),
    new Ability(Abilities.THERMAL_EXCHANGE, 9)
      .attr(PostDefendStatStageChangeAbAttr, (target, user, move) => user.getMoveType(move) === Type.FIRE && move.category !== MoveCategory.STATUS, Stat.ATK, 1)
      .attr(StatusEffectImmunityAbAttr, StatusEffect.BURN)
      .ignorable(),
    new Ability(Abilities.ANGER_SHELL, 9)
      .attr(PostDefendHpGatedStatStageChangeAbAttr, (target, user, move) => move.category !== MoveCategory.STATUS, 0.5, [ Stat.ATK, Stat.SPATK, Stat.SPD ], 1)
      .attr(PostDefendHpGatedStatStageChangeAbAttr, (target, user, move) => move.category !== MoveCategory.STATUS, 0.5, [ Stat.DEF, Stat.SPDEF ], -1)
      .condition(getSheerForceHitDisableAbCondition()),
    new Ability(Abilities.PURIFYING_SALT, 9)
      .attr(StatusEffectImmunityAbAttr)
      .attr(ReceivedTypeDamageMultiplierAbAttr, Type.GHOST, 0.5)
      .ignorable(),
    new Ability(Abilities.WELL_BAKED_BODY, 9)
      .attr(TypeImmunityStatStageChangeAbAttr, Type.FIRE, Stat.DEF, 2)
      .ignorable(),
    new Ability(Abilities.WIND_RIDER, 9)
      .attr(MoveImmunityStatStageChangeAbAttr, (pokemon, attacker, move) => pokemon !== attacker && move.hasFlag(MoveFlags.WIND_MOVE) && move.category !== MoveCategory.STATUS, Stat.ATK, 1)
      .attr(PostSummonStatStageChangeOnArenaAbAttr, ArenaTagType.TAILWIND)
      .ignorable(),
    new Ability(Abilities.GUARD_DOG, 9)
      .attr(PostIntimidateStatStageChangeAbAttr, [ Stat.ATK ], 1, true)
      .attr(ForceSwitchOutImmunityAbAttr)
      .ignorable(),
    new Ability(Abilities.ROCKY_PAYLOAD, 9)
      .attr(MoveTypePowerBoostAbAttr, Type.ROCK),
    new Ability(Abilities.WIND_POWER, 9)
      .attr(PostDefendApplyBattlerTagAbAttr, (target, user, move) => move.hasFlag(MoveFlags.WIND_MOVE), BattlerTagType.CHARGED),
    new Ability(Abilities.ZERO_TO_HERO, 9)
      .attr(UncopiableAbilityAbAttr)
      .attr(UnswappableAbilityAbAttr)
      .attr(UnsuppressableAbilityAbAttr)
      .attr(NoTransformAbilityAbAttr)
      .attr(NoFusionAbilityAbAttr)
      .attr(PostBattleInitFormChangeAbAttr, () => 0)
      .attr(PreSwitchOutFormChangeAbAttr, (pokemon) => !pokemon.isFainted() ? 1 : pokemon.formIndex)
      .bypassFaint(),
    new Ability(Abilities.COMMANDER, 9)
      .attr(UncopiableAbilityAbAttr)
      .attr(UnswappableAbilityAbAttr)
      .unimplemented(),
    new Ability(Abilities.ELECTROMORPHOSIS, 9)
      .attr(PostDefendApplyBattlerTagAbAttr, (target, user, move) => move.category !== MoveCategory.STATUS, BattlerTagType.CHARGED),
    new Ability(Abilities.PROTOSYNTHESIS, 9)
      .conditionalAttr(getWeatherCondition(WeatherType.SUNNY, WeatherType.HARSH_SUN), PostSummonAddBattlerTagAbAttr, BattlerTagType.PROTOSYNTHESIS, 0, true)
      .attr(PostWeatherChangeAddBattlerTagAttr, BattlerTagType.PROTOSYNTHESIS, 0, WeatherType.SUNNY, WeatherType.HARSH_SUN)
      .attr(UncopiableAbilityAbAttr)
      .attr(UnswappableAbilityAbAttr)
      .attr(NoTransformAbilityAbAttr)
      .partial(), // While setting the tag, the getbattlestat should ignore all modifiers to stats except stat stages
    new Ability(Abilities.QUARK_DRIVE, 9)
      .conditionalAttr(getTerrainCondition(TerrainType.ELECTRIC), PostSummonAddBattlerTagAbAttr, BattlerTagType.QUARK_DRIVE, 0, true)
      .attr(PostTerrainChangeAddBattlerTagAttr, BattlerTagType.QUARK_DRIVE, 0, TerrainType.ELECTRIC)
      .attr(UncopiableAbilityAbAttr)
      .attr(UnswappableAbilityAbAttr)
      .attr(NoTransformAbilityAbAttr)
      .partial(), // While setting the tag, the getbattlestat should ignore all modifiers to stats except stat stages
    new Ability(Abilities.GOOD_AS_GOLD, 9)
      .attr(MoveImmunityAbAttr, (pokemon, attacker, move) => pokemon !== attacker && move.category === MoveCategory.STATUS)
      .ignorable()
      .partial(), // Lots of weird interactions with moves and abilities such as negating status moves that target the field
    new Ability(Abilities.VESSEL_OF_RUIN, 9)
      .attr(FieldMultiplyStatAbAttr, Stat.SPATK, 0.75)
      .attr(PostSummonMessageAbAttr, (user) => i18next.t("abilityTriggers:postSummonVesselOfRuin", { pokemonNameWithAffix: getPokemonNameWithAffix(user), statName: i18next.t(getStatKey(Stat.SPATK)) }))
      .ignorable(),
    new Ability(Abilities.SWORD_OF_RUIN, 9)
      .attr(FieldMultiplyStatAbAttr, Stat.DEF, 0.75)
      .attr(PostSummonMessageAbAttr, (user) => i18next.t("abilityTriggers:postSummonSwordOfRuin", { pokemonNameWithAffix: getPokemonNameWithAffix(user), statName: i18next.t(getStatKey(Stat.DEF)) }))
      .ignorable(),
    new Ability(Abilities.TABLETS_OF_RUIN, 9)
      .attr(FieldMultiplyStatAbAttr, Stat.ATK, 0.75)
      .attr(PostSummonMessageAbAttr, (user) => i18next.t("abilityTriggers:postSummonTabletsOfRuin", { pokemonNameWithAffix: getPokemonNameWithAffix(user), statName: i18next.t(getStatKey(Stat.ATK)) }))
      .ignorable(),
    new Ability(Abilities.BEADS_OF_RUIN, 9)
      .attr(FieldMultiplyStatAbAttr, Stat.SPDEF, 0.75)
      .attr(PostSummonMessageAbAttr, (user) => i18next.t("abilityTriggers:postSummonBeadsOfRuin", { pokemonNameWithAffix: getPokemonNameWithAffix(user), statName: i18next.t(getStatKey(Stat.SPDEF)) }))
      .ignorable(),
    new Ability(Abilities.ORICHALCUM_PULSE, 9)
      .attr(PostSummonWeatherChangeAbAttr, WeatherType.SUNNY)
      .attr(PostBiomeChangeWeatherChangeAbAttr, WeatherType.SUNNY)
      .conditionalAttr(getWeatherCondition(WeatherType.SUNNY, WeatherType.HARSH_SUN), StatMultiplierAbAttr, Stat.ATK, 4 / 3),
    new Ability(Abilities.HADRON_ENGINE, 9)
      .attr(PostSummonTerrainChangeAbAttr, TerrainType.ELECTRIC)
      .attr(PostBiomeChangeTerrainChangeAbAttr, TerrainType.ELECTRIC)
      .conditionalAttr(getTerrainCondition(TerrainType.ELECTRIC), StatMultiplierAbAttr, Stat.SPATK, 4 / 3),
    new Ability(Abilities.OPPORTUNIST, 9)
      .attr(StatStageChangeCopyAbAttr),
    new Ability(Abilities.CUD_CHEW, 9)
      .unimplemented(),
    new Ability(Abilities.SHARPNESS, 9)
      .attr(MovePowerBoostAbAttr, (user, target, move) => move.hasFlag(MoveFlags.SLICING_MOVE), 1.5),
    new Ability(Abilities.SUPREME_OVERLORD, 9)
      .attr(VariableMovePowerBoostAbAttr, (user, target, move) => 1 + 0.1 * Math.min(user.isPlayer() ? user.scene.currentBattle.playerFaints : user.scene.currentBattle.enemyFaints, 5))
      .partial(), // Counter resets every wave
    new Ability(Abilities.COSTAR, 9)
      .attr(PostSummonCopyAllyStatsAbAttr),
    new Ability(Abilities.TOXIC_DEBRIS, 9)
      .attr(PostDefendApplyArenaTrapTagAbAttr, (target, user, move) => move.category === MoveCategory.PHYSICAL, ArenaTagType.TOXIC_SPIKES)
      .bypassFaint(),
    new Ability(Abilities.ARMOR_TAIL, 9)
      .attr(FieldPriorityMoveImmunityAbAttr)
      .ignorable(),
    new Ability(Abilities.EARTH_EATER, 9)
      .attr(TypeImmunityHealAbAttr, Type.GROUND)
      .ignorable(),
    new Ability(Abilities.MYCELIUM_MIGHT, 9)
      .attr(ChangeMovePriorityAbAttr, (pokemon, move) => move.category === MoveCategory.STATUS, -0.2)
      .attr(PreventBypassSpeedChanceAbAttr, (pokemon, move) => move.category === MoveCategory.STATUS)
      .attr(MoveAbilityBypassAbAttr, (pokemon, move: Move) => move.category === MoveCategory.STATUS),
    new Ability(Abilities.MINDS_EYE, 9)
      .attr(IgnoreTypeImmunityAbAttr, Type.GHOST, [ Type.NORMAL, Type.FIGHTING ])
      .attr(ProtectStatAbAttr, Stat.ACC)
      .attr(IgnoreOpponentStatStagesAbAttr, [ Stat.EVA ])
      .ignorable(),
    new Ability(Abilities.SUPERSWEET_SYRUP, 9)
      .attr(PostSummonStatStageChangeAbAttr, [ Stat.EVA ], -1)
      .condition(getOncePerBattleCondition(Abilities.SUPERSWEET_SYRUP)),
    new Ability(Abilities.HOSPITALITY, 9)
      .attr(PostSummonAllyHealAbAttr, 4, true),
    new Ability(Abilities.TOXIC_CHAIN, 9)
      .attr(PostAttackApplyStatusEffectAbAttr, false, 30, StatusEffect.TOXIC),
    new Ability(Abilities.EMBODY_ASPECT_TEAL, 9)
      .attr(PostBattleInitStatStageChangeAbAttr, [ Stat.SPD ], 1, true)
      .attr(UncopiableAbilityAbAttr)
      .attr(UnswappableAbilityAbAttr)
      .attr(NoTransformAbilityAbAttr)
      .partial(), // Ogerpon tera interactions
    new Ability(Abilities.EMBODY_ASPECT_WELLSPRING, 9)
      .attr(PostBattleInitStatStageChangeAbAttr, [ Stat.SPDEF ], 1, true)
      .attr(UncopiableAbilityAbAttr)
      .attr(UnswappableAbilityAbAttr)
      .attr(NoTransformAbilityAbAttr)
      .partial(),  // Ogerpon tera interactions
    new Ability(Abilities.EMBODY_ASPECT_HEARTHFLAME, 9)
      .attr(PostBattleInitStatStageChangeAbAttr, [ Stat.ATK ], 1, true)
      .attr(UncopiableAbilityAbAttr)
      .attr(UnswappableAbilityAbAttr)
      .attr(NoTransformAbilityAbAttr)
      .partial(),  // Ogerpon tera interactions
    new Ability(Abilities.EMBODY_ASPECT_CORNERSTONE, 9)
      .attr(PostBattleInitStatStageChangeAbAttr, [ Stat.DEF ], 1, true)
      .attr(UncopiableAbilityAbAttr)
      .attr(UnswappableAbilityAbAttr)
      .attr(NoTransformAbilityAbAttr)
      .partial(),  // Ogerpon tera interactions
    new Ability(Abilities.TERA_SHIFT, 9)
      .attr(PostSummonFormChangeAbAttr, p => p.getFormKey() ? 0 : 1)
      .attr(UncopiableAbilityAbAttr)
      .attr(UnswappableAbilityAbAttr)
      .attr(UnsuppressableAbilityAbAttr)
      .attr(NoTransformAbilityAbAttr)
      .attr(NoFusionAbilityAbAttr),
    new Ability(Abilities.TERA_SHELL, 9)
      .attr(FullHpResistTypeAbAttr)
      .attr(UncopiableAbilityAbAttr)
      .attr(UnswappableAbilityAbAttr)
      .ignorable(),
    new Ability(Abilities.TERAFORM_ZERO, 9)
      .attr(UncopiableAbilityAbAttr)
      .attr(UnswappableAbilityAbAttr)
      .unimplemented(),
    new Ability(Abilities.POISON_PUPPETEER, 9)
      .attr(UncopiableAbilityAbAttr)
      .attr(UnswappableAbilityAbAttr)
      .attr(ConfusionOnStatusEffectAbAttr, StatusEffect.POISON, StatusEffect.TOXIC)
  );
}<|MERGE_RESOLUTION|>--- conflicted
+++ resolved
@@ -2447,13 +2447,10 @@
       target = targets[0];
     }
 
-<<<<<<< HEAD
     if (target.battleData.illusion.active) {
       return false;
     }
-=======
     target = target!;
->>>>>>> c7e9eaf4
     pokemon.summonData.speciesForm = target.getSpeciesForm();
     pokemon.summonData.fusionSpeciesForm = target.getFusionSpeciesForm();
     pokemon.summonData.ability = target.getAbility().id;
