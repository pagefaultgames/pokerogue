--- conflicted
+++ resolved
@@ -9,11 +9,7 @@
 import { BattlerTagType } from "./enums/battler-tag-type";
 import { StatusEffect, getStatusEffectDescriptor, getStatusEffectHealText } from "./status-effect";
 import { Gender } from "./gender";
-<<<<<<< HEAD
-import Move, { AttackMove, MoveCategory, MoveFlags, MoveTarget, RecoilAttr, StatusMoveTypeImmunityAttr, FlinchAttr, OneHitKOAttr, HitHealAttr, StrengthSapHealAttr, allMoves, StatusMove, SelfStatusMove, VariablePowerAttr, applyMoveAttrs, IncrementMovePriorityAttr  } from "./move";
-=======
-import Move, { AttackMove, MoveCategory, MoveFlags, MoveTarget, StatusMoveTypeImmunityAttr, FlinchAttr, OneHitKOAttr, HitHealAttr, StrengthSapHealAttr, allMoves, StatusMove, VariablePowerAttr, applyMoveAttrs, IncrementMovePriorityAttr  } from "./move";
->>>>>>> 751a3d1e
+import Move, { AttackMove, MoveCategory, MoveFlags, MoveTarget, StatusMoveTypeImmunityAttr, FlinchAttr, OneHitKOAttr, HitHealAttr, StrengthSapHealAttr, allMoves, StatusMove, SelfStatusMove, VariablePowerAttr, applyMoveAttrs, IncrementMovePriorityAttr  } from "./move";
 import { ArenaTagSide, ArenaTrapTag } from "./arena-tag";
 import { ArenaTagType } from "./enums/arena-tag-type";
 import { Stat } from "./pokemon-stat";
@@ -24,14 +20,7 @@
 import { Abilities } from "./enums/abilities";
 import i18next, { Localizable } from "#app/plugins/i18n.js";
 import { Command } from "../ui/command-ui-handler";
-<<<<<<< HEAD
-import Battle from "#app/battle.js";
-import { ability } from "#app/locales/en/ability.js";
-import { BattlerIndex } from "#app/battle";
-import { PokeballType, getPokeballName } from "./pokeball";
-=======
 import { getPokeballName } from "./pokeball";
->>>>>>> 751a3d1e
 import { BerryModifierType } from "#app/modifier/modifier-type";
 
 export class Ability implements Localizable {
