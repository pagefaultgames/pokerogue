<<<<<<< HEAD
import Pokemon, { HitResult, PokemonMove } from '../field/pokemon';
import { Type } from './type';
import * as Utils from '../utils';
import { BattleStat, getBattleStatName } from './battle-stat';
import { PokemonHealPhase, ShowAbilityPhase, StatChangePhase } from '../phases';
import { getPokemonMessage, getPokemonPrefix } from '../messages';
import { Weather, WeatherType } from './weather';
import { BattlerTag } from './battler-tags';
import { BattlerTagType } from './enums/battler-tag-type';
import { StatusEffect, getStatusEffectDescriptor, getStatusEffectHealText } from './status-effect';
import { Gender } from './gender';
import Move, { AttackMove, MoveCategory, MoveFlags, MoveTarget, StatusMoveTypeImmunityAttr, FlinchAttr, OneHitKOAttr, HitHealAttr, StrengthSapHealAttr, allMoves, StatusMove, VariablePowerAttr, applyMoveAttrs, IncrementMovePriorityAttr  } from './move';
import { ArenaTagSide, ArenaTrapTag } from './arena-tag';
import { ArenaTagType } from './enums/arena-tag-type';
import { Stat } from './pokemon-stat';
import { PokemonHeldItemModifier } from '../modifier/modifier';
import { Moves } from './enums/moves';
import { TerrainType } from './terrain';
import { SpeciesFormChangeManualTrigger } from './pokemon-forms';
import { Abilities } from './enums/abilities';
import i18next, { Localizable } from '#app/plugins/i18n.js';
import { Command } from '../ui/command-ui-handler';
import { getPokeballName } from './pokeball';
=======
import Pokemon, { HitResult, PokemonMove } from "../field/pokemon";
import { Type } from "./type";
import * as Utils from "../utils";
import { BattleStat, getBattleStatName } from "./battle-stat";
import { PokemonHealPhase, ShowAbilityPhase, StatChangePhase } from "../phases";
import { getPokemonMessage, getPokemonPrefix } from "../messages";
import { Weather, WeatherType } from "./weather";
import { BattlerTag } from "./battler-tags";
import { BattlerTagType } from "./enums/battler-tag-type";
import { StatusEffect, getStatusEffectDescriptor, getStatusEffectHealText } from "./status-effect";
import { Gender } from "./gender";
import Move, { AttackMove, MoveCategory, MoveFlags, MoveTarget, RecoilAttr, StatusMoveTypeImmunityAttr, FlinchAttr, OneHitKOAttr, HitHealAttr, StrengthSapHealAttr, allMoves, StatusMove, VariablePowerAttr, applyMoveAttrs, IncrementMovePriorityAttr  } from "./move";
import { ArenaTagSide, ArenaTrapTag } from "./arena-tag";
import { ArenaTagType } from "./enums/arena-tag-type";
import { Stat } from "./pokemon-stat";
import { BerryModifier, PokemonHeldItemModifier } from "../modifier/modifier";
import { Moves } from "./enums/moves";
import { TerrainType } from "./terrain";
import { SpeciesFormChangeManualTrigger } from "./pokemon-forms";
import { Abilities } from "./enums/abilities";
import i18next, { Localizable } from "#app/plugins/i18n.js";
import { Command } from "../ui/command-ui-handler";
import Battle from "#app/battle.js";
import { ability } from "#app/locales/en/ability.js";
import { PokeballType, getPokeballName } from "./pokeball";
import { BerryModifierType } from "#app/modifier/modifier-type";
>>>>>>> 8b4aa872

export class Ability implements Localizable {
  public id: Abilities;

  private nameAppend: string;
  public name: string;
  public description: string;
  public generation: integer;
  public isBypassFaint: boolean;
  public isIgnorable: boolean;
  public attrs: AbAttr[];
  public conditions: AbAttrCondition[];

  constructor(id: Abilities, generation: integer) {
    this.id = id;

    this.nameAppend = '';
    this.generation = generation;
    this.attrs = [];
    this.conditions = [];

    this.localize();
  }

  localize(): void {
    const i18nKey = Abilities[this.id].split('_').filter(f => f).map((f, i) => i ? `${f[0]}${f.slice(1).toLowerCase()}` : f.toLowerCase()).join('') as string;

    this.name = this.id ? `${i18next.t(`ability:${i18nKey}.name`) as string}${this.nameAppend}` : '';
    this.description = this.id ? i18next.t(`ability:${i18nKey}.description`) as string : '';
  }

  getAttrs(attrType: { new(...args: any[]): AbAttr }): AbAttr[] {
    return this.attrs.filter(a => a instanceof attrType);
  }

  attr<T extends new (...args: any[]) => AbAttr>(AttrType: T, ...args: ConstructorParameters<T>): Ability {
    const attr = new AttrType(...args);
    this.attrs.push(attr);

    return this;
  }

  conditionalAttr<T extends new (...args: any[]) => AbAttr>(condition: AbAttrCondition, AttrType: T, ...args: ConstructorParameters<T>): Ability {
    const attr = new AttrType(...args);
    attr.addCondition(condition);
    this.attrs.push(attr);
    
    return this;
  }
  
  hasAttr(attrType: { new(...args: any[]): AbAttr }): boolean {
    return !!this.getAttrs(attrType).length;
  }

  bypassFaint(): Ability {
    this.isBypassFaint = true;
    return this;
  }

  ignorable(): Ability {
    this.isIgnorable = true;
    return this;
  }

  condition(condition: AbAttrCondition): Ability {
    this.conditions.push(condition);

    return this;
  }

  partial(): this {
    this.nameAppend += ' (P)';
    return this;
  }

  unimplemented(): this {
    this.nameAppend += ' (N)';
    return this;
  }
}

type AbAttrApplyFunc<TAttr extends AbAttr> = (attr: TAttr, passive: boolean) => boolean | Promise<boolean>;
type AbAttrCondition = (pokemon: Pokemon) => boolean;

type PokemonAttackCondition = (user: Pokemon, target: Pokemon, move: Move) => boolean;
type PokemonDefendCondition = (target: Pokemon, user: Pokemon, move: Move) => boolean;
type PokemonStatChangeCondition = (target: Pokemon, statsChanged: BattleStat[], levels: integer) => boolean;

export abstract class AbAttr {
  public showAbility: boolean;
  private extraCondition: AbAttrCondition;

  constructor(showAbility: boolean = true) {
    this.showAbility = showAbility;
  }
  
  apply(pokemon: Pokemon, passive: boolean, cancelled: Utils.BooleanHolder, args: any[]): boolean | Promise<boolean> {
    return false;
  }

  getTriggerMessage(pokemon: Pokemon, abilityName: string, ...args: any[]): string {
    return null;
  }

  getCondition(): AbAttrCondition | null {
    return this.extraCondition || null;
  }

  addCondition(condition: AbAttrCondition): AbAttr {
    this.extraCondition = condition;
    return this;
  }
}

export class BlockRecoilDamageAttr extends AbAttr {
  apply(pokemon: Pokemon, passive: boolean, cancelled: Utils.BooleanHolder, args: any[]): boolean {
    cancelled.value = true;

    return true;
  }

  getTriggerMessage(pokemon: Pokemon, abilityName: string, ...args: any[]) {
    return i18next.t('abilityTriggers:blockRecoilDamage', {pokemonName: `${getPokemonPrefix(pokemon)}${pokemon.name}`, abilityName: abilityName});
  }
}

export class DoubleBattleChanceAbAttr extends AbAttr {
  constructor() {
    super(false);
  }

  apply(pokemon: Pokemon, passive: boolean, cancelled: Utils.BooleanHolder, args: any[]): boolean {
    const doubleChance = (args[0] as Utils.IntegerHolder);
    doubleChance.value = Math.max(doubleChance.value / 2, 1);
    return true;
  }
}

export class PostBattleInitAbAttr extends AbAttr {
  applyPostBattleInit(pokemon: Pokemon, passive: boolean, args: any[]): boolean | Promise<boolean> {
    return false;
  }
}

export class PostBattleInitFormChangeAbAttr extends PostBattleInitAbAttr {
  private formFunc: (p: Pokemon) => integer;

  constructor(formFunc: ((p: Pokemon) => integer)) {
    super(true);

    this.formFunc = formFunc;
  }

  applyPostBattleInit(pokemon: Pokemon, passive: boolean, args: any[]): boolean {
    const formIndex = this.formFunc(pokemon);
    if (formIndex !== pokemon.formIndex) {
      return pokemon.scene.triggerPokemonFormChange(pokemon, SpeciesFormChangeManualTrigger, false);
    }

    return false;
  }
}

export class PostBattleInitStatChangeAbAttr extends PostBattleInitAbAttr {
  private stats: BattleStat[];
  private levels: integer;
  private selfTarget: boolean;

  constructor(stats: BattleStat | BattleStat[], levels: integer, selfTarget?: boolean) {
    super();

    this.stats = typeof(stats) === 'number'
      ? [ stats as BattleStat ]
      : stats as BattleStat[];
    this.levels = levels;
    this.selfTarget = !!selfTarget;
  }

  applyPostBattleInit(pokemon: Pokemon, passive: boolean, args: any[]): boolean {
    const statChangePhases: StatChangePhase[] = [];

    if (this.selfTarget) {
      statChangePhases.push(new StatChangePhase(pokemon.scene, pokemon.getBattlerIndex(), true, this.stats, this.levels));
    } else {
      for (const opponent of pokemon.getOpponents()) {
        statChangePhases.push(new StatChangePhase(pokemon.scene, opponent.getBattlerIndex(), false, this.stats, this.levels));
      }
    }

    for (const statChangePhase of statChangePhases) {
      if (!this.selfTarget && !statChangePhase.getPokemon().summonData) {
        pokemon.scene.pushPhase(statChangePhase);
      } else { // TODO: This causes the ability bar to be shown at the wrong time
        pokemon.scene.unshiftPhase(statChangePhase);
      }
    }
   
    return true;
  }
}

type PreDefendAbAttrCondition = (pokemon: Pokemon, attacker: Pokemon, move: PokemonMove) => boolean;

export class PreDefendAbAttr extends AbAttr {
  applyPreDefend(pokemon: Pokemon, passive: boolean, attacker: Pokemon, move: PokemonMove, cancelled: Utils.BooleanHolder, args: any[]): boolean | Promise<boolean> {
    return false;
  }
}

export class PreDefendFormChangeAbAttr extends PreDefendAbAttr {
  private formFunc: (p: Pokemon) => integer;

  constructor(formFunc: ((p: Pokemon) => integer)) {
    super(true);

    this.formFunc = formFunc;
  }

  applyPreDefend(pokemon: Pokemon, passive: boolean, attacker: Pokemon, move: PokemonMove, cancelled: Utils.BooleanHolder, args: any[]): boolean {
    const formIndex = this.formFunc(pokemon);
    if (formIndex !== pokemon.formIndex) {
      pokemon.scene.triggerPokemonFormChange(pokemon, SpeciesFormChangeManualTrigger, false);
      return true;
    }

    return false;
  }
}
export class PreDefendFullHpEndureAbAttr extends PreDefendAbAttr {
  applyPreDefend(pokemon: Pokemon, passive: boolean, attacker: Pokemon, move: PokemonMove, cancelled: Utils.BooleanHolder, args: any[]): boolean {
    if (pokemon.hp === pokemon.getMaxHp() &&
        pokemon.getMaxHp() > 1 && //Checks if pokemon has wonder_guard (which forces 1hp)
        (args[0] as Utils.NumberHolder).value >= pokemon.hp){ //Damage >= hp
      return pokemon.addTag(BattlerTagType.STURDY, 1);
    }
    
    return false;
  }
}

export class BlockItemTheftAbAttr extends AbAttr {
  apply(pokemon: Pokemon, passive: boolean, cancelled: Utils.BooleanHolder, args: any[]): boolean {
    cancelled.value = true;
    
    return true;
  }

  getTriggerMessage(pokemon: Pokemon, abilityName: string, ...args: any[]) {
    return getPokemonMessage(pokemon, `'s ${abilityName}\nprevents item theft!`);
  }
}

export class StabBoostAbAttr extends AbAttr {
  apply(pokemon: Pokemon, passive: boolean, cancelled: Utils.BooleanHolder, args: any[]): boolean {
    if ((args[0] as Utils.NumberHolder).value > 1) {
      (args[0] as Utils.NumberHolder).value += 0.5;
      return true;
    }
    
    return false;
  }
}

export class ReceivedMoveDamageMultiplierAbAttr extends PreDefendAbAttr {
  protected condition: PokemonDefendCondition;
  private powerMultiplier: number;

  constructor(condition: PokemonDefendCondition, powerMultiplier: number) {
    super();

    this.condition = condition;
    this.powerMultiplier = powerMultiplier;
  }

  applyPreDefend(pokemon: Pokemon, passive: boolean, attacker: Pokemon, move: PokemonMove, cancelled: Utils.BooleanHolder, args: any[]): boolean {
    if (this.condition(pokemon, attacker, move.getMove())) {
      (args[0] as Utils.NumberHolder).value *= this.powerMultiplier;
      return true;
    }

    return false;
  }
}

export class ReceivedTypeDamageMultiplierAbAttr extends ReceivedMoveDamageMultiplierAbAttr {
  constructor(moveType: Type, powerMultiplier: number) {
    super((user, target, move) => move.type === moveType, powerMultiplier);
  }
}

export class PreDefendMovePowerToOneAbAttr extends ReceivedMoveDamageMultiplierAbAttr {
  constructor(condition: PokemonDefendCondition) {
    super(condition, 1);
  }

  applyPreDefend(pokemon: Pokemon, passive: boolean, attacker: Pokemon, move: PokemonMove, cancelled: Utils.BooleanHolder, args: any[]): boolean {
    if (this.condition(pokemon, attacker, move.getMove())) {
      (args[0] as Utils.NumberHolder).value = 1;
      return true;
    }

    return false;
  }
}

export class TypeImmunityAbAttr extends PreDefendAbAttr {
  private immuneType: Type;
  private condition: AbAttrCondition;

  constructor(immuneType: Type, condition?: AbAttrCondition) {
    super();

    this.immuneType = immuneType;
    this.condition = condition;
  }

  applyPreDefend(pokemon: Pokemon, passive: boolean, attacker: Pokemon, move: PokemonMove, cancelled: Utils.BooleanHolder, args: any[]): boolean {
    if ((move.getMove() instanceof AttackMove || move.getMove().getAttrs(StatusMoveTypeImmunityAttr).find(attr => (attr as StatusMoveTypeImmunityAttr).immuneType === this.immuneType)) && move.getMove().type === this.immuneType) {
      (args[0] as Utils.NumberHolder).value = 0;
      return true;
    }

    return false;
  }

  getCondition(): AbAttrCondition {
    return this.condition;
  }
}

export class TypeImmunityHealAbAttr extends TypeImmunityAbAttr {
  constructor(immuneType: Type) {
    super(immuneType);
  }

  applyPreDefend(pokemon: Pokemon, passive: boolean, attacker: Pokemon, move: PokemonMove, cancelled: Utils.BooleanHolder, args: any[]): boolean {
    const ret = super.applyPreDefend(pokemon, passive, attacker, move, cancelled, args);

    if (ret) {
      if (pokemon.getHpRatio() < 1) {
        const simulated = args.length > 1 && args[1];
        if (!simulated) {
          const abilityName = (!passive ? pokemon.getAbility() : pokemon.getPassiveAbility()).name;
          pokemon.scene.unshiftPhase(new PokemonHealPhase(pokemon.scene, pokemon.getBattlerIndex(),
            Math.max(Math.floor(pokemon.getMaxHp() / 4), 1), getPokemonMessage(pokemon, `'s ${abilityName}\nrestored its HP a little!`), true));
        }
      }
      return true;
    }
    
    return false;
  }
}

class TypeImmunityStatChangeAbAttr extends TypeImmunityAbAttr {
  private stat: BattleStat;
  private levels: integer;

  constructor(immuneType: Type, stat: BattleStat, levels: integer, condition?: AbAttrCondition) {
    super(immuneType, condition);

    this.stat = stat;
    this.levels = levels;
  }

  applyPreDefend(pokemon: Pokemon, passive: boolean, attacker: Pokemon, move: PokemonMove, cancelled: Utils.BooleanHolder, args: any[]): boolean {
    const ret = super.applyPreDefend(pokemon, passive, attacker, move, cancelled, args);

    if (ret) {
      cancelled.value = true;
      const simulated = args.length > 1 && args[1];
      if (!simulated) {
        pokemon.scene.unshiftPhase(new StatChangePhase(pokemon.scene, pokemon.getBattlerIndex(), true, [ this.stat ], this.levels));
      }
    }
    
    return ret;
  }
}

class TypeImmunityAddBattlerTagAbAttr extends TypeImmunityAbAttr {
  private tagType: BattlerTagType;
  private turnCount: integer;

  constructor(immuneType: Type, tagType: BattlerTagType, turnCount: integer, condition?: AbAttrCondition) {
    super(immuneType, condition);

    this.tagType = tagType;
    this.turnCount = turnCount;
  }

  applyPreDefend(pokemon: Pokemon, passive: boolean, attacker: Pokemon, move: PokemonMove, cancelled: Utils.BooleanHolder, args: any[]): boolean {
    const ret = super.applyPreDefend(pokemon, passive, attacker, move, cancelled, args);

    if (ret) {
      cancelled.value = true;
      const simulated = args.length > 1 && args[1];
      if (!simulated) {
        pokemon.addTag(this.tagType, this.turnCount, undefined, pokemon.id);
      }
    }
    
    return ret;
  }
}

export class NonSuperEffectiveImmunityAbAttr extends TypeImmunityAbAttr {
  constructor(condition?: AbAttrCondition) {
    super(null, condition);
  }

  applyPreDefend(pokemon: Pokemon, passive: boolean, attacker: Pokemon, move: PokemonMove, cancelled: Utils.BooleanHolder, args: any[]): boolean {
    if (move.getMove() instanceof AttackMove && pokemon.getAttackTypeEffectiveness(move.getMove().type, attacker) < 2) {
      cancelled.value = true;
      (args[0] as Utils.NumberHolder).value = 0;
      return true;
    }

    return false;
  }

  getTriggerMessage(pokemon: Pokemon, abilityName: string, ...args: any[]): string {
    return getPokemonMessage(pokemon, ` avoided damage\nwith ${abilityName}!`);
  }
}

export class PostDefendAbAttr extends AbAttr {
  applyPostDefend(pokemon: Pokemon, passive: boolean, attacker: Pokemon, move: PokemonMove, hitResult: HitResult, args: any[]): boolean | Promise<boolean> {
    return false;
  }
}

export class PostDefendDisguiseAbAttr extends PostDefendAbAttr {

  applyPostDefend(pokemon: Pokemon, passive: boolean, attacker: Pokemon, move: PokemonMove, hitResult: HitResult, args: any[]): boolean {
    if (pokemon.formIndex === 0 && pokemon.battleData.hitCount !== 0 && (move.getMove().category === MoveCategory.SPECIAL || move.getMove().category === MoveCategory.PHYSICAL)) {
      
      const recoilDamage = Math.ceil((pokemon.getMaxHp() / 8) - attacker.turnData.damageDealt);
      if (!recoilDamage) {
        return false;
      }
      pokemon.damageAndUpdate(recoilDamage, HitResult.OTHER);
      pokemon.turnData.damageTaken += recoilDamage;
      pokemon.scene.queueMessage(getPokemonMessage(pokemon, '\'s disguise was busted!'));
      return true;
    }

    return false;
  }
}

export class PostDefendFormChangeAbAttr extends PostDefendAbAttr {
  private formFunc: (p: Pokemon) => integer;

  constructor(formFunc: ((p: Pokemon) => integer)) {
    super(true);

    this.formFunc = formFunc;
  }

  applyPostDefend(pokemon: Pokemon, passive: boolean, attacker: Pokemon, move: PokemonMove, hitResult: HitResult, args: any[]): boolean {
    const formIndex = this.formFunc(pokemon);
    if (formIndex !== pokemon.formIndex) {
      pokemon.scene.triggerPokemonFormChange(pokemon, SpeciesFormChangeManualTrigger, false);
      return true;
    }

    return false;
  }
}

export class FieldPriorityMoveImmunityAbAttr extends PreDefendAbAttr {
  applyPreDefend(pokemon: Pokemon, passive: boolean, attacker: Pokemon, move: PokemonMove, cancelled: Utils.BooleanHolder, args: any[]): boolean {
    const attackPriority = new Utils.IntegerHolder(move.getMove().priority);
    applyMoveAttrs(IncrementMovePriorityAttr,attacker,null,move.getMove(),attackPriority);
    applyAbAttrs(IncrementMovePriorityAbAttr, attacker, null, move.getMove(), attackPriority);
  
    if(move.getMove().moveTarget===MoveTarget.USER) {
      return false;
    }

    if(attackPriority.value > 0 && !move.getMove().isMultiTarget()) {
      cancelled.value = true;
      return true;
    }
    
    return false;
  }
}

export class PostStatChangeAbAttr extends AbAttr {
  applyPostStatChange(pokemon: Pokemon, statsChanged: BattleStat[], levelChanged: integer, selfTarget: boolean, args: any[]): boolean | Promise<boolean> {
    return false;
  }
}

export class MoveImmunityAbAttr extends PreDefendAbAttr {
  private immuneCondition: PreDefendAbAttrCondition;

  constructor(immuneCondition: PreDefendAbAttrCondition) {
    super(true);

    this.immuneCondition = immuneCondition;
  }

  applyPreDefend(pokemon: Pokemon, passive: boolean, attacker: Pokemon, move: PokemonMove, cancelled: Utils.BooleanHolder, args: any[]): boolean {
    if (this.immuneCondition(pokemon, attacker, move)) {
      cancelled.value = true;
      return true;
    }

    return false;
  }

  getTriggerMessage(pokemon: Pokemon, abilityName: string, ...args: any[]): string {
    return `It doesn\'t affect ${pokemon.name}!`;
  }
}

export class MoveImmunityStatChangeAbAttr extends MoveImmunityAbAttr {
  private stat: BattleStat;
  private levels: integer;

  constructor(immuneCondition: PreDefendAbAttrCondition, stat: BattleStat, levels: integer) {
    super(immuneCondition);
    this.stat = stat;
    this.levels = levels;
  }

  applyPreDefend(pokemon: Pokemon, passive: boolean, attacker: Pokemon, move: PokemonMove, cancelled: Utils.BooleanHolder, args: any[]): boolean {
    const ret = super.applyPreDefend(pokemon, passive, attacker, move, cancelled, args);
    if (ret) {
      pokemon.scene.unshiftPhase(new StatChangePhase(pokemon.scene, pokemon.getBattlerIndex(), true, [ this.stat ], this.levels));
    }

    return ret;
  }
}

export class ReverseDrainAbAttr extends PostDefendAbAttr {
  applyPostDefend(pokemon: Pokemon, passive: boolean, attacker: Pokemon, move: PokemonMove, hitResult: HitResult, args: any[]): boolean {
    if (!!move.getMove().getAttrs(HitHealAttr).length || !!move.getMove().getAttrs(StrengthSapHealAttr).length ) {
      pokemon.scene.queueMessage(getPokemonMessage(attacker, ' sucked up the liquid ooze!'));
      return true;
    }
    return false;
  }
}

export class PostDefendStatChangeAbAttr extends PostDefendAbAttr {
  private condition: PokemonDefendCondition;
  private stat: BattleStat;
  private levels: integer;
  private selfTarget: boolean;
  private allOthers: boolean;

  constructor(condition: PokemonDefendCondition, stat: BattleStat, levels: integer, selfTarget: boolean = true, allOthers: boolean = false) {
    super(true);

    this.condition = condition;
    this.stat = stat;
    this.levels = levels;
    this.selfTarget = selfTarget;
    this.allOthers = allOthers;
  }

  applyPostDefend(pokemon: Pokemon, passive: boolean, attacker: Pokemon, move: PokemonMove, hitResult: HitResult, args: any[]): boolean {
    if (this.condition(pokemon, attacker, move.getMove())) {
      if (this.allOthers) {
        const otherPokemon = pokemon.getAlly() ? pokemon.getOpponents().concat([ pokemon.getAlly() ]) : pokemon.getOpponents();
        for (const other of otherPokemon) {
          other.scene.unshiftPhase(new StatChangePhase(other.scene, (other).getBattlerIndex(), false, [ this.stat ], this.levels));
        }
        return true;
      }
      pokemon.scene.unshiftPhase(new StatChangePhase(pokemon.scene, (this.selfTarget ? pokemon : attacker).getBattlerIndex(), this.selfTarget, [ this.stat ], this.levels));
      return true;
    }

    return false;
  }
}

export class PostDefendHpGatedStatChangeAbAttr extends PostDefendAbAttr {
  private condition: PokemonDefendCondition;
  private hpGate: number;
  private stats: BattleStat[];
  private levels: integer;
  private selfTarget: boolean;

  constructor(condition: PokemonDefendCondition, hpGate: number, stats: BattleStat[], levels: integer, selfTarget: boolean = true) {
    super(true);

    this.condition = condition;
    this.hpGate = hpGate;
    this.stats = stats;
    this.levels = levels;
    this.selfTarget = selfTarget;
  }

  applyPostDefend(pokemon: Pokemon, passive: boolean, attacker: Pokemon, move: PokemonMove, hitResult: HitResult, args: any[]): boolean {
    const hpGateFlat: integer = Math.ceil(pokemon.getMaxHp() * this.hpGate);
    const lastAttackReceived = pokemon.turnData.attacksReceived[pokemon.turnData.attacksReceived.length - 1];
    if (this.condition(pokemon, attacker, move.getMove()) && (pokemon.hp <= hpGateFlat && (pokemon.hp + lastAttackReceived.damage) > hpGateFlat)) {
      pokemon.scene.unshiftPhase(new StatChangePhase(pokemon.scene, (this.selfTarget ? pokemon : attacker).getBattlerIndex(), true, this.stats, this.levels));
      return true;
    }

    return false;
  }
}

export class PostDefendApplyArenaTrapTagAbAttr extends PostDefendAbAttr {
  private condition: PokemonDefendCondition;
  private tagType: ArenaTagType;

  constructor(condition: PokemonDefendCondition, tagType: ArenaTagType) {
    super(true);

    this.condition = condition;
    this.tagType = tagType;
  }

  applyPostDefend(pokemon: Pokemon, passive: boolean, attacker: Pokemon, move: PokemonMove, hitResult: HitResult, args: any[]): boolean {
    if (this.condition(pokemon, attacker, move.getMove())) {
      const tag = pokemon.scene.arena.getTag(this.tagType) as ArenaTrapTag;
      if (!pokemon.scene.arena.getTag(this.tagType) || tag.layers < tag.maxLayers) {
        pokemon.scene.arena.addTag(this.tagType, 0, undefined, pokemon.id, pokemon.isPlayer() ? ArenaTagSide.ENEMY : ArenaTagSide.PLAYER);
        return true;
      }
    }
    return false;
  }
}

export class PostDefendApplyBattlerTagAbAttr extends PostDefendAbAttr {
  private condition: PokemonDefendCondition;
  private tagType: BattlerTagType;
  constructor(condition: PokemonDefendCondition, tagType: BattlerTagType) {
    super(true);

    this.condition = condition;
    this.tagType = tagType;
  }

  applyPostDefend(pokemon: Pokemon, passive: boolean, attacker: Pokemon, move: PokemonMove, hitResult: HitResult, args: any[]): boolean {
    if (this.condition(pokemon, attacker, move.getMove())) {
      pokemon.addTag(this.tagType, undefined, undefined, pokemon.id);
      return true;
    }
    return false;
  }
}

export class PostDefendTypeChangeAbAttr extends PostDefendAbAttr {
  applyPostDefend(pokemon: Pokemon, passive: boolean, attacker: Pokemon, move: PokemonMove, hitResult: HitResult, args: any[]): boolean {
    if (hitResult < HitResult.NO_EFFECT) {
      const type = move.getMove().type;
      const pokemonTypes = pokemon.getTypes(true);
      if (pokemonTypes.length !== 1 || pokemonTypes[0] !== type) {
        pokemon.summonData.types = [ type ];
        return true;
      }
    }

    return false;
  }

  getTriggerMessage(pokemon: Pokemon, abilityName: string, ...args: any[]): string {
    return getPokemonMessage(pokemon, `'s ${abilityName}\nmade it the ${Utils.toReadableString(Type[pokemon.getTypes(true)[0]])} type!`);
  }
}

export class PostDefendTerrainChangeAbAttr extends PostDefendAbAttr {
  private terrainType: TerrainType;

  constructor(terrainType: TerrainType) {
    super();

    this.terrainType = terrainType;
  }

  applyPostDefend(pokemon: Pokemon, passive: boolean, attacker: Pokemon, move: PokemonMove, hitResult: HitResult, args: any[]): boolean {
    if (hitResult < HitResult.NO_EFFECT) {
      return pokemon.scene.arena.trySetTerrain(this.terrainType, true);
    }

    return false;
  }
}

export class PostDefendContactApplyStatusEffectAbAttr extends PostDefendAbAttr {
  private chance: integer;
  private effects: StatusEffect[];

  constructor(chance: integer, ...effects: StatusEffect[]) {
    super();

    this.chance = chance;
    this.effects = effects;
  }

  applyPostDefend(pokemon: Pokemon, passive: boolean, attacker: Pokemon, move: PokemonMove, hitResult: HitResult, args: any[]): boolean {
    if (move.getMove().checkFlag(MoveFlags.MAKES_CONTACT, attacker, pokemon) && !attacker.status && (this.chance === -1 || pokemon.randSeedInt(100) < this.chance)) {
      const effect = this.effects.length === 1 ? this.effects[0] : this.effects[pokemon.randSeedInt(this.effects.length)];
      return attacker.trySetStatus(effect, true, pokemon);
    }

    return false;
  }
}

export class EffectSporeAbAttr extends PostDefendContactApplyStatusEffectAbAttr {
  constructor() {
    super(10, StatusEffect.POISON, StatusEffect.PARALYSIS, StatusEffect.SLEEP);
  }

  applyPostDefend(pokemon: Pokemon, passive: boolean, attacker: Pokemon, move: PokemonMove, hitResult: HitResult, args: any[]): boolean {
    if (attacker.hasAbility(Abilities.OVERCOAT) || attacker.isOfType(Type.GRASS)) {
      return false;
    }
    return super.applyPostDefend(pokemon, passive, attacker, move, hitResult, args);
  }
}

export class PostDefendContactApplyTagChanceAbAttr extends PostDefendAbAttr {
  private chance: integer;
  private tagType: BattlerTagType;
  private turnCount: integer;

  constructor(chance: integer, tagType: BattlerTagType, turnCount?: integer) {
    super();

    this.tagType = tagType;
    this.chance = chance;
    this.turnCount = turnCount;
  }

  applyPostDefend(pokemon: Pokemon, passive: boolean, attacker: Pokemon, move: PokemonMove, hitResult: HitResult, args: any[]): boolean {
    if (move.getMove().checkFlag(MoveFlags.MAKES_CONTACT, attacker, pokemon) && pokemon.randSeedInt(100) < this.chance) {
      return attacker.addTag(this.tagType, this.turnCount, move.moveId, attacker.id);
    }

    return false;
  }
}

export class PostDefendCritStatChangeAbAttr extends PostDefendAbAttr {
  private stat: BattleStat;
  private levels: integer;

  constructor(stat: BattleStat, levels: integer) {
    super();

    this.stat = stat;
    this.levels = levels;
  }

  applyPostDefend(pokemon: Pokemon, passive: boolean, attacker: Pokemon, move: PokemonMove, hitResult: HitResult, args: any[]): boolean {
    pokemon.scene.unshiftPhase(new StatChangePhase(pokemon.scene, pokemon.getBattlerIndex(), true, [ this.stat ], this.levels));
    
    return true;
  }

  getCondition(): AbAttrCondition {
    return (pokemon: Pokemon) => pokemon.turnData.attacksReceived.length && pokemon.turnData.attacksReceived[pokemon.turnData.attacksReceived.length - 1].critical;
  }
}

export class PostDefendContactDamageAbAttr extends PostDefendAbAttr {
  private damageRatio: integer;

  constructor(damageRatio: integer) {
    super();

    this.damageRatio = damageRatio;
  }
  
  applyPostDefend(pokemon: Pokemon, passive: boolean, attacker: Pokemon, move: PokemonMove, hitResult: HitResult, args: any[]): boolean {
    if (move.getMove().checkFlag(MoveFlags.MAKES_CONTACT, attacker, pokemon)) {
      attacker.damageAndUpdate(Math.ceil(attacker.getMaxHp() * (1 / this.damageRatio)), HitResult.OTHER);
      attacker.turnData.damageTaken += Math.ceil(attacker.getMaxHp() * (1 / this.damageRatio));
      return true;
    }
    
    return false;
  }

  getTriggerMessage(pokemon: Pokemon, abilityName: string, ...args: any[]): string {
    return getPokemonMessage(pokemon, `'s ${abilityName}\nhurt its attacker!`);
  }
}

export class PostDefendWeatherChangeAbAttr extends PostDefendAbAttr {
  private weatherType: WeatherType;

  constructor(weatherType: WeatherType) {
    super();

    this.weatherType = weatherType;
  }

  applyPostDefend(pokemon: Pokemon, passive: boolean, attacker: Pokemon, move: PokemonMove, hitResult: HitResult, args: any[]): boolean {
    if (!pokemon.scene.arena.weather?.isImmutable()) {
      return pokemon.scene.arena.trySetWeather(this.weatherType, true);
    }

    return false;
  }
}

export class PostDefendAbilitySwapAbAttr extends PostDefendAbAttr {
  constructor() {
    super();
  }
  
  applyPostDefend(pokemon: Pokemon, passive: boolean, attacker: Pokemon, move: PokemonMove, hitResult: HitResult, args: any[]): boolean {
    if (move.getMove().checkFlag(MoveFlags.MAKES_CONTACT, attacker, pokemon) && !attacker.getAbility().hasAttr(UnswappableAbilityAbAttr)) {
      const tempAbilityId = attacker.getAbility().id;
      attacker.summonData.ability = pokemon.getAbility().id;
      pokemon.summonData.ability = tempAbilityId;
      return true;
    }
    
    return false;
  }

  getTriggerMessage(pokemon: Pokemon, abilityName: string, ...args: any[]): string {
    return getPokemonMessage(pokemon, ' swapped\nabilities with its target!');
  }
}

export class PostDefendAbilityGiveAbAttr extends PostDefendAbAttr {
  private ability: Abilities;

  constructor(ability: Abilities) {
    super();
    this.ability = ability;
  }
  
  applyPostDefend(pokemon: Pokemon, passive: boolean, attacker: Pokemon, move: PokemonMove, hitResult: HitResult, args: any[]): boolean {
    if (move.getMove().checkFlag(MoveFlags.MAKES_CONTACT, attacker, pokemon) && !attacker.getAbility().hasAttr(UnsuppressableAbilityAbAttr) && !attacker.getAbility().hasAttr(PostDefendAbilityGiveAbAttr)) {
      attacker.summonData.ability = this.ability;

      return true;
    }
    
    return false;
  }

  getTriggerMessage(pokemon: Pokemon, abilityName: string, ...args: any[]): string {
    return getPokemonMessage(pokemon, ` gave its target\n${abilityName}!`);
  }
}

export class PostDefendMoveDisableAbAttr extends PostDefendAbAttr {
  private chance: integer;
  private attacker: Pokemon;
  private move: PokemonMove;

  constructor(chance: integer) {
    super();

    this.chance = chance;
  }
  
  applyPostDefend(pokemon: Pokemon, passive: boolean, attacker: Pokemon, move: PokemonMove, hitResult: HitResult, args: any[]): boolean {
    if (!attacker.summonData.disabledMove) {
      if (move.getMove().checkFlag(MoveFlags.MAKES_CONTACT, attacker, pokemon) && (this.chance === -1 || pokemon.randSeedInt(100) < this.chance) && !attacker.isMax()) {
        this.attacker = attacker;
        this.move = move;

        attacker.summonData.disabledMove = move.moveId;
        attacker.summonData.disabledTurns = 4;
        return true;
      }
    }
    return false;
  }

  getTriggerMessage(pokemon: Pokemon, abilityName: string, ...args: any[]): string {
    return getPokemonMessage(this.attacker, `'s ${this.move.getName()}\nwas disabled!`);
  }
}

export class PostStatChangeStatChangeAbAttr extends PostStatChangeAbAttr {
  private condition: PokemonStatChangeCondition;
  private statsToChange: BattleStat[];
  private levels: integer;

  constructor(condition: PokemonStatChangeCondition, statsToChange: BattleStat[], levels: integer) {
    super(true);

    this.condition = condition;
    this.statsToChange = statsToChange;
    this.levels = levels;
  }

  applyPostStatChange(pokemon: Pokemon, statsChanged: BattleStat[], levelsChanged: integer, selfTarget: boolean, args: any[]): boolean {
    if (this.condition(pokemon, statsChanged, levelsChanged) && !selfTarget) {
      pokemon.scene.unshiftPhase(new StatChangePhase(pokemon.scene, (pokemon).getBattlerIndex(), true, this.statsToChange, this.levels));
      return true;
    }

    return false;
  }
}

export class PreAttackAbAttr extends AbAttr {
  applyPreAttack(pokemon: Pokemon, passive: boolean, defender: Pokemon, move: PokemonMove, args: any[]): boolean | Promise<boolean> {
    return false;
  }
}

export class VariableMovePowerAbAttr extends PreAttackAbAttr {
  applyPreAttack(pokemon: Pokemon, passive: boolean, defender: Pokemon, move: PokemonMove, args: any[]): boolean {
    //const power = args[0] as Utils.NumberHolder;
    return false;
  }
}

export class VariableMoveTypeAbAttr extends AbAttr {
  apply(pokemon: Pokemon, passive: boolean, cancelled: Utils.BooleanHolder, args: any[]): boolean {
    //const power = args[0] as Utils.IntegerHolder;
    return false; 
  }
}

export class MoveTypeChangePowerMultiplierAbAttr extends VariableMoveTypeAbAttr {
  private matchType: Type;
  private newType: Type;
  private powerMultiplier: number;

  constructor(matchType: Type, newType: Type, powerMultiplier: number){
    super(true);
    this.matchType = matchType;
    this.newType = newType;
    this.powerMultiplier = powerMultiplier;
  }

  apply(pokemon: Pokemon, passive: boolean, cancelled: Utils.BooleanHolder, args: any[]): boolean {
    const type = (args[0] as Utils.IntegerHolder);
    if (type.value === this.matchType) {
      type.value = this.newType;
      (args[1] as Utils.NumberHolder).value *= this.powerMultiplier;
      return true;
    }
    
    return false;
  }
}

export class FieldPreventExplosiveMovesAbAttr extends AbAttr {
  apply(pokemon: Pokemon, passive: boolean, cancelled: Utils.BooleanHolder, args: any[]): boolean | Promise<boolean> {
    cancelled.value = true;
    return true;
  }
}

export class MoveTypeChangeAttr extends PreAttackAbAttr {
  private newType: Type;
  private powerMultiplier: number;
  private condition: PokemonAttackCondition;

  constructor(newType: Type, powerMultiplier: number, condition: PokemonAttackCondition){
    super(true);
    this.newType = newType;
    this.powerMultiplier = powerMultiplier;
    this.condition = condition;
  }

  applyPreAttack(pokemon: Pokemon, passive: boolean, defender: Pokemon, move: PokemonMove, args: any[]): boolean {
    if (this.condition(pokemon, defender, move.getMove())) {
      const type = (args[0] as Utils.IntegerHolder);
      type.value = this.newType;
      (args[1] as Utils.NumberHolder).value *= this.powerMultiplier;
      return true;
    }

    return false;
  }
}

/**
 * Class for abilities that boost the damage of moves
 * For abilities that boost the base power of moves, see VariableMovePowerAbAttr
 * @param damageMultiplier the amount to multiply the damage by 
 * @param condition the condition for this ability to be applied 
 */
export class DamageBoostAbAttr extends PreAttackAbAttr {
  private damageMultiplier: number;
  private condition: PokemonAttackCondition;

  constructor(damageMultiplier: number, condition: PokemonAttackCondition){
    super(true);
    this.damageMultiplier = damageMultiplier;
    this.condition = condition;
  }

  /**
   * 
   * @param pokemon the attacker pokemon
   * @param passive N/A
   * @param defender the target pokemon
   * @param move the move used by the attacker pokemon
   * @param args Utils.NumberHolder as damage
   * @returns true if the function succeeds
   */
  applyPreAttack(pokemon: Pokemon, passive: boolean, defender: Pokemon, move: PokemonMove, args: any[]): boolean {
    if (this.condition(pokemon, defender, move.getMove())) {
      const power = args[0] as Utils.NumberHolder;
      power.value = Math.floor(power.value * this.damageMultiplier);
      return true;
    }

    return false;
  }
}

export class MovePowerBoostAbAttr extends VariableMovePowerAbAttr {
  private condition: PokemonAttackCondition;
  private powerMultiplier: number;

  constructor(condition: PokemonAttackCondition, powerMultiplier: number, showAbility: boolean = true) {
    super(showAbility);
    this.condition = condition;
    this.powerMultiplier = powerMultiplier;
  }

  applyPreAttack(pokemon: Pokemon, passive: boolean, defender: Pokemon, move: PokemonMove, args: any[]): boolean {
    if (this.condition(pokemon, defender, move.getMove())) {
      (args[0] as Utils.NumberHolder).value *= this.powerMultiplier;

      return true;
    }

    return false;
  }
}

export class MoveTypePowerBoostAbAttr extends MovePowerBoostAbAttr {
  constructor(boostedType: Type, powerMultiplier?: number) {
    super((pokemon, defender, move) => move.type === boostedType, powerMultiplier || 1.5);
  }
}

export class LowHpMoveTypePowerBoostAbAttr extends MoveTypePowerBoostAbAttr {
  constructor(boostedType: Type) {
    super(boostedType);
  }

  getCondition(): AbAttrCondition {
    return (pokemon) => pokemon.getHpRatio() <= 0.33;
  }
}

export class FieldVariableMovePowerAbAttr extends AbAttr {
  applyPreAttack(pokemon: Pokemon, passive: boolean, defender: Pokemon, move: PokemonMove, args: any[]): boolean {
    //const power = args[0] as Utils.NumberHolder;
    return false; 
  }
}

export class FieldMovePowerBoostAbAttr extends FieldVariableMovePowerAbAttr {
  private condition: PokemonAttackCondition;
  private powerMultiplier: number;

  constructor(condition: PokemonAttackCondition, powerMultiplier: number) {
    super(false);
    this.condition = condition;
    this.powerMultiplier = powerMultiplier;
  }

  applyPreAttack(pokemon: Pokemon, passive: boolean, defender: Pokemon, move: PokemonMove, args: any[]): boolean {
    if (this.condition(pokemon, defender, move.getMove())) {
      (args[0] as Utils.NumberHolder).value *= this.powerMultiplier;

      return true;
    }

    return false;
  }
}

export class FieldMoveTypePowerBoostAbAttr extends FieldMovePowerBoostAbAttr {
  constructor(boostedType: Type, powerMultiplier?: number) {
    super((pokemon, defender, move) => move.type === boostedType, powerMultiplier || 1.5);
  }
}

export class BattleStatMultiplierAbAttr extends AbAttr {
  private battleStat: BattleStat;
  private multiplier: number;
  private condition: PokemonAttackCondition;

  constructor(battleStat: BattleStat, multiplier: number, condition?: PokemonAttackCondition) {
    super(false);

    this.battleStat = battleStat;
    this.multiplier = multiplier;
    this.condition = condition;
  }

  applyBattleStat(pokemon: Pokemon, passive: boolean, battleStat: BattleStat, statValue: Utils.NumberHolder, args: any[]): boolean | Promise<boolean> {
    const move = (args[0] as Move);
    if (battleStat === this.battleStat && (!this.condition || this.condition(pokemon, null, move))) {
      statValue.value *= this.multiplier;
      return true;
    }

    return false;
  }
}

export class PostAttackAbAttr extends AbAttr {
  applyPostAttack(pokemon: Pokemon, passive: boolean, defender: Pokemon, move: PokemonMove, hitResult: HitResult, args: any[]): boolean | Promise<boolean> {
    return false;
  }
}

export class PostAttackStealHeldItemAbAttr extends PostAttackAbAttr {
  private condition: PokemonAttackCondition;

  constructor(condition?: PokemonAttackCondition) {
    super();

    this.condition = condition;
  }

  applyPostAttack(pokemon: Pokemon, passive: boolean, defender: Pokemon, move: PokemonMove, hitResult: HitResult, args: any[]): Promise<boolean> {
    return new Promise<boolean>(resolve => {
      if (hitResult < HitResult.NO_EFFECT && (!this.condition || this.condition(pokemon, defender, move.getMove()))) {
        const heldItems = this.getTargetHeldItems(defender).filter(i => i.getTransferrable(false));
        if (heldItems.length) {
          const stolenItem = heldItems[pokemon.randSeedInt(heldItems.length)];
          pokemon.scene.tryTransferHeldItemModifier(stolenItem, pokemon, false, false).then(success => {
            if (success) {
              pokemon.scene.queueMessage(getPokemonMessage(pokemon, ` stole\n${defender.name}'s ${stolenItem.type.name}!`));
            }
            resolve(success);
          });
          return;
        }
      }
      resolve(false);
    });
  }

  getTargetHeldItems(target: Pokemon): PokemonHeldItemModifier[] {
    return target.scene.findModifiers(m => m instanceof PokemonHeldItemModifier
      && (m as PokemonHeldItemModifier).pokemonId === target.id, target.isPlayer()) as PokemonHeldItemModifier[];
  }
}

export class PostAttackApplyStatusEffectAbAttr extends PostAttackAbAttr {
  private contactRequired: boolean;
  private chance: integer;
  private effects: StatusEffect[];

  constructor(contactRequired: boolean, chance: integer, ...effects: StatusEffect[]) {
    super();

    this.contactRequired = contactRequired;
    this.chance = chance;
    this.effects = effects;
  }

  applyPostAttack(pokemon: Pokemon, passive: boolean, attacker: Pokemon, move: PokemonMove, hitResult: HitResult, args: any[]): boolean {
    if (pokemon !== attacker && (!this.contactRequired || move.getMove().checkFlag(MoveFlags.MAKES_CONTACT, attacker, pokemon)) && pokemon.randSeedInt(100) < this.chance && !pokemon.status) {
      const effect = this.effects.length === 1 ? this.effects[0] : this.effects[pokemon.randSeedInt(this.effects.length)];
      return attacker.trySetStatus(effect, true, pokemon);
    }

    return false;
  }
}

export class PostAttackContactApplyStatusEffectAbAttr extends PostAttackApplyStatusEffectAbAttr {
  constructor(chance: integer, ...effects: StatusEffect[]) {
    super(true, chance, ...effects);
  }
}

export class PostAttackApplyBattlerTagAbAttr extends PostAttackAbAttr {
  private contactRequired: boolean;
  private chance: (user: Pokemon, target: Pokemon, move: PokemonMove) => integer;
  private effects: BattlerTagType[];

  
  constructor(contactRequired: boolean, chance: (user: Pokemon, target: Pokemon, move: PokemonMove) =>  integer, ...effects: BattlerTagType[]) {
    super();

    this.contactRequired = contactRequired;
    this.chance = chance;
    this.effects = effects;
  }

  applyPostAttack(pokemon: Pokemon, passive: boolean, attacker: Pokemon, move: PokemonMove, hitResult: HitResult, args: any[]): boolean {
    if (pokemon !== attacker && (!this.contactRequired || move.getMove().checkFlag(MoveFlags.MAKES_CONTACT, attacker, pokemon)) && pokemon.randSeedInt(100) < this.chance(attacker, pokemon, move) && !pokemon.status) {
      const effect = this.effects.length === 1 ? this.effects[0] : this.effects[pokemon.randSeedInt(this.effects.length)];


      return attacker.addTag(effect);
    }

    return false;
  }
}

export class PostDefendStealHeldItemAbAttr extends PostDefendAbAttr {
  private condition: PokemonDefendCondition;

  constructor(condition?: PokemonDefendCondition) {
    super();

    this.condition = condition;
  }

  applyPostDefend(pokemon: Pokemon, passive: boolean, attacker: Pokemon, move: PokemonMove, hitResult: HitResult, args: any[]): Promise<boolean> {
    return new Promise<boolean>(resolve => {
      if (hitResult < HitResult.NO_EFFECT && (!this.condition || this.condition(pokemon, attacker, move.getMove()))) {
        const heldItems = this.getTargetHeldItems(attacker).filter(i => i.getTransferrable(false));
        if (heldItems.length) {
          const stolenItem = heldItems[pokemon.randSeedInt(heldItems.length)];
          pokemon.scene.tryTransferHeldItemModifier(stolenItem, pokemon, false, false).then(success => {
            if (success) {
              pokemon.scene.queueMessage(getPokemonMessage(pokemon, ` stole\n${attacker.name}'s ${stolenItem.type.name}!`));
            }
            resolve(success);
          });
          return;
        }
      }
      resolve(false);
    });
  }

  getTargetHeldItems(target: Pokemon): PokemonHeldItemModifier[] {
    return target.scene.findModifiers(m => m instanceof PokemonHeldItemModifier
      && (m as PokemonHeldItemModifier).pokemonId === target.id, target.isPlayer()) as PokemonHeldItemModifier[];
  }
}

export class PostVictoryAbAttr extends AbAttr {
  applyPostVictory(pokemon: Pokemon, passive: boolean, args: any[]): boolean | Promise<boolean> {
    return false;
  }
}

class PostVictoryStatChangeAbAttr extends PostVictoryAbAttr {
  private stat: BattleStat | ((p: Pokemon) => BattleStat);
  private levels: integer;

  constructor(stat: BattleStat | ((p: Pokemon) => BattleStat), levels: integer) {
    super();

    this.stat = stat;
    this.levels = levels;
  }

  applyPostVictory(pokemon: Pokemon, passive: boolean, args: any[]): boolean | Promise<boolean> {
    const stat = typeof this.stat === 'function'
      ? this.stat(pokemon)
      : this.stat;
    pokemon.scene.unshiftPhase(new StatChangePhase(pokemon.scene, pokemon.getBattlerIndex(), true, [ stat ], this.levels));
    
    return true;
  }
}

export class PostVictoryFormChangeAbAttr extends PostVictoryAbAttr {
  private formFunc: (p: Pokemon) => integer;

  constructor(formFunc: ((p: Pokemon) => integer)) {
    super(true);

    this.formFunc = formFunc;
  }

  applyPostVictory(pokemon: Pokemon, passive: boolean, args: any[]): boolean | Promise<boolean> {
    const formIndex = this.formFunc(pokemon);
    if (formIndex !== pokemon.formIndex) {
      pokemon.scene.triggerPokemonFormChange(pokemon, SpeciesFormChangeManualTrigger, false);
      return true;
    }

    return false;
  }
}

export class PostKnockOutAbAttr extends AbAttr {
  applyPostKnockOut(pokemon: Pokemon, passive: boolean, knockedOut: Pokemon, args: any[]): boolean | Promise<boolean> {
    return false;
  }
}

export class PostKnockOutStatChangeAbAttr extends PostKnockOutAbAttr {
  private stat: BattleStat | ((p: Pokemon) => BattleStat);
  private levels: integer;

  constructor(stat: BattleStat | ((p: Pokemon) => BattleStat), levels: integer) {
    super();

    this.stat = stat;
    this.levels = levels;
  }

  applyPostKnockOut(pokemon: Pokemon, passive: boolean, knockedOut: Pokemon, args: any[]): boolean | Promise<boolean> {
    const stat = typeof this.stat === 'function'
      ? this.stat(pokemon)
      : this.stat;
    pokemon.scene.unshiftPhase(new StatChangePhase(pokemon.scene, pokemon.getBattlerIndex(), true, [ stat ], this.levels));
    
    return true;
  }
}

export class CopyFaintedAllyAbilityAbAttr extends PostKnockOutAbAttr {
  constructor() {
    super();
  }

  applyPostKnockOut(pokemon: Pokemon, passive: boolean, knockedOut: Pokemon, args: any[]): boolean | Promise<boolean> {
    if (pokemon.isPlayer() === knockedOut.isPlayer() && !knockedOut.getAbility().hasAttr(UncopiableAbilityAbAttr)) {
      pokemon.summonData.ability = knockedOut.getAbility().id;
      pokemon.scene.queueMessage(getPokemonMessage(knockedOut, `'s ${allAbilities[knockedOut.getAbility().id].name} was taken over!`));
      return true;
    }
    
    return false;
  }
}

export class IgnoreOpponentStatChangesAbAttr extends AbAttr {
  constructor() {
    super(false);
  }

  apply(pokemon: Pokemon, passive: boolean, cancelled: Utils.BooleanHolder, args: any[]) {
    (args[0] as Utils.IntegerHolder).value = 0;

    return true;
  }
}
/** 
 * Ignores opponent's evasion stat changes when determining if a move hits or not
 * @extends AbAttr
 * @see {@linkcode apply}
 */
export class IgnoreOpponentEvasionAbAttr extends AbAttr {
  constructor() {
    super(false);
  }
  /**
   * Checks if enemy Pokemon is trapped by an Arena Trap-esque ability
   * @param pokemon N/A
   * @param passive N/A
   * @param cancelled N/A
   * @param args [0] {@linkcode Utils.IntegerHolder} of BattleStat.EVA
   * @returns if evasion level was successfully considered as 0
   */  
  apply(pokemon: Pokemon, passive: boolean, cancelled: Utils.BooleanHolder, args: any[]) {
    (args[0] as Utils.IntegerHolder).value = 0;
    return true;
  }
}

export class IntimidateImmunityAbAttr extends AbAttr { 
  constructor() {
    super(false);
  }

  apply(pokemon: Pokemon, passive: boolean, cancelled: Utils.BooleanHolder, args: any[]): boolean {
    cancelled.value = true;
    return true;
  }

  getTriggerMessage(pokemon: Pokemon, abilityName: string, ...args: any[]): string {
    return getPokemonMessage(pokemon, `'s ${abilityName} prevented it from being Intimidated!`);
  }
}

export class PostIntimidateStatChangeAbAttr extends AbAttr { 
  private stats: BattleStat[];
  private levels: integer;
  private overwrites: boolean;

  constructor(stats: BattleStat[], levels: integer, overwrites?: boolean) {
    super(true);
    this.stats = stats;
    this.levels = levels;
    this.overwrites = !!overwrites;
  }

  apply(pokemon: Pokemon, passive: boolean, cancelled: Utils.BooleanHolder, args: any[]): boolean {
    pokemon.scene.pushPhase(new StatChangePhase(pokemon.scene, pokemon.getBattlerIndex(), false, this.stats, this.levels));
    cancelled.value = this.overwrites;
    return true;
  }
}

export class PostSummonAbAttr extends AbAttr {
  applyPostSummon(pokemon: Pokemon, passive: boolean, args: any[]): boolean | Promise<boolean> {
    return false;
  }
}

export class PostSummonMessageAbAttr extends PostSummonAbAttr {
  private messageFunc: (pokemon: Pokemon) => string;

  constructor(messageFunc: (pokemon: Pokemon) => string) {
    super(true);

    this.messageFunc = messageFunc;
  }

  applyPostSummon(pokemon: Pokemon, passive: boolean, args: any[]): boolean {
    pokemon.scene.queueMessage(this.messageFunc(pokemon));

    return true;
  }
}

export class PostSummonUnnamedMessageAbAttr extends PostSummonAbAttr { 
  //Attr doesn't force pokemon name on the message
  private message: string;

  constructor(message: string) {
    super(true);

    this.message = message;
  }

  applyPostSummon(pokemon: Pokemon, passive: boolean, args: any[]): boolean { 
    pokemon.scene.queueMessage(this.message);

    return true;
  }
}

export class PostSummonAddBattlerTagAbAttr extends PostSummonAbAttr {
  private tagType: BattlerTagType;
  private turnCount: integer;

  constructor(tagType: BattlerTagType, turnCount: integer, showAbility?: boolean) {
    super(showAbility);

    this.tagType = tagType;
    this.turnCount = turnCount;
  }

  applyPostSummon(pokemon: Pokemon, passive: boolean, args: any[]): boolean {
    return pokemon.addTag(this.tagType, this.turnCount);
  }
}

export class PostSummonStatChangeAbAttr extends PostSummonAbAttr {
  private stats: BattleStat[];
  private levels: integer;
  private selfTarget: boolean;
  private intimidate: boolean;

  constructor(stats: BattleStat | BattleStat[], levels: integer, selfTarget?: boolean, intimidate?: boolean) {
    super(false);

    this.stats = typeof(stats) === 'number'
      ? [ stats as BattleStat ]
      : stats as BattleStat[];
    this.levels = levels;
    this.selfTarget = !!selfTarget;
    this.intimidate = !!intimidate;
  }

  applyPostSummon(pokemon: Pokemon, passive: boolean, args: any[]): boolean {
    queueShowAbility(pokemon, passive);  // TODO: Better solution than manually showing the ability here
    if (this.selfTarget) {
      pokemon.scene.pushPhase(new StatChangePhase(pokemon.scene, pokemon.getBattlerIndex(), true, this.stats, this.levels));
      return true;
    }
    for (const opponent of pokemon.getOpponents()) {
      const cancelled = new Utils.BooleanHolder(false);
      if (this.intimidate) {
        applyAbAttrs(IntimidateImmunityAbAttr, opponent, cancelled);
        applyAbAttrs(PostIntimidateStatChangeAbAttr, opponent, cancelled);
      }
      if (!cancelled.value) {
        const statChangePhase = new StatChangePhase(pokemon.scene, opponent.getBattlerIndex(), false, this.stats, this.levels);
        pokemon.scene.unshiftPhase(statChangePhase);
      }
    }
    return true;
  }
}

export class PostSummonAllyHealAbAttr extends PostSummonAbAttr {
  private healRatio: number;
  private showAnim: boolean;

  constructor(healRatio: number, showAnim: boolean = false) {
    super();

    this.healRatio = healRatio || 4;
    this.showAnim = showAnim;
  }

  applyPostSummon(pokemon: Pokemon, passive: boolean, args: any[]): boolean {
    const target = pokemon.getAlly();
    if (target?.isActive(true)) {
      target.scene.unshiftPhase(new PokemonHealPhase(target.scene, target.getBattlerIndex(),
        Math.max(Math.floor(pokemon.getMaxHp() / this.healRatio), 1), getPokemonMessage(target, ` drank down all the\nmatcha that ${pokemon.name} made!`), true, !this.showAnim));
      return true;
    }
    
    return false;
  }
}

/**
 * Resets an ally's temporary stat boots to zero with no regard to
 * whether this is a positive or negative change
 * @param pokemon The {@link Pokemon} with this {@link AbAttr}
 * @param passive N/A
 * @param args N/A
 * @returns if the move was successful
 */
export class PostSummonClearAllyStatsAbAttr extends PostSummonAbAttr {
  constructor() {
    super();
  }

  applyPostSummon(pokemon: Pokemon, passive: boolean, args: any[]): boolean {
    const target = pokemon.getAlly();
    if (target?.isActive(true)) {
      for (let s = 0; s < target.summonData.battleStats.length; s++) {
        target.summonData.battleStats[s] = 0;
      }

      target.scene.queueMessage(getPokemonMessage(target, '\'s stat changes\nwere removed!'));

      return true;
    }
    
    return false;
  }
}

export class DownloadAbAttr extends PostSummonAbAttr {
  private enemyDef: integer;
  private enemySpDef: integer;
  private stats: BattleStat[];

  applyPostSummon(pokemon: Pokemon, passive: boolean, args: any[]): boolean {
    this.enemyDef = 0;
    this.enemySpDef = 0;
	
    for (const opponent of pokemon.getOpponents()) {
      this.enemyDef += opponent.stats[BattleStat.DEF];
      this.enemySpDef += opponent.stats[BattleStat.SPDEF];
    }
	
    if (this.enemyDef < this.enemySpDef) {
      this.stats = [BattleStat.ATK];
    } else {
      this.stats = [BattleStat.SPATK];
    }

    if (this.enemyDef > 0 && this.enemySpDef > 0) { // only activate if there's actually an enemy to download from
      pokemon.scene.unshiftPhase(new StatChangePhase(pokemon.scene, pokemon.getBattlerIndex(), false, this.stats, 1));
      return true;
    }
	
    return false;
  }
}

export class PostSummonWeatherChangeAbAttr extends PostSummonAbAttr {
  private weatherType: WeatherType;

  constructor(weatherType: WeatherType) {
    super();

    this.weatherType = weatherType;
  }

  applyPostSummon(pokemon: Pokemon, passive: boolean, args: any[]): boolean {
    if (!pokemon.scene.arena.weather?.isImmutable()) {
      return pokemon.scene.arena.trySetWeather(this.weatherType, true);
    }

    return false;
  }
}

export class PostSummonTerrainChangeAbAttr extends PostSummonAbAttr {
  private terrainType: TerrainType;

  constructor(terrainType: TerrainType) {
    super();

    this.terrainType = terrainType;
  }

  applyPostSummon(pokemon: Pokemon, passive: boolean, args: any[]): boolean {
    return pokemon.scene.arena.trySetTerrain(this.terrainType, true);
  }
}

export class PostSummonFormChangeAbAttr extends PostSummonAbAttr {
  private formFunc: (p: Pokemon) => integer;

  constructor(formFunc: ((p: Pokemon) => integer)) {
    super(true);

    this.formFunc = formFunc;
  }

  applyPostSummon(pokemon: Pokemon, passive: boolean, args: any[]): boolean {
    const formIndex = this.formFunc(pokemon);
    if (formIndex !== pokemon.formIndex) {
      return pokemon.scene.triggerPokemonFormChange(pokemon, SpeciesFormChangeManualTrigger, false);
    }

    return false;
  }
}

export class TraceAbAttr extends PostSummonAbAttr {
  applyPostSummon(pokemon: Pokemon, passive: boolean, args: any[]): boolean {
    const targets = pokemon.getOpponents();
    if (!targets.length) {
      return false;
    }
    
    let target: Pokemon;
    if (targets.length > 1) {
      pokemon.scene.executeWithSeedOffset(() => target = Utils.randSeedItem(targets), pokemon.scene.currentBattle.waveIndex);
    } else {
      target = targets[0];
    }

    // Wonder Guard is normally uncopiable so has the attribute, but trace specifically can copy it
    if (target.getAbility().hasAttr(UncopiableAbilityAbAttr) && target.getAbility().id !== Abilities.WONDER_GUARD) {
      return false;
    }

    pokemon.summonData.ability = target.getAbility().id;

    pokemon.scene.queueMessage(getPokemonMessage(pokemon, ` traced ${target.name}'s\n${allAbilities[target.getAbility().id].name}!`));

    return true;
  }
}

export class PostSummonTransformAbAttr extends PostSummonAbAttr {
  constructor() {
    super(true);
  }

  applyPostSummon(pokemon: Pokemon, passive: boolean, args: any[]): boolean {
    const targets = pokemon.getOpponents();
    if (!targets.length) {
      return false;
    }

    let target: Pokemon;
    if (targets.length > 1) {
      pokemon.scene.executeWithSeedOffset(() => target = Utils.randSeedItem(targets), pokemon.scene.currentBattle.waveIndex);
    } else {
      target = targets[0];
    }

    pokemon.summonData.speciesForm = target.getSpeciesForm();
    pokemon.summonData.fusionSpeciesForm = target.getFusionSpeciesForm();
    pokemon.summonData.ability = target.getAbility().id;
    pokemon.summonData.gender = target.getGender();
    pokemon.summonData.fusionGender = target.getFusionGender();
    pokemon.summonData.stats = [ pokemon.stats[Stat.HP] ].concat(target.stats.slice(1));
    pokemon.summonData.battleStats = target.summonData.battleStats.slice(0);
    pokemon.summonData.moveset = target.getMoveset().map(m => new PokemonMove(m.moveId, m.ppUsed, m.ppUp));
    pokemon.summonData.types = target.getTypes();
    
    pokemon.scene.playSound('PRSFX- Transform');

    pokemon.loadAssets(false).then(() => pokemon.playAnim());

    pokemon.scene.queueMessage(getPokemonMessage(pokemon, ` transformed\ninto ${target.name}!`));

    return true;
  }
}

export class PreSwitchOutAbAttr extends AbAttr {
  constructor() {
    super(true);
  }

  applyPreSwitchOut(pokemon: Pokemon, passive: boolean, args: any[]): boolean | Promise<boolean> {
    return false;
  }
}

export class PreSwitchOutResetStatusAbAttr extends PreSwitchOutAbAttr {
  applyPreSwitchOut(pokemon: Pokemon, passive: boolean, args: any[]): boolean | Promise<boolean> {
    if (pokemon.status) {
      pokemon.resetStatus();
      pokemon.updateInfo();
      return true;
    }

    return false;
  }
}

export class PreSwitchOutHealAbAttr extends PreSwitchOutAbAttr {
  applyPreSwitchOut(pokemon: Pokemon, passive: boolean, args: any[]): boolean | Promise<boolean> {
    if (pokemon.getHpRatio() < 1 ) {
      const healAmount = Math.floor(pokemon.getMaxHp() * 0.33);
      pokemon.heal(healAmount);
      pokemon.updateInfo();
      return true;
    }

    return false;
  }
}

export class PreStatChangeAbAttr extends AbAttr {
  applyPreStatChange(pokemon: Pokemon, passive: boolean, stat: BattleStat, cancelled: Utils.BooleanHolder, args: any[]): boolean | Promise<boolean> {
    return false;
  }
}

export class ProtectStatAbAttr extends PreStatChangeAbAttr {
  private protectedStat: BattleStat;

  constructor(protectedStat?: BattleStat) {
    super();

    this.protectedStat = protectedStat;
  }

  applyPreStatChange(pokemon: Pokemon, passive: boolean, stat: BattleStat, cancelled: Utils.BooleanHolder, args: any[]): boolean {
    if (this.protectedStat === undefined || stat === this.protectedStat) {
      cancelled.value = true;
      return true;
    }
    
    return false;
  }

  getTriggerMessage(pokemon: Pokemon, abilityName: string, ...args: any[]): string {
    return getPokemonMessage(pokemon, `'s ${abilityName}\nprevents lowering its ${this.protectedStat !== undefined ? getBattleStatName(this.protectedStat) : 'stats'}!`);
  }
}

export class PreSetStatusAbAttr extends AbAttr {
  applyPreSetStatus(pokemon: Pokemon, passive: boolean, effect: StatusEffect, cancelled: Utils.BooleanHolder, args: any[]): boolean | Promise<boolean> {
    return false;
  }
}

export class StatusEffectImmunityAbAttr extends PreSetStatusAbAttr {
  private immuneEffects: StatusEffect[];

  constructor(...immuneEffects: StatusEffect[]) {
    super();

    this.immuneEffects = immuneEffects;
  }

  applyPreSetStatus(pokemon: Pokemon, passive: boolean, effect: StatusEffect, cancelled: Utils.BooleanHolder, args: any[]): boolean {
    if (!this.immuneEffects.length || this.immuneEffects.indexOf(effect) > -1) {
      cancelled.value = true;
      return true;
    }

    return false;
  }

  getTriggerMessage(pokemon: Pokemon, abilityName: string, ...args: any[]): string {
    return getPokemonMessage(pokemon, `'s ${abilityName}\nprevents ${this.immuneEffects.length ? getStatusEffectDescriptor(args[0] as StatusEffect) : 'status problems'}!`);
  }
}

export class PreApplyBattlerTagAbAttr extends AbAttr {
  applyPreApplyBattlerTag(pokemon: Pokemon, passive: boolean, tag: BattlerTag, cancelled: Utils.BooleanHolder, args: any[]): boolean | Promise<boolean> {
    return false;
  }
}

export class BattlerTagImmunityAbAttr extends PreApplyBattlerTagAbAttr {
  private immuneTagType: BattlerTagType;

  constructor(immuneTagType: BattlerTagType) {
    super();

    this.immuneTagType = immuneTagType;
  }

  applyPreApplyBattlerTag(pokemon: Pokemon, passive: boolean, tag: BattlerTag, cancelled: Utils.BooleanHolder, args: any[]): boolean {
    if (tag.tagType === this.immuneTagType) {
      cancelled.value = true;
      return true;
    }

    return false;
  }

  getTriggerMessage(pokemon: Pokemon, abilityName: string, ...args: any[]): string {
    return getPokemonMessage(pokemon, `'s ${abilityName}\nprevents ${(args[0] as BattlerTag).getDescriptor()}!`);
  }
}

export class BlockCritAbAttr extends AbAttr {
  apply(pokemon: Pokemon, passive: boolean, cancelled: Utils.BooleanHolder, args: any[]): boolean {
    (args[0] as Utils.BooleanHolder).value = true;
    return true;
  }
}

export class BonusCritAbAttr extends AbAttr {
  apply(pokemon: Pokemon, passive: boolean, cancelled: Utils.BooleanHolder, args: any[]): boolean {
    (args[0] as Utils.BooleanHolder).value = true;
    return true;
  }
}

export class MultCritAbAttr extends AbAttr {
  public multAmount: number;

  constructor(multAmount: number) {
    super(true);

    this.multAmount = multAmount;
  }

  apply(pokemon: Pokemon, passive: boolean, cancelled: Utils.BooleanHolder, args: any[]): boolean {
    const critMult = args[0] as Utils.NumberHolder;
    if (critMult.value > 1){
      critMult.value *= this.multAmount;
      return true;
    }

    return false;
  }
}

/**
 * Guarantees a critical hit according to the given condition, except if target prevents critical hits. ie. Merciless
 * @extends AbAttr
 * @see {@linkcode apply}
 */
export class ConditionalCritAbAttr extends AbAttr {
  private condition: PokemonAttackCondition;

  constructor(condition: PokemonAttackCondition, checkUser?: Boolean) {
    super();

    this.condition = condition;
  }

  /**
   * @param pokemon {@linkcode Pokemon} user.
   * @param args [0] {@linkcode Utils.BooleanHolder} If true critical hit is guaranteed. 
   *             [1] {@linkcode Pokemon} Target.
   *             [2] {@linkcode Move} used by ability user.
   */
  apply(pokemon: Pokemon, passive: boolean, cancelled: Utils.BooleanHolder, args: any[]): boolean {
    const target = (args[1] as Pokemon);
    const move = (args[2] as Move);
    if(!this.condition(pokemon,target,move)) {
      return false;
    }

    (args[0] as Utils.BooleanHolder).value = true;
    return true;
  }
}

export class BlockNonDirectDamageAbAttr extends AbAttr {
  apply(pokemon: Pokemon, passive: boolean, cancelled: Utils.BooleanHolder, args: any[]): boolean {
    cancelled.value = true;
    return true;
  }
}

export class BlockOneHitKOAbAttr extends AbAttr {
  apply(pokemon: Pokemon, passive: boolean, cancelled: Utils.BooleanHolder, args: any[]): boolean {
    cancelled.value = true;
    return true;
  }
}

export class IncrementMovePriorityAbAttr extends AbAttr {
  private moveIncrementFunc: (pokemon: Pokemon, move: Move) => boolean;
  private increaseAmount: integer;

  constructor(moveIncrementFunc: (pokemon: Pokemon, move: Move) => boolean, increaseAmount = 1) {
    super(true);

    this.moveIncrementFunc = moveIncrementFunc;
    this.increaseAmount = increaseAmount;
  }

  apply(pokemon: Pokemon, passive: boolean, cancelled: Utils.BooleanHolder, args: any[]): boolean {
    if (!this.moveIncrementFunc(pokemon, args[0] as Move)) {
      return false;
    }
      
    (args[1] as Utils.IntegerHolder).value += this.increaseAmount;
    return true;
  }
}

export class IgnoreContactAbAttr extends AbAttr { }

export class PreWeatherEffectAbAttr extends AbAttr {
  applyPreWeatherEffect(pokemon: Pokemon, passive: boolean, weather: Weather, cancelled: Utils.BooleanHolder, args: any[]): boolean | Promise<boolean> {
    return false;
  }
}

export class PreWeatherDamageAbAttr extends PreWeatherEffectAbAttr { }

export class BlockWeatherDamageAttr extends PreWeatherDamageAbAttr {
  private weatherTypes: WeatherType[];

  constructor(...weatherTypes: WeatherType[]) {
    super();

    this.weatherTypes = weatherTypes;
  }

  applyPreWeatherEffect(pokemon: Pokemon, passive: boolean, weather: Weather, cancelled: Utils.BooleanHolder, args: any[]): boolean {
    if (!this.weatherTypes.length || this.weatherTypes.indexOf(weather?.weatherType) > -1) {
      cancelled.value = true;
    }

    return true;
  }
}

export class SuppressWeatherEffectAbAttr extends PreWeatherEffectAbAttr {
  public affectsImmutable: boolean;

  constructor(affectsImmutable?: boolean) {
    super();

    this.affectsImmutable = affectsImmutable;
  }

  applyPreWeatherEffect(pokemon: Pokemon, passive: boolean, weather: Weather, cancelled: Utils.BooleanHolder, args: any[]): boolean {
    if (this.affectsImmutable || weather.isImmutable()) {
      cancelled.value = true;
      return true;
    }

    return false;
  }
}

function getWeatherCondition(...weatherTypes: WeatherType[]): AbAttrCondition {
  return (pokemon: Pokemon) => {
    if (pokemon.scene.arena.weather?.isEffectSuppressed(pokemon.scene)) {
      return false;
    }
    const weatherType = pokemon.scene.arena.weather?.weatherType;
    return weatherType && weatherTypes.indexOf(weatherType) > -1;
  };
}

function getAnticipationCondition(): AbAttrCondition {
  return (pokemon: Pokemon) => {
    for (const opponent of pokemon.getOpponents()) {
      for (const move of opponent.moveset) {
        // move is super effective
        if (move.getMove() instanceof AttackMove && pokemon.getAttackTypeEffectiveness(move.getMove().type, opponent) >= 2) {
          return true;
        }
        // move is a OHKO
        if (move.getMove().findAttr(attr => attr instanceof OneHitKOAttr)) {
          return true;
        }
        // edge case for hidden power, type is computed
        if (move.getMove().id === Moves.HIDDEN_POWER) {
          const iv_val = Math.floor(((opponent.ivs[Stat.HP] & 1)
              +(opponent.ivs[Stat.ATK] & 1) * 2
              +(opponent.ivs[Stat.DEF] & 1) * 4
              +(opponent.ivs[Stat.SPD] & 1) * 8
              +(opponent.ivs[Stat.SPATK] & 1) * 16
              +(opponent.ivs[Stat.SPDEF] & 1) * 32) * 15/63);
            
          const type = [
            Type.FIGHTING, Type.FLYING, Type.POISON, Type.GROUND,
            Type.ROCK, Type.BUG, Type.GHOST, Type.STEEL,
            Type.FIRE, Type.WATER, Type.GRASS, Type.ELECTRIC,
            Type.PSYCHIC, Type.ICE, Type.DRAGON, Type.DARK][iv_val];

          if (pokemon.getAttackTypeEffectiveness(type, opponent) >= 2) {
            return true;
          }
        }
      }
    }
    return false;
  };
}

/**
 * Creates an ability condition that causes the ability to fail if that ability
 * has already been used by that pokemon that battle. It requires an ability to
 * be specified due to current limitations in how conditions on abilities work.
 * @param {Abilities} ability The ability to check if it's already been applied
 * @returns {AbAttrCondition} The condition
 */
function getOncePerBattleCondition(ability: Abilities): AbAttrCondition {
  return (pokemon: Pokemon) => {
    return !pokemon.battleData?.abilitiesApplied.includes(ability);
  };
}

export class ForewarnAbAttr extends PostSummonAbAttr {
  constructor() {
    super(true);
  }

  applyPostSummon(pokemon: Pokemon, passive: boolean, args: any[]): boolean {
    let maxPowerSeen = 0;
    let maxMove = '';
    let movePower = 0;
    for (const opponent of pokemon.getOpponents()) {
      for (const move of opponent.moveset) {
        if (move.getMove() instanceof StatusMove) {
          movePower = 1;
        } else if (move.getMove().findAttr(attr => attr instanceof OneHitKOAttr)) {
          movePower = 150;
        } else if (move.getMove().id === Moves.COUNTER || move.getMove().id === Moves.MIRROR_COAT || move.getMove().id === Moves.METAL_BURST) {
          movePower = 120;
        } else if (move.getMove().power === -1) {
          movePower = 80;
        } else {
          movePower = move.getMove().power;
        }
        
        if (movePower > maxPowerSeen) {
          maxPowerSeen = movePower;
          maxMove = move.getName();          
        }
      }
    }
    pokemon.scene.queueMessage(getPokemonMessage(pokemon, ' was forewarned about ' + maxMove + '!'));
    return true;
  }
}

export class FriskAbAttr extends PostSummonAbAttr {
  constructor() {
    super(true);
  }

  applyPostSummon(pokemon: Pokemon, passive: boolean, args: any[]): boolean {
    for (const opponent of pokemon.getOpponents()) {
      pokemon.scene.queueMessage(getPokemonMessage(pokemon, ' frisked ' + opponent.name + '\'s ' + opponent.getAbility().name + '!'));
    }
    return true;
  }
}

export class PostWeatherChangeAbAttr extends AbAttr {
  applyPostWeatherChange(pokemon: Pokemon, passive: boolean, weather: WeatherType, args: any[]): boolean {
    return false;
  }
}

export class PostWeatherChangeAddBattlerTagAttr extends PostWeatherChangeAbAttr {
  private tagType: BattlerTagType;
  private turnCount: integer;
  private weatherTypes: WeatherType[];

  constructor(tagType: BattlerTagType, turnCount: integer, ...weatherTypes: WeatherType[]) {
    super();

    this.tagType = tagType;
    this.turnCount = turnCount;
    this.weatherTypes = weatherTypes;
  }

  applyPostWeatherChange(pokemon: Pokemon, passive: boolean, weather: WeatherType, args: any[]): boolean {
    console.log(this.weatherTypes.find(w => weather === w), WeatherType[weather]);
    if (!this.weatherTypes.find(w => weather === w)) {
      return false;
    }

    return pokemon.addTag(this.tagType, this.turnCount);
  }
}

export class PostWeatherLapseAbAttr extends AbAttr {
  protected weatherTypes: WeatherType[];

  constructor(...weatherTypes: WeatherType[]) {
    super();

    this.weatherTypes = weatherTypes;
  }

  applyPostWeatherLapse(pokemon: Pokemon, passive: boolean, weather: Weather, args: any[]): boolean | Promise<boolean> {
    return false;
  }

  getCondition(): AbAttrCondition {
    return getWeatherCondition(...this.weatherTypes);
  }
}

export class PostWeatherLapseHealAbAttr extends PostWeatherLapseAbAttr {
  private healFactor: integer;

  constructor(healFactor: integer, ...weatherTypes: WeatherType[]) {
    super(...weatherTypes);
    
    this.healFactor = healFactor;
  }

  applyPostWeatherLapse(pokemon: Pokemon, passive: boolean, weather: Weather, args: any[]): boolean {
    if (pokemon.getHpRatio() < 1) {
      const scene = pokemon.scene;
      const abilityName = (!passive ? pokemon.getAbility() : pokemon.getPassiveAbility()).name;
      scene.unshiftPhase(new PokemonHealPhase(scene, pokemon.getBattlerIndex(),
        Math.max(Math.floor(pokemon.getMaxHp() / (16 / this.healFactor)), 1), getPokemonMessage(pokemon, `'s ${abilityName}\nrestored its HP a little!`), true));
      return true;
    }

    return false;
  }
}

export class PostWeatherLapseDamageAbAttr extends PostWeatherLapseAbAttr {
  private damageFactor: integer;

  constructor(damageFactor: integer, ...weatherTypes: WeatherType[]) {
    super(...weatherTypes);
    
    this.damageFactor = damageFactor;
  }

  applyPostWeatherLapse(pokemon: Pokemon, passive: boolean, weather: Weather, args: any[]): boolean {
    if (pokemon.getHpRatio() < 1) {
      const scene = pokemon.scene;
      const abilityName = (!passive ? pokemon.getAbility() : pokemon.getPassiveAbility()).name;
      scene.queueMessage(getPokemonMessage(pokemon, ` is hurt\nby its ${abilityName}!`));
      pokemon.damageAndUpdate(Math.ceil(pokemon.getMaxHp() / (16 / this.damageFactor)), HitResult.OTHER);
      return true;
    }

    return false;
  }
}

export class PostTerrainChangeAbAttr extends AbAttr {
  applyPostTerrainChange(pokemon: Pokemon, passive: boolean, terrain: TerrainType, args: any[]): boolean {
    return false;
  }
}

export class PostTerrainChangeAddBattlerTagAttr extends PostTerrainChangeAbAttr {
  private tagType: BattlerTagType;
  private turnCount: integer;
  private terrainTypes: TerrainType[];

  constructor(tagType: BattlerTagType, turnCount: integer, ...terrainTypes: TerrainType[]) {
    super();

    this.tagType = tagType;
    this.turnCount = turnCount;
    this.terrainTypes = terrainTypes;
  }

  applyPostTerrainChange(pokemon: Pokemon, passive: boolean, terrain: TerrainType, args: any[]): boolean {
    if (!this.terrainTypes.find(t => t === terrain)) {
      return false;
    }

    return pokemon.addTag(this.tagType, this.turnCount);
  }
}

function getTerrainCondition(...terrainTypes: TerrainType[]): AbAttrCondition {
  return (pokemon: Pokemon) => {
    const terrainType = pokemon.scene.arena.terrain?.terrainType;
    return terrainType && terrainTypes.indexOf(terrainType) > -1;
  };
}

export class PostTurnAbAttr extends AbAttr {
  applyPostTurn(pokemon: Pokemon, passive: boolean, args: any[]): boolean | Promise<boolean> {
    return false;
  }
}

/**
 * After the turn ends, resets the status of either the ability holder or their ally
 * @param {boolean} allyTarget Whether to target ally, defaults to false (self-target)
 */
export class PostTurnResetStatusAbAttr extends PostTurnAbAttr {
  private allyTarget: boolean;
  private target: Pokemon;

  constructor(allyTarget: boolean = false) {
    super(true);
    this.allyTarget = allyTarget;
  }

  applyPostTurn(pokemon: Pokemon, passive: boolean, args: any[]): boolean {
    if (this.allyTarget) {
      this.target = pokemon.getAlly();
    } else {
      this.target = pokemon;
    }
    if (this.target?.status) {
	
      this.target.scene.queueMessage(getPokemonMessage(this.target, getStatusEffectHealText(this.target.status?.effect)));
      this.target.resetStatus(false);
      this.target.updateInfo();
      return true;
    }
	
    return false;
  }
}

/**
 * After the turn ends, try to create an extra item
 */
export class PostTurnLootAbAttr extends PostTurnAbAttr {
  /**
   * @param itemType - The type of item to create
   * @param procChance - Chance to create an item
   * @see {@linkcode applyPostTurn()}
   */
  constructor(
    /** Extend itemType to add more options */
    private itemType: "EATEN_BERRIES" | "HELD_BERRIES",
    private procChance: (pokemon: Pokemon) => number
  ) {
    super();
  }

  applyPostTurn(pokemon: Pokemon, passive: boolean, args: any[]): boolean {
    const pass = Phaser.Math.RND.realInRange(0, 1);
    // Clamp procChance to [0, 1]. Skip if didn't proc (less than pass)
    if (Math.max(Math.min(this.procChance(pokemon), 1), 0) < pass) {
      return false;
    }

    if (this.itemType === "EATEN_BERRIES") {
      return this.createEatenBerry(pokemon);
    } else {
      return false;
    }
  }

  /**
   * Create a new berry chosen randomly from the berries the pokemon ate this battle
   * @param pokemon The pokemon with this ability
   * @returns whether a new berry was created
   */
  createEatenBerry(pokemon: Pokemon): boolean {
    const berriesEaten = pokemon.battleData.berriesEaten;

    if (!berriesEaten.length) {
      return false;
    }

    const randomIdx = Utils.randSeedInt(berriesEaten.length);
    const chosenBerryType = berriesEaten[randomIdx]
    const chosenBerry = new BerryModifierType(chosenBerryType);
    berriesEaten.splice(randomIdx) // Remove berry from memory

    const berryModifier = pokemon.scene.findModifier(
      (m) => m instanceof BerryModifier && m.berryType === chosenBerryType,
      pokemon.isPlayer()
    ) as BerryModifier | undefined;

    if (!berryModifier) {
      pokemon.scene.addModifier(new BerryModifier(chosenBerry, pokemon.id, chosenBerryType, 1));
    } else {
      berryModifier.stackCount++;
    }

    pokemon.scene.queueMessage(getPokemonMessage(pokemon, ` harvested one ${chosenBerry.name}!`));
    pokemon.scene.updateModifiers(pokemon.isPlayer());

    return true;
  }
}

export class MoodyAbAttr extends PostTurnAbAttr {
  constructor() {
    super(true);
  }

  applyPostTurn(pokemon: Pokemon, passive: boolean, args: any[]): boolean {
    const selectableStats = [BattleStat.ATK, BattleStat.DEF, BattleStat.SPATK, BattleStat.SPDEF, BattleStat.SPD];
    const increaseStatArray = selectableStats.filter(s => pokemon.summonData.battleStats[s] < 6);
    let decreaseStatArray = selectableStats.filter(s => pokemon.summonData.battleStats[s] > -6);

    if (increaseStatArray.length > 0) {
      const increaseStat = increaseStatArray[Utils.randInt(increaseStatArray.length)];
      decreaseStatArray = decreaseStatArray.filter(s => s !== increaseStat);
      pokemon.scene.unshiftPhase(new StatChangePhase(pokemon.scene, pokemon.getBattlerIndex(), true, [increaseStat], 2));
    }
    if (decreaseStatArray.length > 0) {
      const decreaseStat = selectableStats[Utils.randInt(selectableStats.length)];
      pokemon.scene.unshiftPhase(new StatChangePhase(pokemon.scene, pokemon.getBattlerIndex(), true, [decreaseStat], -1));
    }
    return true;
  }
}

export class PostTurnStatChangeAbAttr extends PostTurnAbAttr {
  private stats: BattleStat[];
  private levels: integer;

  constructor(stats: BattleStat | BattleStat[], levels: integer) {
    super(true);

    this.stats = Array.isArray(stats)
      ? stats
      : [ stats ];
    this.levels = levels;
  }

  applyPostTurn(pokemon: Pokemon, passive: boolean, args: any[]): boolean {
    pokemon.scene.unshiftPhase(new StatChangePhase(pokemon.scene, pokemon.getBattlerIndex(), true, this.stats, this.levels));
    return true;
  }
}

export class PostTurnHealAbAttr extends PostTurnAbAttr {
  applyPostTurn(pokemon: Pokemon, passive: boolean, args: any[]): boolean {
    if (pokemon.getHpRatio() < 1) {
      const scene = pokemon.scene;
      const abilityName = (!passive ? pokemon.getAbility() : pokemon.getPassiveAbility()).name;
      scene.unshiftPhase(new PokemonHealPhase(scene, pokemon.getBattlerIndex(),
        Math.max(Math.floor(pokemon.getMaxHp() / 16), 1), getPokemonMessage(pokemon, `'s ${abilityName}\nrestored its HP a little!`), true));
      return true;
    }

    return false;
  }
}

export class PostTurnFormChangeAbAttr extends PostTurnAbAttr {
  private formFunc: (p: Pokemon) => integer;

  constructor(formFunc: ((p: Pokemon) => integer)) {
    super(true);

    this.formFunc = formFunc;
  }

  applyPostTurn(pokemon: Pokemon, passive: boolean, args: any[]): boolean {
    const formIndex = this.formFunc(pokemon);
    if (formIndex !== pokemon.formIndex) {
      pokemon.scene.triggerPokemonFormChange(pokemon, SpeciesFormChangeManualTrigger, false);
      return true;
    }

    return false;
  }
}


/**
 * Attribute used for abilities (Bad Dreams) that damages the opponents for being asleep
 */
export class PostTurnHurtIfSleepingAbAttr extends PostTurnAbAttr {

  /**
   * Deals damage to all sleeping opponents equal to 1/8 of their max hp (min 1)
   * @param {Pokemon} pokemon Pokemon that has this ability 
   * @param {boolean} passive N/A
   * @param {any[]} args N/A
   * @returns {boolean} true if any opponents are sleeping
   */
  applyPostTurn(pokemon: Pokemon, passive: boolean, args: any[]): boolean | Promise<boolean> {
    let hadEffect: boolean = false;
    for(const opp of pokemon.getOpponents()) {
      if(opp.status !== undefined && opp.status.effect === StatusEffect.SLEEP) {
        opp.damageAndUpdate(Math.floor(Math.max(1, opp.getMaxHp() / 8)), HitResult.OTHER);
        pokemon.scene.queueMessage(i18next.t('abilityTriggers:badDreams', {pokemonName: `${getPokemonPrefix(opp)}${opp.name}`}));
        hadEffect = true;
      }
    
    }
    return hadEffect;
  }
}


/** 
 * Grabs the last failed Pokeball used 
 * @extends PostTurnAbAttr 
 * @see {@linkcode applyPostTurn} */
export class FetchBallAbAttr extends PostTurnAbAttr {
  constructor() {
    super();
  }
  /** 
   * Adds the last used Pokeball back into the player's inventory 
   * @param pokemon {@linkcode Pokemon} with this ability 
   * @param passive N/A 
   * @param args N/A 
   * @returns true if player has used a pokeball and this pokemon is owned by the player 
   */
  applyPostTurn(pokemon: Pokemon, passive: boolean, args: any[]): boolean {
    const lastUsed = pokemon.scene.currentBattle.lastUsedPokeball;
    if(lastUsed !== null && pokemon.isPlayer) {
      pokemon.scene.pokeballCounts[lastUsed]++;
      pokemon.scene.currentBattle.lastUsedPokeball = null;
      pokemon.scene.queueMessage(getPokemonMessage(pokemon, ` found a\n${getPokeballName(lastUsed)}!`));
      return true;
    }
    return false;
  }
}

export class PostBiomeChangeAbAttr extends AbAttr { }

export class PostBiomeChangeWeatherChangeAbAttr extends PostBiomeChangeAbAttr {
  private weatherType: WeatherType;

  constructor(weatherType: WeatherType) {
    super();

    this.weatherType = weatherType;
  }

  apply(pokemon: Pokemon, passive: boolean, cancelled: Utils.BooleanHolder, args: any[]): boolean {
    if (!pokemon.scene.arena.weather?.isImmutable()) {
      return pokemon.scene.arena.trySetWeather(this.weatherType, true);
    }

    return false;
  }
}

export class PostBiomeChangeTerrainChangeAbAttr extends PostBiomeChangeAbAttr {
  private terrainType: TerrainType;

  constructor(terrainType: TerrainType) {
    super();

    this.terrainType = terrainType;
  }

  apply(pokemon: Pokemon, passive: boolean, cancelled: Utils.BooleanHolder, args: any[]): boolean {
    return pokemon.scene.arena.trySetTerrain(this.terrainType, true);
  }
}

export class StatChangeMultiplierAbAttr extends AbAttr {
  private multiplier: integer;

  constructor(multiplier: integer) {
    super(true);

    this.multiplier = multiplier;
  }

  apply(pokemon: Pokemon, passive: boolean, cancelled: Utils.BooleanHolder, args: any[]): boolean {
    (args[0] as Utils.IntegerHolder).value *= this.multiplier;

    return true;
  }
}

export class StatChangeCopyAbAttr extends AbAttr {
  apply(pokemon: Pokemon, passive: boolean, cancelled: Utils.BooleanHolder, args: any[]): boolean | Promise<boolean> {
    pokemon.scene.unshiftPhase(new StatChangePhase(pokemon.scene, pokemon.getBattlerIndex(), true, (args[0] as BattleStat[]), (args[1] as integer), true, false, false));
    return true;
  }
}

export class BypassBurnDamageReductionAbAttr extends AbAttr {
  constructor() {
    super(false);
  }

  apply(pokemon: Pokemon, passive: boolean, cancelled: Utils.BooleanHolder, args: any[]): boolean {
    cancelled.value = true;

    return true;
  }
}

export class DoubleBerryEffectAbAttr extends AbAttr {
  apply(pokemon: Pokemon, passive: boolean, cancelled: Utils.BooleanHolder, args: any[]): boolean {
    (args[0] as Utils.NumberHolder).value *= 2;

    return true;
  }
}

export class PreventBerryUseAbAttr extends AbAttr {
  apply(pokemon: Pokemon, passive: boolean, cancelled: Utils.BooleanHolder, args: any[]): boolean {
    cancelled.value = true;

    return true;
  }
}

export class RunSuccessAbAttr extends AbAttr {
  apply(pokemon: Pokemon, passive: boolean, cancelled: Utils.BooleanHolder, args: any[]): boolean {
    (args[0] as Utils.IntegerHolder).value = 256;

    return true;
  }
}

/**
 * Base class for checking if a Pokemon is trapped by arena trap
 * @extends AbAttr
 * @see {@linkcode applyCheckTrapped}
 */
export class CheckTrappedAbAttr extends AbAttr {
  constructor() {
    super(false);
  }

  applyCheckTrapped(pokemon: Pokemon, passive: boolean, trapped: Utils.BooleanHolder, otherPokemon: Pokemon, args: any[]): boolean | Promise<boolean> {
    return false;
  }
}

/**
 * Determines whether a Pokemon is blocked from switching/running away
 * because of a trapping ability or move.
 * @extends CheckTrappedAbAttr
 * @see {@linkcode applyCheckTrapped}
 */
export class ArenaTrapAbAttr extends CheckTrappedAbAttr {
  /**
   * Checks if enemy Pokemon is trapped by an Arena Trap-esque ability
   * @param pokemon The {@link Pokemon} with this {@link AbAttr}
   * @param passive N/A
   * @param trapped {@link Utils.BooleanHolder} indicating whether the other Pokemon is trapped or not
   * @param otherPokemon The {@link Pokemon} that is affected by an Arena Trap ability
   * @param args N/A
   * @returns if enemy Pokemon is trapped or not
   */
  applyCheckTrapped(pokemon: Pokemon, passive: boolean, trapped: Utils.BooleanHolder, otherPokemon: Pokemon, args: any[]): boolean {
    if (otherPokemon.getTypes().includes(Type.GHOST)){
      trapped.value = false;
      return false;
    }
    trapped.value = true;
    return true;
  }

  getTriggerMessage(pokemon: Pokemon, abilityName: string, ...args: any[]): string {
    return getPokemonMessage(pokemon, `\'s ${abilityName}\nprevents switching!`);
  }
}

export class MaxMultiHitAbAttr extends AbAttr {
  apply(pokemon: Pokemon, passive: boolean, cancelled: Utils.BooleanHolder, args: any[]): boolean {
    (args[0] as Utils.IntegerHolder).value = 0;

    return true;
  }
}

export class PostBattleAbAttr extends AbAttr {
  constructor() {
    super(true);
  }

  applyPostBattle(pokemon: Pokemon, passive: boolean, args: any[]): boolean {
    return false;
  }
}

export class PostBattleLootAbAttr extends PostBattleAbAttr {
  applyPostBattle(pokemon: Pokemon, passive: boolean, args: any[]): boolean {
    const postBattleLoot = pokemon.scene.currentBattle.postBattleLoot;
    if (postBattleLoot.length) {
      const randItem = Utils.randSeedItem(postBattleLoot);
      if (pokemon.scene.tryTransferHeldItemModifier(randItem, pokemon, false, true, true)) {
        postBattleLoot.splice(postBattleLoot.indexOf(randItem), 1);
        pokemon.scene.queueMessage(getPokemonMessage(pokemon, ` picked up\n${randItem.type.name}!`));
        return true;
      }
    }

    return false;
  }
}

export class PostFaintAbAttr extends AbAttr {
  applyPostFaint(pokemon: Pokemon, passive: boolean, attacker: Pokemon, move: PokemonMove, hitResult: HitResult, args: any[]): boolean {
    return false;
  }
}

export class PostFaintContactDamageAbAttr extends PostFaintAbAttr {
  private damageRatio: integer;
  
  constructor(damageRatio: integer) {
    super();

    this.damageRatio = damageRatio;
  }

  applyPostFaint(pokemon: Pokemon, passive: boolean, attacker: Pokemon, move: PokemonMove, hitResult: HitResult, args: any[]): boolean {
    if (move.getMove().checkFlag(MoveFlags.MAKES_CONTACT, attacker, pokemon)) {
      const cancelled = new Utils.BooleanHolder(false);
      pokemon.scene.getField(true).map(p=>applyAbAttrs(FieldPreventExplosiveMovesAbAttr, p, cancelled));
      if (cancelled) {
        return false;
      }
      attacker.damageAndUpdate(Math.ceil(attacker.getMaxHp() * (1 / this.damageRatio)), HitResult.OTHER);
      attacker.turnData.damageTaken += Math.ceil(attacker.getMaxHp() * (1 / this.damageRatio));
      return true;
    }

    return false;
  }

  getTriggerMessage(pokemon: Pokemon, abilityName: string, ...args: any[]): string {
    return getPokemonMessage(pokemon, `'s ${abilityName} hurt\nits attacker!`);
  }
}

/** 
 * Attribute used for abilities (Innards Out) that damage the opponent based on how much HP the last attack used to knock out the owner of the ability.
 */
export class PostFaintHPDamageAbAttr extends PostFaintAbAttr {
  constructor() {
    super ();
  }

  applyPostFaint(pokemon: Pokemon, passive: boolean, attacker: Pokemon, move: PokemonMove, hitResult: HitResult, args: any[]): boolean {
    const damage = pokemon.turnData.attacksReceived[0].damage;
    attacker.damageAndUpdate((damage), HitResult.OTHER);
    attacker.turnData.damageTaken += damage;
    return true;
  } 

  getTriggerMessage(pokemon: Pokemon, abilityName: string, ...args: any[]): string {
    return getPokemonMessage(pokemon, `'s ${abilityName} hurt\nits attacker!`);
  }
}

export class RedirectMoveAbAttr extends AbAttr {
  apply(pokemon: Pokemon, passive: boolean, cancelled: Utils.BooleanHolder, args: any[]): boolean {
    if (this.canRedirect(args[0] as Moves)) {
      const target = args[1] as Utils.IntegerHolder;
      const newTarget = pokemon.getBattlerIndex();
      if (target.value !== newTarget) {
        target.value = newTarget;
        return true;
      }
    }

    return false;
  }
  
  canRedirect(moveId: Moves): boolean {
    const move = allMoves[moveId];
    return !![ MoveTarget.NEAR_OTHER, MoveTarget.OTHER ].find(t => move.moveTarget === t);
  }
}

export class RedirectTypeMoveAbAttr extends RedirectMoveAbAttr {
  public type: Type;

  constructor(type: Type) {
    super();
    this.type = type;
  }

  canRedirect(moveId: Moves): boolean {
    return super.canRedirect(moveId) && allMoves[moveId].type === this.type;
  }
}

export class BlockRedirectAbAttr extends AbAttr { }

export class ReduceStatusEffectDurationAbAttr extends AbAttr {
  private statusEffect: StatusEffect;

  constructor(statusEffect: StatusEffect) {
    super(true);

    this.statusEffect = statusEffect;
  }

  apply(pokemon: Pokemon, passive: boolean, cancelled: Utils.BooleanHolder, args: any[]): boolean {
    if (args[0] === this.statusEffect) {
      (args[1] as Utils.IntegerHolder).value = Math.floor((args[1] as Utils.IntegerHolder).value / 2);
      return true;
    }

    return false;
  }
}

export class FlinchEffectAbAttr extends AbAttr {
  constructor() {
    super(true);
  }
}

export class FlinchStatChangeAbAttr extends FlinchEffectAbAttr {
  private stats: BattleStat[];
  private levels: integer;

  constructor(stats: BattleStat | BattleStat[], levels: integer) {
    super();

    this.stats = Array.isArray(stats)
      ? stats
      : [ stats ];
    this.levels = levels;
  }

  apply(pokemon: Pokemon, passive: boolean, cancelled: Utils.BooleanHolder, args: any[]): boolean {
    pokemon.scene.unshiftPhase(new StatChangePhase(pokemon.scene, pokemon.getBattlerIndex(), true, this.stats, this.levels));
    return true;
  }
}

export class IncreasePpAbAttr extends AbAttr { }

export class ForceSwitchOutImmunityAbAttr extends AbAttr {
  apply(pokemon: Pokemon, passive: boolean, cancelled: Utils.BooleanHolder, args: any[]): boolean {
    cancelled.value = true;
    return true;
  }
}

export class ReduceBerryUseThresholdAbAttr extends AbAttr {
  constructor() {
    super();
  }

  apply(pokemon: Pokemon, passive: boolean, cancelled: Utils.BooleanHolder, args: any[]): boolean {
    const hpRatio = pokemon.getHpRatio();

    if (args[0].value < hpRatio) {
      args[0].value *= 2;
      return args[0].value >= hpRatio;
    }

    return false;
  }
}

export class WeightMultiplierAbAttr extends AbAttr {
  private multiplier: integer;

  constructor(multiplier: integer) {
    super();

    this.multiplier = multiplier;
  }

  apply(pokemon: Pokemon, passive: boolean, cancelled: Utils.BooleanHolder, args: any[]): boolean {
    (args[0] as Utils.NumberHolder).value *= this.multiplier;

    return true;
  }
}

export class SyncEncounterNatureAbAttr extends AbAttr {
  constructor() {
    super(false);
  }

  apply(pokemon: Pokemon, passive: boolean, cancelled: Utils.BooleanHolder, args: any[]): boolean {
    (args[0] as Pokemon).setNature(pokemon.getNature());

    return true;
  }
}

export class MoveAbilityBypassAbAttr extends AbAttr {
  private moveIgnoreFunc: (pokemon: Pokemon, move: Move) => boolean;

  constructor(moveIgnoreFunc?: (pokemon: Pokemon, move: Move) => boolean) {
    super(false);

    this.moveIgnoreFunc = moveIgnoreFunc || ((pokemon, move) => true);
  }

  apply(pokemon: Pokemon, passive: boolean, cancelled: Utils.BooleanHolder, args: any[]): boolean {
    if (this.moveIgnoreFunc(pokemon, (args[0] as Move))) {
      cancelled.value = true;
      return true;
    }
    return false;
  }
}

export class SuppressFieldAbilitiesAbAttr extends AbAttr {
  constructor() {
    super(false);
  }

  apply(pokemon: Pokemon, passive: boolean, cancelled: Utils.BooleanHolder, args: any[]): boolean {
    const ability = (args[0] as Ability);
    if (!ability.hasAttr(UnsuppressableAbilityAbAttr) && !ability.hasAttr(SuppressFieldAbilitiesAbAttr)) {
      cancelled.value = true;
      return true;
    }
    return false;
  }
}

export class AlwaysHitAbAttr extends AbAttr { }

export class UncopiableAbilityAbAttr extends AbAttr {
  constructor() {
    super(false);
  }
}

export class UnsuppressableAbilityAbAttr extends AbAttr {
  constructor() {
    super(false);
  }
}

export class UnswappableAbilityAbAttr extends AbAttr {
  constructor() {
    super(false);
  }
}

export class NoTransformAbilityAbAttr extends AbAttr {
  constructor() {
    super(false);
  }
}

export class NoFusionAbilityAbAttr extends AbAttr {
  constructor() {
    super(false);
  }
}

export class IgnoreTypeImmunityAbAttr extends AbAttr {
  private defenderType: Type;
  private allowedMoveTypes: Type[];

  constructor(defenderType: Type, allowedMoveTypes: Type[]) {
    super(true);
    this.defenderType = defenderType;
    this.allowedMoveTypes = allowedMoveTypes;
  }

  apply(pokemon: Pokemon, passive: boolean, cancelled: Utils.BooleanHolder, args: any[]): boolean {
    if (this.defenderType === (args[1] as Type) && this.allowedMoveTypes.includes(args[0] as Type)) {
      cancelled.value = true;
      return true;
    }
    return false;
  }
}

/**
 * Ignores the type immunity to Status Effects of the defender if the defender is of a certain type
 */
export class IgnoreTypeStatusEffectImmunityAbAttr extends AbAttr {
  private statusEffect: StatusEffect[];
  private defenderType: Type[];

  constructor(statusEffect: StatusEffect[], defenderType: Type[]) {
    super(true);

    this.statusEffect = statusEffect;
    this.defenderType = defenderType;
  }

  apply(pokemon: Pokemon, passive: boolean, cancelled: Utils.BooleanHolder, args: any[]): boolean {
    if (this.statusEffect.includes(args[0] as StatusEffect) && this.defenderType.includes(args[1] as Type)) {
      cancelled.value = true;
      return true;
    }

    return false;
  }
}

function applyAbAttrsInternal<TAttr extends AbAttr>(attrType: { new(...args: any[]): TAttr },
  pokemon: Pokemon, applyFunc: AbAttrApplyFunc<TAttr>, args: any[], isAsync: boolean = false, showAbilityInstant: boolean = false, quiet: boolean = false, passive: boolean = false): Promise<void> {
  return new Promise(resolve => {
    if (!pokemon.canApplyAbility(passive)) {
      if (!passive) {
        return applyAbAttrsInternal(attrType, pokemon, applyFunc, args, isAsync, showAbilityInstant, quiet, true).then(() => resolve());
      } else {
        return resolve();
      }
    }

    const ability = (!passive ? pokemon.getAbility() : pokemon.getPassiveAbility());
    const attrs = ability.getAttrs(attrType) as TAttr[];

    const clearSpliceQueueAndResolve = () => {
      pokemon.scene.clearPhaseQueueSplice();
      if (!passive) {
        return applyAbAttrsInternal(attrType, pokemon, applyFunc, args, isAsync, showAbilityInstant, quiet, true).then(() => resolve());
      } else {
        return resolve();
      }
    };
    const applyNextAbAttr = () => {
      if (attrs.length) {
        applyAbAttr(attrs.shift());
      } else {
        clearSpliceQueueAndResolve();
      }
    };
    const applyAbAttr = (attr: TAttr) => {
      if (!canApplyAttr(pokemon, attr)) {
        return applyNextAbAttr();
      }
      pokemon.scene.setPhaseQueueSplice();
      const onApplySuccess = () => {
        if (pokemon.battleData && !pokemon.battleData.abilitiesApplied.includes(ability.id)) {
          pokemon.battleData.abilitiesApplied.push(ability.id);
        }
        if (attr.showAbility && !quiet) {
          if (showAbilityInstant) {
            pokemon.scene.abilityBar.showAbility(pokemon, passive);
          } else {
            queueShowAbility(pokemon, passive);
          }
        }
        if (!quiet) {
          const message = attr.getTriggerMessage(pokemon, (!passive ? pokemon.getAbility() : pokemon.getPassiveAbility()).name, args);
          if (message) {
            if (isAsync) {
              pokemon.scene.ui.showText(message, null, () => pokemon.scene.ui.showText(null, 0), null, true);
            } else {
              pokemon.scene.queueMessage(message);
            }
          }
        }
      };
      const result = applyFunc(attr, passive);
      if (result instanceof Promise) {
        result.then(success => {
          if (success) {
            onApplySuccess();
          }
          applyNextAbAttr();
        });
      } else {
        if (result) {
          onApplySuccess();
        }
        applyNextAbAttr();
      }
    };
    applyNextAbAttr();
  });
}

export function applyAbAttrs(attrType: { new(...args: any[]): AbAttr }, pokemon: Pokemon, cancelled: Utils.BooleanHolder, ...args: any[]): Promise<void> {
  return applyAbAttrsInternal<AbAttr>(attrType, pokemon, (attr, passive) => attr.apply(pokemon, passive, cancelled, args), args);
}

export function applyPostBattleInitAbAttrs(attrType: { new(...args: any[]): PostBattleInitAbAttr },
  pokemon: Pokemon, ...args: any[]): Promise<void> {
  return applyAbAttrsInternal<PostBattleInitAbAttr>(attrType, pokemon, (attr, passive) => attr.applyPostBattleInit(pokemon, passive, args), args);
}

export function applyPreDefendAbAttrs(attrType: { new(...args: any[]): PreDefendAbAttr },
  pokemon: Pokemon, attacker: Pokemon, move: PokemonMove, cancelled: Utils.BooleanHolder, ...args: any[]): Promise<void> {
  const simulated = args.length > 1 && args[1];
  return applyAbAttrsInternal<PreDefendAbAttr>(attrType, pokemon, (attr, passive) => attr.applyPreDefend(pokemon, passive, attacker, move, cancelled, args), args, false, false, simulated);
}

export function applyPostDefendAbAttrs(attrType: { new(...args: any[]): PostDefendAbAttr },
  pokemon: Pokemon, attacker: Pokemon, move: PokemonMove, hitResult: HitResult, ...args: any[]): Promise<void> {
  return applyAbAttrsInternal<PostDefendAbAttr>(attrType, pokemon, (attr, passive) => attr.applyPostDefend(pokemon, passive, attacker, move, hitResult, args), args);
}

export function applyBattleStatMultiplierAbAttrs(attrType: { new(...args: any[]): BattleStatMultiplierAbAttr },
  pokemon: Pokemon, battleStat: BattleStat, statValue: Utils.NumberHolder, ...args: any[]): Promise<void> {
  return applyAbAttrsInternal<BattleStatMultiplierAbAttr>(attrType, pokemon, (attr, passive) => attr.applyBattleStat(pokemon, passive, battleStat, statValue, args), args);
}

export function applyPreAttackAbAttrs(attrType: { new(...args: any[]): PreAttackAbAttr },
  pokemon: Pokemon, defender: Pokemon, move: PokemonMove, ...args: any[]): Promise<void> {
  return applyAbAttrsInternal<PreAttackAbAttr>(attrType, pokemon, (attr, passive) => attr.applyPreAttack(pokemon, passive, defender, move, args), args);
}

export function applyPostAttackAbAttrs(attrType: { new(...args: any[]): PostAttackAbAttr },
  pokemon: Pokemon, defender: Pokemon, move: PokemonMove, hitResult: HitResult, ...args: any[]): Promise<void> {
  return applyAbAttrsInternal<PostAttackAbAttr>(attrType, pokemon, (attr, passive) => attr.applyPostAttack(pokemon, passive, defender, move, hitResult, args), args);
}

export function applyPostKnockOutAbAttrs(attrType: { new(...args: any[]): PostKnockOutAbAttr },
  pokemon: Pokemon, knockedOut: Pokemon, ...args: any[]): Promise<void> {
  return applyAbAttrsInternal<PostKnockOutAbAttr>(attrType, pokemon, (attr, passive) => attr.applyPostKnockOut(pokemon, passive, knockedOut, args), args);
} 

export function applyPostVictoryAbAttrs(attrType: { new(...args: any[]): PostVictoryAbAttr },
  pokemon: Pokemon, ...args: any[]): Promise<void> {
  return applyAbAttrsInternal<PostVictoryAbAttr>(attrType, pokemon, (attr, passive) => attr.applyPostVictory(pokemon, passive, args), args);
}

export function applyPostSummonAbAttrs(attrType: { new(...args: any[]): PostSummonAbAttr },
  pokemon: Pokemon, ...args: any[]): Promise<void> {
  return applyAbAttrsInternal<PostSummonAbAttr>(attrType, pokemon, (attr, passive) => attr.applyPostSummon(pokemon, passive, args), args);
}

export function applyPreSwitchOutAbAttrs(attrType: { new(...args: any[]): PreSwitchOutAbAttr },
  pokemon: Pokemon, ...args: any[]): Promise<void> {
  return applyAbAttrsInternal<PreSwitchOutAbAttr>(attrType, pokemon, (attr, passive) => attr.applyPreSwitchOut(pokemon, passive, args), args, false, true);
}

export function applyPreStatChangeAbAttrs(attrType: { new(...args: any[]): PreStatChangeAbAttr },
  pokemon: Pokemon, stat: BattleStat, cancelled: Utils.BooleanHolder, ...args: any[]): Promise<void> {
  return applyAbAttrsInternal<PreStatChangeAbAttr>(attrType, pokemon, (attr, passive) => attr.applyPreStatChange(pokemon, passive, stat, cancelled, args), args);
}

export function applyPostStatChangeAbAttrs(attrType: { new(...args: any[]): PostStatChangeAbAttr },
  pokemon: Pokemon, stats: BattleStat[], levels: integer, selfTarget: boolean, ...args: any[]): Promise<void> {
  return applyAbAttrsInternal<PostStatChangeAbAttr>(attrType, pokemon, (attr, passive) => attr.applyPostStatChange(pokemon, stats, levels, selfTarget, args), args);
}

export function applyPreSetStatusAbAttrs(attrType: { new(...args: any[]): PreSetStatusAbAttr },
  pokemon: Pokemon, effect: StatusEffect, cancelled: Utils.BooleanHolder, ...args: any[]): Promise<void> {
  const simulated = args.length > 1 && args[1];
  return applyAbAttrsInternal<PreSetStatusAbAttr>(attrType, pokemon, (attr, passive) => attr.applyPreSetStatus(pokemon, passive, effect, cancelled, args), args, false, false, !simulated);
}

export function applyPreApplyBattlerTagAbAttrs(attrType: { new(...args: any[]): PreApplyBattlerTagAbAttr },
  pokemon: Pokemon, tag: BattlerTag, cancelled: Utils.BooleanHolder, ...args: any[]): Promise<void> {
  return applyAbAttrsInternal<PreApplyBattlerTagAbAttr>(attrType, pokemon, (attr, passive) => attr.applyPreApplyBattlerTag(pokemon, passive, tag, cancelled, args), args);
}

export function applyPreWeatherEffectAbAttrs(attrType: { new(...args: any[]): PreWeatherEffectAbAttr },
  pokemon: Pokemon, weather: Weather, cancelled: Utils.BooleanHolder, ...args: any[]): Promise<void> {
  return applyAbAttrsInternal<PreWeatherDamageAbAttr>(attrType, pokemon, (attr, passive) => attr.applyPreWeatherEffect(pokemon, passive, weather, cancelled, args), args, false, true);
}

export function applyPostTurnAbAttrs(attrType: { new(...args: any[]): PostTurnAbAttr },
  pokemon: Pokemon, ...args: any[]): Promise<void> {
  return applyAbAttrsInternal<PostTurnAbAttr>(attrType, pokemon, (attr, passive) => attr.applyPostTurn(pokemon, passive, args), args);
}

export function applyPostWeatherChangeAbAttrs(attrType: { new(...args: any[]): PostWeatherChangeAbAttr },
  pokemon: Pokemon, weather: WeatherType, ...args: any[]): Promise<void> {
  return applyAbAttrsInternal<PostWeatherChangeAbAttr>(attrType, pokemon, (attr, passive) => attr.applyPostWeatherChange(pokemon, passive, weather, args), args);
}

export function applyPostWeatherLapseAbAttrs(attrType: { new(...args: any[]): PostWeatherLapseAbAttr },
  pokemon: Pokemon, weather: Weather, ...args: any[]): Promise<void> {
  return applyAbAttrsInternal<PostWeatherLapseAbAttr>(attrType, pokemon, (attr, passive) => attr.applyPostWeatherLapse(pokemon, passive, weather, args), args);
}

export function applyPostTerrainChangeAbAttrs(attrType: { new(...args: any[]): PostTerrainChangeAbAttr },
  pokemon: Pokemon, terrain: TerrainType, ...args: any[]): Promise<void> {
  return applyAbAttrsInternal<PostTerrainChangeAbAttr>(attrType, pokemon, (attr, passive) => attr.applyPostTerrainChange(pokemon, passive, terrain, args), args);
}

export function applyCheckTrappedAbAttrs(attrType: { new(...args: any[]): CheckTrappedAbAttr },
  pokemon: Pokemon, trapped: Utils.BooleanHolder, otherPokemon: Pokemon, ...args: any[]): Promise<void> {
  return applyAbAttrsInternal<CheckTrappedAbAttr>(attrType, pokemon, (attr, passive) => attr.applyCheckTrapped(pokemon, passive, trapped, otherPokemon, args), args, true);
}

export function applyPostBattleAbAttrs(attrType: { new(...args: any[]): PostBattleAbAttr },
  pokemon: Pokemon, ...args: any[]): Promise<void> {
  return applyAbAttrsInternal<PostBattleAbAttr>(attrType, pokemon, (attr, passive) => attr.applyPostBattle(pokemon, passive, args), args);
}

export function applyPostFaintAbAttrs(attrType: { new(...args: any[]): PostFaintAbAttr },
  pokemon: Pokemon, attacker: Pokemon, move: PokemonMove, hitResult: HitResult, ...args: any[]): Promise<void> {
  return applyAbAttrsInternal<PostFaintAbAttr>(attrType, pokemon, (attr, passive) => attr.applyPostFaint(pokemon, passive, attacker, move, hitResult, args), args);
}

function canApplyAttr(pokemon: Pokemon, attr: AbAttr): boolean {
  const condition = attr.getCondition();
  return !condition || condition(pokemon);
}

function queueShowAbility(pokemon: Pokemon, passive: boolean): void {
  pokemon.scene.unshiftPhase(new ShowAbilityPhase(pokemon.scene, pokemon.id, passive));
  pokemon.scene.clearPhaseQueueSplice();
}

export const allAbilities = [ new Ability(Abilities.NONE, 3) ];

export function initAbilities() {
  allAbilities.push(
    new Ability(Abilities.STENCH, 3)
      .attr(PostAttackApplyBattlerTagAbAttr, false, (user, target, move) => (move.getMove().category !== MoveCategory.STATUS && !move.getMove().findAttr(attr => attr instanceof FlinchAttr)) ? 10 : 0, BattlerTagType.FLINCHED),
    new Ability(Abilities.DRIZZLE, 3)
      .attr(PostSummonWeatherChangeAbAttr, WeatherType.RAIN)
      .attr(PostBiomeChangeWeatherChangeAbAttr, WeatherType.RAIN),
    new Ability(Abilities.SPEED_BOOST, 3)
      .attr(PostTurnStatChangeAbAttr, BattleStat.SPD, 1),
    new Ability(Abilities.BATTLE_ARMOR, 3)
      .attr(BlockCritAbAttr)
      .ignorable(),
    new Ability(Abilities.STURDY, 3)    
      .attr(PreDefendFullHpEndureAbAttr)
      .attr(BlockOneHitKOAbAttr)
      .ignorable(),
    new Ability(Abilities.DAMP, 3)
      .attr(FieldPreventExplosiveMovesAbAttr)
      .ignorable(),
    new Ability(Abilities.LIMBER, 3)
      .attr(StatusEffectImmunityAbAttr, StatusEffect.PARALYSIS)
      .ignorable(),
    new Ability(Abilities.SAND_VEIL, 3)
      .attr(BattleStatMultiplierAbAttr, BattleStat.EVA, 1.2)
      .attr(BlockWeatherDamageAttr, WeatherType.SANDSTORM)
      .condition(getWeatherCondition(WeatherType.SANDSTORM))
      .ignorable(),
    new Ability(Abilities.STATIC, 3)
      .attr(PostDefendContactApplyStatusEffectAbAttr, 30, StatusEffect.PARALYSIS)
      .bypassFaint(),
    new Ability(Abilities.VOLT_ABSORB, 3)
      .attr(TypeImmunityHealAbAttr, Type.ELECTRIC)
      .ignorable(),
    new Ability(Abilities.WATER_ABSORB, 3)
      .attr(TypeImmunityHealAbAttr, Type.WATER)
      .ignorable(),
    new Ability(Abilities.OBLIVIOUS, 3)
      .attr(BattlerTagImmunityAbAttr, BattlerTagType.INFATUATED)
      .attr(IntimidateImmunityAbAttr)
      .ignorable(),
    new Ability(Abilities.CLOUD_NINE, 3)
      .attr(SuppressWeatherEffectAbAttr, true),
    new Ability(Abilities.COMPOUND_EYES, 3)
      .attr(BattleStatMultiplierAbAttr, BattleStat.ACC, 1.3),
    new Ability(Abilities.INSOMNIA, 3)
      .attr(StatusEffectImmunityAbAttr, StatusEffect.SLEEP)
      .attr(BattlerTagImmunityAbAttr, BattlerTagType.DROWSY)
      .ignorable(),
    new Ability(Abilities.COLOR_CHANGE, 3)
      .attr(PostDefendTypeChangeAbAttr),
    new Ability(Abilities.IMMUNITY, 3)
      .attr(StatusEffectImmunityAbAttr, StatusEffect.POISON, StatusEffect.TOXIC)
      .ignorable(),
    new Ability(Abilities.FLASH_FIRE, 3)
      .attr(TypeImmunityAddBattlerTagAbAttr, Type.FIRE, BattlerTagType.FIRE_BOOST, 1, (pokemon: Pokemon) => !pokemon.status || pokemon.status.effect !== StatusEffect.FREEZE)
      .ignorable(),
    new Ability(Abilities.SHIELD_DUST, 3)
      .ignorable()
      .unimplemented(),
    new Ability(Abilities.OWN_TEMPO, 3)
      .attr(BattlerTagImmunityAbAttr, BattlerTagType.CONFUSED)
      .attr(IntimidateImmunityAbAttr)
      .ignorable(),
    new Ability(Abilities.SUCTION_CUPS, 3)
      .attr(ForceSwitchOutImmunityAbAttr)  
      .ignorable(),
    new Ability(Abilities.INTIMIDATE, 3)
      .attr(PostSummonStatChangeAbAttr, BattleStat.ATK, -1, false, true),
    new Ability(Abilities.SHADOW_TAG, 3)
      .attr(ArenaTrapAbAttr),
    new Ability(Abilities.ROUGH_SKIN, 3)
      .attr(PostDefendContactDamageAbAttr, 8)
      .bypassFaint(),
    new Ability(Abilities.WONDER_GUARD, 3)
      .attr(NonSuperEffectiveImmunityAbAttr)
      .attr(UncopiableAbilityAbAttr)
      .attr(UnswappableAbilityAbAttr)
      .ignorable(),
    new Ability(Abilities.LEVITATE, 3)
      .attr(TypeImmunityAbAttr, Type.GROUND, (pokemon: Pokemon) => !pokemon.getTag(BattlerTagType.IGNORE_FLYING) && !pokemon.scene.arena.getTag(ArenaTagType.GRAVITY) && !pokemon.getTag(BattlerTagType.GROUNDED))
      .ignorable(),
    new Ability(Abilities.EFFECT_SPORE, 3)
      .attr(EffectSporeAbAttr),
    new Ability(Abilities.SYNCHRONIZE, 3)
      .attr(SyncEncounterNatureAbAttr)
      .unimplemented(),
    new Ability(Abilities.CLEAR_BODY, 3)
      .attr(ProtectStatAbAttr)
      .ignorable(),
    new Ability(Abilities.NATURAL_CURE, 3)
      .attr(PreSwitchOutResetStatusAbAttr),
    new Ability(Abilities.LIGHTNING_ROD, 3)
      .attr(RedirectTypeMoveAbAttr, Type.ELECTRIC)
      .attr(TypeImmunityStatChangeAbAttr, Type.ELECTRIC, BattleStat.SPATK, 1)
      .ignorable(),
    new Ability(Abilities.SERENE_GRACE, 3)
      .unimplemented(),
    new Ability(Abilities.SWIFT_SWIM, 3)
      .attr(BattleStatMultiplierAbAttr, BattleStat.SPD, 2)
      .condition(getWeatherCondition(WeatherType.RAIN, WeatherType.HEAVY_RAIN)),
    new Ability(Abilities.CHLOROPHYLL, 3)
      .attr(BattleStatMultiplierAbAttr, BattleStat.SPD, 2)
      .condition(getWeatherCondition(WeatherType.SUNNY, WeatherType.HARSH_SUN)),
    new Ability(Abilities.ILLUMINATE, 3)
      .attr(ProtectStatAbAttr, BattleStat.ACC)
      .attr(DoubleBattleChanceAbAttr)
      .ignorable(),
    new Ability(Abilities.TRACE, 3)
      .attr(TraceAbAttr)
      .attr(UncopiableAbilityAbAttr),
    new Ability(Abilities.HUGE_POWER, 3)
      .attr(BattleStatMultiplierAbAttr, BattleStat.ATK, 2),
    new Ability(Abilities.POISON_POINT, 3)
      .attr(PostDefendContactApplyStatusEffectAbAttr, 30, StatusEffect.POISON)
      .bypassFaint(),
    new Ability(Abilities.INNER_FOCUS, 3)
      .attr(BattlerTagImmunityAbAttr, BattlerTagType.FLINCHED)
      .attr(IntimidateImmunityAbAttr)
      .ignorable(),
    new Ability(Abilities.MAGMA_ARMOR, 3)
      .attr(StatusEffectImmunityAbAttr, StatusEffect.FREEZE)
      .ignorable(),
    new Ability(Abilities.WATER_VEIL, 3)
      .attr(StatusEffectImmunityAbAttr, StatusEffect.BURN)
      .ignorable(),
    new Ability(Abilities.MAGNET_PULL, 3)
      /*.attr(ArenaTrapAbAttr)
      .condition((pokemon: Pokemon) => pokemon.getOpponent()?.isOfType(Type.STEEL))*/
      .unimplemented(),
    new Ability(Abilities.SOUNDPROOF, 3)
      .attr(MoveImmunityAbAttr, (pokemon, attacker, move) => pokemon !== attacker && move.getMove().hasFlag(MoveFlags.SOUND_BASED))
      .ignorable(),
    new Ability(Abilities.RAIN_DISH, 3)
      .attr(PostWeatherLapseHealAbAttr, 1, WeatherType.RAIN, WeatherType.HEAVY_RAIN),
    new Ability(Abilities.SAND_STREAM, 3)
      .attr(PostSummonWeatherChangeAbAttr, WeatherType.SANDSTORM)
      .attr(PostBiomeChangeWeatherChangeAbAttr, WeatherType.SANDSTORM),
    new Ability(Abilities.PRESSURE, 3)
      .attr(IncreasePpAbAttr)
      .attr(PostSummonMessageAbAttr, (pokemon: Pokemon) => getPokemonMessage(pokemon, ' is exerting its Pressure!')),
    new Ability(Abilities.THICK_FAT, 3)
      .attr(ReceivedTypeDamageMultiplierAbAttr, Type.FIRE, 0.5)
      .attr(ReceivedTypeDamageMultiplierAbAttr, Type.ICE, 0.5)
      .ignorable(),
    new Ability(Abilities.EARLY_BIRD, 3)
      .attr(ReduceStatusEffectDurationAbAttr, StatusEffect.SLEEP),
    new Ability(Abilities.FLAME_BODY, 3)
      .attr(PostDefendContactApplyStatusEffectAbAttr, 30, StatusEffect.BURN)
      .bypassFaint(),
    new Ability(Abilities.RUN_AWAY, 3)
      .attr(RunSuccessAbAttr),
    new Ability(Abilities.KEEN_EYE, 3)
      .attr(ProtectStatAbAttr, BattleStat.ACC)
      .ignorable(),
    new Ability(Abilities.HYPER_CUTTER, 3)
      .attr(ProtectStatAbAttr, BattleStat.ATK)
      .ignorable(),
    new Ability(Abilities.PICKUP, 3)
      .attr(PostBattleLootAbAttr),
    new Ability(Abilities.TRUANT, 3)
      .attr(PostSummonAddBattlerTagAbAttr, BattlerTagType.TRUANT, 1, false),
    new Ability(Abilities.HUSTLE, 3)
      .attr(BattleStatMultiplierAbAttr, BattleStat.ATK, 1.5, (user, target, move) => move.category === MoveCategory.PHYSICAL)
      .attr(BattleStatMultiplierAbAttr, BattleStat.ACC, 0.8, (user, target, move) => move.category === MoveCategory.PHYSICAL),
    new Ability(Abilities.CUTE_CHARM, 3)
      .attr(PostDefendContactApplyTagChanceAbAttr, 30, BattlerTagType.INFATUATED),
    new Ability(Abilities.PLUS, 3)
      .unimplemented(),
    new Ability(Abilities.MINUS, 3)
      .unimplemented(),
    new Ability(Abilities.FORECAST, 3)
      .attr(UncopiableAbilityAbAttr)
      .attr(NoFusionAbilityAbAttr)
      .unimplemented(),
    new Ability(Abilities.STICKY_HOLD, 3)
      .attr(BlockItemTheftAbAttr)
      .bypassFaint()
      .ignorable(),
    new Ability(Abilities.SHED_SKIN, 3)
      .conditionalAttr(pokemon => !Utils.randSeedInt(3), PostTurnResetStatusAbAttr),
    new Ability(Abilities.GUTS, 3)
      .attr(BypassBurnDamageReductionAbAttr)
      .conditionalAttr(pokemon => !!pokemon.status, BattleStatMultiplierAbAttr, BattleStat.ATK, 1.5),
    new Ability(Abilities.MARVEL_SCALE, 3)
      .conditionalAttr(pokemon => !!pokemon.status, BattleStatMultiplierAbAttr, BattleStat.DEF, 1.5)
      .ignorable(),
    new Ability(Abilities.LIQUID_OOZE, 3)
      .attr(ReverseDrainAbAttr),
    new Ability(Abilities.OVERGROW, 3)
      .attr(LowHpMoveTypePowerBoostAbAttr, Type.GRASS),
    new Ability(Abilities.BLAZE, 3)
      .attr(LowHpMoveTypePowerBoostAbAttr, Type.FIRE),
    new Ability(Abilities.TORRENT, 3)
      .attr(LowHpMoveTypePowerBoostAbAttr, Type.WATER),
    new Ability(Abilities.SWARM, 3)
      .attr(LowHpMoveTypePowerBoostAbAttr, Type.BUG),
    new Ability(Abilities.ROCK_HEAD, 3)
      .attr(BlockRecoilDamageAttr),
    new Ability(Abilities.DROUGHT, 3)
      .attr(PostSummonWeatherChangeAbAttr, WeatherType.SUNNY)
      .attr(PostBiomeChangeWeatherChangeAbAttr, WeatherType.SUNNY),
    new Ability(Abilities.ARENA_TRAP, 3)
      .attr(ArenaTrapAbAttr)
      .attr(DoubleBattleChanceAbAttr),
    new Ability(Abilities.VITAL_SPIRIT, 3)
      .attr(StatusEffectImmunityAbAttr, StatusEffect.SLEEP)
      .attr(BattlerTagImmunityAbAttr, BattlerTagType.DROWSY)
      .ignorable(),
    new Ability(Abilities.WHITE_SMOKE, 3)
      .attr(ProtectStatAbAttr)
      .ignorable(),
    new Ability(Abilities.PURE_POWER, 3)
      .attr(BattleStatMultiplierAbAttr, BattleStat.ATK, 2),
    new Ability(Abilities.SHELL_ARMOR, 3)
      .attr(BlockCritAbAttr)
      .ignorable(),
    new Ability(Abilities.AIR_LOCK, 3)
      .attr(SuppressWeatherEffectAbAttr, true)
      .attr(PostSummonUnnamedMessageAbAttr, 'The effects of the weather disappeared.'),
    new Ability(Abilities.TANGLED_FEET, 4)
      .conditionalAttr(pokemon => !!pokemon.getTag(BattlerTagType.CONFUSED), BattleStatMultiplierAbAttr, BattleStat.EVA, 2)
      .ignorable(),
    new Ability(Abilities.MOTOR_DRIVE, 4)
      .attr(TypeImmunityStatChangeAbAttr, Type.ELECTRIC, BattleStat.SPD, 1)
      .ignorable(),
    new Ability(Abilities.RIVALRY, 4)
      .attr(MovePowerBoostAbAttr, (user, target, move) => user.gender !== Gender.GENDERLESS && target.gender !== Gender.GENDERLESS && user.gender === target.gender, 1.25, true)
      .attr(MovePowerBoostAbAttr, (user, target, move) => user.gender !== Gender.GENDERLESS && target.gender !== Gender.GENDERLESS && user.gender !== target.gender, 0.75),
    new Ability(Abilities.STEADFAST, 4)
      .attr(FlinchStatChangeAbAttr, BattleStat.SPD, 1),
    new Ability(Abilities.SNOW_CLOAK, 4)
      .attr(BattleStatMultiplierAbAttr, BattleStat.EVA, 1.2)
      .attr(BlockWeatherDamageAttr, WeatherType.HAIL)
      .condition(getWeatherCondition(WeatherType.HAIL, WeatherType.SNOW))
      .ignorable(),
    new Ability(Abilities.GLUTTONY, 4)
      .attr(ReduceBerryUseThresholdAbAttr),
    new Ability(Abilities.ANGER_POINT, 4)
      .attr(PostDefendCritStatChangeAbAttr, BattleStat.ATK, 6),
    new Ability(Abilities.UNBURDEN, 4)
      .unimplemented(),
    new Ability(Abilities.HEATPROOF, 4)
      .attr(ReceivedTypeDamageMultiplierAbAttr, Type.FIRE, 0.5)
      .ignorable(),
    new Ability(Abilities.SIMPLE, 4)
      .attr(StatChangeMultiplierAbAttr, 2)
      .ignorable(),
    new Ability(Abilities.DRY_SKIN, 4)
      .attr(PostWeatherLapseDamageAbAttr, 2, WeatherType.SUNNY, WeatherType.HARSH_SUN)
      .attr(PostWeatherLapseHealAbAttr, 2, WeatherType.RAIN, WeatherType.HEAVY_RAIN)
      .attr(ReceivedTypeDamageMultiplierAbAttr, Type.FIRE, 1.25)
      .attr(TypeImmunityHealAbAttr, Type.WATER)
      .ignorable(),
    new Ability(Abilities.DOWNLOAD, 4)
      .attr(DownloadAbAttr),
    new Ability(Abilities.IRON_FIST, 4)
      .attr(MovePowerBoostAbAttr, (user, target, move) => move.hasFlag(MoveFlags.PUNCHING_MOVE), 1.2),
    new Ability(Abilities.POISON_HEAL, 4)
      .unimplemented(),
    new Ability(Abilities.ADAPTABILITY, 4)
      .attr(StabBoostAbAttr),
    new Ability(Abilities.SKILL_LINK, 4)
      .attr(MaxMultiHitAbAttr),
    new Ability(Abilities.HYDRATION, 4)
      .attr(PostTurnResetStatusAbAttr)
      .condition(getWeatherCondition(WeatherType.RAIN, WeatherType.HEAVY_RAIN)),
    new Ability(Abilities.SOLAR_POWER, 4)
      .attr(PostWeatherLapseDamageAbAttr, 2, WeatherType.SUNNY, WeatherType.HARSH_SUN)
      .attr(BattleStatMultiplierAbAttr, BattleStat.SPATK, 1.5)
      .condition(getWeatherCondition(WeatherType.SUNNY, WeatherType.HARSH_SUN)),
    new Ability(Abilities.QUICK_FEET, 4)
      .conditionalAttr(pokemon => pokemon.status ? pokemon.status.effect === StatusEffect.PARALYSIS : false, BattleStatMultiplierAbAttr, BattleStat.SPD, 2)
      .conditionalAttr(pokemon => !!pokemon.status, BattleStatMultiplierAbAttr, BattleStat.SPD, 1.5),
    new Ability(Abilities.NORMALIZE, 4)
      .attr(MoveTypeChangeAttr, Type.NORMAL, 1.2, (user, target, move) => move.id !== Moves.HIDDEN_POWER && move.id !== Moves.WEATHER_BALL && 
            move.id !== Moves.NATURAL_GIFT && move.id !== Moves.JUDGMENT && move.id !== Moves.TECHNO_BLAST),
    new Ability(Abilities.SNIPER, 4)
      .attr(MultCritAbAttr, 1.5),
    new Ability(Abilities.MAGIC_GUARD, 4)
      .attr(BlockNonDirectDamageAbAttr),
    new Ability(Abilities.NO_GUARD, 4)
      .attr(AlwaysHitAbAttr)
      .attr(DoubleBattleChanceAbAttr),
    new Ability(Abilities.STALL, 4)
      .unimplemented(),
    new Ability(Abilities.TECHNICIAN, 4)
      .attr(MovePowerBoostAbAttr, (user, target, move) => {
        const power = new Utils.NumberHolder(move.power);
        applyMoveAttrs(VariablePowerAttr, user, target, move, power);
        return power.value <= 60;
      }, 1.5),
    new Ability(Abilities.LEAF_GUARD, 4)
      .attr(StatusEffectImmunityAbAttr)
      .condition(getWeatherCondition(WeatherType.SUNNY, WeatherType.HARSH_SUN))
      .ignorable(),
    new Ability(Abilities.KLUTZ, 4)
      .unimplemented(),
    new Ability(Abilities.MOLD_BREAKER, 4)
      .attr(PostSummonMessageAbAttr, (pokemon: Pokemon) => getPokemonMessage(pokemon, ' breaks the mold!'))
      .attr(MoveAbilityBypassAbAttr),
    new Ability(Abilities.SUPER_LUCK, 4)
      .attr(BonusCritAbAttr)
      .partial(),
    new Ability(Abilities.AFTERMATH, 4)
      .attr(PostFaintContactDamageAbAttr,4)
      .bypassFaint(),
    new Ability(Abilities.ANTICIPATION, 4)
      .conditionalAttr(getAnticipationCondition(), PostSummonMessageAbAttr, (pokemon: Pokemon) => getPokemonMessage(pokemon, ' shuddered!')),
    new Ability(Abilities.FOREWARN, 4)
      .attr(ForewarnAbAttr),
    new Ability(Abilities.UNAWARE, 4)
      .attr(IgnoreOpponentStatChangesAbAttr)
      .ignorable(),
    new Ability(Abilities.TINTED_LENS, 4)
      .attr(DamageBoostAbAttr, 2, (user, target, move) => target.getAttackTypeEffectiveness(move.type, user) <= 0.5),
    new Ability(Abilities.FILTER, 4)
      .attr(ReceivedMoveDamageMultiplierAbAttr,(target, user, move) => target.getAttackTypeEffectiveness(move.type, user) >= 2, 0.75)
      .ignorable(),
    new Ability(Abilities.SLOW_START, 4)
      .attr(PostSummonAddBattlerTagAbAttr, BattlerTagType.SLOW_START, 5),
    new Ability(Abilities.SCRAPPY, 4)
      .attr(IgnoreTypeImmunityAbAttr, Type.GHOST, [Type.NORMAL, Type.FIGHTING])
      .attr(IntimidateImmunityAbAttr),
    new Ability(Abilities.STORM_DRAIN, 4)
      .attr(RedirectTypeMoveAbAttr, Type.WATER)
      .attr(TypeImmunityStatChangeAbAttr, Type.WATER, BattleStat.SPATK, 1)
      .ignorable(),
    new Ability(Abilities.ICE_BODY, 4)
      .attr(BlockWeatherDamageAttr, WeatherType.HAIL)
      .attr(PostWeatherLapseHealAbAttr, 1, WeatherType.HAIL, WeatherType.SNOW),
    new Ability(Abilities.SOLID_ROCK, 4)
      .attr(ReceivedMoveDamageMultiplierAbAttr,(target, user, move) => target.getAttackTypeEffectiveness(move.type, user) >= 2, 0.75)
      .ignorable(),
    new Ability(Abilities.SNOW_WARNING, 4)
      .attr(PostSummonWeatherChangeAbAttr, WeatherType.SNOW)
      .attr(PostBiomeChangeWeatherChangeAbAttr, WeatherType.SNOW),
    new Ability(Abilities.HONEY_GATHER, 4)
      .unimplemented(),
    new Ability(Abilities.FRISK, 4)
      .attr(FriskAbAttr),
    new Ability(Abilities.RECKLESS, 4)
      .attr(MovePowerBoostAbAttr, (user, target, move) => move.hasFlag(MoveFlags.RECKLESS_MOVE), 1.2),
    new Ability(Abilities.MULTITYPE, 4)
      .attr(UncopiableAbilityAbAttr)
      .attr(UnswappableAbilityAbAttr)
      .attr(UnsuppressableAbilityAbAttr)
      .attr(NoFusionAbilityAbAttr)
      .unimplemented(),
    new Ability(Abilities.FLOWER_GIFT, 4)
      .conditionalAttr(getWeatherCondition(WeatherType.SUNNY || WeatherType.HARSH_SUN), BattleStatMultiplierAbAttr, BattleStat.ATK, 1.5)
      .conditionalAttr(getWeatherCondition(WeatherType.SUNNY || WeatherType.HARSH_SUN), BattleStatMultiplierAbAttr, BattleStat.SPDEF, 1.5)
      .attr(UncopiableAbilityAbAttr)
      .attr(NoFusionAbilityAbAttr)
      .ignorable()
      .partial(),
    new Ability(Abilities.BAD_DREAMS, 4)
      .attr(PostTurnHurtIfSleepingAbAttr),
    new Ability(Abilities.PICKPOCKET, 5)
      .attr(PostDefendStealHeldItemAbAttr, (target, user, move) => move.hasFlag(MoveFlags.MAKES_CONTACT)),
    new Ability(Abilities.SHEER_FORCE, 5)
      .unimplemented(),
    new Ability(Abilities.CONTRARY, 5)
      .attr(StatChangeMultiplierAbAttr, -1)
      .ignorable(),
    new Ability(Abilities.UNNERVE, 5)
      .attr(PreventBerryUseAbAttr),
    new Ability(Abilities.DEFIANT, 5)
      .attr(PostStatChangeStatChangeAbAttr, (target, statsChanged, levels) => levels < 0, [BattleStat.ATK], 2),
    new Ability(Abilities.DEFEATIST, 5)
      .attr(BattleStatMultiplierAbAttr, BattleStat.ATK, 0.5)
      .attr(BattleStatMultiplierAbAttr, BattleStat.SPATK, 0.5)
      .condition((pokemon) => pokemon.getHpRatio() <= 0.5),
    new Ability(Abilities.CURSED_BODY, 5)
      .attr(PostDefendMoveDisableAbAttr, 30)
      .bypassFaint(),
    new Ability(Abilities.HEALER, 5)
      .conditionalAttr(pokemon => pokemon.getAlly() && Utils.randSeedInt(10) < 3, PostTurnResetStatusAbAttr, true),
    new Ability(Abilities.FRIEND_GUARD, 5)
      .ignorable()
      .unimplemented(),
    new Ability(Abilities.WEAK_ARMOR, 5)
      .attr(PostDefendStatChangeAbAttr, (target, user, move) => move.category === MoveCategory.PHYSICAL, BattleStat.DEF, -1)
      .attr(PostDefendStatChangeAbAttr, (target, user, move) => move.category === MoveCategory.PHYSICAL, BattleStat.SPD, 2),
    new Ability(Abilities.HEAVY_METAL, 5)
      .attr(WeightMultiplierAbAttr, 2)
      .ignorable(),
    new Ability(Abilities.LIGHT_METAL, 5)
      .attr(WeightMultiplierAbAttr, 0.5)
      .ignorable(),
    new Ability(Abilities.MULTISCALE, 5)
      .attr(ReceivedMoveDamageMultiplierAbAttr,(target, user, move) => target.getHpRatio() === 1, 0.5)
      .ignorable(),
    new Ability(Abilities.TOXIC_BOOST, 5)
      .attr(MovePowerBoostAbAttr, (user, target, move) => move.category === MoveCategory.PHYSICAL && (user.status?.effect === StatusEffect.POISON || user.status?.effect === StatusEffect.TOXIC), 1.5),
    new Ability(Abilities.FLARE_BOOST, 5)
      .attr(MovePowerBoostAbAttr, (user, target, move) => move.category === MoveCategory.SPECIAL && user.status?.effect === StatusEffect.BURN, 1.5),
    new Ability(Abilities.HARVEST, 5)
      .attr(
        PostTurnLootAbAttr, 
        "EATEN_BERRIES", 
        /** Rate is doubled when under sun {@link https://dex.pokemonshowdown.com/abilities/harvest} */
        (pokemon) => 0.5 * (getWeatherCondition(WeatherType.SUNNY, WeatherType.HARSH_SUN)(pokemon) ? 2 : 1)
      )
      .partial(),
    new Ability(Abilities.TELEPATHY, 5)
      .attr(MoveImmunityAbAttr, (pokemon, attacker, move) => pokemon.getAlly() === attacker && move.getMove() instanceof AttackMove)
      .ignorable(),
    new Ability(Abilities.MOODY, 5)
      .attr(MoodyAbAttr),
    new Ability(Abilities.OVERCOAT, 5)
      .attr(BlockWeatherDamageAttr)
      .attr(MoveImmunityAbAttr, (pokemon, attacker, move) => pokemon !== attacker && move.getMove().hasFlag(MoveFlags.POWDER_MOVE))
      .ignorable(),
    new Ability(Abilities.POISON_TOUCH, 5)
      .attr(PostAttackContactApplyStatusEffectAbAttr, 30, StatusEffect.POISON),
    new Ability(Abilities.REGENERATOR, 5)
      .attr(PreSwitchOutHealAbAttr),
    new Ability(Abilities.BIG_PECKS, 5)
      .attr(ProtectStatAbAttr, BattleStat.DEF)
      .ignorable(),
    new Ability(Abilities.SAND_RUSH, 5)
      .attr(BattleStatMultiplierAbAttr, BattleStat.SPD, 2)
      .attr(BlockWeatherDamageAttr, WeatherType.SANDSTORM)
      .condition(getWeatherCondition(WeatherType.SANDSTORM)),
    new Ability(Abilities.WONDER_SKIN, 5)
      .ignorable()
      .unimplemented(),
    new Ability(Abilities.ANALYTIC, 5)
      .attr(MovePowerBoostAbAttr, (user, target, move) => !!target.getLastXMoves(1).find(m => m.turn === target.scene.currentBattle.turn) || user.scene.currentBattle.turnCommands[target.getBattlerIndex()].command !== Command.FIGHT, 1.3),
    new Ability(Abilities.ILLUSION, 5)
      .attr(UncopiableAbilityAbAttr)
      .attr(UnswappableAbilityAbAttr)
      .unimplemented(),
    new Ability(Abilities.IMPOSTER, 5)
      .attr(PostSummonTransformAbAttr)
      .attr(UncopiableAbilityAbAttr),
    new Ability(Abilities.INFILTRATOR, 5)
      .unimplemented(),
    new Ability(Abilities.MUMMY, 5)
      .attr(PostDefendAbilityGiveAbAttr, Abilities.MUMMY)
      .bypassFaint(),
    new Ability(Abilities.MOXIE, 5)
      .attr(PostVictoryStatChangeAbAttr, BattleStat.ATK, 1),
    new Ability(Abilities.JUSTIFIED, 5)
      .attr(PostDefendStatChangeAbAttr, (target, user, move) => move.type === Type.DARK && move.category !== MoveCategory.STATUS, BattleStat.ATK, 1),
    new Ability(Abilities.RATTLED, 5)
      .attr(PostDefendStatChangeAbAttr, (target, user, move) => move.category !== MoveCategory.STATUS && (move.type === Type.DARK || move.type === Type.BUG ||
        move.type === Type.GHOST), BattleStat.SPD, 1)
      .attr(PostIntimidateStatChangeAbAttr, [BattleStat.SPD], 1),
    new Ability(Abilities.MAGIC_BOUNCE, 5)
      .ignorable()
      .unimplemented(),
    new Ability(Abilities.SAP_SIPPER, 5)
      .attr(TypeImmunityStatChangeAbAttr, Type.GRASS, BattleStat.ATK, 1)
      .ignorable(),
    new Ability(Abilities.PRANKSTER, 5)
      .attr(IncrementMovePriorityAbAttr, (pokemon, move: Move) => move.category === MoveCategory.STATUS),
    new Ability(Abilities.SAND_FORCE, 5)
      .attr(MoveTypePowerBoostAbAttr, Type.ROCK, 1.3)
      .attr(MoveTypePowerBoostAbAttr, Type.GROUND, 1.3)
      .attr(MoveTypePowerBoostAbAttr, Type.STEEL, 1.3)
      .attr(BlockWeatherDamageAttr, WeatherType.SANDSTORM)
      .condition(getWeatherCondition(WeatherType.SANDSTORM)),
    new Ability(Abilities.IRON_BARBS, 5)
      .attr(PostDefendContactDamageAbAttr, 8)
      .bypassFaint(),
    new Ability(Abilities.ZEN_MODE, 5)
      .attr(PostBattleInitFormChangeAbAttr, p => p.getHpRatio() <= 0.5 ? 1 : 0)
      .attr(PostSummonFormChangeAbAttr, p => p.getHpRatio() <= 0.5 ? 1 : 0)
      .attr(PostTurnFormChangeAbAttr, p => p.getHpRatio() <= 0.5 ? 1 : 0)
      .attr(UncopiableAbilityAbAttr)
      .attr(UnswappableAbilityAbAttr)
      .attr(UnsuppressableAbilityAbAttr)
      .attr(NoFusionAbilityAbAttr),
    new Ability(Abilities.VICTORY_STAR, 5)
      .attr(BattleStatMultiplierAbAttr, BattleStat.ACC, 1.1)
      .partial(),
    new Ability(Abilities.TURBOBLAZE, 5)
      .attr(PostSummonMessageAbAttr, (pokemon: Pokemon) => getPokemonMessage(pokemon, ' is radiating a blazing aura!'))
      .attr(MoveAbilityBypassAbAttr),
    new Ability(Abilities.TERAVOLT, 5)
      .attr(PostSummonMessageAbAttr, (pokemon: Pokemon) => getPokemonMessage(pokemon, ' is radiating a bursting aura!'))
      .attr(MoveAbilityBypassAbAttr),
    new Ability(Abilities.AROMA_VEIL, 6)
      .ignorable()
      .unimplemented(),
    new Ability(Abilities.FLOWER_VEIL, 6)
      .ignorable()
      .unimplemented(),
    new Ability(Abilities.CHEEK_POUCH, 6)
      .unimplemented(),
    new Ability(Abilities.PROTEAN, 6)
      .unimplemented(),
    new Ability(Abilities.FUR_COAT, 6)
      .attr(ReceivedMoveDamageMultiplierAbAttr, (target, user, move) => move.category === MoveCategory.PHYSICAL, 0.5)
      .ignorable(),
    new Ability(Abilities.MAGICIAN, 6)
      .attr(PostAttackStealHeldItemAbAttr),
    new Ability(Abilities.BULLETPROOF, 6)
      .attr(MoveImmunityAbAttr, (pokemon, attacker, move) => pokemon !== attacker && move.getMove().hasFlag(MoveFlags.BALLBOMB_MOVE))
      .ignorable(),
    new Ability(Abilities.COMPETITIVE, 6)
      .attr(PostStatChangeStatChangeAbAttr, (target, statsChanged, levels) => levels < 0, [BattleStat.SPATK], 2),
    new Ability(Abilities.STRONG_JAW, 6)
      .attr(MovePowerBoostAbAttr, (user, target, move) => move.hasFlag(MoveFlags.BITING_MOVE), 1.5),
    new Ability(Abilities.REFRIGERATE, 6)
      .attr(MoveTypeChangePowerMultiplierAbAttr, Type.NORMAL, Type.ICE, 1.2),
    new Ability(Abilities.SWEET_VEIL, 6)
      .attr(StatusEffectImmunityAbAttr, StatusEffect.SLEEP)
      .attr(BattlerTagImmunityAbAttr, BattlerTagType.DROWSY)
      .ignorable()
      .partial(),
    new Ability(Abilities.STANCE_CHANGE, 6)
      .attr(UncopiableAbilityAbAttr)
      .attr(UnswappableAbilityAbAttr)
      .attr(UnsuppressableAbilityAbAttr)
      .attr(NoFusionAbilityAbAttr),
    new Ability(Abilities.GALE_WINGS, 6)
      .attr(IncrementMovePriorityAbAttr, (pokemon, move) => pokemon.getHpRatio() === 1 && move.type === Type.FLYING),
    new Ability(Abilities.MEGA_LAUNCHER, 6)
      .attr(MovePowerBoostAbAttr, (user, target, move) => move.hasFlag(MoveFlags.PULSE_MOVE), 1.5),
    new Ability(Abilities.GRASS_PELT, 6)
      .conditionalAttr(getTerrainCondition(TerrainType.GRASSY), BattleStatMultiplierAbAttr, BattleStat.DEF, 1.5)
      .ignorable(),
    new Ability(Abilities.SYMBIOSIS, 6)
      .unimplemented(),
    new Ability(Abilities.TOUGH_CLAWS, 6)
      .attr(MovePowerBoostAbAttr, (user, target, move) => move.hasFlag(MoveFlags.MAKES_CONTACT), 1.3),
    new Ability(Abilities.PIXILATE, 6)
      .attr(MoveTypeChangePowerMultiplierAbAttr, Type.NORMAL, Type.FAIRY, 1.2),
    new Ability(Abilities.GOOEY, 6)
      .attr(PostDefendStatChangeAbAttr, (target, user, move) => move.hasFlag(MoveFlags.MAKES_CONTACT), BattleStat.SPD, -1, false),
    new Ability(Abilities.AERILATE, 6)
      .attr(MoveTypeChangePowerMultiplierAbAttr, Type.NORMAL, Type.FLYING, 1.2),
    new Ability(Abilities.PARENTAL_BOND, 6)
      .unimplemented(),
    new Ability(Abilities.DARK_AURA, 6)
      .attr(PostSummonMessageAbAttr, (pokemon: Pokemon) => getPokemonMessage(pokemon, ' is radiating a Dark Aura!'))
      .attr(FieldMoveTypePowerBoostAbAttr, Type.DARK, 4 / 3),
    new Ability(Abilities.FAIRY_AURA, 6)
      .attr(PostSummonMessageAbAttr, (pokemon: Pokemon) => getPokemonMessage(pokemon, ' is radiating a Fairy Aura!'))
      .attr(FieldMoveTypePowerBoostAbAttr, Type.FAIRY, 4 / 3),
    new Ability(Abilities.AURA_BREAK, 6)
      .ignorable()
      .unimplemented(),
    new Ability(Abilities.PRIMORDIAL_SEA, 6)
      .attr(PostSummonWeatherChangeAbAttr, WeatherType.HEAVY_RAIN)
      .attr(PostBiomeChangeWeatherChangeAbAttr, WeatherType.HEAVY_RAIN),
    new Ability(Abilities.DESOLATE_LAND, 6)
      .attr(PostSummonWeatherChangeAbAttr, WeatherType.HARSH_SUN)
      .attr(PostBiomeChangeWeatherChangeAbAttr, WeatherType.HARSH_SUN),
    new Ability(Abilities.DELTA_STREAM, 6)
      .attr(PostSummonWeatherChangeAbAttr, WeatherType.STRONG_WINDS)
      .attr(PostBiomeChangeWeatherChangeAbAttr, WeatherType.STRONG_WINDS),
    new Ability(Abilities.STAMINA, 7)
      .attr(PostDefendStatChangeAbAttr, (target, user, move) => move.category !== MoveCategory.STATUS, BattleStat.DEF, 1),
    new Ability(Abilities.WIMP_OUT, 7)
      .unimplemented(),
    new Ability(Abilities.EMERGENCY_EXIT, 7)
      .unimplemented(),
    new Ability(Abilities.WATER_COMPACTION, 7)
      .attr(PostDefendStatChangeAbAttr, (target, user, move) => move.type === Type.WATER && move.category !== MoveCategory.STATUS, BattleStat.DEF, 2),
    new Ability(Abilities.MERCILESS, 7)
      .attr(ConditionalCritAbAttr, (user, target, move) => target.status?.effect === StatusEffect.TOXIC || target.status?.effect === StatusEffect.POISON),
    new Ability(Abilities.SHIELDS_DOWN, 7)
      .attr(PostBattleInitFormChangeAbAttr, p => p.formIndex % 7 + (p.getHpRatio() <= 0.5 ? 7 : 0))
      .attr(PostSummonFormChangeAbAttr, p => p.formIndex % 7 + (p.getHpRatio() <= 0.5 ? 7 : 0))
      .attr(PostTurnFormChangeAbAttr, p => p.formIndex % 7 + (p.getHpRatio() <= 0.5 ? 7 : 0))
      .attr(UncopiableAbilityAbAttr)
      .attr(UnswappableAbilityAbAttr)
      .attr(UnsuppressableAbilityAbAttr)
      .attr(NoFusionAbilityAbAttr)
      .partial(),
    new Ability(Abilities.STAKEOUT, 7)
      .attr(MovePowerBoostAbAttr, (user, target, move) => user.scene.currentBattle.turnCommands[target.getBattlerIndex()].command === Command.POKEMON, 2),
    new Ability(Abilities.WATER_BUBBLE, 7)
      .attr(ReceivedTypeDamageMultiplierAbAttr, Type.FIRE, 0.5)
      .attr(MoveTypePowerBoostAbAttr, Type.WATER, 2)
      .attr(StatusEffectImmunityAbAttr, StatusEffect.BURN)
      .ignorable(),
    new Ability(Abilities.STEELWORKER, 7)
      .attr(MoveTypePowerBoostAbAttr, Type.STEEL),
    new Ability(Abilities.BERSERK, 7)
      .attr(PostDefendHpGatedStatChangeAbAttr, (target, user, move) => move.category !== MoveCategory.STATUS, 0.5, [BattleStat.SPATK], 1),
    new Ability(Abilities.SLUSH_RUSH, 7)
      .attr(BattleStatMultiplierAbAttr, BattleStat.SPD, 2)
      .condition(getWeatherCondition(WeatherType.HAIL, WeatherType.SNOW)),
    new Ability(Abilities.LONG_REACH, 7)
      .attr(IgnoreContactAbAttr),
    new Ability(Abilities.LIQUID_VOICE, 7)
      .attr(MoveTypeChangeAttr, Type.WATER, 1, (user, target, move) => move.hasFlag(MoveFlags.SOUND_BASED)),
    new Ability(Abilities.TRIAGE, 7)
      .attr(IncrementMovePriorityAbAttr, (pokemon, move) => move.hasFlag(MoveFlags.TRIAGE_MOVE), 3),
    new Ability(Abilities.GALVANIZE, 7)
      .attr(MoveTypeChangePowerMultiplierAbAttr, Type.NORMAL, Type.ELECTRIC, 1.2),
    new Ability(Abilities.SURGE_SURFER, 7)
      .conditionalAttr(getTerrainCondition(TerrainType.ELECTRIC), BattleStatMultiplierAbAttr, BattleStat.SPD, 2),
    new Ability(Abilities.SCHOOLING, 7)
      .attr(PostBattleInitFormChangeAbAttr, p => p.level < 20 || p.getHpRatio() <= 0.25 ? 0 : 1)
      .attr(PostSummonFormChangeAbAttr, p => p.level < 20 || p.getHpRatio() <= 0.25 ? 0 : 1)
      .attr(PostTurnFormChangeAbAttr, p => p.level < 20 || p.getHpRatio() <= 0.25 ? 0 : 1)
      .attr(UncopiableAbilityAbAttr)
      .attr(UnswappableAbilityAbAttr)
      .attr(UnsuppressableAbilityAbAttr)
      .attr(NoFusionAbilityAbAttr),
    new Ability(Abilities.DISGUISE, 7)
      .attr(PreDefendMovePowerToOneAbAttr, (target, user, move) => target.formIndex === 0 && target.getAttackTypeEffectiveness(move.type, user) > 0)
      .attr(PostSummonFormChangeAbAttr, p => p.battleData.hitCount === 0 ? 0 : 1)
      .attr(PostBattleInitFormChangeAbAttr, p => p.battleData.hitCount === 0 ? 0 : 1)
      .attr(PostDefendFormChangeAbAttr, p => p.battleData.hitCount === 0 ? 0 : 1)
      .attr(PreDefendFormChangeAbAttr, p => p.battleData.hitCount === 0 ? 0 : 1)
      .attr(PostDefendDisguiseAbAttr)
      .attr(UncopiableAbilityAbAttr)
      .attr(UnswappableAbilityAbAttr)
      .attr(UnsuppressableAbilityAbAttr)
      .attr(NoTransformAbilityAbAttr)
      .attr(NoFusionAbilityAbAttr)
      .ignorable()
      .partial(),
    new Ability(Abilities.BATTLE_BOND, 7)
      .attr(PostVictoryFormChangeAbAttr, p => p.getFormKey() ? 2 : 1)
      .attr(UncopiableAbilityAbAttr)
      .attr(UnswappableAbilityAbAttr)
      .attr(UnsuppressableAbilityAbAttr)
      .attr(NoFusionAbilityAbAttr),
    new Ability(Abilities.POWER_CONSTRUCT, 7) // TODO: 10% Power Construct Zygarde isn't accounted for yet. If changed, update Zygarde's getSpeciesFormIndex entry accordingly
      .attr(PostBattleInitFormChangeAbAttr, p => p.getHpRatio() <= 0.5 || p.getFormKey() === 'complete' ? 4 : 2)
      .attr(PostSummonFormChangeAbAttr, p => p.getHpRatio() <= 0.5 || p.getFormKey() === 'complete' ? 4 : 2)
      .attr(PostTurnFormChangeAbAttr, p => p.getHpRatio() <= 0.5 || p.getFormKey() === 'complete' ? 4 : 2)
      .attr(UncopiableAbilityAbAttr)
      .attr(UnswappableAbilityAbAttr)
      .attr(UnsuppressableAbilityAbAttr)
      .attr(NoFusionAbilityAbAttr)
      .partial(),
    new Ability(Abilities.CORROSION, 7) // TODO: Test Corrosion against Magic Bounce once it is implemented
      .attr(IgnoreTypeStatusEffectImmunityAbAttr, [StatusEffect.POISON, StatusEffect.TOXIC], [Type.STEEL, Type.POISON])
      .partial(),
    new Ability(Abilities.COMATOSE, 7)
      .attr(UncopiableAbilityAbAttr)
      .attr(UnswappableAbilityAbAttr)
      .attr(UnsuppressableAbilityAbAttr)
      .unimplemented(),
    new Ability(Abilities.QUEENLY_MAJESTY, 7)
      .attr(FieldPriorityMoveImmunityAbAttr)
      .ignorable(),
    new Ability(Abilities.INNARDS_OUT, 7)
      .attr(PostFaintHPDamageAbAttr)
      .bypassFaint(),
    new Ability(Abilities.DANCER, 7)
      .unimplemented(),
    new Ability(Abilities.BATTERY, 7)
      .unimplemented(),
    new Ability(Abilities.FLUFFY, 7)
      .attr(ReceivedMoveDamageMultiplierAbAttr, (target, user, move) => move.hasFlag(MoveFlags.MAKES_CONTACT), 0.5)
      .attr(ReceivedMoveDamageMultiplierAbAttr, (target, user, move) => move.type === Type.FIRE, 2)
      .ignorable(),
    new Ability(Abilities.DAZZLING, 7)
      .attr(FieldPriorityMoveImmunityAbAttr)
      .ignorable(),
    new Ability(Abilities.SOUL_HEART, 7)
      .attr(PostKnockOutStatChangeAbAttr, BattleStat.SPATK, 1),
    new Ability(Abilities.TANGLING_HAIR, 7)
      .attr(PostDefendStatChangeAbAttr, (target, user, move) => move.hasFlag(MoveFlags.MAKES_CONTACT), BattleStat.SPD, -1, false),
    new Ability(Abilities.RECEIVER, 7)
      .attr(CopyFaintedAllyAbilityAbAttr)
      .attr(UncopiableAbilityAbAttr),
    new Ability(Abilities.POWER_OF_ALCHEMY, 7)
      .attr(CopyFaintedAllyAbilityAbAttr)
      .attr(UncopiableAbilityAbAttr),
    new Ability(Abilities.BEAST_BOOST, 7)
      .attr(PostVictoryStatChangeAbAttr, p => {
        const battleStats = Utils.getEnumValues(BattleStat).slice(0, -3).map(s => s as BattleStat);
        let highestBattleStat = 0;
        let highestBattleStatIndex = 0;
        battleStats.map((bs: BattleStat, i: integer) => {
          const stat = p.getStat(bs + 1);
          if (stat > highestBattleStat) {
            highestBattleStatIndex = i;
            highestBattleStat = stat;
          }
        });
        return highestBattleStatIndex;
      }, 1),
    new Ability(Abilities.RKS_SYSTEM, 7)
      .attr(UncopiableAbilityAbAttr)
      .attr(UnswappableAbilityAbAttr)
      .attr(UnsuppressableAbilityAbAttr)
      .attr(NoFusionAbilityAbAttr)
      .unimplemented(),
    new Ability(Abilities.ELECTRIC_SURGE, 7)
      .attr(PostSummonTerrainChangeAbAttr, TerrainType.ELECTRIC)
      .attr(PostBiomeChangeTerrainChangeAbAttr, TerrainType.ELECTRIC),
    new Ability(Abilities.PSYCHIC_SURGE, 7)
      .attr(PostSummonTerrainChangeAbAttr, TerrainType.PSYCHIC)
      .attr(PostBiomeChangeTerrainChangeAbAttr, TerrainType.PSYCHIC),
    new Ability(Abilities.MISTY_SURGE, 7)
      .attr(PostSummonTerrainChangeAbAttr, TerrainType.MISTY)
      .attr(PostBiomeChangeTerrainChangeAbAttr, TerrainType.MISTY),
    new Ability(Abilities.GRASSY_SURGE, 7)
      .attr(PostSummonTerrainChangeAbAttr, TerrainType.GRASSY)
      .attr(PostBiomeChangeTerrainChangeAbAttr, TerrainType.GRASSY),
    new Ability(Abilities.FULL_METAL_BODY, 7)
      .attr(ProtectStatAbAttr),
    new Ability(Abilities.SHADOW_SHIELD, 7)
      .attr(ReceivedMoveDamageMultiplierAbAttr,(target, user, move) => target.getHpRatio() === 1, 0.5),
    new Ability(Abilities.PRISM_ARMOR, 7)
      .attr(ReceivedMoveDamageMultiplierAbAttr,(target, user, move) => target.getAttackTypeEffectiveness(move.type, user) >= 2, 0.75),
    new Ability(Abilities.NEUROFORCE, 7)
      .attr(MovePowerBoostAbAttr, (user, target, move) => target.getAttackTypeEffectiveness(move.type, user) >= 2, 1.25),
    new Ability(Abilities.INTREPID_SWORD, 8)
      .attr(PostSummonStatChangeAbAttr, BattleStat.ATK, 1, true)
      .condition(getOncePerBattleCondition(Abilities.INTREPID_SWORD)),
    new Ability(Abilities.DAUNTLESS_SHIELD, 8)
      .attr(PostSummonStatChangeAbAttr, BattleStat.DEF, 1, true)
      .condition(getOncePerBattleCondition(Abilities.DAUNTLESS_SHIELD)),
    new Ability(Abilities.LIBERO, 8)
      .unimplemented(),
    new Ability(Abilities.BALL_FETCH, 8)
      .attr(FetchBallAbAttr)
      .condition(getOncePerBattleCondition(Abilities.BALL_FETCH)),
    new Ability(Abilities.COTTON_DOWN, 8)
      .attr(PostDefendStatChangeAbAttr, (target, user, move) => move.category !== MoveCategory.STATUS, BattleStat.SPD, -1, false, true)
      .bypassFaint(),
    new Ability(Abilities.PROPELLER_TAIL, 8)
      .attr(BlockRedirectAbAttr),
    new Ability(Abilities.MIRROR_ARMOR, 8)
      .ignorable()
      .unimplemented(),
    new Ability(Abilities.GULP_MISSILE, 8)
      .attr(UnsuppressableAbilityAbAttr)
      .attr(NoTransformAbilityAbAttr)
      .attr(NoFusionAbilityAbAttr)
      .unimplemented(),
    new Ability(Abilities.STALWART, 8)
      .attr(BlockRedirectAbAttr),
    new Ability(Abilities.STEAM_ENGINE, 8)
      .attr(PostDefendStatChangeAbAttr, (target, user, move) => (move.type === Type.FIRE || move.type === Type.WATER) && move.category !== MoveCategory.STATUS, BattleStat.SPD, 6),
    new Ability(Abilities.PUNK_ROCK, 8)
      .attr(MovePowerBoostAbAttr, (user, target, move) => move.hasFlag(MoveFlags.SOUND_BASED), 1.3)
      .attr(ReceivedMoveDamageMultiplierAbAttr, (target, user, move) => move.hasFlag(MoveFlags.SOUND_BASED), 0.5)
      .ignorable(),
    new Ability(Abilities.SAND_SPIT, 8)
      .attr(PostDefendWeatherChangeAbAttr, WeatherType.SANDSTORM),
    new Ability(Abilities.ICE_SCALES, 8)
      .attr(ReceivedMoveDamageMultiplierAbAttr, (target, user, move) => move.category === MoveCategory.SPECIAL, 0.5)
      .ignorable(),
    new Ability(Abilities.RIPEN, 8)
      .attr(DoubleBerryEffectAbAttr),
    new Ability(Abilities.ICE_FACE, 8)
      .attr(UncopiableAbilityAbAttr)
      .attr(UnswappableAbilityAbAttr)
      .attr(UnsuppressableAbilityAbAttr)
      .attr(NoTransformAbilityAbAttr)
      .attr(NoFusionAbilityAbAttr)
      .ignorable()
      .unimplemented(),
    new Ability(Abilities.POWER_SPOT, 8)
      .unimplemented(),
    new Ability(Abilities.MIMICRY, 8)
      .unimplemented(),
    new Ability(Abilities.SCREEN_CLEANER, 8)
      .unimplemented(),
    new Ability(Abilities.STEELY_SPIRIT, 8)
      .unimplemented(),
    new Ability(Abilities.PERISH_BODY, 8)
      .unimplemented(),
    new Ability(Abilities.WANDERING_SPIRIT, 8)
      .attr(PostDefendAbilitySwapAbAttr)
      .bypassFaint()
      .partial(),
    new Ability(Abilities.GORILLA_TACTICS, 8)
      .unimplemented(),
    new Ability(Abilities.NEUTRALIZING_GAS, 8)
      .attr(SuppressFieldAbilitiesAbAttr)
      .attr(UncopiableAbilityAbAttr)
      .attr(UnswappableAbilityAbAttr)
      .attr(NoTransformAbilityAbAttr)
      .attr(PostSummonMessageAbAttr, (pokemon: Pokemon) => getPokemonMessage(pokemon, '\'s Neutralizing Gas filled the area!'))
      .partial(),
    new Ability(Abilities.PASTEL_VEIL, 8)
      .attr(StatusEffectImmunityAbAttr, StatusEffect.POISON, StatusEffect.TOXIC)
      .ignorable(),
    new Ability(Abilities.HUNGER_SWITCH, 8)
      .attr(PostTurnFormChangeAbAttr, p => p.getFormKey ? 0 : 1)
      .attr(PostTurnFormChangeAbAttr, p => p.getFormKey ? 1 : 0)
      .attr(UncopiableAbilityAbAttr)
      .attr(UnswappableAbilityAbAttr)
      .attr(NoTransformAbilityAbAttr)
      .attr(NoFusionAbilityAbAttr)
      .condition((pokemon) => !pokemon.isTerastallized()),
    new Ability(Abilities.QUICK_DRAW, 8)
      .unimplemented(),
    new Ability(Abilities.UNSEEN_FIST, 8)
      .unimplemented(),
    new Ability(Abilities.CURIOUS_MEDICINE, 8)
      .attr(PostSummonClearAllyStatsAbAttr),
    new Ability(Abilities.TRANSISTOR, 8)
      .attr(MoveTypePowerBoostAbAttr, Type.ELECTRIC),
    new Ability(Abilities.DRAGONS_MAW, 8)
      .attr(MoveTypePowerBoostAbAttr, Type.DRAGON),
    new Ability(Abilities.CHILLING_NEIGH, 8)
      .attr(PostVictoryStatChangeAbAttr, BattleStat.ATK, 1),
    new Ability(Abilities.GRIM_NEIGH, 8)
      .attr(PostVictoryStatChangeAbAttr, BattleStat.SPATK, 1),
    new Ability(Abilities.AS_ONE_GLASTRIER, 8)
      .attr(PreventBerryUseAbAttr)
      .attr(PostVictoryStatChangeAbAttr, BattleStat.ATK, 1)
      .attr(UncopiableAbilityAbAttr)
      .attr(UnswappableAbilityAbAttr)
      .attr(UnsuppressableAbilityAbAttr),
    new Ability(Abilities.AS_ONE_SPECTRIER, 8)
      .attr(PreventBerryUseAbAttr)
      .attr(PostVictoryStatChangeAbAttr, BattleStat.SPATK, 1)
      .attr(UncopiableAbilityAbAttr)
      .attr(UnswappableAbilityAbAttr)
      .attr(UnsuppressableAbilityAbAttr),
    new Ability(Abilities.LINGERING_AROMA, 9)
      .attr(PostDefendAbilityGiveAbAttr, Abilities.LINGERING_AROMA)
      .bypassFaint(),
    new Ability(Abilities.SEED_SOWER, 9)
      .attr(PostDefendTerrainChangeAbAttr, TerrainType.GRASSY),
    new Ability(Abilities.THERMAL_EXCHANGE, 9)
      .attr(PostDefendStatChangeAbAttr, (target, user, move) => move.type === Type.FIRE && move.category !== MoveCategory.STATUS, BattleStat.ATK, 1)
      .attr(StatusEffectImmunityAbAttr, StatusEffect.BURN)
      .ignorable(),
    new Ability(Abilities.ANGER_SHELL, 9)
      .attr(PostDefendHpGatedStatChangeAbAttr, (target, user, move) => move.category !== MoveCategory.STATUS, 0.5, [ BattleStat.ATK, BattleStat.SPATK, BattleStat.SPD ], 1)
      .attr(PostDefendHpGatedStatChangeAbAttr, (target, user, move) => move.category !== MoveCategory.STATUS, 0.5, [ BattleStat.DEF, BattleStat.SPDEF ], -1),
    new Ability(Abilities.PURIFYING_SALT, 9)
      .attr(StatusEffectImmunityAbAttr)
      .attr(ReceivedTypeDamageMultiplierAbAttr, Type.GHOST, 0.5)
      .ignorable(),
    new Ability(Abilities.WELL_BAKED_BODY, 9)
      .attr(TypeImmunityStatChangeAbAttr, Type.FIRE, BattleStat.DEF, 2)
      .ignorable(),
    new Ability(Abilities.WIND_RIDER, 9)
      .attr(MoveImmunityStatChangeAbAttr, (pokemon, attacker, move) => pokemon !== attacker && move.getMove().hasFlag(MoveFlags.WIND_MOVE), BattleStat.ATK, 1)
      .ignorable()
      .partial(),
    new Ability(Abilities.GUARD_DOG, 9)
      .attr(PostIntimidateStatChangeAbAttr, [BattleStat.ATK], 1, true)
      .attr(ForceSwitchOutImmunityAbAttr)
      .ignorable(),
    new Ability(Abilities.ROCKY_PAYLOAD, 9)
      .attr(MoveTypePowerBoostAbAttr, Type.ROCK),
    new Ability(Abilities.WIND_POWER, 9)
      .attr(PostDefendApplyBattlerTagAbAttr, (target, user, move) => move.hasFlag(MoveFlags.WIND_MOVE), BattlerTagType.CHARGED)
      .partial(),
    new Ability(Abilities.ZERO_TO_HERO, 9)
      .attr(UncopiableAbilityAbAttr)
      .attr(UnswappableAbilityAbAttr)
      .attr(UnsuppressableAbilityAbAttr)
      .attr(NoTransformAbilityAbAttr)
      .attr(NoFusionAbilityAbAttr)
      .unimplemented(),
    new Ability(Abilities.COMMANDER, 9)
      .attr(UncopiableAbilityAbAttr)
      .attr(UnswappableAbilityAbAttr)
      .unimplemented(),
    new Ability(Abilities.ELECTROMORPHOSIS, 9)
      .attr(PostDefendApplyBattlerTagAbAttr, (target, user, move) => move.category !== MoveCategory.STATUS, BattlerTagType.CHARGED),
    new Ability(Abilities.PROTOSYNTHESIS, 9)
      .conditionalAttr(getWeatherCondition(WeatherType.SUNNY, WeatherType.HARSH_SUN), PostSummonAddBattlerTagAbAttr, BattlerTagType.PROTOSYNTHESIS, 0, true)
      .attr(PostWeatherChangeAddBattlerTagAttr, BattlerTagType.PROTOSYNTHESIS, 0, WeatherType.SUNNY, WeatherType.HARSH_SUN)
      .attr(UncopiableAbilityAbAttr)
      .attr(UnswappableAbilityAbAttr)
      .attr(NoTransformAbilityAbAttr)
      .partial(), // While setting the tag, the getbattlestat should ignore all modifiers to stats except stat stages
    new Ability(Abilities.QUARK_DRIVE, 9)
      .conditionalAttr(getTerrainCondition(TerrainType.ELECTRIC), PostSummonAddBattlerTagAbAttr, BattlerTagType.QUARK_DRIVE, 0, true)
      .attr(PostTerrainChangeAddBattlerTagAttr, BattlerTagType.QUARK_DRIVE, 0, TerrainType.ELECTRIC)
      .attr(UncopiableAbilityAbAttr)
      .attr(UnswappableAbilityAbAttr)
      .attr(NoTransformAbilityAbAttr)
      .partial(), // While setting the tag, the getbattlestat should ignore all modifiers to stats except stat stages
    new Ability(Abilities.GOOD_AS_GOLD, 9)
      .attr(MoveImmunityAbAttr, (pokemon, attacker, move) => pokemon !== attacker && move.getMove().category === MoveCategory.STATUS)
      .ignorable()
      .partial(),
    new Ability(Abilities.VESSEL_OF_RUIN, 9)
      .ignorable()
      .unimplemented(),
    new Ability(Abilities.SWORD_OF_RUIN, 9)
      .ignorable()
      .unimplemented(),
    new Ability(Abilities.TABLETS_OF_RUIN, 9)
      .ignorable()
      .unimplemented(),
    new Ability(Abilities.BEADS_OF_RUIN, 9)
      .ignorable()
      .unimplemented(),
    new Ability(Abilities.ORICHALCUM_PULSE, 9)
      .attr(PostSummonWeatherChangeAbAttr, WeatherType.SUNNY)
      .attr(PostBiomeChangeWeatherChangeAbAttr, WeatherType.SUNNY)
      .conditionalAttr(getWeatherCondition(WeatherType.SUNNY, WeatherType.HARSH_SUN), BattleStatMultiplierAbAttr, BattleStat.ATK, 4 / 3),
    new Ability(Abilities.HADRON_ENGINE, 9)
      .attr(PostSummonTerrainChangeAbAttr, TerrainType.ELECTRIC)
      .attr(PostBiomeChangeTerrainChangeAbAttr, TerrainType.ELECTRIC)
      .conditionalAttr(getTerrainCondition(TerrainType.ELECTRIC), BattleStatMultiplierAbAttr, BattleStat.SPATK, 4 / 3),
    new Ability(Abilities.OPPORTUNIST, 9)
      .attr(StatChangeCopyAbAttr),
    new Ability(Abilities.CUD_CHEW, 9)
      .unimplemented(),
    new Ability(Abilities.SHARPNESS, 9)
      .attr(MovePowerBoostAbAttr, (user, target, move) => move.hasFlag(MoveFlags.SLICING_MOVE), 1.5),
    new Ability(Abilities.SUPREME_OVERLORD, 9)
      .unimplemented(),
    new Ability(Abilities.COSTAR, 9)
      .unimplemented(),
    new Ability(Abilities.TOXIC_DEBRIS, 9)
      .attr(PostDefendApplyArenaTrapTagAbAttr, (target, user, move) => move.category === MoveCategory.PHYSICAL, ArenaTagType.TOXIC_SPIKES)
      .bypassFaint(),
    new Ability(Abilities.ARMOR_TAIL, 9)
      .attr(FieldPriorityMoveImmunityAbAttr)  
      .ignorable(),
    new Ability(Abilities.EARTH_EATER, 9)
      .attr(TypeImmunityHealAbAttr, Type.GROUND)
      .ignorable(),
    new Ability(Abilities.MYCELIUM_MIGHT, 9)
      .attr(MoveAbilityBypassAbAttr, (pokemon, move: Move) => move.category === MoveCategory.STATUS)
      .partial(),
    new Ability(Abilities.MINDS_EYE, 9)
      .attr(IgnoreTypeImmunityAbAttr, Type.GHOST, [Type.NORMAL, Type.FIGHTING])
      .attr(ProtectStatAbAttr, BattleStat.ACC)
      .attr(IgnoreOpponentEvasionAbAttr)
      .ignorable(),
    new Ability(Abilities.SUPERSWEET_SYRUP, 9)
      .attr(PostSummonStatChangeAbAttr, BattleStat.EVA, -1)
      .condition(getOncePerBattleCondition(Abilities.SUPERSWEET_SYRUP)),
    new Ability(Abilities.HOSPITALITY, 9)
      .attr(PostSummonAllyHealAbAttr, 4, true),
    new Ability(Abilities.TOXIC_CHAIN, 9)
      .attr(PostAttackApplyStatusEffectAbAttr, false, 30, StatusEffect.TOXIC),
    new Ability(Abilities.EMBODY_ASPECT_TEAL, 9)
      .attr(PostBattleInitStatChangeAbAttr, BattleStat.SPD, 1, true)
      .attr(UncopiableAbilityAbAttr)
      .attr(UnswappableAbilityAbAttr)
      .attr(NoTransformAbilityAbAttr),
    new Ability(Abilities.EMBODY_ASPECT_WELLSPRING, 9)
      .attr(PostBattleInitStatChangeAbAttr, BattleStat.SPDEF, 1, true)
      .attr(UncopiableAbilityAbAttr)
      .attr(UnswappableAbilityAbAttr)
      .attr(NoTransformAbilityAbAttr),
    new Ability(Abilities.EMBODY_ASPECT_HEARTHFLAME, 9)
      .attr(PostBattleInitStatChangeAbAttr, BattleStat.ATK, 1, true)
      .attr(UncopiableAbilityAbAttr)
      .attr(UnswappableAbilityAbAttr)
      .attr(NoTransformAbilityAbAttr),
    new Ability(Abilities.EMBODY_ASPECT_CORNERSTONE, 9)
      .attr(PostBattleInitStatChangeAbAttr, BattleStat.DEF, 1, true)
      .attr(UncopiableAbilityAbAttr)
      .attr(UnswappableAbilityAbAttr)
      .attr(NoTransformAbilityAbAttr),
    new Ability(Abilities.TERA_SHIFT, 9)
      .attr(PostSummonFormChangeAbAttr, p => p.getFormKey() ? 0 : 1)
      .attr(UncopiableAbilityAbAttr)
      .attr(UnswappableAbilityAbAttr)
      .attr(UnsuppressableAbilityAbAttr)
      .attr(NoTransformAbilityAbAttr)
      .attr(NoFusionAbilityAbAttr),
    new Ability(Abilities.TERA_SHELL, 9)
      .attr(UncopiableAbilityAbAttr)
      .attr(UnswappableAbilityAbAttr)
      .ignorable()
      .unimplemented(),
    new Ability(Abilities.TERAFORM_ZERO, 9)
      .attr(UncopiableAbilityAbAttr)
      .attr(UnswappableAbilityAbAttr)
      .unimplemented(),
    new Ability(Abilities.POISON_PUPPETEER, 9)
      .attr(UncopiableAbilityAbAttr)
      .attr(UnswappableAbilityAbAttr)
      .unimplemented(),
  );
}<|MERGE_RESOLUTION|>--- conflicted
+++ resolved
@@ -1,28 +1,3 @@
-<<<<<<< HEAD
-import Pokemon, { HitResult, PokemonMove } from '../field/pokemon';
-import { Type } from './type';
-import * as Utils from '../utils';
-import { BattleStat, getBattleStatName } from './battle-stat';
-import { PokemonHealPhase, ShowAbilityPhase, StatChangePhase } from '../phases';
-import { getPokemonMessage, getPokemonPrefix } from '../messages';
-import { Weather, WeatherType } from './weather';
-import { BattlerTag } from './battler-tags';
-import { BattlerTagType } from './enums/battler-tag-type';
-import { StatusEffect, getStatusEffectDescriptor, getStatusEffectHealText } from './status-effect';
-import { Gender } from './gender';
-import Move, { AttackMove, MoveCategory, MoveFlags, MoveTarget, StatusMoveTypeImmunityAttr, FlinchAttr, OneHitKOAttr, HitHealAttr, StrengthSapHealAttr, allMoves, StatusMove, VariablePowerAttr, applyMoveAttrs, IncrementMovePriorityAttr  } from './move';
-import { ArenaTagSide, ArenaTrapTag } from './arena-tag';
-import { ArenaTagType } from './enums/arena-tag-type';
-import { Stat } from './pokemon-stat';
-import { PokemonHeldItemModifier } from '../modifier/modifier';
-import { Moves } from './enums/moves';
-import { TerrainType } from './terrain';
-import { SpeciesFormChangeManualTrigger } from './pokemon-forms';
-import { Abilities } from './enums/abilities';
-import i18next, { Localizable } from '#app/plugins/i18n.js';
-import { Command } from '../ui/command-ui-handler';
-import { getPokeballName } from './pokeball';
-=======
 import Pokemon, { HitResult, PokemonMove } from "../field/pokemon";
 import { Type } from "./type";
 import * as Utils from "../utils";
@@ -49,7 +24,6 @@
 import { ability } from "#app/locales/en/ability.js";
 import { PokeballType, getPokeballName } from "./pokeball";
 import { BerryModifierType } from "#app/modifier/modifier-type";
->>>>>>> 8b4aa872
 
 export class Ability implements Localizable {
   public id: Abilities;
