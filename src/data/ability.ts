import Pokemon, { HitResult, PlayerPokemon, PokemonMove } from "../field/pokemon";
import { Type } from "./type";
import { Constructor } from "#app/utils";
import * as Utils from "../utils";
import { BattleStat, getBattleStatName } from "./battle-stat";
import { getPokemonNameWithAffix } from "../messages";
import { Weather, WeatherType } from "./weather";
import { BattlerTag, GroundedTag, GulpMissileTag, SemiInvulnerableTag } from "./battler-tags";
import { StatusEffect, getNonVolatileStatusEffects, getStatusEffectDescriptor, getStatusEffectHealText } from "./status-effect";
import { Gender } from "./gender";
import Move, { AttackMove, MoveCategory, MoveFlags, MoveTarget, FlinchAttr, OneHitKOAttr, HitHealAttr, allMoves, StatusMove, SelfStatusMove, VariablePowerAttr, applyMoveAttrs, IncrementMovePriorityAttr, VariableMoveTypeAttr, RandomMovesetMoveAttr, RandomMoveAttr, NaturePowerAttr, CopyMoveAttr, MoveAttr, MultiHitAttr, ChargeAttr, SacrificialAttr, SacrificialAttrOnHit, NeutralDamageAgainstFlyingTypeMultiplierAttr } from "./move";
import { ArenaTagSide, ArenaTrapTag } from "./arena-tag";
import { Stat, getStatName } from "./pokemon-stat";
import { BerryModifier, PokemonHeldItemModifier } from "../modifier/modifier";
import { TerrainType } from "./terrain";
import { SpeciesFormChangeManualTrigger, SpeciesFormChangeRevertWeatherFormTrigger, SpeciesFormChangeWeatherTrigger } from "./pokemon-forms";
import i18next from "i18next";
import { Localizable } from "#app/interfaces/locales.js";
import { Command } from "../ui/command-ui-handler";
import { BerryModifierType } from "#app/modifier/modifier-type";
import { getPokeballName } from "./pokeball";
import { BattlerIndex } from "#app/battle";
import { Abilities } from "#enums/abilities";
import { ArenaTagType } from "#enums/arena-tag-type";
import { BattlerTagType } from "#enums/battler-tag-type";
import { Moves } from "#enums/moves";
import { Species } from "#enums/species";
import { MovePhase } from "#app/phases/move-phase";
import { PokemonHealPhase } from "#app/phases/pokemon-heal-phase";
import { ShowAbilityPhase } from "#app/phases/show-ability-phase";
import { StatChangePhase } from "#app/phases/stat-change-phase";
import BattleScene from "#app/battle-scene";

export class Ability implements Localizable {
  public id: Abilities;

  private nameAppend: string;
  public name: string;
  public description: string;
  public generation: integer;
  public isBypassFaint: boolean;
  public isIgnorable: boolean;
  public attrs: AbAttr[];
  public conditions: AbAttrCondition[];

  constructor(id: Abilities, generation: integer) {
    this.id = id;

    this.nameAppend = "";
    this.generation = generation;
    this.attrs = [];
    this.conditions = [];

    this.localize();
  }

  localize(): void {
    const i18nKey = Abilities[this.id].split("_").filter(f => f).map((f, i) => i ? `${f[0]}${f.slice(1).toLowerCase()}` : f.toLowerCase()).join("") as string;

    this.name = this.id ? `${i18next.t(`ability:${i18nKey}.name`) as string}${this.nameAppend}` : "";
    this.description = this.id ? i18next.t(`ability:${i18nKey}.description`) as string : "";
  }

  /**
   * Get all ability attributes that match `attrType`
   * @param attrType any attribute that extends {@linkcode AbAttr}
   * @returns Array of attributes that match `attrType`, Empty Array if none match.
   */
  getAttrs<T extends AbAttr>(attrType: Constructor<T> ): T[] {
    return this.attrs.filter((a): a is T => a instanceof attrType);
  }

  /**
   * Check if an ability has an attribute that matches `attrType`
   * @param attrType any attribute that extends {@linkcode AbAttr}
   * @returns true if the ability has attribute `attrType`
   */
  hasAttr<T extends AbAttr>(attrType: Constructor<T>): boolean {
    return this.attrs.some((attr) => attr instanceof attrType);
  }

  attr<T extends Constructor<AbAttr>>(AttrType: T, ...args: ConstructorParameters<T>): Ability {
    const attr = new AttrType(...args);
    this.attrs.push(attr);

    return this;
  }

  conditionalAttr<T extends Constructor<AbAttr>>(condition: AbAttrCondition, AttrType: T, ...args: ConstructorParameters<T>): Ability {
    const attr = new AttrType(...args);
    attr.addCondition(condition);
    this.attrs.push(attr);

    return this;
  }

  bypassFaint(): Ability {
    this.isBypassFaint = true;
    return this;
  }

  ignorable(): Ability {
    this.isIgnorable = true;
    return this;
  }

  condition(condition: AbAttrCondition): Ability {
    this.conditions.push(condition);

    return this;
  }

  partial(): this {
    this.nameAppend += " (P)";
    return this;
  }

  unimplemented(): this {
    this.nameAppend += " (N)";
    return this;
  }
}

type AbAttrApplyFunc<TAttr extends AbAttr> = (attr: TAttr, passive: boolean) => boolean | Promise<boolean>;
type AbAttrCondition = (pokemon: Pokemon) => boolean;

type PokemonAttackCondition = (user: Pokemon | null, target: Pokemon | null, move: Move) => boolean;
type PokemonDefendCondition = (target: Pokemon, user: Pokemon, move: Move) => boolean;
type PokemonStatChangeCondition = (target: Pokemon, statsChanged: BattleStat[], levels: integer) => boolean;

export abstract class AbAttr {
  public showAbility: boolean;
  private extraCondition: AbAttrCondition;

  constructor(showAbility: boolean = true) {
    this.showAbility = showAbility;
  }

  apply(pokemon: Pokemon, passive: boolean, simulated: boolean, cancelled: Utils.BooleanHolder | null, args: any[]): boolean | Promise<boolean> {
    return false;
  }

  getTriggerMessage(_pokemon: Pokemon, _abilityName: string, ..._args: any[]): string | null {
    return null;
  }

  getCondition(): AbAttrCondition | null {
    return this.extraCondition || null;
  }

  addCondition(condition: AbAttrCondition): AbAttr {
    this.extraCondition = condition;
    return this;
  }
}

export class BlockRecoilDamageAttr extends AbAttr {
  apply(pokemon: Pokemon, passive: boolean, simulated: boolean, cancelled: Utils.BooleanHolder, args: any[]): boolean {
    cancelled.value = true;

    return true;
  }

  getTriggerMessage(pokemon: Pokemon, abilityName: string, ...args: any[]) {
    return i18next.t("abilityTriggers:blockRecoilDamage", {pokemonName: getPokemonNameWithAffix(pokemon), abilityName: abilityName});
  }
}

export class DoubleBattleChanceAbAttr extends AbAttr {
  constructor() {
    super(false);
  }

  apply(pokemon: Pokemon, passive: boolean, simulated: boolean, cancelled: Utils.BooleanHolder, args: any[]): boolean {
    const doubleChance = (args[0] as Utils.IntegerHolder);
    doubleChance.value = Math.max(doubleChance.value / 2, 1);
    return true;
  }
}

export class PostBattleInitAbAttr extends AbAttr {
  applyPostBattleInit(pokemon: Pokemon, passive: boolean, simulated: boolean, args: any[]): boolean | Promise<boolean> {
    return false;
  }
}

export class PostBattleInitFormChangeAbAttr extends PostBattleInitAbAttr {
  private formFunc: (p: Pokemon) => integer;

  constructor(formFunc: ((p: Pokemon) => integer)) {
    super(true);

    this.formFunc = formFunc;
  }

  applyPostBattleInit(pokemon: Pokemon, passive: boolean, simulated: boolean, args: any[]): boolean {
    const formIndex = this.formFunc(pokemon);
    if (formIndex !== pokemon.formIndex && !simulated) {
      return pokemon.scene.triggerPokemonFormChange(pokemon, SpeciesFormChangeManualTrigger, false);
    }

    return false;
  }
}

export class PostBattleInitStatChangeAbAttr extends PostBattleInitAbAttr {
  private stats: BattleStat[];
  private levels: integer;
  private selfTarget: boolean;

  constructor(stats: BattleStat | BattleStat[], levels: integer, selfTarget?: boolean) {
    super();

    this.stats = typeof(stats) === "number"
      ? [ stats as BattleStat ]
      : stats as BattleStat[];
    this.levels = levels;
    this.selfTarget = !!selfTarget;
  }

  applyPostBattleInit(pokemon: Pokemon, passive: boolean, simulated: boolean, args: any[]): boolean {
    const statChangePhases: StatChangePhase[] = [];

    if (!simulated) {
      if (this.selfTarget) {
        statChangePhases.push(new StatChangePhase(pokemon.scene, pokemon.getBattlerIndex(), true, this.stats, this.levels));
      } else {
        for (const opponent of pokemon.getOpponents()) {
          statChangePhases.push(new StatChangePhase(pokemon.scene, opponent.getBattlerIndex(), false, this.stats, this.levels));
        }
      }

      for (const statChangePhase of statChangePhases) {
        if (!this.selfTarget && !statChangePhase.getPokemon()?.summonData) {
          pokemon.scene.pushPhase(statChangePhase);
        } else { // TODO: This causes the ability bar to be shown at the wrong time
          pokemon.scene.unshiftPhase(statChangePhase);
        }
      }
    }

    return true;
  }
}

type PreDefendAbAttrCondition = (pokemon: Pokemon, attacker: Pokemon, move: Move) => boolean;

export class PreDefendAbAttr extends AbAttr {
  applyPreDefend(pokemon: Pokemon, passive: boolean, simulated: boolean, attacker: Pokemon, move: Move | null, cancelled: Utils.BooleanHolder | null, args: any[]): boolean | Promise<boolean> {
    return false;
  }
}

export class PreDefendFullHpEndureAbAttr extends PreDefendAbAttr {
  applyPreDefend(pokemon: Pokemon, passive: boolean, simulated: boolean, attacker: Pokemon, move: Move, cancelled: Utils.BooleanHolder, args: any[]): boolean {
    if (pokemon.isFullHp()
        && pokemon.getMaxHp() > 1 //Checks if pokemon has wonder_guard (which forces 1hp)
        && (args[0] as Utils.NumberHolder).value >= pokemon.hp) { //Damage >= hp
      return simulated || pokemon.addTag(BattlerTagType.STURDY, 1);
    }

    return false;
  }
}

export class BlockItemTheftAbAttr extends AbAttr {
  apply(pokemon: Pokemon, passive: boolean, simulated: boolean, cancelled: Utils.BooleanHolder, args: any[]): boolean {
    cancelled.value = true;

    return true;
  }

  getTriggerMessage(pokemon: Pokemon, abilityName: string, ...args: any[]) {
    return i18next.t("abilityTriggers:blockItemTheft", {
      pokemonNameWithAffix: getPokemonNameWithAffix(pokemon),
      abilityName
    });
  }
}

export class StabBoostAbAttr extends AbAttr {
  apply(pokemon: Pokemon, passive: boolean, simulated: boolean, cancelled: Utils.BooleanHolder, args: any[]): boolean {
    if ((args[0] as Utils.NumberHolder).value > 1) {
      (args[0] as Utils.NumberHolder).value += 0.5;
      return true;
    }

    return false;
  }
}

export class ReceivedMoveDamageMultiplierAbAttr extends PreDefendAbAttr {
  protected condition: PokemonDefendCondition;
  private damageMultiplier: number;

  constructor(condition: PokemonDefendCondition, damageMultiplier: number) {
    super();

    this.condition = condition;
    this.damageMultiplier = damageMultiplier;
  }

  applyPreDefend(pokemon: Pokemon, passive: boolean, simulated: boolean, attacker: Pokemon, move: Move, cancelled: Utils.BooleanHolder, args: any[]): boolean {
    if (this.condition(pokemon, attacker, move)) {
      (args[0] as Utils.NumberHolder).value = Utils.toDmgValue((args[0] as Utils.NumberHolder).value * this.damageMultiplier);

      return true;
    }

    return false;
  }
}

export class ReceivedTypeDamageMultiplierAbAttr extends ReceivedMoveDamageMultiplierAbAttr {
  constructor(moveType: Type, damageMultiplier: number) {
    super((user, target, move) => move.type === moveType, damageMultiplier);
  }
}

/**
 * Determines whether a Pokemon is immune to a move because of an ability.
 * @extends PreDefendAbAttr
 * @see {@linkcode applyPreDefend}
 * @see {@linkcode getCondition}
 */
export class TypeImmunityAbAttr extends PreDefendAbAttr {
  private immuneType: Type | null;
  private condition: AbAttrCondition | null;

  constructor(immuneType: Type | null, condition?: AbAttrCondition) {
    super();

    this.immuneType = immuneType;
    this.condition = condition ?? null;
  }

  /**
   * Applies immunity if this ability grants immunity to the type of the given move.
   * @param pokemon {@linkcode Pokemon} The defending Pokemon.
   * @param passive - Whether the ability is passive.
   * @param attacker {@linkcode Pokemon} The attacking Pokemon.
   * @param move {@linkcode Move} The attacking move.
   * @param cancelled {@linkcode Utils.BooleanHolder} - A holder for a boolean value indicating if the move was cancelled.
   * @param args [0] {@linkcode Utils.NumberHolder} gets set to 0 if move is immuned by an ability.
   * @param args [1] - Whether the move is simulated.
   */
  applyPreDefend(pokemon: Pokemon, passive: boolean, simulated: boolean, attacker: Pokemon, move: Move, cancelled: Utils.BooleanHolder, args: any[]): boolean {
    // Field moves should ignore immunity
    if ([ MoveTarget.BOTH_SIDES, MoveTarget.ENEMY_SIDE, MoveTarget.USER_SIDE ].includes(move.moveTarget)) {
      return false;
    }
    if (attacker !== pokemon && attacker.getMoveType(move) === this.immuneType) {
      (args[0] as Utils.NumberHolder).value = 0;
      return true;
    }
    return false;
  }

  override getCondition(): AbAttrCondition | null {
    return this.condition;
  }
}

export class AttackTypeImmunityAbAttr extends TypeImmunityAbAttr {
  constructor(immuneType: Type, condition?: AbAttrCondition) {
    super(immuneType, condition);
  }

  /**
   * Applies immunity if the move used is not a status move.
   * Type immunity abilities that do not give additional benefits (HP recovery, stat boosts, etc) are not immune to status moves of the type
   * Example: Levitate
   */
  applyPreDefend(pokemon: Pokemon, passive: boolean, simulated: boolean, attacker: Pokemon, move: Move, cancelled: Utils.BooleanHolder, args: any[]): boolean {
    // this is a hacky way to fix the Levitate/Thousand Arrows interaction, but it works for now...
    if (move.category !== MoveCategory.STATUS && !move.hasAttr(NeutralDamageAgainstFlyingTypeMultiplierAttr)) {
      return super.applyPreDefend(pokemon, passive, simulated, attacker, move, cancelled, args);
    }
    return false;
  }
}

export class TypeImmunityHealAbAttr extends TypeImmunityAbAttr {
  constructor(immuneType: Type) {
    super(immuneType);
  }

  applyPreDefend(pokemon: Pokemon, passive: boolean, simulated: boolean, attacker: Pokemon, move: Move, cancelled: Utils.BooleanHolder, args: any[]): boolean {
    const ret = super.applyPreDefend(pokemon, passive, simulated, attacker, move, cancelled, args);

    if (ret) {
      if (!pokemon.isFullHp() && !simulated) {
        const abilityName = (!passive ? pokemon.getAbility() : pokemon.getPassiveAbility()).name;
        pokemon.scene.unshiftPhase(new PokemonHealPhase(pokemon.scene, pokemon.getBattlerIndex(),
          Utils.toDmgValue(pokemon.getMaxHp() / 4), i18next.t("abilityTriggers:typeImmunityHeal", { pokemonNameWithAffix: getPokemonNameWithAffix(pokemon), abilityName }), true));
        cancelled.value = true; // Suppresses "No Effect" message
      }
      return true;
    }

    return false;
  }
}

class TypeImmunityStatChangeAbAttr extends TypeImmunityAbAttr {
  private stat: BattleStat;
  private levels: integer;

  constructor(immuneType: Type, stat: BattleStat, levels: integer, condition?: AbAttrCondition) {
    super(immuneType, condition);

    this.stat = stat;
    this.levels = levels;
  }

  applyPreDefend(pokemon: Pokemon, passive: boolean, simulated: boolean, attacker: Pokemon, move: Move, cancelled: Utils.BooleanHolder, args: any[]): boolean {
    const ret = super.applyPreDefend(pokemon, passive, simulated, attacker, move, cancelled, args);

    if (ret) {
      cancelled.value = true; // Suppresses "No Effect" message
      if (!simulated) {
        pokemon.scene.unshiftPhase(new StatChangePhase(pokemon.scene, pokemon.getBattlerIndex(), true, [ this.stat ], this.levels));
      }
    }

    return ret;
  }
}

class TypeImmunityAddBattlerTagAbAttr extends TypeImmunityAbAttr {
  private tagType: BattlerTagType;
  private turnCount: integer;

  constructor(immuneType: Type, tagType: BattlerTagType, turnCount: integer, condition?: AbAttrCondition) {
    super(immuneType, condition);

    this.tagType = tagType;
    this.turnCount = turnCount;
  }

  applyPreDefend(pokemon: Pokemon, passive: boolean, simulated: boolean, attacker: Pokemon, move: Move, cancelled: Utils.BooleanHolder, args: any[]): boolean {
    const ret = super.applyPreDefend(pokemon, passive, simulated, attacker, move, cancelled, args);

    if (ret) {
      cancelled.value = true; // Suppresses "No Effect" message
      if (!simulated) {
        pokemon.addTag(this.tagType, this.turnCount, undefined, pokemon.id);
      }
    }

    return ret;
  }
}

export class NonSuperEffectiveImmunityAbAttr extends TypeImmunityAbAttr {
  constructor(condition?: AbAttrCondition) {
    super(null, condition);
  }

  applyPreDefend(pokemon: Pokemon, passive: boolean, simulated: boolean, attacker: Pokemon, move: Move, cancelled: Utils.BooleanHolder, args: any[]): boolean {
    if (move instanceof AttackMove && pokemon.getAttackTypeEffectiveness(pokemon.getMoveType(move), attacker) < 2) {
      cancelled.value = true; // Suppresses "No Effect" message
      (args[0] as Utils.NumberHolder).value = 0;
      return true;
    }

    return false;
  }

  getTriggerMessage(pokemon: Pokemon, abilityName: string, ...args: any[]): string {
    return i18next.t("abilityTriggers:nonSuperEffectiveImmunity", {
      pokemonNameWithAffix: getPokemonNameWithAffix(pokemon),
      abilityName
    });
  }
}

export class PostDefendAbAttr extends AbAttr {
  applyPostDefend(pokemon: Pokemon, passive: boolean, simulated: boolean, attacker: Pokemon, move: Move, hitResult: HitResult | null, args: any[]): boolean | Promise<boolean> {
    return false;
  }
}

/**
 * Applies the effects of Gulp Missile when the user is hit by an attack.
 * @extends PostDefendAbAttr
 */
export class PostDefendGulpMissileAbAttr extends PostDefendAbAttr {
  constructor() {
    super(true);
  }

  /**
   * Damages the attacker and triggers the secondary effect based on the form or the BattlerTagType.
   * @param {Pokemon} pokemon - The defending Pokemon.
   * @param passive - n/a
   * @param {Pokemon} attacker - The attacking Pokemon.
   * @param {Move} move - The move being used.
   * @param {HitResult} hitResult - n/a
   * @param {any[]} args - n/a
   * @returns Whether the effects of the ability are applied.
   */
  applyPostDefend(pokemon: Pokemon, passive: boolean, simulated: boolean, attacker: Pokemon, move: Move, hitResult: HitResult, args: any[]): boolean | Promise<boolean> {
    const battlerTag = pokemon.getTag(GulpMissileTag);
    if (!battlerTag || move.category === MoveCategory.STATUS || pokemon.getTag(SemiInvulnerableTag)) {
      return false;
    }

    if (simulated) {
      return true;
    }

    const cancelled = new Utils.BooleanHolder(false);
    applyAbAttrs(BlockNonDirectDamageAbAttr, attacker, cancelled);

    if (!cancelled.value) {
      attacker.damageAndUpdate(Math.max(1, Math.floor(attacker.getMaxHp() / 4)), HitResult.OTHER);
    }

    if (battlerTag.tagType === BattlerTagType.GULP_MISSILE_ARROKUDA) {
      pokemon.scene.unshiftPhase(new StatChangePhase(pokemon.scene, attacker.getBattlerIndex(), false, [ BattleStat.DEF ], -1));
    } else {
      attacker.trySetStatus(StatusEffect.PARALYSIS, true, pokemon);
    }

    pokemon.removeTag(battlerTag.tagType);
    return true;
  }
}

export class FieldPriorityMoveImmunityAbAttr extends PreDefendAbAttr {
  applyPreDefend(pokemon: Pokemon, passive: boolean, simulated: boolean, attacker: Pokemon, move: Move, cancelled: Utils.BooleanHolder, args: any[]): boolean {
    const attackPriority = new Utils.IntegerHolder(move.priority);
    applyMoveAttrs(IncrementMovePriorityAttr, attacker, null, move, attackPriority);
    applyAbAttrs(ChangeMovePriorityAbAttr, attacker, null, simulated, move, attackPriority);

    if (move.moveTarget === MoveTarget.USER || move.moveTarget === MoveTarget.NEAR_ALLY) {
      return false;
    }

    if (attackPriority.value > 0 && !move.isMultiTarget()) {
      cancelled.value = true;
      return true;
    }

    return false;
  }
}

export class PostStatChangeAbAttr extends AbAttr {
  applyPostStatChange(pokemon: Pokemon, simulated: boolean, statsChanged: BattleStat[], levelChanged: integer, selfTarget: boolean, args: any[]): boolean | Promise<boolean> {
    return false;
  }
}

export class MoveImmunityAbAttr extends PreDefendAbAttr {
  private immuneCondition: PreDefendAbAttrCondition;

  constructor(immuneCondition: PreDefendAbAttrCondition) {
    super(true);

    this.immuneCondition = immuneCondition;
  }

  applyPreDefend(pokemon: Pokemon, passive: boolean, simulated: boolean, attacker: Pokemon, move: Move, cancelled: Utils.BooleanHolder, args: any[]): boolean {
    if (this.immuneCondition(pokemon, attacker, move)) {
      cancelled.value = true;
      return true;
    }

    return false;
  }

  getTriggerMessage(pokemon: Pokemon, abilityName: string, ...args: any[]): string {
    return i18next.t("abilityTriggers:moveImmunity", { pokemonNameWithAffix: getPokemonNameWithAffix(pokemon) });
  }
}

/**
 * Reduces the accuracy of status moves used against the Pokémon with this ability to 50%.
 * Used by Wonder Skin.
 *
 * @extends PreDefendAbAttr
 */
export class WonderSkinAbAttr extends PreDefendAbAttr {
  applyPreDefend(pokemon: Pokemon, passive: boolean, simulated: boolean, attacker: Pokemon, move: Move, cancelled: Utils.BooleanHolder, args: any[]): boolean {
    const moveAccuracy = args[0] as Utils.NumberHolder;
    if (move.category === MoveCategory.STATUS && moveAccuracy.value >= 50) {
      moveAccuracy.value = 50;
      return true;
    }

    return false;
  }
}

export class MoveImmunityStatChangeAbAttr extends MoveImmunityAbAttr {
  private stat: BattleStat;
  private levels: integer;

  constructor(immuneCondition: PreDefendAbAttrCondition, stat: BattleStat, levels: integer) {
    super(immuneCondition);
    this.stat = stat;
    this.levels = levels;
  }

  applyPreDefend(pokemon: Pokemon, passive: boolean, simulated: boolean, attacker: Pokemon, move: Move, cancelled: Utils.BooleanHolder, args: any[]): boolean {
    const ret = super.applyPreDefend(pokemon, passive, simulated, attacker, move, cancelled, args);
    if (ret && !simulated) {
      pokemon.scene.unshiftPhase(new StatChangePhase(pokemon.scene, pokemon.getBattlerIndex(), true, [ this.stat ], this.levels));
    }

    return ret;
  }
}
/**
 * Class for abilities that make drain moves deal damage to user instead of healing them.
 * @extends PostDefendAbAttr
 * @see {@linkcode applyPostDefend}
 */
export class ReverseDrainAbAttr extends PostDefendAbAttr {
  /**
   * Determines if a damage and draining move was used to check if this ability should stop the healing.
   * Examples include: Absorb, Draining Kiss, Bitter Blade, etc.
   * Also displays a message to show this ability was activated.
   * @param pokemon {@linkcode Pokemon} with this ability
   * @param passive N/A
   * @param attacker {@linkcode Pokemon} that is attacking this Pokemon
   * @param move {@linkcode PokemonMove} that is being used
   * @param hitResult N/A
   * @args N/A
   * @returns true if healing should be reversed on a healing move, false otherwise.
   */
  applyPostDefend(pokemon: Pokemon, passive: boolean, simulated: boolean, attacker: Pokemon, move: Move, hitResult: HitResult, args: any[]): boolean {
    if (move.hasAttr(HitHealAttr)) {
      if (!simulated) {
        pokemon.scene.queueMessage(i18next.t("abilityTriggers:reverseDrain", { pokemonNameWithAffix: getPokemonNameWithAffix(attacker) }));
      }
      return true;
    }
    return false;
  }
}

export class PostDefendStatChangeAbAttr extends PostDefendAbAttr {
  private condition: PokemonDefendCondition;
  private stat: BattleStat;
  private levels: integer;
  private selfTarget: boolean;
  private allOthers: boolean;

  constructor(condition: PokemonDefendCondition, stat: BattleStat, levels: integer, selfTarget: boolean = true, allOthers: boolean = false) {
    super(true);

    this.condition = condition;
    this.stat = stat;
    this.levels = levels;
    this.selfTarget = selfTarget;
    this.allOthers = allOthers;
  }

  applyPostDefend(pokemon: Pokemon, passive: boolean, simulated: boolean, attacker: Pokemon, move: Move, hitResult: HitResult, args: any[]): boolean {
    if (this.condition(pokemon, attacker, move)) {
      if (simulated) {
        return true;
      }

      if (this.allOthers) {
        const otherPokemon = pokemon.getAlly() ? pokemon.getOpponents().concat([ pokemon.getAlly() ]) : pokemon.getOpponents();
        for (const other of otherPokemon) {
          other.scene.unshiftPhase(new StatChangePhase(other.scene, (other).getBattlerIndex(), false, [ this.stat ], this.levels));
        }
        return true;
      }
      pokemon.scene.unshiftPhase(new StatChangePhase(pokemon.scene, (this.selfTarget ? pokemon : attacker).getBattlerIndex(), this.selfTarget, [ this.stat ], this.levels));
      return true;
    }

    return false;
  }
}

export class PostDefendHpGatedStatChangeAbAttr extends PostDefendAbAttr {
  private condition: PokemonDefendCondition;
  private hpGate: number;
  private stats: BattleStat[];
  private levels: integer;
  private selfTarget: boolean;

  constructor(condition: PokemonDefendCondition, hpGate: number, stats: BattleStat[], levels: integer, selfTarget: boolean = true) {
    super(true);

    this.condition = condition;
    this.hpGate = hpGate;
    this.stats = stats;
    this.levels = levels;
    this.selfTarget = selfTarget;
  }

  applyPostDefend(pokemon: Pokemon, passive: boolean, simulated: boolean, attacker: Pokemon, move: Move, hitResult: HitResult, args: any[]): boolean {
    const hpGateFlat: integer = Math.ceil(pokemon.getMaxHp() * this.hpGate);
    const lastAttackReceived = pokemon.turnData.attacksReceived[pokemon.turnData.attacksReceived.length - 1];
    const damageReceived = lastAttackReceived?.damage || 0;

    if (this.condition(pokemon, attacker, move) && (pokemon.hp <= hpGateFlat && (pokemon.hp + damageReceived) > hpGateFlat)) {
      if (!simulated) {
        pokemon.scene.unshiftPhase(new StatChangePhase(pokemon.scene, (this.selfTarget ? pokemon : attacker).getBattlerIndex(), true, this.stats, this.levels));
      }
      return true;
    }

    return false;
  }
}

export class PostDefendApplyArenaTrapTagAbAttr extends PostDefendAbAttr {
  private condition: PokemonDefendCondition;
  private tagType: ArenaTagType;

  constructor(condition: PokemonDefendCondition, tagType: ArenaTagType) {
    super(true);

    this.condition = condition;
    this.tagType = tagType;
  }

  applyPostDefend(pokemon: Pokemon, passive: boolean, simulated: boolean, attacker: Pokemon, move: Move, hitResult: HitResult, args: any[]): boolean {
    if (this.condition(pokemon, attacker, move)) {
      const tag = pokemon.scene.arena.getTag(this.tagType) as ArenaTrapTag;
      if (!pokemon.scene.arena.getTag(this.tagType) || tag.layers < tag.maxLayers) {
        if (!simulated) {
          pokemon.scene.arena.addTag(this.tagType, 0, undefined, pokemon.id, pokemon.isPlayer() ? ArenaTagSide.ENEMY : ArenaTagSide.PLAYER);
        }
        return true;
      }
    }
    return false;
  }
}

export class PostDefendApplyBattlerTagAbAttr extends PostDefendAbAttr {
  private condition: PokemonDefendCondition;
  private tagType: BattlerTagType;
  constructor(condition: PokemonDefendCondition, tagType: BattlerTagType) {
    super(true);

    this.condition = condition;
    this.tagType = tagType;
  }

  applyPostDefend(pokemon: Pokemon, passive: boolean, simulated: boolean, attacker: Pokemon, move: Move, hitResult: HitResult, args: any[]): boolean {
    if (this.condition(pokemon, attacker, move)) {
      if (!pokemon.getTag(this.tagType) && !simulated) {
        pokemon.addTag(this.tagType, undefined, undefined, pokemon.id);
        pokemon.scene.queueMessage(i18next.t("abilityTriggers:windPowerCharged", { pokemonName: getPokemonNameWithAffix(pokemon), moveName: move.name }));
      }
      return true;
    }
    return false;
  }
}

export class PostDefendTypeChangeAbAttr extends PostDefendAbAttr {
  applyPostDefend(pokemon: Pokemon, passive: boolean, simulated: boolean, attacker: Pokemon, move: Move, hitResult: HitResult, args: any[]): boolean {
    if (hitResult < HitResult.NO_EFFECT) {
      if (simulated) {
        return true;
      }
      const type = attacker.getMoveType(move);
      const pokemonTypes = pokemon.getTypes(true);
      if (pokemonTypes.length !== 1 || pokemonTypes[0] !== type) {
        pokemon.summonData.types = [ type ];
        return true;
      }
    }

    return false;
  }

  getTriggerMessage(pokemon: Pokemon, abilityName: string, ...args: any[]): string {
    return i18next.t("abilityTriggers:postDefendTypeChange", {
      pokemonNameWithAffix: getPokemonNameWithAffix(pokemon),
      abilityName,
      typeName: i18next.t(`pokemonInfo:Type.${Type[pokemon.getTypes(true)[0]]}`)
    });
  }
}

export class PostDefendTerrainChangeAbAttr extends PostDefendAbAttr {
  private terrainType: TerrainType;

  constructor(terrainType: TerrainType) {
    super();

    this.terrainType = terrainType;
  }

  applyPostDefend(pokemon: Pokemon, passive: boolean, simulated: boolean, attacker: Pokemon, move: Move, hitResult: HitResult, args: any[]): boolean {
    if (hitResult < HitResult.NO_EFFECT) {
      if (simulated) {
        return pokemon.scene.arena.terrain?.terrainType !== (this.terrainType || undefined);
      } else {
        return pokemon.scene.arena.trySetTerrain(this.terrainType, true);
      }
    }

    return false;
  }
}

export class PostDefendContactApplyStatusEffectAbAttr extends PostDefendAbAttr {
  private chance: integer;
  private effects: StatusEffect[];

  constructor(chance: integer, ...effects: StatusEffect[]) {
    super();

    this.chance = chance;
    this.effects = effects;
  }

  applyPostDefend(pokemon: Pokemon, passive: boolean, simulated: boolean, attacker: Pokemon, move: Move, hitResult: HitResult, args: any[]): boolean {
    if (move.checkFlag(MoveFlags.MAKES_CONTACT, attacker, pokemon) && !attacker.status && (this.chance === -1 || pokemon.randSeedInt(100) < this.chance)) {
      const effect = this.effects.length === 1 ? this.effects[0] : this.effects[pokemon.randSeedInt(this.effects.length)];
      if (simulated) {
        return attacker.canSetStatus(effect, true, false, pokemon);
      } else {
        return attacker.trySetStatus(effect, true, pokemon);
      }
    }

    return false;
  }
}

export class EffectSporeAbAttr extends PostDefendContactApplyStatusEffectAbAttr {
  constructor() {
    super(10, StatusEffect.POISON, StatusEffect.PARALYSIS, StatusEffect.SLEEP);
  }

  applyPostDefend(pokemon: Pokemon, passive: boolean, simulated: boolean, attacker: Pokemon, move: Move, hitResult: HitResult, args: any[]): boolean {
    if (attacker.hasAbility(Abilities.OVERCOAT) || attacker.isOfType(Type.GRASS)) {
      return false;
    }
    return super.applyPostDefend(pokemon, passive, simulated, attacker, move, hitResult, args);
  }
}

export class PostDefendContactApplyTagChanceAbAttr extends PostDefendAbAttr {
  private chance: integer;
  private tagType: BattlerTagType;
  private turnCount: integer | undefined;

  constructor(chance: integer, tagType: BattlerTagType, turnCount?: integer) {
    super();

    this.tagType = tagType;
    this.chance = chance;
    this.turnCount = turnCount;
  }

  applyPostDefend(pokemon: Pokemon, passive: boolean, simulated: boolean, attacker: Pokemon, move: Move, hitResult: HitResult, args: any[]): boolean {
    if (move.checkFlag(MoveFlags.MAKES_CONTACT, attacker, pokemon) && pokemon.randSeedInt(100) < this.chance) {
      if (simulated) {
        return attacker.canAddTag(this.tagType);
      } else {
        return attacker.addTag(this.tagType, this.turnCount, move.id, attacker.id);
      }
    }

    return false;
  }
}

export class PostDefendCritStatChangeAbAttr extends PostDefendAbAttr {
  private stat: BattleStat;
  private levels: integer;

  constructor(stat: BattleStat, levels: integer) {
    super();

    this.stat = stat;
    this.levels = levels;
  }

  applyPostDefend(pokemon: Pokemon, passive: boolean, simulated: boolean, attacker: Pokemon, move: Move, hitResult: HitResult, args: any[]): boolean {
    if (!simulated) {
      pokemon.scene.unshiftPhase(new StatChangePhase(pokemon.scene, pokemon.getBattlerIndex(), true, [ this.stat ], this.levels));
    }

    return true;
  }

  getCondition(): AbAttrCondition {
    return (pokemon: Pokemon) => pokemon.turnData.attacksReceived.length !== 0 && pokemon.turnData.attacksReceived[pokemon.turnData.attacksReceived.length - 1].critical;
  }
}

export class PostDefendContactDamageAbAttr extends PostDefendAbAttr {
  private damageRatio: integer;

  constructor(damageRatio: integer) {
    super();

    this.damageRatio = damageRatio;
  }

  applyPostDefend(pokemon: Pokemon, passive: boolean, simulated: boolean, attacker: Pokemon, move: Move, hitResult: HitResult, args: any[]): boolean {
    if (!simulated && move.checkFlag(MoveFlags.MAKES_CONTACT, attacker, pokemon) && !attacker.hasAbilityWithAttr(BlockNonDirectDamageAbAttr)) {
      attacker.damageAndUpdate(Utils.toDmgValue(attacker.getMaxHp() * (1 / this.damageRatio)), HitResult.OTHER);
      attacker.turnData.damageTaken += Utils.toDmgValue(attacker.getMaxHp() * (1 / this.damageRatio));
      return true;
    }

    return false;
  }

  getTriggerMessage(pokemon: Pokemon, abilityName: string, ...args: any[]): string {
    return i18next.t("abilityTriggers:postDefendContactDamage", {
      pokemonNameWithAffix: getPokemonNameWithAffix(pokemon),
      abilityName
    });
  }
}
/**
 * @description: This ability applies the Perish Song tag to the attacking pokemon
 * and the defending pokemon if the move makes physical contact and neither pokemon
 * already has the Perish Song tag.
 * @class PostDefendPerishSongAbAttr
 * @extends {PostDefendAbAttr}
 */
export class PostDefendPerishSongAbAttr extends PostDefendAbAttr {
  private turns: integer;

  constructor(turns: integer) {
    super();

    this.turns = turns;
  }

  applyPostDefend(pokemon: Pokemon, passive: boolean, simulated: boolean, attacker: Pokemon, move: Move, hitResult: HitResult, args: any[]): boolean {
    if (move.checkFlag(MoveFlags.MAKES_CONTACT, attacker, pokemon)) {
      if (pokemon.getTag(BattlerTagType.PERISH_SONG) || attacker.getTag(BattlerTagType.PERISH_SONG)) {
        return false;
      } else {
        if (!simulated) {
          attacker.addTag(BattlerTagType.PERISH_SONG, this.turns);
          pokemon.addTag(BattlerTagType.PERISH_SONG, this.turns);
        }
        return true;
      }
    }
    return false;
  }

  getTriggerMessage(pokemon: Pokemon, abilityName: string, ...args: any[]): string {
    return i18next.t("abilityTriggers:perishBody", {pokemonName: getPokemonNameWithAffix(pokemon), abilityName: abilityName});
  }
}

export class PostDefendWeatherChangeAbAttr extends PostDefendAbAttr {
  private weatherType: WeatherType;
  protected condition: PokemonDefendCondition | null;

  constructor(weatherType: WeatherType, condition?: PokemonDefendCondition) {
    super();

    this.weatherType = weatherType;
    this.condition = condition ?? null;
  }

  applyPostDefend(pokemon: Pokemon, passive: boolean, simulated: boolean, attacker: Pokemon, move: Move, hitResult: HitResult, args: any[]): boolean {
    if (this.condition !== null && !this.condition(pokemon, attacker, move)) {
      return false;
    }
    if (!pokemon.scene.arena.weather?.isImmutable()) {
      if (simulated) {
        return pokemon.scene.arena.weather?.weatherType !== this.weatherType;
      }
      return pokemon.scene.arena.trySetWeather(this.weatherType, true);
    }

    return false;
  }
}

export class PostDefendAbilitySwapAbAttr extends PostDefendAbAttr {
  constructor() {
    super();
  }

  applyPostDefend(pokemon: Pokemon, passive: boolean, simulated: boolean, attacker: Pokemon, move: Move, hitResult: HitResult, args: any[]): boolean {
    if (move.checkFlag(MoveFlags.MAKES_CONTACT, attacker, pokemon) && !attacker.getAbility().hasAttr(UnswappableAbilityAbAttr)) {
      if (!simulated) {
        const tempAbilityId = attacker.getAbility().id;
        attacker.summonData.ability = pokemon.getAbility().id;
        pokemon.summonData.ability = tempAbilityId;
      }
      return true;
    }

    return false;
  }

  getTriggerMessage(pokemon: Pokemon, abilityName: string, ...args: any[]): string {
    return i18next.t("abilityTriggers:postDefendAbilitySwap", { pokemonNameWithAffix: getPokemonNameWithAffix(pokemon) });
  }
}

export class PostDefendAbilityGiveAbAttr extends PostDefendAbAttr {
  private ability: Abilities;

  constructor(ability: Abilities) {
    super();
    this.ability = ability;
  }

  applyPostDefend(pokemon: Pokemon, passive: boolean, simulated: boolean, attacker: Pokemon, move: Move, hitResult: HitResult, args: any[]): boolean {
    if (move.checkFlag(MoveFlags.MAKES_CONTACT, attacker, pokemon) && !attacker.getAbility().hasAttr(UnsuppressableAbilityAbAttr) && !attacker.getAbility().hasAttr(PostDefendAbilityGiveAbAttr)) {
      if (!simulated) {
        attacker.summonData.ability = this.ability;
      }

      return true;
    }

    return false;
  }

  getTriggerMessage(pokemon: Pokemon, abilityName: string, ...args: any[]): string {
    return i18next.t("abilityTriggers:postDefendAbilityGive", {
      pokemonNameWithAffix: getPokemonNameWithAffix(pokemon),
      abilityName
    });
  }
}

export class PostDefendMoveDisableAbAttr extends PostDefendAbAttr {
  private chance: integer;
  private attacker: Pokemon;
  private move: Move;

  constructor(chance: integer) {
    super();

    this.chance = chance;
  }

  applyPostDefend(pokemon: Pokemon, passive: boolean, simulated: boolean, attacker: Pokemon, move: Move, hitResult: HitResult, args: any[]): boolean {
    if (!attacker.summonData.disabledMove) {
      if (move.checkFlag(MoveFlags.MAKES_CONTACT, attacker, pokemon) && (this.chance === -1 || pokemon.randSeedInt(100) < this.chance) && !attacker.isMax()) {
        if (simulated) {
          return true;
        }

        this.attacker = attacker;
        this.move = move;

        attacker.summonData.disabledMove = move.id;
        attacker.summonData.disabledTurns = 4;
        return true;
      }
    }
    return false;
  }

  getTriggerMessage(pokemon: Pokemon, abilityName: string, ...args: any[]): string {
    return i18next.t("abilityTriggers:postDefendMoveDisable", {
      pokemonNameWithAffix: getPokemonNameWithAffix(this.attacker),
      moveName: this.move.name,
    });
  }
}

export class PostStatChangeStatChangeAbAttr extends PostStatChangeAbAttr {
  private condition: PokemonStatChangeCondition;
  private statsToChange: BattleStat[];
  private levels: integer;

  constructor(condition: PokemonStatChangeCondition, statsToChange: BattleStat[], levels: integer) {
    super(true);

    this.condition = condition;
    this.statsToChange = statsToChange;
    this.levels = levels;
  }

  applyPostStatChange(pokemon: Pokemon, simulated: boolean, statsChanged: BattleStat[], levelsChanged: integer, selfTarget: boolean, args: any[]): boolean {
    if (this.condition(pokemon, statsChanged, levelsChanged) && !selfTarget) {
      if (!simulated) {
        pokemon.scene.unshiftPhase(new StatChangePhase(pokemon.scene, (pokemon).getBattlerIndex(), true, this.statsToChange, this.levels));
      }
      return true;
    }

    return false;
  }
}

export class PreAttackAbAttr extends AbAttr {
  applyPreAttack(pokemon: Pokemon, passive: boolean, simulated: boolean, defender: Pokemon | null, move: Move, args: any[]): boolean | Promise<boolean> {
    return false;
  }
}

/**
 * Modifies moves additional effects with multipliers, ie. Sheer Force, Serene Grace.
 * @extends AbAttr
 * @see {@linkcode apply}
 */
export class MoveEffectChanceMultiplierAbAttr extends AbAttr {
  private chanceMultiplier: number;

  constructor(chanceMultiplier: number) {
    super(true);
    this.chanceMultiplier = chanceMultiplier;
  }
  /**
   * @param args [0]: {@linkcode Utils.NumberHolder} Move additional effect chance. Has to be higher than or equal to 0.
   *             [1]: {@linkcode Moves } Move used by the ability user.
   */
  apply(pokemon: Pokemon, passive: boolean, simulated: boolean, cancelled: Utils.BooleanHolder, args: any[]): boolean {
    // Disable showAbility during getTargetBenefitScore
    this.showAbility = args[4];
    if ((args[0] as Utils.NumberHolder).value <= 0 || (args[1] as Move).id === Moves.ORDER_UP) {
      return false;
    }

    (args[0] as Utils.NumberHolder).value *= this.chanceMultiplier;
    (args[0] as Utils.NumberHolder).value = Math.min((args[0] as Utils.NumberHolder).value, 100);
    return true;

  }
}

/**
 * Sets incoming moves additional effect chance to zero, ignoring all effects from moves. ie. Shield Dust.
 * @extends PreDefendAbAttr
 * @see {@linkcode applyPreDefend}
 */
export class IgnoreMoveEffectsAbAttr extends PreDefendAbAttr {
  /**
   * @param args [0]: {@linkcode Utils.NumberHolder} Move additional effect chance.
   */
  applyPreDefend(pokemon: Pokemon, passive: boolean, simulated: boolean, attacker: Pokemon, move: Move, cancelled: Utils.BooleanHolder, args: any[]): boolean {

    if ((args[0] as Utils.NumberHolder).value <= 0) {
      return false;
    }

    (args[0] as Utils.NumberHolder).value = 0;
    return true;

  }
}

export class VariableMovePowerAbAttr extends PreAttackAbAttr {
  applyPreAttack(pokemon: Pokemon, passive: boolean, simulated: boolean, defender: Pokemon, move: Move, args: any[]): boolean {
    //const power = args[0] as Utils.NumberHolder;
    return false;
  }
}

export class FieldPreventExplosiveMovesAbAttr extends AbAttr {
  apply(pokemon: Pokemon, passive: boolean, simulated: boolean, cancelled: Utils.BooleanHolder, args: any[]): boolean | Promise<boolean> {
    cancelled.value = true;
    return true;
  }
}

/**
 * Multiplies a BattleStat if the checked Pokemon lacks this ability.
 * If this ability cannot stack, a BooleanHolder can be used to prevent this from stacking.
 * @see {@link applyFieldBattleStatMultiplierAbAttrs}
 * @see {@link applyFieldBattleStat}
 * @see {@link Utils.BooleanHolder}
 */
export class FieldMultiplyBattleStatAbAttr extends AbAttr {
  private stat: Stat;
  private multiplier: number;
  private canStack: boolean;

  constructor(stat: Stat, multiplier: number, canStack: boolean = false) {
    super(false);

    this.stat = stat;
    this.multiplier = multiplier;
    this.canStack = canStack;
  }

  /**
   * applyFieldBattleStat: Tries to multiply a Pokemon's BattleStat
   * @param pokemon {@linkcode Pokemon} the Pokemon using this ability
   * @param passive {@linkcode boolean} unused
   * @param stat {@linkcode Stat} the type of the checked stat
   * @param statValue {@linkcode Utils.NumberHolder} the value of the checked stat
   * @param checkedPokemon {@linkcode Pokemon} the Pokemon this ability is targeting
   * @param hasApplied {@linkcode Utils.BooleanHolder} whether or not another multiplier has been applied to this stat
   * @param args {any[]} unused
   * @returns true if this changed the checked stat, false otherwise.
   */
  applyFieldBattleStat(pokemon: Pokemon, passive: boolean, simulated: boolean, stat: Stat, statValue: Utils.NumberHolder, checkedPokemon: Pokemon, hasApplied: Utils.BooleanHolder, args: any[]): boolean {
    if (!this.canStack && hasApplied.value) {
      return false;
    }

    if (this.stat === stat && checkedPokemon.getAbilityAttrs(FieldMultiplyBattleStatAbAttr).every(attr => (attr as FieldMultiplyBattleStatAbAttr).stat !== stat)) {
      statValue.value *= this.multiplier;
      hasApplied.value = true;
      return true;
    }
    return false;
  }

}

export class MoveTypeChangeAbAttr extends PreAttackAbAttr {
  constructor(
    private newType: Type,
    private powerMultiplier: number,
    private condition?: PokemonAttackCondition
  ) {
    super(true);
  }

  // TODO: Decouple this into two attributes (type change / power boost)
  applyPreAttack(pokemon: Pokemon, passive: boolean, simulated: boolean, defender: Pokemon, move: Move, args: any[]): boolean {
    if (this.condition && this.condition(pokemon, defender, move)) {
      if (args[0] && args[0] instanceof Utils.NumberHolder) {
        args[0].value = this.newType;
      }
      if (args[1] && args[1] instanceof Utils.NumberHolder) {
        args[1].value *= this.powerMultiplier;
      }
      return true;
    }

    return false;
  }
}

/** Ability attribute for changing a pokemon's type before using a move */
export class PokemonTypeChangeAbAttr extends PreAttackAbAttr {
  private moveType: Type;

  constructor() {
    super(true);
  }

  applyPreAttack(pokemon: Pokemon, passive: boolean, simulated: boolean, defender: Pokemon, move: Move, args: any[]): boolean {
    if (
      !pokemon.isTerastallized() &&
      move.id !== Moves.STRUGGLE &&
      /**
       * Skip moves that call other moves because these moves generate a following move that will trigger this ability attribute
       * @see {@link https://bulbapedia.bulbagarden.net/wiki/Category:Moves_that_call_other_moves}
       */
      !move.findAttr((attr) =>
        attr instanceof RandomMovesetMoveAttr ||
        attr instanceof RandomMoveAttr ||
        attr instanceof NaturePowerAttr ||
        attr instanceof CopyMoveAttr
      )
    ) {
      const moveType = pokemon.getMoveType(move);

      if (pokemon.getTypes().some((t) => t !== moveType)) {
        if (!simulated) {
          this.moveType = moveType;
          pokemon.summonData.types = [moveType];
          pokemon.updateInfo();
        }

        return true;
      }
    }

    return false;
  }

  getTriggerMessage(pokemon: Pokemon, abilityName: string, ...args: any[]): string {
    return i18next.t("abilityTriggers:pokemonTypeChange", {
      pokemonNameWithAffix: getPokemonNameWithAffix(pokemon),
      moveType: i18next.t(`pokemonInfo:Type.${Type[this.moveType]}`),
    });
  }
}

/**
 * Class for abilities that convert single-strike moves to two-strike moves (i.e. Parental Bond).
 * @param damageMultiplier the damage multiplier for the second strike, relative to the first.
 */
export class AddSecondStrikeAbAttr extends PreAttackAbAttr {
  private damageMultiplier: number;

  constructor(damageMultiplier: number) {
    super(false);

    this.damageMultiplier = damageMultiplier;
  }

  /**
   * Determines whether this attribute can apply to a given move.
   * @param {Move} move the move to which this attribute may apply
   * @param numTargets the number of {@linkcode Pokemon} targeted by this move
   * @returns true if the attribute can apply to the move, false otherwise
   */
  canApplyPreAttack(move: Move, numTargets: integer): boolean {
    /**
     * Parental Bond cannot apply to multi-hit moves, charging moves, or
     * moves that cause the user to faint.
     */
    const exceptAttrs: Constructor<MoveAttr>[] = [
      MultiHitAttr,
      ChargeAttr,
      SacrificialAttr,
      SacrificialAttrOnHit
    ];

    /** Parental Bond cannot apply to these specific moves */
    const exceptMoves: Moves[] = [
      Moves.FLING,
      Moves.UPROAR,
      Moves.ROLLOUT,
      Moves.ICE_BALL,
      Moves.ENDEAVOR
    ];

    /** Also check if this move is an Attack move and if it's only targeting one Pokemon */
    return numTargets === 1
      && !exceptAttrs.some(attr => move.hasAttr(attr))
      && !exceptMoves.some(id => move.id === id)
      && move.category !== MoveCategory.STATUS;
  }

  /**
   * If conditions are met, this doubles the move's hit count (via args[1])
   * or multiplies the damage of secondary strikes (via args[2])
   * @param {Pokemon} pokemon the Pokemon using the move
   * @param passive n/a
   * @param defender n/a
   * @param {Move} move the move used by the ability source
   * @param args\[0\] the number of Pokemon this move is targeting
   * @param {Utils.IntegerHolder} args\[1\] the number of strikes with this move
   * @param {Utils.NumberHolder} args\[2\] the damage multiplier for the current strike
   * @returns
   */
  applyPreAttack(pokemon: Pokemon, passive: boolean, simulated: boolean, defender: Pokemon, move: Move, args: any[]): boolean {
    const numTargets = args[0] as integer;
    const hitCount = args[1] as Utils.IntegerHolder;
    const multiplier = args[2] as Utils.NumberHolder;

    if (this.canApplyPreAttack(move, numTargets)) {
      this.showAbility = !!hitCount?.value;
      if (!!hitCount?.value) {
        hitCount.value *= 2;
      }

      if (!!multiplier?.value && pokemon.turnData.hitsLeft % 2 === 1 && pokemon.turnData.hitsLeft !== pokemon.turnData.hitCount) {
        multiplier.value *= this.damageMultiplier;
      }
      return true;
    }
    return false;
  }
}

/**
 * Class for abilities that boost the damage of moves
 * For abilities that boost the base power of moves, see VariableMovePowerAbAttr
 * @param damageMultiplier the amount to multiply the damage by
 * @param condition the condition for this ability to be applied
 */
export class DamageBoostAbAttr extends PreAttackAbAttr {
  private damageMultiplier: number;
  private condition: PokemonAttackCondition;

  constructor(damageMultiplier: number, condition: PokemonAttackCondition) {
    super(true);
    this.damageMultiplier = damageMultiplier;
    this.condition = condition;
  }

  /**
   *
   * @param pokemon the attacker pokemon
   * @param passive N/A
   * @param defender the target pokemon
   * @param move the move used by the attacker pokemon
   * @param args Utils.NumberHolder as damage
   * @returns true if the function succeeds
   */
  applyPreAttack(pokemon: Pokemon, passive: boolean, simulated: boolean, defender: Pokemon, move: Move, args: any[]): boolean {
    if (this.condition(pokemon, defender, move)) {
      const power = args[0] as Utils.NumberHolder;
      power.value = Math.floor(power.value * this.damageMultiplier);
      return true;
    }

    return false;
  }
}

export class MovePowerBoostAbAttr extends VariableMovePowerAbAttr {
  private condition: PokemonAttackCondition;
  private powerMultiplier: number;

  constructor(condition: PokemonAttackCondition, powerMultiplier: number, showAbility: boolean = true) {
    super(showAbility);
    this.condition = condition;
    this.powerMultiplier = powerMultiplier;
  }

  applyPreAttack(pokemon: Pokemon, passive: boolean, simulated: boolean, defender: Pokemon, move: Move, args: any[]): boolean {
    if (this.condition(pokemon, defender, move)) {
      (args[0] as Utils.NumberHolder).value *= this.powerMultiplier;

      return true;
    }

    return false;
  }
}

export class MoveTypePowerBoostAbAttr extends MovePowerBoostAbAttr {
  constructor(boostedType: Type, powerMultiplier?: number) {
    super((pokemon, defender, move) => move.type === boostedType, powerMultiplier || 1.5);
  }
}

export class LowHpMoveTypePowerBoostAbAttr extends MoveTypePowerBoostAbAttr {
  constructor(boostedType: Type) {
    super(boostedType);
  }

  getCondition(): AbAttrCondition {
    return (pokemon) => pokemon.getHpRatio() <= 0.33;
  }
}

/**
 * Abilities which cause a variable amount of power increase.
 * @extends VariableMovePowerAbAttr
 * @see {@link applyPreAttack}
 */
export class VariableMovePowerBoostAbAttr extends VariableMovePowerAbAttr {
  private mult: (user: Pokemon, target: Pokemon, move: Move) => number;

  /**
   * @param mult A function which takes the user, target, and move, and returns the power multiplier. 1 means no multiplier.
   * @param {boolean} showAbility Whether to show the ability when it activates.
   */
  constructor(mult: (user: Pokemon, target: Pokemon, move: Move) => number, showAbility: boolean = true) {
    super(showAbility);
    this.mult = mult;
  }

  /**
   * @override
   */
  applyPreAttack(pokemon: Pokemon, passive: boolean, simulated: boolean, defender: Pokemon, move, args: any[]): boolean {
    const multiplier = this.mult(pokemon, defender, move);
    if (multiplier !== 1) {
      (args[0] as Utils.NumberHolder).value *= multiplier;
      return true;
    }

    return false;
  }
}

/**
 * Boosts the power of a Pokémon's move under certain conditions.
 * @extends AbAttr
 */
export class FieldMovePowerBoostAbAttr extends AbAttr {
  private condition: PokemonAttackCondition;
  private powerMultiplier: number;

  /**
   * @param condition - A function that determines whether the power boost condition is met.
   * @param powerMultiplier - The multiplier to apply to the move's power when the condition is met.
   */
  constructor(condition: PokemonAttackCondition, powerMultiplier: number) {
    super(false);
    this.condition = condition;
    this.powerMultiplier = powerMultiplier;
  }

  applyPreAttack(pokemon: Pokemon | null, passive: boolean | null, simulated: boolean, defender: Pokemon | null, move: Move, args: any[]): boolean {
    if (this.condition(pokemon, defender, move)) {
      (args[0] as Utils.NumberHolder).value *= this.powerMultiplier;

      return true;
    }

    return false;
  }
}

/**
 * Boosts the power of a specific type of move.
 * @extends FieldMovePowerBoostAbAttr
 */
export class PreAttackFieldMoveTypePowerBoostAbAttr extends FieldMovePowerBoostAbAttr {
  /**
   * @param boostedType - The type of move that will receive the power boost.
   * @param powerMultiplier - The multiplier to apply to the move's power, defaults to 1.5 if not provided.
   */
  constructor(boostedType: Type, powerMultiplier?: number) {
    super((pokemon, defender, move) => move.type === boostedType, powerMultiplier || 1.5);
  }
}

/**
 * Boosts the power of a specific type of move for all Pokemon in the field.
 * @extends PreAttackFieldMoveTypePowerBoostAbAttr
 */
export class FieldMoveTypePowerBoostAbAttr extends PreAttackFieldMoveTypePowerBoostAbAttr { }

/**
 * Boosts the power of a specific type of move for the user and its allies.
 * @extends PreAttackFieldMoveTypePowerBoostAbAttr
 */
export class UserFieldMoveTypePowerBoostAbAttr extends PreAttackFieldMoveTypePowerBoostAbAttr { }

/**
 * Boosts the power of moves in specified categories.
 * @extends FieldMovePowerBoostAbAttr
 */
export class AllyMoveCategoryPowerBoostAbAttr extends FieldMovePowerBoostAbAttr {
  /**
   * @param boostedCategories - The categories of moves that will receive the power boost.
   * @param powerMultiplier - The multiplier to apply to the move's power.
   */
  constructor(boostedCategories: MoveCategory[], powerMultiplier: number) {
    super((pokemon, defender, move) => boostedCategories.includes(move.category), powerMultiplier);
  }
}

export class BattleStatMultiplierAbAttr extends AbAttr {
  private battleStat: BattleStat;
  private multiplier: number;
  private condition: PokemonAttackCondition | null;

  constructor(battleStat: BattleStat, multiplier: number, condition?: PokemonAttackCondition) {
    super(false);

    this.battleStat = battleStat;
    this.multiplier = multiplier;
    this.condition = condition ?? null;
  }

  applyBattleStat(pokemon: Pokemon, passive: boolean, simulated: boolean, battleStat: BattleStat, statValue: Utils.NumberHolder, args: any[]): boolean | Promise<boolean> {
    const move = (args[0] as Move);
    if (battleStat === this.battleStat && (!this.condition || this.condition(pokemon, null, move))) {
      statValue.value *= this.multiplier;
      return true;
    }

    return false;
  }
}

export class PostAttackAbAttr extends AbAttr {
  private attackCondition: PokemonAttackCondition;

  /** The default attackCondition requires that the selected move is a damaging move */
  constructor(attackCondition: PokemonAttackCondition = (user, target, move) => (move.category !== MoveCategory.STATUS)) {
    super();

    this.attackCondition = attackCondition;
  }

  /**
   * Please override {@link applyPostAttackAfterMoveTypeCheck} instead of this method. By default, this method checks that the move used is a damaging attack before
   * applying the effect of any inherited class. This can be changed by providing a different {@link attackCondition} to the constructor. See {@link ConfusionOnStatusEffectAbAttr}
   * for an example of an effect that does not require a damaging move.
   */
  applyPostAttack(pokemon: Pokemon, passive: boolean, simulated: boolean, defender: Pokemon, move: Move, hitResult: HitResult | null, args: any[]): boolean | Promise<boolean> {
    // When attackRequired is true, we require the move to be an attack move and to deal damage before checking secondary requirements.
    // If attackRequired is false, we always defer to the secondary requirements.
    if (this.attackCondition(pokemon, defender, move)) {
      return this.applyPostAttackAfterMoveTypeCheck(pokemon, passive, simulated, defender, move, hitResult, args);
    } else {
      return false;
    }
  }

  /**
   * This method is only called after {@link applyPostAttack} has already been applied. Use this for handling checks specific to the ability in question.
   */
  applyPostAttackAfterMoveTypeCheck(pokemon: Pokemon, passive: boolean, simulated: boolean, defender: Pokemon, move: Move, hitResult: HitResult | null, args: any[]): boolean | Promise<boolean> {
    return false;
  }
}

export class PostAttackStealHeldItemAbAttr extends PostAttackAbAttr {
  private stealCondition: PokemonAttackCondition | null;

  constructor(stealCondition?: PokemonAttackCondition) {
    super();

    this.stealCondition = stealCondition ?? null;
  }

  applyPostAttackAfterMoveTypeCheck(pokemon: Pokemon, passive: boolean, simulated: boolean, defender: Pokemon, move: Move, hitResult: HitResult, args: any[]): Promise<boolean> {
    return new Promise<boolean>(resolve => {
      if (!simulated && hitResult < HitResult.NO_EFFECT && (!this.stealCondition || this.stealCondition(pokemon, defender, move))) {
        const heldItems = this.getTargetHeldItems(defender).filter(i => i.isTransferrable);
        if (heldItems.length) {
          const stolenItem = heldItems[pokemon.randSeedInt(heldItems.length)];
          pokemon.scene.tryTransferHeldItemModifier(stolenItem, pokemon, false).then(success => {
            if (success) {
              pokemon.scene.queueMessage(i18next.t("abilityTriggers:postAttackStealHeldItem", { pokemonNameWithAffix: getPokemonNameWithAffix(pokemon), defenderName: defender.name, stolenItemType: stolenItem.type.name }));
            }
            resolve(success);
          });
          return;
        }
      }
      resolve(simulated);
    });
  }

  getTargetHeldItems(target: Pokemon): PokemonHeldItemModifier[] {
    return target.scene.findModifiers(m => m instanceof PokemonHeldItemModifier
      && m.pokemonId === target.id, target.isPlayer()) as PokemonHeldItemModifier[];
  }
}

export class PostAttackApplyStatusEffectAbAttr extends PostAttackAbAttr {
  private contactRequired: boolean;
  private chance: integer;
  private effects: StatusEffect[];

  constructor(contactRequired: boolean, chance: integer, ...effects: StatusEffect[]) {
    super();

    this.contactRequired = contactRequired;
    this.chance = chance;
    this.effects = effects;
  }

  applyPostAttackAfterMoveTypeCheck(pokemon: Pokemon, passive: boolean, simulated: boolean, attacker: Pokemon, move: Move, hitResult: HitResult, args: any[]): boolean {
    /**Status inflicted by abilities post attacking are also considered additional effects.*/
    if (!attacker.hasAbilityWithAttr(IgnoreMoveEffectsAbAttr) && !simulated && pokemon !== attacker && (!this.contactRequired || move.checkFlag(MoveFlags.MAKES_CONTACT, attacker, pokemon)) && pokemon.randSeedInt(100) < this.chance && !pokemon.status) {
      const effect = this.effects.length === 1 ? this.effects[0] : this.effects[pokemon.randSeedInt(this.effects.length)];
      return attacker.trySetStatus(effect, true, pokemon);
    }

    return simulated;
  }
}

export class PostAttackContactApplyStatusEffectAbAttr extends PostAttackApplyStatusEffectAbAttr {
  constructor(chance: integer, ...effects: StatusEffect[]) {
    super(true, chance, ...effects);
  }
}

export class PostAttackApplyBattlerTagAbAttr extends PostAttackAbAttr {
  private contactRequired: boolean;
  private chance: (user: Pokemon, target: Pokemon, move: Move) => integer;
  private effects: BattlerTagType[];


  constructor(contactRequired: boolean, chance: (user: Pokemon, target: Pokemon, move: Move) =>  integer, ...effects: BattlerTagType[]) {
    super();

    this.contactRequired = contactRequired;
    this.chance = chance;
    this.effects = effects;
  }

  applyPostAttackAfterMoveTypeCheck(pokemon: Pokemon, passive: boolean, simulated: boolean, attacker: Pokemon, move: Move, hitResult: HitResult, args: any[]): boolean {
    /**Battler tags inflicted by abilities post attacking are also considered additional effects.*/
    if (!attacker.hasAbilityWithAttr(IgnoreMoveEffectsAbAttr) && pokemon !== attacker && (!this.contactRequired || move.checkFlag(MoveFlags.MAKES_CONTACT, attacker, pokemon)) && pokemon.randSeedInt(100) < this.chance(attacker, pokemon, move) && !pokemon.status) {
      const effect = this.effects.length === 1 ? this.effects[0] : this.effects[pokemon.randSeedInt(this.effects.length)];
      return simulated || attacker.addTag(effect);
    }

    return false;
  }
}

export class PostDefendStealHeldItemAbAttr extends PostDefendAbAttr {
  private condition: PokemonDefendCondition | null;

  constructor(condition?: PokemonDefendCondition) {
    super();

    this.condition = condition ?? null;
  }

  applyPostDefend(pokemon: Pokemon, passive: boolean, simulated: boolean, attacker: Pokemon, move: Move, hitResult: HitResult, args: any[]): Promise<boolean> {
    return new Promise<boolean>(resolve => {
      if (!simulated && hitResult < HitResult.NO_EFFECT && (!this.condition || this.condition(pokemon, attacker, move))) {
        const heldItems = this.getTargetHeldItems(attacker).filter(i => i.isTransferrable);
        if (heldItems.length) {
          const stolenItem = heldItems[pokemon.randSeedInt(heldItems.length)];
          pokemon.scene.tryTransferHeldItemModifier(stolenItem, pokemon, false).then(success => {
            if (success) {
              pokemon.scene.queueMessage(i18next.t("abilityTriggers:postDefendStealHeldItem", { pokemonNameWithAffix: getPokemonNameWithAffix(pokemon), attackerName: attacker.name, stolenItemType: stolenItem.type.name }));
            }
            resolve(success);
          });
          return;
        }
      }
      resolve(simulated);
    });
  }

  getTargetHeldItems(target: Pokemon): PokemonHeldItemModifier[] {
    return target.scene.findModifiers(m => m instanceof PokemonHeldItemModifier
      && m.pokemonId === target.id, target.isPlayer()) as PokemonHeldItemModifier[];
  }
}

export class PostVictoryAbAttr extends AbAttr {
  applyPostVictory(pokemon: Pokemon, passive: boolean, simulated: boolean, args: any[]): boolean | Promise<boolean> {
    return false;
  }
}

class PostVictoryStatChangeAbAttr extends PostVictoryAbAttr {
  private stat: BattleStat | ((p: Pokemon) => BattleStat);
  private levels: integer;

  constructor(stat: BattleStat | ((p: Pokemon) => BattleStat), levels: integer) {
    super();

    this.stat = stat;
    this.levels = levels;
  }

  applyPostVictory(pokemon: Pokemon, passive: boolean, simulated: boolean, args: any[]): boolean | Promise<boolean> {
    const stat = typeof this.stat === "function"
      ? this.stat(pokemon)
      : this.stat;
    if (!simulated) {
      pokemon.scene.unshiftPhase(new StatChangePhase(pokemon.scene, pokemon.getBattlerIndex(), true, [ stat ], this.levels));
    }
    return true;
  }
}

export class PostVictoryFormChangeAbAttr extends PostVictoryAbAttr {
  private formFunc: (p: Pokemon) => integer;

  constructor(formFunc: ((p: Pokemon) => integer)) {
    super(true);

    this.formFunc = formFunc;
  }

  applyPostVictory(pokemon: Pokemon, passive: boolean, simulated: boolean, args: any[]): boolean | Promise<boolean> {
    const formIndex = this.formFunc(pokemon);
    if (formIndex !== pokemon.formIndex) {
      if (!simulated) {
        pokemon.scene.triggerPokemonFormChange(pokemon, SpeciesFormChangeManualTrigger, false);
      }
      return true;
    }

    return false;
  }
}

export class PostKnockOutAbAttr extends AbAttr {
  applyPostKnockOut(pokemon: Pokemon, passive: boolean, simulated: boolean, knockedOut: Pokemon, args: any[]): boolean | Promise<boolean> {
    return false;
  }
}

export class PostKnockOutStatChangeAbAttr extends PostKnockOutAbAttr {
  private stat: BattleStat | ((p: Pokemon) => BattleStat);
  private levels: integer;

  constructor(stat: BattleStat | ((p: Pokemon) => BattleStat), levels: integer) {
    super();

    this.stat = stat;
    this.levels = levels;
  }

  applyPostKnockOut(pokemon: Pokemon, passive: boolean, simulated: boolean, knockedOut: Pokemon, args: any[]): boolean | Promise<boolean> {
    const stat = typeof this.stat === "function"
      ? this.stat(pokemon)
      : this.stat;
    if (!simulated) {
      pokemon.scene.unshiftPhase(new StatChangePhase(pokemon.scene, pokemon.getBattlerIndex(), true, [ stat ], this.levels));
    }
    return true;
  }
}

export class CopyFaintedAllyAbilityAbAttr extends PostKnockOutAbAttr {
  constructor() {
    super();
  }

  applyPostKnockOut(pokemon: Pokemon, passive: boolean, simulated: boolean, knockedOut: Pokemon, args: any[]): boolean | Promise<boolean> {
    if (pokemon.isPlayer() === knockedOut.isPlayer() && !knockedOut.getAbility().hasAttr(UncopiableAbilityAbAttr)) {
      if (!simulated) {
        pokemon.summonData.ability = knockedOut.getAbility().id;
        pokemon.scene.queueMessage(i18next.t("abilityTriggers:copyFaintedAllyAbility", { pokemonNameWithAffix: getPokemonNameWithAffix(knockedOut), abilityName: allAbilities[knockedOut.getAbility().id].name }));
      }
      return true;
    }

    return false;
  }
}

export class IgnoreOpponentStatChangesAbAttr extends AbAttr {
  constructor() {
    super(false);
  }

  apply(pokemon: Pokemon, passive: boolean, simulated: boolean, cancelled: Utils.BooleanHolder, args: any[]) {
    (args[0] as Utils.IntegerHolder).value = 0;

    return true;
  }
}
/**
 * Ignores opponent's evasion stat changes when determining if a move hits or not
 * @extends AbAttr
 * @see {@linkcode apply}
 */
export class IgnoreOpponentEvasionAbAttr extends AbAttr {
  constructor() {
    super(false);
  }
  /**
   * Checks if enemy Pokemon is trapped by an Arena Trap-esque ability
   * @param pokemon N/A
   * @param passive N/A
   * @param cancelled N/A
   * @param args [0] {@linkcode Utils.IntegerHolder} of BattleStat.EVA
   * @returns if evasion level was successfully considered as 0
   */
  apply(pokemon: Pokemon, passive: boolean, simulated: boolean, cancelled: Utils.BooleanHolder, args: any[]) {
    (args[0] as Utils.IntegerHolder).value = 0;
    return true;
  }
}

export class IntimidateImmunityAbAttr extends AbAttr {
  constructor() {
    super(false);
  }

  apply(pokemon: Pokemon, passive: boolean, simulated: boolean, cancelled: Utils.BooleanHolder, args: any[]): boolean {
    cancelled.value = true;
    return true;
  }

  getTriggerMessage(pokemon: Pokemon, abilityName: string, ...args: any[]): string {
    return i18next.t("abilityTriggers:intimidateImmunity", {
      pokemonNameWithAffix: getPokemonNameWithAffix(pokemon),
      abilityName
    });
  }
}

export class PostIntimidateStatChangeAbAttr extends AbAttr {
  private stats: BattleStat[];
  private levels: integer;
  private overwrites: boolean;

  constructor(stats: BattleStat[], levels: integer, overwrites?: boolean) {
    super(true);
    this.stats = stats;
    this.levels = levels;
    this.overwrites = !!overwrites;
  }

  apply(pokemon: Pokemon, passive: boolean, simulated: boolean, cancelled: Utils.BooleanHolder, args: any[]): boolean {
    if (!simulated) {
      pokemon.scene.pushPhase(new StatChangePhase(pokemon.scene, pokemon.getBattlerIndex(), false, this.stats, this.levels));
    }
    cancelled.value = this.overwrites;
    return true;
  }
}

/**
 * Base class for defining all {@linkcode Ability} Attributes post summon
 * @see {@linkcode applyPostSummon()}
 */
export class PostSummonAbAttr extends AbAttr {
  /**
   * Applies ability post summon (after switching in)
   * @param pokemon {@linkcode Pokemon} with this ability
   * @param passive Whether this ability is a passive
   * @param args Set of unique arguments needed by this attribute
   * @returns true if application of the ability succeeds
   */
  applyPostSummon(pokemon: Pokemon, passive: boolean, simulated: boolean, args: any[]): boolean | Promise<boolean> {
    return false;
  }
}
/**
 * Removes specified arena tags when a Pokemon is summoned.
 */
export class PostSummonRemoveArenaTagAbAttr extends PostSummonAbAttr {
  private arenaTags: ArenaTagType[];

  /**
   * @param arenaTags {@linkcode ArenaTagType[]} - the arena tags to be removed
   */
  constructor(arenaTags: ArenaTagType[]) {
    super(true);

    this.arenaTags = arenaTags;
  }

  applyPostSummon(pokemon: Pokemon, passive: boolean, simulated: boolean, args: any[]): boolean | Promise<boolean> {
    if (!simulated) {
      for (const arenaTag of this.arenaTags) {
        pokemon.scene.arena.removeTag(arenaTag);
      }
    }
    return true;
  }
}

export class PostSummonMessageAbAttr extends PostSummonAbAttr {
  private messageFunc: (pokemon: Pokemon) => string;

  constructor(messageFunc: (pokemon: Pokemon) => string) {
    super(true);

    this.messageFunc = messageFunc;
  }

  applyPostSummon(pokemon: Pokemon, passive: boolean, simulated: boolean, args: any[]): boolean {
    if (!simulated) {
      pokemon.scene.queueMessage(this.messageFunc(pokemon));
    }

    return true;
  }
}

export class PostSummonUnnamedMessageAbAttr extends PostSummonAbAttr {
  //Attr doesn't force pokemon name on the message
  private message: string;

  constructor(message: string) {
    super(true);

    this.message = message;
  }

  applyPostSummon(pokemon: Pokemon, passive: boolean, simulated: boolean, args: any[]): boolean {
    if (!simulated) {
      pokemon.scene.queueMessage(this.message);
    }

    return true;
  }
}

export class PostSummonAddBattlerTagAbAttr extends PostSummonAbAttr {
  private tagType: BattlerTagType;
  private turnCount: integer;

  constructor(tagType: BattlerTagType, turnCount: integer, showAbility?: boolean) {
    super(showAbility);

    this.tagType = tagType;
    this.turnCount = turnCount;
  }

  applyPostSummon(pokemon: Pokemon, passive: boolean, simulated: boolean, args: any[]): boolean {
    if (simulated) {
      return pokemon.canAddTag(this.tagType);
    } else {
      return pokemon.addTag(this.tagType, this.turnCount);
    }
  }
}

export class PostSummonStatChangeAbAttr extends PostSummonAbAttr {
  private stats: BattleStat[];
  private levels: integer;
  private selfTarget: boolean;
  private intimidate: boolean;

  constructor(stats: BattleStat | BattleStat[], levels: integer, selfTarget?: boolean, intimidate?: boolean) {
    super(false);

    this.stats = typeof(stats) === "number"
      ? [ stats as BattleStat ]
      : stats as BattleStat[];
    this.levels = levels;
    this.selfTarget = !!selfTarget;
    this.intimidate = !!intimidate;
  }

  applyPostSummon(pokemon: Pokemon, passive: boolean, simulated: boolean, args: any[]): boolean {
    if (simulated) {
      return true;
    }

    queueShowAbility(pokemon, passive);  // TODO: Better solution than manually showing the ability here
    if (this.selfTarget) {
      // we unshift the StatChangePhase to put it right after the showAbility and not at the end of the
      // phase list (which could be after CommandPhase for example)
      pokemon.scene.unshiftPhase(new StatChangePhase(pokemon.scene, pokemon.getBattlerIndex(), true, this.stats, this.levels));
      return true;
    }
    for (const opponent of pokemon.getOpponents()) {
      const cancelled = new Utils.BooleanHolder(false);
      if (this.intimidate) {
        applyAbAttrs(IntimidateImmunityAbAttr, opponent, cancelled, simulated);
        applyAbAttrs(PostIntimidateStatChangeAbAttr, opponent, cancelled, simulated);
      }
      if (!cancelled.value) {
        const statChangePhase = new StatChangePhase(pokemon.scene, opponent.getBattlerIndex(), false, this.stats, this.levels);
        pokemon.scene.unshiftPhase(statChangePhase);
      }
    }
    return true;
  }
}

export class PostSummonAllyHealAbAttr extends PostSummonAbAttr {
  private healRatio: number;
  private showAnim: boolean;

  constructor(healRatio: number, showAnim: boolean = false) {
    super();

    this.healRatio = healRatio || 4;
    this.showAnim = showAnim;
  }

  applyPostSummon(pokemon: Pokemon, passive: boolean, simulated: boolean, args: any[]): boolean {
    const target = pokemon.getAlly();
    if (target?.isActive(true)) {
      if (!simulated) {
        target.scene.unshiftPhase(new PokemonHealPhase(target.scene, target.getBattlerIndex(),
          Utils.toDmgValue(pokemon.getMaxHp() / this.healRatio), i18next.t("abilityTriggers:postSummonAllyHeal", { pokemonNameWithAffix: getPokemonNameWithAffix(target), pokemonName: pokemon.name }), true, !this.showAnim));
      }

      return true;
    }

    return false;
  }
}

/**
 * Resets an ally's temporary stat boots to zero with no regard to
 * whether this is a positive or negative change
 * @param pokemon The {@link Pokemon} with this {@link AbAttr}
 * @param passive N/A
 * @param args N/A
 * @returns if the move was successful
 */
export class PostSummonClearAllyStatsAbAttr extends PostSummonAbAttr {
  constructor() {
    super();
  }

  applyPostSummon(pokemon: Pokemon, passive: boolean, simulated: boolean, args: any[]): boolean {
    const target = pokemon.getAlly();
    if (target?.isActive(true)) {
      if (!simulated) {
        for (let s = 0; s < target.summonData.battleStats.length; s++) {
          target.summonData.battleStats[s] = 0;
        }

        target.scene.queueMessage(i18next.t("abilityTriggers:postSummonClearAllyStats", { pokemonNameWithAffix: getPokemonNameWithAffix(target) }));
      }

      return true;
    }

    return false;
  }
}

/**
 * Download raises either the Attack stat or Special Attack stat by one stage depending on the foe's currently lowest defensive stat:
 * it will raise Attack if the foe's current Defense is lower than its current Special Defense stat;
 * otherwise, it will raise Special Attack.
 * @extends PostSummonAbAttr
 * @see {applyPostSummon}
 */
export class DownloadAbAttr extends PostSummonAbAttr {
  private enemyDef: integer;
  private enemySpDef: integer;
  private enemyCountTally: integer;
  private stats: BattleStat[];

  // TODO: Implement the Substitute feature(s) once move is implemented.
  /**
   * Checks to see if it is the opening turn (starting a new game), if so, Download won't work. This is because Download takes into account
   * vitamins and items, so it needs to use the BattleStat and the stat alone.
   * @param {Pokemon} pokemon Pokemon that is using the move, as well as seeing the opposing pokemon.
   * @param {boolean} passive N/A
   * @param {any[]} args N/A
   * @returns Returns true if ability is used successful, false if not.
   */
  applyPostSummon(pokemon: Pokemon, passive: boolean, simulated: boolean, args: any[]): boolean {
    this.enemyDef = 0;
    this.enemySpDef = 0;
    this.enemyCountTally = 0;

    for (const opponent of pokemon.getOpponents()) {
      this.enemyCountTally++;
      this.enemyDef += opponent.getBattleStat(Stat.DEF);
      this.enemySpDef += opponent.getBattleStat(Stat.SPDEF);
    }
    this.enemyDef = Math.round(this.enemyDef / this.enemyCountTally);
    this.enemySpDef = Math.round(this.enemySpDef / this.enemyCountTally);

    if (this.enemyDef < this.enemySpDef) {
      this.stats = [BattleStat.ATK];
    } else {
      this.stats = [BattleStat.SPATK];
    }

    if (this.enemyDef > 0 && this.enemySpDef > 0) { // only activate if there's actually an enemy to download from
      if (!simulated) {
        pokemon.scene.unshiftPhase(new StatChangePhase(pokemon.scene, pokemon.getBattlerIndex(), false, this.stats, 1));
      }
      return true;
    }

    return false;
  }
}

export class PostSummonWeatherChangeAbAttr extends PostSummonAbAttr {
  private weatherType: WeatherType;

  constructor(weatherType: WeatherType) {
    super();

    this.weatherType = weatherType;
  }

  applyPostSummon(pokemon: Pokemon, passive: boolean, simulated: boolean, args: any[]): boolean {
    if ((this.weatherType === WeatherType.HEAVY_RAIN ||
      this.weatherType === WeatherType.HARSH_SUN ||
      this.weatherType === WeatherType.STRONG_WINDS) || !pokemon.scene.arena.weather?.isImmutable()) {
      if (simulated) {
        return pokemon.scene.arena.weather?.weatherType !== this.weatherType;
      } else {
        return pokemon.scene.arena.trySetWeather(this.weatherType, true);
      }
    }

    return false;
  }
}

export class PostSummonTerrainChangeAbAttr extends PostSummonAbAttr {
  private terrainType: TerrainType;

  constructor(terrainType: TerrainType) {
    super();

    this.terrainType = terrainType;
  }

  applyPostSummon(pokemon: Pokemon, passive: boolean, simulated: boolean, args: any[]): boolean {
    if (simulated) {
      return pokemon.scene.arena.terrain?.terrainType !== this.terrainType;
    } else {
      return pokemon.scene.arena.trySetTerrain(this.terrainType, true);
    }
  }
}

export class PostSummonFormChangeAbAttr extends PostSummonAbAttr {
  private formFunc: (p: Pokemon) => integer;

  constructor(formFunc: ((p: Pokemon) => integer)) {
    super(true);

    this.formFunc = formFunc;
  }

  applyPostSummon(pokemon: Pokemon, passive: boolean, simulated: boolean, args: any[]): boolean {
    const formIndex = this.formFunc(pokemon);
    if (formIndex !== pokemon.formIndex) {
      return simulated || pokemon.scene.triggerPokemonFormChange(pokemon, SpeciesFormChangeManualTrigger, false);
    }

    return false;
  }
}

/** Attempts to copy a pokemon's ability */
export class PostSummonCopyAbilityAbAttr extends PostSummonAbAttr {
  private target: Pokemon;
  private targetAbilityName: string;

  applyPostSummon(pokemon: Pokemon, passive: boolean, simulated: boolean, args: any[]): boolean {
    const targets = pokemon.getOpponents();
    if (!targets.length) {
      return false;
    }

    let target: Pokemon;
    if (targets.length > 1) {
      pokemon.scene.executeWithSeedOffset(() => target = Utils.randSeedItem(targets), pokemon.scene.currentBattle.waveIndex);
    } else {
      target = targets[0];
    }

    if (
      target!.getAbility().hasAttr(UncopiableAbilityAbAttr) &&
      // Wonder Guard is normally uncopiable so has the attribute, but Trace specifically can copy it
      !(pokemon.hasAbility(Abilities.TRACE) && target!.getAbility().id === Abilities.WONDER_GUARD)
    ) {
      return false;
    }

    if (!simulated) {
      this.target = target!;
      this.targetAbilityName = allAbilities[target!.getAbility().id].name;
      pokemon.summonData.ability = target!.getAbility().id;
      setAbilityRevealed(target!);
      pokemon.updateInfo();
    }

    return true;
  }

  getTriggerMessage(pokemon: Pokemon, abilityName: string, ...args: any[]): string {
    return i18next.t("abilityTriggers:trace", {
      pokemonName: getPokemonNameWithAffix(pokemon),
      targetName: getPokemonNameWithAffix(this.target),
      abilityName: this.targetAbilityName,
    });
  }
}

/**
 * Removes supplied status effects from the user's field.
 */
export class PostSummonUserFieldRemoveStatusEffectAbAttr extends PostSummonAbAttr {
  private statusEffect: StatusEffect[];

  /**
   * @param statusEffect - The status effects to be removed from the user's field.
   */
  constructor(...statusEffect: StatusEffect[]) {
    super(false);

    this.statusEffect = statusEffect;
  }

  /**
   * Removes supplied status effect from the user's field when user of the ability is summoned.
   *
   * @param pokemon - The Pokémon that triggered the ability.
   * @param passive - n/a
   * @param args - n/a
   * @returns A boolean or a promise that resolves to a boolean indicating the result of the ability application.
   */
  applyPostSummon(pokemon: Pokemon, passive: boolean, simulated: boolean, args: any[]): boolean | Promise<boolean> {
    const party = pokemon instanceof PlayerPokemon ? pokemon.scene.getPlayerField() : pokemon.scene.getEnemyField();
    const allowedParty = party.filter(p => p.isAllowedInBattle());

    if (allowedParty.length < 1) {
      return false;
    }

    if (!simulated) {
      for (const pokemon of allowedParty) {
        if (pokemon.status && this.statusEffect.includes(pokemon.status.effect)) {
          pokemon.scene.queueMessage(getStatusEffectHealText(pokemon.status.effect, getPokemonNameWithAffix(pokemon)));
          pokemon.resetStatus(false);
          pokemon.updateInfo();
        }
      }
    }
    return true;
  }
}


/** Attempt to copy the stat changes on an ally pokemon */
export class PostSummonCopyAllyStatsAbAttr extends PostSummonAbAttr {
  applyPostSummon(pokemon: Pokemon, passive: boolean, simulated: boolean, args: any[]): boolean {
    if (!pokemon.scene.currentBattle.double) {
      return false;
    }

    const ally = pokemon.getAlly();
    if (!ally || ally.summonData.battleStats.every((change) => change === 0)) {
      return false;
    }

    if (!simulated) {
      pokemon.summonData.battleStats = ally.summonData.battleStats;
      pokemon.updateInfo();
    }

    return true;
  }

  getTriggerMessage(pokemon: Pokemon, abilityName: string, ...args: any[]): string {
    return i18next.t("abilityTriggers:costar", {
      pokemonName: getPokemonNameWithAffix(pokemon),
      allyName: getPokemonNameWithAffix(pokemon.getAlly()),
    });
  }
}

export class PostSummonTransformAbAttr extends PostSummonAbAttr {
  constructor() {
    super(true);
  }

  applyPostSummon(pokemon: Pokemon, passive: boolean, simulated: boolean, args: any[]): boolean {
    const targets = pokemon.getOpponents();
    if (simulated || !targets.length) {
      return simulated;
    }

    let target: Pokemon;
    if (targets.length > 1) {
      pokemon.scene.executeWithSeedOffset(() => target = Utils.randSeedItem(targets), pokemon.scene.currentBattle.waveIndex);
    } else {
      target = targets[0];
    }

    target = target!; // compiler doesn't know its guranteed to be defined
    pokemon.summonData.speciesForm = target.getSpeciesForm();
    pokemon.summonData.fusionSpeciesForm = target.getFusionSpeciesForm();
    pokemon.summonData.ability = target.getAbility().id;
    pokemon.summonData.gender = target.getGender();
    pokemon.summonData.fusionGender = target.getFusionGender();
    pokemon.summonData.stats = [ pokemon.stats[Stat.HP] ].concat(target.stats.slice(1));
    pokemon.summonData.battleStats = target.summonData.battleStats.slice(0);
    pokemon.summonData.moveset = target.getMoveset().map(m => new PokemonMove(m!.moveId, m!.ppUsed, m!.ppUp)); // TODO: are those bangs correct?
    pokemon.summonData.types = target.getTypes();

    pokemon.scene.playSound("battle_anims/PRSFX- Transform");

    pokemon.loadAssets(false).then(() => pokemon.playAnim());

    pokemon.scene.queueMessage(i18next.t("abilityTriggers:postSummonTransform", { pokemonNameWithAffix: getPokemonNameWithAffix(pokemon), targetName: target.name, }));

    return true;
  }
}

/**
 * Reverts weather-based forms to their normal forms when the user is summoned.
 * Used by Cloud Nine and Air Lock.
 * @extends PostSummonAbAttr
 */
export class PostSummonWeatherSuppressedFormChangeAbAttr extends PostSummonAbAttr {
  /**
   * Triggers {@linkcode Arena.triggerWeatherBasedFormChangesToNormal | triggerWeatherBasedFormChangesToNormal}
   * @param {Pokemon} pokemon the Pokemon with this ability
   * @param passive n/a
   * @param args n/a
   * @returns whether a Pokemon was reverted to its normal form
   */
  applyPostSummon(pokemon: Pokemon, passive: boolean, simulated: boolean, args: any[]) {
    const pokemonToTransform = getPokemonWithWeatherBasedForms(pokemon.scene);

    if (pokemonToTransform.length < 1) {
      return false;
    }

    if (!simulated) {
      pokemon.scene.arena.triggerWeatherBasedFormChangesToNormal();
    }

    return true;
  }
}

/**
 * Triggers weather-based form change when summoned into an active weather.
 * Used by Forecast.
 * @extends PostSummonAbAttr
 */
export class PostSummonFormChangeByWeatherAbAttr extends PostSummonAbAttr {
  private ability: Abilities;

  constructor(ability: Abilities) {
    super(false);

    this.ability = ability;
  }

  /**
   * Calls the {@linkcode BattleScene.triggerPokemonFormChange | triggerPokemonFormChange} for both
   * {@linkcode SpeciesFormChange.SpeciesFormChangeWeatherTrigger | SpeciesFormChangeWeatherTrigger} and
   * {@linkcode SpeciesFormChange.SpeciesFormChangeWeatherTrigger | SpeciesFormChangeRevertWeatherFormTrigger} if it
   * is the specific Pokemon and ability
   * @param {Pokemon} pokemon the Pokemon with this ability
   * @param passive n/a
   * @param args n/a
   * @returns whether the form change was triggered
   */
  applyPostSummon(pokemon: Pokemon, passive: boolean, simulated: boolean, args: any[]): boolean {
    if (pokemon.species.speciesId === Species.CASTFORM && this.ability === Abilities.FORECAST) {
      if (simulated) {
        return simulated;
      }

      pokemon.scene.triggerPokemonFormChange(pokemon, SpeciesFormChangeWeatherTrigger);
      pokemon.scene.triggerPokemonFormChange(pokemon, SpeciesFormChangeRevertWeatherFormTrigger);
      queueShowAbility(pokemon, passive);
      return true;
    }
    return false;
  }
}

export class PreSwitchOutAbAttr extends AbAttr {
  constructor() {
    super(true);
  }

  applyPreSwitchOut(pokemon: Pokemon, passive: boolean, simulated: boolean, args: any[]): boolean | Promise<boolean> {
    return false;
  }
}

export class PreSwitchOutResetStatusAbAttr extends PreSwitchOutAbAttr {
  applyPreSwitchOut(pokemon: Pokemon, passive: boolean, simulated: boolean, args: any[]): boolean | Promise<boolean> {
    if (pokemon.status) {
      if (!simulated) {
        pokemon.resetStatus();
        pokemon.updateInfo();
      }

      return true;
    }

    return false;
  }
}

/**
 * Clears Desolate Land/Primordial Sea/Delta Stream upon the Pokemon switching out.
 */
export class PreSwitchOutClearWeatherAbAttr extends PreSwitchOutAbAttr {

  /**
   * @param pokemon The {@linkcode Pokemon} with the ability
   * @param passive N/A
   * @param args N/A
   * @returns {boolean} Returns true if the weather clears, otherwise false.
   */
  applyPreSwitchOut(pokemon: Pokemon, passive: boolean, simulated: boolean, args: any[]): boolean | Promise<boolean> {
    const weatherType = pokemon.scene.arena.weather?.weatherType;
    let turnOffWeather = false;

    // Clear weather only if user's ability matches the weather and no other pokemon has the ability.
    switch (weatherType) {
    case (WeatherType.HARSH_SUN):
      if (pokemon.hasAbility(Abilities.DESOLATE_LAND)
          && pokemon.scene.getField(true).filter(p => p !== pokemon).filter(p => p.hasAbility(Abilities.DESOLATE_LAND)).length === 0) {
        turnOffWeather = true;
      }
      break;
    case (WeatherType.HEAVY_RAIN):
      if (pokemon.hasAbility(Abilities.PRIMORDIAL_SEA)
          && pokemon.scene.getField(true).filter(p => p !== pokemon).filter(p => p.hasAbility(Abilities.PRIMORDIAL_SEA)).length === 0) {
        turnOffWeather = true;
      }
      break;
    case (WeatherType.STRONG_WINDS):
      if (pokemon.hasAbility(Abilities.DELTA_STREAM)
          && pokemon.scene.getField(true).filter(p => p !== pokemon).filter(p => p.hasAbility(Abilities.DELTA_STREAM)).length === 0) {
        turnOffWeather = true;
      }
      break;
    }

    if (simulated) {
      return turnOffWeather;
    }

    if (turnOffWeather) {
      pokemon.scene.arena.trySetWeather(WeatherType.NONE, false);
      return true;
    }

    return false;
  }
}

export class PreSwitchOutHealAbAttr extends PreSwitchOutAbAttr {
  applyPreSwitchOut(pokemon: Pokemon, passive: boolean, simulated: boolean, args: any[]): boolean | Promise<boolean> {
    if (!pokemon.isFullHp()) {
      if (!simulated) {
        const healAmount = Utils.toDmgValue(pokemon.getMaxHp() * 0.33);
        pokemon.heal(healAmount);
        pokemon.updateInfo();
      }

      return true;
    }

    return false;
  }
}

/**
 * Attribute for form changes that occur on switching out
 * @extends PreSwitchOutAbAttr
 * @see {@linkcode applyPreSwitchOut}
 */
export class PreSwitchOutFormChangeAbAttr extends PreSwitchOutAbAttr {
  private formFunc: (p: Pokemon) => integer;

  constructor(formFunc: ((p: Pokemon) => integer)) {
    super();

    this.formFunc = formFunc;
  }

  /**
   * On switch out, trigger the form change to the one defined in the ability
   * @param pokemon The pokemon switching out and changing form {@linkcode Pokemon}
   * @param passive N/A
   * @param args N/A
   * @returns true if the form change was successful
   */
  applyPreSwitchOut(pokemon: Pokemon, passive: boolean, simulated: boolean, args: any[]): boolean | Promise<boolean> {
    const formIndex = this.formFunc(pokemon);
    if (formIndex !== pokemon.formIndex) {
      if (!simulated) {
        pokemon.scene.triggerPokemonFormChange(pokemon, SpeciesFormChangeManualTrigger, false);
      }
      return true;
    }

    return false;
  }

}

export class PreStatChangeAbAttr extends AbAttr {
  applyPreStatChange(pokemon: Pokemon | null, passive: boolean, simulated: boolean, stat: BattleStat, cancelled: Utils.BooleanHolder, args: any[]): boolean | Promise<boolean> {
    return false;
  }
}

export class ProtectStatAbAttr extends PreStatChangeAbAttr {
  private protectedStat?: BattleStat;

  constructor(protectedStat?: BattleStat) {
    super();

    this.protectedStat = protectedStat;
  }

  applyPreStatChange(pokemon: Pokemon, passive: boolean, simulated: boolean, stat: BattleStat, cancelled: Utils.BooleanHolder, args: any[]): boolean {
    if (Utils.isNullOrUndefined(this.protectedStat) || stat === this.protectedStat) {
      cancelled.value = true;
      return true;
    }

    return false;
  }

  getTriggerMessage(pokemon: Pokemon, abilityName: string, ...args: any[]): string {
    return i18next.t("abilityTriggers:protectStat", {
      pokemonNameWithAffix: getPokemonNameWithAffix(pokemon),
      abilityName,
      statName: this.protectedStat ? getBattleStatName(this.protectedStat) : i18next.t("battle:stats")
    });
  }
}

/**
 * This attribute applies confusion to the target whenever the user
 * directly poisons them with a move, e.g. Poison Puppeteer.
 * Called in {@linkcode StatusEffectAttr}.
 * @extends PostAttackAbAttr
 * @see {@linkcode applyPostAttack}
 */
export class ConfusionOnStatusEffectAbAttr extends PostAttackAbAttr {
  /** List of effects to apply confusion after */
  private effects: StatusEffect[];

  constructor(...effects: StatusEffect[]) {
    /** This effect does not require a damaging move */
    super((user, target, move) => true);
    this.effects = effects;
  }
  /**
   * Applies confusion to the target pokemon.
   * @param pokemon {@link Pokemon} attacking
   * @param passive N/A
   * @param defender {@link Pokemon} defending
   * @param move {@link Move} used to apply status effect and confusion
   * @param hitResult N/A
   * @param args [0] {@linkcode StatusEffect} applied by move
   * @returns true if defender is confused
   */
  applyPostAttackAfterMoveTypeCheck(pokemon: Pokemon, passive: boolean, simulated: boolean, defender: Pokemon, move: Move, hitResult: HitResult, args: any[]): boolean {
    if (this.effects.indexOf(args[0]) > -1 && !defender.isFainted()) {
      if (simulated) {
        return defender.canAddTag(BattlerTagType.CONFUSED);
      } else {
        return defender.addTag(BattlerTagType.CONFUSED, pokemon.randSeedInt(3, 2), move.id, defender.id);
      }
    }
    return false;
  }
}

export class PreSetStatusAbAttr extends AbAttr {
  applyPreSetStatus(pokemon: Pokemon, passive: boolean, simulated: boolean, effect: StatusEffect | undefined, cancelled: Utils.BooleanHolder, args: any[]): boolean | Promise<boolean> {
    return false;
  }
}

/**
 * Provides immunity to status effects to specified targets.
 */
export class PreSetStatusEffectImmunityAbAttr extends PreSetStatusAbAttr {
  private immuneEffects: StatusEffect[];

  /**
   * @param immuneEffects - The status effects to which the Pokémon is immune.
   */
  constructor(...immuneEffects: StatusEffect[]) {
    super();

    this.immuneEffects = immuneEffects;
  }

  /**
   * Applies immunity to supplied status effects.
   *
   * @param pokemon - The Pokémon to which the status is being applied.
   * @param passive - n/a
   * @param effect - The status effect being applied.
   * @param cancelled - A holder for a boolean value indicating if the status application was cancelled.
   * @param args - n/a
   * @returns A boolean indicating the result of the status application.
   */
  applyPreSetStatus(pokemon: Pokemon, passive: boolean, simulated: boolean, effect: StatusEffect, cancelled: Utils.BooleanHolder, args: any[]): boolean {
    if (this.immuneEffects.length < 1 || this.immuneEffects.includes(effect)) {
      cancelled.value = true;
      return true;
    }

    return false;
  }

  getTriggerMessage(pokemon: Pokemon, abilityName: string, ...args: any[]): string {
    return this.immuneEffects.length ?
      i18next.t("abilityTriggers:statusEffectImmunityWithName", {
        pokemonNameWithAffix: getPokemonNameWithAffix(pokemon),
        abilityName,
        statusEffectName: getStatusEffectDescriptor(args[0] as StatusEffect)
      }) :
      i18next.t("abilityTriggers:statusEffectImmunity", {
        pokemonNameWithAffix: getPokemonNameWithAffix(pokemon),
        abilityName
      });
  }
}

/**
 * Provides immunity to status effects to the user.
 * @extends PreSetStatusEffectImmunityAbAttr
 */
export class StatusEffectImmunityAbAttr extends PreSetStatusEffectImmunityAbAttr { }

/**
 * Provides immunity to status effects to the user's field.
 * @extends PreSetStatusEffectImmunityAbAttr
 */
export class UserFieldStatusEffectImmunityAbAttr extends PreSetStatusEffectImmunityAbAttr { }

export class PreApplyBattlerTagAbAttr extends AbAttr {
  applyPreApplyBattlerTag(pokemon: Pokemon, passive: boolean, simulated: boolean, tag: BattlerTag, cancelled: Utils.BooleanHolder, args: any[]): boolean | Promise<boolean> {
    return false;
  }
}

/**
 * Provides immunity to BattlerTags {@linkcode BattlerTag} to specified targets.
 */
export class PreApplyBattlerTagImmunityAbAttr extends PreApplyBattlerTagAbAttr {
  private immuneTagType: BattlerTagType;
  private battlerTag: BattlerTag;

  constructor(immuneTagType: BattlerTagType) {
    super();

    this.immuneTagType = immuneTagType;
  }

  applyPreApplyBattlerTag(pokemon: Pokemon, passive: boolean, simulated: boolean, tag: BattlerTag, cancelled: Utils.BooleanHolder, args: any[]): boolean {
    if (tag.tagType === this.immuneTagType) {
      cancelled.value = true;
      if (!simulated) {
        this.battlerTag = tag;
      }
      return true;
    }

    return false;
  }

  getTriggerMessage(pokemon: Pokemon, abilityName: string, ...args: any[]): string {
    return i18next.t("abilityTriggers:battlerTagImmunity", {
      pokemonNameWithAffix: getPokemonNameWithAffix(pokemon),
      abilityName,
      battlerTagName: this.battlerTag.getDescriptor()
    });
  }
}

/**
 * Provides immunity to BattlerTags {@linkcode BattlerTag} to the user.
 * @extends PreApplyBattlerTagImmunityAbAttr
 */
export class BattlerTagImmunityAbAttr extends PreApplyBattlerTagImmunityAbAttr { }

/**
 * Provides immunity to BattlerTags {@linkcode BattlerTag} to the user's field.
 * @extends PreApplyBattlerTagImmunityAbAttr
 */
export class UserFieldBattlerTagImmunityAbAttr extends PreApplyBattlerTagImmunityAbAttr { }

export class BlockCritAbAttr extends AbAttr {
  apply(pokemon: Pokemon, passive: boolean, simulated: boolean, cancelled: Utils.BooleanHolder, args: any[]): boolean {
    (args[0] as Utils.BooleanHolder).value = true;
    return true;
  }
}

export class BonusCritAbAttr extends AbAttr {
  apply(pokemon: Pokemon, passive: boolean, simulated: boolean, cancelled: Utils.BooleanHolder, args: any[]): boolean {
    (args[0] as Utils.BooleanHolder).value = true;
    return true;
  }
}

export class MultCritAbAttr extends AbAttr {
  public multAmount: number;

  constructor(multAmount: number) {
    super(true);

    this.multAmount = multAmount;
  }

  apply(pokemon: Pokemon, passive: boolean, simulated: boolean, cancelled: Utils.BooleanHolder, args: any[]): boolean {
    const critMult = args[0] as Utils.NumberHolder;
    if (critMult.value > 1) {
      critMult.value *= this.multAmount;
      return true;
    }

    return false;
  }
}

/**
 * Guarantees a critical hit according to the given condition, except if target prevents critical hits. ie. Merciless
 * @extends AbAttr
 * @see {@linkcode apply}
 */
export class ConditionalCritAbAttr extends AbAttr {
  private condition: PokemonAttackCondition;

  constructor(condition: PokemonAttackCondition, checkUser?: Boolean) {
    super();

    this.condition = condition;
  }

  /**
   * @param pokemon {@linkcode Pokemon} user.
   * @param args [0] {@linkcode Utils.BooleanHolder} If true critical hit is guaranteed.
   *             [1] {@linkcode Pokemon} Target.
   *             [2] {@linkcode Move} used by ability user.
   */
  apply(pokemon: Pokemon, passive: boolean, simulated: boolean, cancelled: Utils.BooleanHolder, args: any[]): boolean {
    const target = (args[1] as Pokemon);
    const move = (args[2] as Move);
    if (!this.condition(pokemon, target, move)) {
      return false;
    }

    (args[0] as Utils.BooleanHolder).value = true;
    return true;
  }
}

export class BlockNonDirectDamageAbAttr extends AbAttr {
  apply(pokemon: Pokemon, passive: boolean, simulated: boolean, cancelled: Utils.BooleanHolder, args: any[]): boolean {
    cancelled.value = true;
    return true;
  }
}

/**
 * This attribute will block any status damage that you put in the parameter.
 */
export class BlockStatusDamageAbAttr extends AbAttr {
  private effects: StatusEffect[];

  /**
   * @param {StatusEffect[]} effects The status effect(s) that will be blocked from damaging the ability pokemon
   */
  constructor(...effects: StatusEffect[]) {
    super(false);

    this.effects = effects;
  }

  /**
   * @param {Pokemon} pokemon The pokemon with the ability
   * @param {boolean} passive N/A
   * @param {Utils.BooleanHolder} cancelled Whether to cancel the status damage
   * @param {any[]} args N/A
   * @returns Returns true if status damage is blocked
   */
  apply(pokemon: Pokemon, passive: boolean, simulated: boolean, cancelled: Utils.BooleanHolder, args: any[]): boolean {
    if (pokemon.status && this.effects.includes(pokemon.status.effect)) {
      cancelled.value = true;
      return true;
    }
    return false;
  }
}

export class BlockOneHitKOAbAttr extends AbAttr {
  apply(pokemon: Pokemon, passive: boolean, simulated: boolean, cancelled: Utils.BooleanHolder, args: any[]): boolean {
    cancelled.value = true;
    return true;
  }
}

/**
 * This governs abilities that alter the priority of moves
 * Abilities: Prankster, Gale Wings, Triage, Mycelium Might, Stall
 * Note - Quick Claw has a separate and distinct implementation outside of priority
 */
export class ChangeMovePriorityAbAttr extends AbAttr {
  private moveFunc: (pokemon: Pokemon, move: Move) => boolean;
  private changeAmount: number;

  /**
   * @param {(pokemon, move) => boolean} moveFunc applies priority-change to moves within a provided category
   * @param {number} changeAmount the amount of priority added or subtracted
   */
  constructor(moveFunc: (pokemon: Pokemon, move: Move) => boolean, changeAmount: number) {
    super(true);

    this.moveFunc = moveFunc;
    this.changeAmount = changeAmount;
  }

  apply(pokemon: Pokemon, passive: boolean, simulated: boolean, cancelled: Utils.BooleanHolder, args: any[]): boolean {
    if (!this.moveFunc(pokemon, args[0] as Move)) {
      return false;
    }

    (args[1] as Utils.IntegerHolder).value += this.changeAmount;
    return true;
  }
}

export class IgnoreContactAbAttr extends AbAttr { }

export class PreWeatherEffectAbAttr extends AbAttr {
  applyPreWeatherEffect(pokemon: Pokemon, passive: Boolean, simulated: boolean, weather: Weather | null, cancelled: Utils.BooleanHolder, args: any[]): boolean | Promise<boolean> {
    return false;
  }
}

export class PreWeatherDamageAbAttr extends PreWeatherEffectAbAttr { }

export class BlockWeatherDamageAttr extends PreWeatherDamageAbAttr {
  private weatherTypes: WeatherType[];

  constructor(...weatherTypes: WeatherType[]) {
    super();

    this.weatherTypes = weatherTypes;
  }

  applyPreWeatherEffect(pokemon: Pokemon, passive: boolean, simulated: boolean, weather: Weather, cancelled: Utils.BooleanHolder, args: any[]): boolean {
    if (!this.weatherTypes.length || this.weatherTypes.indexOf(weather?.weatherType) > -1) {
      cancelled.value = true;
    }

    return true;
  }
}

export class SuppressWeatherEffectAbAttr extends PreWeatherEffectAbAttr {
  public affectsImmutable: boolean;

  constructor(affectsImmutable?: boolean) {
    super();

    this.affectsImmutable = !!affectsImmutable;
  }

  applyPreWeatherEffect(pokemon: Pokemon, passive: boolean, simulated: boolean, weather: Weather, cancelled: Utils.BooleanHolder, args: any[]): boolean {
    if (this.affectsImmutable || weather.isImmutable()) {
      cancelled.value = true;
      return true;
    }

    return false;
  }
}

/**
 * Condition function to applied to abilities related to Sheer Force.
 * Checks if last move used against target was affected by a Sheer Force user and:
 * Disables: Color Change, Pickpocket, Wimp Out, Emergency Exit, Berserk, Anger Shell
 * @returns {AbAttrCondition} If false disables the ability which the condition is applied to.
 */
function getSheerForceHitDisableAbCondition(): AbAttrCondition {
  return (pokemon: Pokemon) => {
    if (!pokemon.turnData) {
      return true;
    }

    const lastReceivedAttack = pokemon.turnData.attacksReceived[0];
    if (!lastReceivedAttack) {
      return true;
    }

    const lastAttacker = pokemon.getOpponents().find(p => p.id === lastReceivedAttack.sourceId);
    if (!lastAttacker) {
      return true;
    }

    /**if the last move chance is greater than or equal to cero, and the last attacker's ability is sheer force*/
    const SheerForceAffected = allMoves[lastReceivedAttack.move].chance >= 0 && lastAttacker.hasAbility(Abilities.SHEER_FORCE);

    return !SheerForceAffected;
  };
}

function getWeatherCondition(...weatherTypes: WeatherType[]): AbAttrCondition {
  return (pokemon: Pokemon) => {
    if (!pokemon.scene?.arena) {
      return false;
    }
    if (pokemon.scene.arena.weather?.isEffectSuppressed(pokemon.scene)) {
      return false;
    }
    const weatherType = pokemon.scene.arena.weather?.weatherType;
    return !!weatherType && weatherTypes.indexOf(weatherType) > -1;
  };
}

function getAnticipationCondition(): AbAttrCondition {
  return (pokemon: Pokemon) => {
    for (const opponent of pokemon.getOpponents()) {
      for (const move of opponent.moveset) {
        // ignore null/undefined moves
        if (!move) {
          continue;
        }
        // the move's base type (not accounting for variable type changes) is super effective
        if (move.getMove() instanceof AttackMove && pokemon.getAttackTypeEffectiveness(move.getMove().type, opponent, true) >= 2) {
          return true;
        }
        // move is a OHKO
        if (move.getMove().hasAttr(OneHitKOAttr)) {
          return true;
        }
        // edge case for hidden power, type is computed
        if (move.getMove().id === Moves.HIDDEN_POWER) {
          const iv_val = Math.floor(((opponent.ivs[Stat.HP] & 1)
              +(opponent.ivs[Stat.ATK] & 1) * 2
              +(opponent.ivs[Stat.DEF] & 1) * 4
              +(opponent.ivs[Stat.SPD] & 1) * 8
              +(opponent.ivs[Stat.SPATK] & 1) * 16
              +(opponent.ivs[Stat.SPDEF] & 1) * 32) * 15/63);

          const type = [
            Type.FIGHTING, Type.FLYING, Type.POISON, Type.GROUND,
            Type.ROCK, Type.BUG, Type.GHOST, Type.STEEL,
            Type.FIRE, Type.WATER, Type.GRASS, Type.ELECTRIC,
            Type.PSYCHIC, Type.ICE, Type.DRAGON, Type.DARK][iv_val];

          if (pokemon.getAttackTypeEffectiveness(type, opponent) >= 2) {
            return true;
          }
        }
      }
    }
    return false;
  };
}

/**
 * Creates an ability condition that causes the ability to fail if that ability
 * has already been used by that pokemon that battle. It requires an ability to
 * be specified due to current limitations in how conditions on abilities work.
 * @param {Abilities} ability The ability to check if it's already been applied
 * @returns {AbAttrCondition} The condition
 */
function getOncePerBattleCondition(ability: Abilities): AbAttrCondition {
  return (pokemon: Pokemon) => {
    return !pokemon.battleData?.abilitiesApplied.includes(ability);
  };
}

export class ForewarnAbAttr extends PostSummonAbAttr {
  constructor() {
    super(true);
  }

  applyPostSummon(pokemon: Pokemon, passive: boolean, simulated: boolean, args: any[]): boolean {
    let maxPowerSeen = 0;
    let maxMove = "";
    let movePower = 0;
    for (const opponent of pokemon.getOpponents()) {
      for (const move of opponent.moveset) {
        if (move?.getMove() instanceof StatusMove) {
          movePower = 1;
        } else if (move?.getMove().hasAttr(OneHitKOAttr)) {
          movePower = 150;
        } else if (move?.getMove().id === Moves.COUNTER || move?.getMove().id === Moves.MIRROR_COAT || move?.getMove().id === Moves.METAL_BURST) {
          movePower = 120;
        } else if (move?.getMove().power === -1) {
          movePower = 80;
        } else {
          movePower = move!.getMove().power; // TODO: is this bang correct?
        }

        if (movePower > maxPowerSeen) {
          maxPowerSeen = movePower;
          maxMove = move!.getName(); // TODO: is this bang correct?
        }
      }
    }
    if (!simulated) {
      pokemon.scene.queueMessage(i18next.t("abilityTriggers:forewarn", { pokemonNameWithAffix: getPokemonNameWithAffix(pokemon), moveName: maxMove }));
    }
    return true;
  }
}

export class FriskAbAttr extends PostSummonAbAttr {
  constructor() {
    super(true);
  }

  applyPostSummon(pokemon: Pokemon, passive: boolean, simulated: boolean, args: any[]): boolean {
    if (!simulated) {
      for (const opponent of pokemon.getOpponents()) {
        pokemon.scene.queueMessage(i18next.t("abilityTriggers:frisk", { pokemonNameWithAffix: getPokemonNameWithAffix(pokemon), opponentName: opponent.name, opponentAbilityName: opponent.getAbility().name }));
        setAbilityRevealed(opponent);
      }
    }
    return true;
  }
}

export class PostWeatherChangeAbAttr extends AbAttr {
  applyPostWeatherChange(pokemon: Pokemon, passive: boolean, simulated: boolean, weather: WeatherType, args: any[]): boolean {
    return false;
  }
}

/**
 * Triggers weather-based form change when weather changes.
 * Used by Forecast.
 * @extends PostWeatherChangeAbAttr
 */
export class PostWeatherChangeFormChangeAbAttr extends PostWeatherChangeAbAttr {
  private ability: Abilities;

  constructor(ability: Abilities) {
    super(false);

    this.ability = ability;
  }

  /**
   * Calls {@linkcode Arena.triggerWeatherBasedFormChangesToNormal | triggerWeatherBasedFormChangesToNormal} when the
   * weather changed to form-reverting weather, otherwise calls {@linkcode Arena.triggerWeatherBasedFormChanges | triggerWeatherBasedFormChanges}
   * @param {Pokemon} pokemon the Pokemon that changed the weather
   * @param passive n/a
   * @param weather n/a
   * @param args n/a
   * @returns whether the form change was triggered
   */
  applyPostWeatherChange(pokemon: Pokemon, passive: boolean, simulated: boolean, weather: WeatherType, args: any[]): boolean {
    if (pokemon.species.speciesId === Species.CASTFORM && this.ability === Abilities.FORECAST) {
      if (simulated) {
        return simulated;
      }

      const formRevertingWeathers: WeatherType[] = [ WeatherType.NONE, WeatherType.SANDSTORM, WeatherType.STRONG_WINDS, WeatherType.FOG ];
      const weatherType = pokemon.scene.arena.weather?.weatherType;

      if (weatherType && formRevertingWeathers.includes(weatherType)) {
        pokemon.scene.arena.triggerWeatherBasedFormChangesToNormal();
      } else {
        pokemon.scene.arena.triggerWeatherBasedFormChanges();
      }
      return true;
    }
    return false;
  }
}

export class PostWeatherChangeAddBattlerTagAttr extends PostWeatherChangeAbAttr {
  private tagType: BattlerTagType;
  private turnCount: integer;
  private weatherTypes: WeatherType[];

  constructor(tagType: BattlerTagType, turnCount: integer, ...weatherTypes: WeatherType[]) {
    super();

    this.tagType = tagType;
    this.turnCount = turnCount;
    this.weatherTypes = weatherTypes;
  }

  applyPostWeatherChange(pokemon: Pokemon, passive: boolean, simulated: boolean, weather: WeatherType, args: any[]): boolean {
    console.log(this.weatherTypes.find(w => weather === w), WeatherType[weather]);
    if (!this.weatherTypes.find(w => weather === w)) {
      return false;
    }

    if (simulated) {
      return pokemon.canAddTag(this.tagType);
    } else {
      return pokemon.addTag(this.tagType, this.turnCount);
    }
  }
}

export class PostWeatherLapseAbAttr extends AbAttr {
  protected weatherTypes: WeatherType[];

  constructor(...weatherTypes: WeatherType[]) {
    super();

    this.weatherTypes = weatherTypes;
  }

  applyPostWeatherLapse(pokemon: Pokemon, passive: boolean, simulated: boolean, weather: Weather | null, args: any[]): boolean | Promise<boolean> {
    return false;
  }

  getCondition(): AbAttrCondition {
    return getWeatherCondition(...this.weatherTypes);
  }
}

export class PostWeatherLapseHealAbAttr extends PostWeatherLapseAbAttr {
  private healFactor: integer;

  constructor(healFactor: integer, ...weatherTypes: WeatherType[]) {
    super(...weatherTypes);

    this.healFactor = healFactor;
  }

  applyPostWeatherLapse(pokemon: Pokemon, passive: boolean, simulated: boolean, weather: Weather, args: any[]): boolean {
    if (!pokemon.isFullHp()) {
      const scene = pokemon.scene;
      const abilityName = (!passive ? pokemon.getAbility() : pokemon.getPassiveAbility()).name;
      if (!simulated) {
        scene.unshiftPhase(new PokemonHealPhase(scene, pokemon.getBattlerIndex(),
          Utils.toDmgValue(pokemon.getMaxHp() / (16 / this.healFactor)), i18next.t("abilityTriggers:postWeatherLapseHeal", { pokemonNameWithAffix: getPokemonNameWithAffix(pokemon), abilityName }), true));
      }
      return true;
    }

    return false;
  }
}

export class PostWeatherLapseDamageAbAttr extends PostWeatherLapseAbAttr {
  private damageFactor: integer;

  constructor(damageFactor: integer, ...weatherTypes: WeatherType[]) {
    super(...weatherTypes);

    this.damageFactor = damageFactor;
  }

  applyPostWeatherLapse(pokemon: Pokemon, passive: boolean, simulated: boolean, weather: Weather, args: any[]): boolean {
    const scene = pokemon.scene;
    if (pokemon.hasAbilityWithAttr(BlockNonDirectDamageAbAttr)) {
      return false;
    }

    if (!simulated) {
      const abilityName = (!passive ? pokemon.getAbility() : pokemon.getPassiveAbility()).name;
      scene.queueMessage(i18next.t("abilityTriggers:postWeatherLapseDamage", { pokemonNameWithAffix: getPokemonNameWithAffix(pokemon), abilityName }));
      pokemon.damageAndUpdate(Utils.toDmgValue(pokemon.getMaxHp() / (16 / this.damageFactor)), HitResult.OTHER);
    }

    return true;
  }
}

export class PostTerrainChangeAbAttr extends AbAttr {
  applyPostTerrainChange(pokemon: Pokemon, passive: boolean, simulated: boolean, terrain: TerrainType, args: any[]): boolean {
    return false;
  }
}

export class PostTerrainChangeAddBattlerTagAttr extends PostTerrainChangeAbAttr {
  private tagType: BattlerTagType;
  private turnCount: integer;
  private terrainTypes: TerrainType[];

  constructor(tagType: BattlerTagType, turnCount: integer, ...terrainTypes: TerrainType[]) {
    super();

    this.tagType = tagType;
    this.turnCount = turnCount;
    this.terrainTypes = terrainTypes;
  }

  applyPostTerrainChange(pokemon: Pokemon, passive: boolean, simulated: boolean, terrain: TerrainType, args: any[]): boolean {
    if (!this.terrainTypes.find(t => t === terrain)) {
      return false;
    }

    if (simulated) {
      return pokemon.canAddTag(this.tagType);
    } else {
      return pokemon.addTag(this.tagType, this.turnCount);
    }
  }
}

function getTerrainCondition(...terrainTypes: TerrainType[]): AbAttrCondition {
  return (pokemon: Pokemon) => {
    const terrainType = pokemon.scene.arena.terrain?.terrainType;
    return !!terrainType && terrainTypes.indexOf(terrainType) > -1;
  };
}

export class PostTurnAbAttr extends AbAttr {
  applyPostTurn(pokemon: Pokemon, passive: boolean, simulated: boolean, args: any[]): boolean | Promise<boolean> {
    return false;
  }
}

/**
 * This attribute will heal 1/8th HP if the ability pokemon has the correct status.
 */
export class PostTurnStatusHealAbAttr extends PostTurnAbAttr {
  private effects: StatusEffect[];

  /**
   * @param {StatusEffect[]} effects The status effect(s) that will qualify healing the ability pokemon
   */
  constructor(...effects: StatusEffect[]) {
    super(false);

    this.effects = effects;
  }

  /**
   * @param {Pokemon} pokemon The pokemon with the ability that will receive the healing
   * @param {Boolean} passive N/A
   * @param {any[]} args N/A
   * @returns Returns true if healed from status, false if not
   */
  applyPostTurn(pokemon: Pokemon, passive: boolean, simulated: boolean, args: any[]): boolean | Promise<boolean> {
    if (pokemon.status && this.effects.includes(pokemon.status.effect)) {
      if (!pokemon.isFullHp()) {
        if (!simulated) {
          const scene = pokemon.scene;
          const abilityName = (!passive ? pokemon.getAbility() : pokemon.getPassiveAbility()).name;
          scene.unshiftPhase(new PokemonHealPhase(scene, pokemon.getBattlerIndex(),
            Utils.toDmgValue(pokemon.getMaxHp() / 8), i18next.t("abilityTriggers:poisonHeal", { pokemonName: getPokemonNameWithAffix(pokemon), abilityName }), true));
        }
        return true;
      }
    }
    return false;
  }
}

/**
 * After the turn ends, resets the status of either the ability holder or their ally
 * @param {boolean} allyTarget Whether to target ally, defaults to false (self-target)
 */
export class PostTurnResetStatusAbAttr extends PostTurnAbAttr {
  private allyTarget: boolean;
  private target: Pokemon;

  constructor(allyTarget: boolean = false) {
    super(true);
    this.allyTarget = allyTarget;
  }

  applyPostTurn(pokemon: Pokemon, passive: boolean, simulated: boolean, args: any[]): boolean {
    if (this.allyTarget) {
      this.target = pokemon.getAlly();
    } else {
      this.target = pokemon;
    }
    if (this.target?.status) {
      if (!simulated) {
        this.target.scene.queueMessage(getStatusEffectHealText(this.target.status?.effect, getPokemonNameWithAffix(this.target)));
        this.target.resetStatus(false);
        this.target.updateInfo();
      }

      return true;
    }

    return false;
  }
}

/**
 * After the turn ends, try to create an extra item
 */
export class PostTurnLootAbAttr extends PostTurnAbAttr {
  /**
   * @param itemType - The type of item to create
   * @param procChance - Chance to create an item
   * @see {@linkcode applyPostTurn()}
   */
  constructor(
    /** Extend itemType to add more options */
    private itemType: "EATEN_BERRIES" | "HELD_BERRIES",
    private procChance: (pokemon: Pokemon) => number
  ) {
    super();
  }

  applyPostTurn(pokemon: Pokemon, passive: boolean, simulated: boolean, args: any[]): boolean {
    const pass = Phaser.Math.RND.realInRange(0, 1);
    // Clamp procChance to [0, 1]. Skip if didn't proc (less than pass)
    if (Math.max(Math.min(this.procChance(pokemon), 1), 0) < pass) {
      return false;
    }

    if (this.itemType === "EATEN_BERRIES") {
      return this.createEatenBerry(pokemon, simulated);
    } else {
      return false;
    }
  }

  /**
   * Create a new berry chosen randomly from the berries the pokemon ate this battle
   * @param pokemon The pokemon with this ability
   * @param simulated whether the associated ability call is simulated
   * @returns whether a new berry was created
   */
  createEatenBerry(pokemon: Pokemon, simulated: boolean): boolean {
    const berriesEaten = pokemon.battleData.berriesEaten;

    if (!berriesEaten.length) {
      return false;
    }

    if (simulated) {
      return true;
    }

    const randomIdx = Utils.randSeedInt(berriesEaten.length);
    const chosenBerryType = berriesEaten[randomIdx];
    const chosenBerry = new BerryModifierType(chosenBerryType);
    berriesEaten.splice(randomIdx); // Remove berry from memory

    const berryModifier = pokemon.scene.findModifier(
      (m) => m instanceof BerryModifier && m.berryType === chosenBerryType,
      pokemon.isPlayer()
    ) as BerryModifier | undefined;

    if (!berryModifier) {
      const newBerry = new BerryModifier(chosenBerry, pokemon.id, chosenBerryType, 1);
      if (pokemon.isPlayer()) {
        pokemon.scene.addModifier(newBerry);
      } else {
        pokemon.scene.addEnemyModifier(newBerry);
      }
    } else if (berryModifier.stackCount < berryModifier.getMaxHeldItemCount(pokemon)) {
      berryModifier.stackCount++;
    }

    pokemon.scene.queueMessage(i18next.t("abilityTriggers:postTurnLootCreateEatenBerry", { pokemonNameWithAffix: getPokemonNameWithAffix(pokemon), berryName: chosenBerry.name }));
    pokemon.scene.updateModifiers(pokemon.isPlayer());

    return true;
  }
}

/**
 * Attribute used for {@linkcode Abilities.MOODY}
 */
export class MoodyAbAttr extends PostTurnAbAttr {
  constructor() {
    super(true);
  }
  /**
   * Randomly increases one BattleStat by 2 stages and decreases a different BattleStat by 1 stage
   * @param {Pokemon} pokemon Pokemon that has this ability
   * @param passive N/A
   * @param simulated true if applying in a simulated call.
   * @param args N/A
   * @returns true
   *
   * Any BattleStats at +6 or -6 are excluded from being increased or decreased, respectively
   * If the pokemon already has all BattleStats raised to stage 6, it will only decrease one BattleStat by 1 stage
   * If the pokemon already has all BattleStats lowered to stage -6, it will only increase one BattleStat by 2 stages
   */
  applyPostTurn(pokemon: Pokemon, passive: boolean, simulated: boolean, args: any[]): boolean {
    const selectableStats = [BattleStat.ATK, BattleStat.DEF, BattleStat.SPATK, BattleStat.SPDEF, BattleStat.SPD];
    const increaseStatArray = selectableStats.filter(s => pokemon.summonData.battleStats[s] < 6);
    let decreaseStatArray = selectableStats.filter(s => pokemon.summonData.battleStats[s] > -6);

    if (!simulated && increaseStatArray.length > 0) {
      const increaseStat = increaseStatArray[Utils.randInt(increaseStatArray.length)];
      decreaseStatArray = decreaseStatArray.filter(s => s !== increaseStat);
      pokemon.scene.unshiftPhase(new StatChangePhase(pokemon.scene, pokemon.getBattlerIndex(), true, [increaseStat], 2));
    }
    if (!simulated && decreaseStatArray.length > 0) {
      const decreaseStat = decreaseStatArray[Utils.randInt(decreaseStatArray.length)];
      pokemon.scene.unshiftPhase(new StatChangePhase(pokemon.scene, pokemon.getBattlerIndex(), true, [decreaseStat], -1));
    }
    return true;
  }
}

export class PostTurnStatChangeAbAttr extends PostTurnAbAttr {
  private stats: BattleStat[];
  private levels: integer;

  constructor(stats: BattleStat | BattleStat[], levels: integer) {
    super(true);

    this.stats = Array.isArray(stats)
      ? stats
      : [ stats ];
    this.levels = levels;
  }

  applyPostTurn(pokemon: Pokemon, passive: boolean, simulated: boolean, args: any[]): boolean {
    if (!simulated) {
      pokemon.scene.unshiftPhase(new StatChangePhase(pokemon.scene, pokemon.getBattlerIndex(), true, this.stats, this.levels));
    }
    return true;
  }
}

export class PostTurnHealAbAttr extends PostTurnAbAttr {
  applyPostTurn(pokemon: Pokemon, passive: boolean, simulated: boolean, args: any[]): boolean {
    if (!pokemon.isFullHp()) {
      if (!simulated) {
        const scene = pokemon.scene;
        const abilityName = (!passive ? pokemon.getAbility() : pokemon.getPassiveAbility()).name;
        scene.unshiftPhase(new PokemonHealPhase(scene, pokemon.getBattlerIndex(),
          Utils.toDmgValue(pokemon.getMaxHp() / 16), i18next.t("abilityTriggers:postTurnHeal", { pokemonNameWithAffix: getPokemonNameWithAffix(pokemon), abilityName }), true));
      }

      return true;
    }

    return false;
  }
}

export class PostTurnFormChangeAbAttr extends PostTurnAbAttr {
  private formFunc: (p: Pokemon) => integer;

  constructor(formFunc: ((p: Pokemon) => integer)) {
    super(true);

    this.formFunc = formFunc;
  }

  applyPostTurn(pokemon: Pokemon, passive: boolean, simulated: boolean, args: any[]): boolean {
    const formIndex = this.formFunc(pokemon);
    if (formIndex !== pokemon.formIndex) {
      if (!simulated) {
        pokemon.scene.triggerPokemonFormChange(pokemon, SpeciesFormChangeManualTrigger, false);
      }

      return true;
    }

    return false;
  }
}


/**
 * Attribute used for abilities (Bad Dreams) that damages the opponents for being asleep
 */
export class PostTurnHurtIfSleepingAbAttr extends PostTurnAbAttr {

  /**
   * Deals damage to all sleeping opponents equal to 1/8 of their max hp (min 1)
   * @param {Pokemon} pokemon Pokemon that has this ability
   * @param {boolean} passive N/A
   * @param {boolean} simulated true if applying in a simulated call.
   * @param {any[]} args N/A
   * @returns {boolean} true if any opponents are sleeping
   */
  applyPostTurn(pokemon: Pokemon, passive: boolean, simulated: boolean, args: any[]): boolean | Promise<boolean> {
    let hadEffect: boolean = false;
    for (const opp of pokemon.getOpponents()) {
      if ((opp.status?.effect === StatusEffect.SLEEP || opp.hasAbility(Abilities.COMATOSE)) && !opp.hasAbilityWithAttr(BlockNonDirectDamageAbAttr)) {
        if (!simulated) {
          opp.damageAndUpdate(Utils.toDmgValue(opp.getMaxHp() / 8), HitResult.OTHER);
          pokemon.scene.queueMessage(i18next.t("abilityTriggers:badDreams", {pokemonName: getPokemonNameWithAffix(opp)}));
        }
        hadEffect = true;
      }

    }
    return hadEffect;
  }
}


/**
 * Grabs the last failed Pokeball used
 * @extends PostTurnAbAttr
 * @see {@linkcode applyPostTurn} */
export class FetchBallAbAttr extends PostTurnAbAttr {
  constructor() {
    super();
  }
  /**
   * Adds the last used Pokeball back into the player's inventory
   * @param pokemon {@linkcode Pokemon} with this ability
   * @param passive N/A
   * @param args N/A
   * @returns true if player has used a pokeball and this pokemon is owned by the player
   */
  applyPostTurn(pokemon: Pokemon, passive: boolean, simulated: boolean, args: any[]): boolean {
    if (simulated) {
      return false;
    }
    const lastUsed = pokemon.scene.currentBattle.lastUsedPokeball;
    if (lastUsed !== null && !!pokemon.isPlayer) {
      pokemon.scene.pokeballCounts[lastUsed]++;
      pokemon.scene.currentBattle.lastUsedPokeball = null;
      pokemon.scene.queueMessage(i18next.t("abilityTriggers:fetchBall", { pokemonNameWithAffix: getPokemonNameWithAffix(pokemon), pokeballName: getPokeballName(lastUsed) }));
      return true;
    }
    return false;
  }
}

export class PostBiomeChangeAbAttr extends AbAttr { }

export class PostBiomeChangeWeatherChangeAbAttr extends PostBiomeChangeAbAttr {
  private weatherType: WeatherType;

  constructor(weatherType: WeatherType) {
    super();

    this.weatherType = weatherType;
  }

  apply(pokemon: Pokemon, passive: boolean, simulated: boolean, cancelled: Utils.BooleanHolder, args: any[]): boolean {
    if (!pokemon.scene.arena.weather?.isImmutable()) {
      if (simulated) {
        return pokemon.scene.arena.weather?.weatherType !== this.weatherType;
      } else {
        return pokemon.scene.arena.trySetWeather(this.weatherType, true);
      }
    }

    return false;
  }
}

export class PostBiomeChangeTerrainChangeAbAttr extends PostBiomeChangeAbAttr {
  private terrainType: TerrainType;

  constructor(terrainType: TerrainType) {
    super();

    this.terrainType = terrainType;
  }

  apply(pokemon: Pokemon, passive: boolean, simulated: boolean, cancelled: Utils.BooleanHolder, args: any[]): boolean {
    if (simulated) {
      return pokemon.scene.arena.terrain?.terrainType !== this.terrainType;
    } else {
      return pokemon.scene.arena.trySetTerrain(this.terrainType, true);
    }
  }
}

/**
 * Triggers just after a move is used either by the opponent or the player
 * @extends AbAttr
 */
export class PostMoveUsedAbAttr extends AbAttr {
  applyPostMoveUsed(pokemon: Pokemon, move: PokemonMove, source: Pokemon, targets: BattlerIndex[], simulated: boolean, args: any[]): boolean | Promise<boolean> {
    return false;
  }
}

/**
 * Triggers after a dance move is used either by the opponent or the player
 * @extends PostMoveUsedAbAttr
 */
export class PostDancingMoveAbAttr extends PostMoveUsedAbAttr {
  /**
   * Resolves the Dancer ability by replicating the move used by the source of the dance
   * either on the source itself or on the target of the dance
   * @param dancer {@linkcode Pokemon} with Dancer ability
   * @param move {@linkcode PokemonMove} Dancing move used by the source
   * @param source {@linkcode Pokemon} that used the dancing move
   * @param targets {@linkcode BattlerIndex}Targets of the dancing move
   * @param args N/A
   *
   * @return true if the Dancer ability was resolved
   */
  applyPostMoveUsed(dancer: Pokemon, move: PokemonMove, source: Pokemon, targets: BattlerIndex[], simulated: boolean, args: any[]): boolean | Promise<boolean> {
    // List of tags that prevent the Dancer from replicating the move
    const forbiddenTags = [BattlerTagType.FLYING, BattlerTagType.UNDERWATER,
      BattlerTagType.UNDERGROUND, BattlerTagType.HIDDEN];
    // The move to replicate cannot come from the Dancer
    if (source.getBattlerIndex() !== dancer.getBattlerIndex()
        && !dancer.summonData.tags.some(tag => forbiddenTags.includes(tag.tagType))) {
<<<<<<< HEAD
      // If the move is an AttackMove or a StatusMove the Dancer must replicate the move on the source of the Dance
      if (move.getMove() instanceof AttackMove || move.getMove() instanceof StatusMove) {
        const target = this.getTarget(dancer, source, targets);
        dancer.scene.unshiftPhase(new MovePhase(dancer.scene, dancer, target, move, true, true));
      } else if (move.getMove() instanceof SelfStatusMove) {
        // If the move is a SelfStatusMove (ie. Swords Dance) the Dancer should replicate it on itself
        dancer.scene.unshiftPhase(new MovePhase(dancer.scene, dancer, [dancer.getBattlerIndex()], move, true, true));
=======
      if (!simulated) {
        // If the move is an AttackMove or a StatusMove the Dancer must replicate the move on the source of the Dance
        if (move.getMove() instanceof AttackMove || move.getMove() instanceof StatusMove) {
          const target = this.getTarget(dancer, source, targets);
          dancer.scene.unshiftPhase(new MovePhase(dancer.scene, dancer, target, move, true));
        } else if (move.getMove() instanceof SelfStatusMove) {
          // If the move is a SelfStatusMove (ie. Swords Dance) the Dancer should replicate it on itself
          dancer.scene.unshiftPhase(new MovePhase(dancer.scene, dancer, [dancer.getBattlerIndex()], move, true));
        }
>>>>>>> f8e119f3
      }
      return true;
    }
    return false;
  }

  /**
   * Get the correct targets of Dancer ability
   *
   * @param dancer {@linkcode Pokemon} Pokemon with Dancer ability
   * @param source {@linkcode Pokemon} Source of the dancing move
   * @param targets {@linkcode BattlerIndex} Targets of the dancing move
   */
  getTarget(dancer: Pokemon, source: Pokemon, targets: BattlerIndex[]) : BattlerIndex[] {
    if (dancer.isPlayer()) {
      return source.isPlayer() ? targets : [source.getBattlerIndex()];
    }
    return source.isPlayer() ? [source.getBattlerIndex()] : targets;
  }
}

export class StatChangeMultiplierAbAttr extends AbAttr {
  private multiplier: integer;

  constructor(multiplier: integer) {
    super(true);

    this.multiplier = multiplier;
  }

  apply(pokemon: Pokemon, passive: boolean, simulated: boolean, cancelled: Utils.BooleanHolder, args: any[]): boolean {
    (args[0] as Utils.IntegerHolder).value *= this.multiplier;

    return true;
  }
}

export class StatChangeCopyAbAttr extends AbAttr {
  apply(pokemon: Pokemon, passive: boolean, simulated: boolean, cancelled: Utils.BooleanHolder, args: any[]): boolean | Promise<boolean> {
    if (!simulated) {
      pokemon.scene.unshiftPhase(new StatChangePhase(pokemon.scene, pokemon.getBattlerIndex(), true, (args[0] as BattleStat[]), (args[1] as integer), true, false, false));
    }
    return true;
  }
}

export class BypassBurnDamageReductionAbAttr extends AbAttr {
  constructor() {
    super(false);
  }

  apply(pokemon: Pokemon, passive: boolean, simulated: boolean, cancelled: Utils.BooleanHolder, args: any[]): boolean {
    cancelled.value = true;

    return true;
  }
}

/**
 * Causes Pokemon to take reduced damage from the {@linkcode StatusEffect.BURN | Burn} status
 * @param multiplier Multiplied with the damage taken
*/
export class ReduceBurnDamageAbAttr extends AbAttr {
  constructor(protected multiplier: number) {
    super(false);
  }

  /**
   * Applies the damage reduction
   * @param pokemon N/A
   * @param passive N/A
   * @param cancelled N/A
   * @param args `[0]` {@linkcode Utils.NumberHolder} The damage value being modified
   * @returns `true`
   */
  apply(pokemon: Pokemon, passive: boolean, simulated: boolean, cancelled: Utils.BooleanHolder, args: any[]): boolean {
    (args[0] as Utils.NumberHolder).value = Utils.toDmgValue((args[0] as Utils.NumberHolder).value * this.multiplier);

    return true;
  }
}

export class DoubleBerryEffectAbAttr extends AbAttr {
  apply(pokemon: Pokemon, passive: boolean, simulated: boolean, cancelled: Utils.BooleanHolder, args: any[]): boolean {
    (args[0] as Utils.NumberHolder).value *= 2;

    return true;
  }
}

export class PreventBerryUseAbAttr extends AbAttr {
  apply(pokemon: Pokemon, passive: boolean, simulated: boolean, cancelled: Utils.BooleanHolder, args: any[]): boolean {
    cancelled.value = true;

    return true;
  }
}

/**
 * A Pokemon with this ability heals by a percentage of their maximum hp after eating a berry
 * @param healPercent - Percent of Max HP to heal
 * @see {@linkcode apply()} for implementation
 */
export class HealFromBerryUseAbAttr extends AbAttr {
  /** Percent of Max HP to heal */
  private healPercent: number;

  constructor(healPercent: number) {
    super();

    // Clamp healPercent so its between [0,1].
    this.healPercent = Math.max(Math.min(healPercent, 1), 0);
  }

  apply(pokemon: Pokemon, passive: boolean, simulated: boolean, ...args: [Utils.BooleanHolder, any[]]): boolean {
    const { name: abilityName } = passive ? pokemon.getPassiveAbility() : pokemon.getAbility();
    if (!simulated) {
      pokemon.scene.unshiftPhase(
        new PokemonHealPhase(
          pokemon.scene,
          pokemon.getBattlerIndex(),
          Utils.toDmgValue(pokemon.getMaxHp() * this.healPercent),
          i18next.t("abilityTriggers:healFromBerryUse", { pokemonNameWithAffix: getPokemonNameWithAffix(pokemon), abilityName }),
          true
        )
      );
    }
    return true;
  }
}

export class RunSuccessAbAttr extends AbAttr {
  apply(pokemon: Pokemon, passive: boolean, simulated: boolean, cancelled: Utils.BooleanHolder, args: any[]): boolean {
    (args[0] as Utils.IntegerHolder).value = 256;

    return true;
  }
}

type ArenaTrapCondition = (user: Pokemon, target: Pokemon) => boolean;

/**
 * Base class for checking if a Pokemon is trapped by arena trap
 * @extends AbAttr
 * @field {@linkcode arenaTrapCondition} Conditional for trapping abilities.
 * For example, Magnet Pull will only activate if opponent is Steel type.
 * @see {@linkcode applyCheckTrapped}
 */
export class CheckTrappedAbAttr extends AbAttr {
  protected arenaTrapCondition: ArenaTrapCondition;
  constructor(condition: ArenaTrapCondition) {
    super(false);
    this.arenaTrapCondition = condition;
  }

  applyCheckTrapped(pokemon: Pokemon, passive: boolean, simulated: boolean, trapped: Utils.BooleanHolder, otherPokemon: Pokemon, args: any[]): boolean | Promise<boolean> {
    return false;
  }
}

/**
 * Determines whether a Pokemon is blocked from switching/running away
 * because of a trapping ability or move.
 * @extends CheckTrappedAbAttr
 * @see {@linkcode applyCheckTrapped}
 */
export class ArenaTrapAbAttr extends CheckTrappedAbAttr {
  /**
   * Checks if enemy Pokemon is trapped by an Arena Trap-esque ability
   * If the enemy is a Ghost type, it is not trapped
   * If the enemy has the ability Run Away, it is not trapped.
   * If the user has Magnet Pull and the enemy is not a Steel type, it is not trapped.
   * If the user has Arena Trap and the enemy is not grounded, it is not trapped.
   * @param pokemon The {@link Pokemon} with this {@link AbAttr}
   * @param passive N/A
   * @param trapped {@link Utils.BooleanHolder} indicating whether the other Pokemon is trapped or not
   * @param otherPokemon The {@link Pokemon} that is affected by an Arena Trap ability
   * @param args N/A
   * @returns if enemy Pokemon is trapped or not
   */
  applyCheckTrapped(pokemon: Pokemon, passive: boolean, simulated: boolean, trapped: Utils.BooleanHolder, otherPokemon: Pokemon, args: any[]): boolean {
    if (this.arenaTrapCondition(pokemon, otherPokemon)) {
      if (otherPokemon.getTypes(true).includes(Type.GHOST) || (otherPokemon.getTypes(true).includes(Type.STELLAR) && otherPokemon.getTypes().includes(Type.GHOST))) {
        trapped.value = false;
        return false;
      } else if (otherPokemon.hasAbility(Abilities.RUN_AWAY)) {
        trapped.value = false;
        return false;
      }
      trapped.value = true;
      return true;
    }
    trapped.value = false;
    return false;
  }

  getTriggerMessage(pokemon: Pokemon, abilityName: string, ...args: any[]): string {
    return i18next.t("abilityTriggers:arenaTrap", { pokemonNameWithAffix: getPokemonNameWithAffix(pokemon), abilityName });
  }
}

export class MaxMultiHitAbAttr extends AbAttr {
  apply(pokemon: Pokemon, passive: boolean, simulated: boolean, cancelled: Utils.BooleanHolder, args: any[]): boolean {
    (args[0] as Utils.IntegerHolder).value = 0;

    return true;
  }
}

export class PostBattleAbAttr extends AbAttr {
  constructor() {
    super(true);
  }

  applyPostBattle(pokemon: Pokemon, passive: boolean, simulated: boolean, args: any[]): boolean {
    return false;
  }
}

export class PostBattleLootAbAttr extends PostBattleAbAttr {
  applyPostBattle(pokemon: Pokemon, passive: boolean, simulated: boolean, args: any[]): boolean {
    const postBattleLoot = pokemon.scene.currentBattle.postBattleLoot;
    if (!simulated && postBattleLoot.length) {
      const randItem = Utils.randSeedItem(postBattleLoot);
      //@ts-ignore - TODO see below
      if (pokemon.scene.tryTransferHeldItemModifier(randItem, pokemon, true, 1, true)) { // TODO: fix. This is a promise!?
        postBattleLoot.splice(postBattleLoot.indexOf(randItem), 1);
        pokemon.scene.queueMessage(i18next.t("abilityTriggers:postBattleLoot", { pokemonNameWithAffix: getPokemonNameWithAffix(pokemon), itemName: randItem.type.name }));
        return true;
      }
    }

    return false;
  }
}

export class PostFaintAbAttr extends AbAttr {
  applyPostFaint(pokemon: Pokemon, passive: boolean, simulated: boolean, attacker: Pokemon, move: Move, hitResult: HitResult, args: any[]): boolean {
    return false;
  }
}

/**
 * Used for weather suppressing abilities to trigger weather-based form changes upon being fainted.
 * Used by Cloud Nine and Air Lock.
 * @extends PostFaintAbAttr
 */
export class PostFaintUnsuppressedWeatherFormChangeAbAttr extends PostFaintAbAttr {
  /**
   * Triggers {@linkcode Arena.triggerWeatherBasedFormChanges | triggerWeatherBasedFormChanges}
   * when the user of the ability faints
   * @param {Pokemon} pokemon the fainted Pokemon
   * @param passive n/a
   * @param attacker n/a
   * @param move n/a
   * @param hitResult n/a
   * @param args n/a
   * @returns whether the form change was triggered
   */
  applyPostFaint(pokemon: Pokemon, passive: boolean, simulated: boolean, attacker: Pokemon, move: Move, hitResult: HitResult, args: any[]): boolean {
    const pokemonToTransform = getPokemonWithWeatherBasedForms(pokemon.scene);

    if (pokemonToTransform.length < 1) {
      return false;
    }

    if (!simulated) {
      pokemon.scene.arena.triggerWeatherBasedFormChanges();
    }

    return true;
  }
}

/**
 * Clears Desolate Land/Primordial Sea/Delta Stream upon the Pokemon fainting
 */
export class PostFaintClearWeatherAbAttr extends PostFaintAbAttr {

  /**
   * @param pokemon The {@linkcode Pokemon} with the ability
   * @param passive N/A
   * @param attacker N/A
   * @param move N/A
   * @param hitResult N/A
   * @param args N/A
   * @returns {boolean} Returns true if the weather clears, otherwise false.
   */
  applyPostFaint(pokemon: Pokemon, passive: boolean, simulated: boolean, attacker: Pokemon, move: Move, hitResult: HitResult, args: any[]): boolean {
    const weatherType = pokemon.scene.arena.weather?.weatherType;
    let turnOffWeather = false;

    // Clear weather only if user's ability matches the weather and no other pokemon has the ability.
    switch (weatherType) {
    case (WeatherType.HARSH_SUN):
      if (pokemon.hasAbility(Abilities.DESOLATE_LAND)
          && pokemon.scene.getField(true).filter(p => p.hasAbility(Abilities.DESOLATE_LAND)).length === 0) {
        turnOffWeather = true;
      }
      break;
    case (WeatherType.HEAVY_RAIN):
      if (pokemon.hasAbility(Abilities.PRIMORDIAL_SEA)
          && pokemon.scene.getField(true).filter(p => p.hasAbility(Abilities.PRIMORDIAL_SEA)).length === 0) {
        turnOffWeather = true;
      }
      break;
    case (WeatherType.STRONG_WINDS):
      if (pokemon.hasAbility(Abilities.DELTA_STREAM)
          && pokemon.scene.getField(true).filter(p => p.hasAbility(Abilities.DELTA_STREAM)).length === 0) {
        turnOffWeather = true;
      }
      break;
    }

    if (simulated) {
      return turnOffWeather;
    }

    if (turnOffWeather) {
      pokemon.scene.arena.trySetWeather(WeatherType.NONE, false);
      return true;
    }

    return false;
  }
}

export class PostFaintContactDamageAbAttr extends PostFaintAbAttr {
  private damageRatio: integer;

  constructor(damageRatio: integer) {
    super();

    this.damageRatio = damageRatio;
  }

  applyPostFaint(pokemon: Pokemon, passive: boolean, simulated: boolean, attacker: Pokemon, move: Move, hitResult: HitResult, args: any[]): boolean {
    if (move.checkFlag(MoveFlags.MAKES_CONTACT, attacker, pokemon)) {
      const cancelled = new Utils.BooleanHolder(false);
      pokemon.scene.getField(true).map(p => applyAbAttrs(FieldPreventExplosiveMovesAbAttr, p, cancelled, simulated));
      if (cancelled.value || attacker.hasAbilityWithAttr(BlockNonDirectDamageAbAttr)) {
        return false;
      }
      if (!simulated) {
        attacker.damageAndUpdate(Utils.toDmgValue(attacker.getMaxHp() * (1 / this.damageRatio)), HitResult.OTHER);
        attacker.turnData.damageTaken += Utils.toDmgValue(attacker.getMaxHp() * (1 / this.damageRatio));
      }
      return true;
    }

    return false;
  }

  getTriggerMessage(pokemon: Pokemon, abilityName: string, ...args: any[]): string {
    return i18next.t("abilityTriggers:postFaintContactDamage", { pokemonNameWithAffix: getPokemonNameWithAffix(pokemon), abilityName });
  }
}

/**
 * Attribute used for abilities (Innards Out) that damage the opponent based on how much HP the last attack used to knock out the owner of the ability.
 */
export class PostFaintHPDamageAbAttr extends PostFaintAbAttr {
  constructor() {
    super ();
  }

  applyPostFaint(pokemon: Pokemon, passive: boolean, simulated: boolean, attacker: Pokemon, move: Move, hitResult: HitResult, args: any[]): boolean {
    if (!simulated) {
      const damage = pokemon.turnData.attacksReceived[0].damage;
      attacker.damageAndUpdate((damage), HitResult.OTHER);
      attacker.turnData.damageTaken += damage;
    }
    return true;
  }

  getTriggerMessage(pokemon: Pokemon, abilityName: string, ...args: any[]): string {
    return i18next.t("abilityTriggers:postFaintHpDamage", { pokemonNameWithAffix: getPokemonNameWithAffix(pokemon), abilityName });
  }
}

export class RedirectMoveAbAttr extends AbAttr {
  apply(pokemon: Pokemon, passive: boolean, simulated: boolean, cancelled: Utils.BooleanHolder, args: any[]): boolean {
    if (this.canRedirect(args[0] as Moves)) {
      const target = args[1] as Utils.IntegerHolder;
      const newTarget = pokemon.getBattlerIndex();
      if (target.value !== newTarget) {
        target.value = newTarget;
        return true;
      }
    }

    return false;
  }

  canRedirect(moveId: Moves): boolean {
    const move = allMoves[moveId];
    return !![ MoveTarget.NEAR_OTHER, MoveTarget.OTHER ].find(t => move.moveTarget === t);
  }
}

export class RedirectTypeMoveAbAttr extends RedirectMoveAbAttr {
  public type: Type;

  constructor(type: Type) {
    super();
    this.type = type;
  }

  canRedirect(moveId: Moves): boolean {
    return super.canRedirect(moveId) && allMoves[moveId].type === this.type;
  }
}

export class BlockRedirectAbAttr extends AbAttr { }

export class ReduceStatusEffectDurationAbAttr extends AbAttr {
  private statusEffect: StatusEffect;

  constructor(statusEffect: StatusEffect) {
    super(true);

    this.statusEffect = statusEffect;
  }

  apply(pokemon: Pokemon, passive: boolean, simulated: boolean, cancelled: Utils.BooleanHolder, args: any[]): boolean {
    if (args[0] === this.statusEffect) {
      (args[1] as Utils.IntegerHolder).value = Utils.toDmgValue((args[1] as Utils.IntegerHolder).value / 2);
      return true;
    }

    return false;
  }
}

export class FlinchEffectAbAttr extends AbAttr {
  constructor() {
    super(true);
  }
}

export class FlinchStatChangeAbAttr extends FlinchEffectAbAttr {
  private stats: BattleStat[];
  private levels: integer;

  constructor(stats: BattleStat | BattleStat[], levels: integer) {
    super();

    this.stats = Array.isArray(stats)
      ? stats
      : [ stats ];
    this.levels = levels;
  }

  apply(pokemon: Pokemon, passive: boolean, simulated: boolean, cancelled: Utils.BooleanHolder, args: any[]): boolean {
    if (!simulated) {
      pokemon.scene.unshiftPhase(new StatChangePhase(pokemon.scene, pokemon.getBattlerIndex(), true, this.stats, this.levels));
    }
    return true;
  }
}

export class IncreasePpAbAttr extends AbAttr { }

export class ForceSwitchOutImmunityAbAttr extends AbAttr {
  apply(pokemon: Pokemon, passive: boolean, simulated: boolean, cancelled: Utils.BooleanHolder, args: any[]): boolean {
    cancelled.value = true;
    return true;
  }
}

export class ReduceBerryUseThresholdAbAttr extends AbAttr {
  constructor() {
    super();
  }

  apply(pokemon: Pokemon, passive: boolean, simulated: boolean, cancelled: Utils.BooleanHolder, args: any[]): boolean {
    const hpRatio = pokemon.getHpRatio();

    if (args[0].value < hpRatio) {
      args[0].value *= 2;
      return args[0].value >= hpRatio;
    }

    return false;
  }
}

export class WeightMultiplierAbAttr extends AbAttr {
  private multiplier: integer;

  constructor(multiplier: integer) {
    super();

    this.multiplier = multiplier;
  }

  apply(pokemon: Pokemon, passive: boolean, simulated: boolean, cancelled: Utils.BooleanHolder, args: any[]): boolean {
    (args[0] as Utils.NumberHolder).value *= this.multiplier;

    return true;
  }
}

export class SyncEncounterNatureAbAttr extends AbAttr {
  constructor() {
    super(false);
  }

  apply(pokemon: Pokemon, passive: boolean, simulated: boolean, cancelled: Utils.BooleanHolder, args: any[]): boolean {
    (args[0] as Pokemon).setNature(pokemon.getNature());

    return true;
  }
}

export class MoveAbilityBypassAbAttr extends AbAttr {
  private moveIgnoreFunc: (pokemon: Pokemon, move: Move) => boolean;

  constructor(moveIgnoreFunc?: (pokemon: Pokemon, move: Move) => boolean) {
    super(false);

    this.moveIgnoreFunc = moveIgnoreFunc || ((pokemon, move) => true);
  }

  apply(pokemon: Pokemon, passive: boolean, simulated: boolean, cancelled: Utils.BooleanHolder, args: any[]): boolean {
    if (this.moveIgnoreFunc(pokemon, (args[0] as Move))) {
      cancelled.value = true;
      return true;
    }
    return false;
  }
}

export class SuppressFieldAbilitiesAbAttr extends AbAttr {
  constructor() {
    super(false);
  }

  apply(pokemon: Pokemon, passive: boolean, simulated: boolean, cancelled: Utils.BooleanHolder, args: any[]): boolean {
    const ability = (args[0] as Ability);
    if (!ability.hasAttr(UnsuppressableAbilityAbAttr) && !ability.hasAttr(SuppressFieldAbilitiesAbAttr)) {
      cancelled.value = true;
      return true;
    }
    return false;
  }
}

export class AlwaysHitAbAttr extends AbAttr { }

/** Attribute for abilities that allow moves that make contact to ignore protection (i.e. Unseen Fist) */
export class IgnoreProtectOnContactAbAttr extends AbAttr { }

export class UncopiableAbilityAbAttr extends AbAttr {
  constructor() {
    super(false);
  }
}

export class UnsuppressableAbilityAbAttr extends AbAttr {
  constructor() {
    super(false);
  }
}

export class UnswappableAbilityAbAttr extends AbAttr {
  constructor() {
    super(false);
  }
}

export class NoTransformAbilityAbAttr extends AbAttr {
  constructor() {
    super(false);
  }
}

export class NoFusionAbilityAbAttr extends AbAttr {
  constructor() {
    super(false);
  }
}

export class IgnoreTypeImmunityAbAttr extends AbAttr {
  private defenderType: Type;
  private allowedMoveTypes: Type[];

  constructor(defenderType: Type, allowedMoveTypes: Type[]) {
    super(true);
    this.defenderType = defenderType;
    this.allowedMoveTypes = allowedMoveTypes;
  }

  apply(pokemon: Pokemon, passive: boolean, simulated: boolean, cancelled: Utils.BooleanHolder, args: any[]): boolean {
    if (this.defenderType === (args[1] as Type) && this.allowedMoveTypes.includes(args[0] as Type)) {
      cancelled.value = true;
      return true;
    }
    return false;
  }
}

/**
 * Ignores the type immunity to Status Effects of the defender if the defender is of a certain type
 */
export class IgnoreTypeStatusEffectImmunityAbAttr extends AbAttr {
  private statusEffect: StatusEffect[];
  private defenderType: Type[];

  constructor(statusEffect: StatusEffect[], defenderType: Type[]) {
    super(true);

    this.statusEffect = statusEffect;
    this.defenderType = defenderType;
  }

  apply(pokemon: Pokemon, passive: boolean, simulated: boolean, cancelled: Utils.BooleanHolder, args: any[]): boolean {
    if (this.statusEffect.includes(args[0] as StatusEffect) && this.defenderType.includes(args[1] as Type)) {
      cancelled.value = true;
      return true;
    }

    return false;
  }
}

/**
 * Gives money to the user after the battle.
 *
 * @extends PostBattleAbAttr
 * @see {@linkcode applyPostBattle}
 */
export class MoneyAbAttr extends PostBattleAbAttr {
  constructor() {
    super();
  }

  /**
   * @param pokemon {@linkcode Pokemon} that is the user of this ability.
   * @param passive N/A
   * @param args N/A
   * @returns true
   */
  applyPostBattle(pokemon: Pokemon, passive: boolean, simulated: boolean, args: any[]): boolean {
    if (!simulated) {
      pokemon.scene.currentBattle.moneyScattered += pokemon.scene.getWaveMoneyAmount(0.2);
    }
    return true;
  }
}

/**
 * Applies a stat change after a Pokémon is summoned,
 * conditioned on the presence of a specific arena tag.
 *
 * @extends {PostSummonStatChangeAbAttr}
 */
export class PostSummonStatChangeOnArenaAbAttr extends PostSummonStatChangeAbAttr {
  /**
   * The type of arena tag that conditions the stat change.
   * @private
   * @type {ArenaTagType}
   */
  private tagType: ArenaTagType;

  /**
   * Creates an instance of PostSummonStatChangeOnArenaAbAttr.
   * Initializes the stat change to increase Attack by 1 stage if the specified arena tag is present.
   *
   * @param {ArenaTagType} tagType - The type of arena tag to check for.
   */
  constructor(tagType: ArenaTagType) {
    super([BattleStat.ATK], 1, true, false);
    this.tagType = tagType;
  }

  /**
   * Applies the post-summon stat change if the specified arena tag is present on pokemon's side.
   * This is used in Wind Rider ability.
   *
   * @param {Pokemon} pokemon - The Pokémon being summoned.
   * @param {boolean} passive - Whether the effect is passive.
   * @param {any[]} args - Additional arguments.
   * @returns {boolean} - Returns true if the stat change was applied, otherwise false.
   */
  applyPostSummon(pokemon: Pokemon, passive: boolean, simulated: boolean, args: any[]): boolean {
    const side = pokemon.isPlayer() ? ArenaTagSide.PLAYER : ArenaTagSide.ENEMY;

    if (pokemon.scene.arena.getTagOnSide(this.tagType, side)) {
      return super.applyPostSummon(pokemon, passive, simulated, args);
    }
    return false;
  }
}

/**
 * Takes no damage from the first hit of a damaging move.
 * This is used in the Disguise and Ice Face abilities.
 * @extends ReceivedMoveDamageMultiplierAbAttr
 */
export class FormBlockDamageAbAttr extends ReceivedMoveDamageMultiplierAbAttr {
  private multiplier: number;
  private tagType: BattlerTagType;
  private recoilDamageFunc: ((pokemon: Pokemon) => number) | undefined;
  private triggerMessageFunc: (pokemon: Pokemon, abilityName: string) => string;

  constructor(condition: PokemonDefendCondition, multiplier: number, tagType: BattlerTagType, triggerMessageFunc: (pokemon: Pokemon, abilityName: string) => string, recoilDamageFunc?: (pokemon: Pokemon) => number) {
    super(condition, multiplier);

    this.multiplier = multiplier;
    this.tagType = tagType;
    this.recoilDamageFunc = recoilDamageFunc;
    this.triggerMessageFunc = triggerMessageFunc;
  }

  /**
   * Applies the pre-defense ability to the Pokémon.
   * Removes the appropriate `BattlerTagType` when hit by an attack and is in its defense form.
   *
   * @param {Pokemon} pokemon The Pokémon with the ability.
   * @param {boolean} passive n/a
   * @param {Pokemon} attacker The attacking Pokémon.
   * @param {PokemonMove} move The move being used.
   * @param {Utils.BooleanHolder} cancelled n/a
   * @param {any[]} args Additional arguments.
   * @returns {boolean} Whether the immunity was applied.
   */
  applyPreDefend(pokemon: Pokemon, passive: boolean, simulated: boolean, attacker: Pokemon, move: Move, cancelled: Utils.BooleanHolder, args: any[]): boolean {
    if (this.condition(pokemon, attacker, move)) {
      if (!simulated) {
        (args[0] as Utils.NumberHolder).value = this.multiplier;
        pokemon.removeTag(this.tagType);
        if (this.recoilDamageFunc) {
          pokemon.damageAndUpdate(this.recoilDamageFunc(pokemon), HitResult.OTHER, false, false, true, true);
        }
      }
      return true;
    }

    return false;
  }

  /**
   * Gets the message triggered when the Pokémon avoids damage using the form-changing ability.
   * @param {Pokemon} pokemon The Pokémon with the ability.
   * @param {string} abilityName The name of the ability.
   * @param {...any} args n/a
   * @returns {string} The trigger message.
   */
  getTriggerMessage(pokemon: Pokemon, abilityName: string, ...args: any[]): string {
    return this.triggerMessageFunc(pokemon, abilityName);
  }
}

/**
 * If a Pokémon with this Ability selects a damaging move, it has a 30% chance of going first in its priority bracket. If the Ability activates, this is announced at the start of the turn (after move selection).
 *
 * @extends AbAttr
 */
export class BypassSpeedChanceAbAttr extends AbAttr {
  public chance: integer;

  /**
   * @param {integer} chance probability of ability being active.
   */
  constructor(chance: integer) {
    super(true);
    this.chance = chance;
  }

  /**
   * bypass move order in their priority bracket when pokemon choose damaging move
   * @param {Pokemon} pokemon {@linkcode Pokemon}  the Pokemon applying this ability
   * @param {boolean} passive N/A
   * @param {Utils.BooleanHolder} cancelled N/A
   * @param {any[]} args [0] {@linkcode Utils.BooleanHolder} set to true when the ability activated
   * @returns {boolean} - whether the ability was activated.
   */
  apply(pokemon: Pokemon, passive: boolean, simulated: boolean, cancelled: Utils.BooleanHolder, args: any[]): boolean {
    if (simulated) {
      return false;
    }
    const bypassSpeed = args[0] as Utils.BooleanHolder;

    if (!bypassSpeed.value && pokemon.randSeedInt(100) < this.chance) {
      const turnCommand =
        pokemon.scene.currentBattle.turnCommands[pokemon.getBattlerIndex()];
      const isCommandFight = turnCommand?.command === Command.FIGHT;
      const move = turnCommand?.move?.move ?allMoves[turnCommand.move.move] : null;
      const isDamageMove = move?.category === MoveCategory.PHYSICAL || move?.category === MoveCategory.SPECIAL;

      if (isCommandFight && isDamageMove) {
        bypassSpeed.value = true;
        return true;
      }
    }

    return false;
  }

  getTriggerMessage(pokemon: Pokemon, abilityName: string, ...args: any[]): string {
    return i18next.t("abilityTriggers:quickDraw", {pokemonName: getPokemonNameWithAffix(pokemon)});
  }
}

/**
 * This attribute checks if a Pokemon's move meets a provided condition to determine if the Pokemon can use Quick Claw
 * It was created because Pokemon with the ability Mycelium Might cannot access Quick Claw's benefits when using status moves.
*/
export class PreventBypassSpeedChanceAbAttr extends AbAttr {
  private condition: ((pokemon: Pokemon, move: Move) => boolean);

  /**
   * @param {function} condition - checks if a move meets certain conditions
   */
  constructor(condition: (pokemon: Pokemon, move: Move) => boolean) {
    super(true);
    this.condition = condition;
  }

  /**
   * @argument {boolean} bypassSpeed - determines if a Pokemon is able to bypass speed at the moment
   * @argument {boolean} canCheckHeldItems - determines if a Pokemon has access to Quick Claw's effects or not
   */
  apply(pokemon: Pokemon, passive: boolean, simulated: boolean, cancelled: Utils.BooleanHolder, args: any[]): boolean {
    const bypassSpeed = args[0] as Utils.BooleanHolder;
    const canCheckHeldItems = args[1] as Utils.BooleanHolder;

    const turnCommand = pokemon.scene.currentBattle.turnCommands[pokemon.getBattlerIndex()];
    const isCommandFight = turnCommand?.command === Command.FIGHT;
    const move = turnCommand?.move?.move ? allMoves[turnCommand.move.move] : null;
    if (this.condition(pokemon, move!) && isCommandFight) {
      bypassSpeed.value = false;
      canCheckHeldItems.value = false;
      return false;
    }
    return true;
  }
}

async function applyAbAttrsInternal<TAttr extends AbAttr>(
  attrType: Constructor<TAttr>,
  pokemon: Pokemon | null,
  applyFunc: AbAttrApplyFunc<TAttr>,
  args: any[],
  showAbilityInstant: boolean = false,
  simulated: boolean = false,
  messages: string[] = [],
) {
  for (const passive of [false, true]) {
    if (!pokemon?.canApplyAbility(passive)) {
      continue;
    }

    const ability = passive ? pokemon.getPassiveAbility() : pokemon.getAbility();
    for (const attr of ability.getAttrs(attrType)) {
      const condition = attr.getCondition();
      if (condition && !condition(pokemon)) {
        continue;
      }

      pokemon.scene.setPhaseQueueSplice();

      let result = applyFunc(attr, passive);
      // TODO Remove this when promises get reworked
      if (result instanceof Promise) {
        result = await result;
      }
      if (result) {
        if (pokemon.summonData && !pokemon.summonData.abilitiesApplied.includes(ability.id)) {
          pokemon.summonData.abilitiesApplied.push(ability.id);
        }
        if (pokemon.battleData && !simulated && !pokemon.battleData.abilitiesApplied.includes(ability.id)) {
          pokemon.battleData.abilitiesApplied.push(ability.id);
        }
        if (attr.showAbility && !simulated) {
          if (showAbilityInstant) {
            pokemon.scene.abilityBar.showAbility(pokemon, passive);
          } else {
            queueShowAbility(pokemon, passive);
          }
        }
        const message = attr.getTriggerMessage(pokemon, ability.name, args);
        if (message) {
          if (!simulated) {
            pokemon.scene.queueMessage(message);
          }
        }
        messages.push(message!);
      }
    }
    pokemon.scene.clearPhaseQueueSplice();
  }
}

export function applyAbAttrs(attrType: Constructor<AbAttr>, pokemon: Pokemon, cancelled: Utils.BooleanHolder | null, simulated: boolean = false, ...args: any[]): Promise<void> {
  return applyAbAttrsInternal<AbAttr>(attrType, pokemon, (attr, passive) => attr.apply(pokemon, passive, simulated, cancelled, args), args, false, simulated);
}

export function applyPostBattleInitAbAttrs(attrType: Constructor<PostBattleInitAbAttr>,
  pokemon: Pokemon, simulated: boolean = false, ...args: any[]): Promise<void> {
  return applyAbAttrsInternal<PostBattleInitAbAttr>(attrType, pokemon, (attr, passive) => attr.applyPostBattleInit(pokemon, passive, simulated, args), args, false, simulated);
}

export function applyPreDefendAbAttrs(attrType: Constructor<PreDefendAbAttr>,
  pokemon: Pokemon, attacker: Pokemon, move: Move | null, cancelled: Utils.BooleanHolder | null, simulated: boolean = false, ...args: any[]): Promise<void> {
  return applyAbAttrsInternal<PreDefendAbAttr>(attrType, pokemon, (attr, passive) => attr.applyPreDefend(pokemon, passive, simulated, attacker, move, cancelled, args), args, false, simulated);
}

export function applyPostDefendAbAttrs(attrType: Constructor<PostDefendAbAttr>,
  pokemon: Pokemon, attacker: Pokemon, move: Move, hitResult: HitResult | null, simulated: boolean = false, ...args: any[]): Promise<void> {
  return applyAbAttrsInternal<PostDefendAbAttr>(attrType, pokemon, (attr, passive) => attr.applyPostDefend(pokemon, passive, simulated, attacker, move, hitResult, args), args, false, simulated);
}

export function applyPostMoveUsedAbAttrs(attrType: Constructor<PostMoveUsedAbAttr>,
  pokemon: Pokemon, move: PokemonMove, source: Pokemon, targets: BattlerIndex[], simulated: boolean = false, ...args: any[]): Promise<void> {
  return applyAbAttrsInternal<PostMoveUsedAbAttr>(attrType, pokemon, (attr, passive) => attr.applyPostMoveUsed(pokemon, move, source, targets, simulated, args), args, false, simulated);
}

export function applyBattleStatMultiplierAbAttrs(attrType: Constructor<BattleStatMultiplierAbAttr>,
  pokemon: Pokemon, battleStat: BattleStat, statValue: Utils.NumberHolder, simulated: boolean = false, ...args: any[]): Promise<void> {
  return applyAbAttrsInternal<BattleStatMultiplierAbAttr>(attrType, pokemon, (attr, passive) => attr.applyBattleStat(pokemon, passive, simulated, battleStat, statValue, args), args, false, simulated);
}

/**
 * Applies a field Battle Stat multiplier attribute
 * @param attrType {@linkcode FieldMultiplyBattleStatAbAttr} should always be FieldMultiplyBattleStatAbAttr for the time being
 * @param pokemon {@linkcode Pokemon} the Pokemon applying this ability
 * @param stat {@linkcode Stat} the type of the checked stat
 * @param statValue {@linkcode Utils.NumberHolder} the value of the checked stat
 * @param checkedPokemon {@linkcode Pokemon} the Pokemon with the checked stat
 * @param hasApplied {@linkcode Utils.BooleanHolder} whether or not a FieldMultiplyBattleStatAbAttr has already affected this stat
 * @param args unused
 */
export function applyFieldBattleStatMultiplierAbAttrs(attrType: Constructor<FieldMultiplyBattleStatAbAttr>,
  pokemon: Pokemon, stat: Stat, statValue: Utils.NumberHolder, checkedPokemon: Pokemon, hasApplied: Utils.BooleanHolder, simulated: boolean = false, ...args: any[]): Promise<void> {
  return applyAbAttrsInternal<FieldMultiplyBattleStatAbAttr>(attrType, pokemon, (attr, passive) => attr.applyFieldBattleStat(pokemon, passive, simulated, stat, statValue, checkedPokemon, hasApplied, args), args, false, simulated);
}

export function applyPreAttackAbAttrs(attrType: Constructor<PreAttackAbAttr>,
  pokemon: Pokemon, defender: Pokemon | null, move: Move, simulated: boolean = false, ...args: any[]): Promise<void> {
  return applyAbAttrsInternal<PreAttackAbAttr>(attrType, pokemon, (attr, passive) => attr.applyPreAttack(pokemon, passive, simulated, defender, move, args), args, false, simulated);
}

export function applyPostAttackAbAttrs(attrType: Constructor<PostAttackAbAttr>,
  pokemon: Pokemon, defender: Pokemon, move: Move, hitResult: HitResult | null, simulated: boolean = false, ...args: any[]): Promise<void> {
  return applyAbAttrsInternal<PostAttackAbAttr>(attrType, pokemon, (attr, passive) => attr.applyPostAttack(pokemon, passive, simulated, defender, move, hitResult, args), args, false, simulated);
}

export function applyPostKnockOutAbAttrs(attrType: Constructor<PostKnockOutAbAttr>,
  pokemon: Pokemon, knockedOut: Pokemon, simulated: boolean = false, ...args: any[]): Promise<void> {
  return applyAbAttrsInternal<PostKnockOutAbAttr>(attrType, pokemon, (attr, passive) => attr.applyPostKnockOut(pokemon, passive, simulated, knockedOut, args), args, false, simulated);
}

export function applyPostVictoryAbAttrs(attrType: Constructor<PostVictoryAbAttr>,
  pokemon: Pokemon, simulated: boolean = false, ...args: any[]): Promise<void> {
  return applyAbAttrsInternal<PostVictoryAbAttr>(attrType, pokemon, (attr, passive) => attr.applyPostVictory(pokemon, passive, simulated, args), args, false, simulated);
}

export function applyPostSummonAbAttrs(attrType: Constructor<PostSummonAbAttr>,
  pokemon: Pokemon, simulated: boolean = false, ...args: any[]): Promise<void> {
  return applyAbAttrsInternal<PostSummonAbAttr>(attrType, pokemon, (attr, passive) => attr.applyPostSummon(pokemon, passive, simulated, args), args, false, simulated);
}

export function applyPreSwitchOutAbAttrs(attrType: Constructor<PreSwitchOutAbAttr>,
  pokemon: Pokemon, simulated: boolean = false, ...args: any[]): Promise<void> {
  return applyAbAttrsInternal<PreSwitchOutAbAttr>(attrType, pokemon, (attr, passive) => attr.applyPreSwitchOut(pokemon, passive, simulated, args), args, true, simulated);
}

export function applyPreStatChangeAbAttrs(attrType: Constructor<PreStatChangeAbAttr>,
  pokemon: Pokemon | null, stat: BattleStat, cancelled: Utils.BooleanHolder, simulated: boolean = false, ...args: any[]): Promise<void> {
  return applyAbAttrsInternal<PreStatChangeAbAttr>(attrType, pokemon, (attr, passive) => attr.applyPreStatChange(pokemon, passive, simulated, stat, cancelled, args), args, false, simulated);
}

export function applyPostStatChangeAbAttrs(attrType: Constructor<PostStatChangeAbAttr>,
  pokemon: Pokemon, stats: BattleStat[], levels: integer, selfTarget: boolean, simulated: boolean = false, ...args: any[]): Promise<void> {
  return applyAbAttrsInternal<PostStatChangeAbAttr>(attrType, pokemon, (attr, passive) => attr.applyPostStatChange(pokemon, simulated, stats, levels, selfTarget, args), args, false, simulated);
}

export function applyPreSetStatusAbAttrs(attrType: Constructor<PreSetStatusAbAttr>,
  pokemon: Pokemon, effect: StatusEffect | undefined, cancelled: Utils.BooleanHolder, simulated: boolean = false, ...args: any[]): Promise<void> {
  return applyAbAttrsInternal<PreSetStatusAbAttr>(attrType, pokemon, (attr, passive) => attr.applyPreSetStatus(pokemon, passive, simulated, effect, cancelled, args), args, false, simulated);
}

export function applyPreApplyBattlerTagAbAttrs(attrType: Constructor<PreApplyBattlerTagAbAttr>,
  pokemon: Pokemon, tag: BattlerTag, cancelled: Utils.BooleanHolder, simulated: boolean = false, ...args: any[]): Promise<void> {
  return applyAbAttrsInternal<PreApplyBattlerTagAbAttr>(attrType, pokemon, (attr, passive) => attr.applyPreApplyBattlerTag(pokemon, passive, simulated, tag, cancelled, args), args, false, simulated);
}

export function applyPreWeatherEffectAbAttrs(attrType: Constructor<PreWeatherEffectAbAttr>,
  pokemon: Pokemon, weather: Weather | null, cancelled: Utils.BooleanHolder, simulated: boolean = false, ...args: any[]): Promise<void> {
  return applyAbAttrsInternal<PreWeatherDamageAbAttr>(attrType, pokemon, (attr, passive) => attr.applyPreWeatherEffect(pokemon, passive, simulated, weather, cancelled, args), args, true, simulated);
}

export function applyPostTurnAbAttrs(attrType: Constructor<PostTurnAbAttr>,
  pokemon: Pokemon, simulated: boolean = false, ...args: any[]): Promise<void> {
  return applyAbAttrsInternal<PostTurnAbAttr>(attrType, pokemon, (attr, passive) => attr.applyPostTurn(pokemon, passive, simulated, args), args, false, simulated);
}

export function applyPostWeatherChangeAbAttrs(attrType: Constructor<PostWeatherChangeAbAttr>,
  pokemon: Pokemon, weather: WeatherType, simulated: boolean = false, ...args: any[]): Promise<void> {
  return applyAbAttrsInternal<PostWeatherChangeAbAttr>(attrType, pokemon, (attr, passive) => attr.applyPostWeatherChange(pokemon, passive, simulated, weather, args), args, false, simulated);
}

export function applyPostWeatherLapseAbAttrs(attrType: Constructor<PostWeatherLapseAbAttr>,
  pokemon: Pokemon, weather: Weather | null, simulated: boolean = false, ...args: any[]): Promise<void> {
  return applyAbAttrsInternal<PostWeatherLapseAbAttr>(attrType, pokemon, (attr, passive) => attr.applyPostWeatherLapse(pokemon, passive, simulated, weather, args), args, false, simulated);
}

export function applyPostTerrainChangeAbAttrs(attrType: Constructor<PostTerrainChangeAbAttr>,
  pokemon: Pokemon, terrain: TerrainType, simulated: boolean = false, ...args: any[]): Promise<void> {
  return applyAbAttrsInternal<PostTerrainChangeAbAttr>(attrType, pokemon, (attr, passive) => attr.applyPostTerrainChange(pokemon, passive, simulated, terrain, args), args, false, simulated);
}

export function applyCheckTrappedAbAttrs(attrType: Constructor<CheckTrappedAbAttr>,
  pokemon: Pokemon, trapped: Utils.BooleanHolder, otherPokemon: Pokemon, messages: string[], simulated: boolean = false, ...args: any[]): Promise<void> {
  return applyAbAttrsInternal<CheckTrappedAbAttr>(attrType, pokemon, (attr, passive) => attr.applyCheckTrapped(pokemon, passive, simulated, trapped, otherPokemon, args), args, false, simulated, messages);
}

export function applyPostBattleAbAttrs(attrType: Constructor<PostBattleAbAttr>,
  pokemon: Pokemon, simulated: boolean = false, ...args: any[]): Promise<void> {
  return applyAbAttrsInternal<PostBattleAbAttr>(attrType, pokemon, (attr, passive) => attr.applyPostBattle(pokemon, passive, simulated, args), args, false, simulated);
}

export function applyPostFaintAbAttrs(attrType: Constructor<PostFaintAbAttr>,
  pokemon: Pokemon, attacker: Pokemon, move: Move, hitResult: HitResult, simulated: boolean = false, ...args: any[]): Promise<void> {
  return applyAbAttrsInternal<PostFaintAbAttr>(attrType, pokemon, (attr, passive) => attr.applyPostFaint(pokemon, passive, simulated, attacker, move, hitResult, args), args, false, simulated);
}

function queueShowAbility(pokemon: Pokemon, passive: boolean): void {
  pokemon.scene.unshiftPhase(new ShowAbilityPhase(pokemon.scene, pokemon.id, passive));
  pokemon.scene.clearPhaseQueueSplice();
}

/**
 * Sets the ability of a Pokémon as revealed.
 *
 * @param pokemon - The Pokémon whose ability is being revealed.
 */
function setAbilityRevealed(pokemon: Pokemon): void {
  if (pokemon.battleData) {
    pokemon.battleData.abilityRevealed = true;
  }
}

/**
 * Returns the Pokemon with weather-based forms
 * @param {BattleScene} scene - The current scene
 */
function getPokemonWithWeatherBasedForms(scene: BattleScene) {
  return scene.getField(true).filter(p =>
    p.hasAbility(Abilities.FORECAST) && p.species.speciesId === Species.CASTFORM
  );
}

export const allAbilities = [ new Ability(Abilities.NONE, 3) ];

export function initAbilities() {
  allAbilities.push(
    new Ability(Abilities.STENCH, 3)
      .attr(PostAttackApplyBattlerTagAbAttr, false, (user, target, move) => !move.hasAttr(FlinchAttr) ? 10 : 0, BattlerTagType.FLINCHED),
    new Ability(Abilities.DRIZZLE, 3)
      .attr(PostSummonWeatherChangeAbAttr, WeatherType.RAIN)
      .attr(PostBiomeChangeWeatherChangeAbAttr, WeatherType.RAIN),
    new Ability(Abilities.SPEED_BOOST, 3)
      .attr(PostTurnStatChangeAbAttr, BattleStat.SPD, 1),
    new Ability(Abilities.BATTLE_ARMOR, 3)
      .attr(BlockCritAbAttr)
      .ignorable(),
    new Ability(Abilities.STURDY, 3)
      .attr(PreDefendFullHpEndureAbAttr)
      .attr(BlockOneHitKOAbAttr)
      .ignorable(),
    new Ability(Abilities.DAMP, 3)
      .attr(FieldPreventExplosiveMovesAbAttr)
      .ignorable(),
    new Ability(Abilities.LIMBER, 3)
      .attr(StatusEffectImmunityAbAttr, StatusEffect.PARALYSIS)
      .ignorable(),
    new Ability(Abilities.SAND_VEIL, 3)
      .attr(BattleStatMultiplierAbAttr, BattleStat.EVA, 1.2)
      .attr(BlockWeatherDamageAttr, WeatherType.SANDSTORM)
      .condition(getWeatherCondition(WeatherType.SANDSTORM))
      .ignorable(),
    new Ability(Abilities.STATIC, 3)
      .attr(PostDefendContactApplyStatusEffectAbAttr, 30, StatusEffect.PARALYSIS)
      .bypassFaint(),
    new Ability(Abilities.VOLT_ABSORB, 3)
      .attr(TypeImmunityHealAbAttr, Type.ELECTRIC)
      .partial() // Healing not blocked by Heal Block
      .ignorable(),
    new Ability(Abilities.WATER_ABSORB, 3)
      .attr(TypeImmunityHealAbAttr, Type.WATER)
      .partial() // Healing not blocked by Heal Block
      .ignorable(),
    new Ability(Abilities.OBLIVIOUS, 3)
      .attr(BattlerTagImmunityAbAttr, BattlerTagType.INFATUATED)
      .attr(IntimidateImmunityAbAttr)
      .ignorable(),
    new Ability(Abilities.CLOUD_NINE, 3)
      .attr(SuppressWeatherEffectAbAttr, true)
      .attr(PostSummonUnnamedMessageAbAttr, i18next.t("abilityTriggers:weatherEffectDisappeared"))
      .attr(PostSummonWeatherSuppressedFormChangeAbAttr)
      .attr(PostFaintUnsuppressedWeatherFormChangeAbAttr)
      .bypassFaint(),
    new Ability(Abilities.COMPOUND_EYES, 3)
      .attr(BattleStatMultiplierAbAttr, BattleStat.ACC, 1.3),
    new Ability(Abilities.INSOMNIA, 3)
      .attr(StatusEffectImmunityAbAttr, StatusEffect.SLEEP)
      .attr(BattlerTagImmunityAbAttr, BattlerTagType.DROWSY)
      .ignorable(),
    new Ability(Abilities.COLOR_CHANGE, 3)
      .attr(PostDefendTypeChangeAbAttr)
      .condition(getSheerForceHitDisableAbCondition()),
    new Ability(Abilities.IMMUNITY, 3)
      .attr(StatusEffectImmunityAbAttr, StatusEffect.POISON, StatusEffect.TOXIC)
      .ignorable(),
    new Ability(Abilities.FLASH_FIRE, 3)
      .attr(TypeImmunityAddBattlerTagAbAttr, Type.FIRE, BattlerTagType.FIRE_BOOST, 1)
      .ignorable(),
    new Ability(Abilities.SHIELD_DUST, 3)
      .attr(IgnoreMoveEffectsAbAttr)
      .partial(),
    new Ability(Abilities.OWN_TEMPO, 3)
      .attr(BattlerTagImmunityAbAttr, BattlerTagType.CONFUSED)
      .attr(IntimidateImmunityAbAttr)
      .ignorable(),
    new Ability(Abilities.SUCTION_CUPS, 3)
      .attr(ForceSwitchOutImmunityAbAttr)
      .ignorable(),
    new Ability(Abilities.INTIMIDATE, 3)
      .attr(PostSummonStatChangeAbAttr, BattleStat.ATK, -1, false, true),
    new Ability(Abilities.SHADOW_TAG, 3)
      .attr(ArenaTrapAbAttr, (user, target) => {
        if (target.hasAbility(Abilities.SHADOW_TAG)) {
          return false;
        }
        return true;
      }),
    new Ability(Abilities.ROUGH_SKIN, 3)
      .attr(PostDefendContactDamageAbAttr, 8)
      .bypassFaint(),
    new Ability(Abilities.WONDER_GUARD, 3)
      .attr(NonSuperEffectiveImmunityAbAttr)
      .attr(UncopiableAbilityAbAttr)
      .attr(UnswappableAbilityAbAttr)
      .ignorable(),
    new Ability(Abilities.LEVITATE, 3)
      .attr(AttackTypeImmunityAbAttr, Type.GROUND, (pokemon: Pokemon) => !pokemon.getTag(GroundedTag) && !pokemon.scene.arena.getTag(ArenaTagType.GRAVITY))
      .ignorable(),
    new Ability(Abilities.EFFECT_SPORE, 3)
      .attr(EffectSporeAbAttr),
    new Ability(Abilities.SYNCHRONIZE, 3)
      .attr(SyncEncounterNatureAbAttr)
      .unimplemented(),
    new Ability(Abilities.CLEAR_BODY, 3)
      .attr(ProtectStatAbAttr)
      .ignorable(),
    new Ability(Abilities.NATURAL_CURE, 3)
      .attr(PreSwitchOutResetStatusAbAttr),
    new Ability(Abilities.LIGHTNING_ROD, 3)
      .attr(RedirectTypeMoveAbAttr, Type.ELECTRIC)
      .attr(TypeImmunityStatChangeAbAttr, Type.ELECTRIC, BattleStat.SPATK, 1)
      .ignorable(),
    new Ability(Abilities.SERENE_GRACE, 3)
      .attr(MoveEffectChanceMultiplierAbAttr, 2)
      .partial(),
    new Ability(Abilities.SWIFT_SWIM, 3)
      .attr(BattleStatMultiplierAbAttr, BattleStat.SPD, 2)
      .condition(getWeatherCondition(WeatherType.RAIN, WeatherType.HEAVY_RAIN)),
    new Ability(Abilities.CHLOROPHYLL, 3)
      .attr(BattleStatMultiplierAbAttr, BattleStat.SPD, 2)
      .condition(getWeatherCondition(WeatherType.SUNNY, WeatherType.HARSH_SUN)),
    new Ability(Abilities.ILLUMINATE, 3)
      .attr(ProtectStatAbAttr, BattleStat.ACC)
      .attr(DoubleBattleChanceAbAttr)
      .ignorable(),
    new Ability(Abilities.TRACE, 3)
      .attr(PostSummonCopyAbilityAbAttr)
      .attr(UncopiableAbilityAbAttr),
    new Ability(Abilities.HUGE_POWER, 3)
      .attr(BattleStatMultiplierAbAttr, BattleStat.ATK, 2),
    new Ability(Abilities.POISON_POINT, 3)
      .attr(PostDefendContactApplyStatusEffectAbAttr, 30, StatusEffect.POISON)
      .bypassFaint(),
    new Ability(Abilities.INNER_FOCUS, 3)
      .attr(BattlerTagImmunityAbAttr, BattlerTagType.FLINCHED)
      .attr(IntimidateImmunityAbAttr)
      .ignorable(),
    new Ability(Abilities.MAGMA_ARMOR, 3)
      .attr(StatusEffectImmunityAbAttr, StatusEffect.FREEZE)
      .ignorable(),
    new Ability(Abilities.WATER_VEIL, 3)
      .attr(StatusEffectImmunityAbAttr, StatusEffect.BURN)
      .ignorable(),
    new Ability(Abilities.MAGNET_PULL, 3)
      .attr(ArenaTrapAbAttr, (user, target) => {
        if (target.getTypes(true).includes(Type.STEEL) || (target.getTypes(true).includes(Type.STELLAR) && target.getTypes().includes(Type.STEEL))) {
          return true;
        }
        return false;
      }),
    new Ability(Abilities.SOUNDPROOF, 3)
      .attr(MoveImmunityAbAttr, (pokemon, attacker, move) => pokemon !== attacker && move.hasFlag(MoveFlags.SOUND_BASED))
      .ignorable(),
    new Ability(Abilities.RAIN_DISH, 3)
      .attr(PostWeatherLapseHealAbAttr, 1, WeatherType.RAIN, WeatherType.HEAVY_RAIN)
      .partial(), // Healing not blocked by Heal Block
    new Ability(Abilities.SAND_STREAM, 3)
      .attr(PostSummonWeatherChangeAbAttr, WeatherType.SANDSTORM)
      .attr(PostBiomeChangeWeatherChangeAbAttr, WeatherType.SANDSTORM),
    new Ability(Abilities.PRESSURE, 3)
      .attr(IncreasePpAbAttr)
      .attr(PostSummonMessageAbAttr, (pokemon: Pokemon) => i18next.t("abilityTriggers:postSummonPressure", { pokemonNameWithAffix: getPokemonNameWithAffix(pokemon) })),
    new Ability(Abilities.THICK_FAT, 3)
      .attr(ReceivedTypeDamageMultiplierAbAttr, Type.FIRE, 0.5)
      .attr(ReceivedTypeDamageMultiplierAbAttr, Type.ICE, 0.5)
      .ignorable(),
    new Ability(Abilities.EARLY_BIRD, 3)
      .attr(ReduceStatusEffectDurationAbAttr, StatusEffect.SLEEP),
    new Ability(Abilities.FLAME_BODY, 3)
      .attr(PostDefendContactApplyStatusEffectAbAttr, 30, StatusEffect.BURN)
      .bypassFaint(),
    new Ability(Abilities.RUN_AWAY, 3)
      .attr(RunSuccessAbAttr),
    new Ability(Abilities.KEEN_EYE, 3)
      .attr(ProtectStatAbAttr, BattleStat.ACC)
      .ignorable(),
    new Ability(Abilities.HYPER_CUTTER, 3)
      .attr(ProtectStatAbAttr, BattleStat.ATK)
      .ignorable(),
    new Ability(Abilities.PICKUP, 3)
      .attr(PostBattleLootAbAttr),
    new Ability(Abilities.TRUANT, 3)
      .attr(PostSummonAddBattlerTagAbAttr, BattlerTagType.TRUANT, 1, false),
    new Ability(Abilities.HUSTLE, 3)
      .attr(BattleStatMultiplierAbAttr, BattleStat.ATK, 1.5)
      .attr(BattleStatMultiplierAbAttr, BattleStat.ACC, 0.8, (user, target, move) => move.category === MoveCategory.PHYSICAL),
    new Ability(Abilities.CUTE_CHARM, 3)
      .attr(PostDefendContactApplyTagChanceAbAttr, 30, BattlerTagType.INFATUATED),
    new Ability(Abilities.PLUS, 3)
      .conditionalAttr(p => p.scene.currentBattle.double && [Abilities.PLUS, Abilities.MINUS].some(a => p.getAlly().hasAbility(a)), BattleStatMultiplierAbAttr, BattleStat.SPATK, 1.5)
      .ignorable(),
    new Ability(Abilities.MINUS, 3)
      .conditionalAttr(p => p.scene.currentBattle.double && [Abilities.PLUS, Abilities.MINUS].some(a => p.getAlly().hasAbility(a)), BattleStatMultiplierAbAttr, BattleStat.SPATK, 1.5)
      .ignorable(),
    new Ability(Abilities.FORECAST, 3)
      .attr(UncopiableAbilityAbAttr)
      .attr(NoFusionAbilityAbAttr)
      .attr(PostSummonFormChangeByWeatherAbAttr, Abilities.FORECAST)
      .attr(PostWeatherChangeFormChangeAbAttr, Abilities.FORECAST),
    new Ability(Abilities.STICKY_HOLD, 3)
      .attr(BlockItemTheftAbAttr)
      .bypassFaint()
      .ignorable(),
    new Ability(Abilities.SHED_SKIN, 3)
      .conditionalAttr(pokemon => !Utils.randSeedInt(3), PostTurnResetStatusAbAttr),
    new Ability(Abilities.GUTS, 3)
      .attr(BypassBurnDamageReductionAbAttr)
      .conditionalAttr(pokemon => !!pokemon.status || pokemon.hasAbility(Abilities.COMATOSE), BattleStatMultiplierAbAttr, BattleStat.ATK, 1.5),
    new Ability(Abilities.MARVEL_SCALE, 3)
      .conditionalAttr(pokemon => !!pokemon.status || pokemon.hasAbility(Abilities.COMATOSE), BattleStatMultiplierAbAttr, BattleStat.DEF, 1.5)
      .ignorable(),
    new Ability(Abilities.LIQUID_OOZE, 3)
      .attr(ReverseDrainAbAttr),
    new Ability(Abilities.OVERGROW, 3)
      .attr(LowHpMoveTypePowerBoostAbAttr, Type.GRASS),
    new Ability(Abilities.BLAZE, 3)
      .attr(LowHpMoveTypePowerBoostAbAttr, Type.FIRE),
    new Ability(Abilities.TORRENT, 3)
      .attr(LowHpMoveTypePowerBoostAbAttr, Type.WATER),
    new Ability(Abilities.SWARM, 3)
      .attr(LowHpMoveTypePowerBoostAbAttr, Type.BUG),
    new Ability(Abilities.ROCK_HEAD, 3)
      .attr(BlockRecoilDamageAttr),
    new Ability(Abilities.DROUGHT, 3)
      .attr(PostSummonWeatherChangeAbAttr, WeatherType.SUNNY)
      .attr(PostBiomeChangeWeatherChangeAbAttr, WeatherType.SUNNY),
    new Ability(Abilities.ARENA_TRAP, 3)
      .attr(ArenaTrapAbAttr, (user, target) => {
        if (target.isGrounded()) {
          return true;
        }
        return false;
      })
      .attr(DoubleBattleChanceAbAttr),
    new Ability(Abilities.VITAL_SPIRIT, 3)
      .attr(StatusEffectImmunityAbAttr, StatusEffect.SLEEP)
      .attr(BattlerTagImmunityAbAttr, BattlerTagType.DROWSY)
      .ignorable(),
    new Ability(Abilities.WHITE_SMOKE, 3)
      .attr(ProtectStatAbAttr)
      .ignorable(),
    new Ability(Abilities.PURE_POWER, 3)
      .attr(BattleStatMultiplierAbAttr, BattleStat.ATK, 2),
    new Ability(Abilities.SHELL_ARMOR, 3)
      .attr(BlockCritAbAttr)
      .ignorable(),
    new Ability(Abilities.AIR_LOCK, 3)
      .attr(SuppressWeatherEffectAbAttr, true)
      .attr(PostSummonUnnamedMessageAbAttr, i18next.t("abilityTriggers:weatherEffectDisappeared"))
      .attr(PostSummonWeatherSuppressedFormChangeAbAttr)
      .attr(PostFaintUnsuppressedWeatherFormChangeAbAttr)
      .bypassFaint(),
    new Ability(Abilities.TANGLED_FEET, 4)
      .conditionalAttr(pokemon => !!pokemon.getTag(BattlerTagType.CONFUSED), BattleStatMultiplierAbAttr, BattleStat.EVA, 2)
      .ignorable(),
    new Ability(Abilities.MOTOR_DRIVE, 4)
      .attr(TypeImmunityStatChangeAbAttr, Type.ELECTRIC, BattleStat.SPD, 1)
      .ignorable(),
    new Ability(Abilities.RIVALRY, 4)
      .attr(MovePowerBoostAbAttr, (user, target, move) => user?.gender !== Gender.GENDERLESS && target?.gender !== Gender.GENDERLESS && user?.gender === target?.gender, 1.25, true)
      .attr(MovePowerBoostAbAttr, (user, target, move) => user?.gender !== Gender.GENDERLESS && target?.gender !== Gender.GENDERLESS && user?.gender !== target?.gender, 0.75),
    new Ability(Abilities.STEADFAST, 4)
      .attr(FlinchStatChangeAbAttr, BattleStat.SPD, 1),
    new Ability(Abilities.SNOW_CLOAK, 4)
      .attr(BattleStatMultiplierAbAttr, BattleStat.EVA, 1.2)
      .attr(BlockWeatherDamageAttr, WeatherType.HAIL)
      .condition(getWeatherCondition(WeatherType.HAIL, WeatherType.SNOW))
      .ignorable(),
    new Ability(Abilities.GLUTTONY, 4)
      .attr(ReduceBerryUseThresholdAbAttr),
    new Ability(Abilities.ANGER_POINT, 4)
      .attr(PostDefendCritStatChangeAbAttr, BattleStat.ATK, 6),
    new Ability(Abilities.UNBURDEN, 4)
      .unimplemented(),
    new Ability(Abilities.HEATPROOF, 4)
      .attr(ReceivedTypeDamageMultiplierAbAttr, Type.FIRE, 0.5)
      .attr(ReduceBurnDamageAbAttr, 0.5)
      .ignorable(),
    new Ability(Abilities.SIMPLE, 4)
      .attr(StatChangeMultiplierAbAttr, 2)
      .ignorable(),
    new Ability(Abilities.DRY_SKIN, 4)
      .attr(PostWeatherLapseDamageAbAttr, 2, WeatherType.SUNNY, WeatherType.HARSH_SUN)
      .attr(PostWeatherLapseHealAbAttr, 2, WeatherType.RAIN, WeatherType.HEAVY_RAIN)
      .attr(ReceivedTypeDamageMultiplierAbAttr, Type.FIRE, 1.25)
      .attr(TypeImmunityHealAbAttr, Type.WATER)
      .partial() // Healing not blocked by Heal Block
      .ignorable(),
    new Ability(Abilities.DOWNLOAD, 4)
      .attr(DownloadAbAttr),
    new Ability(Abilities.IRON_FIST, 4)
      .attr(MovePowerBoostAbAttr, (user, target, move) => move.hasFlag(MoveFlags.PUNCHING_MOVE), 1.2),
    new Ability(Abilities.POISON_HEAL, 4)
      .attr(PostTurnStatusHealAbAttr, StatusEffect.TOXIC, StatusEffect.POISON)
      .attr(BlockStatusDamageAbAttr, StatusEffect.TOXIC, StatusEffect.POISON),
    new Ability(Abilities.ADAPTABILITY, 4)
      .attr(StabBoostAbAttr),
    new Ability(Abilities.SKILL_LINK, 4)
      .attr(MaxMultiHitAbAttr),
    new Ability(Abilities.HYDRATION, 4)
      .attr(PostTurnResetStatusAbAttr)
      .condition(getWeatherCondition(WeatherType.RAIN, WeatherType.HEAVY_RAIN)),
    new Ability(Abilities.SOLAR_POWER, 4)
      .attr(PostWeatherLapseDamageAbAttr, 2, WeatherType.SUNNY, WeatherType.HARSH_SUN)
      .attr(BattleStatMultiplierAbAttr, BattleStat.SPATK, 1.5)
      .condition(getWeatherCondition(WeatherType.SUNNY, WeatherType.HARSH_SUN)),
    new Ability(Abilities.QUICK_FEET, 4)
      .conditionalAttr(pokemon => pokemon.status ? pokemon.status.effect === StatusEffect.PARALYSIS : false, BattleStatMultiplierAbAttr, BattleStat.SPD, 2)
      .conditionalAttr(pokemon => !!pokemon.status || pokemon.hasAbility(Abilities.COMATOSE), BattleStatMultiplierAbAttr, BattleStat.SPD, 1.5),
    new Ability(Abilities.NORMALIZE, 4)
      .attr(MoveTypeChangeAbAttr, Type.NORMAL, 1.2, (user, target, move) => {
        return ![Moves.HIDDEN_POWER, Moves.WEATHER_BALL, Moves.NATURAL_GIFT, Moves.JUDGMENT, Moves.TECHNO_BLAST].includes(move.id);
      }),
    new Ability(Abilities.SNIPER, 4)
      .attr(MultCritAbAttr, 1.5),
    new Ability(Abilities.MAGIC_GUARD, 4)
      .attr(BlockNonDirectDamageAbAttr),
    new Ability(Abilities.NO_GUARD, 4)
      .attr(AlwaysHitAbAttr)
      .attr(DoubleBattleChanceAbAttr),
    new Ability(Abilities.STALL, 4)
      .attr(ChangeMovePriorityAbAttr, (pokemon, move: Move) => true, -0.5),
    new Ability(Abilities.TECHNICIAN, 4)
      .attr(MovePowerBoostAbAttr, (user, target, move) => {
        const power = new Utils.NumberHolder(move.power);
        applyMoveAttrs(VariablePowerAttr, user, target, move, power);
        return power.value <= 60;
      }, 1.5),
    new Ability(Abilities.LEAF_GUARD, 4)
      .attr(StatusEffectImmunityAbAttr)
      .condition(getWeatherCondition(WeatherType.SUNNY, WeatherType.HARSH_SUN))
      .ignorable(),
    new Ability(Abilities.KLUTZ, 4)
      .unimplemented(),
    new Ability(Abilities.MOLD_BREAKER, 4)
      .attr(PostSummonMessageAbAttr, (pokemon: Pokemon) => i18next.t("abilityTriggers:postSummonMoldBreaker", { pokemonNameWithAffix: getPokemonNameWithAffix(pokemon) }))
      .attr(MoveAbilityBypassAbAttr),
    new Ability(Abilities.SUPER_LUCK, 4)
      .attr(BonusCritAbAttr)
      .partial(),
    new Ability(Abilities.AFTERMATH, 4)
      .attr(PostFaintContactDamageAbAttr, 4)
      .bypassFaint(),
    new Ability(Abilities.ANTICIPATION, 4)
      .conditionalAttr(getAnticipationCondition(), PostSummonMessageAbAttr, (pokemon: Pokemon) => i18next.t("abilityTriggers:postSummonAnticipation", { pokemonNameWithAffix: getPokemonNameWithAffix(pokemon) })),
    new Ability(Abilities.FOREWARN, 4)
      .attr(ForewarnAbAttr),
    new Ability(Abilities.UNAWARE, 4)
      .attr(IgnoreOpponentStatChangesAbAttr)
      .ignorable(),
    new Ability(Abilities.TINTED_LENS, 4)
      //@ts-ignore
      .attr(DamageBoostAbAttr, 2, (user, target, move) => target.getAttackTypeEffectiveness(move.type, user) <= 0.5), // TODO: fix TS issues
    new Ability(Abilities.FILTER, 4)
      .attr(ReceivedMoveDamageMultiplierAbAttr, (target, user, move) => target.getAttackTypeEffectiveness(move.type, user) >= 2, 0.75)
      .ignorable(),
    new Ability(Abilities.SLOW_START, 4)
      .attr(PostSummonAddBattlerTagAbAttr, BattlerTagType.SLOW_START, 5),
    new Ability(Abilities.SCRAPPY, 4)
      .attr(IgnoreTypeImmunityAbAttr, Type.GHOST, [Type.NORMAL, Type.FIGHTING])
      .attr(IntimidateImmunityAbAttr),
    new Ability(Abilities.STORM_DRAIN, 4)
      .attr(RedirectTypeMoveAbAttr, Type.WATER)
      .attr(TypeImmunityStatChangeAbAttr, Type.WATER, BattleStat.SPATK, 1)
      .ignorable(),
    new Ability(Abilities.ICE_BODY, 4)
      .attr(BlockWeatherDamageAttr, WeatherType.HAIL)
      .attr(PostWeatherLapseHealAbAttr, 1, WeatherType.HAIL, WeatherType.SNOW)
      .partial(), // Healing not blocked by Heal Block
    new Ability(Abilities.SOLID_ROCK, 4)
      .attr(ReceivedMoveDamageMultiplierAbAttr, (target, user, move) => target.getAttackTypeEffectiveness(move.type, user) >= 2, 0.75)
      .ignorable(),
    new Ability(Abilities.SNOW_WARNING, 4)
      .attr(PostSummonWeatherChangeAbAttr, WeatherType.SNOW)
      .attr(PostBiomeChangeWeatherChangeAbAttr, WeatherType.SNOW),
    new Ability(Abilities.HONEY_GATHER, 4)
      .attr(MoneyAbAttr),
    new Ability(Abilities.FRISK, 4)
      .attr(FriskAbAttr),
    new Ability(Abilities.RECKLESS, 4)
      .attr(MovePowerBoostAbAttr, (user, target, move) => move.hasFlag(MoveFlags.RECKLESS_MOVE), 1.2),
    new Ability(Abilities.MULTITYPE, 4)
      .attr(UncopiableAbilityAbAttr)
      .attr(UnswappableAbilityAbAttr)
      .attr(UnsuppressableAbilityAbAttr)
      .attr(NoFusionAbilityAbAttr),
    new Ability(Abilities.FLOWER_GIFT, 4)
      .conditionalAttr(getWeatherCondition(WeatherType.SUNNY || WeatherType.HARSH_SUN), BattleStatMultiplierAbAttr, BattleStat.ATK, 1.5)
      .conditionalAttr(getWeatherCondition(WeatherType.SUNNY || WeatherType.HARSH_SUN), BattleStatMultiplierAbAttr, BattleStat.SPDEF, 1.5)
      .attr(UncopiableAbilityAbAttr)
      .attr(NoFusionAbilityAbAttr)
      .ignorable()
      .partial(),
    new Ability(Abilities.BAD_DREAMS, 4)
      .attr(PostTurnHurtIfSleepingAbAttr),
    new Ability(Abilities.PICKPOCKET, 5)
      .attr(PostDefendStealHeldItemAbAttr, (target, user, move) => move.hasFlag(MoveFlags.MAKES_CONTACT))
      .condition(getSheerForceHitDisableAbCondition()),
    new Ability(Abilities.SHEER_FORCE, 5)
      .attr(MovePowerBoostAbAttr, (user, target, move) => move.chance >= 1, 5461/4096)
      .attr(MoveEffectChanceMultiplierAbAttr, 0)
      .partial(),
    new Ability(Abilities.CONTRARY, 5)
      .attr(StatChangeMultiplierAbAttr, -1)
      .ignorable(),
    new Ability(Abilities.UNNERVE, 5)
      .attr(PreventBerryUseAbAttr),
    new Ability(Abilities.DEFIANT, 5)
      .attr(PostStatChangeStatChangeAbAttr, (target, statsChanged, levels) => levels < 0, [BattleStat.ATK], 2),
    new Ability(Abilities.DEFEATIST, 5)
      .attr(BattleStatMultiplierAbAttr, BattleStat.ATK, 0.5)
      .attr(BattleStatMultiplierAbAttr, BattleStat.SPATK, 0.5)
      .condition((pokemon) => pokemon.getHpRatio() <= 0.5),
    new Ability(Abilities.CURSED_BODY, 5)
      .attr(PostDefendMoveDisableAbAttr, 30)
      .bypassFaint(),
    new Ability(Abilities.HEALER, 5)
      .conditionalAttr(pokemon => pokemon.getAlly() && Utils.randSeedInt(10) < 3, PostTurnResetStatusAbAttr, true),
    new Ability(Abilities.FRIEND_GUARD, 5)
      .ignorable()
      .unimplemented(),
    new Ability(Abilities.WEAK_ARMOR, 5)
      .attr(PostDefendStatChangeAbAttr, (target, user, move) => move.category === MoveCategory.PHYSICAL, BattleStat.DEF, -1)
      .attr(PostDefendStatChangeAbAttr, (target, user, move) => move.category === MoveCategory.PHYSICAL, BattleStat.SPD, 2),
    new Ability(Abilities.HEAVY_METAL, 5)
      .attr(WeightMultiplierAbAttr, 2)
      .ignorable(),
    new Ability(Abilities.LIGHT_METAL, 5)
      .attr(WeightMultiplierAbAttr, 0.5)
      .ignorable(),
    new Ability(Abilities.MULTISCALE, 5)
      .attr(ReceivedMoveDamageMultiplierAbAttr, (target, user, move) => target.isFullHp(), 0.5)
      .ignorable(),
    new Ability(Abilities.TOXIC_BOOST, 5)
      .attr(MovePowerBoostAbAttr, (user, target, move) => move.category === MoveCategory.PHYSICAL && (user?.status?.effect === StatusEffect.POISON || user?.status?.effect === StatusEffect.TOXIC), 1.5),
    new Ability(Abilities.FLARE_BOOST, 5)
      .attr(MovePowerBoostAbAttr, (user, target, move) => move.category === MoveCategory.SPECIAL && user?.status?.effect === StatusEffect.BURN, 1.5),
    new Ability(Abilities.HARVEST, 5)
      .attr(
        PostTurnLootAbAttr,
        "EATEN_BERRIES",
        /** Rate is doubled when under sun {@link https://dex.pokemonshowdown.com/abilities/harvest} */
        (pokemon) => 0.5 * (getWeatherCondition(WeatherType.SUNNY, WeatherType.HARSH_SUN)(pokemon) ? 2 : 1)
      )
      .partial(),
    new Ability(Abilities.TELEPATHY, 5)
      .attr(MoveImmunityAbAttr, (pokemon, attacker, move) => pokemon.getAlly() === attacker && move instanceof AttackMove)
      .ignorable(),
    new Ability(Abilities.MOODY, 5)
      .attr(MoodyAbAttr),
    new Ability(Abilities.OVERCOAT, 5)
      .attr(BlockWeatherDamageAttr)
      .attr(MoveImmunityAbAttr, (pokemon, attacker, move) => pokemon !== attacker && move.hasFlag(MoveFlags.POWDER_MOVE))
      .ignorable(),
    new Ability(Abilities.POISON_TOUCH, 5)
      .attr(PostAttackContactApplyStatusEffectAbAttr, 30, StatusEffect.POISON),
    new Ability(Abilities.REGENERATOR, 5)
      .attr(PreSwitchOutHealAbAttr),
    new Ability(Abilities.BIG_PECKS, 5)
      .attr(ProtectStatAbAttr, BattleStat.DEF)
      .ignorable(),
    new Ability(Abilities.SAND_RUSH, 5)
      .attr(BattleStatMultiplierAbAttr, BattleStat.SPD, 2)
      .attr(BlockWeatherDamageAttr, WeatherType.SANDSTORM)
      .condition(getWeatherCondition(WeatherType.SANDSTORM)),
    new Ability(Abilities.WONDER_SKIN, 5)
      .attr(WonderSkinAbAttr)
      .ignorable(),
    new Ability(Abilities.ANALYTIC, 5)
    //@ts-ignore
      .attr(MovePowerBoostAbAttr, (user, target, move) => !!target?.getLastXMoves(1).find(m => m.turn === target?.scene.currentBattle.turn) || user.scene.currentBattle.turnCommands[target.getBattlerIndex()].command !== Command.FIGHT, 1.3), // TODO fix TS issues
    new Ability(Abilities.ILLUSION, 5)
      .attr(UncopiableAbilityAbAttr)
      .attr(UnswappableAbilityAbAttr)
      .unimplemented(),
    new Ability(Abilities.IMPOSTER, 5)
      .attr(PostSummonTransformAbAttr)
      .attr(UncopiableAbilityAbAttr),
    new Ability(Abilities.INFILTRATOR, 5)
      .unimplemented(),
    new Ability(Abilities.MUMMY, 5)
      .attr(PostDefendAbilityGiveAbAttr, Abilities.MUMMY)
      .bypassFaint(),
    new Ability(Abilities.MOXIE, 5)
      .attr(PostVictoryStatChangeAbAttr, BattleStat.ATK, 1),
    new Ability(Abilities.JUSTIFIED, 5)
      .attr(PostDefendStatChangeAbAttr, (target, user, move) => move.type === Type.DARK && move.category !== MoveCategory.STATUS, BattleStat.ATK, 1),
    new Ability(Abilities.RATTLED, 5)
      .attr(PostDefendStatChangeAbAttr, (target, user, move) => move.category !== MoveCategory.STATUS && (move.type === Type.DARK || move.type === Type.BUG ||
        move.type === Type.GHOST), BattleStat.SPD, 1)
      .attr(PostIntimidateStatChangeAbAttr, [BattleStat.SPD], 1),
    new Ability(Abilities.MAGIC_BOUNCE, 5)
      .ignorable()
      .unimplemented(),
    new Ability(Abilities.SAP_SIPPER, 5)
      .attr(TypeImmunityStatChangeAbAttr, Type.GRASS, BattleStat.ATK, 1)
      .ignorable(),
    new Ability(Abilities.PRANKSTER, 5)
      .attr(ChangeMovePriorityAbAttr, (pokemon, move: Move) => move.category === MoveCategory.STATUS, 1),
    new Ability(Abilities.SAND_FORCE, 5)
      .attr(MoveTypePowerBoostAbAttr, Type.ROCK, 1.3)
      .attr(MoveTypePowerBoostAbAttr, Type.GROUND, 1.3)
      .attr(MoveTypePowerBoostAbAttr, Type.STEEL, 1.3)
      .attr(BlockWeatherDamageAttr, WeatherType.SANDSTORM)
      .condition(getWeatherCondition(WeatherType.SANDSTORM)),
    new Ability(Abilities.IRON_BARBS, 5)
      .attr(PostDefendContactDamageAbAttr, 8)
      .bypassFaint(),
    new Ability(Abilities.ZEN_MODE, 5)
      .attr(PostBattleInitFormChangeAbAttr, () => 0)
      .attr(PostSummonFormChangeAbAttr, p => p.getHpRatio() <= 0.5 ? 1 : 0)
      .attr(PostTurnFormChangeAbAttr, p => p.getHpRatio() <= 0.5 ? 1 : 0)
      .attr(UncopiableAbilityAbAttr)
      .attr(UnswappableAbilityAbAttr)
      .attr(UnsuppressableAbilityAbAttr)
      .attr(NoFusionAbilityAbAttr)
      .bypassFaint(),
    new Ability(Abilities.VICTORY_STAR, 5)
      .attr(BattleStatMultiplierAbAttr, BattleStat.ACC, 1.1)
      .partial(),
    new Ability(Abilities.TURBOBLAZE, 5)
      .attr(PostSummonMessageAbAttr, (pokemon: Pokemon) => i18next.t("abilityTriggers:postSummonTurboblaze", { pokemonNameWithAffix: getPokemonNameWithAffix(pokemon) }))
      .attr(MoveAbilityBypassAbAttr),
    new Ability(Abilities.TERAVOLT, 5)
      .attr(PostSummonMessageAbAttr, (pokemon: Pokemon) => i18next.t("abilityTriggers:postSummonTeravolt", { pokemonNameWithAffix: getPokemonNameWithAffix(pokemon) }))
      .attr(MoveAbilityBypassAbAttr),
    new Ability(Abilities.AROMA_VEIL, 6)
      .ignorable()
      .unimplemented(),
    new Ability(Abilities.FLOWER_VEIL, 6)
      .ignorable()
      .unimplemented(),
    new Ability(Abilities.CHEEK_POUCH, 6)
      .attr(HealFromBerryUseAbAttr, 1/3)
      .partial(), // Healing not blocked by Heal Block
    new Ability(Abilities.PROTEAN, 6)
      .attr(PokemonTypeChangeAbAttr),
    //.condition((p) => !p.summonData?.abilitiesApplied.includes(Abilities.PROTEAN)), //Gen 9 Implementation
    new Ability(Abilities.FUR_COAT, 6)
      .attr(ReceivedMoveDamageMultiplierAbAttr, (target, user, move) => move.category === MoveCategory.PHYSICAL, 0.5)
      .ignorable(),
    new Ability(Abilities.MAGICIAN, 6)
      .attr(PostAttackStealHeldItemAbAttr),
    new Ability(Abilities.BULLETPROOF, 6)
      .attr(MoveImmunityAbAttr, (pokemon, attacker, move) => pokemon !== attacker && move.hasFlag(MoveFlags.BALLBOMB_MOVE))
      .ignorable(),
    new Ability(Abilities.COMPETITIVE, 6)
      .attr(PostStatChangeStatChangeAbAttr, (target, statsChanged, levels) => levels < 0, [BattleStat.SPATK], 2),
    new Ability(Abilities.STRONG_JAW, 6)
      .attr(MovePowerBoostAbAttr, (user, target, move) => move.hasFlag(MoveFlags.BITING_MOVE), 1.5),
    new Ability(Abilities.REFRIGERATE, 6)
      .attr(MoveTypeChangeAbAttr, Type.ICE, 1.2, (user, target, move) => move.type === Type.NORMAL && !move.hasAttr(VariableMoveTypeAttr)),
    new Ability(Abilities.SWEET_VEIL, 6)
      .attr(UserFieldStatusEffectImmunityAbAttr, StatusEffect.SLEEP)
      .attr(UserFieldBattlerTagImmunityAbAttr, BattlerTagType.DROWSY)
      .ignorable()
      .partial(), // Mold Breaker ally should not be affected by Sweet Veil
    new Ability(Abilities.STANCE_CHANGE, 6)
      .attr(UncopiableAbilityAbAttr)
      .attr(UnswappableAbilityAbAttr)
      .attr(UnsuppressableAbilityAbAttr)
      .attr(NoFusionAbilityAbAttr),
    new Ability(Abilities.GALE_WINGS, 6)
      .attr(ChangeMovePriorityAbAttr, (pokemon, move) => pokemon.isFullHp() && move.type === Type.FLYING, 1),
    new Ability(Abilities.MEGA_LAUNCHER, 6)
      .attr(MovePowerBoostAbAttr, (user, target, move) => move.hasFlag(MoveFlags.PULSE_MOVE), 1.5),
    new Ability(Abilities.GRASS_PELT, 6)
      .conditionalAttr(getTerrainCondition(TerrainType.GRASSY), BattleStatMultiplierAbAttr, BattleStat.DEF, 1.5)
      .ignorable(),
    new Ability(Abilities.SYMBIOSIS, 6)
      .unimplemented(),
    new Ability(Abilities.TOUGH_CLAWS, 6)
      .attr(MovePowerBoostAbAttr, (user, target, move) => move.hasFlag(MoveFlags.MAKES_CONTACT), 1.3),
    new Ability(Abilities.PIXILATE, 6)
      .attr(MoveTypeChangeAbAttr, Type.FAIRY, 1.2, (user, target, move) => move.type === Type.NORMAL && !move.hasAttr(VariableMoveTypeAttr)),
    new Ability(Abilities.GOOEY, 6)
      .attr(PostDefendStatChangeAbAttr, (target, user, move) => move.hasFlag(MoveFlags.MAKES_CONTACT), BattleStat.SPD, -1, false),
    new Ability(Abilities.AERILATE, 6)
      .attr(MoveTypeChangeAbAttr, Type.FLYING, 1.2, (user, target, move) => move.type === Type.NORMAL && !move.hasAttr(VariableMoveTypeAttr)),
    new Ability(Abilities.PARENTAL_BOND, 6)
      .attr(AddSecondStrikeAbAttr, 0.25),
    new Ability(Abilities.DARK_AURA, 6)
      .attr(PostSummonMessageAbAttr, (pokemon: Pokemon) => i18next.t("abilityTriggers:postSummonDarkAura", { pokemonNameWithAffix: getPokemonNameWithAffix(pokemon) }))
      .attr(FieldMoveTypePowerBoostAbAttr, Type.DARK, 4 / 3),
    new Ability(Abilities.FAIRY_AURA, 6)
      .attr(PostSummonMessageAbAttr, (pokemon: Pokemon) => i18next.t("abilityTriggers:postSummonFairyAura", { pokemonNameWithAffix: getPokemonNameWithAffix(pokemon) }))
      .attr(FieldMoveTypePowerBoostAbAttr, Type.FAIRY, 4 / 3),
    new Ability(Abilities.AURA_BREAK, 6)
      .ignorable()
      .conditionalAttr(target => target.hasAbility(Abilities.DARK_AURA), FieldMoveTypePowerBoostAbAttr, Type.DARK, 9 / 16)
      .conditionalAttr(target => target.hasAbility(Abilities.FAIRY_AURA), FieldMoveTypePowerBoostAbAttr, Type.FAIRY, 9 / 16),
    new Ability(Abilities.PRIMORDIAL_SEA, 6)
      .attr(PostSummonWeatherChangeAbAttr, WeatherType.HEAVY_RAIN)
      .attr(PostBiomeChangeWeatherChangeAbAttr, WeatherType.HEAVY_RAIN)
      .attr(PreSwitchOutClearWeatherAbAttr)
      .attr(PostFaintClearWeatherAbAttr)
      .bypassFaint(),
    new Ability(Abilities.DESOLATE_LAND, 6)
      .attr(PostSummonWeatherChangeAbAttr, WeatherType.HARSH_SUN)
      .attr(PostBiomeChangeWeatherChangeAbAttr, WeatherType.HARSH_SUN)
      .attr(PreSwitchOutClearWeatherAbAttr)
      .attr(PostFaintClearWeatherAbAttr)
      .bypassFaint(),
    new Ability(Abilities.DELTA_STREAM, 6)
      .attr(PostSummonWeatherChangeAbAttr, WeatherType.STRONG_WINDS)
      .attr(PostBiomeChangeWeatherChangeAbAttr, WeatherType.STRONG_WINDS)
      .attr(PreSwitchOutClearWeatherAbAttr)
      .attr(PostFaintClearWeatherAbAttr)
      .bypassFaint(),
    new Ability(Abilities.STAMINA, 7)
      .attr(PostDefendStatChangeAbAttr, (target, user, move) => move.category !== MoveCategory.STATUS, BattleStat.DEF, 1),
    new Ability(Abilities.WIMP_OUT, 7)
      .condition(getSheerForceHitDisableAbCondition())
      .unimplemented(),
    new Ability(Abilities.EMERGENCY_EXIT, 7)
      .condition(getSheerForceHitDisableAbCondition())
      .unimplemented(),
    new Ability(Abilities.WATER_COMPACTION, 7)
      .attr(PostDefendStatChangeAbAttr, (target, user, move) => move.type === Type.WATER && move.category !== MoveCategory.STATUS, BattleStat.DEF, 2),
    new Ability(Abilities.MERCILESS, 7)
      .attr(ConditionalCritAbAttr, (user, target, move) => target?.status?.effect === StatusEffect.TOXIC || target?.status?.effect === StatusEffect.POISON),
    new Ability(Abilities.SHIELDS_DOWN, 7)
      .attr(PostBattleInitFormChangeAbAttr, () => 0)
      .attr(PostSummonFormChangeAbAttr, p => p.formIndex % 7 + (p.getHpRatio() <= 0.5 ? 7 : 0))
      .attr(PostTurnFormChangeAbAttr, p => p.formIndex % 7 + (p.getHpRatio() <= 0.5 ? 7 : 0))
      .attr(UncopiableAbilityAbAttr)
      .attr(UnswappableAbilityAbAttr)
      .attr(UnsuppressableAbilityAbAttr)
      .attr(NoFusionAbilityAbAttr)
      .bypassFaint()
      .partial(),
    new Ability(Abilities.STAKEOUT, 7)
      //@ts-ignore
      .attr(MovePowerBoostAbAttr, (user, target, move) => user.scene.currentBattle.turnCommands[target.getBattlerIndex()].command === Command.POKEMON, 2), // TODO: fix TS issues
    new Ability(Abilities.WATER_BUBBLE, 7)
      .attr(ReceivedTypeDamageMultiplierAbAttr, Type.FIRE, 0.5)
      .attr(MoveTypePowerBoostAbAttr, Type.WATER, 2)
      .attr(StatusEffectImmunityAbAttr, StatusEffect.BURN)
      .ignorable(),
    new Ability(Abilities.STEELWORKER, 7)
      .attr(MoveTypePowerBoostAbAttr, Type.STEEL),
    new Ability(Abilities.BERSERK, 7)
      .attr(PostDefendHpGatedStatChangeAbAttr, (target, user, move) => move.category !== MoveCategory.STATUS, 0.5, [BattleStat.SPATK], 1)
      .condition(getSheerForceHitDisableAbCondition()),
    new Ability(Abilities.SLUSH_RUSH, 7)
      .attr(BattleStatMultiplierAbAttr, BattleStat.SPD, 2)
      .condition(getWeatherCondition(WeatherType.HAIL, WeatherType.SNOW)),
    new Ability(Abilities.LONG_REACH, 7)
      .attr(IgnoreContactAbAttr),
    new Ability(Abilities.LIQUID_VOICE, 7)
      .attr(MoveTypeChangeAbAttr, Type.WATER, 1, (user, target, move) => move.hasFlag(MoveFlags.SOUND_BASED)),
    new Ability(Abilities.TRIAGE, 7)
      .attr(ChangeMovePriorityAbAttr, (pokemon, move) => move.hasFlag(MoveFlags.TRIAGE_MOVE), 3),
    new Ability(Abilities.GALVANIZE, 7)
      .attr(MoveTypeChangeAbAttr, Type.ELECTRIC, 1.2, (user, target, move) => move.type === Type.NORMAL && !move.hasAttr(VariableMoveTypeAttr)),
    new Ability(Abilities.SURGE_SURFER, 7)
      .conditionalAttr(getTerrainCondition(TerrainType.ELECTRIC), BattleStatMultiplierAbAttr, BattleStat.SPD, 2),
    new Ability(Abilities.SCHOOLING, 7)
      .attr(PostBattleInitFormChangeAbAttr, () => 0)
      .attr(PostSummonFormChangeAbAttr, p => p.level < 20 || p.getHpRatio() <= 0.25 ? 0 : 1)
      .attr(PostTurnFormChangeAbAttr, p => p.level < 20 || p.getHpRatio() <= 0.25 ? 0 : 1)
      .attr(UncopiableAbilityAbAttr)
      .attr(UnswappableAbilityAbAttr)
      .attr(UnsuppressableAbilityAbAttr)
      .attr(NoFusionAbilityAbAttr)
      .bypassFaint(),
    new Ability(Abilities.DISGUISE, 7)
      .attr(UncopiableAbilityAbAttr)
      .attr(UnswappableAbilityAbAttr)
      .attr(UnsuppressableAbilityAbAttr)
      .attr(NoTransformAbilityAbAttr)
      .attr(NoFusionAbilityAbAttr)
      // Add BattlerTagType.DISGUISE if the pokemon is in its disguised form
      .conditionalAttr(pokemon => pokemon.formIndex === 0, PostSummonAddBattlerTagAbAttr, BattlerTagType.DISGUISE, 0, false)
      .attr(FormBlockDamageAbAttr, (target, user, move) => !!target.getTag(BattlerTagType.DISGUISE) && target.getAttackTypeEffectiveness(move.type, user) > 0, 0, BattlerTagType.DISGUISE,
        (pokemon, abilityName) => i18next.t("abilityTriggers:disguiseAvoidedDamage", { pokemonNameWithAffix: getPokemonNameWithAffix(pokemon), abilityName: abilityName }),
        (pokemon) => Utils.toDmgValue(pokemon.getMaxHp() / 8))
      .attr(PostBattleInitFormChangeAbAttr, () => 0)
      .bypassFaint()
      .ignorable(),
    new Ability(Abilities.BATTLE_BOND, 7)
      .attr(PostVictoryFormChangeAbAttr, () => 2)
      .attr(PostBattleInitFormChangeAbAttr, () => 1)
      .attr(UncopiableAbilityAbAttr)
      .attr(UnswappableAbilityAbAttr)
      .attr(UnsuppressableAbilityAbAttr)
      .attr(NoFusionAbilityAbAttr)
      .bypassFaint(),
    new Ability(Abilities.POWER_CONSTRUCT, 7) // TODO: 10% Power Construct Zygarde isn't accounted for yet. If changed, update Zygarde's getSpeciesFormIndex entry accordingly
      .attr(PostBattleInitFormChangeAbAttr, () => 2)
      .attr(PostSummonFormChangeAbAttr, p => p.getHpRatio() <= 0.5 || p.getFormKey() === "complete" ? 4 : 2)
      .attr(PostTurnFormChangeAbAttr, p => p.getHpRatio() <= 0.5 || p.getFormKey() === "complete" ? 4 : 2)
      .attr(UncopiableAbilityAbAttr)
      .attr(UnswappableAbilityAbAttr)
      .attr(UnsuppressableAbilityAbAttr)
      .attr(NoFusionAbilityAbAttr)
      .bypassFaint()
      .partial(),
    new Ability(Abilities.CORROSION, 7) // TODO: Test Corrosion against Magic Bounce once it is implemented
      .attr(IgnoreTypeStatusEffectImmunityAbAttr, [StatusEffect.POISON, StatusEffect.TOXIC], [Type.STEEL, Type.POISON])
      .partial(),
    new Ability(Abilities.COMATOSE, 7)
      .attr(UncopiableAbilityAbAttr)
      .attr(UnswappableAbilityAbAttr)
      .attr(UnsuppressableAbilityAbAttr)
      .attr(StatusEffectImmunityAbAttr, ...getNonVolatileStatusEffects())
      .attr(BattlerTagImmunityAbAttr, BattlerTagType.DROWSY),
    new Ability(Abilities.QUEENLY_MAJESTY, 7)
      .attr(FieldPriorityMoveImmunityAbAttr)
      .ignorable(),
    new Ability(Abilities.INNARDS_OUT, 7)
      .attr(PostFaintHPDamageAbAttr)
      .bypassFaint(),
    new Ability(Abilities.DANCER, 7)
      .attr(PostDancingMoveAbAttr),
    new Ability(Abilities.BATTERY, 7)
      .attr(AllyMoveCategoryPowerBoostAbAttr, [MoveCategory.SPECIAL], 1.3),
    new Ability(Abilities.FLUFFY, 7)
      .attr(ReceivedMoveDamageMultiplierAbAttr, (target, user, move) => move.hasFlag(MoveFlags.MAKES_CONTACT), 0.5)
      .attr(ReceivedMoveDamageMultiplierAbAttr, (target, user, move) => move.type === Type.FIRE, 2)
      .ignorable(),
    new Ability(Abilities.DAZZLING, 7)
      .attr(FieldPriorityMoveImmunityAbAttr)
      .ignorable(),
    new Ability(Abilities.SOUL_HEART, 7)
      .attr(PostKnockOutStatChangeAbAttr, BattleStat.SPATK, 1),
    new Ability(Abilities.TANGLING_HAIR, 7)
      .attr(PostDefendStatChangeAbAttr, (target, user, move) => move.hasFlag(MoveFlags.MAKES_CONTACT), BattleStat.SPD, -1, false),
    new Ability(Abilities.RECEIVER, 7)
      .attr(CopyFaintedAllyAbilityAbAttr)
      .attr(UncopiableAbilityAbAttr),
    new Ability(Abilities.POWER_OF_ALCHEMY, 7)
      .attr(CopyFaintedAllyAbilityAbAttr)
      .attr(UncopiableAbilityAbAttr),
    new Ability(Abilities.BEAST_BOOST, 7)
      .attr(PostVictoryStatChangeAbAttr, p => {
        const battleStats = Utils.getEnumValues(BattleStat).slice(0, -3).map(s => s as BattleStat);
        let highestBattleStat = 0;
        let highestBattleStatIndex = 0;
        battleStats.map((bs: BattleStat, i: integer) => {
          const stat = p.getStat(bs + 1);
          if (stat > highestBattleStat) {
            highestBattleStatIndex = i;
            highestBattleStat = stat;
          }
        });
        return highestBattleStatIndex;
      }, 1),
    new Ability(Abilities.RKS_SYSTEM, 7)
      .attr(UncopiableAbilityAbAttr)
      .attr(UnswappableAbilityAbAttr)
      .attr(UnsuppressableAbilityAbAttr)
      .attr(NoFusionAbilityAbAttr),
    new Ability(Abilities.ELECTRIC_SURGE, 7)
      .attr(PostSummonTerrainChangeAbAttr, TerrainType.ELECTRIC)
      .attr(PostBiomeChangeTerrainChangeAbAttr, TerrainType.ELECTRIC),
    new Ability(Abilities.PSYCHIC_SURGE, 7)
      .attr(PostSummonTerrainChangeAbAttr, TerrainType.PSYCHIC)
      .attr(PostBiomeChangeTerrainChangeAbAttr, TerrainType.PSYCHIC),
    new Ability(Abilities.MISTY_SURGE, 7)
      .attr(PostSummonTerrainChangeAbAttr, TerrainType.MISTY)
      .attr(PostBiomeChangeTerrainChangeAbAttr, TerrainType.MISTY),
    new Ability(Abilities.GRASSY_SURGE, 7)
      .attr(PostSummonTerrainChangeAbAttr, TerrainType.GRASSY)
      .attr(PostBiomeChangeTerrainChangeAbAttr, TerrainType.GRASSY),
    new Ability(Abilities.FULL_METAL_BODY, 7)
      .attr(ProtectStatAbAttr),
    new Ability(Abilities.SHADOW_SHIELD, 7)
      .attr(ReceivedMoveDamageMultiplierAbAttr, (target, user, move) => target.isFullHp(), 0.5),
    new Ability(Abilities.PRISM_ARMOR, 7)
      .attr(ReceivedMoveDamageMultiplierAbAttr, (target, user, move) => target.getAttackTypeEffectiveness(move.type, user) >= 2, 0.75),
    new Ability(Abilities.NEUROFORCE, 7)
      //@ts-ignore
      .attr(MovePowerBoostAbAttr, (user, target, move) => target.getAttackTypeEffectiveness(move.type, user) >= 2, 1.25), // TODO: fix TS issues
    new Ability(Abilities.INTREPID_SWORD, 8)
      .attr(PostSummonStatChangeAbAttr, BattleStat.ATK, 1, true)
      .condition(getOncePerBattleCondition(Abilities.INTREPID_SWORD)),
    new Ability(Abilities.DAUNTLESS_SHIELD, 8)
      .attr(PostSummonStatChangeAbAttr, BattleStat.DEF, 1, true)
      .condition(getOncePerBattleCondition(Abilities.DAUNTLESS_SHIELD)),
    new Ability(Abilities.LIBERO, 8)
      .attr(PokemonTypeChangeAbAttr),
    //.condition((p) => !p.summonData?.abilitiesApplied.includes(Abilities.LIBERO)), //Gen 9 Implementation
    new Ability(Abilities.BALL_FETCH, 8)
      .attr(FetchBallAbAttr)
      .condition(getOncePerBattleCondition(Abilities.BALL_FETCH)),
    new Ability(Abilities.COTTON_DOWN, 8)
      .attr(PostDefendStatChangeAbAttr, (target, user, move) => move.category !== MoveCategory.STATUS, BattleStat.SPD, -1, false, true)
      .bypassFaint(),
    new Ability(Abilities.PROPELLER_TAIL, 8)
      .attr(BlockRedirectAbAttr),
    new Ability(Abilities.MIRROR_ARMOR, 8)
      .ignorable()
      .unimplemented(),
    new Ability(Abilities.GULP_MISSILE, 8)
      .attr(UnsuppressableAbilityAbAttr)
      .attr(NoTransformAbilityAbAttr)
      .attr(NoFusionAbilityAbAttr)
      .attr(UncopiableAbilityAbAttr)
      .attr(UnswappableAbilityAbAttr)
      .attr(PostDefendGulpMissileAbAttr),
    new Ability(Abilities.STALWART, 8)
      .attr(BlockRedirectAbAttr),
    new Ability(Abilities.STEAM_ENGINE, 8)
      .attr(PostDefendStatChangeAbAttr, (target, user, move) => (move.type === Type.FIRE || move.type === Type.WATER) && move.category !== MoveCategory.STATUS, BattleStat.SPD, 6),
    new Ability(Abilities.PUNK_ROCK, 8)
      .attr(MovePowerBoostAbAttr, (user, target, move) => move.hasFlag(MoveFlags.SOUND_BASED), 1.3)
      .attr(ReceivedMoveDamageMultiplierAbAttr, (target, user, move) => move.hasFlag(MoveFlags.SOUND_BASED), 0.5)
      .ignorable(),
    new Ability(Abilities.SAND_SPIT, 8)
      .attr(PostDefendWeatherChangeAbAttr, WeatherType.SANDSTORM, (target, user, move) => move.category !== MoveCategory.STATUS),
    new Ability(Abilities.ICE_SCALES, 8)
      .attr(ReceivedMoveDamageMultiplierAbAttr, (target, user, move) => move.category === MoveCategory.SPECIAL, 0.5)
      .ignorable(),
    new Ability(Abilities.RIPEN, 8)
      .attr(DoubleBerryEffectAbAttr),
    new Ability(Abilities.ICE_FACE, 8)
      .attr(UncopiableAbilityAbAttr)
      .attr(UnswappableAbilityAbAttr)
      .attr(UnsuppressableAbilityAbAttr)
      .attr(NoTransformAbilityAbAttr)
      .attr(NoFusionAbilityAbAttr)
      // Add BattlerTagType.ICE_FACE if the pokemon is in ice face form
      .conditionalAttr(pokemon => pokemon.formIndex === 0, PostSummonAddBattlerTagAbAttr, BattlerTagType.ICE_FACE, 0, false)
      // When summoned with active HAIL or SNOW, add BattlerTagType.ICE_FACE
      .conditionalAttr(getWeatherCondition(WeatherType.HAIL, WeatherType.SNOW), PostSummonAddBattlerTagAbAttr, BattlerTagType.ICE_FACE, 0)
      // When weather changes to HAIL or SNOW while pokemon is fielded, add BattlerTagType.ICE_FACE
      .attr(PostWeatherChangeAddBattlerTagAttr, BattlerTagType.ICE_FACE, 0, WeatherType.HAIL, WeatherType.SNOW)
      .attr(FormBlockDamageAbAttr, (target, user, move) => move.category === MoveCategory.PHYSICAL && !!target.getTag(BattlerTagType.ICE_FACE), 0, BattlerTagType.ICE_FACE,
        (pokemon, abilityName) => i18next.t("abilityTriggers:iceFaceAvoidedDamage", { pokemonNameWithAffix: getPokemonNameWithAffix(pokemon), abilityName: abilityName }))
      .attr(PostBattleInitFormChangeAbAttr, () => 0)
      .bypassFaint()
      .ignorable(),
    new Ability(Abilities.POWER_SPOT, 8)
      .attr(AllyMoveCategoryPowerBoostAbAttr, [MoveCategory.SPECIAL, MoveCategory.PHYSICAL], 1.3),
    new Ability(Abilities.MIMICRY, 8)
      .unimplemented(),
    new Ability(Abilities.SCREEN_CLEANER, 8)
      .attr(PostSummonRemoveArenaTagAbAttr, [ArenaTagType.AURORA_VEIL, ArenaTagType.LIGHT_SCREEN, ArenaTagType.REFLECT]),
    new Ability(Abilities.STEELY_SPIRIT, 8)
      .attr(UserFieldMoveTypePowerBoostAbAttr, Type.STEEL),
    new Ability(Abilities.PERISH_BODY, 8)
      .attr(PostDefendPerishSongAbAttr, 4),
    new Ability(Abilities.WANDERING_SPIRIT, 8)
      .attr(PostDefendAbilitySwapAbAttr)
      .bypassFaint()
      .partial(),
    new Ability(Abilities.GORILLA_TACTICS, 8)
      .unimplemented(),
    new Ability(Abilities.NEUTRALIZING_GAS, 8)
      .attr(SuppressFieldAbilitiesAbAttr)
      .attr(UncopiableAbilityAbAttr)
      .attr(UnswappableAbilityAbAttr)
      .attr(NoTransformAbilityAbAttr)
      .attr(PostSummonMessageAbAttr, (pokemon: Pokemon) => i18next.t("abilityTriggers:postSummonNeutralizingGas", { pokemonNameWithAffix: getPokemonNameWithAffix(pokemon) }))
      .partial(),
    new Ability(Abilities.PASTEL_VEIL, 8)
      .attr(PostSummonUserFieldRemoveStatusEffectAbAttr, StatusEffect.POISON, StatusEffect.TOXIC)
      .attr(UserFieldStatusEffectImmunityAbAttr, StatusEffect.POISON, StatusEffect.TOXIC)
      .ignorable(),
    new Ability(Abilities.HUNGER_SWITCH, 8)
      //@ts-ignore
      .attr(PostTurnFormChangeAbAttr, p => p.getFormKey ? 0 : 1) // TODO: fix ts-ignore
      //@ts-ignore
      .attr(PostTurnFormChangeAbAttr, p => p.getFormKey ? 1 : 0) // TODO: fix ts-ignore
      .attr(UncopiableAbilityAbAttr)
      .attr(UnswappableAbilityAbAttr)
      .attr(NoTransformAbilityAbAttr)
      .attr(NoFusionAbilityAbAttr)
      .condition((pokemon) => !pokemon.isTerastallized()),
    new Ability(Abilities.QUICK_DRAW, 8)
      .attr(BypassSpeedChanceAbAttr, 30),
    new Ability(Abilities.UNSEEN_FIST, 8)
      .attr(IgnoreProtectOnContactAbAttr),
    new Ability(Abilities.CURIOUS_MEDICINE, 8)
      .attr(PostSummonClearAllyStatsAbAttr),
    new Ability(Abilities.TRANSISTOR, 8)
      .attr(MoveTypePowerBoostAbAttr, Type.ELECTRIC),
    new Ability(Abilities.DRAGONS_MAW, 8)
      .attr(MoveTypePowerBoostAbAttr, Type.DRAGON),
    new Ability(Abilities.CHILLING_NEIGH, 8)
      .attr(PostVictoryStatChangeAbAttr, BattleStat.ATK, 1),
    new Ability(Abilities.GRIM_NEIGH, 8)
      .attr(PostVictoryStatChangeAbAttr, BattleStat.SPATK, 1),
    new Ability(Abilities.AS_ONE_GLASTRIER, 8)
      .attr(PostSummonMessageAbAttr, (pokemon: Pokemon) => i18next.t("abilityTriggers:postSummonAsOneGlastrier", { pokemonNameWithAffix: getPokemonNameWithAffix(pokemon) }))
      .attr(PreventBerryUseAbAttr)
      .attr(PostVictoryStatChangeAbAttr, BattleStat.ATK, 1)
      .attr(UncopiableAbilityAbAttr)
      .attr(UnswappableAbilityAbAttr)
      .attr(UnsuppressableAbilityAbAttr),
    new Ability(Abilities.AS_ONE_SPECTRIER, 8)
      .attr(PostSummonMessageAbAttr, (pokemon: Pokemon) => i18next.t("abilityTriggers:postSummonAsOneSpectrier", { pokemonNameWithAffix: getPokemonNameWithAffix(pokemon) }))
      .attr(PreventBerryUseAbAttr)
      .attr(PostVictoryStatChangeAbAttr, BattleStat.SPATK, 1)
      .attr(UncopiableAbilityAbAttr)
      .attr(UnswappableAbilityAbAttr)
      .attr(UnsuppressableAbilityAbAttr),
    new Ability(Abilities.LINGERING_AROMA, 9)
      .attr(PostDefendAbilityGiveAbAttr, Abilities.LINGERING_AROMA)
      .bypassFaint(),
    new Ability(Abilities.SEED_SOWER, 9)
      .attr(PostDefendTerrainChangeAbAttr, TerrainType.GRASSY),
    new Ability(Abilities.THERMAL_EXCHANGE, 9)
      .attr(PostDefendStatChangeAbAttr, (target, user, move) => move.type === Type.FIRE && move.category !== MoveCategory.STATUS, BattleStat.ATK, 1)
      .attr(StatusEffectImmunityAbAttr, StatusEffect.BURN)
      .ignorable(),
    new Ability(Abilities.ANGER_SHELL, 9)
      .attr(PostDefendHpGatedStatChangeAbAttr, (target, user, move) => move.category !== MoveCategory.STATUS, 0.5, [ BattleStat.ATK, BattleStat.SPATK, BattleStat.SPD ], 1)
      .attr(PostDefendHpGatedStatChangeAbAttr, (target, user, move) => move.category !== MoveCategory.STATUS, 0.5, [ BattleStat.DEF, BattleStat.SPDEF ], -1)
      .condition(getSheerForceHitDisableAbCondition()),
    new Ability(Abilities.PURIFYING_SALT, 9)
      .attr(StatusEffectImmunityAbAttr)
      .attr(ReceivedTypeDamageMultiplierAbAttr, Type.GHOST, 0.5)
      .ignorable(),
    new Ability(Abilities.WELL_BAKED_BODY, 9)
      .attr(TypeImmunityStatChangeAbAttr, Type.FIRE, BattleStat.DEF, 2)
      .ignorable(),
    new Ability(Abilities.WIND_RIDER, 9)
      .attr(MoveImmunityStatChangeAbAttr, (pokemon, attacker, move) => pokemon !== attacker && move.hasFlag(MoveFlags.WIND_MOVE) && move.category !== MoveCategory.STATUS, BattleStat.ATK, 1)
      .attr(PostSummonStatChangeOnArenaAbAttr, ArenaTagType.TAILWIND)
      .ignorable(),
    new Ability(Abilities.GUARD_DOG, 9)
      .attr(PostIntimidateStatChangeAbAttr, [BattleStat.ATK], 1, true)
      .attr(ForceSwitchOutImmunityAbAttr)
      .ignorable(),
    new Ability(Abilities.ROCKY_PAYLOAD, 9)
      .attr(MoveTypePowerBoostAbAttr, Type.ROCK),
    new Ability(Abilities.WIND_POWER, 9)
      .attr(PostDefendApplyBattlerTagAbAttr, (target, user, move) => move.hasFlag(MoveFlags.WIND_MOVE), BattlerTagType.CHARGED),
    new Ability(Abilities.ZERO_TO_HERO, 9)
      .attr(UncopiableAbilityAbAttr)
      .attr(UnswappableAbilityAbAttr)
      .attr(UnsuppressableAbilityAbAttr)
      .attr(NoTransformAbilityAbAttr)
      .attr(NoFusionAbilityAbAttr)
      .attr(PostBattleInitFormChangeAbAttr, () => 0)
      .attr(PreSwitchOutFormChangeAbAttr, (pokemon) => !pokemon.isFainted() ? 1 : pokemon.formIndex)
      .bypassFaint(),
    new Ability(Abilities.COMMANDER, 9)
      .attr(UncopiableAbilityAbAttr)
      .attr(UnswappableAbilityAbAttr)
      .unimplemented(),
    new Ability(Abilities.ELECTROMORPHOSIS, 9)
      .attr(PostDefendApplyBattlerTagAbAttr, (target, user, move) => move.category !== MoveCategory.STATUS, BattlerTagType.CHARGED),
    new Ability(Abilities.PROTOSYNTHESIS, 9)
      .conditionalAttr(getWeatherCondition(WeatherType.SUNNY, WeatherType.HARSH_SUN), PostSummonAddBattlerTagAbAttr, BattlerTagType.PROTOSYNTHESIS, 0, true)
      .attr(PostWeatherChangeAddBattlerTagAttr, BattlerTagType.PROTOSYNTHESIS, 0, WeatherType.SUNNY, WeatherType.HARSH_SUN)
      .attr(UncopiableAbilityAbAttr)
      .attr(UnswappableAbilityAbAttr)
      .attr(NoTransformAbilityAbAttr)
      .partial(), // While setting the tag, the getbattlestat should ignore all modifiers to stats except stat stages
    new Ability(Abilities.QUARK_DRIVE, 9)
      .conditionalAttr(getTerrainCondition(TerrainType.ELECTRIC), PostSummonAddBattlerTagAbAttr, BattlerTagType.QUARK_DRIVE, 0, true)
      .attr(PostTerrainChangeAddBattlerTagAttr, BattlerTagType.QUARK_DRIVE, 0, TerrainType.ELECTRIC)
      .attr(UncopiableAbilityAbAttr)
      .attr(UnswappableAbilityAbAttr)
      .attr(NoTransformAbilityAbAttr)
      .partial(), // While setting the tag, the getbattlestat should ignore all modifiers to stats except stat stages
    new Ability(Abilities.GOOD_AS_GOLD, 9)
      .attr(MoveImmunityAbAttr, (pokemon, attacker, move) => pokemon !== attacker && move.category === MoveCategory.STATUS)
      .ignorable()
      .partial(),
    new Ability(Abilities.VESSEL_OF_RUIN, 9)
      .attr(FieldMultiplyBattleStatAbAttr, Stat.SPATK, 0.75)
      .attr(PostSummonMessageAbAttr, (user) => i18next.t("abilityTriggers:postSummonVesselOfRuin", { pokemonNameWithAffix: getPokemonNameWithAffix(user), statName: getStatName(Stat.SPATK) }))
      .ignorable(),
    new Ability(Abilities.SWORD_OF_RUIN, 9)
      .attr(FieldMultiplyBattleStatAbAttr, Stat.DEF, 0.75)
      .attr(PostSummonMessageAbAttr, (user) => i18next.t("abilityTriggers:postSummonSwordOfRuin", { pokemonNameWithAffix: getPokemonNameWithAffix(user), statName: getStatName(Stat.DEF) }))
      .ignorable(),
    new Ability(Abilities.TABLETS_OF_RUIN, 9)
      .attr(FieldMultiplyBattleStatAbAttr, Stat.ATK, 0.75)
      .attr(PostSummonMessageAbAttr, (user) => i18next.t("abilityTriggers:postSummonTabletsOfRuin", { pokemonNameWithAffix: getPokemonNameWithAffix(user), statName: getStatName(Stat.ATK) }))
      .ignorable(),
    new Ability(Abilities.BEADS_OF_RUIN, 9)
      .attr(FieldMultiplyBattleStatAbAttr, Stat.SPDEF, 0.75)
      .attr(PostSummonMessageAbAttr, (user) => i18next.t("abilityTriggers:postSummonBeadsOfRuin", { pokemonNameWithAffix: getPokemonNameWithAffix(user), statName: getStatName(Stat.SPDEF) }))
      .ignorable(),
    new Ability(Abilities.ORICHALCUM_PULSE, 9)
      .attr(PostSummonWeatherChangeAbAttr, WeatherType.SUNNY)
      .attr(PostBiomeChangeWeatherChangeAbAttr, WeatherType.SUNNY)
      .conditionalAttr(getWeatherCondition(WeatherType.SUNNY, WeatherType.HARSH_SUN), BattleStatMultiplierAbAttr, BattleStat.ATK, 4 / 3),
    new Ability(Abilities.HADRON_ENGINE, 9)
      .attr(PostSummonTerrainChangeAbAttr, TerrainType.ELECTRIC)
      .attr(PostBiomeChangeTerrainChangeAbAttr, TerrainType.ELECTRIC)
      .conditionalAttr(getTerrainCondition(TerrainType.ELECTRIC), BattleStatMultiplierAbAttr, BattleStat.SPATK, 4 / 3),
    new Ability(Abilities.OPPORTUNIST, 9)
      .attr(StatChangeCopyAbAttr),
    new Ability(Abilities.CUD_CHEW, 9)
      .unimplemented(),
    new Ability(Abilities.SHARPNESS, 9)
      .attr(MovePowerBoostAbAttr, (user, target, move) => move.hasFlag(MoveFlags.SLICING_MOVE), 1.5),
    new Ability(Abilities.SUPREME_OVERLORD, 9)
      .attr(VariableMovePowerBoostAbAttr, (user, target, move) => 1 + 0.1 * Math.min(user.isPlayer() ? user.scene.currentBattle.playerFaints : user.scene.currentBattle.enemyFaints, 5))
      .partial(),
    new Ability(Abilities.COSTAR, 9)
      .attr(PostSummonCopyAllyStatsAbAttr),
    new Ability(Abilities.TOXIC_DEBRIS, 9)
      .attr(PostDefendApplyArenaTrapTagAbAttr, (target, user, move) => move.category === MoveCategory.PHYSICAL, ArenaTagType.TOXIC_SPIKES)
      .bypassFaint(),
    new Ability(Abilities.ARMOR_TAIL, 9)
      .attr(FieldPriorityMoveImmunityAbAttr)
      .ignorable(),
    new Ability(Abilities.EARTH_EATER, 9)
      .attr(TypeImmunityHealAbAttr, Type.GROUND)
      .partial() // Healing not blocked by Heal Block
      .ignorable(),
    new Ability(Abilities.MYCELIUM_MIGHT, 9)
      .attr(ChangeMovePriorityAbAttr, (pokemon, move) => move.category === MoveCategory.STATUS, -0.5)
      .attr(PreventBypassSpeedChanceAbAttr, (pokemon, move) => move.category === MoveCategory.STATUS)
      .attr(MoveAbilityBypassAbAttr, (pokemon, move: Move) => move.category === MoveCategory.STATUS),
    new Ability(Abilities.MINDS_EYE, 9)
      .attr(IgnoreTypeImmunityAbAttr, Type.GHOST, [Type.NORMAL, Type.FIGHTING])
      .attr(ProtectStatAbAttr, BattleStat.ACC)
      .attr(IgnoreOpponentEvasionAbAttr)
      .ignorable(),
    new Ability(Abilities.SUPERSWEET_SYRUP, 9)
      .attr(PostSummonStatChangeAbAttr, BattleStat.EVA, -1)
      .condition(getOncePerBattleCondition(Abilities.SUPERSWEET_SYRUP)),
    new Ability(Abilities.HOSPITALITY, 9)
      .attr(PostSummonAllyHealAbAttr, 4, true)
      .partial(), // Healing not blocked by Heal Block
    new Ability(Abilities.TOXIC_CHAIN, 9)
      .attr(PostAttackApplyStatusEffectAbAttr, false, 30, StatusEffect.TOXIC),
    new Ability(Abilities.EMBODY_ASPECT_TEAL, 9)
      .attr(PostBattleInitStatChangeAbAttr, BattleStat.SPD, 1, true)
      .attr(UncopiableAbilityAbAttr)
      .attr(UnswappableAbilityAbAttr)
      .attr(NoTransformAbilityAbAttr)
      .partial(),
    new Ability(Abilities.EMBODY_ASPECT_WELLSPRING, 9)
      .attr(PostBattleInitStatChangeAbAttr, BattleStat.SPDEF, 1, true)
      .attr(UncopiableAbilityAbAttr)
      .attr(UnswappableAbilityAbAttr)
      .attr(NoTransformAbilityAbAttr)
      .partial(),
    new Ability(Abilities.EMBODY_ASPECT_HEARTHFLAME, 9)
      .attr(PostBattleInitStatChangeAbAttr, BattleStat.ATK, 1, true)
      .attr(UncopiableAbilityAbAttr)
      .attr(UnswappableAbilityAbAttr)
      .attr(NoTransformAbilityAbAttr)
      .partial(),
    new Ability(Abilities.EMBODY_ASPECT_CORNERSTONE, 9)
      .attr(PostBattleInitStatChangeAbAttr, BattleStat.DEF, 1, true)
      .attr(UncopiableAbilityAbAttr)
      .attr(UnswappableAbilityAbAttr)
      .attr(NoTransformAbilityAbAttr)
      .partial(),
    new Ability(Abilities.TERA_SHIFT, 9)
      .attr(PostSummonFormChangeAbAttr, p => p.getFormKey() ? 0 : 1)
      .attr(UncopiableAbilityAbAttr)
      .attr(UnswappableAbilityAbAttr)
      .attr(UnsuppressableAbilityAbAttr)
      .attr(NoTransformAbilityAbAttr)
      .attr(NoFusionAbilityAbAttr),
    new Ability(Abilities.TERA_SHELL, 9)
      .attr(UncopiableAbilityAbAttr)
      .attr(UnswappableAbilityAbAttr)
      .ignorable()
      .unimplemented(),
    new Ability(Abilities.TERAFORM_ZERO, 9)
      .attr(UncopiableAbilityAbAttr)
      .attr(UnswappableAbilityAbAttr)
      .unimplemented(),
    new Ability(Abilities.POISON_PUPPETEER, 9)
      .attr(UncopiableAbilityAbAttr)
      .attr(UnswappableAbilityAbAttr)
      .conditionalAttr(pokemon => pokemon.species.speciesId===Species.PECHARUNT, ConfusionOnStatusEffectAbAttr, StatusEffect.POISON, StatusEffect.TOXIC)
  );
}<|MERGE_RESOLUTION|>--- conflicted
+++ resolved
@@ -3643,25 +3643,15 @@
     // The move to replicate cannot come from the Dancer
     if (source.getBattlerIndex() !== dancer.getBattlerIndex()
         && !dancer.summonData.tags.some(tag => forbiddenTags.includes(tag.tagType))) {
-<<<<<<< HEAD
-      // If the move is an AttackMove or a StatusMove the Dancer must replicate the move on the source of the Dance
-      if (move.getMove() instanceof AttackMove || move.getMove() instanceof StatusMove) {
-        const target = this.getTarget(dancer, source, targets);
-        dancer.scene.unshiftPhase(new MovePhase(dancer.scene, dancer, target, move, true, true));
-      } else if (move.getMove() instanceof SelfStatusMove) {
-        // If the move is a SelfStatusMove (ie. Swords Dance) the Dancer should replicate it on itself
-        dancer.scene.unshiftPhase(new MovePhase(dancer.scene, dancer, [dancer.getBattlerIndex()], move, true, true));
-=======
       if (!simulated) {
         // If the move is an AttackMove or a StatusMove the Dancer must replicate the move on the source of the Dance
         if (move.getMove() instanceof AttackMove || move.getMove() instanceof StatusMove) {
           const target = this.getTarget(dancer, source, targets);
-          dancer.scene.unshiftPhase(new MovePhase(dancer.scene, dancer, target, move, true));
+          dancer.scene.unshiftPhase(new MovePhase(dancer.scene, dancer, target, move, true, true));
         } else if (move.getMove() instanceof SelfStatusMove) {
           // If the move is a SelfStatusMove (ie. Swords Dance) the Dancer should replicate it on itself
-          dancer.scene.unshiftPhase(new MovePhase(dancer.scene, dancer, [dancer.getBattlerIndex()], move, true));
+          dancer.scene.unshiftPhase(new MovePhase(dancer.scene, dancer, [dancer.getBattlerIndex()], move, true, true));
         }
->>>>>>> f8e119f3
       }
       return true;
     }
