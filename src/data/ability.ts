import Pokemon, { HitResult, PokemonMove } from "../field/pokemon";
import { Type } from "./type";
import * as Utils from "../utils";
import { BattleStat, getBattleStatName } from "./battle-stat";
import { PokemonHealPhase, ShowAbilityPhase, StatChangePhase } from "../phases";
import { getPokemonMessage, getPokemonPrefix } from "../messages";
import { Weather, WeatherType } from "./weather";
import { BattlerTag } from "./battler-tags";
import { BattlerTagType } from "./enums/battler-tag-type";
import { StatusEffect, getStatusEffectDescriptor, getStatusEffectHealText } from "./status-effect";
import { Gender } from "./gender";
import Move, { AttackMove, MoveCategory, MoveFlags, MoveTarget, StatusMoveTypeImmunityAttr, FlinchAttr, OneHitKOAttr, HitHealAttr, StrengthSapHealAttr, allMoves, StatusMove, VariablePowerAttr, applyMoveAttrs, IncrementMovePriorityAttr  } from "./move";
import { ArenaTagSide, ArenaTrapTag } from "./arena-tag";
import { ArenaTagType } from "./enums/arena-tag-type";
import { Stat } from "./pokemon-stat";
import { BerryModifier, PokemonHeldItemModifier } from "../modifier/modifier";
import { Moves } from "./enums/moves";
import { TerrainType } from "./terrain";
import { SpeciesFormChangeManualTrigger } from "./pokemon-forms";
import { Abilities } from "./enums/abilities";
import i18next, { Localizable } from "#app/plugins/i18n.js";
import { Command } from "../ui/command-ui-handler";
import { getPokeballName } from "./pokeball";
import { BerryModifierType } from "#app/modifier/modifier-type";

export class Ability implements Localizable {
  public id: Abilities;

  private nameAppend: string;
  public name: string;
  public description: string;
  public generation: integer;
  public isBypassFaint: boolean;
  public isIgnorable: boolean;
  public attrs: AbAttr[];
  public conditions: AbAttrCondition[];

  constructor(id: Abilities, generation: integer) {
    this.id = id;

    this.nameAppend = "";
    this.generation = generation;
    this.attrs = [];
    this.conditions = [];

    this.localize();
  }

  localize(): void {
    const i18nKey = Abilities[this.id].split("_").filter(f => f).map((f, i) => i ? `${f[0]}${f.slice(1).toLowerCase()}` : f.toLowerCase()).join("") as string;

    this.name = this.id ? `${i18next.t(`ability:${i18nKey}.name`) as string}${this.nameAppend}` : "";
    this.description = this.id ? i18next.t(`ability:${i18nKey}.description`) as string : "";
  }

  getAttrs(attrType: { new(...args: any[]): AbAttr }): AbAttr[] {
    return this.attrs.filter(a => a instanceof attrType);
  }

  attr<T extends new (...args: any[]) => AbAttr>(AttrType: T, ...args: ConstructorParameters<T>): Ability {
    const attr = new AttrType(...args);
    this.attrs.push(attr);

    return this;
  }

  conditionalAttr<T extends new (...args: any[]) => AbAttr>(condition: AbAttrCondition, AttrType: T, ...args: ConstructorParameters<T>): Ability {
    const attr = new AttrType(...args);
    attr.addCondition(condition);
    this.attrs.push(attr);
    
    return this;
  }
  
  hasAttr(attrType: { new(...args: any[]): AbAttr }): boolean {
    return !!this.getAttrs(attrType).length;
  }

  bypassFaint(): Ability {
    this.isBypassFaint = true;
    return this;
  }

  ignorable(): Ability {
    this.isIgnorable = true;
    return this;
  }

  condition(condition: AbAttrCondition): Ability {
    this.conditions.push(condition);

    return this;
  }

  partial(): this {
    this.nameAppend += " (P)";
    return this;
  }

  unimplemented(): this {
    this.nameAppend += " (N)";
    return this;
  }
}

type AbAttrApplyFunc<TAttr extends AbAttr> = (attr: TAttr, passive: boolean) => boolean | Promise<boolean>;
type AbAttrCondition = (pokemon: Pokemon) => boolean;

type PokemonAttackCondition = (user: Pokemon, target: Pokemon, move: Move) => boolean;
type PokemonDefendCondition = (target: Pokemon, user: Pokemon, move: Move) => boolean;
type PokemonStatChangeCondition = (target: Pokemon, statsChanged: BattleStat[], levels: integer) => boolean;

export abstract class AbAttr {
  public showAbility: boolean;
  private extraCondition: AbAttrCondition;

  constructor(showAbility: boolean = true) {
    this.showAbility = showAbility;
  }
  
  apply(pokemon: Pokemon, passive: boolean, cancelled: Utils.BooleanHolder, args: any[]): boolean | Promise<boolean> {
    return false;
  }

  getTriggerMessage(pokemon: Pokemon, abilityName: string, ...args: any[]): string {
    return null;
  }

  getCondition(): AbAttrCondition | null {
    return this.extraCondition || null;
  }

  addCondition(condition: AbAttrCondition): AbAttr {
    this.extraCondition = condition;
    return this;
  }
}

export class BlockRecoilDamageAttr extends AbAttr {
  apply(pokemon: Pokemon, passive: boolean, cancelled: Utils.BooleanHolder, args: any[]): boolean {
    cancelled.value = true;

    return true;
  }

  getTriggerMessage(pokemon: Pokemon, abilityName: string, ...args: any[]) {
    return i18next.t("abilityTriggers:blockRecoilDamage", {pokemonName: `${getPokemonPrefix(pokemon)}${pokemon.name}`, abilityName: abilityName});
  }
}

export class DoubleBattleChanceAbAttr extends AbAttr {
  constructor() {
    super(false);
  }

  apply(pokemon: Pokemon, passive: boolean, cancelled: Utils.BooleanHolder, args: any[]): boolean {
    const doubleChance = (args[0] as Utils.IntegerHolder);
    doubleChance.value = Math.max(doubleChance.value / 2, 1);
    return true;
  }
}

export class PostBattleInitAbAttr extends AbAttr {
  applyPostBattleInit(pokemon: Pokemon, passive: boolean, args: any[]): boolean | Promise<boolean> {
    return false;
  }
}

export class PostBattleInitFormChangeAbAttr extends PostBattleInitAbAttr {
  private formFunc: (p: Pokemon) => integer;

  constructor(formFunc: ((p: Pokemon) => integer)) {
    super(true);

    this.formFunc = formFunc;
  }

  applyPostBattleInit(pokemon: Pokemon, passive: boolean, args: any[]): boolean {
    const formIndex = this.formFunc(pokemon);
    if (formIndex !== pokemon.formIndex) {
      return pokemon.scene.triggerPokemonFormChange(pokemon, SpeciesFormChangeManualTrigger, false);
    }

    return false;
  }
}

export class PostBattleInitStatChangeAbAttr extends PostBattleInitAbAttr {
  private stats: BattleStat[];
  private levels: integer;
  private selfTarget: boolean;

  constructor(stats: BattleStat | BattleStat[], levels: integer, selfTarget?: boolean) {
    super();

    this.stats = typeof(stats) === "number"
      ? [ stats as BattleStat ]
      : stats as BattleStat[];
    this.levels = levels;
    this.selfTarget = !!selfTarget;
  }

  applyPostBattleInit(pokemon: Pokemon, passive: boolean, args: any[]): boolean {
    const statChangePhases: StatChangePhase[] = [];

    if (this.selfTarget) {
      statChangePhases.push(new StatChangePhase(pokemon.scene, pokemon.getBattlerIndex(), true, this.stats, this.levels));
    } else {
      for (const opponent of pokemon.getOpponents()) {
        statChangePhases.push(new StatChangePhase(pokemon.scene, opponent.getBattlerIndex(), false, this.stats, this.levels));
      }
    }

    for (const statChangePhase of statChangePhases) {
      if (!this.selfTarget && !statChangePhase.getPokemon().summonData) {
        pokemon.scene.pushPhase(statChangePhase);
      } else { // TODO: This causes the ability bar to be shown at the wrong time
        pokemon.scene.unshiftPhase(statChangePhase);
      }
    }
   
    return true;
  }
}

type PreDefendAbAttrCondition = (pokemon: Pokemon, attacker: Pokemon, move: PokemonMove) => boolean;

export class PreDefendAbAttr extends AbAttr {
  applyPreDefend(pokemon: Pokemon, passive: boolean, attacker: Pokemon, move: PokemonMove, cancelled: Utils.BooleanHolder, args: any[]): boolean | Promise<boolean> {
    return false;
  }
}

export class PreDefendFormChangeAbAttr extends PreDefendAbAttr {
  private formFunc: (p: Pokemon) => integer;

  constructor(formFunc: ((p: Pokemon) => integer)) {
    super(true);

    this.formFunc = formFunc;
  }

  applyPreDefend(pokemon: Pokemon, passive: boolean, attacker: Pokemon, move: PokemonMove, cancelled: Utils.BooleanHolder, args: any[]): boolean {
    const formIndex = this.formFunc(pokemon);
    if (formIndex !== pokemon.formIndex) {
      pokemon.scene.triggerPokemonFormChange(pokemon, SpeciesFormChangeManualTrigger, false);
      return true;
    }

    return false;
  }
}
export class PreDefendFullHpEndureAbAttr extends PreDefendAbAttr {
  applyPreDefend(pokemon: Pokemon, passive: boolean, attacker: Pokemon, move: PokemonMove, cancelled: Utils.BooleanHolder, args: any[]): boolean {
    if (pokemon.hp === pokemon.getMaxHp() &&
        pokemon.getMaxHp() > 1 && //Checks if pokemon has wonder_guard (which forces 1hp)
        (args[0] as Utils.NumberHolder).value >= pokemon.hp){ //Damage >= hp
      return pokemon.addTag(BattlerTagType.STURDY, 1);
    }
    
    return false;
  }
}

export class BlockItemTheftAbAttr extends AbAttr {
  apply(pokemon: Pokemon, passive: boolean, cancelled: Utils.BooleanHolder, args: any[]): boolean {
    cancelled.value = true;
    
    return true;
  }

  getTriggerMessage(pokemon: Pokemon, abilityName: string, ...args: any[]) {
    return getPokemonMessage(pokemon, `'s ${abilityName}\nprevents item theft!`);
  }
}

export class StabBoostAbAttr extends AbAttr {
  apply(pokemon: Pokemon, passive: boolean, cancelled: Utils.BooleanHolder, args: any[]): boolean {
    if ((args[0] as Utils.NumberHolder).value > 1) {
      (args[0] as Utils.NumberHolder).value += 0.5;
      return true;
    }
    
    return false;
  }
}

export class ReceivedMoveDamageMultiplierAbAttr extends PreDefendAbAttr {
  protected condition: PokemonDefendCondition;
  private powerMultiplier: number;

  constructor(condition: PokemonDefendCondition, powerMultiplier: number) {
    super();

    this.condition = condition;
    this.powerMultiplier = powerMultiplier;
  }

  applyPreDefend(pokemon: Pokemon, passive: boolean, attacker: Pokemon, move: PokemonMove, cancelled: Utils.BooleanHolder, args: any[]): boolean {
    if (this.condition(pokemon, attacker, move.getMove())) {
      (args[0] as Utils.NumberHolder).value *= this.powerMultiplier;
      return true;
    }

    return false;
  }
}

export class ReceivedTypeDamageMultiplierAbAttr extends ReceivedMoveDamageMultiplierAbAttr {
  constructor(moveType: Type, powerMultiplier: number) {
    super((user, target, move) => move.type === moveType, powerMultiplier);
  }
}

export class PreDefendMovePowerToOneAbAttr extends ReceivedMoveDamageMultiplierAbAttr {
  constructor(condition: PokemonDefendCondition) {
    super(condition, 1);
  }

  applyPreDefend(pokemon: Pokemon, passive: boolean, attacker: Pokemon, move: PokemonMove, cancelled: Utils.BooleanHolder, args: any[]): boolean {
    if (this.condition(pokemon, attacker, move.getMove())) {
      (args[0] as Utils.NumberHolder).value = 1;
      return true;
    }

    return false;
  }
}

export class TypeImmunityAbAttr extends PreDefendAbAttr {
  private immuneType: Type;
  private condition: AbAttrCondition;

  constructor(immuneType: Type, condition?: AbAttrCondition) {
    super();

    this.immuneType = immuneType;
    this.condition = condition;
  }

  applyPreDefend(pokemon: Pokemon, passive: boolean, attacker: Pokemon, move: PokemonMove, cancelled: Utils.BooleanHolder, args: any[]): boolean {
    if ((move.getMove() instanceof AttackMove || move.getMove().getAttrs(StatusMoveTypeImmunityAttr).find(attr => (attr as StatusMoveTypeImmunityAttr).immuneType === this.immuneType)) && move.getMove().type === this.immuneType) {
      (args[0] as Utils.NumberHolder).value = 0;
      return true;
    }

    return false;
  }

  getCondition(): AbAttrCondition {
    return this.condition;
  }
}

export class TypeImmunityHealAbAttr extends TypeImmunityAbAttr {
  constructor(immuneType: Type) {
    super(immuneType);
  }

  applyPreDefend(pokemon: Pokemon, passive: boolean, attacker: Pokemon, move: PokemonMove, cancelled: Utils.BooleanHolder, args: any[]): boolean {
    const ret = super.applyPreDefend(pokemon, passive, attacker, move, cancelled, args);

    if (ret) {
      if (pokemon.getHpRatio() < 1) {
        const simulated = args.length > 1 && args[1];
        if (!simulated) {
          const abilityName = (!passive ? pokemon.getAbility() : pokemon.getPassiveAbility()).name;
          pokemon.scene.unshiftPhase(new PokemonHealPhase(pokemon.scene, pokemon.getBattlerIndex(),
            Math.max(Math.floor(pokemon.getMaxHp() / 4), 1), getPokemonMessage(pokemon, `'s ${abilityName}\nrestored its HP a little!`), true));
        }
      }
      return true;
    }
    
    return false;
  }
}

class TypeImmunityStatChangeAbAttr extends TypeImmunityAbAttr {
  private stat: BattleStat;
  private levels: integer;

  constructor(immuneType: Type, stat: BattleStat, levels: integer, condition?: AbAttrCondition) {
    super(immuneType, condition);

    this.stat = stat;
    this.levels = levels;
  }

  applyPreDefend(pokemon: Pokemon, passive: boolean, attacker: Pokemon, move: PokemonMove, cancelled: Utils.BooleanHolder, args: any[]): boolean {
    const ret = super.applyPreDefend(pokemon, passive, attacker, move, cancelled, args);

    if (ret) {
      cancelled.value = true;
      const simulated = args.length > 1 && args[1];
      if (!simulated) {
        pokemon.scene.unshiftPhase(new StatChangePhase(pokemon.scene, pokemon.getBattlerIndex(), true, [ this.stat ], this.levels));
      }
    }
    
    return ret;
  }
}

class TypeImmunityAddBattlerTagAbAttr extends TypeImmunityAbAttr {
  private tagType: BattlerTagType;
  private turnCount: integer;

  constructor(immuneType: Type, tagType: BattlerTagType, turnCount: integer, condition?: AbAttrCondition) {
    super(immuneType, condition);

    this.tagType = tagType;
    this.turnCount = turnCount;
  }

  applyPreDefend(pokemon: Pokemon, passive: boolean, attacker: Pokemon, move: PokemonMove, cancelled: Utils.BooleanHolder, args: any[]): boolean {
    const ret = super.applyPreDefend(pokemon, passive, attacker, move, cancelled, args);

    if (ret) {
      cancelled.value = true;
      const simulated = args.length > 1 && args[1];
      if (!simulated) {
        pokemon.addTag(this.tagType, this.turnCount, undefined, pokemon.id);
      }
    }
    
    return ret;
  }
}

export class NonSuperEffectiveImmunityAbAttr extends TypeImmunityAbAttr {
  constructor(condition?: AbAttrCondition) {
    super(null, condition);
  }

  applyPreDefend(pokemon: Pokemon, passive: boolean, attacker: Pokemon, move: PokemonMove, cancelled: Utils.BooleanHolder, args: any[]): boolean {
    if (move.getMove() instanceof AttackMove && pokemon.getAttackTypeEffectiveness(move.getMove().type, attacker) < 2) {
      cancelled.value = true;
      (args[0] as Utils.NumberHolder).value = 0;
      return true;
    }

    return false;
  }

  getTriggerMessage(pokemon: Pokemon, abilityName: string, ...args: any[]): string {
    return getPokemonMessage(pokemon, ` avoided damage\nwith ${abilityName}!`);
  }
}

export class PostDefendAbAttr extends AbAttr {
  applyPostDefend(pokemon: Pokemon, passive: boolean, attacker: Pokemon, move: PokemonMove, hitResult: HitResult, args: any[]): boolean | Promise<boolean> {
    return false;
  }
}

export class PostDefendDisguiseAbAttr extends PostDefendAbAttr {

  applyPostDefend(pokemon: Pokemon, passive: boolean, attacker: Pokemon, move: PokemonMove, hitResult: HitResult, args: any[]): boolean {
    if (pokemon.formIndex === 0 && pokemon.battleData.hitCount !== 0 && (move.getMove().category === MoveCategory.SPECIAL || move.getMove().category === MoveCategory.PHYSICAL)) {
      
      const recoilDamage = Math.ceil((pokemon.getMaxHp() / 8) - attacker.turnData.damageDealt);
      if (!recoilDamage) {
        return false;
      }
      pokemon.damageAndUpdate(recoilDamage, HitResult.OTHER);
      pokemon.turnData.damageTaken += recoilDamage;
      pokemon.scene.queueMessage(getPokemonMessage(pokemon, "'s disguise was busted!"));
      return true;
    }

    return false;
  }
}

export class PostDefendFormChangeAbAttr extends PostDefendAbAttr {
  private formFunc: (p: Pokemon) => integer;

  constructor(formFunc: ((p: Pokemon) => integer)) {
    super(true);

    this.formFunc = formFunc;
  }

  applyPostDefend(pokemon: Pokemon, passive: boolean, attacker: Pokemon, move: PokemonMove, hitResult: HitResult, args: any[]): boolean {
    const formIndex = this.formFunc(pokemon);
    if (formIndex !== pokemon.formIndex) {
      pokemon.scene.triggerPokemonFormChange(pokemon, SpeciesFormChangeManualTrigger, false);
      return true;
    }

    return false;
  }
}

export class FieldPriorityMoveImmunityAbAttr extends PreDefendAbAttr {
  applyPreDefend(pokemon: Pokemon, passive: boolean, attacker: Pokemon, move: PokemonMove, cancelled: Utils.BooleanHolder, args: any[]): boolean {
    const attackPriority = new Utils.IntegerHolder(move.getMove().priority);
    applyMoveAttrs(IncrementMovePriorityAttr,attacker,null,move.getMove(),attackPriority);
    applyAbAttrs(IncrementMovePriorityAbAttr, attacker, null, move.getMove(), attackPriority);
  
    if(move.getMove().moveTarget===MoveTarget.USER) {
      return false;
    }

    if(attackPriority.value > 0 && !move.getMove().isMultiTarget()) {
      cancelled.value = true;
      return true;
    }
    
    return false;
  }
}

export class PostStatChangeAbAttr extends AbAttr {
  applyPostStatChange(pokemon: Pokemon, statsChanged: BattleStat[], levelChanged: integer, selfTarget: boolean, args: any[]): boolean | Promise<boolean> {
    return false;
  }
}

export class MoveImmunityAbAttr extends PreDefendAbAttr {
  private immuneCondition: PreDefendAbAttrCondition;

  constructor(immuneCondition: PreDefendAbAttrCondition) {
    super(true);

    this.immuneCondition = immuneCondition;
  }

  applyPreDefend(pokemon: Pokemon, passive: boolean, attacker: Pokemon, move: PokemonMove, cancelled: Utils.BooleanHolder, args: any[]): boolean {
    if (this.immuneCondition(pokemon, attacker, move)) {
      cancelled.value = true;
      return true;
    }

    return false;
  }

  getTriggerMessage(pokemon: Pokemon, abilityName: string, ...args: any[]): string {
    return `It doesn\'t affect ${pokemon.name}!`;
  }
}

export class MoveImmunityStatChangeAbAttr extends MoveImmunityAbAttr {
  private stat: BattleStat;
  private levels: integer;

  constructor(immuneCondition: PreDefendAbAttrCondition, stat: BattleStat, levels: integer) {
    super(immuneCondition);
    this.stat = stat;
    this.levels = levels;
  }

  applyPreDefend(pokemon: Pokemon, passive: boolean, attacker: Pokemon, move: PokemonMove, cancelled: Utils.BooleanHolder, args: any[]): boolean {
    const ret = super.applyPreDefend(pokemon, passive, attacker, move, cancelled, args);
    if (ret) {
      pokemon.scene.unshiftPhase(new StatChangePhase(pokemon.scene, pokemon.getBattlerIndex(), true, [ this.stat ], this.levels));
    }

    return ret;
  }
}

export class ReverseDrainAbAttr extends PostDefendAbAttr {
  applyPostDefend(pokemon: Pokemon, passive: boolean, attacker: Pokemon, move: PokemonMove, hitResult: HitResult, args: any[]): boolean {
    if (!!move.getMove().getAttrs(HitHealAttr).length || !!move.getMove().getAttrs(StrengthSapHealAttr).length ) {
      pokemon.scene.queueMessage(getPokemonMessage(attacker, " sucked up the liquid ooze!"));
      return true;
    }
    return false;
  }
}

export class PostDefendStatChangeAbAttr extends PostDefendAbAttr {
  private condition: PokemonDefendCondition;
  private stat: BattleStat;
  private levels: integer;
  private selfTarget: boolean;
  private allOthers: boolean;

  constructor(condition: PokemonDefendCondition, stat: BattleStat, levels: integer, selfTarget: boolean = true, allOthers: boolean = false) {
    super(true);

    this.condition = condition;
    this.stat = stat;
    this.levels = levels;
    this.selfTarget = selfTarget;
    this.allOthers = allOthers;
  }

  applyPostDefend(pokemon: Pokemon, passive: boolean, attacker: Pokemon, move: PokemonMove, hitResult: HitResult, args: any[]): boolean {
    if (this.condition(pokemon, attacker, move.getMove())) {
      if (this.allOthers) {
        const otherPokemon = pokemon.getAlly() ? pokemon.getOpponents().concat([ pokemon.getAlly() ]) : pokemon.getOpponents();
        for (const other of otherPokemon) {
          other.scene.unshiftPhase(new StatChangePhase(other.scene, (other).getBattlerIndex(), false, [ this.stat ], this.levels));
        }
        return true;
      }
      pokemon.scene.unshiftPhase(new StatChangePhase(pokemon.scene, (this.selfTarget ? pokemon : attacker).getBattlerIndex(), this.selfTarget, [ this.stat ], this.levels));
      return true;
    }

    return false;
  }
}

export class PostDefendHpGatedStatChangeAbAttr extends PostDefendAbAttr {
  private condition: PokemonDefendCondition;
  private hpGate: number;
  private stats: BattleStat[];
  private levels: integer;
  private selfTarget: boolean;

  constructor(condition: PokemonDefendCondition, hpGate: number, stats: BattleStat[], levels: integer, selfTarget: boolean = true) {
    super(true);

    this.condition = condition;
    this.hpGate = hpGate;
    this.stats = stats;
    this.levels = levels;
    this.selfTarget = selfTarget;
  }

  applyPostDefend(pokemon: Pokemon, passive: boolean, attacker: Pokemon, move: PokemonMove, hitResult: HitResult, args: any[]): boolean {
    const hpGateFlat: integer = Math.ceil(pokemon.getMaxHp() * this.hpGate);
    const lastAttackReceived = pokemon.turnData.attacksReceived[pokemon.turnData.attacksReceived.length - 1];
    if (this.condition(pokemon, attacker, move.getMove()) && (pokemon.hp <= hpGateFlat && (pokemon.hp + lastAttackReceived.damage) > hpGateFlat)) {
      pokemon.scene.unshiftPhase(new StatChangePhase(pokemon.scene, (this.selfTarget ? pokemon : attacker).getBattlerIndex(), true, this.stats, this.levels));
      return true;
    }

    return false;
  }
}

export class PostDefendApplyArenaTrapTagAbAttr extends PostDefendAbAttr {
  private condition: PokemonDefendCondition;
  private tagType: ArenaTagType;

  constructor(condition: PokemonDefendCondition, tagType: ArenaTagType) {
    super(true);

    this.condition = condition;
    this.tagType = tagType;
  }

  applyPostDefend(pokemon: Pokemon, passive: boolean, attacker: Pokemon, move: PokemonMove, hitResult: HitResult, args: any[]): boolean {
    if (this.condition(pokemon, attacker, move.getMove())) {
      const tag = pokemon.scene.arena.getTag(this.tagType) as ArenaTrapTag;
      if (!pokemon.scene.arena.getTag(this.tagType) || tag.layers < tag.maxLayers) {
        pokemon.scene.arena.addTag(this.tagType, 0, undefined, pokemon.id, pokemon.isPlayer() ? ArenaTagSide.ENEMY : ArenaTagSide.PLAYER);
        return true;
      }
    }
    return false;
  }
}

export class PostDefendApplyBattlerTagAbAttr extends PostDefendAbAttr {
  private condition: PokemonDefendCondition;
  private tagType: BattlerTagType;
  constructor(condition: PokemonDefendCondition, tagType: BattlerTagType) {
    super(true);

    this.condition = condition;
    this.tagType = tagType;
  }

  applyPostDefend(pokemon: Pokemon, passive: boolean, attacker: Pokemon, move: PokemonMove, hitResult: HitResult, args: any[]): boolean {
    if (this.condition(pokemon, attacker, move.getMove())) {
      pokemon.addTag(this.tagType, undefined, undefined, pokemon.id);
      return true;
    }
    return false;
  }
}

export class PostDefendTypeChangeAbAttr extends PostDefendAbAttr {
  applyPostDefend(pokemon: Pokemon, passive: boolean, attacker: Pokemon, move: PokemonMove, hitResult: HitResult, args: any[]): boolean {
    if (hitResult < HitResult.NO_EFFECT) {
      const type = move.getMove().type;
      const pokemonTypes = pokemon.getTypes(true);
      if (pokemonTypes.length !== 1 || pokemonTypes[0] !== type) {
        pokemon.summonData.types = [ type ];
        return true;
      }
    }

    return false;
  }

  getTriggerMessage(pokemon: Pokemon, abilityName: string, ...args: any[]): string {
    return getPokemonMessage(pokemon, `'s ${abilityName}\nmade it the ${Utils.toReadableString(Type[pokemon.getTypes(true)[0]])} type!`);
  }
}

export class PostDefendTerrainChangeAbAttr extends PostDefendAbAttr {
  private terrainType: TerrainType;

  constructor(terrainType: TerrainType) {
    super();

    this.terrainType = terrainType;
  }

  applyPostDefend(pokemon: Pokemon, passive: boolean, attacker: Pokemon, move: PokemonMove, hitResult: HitResult, args: any[]): boolean {
    if (hitResult < HitResult.NO_EFFECT) {
      return pokemon.scene.arena.trySetTerrain(this.terrainType, true);
    }

    return false;
  }
}

export class PostDefendContactApplyStatusEffectAbAttr extends PostDefendAbAttr {
  private chance: integer;
  private effects: StatusEffect[];

  constructor(chance: integer, ...effects: StatusEffect[]) {
    super();

    this.chance = chance;
    this.effects = effects;
  }

  applyPostDefend(pokemon: Pokemon, passive: boolean, attacker: Pokemon, move: PokemonMove, hitResult: HitResult, args: any[]): boolean {
    if (move.getMove().checkFlag(MoveFlags.MAKES_CONTACT, attacker, pokemon) && !attacker.status && (this.chance === -1 || pokemon.randSeedInt(100) < this.chance)) {
      const effect = this.effects.length === 1 ? this.effects[0] : this.effects[pokemon.randSeedInt(this.effects.length)];
      return attacker.trySetStatus(effect, true, pokemon);
    }

    return false;
  }
}

export class EffectSporeAbAttr extends PostDefendContactApplyStatusEffectAbAttr {
  constructor() {
    super(10, StatusEffect.POISON, StatusEffect.PARALYSIS, StatusEffect.SLEEP);
  }

  applyPostDefend(pokemon: Pokemon, passive: boolean, attacker: Pokemon, move: PokemonMove, hitResult: HitResult, args: any[]): boolean {
    if (attacker.hasAbility(Abilities.OVERCOAT) || attacker.isOfType(Type.GRASS)) {
      return false;
    }
    return super.applyPostDefend(pokemon, passive, attacker, move, hitResult, args);
  }
}

export class PostDefendContactApplyTagChanceAbAttr extends PostDefendAbAttr {
  private chance: integer;
  private tagType: BattlerTagType;
  private turnCount: integer;

  constructor(chance: integer, tagType: BattlerTagType, turnCount?: integer) {
    super();

    this.tagType = tagType;
    this.chance = chance;
    this.turnCount = turnCount;
  }

  applyPostDefend(pokemon: Pokemon, passive: boolean, attacker: Pokemon, move: PokemonMove, hitResult: HitResult, args: any[]): boolean {
    if (move.getMove().checkFlag(MoveFlags.MAKES_CONTACT, attacker, pokemon) && pokemon.randSeedInt(100) < this.chance) {
      return attacker.addTag(this.tagType, this.turnCount, move.moveId, attacker.id);
    }

    return false;
  }
}

export class PostDefendCritStatChangeAbAttr extends PostDefendAbAttr {
  private stat: BattleStat;
  private levels: integer;

  constructor(stat: BattleStat, levels: integer) {
    super();

    this.stat = stat;
    this.levels = levels;
  }

  applyPostDefend(pokemon: Pokemon, passive: boolean, attacker: Pokemon, move: PokemonMove, hitResult: HitResult, args: any[]): boolean {
    pokemon.scene.unshiftPhase(new StatChangePhase(pokemon.scene, pokemon.getBattlerIndex(), true, [ this.stat ], this.levels));
    
    return true;
  }

  getCondition(): AbAttrCondition {
    return (pokemon: Pokemon) => pokemon.turnData.attacksReceived.length && pokemon.turnData.attacksReceived[pokemon.turnData.attacksReceived.length - 1].critical;
  }
}

export class PostDefendContactDamageAbAttr extends PostDefendAbAttr {
  private damageRatio: integer;

  constructor(damageRatio: integer) {
    super();

    this.damageRatio = damageRatio;
  }
  
  applyPostDefend(pokemon: Pokemon, passive: boolean, attacker: Pokemon, move: PokemonMove, hitResult: HitResult, args: any[]): boolean {
    if (move.getMove().checkFlag(MoveFlags.MAKES_CONTACT, attacker, pokemon)) {
      attacker.damageAndUpdate(Math.ceil(attacker.getMaxHp() * (1 / this.damageRatio)), HitResult.OTHER);
      attacker.turnData.damageTaken += Math.ceil(attacker.getMaxHp() * (1 / this.damageRatio));
      return true;
    }
    
    return false;
  }

  getTriggerMessage(pokemon: Pokemon, abilityName: string, ...args: any[]): string {
    return getPokemonMessage(pokemon, `'s ${abilityName}\nhurt its attacker!`);
  }
}

export class PostDefendWeatherChangeAbAttr extends PostDefendAbAttr {
  private weatherType: WeatherType;

  constructor(weatherType: WeatherType) {
    super();

    this.weatherType = weatherType;
  }

  applyPostDefend(pokemon: Pokemon, passive: boolean, attacker: Pokemon, move: PokemonMove, hitResult: HitResult, args: any[]): boolean {
    if (!pokemon.scene.arena.weather?.isImmutable()) {
      return pokemon.scene.arena.trySetWeather(this.weatherType, true);
    }

    return false;
  }
}

export class PostDefendAbilitySwapAbAttr extends PostDefendAbAttr {
  constructor() {
    super();
  }
  
  applyPostDefend(pokemon: Pokemon, passive: boolean, attacker: Pokemon, move: PokemonMove, hitResult: HitResult, args: any[]): boolean {
    if (move.getMove().checkFlag(MoveFlags.MAKES_CONTACT, attacker, pokemon) && !attacker.getAbility().hasAttr(UnswappableAbilityAbAttr)) {
      const tempAbilityId = attacker.getAbility().id;
      attacker.summonData.ability = pokemon.getAbility().id;
      pokemon.summonData.ability = tempAbilityId;
      return true;
    }
    
    return false;
  }

  getTriggerMessage(pokemon: Pokemon, abilityName: string, ...args: any[]): string {
    return getPokemonMessage(pokemon, " swapped\nabilities with its target!");
  }
}

export class PostDefendAbilityGiveAbAttr extends PostDefendAbAttr {
  private ability: Abilities;

  constructor(ability: Abilities) {
    super();
    this.ability = ability;
  }
  
  applyPostDefend(pokemon: Pokemon, passive: boolean, attacker: Pokemon, move: PokemonMove, hitResult: HitResult, args: any[]): boolean {
    if (move.getMove().checkFlag(MoveFlags.MAKES_CONTACT, attacker, pokemon) && !attacker.getAbility().hasAttr(UnsuppressableAbilityAbAttr) && !attacker.getAbility().hasAttr(PostDefendAbilityGiveAbAttr)) {
      attacker.summonData.ability = this.ability;

      return true;
    }
    
    return false;
  }

  getTriggerMessage(pokemon: Pokemon, abilityName: string, ...args: any[]): string {
    return getPokemonMessage(pokemon, ` gave its target\n${abilityName}!`);
  }
}

export class PostDefendMoveDisableAbAttr extends PostDefendAbAttr {
  private chance: integer;
  private attacker: Pokemon;
  private move: PokemonMove;

  constructor(chance: integer) {
    super();

    this.chance = chance;
  }
  
  applyPostDefend(pokemon: Pokemon, passive: boolean, attacker: Pokemon, move: PokemonMove, hitResult: HitResult, args: any[]): boolean {
    if (!attacker.summonData.disabledMove) {
      if (move.getMove().checkFlag(MoveFlags.MAKES_CONTACT, attacker, pokemon) && (this.chance === -1 || pokemon.randSeedInt(100) < this.chance) && !attacker.isMax()) {
        this.attacker = attacker;
        this.move = move;

        attacker.summonData.disabledMove = move.moveId;
        attacker.summonData.disabledTurns = 4;
        return true;
      }
    }
    return false;
  }

  getTriggerMessage(pokemon: Pokemon, abilityName: string, ...args: any[]): string {
    return getPokemonMessage(this.attacker, `'s ${this.move.getName()}\nwas disabled!`);
  }
}

export class PostStatChangeStatChangeAbAttr extends PostStatChangeAbAttr {
  private condition: PokemonStatChangeCondition;
  private statsToChange: BattleStat[];
  private levels: integer;

  constructor(condition: PokemonStatChangeCondition, statsToChange: BattleStat[], levels: integer) {
    super(true);

    this.condition = condition;
    this.statsToChange = statsToChange;
    this.levels = levels;
  }

  applyPostStatChange(pokemon: Pokemon, statsChanged: BattleStat[], levelsChanged: integer, selfTarget: boolean, args: any[]): boolean {
    if (this.condition(pokemon, statsChanged, levelsChanged) && !selfTarget) {
      pokemon.scene.unshiftPhase(new StatChangePhase(pokemon.scene, (pokemon).getBattlerIndex(), true, this.statsToChange, this.levels));
      return true;
    }

    return false;
  }
}

export class PreAttackAbAttr extends AbAttr {
  applyPreAttack(pokemon: Pokemon, passive: boolean, defender: Pokemon, move: PokemonMove, args: any[]): boolean | Promise<boolean> {
    return false;
  }
}

export class VariableMovePowerAbAttr extends PreAttackAbAttr {
  applyPreAttack(pokemon: Pokemon, passive: boolean, defender: Pokemon, move: PokemonMove, args: any[]): boolean {
    //const power = args[0] as Utils.NumberHolder;
    return false;
  }
}

export class VariableMoveTypeAbAttr extends AbAttr {
  apply(pokemon: Pokemon, passive: boolean, cancelled: Utils.BooleanHolder, args: any[]): boolean {
    //const power = args[0] as Utils.IntegerHolder;
    return false; 
  }
}

export class MoveTypeChangePowerMultiplierAbAttr extends VariableMoveTypeAbAttr {
  private matchType: Type;
  private newType: Type;
  private powerMultiplier: number;

  constructor(matchType: Type, newType: Type, powerMultiplier: number){
    super(true);
    this.matchType = matchType;
    this.newType = newType;
    this.powerMultiplier = powerMultiplier;
  }

  apply(pokemon: Pokemon, passive: boolean, cancelled: Utils.BooleanHolder, args: any[]): boolean {
    const type = (args[0] as Utils.IntegerHolder);
    if (type.value === this.matchType) {
      type.value = this.newType;
      (args[1] as Utils.NumberHolder).value *= this.powerMultiplier;
      return true;
    }
    
    return false;
  }
}

export class FieldPreventExplosiveMovesAbAttr extends AbAttr {
  apply(pokemon: Pokemon, passive: boolean, cancelled: Utils.BooleanHolder, args: any[]): boolean | Promise<boolean> {
    cancelled.value = true;
    return true;
  }
}

export class MoveTypeChangeAttr extends PreAttackAbAttr {
  private newType: Type;
  private powerMultiplier: number;
  private condition: PokemonAttackCondition;

  constructor(newType: Type, powerMultiplier: number, condition: PokemonAttackCondition){
    super(true);
    this.newType = newType;
    this.powerMultiplier = powerMultiplier;
    this.condition = condition;
  }

  applyPreAttack(pokemon: Pokemon, passive: boolean, defender: Pokemon, move: PokemonMove, args: any[]): boolean {
    if (this.condition(pokemon, defender, move.getMove())) {
      const type = (args[0] as Utils.IntegerHolder);
      type.value = this.newType;
      (args[1] as Utils.NumberHolder).value *= this.powerMultiplier;
      return true;
    }

    return false;
  }
}

/**
 * Class for abilities that boost the damage of moves
 * For abilities that boost the base power of moves, see VariableMovePowerAbAttr
 * @param damageMultiplier the amount to multiply the damage by 
 * @param condition the condition for this ability to be applied 
 */
export class DamageBoostAbAttr extends PreAttackAbAttr {
  private damageMultiplier: number;
  private condition: PokemonAttackCondition;

  constructor(damageMultiplier: number, condition: PokemonAttackCondition){
    super(true);
    this.damageMultiplier = damageMultiplier;
    this.condition = condition;
  }

  /**
   * 
   * @param pokemon the attacker pokemon
   * @param passive N/A
   * @param defender the target pokemon
   * @param move the move used by the attacker pokemon
   * @param args Utils.NumberHolder as damage
   * @returns true if the function succeeds
   */
  applyPreAttack(pokemon: Pokemon, passive: boolean, defender: Pokemon, move: PokemonMove, args: any[]): boolean {
    if (this.condition(pokemon, defender, move.getMove())) {
      const power = args[0] as Utils.NumberHolder;
      power.value = Math.floor(power.value * this.damageMultiplier);
      return true;
    }

    return false;
  }
}

export class MovePowerBoostAbAttr extends VariableMovePowerAbAttr {
  private condition: PokemonAttackCondition;
  private powerMultiplier: number;

  constructor(condition: PokemonAttackCondition, powerMultiplier: number, showAbility: boolean = true) {
    super(showAbility);
    this.condition = condition;
    this.powerMultiplier = powerMultiplier;
  }

  applyPreAttack(pokemon: Pokemon, passive: boolean, defender: Pokemon, move: PokemonMove, args: any[]): boolean {
    if (this.condition(pokemon, defender, move.getMove())) {
      (args[0] as Utils.NumberHolder).value *= this.powerMultiplier;

      return true;
    }

    return false;
  }
}

export class MoveTypePowerBoostAbAttr extends MovePowerBoostAbAttr {
  constructor(boostedType: Type, powerMultiplier?: number) {
    super((pokemon, defender, move) => move.type === boostedType, powerMultiplier || 1.5);
  }
}

export class LowHpMoveTypePowerBoostAbAttr extends MoveTypePowerBoostAbAttr {
  constructor(boostedType: Type) {
    super(boostedType);
  }

  getCondition(): AbAttrCondition {
    return (pokemon) => pokemon.getHpRatio() <= 0.33;
  }
}

export class FieldVariableMovePowerAbAttr extends AbAttr {
  applyPreAttack(pokemon: Pokemon, passive: boolean, defender: Pokemon, move: PokemonMove, args: any[]): boolean {
    //const power = args[0] as Utils.NumberHolder;
    return false; 
  }
}

export class FieldMovePowerBoostAbAttr extends FieldVariableMovePowerAbAttr {
  private condition: PokemonAttackCondition;
  private powerMultiplier: number;

  constructor(condition: PokemonAttackCondition, powerMultiplier: number) {
    super(false);
    this.condition = condition;
    this.powerMultiplier = powerMultiplier;
  }

  applyPreAttack(pokemon: Pokemon, passive: boolean, defender: Pokemon, move: PokemonMove, args: any[]): boolean {
    if (this.condition(pokemon, defender, move.getMove())) {
      (args[0] as Utils.NumberHolder).value *= this.powerMultiplier;

      return true;
    }

    return false;
  }
}

export class FieldMoveTypePowerBoostAbAttr extends FieldMovePowerBoostAbAttr {
  constructor(boostedType: Type, powerMultiplier?: number) {
    super((pokemon, defender, move) => move.type === boostedType, powerMultiplier || 1.5);
  }
}

export class BattleStatMultiplierAbAttr extends AbAttr {
  private battleStat: BattleStat;
  private multiplier: number;
  private condition: PokemonAttackCondition;

  constructor(battleStat: BattleStat, multiplier: number, condition?: PokemonAttackCondition) {
    super(false);

    this.battleStat = battleStat;
    this.multiplier = multiplier;
    this.condition = condition;
  }

  applyBattleStat(pokemon: Pokemon, passive: boolean, battleStat: BattleStat, statValue: Utils.NumberHolder, args: any[]): boolean | Promise<boolean> {
    const move = (args[0] as Move);
    if (battleStat === this.battleStat && (!this.condition || this.condition(pokemon, null, move))) {
      statValue.value *= this.multiplier;
      return true;
    }

    return false;
  }
}

export class PostAttackAbAttr extends AbAttr {
  applyPostAttack(pokemon: Pokemon, passive: boolean, defender: Pokemon, move: PokemonMove, hitResult: HitResult, args: any[]): boolean | Promise<boolean> {
    return false;
  }
}

export class PostAttackStealHeldItemAbAttr extends PostAttackAbAttr {
  private condition: PokemonAttackCondition;

  constructor(condition?: PokemonAttackCondition) {
    super();

    this.condition = condition;
  }

  applyPostAttack(pokemon: Pokemon, passive: boolean, defender: Pokemon, move: PokemonMove, hitResult: HitResult, args: any[]): Promise<boolean> {
    return new Promise<boolean>(resolve => {
      if (hitResult < HitResult.NO_EFFECT && (!this.condition || this.condition(pokemon, defender, move.getMove()))) {
        const heldItems = this.getTargetHeldItems(defender).filter(i => i.getTransferrable(false));
        if (heldItems.length) {
          const stolenItem = heldItems[pokemon.randSeedInt(heldItems.length)];
          pokemon.scene.tryTransferHeldItemModifier(stolenItem, pokemon, false, false).then(success => {
            if (success) {
              pokemon.scene.queueMessage(getPokemonMessage(pokemon, ` stole\n${defender.name}'s ${stolenItem.type.name}!`));
            }
            resolve(success);
          });
          return;
        }
      }
      resolve(false);
    });
  }

  getTargetHeldItems(target: Pokemon): PokemonHeldItemModifier[] {
    return target.scene.findModifiers(m => m instanceof PokemonHeldItemModifier
      && (m as PokemonHeldItemModifier).pokemonId === target.id, target.isPlayer()) as PokemonHeldItemModifier[];
  }
}

export class PostAttackApplyStatusEffectAbAttr extends PostAttackAbAttr {
  private contactRequired: boolean;
  private chance: integer;
  private effects: StatusEffect[];

  constructor(contactRequired: boolean, chance: integer, ...effects: StatusEffect[]) {
    super();

    this.contactRequired = contactRequired;
    this.chance = chance;
    this.effects = effects;
  }

  applyPostAttack(pokemon: Pokemon, passive: boolean, attacker: Pokemon, move: PokemonMove, hitResult: HitResult, args: any[]): boolean {
    if (pokemon !== attacker && (!this.contactRequired || move.getMove().checkFlag(MoveFlags.MAKES_CONTACT, attacker, pokemon)) && pokemon.randSeedInt(100) < this.chance && !pokemon.status) {
      const effect = this.effects.length === 1 ? this.effects[0] : this.effects[pokemon.randSeedInt(this.effects.length)];
      return attacker.trySetStatus(effect, true, pokemon);
    }

    return false;
  }
}

export class PostAttackContactApplyStatusEffectAbAttr extends PostAttackApplyStatusEffectAbAttr {
  constructor(chance: integer, ...effects: StatusEffect[]) {
    super(true, chance, ...effects);
  }
}

export class PostAttackApplyBattlerTagAbAttr extends PostAttackAbAttr {
  private contactRequired: boolean;
  private chance: (user: Pokemon, target: Pokemon, move: PokemonMove) => integer;
  private effects: BattlerTagType[];

  
  constructor(contactRequired: boolean, chance: (user: Pokemon, target: Pokemon, move: PokemonMove) =>  integer, ...effects: BattlerTagType[]) {
    super();

    this.contactRequired = contactRequired;
    this.chance = chance;
    this.effects = effects;
  }

  applyPostAttack(pokemon: Pokemon, passive: boolean, attacker: Pokemon, move: PokemonMove, hitResult: HitResult, args: any[]): boolean {
    if (pokemon !== attacker && (!this.contactRequired || move.getMove().checkFlag(MoveFlags.MAKES_CONTACT, attacker, pokemon)) && pokemon.randSeedInt(100) < this.chance(attacker, pokemon, move) && !pokemon.status) {
      const effect = this.effects.length === 1 ? this.effects[0] : this.effects[pokemon.randSeedInt(this.effects.length)];


      return attacker.addTag(effect);
    }

    return false;
  }
}

export class PostDefendStealHeldItemAbAttr extends PostDefendAbAttr {
  private condition: PokemonDefendCondition;

  constructor(condition?: PokemonDefendCondition) {
    super();

    this.condition = condition;
  }

  applyPostDefend(pokemon: Pokemon, passive: boolean, attacker: Pokemon, move: PokemonMove, hitResult: HitResult, args: any[]): Promise<boolean> {
    return new Promise<boolean>(resolve => {
      if (hitResult < HitResult.NO_EFFECT && (!this.condition || this.condition(pokemon, attacker, move.getMove()))) {
        const heldItems = this.getTargetHeldItems(attacker).filter(i => i.getTransferrable(false));
        if (heldItems.length) {
          const stolenItem = heldItems[pokemon.randSeedInt(heldItems.length)];
          pokemon.scene.tryTransferHeldItemModifier(stolenItem, pokemon, false, false).then(success => {
            if (success) {
              pokemon.scene.queueMessage(getPokemonMessage(pokemon, ` stole\n${attacker.name}'s ${stolenItem.type.name}!`));
            }
            resolve(success);
          });
          return;
        }
      }
      resolve(false);
    });
  }

  getTargetHeldItems(target: Pokemon): PokemonHeldItemModifier[] {
    return target.scene.findModifiers(m => m instanceof PokemonHeldItemModifier
      && (m as PokemonHeldItemModifier).pokemonId === target.id, target.isPlayer()) as PokemonHeldItemModifier[];
  }
}

export class PostVictoryAbAttr extends AbAttr {
  applyPostVictory(pokemon: Pokemon, passive: boolean, args: any[]): boolean | Promise<boolean> {
    return false;
  }
}

class PostVictoryStatChangeAbAttr extends PostVictoryAbAttr {
  private stat: BattleStat | ((p: Pokemon) => BattleStat);
  private levels: integer;

  constructor(stat: BattleStat | ((p: Pokemon) => BattleStat), levels: integer) {
    super();

    this.stat = stat;
    this.levels = levels;
  }

  applyPostVictory(pokemon: Pokemon, passive: boolean, args: any[]): boolean | Promise<boolean> {
    const stat = typeof this.stat === "function"
      ? this.stat(pokemon)
      : this.stat;
    pokemon.scene.unshiftPhase(new StatChangePhase(pokemon.scene, pokemon.getBattlerIndex(), true, [ stat ], this.levels));
    
    return true;
  }
}

export class PostVictoryFormChangeAbAttr extends PostVictoryAbAttr {
  private formFunc: (p: Pokemon) => integer;

  constructor(formFunc: ((p: Pokemon) => integer)) {
    super(true);

    this.formFunc = formFunc;
  }

  applyPostVictory(pokemon: Pokemon, passive: boolean, args: any[]): boolean | Promise<boolean> {
    const formIndex = this.formFunc(pokemon);
    if (formIndex !== pokemon.formIndex) {
      pokemon.scene.triggerPokemonFormChange(pokemon, SpeciesFormChangeManualTrigger, false);
      return true;
    }

    return false;
  }
}

export class PostKnockOutAbAttr extends AbAttr {
  applyPostKnockOut(pokemon: Pokemon, passive: boolean, knockedOut: Pokemon, args: any[]): boolean | Promise<boolean> {
    return false;
  }
}

export class PostKnockOutStatChangeAbAttr extends PostKnockOutAbAttr {
  private stat: BattleStat | ((p: Pokemon) => BattleStat);
  private levels: integer;

  constructor(stat: BattleStat | ((p: Pokemon) => BattleStat), levels: integer) {
    super();

    this.stat = stat;
    this.levels = levels;
  }

  applyPostKnockOut(pokemon: Pokemon, passive: boolean, knockedOut: Pokemon, args: any[]): boolean | Promise<boolean> {
    const stat = typeof this.stat === "function"
      ? this.stat(pokemon)
      : this.stat;
    pokemon.scene.unshiftPhase(new StatChangePhase(pokemon.scene, pokemon.getBattlerIndex(), true, [ stat ], this.levels));
    
    return true;
  }
}

export class CopyFaintedAllyAbilityAbAttr extends PostKnockOutAbAttr {
  constructor() {
    super();
  }

  applyPostKnockOut(pokemon: Pokemon, passive: boolean, knockedOut: Pokemon, args: any[]): boolean | Promise<boolean> {
    if (pokemon.isPlayer() === knockedOut.isPlayer() && !knockedOut.getAbility().hasAttr(UncopiableAbilityAbAttr)) {
      pokemon.summonData.ability = knockedOut.getAbility().id;
      pokemon.scene.queueMessage(getPokemonMessage(knockedOut, `'s ${allAbilities[knockedOut.getAbility().id].name} was taken over!`));
      return true;
    }
    
    return false;
  }
}

export class IgnoreOpponentStatChangesAbAttr extends AbAttr {
  constructor() {
    super(false);
  }

  apply(pokemon: Pokemon, passive: boolean, cancelled: Utils.BooleanHolder, args: any[]) {
    (args[0] as Utils.IntegerHolder).value = 0;

    return true;
  }
}
/** 
 * Ignores opponent's evasion stat changes when determining if a move hits or not
 * @extends AbAttr
 * @see {@linkcode apply}
 */
export class IgnoreOpponentEvasionAbAttr extends AbAttr {
  constructor() {
    super(false);
  }
  /**
   * Checks if enemy Pokemon is trapped by an Arena Trap-esque ability
   * @param pokemon N/A
   * @param passive N/A
   * @param cancelled N/A
   * @param args [0] {@linkcode Utils.IntegerHolder} of BattleStat.EVA
   * @returns if evasion level was successfully considered as 0
   */  
  apply(pokemon: Pokemon, passive: boolean, cancelled: Utils.BooleanHolder, args: any[]) {
    (args[0] as Utils.IntegerHolder).value = 0;
    return true;
  }
}

export class IntimidateImmunityAbAttr extends AbAttr { 
  constructor() {
    super(false);
  }

  apply(pokemon: Pokemon, passive: boolean, cancelled: Utils.BooleanHolder, args: any[]): boolean {
    cancelled.value = true;
    return true;
  }

  getTriggerMessage(pokemon: Pokemon, abilityName: string, ...args: any[]): string {
    return getPokemonMessage(pokemon, `'s ${abilityName} prevented it from being Intimidated!`);
  }
}

export class PostIntimidateStatChangeAbAttr extends AbAttr { 
  private stats: BattleStat[];
  private levels: integer;
  private overwrites: boolean;

  constructor(stats: BattleStat[], levels: integer, overwrites?: boolean) {
    super(true);
    this.stats = stats;
    this.levels = levels;
    this.overwrites = !!overwrites;
  }

  apply(pokemon: Pokemon, passive: boolean, cancelled: Utils.BooleanHolder, args: any[]): boolean {
    pokemon.scene.pushPhase(new StatChangePhase(pokemon.scene, pokemon.getBattlerIndex(), false, this.stats, this.levels));
    cancelled.value = this.overwrites;
    return true;
  }
}

export class PostSummonAbAttr extends AbAttr {
  applyPostSummon(pokemon: Pokemon, passive: boolean, args: any[]): boolean | Promise<boolean> {
    return false;
  }
}

export class PostSummonMessageAbAttr extends PostSummonAbAttr {
  private messageFunc: (pokemon: Pokemon) => string;

  constructor(messageFunc: (pokemon: Pokemon) => string) {
    super(true);

    this.messageFunc = messageFunc;
  }

  applyPostSummon(pokemon: Pokemon, passive: boolean, args: any[]): boolean {
    pokemon.scene.queueMessage(this.messageFunc(pokemon));

    return true;
  }
}

export class PostSummonUnnamedMessageAbAttr extends PostSummonAbAttr { 
  //Attr doesn't force pokemon name on the message
  private message: string;

  constructor(message: string) {
    super(true);

    this.message = message;
  }

  applyPostSummon(pokemon: Pokemon, passive: boolean, args: any[]): boolean { 
    pokemon.scene.queueMessage(this.message);

    return true;
  }
}

export class PostSummonAddBattlerTagAbAttr extends PostSummonAbAttr {
  private tagType: BattlerTagType;
  private turnCount: integer;

  constructor(tagType: BattlerTagType, turnCount: integer, showAbility?: boolean) {
    super(showAbility);

    this.tagType = tagType;
    this.turnCount = turnCount;
  }

  applyPostSummon(pokemon: Pokemon, passive: boolean, args: any[]): boolean {
    return pokemon.addTag(this.tagType, this.turnCount);
  }
}

export class PostSummonStatChangeAbAttr extends PostSummonAbAttr {
  private stats: BattleStat[];
  private levels: integer;
  private selfTarget: boolean;
  private intimidate: boolean;

  constructor(stats: BattleStat | BattleStat[], levels: integer, selfTarget?: boolean, intimidate?: boolean) {
    super(false);

    this.stats = typeof(stats) === "number"
      ? [ stats as BattleStat ]
      : stats as BattleStat[];
    this.levels = levels;
    this.selfTarget = !!selfTarget;
    this.intimidate = !!intimidate;
  }

  applyPostSummon(pokemon: Pokemon, passive: boolean, args: any[]): boolean {
    queueShowAbility(pokemon, passive);  // TODO: Better solution than manually showing the ability here
    if (this.selfTarget) {
      pokemon.scene.pushPhase(new StatChangePhase(pokemon.scene, pokemon.getBattlerIndex(), true, this.stats, this.levels));
      return true;
    }
    for (const opponent of pokemon.getOpponents()) {
      const cancelled = new Utils.BooleanHolder(false);
      if (this.intimidate) {
        applyAbAttrs(IntimidateImmunityAbAttr, opponent, cancelled);
        applyAbAttrs(PostIntimidateStatChangeAbAttr, opponent, cancelled);
      }
      if (!cancelled.value) {
        const statChangePhase = new StatChangePhase(pokemon.scene, opponent.getBattlerIndex(), false, this.stats, this.levels);
        pokemon.scene.unshiftPhase(statChangePhase);
      }
    }
    return true;
  }
}

export class PostSummonAllyHealAbAttr extends PostSummonAbAttr {
  private healRatio: number;
  private showAnim: boolean;

  constructor(healRatio: number, showAnim: boolean = false) {
    super();

    this.healRatio = healRatio || 4;
    this.showAnim = showAnim;
  }

  applyPostSummon(pokemon: Pokemon, passive: boolean, args: any[]): boolean {
    const target = pokemon.getAlly();
    if (target?.isActive(true)) {
      target.scene.unshiftPhase(new PokemonHealPhase(target.scene, target.getBattlerIndex(),
        Math.max(Math.floor(pokemon.getMaxHp() / this.healRatio), 1), getPokemonMessage(target, ` drank down all the\nmatcha that ${pokemon.name} made!`), true, !this.showAnim));
      return true;
    }
    
    return false;
  }
}

/**
 * Resets an ally's temporary stat boots to zero with no regard to
 * whether this is a positive or negative change
 * @param pokemon The {@link Pokemon} with this {@link AbAttr}
 * @param passive N/A
 * @param args N/A
 * @returns if the move was successful
 */
export class PostSummonClearAllyStatsAbAttr extends PostSummonAbAttr {
  constructor() {
    super();
  }

  applyPostSummon(pokemon: Pokemon, passive: boolean, args: any[]): boolean {
    const target = pokemon.getAlly();
    if (target?.isActive(true)) {
      for (let s = 0; s < target.summonData.battleStats.length; s++) {
        target.summonData.battleStats[s] = 0;
      }

      target.scene.queueMessage(getPokemonMessage(target, "'s stat changes\nwere removed!"));

      return true;
    }
    
    return false;
  }
}

export class DownloadAbAttr extends PostSummonAbAttr {
  private enemyDef: integer;
  private enemySpDef: integer;
  private stats: BattleStat[];

  applyPostSummon(pokemon: Pokemon, passive: boolean, args: any[]): boolean {
    this.enemyDef = 0;
    this.enemySpDef = 0;
	
    for (const opponent of pokemon.getOpponents()) {
      this.enemyDef += opponent.stats[BattleStat.DEF];
      this.enemySpDef += opponent.stats[BattleStat.SPDEF];
    }
	
    if (this.enemyDef < this.enemySpDef) {
      this.stats = [BattleStat.ATK];
    } else {
      this.stats = [BattleStat.SPATK];
    }

    if (this.enemyDef > 0 && this.enemySpDef > 0) { // only activate if there's actually an enemy to download from
      pokemon.scene.unshiftPhase(new StatChangePhase(pokemon.scene, pokemon.getBattlerIndex(), false, this.stats, 1));
      return true;
    }
	
    return false;
  }
}

export class PostSummonWeatherChangeAbAttr extends PostSummonAbAttr {
  private weatherType: WeatherType;

  constructor(weatherType: WeatherType) {
    super();

    this.weatherType = weatherType;
  }

  applyPostSummon(pokemon: Pokemon, passive: boolean, args: any[]): boolean {
    if (!pokemon.scene.arena.weather?.isImmutable()) {
      return pokemon.scene.arena.trySetWeather(this.weatherType, true);
    }

    return false;
  }
}

export class PostSummonTerrainChangeAbAttr extends PostSummonAbAttr {
  private terrainType: TerrainType;

  constructor(terrainType: TerrainType) {
    super();

    this.terrainType = terrainType;
  }

  applyPostSummon(pokemon: Pokemon, passive: boolean, args: any[]): boolean {
    return pokemon.scene.arena.trySetTerrain(this.terrainType, true);
  }
}

export class PostSummonFormChangeAbAttr extends PostSummonAbAttr {
  private formFunc: (p: Pokemon) => integer;

  constructor(formFunc: ((p: Pokemon) => integer)) {
    super(true);

    this.formFunc = formFunc;
  }

  applyPostSummon(pokemon: Pokemon, passive: boolean, args: any[]): boolean {
    const formIndex = this.formFunc(pokemon);
    if (formIndex !== pokemon.formIndex) {
      return pokemon.scene.triggerPokemonFormChange(pokemon, SpeciesFormChangeManualTrigger, false);
    }

    return false;
  }
}

export class TraceAbAttr extends PostSummonAbAttr {
  applyPostSummon(pokemon: Pokemon, passive: boolean, args: any[]): boolean {
    const targets = pokemon.getOpponents();
    if (!targets.length) {
      return false;
    }
    
    let target: Pokemon;
    if (targets.length > 1) {
      pokemon.scene.executeWithSeedOffset(() => target = Utils.randSeedItem(targets), pokemon.scene.currentBattle.waveIndex);
    } else {
      target = targets[0];
    }

    // Wonder Guard is normally uncopiable so has the attribute, but trace specifically can copy it
    if (target.getAbility().hasAttr(UncopiableAbilityAbAttr) && target.getAbility().id !== Abilities.WONDER_GUARD) {
      return false;
    }

    pokemon.summonData.ability = target.getAbility().id;

    pokemon.scene.queueMessage(getPokemonMessage(pokemon, ` traced ${target.name}'s\n${allAbilities[target.getAbility().id].name}!`));

    return true;
  }
}

export class PostSummonTransformAbAttr extends PostSummonAbAttr {
  constructor() {
    super(true);
  }

  applyPostSummon(pokemon: Pokemon, passive: boolean, args: any[]): boolean {
    const targets = pokemon.getOpponents();
    if (!targets.length) {
      return false;
    }

    let target: Pokemon;
    if (targets.length > 1) {
      pokemon.scene.executeWithSeedOffset(() => target = Utils.randSeedItem(targets), pokemon.scene.currentBattle.waveIndex);
    } else {
      target = targets[0];
    }

    pokemon.summonData.speciesForm = target.getSpeciesForm();
    pokemon.summonData.fusionSpeciesForm = target.getFusionSpeciesForm();
    pokemon.summonData.ability = target.getAbility().id;
    pokemon.summonData.gender = target.getGender();
    pokemon.summonData.fusionGender = target.getFusionGender();
    pokemon.summonData.stats = [ pokemon.stats[Stat.HP] ].concat(target.stats.slice(1));
    pokemon.summonData.battleStats = target.summonData.battleStats.slice(0);
    pokemon.summonData.moveset = target.getMoveset().map(m => new PokemonMove(m.moveId, m.ppUsed, m.ppUp));
    pokemon.summonData.types = target.getTypes();
    
    pokemon.scene.playSound("PRSFX- Transform");

    pokemon.loadAssets(false).then(() => pokemon.playAnim());

    pokemon.scene.queueMessage(getPokemonMessage(pokemon, ` transformed\ninto ${target.name}!`));

    return true;
  }
}

export class PreSwitchOutAbAttr extends AbAttr {
  constructor() {
    super(true);
  }

  applyPreSwitchOut(pokemon: Pokemon, passive: boolean, args: any[]): boolean | Promise<boolean> {
    return false;
  }
}

export class PreSwitchOutResetStatusAbAttr extends PreSwitchOutAbAttr {
  applyPreSwitchOut(pokemon: Pokemon, passive: boolean, args: any[]): boolean | Promise<boolean> {
    if (pokemon.status) {
      pokemon.resetStatus();
      pokemon.updateInfo();
      return true;
    }

    return false;
  }
}

export class PreSwitchOutHealAbAttr extends PreSwitchOutAbAttr {
  applyPreSwitchOut(pokemon: Pokemon, passive: boolean, args: any[]): boolean | Promise<boolean> {
    if (pokemon.getHpRatio() < 1 ) {
      const healAmount = Math.floor(pokemon.getMaxHp() * 0.33);
      pokemon.heal(healAmount);
      pokemon.updateInfo();
      return true;
    }

    return false;
  }
}

export class PreStatChangeAbAttr extends AbAttr {
  applyPreStatChange(pokemon: Pokemon, passive: boolean, stat: BattleStat, cancelled: Utils.BooleanHolder, args: any[]): boolean | Promise<boolean> {
    return false;
  }
}

export class ProtectStatAbAttr extends PreStatChangeAbAttr {
  private protectedStat: BattleStat;

  constructor(protectedStat?: BattleStat) {
    super();

    this.protectedStat = protectedStat;
  }

  applyPreStatChange(pokemon: Pokemon, passive: boolean, stat: BattleStat, cancelled: Utils.BooleanHolder, args: any[]): boolean {
    if (this.protectedStat === undefined || stat === this.protectedStat) {
      cancelled.value = true;
      return true;
    }
    
    return false;
  }

  getTriggerMessage(pokemon: Pokemon, abilityName: string, ...args: any[]): string {
    return getPokemonMessage(pokemon, `'s ${abilityName}\nprevents lowering its ${this.protectedStat !== undefined ? getBattleStatName(this.protectedStat) : "stats"}!`);
  }
}

export class PreSetStatusAbAttr extends AbAttr {
  applyPreSetStatus(pokemon: Pokemon, passive: boolean, effect: StatusEffect, cancelled: Utils.BooleanHolder, args: any[]): boolean | Promise<boolean> {
    return false;
  }
}

export class StatusEffectImmunityAbAttr extends PreSetStatusAbAttr {
  private immuneEffects: StatusEffect[];

  constructor(...immuneEffects: StatusEffect[]) {
    super();

    this.immuneEffects = immuneEffects;
  }

  applyPreSetStatus(pokemon: Pokemon, passive: boolean, effect: StatusEffect, cancelled: Utils.BooleanHolder, args: any[]): boolean {
    if (!this.immuneEffects.length || this.immuneEffects.indexOf(effect) > -1) {
      cancelled.value = true;
      return true;
    }

    return false;
  }

  getTriggerMessage(pokemon: Pokemon, abilityName: string, ...args: any[]): string {
    return getPokemonMessage(pokemon, `'s ${abilityName}\nprevents ${this.immuneEffects.length ? getStatusEffectDescriptor(args[0] as StatusEffect) : "status problems"}!`);
  }
}

export class PreApplyBattlerTagAbAttr extends AbAttr {
  applyPreApplyBattlerTag(pokemon: Pokemon, passive: boolean, tag: BattlerTag, cancelled: Utils.BooleanHolder, args: any[]): boolean | Promise<boolean> {
    return false;
  }
}

export class BattlerTagImmunityAbAttr extends PreApplyBattlerTagAbAttr {
  private immuneTagType: BattlerTagType;

  constructor(immuneTagType: BattlerTagType) {
    super();

    this.immuneTagType = immuneTagType;
  }

  applyPreApplyBattlerTag(pokemon: Pokemon, passive: boolean, tag: BattlerTag, cancelled: Utils.BooleanHolder, args: any[]): boolean {
    if (tag.tagType === this.immuneTagType) {
      cancelled.value = true;
      return true;
    }

    return false;
  }

  getTriggerMessage(pokemon: Pokemon, abilityName: string, ...args: any[]): string {
    return getPokemonMessage(pokemon, `'s ${abilityName}\nprevents ${(args[0] as BattlerTag).getDescriptor()}!`);
  }
}

export class BlockCritAbAttr extends AbAttr {
  apply(pokemon: Pokemon, passive: boolean, cancelled: Utils.BooleanHolder, args: any[]): boolean {
    (args[0] as Utils.BooleanHolder).value = true;
    return true;
  }
}

export class BonusCritAbAttr extends AbAttr {
  apply(pokemon: Pokemon, passive: boolean, cancelled: Utils.BooleanHolder, args: any[]): boolean {
    (args[0] as Utils.BooleanHolder).value = true;
    return true;
  }
}

export class MultCritAbAttr extends AbAttr {
  public multAmount: number;

  constructor(multAmount: number) {
    super(true);

    this.multAmount = multAmount;
  }

  apply(pokemon: Pokemon, passive: boolean, cancelled: Utils.BooleanHolder, args: any[]): boolean {
    const critMult = args[0] as Utils.NumberHolder;
    if (critMult.value > 1){
      critMult.value *= this.multAmount;
      return true;
    }

    return false;
  }
}

/**
 * Guarantees a critical hit according to the given condition, except if target prevents critical hits. ie. Merciless
 * @extends AbAttr
 * @see {@linkcode apply}
 */
export class ConditionalCritAbAttr extends AbAttr {
  private condition: PokemonAttackCondition;

  constructor(condition: PokemonAttackCondition, checkUser?: Boolean) {
    super();

    this.condition = condition;
  }

  /**
   * @param pokemon {@linkcode Pokemon} user.
   * @param args [0] {@linkcode Utils.BooleanHolder} If true critical hit is guaranteed. 
   *             [1] {@linkcode Pokemon} Target.
   *             [2] {@linkcode Move} used by ability user.
   */
  apply(pokemon: Pokemon, passive: boolean, cancelled: Utils.BooleanHolder, args: any[]): boolean {
    const target = (args[1] as Pokemon);
    const move = (args[2] as Move);
    if(!this.condition(pokemon,target,move)) {
      return false;
    }

    (args[0] as Utils.BooleanHolder).value = true;
    return true;
  }
}

export class BlockNonDirectDamageAbAttr extends AbAttr {
  apply(pokemon: Pokemon, passive: boolean, cancelled: Utils.BooleanHolder, args: any[]): boolean {
    cancelled.value = true;
    return true;
  }
}

export class BlockOneHitKOAbAttr extends AbAttr {
  apply(pokemon: Pokemon, passive: boolean, cancelled: Utils.BooleanHolder, args: any[]): boolean {
    cancelled.value = true;
    return true;
  }
}

export class IncrementMovePriorityAbAttr extends AbAttr {
  private moveIncrementFunc: (pokemon: Pokemon, move: Move) => boolean;
  private increaseAmount: integer;

  constructor(moveIncrementFunc: (pokemon: Pokemon, move: Move) => boolean, increaseAmount = 1) {
    super(true);

    this.moveIncrementFunc = moveIncrementFunc;
    this.increaseAmount = increaseAmount;
  }

  apply(pokemon: Pokemon, passive: boolean, cancelled: Utils.BooleanHolder, args: any[]): boolean {
    if (!this.moveIncrementFunc(pokemon, args[0] as Move)) {
      return false;
    }
      
    (args[1] as Utils.IntegerHolder).value += this.increaseAmount;
    return true;
  }
}

export class IgnoreContactAbAttr extends AbAttr { }

export class PreWeatherEffectAbAttr extends AbAttr {
  applyPreWeatherEffect(pokemon: Pokemon, passive: boolean, weather: Weather, cancelled: Utils.BooleanHolder, args: any[]): boolean | Promise<boolean> {
    return false;
  }
}

export class PreWeatherDamageAbAttr extends PreWeatherEffectAbAttr { }

export class BlockWeatherDamageAttr extends PreWeatherDamageAbAttr {
  private weatherTypes: WeatherType[];

  constructor(...weatherTypes: WeatherType[]) {
    super();

    this.weatherTypes = weatherTypes;
  }

  applyPreWeatherEffect(pokemon: Pokemon, passive: boolean, weather: Weather, cancelled: Utils.BooleanHolder, args: any[]): boolean {
    if (!this.weatherTypes.length || this.weatherTypes.indexOf(weather?.weatherType) > -1) {
      cancelled.value = true;
    }

    return true;
  }
}

export class SuppressWeatherEffectAbAttr extends PreWeatherEffectAbAttr {
  public affectsImmutable: boolean;

  constructor(affectsImmutable?: boolean) {
    super();

    this.affectsImmutable = affectsImmutable;
  }

  applyPreWeatherEffect(pokemon: Pokemon, passive: boolean, weather: Weather, cancelled: Utils.BooleanHolder, args: any[]): boolean {
    if (this.affectsImmutable || weather.isImmutable()) {
      cancelled.value = true;
      return true;
    }

    return false;
  }
}

function getWeatherCondition(...weatherTypes: WeatherType[]): AbAttrCondition {
  return (pokemon: Pokemon) => {
    if (pokemon.scene.arena.weather?.isEffectSuppressed(pokemon.scene)) {
      return false;
    }
    const weatherType = pokemon.scene.arena.weather?.weatherType;
    return weatherType && weatherTypes.indexOf(weatherType) > -1;
  };
}

function getAnticipationCondition(): AbAttrCondition {
  return (pokemon: Pokemon) => {
    for (const opponent of pokemon.getOpponents()) {
      for (const move of opponent.moveset) {
        // move is super effective
        if (move.getMove() instanceof AttackMove && pokemon.getAttackTypeEffectiveness(move.getMove().type, opponent) >= 2) {
          return true;
        }
        // move is a OHKO
        if (move.getMove().findAttr(attr => attr instanceof OneHitKOAttr)) {
          return true;
        }
        // edge case for hidden power, type is computed
        if (move.getMove().id === Moves.HIDDEN_POWER) {
          const iv_val = Math.floor(((opponent.ivs[Stat.HP] & 1)
              +(opponent.ivs[Stat.ATK] & 1) * 2
              +(opponent.ivs[Stat.DEF] & 1) * 4
              +(opponent.ivs[Stat.SPD] & 1) * 8
              +(opponent.ivs[Stat.SPATK] & 1) * 16
              +(opponent.ivs[Stat.SPDEF] & 1) * 32) * 15/63);
            
          const type = [
            Type.FIGHTING, Type.FLYING, Type.POISON, Type.GROUND,
            Type.ROCK, Type.BUG, Type.GHOST, Type.STEEL,
            Type.FIRE, Type.WATER, Type.GRASS, Type.ELECTRIC,
            Type.PSYCHIC, Type.ICE, Type.DRAGON, Type.DARK][iv_val];

          if (pokemon.getAttackTypeEffectiveness(type, opponent) >= 2) {
            return true;
          }
        }
      }
    }
    return false;
  };
}

/**
 * Creates an ability condition that causes the ability to fail if that ability
 * has already been used by that pokemon that battle. It requires an ability to
 * be specified due to current limitations in how conditions on abilities work.
 * @param {Abilities} ability The ability to check if it's already been applied
 * @returns {AbAttrCondition} The condition
 */
function getOncePerBattleCondition(ability: Abilities): AbAttrCondition {
  return (pokemon: Pokemon) => {
    return !pokemon.battleData?.abilitiesApplied.includes(ability);
  };
}

export class ForewarnAbAttr extends PostSummonAbAttr {
  constructor() {
    super(true);
  }

  applyPostSummon(pokemon: Pokemon, passive: boolean, args: any[]): boolean {
    let maxPowerSeen = 0;
    let maxMove = "";
    let movePower = 0;
    for (const opponent of pokemon.getOpponents()) {
      for (const move of opponent.moveset) {
        if (move.getMove() instanceof StatusMove) {
          movePower = 1;
        } else if (move.getMove().findAttr(attr => attr instanceof OneHitKOAttr)) {
          movePower = 150;
        } else if (move.getMove().id === Moves.COUNTER || move.getMove().id === Moves.MIRROR_COAT || move.getMove().id === Moves.METAL_BURST) {
          movePower = 120;
        } else if (move.getMove().power === -1) {
          movePower = 80;
        } else {
          movePower = move.getMove().power;
        }
        
        if (movePower > maxPowerSeen) {
          maxPowerSeen = movePower;
          maxMove = move.getName();          
        }
      }
    }
    pokemon.scene.queueMessage(getPokemonMessage(pokemon, " was forewarned about " + maxMove + "!"));
    return true;
  }
}

export class FriskAbAttr extends PostSummonAbAttr {
  constructor() {
    super(true);
  }

  applyPostSummon(pokemon: Pokemon, passive: boolean, args: any[]): boolean {
    for (const opponent of pokemon.getOpponents()) {
      pokemon.scene.queueMessage(getPokemonMessage(pokemon, " frisked " + opponent.name + "'s " + opponent.getAbility().name + "!"));
    }
    return true;
  }
}

export class PostWeatherChangeAbAttr extends AbAttr {
  applyPostWeatherChange(pokemon: Pokemon, passive: boolean, weather: WeatherType, args: any[]): boolean {
    return false;
  }
}

export class PostWeatherChangeAddBattlerTagAttr extends PostWeatherChangeAbAttr {
  private tagType: BattlerTagType;
  private turnCount: integer;
  private weatherTypes: WeatherType[];

  constructor(tagType: BattlerTagType, turnCount: integer, ...weatherTypes: WeatherType[]) {
    super();

    this.tagType = tagType;
    this.turnCount = turnCount;
    this.weatherTypes = weatherTypes;
  }

  applyPostWeatherChange(pokemon: Pokemon, passive: boolean, weather: WeatherType, args: any[]): boolean {
    console.log(this.weatherTypes.find(w => weather === w), WeatherType[weather]);
    if (!this.weatherTypes.find(w => weather === w)) {
      return false;
    }

    return pokemon.addTag(this.tagType, this.turnCount);
  }
}

export class PostWeatherLapseAbAttr extends AbAttr {
  protected weatherTypes: WeatherType[];

  constructor(...weatherTypes: WeatherType[]) {
    super();

    this.weatherTypes = weatherTypes;
  }

  applyPostWeatherLapse(pokemon: Pokemon, passive: boolean, weather: Weather, args: any[]): boolean | Promise<boolean> {
    return false;
  }

  getCondition(): AbAttrCondition {
    return getWeatherCondition(...this.weatherTypes);
  }
}

export class PostWeatherLapseHealAbAttr extends PostWeatherLapseAbAttr {
  private healFactor: integer;

  constructor(healFactor: integer, ...weatherTypes: WeatherType[]) {
    super(...weatherTypes);
    
    this.healFactor = healFactor;
  }

  applyPostWeatherLapse(pokemon: Pokemon, passive: boolean, weather: Weather, args: any[]): boolean {
    if (pokemon.getHpRatio() < 1) {
      const scene = pokemon.scene;
      const abilityName = (!passive ? pokemon.getAbility() : pokemon.getPassiveAbility()).name;
      scene.unshiftPhase(new PokemonHealPhase(scene, pokemon.getBattlerIndex(),
        Math.max(Math.floor(pokemon.getMaxHp() / (16 / this.healFactor)), 1), getPokemonMessage(pokemon, `'s ${abilityName}\nrestored its HP a little!`), true));
      return true;
    }

    return false;
  }
}

export class PostWeatherLapseDamageAbAttr extends PostWeatherLapseAbAttr {
  private damageFactor: integer;

  constructor(damageFactor: integer, ...weatherTypes: WeatherType[]) {
    super(...weatherTypes);
    
    this.damageFactor = damageFactor;
  }

  applyPostWeatherLapse(pokemon: Pokemon, passive: boolean, weather: Weather, args: any[]): boolean {
    if (pokemon.getHpRatio() < 1) {
      const scene = pokemon.scene;
      const abilityName = (!passive ? pokemon.getAbility() : pokemon.getPassiveAbility()).name;
      scene.queueMessage(getPokemonMessage(pokemon, ` is hurt\nby its ${abilityName}!`));
      pokemon.damageAndUpdate(Math.ceil(pokemon.getMaxHp() / (16 / this.damageFactor)), HitResult.OTHER);
      return true;
    }

    return false;
  }
}

export class PostTerrainChangeAbAttr extends AbAttr {
  applyPostTerrainChange(pokemon: Pokemon, passive: boolean, terrain: TerrainType, args: any[]): boolean {
    return false;
  }
}

export class PostTerrainChangeAddBattlerTagAttr extends PostTerrainChangeAbAttr {
  private tagType: BattlerTagType;
  private turnCount: integer;
  private terrainTypes: TerrainType[];

  constructor(tagType: BattlerTagType, turnCount: integer, ...terrainTypes: TerrainType[]) {
    super();

    this.tagType = tagType;
    this.turnCount = turnCount;
    this.terrainTypes = terrainTypes;
  }

  applyPostTerrainChange(pokemon: Pokemon, passive: boolean, terrain: TerrainType, args: any[]): boolean {
    if (!this.terrainTypes.find(t => t === terrain)) {
      return false;
    }

    return pokemon.addTag(this.tagType, this.turnCount);
  }
}

function getTerrainCondition(...terrainTypes: TerrainType[]): AbAttrCondition {
  return (pokemon: Pokemon) => {
    const terrainType = pokemon.scene.arena.terrain?.terrainType;
    return terrainType && terrainTypes.indexOf(terrainType) > -1;
  };
}

export class PostTurnAbAttr extends AbAttr {
  applyPostTurn(pokemon: Pokemon, passive: boolean, args: any[]): boolean | Promise<boolean> {
    return false;
  }
}

/**
 * After the turn ends, resets the status of either the ability holder or their ally
 * @param {boolean} allyTarget Whether to target ally, defaults to false (self-target)
 */
export class PostTurnResetStatusAbAttr extends PostTurnAbAttr {
  private allyTarget: boolean;
  private target: Pokemon;

  constructor(allyTarget: boolean = false) {
    super(true);
    this.allyTarget = allyTarget;
  }

  applyPostTurn(pokemon: Pokemon, passive: boolean, args: any[]): boolean {
    if (this.allyTarget) {
      this.target = pokemon.getAlly();
    } else {
      this.target = pokemon;
    }
    if (this.target?.status) {
	
      this.target.scene.queueMessage(getPokemonMessage(this.target, getStatusEffectHealText(this.target.status?.effect)));
      this.target.resetStatus(false);
      this.target.updateInfo();
      return true;
    }
	
    return false;
  }
}

/**
 * After the turn ends, try to create an extra item
 */
export class PostTurnLootAbAttr extends PostTurnAbAttr {
  /**
   * @param itemType - The type of item to create
   * @param procChance - Chance to create an item
   * @see {@linkcode applyPostTurn()}
   */
  constructor(
    /** Extend itemType to add more options */
    private itemType: "EATEN_BERRIES" | "HELD_BERRIES",
    private procChance: (pokemon: Pokemon) => number
  ) {
    super();
  }

  applyPostTurn(pokemon: Pokemon, passive: boolean, args: any[]): boolean {
    const pass = Phaser.Math.RND.realInRange(0, 1);
    // Clamp procChance to [0, 1]. Skip if didn't proc (less than pass)
    if (Math.max(Math.min(this.procChance(pokemon), 1), 0) < pass) {
      return false;
    }

    if (this.itemType === "EATEN_BERRIES") {
      return this.createEatenBerry(pokemon);
    } else {
      return false;
    }
  }

  /**
   * Create a new berry chosen randomly from the berries the pokemon ate this battle
   * @param pokemon The pokemon with this ability
   * @returns whether a new berry was created
   */
  createEatenBerry(pokemon: Pokemon): boolean {
    const berriesEaten = pokemon.battleData.berriesEaten;

    if (!berriesEaten.length) {
      return false;
    }

    const randomIdx = Utils.randSeedInt(berriesEaten.length);
    const chosenBerryType = berriesEaten[randomIdx];
    const chosenBerry = new BerryModifierType(chosenBerryType);
    berriesEaten.splice(randomIdx); // Remove berry from memory

    const berryModifier = pokemon.scene.findModifier(
      (m) => m instanceof BerryModifier && m.berryType === chosenBerryType,
      pokemon.isPlayer()
    ) as BerryModifier | undefined;

    if (!berryModifier) {
      pokemon.scene.addModifier(new BerryModifier(chosenBerry, pokemon.id, chosenBerryType, 1));
    } else {
      berryModifier.stackCount++;
    }

    pokemon.scene.queueMessage(getPokemonMessage(pokemon, ` harvested one ${chosenBerry.name}!`));
    pokemon.scene.updateModifiers(pokemon.isPlayer());

    return true;
  }
}

export class MoodyAbAttr extends PostTurnAbAttr {
  constructor() {
    super(true);
  }

  applyPostTurn(pokemon: Pokemon, passive: boolean, args: any[]): boolean {
    const selectableStats = [BattleStat.ATK, BattleStat.DEF, BattleStat.SPATK, BattleStat.SPDEF, BattleStat.SPD];
    const increaseStatArray = selectableStats.filter(s => pokemon.summonData.battleStats[s] < 6);
    let decreaseStatArray = selectableStats.filter(s => pokemon.summonData.battleStats[s] > -6);

    if (increaseStatArray.length > 0) {
      const increaseStat = increaseStatArray[Utils.randInt(increaseStatArray.length)];
      decreaseStatArray = decreaseStatArray.filter(s => s !== increaseStat);
      pokemon.scene.unshiftPhase(new StatChangePhase(pokemon.scene, pokemon.getBattlerIndex(), true, [increaseStat], 2));
    }
    if (decreaseStatArray.length > 0) {
      const decreaseStat = selectableStats[Utils.randInt(selectableStats.length)];
      pokemon.scene.unshiftPhase(new StatChangePhase(pokemon.scene, pokemon.getBattlerIndex(), true, [decreaseStat], -1));
    }
    return true;
  }
}

export class PostTurnStatChangeAbAttr extends PostTurnAbAttr {
  private stats: BattleStat[];
  private levels: integer;

  constructor(stats: BattleStat | BattleStat[], levels: integer) {
    super(true);

    this.stats = Array.isArray(stats)
      ? stats
      : [ stats ];
    this.levels = levels;
  }

  applyPostTurn(pokemon: Pokemon, passive: boolean, args: any[]): boolean {
    pokemon.scene.unshiftPhase(new StatChangePhase(pokemon.scene, pokemon.getBattlerIndex(), true, this.stats, this.levels));
    return true;
  }
}

export class PostTurnHealAbAttr extends PostTurnAbAttr {
  applyPostTurn(pokemon: Pokemon, passive: boolean, args: any[]): boolean {
    if (pokemon.getHpRatio() < 1) {
      const scene = pokemon.scene;
      const abilityName = (!passive ? pokemon.getAbility() : pokemon.getPassiveAbility()).name;
      scene.unshiftPhase(new PokemonHealPhase(scene, pokemon.getBattlerIndex(),
        Math.max(Math.floor(pokemon.getMaxHp() / 16), 1), getPokemonMessage(pokemon, `'s ${abilityName}\nrestored its HP a little!`), true));
      return true;
    }

    return false;
  }
}

export class PostTurnFormChangeAbAttr extends PostTurnAbAttr {
  private formFunc: (p: Pokemon) => integer;

  constructor(formFunc: ((p: Pokemon) => integer)) {
    super(true);

    this.formFunc = formFunc;
  }

  applyPostTurn(pokemon: Pokemon, passive: boolean, args: any[]): boolean {
    const formIndex = this.formFunc(pokemon);
    if (formIndex !== pokemon.formIndex) {
      pokemon.scene.triggerPokemonFormChange(pokemon, SpeciesFormChangeManualTrigger, false);
      return true;
    }

    return false;
  }
}


/**
 * Attribute used for abilities (Bad Dreams) that damages the opponents for being asleep
 */
export class PostTurnHurtIfSleepingAbAttr extends PostTurnAbAttr {

  /**
   * Deals damage to all sleeping opponents equal to 1/8 of their max hp (min 1)
   * @param {Pokemon} pokemon Pokemon that has this ability 
   * @param {boolean} passive N/A
   * @param {any[]} args N/A
   * @returns {boolean} true if any opponents are sleeping
   */
  applyPostTurn(pokemon: Pokemon, passive: boolean, args: any[]): boolean | Promise<boolean> {
    let hadEffect: boolean = false;
    for(const opp of pokemon.getOpponents()) {
      if(opp.status !== undefined && opp.status.effect === StatusEffect.SLEEP) {
        opp.damageAndUpdate(Math.floor(Math.max(1, opp.getMaxHp() / 8)), HitResult.OTHER);
        pokemon.scene.queueMessage(i18next.t("abilityTriggers:badDreams", {pokemonName: `${getPokemonPrefix(opp)}${opp.name}`}));
        hadEffect = true;
      }
    
    }
    return hadEffect;
  }
}


/** 
 * Grabs the last failed Pokeball used 
 * @extends PostTurnAbAttr 
 * @see {@linkcode applyPostTurn} */
export class FetchBallAbAttr extends PostTurnAbAttr {
  constructor() {
    super();
  }
  /** 
   * Adds the last used Pokeball back into the player's inventory 
   * @param pokemon {@linkcode Pokemon} with this ability 
   * @param passive N/A 
   * @param args N/A 
   * @returns true if player has used a pokeball and this pokemon is owned by the player 
   */
  applyPostTurn(pokemon: Pokemon, passive: boolean, args: any[]): boolean {
    const lastUsed = pokemon.scene.currentBattle.lastUsedPokeball;
    if(lastUsed !== null && pokemon.isPlayer) {
      pokemon.scene.pokeballCounts[lastUsed]++;
      pokemon.scene.currentBattle.lastUsedPokeball = null;
      pokemon.scene.queueMessage(getPokemonMessage(pokemon, ` found a\n${getPokeballName(lastUsed)}!`));
      return true;
    }
    return false;
  }
}

export class PostBiomeChangeAbAttr extends AbAttr { }

export class PostBiomeChangeWeatherChangeAbAttr extends PostBiomeChangeAbAttr {
  private weatherType: WeatherType;

  constructor(weatherType: WeatherType) {
    super();

    this.weatherType = weatherType;
  }

  apply(pokemon: Pokemon, passive: boolean, cancelled: Utils.BooleanHolder, args: any[]): boolean {
    if (!pokemon.scene.arena.weather?.isImmutable()) {
      return pokemon.scene.arena.trySetWeather(this.weatherType, true);
    }

    return false;
  }
}

export class PostBiomeChangeTerrainChangeAbAttr extends PostBiomeChangeAbAttr {
  private terrainType: TerrainType;

  constructor(terrainType: TerrainType) {
    super();

    this.terrainType = terrainType;
  }

  apply(pokemon: Pokemon, passive: boolean, cancelled: Utils.BooleanHolder, args: any[]): boolean {
    return pokemon.scene.arena.trySetTerrain(this.terrainType, true);
  }
}

export class StatChangeMultiplierAbAttr extends AbAttr {
  private multiplier: integer;

  constructor(multiplier: integer) {
    super(true);

    this.multiplier = multiplier;
  }

  apply(pokemon: Pokemon, passive: boolean, cancelled: Utils.BooleanHolder, args: any[]): boolean {
    (args[0] as Utils.IntegerHolder).value *= this.multiplier;

    return true;
  }
}

export class StatChangeCopyAbAttr extends AbAttr {
  apply(pokemon: Pokemon, passive: boolean, cancelled: Utils.BooleanHolder, args: any[]): boolean | Promise<boolean> {
    pokemon.scene.unshiftPhase(new StatChangePhase(pokemon.scene, pokemon.getBattlerIndex(), true, (args[0] as BattleStat[]), (args[1] as integer), true, false, false));
    return true;
  }
}

export class BypassBurnDamageReductionAbAttr extends AbAttr {
  constructor() {
    super(false);
  }

  apply(pokemon: Pokemon, passive: boolean, cancelled: Utils.BooleanHolder, args: any[]): boolean {
    cancelled.value = true;

    return true;
  }
}

export class DoubleBerryEffectAbAttr extends AbAttr {
  apply(pokemon: Pokemon, passive: boolean, cancelled: Utils.BooleanHolder, args: any[]): boolean {
    (args[0] as Utils.NumberHolder).value *= 2;

    return true;
  }
}

export class PreventBerryUseAbAttr extends AbAttr {
  apply(pokemon: Pokemon, passive: boolean, cancelled: Utils.BooleanHolder, args: any[]): boolean {
    cancelled.value = true;

    return true;
  }
}

export class RunSuccessAbAttr extends AbAttr {
  apply(pokemon: Pokemon, passive: boolean, cancelled: Utils.BooleanHolder, args: any[]): boolean {
    (args[0] as Utils.IntegerHolder).value = 256;

    return true;
  }
}

/**
 * Base class for checking if a Pokemon is trapped by arena trap
 * @extends AbAttr
 * @see {@linkcode applyCheckTrapped}
 */
export class CheckTrappedAbAttr extends AbAttr {
  constructor() {
    super(false);
  }

  applyCheckTrapped(pokemon: Pokemon, passive: boolean, trapped: Utils.BooleanHolder, otherPokemon: Pokemon, args: any[]): boolean | Promise<boolean> {
    return false;
  }
}

/**
 * Determines whether a Pokemon is blocked from switching/running away
 * because of a trapping ability or move.
 * @extends CheckTrappedAbAttr
 * @see {@linkcode applyCheckTrapped}
 */
export class ArenaTrapAbAttr extends CheckTrappedAbAttr {
  /**
   * Checks if enemy Pokemon is trapped by an Arena Trap-esque ability
   * @param pokemon The {@link Pokemon} with this {@link AbAttr}
   * @param passive N/A
   * @param trapped {@link Utils.BooleanHolder} indicating whether the other Pokemon is trapped or not
   * @param otherPokemon The {@link Pokemon} that is affected by an Arena Trap ability
   * @param args N/A
   * @returns if enemy Pokemon is trapped or not
   */
  applyCheckTrapped(pokemon: Pokemon, passive: boolean, trapped: Utils.BooleanHolder, otherPokemon: Pokemon, args: any[]): boolean {
    if (otherPokemon.getTypes().includes(Type.GHOST)){
      trapped.value = false;
      return false;
    }
    trapped.value = true;
    return true;
  }

  getTriggerMessage(pokemon: Pokemon, abilityName: string, ...args: any[]): string {
    return getPokemonMessage(pokemon, `\'s ${abilityName}\nprevents switching!`);
  }
}

export class MaxMultiHitAbAttr extends AbAttr {
  apply(pokemon: Pokemon, passive: boolean, cancelled: Utils.BooleanHolder, args: any[]): boolean {
    (args[0] as Utils.IntegerHolder).value = 0;

    return true;
  }
}

export class PostBattleAbAttr extends AbAttr {
  constructor() {
    super(true);
  }

  applyPostBattle(pokemon: Pokemon, passive: boolean, args: any[]): boolean {
    return false;
  }
}

export class PostBattleLootAbAttr extends PostBattleAbAttr {
  applyPostBattle(pokemon: Pokemon, passive: boolean, args: any[]): boolean {
    const postBattleLoot = pokemon.scene.currentBattle.postBattleLoot;
    if (postBattleLoot.length) {
      const randItem = Utils.randSeedItem(postBattleLoot);
      if (pokemon.scene.tryTransferHeldItemModifier(randItem, pokemon, false, true, true)) {
        postBattleLoot.splice(postBattleLoot.indexOf(randItem), 1);
        pokemon.scene.queueMessage(getPokemonMessage(pokemon, ` picked up\n${randItem.type.name}!`));
        return true;
      }
    }

    return false;
  }
}

export class PostFaintAbAttr extends AbAttr {
  applyPostFaint(pokemon: Pokemon, passive: boolean, attacker: Pokemon, move: PokemonMove, hitResult: HitResult, args: any[]): boolean {
    return false;
  }
}

export class PostFaintContactDamageAbAttr extends PostFaintAbAttr {
  private damageRatio: integer;
  
  constructor(damageRatio: integer) {
    super();

    this.damageRatio = damageRatio;
  }

  applyPostFaint(pokemon: Pokemon, passive: boolean, attacker: Pokemon, move: PokemonMove, hitResult: HitResult, args: any[]): boolean {
    if (move.getMove().checkFlag(MoveFlags.MAKES_CONTACT, attacker, pokemon)) {
      const cancelled = new Utils.BooleanHolder(false);
<<<<<<< HEAD
      pokemon.scene.getField(true).map(p=>applyAbAttrs(FieldPreventExplosiveMovesAbAttr, p, cancelled))
      if (cancelled.value) {
=======
      pokemon.scene.getField(true).map(p=>applyAbAttrs(FieldPreventExplosiveMovesAbAttr, p, cancelled));
      if (cancelled) {
>>>>>>> f7a7b23d
        return false;
      }
      attacker.damageAndUpdate(Math.ceil(attacker.getMaxHp() * (1 / this.damageRatio)), HitResult.OTHER);
      attacker.turnData.damageTaken += Math.ceil(attacker.getMaxHp() * (1 / this.damageRatio));
      return true;
    }

    return false;
  }

  getTriggerMessage(pokemon: Pokemon, abilityName: string, ...args: any[]): string {
    return getPokemonMessage(pokemon, `'s ${abilityName} hurt\nits attacker!`);
  }
}

/** 
 * Attribute used for abilities (Innards Out) that damage the opponent based on how much HP the last attack used to knock out the owner of the ability.
 */
export class PostFaintHPDamageAbAttr extends PostFaintAbAttr {
  constructor() {
    super ();
  }

  applyPostFaint(pokemon: Pokemon, passive: boolean, attacker: Pokemon, move: PokemonMove, hitResult: HitResult, args: any[]): boolean {
    const damage = pokemon.turnData.attacksReceived[0].damage;
    attacker.damageAndUpdate((damage), HitResult.OTHER);
    attacker.turnData.damageTaken += damage;
    return true;
  } 

  getTriggerMessage(pokemon: Pokemon, abilityName: string, ...args: any[]): string {
    return getPokemonMessage(pokemon, `'s ${abilityName} hurt\nits attacker!`);
  }
}

export class RedirectMoveAbAttr extends AbAttr {
  apply(pokemon: Pokemon, passive: boolean, cancelled: Utils.BooleanHolder, args: any[]): boolean {
    if (this.canRedirect(args[0] as Moves)) {
      const target = args[1] as Utils.IntegerHolder;
      const newTarget = pokemon.getBattlerIndex();
      if (target.value !== newTarget) {
        target.value = newTarget;
        return true;
      }
    }

    return false;
  }
  
  canRedirect(moveId: Moves): boolean {
    const move = allMoves[moveId];
    return !![ MoveTarget.NEAR_OTHER, MoveTarget.OTHER ].find(t => move.moveTarget === t);
  }
}

export class RedirectTypeMoveAbAttr extends RedirectMoveAbAttr {
  public type: Type;

  constructor(type: Type) {
    super();
    this.type = type;
  }

  canRedirect(moveId: Moves): boolean {
    return super.canRedirect(moveId) && allMoves[moveId].type === this.type;
  }
}

export class BlockRedirectAbAttr extends AbAttr { }

export class ReduceStatusEffectDurationAbAttr extends AbAttr {
  private statusEffect: StatusEffect;

  constructor(statusEffect: StatusEffect) {
    super(true);

    this.statusEffect = statusEffect;
  }

  apply(pokemon: Pokemon, passive: boolean, cancelled: Utils.BooleanHolder, args: any[]): boolean {
    if (args[0] === this.statusEffect) {
      (args[1] as Utils.IntegerHolder).value = Math.floor((args[1] as Utils.IntegerHolder).value / 2);
      return true;
    }

    return false;
  }
}

export class FlinchEffectAbAttr extends AbAttr {
  constructor() {
    super(true);
  }
}

export class FlinchStatChangeAbAttr extends FlinchEffectAbAttr {
  private stats: BattleStat[];
  private levels: integer;

  constructor(stats: BattleStat | BattleStat[], levels: integer) {
    super();

    this.stats = Array.isArray(stats)
      ? stats
      : [ stats ];
    this.levels = levels;
  }

  apply(pokemon: Pokemon, passive: boolean, cancelled: Utils.BooleanHolder, args: any[]): boolean {
    pokemon.scene.unshiftPhase(new StatChangePhase(pokemon.scene, pokemon.getBattlerIndex(), true, this.stats, this.levels));
    return true;
  }
}

export class IncreasePpAbAttr extends AbAttr { }

export class ForceSwitchOutImmunityAbAttr extends AbAttr {
  apply(pokemon: Pokemon, passive: boolean, cancelled: Utils.BooleanHolder, args: any[]): boolean {
    cancelled.value = true;
    return true;
  }
}

export class ReduceBerryUseThresholdAbAttr extends AbAttr {
  constructor() {
    super();
  }

  apply(pokemon: Pokemon, passive: boolean, cancelled: Utils.BooleanHolder, args: any[]): boolean {
    const hpRatio = pokemon.getHpRatio();

    if (args[0].value < hpRatio) {
      args[0].value *= 2;
      return args[0].value >= hpRatio;
    }

    return false;
  }
}

export class WeightMultiplierAbAttr extends AbAttr {
  private multiplier: integer;

  constructor(multiplier: integer) {
    super();

    this.multiplier = multiplier;
  }

  apply(pokemon: Pokemon, passive: boolean, cancelled: Utils.BooleanHolder, args: any[]): boolean {
    (args[0] as Utils.NumberHolder).value *= this.multiplier;

    return true;
  }
}

export class SyncEncounterNatureAbAttr extends AbAttr {
  constructor() {
    super(false);
  }

  apply(pokemon: Pokemon, passive: boolean, cancelled: Utils.BooleanHolder, args: any[]): boolean {
    (args[0] as Pokemon).setNature(pokemon.getNature());

    return true;
  }
}

export class MoveAbilityBypassAbAttr extends AbAttr {
  private moveIgnoreFunc: (pokemon: Pokemon, move: Move) => boolean;

  constructor(moveIgnoreFunc?: (pokemon: Pokemon, move: Move) => boolean) {
    super(false);

    this.moveIgnoreFunc = moveIgnoreFunc || ((pokemon, move) => true);
  }

  apply(pokemon: Pokemon, passive: boolean, cancelled: Utils.BooleanHolder, args: any[]): boolean {
    if (this.moveIgnoreFunc(pokemon, (args[0] as Move))) {
      cancelled.value = true;
      return true;
    }
    return false;
  }
}

export class SuppressFieldAbilitiesAbAttr extends AbAttr {
  constructor() {
    super(false);
  }

  apply(pokemon: Pokemon, passive: boolean, cancelled: Utils.BooleanHolder, args: any[]): boolean {
    const ability = (args[0] as Ability);
    if (!ability.hasAttr(UnsuppressableAbilityAbAttr) && !ability.hasAttr(SuppressFieldAbilitiesAbAttr)) {
      cancelled.value = true;
      return true;
    }
    return false;
  }
}

export class AlwaysHitAbAttr extends AbAttr { }

export class UncopiableAbilityAbAttr extends AbAttr {
  constructor() {
    super(false);
  }
}

export class UnsuppressableAbilityAbAttr extends AbAttr {
  constructor() {
    super(false);
  }
}

export class UnswappableAbilityAbAttr extends AbAttr {
  constructor() {
    super(false);
  }
}

export class NoTransformAbilityAbAttr extends AbAttr {
  constructor() {
    super(false);
  }
}

export class NoFusionAbilityAbAttr extends AbAttr {
  constructor() {
    super(false);
  }
}

export class IgnoreTypeImmunityAbAttr extends AbAttr {
  private defenderType: Type;
  private allowedMoveTypes: Type[];

  constructor(defenderType: Type, allowedMoveTypes: Type[]) {
    super(true);
    this.defenderType = defenderType;
    this.allowedMoveTypes = allowedMoveTypes;
  }

  apply(pokemon: Pokemon, passive: boolean, cancelled: Utils.BooleanHolder, args: any[]): boolean {
    if (this.defenderType === (args[1] as Type) && this.allowedMoveTypes.includes(args[0] as Type)) {
      cancelled.value = true;
      return true;
    }
    return false;
  }
}

/**
 * Ignores the type immunity to Status Effects of the defender if the defender is of a certain type
 */
export class IgnoreTypeStatusEffectImmunityAbAttr extends AbAttr {
  private statusEffect: StatusEffect[];
  private defenderType: Type[];

  constructor(statusEffect: StatusEffect[], defenderType: Type[]) {
    super(true);

    this.statusEffect = statusEffect;
    this.defenderType = defenderType;
  }

  apply(pokemon: Pokemon, passive: boolean, cancelled: Utils.BooleanHolder, args: any[]): boolean {
    if (this.statusEffect.includes(args[0] as StatusEffect) && this.defenderType.includes(args[1] as Type)) {
      cancelled.value = true;
      return true;
    }

    return false;
  }
}

function applyAbAttrsInternal<TAttr extends AbAttr>(attrType: { new(...args: any[]): TAttr },
  pokemon: Pokemon, applyFunc: AbAttrApplyFunc<TAttr>, args: any[], isAsync: boolean = false, showAbilityInstant: boolean = false, quiet: boolean = false, passive: boolean = false): Promise<void> {
  return new Promise(resolve => {
    if (!pokemon.canApplyAbility(passive)) {
      if (!passive) {
        return applyAbAttrsInternal(attrType, pokemon, applyFunc, args, isAsync, showAbilityInstant, quiet, true).then(() => resolve());
      } else {
        return resolve();
      }
    }

    const ability = (!passive ? pokemon.getAbility() : pokemon.getPassiveAbility());
    const attrs = ability.getAttrs(attrType) as TAttr[];

    const clearSpliceQueueAndResolve = () => {
      pokemon.scene.clearPhaseQueueSplice();
      if (!passive) {
        return applyAbAttrsInternal(attrType, pokemon, applyFunc, args, isAsync, showAbilityInstant, quiet, true).then(() => resolve());
      } else {
        return resolve();
      }
    };
    const applyNextAbAttr = () => {
      if (attrs.length) {
        applyAbAttr(attrs.shift());
      } else {
        clearSpliceQueueAndResolve();
      }
    };
    const applyAbAttr = (attr: TAttr) => {
      if (!canApplyAttr(pokemon, attr)) {
        return applyNextAbAttr();
      }
      pokemon.scene.setPhaseQueueSplice();
      const onApplySuccess = () => {
        if (pokemon.battleData && !pokemon.battleData.abilitiesApplied.includes(ability.id)) {
          pokemon.battleData.abilitiesApplied.push(ability.id);
        }
        if (attr.showAbility && !quiet) {
          if (showAbilityInstant) {
            pokemon.scene.abilityBar.showAbility(pokemon, passive);
          } else {
            queueShowAbility(pokemon, passive);
          }
        }
        if (!quiet) {
          const message = attr.getTriggerMessage(pokemon, (!passive ? pokemon.getAbility() : pokemon.getPassiveAbility()).name, args);
          if (message) {
            if (isAsync) {
              pokemon.scene.ui.showText(message, null, () => pokemon.scene.ui.showText(null, 0), null, true);
            } else {
              pokemon.scene.queueMessage(message);
            }
          }
        }
      };
      const result = applyFunc(attr, passive);
      if (result instanceof Promise) {
        result.then(success => {
          if (success) {
            onApplySuccess();
          }
          applyNextAbAttr();
        });
      } else {
        if (result) {
          onApplySuccess();
        }
        applyNextAbAttr();
      }
    };
    applyNextAbAttr();
  });
}

export function applyAbAttrs(attrType: { new(...args: any[]): AbAttr }, pokemon: Pokemon, cancelled: Utils.BooleanHolder, ...args: any[]): Promise<void> {
  return applyAbAttrsInternal<AbAttr>(attrType, pokemon, (attr, passive) => attr.apply(pokemon, passive, cancelled, args), args);
}

export function applyPostBattleInitAbAttrs(attrType: { new(...args: any[]): PostBattleInitAbAttr },
  pokemon: Pokemon, ...args: any[]): Promise<void> {
  return applyAbAttrsInternal<PostBattleInitAbAttr>(attrType, pokemon, (attr, passive) => attr.applyPostBattleInit(pokemon, passive, args), args);
}

export function applyPreDefendAbAttrs(attrType: { new(...args: any[]): PreDefendAbAttr },
  pokemon: Pokemon, attacker: Pokemon, move: PokemonMove, cancelled: Utils.BooleanHolder, ...args: any[]): Promise<void> {
  const simulated = args.length > 1 && args[1];
  return applyAbAttrsInternal<PreDefendAbAttr>(attrType, pokemon, (attr, passive) => attr.applyPreDefend(pokemon, passive, attacker, move, cancelled, args), args, false, false, simulated);
}

export function applyPostDefendAbAttrs(attrType: { new(...args: any[]): PostDefendAbAttr },
  pokemon: Pokemon, attacker: Pokemon, move: PokemonMove, hitResult: HitResult, ...args: any[]): Promise<void> {
  return applyAbAttrsInternal<PostDefendAbAttr>(attrType, pokemon, (attr, passive) => attr.applyPostDefend(pokemon, passive, attacker, move, hitResult, args), args);
}

export function applyBattleStatMultiplierAbAttrs(attrType: { new(...args: any[]): BattleStatMultiplierAbAttr },
  pokemon: Pokemon, battleStat: BattleStat, statValue: Utils.NumberHolder, ...args: any[]): Promise<void> {
  return applyAbAttrsInternal<BattleStatMultiplierAbAttr>(attrType, pokemon, (attr, passive) => attr.applyBattleStat(pokemon, passive, battleStat, statValue, args), args);
}

export function applyPreAttackAbAttrs(attrType: { new(...args: any[]): PreAttackAbAttr },
  pokemon: Pokemon, defender: Pokemon, move: PokemonMove, ...args: any[]): Promise<void> {
  return applyAbAttrsInternal<PreAttackAbAttr>(attrType, pokemon, (attr, passive) => attr.applyPreAttack(pokemon, passive, defender, move, args), args);
}

export function applyPostAttackAbAttrs(attrType: { new(...args: any[]): PostAttackAbAttr },
  pokemon: Pokemon, defender: Pokemon, move: PokemonMove, hitResult: HitResult, ...args: any[]): Promise<void> {
  return applyAbAttrsInternal<PostAttackAbAttr>(attrType, pokemon, (attr, passive) => attr.applyPostAttack(pokemon, passive, defender, move, hitResult, args), args);
}

export function applyPostKnockOutAbAttrs(attrType: { new(...args: any[]): PostKnockOutAbAttr },
  pokemon: Pokemon, knockedOut: Pokemon, ...args: any[]): Promise<void> {
  return applyAbAttrsInternal<PostKnockOutAbAttr>(attrType, pokemon, (attr, passive) => attr.applyPostKnockOut(pokemon, passive, knockedOut, args), args);
} 

export function applyPostVictoryAbAttrs(attrType: { new(...args: any[]): PostVictoryAbAttr },
  pokemon: Pokemon, ...args: any[]): Promise<void> {
  return applyAbAttrsInternal<PostVictoryAbAttr>(attrType, pokemon, (attr, passive) => attr.applyPostVictory(pokemon, passive, args), args);
}

export function applyPostSummonAbAttrs(attrType: { new(...args: any[]): PostSummonAbAttr },
  pokemon: Pokemon, ...args: any[]): Promise<void> {
  return applyAbAttrsInternal<PostSummonAbAttr>(attrType, pokemon, (attr, passive) => attr.applyPostSummon(pokemon, passive, args), args);
}

export function applyPreSwitchOutAbAttrs(attrType: { new(...args: any[]): PreSwitchOutAbAttr },
  pokemon: Pokemon, ...args: any[]): Promise<void> {
  return applyAbAttrsInternal<PreSwitchOutAbAttr>(attrType, pokemon, (attr, passive) => attr.applyPreSwitchOut(pokemon, passive, args), args, false, true);
}

export function applyPreStatChangeAbAttrs(attrType: { new(...args: any[]): PreStatChangeAbAttr },
  pokemon: Pokemon, stat: BattleStat, cancelled: Utils.BooleanHolder, ...args: any[]): Promise<void> {
  return applyAbAttrsInternal<PreStatChangeAbAttr>(attrType, pokemon, (attr, passive) => attr.applyPreStatChange(pokemon, passive, stat, cancelled, args), args);
}

export function applyPostStatChangeAbAttrs(attrType: { new(...args: any[]): PostStatChangeAbAttr },
  pokemon: Pokemon, stats: BattleStat[], levels: integer, selfTarget: boolean, ...args: any[]): Promise<void> {
  return applyAbAttrsInternal<PostStatChangeAbAttr>(attrType, pokemon, (attr, passive) => attr.applyPostStatChange(pokemon, stats, levels, selfTarget, args), args);
}

export function applyPreSetStatusAbAttrs(attrType: { new(...args: any[]): PreSetStatusAbAttr },
  pokemon: Pokemon, effect: StatusEffect, cancelled: Utils.BooleanHolder, ...args: any[]): Promise<void> {
  const simulated = args.length > 1 && args[1];
  return applyAbAttrsInternal<PreSetStatusAbAttr>(attrType, pokemon, (attr, passive) => attr.applyPreSetStatus(pokemon, passive, effect, cancelled, args), args, false, false, !simulated);
}

export function applyPreApplyBattlerTagAbAttrs(attrType: { new(...args: any[]): PreApplyBattlerTagAbAttr },
  pokemon: Pokemon, tag: BattlerTag, cancelled: Utils.BooleanHolder, ...args: any[]): Promise<void> {
  return applyAbAttrsInternal<PreApplyBattlerTagAbAttr>(attrType, pokemon, (attr, passive) => attr.applyPreApplyBattlerTag(pokemon, passive, tag, cancelled, args), args);
}

export function applyPreWeatherEffectAbAttrs(attrType: { new(...args: any[]): PreWeatherEffectAbAttr },
  pokemon: Pokemon, weather: Weather, cancelled: Utils.BooleanHolder, ...args: any[]): Promise<void> {
  return applyAbAttrsInternal<PreWeatherDamageAbAttr>(attrType, pokemon, (attr, passive) => attr.applyPreWeatherEffect(pokemon, passive, weather, cancelled, args), args, false, true);
}

export function applyPostTurnAbAttrs(attrType: { new(...args: any[]): PostTurnAbAttr },
  pokemon: Pokemon, ...args: any[]): Promise<void> {
  return applyAbAttrsInternal<PostTurnAbAttr>(attrType, pokemon, (attr, passive) => attr.applyPostTurn(pokemon, passive, args), args);
}

export function applyPostWeatherChangeAbAttrs(attrType: { new(...args: any[]): PostWeatherChangeAbAttr },
  pokemon: Pokemon, weather: WeatherType, ...args: any[]): Promise<void> {
  return applyAbAttrsInternal<PostWeatherChangeAbAttr>(attrType, pokemon, (attr, passive) => attr.applyPostWeatherChange(pokemon, passive, weather, args), args);
}

export function applyPostWeatherLapseAbAttrs(attrType: { new(...args: any[]): PostWeatherLapseAbAttr },
  pokemon: Pokemon, weather: Weather, ...args: any[]): Promise<void> {
  return applyAbAttrsInternal<PostWeatherLapseAbAttr>(attrType, pokemon, (attr, passive) => attr.applyPostWeatherLapse(pokemon, passive, weather, args), args);
}

export function applyPostTerrainChangeAbAttrs(attrType: { new(...args: any[]): PostTerrainChangeAbAttr },
  pokemon: Pokemon, terrain: TerrainType, ...args: any[]): Promise<void> {
  return applyAbAttrsInternal<PostTerrainChangeAbAttr>(attrType, pokemon, (attr, passive) => attr.applyPostTerrainChange(pokemon, passive, terrain, args), args);
}

export function applyCheckTrappedAbAttrs(attrType: { new(...args: any[]): CheckTrappedAbAttr },
  pokemon: Pokemon, trapped: Utils.BooleanHolder, otherPokemon: Pokemon, ...args: any[]): Promise<void> {
  return applyAbAttrsInternal<CheckTrappedAbAttr>(attrType, pokemon, (attr, passive) => attr.applyCheckTrapped(pokemon, passive, trapped, otherPokemon, args), args, true);
}

export function applyPostBattleAbAttrs(attrType: { new(...args: any[]): PostBattleAbAttr },
  pokemon: Pokemon, ...args: any[]): Promise<void> {
  return applyAbAttrsInternal<PostBattleAbAttr>(attrType, pokemon, (attr, passive) => attr.applyPostBattle(pokemon, passive, args), args);
}

export function applyPostFaintAbAttrs(attrType: { new(...args: any[]): PostFaintAbAttr },
  pokemon: Pokemon, attacker: Pokemon, move: PokemonMove, hitResult: HitResult, ...args: any[]): Promise<void> {
  return applyAbAttrsInternal<PostFaintAbAttr>(attrType, pokemon, (attr, passive) => attr.applyPostFaint(pokemon, passive, attacker, move, hitResult, args), args);
}

function canApplyAttr(pokemon: Pokemon, attr: AbAttr): boolean {
  const condition = attr.getCondition();
  return !condition || condition(pokemon);
}

function queueShowAbility(pokemon: Pokemon, passive: boolean): void {
  pokemon.scene.unshiftPhase(new ShowAbilityPhase(pokemon.scene, pokemon.id, passive));
  pokemon.scene.clearPhaseQueueSplice();
}

export const allAbilities = [ new Ability(Abilities.NONE, 3) ];

export function initAbilities() {
  allAbilities.push(
    new Ability(Abilities.STENCH, 3)
      .attr(PostAttackApplyBattlerTagAbAttr, false, (user, target, move) => (move.getMove().category !== MoveCategory.STATUS && !move.getMove().findAttr(attr => attr instanceof FlinchAttr)) ? 10 : 0, BattlerTagType.FLINCHED),
    new Ability(Abilities.DRIZZLE, 3)
      .attr(PostSummonWeatherChangeAbAttr, WeatherType.RAIN)
      .attr(PostBiomeChangeWeatherChangeAbAttr, WeatherType.RAIN),
    new Ability(Abilities.SPEED_BOOST, 3)
      .attr(PostTurnStatChangeAbAttr, BattleStat.SPD, 1),
    new Ability(Abilities.BATTLE_ARMOR, 3)
      .attr(BlockCritAbAttr)
      .ignorable(),
    new Ability(Abilities.STURDY, 3)    
      .attr(PreDefendFullHpEndureAbAttr)
      .attr(BlockOneHitKOAbAttr)
      .ignorable(),
    new Ability(Abilities.DAMP, 3)
      .attr(FieldPreventExplosiveMovesAbAttr)
      .ignorable(),
    new Ability(Abilities.LIMBER, 3)
      .attr(StatusEffectImmunityAbAttr, StatusEffect.PARALYSIS)
      .ignorable(),
    new Ability(Abilities.SAND_VEIL, 3)
      .attr(BattleStatMultiplierAbAttr, BattleStat.EVA, 1.2)
      .attr(BlockWeatherDamageAttr, WeatherType.SANDSTORM)
      .condition(getWeatherCondition(WeatherType.SANDSTORM))
      .ignorable(),
    new Ability(Abilities.STATIC, 3)
      .attr(PostDefendContactApplyStatusEffectAbAttr, 30, StatusEffect.PARALYSIS)
      .bypassFaint(),
    new Ability(Abilities.VOLT_ABSORB, 3)
      .attr(TypeImmunityHealAbAttr, Type.ELECTRIC)
      .ignorable(),
    new Ability(Abilities.WATER_ABSORB, 3)
      .attr(TypeImmunityHealAbAttr, Type.WATER)
      .ignorable(),
    new Ability(Abilities.OBLIVIOUS, 3)
      .attr(BattlerTagImmunityAbAttr, BattlerTagType.INFATUATED)
      .attr(IntimidateImmunityAbAttr)
      .ignorable(),
    new Ability(Abilities.CLOUD_NINE, 3)
      .attr(SuppressWeatherEffectAbAttr, true),
    new Ability(Abilities.COMPOUND_EYES, 3)
      .attr(BattleStatMultiplierAbAttr, BattleStat.ACC, 1.3),
    new Ability(Abilities.INSOMNIA, 3)
      .attr(StatusEffectImmunityAbAttr, StatusEffect.SLEEP)
      .attr(BattlerTagImmunityAbAttr, BattlerTagType.DROWSY)
      .ignorable(),
    new Ability(Abilities.COLOR_CHANGE, 3)
      .attr(PostDefendTypeChangeAbAttr),
    new Ability(Abilities.IMMUNITY, 3)
      .attr(StatusEffectImmunityAbAttr, StatusEffect.POISON, StatusEffect.TOXIC)
      .ignorable(),
    new Ability(Abilities.FLASH_FIRE, 3)
      .attr(TypeImmunityAddBattlerTagAbAttr, Type.FIRE, BattlerTagType.FIRE_BOOST, 1, (pokemon: Pokemon) => !pokemon.status || pokemon.status.effect !== StatusEffect.FREEZE)
      .ignorable(),
    new Ability(Abilities.SHIELD_DUST, 3)
      .ignorable()
      .unimplemented(),
    new Ability(Abilities.OWN_TEMPO, 3)
      .attr(BattlerTagImmunityAbAttr, BattlerTagType.CONFUSED)
      .attr(IntimidateImmunityAbAttr)
      .ignorable(),
    new Ability(Abilities.SUCTION_CUPS, 3)
      .attr(ForceSwitchOutImmunityAbAttr)  
      .ignorable(),
    new Ability(Abilities.INTIMIDATE, 3)
      .attr(PostSummonStatChangeAbAttr, BattleStat.ATK, -1, false, true),
    new Ability(Abilities.SHADOW_TAG, 3)
      .attr(ArenaTrapAbAttr),
    new Ability(Abilities.ROUGH_SKIN, 3)
      .attr(PostDefendContactDamageAbAttr, 8)
      .bypassFaint(),
    new Ability(Abilities.WONDER_GUARD, 3)
      .attr(NonSuperEffectiveImmunityAbAttr)
      .attr(UncopiableAbilityAbAttr)
      .attr(UnswappableAbilityAbAttr)
      .ignorable(),
    new Ability(Abilities.LEVITATE, 3)
      .attr(TypeImmunityAbAttr, Type.GROUND, (pokemon: Pokemon) => !pokemon.getTag(BattlerTagType.IGNORE_FLYING) && !pokemon.scene.arena.getTag(ArenaTagType.GRAVITY) && !pokemon.getTag(BattlerTagType.GROUNDED))
      .ignorable(),
    new Ability(Abilities.EFFECT_SPORE, 3)
      .attr(EffectSporeAbAttr),
    new Ability(Abilities.SYNCHRONIZE, 3)
      .attr(SyncEncounterNatureAbAttr)
      .unimplemented(),
    new Ability(Abilities.CLEAR_BODY, 3)
      .attr(ProtectStatAbAttr)
      .ignorable(),
    new Ability(Abilities.NATURAL_CURE, 3)
      .attr(PreSwitchOutResetStatusAbAttr),
    new Ability(Abilities.LIGHTNING_ROD, 3)
      .attr(RedirectTypeMoveAbAttr, Type.ELECTRIC)
      .attr(TypeImmunityStatChangeAbAttr, Type.ELECTRIC, BattleStat.SPATK, 1)
      .ignorable(),
    new Ability(Abilities.SERENE_GRACE, 3)
      .unimplemented(),
    new Ability(Abilities.SWIFT_SWIM, 3)
      .attr(BattleStatMultiplierAbAttr, BattleStat.SPD, 2)
      .condition(getWeatherCondition(WeatherType.RAIN, WeatherType.HEAVY_RAIN)),
    new Ability(Abilities.CHLOROPHYLL, 3)
      .attr(BattleStatMultiplierAbAttr, BattleStat.SPD, 2)
      .condition(getWeatherCondition(WeatherType.SUNNY, WeatherType.HARSH_SUN)),
    new Ability(Abilities.ILLUMINATE, 3)
      .attr(ProtectStatAbAttr, BattleStat.ACC)
      .attr(DoubleBattleChanceAbAttr)
      .ignorable(),
    new Ability(Abilities.TRACE, 3)
      .attr(TraceAbAttr)
      .attr(UncopiableAbilityAbAttr),
    new Ability(Abilities.HUGE_POWER, 3)
      .attr(BattleStatMultiplierAbAttr, BattleStat.ATK, 2),
    new Ability(Abilities.POISON_POINT, 3)
      .attr(PostDefendContactApplyStatusEffectAbAttr, 30, StatusEffect.POISON)
      .bypassFaint(),
    new Ability(Abilities.INNER_FOCUS, 3)
      .attr(BattlerTagImmunityAbAttr, BattlerTagType.FLINCHED)
      .attr(IntimidateImmunityAbAttr)
      .ignorable(),
    new Ability(Abilities.MAGMA_ARMOR, 3)
      .attr(StatusEffectImmunityAbAttr, StatusEffect.FREEZE)
      .ignorable(),
    new Ability(Abilities.WATER_VEIL, 3)
      .attr(StatusEffectImmunityAbAttr, StatusEffect.BURN)
      .ignorable(),
    new Ability(Abilities.MAGNET_PULL, 3)
      /*.attr(ArenaTrapAbAttr)
      .condition((pokemon: Pokemon) => pokemon.getOpponent()?.isOfType(Type.STEEL))*/
      .unimplemented(),
    new Ability(Abilities.SOUNDPROOF, 3)
      .attr(MoveImmunityAbAttr, (pokemon, attacker, move) => pokemon !== attacker && move.getMove().hasFlag(MoveFlags.SOUND_BASED))
      .ignorable(),
    new Ability(Abilities.RAIN_DISH, 3)
      .attr(PostWeatherLapseHealAbAttr, 1, WeatherType.RAIN, WeatherType.HEAVY_RAIN),
    new Ability(Abilities.SAND_STREAM, 3)
      .attr(PostSummonWeatherChangeAbAttr, WeatherType.SANDSTORM)
      .attr(PostBiomeChangeWeatherChangeAbAttr, WeatherType.SANDSTORM),
    new Ability(Abilities.PRESSURE, 3)
      .attr(IncreasePpAbAttr)
      .attr(PostSummonMessageAbAttr, (pokemon: Pokemon) => getPokemonMessage(pokemon, " is exerting its Pressure!")),
    new Ability(Abilities.THICK_FAT, 3)
      .attr(ReceivedTypeDamageMultiplierAbAttr, Type.FIRE, 0.5)
      .attr(ReceivedTypeDamageMultiplierAbAttr, Type.ICE, 0.5)
      .ignorable(),
    new Ability(Abilities.EARLY_BIRD, 3)
      .attr(ReduceStatusEffectDurationAbAttr, StatusEffect.SLEEP),
    new Ability(Abilities.FLAME_BODY, 3)
      .attr(PostDefendContactApplyStatusEffectAbAttr, 30, StatusEffect.BURN)
      .bypassFaint(),
    new Ability(Abilities.RUN_AWAY, 3)
      .attr(RunSuccessAbAttr),
    new Ability(Abilities.KEEN_EYE, 3)
      .attr(ProtectStatAbAttr, BattleStat.ACC)
      .ignorable(),
    new Ability(Abilities.HYPER_CUTTER, 3)
      .attr(ProtectStatAbAttr, BattleStat.ATK)
      .ignorable(),
    new Ability(Abilities.PICKUP, 3)
      .attr(PostBattleLootAbAttr),
    new Ability(Abilities.TRUANT, 3)
      .attr(PostSummonAddBattlerTagAbAttr, BattlerTagType.TRUANT, 1, false),
    new Ability(Abilities.HUSTLE, 3)
      .attr(BattleStatMultiplierAbAttr, BattleStat.ATK, 1.5, (user, target, move) => move.category === MoveCategory.PHYSICAL)
      .attr(BattleStatMultiplierAbAttr, BattleStat.ACC, 0.8, (user, target, move) => move.category === MoveCategory.PHYSICAL),
    new Ability(Abilities.CUTE_CHARM, 3)
      .attr(PostDefendContactApplyTagChanceAbAttr, 30, BattlerTagType.INFATUATED),
    new Ability(Abilities.PLUS, 3)
      .unimplemented(),
    new Ability(Abilities.MINUS, 3)
      .unimplemented(),
    new Ability(Abilities.FORECAST, 3)
      .attr(UncopiableAbilityAbAttr)
      .attr(NoFusionAbilityAbAttr)
      .unimplemented(),
    new Ability(Abilities.STICKY_HOLD, 3)
      .attr(BlockItemTheftAbAttr)
      .bypassFaint()
      .ignorable(),
    new Ability(Abilities.SHED_SKIN, 3)
      .conditionalAttr(pokemon => !Utils.randSeedInt(3), PostTurnResetStatusAbAttr),
    new Ability(Abilities.GUTS, 3)
      .attr(BypassBurnDamageReductionAbAttr)
      .conditionalAttr(pokemon => !!pokemon.status, BattleStatMultiplierAbAttr, BattleStat.ATK, 1.5),
    new Ability(Abilities.MARVEL_SCALE, 3)
      .conditionalAttr(pokemon => !!pokemon.status, BattleStatMultiplierAbAttr, BattleStat.DEF, 1.5)
      .ignorable(),
    new Ability(Abilities.LIQUID_OOZE, 3)
      .attr(ReverseDrainAbAttr),
    new Ability(Abilities.OVERGROW, 3)
      .attr(LowHpMoveTypePowerBoostAbAttr, Type.GRASS),
    new Ability(Abilities.BLAZE, 3)
      .attr(LowHpMoveTypePowerBoostAbAttr, Type.FIRE),
    new Ability(Abilities.TORRENT, 3)
      .attr(LowHpMoveTypePowerBoostAbAttr, Type.WATER),
    new Ability(Abilities.SWARM, 3)
      .attr(LowHpMoveTypePowerBoostAbAttr, Type.BUG),
    new Ability(Abilities.ROCK_HEAD, 3)
      .attr(BlockRecoilDamageAttr),
    new Ability(Abilities.DROUGHT, 3)
      .attr(PostSummonWeatherChangeAbAttr, WeatherType.SUNNY)
      .attr(PostBiomeChangeWeatherChangeAbAttr, WeatherType.SUNNY),
    new Ability(Abilities.ARENA_TRAP, 3)
      .attr(ArenaTrapAbAttr)
      .attr(DoubleBattleChanceAbAttr),
    new Ability(Abilities.VITAL_SPIRIT, 3)
      .attr(StatusEffectImmunityAbAttr, StatusEffect.SLEEP)
      .attr(BattlerTagImmunityAbAttr, BattlerTagType.DROWSY)
      .ignorable(),
    new Ability(Abilities.WHITE_SMOKE, 3)
      .attr(ProtectStatAbAttr)
      .ignorable(),
    new Ability(Abilities.PURE_POWER, 3)
      .attr(BattleStatMultiplierAbAttr, BattleStat.ATK, 2),
    new Ability(Abilities.SHELL_ARMOR, 3)
      .attr(BlockCritAbAttr)
      .ignorable(),
    new Ability(Abilities.AIR_LOCK, 3)
      .attr(SuppressWeatherEffectAbAttr, true)
      .attr(PostSummonUnnamedMessageAbAttr, "The effects of the weather disappeared."),
    new Ability(Abilities.TANGLED_FEET, 4)
      .conditionalAttr(pokemon => !!pokemon.getTag(BattlerTagType.CONFUSED), BattleStatMultiplierAbAttr, BattleStat.EVA, 2)
      .ignorable(),
    new Ability(Abilities.MOTOR_DRIVE, 4)
      .attr(TypeImmunityStatChangeAbAttr, Type.ELECTRIC, BattleStat.SPD, 1)
      .ignorable(),
    new Ability(Abilities.RIVALRY, 4)
      .attr(MovePowerBoostAbAttr, (user, target, move) => user.gender !== Gender.GENDERLESS && target.gender !== Gender.GENDERLESS && user.gender === target.gender, 1.25, true)
      .attr(MovePowerBoostAbAttr, (user, target, move) => user.gender !== Gender.GENDERLESS && target.gender !== Gender.GENDERLESS && user.gender !== target.gender, 0.75),
    new Ability(Abilities.STEADFAST, 4)
      .attr(FlinchStatChangeAbAttr, BattleStat.SPD, 1),
    new Ability(Abilities.SNOW_CLOAK, 4)
      .attr(BattleStatMultiplierAbAttr, BattleStat.EVA, 1.2)
      .attr(BlockWeatherDamageAttr, WeatherType.HAIL)
      .condition(getWeatherCondition(WeatherType.HAIL, WeatherType.SNOW))
      .ignorable(),
    new Ability(Abilities.GLUTTONY, 4)
      .attr(ReduceBerryUseThresholdAbAttr),
    new Ability(Abilities.ANGER_POINT, 4)
      .attr(PostDefendCritStatChangeAbAttr, BattleStat.ATK, 6),
    new Ability(Abilities.UNBURDEN, 4)
      .unimplemented(),
    new Ability(Abilities.HEATPROOF, 4)
      .attr(ReceivedTypeDamageMultiplierAbAttr, Type.FIRE, 0.5)
      .ignorable(),
    new Ability(Abilities.SIMPLE, 4)
      .attr(StatChangeMultiplierAbAttr, 2)
      .ignorable(),
    new Ability(Abilities.DRY_SKIN, 4)
      .attr(PostWeatherLapseDamageAbAttr, 2, WeatherType.SUNNY, WeatherType.HARSH_SUN)
      .attr(PostWeatherLapseHealAbAttr, 2, WeatherType.RAIN, WeatherType.HEAVY_RAIN)
      .attr(ReceivedTypeDamageMultiplierAbAttr, Type.FIRE, 1.25)
      .attr(TypeImmunityHealAbAttr, Type.WATER)
      .ignorable(),
    new Ability(Abilities.DOWNLOAD, 4)
      .attr(DownloadAbAttr),
    new Ability(Abilities.IRON_FIST, 4)
      .attr(MovePowerBoostAbAttr, (user, target, move) => move.hasFlag(MoveFlags.PUNCHING_MOVE), 1.2),
    new Ability(Abilities.POISON_HEAL, 4)
      .unimplemented(),
    new Ability(Abilities.ADAPTABILITY, 4)
      .attr(StabBoostAbAttr),
    new Ability(Abilities.SKILL_LINK, 4)
      .attr(MaxMultiHitAbAttr),
    new Ability(Abilities.HYDRATION, 4)
      .attr(PostTurnResetStatusAbAttr)
      .condition(getWeatherCondition(WeatherType.RAIN, WeatherType.HEAVY_RAIN)),
    new Ability(Abilities.SOLAR_POWER, 4)
      .attr(PostWeatherLapseDamageAbAttr, 2, WeatherType.SUNNY, WeatherType.HARSH_SUN)
      .attr(BattleStatMultiplierAbAttr, BattleStat.SPATK, 1.5)
      .condition(getWeatherCondition(WeatherType.SUNNY, WeatherType.HARSH_SUN)),
    new Ability(Abilities.QUICK_FEET, 4)
      .conditionalAttr(pokemon => pokemon.status ? pokemon.status.effect === StatusEffect.PARALYSIS : false, BattleStatMultiplierAbAttr, BattleStat.SPD, 2)
      .conditionalAttr(pokemon => !!pokemon.status, BattleStatMultiplierAbAttr, BattleStat.SPD, 1.5),
    new Ability(Abilities.NORMALIZE, 4)
      .attr(MoveTypeChangeAttr, Type.NORMAL, 1.2, (user, target, move) => move.id !== Moves.HIDDEN_POWER && move.id !== Moves.WEATHER_BALL && 
            move.id !== Moves.NATURAL_GIFT && move.id !== Moves.JUDGMENT && move.id !== Moves.TECHNO_BLAST),
    new Ability(Abilities.SNIPER, 4)
      .attr(MultCritAbAttr, 1.5),
    new Ability(Abilities.MAGIC_GUARD, 4)
      .attr(BlockNonDirectDamageAbAttr),
    new Ability(Abilities.NO_GUARD, 4)
      .attr(AlwaysHitAbAttr)
      .attr(DoubleBattleChanceAbAttr),
    new Ability(Abilities.STALL, 4)
      .unimplemented(),
    new Ability(Abilities.TECHNICIAN, 4)
      .attr(MovePowerBoostAbAttr, (user, target, move) => {
        const power = new Utils.NumberHolder(move.power);
        applyMoveAttrs(VariablePowerAttr, user, target, move, power);
        return power.value <= 60;
      }, 1.5),
    new Ability(Abilities.LEAF_GUARD, 4)
      .attr(StatusEffectImmunityAbAttr)
      .condition(getWeatherCondition(WeatherType.SUNNY, WeatherType.HARSH_SUN))
      .ignorable(),
    new Ability(Abilities.KLUTZ, 4)
      .unimplemented(),
    new Ability(Abilities.MOLD_BREAKER, 4)
      .attr(PostSummonMessageAbAttr, (pokemon: Pokemon) => getPokemonMessage(pokemon, " breaks the mold!"))
      .attr(MoveAbilityBypassAbAttr),
    new Ability(Abilities.SUPER_LUCK, 4)
      .attr(BonusCritAbAttr)
      .partial(),
    new Ability(Abilities.AFTERMATH, 4)
      .attr(PostFaintContactDamageAbAttr,4)
      .bypassFaint(),
    new Ability(Abilities.ANTICIPATION, 4)
      .conditionalAttr(getAnticipationCondition(), PostSummonMessageAbAttr, (pokemon: Pokemon) => getPokemonMessage(pokemon, " shuddered!")),
    new Ability(Abilities.FOREWARN, 4)
      .attr(ForewarnAbAttr),
    new Ability(Abilities.UNAWARE, 4)
      .attr(IgnoreOpponentStatChangesAbAttr)
      .ignorable(),
    new Ability(Abilities.TINTED_LENS, 4)
      .attr(DamageBoostAbAttr, 2, (user, target, move) => target.getAttackTypeEffectiveness(move.type, user) <= 0.5),
    new Ability(Abilities.FILTER, 4)
      .attr(ReceivedMoveDamageMultiplierAbAttr,(target, user, move) => target.getAttackTypeEffectiveness(move.type, user) >= 2, 0.75)
      .ignorable(),
    new Ability(Abilities.SLOW_START, 4)
      .attr(PostSummonAddBattlerTagAbAttr, BattlerTagType.SLOW_START, 5),
    new Ability(Abilities.SCRAPPY, 4)
      .attr(IgnoreTypeImmunityAbAttr, Type.GHOST, [Type.NORMAL, Type.FIGHTING])
      .attr(IntimidateImmunityAbAttr),
    new Ability(Abilities.STORM_DRAIN, 4)
      .attr(RedirectTypeMoveAbAttr, Type.WATER)
      .attr(TypeImmunityStatChangeAbAttr, Type.WATER, BattleStat.SPATK, 1)
      .ignorable(),
    new Ability(Abilities.ICE_BODY, 4)
      .attr(BlockWeatherDamageAttr, WeatherType.HAIL)
      .attr(PostWeatherLapseHealAbAttr, 1, WeatherType.HAIL, WeatherType.SNOW),
    new Ability(Abilities.SOLID_ROCK, 4)
      .attr(ReceivedMoveDamageMultiplierAbAttr,(target, user, move) => target.getAttackTypeEffectiveness(move.type, user) >= 2, 0.75)
      .ignorable(),
    new Ability(Abilities.SNOW_WARNING, 4)
      .attr(PostSummonWeatherChangeAbAttr, WeatherType.SNOW)
      .attr(PostBiomeChangeWeatherChangeAbAttr, WeatherType.SNOW),
    new Ability(Abilities.HONEY_GATHER, 4)
      .unimplemented(),
    new Ability(Abilities.FRISK, 4)
      .attr(FriskAbAttr),
    new Ability(Abilities.RECKLESS, 4)
      .attr(MovePowerBoostAbAttr, (user, target, move) => move.hasFlag(MoveFlags.RECKLESS_MOVE), 1.2),
    new Ability(Abilities.MULTITYPE, 4)
      .attr(UncopiableAbilityAbAttr)
      .attr(UnswappableAbilityAbAttr)
      .attr(UnsuppressableAbilityAbAttr)
      .attr(NoFusionAbilityAbAttr)
      .unimplemented(),
    new Ability(Abilities.FLOWER_GIFT, 4)
      .conditionalAttr(getWeatherCondition(WeatherType.SUNNY || WeatherType.HARSH_SUN), BattleStatMultiplierAbAttr, BattleStat.ATK, 1.5)
      .conditionalAttr(getWeatherCondition(WeatherType.SUNNY || WeatherType.HARSH_SUN), BattleStatMultiplierAbAttr, BattleStat.SPDEF, 1.5)
      .attr(UncopiableAbilityAbAttr)
      .attr(NoFusionAbilityAbAttr)
      .ignorable()
      .partial(),
    new Ability(Abilities.BAD_DREAMS, 4)
      .attr(PostTurnHurtIfSleepingAbAttr),
    new Ability(Abilities.PICKPOCKET, 5)
      .attr(PostDefendStealHeldItemAbAttr, (target, user, move) => move.hasFlag(MoveFlags.MAKES_CONTACT)),
    new Ability(Abilities.SHEER_FORCE, 5)
      .unimplemented(),
    new Ability(Abilities.CONTRARY, 5)
      .attr(StatChangeMultiplierAbAttr, -1)
      .ignorable(),
    new Ability(Abilities.UNNERVE, 5)
      .attr(PreventBerryUseAbAttr),
    new Ability(Abilities.DEFIANT, 5)
      .attr(PostStatChangeStatChangeAbAttr, (target, statsChanged, levels) => levels < 0, [BattleStat.ATK], 2),
    new Ability(Abilities.DEFEATIST, 5)
      .attr(BattleStatMultiplierAbAttr, BattleStat.ATK, 0.5)
      .attr(BattleStatMultiplierAbAttr, BattleStat.SPATK, 0.5)
      .condition((pokemon) => pokemon.getHpRatio() <= 0.5),
    new Ability(Abilities.CURSED_BODY, 5)
      .attr(PostDefendMoveDisableAbAttr, 30)
      .bypassFaint(),
    new Ability(Abilities.HEALER, 5)
      .conditionalAttr(pokemon => pokemon.getAlly() && Utils.randSeedInt(10) < 3, PostTurnResetStatusAbAttr, true),
    new Ability(Abilities.FRIEND_GUARD, 5)
      .ignorable()
      .unimplemented(),
    new Ability(Abilities.WEAK_ARMOR, 5)
      .attr(PostDefendStatChangeAbAttr, (target, user, move) => move.category === MoveCategory.PHYSICAL, BattleStat.DEF, -1)
      .attr(PostDefendStatChangeAbAttr, (target, user, move) => move.category === MoveCategory.PHYSICAL, BattleStat.SPD, 2),
    new Ability(Abilities.HEAVY_METAL, 5)
      .attr(WeightMultiplierAbAttr, 2)
      .ignorable(),
    new Ability(Abilities.LIGHT_METAL, 5)
      .attr(WeightMultiplierAbAttr, 0.5)
      .ignorable(),
    new Ability(Abilities.MULTISCALE, 5)
      .attr(ReceivedMoveDamageMultiplierAbAttr,(target, user, move) => target.getHpRatio() === 1, 0.5)
      .ignorable(),
    new Ability(Abilities.TOXIC_BOOST, 5)
      .attr(MovePowerBoostAbAttr, (user, target, move) => move.category === MoveCategory.PHYSICAL && (user.status?.effect === StatusEffect.POISON || user.status?.effect === StatusEffect.TOXIC), 1.5),
    new Ability(Abilities.FLARE_BOOST, 5)
      .attr(MovePowerBoostAbAttr, (user, target, move) => move.category === MoveCategory.SPECIAL && user.status?.effect === StatusEffect.BURN, 1.5),
    new Ability(Abilities.HARVEST, 5)
      .attr(
        PostTurnLootAbAttr, 
        "EATEN_BERRIES", 
        /** Rate is doubled when under sun {@link https://dex.pokemonshowdown.com/abilities/harvest} */
        (pokemon) => 0.5 * (getWeatherCondition(WeatherType.SUNNY, WeatherType.HARSH_SUN)(pokemon) ? 2 : 1)
      )
      .partial(),
    new Ability(Abilities.TELEPATHY, 5)
      .attr(MoveImmunityAbAttr, (pokemon, attacker, move) => pokemon.getAlly() === attacker && move.getMove() instanceof AttackMove)
      .ignorable(),
    new Ability(Abilities.MOODY, 5)
      .attr(MoodyAbAttr),
    new Ability(Abilities.OVERCOAT, 5)
      .attr(BlockWeatherDamageAttr)
      .attr(MoveImmunityAbAttr, (pokemon, attacker, move) => pokemon !== attacker && move.getMove().hasFlag(MoveFlags.POWDER_MOVE))
      .ignorable(),
    new Ability(Abilities.POISON_TOUCH, 5)
      .attr(PostAttackContactApplyStatusEffectAbAttr, 30, StatusEffect.POISON),
    new Ability(Abilities.REGENERATOR, 5)
      .attr(PreSwitchOutHealAbAttr),
    new Ability(Abilities.BIG_PECKS, 5)
      .attr(ProtectStatAbAttr, BattleStat.DEF)
      .ignorable(),
    new Ability(Abilities.SAND_RUSH, 5)
      .attr(BattleStatMultiplierAbAttr, BattleStat.SPD, 2)
      .attr(BlockWeatherDamageAttr, WeatherType.SANDSTORM)
      .condition(getWeatherCondition(WeatherType.SANDSTORM)),
    new Ability(Abilities.WONDER_SKIN, 5)
      .ignorable()
      .unimplemented(),
    new Ability(Abilities.ANALYTIC, 5)
      .attr(MovePowerBoostAbAttr, (user, target, move) => !!target.getLastXMoves(1).find(m => m.turn === target.scene.currentBattle.turn) || user.scene.currentBattle.turnCommands[target.getBattlerIndex()].command !== Command.FIGHT, 1.3),
    new Ability(Abilities.ILLUSION, 5)
      .attr(UncopiableAbilityAbAttr)
      .attr(UnswappableAbilityAbAttr)
      .unimplemented(),
    new Ability(Abilities.IMPOSTER, 5)
      .attr(PostSummonTransformAbAttr)
      .attr(UncopiableAbilityAbAttr),
    new Ability(Abilities.INFILTRATOR, 5)
      .unimplemented(),
    new Ability(Abilities.MUMMY, 5)
      .attr(PostDefendAbilityGiveAbAttr, Abilities.MUMMY)
      .bypassFaint(),
    new Ability(Abilities.MOXIE, 5)
      .attr(PostVictoryStatChangeAbAttr, BattleStat.ATK, 1),
    new Ability(Abilities.JUSTIFIED, 5)
      .attr(PostDefendStatChangeAbAttr, (target, user, move) => move.type === Type.DARK && move.category !== MoveCategory.STATUS, BattleStat.ATK, 1),
    new Ability(Abilities.RATTLED, 5)
      .attr(PostDefendStatChangeAbAttr, (target, user, move) => move.category !== MoveCategory.STATUS && (move.type === Type.DARK || move.type === Type.BUG ||
        move.type === Type.GHOST), BattleStat.SPD, 1)
      .attr(PostIntimidateStatChangeAbAttr, [BattleStat.SPD], 1),
    new Ability(Abilities.MAGIC_BOUNCE, 5)
      .ignorable()
      .unimplemented(),
    new Ability(Abilities.SAP_SIPPER, 5)
      .attr(TypeImmunityStatChangeAbAttr, Type.GRASS, BattleStat.ATK, 1)
      .ignorable(),
    new Ability(Abilities.PRANKSTER, 5)
      .attr(IncrementMovePriorityAbAttr, (pokemon, move: Move) => move.category === MoveCategory.STATUS),
    new Ability(Abilities.SAND_FORCE, 5)
      .attr(MoveTypePowerBoostAbAttr, Type.ROCK, 1.3)
      .attr(MoveTypePowerBoostAbAttr, Type.GROUND, 1.3)
      .attr(MoveTypePowerBoostAbAttr, Type.STEEL, 1.3)
      .attr(BlockWeatherDamageAttr, WeatherType.SANDSTORM)
      .condition(getWeatherCondition(WeatherType.SANDSTORM)),
    new Ability(Abilities.IRON_BARBS, 5)
      .attr(PostDefendContactDamageAbAttr, 8)
      .bypassFaint(),
    new Ability(Abilities.ZEN_MODE, 5)
      .attr(PostBattleInitFormChangeAbAttr, p => p.getHpRatio() <= 0.5 ? 1 : 0)
      .attr(PostSummonFormChangeAbAttr, p => p.getHpRatio() <= 0.5 ? 1 : 0)
      .attr(PostTurnFormChangeAbAttr, p => p.getHpRatio() <= 0.5 ? 1 : 0)
      .attr(UncopiableAbilityAbAttr)
      .attr(UnswappableAbilityAbAttr)
      .attr(UnsuppressableAbilityAbAttr)
      .attr(NoFusionAbilityAbAttr),
    new Ability(Abilities.VICTORY_STAR, 5)
      .attr(BattleStatMultiplierAbAttr, BattleStat.ACC, 1.1)
      .partial(),
    new Ability(Abilities.TURBOBLAZE, 5)
      .attr(PostSummonMessageAbAttr, (pokemon: Pokemon) => getPokemonMessage(pokemon, " is radiating a blazing aura!"))
      .attr(MoveAbilityBypassAbAttr),
    new Ability(Abilities.TERAVOLT, 5)
      .attr(PostSummonMessageAbAttr, (pokemon: Pokemon) => getPokemonMessage(pokemon, " is radiating a bursting aura!"))
      .attr(MoveAbilityBypassAbAttr),
    new Ability(Abilities.AROMA_VEIL, 6)
      .ignorable()
      .unimplemented(),
    new Ability(Abilities.FLOWER_VEIL, 6)
      .ignorable()
      .unimplemented(),
    new Ability(Abilities.CHEEK_POUCH, 6)
      .unimplemented(),
    new Ability(Abilities.PROTEAN, 6)
      .unimplemented(),
    new Ability(Abilities.FUR_COAT, 6)
      .attr(ReceivedMoveDamageMultiplierAbAttr, (target, user, move) => move.category === MoveCategory.PHYSICAL, 0.5)
      .ignorable(),
    new Ability(Abilities.MAGICIAN, 6)
      .attr(PostAttackStealHeldItemAbAttr),
    new Ability(Abilities.BULLETPROOF, 6)
      .attr(MoveImmunityAbAttr, (pokemon, attacker, move) => pokemon !== attacker && move.getMove().hasFlag(MoveFlags.BALLBOMB_MOVE))
      .ignorable(),
    new Ability(Abilities.COMPETITIVE, 6)
      .attr(PostStatChangeStatChangeAbAttr, (target, statsChanged, levels) => levels < 0, [BattleStat.SPATK], 2),
    new Ability(Abilities.STRONG_JAW, 6)
      .attr(MovePowerBoostAbAttr, (user, target, move) => move.hasFlag(MoveFlags.BITING_MOVE), 1.5),
    new Ability(Abilities.REFRIGERATE, 6)
      .attr(MoveTypeChangePowerMultiplierAbAttr, Type.NORMAL, Type.ICE, 1.2),
    new Ability(Abilities.SWEET_VEIL, 6)
      .attr(StatusEffectImmunityAbAttr, StatusEffect.SLEEP)
      .attr(BattlerTagImmunityAbAttr, BattlerTagType.DROWSY)
      .ignorable()
      .partial(),
    new Ability(Abilities.STANCE_CHANGE, 6)
      .attr(UncopiableAbilityAbAttr)
      .attr(UnswappableAbilityAbAttr)
      .attr(UnsuppressableAbilityAbAttr)
      .attr(NoFusionAbilityAbAttr),
    new Ability(Abilities.GALE_WINGS, 6)
      .attr(IncrementMovePriorityAbAttr, (pokemon, move) => pokemon.getHpRatio() === 1 && move.type === Type.FLYING),
    new Ability(Abilities.MEGA_LAUNCHER, 6)
      .attr(MovePowerBoostAbAttr, (user, target, move) => move.hasFlag(MoveFlags.PULSE_MOVE), 1.5),
    new Ability(Abilities.GRASS_PELT, 6)
      .conditionalAttr(getTerrainCondition(TerrainType.GRASSY), BattleStatMultiplierAbAttr, BattleStat.DEF, 1.5)
      .ignorable(),
    new Ability(Abilities.SYMBIOSIS, 6)
      .unimplemented(),
    new Ability(Abilities.TOUGH_CLAWS, 6)
      .attr(MovePowerBoostAbAttr, (user, target, move) => move.hasFlag(MoveFlags.MAKES_CONTACT), 1.3),
    new Ability(Abilities.PIXILATE, 6)
      .attr(MoveTypeChangePowerMultiplierAbAttr, Type.NORMAL, Type.FAIRY, 1.2),
    new Ability(Abilities.GOOEY, 6)
      .attr(PostDefendStatChangeAbAttr, (target, user, move) => move.hasFlag(MoveFlags.MAKES_CONTACT), BattleStat.SPD, -1, false),
    new Ability(Abilities.AERILATE, 6)
      .attr(MoveTypeChangePowerMultiplierAbAttr, Type.NORMAL, Type.FLYING, 1.2),
    new Ability(Abilities.PARENTAL_BOND, 6)
      .unimplemented(),
    new Ability(Abilities.DARK_AURA, 6)
      .attr(PostSummonMessageAbAttr, (pokemon: Pokemon) => getPokemonMessage(pokemon, " is radiating a Dark Aura!"))
      .attr(FieldMoveTypePowerBoostAbAttr, Type.DARK, 4 / 3),
    new Ability(Abilities.FAIRY_AURA, 6)
      .attr(PostSummonMessageAbAttr, (pokemon: Pokemon) => getPokemonMessage(pokemon, " is radiating a Fairy Aura!"))
      .attr(FieldMoveTypePowerBoostAbAttr, Type.FAIRY, 4 / 3),
    new Ability(Abilities.AURA_BREAK, 6)
      .ignorable()
      .unimplemented(),
    new Ability(Abilities.PRIMORDIAL_SEA, 6)
      .attr(PostSummonWeatherChangeAbAttr, WeatherType.HEAVY_RAIN)
      .attr(PostBiomeChangeWeatherChangeAbAttr, WeatherType.HEAVY_RAIN),
    new Ability(Abilities.DESOLATE_LAND, 6)
      .attr(PostSummonWeatherChangeAbAttr, WeatherType.HARSH_SUN)
      .attr(PostBiomeChangeWeatherChangeAbAttr, WeatherType.HARSH_SUN),
    new Ability(Abilities.DELTA_STREAM, 6)
      .attr(PostSummonWeatherChangeAbAttr, WeatherType.STRONG_WINDS)
      .attr(PostBiomeChangeWeatherChangeAbAttr, WeatherType.STRONG_WINDS),
    new Ability(Abilities.STAMINA, 7)
      .attr(PostDefendStatChangeAbAttr, (target, user, move) => move.category !== MoveCategory.STATUS, BattleStat.DEF, 1),
    new Ability(Abilities.WIMP_OUT, 7)
      .unimplemented(),
    new Ability(Abilities.EMERGENCY_EXIT, 7)
      .unimplemented(),
    new Ability(Abilities.WATER_COMPACTION, 7)
      .attr(PostDefendStatChangeAbAttr, (target, user, move) => move.type === Type.WATER && move.category !== MoveCategory.STATUS, BattleStat.DEF, 2),
    new Ability(Abilities.MERCILESS, 7)
      .attr(ConditionalCritAbAttr, (user, target, move) => target.status?.effect === StatusEffect.TOXIC || target.status?.effect === StatusEffect.POISON),
    new Ability(Abilities.SHIELDS_DOWN, 7)
      .attr(PostBattleInitFormChangeAbAttr, p => p.formIndex % 7 + (p.getHpRatio() <= 0.5 ? 7 : 0))
      .attr(PostSummonFormChangeAbAttr, p => p.formIndex % 7 + (p.getHpRatio() <= 0.5 ? 7 : 0))
      .attr(PostTurnFormChangeAbAttr, p => p.formIndex % 7 + (p.getHpRatio() <= 0.5 ? 7 : 0))
      .attr(UncopiableAbilityAbAttr)
      .attr(UnswappableAbilityAbAttr)
      .attr(UnsuppressableAbilityAbAttr)
      .attr(NoFusionAbilityAbAttr)
      .partial(),
    new Ability(Abilities.STAKEOUT, 7)
      .attr(MovePowerBoostAbAttr, (user, target, move) => user.scene.currentBattle.turnCommands[target.getBattlerIndex()].command === Command.POKEMON, 2),
    new Ability(Abilities.WATER_BUBBLE, 7)
      .attr(ReceivedTypeDamageMultiplierAbAttr, Type.FIRE, 0.5)
      .attr(MoveTypePowerBoostAbAttr, Type.WATER, 2)
      .attr(StatusEffectImmunityAbAttr, StatusEffect.BURN)
      .ignorable(),
    new Ability(Abilities.STEELWORKER, 7)
      .attr(MoveTypePowerBoostAbAttr, Type.STEEL),
    new Ability(Abilities.BERSERK, 7)
      .attr(PostDefendHpGatedStatChangeAbAttr, (target, user, move) => move.category !== MoveCategory.STATUS, 0.5, [BattleStat.SPATK], 1),
    new Ability(Abilities.SLUSH_RUSH, 7)
      .attr(BattleStatMultiplierAbAttr, BattleStat.SPD, 2)
      .condition(getWeatherCondition(WeatherType.HAIL, WeatherType.SNOW)),
    new Ability(Abilities.LONG_REACH, 7)
      .attr(IgnoreContactAbAttr),
    new Ability(Abilities.LIQUID_VOICE, 7)
      .attr(MoveTypeChangeAttr, Type.WATER, 1, (user, target, move) => move.hasFlag(MoveFlags.SOUND_BASED)),
    new Ability(Abilities.TRIAGE, 7)
      .attr(IncrementMovePriorityAbAttr, (pokemon, move) => move.hasFlag(MoveFlags.TRIAGE_MOVE), 3),
    new Ability(Abilities.GALVANIZE, 7)
      .attr(MoveTypeChangePowerMultiplierAbAttr, Type.NORMAL, Type.ELECTRIC, 1.2),
    new Ability(Abilities.SURGE_SURFER, 7)
      .conditionalAttr(getTerrainCondition(TerrainType.ELECTRIC), BattleStatMultiplierAbAttr, BattleStat.SPD, 2),
    new Ability(Abilities.SCHOOLING, 7)
      .attr(PostBattleInitFormChangeAbAttr, p => p.level < 20 || p.getHpRatio() <= 0.25 ? 0 : 1)
      .attr(PostSummonFormChangeAbAttr, p => p.level < 20 || p.getHpRatio() <= 0.25 ? 0 : 1)
      .attr(PostTurnFormChangeAbAttr, p => p.level < 20 || p.getHpRatio() <= 0.25 ? 0 : 1)
      .attr(UncopiableAbilityAbAttr)
      .attr(UnswappableAbilityAbAttr)
      .attr(UnsuppressableAbilityAbAttr)
      .attr(NoFusionAbilityAbAttr),
    new Ability(Abilities.DISGUISE, 7)
      .attr(PreDefendMovePowerToOneAbAttr, (target, user, move) => target.formIndex === 0 && target.getAttackTypeEffectiveness(move.type, user) > 0)
      .attr(PostSummonFormChangeAbAttr, p => p.battleData.hitCount === 0 ? 0 : 1)
      .attr(PostBattleInitFormChangeAbAttr, p => p.battleData.hitCount === 0 ? 0 : 1)
      .attr(PostDefendFormChangeAbAttr, p => p.battleData.hitCount === 0 ? 0 : 1)
      .attr(PreDefendFormChangeAbAttr, p => p.battleData.hitCount === 0 ? 0 : 1)
      .attr(PostDefendDisguiseAbAttr)
      .attr(UncopiableAbilityAbAttr)
      .attr(UnswappableAbilityAbAttr)
      .attr(UnsuppressableAbilityAbAttr)
      .attr(NoTransformAbilityAbAttr)
      .attr(NoFusionAbilityAbAttr)
      .ignorable()
      .partial(),
    new Ability(Abilities.BATTLE_BOND, 7)
      .attr(PostVictoryFormChangeAbAttr, p => p.getFormKey() ? 2 : 1)
      .attr(UncopiableAbilityAbAttr)
      .attr(UnswappableAbilityAbAttr)
      .attr(UnsuppressableAbilityAbAttr)
      .attr(NoFusionAbilityAbAttr),
    new Ability(Abilities.POWER_CONSTRUCT, 7) // TODO: 10% Power Construct Zygarde isn't accounted for yet. If changed, update Zygarde's getSpeciesFormIndex entry accordingly
      .attr(PostBattleInitFormChangeAbAttr, p => p.getHpRatio() <= 0.5 || p.getFormKey() === "complete" ? 4 : 2)
      .attr(PostSummonFormChangeAbAttr, p => p.getHpRatio() <= 0.5 || p.getFormKey() === "complete" ? 4 : 2)
      .attr(PostTurnFormChangeAbAttr, p => p.getHpRatio() <= 0.5 || p.getFormKey() === "complete" ? 4 : 2)
      .attr(UncopiableAbilityAbAttr)
      .attr(UnswappableAbilityAbAttr)
      .attr(UnsuppressableAbilityAbAttr)
      .attr(NoFusionAbilityAbAttr)
      .partial(),
    new Ability(Abilities.CORROSION, 7) // TODO: Test Corrosion against Magic Bounce once it is implemented
      .attr(IgnoreTypeStatusEffectImmunityAbAttr, [StatusEffect.POISON, StatusEffect.TOXIC], [Type.STEEL, Type.POISON])
      .partial(),
    new Ability(Abilities.COMATOSE, 7)
      .attr(UncopiableAbilityAbAttr)
      .attr(UnswappableAbilityAbAttr)
      .attr(UnsuppressableAbilityAbAttr)
      .unimplemented(),
    new Ability(Abilities.QUEENLY_MAJESTY, 7)
      .attr(FieldPriorityMoveImmunityAbAttr)
      .ignorable(),
    new Ability(Abilities.INNARDS_OUT, 7)
      .attr(PostFaintHPDamageAbAttr)
      .bypassFaint(),
    new Ability(Abilities.DANCER, 7)
      .unimplemented(),
    new Ability(Abilities.BATTERY, 7)
      .unimplemented(),
    new Ability(Abilities.FLUFFY, 7)
      .attr(ReceivedMoveDamageMultiplierAbAttr, (target, user, move) => move.hasFlag(MoveFlags.MAKES_CONTACT), 0.5)
      .attr(ReceivedMoveDamageMultiplierAbAttr, (target, user, move) => move.type === Type.FIRE, 2)
      .ignorable(),
    new Ability(Abilities.DAZZLING, 7)
      .attr(FieldPriorityMoveImmunityAbAttr)
      .ignorable(),
    new Ability(Abilities.SOUL_HEART, 7)
      .attr(PostKnockOutStatChangeAbAttr, BattleStat.SPATK, 1),
    new Ability(Abilities.TANGLING_HAIR, 7)
      .attr(PostDefendStatChangeAbAttr, (target, user, move) => move.hasFlag(MoveFlags.MAKES_CONTACT), BattleStat.SPD, -1, false),
    new Ability(Abilities.RECEIVER, 7)
      .attr(CopyFaintedAllyAbilityAbAttr)
      .attr(UncopiableAbilityAbAttr),
    new Ability(Abilities.POWER_OF_ALCHEMY, 7)
      .attr(CopyFaintedAllyAbilityAbAttr)
      .attr(UncopiableAbilityAbAttr),
    new Ability(Abilities.BEAST_BOOST, 7)
      .attr(PostVictoryStatChangeAbAttr, p => {
        const battleStats = Utils.getEnumValues(BattleStat).slice(0, -3).map(s => s as BattleStat);
        let highestBattleStat = 0;
        let highestBattleStatIndex = 0;
        battleStats.map((bs: BattleStat, i: integer) => {
          const stat = p.getStat(bs + 1);
          if (stat > highestBattleStat) {
            highestBattleStatIndex = i;
            highestBattleStat = stat;
          }
        });
        return highestBattleStatIndex;
      }, 1),
    new Ability(Abilities.RKS_SYSTEM, 7)
      .attr(UncopiableAbilityAbAttr)
      .attr(UnswappableAbilityAbAttr)
      .attr(UnsuppressableAbilityAbAttr)
      .attr(NoFusionAbilityAbAttr)
      .unimplemented(),
    new Ability(Abilities.ELECTRIC_SURGE, 7)
      .attr(PostSummonTerrainChangeAbAttr, TerrainType.ELECTRIC)
      .attr(PostBiomeChangeTerrainChangeAbAttr, TerrainType.ELECTRIC),
    new Ability(Abilities.PSYCHIC_SURGE, 7)
      .attr(PostSummonTerrainChangeAbAttr, TerrainType.PSYCHIC)
      .attr(PostBiomeChangeTerrainChangeAbAttr, TerrainType.PSYCHIC),
    new Ability(Abilities.MISTY_SURGE, 7)
      .attr(PostSummonTerrainChangeAbAttr, TerrainType.MISTY)
      .attr(PostBiomeChangeTerrainChangeAbAttr, TerrainType.MISTY),
    new Ability(Abilities.GRASSY_SURGE, 7)
      .attr(PostSummonTerrainChangeAbAttr, TerrainType.GRASSY)
      .attr(PostBiomeChangeTerrainChangeAbAttr, TerrainType.GRASSY),
    new Ability(Abilities.FULL_METAL_BODY, 7)
      .attr(ProtectStatAbAttr),
    new Ability(Abilities.SHADOW_SHIELD, 7)
      .attr(ReceivedMoveDamageMultiplierAbAttr,(target, user, move) => target.getHpRatio() === 1, 0.5),
    new Ability(Abilities.PRISM_ARMOR, 7)
      .attr(ReceivedMoveDamageMultiplierAbAttr,(target, user, move) => target.getAttackTypeEffectiveness(move.type, user) >= 2, 0.75),
    new Ability(Abilities.NEUROFORCE, 7)
      .attr(MovePowerBoostAbAttr, (user, target, move) => target.getAttackTypeEffectiveness(move.type, user) >= 2, 1.25),
    new Ability(Abilities.INTREPID_SWORD, 8)
      .attr(PostSummonStatChangeAbAttr, BattleStat.ATK, 1, true)
      .condition(getOncePerBattleCondition(Abilities.INTREPID_SWORD)),
    new Ability(Abilities.DAUNTLESS_SHIELD, 8)
      .attr(PostSummonStatChangeAbAttr, BattleStat.DEF, 1, true)
      .condition(getOncePerBattleCondition(Abilities.DAUNTLESS_SHIELD)),
    new Ability(Abilities.LIBERO, 8)
      .unimplemented(),
    new Ability(Abilities.BALL_FETCH, 8)
      .attr(FetchBallAbAttr)
      .condition(getOncePerBattleCondition(Abilities.BALL_FETCH)),
    new Ability(Abilities.COTTON_DOWN, 8)
      .attr(PostDefendStatChangeAbAttr, (target, user, move) => move.category !== MoveCategory.STATUS, BattleStat.SPD, -1, false, true)
      .bypassFaint(),
    new Ability(Abilities.PROPELLER_TAIL, 8)
      .attr(BlockRedirectAbAttr),
    new Ability(Abilities.MIRROR_ARMOR, 8)
      .ignorable()
      .unimplemented(),
    new Ability(Abilities.GULP_MISSILE, 8)
      .attr(UnsuppressableAbilityAbAttr)
      .attr(NoTransformAbilityAbAttr)
      .attr(NoFusionAbilityAbAttr)
      .unimplemented(),
    new Ability(Abilities.STALWART, 8)
      .attr(BlockRedirectAbAttr),
    new Ability(Abilities.STEAM_ENGINE, 8)
      .attr(PostDefendStatChangeAbAttr, (target, user, move) => (move.type === Type.FIRE || move.type === Type.WATER) && move.category !== MoveCategory.STATUS, BattleStat.SPD, 6),
    new Ability(Abilities.PUNK_ROCK, 8)
      .attr(MovePowerBoostAbAttr, (user, target, move) => move.hasFlag(MoveFlags.SOUND_BASED), 1.3)
      .attr(ReceivedMoveDamageMultiplierAbAttr, (target, user, move) => move.hasFlag(MoveFlags.SOUND_BASED), 0.5)
      .ignorable(),
    new Ability(Abilities.SAND_SPIT, 8)
      .attr(PostDefendWeatherChangeAbAttr, WeatherType.SANDSTORM),
    new Ability(Abilities.ICE_SCALES, 8)
      .attr(ReceivedMoveDamageMultiplierAbAttr, (target, user, move) => move.category === MoveCategory.SPECIAL, 0.5)
      .ignorable(),
    new Ability(Abilities.RIPEN, 8)
      .attr(DoubleBerryEffectAbAttr),
    new Ability(Abilities.ICE_FACE, 8)
      .attr(UncopiableAbilityAbAttr)
      .attr(UnswappableAbilityAbAttr)
      .attr(UnsuppressableAbilityAbAttr)
      .attr(NoTransformAbilityAbAttr)
      .attr(NoFusionAbilityAbAttr)
      .ignorable()
      .unimplemented(),
    new Ability(Abilities.POWER_SPOT, 8)
      .unimplemented(),
    new Ability(Abilities.MIMICRY, 8)
      .unimplemented(),
    new Ability(Abilities.SCREEN_CLEANER, 8)
      .unimplemented(),
    new Ability(Abilities.STEELY_SPIRIT, 8)
      .unimplemented(),
    new Ability(Abilities.PERISH_BODY, 8)
      .unimplemented(),
    new Ability(Abilities.WANDERING_SPIRIT, 8)
      .attr(PostDefendAbilitySwapAbAttr)
      .bypassFaint()
      .partial(),
    new Ability(Abilities.GORILLA_TACTICS, 8)
      .unimplemented(),
    new Ability(Abilities.NEUTRALIZING_GAS, 8)
      .attr(SuppressFieldAbilitiesAbAttr)
      .attr(UncopiableAbilityAbAttr)
      .attr(UnswappableAbilityAbAttr)
      .attr(NoTransformAbilityAbAttr)
      .attr(PostSummonMessageAbAttr, (pokemon: Pokemon) => getPokemonMessage(pokemon, "'s Neutralizing Gas filled the area!"))
      .partial(),
    new Ability(Abilities.PASTEL_VEIL, 8)
      .attr(StatusEffectImmunityAbAttr, StatusEffect.POISON, StatusEffect.TOXIC)
      .ignorable(),
    new Ability(Abilities.HUNGER_SWITCH, 8)
      .attr(PostTurnFormChangeAbAttr, p => p.getFormKey ? 0 : 1)
      .attr(PostTurnFormChangeAbAttr, p => p.getFormKey ? 1 : 0)
      .attr(UncopiableAbilityAbAttr)
      .attr(UnswappableAbilityAbAttr)
      .attr(NoTransformAbilityAbAttr)
      .attr(NoFusionAbilityAbAttr)
      .condition((pokemon) => !pokemon.isTerastallized()),
    new Ability(Abilities.QUICK_DRAW, 8)
      .unimplemented(),
    new Ability(Abilities.UNSEEN_FIST, 8)
      .unimplemented(),
    new Ability(Abilities.CURIOUS_MEDICINE, 8)
      .attr(PostSummonClearAllyStatsAbAttr),
    new Ability(Abilities.TRANSISTOR, 8)
      .attr(MoveTypePowerBoostAbAttr, Type.ELECTRIC),
    new Ability(Abilities.DRAGONS_MAW, 8)
      .attr(MoveTypePowerBoostAbAttr, Type.DRAGON),
    new Ability(Abilities.CHILLING_NEIGH, 8)
      .attr(PostVictoryStatChangeAbAttr, BattleStat.ATK, 1),
    new Ability(Abilities.GRIM_NEIGH, 8)
      .attr(PostVictoryStatChangeAbAttr, BattleStat.SPATK, 1),
    new Ability(Abilities.AS_ONE_GLASTRIER, 8)
      .attr(PreventBerryUseAbAttr)
      .attr(PostVictoryStatChangeAbAttr, BattleStat.ATK, 1)
      .attr(UncopiableAbilityAbAttr)
      .attr(UnswappableAbilityAbAttr)
      .attr(UnsuppressableAbilityAbAttr),
    new Ability(Abilities.AS_ONE_SPECTRIER, 8)
      .attr(PreventBerryUseAbAttr)
      .attr(PostVictoryStatChangeAbAttr, BattleStat.SPATK, 1)
      .attr(UncopiableAbilityAbAttr)
      .attr(UnswappableAbilityAbAttr)
      .attr(UnsuppressableAbilityAbAttr),
    new Ability(Abilities.LINGERING_AROMA, 9)
      .attr(PostDefendAbilityGiveAbAttr, Abilities.LINGERING_AROMA)
      .bypassFaint(),
    new Ability(Abilities.SEED_SOWER, 9)
      .attr(PostDefendTerrainChangeAbAttr, TerrainType.GRASSY),
    new Ability(Abilities.THERMAL_EXCHANGE, 9)
      .attr(PostDefendStatChangeAbAttr, (target, user, move) => move.type === Type.FIRE && move.category !== MoveCategory.STATUS, BattleStat.ATK, 1)
      .attr(StatusEffectImmunityAbAttr, StatusEffect.BURN)
      .ignorable(),
    new Ability(Abilities.ANGER_SHELL, 9)
      .attr(PostDefendHpGatedStatChangeAbAttr, (target, user, move) => move.category !== MoveCategory.STATUS, 0.5, [ BattleStat.ATK, BattleStat.SPATK, BattleStat.SPD ], 1)
      .attr(PostDefendHpGatedStatChangeAbAttr, (target, user, move) => move.category !== MoveCategory.STATUS, 0.5, [ BattleStat.DEF, BattleStat.SPDEF ], -1),
    new Ability(Abilities.PURIFYING_SALT, 9)
      .attr(StatusEffectImmunityAbAttr)
      .attr(ReceivedTypeDamageMultiplierAbAttr, Type.GHOST, 0.5)
      .ignorable(),
    new Ability(Abilities.WELL_BAKED_BODY, 9)
      .attr(TypeImmunityStatChangeAbAttr, Type.FIRE, BattleStat.DEF, 2)
      .ignorable(),
    new Ability(Abilities.WIND_RIDER, 9)
      .attr(MoveImmunityStatChangeAbAttr, (pokemon, attacker, move) => pokemon !== attacker && move.getMove().hasFlag(MoveFlags.WIND_MOVE), BattleStat.ATK, 1)
      .ignorable()
      .partial(),
    new Ability(Abilities.GUARD_DOG, 9)
      .attr(PostIntimidateStatChangeAbAttr, [BattleStat.ATK], 1, true)
      .attr(ForceSwitchOutImmunityAbAttr)
      .ignorable(),
    new Ability(Abilities.ROCKY_PAYLOAD, 9)
      .attr(MoveTypePowerBoostAbAttr, Type.ROCK),
    new Ability(Abilities.WIND_POWER, 9)
      .attr(PostDefendApplyBattlerTagAbAttr, (target, user, move) => move.hasFlag(MoveFlags.WIND_MOVE), BattlerTagType.CHARGED)
      .partial(),
    new Ability(Abilities.ZERO_TO_HERO, 9)
      .attr(UncopiableAbilityAbAttr)
      .attr(UnswappableAbilityAbAttr)
      .attr(UnsuppressableAbilityAbAttr)
      .attr(NoTransformAbilityAbAttr)
      .attr(NoFusionAbilityAbAttr)
      .unimplemented(),
    new Ability(Abilities.COMMANDER, 9)
      .attr(UncopiableAbilityAbAttr)
      .attr(UnswappableAbilityAbAttr)
      .unimplemented(),
    new Ability(Abilities.ELECTROMORPHOSIS, 9)
      .attr(PostDefendApplyBattlerTagAbAttr, (target, user, move) => move.category !== MoveCategory.STATUS, BattlerTagType.CHARGED),
    new Ability(Abilities.PROTOSYNTHESIS, 9)
      .conditionalAttr(getWeatherCondition(WeatherType.SUNNY, WeatherType.HARSH_SUN), PostSummonAddBattlerTagAbAttr, BattlerTagType.PROTOSYNTHESIS, 0, true)
      .attr(PostWeatherChangeAddBattlerTagAttr, BattlerTagType.PROTOSYNTHESIS, 0, WeatherType.SUNNY, WeatherType.HARSH_SUN)
      .attr(UncopiableAbilityAbAttr)
      .attr(UnswappableAbilityAbAttr)
      .attr(NoTransformAbilityAbAttr)
      .partial(), // While setting the tag, the getbattlestat should ignore all modifiers to stats except stat stages
    new Ability(Abilities.QUARK_DRIVE, 9)
      .conditionalAttr(getTerrainCondition(TerrainType.ELECTRIC), PostSummonAddBattlerTagAbAttr, BattlerTagType.QUARK_DRIVE, 0, true)
      .attr(PostTerrainChangeAddBattlerTagAttr, BattlerTagType.QUARK_DRIVE, 0, TerrainType.ELECTRIC)
      .attr(UncopiableAbilityAbAttr)
      .attr(UnswappableAbilityAbAttr)
      .attr(NoTransformAbilityAbAttr)
      .partial(), // While setting the tag, the getbattlestat should ignore all modifiers to stats except stat stages
    new Ability(Abilities.GOOD_AS_GOLD, 9)
      .attr(MoveImmunityAbAttr, (pokemon, attacker, move) => pokemon !== attacker && move.getMove().category === MoveCategory.STATUS)
      .ignorable()
      .partial(),
    new Ability(Abilities.VESSEL_OF_RUIN, 9)
      .ignorable()
      .unimplemented(),
    new Ability(Abilities.SWORD_OF_RUIN, 9)
      .ignorable()
      .unimplemented(),
    new Ability(Abilities.TABLETS_OF_RUIN, 9)
      .ignorable()
      .unimplemented(),
    new Ability(Abilities.BEADS_OF_RUIN, 9)
      .ignorable()
      .unimplemented(),
    new Ability(Abilities.ORICHALCUM_PULSE, 9)
      .attr(PostSummonWeatherChangeAbAttr, WeatherType.SUNNY)
      .attr(PostBiomeChangeWeatherChangeAbAttr, WeatherType.SUNNY)
      .conditionalAttr(getWeatherCondition(WeatherType.SUNNY, WeatherType.HARSH_SUN), BattleStatMultiplierAbAttr, BattleStat.ATK, 4 / 3),
    new Ability(Abilities.HADRON_ENGINE, 9)
      .attr(PostSummonTerrainChangeAbAttr, TerrainType.ELECTRIC)
      .attr(PostBiomeChangeTerrainChangeAbAttr, TerrainType.ELECTRIC)
      .conditionalAttr(getTerrainCondition(TerrainType.ELECTRIC), BattleStatMultiplierAbAttr, BattleStat.SPATK, 4 / 3),
    new Ability(Abilities.OPPORTUNIST, 9)
      .attr(StatChangeCopyAbAttr),
    new Ability(Abilities.CUD_CHEW, 9)
      .unimplemented(),
    new Ability(Abilities.SHARPNESS, 9)
      .attr(MovePowerBoostAbAttr, (user, target, move) => move.hasFlag(MoveFlags.SLICING_MOVE), 1.5),
    new Ability(Abilities.SUPREME_OVERLORD, 9)
      .unimplemented(),
    new Ability(Abilities.COSTAR, 9)
      .unimplemented(),
    new Ability(Abilities.TOXIC_DEBRIS, 9)
      .attr(PostDefendApplyArenaTrapTagAbAttr, (target, user, move) => move.category === MoveCategory.PHYSICAL, ArenaTagType.TOXIC_SPIKES)
      .bypassFaint(),
    new Ability(Abilities.ARMOR_TAIL, 9)
      .attr(FieldPriorityMoveImmunityAbAttr)  
      .ignorable(),
    new Ability(Abilities.EARTH_EATER, 9)
      .attr(TypeImmunityHealAbAttr, Type.GROUND)
      .ignorable(),
    new Ability(Abilities.MYCELIUM_MIGHT, 9)
      .attr(MoveAbilityBypassAbAttr, (pokemon, move: Move) => move.category === MoveCategory.STATUS)
      .partial(),
    new Ability(Abilities.MINDS_EYE, 9)
      .attr(IgnoreTypeImmunityAbAttr, Type.GHOST, [Type.NORMAL, Type.FIGHTING])
      .attr(ProtectStatAbAttr, BattleStat.ACC)
      .attr(IgnoreOpponentEvasionAbAttr)
      .ignorable(),
    new Ability(Abilities.SUPERSWEET_SYRUP, 9)
      .attr(PostSummonStatChangeAbAttr, BattleStat.EVA, -1)
      .condition(getOncePerBattleCondition(Abilities.SUPERSWEET_SYRUP)),
    new Ability(Abilities.HOSPITALITY, 9)
      .attr(PostSummonAllyHealAbAttr, 4, true),
    new Ability(Abilities.TOXIC_CHAIN, 9)
      .attr(PostAttackApplyStatusEffectAbAttr, false, 30, StatusEffect.TOXIC),
    new Ability(Abilities.EMBODY_ASPECT_TEAL, 9)
      .attr(PostBattleInitStatChangeAbAttr, BattleStat.SPD, 1, true)
      .attr(UncopiableAbilityAbAttr)
      .attr(UnswappableAbilityAbAttr)
      .attr(NoTransformAbilityAbAttr),
    new Ability(Abilities.EMBODY_ASPECT_WELLSPRING, 9)
      .attr(PostBattleInitStatChangeAbAttr, BattleStat.SPDEF, 1, true)
      .attr(UncopiableAbilityAbAttr)
      .attr(UnswappableAbilityAbAttr)
      .attr(NoTransformAbilityAbAttr),
    new Ability(Abilities.EMBODY_ASPECT_HEARTHFLAME, 9)
      .attr(PostBattleInitStatChangeAbAttr, BattleStat.ATK, 1, true)
      .attr(UncopiableAbilityAbAttr)
      .attr(UnswappableAbilityAbAttr)
      .attr(NoTransformAbilityAbAttr),
    new Ability(Abilities.EMBODY_ASPECT_CORNERSTONE, 9)
      .attr(PostBattleInitStatChangeAbAttr, BattleStat.DEF, 1, true)
      .attr(UncopiableAbilityAbAttr)
      .attr(UnswappableAbilityAbAttr)
      .attr(NoTransformAbilityAbAttr),
    new Ability(Abilities.TERA_SHIFT, 9)
      .attr(PostSummonFormChangeAbAttr, p => p.getFormKey() ? 0 : 1)
      .attr(UncopiableAbilityAbAttr)
      .attr(UnswappableAbilityAbAttr)
      .attr(UnsuppressableAbilityAbAttr)
      .attr(NoTransformAbilityAbAttr)
      .attr(NoFusionAbilityAbAttr),
    new Ability(Abilities.TERA_SHELL, 9)
      .attr(UncopiableAbilityAbAttr)
      .attr(UnswappableAbilityAbAttr)
      .ignorable()
      .unimplemented(),
    new Ability(Abilities.TERAFORM_ZERO, 9)
      .attr(UncopiableAbilityAbAttr)
      .attr(UnswappableAbilityAbAttr)
      .unimplemented(),
    new Ability(Abilities.POISON_PUPPETEER, 9)
      .attr(UncopiableAbilityAbAttr)
      .attr(UnswappableAbilityAbAttr)
      .unimplemented(),
  );
}<|MERGE_RESOLUTION|>--- conflicted
+++ resolved
@@ -2640,13 +2640,8 @@
   applyPostFaint(pokemon: Pokemon, passive: boolean, attacker: Pokemon, move: PokemonMove, hitResult: HitResult, args: any[]): boolean {
     if (move.getMove().checkFlag(MoveFlags.MAKES_CONTACT, attacker, pokemon)) {
       const cancelled = new Utils.BooleanHolder(false);
-<<<<<<< HEAD
-      pokemon.scene.getField(true).map(p=>applyAbAttrs(FieldPreventExplosiveMovesAbAttr, p, cancelled))
+      pokemon.scene.getField(true).map(p=>applyAbAttrs(FieldPreventExplosiveMovesAbAttr, p, cancelled));
       if (cancelled.value) {
-=======
-      pokemon.scene.getField(true).map(p=>applyAbAttrs(FieldPreventExplosiveMovesAbAttr, p, cancelled));
-      if (cancelled) {
->>>>>>> f7a7b23d
         return false;
       }
       attacker.damageAndUpdate(Math.ceil(attacker.getMaxHp() * (1 / this.damageRatio)), HitResult.OTHER);
