import Pokemon, { EnemyPokemon, HitResult, MoveResult, PlayerPokemon, PokemonMove } from "../field/pokemon";
import { Type } from "#enums/type";
import { Constructor } from "#app/utils";
import * as Utils from "../utils";
import { getPokemonNameWithAffix } from "../messages";
import { Weather } from "#app/data/weather";
import { BattlerTag, BattlerTagLapseType, GroundedTag } from "./battler-tags";
import { getNonVolatileStatusEffects, getStatusEffectDescriptor, getStatusEffectHealText } from "#app/data/status-effect";
import { Gender } from "./gender";
import Move, { AttackMove, MoveCategory, MoveFlags, MoveTarget, FlinchAttr, OneHitKOAttr, HitHealAttr, allMoves, StatusMove, SelfStatusMove, VariablePowerAttr, applyMoveAttrs, VariableMoveTypeAttr, RandomMovesetMoveAttr, RandomMoveAttr, NaturePowerAttr, CopyMoveAttr, NeutralDamageAgainstFlyingTypeMultiplierAttr, FixedDamageAttr } from "./move";
import { ArenaTagSide, ArenaTrapTag } from "./arena-tag";
import { BerryModifier, HitHealModifier, PokemonHeldItemModifier } from "../modifier/modifier";
import { TerrainType } from "./terrain";
import { SpeciesFormChangeManualTrigger, SpeciesFormChangeRevertWeatherFormTrigger, SpeciesFormChangeWeatherTrigger } from "./pokemon-forms";
import i18next from "i18next";
import { Localizable } from "#app/interfaces/locales";
import { Command } from "../ui/command-ui-handler";
import { BerryModifierType } from "#app/modifier/modifier-type";
import { getPokeballName } from "./pokeball";
import { BattlerIndex, BattleType } from "#app/battle";
import { Abilities } from "#enums/abilities";
import { ArenaTagType } from "#enums/arena-tag-type";
import { BattlerTagType } from "#enums/battler-tag-type";
import { Moves } from "#enums/moves";
import { Species } from "#enums/species";
import { Stat, type BattleStat, type EffectiveStat, BATTLE_STATS, EFFECTIVE_STATS, getStatKey } from "#app/enums/stat";
import { MovePhase } from "#app/phases/move-phase";
import { PokemonHealPhase } from "#app/phases/pokemon-heal-phase";
import { ShowAbilityPhase } from "#app/phases/show-ability-phase";
import { StatStageChangePhase } from "#app/phases/stat-stage-change-phase";
import { globalScene } from "#app/global-scene";
import { SwitchType } from "#app/enums/switch-type";
import { SwitchPhase } from "#app/phases/switch-phase";
import { SwitchSummonPhase } from "#app/phases/switch-summon-phase";
import { BattleEndPhase } from "#app/phases/battle-end-phase";
import { NewBattlePhase } from "#app/phases/new-battle-phase";
import { MoveEndPhase } from "#app/phases/move-end-phase";
import { PokemonAnimType } from "#enums/pokemon-anim-type";
import { StatusEffect } from "#enums/status-effect";
import { WeatherType } from "#enums/weather-type";

export class Ability implements Localizable {
  public id: Abilities;

  private nameAppend: string;
  public name: string;
  public description: string;
  public generation: integer;
  public isBypassFaint: boolean;
  public isIgnorable: boolean;
  public attrs: AbAttr[];
  public conditions: AbAttrCondition[];

  constructor(id: Abilities, generation: integer) {
    this.id = id;

    this.nameAppend = "";
    this.generation = generation;
    this.attrs = [];
    this.conditions = [];

    this.localize();
  }

  localize(): void {
    const i18nKey = Abilities[this.id].split("_").filter(f => f).map((f, i) => i ? `${f[0]}${f.slice(1).toLowerCase()}` : f.toLowerCase()).join("") as string;

    this.name = this.id ? `${i18next.t(`ability:${i18nKey}.name`) as string}${this.nameAppend}` : "";
    this.description = this.id ? i18next.t(`ability:${i18nKey}.description`) as string : "";
  }

  /**
   * Get all ability attributes that match `attrType`
   * @param attrType any attribute that extends {@linkcode AbAttr}
   * @returns Array of attributes that match `attrType`, Empty Array if none match.
   */
  getAttrs<T extends AbAttr>(attrType: Constructor<T> ): T[] {
    return this.attrs.filter((a): a is T => a instanceof attrType);
  }

  /**
   * Check if an ability has an attribute that matches `attrType`
   * @param attrType any attribute that extends {@linkcode AbAttr}
   * @returns true if the ability has attribute `attrType`
   */
  hasAttr<T extends AbAttr>(attrType: Constructor<T>): boolean {
    return this.attrs.some((attr) => attr instanceof attrType);
  }

  attr<T extends Constructor<AbAttr>>(AttrType: T, ...args: ConstructorParameters<T>): Ability {
    const attr = new AttrType(...args);
    this.attrs.push(attr);

    return this;
  }

  conditionalAttr<T extends Constructor<AbAttr>>(condition: AbAttrCondition, AttrType: T, ...args: ConstructorParameters<T>): Ability {
    const attr = new AttrType(...args);
    attr.addCondition(condition);
    this.attrs.push(attr);

    return this;
  }

  bypassFaint(): Ability {
    this.isBypassFaint = true;
    return this;
  }

  ignorable(): Ability {
    this.isIgnorable = true;
    return this;
  }

  condition(condition: AbAttrCondition): Ability {
    this.conditions.push(condition);

    return this;
  }

  partial(): this {
    this.nameAppend += " (P)";
    return this;
  }

  unimplemented(): this {
    this.nameAppend += " (N)";
    return this;
  }

  /**
   * Internal flag used for developers to document edge cases. When using this, please be sure to document the edge case.
   * @returns the ability
   */
  edgeCase(): this {
    return this;
  }
}

type AbAttrApplyFunc<TAttr extends AbAttr> = (attr: TAttr, passive: boolean) => boolean | Promise<boolean>;
type AbAttrCondition = (pokemon: Pokemon) => boolean;

// TODO: Can this be improved?
type PokemonAttackCondition = (user: Pokemon | null, target: Pokemon | null, move: Move) => boolean;
type PokemonDefendCondition = (target: Pokemon, user: Pokemon, move: Move) => boolean;
type PokemonStatStageChangeCondition = (target: Pokemon, statsChanged: BattleStat[], stages: number) => boolean;

export abstract class AbAttr {
  public showAbility: boolean;
  private extraCondition: AbAttrCondition;

  constructor(showAbility: boolean = true) {
    this.showAbility = showAbility;
  }

  apply(pokemon: Pokemon, passive: boolean, simulated: boolean, cancelled: Utils.BooleanHolder | null, args: any[]): boolean | Promise<boolean> {
    return false;
  }

  getTriggerMessage(_pokemon: Pokemon, _abilityName: string, ..._args: any[]): string | null {
    return null;
  }

  getCondition(): AbAttrCondition | null {
    return this.extraCondition || null;
  }

  addCondition(condition: AbAttrCondition): AbAttr {
    this.extraCondition = condition;
    return this;
  }
}

export class BlockRecoilDamageAttr extends AbAttr {
  apply(pokemon: Pokemon, passive: boolean, simulated: boolean, cancelled: Utils.BooleanHolder, args: any[]): boolean {
    cancelled.value = true;

    return true;
  }

  getTriggerMessage(pokemon: Pokemon, abilityName: string, ...args: any[]) {
    return i18next.t("abilityTriggers:blockRecoilDamage", { pokemonName: getPokemonNameWithAffix(pokemon), abilityName: abilityName });
  }
}

/**
 * Attribute for abilities that increase the chance of a double battle
 * occurring.
 * @see apply
 */
export class DoubleBattleChanceAbAttr extends AbAttr {
  constructor() {
    super(false);
  }

  /**
   * Increases the chance of a double battle occurring
   * @param args [0] {@linkcode Utils.NumberHolder} for double battle chance
   * @returns true if the ability was applied
   */
  apply(_pokemon: Pokemon, _passive: boolean, _simulated: boolean, _cancelled: Utils.BooleanHolder, args: any[]): boolean {
    const doubleBattleChance = args[0] as Utils.NumberHolder;
    // This is divided because the chance is generated as a number from 0 to doubleBattleChance.value using Utils.randSeedInt
    // A double battle will initiate if the generated number is 0
    doubleBattleChance.value = doubleBattleChance.value / 4;

    return true;
  }
}

export class PostBattleInitAbAttr extends AbAttr {
  applyPostBattleInit(pokemon: Pokemon, passive: boolean, simulated: boolean, args: any[]): boolean | Promise<boolean> {
    return false;
  }
}

export class PostBattleInitFormChangeAbAttr extends PostBattleInitAbAttr {
  private formFunc: (p: Pokemon) => integer;

  constructor(formFunc: ((p: Pokemon) => integer)) {
    super(true);

    this.formFunc = formFunc;
  }

  applyPostBattleInit(pokemon: Pokemon, passive: boolean, simulated: boolean, args: any[]): boolean {
    const formIndex = this.formFunc(pokemon);
    if (formIndex !== pokemon.formIndex && !simulated) {
      return globalScene.triggerPokemonFormChange(pokemon, SpeciesFormChangeManualTrigger, false);
    }

    return false;
  }
}

export class PostBattleInitStatStageChangeAbAttr extends PostBattleInitAbAttr {
  private stats: BattleStat[];
  private stages: number;
  private selfTarget: boolean;

  constructor(stats: BattleStat[], stages: number, selfTarget?: boolean) {
    super();

    this.stats = stats;
    this.stages = stages;
    this.selfTarget = !!selfTarget;
  }

  applyPostBattleInit(pokemon: Pokemon, passive: boolean, simulated: boolean, args: any[]): boolean {
    const statStageChangePhases: StatStageChangePhase[] = [];

    if (!simulated) {
      if (this.selfTarget) {
        statStageChangePhases.push(new StatStageChangePhase(pokemon.getBattlerIndex(), true, this.stats, this.stages));
      } else {
        for (const opponent of pokemon.getOpponents()) {
          statStageChangePhases.push(new StatStageChangePhase(opponent.getBattlerIndex(), false, this.stats, this.stages));
        }
      }

      for (const statStageChangePhase of statStageChangePhases) {
        if (!this.selfTarget && !statStageChangePhase.getPokemon()?.summonData) {
          globalScene.pushPhase(statStageChangePhase);
        } else { // TODO: This causes the ability bar to be shown at the wrong time
          globalScene.unshiftPhase(statStageChangePhase);
        }
      }
    }

    return true;
  }
}

type PreDefendAbAttrCondition = (pokemon: Pokemon, attacker: Pokemon, move: Move) => boolean;

export class PreDefendAbAttr extends AbAttr {
  applyPreDefend(pokemon: Pokemon, passive: boolean, simulated: boolean, attacker: Pokemon, move: Move | null, cancelled: Utils.BooleanHolder | null, args: any[]): boolean | Promise<boolean> {
    return false;
  }
}

export class PreDefendFullHpEndureAbAttr extends PreDefendAbAttr {
  applyPreDefend(pokemon: Pokemon, passive: boolean, simulated: boolean, attacker: Pokemon, move: Move, cancelled: Utils.BooleanHolder, args: any[]): boolean {
    if (pokemon.isFullHp()
        && pokemon.getMaxHp() > 1 //Checks if pokemon has wonder_guard (which forces 1hp)
        && (args[0] as Utils.NumberHolder).value >= pokemon.hp) { //Damage >= hp
      return simulated || pokemon.addTag(BattlerTagType.STURDY, 1);
    }

    return false;
  }
}

export class BlockItemTheftAbAttr extends AbAttr {
  apply(pokemon: Pokemon, passive: boolean, simulated: boolean, cancelled: Utils.BooleanHolder, args: any[]): boolean {
    cancelled.value = true;

    return true;
  }

  getTriggerMessage(pokemon: Pokemon, abilityName: string, ...args: any[]) {
    return i18next.t("abilityTriggers:blockItemTheft", {
      pokemonNameWithAffix: getPokemonNameWithAffix(pokemon),
      abilityName
    });
  }
}

export class StabBoostAbAttr extends AbAttr {
  apply(pokemon: Pokemon, passive: boolean, simulated: boolean, cancelled: Utils.BooleanHolder, args: any[]): boolean {
    if ((args[0] as Utils.NumberHolder).value > 1) {
      (args[0] as Utils.NumberHolder).value += 0.5;
      return true;
    }

    return false;
  }
}

export class ReceivedMoveDamageMultiplierAbAttr extends PreDefendAbAttr {
  protected condition: PokemonDefendCondition;
  private damageMultiplier: number;

  constructor(condition: PokemonDefendCondition, damageMultiplier: number) {
    super();

    this.condition = condition;
    this.damageMultiplier = damageMultiplier;
  }

  applyPreDefend(pokemon: Pokemon, passive: boolean, simulated: boolean, attacker: Pokemon, move: Move, cancelled: Utils.BooleanHolder, args: any[]): boolean {
    if (this.condition(pokemon, attacker, move)) {
      (args[0] as Utils.NumberHolder).value = Utils.toDmgValue((args[0] as Utils.NumberHolder).value * this.damageMultiplier);

      return true;
    }

    return false;
  }
}

/**
 * Reduces the damage dealt to an allied Pokemon. Used by Friend Guard.
 * @see {@linkcode applyPreDefend}
 */
export class AlliedFieldDamageReductionAbAttr extends PreDefendAbAttr {
  private damageMultiplier: number;

  constructor(damageMultiplier: number) {
    super();
    this.damageMultiplier = damageMultiplier;
  }

  /**
   * Handles the damage reduction
   * @param args
   * - `[0]` {@linkcode Utils.NumberHolder} - The damage being dealt
   */
  override applyPreDefend(_pokemon: Pokemon, _passive: boolean, _simulated: boolean, _attacker: Pokemon, _move: Move, _cancelled: Utils.BooleanHolder, args: any[]): boolean {
    const damage = args[0] as Utils.NumberHolder;
    damage.value = Utils.toDmgValue(damage.value * this.damageMultiplier);
    return true;
  }
}

export class ReceivedTypeDamageMultiplierAbAttr extends ReceivedMoveDamageMultiplierAbAttr {
  constructor(moveType: Type, damageMultiplier: number) {
    super((target, user, move) => user.getMoveType(move) === moveType, damageMultiplier);
  }
}

/**
 * Determines whether a Pokemon is immune to a move because of an ability.
 * @extends PreDefendAbAttr
 * @see {@linkcode applyPreDefend}
 * @see {@linkcode getCondition}
 */
export class TypeImmunityAbAttr extends PreDefendAbAttr {
  private immuneType: Type | null;
  private condition: AbAttrCondition | null;

  constructor(immuneType: Type | null, condition?: AbAttrCondition) {
    super();

    this.immuneType = immuneType;
    this.condition = condition ?? null;
  }

  /**
   * Applies immunity if this ability grants immunity to the type of the given move.
   * @param pokemon {@linkcode Pokemon} The defending Pokemon.
   * @param passive - Whether the ability is passive.
   * @param attacker {@linkcode Pokemon} The attacking Pokemon.
   * @param move {@linkcode Move} The attacking move.
   * @param cancelled {@linkcode Utils.BooleanHolder} - A holder for a boolean value indicating if the move was cancelled.
   * @param args [0] {@linkcode Utils.NumberHolder} gets set to 0 if move is immuned by an ability.
   * @param args [1] - Whether the move is simulated.
   */
  applyPreDefend(pokemon: Pokemon, passive: boolean, simulated: boolean, attacker: Pokemon, move: Move, cancelled: Utils.BooleanHolder, args: any[]): boolean {
    // Field moves should ignore immunity
    if ([ MoveTarget.BOTH_SIDES, MoveTarget.ENEMY_SIDE, MoveTarget.USER_SIDE ].includes(move.moveTarget)) {
      return false;
    }
    if (attacker !== pokemon && attacker.getMoveType(move) === this.immuneType) {
      (args[0] as Utils.NumberHolder).value = 0;
      return true;
    }
    return false;
  }

  getImmuneType(): Type | null {
    return this.immuneType;
  }

  override getCondition(): AbAttrCondition | null {
    return this.condition;
  }
}

export class AttackTypeImmunityAbAttr extends TypeImmunityAbAttr {
  constructor(immuneType: Type, condition?: AbAttrCondition) {
    super(immuneType, condition);
  }

  /**
   * Applies immunity if the move used is not a status move.
   * Type immunity abilities that do not give additional benefits (HP recovery, stat boosts, etc) are not immune to status moves of the type
   * Example: Levitate
   */
  applyPreDefend(pokemon: Pokemon, passive: boolean, simulated: boolean, attacker: Pokemon, move: Move, cancelled: Utils.BooleanHolder, args: any[]): boolean {
    // this is a hacky way to fix the Levitate/Thousand Arrows interaction, but it works for now...
    if (move.category !== MoveCategory.STATUS && !move.hasAttr(NeutralDamageAgainstFlyingTypeMultiplierAttr)) {
      return super.applyPreDefend(pokemon, passive, simulated, attacker, move, cancelled, args);
    }
    return false;
  }
}

export class TypeImmunityHealAbAttr extends TypeImmunityAbAttr {
  constructor(immuneType: Type) {
    super(immuneType);
  }

  applyPreDefend(pokemon: Pokemon, passive: boolean, simulated: boolean, attacker: Pokemon, move: Move, cancelled: Utils.BooleanHolder, args: any[]): boolean {
    const ret = super.applyPreDefend(pokemon, passive, simulated, attacker, move, cancelled, args);

    if (ret) {
      if (!pokemon.isFullHp() && !simulated) {
        const abilityName = (!passive ? pokemon.getAbility() : pokemon.getPassiveAbility()).name;
        globalScene.unshiftPhase(new PokemonHealPhase(pokemon.getBattlerIndex(),
          Utils.toDmgValue(pokemon.getMaxHp() / 4), i18next.t("abilityTriggers:typeImmunityHeal", { pokemonNameWithAffix: getPokemonNameWithAffix(pokemon), abilityName }), true));
        cancelled.value = true; // Suppresses "No Effect" message
      }
      return true;
    }

    return false;
  }
}

class TypeImmunityStatStageChangeAbAttr extends TypeImmunityAbAttr {
  private stat: BattleStat;
  private stages: number;

  constructor(immuneType: Type, stat: BattleStat, stages: number, condition?: AbAttrCondition) {
    super(immuneType, condition);

    this.stat = stat;
    this.stages = stages;
  }

  applyPreDefend(pokemon: Pokemon, passive: boolean, simulated: boolean, attacker: Pokemon, move: Move, cancelled: Utils.BooleanHolder, args: any[]): boolean {
    const ret = super.applyPreDefend(pokemon, passive, simulated, attacker, move, cancelled, args);

    if (ret) {
      cancelled.value = true; // Suppresses "No Effect" message
      if (!simulated) {
        globalScene.unshiftPhase(new StatStageChangePhase(pokemon.getBattlerIndex(), true, [ this.stat ], this.stages));
      }
    }

    return ret;
  }
}

class TypeImmunityAddBattlerTagAbAttr extends TypeImmunityAbAttr {
  private tagType: BattlerTagType;
  private turnCount: integer;

  constructor(immuneType: Type, tagType: BattlerTagType, turnCount: integer, condition?: AbAttrCondition) {
    super(immuneType, condition);

    this.tagType = tagType;
    this.turnCount = turnCount;
  }

  applyPreDefend(pokemon: Pokemon, passive: boolean, simulated: boolean, attacker: Pokemon, move: Move, cancelled: Utils.BooleanHolder, args: any[]): boolean {
    const ret = super.applyPreDefend(pokemon, passive, simulated, attacker, move, cancelled, args);

    if (ret) {
      cancelled.value = true; // Suppresses "No Effect" message
      if (!simulated) {
        pokemon.addTag(this.tagType, this.turnCount, undefined, pokemon.id);
      }
    }

    return ret;
  }
}

export class NonSuperEffectiveImmunityAbAttr extends TypeImmunityAbAttr {
  constructor(condition?: AbAttrCondition) {
    super(null, condition);
  }

  applyPreDefend(pokemon: Pokemon, passive: boolean, simulated: boolean, attacker: Pokemon, move: Move, cancelled: Utils.BooleanHolder, args: any[]): boolean {
    const modifierValue = args.length > 0
      ? (args[0] as Utils.NumberHolder).value
      : pokemon.getAttackTypeEffectiveness(attacker.getMoveType(move), attacker, undefined, undefined, move);

    if (move instanceof AttackMove && modifierValue < 2) {
      cancelled.value = true; // Suppresses "No Effect" message
      (args[0] as Utils.NumberHolder).value = 0;
      return true;
    }

    return false;
  }

  getTriggerMessage(pokemon: Pokemon, abilityName: string, ...args: any[]): string {
    return i18next.t("abilityTriggers:nonSuperEffectiveImmunity", {
      pokemonNameWithAffix: getPokemonNameWithAffix(pokemon),
      abilityName
    });
  }
}

/**
 * Attribute implementing the effects of {@link https://bulbapedia.bulbagarden.net/wiki/Tera_Shell_(Ability) | Tera Shell}
 * When the source is at full HP, incoming attacks will have a maximum 0.5x type effectiveness multiplier.
 * @extends PreDefendAbAttr
 */
export class FullHpResistTypeAbAttr extends PreDefendAbAttr {
  /**
   * Reduces a type multiplier to 0.5 if the source is at full HP.
   * @param pokemon {@linkcode Pokemon} the Pokemon with this ability
   * @param passive n/a
   * @param simulated n/a (this doesn't change game state)
   * @param attacker n/a
   * @param move {@linkcode Move} the move being used on the source
   * @param cancelled n/a
   * @param args `[0]` a container for the move's current type effectiveness multiplier
   * @returns `true` if the move's effectiveness is reduced; `false` otherwise
   */
  applyPreDefend(pokemon: Pokemon, passive: boolean, simulated: boolean, attacker: Pokemon, move: Move | null, cancelled: Utils.BooleanHolder | null, args: any[]): boolean | Promise<boolean> {
    const typeMultiplier = args[0];
    if (!(typeMultiplier && typeMultiplier instanceof Utils.NumberHolder)) {
      return false;
    }

    if (move && move.hasAttr(FixedDamageAttr)) {
      return false;
    }

    if (pokemon.isFullHp() && typeMultiplier.value > 0.5) {
      typeMultiplier.value = 0.5;
      pokemon.turnData.moveEffectiveness = 0.5;
      return true;
    }
    return false;
  }

  getTriggerMessage(pokemon: Pokemon, abilityName: string, ...args: any[]): string {
    return i18next.t("abilityTriggers:fullHpResistType", {
      pokemonNameWithAffix: getPokemonNameWithAffix(pokemon)
    });
  }
}

export class PostDefendAbAttr extends AbAttr {
  applyPostDefend(pokemon: Pokemon, passive: boolean, simulated: boolean, attacker: Pokemon, move: Move, hitResult: HitResult | null, args: any[]): boolean | Promise<boolean> {
    return false;
  }
}

export class FieldPriorityMoveImmunityAbAttr extends PreDefendAbAttr {
  applyPreDefend(pokemon: Pokemon, passive: boolean, simulated: boolean, attacker: Pokemon, move: Move, cancelled: Utils.BooleanHolder, args: any[]): boolean {
    if (move.moveTarget === MoveTarget.USER || move.moveTarget === MoveTarget.NEAR_ALLY) {
      return false;
    }

    if (move.getPriority(attacker) > 0 && !move.isMultiTarget()) {
      cancelled.value = true;
      return true;
    }

    return false;
  }
}

export class PostStatStageChangeAbAttr extends AbAttr {
  applyPostStatStageChange(pokemon: Pokemon, simulated: boolean, statsChanged: BattleStat[], stagesChanged: integer, selfTarget: boolean, args: any[]): boolean | Promise<boolean> {
    return false;
  }
}

export class MoveImmunityAbAttr extends PreDefendAbAttr {
  private immuneCondition: PreDefendAbAttrCondition;

  constructor(immuneCondition: PreDefendAbAttrCondition) {
    super(true);

    this.immuneCondition = immuneCondition;
  }

  applyPreDefend(pokemon: Pokemon, passive: boolean, simulated: boolean, attacker: Pokemon, move: Move, cancelled: Utils.BooleanHolder, args: any[]): boolean {
    if (this.immuneCondition(pokemon, attacker, move)) {
      cancelled.value = true;
      return true;
    }

    return false;
  }

  getTriggerMessage(pokemon: Pokemon, abilityName: string, ...args: any[]): string {
    return i18next.t("abilityTriggers:moveImmunity", { pokemonNameWithAffix: getPokemonNameWithAffix(pokemon) });
  }
}

/**
 * Reduces the accuracy of status moves used against the Pokémon with this ability to 50%.
 * Used by Wonder Skin.
 *
 * @extends PreDefendAbAttr
 */
export class WonderSkinAbAttr extends PreDefendAbAttr {
  applyPreDefend(pokemon: Pokemon, passive: boolean, simulated: boolean, attacker: Pokemon, move: Move, cancelled: Utils.BooleanHolder, args: any[]): boolean {
    const moveAccuracy = args[0] as Utils.NumberHolder;
    if (move.category === MoveCategory.STATUS && moveAccuracy.value >= 50) {
      moveAccuracy.value = 50;
      return true;
    }

    return false;
  }
}

export class MoveImmunityStatStageChangeAbAttr extends MoveImmunityAbAttr {
  private stat: BattleStat;
  private stages: number;

  constructor(immuneCondition: PreDefendAbAttrCondition, stat: BattleStat, stages: number) {
    super(immuneCondition);
    this.stat = stat;
    this.stages = stages;
  }

  applyPreDefend(pokemon: Pokemon, passive: boolean, simulated: boolean, attacker: Pokemon, move: Move, cancelled: Utils.BooleanHolder, args: any[]): boolean {
    const ret = super.applyPreDefend(pokemon, passive, simulated, attacker, move, cancelled, args);
    if (ret && !simulated) {
      globalScene.unshiftPhase(new StatStageChangePhase(pokemon.getBattlerIndex(), true, [ this.stat ], this.stages));
    }

    return ret;
  }
}
/**
 * Class for abilities that make drain moves deal damage to user instead of healing them.
 * @extends PostDefendAbAttr
 * @see {@linkcode applyPostDefend}
 */
export class ReverseDrainAbAttr extends PostDefendAbAttr {
  /**
   * Determines if a damage and draining move was used to check if this ability should stop the healing.
   * Examples include: Absorb, Draining Kiss, Bitter Blade, etc.
   * Also displays a message to show this ability was activated.
   * @param pokemon {@linkcode Pokemon} with this ability
   * @param _passive N/A
   * @param attacker {@linkcode Pokemon} that is attacking this Pokemon
   * @param move {@linkcode PokemonMove} that is being used
   * @param _hitResult N/A
   * @param _args N/A
   * @returns true if healing should be reversed on a healing move, false otherwise.
   */
  override applyPostDefend(pokemon: Pokemon, _passive: boolean, simulated: boolean, attacker: Pokemon, move: Move, _hitResult: HitResult, _args: any[]): boolean {
    if (move.hasAttr(HitHealAttr) && !move.hitsSubstitute(attacker, pokemon)) {
      if (!simulated) {
        globalScene.queueMessage(i18next.t("abilityTriggers:reverseDrain", { pokemonNameWithAffix: getPokemonNameWithAffix(attacker) }));
      }
      return true;
    }
    return false;
  }
}

export class PostDefendStatStageChangeAbAttr extends PostDefendAbAttr {
  private condition: PokemonDefendCondition;
  private stat: BattleStat;
  private stages: number;
  private selfTarget: boolean;
  private allOthers: boolean;

  constructor(condition: PokemonDefendCondition, stat: BattleStat, stages: number, selfTarget: boolean = true, allOthers: boolean = false) {
    super(true);

    this.condition = condition;
    this.stat = stat;
    this.stages = stages;
    this.selfTarget = selfTarget;
    this.allOthers = allOthers;
  }

  override applyPostDefend(pokemon: Pokemon, _passive: boolean, simulated: boolean, attacker: Pokemon, move: Move, _hitResult: HitResult, _args: any[]): boolean {
    if (this.condition(pokemon, attacker, move) && !move.hitsSubstitute(attacker, pokemon)) {
      if (simulated) {
        return true;
      }

      if (this.allOthers) {
        const otherPokemon = pokemon.getAlly() ? pokemon.getOpponents().concat([ pokemon.getAlly() ]) : pokemon.getOpponents();
        for (const other of otherPokemon) {
          globalScene.unshiftPhase(new StatStageChangePhase((other).getBattlerIndex(), false, [ this.stat ], this.stages));
        }
        return true;
      }
      globalScene.unshiftPhase(new StatStageChangePhase((this.selfTarget ? pokemon : attacker).getBattlerIndex(), this.selfTarget, [ this.stat ], this.stages));
      return true;
    }

    return false;
  }
}

export class PostDefendHpGatedStatStageChangeAbAttr extends PostDefendAbAttr {
  private condition: PokemonDefendCondition;
  private hpGate: number;
  private stats: BattleStat[];
  private stages: number;
  private selfTarget: boolean;

  constructor(condition: PokemonDefendCondition, hpGate: number, stats: BattleStat[], stages: number, selfTarget: boolean = true) {
    super(true);

    this.condition = condition;
    this.hpGate = hpGate;
    this.stats = stats;
    this.stages = stages;
    this.selfTarget = selfTarget;
  }

  override applyPostDefend(pokemon: Pokemon, _passive: boolean, simulated: boolean, attacker: Pokemon, move: Move, _hitResult: HitResult, _args: any[]): boolean {
    const hpGateFlat: number = Math.ceil(pokemon.getMaxHp() * this.hpGate);
    const lastAttackReceived = pokemon.turnData.attacksReceived[pokemon.turnData.attacksReceived.length - 1];
    const damageReceived = lastAttackReceived?.damage || 0;

    if (this.condition(pokemon, attacker, move) && (pokemon.hp <= hpGateFlat && (pokemon.hp + damageReceived) > hpGateFlat) && !move.hitsSubstitute(attacker, pokemon)) {
      if (!simulated) {
        globalScene.unshiftPhase(new StatStageChangePhase((this.selfTarget ? pokemon : attacker).getBattlerIndex(), true, this.stats, this.stages));
      }
      return true;
    }

    return false;
  }
}

export class PostDefendApplyArenaTrapTagAbAttr extends PostDefendAbAttr {
  private condition: PokemonDefendCondition;
  private tagType: ArenaTagType;

  constructor(condition: PokemonDefendCondition, tagType: ArenaTagType) {
    super(true);

    this.condition = condition;
    this.tagType = tagType;
  }

  override applyPostDefend(pokemon: Pokemon, _passive: boolean, simulated: boolean, attacker: Pokemon, move: Move, _hitResult: HitResult, _args: any[]): boolean {
    if (this.condition(pokemon, attacker, move) && !move.hitsSubstitute(attacker, pokemon)) {
      const tag = globalScene.arena.getTag(this.tagType) as ArenaTrapTag;
      if (!globalScene.arena.getTag(this.tagType) || tag.layers < tag.maxLayers) {
        if (!simulated) {
          globalScene.arena.addTag(this.tagType, 0, undefined, pokemon.id, pokemon.isPlayer() ? ArenaTagSide.ENEMY : ArenaTagSide.PLAYER);
        }
        return true;
      }
    }
    return false;
  }
}

export class PostDefendApplyBattlerTagAbAttr extends PostDefendAbAttr {
  private condition: PokemonDefendCondition;
  private tagType: BattlerTagType;
  constructor(condition: PokemonDefendCondition, tagType: BattlerTagType) {
    super(true);

    this.condition = condition;
    this.tagType = tagType;
  }

  override applyPostDefend(pokemon: Pokemon, _passive: boolean, simulated: boolean, attacker: Pokemon, move: Move, _hitResult: HitResult, _args: any[]): boolean {
    if (this.condition(pokemon, attacker, move) && !move.hitsSubstitute(attacker, pokemon)) {
      if (!pokemon.getTag(this.tagType) && !simulated) {
        pokemon.addTag(this.tagType, undefined, undefined, pokemon.id);
        globalScene.queueMessage(i18next.t("abilityTriggers:windPowerCharged", { pokemonName: getPokemonNameWithAffix(pokemon), moveName: move.name }));
      }
      return true;
    }
    return false;
  }
}

export class PostDefendTypeChangeAbAttr extends PostDefendAbAttr {
  override applyPostDefend(pokemon: Pokemon, _passive: boolean, simulated: boolean, attacker: Pokemon, move: Move, hitResult: HitResult, _args: any[]): boolean {
    if (hitResult < HitResult.NO_EFFECT && !move.hitsSubstitute(attacker, pokemon)) {
      if (simulated) {
        return true;
      }
      const type = attacker.getMoveType(move);
      const pokemonTypes = pokemon.getTypes(true);
      if (pokemonTypes.length !== 1 || pokemonTypes[0] !== type) {
        pokemon.summonData.types = [ type ];
        return true;
      }
    }

    return false;
  }

  override getTriggerMessage(pokemon: Pokemon, abilityName: string, ..._args: any[]): string {
    return i18next.t("abilityTriggers:postDefendTypeChange", {
      pokemonNameWithAffix: getPokemonNameWithAffix(pokemon),
      abilityName,
      typeName: i18next.t(`pokemonInfo:Type.${Type[pokemon.getTypes(true)[0]]}`)
    });
  }
}

export class PostDefendTerrainChangeAbAttr extends PostDefendAbAttr {
  private terrainType: TerrainType;

  constructor(terrainType: TerrainType) {
    super();

    this.terrainType = terrainType;
  }

  override applyPostDefend(pokemon: Pokemon, _passive: boolean, simulated: boolean, attacker: Pokemon, move: Move, hitResult: HitResult, _args: any[]): boolean {
    if (hitResult < HitResult.NO_EFFECT && !move.hitsSubstitute(attacker, pokemon)) {
      if (simulated) {
        return globalScene.arena.terrain?.terrainType !== (this.terrainType || undefined);
      } else {
        return globalScene.arena.trySetTerrain(this.terrainType, true);
      }
    }

    return false;
  }
}

export class PostDefendContactApplyStatusEffectAbAttr extends PostDefendAbAttr {
  public chance: integer;
  private effects: StatusEffect[];

  constructor(chance: integer, ...effects: StatusEffect[]) {
    super();

    this.chance = chance;
    this.effects = effects;
  }

  override applyPostDefend(pokemon: Pokemon, _passive: boolean, simulated: boolean, attacker: Pokemon, move: Move, _hitResult: HitResult, _args: any[]): boolean {
    if (move.checkFlag(MoveFlags.MAKES_CONTACT, attacker, pokemon) && !attacker.status
      && (this.chance === -1 || pokemon.randSeedInt(100) < this.chance) && !move.hitsSubstitute(attacker, pokemon)) {
      const effect = this.effects.length === 1 ? this.effects[0] : this.effects[pokemon.randSeedInt(this.effects.length)];
      if (simulated) {
        return attacker.canSetStatus(effect, true, false, pokemon);
      } else {
        return attacker.trySetStatus(effect, true, pokemon);
      }
    }

    return false;
  }
}

export class EffectSporeAbAttr extends PostDefendContactApplyStatusEffectAbAttr {
  constructor() {
    super(10, StatusEffect.POISON, StatusEffect.PARALYSIS, StatusEffect.SLEEP);
  }

  applyPostDefend(pokemon: Pokemon, passive: boolean, simulated: boolean, attacker: Pokemon, move: Move, hitResult: HitResult, args: any[]): boolean {
    if (attacker.hasAbility(Abilities.OVERCOAT) || attacker.isOfType(Type.GRASS)) {
      return false;
    }
    return super.applyPostDefend(pokemon, passive, simulated, attacker, move, hitResult, args);
  }
}

export class PostDefendContactApplyTagChanceAbAttr extends PostDefendAbAttr {
  private chance: integer;
  private tagType: BattlerTagType;
  private turnCount: integer | undefined;

  constructor(chance: integer, tagType: BattlerTagType, turnCount?: integer) {
    super();

    this.tagType = tagType;
    this.chance = chance;
    this.turnCount = turnCount;
  }

  override applyPostDefend(pokemon: Pokemon, _passive: boolean, simulated: boolean, attacker: Pokemon, move: Move, _hitResult: HitResult, _args: any[]): boolean {
    if (move.checkFlag(MoveFlags.MAKES_CONTACT, attacker, pokemon) && pokemon.randSeedInt(100) < this.chance && !move.hitsSubstitute(attacker, pokemon)) {
      if (simulated) {
        return attacker.canAddTag(this.tagType);
      } else {
        return attacker.addTag(this.tagType, this.turnCount, move.id, attacker.id);
      }
    }

    return false;
  }
}

export class PostDefendCritStatStageChangeAbAttr extends PostDefendAbAttr {
  private stat: BattleStat;
  private stages: number;

  constructor(stat: BattleStat, stages: number) {
    super();

    this.stat = stat;
    this.stages = stages;
  }

  override applyPostDefend(pokemon: Pokemon, _passive: boolean, simulated: boolean, attacker: Pokemon, move: Move, _hitResult: HitResult, _args: any[]): boolean {
    if (move.hitsSubstitute(attacker, pokemon)) {
      return false;
    }

    if (!simulated) {
      globalScene.unshiftPhase(new StatStageChangePhase(pokemon.getBattlerIndex(), true, [ this.stat ], this.stages));
    }

    return true;
  }

  override getCondition(): AbAttrCondition {
    return (pokemon: Pokemon) => pokemon.turnData.attacksReceived.length !== 0 && pokemon.turnData.attacksReceived[pokemon.turnData.attacksReceived.length - 1].critical;
  }
}

export class PostDefendContactDamageAbAttr extends PostDefendAbAttr {
  private damageRatio: integer;

  constructor(damageRatio: integer) {
    super();

    this.damageRatio = damageRatio;
  }

  override applyPostDefend(pokemon: Pokemon, _passive: boolean, simulated: boolean, attacker: Pokemon, move: Move, _hitResult: HitResult, _args: any[]): boolean {
    if (!simulated && move.checkFlag(MoveFlags.MAKES_CONTACT, attacker, pokemon)
      && !attacker.hasAbilityWithAttr(BlockNonDirectDamageAbAttr) && !move.hitsSubstitute(attacker, pokemon)) {
      attacker.damageAndUpdate(Utils.toDmgValue(attacker.getMaxHp() * (1 / this.damageRatio)), HitResult.OTHER);
      attacker.turnData.damageTaken += Utils.toDmgValue(attacker.getMaxHp() * (1 / this.damageRatio));
      return true;
    }

    return false;
  }

  override getTriggerMessage(pokemon: Pokemon, abilityName: string, ..._args: any[]): string {
    return i18next.t("abilityTriggers:postDefendContactDamage", {
      pokemonNameWithAffix: getPokemonNameWithAffix(pokemon),
      abilityName
    });
  }
}
/**
 * @description: This ability applies the Perish Song tag to the attacking pokemon
 * and the defending pokemon if the move makes physical contact and neither pokemon
 * already has the Perish Song tag.
 * @class PostDefendPerishSongAbAttr
 * @extends {PostDefendAbAttr}
 */
export class PostDefendPerishSongAbAttr extends PostDefendAbAttr {
  private turns: integer;

  constructor(turns: integer) {
    super();

    this.turns = turns;
  }

  override applyPostDefend(pokemon: Pokemon, _passive: boolean, simulated: boolean, attacker: Pokemon, move: Move, _hitResult: HitResult, _args: any[]): boolean {
    if (move.checkFlag(MoveFlags.MAKES_CONTACT, attacker, pokemon) && !move.hitsSubstitute(attacker, pokemon)) {
      if (pokemon.getTag(BattlerTagType.PERISH_SONG) || attacker.getTag(BattlerTagType.PERISH_SONG)) {
        return false;
      } else {
        if (!simulated) {
          attacker.addTag(BattlerTagType.PERISH_SONG, this.turns);
          pokemon.addTag(BattlerTagType.PERISH_SONG, this.turns);
        }
        return true;
      }
    }
    return false;
  }

  override getTriggerMessage(pokemon: Pokemon, abilityName: string, ..._args: any[]): string {
    return i18next.t("abilityTriggers:perishBody", { pokemonName: getPokemonNameWithAffix(pokemon), abilityName: abilityName });
  }
}

export class PostDefendWeatherChangeAbAttr extends PostDefendAbAttr {
  private weatherType: WeatherType;
  protected condition?: PokemonDefendCondition;

  constructor(weatherType: WeatherType, condition?: PokemonDefendCondition) {
    super();

    this.weatherType = weatherType;
    this.condition = condition;
  }

  override applyPostDefend(pokemon: Pokemon, _passive: boolean, simulated: boolean, attacker: Pokemon, move: Move, _hitResult: HitResult, _args: any[]): boolean {
    if (this.condition && !this.condition(pokemon, attacker, move) || move.hitsSubstitute(attacker, pokemon)) {
      return false;
    }
    if (!globalScene.arena.weather?.isImmutable()) {
      if (simulated) {
        return globalScene.arena.weather?.weatherType !== this.weatherType;
      }
      return globalScene.arena.trySetWeather(this.weatherType, true);
    }

    return false;
  }
}

export class PostDefendAbilitySwapAbAttr extends PostDefendAbAttr {
  constructor() {
    super();
  }

  override applyPostDefend(pokemon: Pokemon, _passive: boolean, simulated: boolean, attacker: Pokemon, move: Move, _hitResult: HitResult, args: any[]): boolean {
    if (move.checkFlag(MoveFlags.MAKES_CONTACT, attacker, pokemon)
      && !attacker.getAbility().hasAttr(UnswappableAbilityAbAttr) && !move.hitsSubstitute(attacker, pokemon)) {
      if (!simulated) {
        const tempAbilityId = attacker.getAbility().id;
        attacker.summonData.ability = pokemon.getAbility().id;
        pokemon.summonData.ability = tempAbilityId;
      }
      return true;
    }

    return false;
  }

  override getTriggerMessage(pokemon: Pokemon, _abilityName: string, ..._args: any[]): string {
    return i18next.t("abilityTriggers:postDefendAbilitySwap", { pokemonNameWithAffix: getPokemonNameWithAffix(pokemon) });
  }
}

export class PostDefendAbilityGiveAbAttr extends PostDefendAbAttr {
  private ability: Abilities;

  constructor(ability: Abilities) {
    super();
    this.ability = ability;
  }

  override applyPostDefend(pokemon: Pokemon, _passive: boolean, simulated: boolean, attacker: Pokemon, move: Move, _hitResult: HitResult, _args: any[]): boolean {
    if (move.checkFlag(MoveFlags.MAKES_CONTACT, attacker, pokemon) && !attacker.getAbility().hasAttr(UnsuppressableAbilityAbAttr)
      && !attacker.getAbility().hasAttr(PostDefendAbilityGiveAbAttr) && !move.hitsSubstitute(attacker, pokemon)) {
      if (!simulated) {
        attacker.summonData.ability = this.ability;
      }

      return true;
    }

    return false;
  }

  override getTriggerMessage(pokemon: Pokemon, abilityName: string, ..._args: any[]): string {
    return i18next.t("abilityTriggers:postDefendAbilityGive", {
      pokemonNameWithAffix: getPokemonNameWithAffix(pokemon),
      abilityName
    });
  }
}

export class PostDefendMoveDisableAbAttr extends PostDefendAbAttr {
  private chance: integer;
  private attacker: Pokemon;
  private move: Move;

  constructor(chance: integer) {
    super();

    this.chance = chance;
  }

  override applyPostDefend(pokemon: Pokemon, _passive: boolean, simulated: boolean, attacker: Pokemon, move: Move, _hitResult: HitResult, _args: any[]): boolean {
    if (attacker.getTag(BattlerTagType.DISABLED) === null && !move.hitsSubstitute(attacker, pokemon)) {
      if (move.checkFlag(MoveFlags.MAKES_CONTACT, attacker, pokemon) && (this.chance === -1 || pokemon.randSeedInt(100) < this.chance)) {
        if (simulated) {
          return true;
        }

        this.attacker = attacker;
        this.move = move;
        this.attacker.addTag(BattlerTagType.DISABLED, 4, 0, pokemon.id);
        return true;
      }
    }
    return false;
  }
}

export class PostStatStageChangeStatStageChangeAbAttr extends PostStatStageChangeAbAttr {
  private condition: PokemonStatStageChangeCondition;
  private statsToChange: BattleStat[];
  private stages: number;

  constructor(condition: PokemonStatStageChangeCondition, statsToChange: BattleStat[], stages: number) {
    super(true);

    this.condition = condition;
    this.statsToChange = statsToChange;
    this.stages = stages;
  }

  applyPostStatStageChange(pokemon: Pokemon, simulated: boolean, statStagesChanged: BattleStat[], stagesChanged: number, selfTarget: boolean, args: any[]): boolean {
    if (this.condition(pokemon, statStagesChanged, stagesChanged) && !selfTarget) {
      if (!simulated) {
        globalScene.unshiftPhase(new StatStageChangePhase((pokemon).getBattlerIndex(), true, this.statsToChange, this.stages));
      }
      return true;
    }

    return false;
  }
}

export class PreAttackAbAttr extends AbAttr {
  applyPreAttack(pokemon: Pokemon, passive: boolean, simulated: boolean, defender: Pokemon | null, move: Move, args: any[]): boolean | Promise<boolean> {
    return false;
  }
}

/**
 * Modifies moves additional effects with multipliers, ie. Sheer Force, Serene Grace.
 * @extends AbAttr
 * @see {@linkcode apply}
 */
export class MoveEffectChanceMultiplierAbAttr extends AbAttr {
  private chanceMultiplier: number;

  constructor(chanceMultiplier: number) {
    super(true);
    this.chanceMultiplier = chanceMultiplier;
  }
  /**
   * @param args [0]: {@linkcode Utils.NumberHolder} Move additional effect chance. Has to be higher than or equal to 0.
   *             [1]: {@linkcode Moves } Move used by the ability user.
   */
  apply(pokemon: Pokemon, passive: boolean, simulated: boolean, cancelled: Utils.BooleanHolder, args: any[]): boolean {
    // Disable showAbility during getTargetBenefitScore
    this.showAbility = args[4];

    const exceptMoves = [ Moves.ORDER_UP, Moves.ELECTRO_SHOT ];
    if ((args[0] as Utils.NumberHolder).value <= 0 || exceptMoves.includes((args[1] as Move).id)) {
      return false;
    }

    (args[0] as Utils.NumberHolder).value *= this.chanceMultiplier;
    (args[0] as Utils.NumberHolder).value = Math.min((args[0] as Utils.NumberHolder).value, 100);
    return true;

  }
}

/**
 * Sets incoming moves additional effect chance to zero, ignoring all effects from moves. ie. Shield Dust.
 * @extends PreDefendAbAttr
 * @see {@linkcode applyPreDefend}
 */
export class IgnoreMoveEffectsAbAttr extends PreDefendAbAttr {
  /**
   * @param args [0]: {@linkcode Utils.NumberHolder} Move additional effect chance.
   */
  applyPreDefend(pokemon: Pokemon, passive: boolean, simulated: boolean, attacker: Pokemon, move: Move, cancelled: Utils.BooleanHolder, args: any[]): boolean {

    if ((args[0] as Utils.NumberHolder).value <= 0) {
      return false;
    }

    (args[0] as Utils.NumberHolder).value = 0;
    return true;

  }
}

export class VariableMovePowerAbAttr extends PreAttackAbAttr {
  applyPreAttack(pokemon: Pokemon, passive: boolean, simulated: boolean, defender: Pokemon, move: Move, args: any[]): boolean {
    //const power = args[0] as Utils.NumberHolder;
    return false;
  }
}

export class FieldPreventExplosiveMovesAbAttr extends AbAttr {
  apply(pokemon: Pokemon, passive: boolean, simulated: boolean, cancelled: Utils.BooleanHolder, args: any[]): boolean | Promise<boolean> {
    cancelled.value = true;
    return true;
  }
}

/**
 * Multiplies a Stat if the checked Pokemon lacks this ability.
 * If this ability cannot stack, a BooleanHolder can be used to prevent this from stacking.
 * @see {@link applyFieldStatMultiplierAbAttrs}
 * @see {@link applyFieldStat}
 * @see {@link Utils.BooleanHolder}
 */
export class FieldMultiplyStatAbAttr extends AbAttr {
  private stat: Stat;
  private multiplier: number;
  private canStack: boolean;

  constructor(stat: Stat, multiplier: number, canStack: boolean = false) {
    super(false);

    this.stat = stat;
    this.multiplier = multiplier;
    this.canStack = canStack;
  }

  /**
   * applyFieldStat: Tries to multiply a Pokemon's Stat
   * @param pokemon {@linkcode Pokemon} the Pokemon using this ability
   * @param passive {@linkcode boolean} unused
   * @param stat {@linkcode Stat} the type of the checked stat
   * @param statValue {@linkcode Utils.NumberHolder} the value of the checked stat
   * @param checkedPokemon {@linkcode Pokemon} the Pokemon this ability is targeting
   * @param hasApplied {@linkcode Utils.BooleanHolder} whether or not another multiplier has been applied to this stat
   * @param args {any[]} unused
   * @returns true if this changed the checked stat, false otherwise.
   */
  applyFieldStat(pokemon: Pokemon, passive: boolean, simulated: boolean, stat: Stat, statValue: Utils.NumberHolder, checkedPokemon: Pokemon, hasApplied: Utils.BooleanHolder, args: any[]): boolean {
    if (!this.canStack && hasApplied.value) {
      return false;
    }

    if (this.stat === stat && checkedPokemon.getAbilityAttrs(FieldMultiplyStatAbAttr).every(attr => (attr as FieldMultiplyStatAbAttr).stat !== stat)) {
      statValue.value *= this.multiplier;
      hasApplied.value = true;
      return true;
    }
    return false;
  }

}

export class MoveTypeChangeAbAttr extends PreAttackAbAttr {
  constructor(
    private newType: Type,
    private powerMultiplier: number,
    private condition?: PokemonAttackCondition
  ) {
    super(true);
  }

  // TODO: Decouple this into two attributes (type change / power boost)
  applyPreAttack(pokemon: Pokemon, passive: boolean, simulated: boolean, defender: Pokemon, move: Move, args: any[]): boolean {
    if (this.condition && this.condition(pokemon, defender, move)) {
      if (args[0] && args[0] instanceof Utils.NumberHolder) {
        args[0].value = this.newType;
      }
      if (args[1] && args[1] instanceof Utils.NumberHolder) {
        args[1].value *= this.powerMultiplier;
      }
      return true;
    }

    return false;
  }
}

/** Ability attribute for changing a pokemon's type before using a move */
export class PokemonTypeChangeAbAttr extends PreAttackAbAttr {
  private moveType: Type;

  constructor() {
    super(true);
  }

  applyPreAttack(pokemon: Pokemon, passive: boolean, simulated: boolean, defender: Pokemon, move: Move, args: any[]): boolean {
    if (
      !pokemon.isTerastallized() &&
      move.id !== Moves.STRUGGLE &&
      /**
       * Skip moves that call other moves because these moves generate a following move that will trigger this ability attribute
       * @see {@link https://bulbapedia.bulbagarden.net/wiki/Category:Moves_that_call_other_moves}
       */
      !move.findAttr((attr) =>
        attr instanceof RandomMovesetMoveAttr ||
        attr instanceof RandomMoveAttr ||
        attr instanceof NaturePowerAttr ||
        attr instanceof CopyMoveAttr
      )
    ) {
      const moveType = pokemon.getMoveType(move);

      if (pokemon.getTypes().some((t) => t !== moveType)) {
        if (!simulated) {
          this.moveType = moveType;
          pokemon.summonData.types = [ moveType ];
          pokemon.updateInfo();
        }

        return true;
      }
    }

    return false;
  }

  getTriggerMessage(pokemon: Pokemon, abilityName: string, ...args: any[]): string {
    return i18next.t("abilityTriggers:pokemonTypeChange", {
      pokemonNameWithAffix: getPokemonNameWithAffix(pokemon),
      moveType: i18next.t(`pokemonInfo:Type.${Type[this.moveType]}`),
    });
  }
}

/**
 * Class for abilities that convert single-strike moves to two-strike moves (i.e. Parental Bond).
 * @param damageMultiplier the damage multiplier for the second strike, relative to the first.
 */
export class AddSecondStrikeAbAttr extends PreAttackAbAttr {
  private damageMultiplier: number;

  constructor(damageMultiplier: number) {
    super(false);

    this.damageMultiplier = damageMultiplier;
  }

  /**
   * If conditions are met, this doubles the move's hit count (via args[1])
   * or multiplies the damage of secondary strikes (via args[2])
   * @param pokemon the {@linkcode Pokemon} using the move
   * @param passive n/a
   * @param defender n/a
   * @param move the {@linkcode Move} used by the ability source
   * @param args Additional arguments:
   * - `[0]` the number of strikes this move currently has ({@linkcode Utils.NumberHolder})
   * - `[1]` the damage multiplier for the current strike ({@linkcode Utils.NumberHolder})
   * @returns
   */
  applyPreAttack(pokemon: Pokemon, passive: boolean, simulated: boolean, defender: Pokemon, move: Move, args: any[]): boolean {
    const hitCount = args[0] as Utils.NumberHolder;
    const multiplier = args[1] as Utils.NumberHolder;

    if (move.canBeMultiStrikeEnhanced(pokemon, true)) {
      this.showAbility = !!hitCount?.value;
      if (hitCount?.value) {
        hitCount.value += 1;
      }

      if (multiplier?.value && pokemon.turnData.hitsLeft === 1) {
        multiplier.value = this.damageMultiplier;
      }
      return true;
    }
    return false;
  }
}

/**
 * Class for abilities that boost the damage of moves
 * For abilities that boost the base power of moves, see VariableMovePowerAbAttr
 * @param damageMultiplier the amount to multiply the damage by
 * @param condition the condition for this ability to be applied
 */
export class DamageBoostAbAttr extends PreAttackAbAttr {
  private damageMultiplier: number;
  private condition: PokemonAttackCondition;

  constructor(damageMultiplier: number, condition: PokemonAttackCondition) {
    super(true);
    this.damageMultiplier = damageMultiplier;
    this.condition = condition;
  }

  /**
   *
   * @param pokemon the attacker pokemon
   * @param passive N/A
   * @param defender the target pokemon
   * @param move the move used by the attacker pokemon
   * @param args Utils.NumberHolder as damage
   * @returns true if the function succeeds
   */
  applyPreAttack(pokemon: Pokemon, passive: boolean, simulated: boolean, defender: Pokemon, move: Move, args: any[]): boolean {
    if (this.condition(pokemon, defender, move)) {
      const power = args[0] as Utils.NumberHolder;
      power.value = Math.floor(power.value * this.damageMultiplier);
      return true;
    }

    return false;
  }
}

export class MovePowerBoostAbAttr extends VariableMovePowerAbAttr {
  private condition: PokemonAttackCondition;
  private powerMultiplier: number;

  constructor(condition: PokemonAttackCondition, powerMultiplier: number, showAbility: boolean = true) {
    super(showAbility);
    this.condition = condition;
    this.powerMultiplier = powerMultiplier;
  }

  applyPreAttack(pokemon: Pokemon, passive: boolean, simulated: boolean, defender: Pokemon, move: Move, args: any[]): boolean {
    if (this.condition(pokemon, defender, move)) {
      (args[0] as Utils.NumberHolder).value *= this.powerMultiplier;

      return true;
    }

    return false;
  }
}

export class MoveTypePowerBoostAbAttr extends MovePowerBoostAbAttr {
  constructor(boostedType: Type, powerMultiplier?: number) {
    super((pokemon, defender, move) => pokemon?.getMoveType(move) === boostedType, powerMultiplier || 1.5);
  }
}

export class LowHpMoveTypePowerBoostAbAttr extends MoveTypePowerBoostAbAttr {
  constructor(boostedType: Type) {
    super(boostedType);
  }

  getCondition(): AbAttrCondition {
    return (pokemon) => pokemon.getHpRatio() <= 0.33;
  }
}

/**
 * Abilities which cause a variable amount of power increase.
 * @extends VariableMovePowerAbAttr
 * @see {@link applyPreAttack}
 */
export class VariableMovePowerBoostAbAttr extends VariableMovePowerAbAttr {
  private mult: (user: Pokemon, target: Pokemon, move: Move) => number;

  /**
   * @param mult A function which takes the user, target, and move, and returns the power multiplier. 1 means no multiplier.
   * @param {boolean} showAbility Whether to show the ability when it activates.
   */
  constructor(mult: (user: Pokemon, target: Pokemon, move: Move) => number, showAbility: boolean = true) {
    super(showAbility);
    this.mult = mult;
  }

  /**
   * @override
   */
  applyPreAttack(pokemon: Pokemon, passive: boolean, simulated: boolean, defender: Pokemon, move, args: any[]): boolean {
    const multiplier = this.mult(pokemon, defender, move);
    if (multiplier !== 1) {
      (args[0] as Utils.NumberHolder).value *= multiplier;
      return true;
    }

    return false;
  }
}

/**
 * Boosts the power of a Pokémon's move under certain conditions.
 * @extends AbAttr
 */
export class FieldMovePowerBoostAbAttr extends AbAttr {
  private condition: PokemonAttackCondition;
  private powerMultiplier: number;

  /**
   * @param condition - A function that determines whether the power boost condition is met.
   * @param powerMultiplier - The multiplier to apply to the move's power when the condition is met.
   */
  constructor(condition: PokemonAttackCondition, powerMultiplier: number) {
    super(false);
    this.condition = condition;
    this.powerMultiplier = powerMultiplier;
  }

  applyPreAttack(pokemon: Pokemon | null, passive: boolean | null, simulated: boolean, defender: Pokemon | null, move: Move, args: any[]): boolean {
    if (this.condition(pokemon, defender, move)) {
      (args[0] as Utils.NumberHolder).value *= this.powerMultiplier;

      return true;
    }

    return false;
  }
}

/**
 * Boosts the power of a specific type of move.
 * @extends FieldMovePowerBoostAbAttr
 */
export class PreAttackFieldMoveTypePowerBoostAbAttr extends FieldMovePowerBoostAbAttr {
  /**
   * @param boostedType - The type of move that will receive the power boost.
   * @param powerMultiplier - The multiplier to apply to the move's power, defaults to 1.5 if not provided.
   */
  constructor(boostedType: Type, powerMultiplier?: number) {
    super((pokemon, defender, move) => pokemon?.getMoveType(move) === boostedType, powerMultiplier || 1.5);
  }
}

/**
 * Boosts the power of a specific type of move for all Pokemon in the field.
 * @extends PreAttackFieldMoveTypePowerBoostAbAttr
 */
export class FieldMoveTypePowerBoostAbAttr extends PreAttackFieldMoveTypePowerBoostAbAttr { }

/**
 * Boosts the power of a specific type of move for the user and its allies.
 * @extends PreAttackFieldMoveTypePowerBoostAbAttr
 */
export class UserFieldMoveTypePowerBoostAbAttr extends PreAttackFieldMoveTypePowerBoostAbAttr { }

/**
 * Boosts the power of moves in specified categories.
 * @extends FieldMovePowerBoostAbAttr
 */
export class AllyMoveCategoryPowerBoostAbAttr extends FieldMovePowerBoostAbAttr {
  /**
   * @param boostedCategories - The categories of moves that will receive the power boost.
   * @param powerMultiplier - The multiplier to apply to the move's power.
   */
  constructor(boostedCategories: MoveCategory[], powerMultiplier: number) {
    super((pokemon, defender, move) => boostedCategories.includes(move.category), powerMultiplier);
  }
}

export class StatMultiplierAbAttr extends AbAttr {
  private stat: BattleStat;
  private multiplier: number;
  private condition: PokemonAttackCondition | null;

  constructor(stat: BattleStat, multiplier: number, condition?: PokemonAttackCondition) {
    super(false);

    this.stat = stat;
    this.multiplier = multiplier;
    this.condition = condition ?? null;
  }

  applyStatStage(pokemon: Pokemon, _passive: boolean, simulated: boolean, stat: BattleStat, statValue: Utils.NumberHolder, args: any[]): boolean | Promise<boolean> {
    const move = (args[0] as Move);
    if (stat === this.stat && (!this.condition || this.condition(pokemon, null, move))) {
      statValue.value *= this.multiplier;
      return true;
    }

    return false;
  }
}

export class PostAttackAbAttr extends AbAttr {
  private attackCondition: PokemonAttackCondition;

  /** The default attackCondition requires that the selected move is a damaging move */
  constructor(attackCondition: PokemonAttackCondition = (user, target, move) => (move.category !== MoveCategory.STATUS), showAbility: boolean = true) {
    super(showAbility);

    this.attackCondition = attackCondition;
  }

  /**
   * Please override {@link applyPostAttackAfterMoveTypeCheck} instead of this method. By default, this method checks that the move used is a damaging attack before
   * applying the effect of any inherited class. This can be changed by providing a different {@link attackCondition} to the constructor. See {@link ConfusionOnStatusEffectAbAttr}
   * for an example of an effect that does not require a damaging move.
   */
  applyPostAttack(pokemon: Pokemon, passive: boolean, simulated: boolean, defender: Pokemon, move: Move, hitResult: HitResult | null, args: any[]): boolean | Promise<boolean> {
    // When attackRequired is true, we require the move to be an attack move and to deal damage before checking secondary requirements.
    // If attackRequired is false, we always defer to the secondary requirements.
    if (this.attackCondition(pokemon, defender, move)) {
      return this.applyPostAttackAfterMoveTypeCheck(pokemon, passive, simulated, defender, move, hitResult, args);
    } else {
      return false;
    }
  }

  /**
   * This method is only called after {@link applyPostAttack} has already been applied. Use this for handling checks specific to the ability in question.
   */
  applyPostAttackAfterMoveTypeCheck(pokemon: Pokemon, passive: boolean, simulated: boolean, defender: Pokemon, move: Move, hitResult: HitResult | null, args: any[]): boolean | Promise<boolean> {
    return false;
  }
}

/**
 * Ability attribute for Gorilla Tactics
 * @extends PostAttackAbAttr
 */
export class GorillaTacticsAbAttr extends PostAttackAbAttr {
  constructor() {
    super((user, target, move) => true, false);
  }

  /**
   *
   * @param {Pokemon} pokemon the {@linkcode Pokemon} with this ability
   * @param passive n/a
   * @param simulated whether the ability is being simulated
   * @param defender n/a
   * @param move n/a
   * @param hitResult n/a
   * @param args n/a
   * @returns `true` if the ability is applied
   */
  applyPostAttackAfterMoveTypeCheck(pokemon: Pokemon, passive: boolean, simulated: boolean, defender: Pokemon, move: Move, hitResult: HitResult | null, args: any[]): boolean | Promise<boolean> {
    if (simulated) {
      return simulated;
    }

    if (pokemon.getTag(BattlerTagType.GORILLA_TACTICS)) {
      return false;
    }

    pokemon.addTag(BattlerTagType.GORILLA_TACTICS);
    return true;
  }
}

export class PostAttackStealHeldItemAbAttr extends PostAttackAbAttr {
  private stealCondition: PokemonAttackCondition | null;

  constructor(stealCondition?: PokemonAttackCondition) {
    super();

    this.stealCondition = stealCondition ?? null;
  }

  applyPostAttackAfterMoveTypeCheck(pokemon: Pokemon, passive: boolean, simulated: boolean, defender: Pokemon, move: Move, hitResult: HitResult, args: any[]): Promise<boolean> {
    return new Promise<boolean>(resolve => {
      if (!simulated && hitResult < HitResult.NO_EFFECT && (!this.stealCondition || this.stealCondition(pokemon, defender, move))) {
        const heldItems = this.getTargetHeldItems(defender).filter(i => i.isTransferable);
        if (heldItems.length) {
          const stolenItem = heldItems[pokemon.randSeedInt(heldItems.length)];
          globalScene.tryTransferHeldItemModifier(stolenItem, pokemon, false).then(success => {
            if (success) {
              globalScene.queueMessage(i18next.t("abilityTriggers:postAttackStealHeldItem", { pokemonNameWithAffix: getPokemonNameWithAffix(pokemon), defenderName: defender.name, stolenItemType: stolenItem.type.name }));
            }
            resolve(success);
          });
          return;
        }
      }
      resolve(simulated);
    });
  }

  getTargetHeldItems(target: Pokemon): PokemonHeldItemModifier[] {
    return globalScene.findModifiers(m => m instanceof PokemonHeldItemModifier
      && m.pokemonId === target.id, target.isPlayer()) as PokemonHeldItemModifier[];
  }
}

export class PostAttackApplyStatusEffectAbAttr extends PostAttackAbAttr {
  private contactRequired: boolean;
  private chance: integer;
  private effects: StatusEffect[];

  constructor(contactRequired: boolean, chance: integer, ...effects: StatusEffect[]) {
    super();

    this.contactRequired = contactRequired;
    this.chance = chance;
    this.effects = effects;
  }

  applyPostAttackAfterMoveTypeCheck(pokemon: Pokemon, passive: boolean, simulated: boolean, attacker: Pokemon, move: Move, hitResult: HitResult, args: any[]): boolean {
    if (pokemon !== attacker && move.hitsSubstitute(attacker, pokemon)) {
      return false;
    }

    /**Status inflicted by abilities post attacking are also considered additional effects.*/
    if (!attacker.hasAbilityWithAttr(IgnoreMoveEffectsAbAttr) && !simulated && pokemon !== attacker && (!this.contactRequired || move.checkFlag(MoveFlags.MAKES_CONTACT, attacker, pokemon)) && pokemon.randSeedInt(100) < this.chance && !pokemon.status) {
      const effect = this.effects.length === 1 ? this.effects[0] : this.effects[pokemon.randSeedInt(this.effects.length)];
      return attacker.trySetStatus(effect, true, pokemon);
    }

    return simulated;
  }
}

export class PostAttackContactApplyStatusEffectAbAttr extends PostAttackApplyStatusEffectAbAttr {
  constructor(chance: integer, ...effects: StatusEffect[]) {
    super(true, chance, ...effects);
  }
}

export class PostAttackApplyBattlerTagAbAttr extends PostAttackAbAttr {
  private contactRequired: boolean;
  private chance: (user: Pokemon, target: Pokemon, move: Move) => integer;
  private effects: BattlerTagType[];


  constructor(contactRequired: boolean, chance: (user: Pokemon, target: Pokemon, move: Move) =>  integer, ...effects: BattlerTagType[]) {
    super();

    this.contactRequired = contactRequired;
    this.chance = chance;
    this.effects = effects;
  }

  applyPostAttackAfterMoveTypeCheck(pokemon: Pokemon, passive: boolean, simulated: boolean, attacker: Pokemon, move: Move, hitResult: HitResult, args: any[]): boolean {
    /**Battler tags inflicted by abilities post attacking are also considered additional effects.*/
    if (!attacker.hasAbilityWithAttr(IgnoreMoveEffectsAbAttr) && pokemon !== attacker && (!this.contactRequired || move.checkFlag(MoveFlags.MAKES_CONTACT, attacker, pokemon)) && pokemon.randSeedInt(100) < this.chance(attacker, pokemon, move) && !pokemon.status) {
      const effect = this.effects.length === 1 ? this.effects[0] : this.effects[pokemon.randSeedInt(this.effects.length)];
      return simulated || attacker.addTag(effect);
    }

    return false;
  }
}

export class PostDefendStealHeldItemAbAttr extends PostDefendAbAttr {
  private condition?: PokemonDefendCondition;

  constructor(condition?: PokemonDefendCondition) {
    super();

    this.condition = condition;
  }

  override applyPostDefend(pokemon: Pokemon, _passive: boolean, simulated: boolean, attacker: Pokemon, move: Move, hitResult: HitResult, _args: any[]): Promise<boolean> {
    return new Promise<boolean>(resolve => {
      if (!simulated && hitResult < HitResult.NO_EFFECT && (!this.condition || this.condition(pokemon, attacker, move)) && !move.hitsSubstitute(attacker, pokemon)) {
        const heldItems = this.getTargetHeldItems(attacker).filter(i => i.isTransferable);
        if (heldItems.length) {
          const stolenItem = heldItems[pokemon.randSeedInt(heldItems.length)];
          globalScene.tryTransferHeldItemModifier(stolenItem, pokemon, false).then(success => {
            if (success) {
              globalScene.queueMessage(i18next.t("abilityTriggers:postDefendStealHeldItem", { pokemonNameWithAffix: getPokemonNameWithAffix(pokemon), attackerName: attacker.name, stolenItemType: stolenItem.type.name }));
            }
            resolve(success);
          });
          return;
        }
      }
      resolve(simulated);
    });
  }

  getTargetHeldItems(target: Pokemon): PokemonHeldItemModifier[] {
    return globalScene.findModifiers(m => m instanceof PokemonHeldItemModifier
      && m.pokemonId === target.id, target.isPlayer()) as PokemonHeldItemModifier[];
  }
}

/**
 * Base class for defining all {@linkcode Ability} Attributes after a status effect has been set.
 * @see {@linkcode applyPostSetStatus()}.
 */
export class PostSetStatusAbAttr extends AbAttr {
  /**
   * Does nothing after a status condition is set.
   * @param pokemon {@linkcode Pokemon} that status condition was set on.
   * @param sourcePokemon {@linkcode Pokemon} that that set the status condition. Is `null` if status was not set by a Pokemon.
   * @param passive Whether this ability is a passive.
   * @param effect {@linkcode StatusEffect} that was set.
   * @param args Set of unique arguments needed by this attribute.
   * @returns `true` if application of the ability succeeds.
   */
  applyPostSetStatus(pokemon: Pokemon, sourcePokemon: Pokemon | null = null, passive: boolean, effect: StatusEffect, simulated: boolean, args: any[]) : boolean | Promise<boolean> {
    return false;
  }
}

/**
 * If another Pokemon burns, paralyzes, poisons, or badly poisons this Pokemon,
 * that Pokemon receives the same non-volatile status condition as part of this
 * ability attribute. For Synchronize ability.
 */
export class SynchronizeStatusAbAttr extends PostSetStatusAbAttr {
  /**
   * If the `StatusEffect` that was set is Burn, Paralysis, Poison, or Toxic, and the status
   * was set by a source Pokemon, set the source Pokemon's status to the same `StatusEffect`.
   * @param pokemon {@linkcode Pokemon} that status condition was set on.
   * @param sourcePokemon {@linkcode Pokemon} that that set the status condition. Is null if status was not set by a Pokemon.
   * @param passive Whether this ability is a passive.
   * @param effect {@linkcode StatusEffect} that was set.
   * @param args Set of unique arguments needed by this attribute.
   * @returns `true` if application of the ability succeeds.
   */
  override applyPostSetStatus(pokemon: Pokemon, sourcePokemon: Pokemon | null = null, passive: boolean, effect: StatusEffect, simulated: boolean, args: any[]): boolean {
    /** Synchronizable statuses */
    const syncStatuses = new Set<StatusEffect>([
      StatusEffect.BURN,
      StatusEffect.PARALYSIS,
      StatusEffect.POISON,
      StatusEffect.TOXIC
    ]);

    if (sourcePokemon && syncStatuses.has(effect)) {
      if (!simulated) {
        sourcePokemon.trySetStatus(effect, true, pokemon);
      }
      return true;
    }

    return false;
  }
}

export class PostVictoryAbAttr extends AbAttr {
  applyPostVictory(pokemon: Pokemon, passive: boolean, simulated: boolean, args: any[]): boolean | Promise<boolean> {
    return false;
  }
}

class PostVictoryStatStageChangeAbAttr extends PostVictoryAbAttr {
  private stat: BattleStat | ((p: Pokemon) => BattleStat);
  private stages: number;

  constructor(stat: BattleStat | ((p: Pokemon) => BattleStat), stages: number) {
    super();

    this.stat = stat;
    this.stages = stages;
  }

  applyPostVictory(pokemon: Pokemon, passive: boolean, simulated: boolean, args: any[]): boolean | Promise<boolean> {
    const stat = typeof this.stat === "function"
      ? this.stat(pokemon)
      : this.stat;
    if (!simulated) {
      globalScene.unshiftPhase(new StatStageChangePhase(pokemon.getBattlerIndex(), true, [ stat ], this.stages));
    }
    return true;
  }
}

export class PostVictoryFormChangeAbAttr extends PostVictoryAbAttr {
  private formFunc: (p: Pokemon) => integer;

  constructor(formFunc: ((p: Pokemon) => integer)) {
    super(true);

    this.formFunc = formFunc;
  }

  applyPostVictory(pokemon: Pokemon, passive: boolean, simulated: boolean, args: any[]): boolean | Promise<boolean> {
    const formIndex = this.formFunc(pokemon);
    if (formIndex !== pokemon.formIndex) {
      if (!simulated) {
        globalScene.triggerPokemonFormChange(pokemon, SpeciesFormChangeManualTrigger, false);
      }
      return true;
    }

    return false;
  }
}

export class PostKnockOutAbAttr extends AbAttr {
  applyPostKnockOut(pokemon: Pokemon, passive: boolean, simulated: boolean, knockedOut: Pokemon, args: any[]): boolean | Promise<boolean> {
    return false;
  }
}

export class PostKnockOutStatStageChangeAbAttr extends PostKnockOutAbAttr {
  private stat: BattleStat | ((p: Pokemon) => BattleStat);
  private stages: number;

  constructor(stat: BattleStat | ((p: Pokemon) => BattleStat), stages: number) {
    super();

    this.stat = stat;
    this.stages = stages;
  }

  applyPostKnockOut(pokemon: Pokemon, passive: boolean, simulated: boolean, knockedOut: Pokemon, args: any[]): boolean | Promise<boolean> {
    const stat = typeof this.stat === "function"
      ? this.stat(pokemon)
      : this.stat;
    if (!simulated) {
      globalScene.unshiftPhase(new StatStageChangePhase(pokemon.getBattlerIndex(), true, [ stat ], this.stages));
    }
    return true;
  }
}

export class CopyFaintedAllyAbilityAbAttr extends PostKnockOutAbAttr {
  constructor() {
    super();
  }

  applyPostKnockOut(pokemon: Pokemon, passive: boolean, simulated: boolean, knockedOut: Pokemon, args: any[]): boolean | Promise<boolean> {
    if (pokemon.isPlayer() === knockedOut.isPlayer() && !knockedOut.getAbility().hasAttr(UncopiableAbilityAbAttr)) {
      if (!simulated) {
        pokemon.summonData.ability = knockedOut.getAbility().id;
        globalScene.queueMessage(i18next.t("abilityTriggers:copyFaintedAllyAbility", { pokemonNameWithAffix: getPokemonNameWithAffix(knockedOut), abilityName: allAbilities[knockedOut.getAbility().id].name }));
      }
      return true;
    }

    return false;
  }
}

/**
 * Ability attribute for ignoring the opponent's stat changes
 * @param stats the stats that should be ignored
 */
export class IgnoreOpponentStatStagesAbAttr extends AbAttr {
  private stats: readonly BattleStat[];

  constructor(stats?: BattleStat[]) {
    super(false);

    this.stats = stats ?? BATTLE_STATS;
  }

  /**
   * Modifies a BooleanHolder and returns the result to see if a stat is ignored or not
   * @param _pokemon n/a
   * @param _passive n/a
   * @param simulated n/a
   * @param _cancelled n/a
   * @param args A BooleanHolder that represents whether or not to ignore a stat's stat changes
   * @returns true if the stat is ignored, false otherwise
   */
  apply(_pokemon: Pokemon, _passive: boolean, simulated: boolean, _cancelled: Utils.BooleanHolder, args: any[]) {
    if (this.stats.includes(args[0])) {
      (args[1] as Utils.BooleanHolder).value = true;
      return true;
    }
    return false;
  }
}

export class IntimidateImmunityAbAttr extends AbAttr {
  constructor() {
    super(false);
  }

  apply(pokemon: Pokemon, passive: boolean, simulated: boolean, cancelled: Utils.BooleanHolder, args: any[]): boolean {
    cancelled.value = true;
    return true;
  }

  getTriggerMessage(pokemon: Pokemon, abilityName: string, ...args: any[]): string {
    return i18next.t("abilityTriggers:intimidateImmunity", {
      pokemonNameWithAffix: getPokemonNameWithAffix(pokemon),
      abilityName
    });
  }
}

export class PostIntimidateStatStageChangeAbAttr extends AbAttr {
  private stats: BattleStat[];
  private stages: number;
  private overwrites: boolean;

  constructor(stats: BattleStat[], stages: number, overwrites?: boolean) {
    super(true);
    this.stats = stats;
    this.stages = stages;
    this.overwrites = !!overwrites;
  }

  apply(pokemon: Pokemon, passive: boolean, simulated:boolean, cancelled: Utils.BooleanHolder, args: any[]): boolean {
    if (!simulated) {
      globalScene.pushPhase(new StatStageChangePhase(pokemon.getBattlerIndex(), false, this.stats, this.stages));
    }
    cancelled.value = this.overwrites;
    return true;
  }
}

/**
 * Base class for defining all {@linkcode Ability} Attributes post summon
 * @see {@linkcode applyPostSummon()}
 */
export class PostSummonAbAttr extends AbAttr {
  /**
   * Applies ability post summon (after switching in)
   * @param pokemon {@linkcode Pokemon} with this ability
   * @param passive Whether this ability is a passive
   * @param args Set of unique arguments needed by this attribute
   * @returns true if application of the ability succeeds
   */
  applyPostSummon(pokemon: Pokemon, passive: boolean, simulated: boolean, args: any[]): boolean | Promise<boolean> {
    return false;
  }
}

/**
 * Removes specified arena tags when a Pokemon is summoned.
 */
export class PostSummonRemoveArenaTagAbAttr extends PostSummonAbAttr {
  private arenaTags: ArenaTagType[];

  /**
   * @param arenaTags {@linkcode ArenaTagType[]} - the arena tags to be removed
   */
  constructor(arenaTags: ArenaTagType[]) {
    super(true);

    this.arenaTags = arenaTags;
  }

  applyPostSummon(pokemon: Pokemon, passive: boolean, simulated: boolean, args: any[]): boolean | Promise<boolean> {
    if (!simulated) {
      for (const arenaTag of this.arenaTags) {
        globalScene.arena.removeTag(arenaTag);
      }
    }
    return true;
  }
}

export class PostSummonMessageAbAttr extends PostSummonAbAttr {
  private messageFunc: (pokemon: Pokemon) => string;

  constructor(messageFunc: (pokemon: Pokemon) => string) {
    super(true);

    this.messageFunc = messageFunc;
  }

  applyPostSummon(pokemon: Pokemon, passive: boolean, simulated: boolean, args: any[]): boolean {
    if (!simulated) {
      globalScene.queueMessage(this.messageFunc(pokemon));
    }

    return true;
  }
}

export class PostSummonUnnamedMessageAbAttr extends PostSummonAbAttr {
  //Attr doesn't force pokemon name on the message
  private message: string;

  constructor(message: string) {
    super(true);

    this.message = message;
  }

  applyPostSummon(pokemon: Pokemon, passive: boolean, simulated: boolean, args: any[]): boolean {
    if (!simulated) {
      globalScene.queueMessage(this.message);
    }

    return true;
  }
}

export class PostSummonAddBattlerTagAbAttr extends PostSummonAbAttr {
  private tagType: BattlerTagType;
  private turnCount: integer;

  constructor(tagType: BattlerTagType, turnCount: integer, showAbility?: boolean) {
    super(showAbility);

    this.tagType = tagType;
    this.turnCount = turnCount;
  }

  applyPostSummon(pokemon: Pokemon, passive: boolean, simulated: boolean, args: any[]): boolean {
    if (simulated) {
      return pokemon.canAddTag(this.tagType);
    } else {
      return pokemon.addTag(this.tagType, this.turnCount);
    }
  }
}

export class PostSummonStatStageChangeAbAttr extends PostSummonAbAttr {
  private stats: BattleStat[];
  private stages: number;
  private selfTarget: boolean;
  private intimidate: boolean;

  constructor(stats: BattleStat[], stages: number, selfTarget?: boolean, intimidate?: boolean) {
    super(false);

    this.stats = stats;
    this.stages = stages;
    this.selfTarget = !!selfTarget;
    this.intimidate = !!intimidate;
  }

  applyPostSummon(pokemon: Pokemon, passive: boolean, simulated: boolean, args: any[]): boolean {
    if (simulated) {
      return true;
    }

    queueShowAbility(pokemon, passive);  // TODO: Better solution than manually showing the ability here
    if (this.selfTarget) {
      // we unshift the StatStageChangePhase to put it right after the showAbility and not at the end of the
      // phase list (which could be after CommandPhase for example)
      globalScene.unshiftPhase(new StatStageChangePhase(pokemon.getBattlerIndex(), true, this.stats, this.stages));
      return true;
    }
    for (const opponent of pokemon.getOpponents()) {
      const cancelled = new Utils.BooleanHolder(false);
      if (this.intimidate) {
        applyAbAttrs(IntimidateImmunityAbAttr, opponent, cancelled, simulated);
        applyAbAttrs(PostIntimidateStatStageChangeAbAttr, opponent, cancelled, simulated);

        if (opponent.getTag(BattlerTagType.SUBSTITUTE)) {
          cancelled.value = true;
        }
      }
      if (!cancelled.value) {
        globalScene.unshiftPhase(new StatStageChangePhase(opponent.getBattlerIndex(), false, this.stats, this.stages));
      }
    }
    return true;
  }
}

export class PostSummonAllyHealAbAttr extends PostSummonAbAttr {
  private healRatio: number;
  private showAnim: boolean;

  constructor(healRatio: number, showAnim: boolean = false) {
    super();

    this.healRatio = healRatio || 4;
    this.showAnim = showAnim;
  }

  applyPostSummon(pokemon: Pokemon, passive: boolean, simulated: boolean, args: any[]): boolean {
    const target = pokemon.getAlly();
    if (target?.isActive(true)) {
      if (!simulated) {
        globalScene.unshiftPhase(new PokemonHealPhase(target.getBattlerIndex(),
          Utils.toDmgValue(pokemon.getMaxHp() / this.healRatio), i18next.t("abilityTriggers:postSummonAllyHeal", { pokemonNameWithAffix: getPokemonNameWithAffix(target), pokemonName: pokemon.name }), true, !this.showAnim));
      }

      return true;
    }

    return false;
  }
}

/**
 * Resets an ally's temporary stat boots to zero with no regard to
 * whether this is a positive or negative change
 * @param pokemon The {@link Pokemon} with this {@link AbAttr}
 * @param passive N/A
 * @param args N/A
 * @returns if the move was successful
 */
export class PostSummonClearAllyStatStagesAbAttr extends PostSummonAbAttr {
  constructor() {
    super();
  }

  applyPostSummon(pokemon: Pokemon, passive: boolean, simulated: boolean, args: any[]): boolean {
    const target = pokemon.getAlly();
    if (target?.isActive(true)) {
      if (!simulated) {
        for (const s of BATTLE_STATS) {
          target.setStatStage(s, 0);
        }

        globalScene.queueMessage(i18next.t("abilityTriggers:postSummonClearAllyStats", { pokemonNameWithAffix: getPokemonNameWithAffix(target) }));
      }

      return true;
    }

    return false;
  }
}

/**
 * Download raises either the Attack stat or Special Attack stat by one stage depending on the foe's currently lowest defensive stat:
 * it will raise Attack if the foe's current Defense is lower than its current Special Defense stat;
 * otherwise, it will raise Special Attack.
 * @extends PostSummonAbAttr
 * @see {applyPostSummon}
 */
export class DownloadAbAttr extends PostSummonAbAttr {
  private enemyDef: integer;
  private enemySpDef: integer;
  private enemyCountTally: integer;
  private stats: BattleStat[];

  /**
   * Checks to see if it is the opening turn (starting a new game), if so, Download won't work. This is because Download takes into account
   * vitamins and items, so it needs to use the Stat and the stat alone.
   * @param {Pokemon} pokemon Pokemon that is using the move, as well as seeing the opposing pokemon.
   * @param {boolean} passive N/A
   * @param {any[]} args N/A
   * @returns Returns true if ability is used successful, false if not.
   */
  applyPostSummon(pokemon: Pokemon, passive: boolean, simulated: boolean, args: any[]): boolean {
    this.enemyDef = 0;
    this.enemySpDef = 0;
    this.enemyCountTally = 0;

    for (const opponent of pokemon.getOpponents()) {
      this.enemyCountTally++;
      this.enemyDef += opponent.getEffectiveStat(Stat.DEF);
      this.enemySpDef += opponent.getEffectiveStat(Stat.SPDEF);
    }
    this.enemyDef = Math.round(this.enemyDef / this.enemyCountTally);
    this.enemySpDef = Math.round(this.enemySpDef / this.enemyCountTally);

    if (this.enemyDef < this.enemySpDef) {
      this.stats = [ Stat.ATK ];
    } else {
      this.stats = [ Stat.SPATK ];
    }

    if (this.enemyDef > 0 && this.enemySpDef > 0) { // only activate if there's actually an enemy to download from
      if (!simulated) {
        globalScene.unshiftPhase(new StatStageChangePhase(pokemon.getBattlerIndex(), false, this.stats, 1));
      }
      return true;
    }

    return false;
  }
}

export class PostSummonWeatherChangeAbAttr extends PostSummonAbAttr {
  private weatherType: WeatherType;

  constructor(weatherType: WeatherType) {
    super();

    this.weatherType = weatherType;
  }

  applyPostSummon(pokemon: Pokemon, passive: boolean, simulated: boolean, args: any[]): boolean {
    if ((this.weatherType === WeatherType.HEAVY_RAIN ||
      this.weatherType === WeatherType.HARSH_SUN ||
      this.weatherType === WeatherType.STRONG_WINDS) || !globalScene.arena.weather?.isImmutable()) {
      if (simulated) {
        return globalScene.arena.weather?.weatherType !== this.weatherType;
      } else {
        return globalScene.arena.trySetWeather(this.weatherType, true);
      }
    }

    return false;
  }
}

export class PostSummonTerrainChangeAbAttr extends PostSummonAbAttr {
  private terrainType: TerrainType;

  constructor(terrainType: TerrainType) {
    super();

    this.terrainType = terrainType;
  }

  applyPostSummon(pokemon: Pokemon, passive: boolean, simulated: boolean, args: any[]): boolean {
    if (simulated) {
      return globalScene.arena.terrain?.terrainType !== this.terrainType;
    } else {
      return globalScene.arena.trySetTerrain(this.terrainType, true);
    }
  }
}

export class PostSummonFormChangeAbAttr extends PostSummonAbAttr {
  private formFunc: (p: Pokemon) => integer;

  constructor(formFunc: ((p: Pokemon) => integer)) {
    super(true);

    this.formFunc = formFunc;
  }

  applyPostSummon(pokemon: Pokemon, passive: boolean, simulated: boolean, args: any[]): boolean {
    const formIndex = this.formFunc(pokemon);
    if (formIndex !== pokemon.formIndex) {
      return simulated || globalScene.triggerPokemonFormChange(pokemon, SpeciesFormChangeManualTrigger, false);
    }

    return false;
  }
}

/** Attempts to copy a pokemon's ability */
export class PostSummonCopyAbilityAbAttr extends PostSummonAbAttr {
  private target: Pokemon;
  private targetAbilityName: string;

  applyPostSummon(pokemon: Pokemon, passive: boolean, simulated: boolean, args: any[]): boolean {
    const targets = pokemon.getOpponents();
    if (!targets.length) {
      return false;
    }

    let target: Pokemon;
    if (targets.length > 1) {
      globalScene.executeWithSeedOffset(() => target = Utils.randSeedItem(targets), globalScene.currentBattle.waveIndex);
    } else {
      target = targets[0];
    }

    if (
      target!.getAbility().hasAttr(UncopiableAbilityAbAttr) &&
      // Wonder Guard is normally uncopiable so has the attribute, but Trace specifically can copy it
      !(pokemon.hasAbility(Abilities.TRACE) && target!.getAbility().id === Abilities.WONDER_GUARD)
    ) {
      return false;
    }

    if (!simulated) {
      this.target = target!;
      this.targetAbilityName = allAbilities[target!.getAbility().id].name;
      pokemon.summonData.ability = target!.getAbility().id;
      setAbilityRevealed(target!);
      pokemon.updateInfo();
    }

    return true;
  }

  getTriggerMessage(pokemon: Pokemon, abilityName: string, ...args: any[]): string {
    return i18next.t("abilityTriggers:trace", {
      pokemonName: getPokemonNameWithAffix(pokemon),
      targetName: getPokemonNameWithAffix(this.target),
      abilityName: this.targetAbilityName,
    });
  }
}

/**
 * Removes supplied status effects from the user's field.
 */
export class PostSummonUserFieldRemoveStatusEffectAbAttr extends PostSummonAbAttr {
  private statusEffect: StatusEffect[];

  /**
   * @param statusEffect - The status effects to be removed from the user's field.
   */
  constructor(...statusEffect: StatusEffect[]) {
    super(false);

    this.statusEffect = statusEffect;
  }

  /**
   * Removes supplied status effect from the user's field when user of the ability is summoned.
   *
   * @param pokemon - The Pokémon that triggered the ability.
   * @param passive - n/a
   * @param args - n/a
   * @returns A boolean or a promise that resolves to a boolean indicating the result of the ability application.
   */
  applyPostSummon(pokemon: Pokemon, passive: boolean, simulated: boolean, args: any[]): boolean | Promise<boolean> {
    const party = pokemon instanceof PlayerPokemon ? globalScene.getPlayerField() : globalScene.getEnemyField();
    const allowedParty = party.filter(p => p.isAllowedInBattle());

    if (allowedParty.length < 1) {
      return false;
    }

    if (!simulated) {
      for (const pokemon of allowedParty) {
        if (pokemon.status && this.statusEffect.includes(pokemon.status.effect)) {
          globalScene.queueMessage(getStatusEffectHealText(pokemon.status.effect, getPokemonNameWithAffix(pokemon)));
          pokemon.resetStatus(false);
          pokemon.updateInfo();
        }
      }
    }
    return true;
  }
}


/** Attempt to copy the stat changes on an ally pokemon */
export class PostSummonCopyAllyStatsAbAttr extends PostSummonAbAttr {
  applyPostSummon(pokemon: Pokemon, passive: boolean, simulated: boolean, args: any[]): boolean {
    if (!globalScene.currentBattle.double) {
      return false;
    }

    const ally = pokemon.getAlly();
    if (!ally || ally.getStatStages().every(s => s === 0)) {
      return false;
    }

    if (!simulated) {
      for (const s of BATTLE_STATS) {
        pokemon.setStatStage(s, ally.getStatStage(s));
      }
      pokemon.updateInfo();
    }

    return true;
  }

  getTriggerMessage(pokemon: Pokemon, abilityName: string, ...args: any[]): string {
    return i18next.t("abilityTriggers:costar", {
      pokemonName: getPokemonNameWithAffix(pokemon),
      allyName: getPokemonNameWithAffix(pokemon.getAlly()),
    });
  }
}

/**
 * Used by Imposter
 */
export class PostSummonTransformAbAttr extends PostSummonAbAttr {
  constructor() {
    super(true);
  }

  async applyPostSummon(pokemon: Pokemon, _passive: boolean, simulated: boolean, _args: any[]): Promise<boolean> {
    const targets = pokemon.getOpponents();
    if (simulated || !targets.length) {
      return simulated;
    }
    const promises: Promise<void>[] = [];

    let target: Pokemon;
    if (targets.length > 1) {
      globalScene.executeWithSeedOffset(() => {
        // in a double battle, if one of the opposing pokemon is fused the other one will be chosen
        // if both are fused, then Imposter will fail below
        if (targets[0].fusionSpecies) {
          target = targets[1];
          return;
        } else if (targets[1].fusionSpecies) {
          target = targets[0];
          return;
        }
        target = Utils.randSeedItem(targets);
      }, globalScene.currentBattle.waveIndex);
    } else {
      target = targets[0];
    }
    target = target!;

    // transforming from or into fusion pokemon causes various problems (including crashes and save corruption)
    if (target.fusionSpecies || pokemon.fusionSpecies) {
      return false;
    }

    pokemon.summonData.speciesForm = target.getSpeciesForm();
    pokemon.summonData.ability = target.getAbility().id;
    pokemon.summonData.gender = target.getGender();

    // Copy all stats (except HP)
    for (const s of EFFECTIVE_STATS) {
      pokemon.setStat(s, target.getStat(s, false), false);
    }

    // Copy all stat stages
    for (const s of BATTLE_STATS) {
      pokemon.setStatStage(s, target.getStatStage(s));
    }

    pokemon.summonData.moveset = target.getMoveset().map((m) => {
      if (m) {
        // If PP value is less than 5, do nothing. If greater, we need to reduce the value to 5.
        return new PokemonMove(m.moveId, 0, 0, false, Math.min(m.getMove().pp, 5));
      } else {
        console.warn(`Imposter: somehow iterating over a ${m} value when copying moveset!`);
        return new PokemonMove(Moves.NONE);
      }
    });
    pokemon.summonData.types = target.getTypes();
    promises.push(pokemon.updateInfo());

    globalScene.queueMessage(i18next.t("abilityTriggers:postSummonTransform", { pokemonNameWithAffix: getPokemonNameWithAffix(pokemon), targetName: target.name, }));
    globalScene.playSound("battle_anims/PRSFX- Transform");
    promises.push(pokemon.loadAssets(false).then(() => {
      pokemon.playAnim();
      pokemon.updateInfo();
    }));

    await Promise.all(promises);

    return true;
  }
}

/**
 * Reverts weather-based forms to their normal forms when the user is summoned.
 * Used by Cloud Nine and Air Lock.
 * @extends PostSummonAbAttr
 */
export class PostSummonWeatherSuppressedFormChangeAbAttr extends PostSummonAbAttr {
  /**
   * Triggers {@linkcode Arena.triggerWeatherBasedFormChangesToNormal | triggerWeatherBasedFormChangesToNormal}
   * @param {Pokemon} pokemon the Pokemon with this ability
   * @param passive n/a
   * @param args n/a
   * @returns whether a Pokemon was reverted to its normal form
   */
  applyPostSummon(pokemon: Pokemon, passive: boolean, simulated: boolean, args: any[]) {
    const pokemonToTransform = getPokemonWithWeatherBasedForms();

    if (pokemonToTransform.length < 1) {
      return false;
    }

    if (!simulated) {
      globalScene.arena.triggerWeatherBasedFormChangesToNormal();
    }

    return true;
  }
}

/**
 * Triggers weather-based form change when summoned into an active weather.
 * Used by Forecast and Flower Gift.
 * @extends PostSummonAbAttr
 */
export class PostSummonFormChangeByWeatherAbAttr extends PostSummonAbAttr {
  private ability: Abilities;

  constructor(ability: Abilities) {
    super(false);

    this.ability = ability;
  }

  /**
   * Calls the {@linkcode BattleScene.triggerPokemonFormChange | triggerPokemonFormChange} for both
   * {@linkcode SpeciesFormChange.SpeciesFormChangeWeatherTrigger | SpeciesFormChangeWeatherTrigger} and
   * {@linkcode SpeciesFormChange.SpeciesFormChangeWeatherTrigger | SpeciesFormChangeRevertWeatherFormTrigger} if it
   * is the specific Pokemon and ability
   * @param {Pokemon} pokemon the Pokemon with this ability
   * @param passive n/a
   * @param args n/a
   * @returns whether the form change was triggered
   */
  applyPostSummon(pokemon: Pokemon, passive: boolean, simulated: boolean, args: any[]): boolean {
    const isCastformWithForecast = (pokemon.species.speciesId === Species.CASTFORM && this.ability === Abilities.FORECAST);
    const isCherrimWithFlowerGift = (pokemon.species.speciesId === Species.CHERRIM && this.ability === Abilities.FLOWER_GIFT);

    if (isCastformWithForecast || isCherrimWithFlowerGift) {
      if (simulated) {
        return simulated;
      }

      globalScene.triggerPokemonFormChange(pokemon, SpeciesFormChangeWeatherTrigger);
      globalScene.triggerPokemonFormChange(pokemon, SpeciesFormChangeRevertWeatherFormTrigger);
      queueShowAbility(pokemon, passive);
      return true;
    }
    return false;
  }
}

/**
 * Attribute implementing the effects of {@link https://bulbapedia.bulbagarden.net/wiki/Commander_(Ability) | Commander}.
 * When the source of an ability with this attribute detects a Dondozo as their active ally, the source "jumps
 * into the Dondozo's mouth," sharply boosting the Dondozo's stats, cancelling the source's moves, and
 * causing attacks that target the source to always miss.
 */
export class CommanderAbAttr extends AbAttr {
  constructor() {
    super(true);
  }

  override apply(pokemon: Pokemon, passive: boolean, simulated: boolean, cancelled: null, args: any[]): boolean {
    // TODO: Should this work with X + Dondozo fusions?
    if (globalScene.currentBattle?.double && pokemon.getAlly()?.species.speciesId === Species.DONDOZO) {
      // If the ally Dondozo is fainted or was previously "commanded" by
      // another Pokemon, this effect cannot apply.
      if (pokemon.getAlly().isFainted() || pokemon.getAlly().getTag(BattlerTagType.COMMANDED)) {
        return false;
      }

      if (!simulated) {
        // Lapse the source's semi-invulnerable tags (to avoid visual inconsistencies)
        pokemon.lapseTags(BattlerTagLapseType.MOVE_EFFECT);
        // Play an animation of the source jumping into the ally Dondozo's mouth
        globalScene.triggerPokemonBattleAnim(pokemon, PokemonAnimType.COMMANDER_APPLY);
        // Apply boosts from this effect to the ally Dondozo
        pokemon.getAlly().addTag(BattlerTagType.COMMANDED, 0, Moves.NONE, pokemon.id);
        // Cancel the source Pokemon's next move (if a move is queued)
        globalScene.tryRemovePhase((phase) => phase instanceof MovePhase && phase.pokemon === pokemon);
      }
      return true;
    }
    return false;
  }
}

export class PreSwitchOutAbAttr extends AbAttr {
  constructor() {
    super(true);
  }

  applyPreSwitchOut(pokemon: Pokemon, passive: boolean, simulated: boolean, args: any[]): boolean | Promise<boolean> {
    return false;
  }
}

export class PreSwitchOutResetStatusAbAttr extends PreSwitchOutAbAttr {
  applyPreSwitchOut(pokemon: Pokemon, passive: boolean, simulated: boolean, args: any[]): boolean | Promise<boolean> {
    if (pokemon.status) {
      if (!simulated) {
        pokemon.resetStatus();
        pokemon.updateInfo();
      }

      return true;
    }

    return false;
  }
}

/**
 * Clears Desolate Land/Primordial Sea/Delta Stream upon the Pokemon switching out.
 */
export class PreSwitchOutClearWeatherAbAttr extends PreSwitchOutAbAttr {

  /**
   * @param pokemon The {@linkcode Pokemon} with the ability
   * @param passive N/A
   * @param args N/A
   * @returns {boolean} Returns true if the weather clears, otherwise false.
   */
  applyPreSwitchOut(pokemon: Pokemon, passive: boolean, simulated: boolean, args: any[]): boolean | Promise<boolean> {
    const weatherType = globalScene.arena.weather?.weatherType;
    let turnOffWeather = false;

    // Clear weather only if user's ability matches the weather and no other pokemon has the ability.
    switch (weatherType) {
      case (WeatherType.HARSH_SUN):
        if (pokemon.hasAbility(Abilities.DESOLATE_LAND)
          && globalScene.getField(true).filter(p => p !== pokemon).filter(p => p.hasAbility(Abilities.DESOLATE_LAND)).length === 0) {
          turnOffWeather = true;
        }
        break;
      case (WeatherType.HEAVY_RAIN):
        if (pokemon.hasAbility(Abilities.PRIMORDIAL_SEA)
          && globalScene.getField(true).filter(p => p !== pokemon).filter(p => p.hasAbility(Abilities.PRIMORDIAL_SEA)).length === 0) {
          turnOffWeather = true;
        }
        break;
      case (WeatherType.STRONG_WINDS):
        if (pokemon.hasAbility(Abilities.DELTA_STREAM)
          && globalScene.getField(true).filter(p => p !== pokemon).filter(p => p.hasAbility(Abilities.DELTA_STREAM)).length === 0) {
          turnOffWeather = true;
        }
        break;
    }

    if (simulated) {
      return turnOffWeather;
    }

    if (turnOffWeather) {
      globalScene.arena.trySetWeather(WeatherType.NONE, false);
      return true;
    }

    return false;
  }
}

export class PreSwitchOutHealAbAttr extends PreSwitchOutAbAttr {
  applyPreSwitchOut(pokemon: Pokemon, passive: boolean, simulated: boolean, args: any[]): boolean | Promise<boolean> {
    if (!pokemon.isFullHp()) {
      if (!simulated) {
        const healAmount = Utils.toDmgValue(pokemon.getMaxHp() * 0.33);
        pokemon.heal(healAmount);
        pokemon.updateInfo();
      }

      return true;
    }

    return false;
  }
}

/**
 * Attribute for form changes that occur on switching out
 * @extends PreSwitchOutAbAttr
 * @see {@linkcode applyPreSwitchOut}
 */
export class PreSwitchOutFormChangeAbAttr extends PreSwitchOutAbAttr {
  private formFunc: (p: Pokemon) => integer;

  constructor(formFunc: ((p: Pokemon) => integer)) {
    super();

    this.formFunc = formFunc;
  }

  /**
   * On switch out, trigger the form change to the one defined in the ability
   * @param pokemon The pokemon switching out and changing form {@linkcode Pokemon}
   * @param passive N/A
   * @param args N/A
   * @returns true if the form change was successful
   */
  applyPreSwitchOut(pokemon: Pokemon, passive: boolean, simulated: boolean, args: any[]): boolean | Promise<boolean> {
    const formIndex = this.formFunc(pokemon);
    if (formIndex !== pokemon.formIndex) {
      if (!simulated) {
        globalScene.triggerPokemonFormChange(pokemon, SpeciesFormChangeManualTrigger, false);
      }
      return true;
    }

    return false;
  }

}

export class PreStatStageChangeAbAttr extends AbAttr {
  applyPreStatStageChange(pokemon: Pokemon | null, passive: boolean, simulated: boolean, stat: BattleStat, cancelled: Utils.BooleanHolder, args: any[]): boolean | Promise<boolean> {
    return false;
  }
}

/**
 * Protect one or all {@linkcode BattleStat} from reductions caused by other Pokémon's moves and Abilities
 */
export class ProtectStatAbAttr extends PreStatStageChangeAbAttr {
  /** {@linkcode BattleStat} to protect or `undefined` if **all** {@linkcode BattleStat} are protected */
  private protectedStat?: BattleStat;

  constructor(protectedStat?: BattleStat) {
    super();

    this.protectedStat = protectedStat;
  }

  /**
   * Apply the {@linkcode ProtectedStatAbAttr} to an interaction
   * @param _pokemon
   * @param _passive
   * @param simulated
   * @param stat the {@linkcode BattleStat} being affected
   * @param cancelled The {@linkcode Utils.BooleanHolder} that will be set to true if the stat is protected
   * @param _args
   * @returns true if the stat is protected, false otherwise
   */
  applyPreStatStageChange(_pokemon: Pokemon, _passive: boolean, _simulated: boolean, stat: BattleStat, cancelled: Utils.BooleanHolder, _args: any[]): boolean {
    if (Utils.isNullOrUndefined(this.protectedStat) || stat === this.protectedStat) {
      cancelled.value = true;
      return true;
    }

    return false;
  }

  getTriggerMessage(pokemon: Pokemon, abilityName: string, ..._args: any[]): string {
    return i18next.t("abilityTriggers:protectStat", {
      pokemonNameWithAffix: getPokemonNameWithAffix(pokemon),
      abilityName,
      statName: this.protectedStat ? i18next.t(getStatKey(this.protectedStat)) : i18next.t("battle:stats")
    });
  }
}

/**
 * This attribute applies confusion to the target whenever the user
 * directly poisons them with a move, e.g. Poison Puppeteer.
 * Called in {@linkcode StatusEffectAttr}.
 * @extends PostAttackAbAttr
 * @see {@linkcode applyPostAttack}
 */
export class ConfusionOnStatusEffectAbAttr extends PostAttackAbAttr {
  /** List of effects to apply confusion after */
  private effects: StatusEffect[];

  constructor(...effects: StatusEffect[]) {
    /** This effect does not require a damaging move */
    super((user, target, move) => true);
    this.effects = effects;
  }
  /**
   * Applies confusion to the target pokemon.
   * @param pokemon {@link Pokemon} attacking
   * @param passive N/A
   * @param defender {@link Pokemon} defending
   * @param move {@link Move} used to apply status effect and confusion
   * @param hitResult N/A
   * @param args [0] {@linkcode StatusEffect} applied by move
   * @returns true if defender is confused
   */
  applyPostAttackAfterMoveTypeCheck(pokemon: Pokemon, passive: boolean, simulated: boolean, defender: Pokemon, move: Move, hitResult: HitResult, args: any[]): boolean {
    if (this.effects.indexOf(args[0]) > -1 && !defender.isFainted()) {
      if (simulated) {
        return defender.canAddTag(BattlerTagType.CONFUSED);
      } else {
        return defender.addTag(BattlerTagType.CONFUSED, pokemon.randSeedIntRange(2, 5), move.id, defender.id);
      }
    }
    return false;
  }
}

export class PreSetStatusAbAttr extends AbAttr {
  applyPreSetStatus(pokemon: Pokemon, passive: boolean, simulated: boolean, effect: StatusEffect | undefined, cancelled: Utils.BooleanHolder, args: any[]): boolean | Promise<boolean> {
    return false;
  }
}

/**
 * Provides immunity to status effects to specified targets.
 */
export class PreSetStatusEffectImmunityAbAttr extends PreSetStatusAbAttr {
  private immuneEffects: StatusEffect[];

  /**
   * @param immuneEffects - The status effects to which the Pokémon is immune.
   */
  constructor(...immuneEffects: StatusEffect[]) {
    super();

    this.immuneEffects = immuneEffects;
  }

  /**
   * Applies immunity to supplied status effects.
   *
   * @param pokemon - The Pokémon to which the status is being applied.
   * @param passive - n/a
   * @param effect - The status effect being applied.
   * @param cancelled - A holder for a boolean value indicating if the status application was cancelled.
   * @param args - n/a
   * @returns A boolean indicating the result of the status application.
   */
  applyPreSetStatus(pokemon: Pokemon, passive: boolean, simulated: boolean, effect: StatusEffect, cancelled: Utils.BooleanHolder, args: any[]): boolean {
    if (this.immuneEffects.length < 1 || this.immuneEffects.includes(effect)) {
      cancelled.value = true;
      return true;
    }

    return false;
  }

  getTriggerMessage(pokemon: Pokemon, abilityName: string, ...args: any[]): string {
    return this.immuneEffects.length ?
      i18next.t("abilityTriggers:statusEffectImmunityWithName", {
        pokemonNameWithAffix: getPokemonNameWithAffix(pokemon),
        abilityName,
        statusEffectName: getStatusEffectDescriptor(args[0] as StatusEffect)
      }) :
      i18next.t("abilityTriggers:statusEffectImmunity", {
        pokemonNameWithAffix: getPokemonNameWithAffix(pokemon),
        abilityName
      });
  }
}

/**
 * Provides immunity to status effects to the user.
 * @extends PreSetStatusEffectImmunityAbAttr
 */
export class StatusEffectImmunityAbAttr extends PreSetStatusEffectImmunityAbAttr { }

/**
 * Provides immunity to status effects to the user's field.
 * @extends PreSetStatusEffectImmunityAbAttr
 */
export class UserFieldStatusEffectImmunityAbAttr extends PreSetStatusEffectImmunityAbAttr { }

export class PreApplyBattlerTagAbAttr extends AbAttr {
  applyPreApplyBattlerTag(pokemon: Pokemon, passive: boolean, simulated: boolean, tag: BattlerTag, cancelled: Utils.BooleanHolder, args: any[]): boolean | Promise<boolean> {
    return false;
  }
}

/**
 * Provides immunity to BattlerTags {@linkcode BattlerTag} to specified targets.
 */
export class PreApplyBattlerTagImmunityAbAttr extends PreApplyBattlerTagAbAttr {
  private immuneTagTypes: BattlerTagType[];
  private battlerTag: BattlerTag;

  constructor(immuneTagTypes: BattlerTagType | BattlerTagType[]) {
    super();

    this.immuneTagTypes = Array.isArray(immuneTagTypes) ? immuneTagTypes : [ immuneTagTypes ];
  }

  applyPreApplyBattlerTag(pokemon: Pokemon, passive: boolean, simulated: boolean, tag: BattlerTag, cancelled: Utils.BooleanHolder, args: any[]): boolean {
    if (this.immuneTagTypes.includes(tag.tagType)) {
      cancelled.value = true;
      if (!simulated) {
        this.battlerTag = tag;
      }
      return true;
    }

    return false;
  }

  getTriggerMessage(pokemon: Pokemon, abilityName: string, ...args: any[]): string {
    return i18next.t("abilityTriggers:battlerTagImmunity", {
      pokemonNameWithAffix: getPokemonNameWithAffix(pokemon),
      abilityName,
      battlerTagName: this.battlerTag.getDescriptor()
    });
  }
}

/**
 * Provides immunity to BattlerTags {@linkcode BattlerTag} to the user.
 * @extends PreApplyBattlerTagImmunityAbAttr
 */
export class BattlerTagImmunityAbAttr extends PreApplyBattlerTagImmunityAbAttr { }

/**
 * Provides immunity to BattlerTags {@linkcode BattlerTag} to the user's field.
 * @extends PreApplyBattlerTagImmunityAbAttr
 */
export class UserFieldBattlerTagImmunityAbAttr extends PreApplyBattlerTagImmunityAbAttr { }

export class BlockCritAbAttr extends AbAttr {
  apply(pokemon: Pokemon, passive: boolean, simulated: boolean, cancelled: Utils.BooleanHolder, args: any[]): boolean {
    (args[0] as Utils.BooleanHolder).value = true;
    return true;
  }
}

export class BonusCritAbAttr extends AbAttr {
  apply(pokemon: Pokemon, passive: boolean, simulated: boolean, cancelled: Utils.BooleanHolder, args: any[]): boolean {
    (args[0] as Utils.BooleanHolder).value = true;
    return true;
  }
}

export class MultCritAbAttr extends AbAttr {
  public multAmount: number;

  constructor(multAmount: number) {
    super(true);

    this.multAmount = multAmount;
  }

  apply(pokemon: Pokemon, passive: boolean, simulated: boolean, cancelled: Utils.BooleanHolder, args: any[]): boolean {
    const critMult = args[0] as Utils.NumberHolder;
    if (critMult.value > 1) {
      critMult.value *= this.multAmount;
      return true;
    }

    return false;
  }
}

/**
 * Guarantees a critical hit according to the given condition, except if target prevents critical hits. ie. Merciless
 * @extends AbAttr
 * @see {@linkcode apply}
 */
export class ConditionalCritAbAttr extends AbAttr {
  private condition: PokemonAttackCondition;

  constructor(condition: PokemonAttackCondition, checkUser?: Boolean) {
    super();

    this.condition = condition;
  }

  /**
   * @param pokemon {@linkcode Pokemon} user.
   * @param args [0] {@linkcode Utils.BooleanHolder} If true critical hit is guaranteed.
   *             [1] {@linkcode Pokemon} Target.
   *             [2] {@linkcode Move} used by ability user.
   */
  apply(pokemon: Pokemon, passive: boolean, simulated: boolean, cancelled: Utils.BooleanHolder, args: any[]): boolean {
    const target = (args[1] as Pokemon);
    const move = (args[2] as Move);
    if (!this.condition(pokemon, target, move)) {
      return false;
    }

    (args[0] as Utils.BooleanHolder).value = true;
    return true;
  }
}

export class BlockNonDirectDamageAbAttr extends AbAttr {
  apply(pokemon: Pokemon, passive: boolean, simulated: boolean, cancelled: Utils.BooleanHolder, args: any[]): boolean {
    cancelled.value = true;
    return true;
  }
}

/**
 * This attribute will block any status damage that you put in the parameter.
 */
export class BlockStatusDamageAbAttr extends AbAttr {
  private effects: StatusEffect[];

  /**
   * @param {StatusEffect[]} effects The status effect(s) that will be blocked from damaging the ability pokemon
   */
  constructor(...effects: StatusEffect[]) {
    super(false);

    this.effects = effects;
  }

  /**
   * @param {Pokemon} pokemon The pokemon with the ability
   * @param {boolean} passive N/A
   * @param {Utils.BooleanHolder} cancelled Whether to cancel the status damage
   * @param {any[]} args N/A
   * @returns Returns true if status damage is blocked
   */
  apply(pokemon: Pokemon, passive: boolean, simulated: boolean, cancelled: Utils.BooleanHolder, args: any[]): boolean {
    if (pokemon.status && this.effects.includes(pokemon.status.effect)) {
      cancelled.value = true;
      return true;
    }
    return false;
  }
}

export class BlockOneHitKOAbAttr extends AbAttr {
  apply(pokemon: Pokemon, passive: boolean, simulated: boolean, cancelled: Utils.BooleanHolder, args: any[]): boolean {
    cancelled.value = true;
    return true;
  }
}

/**
 * This governs abilities that alter the priority of moves
 * Abilities: Prankster, Gale Wings, Triage, Mycelium Might, Stall
 * Note - Quick Claw has a separate and distinct implementation outside of priority
 */
export class ChangeMovePriorityAbAttr extends AbAttr {
  private moveFunc: (pokemon: Pokemon, move: Move) => boolean;
  private changeAmount: number;

  /**
   * @param {(pokemon, move) => boolean} moveFunc applies priority-change to moves within a provided category
   * @param {number} changeAmount the amount of priority added or subtracted
   */
  constructor(moveFunc: (pokemon: Pokemon, move: Move) => boolean, changeAmount: number) {
    super(true);

    this.moveFunc = moveFunc;
    this.changeAmount = changeAmount;
  }

  apply(pokemon: Pokemon, passive: boolean, simulated: boolean, cancelled: Utils.BooleanHolder, args: any[]): boolean {
    if (!this.moveFunc(pokemon, args[0] as Move)) {
      return false;
    }

    (args[1] as Utils.IntegerHolder).value += this.changeAmount;
    return true;
  }
}

export class IgnoreContactAbAttr extends AbAttr { }

export class PreWeatherEffectAbAttr extends AbAttr {
  applyPreWeatherEffect(pokemon: Pokemon, passive: Boolean, simulated: boolean, weather: Weather | null, cancelled: Utils.BooleanHolder, args: any[]): boolean | Promise<boolean> {
    return false;
  }
}

export class PreWeatherDamageAbAttr extends PreWeatherEffectAbAttr { }

export class BlockWeatherDamageAttr extends PreWeatherDamageAbAttr {
  private weatherTypes: WeatherType[];

  constructor(...weatherTypes: WeatherType[]) {
    super();

    this.weatherTypes = weatherTypes;
  }

  applyPreWeatherEffect(pokemon: Pokemon, passive: boolean, simulated: boolean, weather: Weather, cancelled: Utils.BooleanHolder, args: any[]): boolean {
    if (!this.weatherTypes.length || this.weatherTypes.indexOf(weather?.weatherType) > -1) {
      cancelled.value = true;
    }

    return true;
  }
}

export class SuppressWeatherEffectAbAttr extends PreWeatherEffectAbAttr {
  public affectsImmutable: boolean;

  constructor(affectsImmutable?: boolean) {
    super();

    this.affectsImmutable = !!affectsImmutable;
  }

  applyPreWeatherEffect(pokemon: Pokemon, passive: boolean, simulated: boolean, weather: Weather, cancelled: Utils.BooleanHolder, args: any[]): boolean {
    if (this.affectsImmutable || weather.isImmutable()) {
      cancelled.value = true;
      return true;
    }

    return false;
  }
}

/**
 * Condition function to applied to abilities related to Sheer Force.
 * Checks if last move used against target was affected by a Sheer Force user and:
 * Disables: Color Change, Pickpocket, Berserk, Anger Shell
 * @returns {AbAttrCondition} If false disables the ability which the condition is applied to.
 */
function getSheerForceHitDisableAbCondition(): AbAttrCondition {
  return (pokemon: Pokemon) => {
    if (!pokemon.turnData) {
      return true;
    }

    const lastReceivedAttack = pokemon.turnData.attacksReceived[0];
    if (!lastReceivedAttack) {
      return true;
    }

    const lastAttacker = pokemon.getOpponents().find(p => p.id === lastReceivedAttack.sourceId);
    if (!lastAttacker) {
      return true;
    }

    /**if the last move chance is greater than or equal to cero, and the last attacker's ability is sheer force*/
    const SheerForceAffected = allMoves[lastReceivedAttack.move].chance >= 0 && lastAttacker.hasAbility(Abilities.SHEER_FORCE);

    return !SheerForceAffected;
  };
}

function getWeatherCondition(...weatherTypes: WeatherType[]): AbAttrCondition {
  return () => {
    if (!globalScene?.arena) {
      return false;
    }
    if (globalScene.arena.weather?.isEffectSuppressed()) {
      return false;
    }
    const weatherType = globalScene.arena.weather?.weatherType;
    return !!weatherType && weatherTypes.indexOf(weatherType) > -1;
  };
}

function getAnticipationCondition(): AbAttrCondition {
  return (pokemon: Pokemon) => {
    for (const opponent of pokemon.getOpponents()) {
      for (const move of opponent.moveset) {
        // ignore null/undefined moves
        if (!move) {
          continue;
        }
        // the move's base type (not accounting for variable type changes) is super effective
        if (move.getMove() instanceof AttackMove && pokemon.getAttackTypeEffectiveness(move.getMove().type, opponent, true, undefined, move.getMove()) >= 2) {
          return true;
        }
        // move is a OHKO
        if (move.getMove().hasAttr(OneHitKOAttr)) {
          return true;
        }
        // edge case for hidden power, type is computed
        if (move.getMove().id === Moves.HIDDEN_POWER) {
          const iv_val = Math.floor(((opponent.ivs[Stat.HP] & 1)
              + (opponent.ivs[Stat.ATK] & 1) * 2
              + (opponent.ivs[Stat.DEF] & 1) * 4
              + (opponent.ivs[Stat.SPD] & 1) * 8
              + (opponent.ivs[Stat.SPATK] & 1) * 16
              + (opponent.ivs[Stat.SPDEF] & 1) * 32) * 15 / 63);

          const type = [
            Type.FIGHTING, Type.FLYING, Type.POISON, Type.GROUND,
            Type.ROCK, Type.BUG, Type.GHOST, Type.STEEL,
            Type.FIRE, Type.WATER, Type.GRASS, Type.ELECTRIC,
            Type.PSYCHIC, Type.ICE, Type.DRAGON, Type.DARK ][iv_val];

          if (pokemon.getAttackTypeEffectiveness(type, opponent) >= 2) {
            return true;
          }
        }
      }
    }
    return false;
  };
}

/**
 * Creates an ability condition that causes the ability to fail if that ability
 * has already been used by that pokemon that battle. It requires an ability to
 * be specified due to current limitations in how conditions on abilities work.
 * @param {Abilities} ability The ability to check if it's already been applied
 * @returns {AbAttrCondition} The condition
 */
function getOncePerBattleCondition(ability: Abilities): AbAttrCondition {
  return (pokemon: Pokemon) => {
    return !pokemon.battleData?.abilitiesApplied.includes(ability);
  };
}

export class ForewarnAbAttr extends PostSummonAbAttr {
  constructor() {
    super(true);
  }

  applyPostSummon(pokemon: Pokemon, passive: boolean, simulated: boolean, args: any[]): boolean {
    let maxPowerSeen = 0;
    let maxMove = "";
    let movePower = 0;
    for (const opponent of pokemon.getOpponents()) {
      for (const move of opponent.moveset) {
        if (move?.getMove() instanceof StatusMove) {
          movePower = 1;
        } else if (move?.getMove().hasAttr(OneHitKOAttr)) {
          movePower = 150;
        } else if (move?.getMove().id === Moves.COUNTER || move?.getMove().id === Moves.MIRROR_COAT || move?.getMove().id === Moves.METAL_BURST) {
          movePower = 120;
        } else if (move?.getMove().power === -1) {
          movePower = 80;
        } else {
          movePower = move?.getMove().power ?? 0;
        }

        if (movePower > maxPowerSeen) {
          maxPowerSeen = movePower;
          maxMove = move?.getName() ?? "";
        }
      }
    }
    if (!simulated) {
      globalScene.queueMessage(i18next.t("abilityTriggers:forewarn", { pokemonNameWithAffix: getPokemonNameWithAffix(pokemon), moveName: maxMove }));
    }
    return true;
  }
}

export class FriskAbAttr extends PostSummonAbAttr {
  constructor() {
    super(true);
  }

  applyPostSummon(pokemon: Pokemon, passive: boolean, simulated: boolean, args: any[]): boolean {
    if (!simulated) {
      for (const opponent of pokemon.getOpponents()) {
        globalScene.queueMessage(i18next.t("abilityTriggers:frisk", { pokemonNameWithAffix: getPokemonNameWithAffix(pokemon), opponentName: opponent.name, opponentAbilityName: opponent.getAbility().name }));
        setAbilityRevealed(opponent);
      }
    }
    return true;
  }
}

export class PostWeatherChangeAbAttr extends AbAttr {
  applyPostWeatherChange(pokemon: Pokemon, passive: boolean, simulated: boolean, weather: WeatherType, args: any[]): boolean {
    return false;
  }
}

/**
 * Triggers weather-based form change when weather changes.
 * Used by Forecast and Flower Gift.
 * @extends PostWeatherChangeAbAttr
 */
export class PostWeatherChangeFormChangeAbAttr extends PostWeatherChangeAbAttr {
  private ability: Abilities;
  private formRevertingWeathers: WeatherType[];

  constructor(ability: Abilities, formRevertingWeathers: WeatherType[]) {
    super(false);

    this.ability = ability;
    this.formRevertingWeathers = formRevertingWeathers;
  }

  /**
   * Calls {@linkcode Arena.triggerWeatherBasedFormChangesToNormal | triggerWeatherBasedFormChangesToNormal} when the
   * weather changed to form-reverting weather, otherwise calls {@linkcode Arena.triggerWeatherBasedFormChanges | triggerWeatherBasedFormChanges}
   * @param {Pokemon} pokemon the Pokemon with this ability
   * @param passive n/a
   * @param weather n/a
   * @param args n/a
   * @returns whether the form change was triggered
   */
  applyPostWeatherChange(pokemon: Pokemon, passive: boolean, simulated: boolean, weather: WeatherType, args: any[]): boolean {
    const isCastformWithForecast = (pokemon.species.speciesId === Species.CASTFORM && this.ability === Abilities.FORECAST);
    const isCherrimWithFlowerGift = (pokemon.species.speciesId === Species.CHERRIM && this.ability === Abilities.FLOWER_GIFT);

    if (isCastformWithForecast || isCherrimWithFlowerGift) {
      if (simulated) {
        return simulated;
      }

      const weatherType = globalScene.arena.weather?.weatherType;

      if (weatherType && this.formRevertingWeathers.includes(weatherType)) {
        globalScene.arena.triggerWeatherBasedFormChangesToNormal();
      } else {
        globalScene.arena.triggerWeatherBasedFormChanges();
      }
      return true;
    }
    return false;
  }
}

export class PostWeatherChangeAddBattlerTagAttr extends PostWeatherChangeAbAttr {
  private tagType: BattlerTagType;
  private turnCount: integer;
  private weatherTypes: WeatherType[];

  constructor(tagType: BattlerTagType, turnCount: integer, ...weatherTypes: WeatherType[]) {
    super();

    this.tagType = tagType;
    this.turnCount = turnCount;
    this.weatherTypes = weatherTypes;
  }

  applyPostWeatherChange(pokemon: Pokemon, passive: boolean, simulated: boolean, weather: WeatherType, args: any[]): boolean {
    console.log(this.weatherTypes.find(w => weather === w), WeatherType[weather]);
    if (!this.weatherTypes.find(w => weather === w)) {
      return false;
    }

    if (simulated) {
      return pokemon.canAddTag(this.tagType);
    } else {
      return pokemon.addTag(this.tagType, this.turnCount);
    }
  }
}

export class PostWeatherLapseAbAttr extends AbAttr {
  protected weatherTypes: WeatherType[];

  constructor(...weatherTypes: WeatherType[]) {
    super();

    this.weatherTypes = weatherTypes;
  }

  applyPostWeatherLapse(pokemon: Pokemon, passive: boolean, simulated: boolean, weather: Weather | null, args: any[]): boolean | Promise<boolean> {
    return false;
  }

  getCondition(): AbAttrCondition {
    return getWeatherCondition(...this.weatherTypes);
  }
}

export class PostWeatherLapseHealAbAttr extends PostWeatherLapseAbAttr {
  private healFactor: integer;

  constructor(healFactor: integer, ...weatherTypes: WeatherType[]) {
    super(...weatherTypes);

    this.healFactor = healFactor;
  }

  applyPostWeatherLapse(pokemon: Pokemon, passive: boolean, simulated: boolean, weather: Weather, args: any[]): boolean {
    if (!pokemon.isFullHp()) {
      const abilityName = (!passive ? pokemon.getAbility() : pokemon.getPassiveAbility()).name;
      if (!simulated) {
        globalScene.unshiftPhase(new PokemonHealPhase(pokemon.getBattlerIndex(),
          Utils.toDmgValue(pokemon.getMaxHp() / (16 / this.healFactor)), i18next.t("abilityTriggers:postWeatherLapseHeal", { pokemonNameWithAffix: getPokemonNameWithAffix(pokemon), abilityName }), true));
      }
      return true;
    }

    return false;
  }
}

export class PostWeatherLapseDamageAbAttr extends PostWeatherLapseAbAttr {
  private damageFactor: integer;

  constructor(damageFactor: integer, ...weatherTypes: WeatherType[]) {
    super(...weatherTypes);

    this.damageFactor = damageFactor;
  }

  applyPostWeatherLapse(pokemon: Pokemon, passive: boolean, simulated: boolean, weather: Weather, args: any[]): boolean {
    if (pokemon.hasAbilityWithAttr(BlockNonDirectDamageAbAttr)) {
      return false;
    }

    if (!simulated) {
      const abilityName = (!passive ? pokemon.getAbility() : pokemon.getPassiveAbility()).name;
      globalScene.queueMessage(i18next.t("abilityTriggers:postWeatherLapseDamage", { pokemonNameWithAffix: getPokemonNameWithAffix(pokemon), abilityName }));
      pokemon.damageAndUpdate(Utils.toDmgValue(pokemon.getMaxHp() / (16 / this.damageFactor)), HitResult.OTHER);
    }

    return true;
  }
}

export class PostTerrainChangeAbAttr extends AbAttr {
  applyPostTerrainChange(pokemon: Pokemon, passive: boolean, simulated: boolean, terrain: TerrainType, args: any[]): boolean {
    return false;
  }
}

export class PostTerrainChangeAddBattlerTagAttr extends PostTerrainChangeAbAttr {
  private tagType: BattlerTagType;
  private turnCount: integer;
  private terrainTypes: TerrainType[];

  constructor(tagType: BattlerTagType, turnCount: integer, ...terrainTypes: TerrainType[]) {
    super();

    this.tagType = tagType;
    this.turnCount = turnCount;
    this.terrainTypes = terrainTypes;
  }

  applyPostTerrainChange(pokemon: Pokemon, passive: boolean, simulated: boolean, terrain: TerrainType, args: any[]): boolean {
    if (!this.terrainTypes.find(t => t === terrain)) {
      return false;
    }

    if (simulated) {
      return pokemon.canAddTag(this.tagType);
    } else {
      return pokemon.addTag(this.tagType, this.turnCount);
    }
  }
}

function getTerrainCondition(...terrainTypes: TerrainType[]): AbAttrCondition {
  return (pokemon: Pokemon) => {
    const terrainType = globalScene.arena.terrain?.terrainType;
    return !!terrainType && terrainTypes.indexOf(terrainType) > -1;
  };
}

export class PostTurnAbAttr extends AbAttr {
  applyPostTurn(pokemon: Pokemon, passive: boolean, simulated: boolean, args: any[]): boolean | Promise<boolean> {
    return false;
  }
}

/**
 * This attribute will heal 1/8th HP if the ability pokemon has the correct status.
 */
export class PostTurnStatusHealAbAttr extends PostTurnAbAttr {
  private effects: StatusEffect[];

  /**
   * @param {StatusEffect[]} effects The status effect(s) that will qualify healing the ability pokemon
   */
  constructor(...effects: StatusEffect[]) {
    super(false);

    this.effects = effects;
  }

  /**
   * @param {Pokemon} pokemon The pokemon with the ability that will receive the healing
   * @param {Boolean} passive N/A
   * @param {any[]} args N/A
   * @returns Returns true if healed from status, false if not
   */
  applyPostTurn(pokemon: Pokemon, passive: boolean, simulated: boolean, args: any[]): boolean | Promise<boolean> {
    if (pokemon.status && this.effects.includes(pokemon.status.effect)) {
      if (!pokemon.isFullHp()) {
        if (!simulated) {
          const abilityName = (!passive ? pokemon.getAbility() : pokemon.getPassiveAbility()).name;
          globalScene.unshiftPhase(new PokemonHealPhase(pokemon.getBattlerIndex(),
            Utils.toDmgValue(pokemon.getMaxHp() / 8), i18next.t("abilityTriggers:poisonHeal", { pokemonName: getPokemonNameWithAffix(pokemon), abilityName }), true));
        }
        return true;
      }
    }
    return false;
  }
}

/**
 * After the turn ends, resets the status of either the ability holder or their ally
 * @param {boolean} allyTarget Whether to target ally, defaults to false (self-target)
 */
export class PostTurnResetStatusAbAttr extends PostTurnAbAttr {
  private allyTarget: boolean;
  private target: Pokemon;

  constructor(allyTarget: boolean = false) {
    super(true);
    this.allyTarget = allyTarget;
  }

  applyPostTurn(pokemon: Pokemon, passive: boolean, simulated: boolean, args: any[]): boolean {
    if (this.allyTarget) {
      this.target = pokemon.getAlly();
    } else {
      this.target = pokemon;
    }
    if (this.target?.status) {
      if (!simulated) {
        globalScene.queueMessage(getStatusEffectHealText(this.target.status?.effect, getPokemonNameWithAffix(this.target)));
        this.target.resetStatus(false);
        this.target.updateInfo();
      }

      return true;
    }

    return false;
  }
}

/**
 * After the turn ends, try to create an extra item
 */
export class PostTurnLootAbAttr extends PostTurnAbAttr {
  /**
   * @param itemType - The type of item to create
   * @param procChance - Chance to create an item
   * @see {@linkcode applyPostTurn()}
   */
  constructor(
    /** Extend itemType to add more options */
    private itemType: "EATEN_BERRIES" | "HELD_BERRIES",
    private procChance: (pokemon: Pokemon) => number
  ) {
    super();
  }

  applyPostTurn(pokemon: Pokemon, passive: boolean, simulated: boolean, args: any[]): boolean {
    const pass = Phaser.Math.RND.realInRange(0, 1);
    // Clamp procChance to [0, 1]. Skip if didn't proc (less than pass)
    if (Math.max(Math.min(this.procChance(pokemon), 1), 0) < pass) {
      return false;
    }

    if (this.itemType === "EATEN_BERRIES") {
      return this.createEatenBerry(pokemon, simulated);
    } else {
      return false;
    }
  }

  /**
   * Create a new berry chosen randomly from the berries the pokemon ate this battle
   * @param pokemon The pokemon with this ability
   * @param simulated whether the associated ability call is simulated
   * @returns whether a new berry was created
   */
  createEatenBerry(pokemon: Pokemon, simulated: boolean): boolean {
    const berriesEaten = pokemon.battleData.berriesEaten;

    if (!berriesEaten.length) {
      return false;
    }

    if (simulated) {
      return true;
    }

    const randomIdx = Utils.randSeedInt(berriesEaten.length);
    const chosenBerryType = berriesEaten[randomIdx];
    const chosenBerry = new BerryModifierType(chosenBerryType);
    berriesEaten.splice(randomIdx); // Remove berry from memory

    const berryModifier = globalScene.findModifier(
      (m) => m instanceof BerryModifier && m.berryType === chosenBerryType,
      pokemon.isPlayer()
    ) as BerryModifier | undefined;

    if (!berryModifier) {
      const newBerry = new BerryModifier(chosenBerry, pokemon.id, chosenBerryType, 1);
      if (pokemon.isPlayer()) {
        globalScene.addModifier(newBerry);
      } else {
        globalScene.addEnemyModifier(newBerry);
      }
    } else if (berryModifier.stackCount < berryModifier.getMaxHeldItemCount(pokemon)) {
      berryModifier.stackCount++;
    }

    globalScene.queueMessage(i18next.t("abilityTriggers:postTurnLootCreateEatenBerry", { pokemonNameWithAffix: getPokemonNameWithAffix(pokemon), berryName: chosenBerry.name }));
    globalScene.updateModifiers(pokemon.isPlayer());

    return true;
  }
}

/**
 * Attribute used for {@linkcode Abilities.MOODY}
 */
export class MoodyAbAttr extends PostTurnAbAttr {
  constructor() {
    super(true);
  }
  /**
   * Randomly increases one stat stage by 2 and decreases a different stat stage by 1
   * @param {Pokemon} pokemon Pokemon that has this ability
   * @param passive N/A
   * @param simulated true if applying in a simulated call.
   * @param args N/A
   * @returns true
   *
   * Any stat stages at +6 or -6 are excluded from being increased or decreased, respectively
   * If the pokemon already has all stat stages raised to 6, it will only decrease one stat stage by 1
   * If the pokemon already has all stat stages lowered to -6, it will only increase one stat stage by 2
   */
  applyPostTurn(pokemon: Pokemon, passive: boolean, simulated: boolean, args: any[]): boolean {
    const canRaise = EFFECTIVE_STATS.filter(s => pokemon.getStatStage(s) < 6);
    let canLower = EFFECTIVE_STATS.filter(s => pokemon.getStatStage(s) > -6);

    if (!simulated) {
      if (canRaise.length > 0) {
        const raisedStat = canRaise[pokemon.randSeedInt(canRaise.length)];
        canLower = canRaise.filter(s => s !== raisedStat);
        globalScene.unshiftPhase(new StatStageChangePhase(pokemon.getBattlerIndex(), true, [ raisedStat ], 2));
      }
      if (canLower.length > 0) {
        const loweredStat = canLower[pokemon.randSeedInt(canLower.length)];
        globalScene.unshiftPhase(new StatStageChangePhase(pokemon.getBattlerIndex(), true, [ loweredStat ], -1));
      }
    }

    return true;
  }
}

export class SpeedBoostAbAttr extends PostTurnAbAttr {

  constructor() {
    super(true);
  }

  applyPostTurn(pokemon: Pokemon, passive: boolean, simulated: boolean, args: any[]): boolean {
    if (!simulated) {
      if (!pokemon.turnData.switchedInThisTurn && !pokemon.turnData.failedRunAway) {
        globalScene.unshiftPhase(new StatStageChangePhase(pokemon.getBattlerIndex(), true, [ Stat.SPD ], 1));
      } else {
        return false;
      }
    }
    return true;
  }
}

export class PostTurnHealAbAttr extends PostTurnAbAttr {
  applyPostTurn(pokemon: Pokemon, passive: boolean, simulated: boolean, args: any[]): boolean {
    if (!pokemon.isFullHp()) {
      if (!simulated) {
        const abilityName = (!passive ? pokemon.getAbility() : pokemon.getPassiveAbility()).name;
        globalScene.unshiftPhase(new PokemonHealPhase(pokemon.getBattlerIndex(),
          Utils.toDmgValue(pokemon.getMaxHp() / 16), i18next.t("abilityTriggers:postTurnHeal", { pokemonNameWithAffix: getPokemonNameWithAffix(pokemon), abilityName }), true));
      }

      return true;
    }

    return false;
  }
}

export class PostTurnFormChangeAbAttr extends PostTurnAbAttr {
  private formFunc: (p: Pokemon) => integer;

  constructor(formFunc: ((p: Pokemon) => integer)) {
    super(true);

    this.formFunc = formFunc;
  }

  applyPostTurn(pokemon: Pokemon, passive: boolean, simulated: boolean, args: any[]): boolean {
    const formIndex = this.formFunc(pokemon);
    if (formIndex !== pokemon.formIndex) {
      if (!simulated) {
        globalScene.triggerPokemonFormChange(pokemon, SpeciesFormChangeManualTrigger, false);
      }

      return true;
    }

    return false;
  }
}


/**
 * Attribute used for abilities (Bad Dreams) that damages the opponents for being asleep
 */
export class PostTurnHurtIfSleepingAbAttr extends PostTurnAbAttr {

  /**
   * Deals damage to all sleeping opponents equal to 1/8 of their max hp (min 1)
   * @param pokemon Pokemon that has this ability
   * @param passive N/A
   * @param simulated `true` if applying in a simulated call.
   * @param args N/A
   * @returns `true` if any opponents are sleeping
   */
  applyPostTurn(pokemon: Pokemon, passive: boolean, simulated: boolean, args: any[]): boolean | Promise<boolean> {
    let hadEffect: boolean = false;
    for (const opp of pokemon.getOpponents()) {
      if ((opp.status?.effect === StatusEffect.SLEEP || opp.hasAbility(Abilities.COMATOSE)) && !opp.hasAbilityWithAttr(BlockNonDirectDamageAbAttr) && !opp.switchOutStatus) {
        if (!simulated) {
          opp.damageAndUpdate(Utils.toDmgValue(opp.getMaxHp() / 8), HitResult.OTHER);
          globalScene.queueMessage(i18next.t("abilityTriggers:badDreams", { pokemonName: getPokemonNameWithAffix(opp) }));
        }
        hadEffect = true;
      }

    }
    return hadEffect;
  }
}


/**
 * Grabs the last failed Pokeball used
 * @extends PostTurnAbAttr
 * @see {@linkcode applyPostTurn} */
export class FetchBallAbAttr extends PostTurnAbAttr {
  constructor() {
    super();
  }
  /**
   * Adds the last used Pokeball back into the player's inventory
   * @param pokemon {@linkcode Pokemon} with this ability
   * @param passive N/A
   * @param args N/A
   * @returns true if player has used a pokeball and this pokemon is owned by the player
   */
  applyPostTurn(pokemon: Pokemon, passive: boolean, simulated: boolean, args: any[]): boolean {
    if (simulated) {
      return false;
    }
    const lastUsed = globalScene.currentBattle.lastUsedPokeball;
    if (lastUsed !== null && !!pokemon.isPlayer) {
      globalScene.pokeballCounts[lastUsed]++;
      globalScene.currentBattle.lastUsedPokeball = null;
      globalScene.queueMessage(i18next.t("abilityTriggers:fetchBall", { pokemonNameWithAffix: getPokemonNameWithAffix(pokemon), pokeballName: getPokeballName(lastUsed) }));
      return true;
    }
    return false;
  }
}

export class PostBiomeChangeAbAttr extends AbAttr { }

export class PostBiomeChangeWeatherChangeAbAttr extends PostBiomeChangeAbAttr {
  private weatherType: WeatherType;

  constructor(weatherType: WeatherType) {
    super();

    this.weatherType = weatherType;
  }

  apply(pokemon: Pokemon, passive: boolean, simulated: boolean, cancelled: Utils.BooleanHolder, args: any[]): boolean {
    if (!globalScene.arena.weather?.isImmutable()) {
      if (simulated) {
        return globalScene.arena.weather?.weatherType !== this.weatherType;
      } else {
        return globalScene.arena.trySetWeather(this.weatherType, true);
      }
    }

    return false;
  }
}

export class PostBiomeChangeTerrainChangeAbAttr extends PostBiomeChangeAbAttr {
  private terrainType: TerrainType;

  constructor(terrainType: TerrainType) {
    super();

    this.terrainType = terrainType;
  }

  apply(pokemon: Pokemon, passive: boolean, simulated: boolean, cancelled: Utils.BooleanHolder, args: any[]): boolean {
    if (simulated) {
      return globalScene.arena.terrain?.terrainType !== this.terrainType;
    } else {
      return globalScene.arena.trySetTerrain(this.terrainType, true);
    }
  }
}

/**
 * Triggers just after a move is used either by the opponent or the player
 * @extends AbAttr
 */
export class PostMoveUsedAbAttr extends AbAttr {
  applyPostMoveUsed(pokemon: Pokemon, move: PokemonMove, source: Pokemon, targets: BattlerIndex[], simulated: boolean, args: any[]): boolean | Promise<boolean> {
    return false;
  }
}

/**
 * Triggers after a dance move is used either by the opponent or the player
 * @extends PostMoveUsedAbAttr
 */
export class PostDancingMoveAbAttr extends PostMoveUsedAbAttr {
  /**
   * Resolves the Dancer ability by replicating the move used by the source of the dance
   * either on the source itself or on the target of the dance
   * @param dancer {@linkcode Pokemon} with Dancer ability
   * @param move {@linkcode PokemonMove} Dancing move used by the source
   * @param source {@linkcode Pokemon} that used the dancing move
   * @param targets {@linkcode BattlerIndex}Targets of the dancing move
   * @param args N/A
   *
   * @return true if the Dancer ability was resolved
   */
  applyPostMoveUsed(dancer: Pokemon, move: PokemonMove, source: Pokemon, targets: BattlerIndex[], simulated: boolean, args: any[]): boolean | Promise<boolean> {
    // List of tags that prevent the Dancer from replicating the move
    const forbiddenTags = [ BattlerTagType.FLYING, BattlerTagType.UNDERWATER,
      BattlerTagType.UNDERGROUND, BattlerTagType.HIDDEN ];
    // The move to replicate cannot come from the Dancer
    if (source.getBattlerIndex() !== dancer.getBattlerIndex()
        && !dancer.summonData.tags.some(tag => forbiddenTags.includes(tag.tagType))) {
      if (!simulated) {
        // If the move is an AttackMove or a StatusMove the Dancer must replicate the move on the source of the Dance
        if (move.getMove() instanceof AttackMove || move.getMove() instanceof StatusMove) {
          const target = this.getTarget(dancer, source, targets);
          globalScene.unshiftPhase(new MovePhase(dancer, target, move, true, true));
        } else if (move.getMove() instanceof SelfStatusMove) {
          // If the move is a SelfStatusMove (ie. Swords Dance) the Dancer should replicate it on itself
          globalScene.unshiftPhase(new MovePhase(dancer, [ dancer.getBattlerIndex() ], move, true, true));
        }
      }
      return true;
    }
    return false;
  }

  /**
   * Get the correct targets of Dancer ability
   *
   * @param dancer {@linkcode Pokemon} Pokemon with Dancer ability
   * @param source {@linkcode Pokemon} Source of the dancing move
   * @param targets {@linkcode BattlerIndex} Targets of the dancing move
   */
  getTarget(dancer: Pokemon, source: Pokemon, targets: BattlerIndex[]) : BattlerIndex[] {
    if (dancer.isPlayer()) {
      return source.isPlayer() ? targets : [ source.getBattlerIndex() ];
    }
    return source.isPlayer() ? [ source.getBattlerIndex() ] : targets;
  }
}

/**
 * Triggers after the Pokemon loses or consumes an item
 * @extends AbAttr
 */
export class PostItemLostAbAttr extends AbAttr {
  applyPostItemLost(pokemon: Pokemon, simulated: boolean, args: any[]): boolean | Promise<boolean> {
    return false;
  }
}

/**
 * Applies a Battler Tag to the Pokemon after it loses or consumes item
 * @extends PostItemLostAbAttr
 */
export class PostItemLostApplyBattlerTagAbAttr extends PostItemLostAbAttr {
  private tagType: BattlerTagType;
  constructor(tagType: BattlerTagType) {
    super(true);
    this.tagType = tagType;
  }
  /**
   * Adds the last used Pokeball back into the player's inventory
   * @param pokemon {@linkcode Pokemon} with this ability
   * @param args N/A
   * @returns true if BattlerTag was applied
   */
  applyPostItemLost(pokemon: Pokemon, simulated: boolean, args: any[]): boolean | Promise<boolean> {
    if (!pokemon.getTag(this.tagType) && !simulated) {
      pokemon.addTag(this.tagType);
      return true;
    }
    return false;
  }
}

export class StatStageChangeMultiplierAbAttr extends AbAttr {
  private multiplier: integer;

  constructor(multiplier: integer) {
    super(true);

    this.multiplier = multiplier;
  }

  override apply(pokemon: Pokemon, passive: boolean, simulated: boolean, cancelled: Utils.BooleanHolder, args: any[]): boolean {
    (args[0] as Utils.IntegerHolder).value *= this.multiplier;

    return true;
  }
}

export class StatStageChangeCopyAbAttr extends AbAttr {
  apply(pokemon: Pokemon, passive: boolean, simulated: boolean, cancelled: Utils.BooleanHolder, args: any[]): boolean | Promise<boolean> {
    if (!simulated) {
      globalScene.unshiftPhase(new StatStageChangePhase(pokemon.getBattlerIndex(), true, (args[0] as BattleStat[]), (args[1] as number), true, false, false));
    }
    return true;
  }
}

export class BypassBurnDamageReductionAbAttr extends AbAttr {
  constructor() {
    super(false);
  }

  apply(pokemon: Pokemon, passive: boolean, simulated: boolean, cancelled: Utils.BooleanHolder, args: any[]): boolean {
    cancelled.value = true;

    return true;
  }
}

/**
 * Causes Pokemon to take reduced damage from the {@linkcode StatusEffect.BURN | Burn} status
 * @param multiplier Multiplied with the damage taken
*/
export class ReduceBurnDamageAbAttr extends AbAttr {
  constructor(protected multiplier: number) {
    super(false);
  }

  /**
   * Applies the damage reduction
   * @param pokemon N/A
   * @param passive N/A
   * @param cancelled N/A
   * @param args `[0]` {@linkcode Utils.NumberHolder} The damage value being modified
   * @returns `true`
   */
  apply(pokemon: Pokemon, passive: boolean, simulated: boolean, cancelled: Utils.BooleanHolder, args: any[]): boolean {
    (args[0] as Utils.NumberHolder).value = Utils.toDmgValue((args[0] as Utils.NumberHolder).value * this.multiplier);

    return true;
  }
}

export class DoubleBerryEffectAbAttr extends AbAttr {
  apply(pokemon: Pokemon, passive: boolean, simulated: boolean, cancelled: Utils.BooleanHolder, args: any[]): boolean {
    (args[0] as Utils.NumberHolder).value *= 2;

    return true;
  }
}

export class PreventBerryUseAbAttr extends AbAttr {
  apply(pokemon: Pokemon, passive: boolean, simulated: boolean, cancelled: Utils.BooleanHolder, args: any[]): boolean {
    cancelled.value = true;

    return true;
  }
}

/**
 * A Pokemon with this ability heals by a percentage of their maximum hp after eating a berry
 * @param healPercent - Percent of Max HP to heal
 * @see {@linkcode apply()} for implementation
 */
export class HealFromBerryUseAbAttr extends AbAttr {
  /** Percent of Max HP to heal */
  private healPercent: number;

  constructor(healPercent: number) {
    super();

    // Clamp healPercent so its between [0,1].
    this.healPercent = Math.max(Math.min(healPercent, 1), 0);
  }

  apply(pokemon: Pokemon, passive: boolean, simulated: boolean, ...args: [Utils.BooleanHolder, any[]]): boolean {
    const { name: abilityName } = passive ? pokemon.getPassiveAbility() : pokemon.getAbility();
    if (!simulated) {
      globalScene.unshiftPhase(
        new PokemonHealPhase(
          pokemon.getBattlerIndex(),
          Utils.toDmgValue(pokemon.getMaxHp() * this.healPercent),
          i18next.t("abilityTriggers:healFromBerryUse", { pokemonNameWithAffix: getPokemonNameWithAffix(pokemon), abilityName }),
          true
        )
      );
    }
    return true;
  }
}

export class RunSuccessAbAttr extends AbAttr {
  apply(pokemon: Pokemon, passive: boolean, simulated: boolean, cancelled: Utils.BooleanHolder, args: any[]): boolean {
    (args[0] as Utils.IntegerHolder).value = 256;

    return true;
  }
}

type ArenaTrapCondition = (user: Pokemon, target: Pokemon) => boolean;

/**
 * Base class for checking if a Pokemon is trapped by arena trap
 * @extends AbAttr
 * @field {@linkcode arenaTrapCondition} Conditional for trapping abilities.
 * For example, Magnet Pull will only activate if opponent is Steel type.
 * @see {@linkcode applyCheckTrapped}
 */
export class CheckTrappedAbAttr extends AbAttr {
  protected arenaTrapCondition: ArenaTrapCondition;
  constructor(condition: ArenaTrapCondition) {
    super(false);
    this.arenaTrapCondition = condition;
  }

  applyCheckTrapped(pokemon: Pokemon, passive: boolean, simulated: boolean, trapped: Utils.BooleanHolder, otherPokemon: Pokemon, args: any[]): boolean | Promise<boolean> {
    return false;
  }
}

/**
 * Determines whether a Pokemon is blocked from switching/running away
 * because of a trapping ability or move.
 * @extends CheckTrappedAbAttr
 * @see {@linkcode applyCheckTrapped}
 */
export class ArenaTrapAbAttr extends CheckTrappedAbAttr {
  /**
   * Checks if enemy Pokemon is trapped by an Arena Trap-esque ability
   * If the enemy is a Ghost type, it is not trapped
   * If the enemy has the ability Run Away, it is not trapped.
   * If the user has Magnet Pull and the enemy is not a Steel type, it is not trapped.
   * If the user has Arena Trap and the enemy is not grounded, it is not trapped.
   * @param pokemon The {@link Pokemon} with this {@link AbAttr}
   * @param passive N/A
   * @param trapped {@link Utils.BooleanHolder} indicating whether the other Pokemon is trapped or not
   * @param otherPokemon The {@link Pokemon} that is affected by an Arena Trap ability
   * @param args N/A
   * @returns if enemy Pokemon is trapped or not
   */
  applyCheckTrapped(pokemon: Pokemon, passive: boolean, simulated: boolean, trapped: Utils.BooleanHolder, otherPokemon: Pokemon, args: any[]): boolean {
    if (this.arenaTrapCondition(pokemon, otherPokemon)) {
      if (otherPokemon.getTypes(true).includes(Type.GHOST) || (otherPokemon.getTypes(true).includes(Type.STELLAR) && otherPokemon.getTypes().includes(Type.GHOST))) {
        trapped.value = false;
        return false;
      } else if (otherPokemon.hasAbility(Abilities.RUN_AWAY)) {
        trapped.value = false;
        return false;
      }
      trapped.value = true;
      return true;
    }
    trapped.value = false;
    return false;
  }

  getTriggerMessage(pokemon: Pokemon, abilityName: string, ...args: any[]): string {
    return i18next.t("abilityTriggers:arenaTrap", { pokemonNameWithAffix: getPokemonNameWithAffix(pokemon), abilityName });
  }
}

export class MaxMultiHitAbAttr extends AbAttr {
  apply(pokemon: Pokemon, passive: boolean, simulated: boolean, cancelled: Utils.BooleanHolder, args: any[]): boolean {
    (args[0] as Utils.IntegerHolder).value = 0;

    return true;
  }
}

export class PostBattleAbAttr extends AbAttr {
  constructor() {
    super(true);
  }

  applyPostBattle(pokemon: Pokemon, passive: boolean, simulated: boolean, args: any[]): boolean {
    return false;
  }
}

export class PostBattleLootAbAttr extends PostBattleAbAttr {
  /**
   * @param args - `[0]`: boolean for if the battle ended in a victory
   * @returns `true` if successful
   */
  applyPostBattle(pokemon: Pokemon, passive: boolean, simulated: boolean, args: any[]): boolean {
<<<<<<< HEAD
    const postBattleLoot = globalScene.currentBattle.postBattleLoot;
    if (!simulated && postBattleLoot.length) {
=======
    const postBattleLoot = pokemon.scene.currentBattle.postBattleLoot;
    if (!simulated && postBattleLoot.length && args[0]) {
>>>>>>> e930536e
      const randItem = Utils.randSeedItem(postBattleLoot);
      //@ts-ignore - TODO see below
      if (globalScene.tryTransferHeldItemModifier(randItem, pokemon, true, 1, true, undefined, false)) { // TODO: fix. This is a promise!?
        postBattleLoot.splice(postBattleLoot.indexOf(randItem), 1);
        globalScene.queueMessage(i18next.t("abilityTriggers:postBattleLoot", { pokemonNameWithAffix: getPokemonNameWithAffix(pokemon), itemName: randItem.type.name }));
        return true;
      }
    }

    return false;
  }
}

export class PostFaintAbAttr extends AbAttr {
  applyPostFaint(pokemon: Pokemon, passive: boolean, simulated: boolean, attacker?: Pokemon, move?: Move, hitResult?: HitResult, ...args: any[]): boolean {
    return false;
  }
}

/**
 * Used for weather suppressing abilities to trigger weather-based form changes upon being fainted.
 * Used by Cloud Nine and Air Lock.
 * @extends PostFaintAbAttr
 */
export class PostFaintUnsuppressedWeatherFormChangeAbAttr extends PostFaintAbAttr {
  /**
   * Triggers {@linkcode Arena.triggerWeatherBasedFormChanges | triggerWeatherBasedFormChanges}
   * when the user of the ability faints
   * @param {Pokemon} pokemon the fainted Pokemon
   * @param passive n/a
   * @param attacker n/a
   * @param move n/a
   * @param hitResult n/a
   * @param args n/a
   * @returns whether the form change was triggered
   */
  applyPostFaint(pokemon: Pokemon, passive: boolean, simulated: boolean, attacker: Pokemon, move: Move, hitResult: HitResult, args: any[]): boolean {
    const pokemonToTransform = getPokemonWithWeatherBasedForms();

    if (pokemonToTransform.length < 1) {
      return false;
    }

    if (!simulated) {
      globalScene.arena.triggerWeatherBasedFormChanges();
    }

    return true;
  }
}

/**
 * Clears Desolate Land/Primordial Sea/Delta Stream upon the Pokemon fainting
 */
export class PostFaintClearWeatherAbAttr extends PostFaintAbAttr {

  /**
   * @param pokemon The {@linkcode Pokemon} with the ability
   * @param passive N/A
   * @param attacker N/A
   * @param move N/A
   * @param hitResult N/A
   * @param args N/A
   * @returns {boolean} Returns true if the weather clears, otherwise false.
   */
  applyPostFaint(pokemon: Pokemon, passive: boolean, simulated: boolean, attacker?: Pokemon, move?: Move, hitResult?: HitResult, ...args: any[]): boolean {
    const weatherType = globalScene.arena.weather?.weatherType;
    let turnOffWeather = false;

    // Clear weather only if user's ability matches the weather and no other pokemon has the ability.
    switch (weatherType) {
      case (WeatherType.HARSH_SUN):
        if (pokemon.hasAbility(Abilities.DESOLATE_LAND)
          && globalScene.getField(true).filter(p => p.hasAbility(Abilities.DESOLATE_LAND)).length === 0) {
          turnOffWeather = true;
        }
        break;
      case (WeatherType.HEAVY_RAIN):
        if (pokemon.hasAbility(Abilities.PRIMORDIAL_SEA)
          && globalScene.getField(true).filter(p => p.hasAbility(Abilities.PRIMORDIAL_SEA)).length === 0) {
          turnOffWeather = true;
        }
        break;
      case (WeatherType.STRONG_WINDS):
        if (pokemon.hasAbility(Abilities.DELTA_STREAM)
          && globalScene.getField(true).filter(p => p.hasAbility(Abilities.DELTA_STREAM)).length === 0) {
          turnOffWeather = true;
        }
        break;
    }

    if (simulated) {
      return turnOffWeather;
    }

    if (turnOffWeather) {
      globalScene.arena.trySetWeather(WeatherType.NONE, false);
      return true;
    }

    return false;
  }
}

export class PostFaintContactDamageAbAttr extends PostFaintAbAttr {
  private damageRatio: integer;

  constructor(damageRatio: integer) {
    super();

    this.damageRatio = damageRatio;
  }

  applyPostFaint(pokemon: Pokemon, passive: boolean, simulated: boolean, attacker?: Pokemon, move?: Move, hitResult?: HitResult, ...args: any[]): boolean {
    if (move !== undefined && attacker !== undefined && move.checkFlag(MoveFlags.MAKES_CONTACT, attacker, pokemon)) {  //If the mon didn't die to indirect damage
      const cancelled = new Utils.BooleanHolder(false);
      globalScene.getField(true).map(p => applyAbAttrs(FieldPreventExplosiveMovesAbAttr, p, cancelled, simulated));
      if (cancelled.value || attacker.hasAbilityWithAttr(BlockNonDirectDamageAbAttr)) {
        return false;
      }
      if (!simulated) {
        attacker.damageAndUpdate(Utils.toDmgValue(attacker.getMaxHp() * (1 / this.damageRatio)), HitResult.OTHER);
        attacker.turnData.damageTaken += Utils.toDmgValue(attacker.getMaxHp() * (1 / this.damageRatio));
      }
      return true;
    }

    return false;
  }

  getTriggerMessage(pokemon: Pokemon, abilityName: string, ...args: any[]): string {
    return i18next.t("abilityTriggers:postFaintContactDamage", { pokemonNameWithAffix: getPokemonNameWithAffix(pokemon), abilityName });
  }
}

/**
 * Attribute used for abilities (Innards Out) that damage the opponent based on how much HP the last attack used to knock out the owner of the ability.
 */
export class PostFaintHPDamageAbAttr extends PostFaintAbAttr {
  constructor() {
    super ();
  }

  applyPostFaint(pokemon: Pokemon, passive: boolean, simulated: boolean, attacker?: Pokemon, move?: Move, hitResult?: HitResult, ...args: any[]): boolean {
    if (move !== undefined && attacker !== undefined && !simulated) { //If the mon didn't die to indirect damage
      const damage = pokemon.turnData.attacksReceived[0].damage;
      attacker.damageAndUpdate((damage), HitResult.OTHER);
      attacker.turnData.damageTaken += damage;
    }
    return true;
  }

  getTriggerMessage(pokemon: Pokemon, abilityName: string, ...args: any[]): string {
    return i18next.t("abilityTriggers:postFaintHpDamage", { pokemonNameWithAffix: getPokemonNameWithAffix(pokemon), abilityName });
  }
}

export class RedirectMoveAbAttr extends AbAttr {
  apply(pokemon: Pokemon, passive: boolean, simulated: boolean, cancelled: Utils.BooleanHolder, args: any[]): boolean {
    if (this.canRedirect(args[0] as Moves)) {
      const target = args[1] as Utils.IntegerHolder;
      const newTarget = pokemon.getBattlerIndex();
      if (target.value !== newTarget) {
        target.value = newTarget;
        return true;
      }
    }

    return false;
  }

  canRedirect(moveId: Moves): boolean {
    const move = allMoves[moveId];
    return !![ MoveTarget.NEAR_OTHER, MoveTarget.OTHER ].find(t => move.moveTarget === t);
  }
}

export class RedirectTypeMoveAbAttr extends RedirectMoveAbAttr {
  public type: Type;

  constructor(type: Type) {
    super();
    this.type = type;
  }

  canRedirect(moveId: Moves): boolean {
    return super.canRedirect(moveId) && allMoves[moveId].type === this.type;
  }
}

export class BlockRedirectAbAttr extends AbAttr { }

/**
 * Used by Early Bird, makes the pokemon wake up faster
 * @param statusEffect - The {@linkcode StatusEffect} to check for
 * @see {@linkcode apply}
 */
export class ReduceStatusEffectDurationAbAttr extends AbAttr {
  private statusEffect: StatusEffect;

  constructor(statusEffect: StatusEffect) {
    super(true);

    this.statusEffect = statusEffect;
  }

  /**
   * Reduces the number of sleep turns remaining by an extra 1 when applied
   * @param args - The args passed to the `AbAttr`:
   * - `[0]` - The {@linkcode StatusEffect} of the Pokemon
   * - `[1]` - The number of turns remaining until the status is healed
   * @returns `true` if the ability was applied
   */
  apply(_pokemon: Pokemon, _passive: boolean, _simulated: boolean, _cancelled: Utils.BooleanHolder, args: any[]): boolean {
    if (!(args[1] instanceof Utils.NumberHolder)) {
      return false;
    }
    if (args[0] === this.statusEffect) {
      args[1].value -= 1;
      return true;
    }

    return false;
  }
}

export class FlinchEffectAbAttr extends AbAttr {
  constructor() {
    super(true);
  }
}

export class FlinchStatStageChangeAbAttr extends FlinchEffectAbAttr {
  private stats: BattleStat[];
  private stages: number;

  constructor(stats: BattleStat[], stages: number) {
    super();

    this.stats = Array.isArray(stats)
      ? stats
      : [ stats ];
    this.stages = stages;
  }

  apply(pokemon: Pokemon, passive: boolean, simulated: boolean, cancelled: Utils.BooleanHolder, args: any[]): boolean {
    if (!simulated) {
      globalScene.unshiftPhase(new StatStageChangePhase(pokemon.getBattlerIndex(), true, this.stats, this.stages));
    }
    return true;
  }
}

export class IncreasePpAbAttr extends AbAttr { }

export class ForceSwitchOutImmunityAbAttr extends AbAttr {
  apply(pokemon: Pokemon, passive: boolean, simulated: boolean, cancelled: Utils.BooleanHolder, args: any[]): boolean {
    cancelled.value = true;
    return true;
  }
}

export class ReduceBerryUseThresholdAbAttr extends AbAttr {
  constructor() {
    super();
  }

  apply(pokemon: Pokemon, passive: boolean, simulated: boolean, cancelled: Utils.BooleanHolder, args: any[]): boolean {
    const hpRatio = pokemon.getHpRatio();

    if (args[0].value < hpRatio) {
      args[0].value *= 2;
      return args[0].value >= hpRatio;
    }

    return false;
  }
}

/**
 * Ability attribute used for abilites that change the ability owner's weight
 * Used for Heavy Metal (doubling weight) and Light Metal (halving weight)
 */
export class WeightMultiplierAbAttr extends AbAttr {
  private multiplier: integer;

  constructor(multiplier: integer) {
    super();

    this.multiplier = multiplier;
  }

  apply(pokemon: Pokemon, passive: boolean, simulated: boolean, cancelled: Utils.BooleanHolder, args: any[]): boolean {
    (args[0] as Utils.NumberHolder).value *= this.multiplier;

    return true;
  }
}

export class SyncEncounterNatureAbAttr extends AbAttr {
  constructor() {
    super(false);
  }

  apply(pokemon: Pokemon, passive: boolean, simulated: boolean, cancelled: Utils.BooleanHolder, args: any[]): boolean {
    (args[0] as Pokemon).setNature(pokemon.getNature());

    return true;
  }
}

export class MoveAbilityBypassAbAttr extends AbAttr {
  private moveIgnoreFunc: (pokemon: Pokemon, move: Move) => boolean;

  constructor(moveIgnoreFunc?: (pokemon: Pokemon, move: Move) => boolean) {
    super(false);

    this.moveIgnoreFunc = moveIgnoreFunc || ((pokemon, move) => true);
  }

  apply(pokemon: Pokemon, passive: boolean, simulated: boolean, cancelled: Utils.BooleanHolder, args: any[]): boolean {
    if (this.moveIgnoreFunc(pokemon, (args[0] as Move))) {
      cancelled.value = true;
      return true;
    }
    return false;
  }
}

export class SuppressFieldAbilitiesAbAttr extends AbAttr {
  constructor() {
    super(false);
  }

  apply(pokemon: Pokemon, passive: boolean, simulated: boolean, cancelled: Utils.BooleanHolder, args: any[]): boolean {
    const ability = (args[0] as Ability);
    if (!ability.hasAttr(UnsuppressableAbilityAbAttr) && !ability.hasAttr(SuppressFieldAbilitiesAbAttr)) {
      cancelled.value = true;
      return true;
    }
    return false;
  }
}

export class AlwaysHitAbAttr extends AbAttr { }

/** Attribute for abilities that allow moves that make contact to ignore protection (i.e. Unseen Fist) */
export class IgnoreProtectOnContactAbAttr extends AbAttr { }

/**
 * Attribute implementing the effects of {@link https://bulbapedia.bulbagarden.net/wiki/Infiltrator_(Ability) | Infiltrator}.
 * Allows the source's moves to bypass the effects of opposing Light Screen, Reflect, Aurora Veil, Safeguard, Mist, and Substitute.
 */
export class InfiltratorAbAttr extends AbAttr {
  /**
   * Sets a flag to bypass screens, Substitute, Safeguard, and Mist
   * @param pokemon n/a
   * @param passive n/a
   * @param simulated n/a
   * @param cancelled n/a
   * @param args `[0]` a {@linkcode Utils.BooleanHolder | BooleanHolder} containing the flag
   * @returns `true` if the bypass flag was successfully set; `false` otherwise.
   */
  override apply(pokemon: Pokemon, passive: boolean, simulated: boolean, cancelled: null, args: any[]): boolean {
    const bypassed = args[0];
    if (args[0] instanceof Utils.BooleanHolder) {
      bypassed.value = true;
      return true;
    }
    return false;
  }
}

export class UncopiableAbilityAbAttr extends AbAttr {
  constructor() {
    super(false);
  }
}

export class UnsuppressableAbilityAbAttr extends AbAttr {
  constructor() {
    super(false);
  }
}

export class UnswappableAbilityAbAttr extends AbAttr {
  constructor() {
    super(false);
  }
}

export class NoTransformAbilityAbAttr extends AbAttr {
  constructor() {
    super(false);
  }
}

export class NoFusionAbilityAbAttr extends AbAttr {
  constructor() {
    super(false);
  }
}

export class IgnoreTypeImmunityAbAttr extends AbAttr {
  private defenderType: Type;
  private allowedMoveTypes: Type[];

  constructor(defenderType: Type, allowedMoveTypes: Type[]) {
    super(true);
    this.defenderType = defenderType;
    this.allowedMoveTypes = allowedMoveTypes;
  }

  apply(pokemon: Pokemon, passive: boolean, simulated: boolean, cancelled: Utils.BooleanHolder, args: any[]): boolean {
    if (this.defenderType === (args[1] as Type) && this.allowedMoveTypes.includes(args[0] as Type)) {
      cancelled.value = true;
      return true;
    }
    return false;
  }
}

/**
 * Ignores the type immunity to Status Effects of the defender if the defender is of a certain type
 */
export class IgnoreTypeStatusEffectImmunityAbAttr extends AbAttr {
  private statusEffect: StatusEffect[];
  private defenderType: Type[];

  constructor(statusEffect: StatusEffect[], defenderType: Type[]) {
    super(true);

    this.statusEffect = statusEffect;
    this.defenderType = defenderType;
  }

  apply(pokemon: Pokemon, passive: boolean, simulated: boolean, cancelled: Utils.BooleanHolder, args: any[]): boolean {
    if (this.statusEffect.includes(args[0] as StatusEffect) && this.defenderType.includes(args[1] as Type)) {
      cancelled.value = true;
      return true;
    }

    return false;
  }
}

/**
 * Gives money to the user after the battle.
 *
 * @extends PostBattleAbAttr
 * @see {@linkcode applyPostBattle}
 */
export class MoneyAbAttr extends PostBattleAbAttr {
  constructor() {
    super();
  }

  /**
   * @param pokemon {@linkcode Pokemon} that is the user of this ability.
   * @param passive N/A
   * @param args - `[0]`: boolean for if the battle ended in a victory
   * @returns `true` if successful
   */
  applyPostBattle(pokemon: Pokemon, passive: boolean, simulated: boolean, args: any[]): boolean {
<<<<<<< HEAD
    if (!simulated) {
      globalScene.currentBattle.moneyScattered += globalScene.getWaveMoneyAmount(0.2);
=======
    if (!simulated && args[0]) {
      pokemon.scene.currentBattle.moneyScattered += pokemon.scene.getWaveMoneyAmount(0.2);
      return true;
>>>>>>> e930536e
    }
    return false;
  }
}

/**
 * Applies a stat change after a Pokémon is summoned,
 * conditioned on the presence of a specific arena tag.
 *
 * @extends PostSummonStatStageChangeAbAttr
 */
export class PostSummonStatStageChangeOnArenaAbAttr extends PostSummonStatStageChangeAbAttr {
  /**
   * The type of arena tag that conditions the stat change.
   * @private
   */
  private tagType: ArenaTagType;

  /**
   * Creates an instance of PostSummonStatStageChangeOnArenaAbAttr.
   * Initializes the stat change to increase Attack by 1 stage if the specified arena tag is present.
   *
   * @param {ArenaTagType} tagType - The type of arena tag to check for.
   */
  constructor(tagType: ArenaTagType) {
    super([ Stat.ATK ], 1, true, false);
    this.tagType = tagType;
  }

  /**
   * Applies the post-summon stat change if the specified arena tag is present on pokemon's side.
   * This is used in Wind Rider ability.
   *
   * @param {Pokemon} pokemon - The Pokémon being summoned.
   * @param {boolean} passive - Whether the effect is passive.
   * @param {any[]} args - Additional arguments.
   * @returns {boolean} - Returns true if the stat change was applied, otherwise false.
   */
  applyPostSummon(pokemon: Pokemon, passive: boolean, simulated: boolean, args: any[]): boolean {
    const side = pokemon.isPlayer() ? ArenaTagSide.PLAYER : ArenaTagSide.ENEMY;

    if (globalScene.arena.getTagOnSide(this.tagType, side)) {
      return super.applyPostSummon(pokemon, passive, simulated, args);
    }
    return false;
  }
}

/**
 * Takes no damage from the first hit of a damaging move.
 * This is used in the Disguise and Ice Face abilities.
 * @extends ReceivedMoveDamageMultiplierAbAttr
 */
export class FormBlockDamageAbAttr extends ReceivedMoveDamageMultiplierAbAttr {
  private multiplier: number;
  private tagType: BattlerTagType;
  private recoilDamageFunc?: ((pokemon: Pokemon) => number);
  private triggerMessageFunc: (pokemon: Pokemon, abilityName: string) => string;

  constructor(condition: PokemonDefendCondition, multiplier: number, tagType: BattlerTagType, triggerMessageFunc: (pokemon: Pokemon, abilityName: string) => string, recoilDamageFunc?: (pokemon: Pokemon) => number) {
    super(condition, multiplier);

    this.multiplier = multiplier;
    this.tagType = tagType;
    this.recoilDamageFunc = recoilDamageFunc;
    this.triggerMessageFunc = triggerMessageFunc;
  }

  /**
   * Applies the pre-defense ability to the Pokémon.
   * Removes the appropriate `BattlerTagType` when hit by an attack and is in its defense form.
   *
   * @param pokemon The Pokémon with the ability.
   * @param _passive n/a
   * @param attacker The attacking Pokémon.
   * @param move The move being used.
   * @param _cancelled n/a
   * @param args Additional arguments.
   * @returns `true` if the immunity was applied.
   */
  override applyPreDefend(pokemon: Pokemon, _passive: boolean, simulated: boolean, attacker: Pokemon, move: Move, _cancelled: Utils.BooleanHolder, args: any[]): boolean {
    if (this.condition(pokemon, attacker, move) && !move.hitsSubstitute(attacker, pokemon)) {
      if (!simulated) {
        (args[0] as Utils.NumberHolder).value = this.multiplier;
        pokemon.removeTag(this.tagType);
        if (this.recoilDamageFunc) {
          pokemon.damageAndUpdate(this.recoilDamageFunc(pokemon), HitResult.OTHER, false, false, true, true);
        }
      }
      return true;
    }

    return false;
  }

  /**
   * Gets the message triggered when the Pokémon avoids damage using the form-changing ability.
   * @param pokemon The Pokémon with the ability.
   * @param abilityName The name of the ability.
   * @param _args n/a
   * @returns The trigger message.
   */
  getTriggerMessage(pokemon: Pokemon, abilityName: string, ..._args: any[]): string {
    return this.triggerMessageFunc(pokemon, abilityName);
  }
}

/**
 * If a Pokémon with this Ability selects a damaging move, it has a 30% chance of going first in its priority bracket. If the Ability activates, this is announced at the start of the turn (after move selection).
 *
 * @extends AbAttr
 */
export class BypassSpeedChanceAbAttr extends AbAttr {
  public chance: integer;

  /**
   * @param {integer} chance probability of ability being active.
   */
  constructor(chance: integer) {
    super(true);
    this.chance = chance;
  }

  /**
   * bypass move order in their priority bracket when pokemon choose damaging move
   * @param {Pokemon} pokemon {@linkcode Pokemon}  the Pokemon applying this ability
   * @param {boolean} passive N/A
   * @param {Utils.BooleanHolder} cancelled N/A
   * @param {any[]} args [0] {@linkcode Utils.BooleanHolder} set to true when the ability activated
   * @returns {boolean} - whether the ability was activated.
   */
  apply(pokemon: Pokemon, passive: boolean, simulated: boolean, cancelled: Utils.BooleanHolder, args: any[]): boolean {
    if (simulated) {
      return false;
    }
    const bypassSpeed = args[0] as Utils.BooleanHolder;

    if (!bypassSpeed.value && pokemon.randSeedInt(100) < this.chance) {
      const turnCommand =
        globalScene.currentBattle.turnCommands[pokemon.getBattlerIndex()];
      const isCommandFight = turnCommand?.command === Command.FIGHT;
      const move = turnCommand?.move?.move ? allMoves[turnCommand.move.move] : null;
      const isDamageMove = move?.category === MoveCategory.PHYSICAL || move?.category === MoveCategory.SPECIAL;

      if (isCommandFight && isDamageMove) {
        bypassSpeed.value = true;
        return true;
      }
    }

    return false;
  }

  getTriggerMessage(pokemon: Pokemon, abilityName: string, ...args: any[]): string {
    return i18next.t("abilityTriggers:quickDraw", { pokemonName: getPokemonNameWithAffix(pokemon) });
  }
}

/**
 * This attribute checks if a Pokemon's move meets a provided condition to determine if the Pokemon can use Quick Claw
 * It was created because Pokemon with the ability Mycelium Might cannot access Quick Claw's benefits when using status moves.
*/
export class PreventBypassSpeedChanceAbAttr extends AbAttr {
  private condition: ((pokemon: Pokemon, move: Move) => boolean);

  /**
   * @param {function} condition - checks if a move meets certain conditions
   */
  constructor(condition: (pokemon: Pokemon, move: Move) => boolean) {
    super(true);
    this.condition = condition;
  }

  /**
   * @argument {boolean} bypassSpeed - determines if a Pokemon is able to bypass speed at the moment
   * @argument {boolean} canCheckHeldItems - determines if a Pokemon has access to Quick Claw's effects or not
   */
  apply(pokemon: Pokemon, passive: boolean, simulated: boolean, cancelled: Utils.BooleanHolder, args: any[]): boolean {
    const bypassSpeed = args[0] as Utils.BooleanHolder;
    const canCheckHeldItems = args[1] as Utils.BooleanHolder;

    const turnCommand = globalScene.currentBattle.turnCommands[pokemon.getBattlerIndex()];
    const isCommandFight = turnCommand?.command === Command.FIGHT;
    const move = turnCommand?.move?.move ? allMoves[turnCommand.move.move] : null;
    if (this.condition(pokemon, move!) && isCommandFight) {
      bypassSpeed.value = false;
      canCheckHeldItems.value = false;
      return false;
    }
    return true;
  }
}

/**
 * This applies a terrain-based type change to the Pokemon.
 * Used by Mimicry.
 */
export class TerrainEventTypeChangeAbAttr extends PostSummonAbAttr {
  constructor() {
    super(true);
  }

  override apply(pokemon: Pokemon, _passive: boolean, _simulated: boolean, _cancelled: Utils.BooleanHolder, _args: any[]): boolean {
    if (pokemon.isTerastallized()) {
      return false;
    }
    const currentTerrain = globalScene.arena.getTerrainType();
    const typeChange: Type[] = this.determineTypeChange(pokemon, currentTerrain);
    if (typeChange.length !== 0) {
      if (pokemon.summonData.addedType && typeChange.includes(pokemon.summonData.addedType)) {
        pokemon.summonData.addedType = null;
      }
      pokemon.summonData.types = typeChange;
      pokemon.updateInfo();
    }
    return true;
  }

  /**
   * Retrieves the type(s) the Pokemon should change to in response to a terrain
   * @param pokemon
   * @param currentTerrain {@linkcode TerrainType}
   * @returns a list of type(s)
   */
  private determineTypeChange(pokemon: Pokemon, currentTerrain: TerrainType): Type[] {
    const typeChange: Type[] = [];
    switch (currentTerrain) {
      case TerrainType.ELECTRIC:
        typeChange.push(Type.ELECTRIC);
        break;
      case TerrainType.MISTY:
        typeChange.push(Type.FAIRY);
        break;
      case TerrainType.GRASSY:
        typeChange.push(Type.GRASS);
        break;
      case TerrainType.PSYCHIC:
        typeChange.push(Type.PSYCHIC);
        break;
      default:
        pokemon.getTypes(false, false, true).forEach(t => {
          typeChange.push(t);
        });
        break;
    }
    return typeChange;
  }

  /**
   * Checks if the Pokemon should change types if summoned into an active terrain
   * @returns `true` if there is an active terrain requiring a type change | `false` if not
   */
  override applyPostSummon(pokemon: Pokemon, passive: boolean, simulated: boolean, args: any[]): boolean | Promise<boolean> {
    if (globalScene.arena.getTerrainType() !== TerrainType.NONE) {
      return this.apply(pokemon, passive, simulated, new Utils.BooleanHolder(false), []);
    }
    return false;
  }

  override getTriggerMessage(pokemon: Pokemon, abilityName: string, ...args: any[]) {
    const currentTerrain = globalScene.arena.getTerrainType();
    const pokemonNameWithAffix = getPokemonNameWithAffix(pokemon);
    if (currentTerrain === TerrainType.NONE) {
      return i18next.t("abilityTriggers:pokemonTypeChangeRevert", { pokemonNameWithAffix });
    } else {
      const moveType = i18next.t(`pokemonInfo:Type.${Type[this.determineTypeChange(pokemon, currentTerrain)[0]]}`);
      return i18next.t("abilityTriggers:pokemonTypeChange", { pokemonNameWithAffix, moveType });
    }
  }
}

async function applyAbAttrsInternal<TAttr extends AbAttr>(
  attrType: Constructor<TAttr>,
  pokemon: Pokemon | null,
  applyFunc: AbAttrApplyFunc<TAttr>,
  args: any[],
  showAbilityInstant: boolean = false,
  simulated: boolean = false,
  messages: string[] = [],
) {
  for (const passive of [ false, true ]) {
    if (!pokemon?.canApplyAbility(passive) || (passive && pokemon.getPassiveAbility().id === pokemon.getAbility().id)) {
      continue;
    }

    const ability = passive ? pokemon.getPassiveAbility() : pokemon.getAbility();
    for (const attr of ability.getAttrs(attrType)) {
      const condition = attr.getCondition();
      if (condition && !condition(pokemon)) {
        continue;
      }

      globalScene.setPhaseQueueSplice();

      let result = applyFunc(attr, passive);
      // TODO Remove this when promises get reworked
      if (result instanceof Promise) {
        result = await result;
      }
      if (result) {
        if (pokemon.summonData && !pokemon.summonData.abilitiesApplied.includes(ability.id)) {
          pokemon.summonData.abilitiesApplied.push(ability.id);
        }
        if (pokemon.battleData && !simulated && !pokemon.battleData.abilitiesApplied.includes(ability.id)) {
          pokemon.battleData.abilitiesApplied.push(ability.id);
        }
        if (attr.showAbility && !simulated) {
          if (showAbilityInstant) {
            globalScene.abilityBar.showAbility(pokemon, passive);
          } else {
            queueShowAbility(pokemon, passive);
          }
        }
        const message = attr.getTriggerMessage(pokemon, ability.name, args);
        if (message) {
          if (!simulated) {
            globalScene.queueMessage(message);
          }
        }
        messages.push(message!);
      }
    }
    globalScene.clearPhaseQueueSplice();
  }
}

class ForceSwitchOutHelper {
  constructor(private switchType: SwitchType) {}

  /**
   * Handles the logic for switching out a Pokémon based on battle conditions, HP, and the switch type.
   *
   * @param pokemon The {@linkcode Pokemon} attempting to switch out.
   * @returns `true` if the switch is successful
   */
  public switchOutLogic(pokemon: Pokemon): boolean {
    const switchOutTarget = pokemon;
    /**
     * If the switch-out target is a player-controlled Pokémon, the function checks:
     * - Whether there are available party members to switch in.
     * - If the Pokémon is still alive (hp > 0), and if so, it leaves the field and a new SwitchPhase is initiated.
     */
    if (switchOutTarget instanceof PlayerPokemon) {
      if (globalScene.getPlayerParty().filter((p) => p.isAllowedInBattle() && !p.isOnField()).length < 1) {
        return false;
      }

      if (switchOutTarget.hp > 0) {
        switchOutTarget.leaveField(this.switchType === SwitchType.SWITCH);
        globalScene.prependToPhase(new SwitchPhase(this.switchType, switchOutTarget.getFieldIndex(), true, true), MoveEndPhase);
        return true;
      }
    /**
     * For non-wild battles, it checks if the opposing party has any available Pokémon to switch in.
     * If yes, the Pokémon leaves the field and a new SwitchSummonPhase is initiated.
     */
    } else if (globalScene.currentBattle.battleType !== BattleType.WILD) {
      if (globalScene.getEnemyParty().filter((p) => p.isAllowedInBattle() && !p.isOnField()).length < 1) {
        return false;
      }
      if (switchOutTarget.hp > 0) {
        switchOutTarget.leaveField(this.switchType === SwitchType.SWITCH);
        const summonIndex = (globalScene.currentBattle.trainer ? globalScene.currentBattle.trainer.getNextSummonIndex((switchOutTarget as EnemyPokemon).trainerSlot) : 0);
        globalScene.prependToPhase(new SwitchSummonPhase(this.switchType, switchOutTarget.getFieldIndex(), summonIndex, false, false), MoveEndPhase);
        return true;
      }
    /**
     * For wild Pokémon battles, the Pokémon will flee if the conditions are met (waveIndex and double battles).
     * It will not flee if it is a Mystery Encounter with fleeing disabled (checked in `getSwitchOutCondition()`) or if it is a wave 10x wild boss
     */
    } else {
<<<<<<< HEAD
      if (!globalScene.currentBattle.waveIndex && globalScene.currentBattle.waveIndex % 10 === 0) {
=======
      if (!pokemon.scene.currentBattle.waveIndex || pokemon.scene.currentBattle.waveIndex % 10 === 0) {
>>>>>>> e930536e
        return false;
      }

      if (switchOutTarget.hp > 0) {
        switchOutTarget.leaveField(false);
        globalScene.queueMessage(i18next.t("moveTriggers:fled", { pokemonName: getPokemonNameWithAffix(switchOutTarget) }), null, true, 500);

        if (globalScene.currentBattle.double) {
          const allyPokemon = switchOutTarget.getAlly();
          globalScene.redirectPokemonMoves(switchOutTarget, allyPokemon);
        }
      }

      if (!switchOutTarget.getAlly()?.isActive(true)) {
        globalScene.clearEnemyHeldItemModifiers();

        if (switchOutTarget.hp) {
<<<<<<< HEAD
          globalScene.pushPhase(new BattleEndPhase());
          globalScene.pushPhase(new NewBattlePhase());
=======
          pokemon.scene.pushPhase(new BattleEndPhase(pokemon.scene, false));
          pokemon.scene.pushPhase(new NewBattlePhase(pokemon.scene));
>>>>>>> e930536e
        }
      }
    }
    return false;
  }

  /**
   * Determines if a Pokémon can switch out based on its status, the opponent's status, and battle conditions.
   *
   * @param pokemon The Pokémon attempting to switch out.
   * @param opponent The opponent Pokémon.
   * @returns `true` if the switch-out condition is met
   */
  public getSwitchOutCondition(pokemon: Pokemon, opponent: Pokemon): boolean {
    const switchOutTarget = pokemon;
    const player = switchOutTarget instanceof PlayerPokemon;

    if (player) {
      const blockedByAbility = new Utils.BooleanHolder(false);
      applyAbAttrs(ForceSwitchOutImmunityAbAttr, opponent, blockedByAbility);
      return !blockedByAbility.value;
    }

    if (!player && globalScene.currentBattle.battleType === BattleType.WILD) {
      if (!globalScene.currentBattle.waveIndex && globalScene.currentBattle.waveIndex % 10 === 0) {
        return false;
      }
    }

    if (!player && globalScene.currentBattle.isBattleMysteryEncounter() && !globalScene.currentBattle.mysteryEncounter?.fleeAllowed) {
      return false;
    }

    const party = player ? globalScene.getPlayerParty() : globalScene.getEnemyParty();
    return (!player && globalScene.currentBattle.battleType === BattleType.WILD)
      || party.filter(p => p.isAllowedInBattle()
        && (player || (p as EnemyPokemon).trainerSlot === (switchOutTarget as EnemyPokemon).trainerSlot)).length > globalScene.currentBattle.getBattlerCount();
  }

  /**
   * Returns a message if the switch-out attempt fails due to ability effects.
   *
   * @param target The target Pokémon.
   * @returns The failure message, or `null` if no failure.
   */
  public getFailedText(target: Pokemon): string | null {
    const blockedByAbility = new Utils.BooleanHolder(false);
    applyAbAttrs(ForceSwitchOutImmunityAbAttr, target, blockedByAbility);
    return blockedByAbility.value ? i18next.t("moveTriggers:cannotBeSwitchedOut", { pokemonName: getPokemonNameWithAffix(target) }) : null;
  }
}

/**
 * Calculates the amount of recovery from the Shell Bell item.
 *
 * If the Pokémon is holding a Shell Bell, this function computes the amount of health
 * recovered based on the damage dealt in the current turn. The recovery is multiplied by the
 * Shell Bell's modifier (if any).
 *
 * @param pokemon - The Pokémon whose Shell Bell recovery is being calculated.
 * @returns The amount of health recovered by Shell Bell.
 */
function calculateShellBellRecovery(pokemon: Pokemon): number {
  const shellBellModifier = pokemon.getHeldItems().find(m => m instanceof HitHealModifier);
  if (shellBellModifier) {
    return Utils.toDmgValue(pokemon.turnData.totalDamageDealt / 8) * shellBellModifier.stackCount;
  }
  return 0;
}

/**
 * Triggers after the Pokemon takes any damage
 * @extends AbAttr
 */
export class PostDamageAbAttr extends AbAttr {
  public applyPostDamage(pokemon: Pokemon, damage: number, passive: boolean, simulated: boolean, args: any[], source?: Pokemon): boolean | Promise<boolean> {
    return false;
  }
}

/**
 * Ability attribute for forcing a Pokémon to switch out after its health drops below half.
 * This attribute checks various conditions related to the damage received, the moves used by the Pokémon
 * and its opponents, and determines whether a forced switch-out should occur.
 *
 * Used by Wimp Out and Emergency Exit
 *
 * @extends PostDamageAbAttr
 * @see {@linkcode applyPostDamage}
 */
export class PostDamageForceSwitchAbAttr extends PostDamageAbAttr {
  private helper: ForceSwitchOutHelper = new ForceSwitchOutHelper(SwitchType.SWITCH);
  private hpRatio: number;

  constructor(hpRatio: number = 0.5) {
    super();
    this.hpRatio = hpRatio;
  }

  /**
   * Applies the switch-out logic after the Pokémon takes damage.
   * Checks various conditions based on the moves used by the Pokémon, the opponents' moves, and
   * the Pokémon's health after damage to determine whether the switch-out should occur.
   *
   * @param pokemon The Pokémon that took damage.
   * @param damage The amount of damage taken by the Pokémon.
   * @param passive N/A
   * @param simulated Whether the ability is being simulated.
   * @param args N/A
   * @param source The Pokemon that dealt damage
   * @returns `true` if the switch-out logic was successfully applied
   */
  public override applyPostDamage(pokemon: Pokemon, damage: number, passive: boolean, simulated: boolean, args: any[], source?: Pokemon): boolean | Promise<boolean> {
    const moveHistory = pokemon.getMoveHistory();
    // Will not activate when the Pokémon's HP is lowered by cutting its own HP
    const fordbiddenAttackingMoves = [ Moves.BELLY_DRUM, Moves.SUBSTITUTE, Moves.CURSE, Moves.PAIN_SPLIT ];
    if (moveHistory.length > 0) {
      const lastMoveUsed = moveHistory[moveHistory.length - 1];
      if (fordbiddenAttackingMoves.includes(lastMoveUsed.move)) {
        return false;
      }
    }

    // Dragon Tail and Circle Throw switch out Pokémon before the Ability activates.
    const fordbiddenDefendingMoves = [ Moves.DRAGON_TAIL, Moves.CIRCLE_THROW ];
    if (source) {
      const enemyMoveHistory = source.getMoveHistory();
      if (enemyMoveHistory.length > 0) {
        const enemyLastMoveUsed = enemyMoveHistory[enemyMoveHistory.length - 1];
        // Will not activate if the Pokémon's HP falls below half while it is in the air during Sky Drop.
        if (fordbiddenDefendingMoves.includes(enemyLastMoveUsed.move) || enemyLastMoveUsed.move === Moves.SKY_DROP && enemyLastMoveUsed.result === MoveResult.OTHER) {
          return false;
        // Will not activate if the Pokémon's HP falls below half by a move affected by Sheer Force.
        } else if (allMoves[enemyLastMoveUsed.move].chance >= 0 && source.hasAbility(Abilities.SHEER_FORCE)) {
          return false;
        // Activate only after the last hit of multistrike moves
        } else if (source.turnData.hitsLeft > 1) {
          return false;
        }
        if (source.turnData.hitCount > 1) {
          damage = pokemon.turnData.damageTaken;
        }
      }
    }

    if (pokemon.hp + damage >= pokemon.getMaxHp() * this.hpRatio) {
      // Activates if it falls below half and recovers back above half from a Shell Bell
      const shellBellHeal = calculateShellBellRecovery(pokemon);
      if (pokemon.hp - shellBellHeal < pokemon.getMaxHp() * this.hpRatio) {
        for (const opponent of pokemon.getOpponents()) {
          if (!this.helper.getSwitchOutCondition(pokemon, opponent)) {
            return false;
          }
        }
        return this.helper.switchOutLogic(pokemon);
      } else {
        return false;
      }
    } else {
      return false;
    }
  }
  public getFailedText(user: Pokemon, target: Pokemon, move: Move, cancelled: Utils.BooleanHolder): string | null {
    return this.helper.getFailedText(target);
  }
}


export function applyAbAttrs(attrType: Constructor<AbAttr>, pokemon: Pokemon, cancelled: Utils.BooleanHolder | null, simulated: boolean = false, ...args: any[]): Promise<void> {
  return applyAbAttrsInternal<AbAttr>(attrType, pokemon, (attr, passive) => attr.apply(pokemon, passive, simulated, cancelled, args), args, false, simulated);
}

export function applyPostBattleInitAbAttrs(attrType: Constructor<PostBattleInitAbAttr>,
  pokemon: Pokemon, simulated: boolean = false, ...args: any[]): Promise<void> {
  return applyAbAttrsInternal<PostBattleInitAbAttr>(attrType, pokemon, (attr, passive) => attr.applyPostBattleInit(pokemon, passive, simulated, args), args, false, simulated);
}

export function applyPreDefendAbAttrs(attrType: Constructor<PreDefendAbAttr>,
  pokemon: Pokemon, attacker: Pokemon, move: Move | null, cancelled: Utils.BooleanHolder | null, simulated: boolean = false, ...args: any[]): Promise<void> {
  return applyAbAttrsInternal<PreDefendAbAttr>(attrType, pokemon, (attr, passive) => attr.applyPreDefend(pokemon, passive, simulated, attacker, move, cancelled, args), args, false, simulated);
}

export function applyPostDefendAbAttrs(attrType: Constructor<PostDefendAbAttr>,
  pokemon: Pokemon, attacker: Pokemon, move: Move, hitResult: HitResult | null, simulated: boolean = false, ...args: any[]): Promise<void> {
  return applyAbAttrsInternal<PostDefendAbAttr>(attrType, pokemon, (attr, passive) => attr.applyPostDefend(pokemon, passive, simulated, attacker, move, hitResult, args), args, false, simulated);
}

export function applyPostMoveUsedAbAttrs(attrType: Constructor<PostMoveUsedAbAttr>,
  pokemon: Pokemon, move: PokemonMove, source: Pokemon, targets: BattlerIndex[], simulated: boolean = false, ...args: any[]): Promise<void> {
  return applyAbAttrsInternal<PostMoveUsedAbAttr>(attrType, pokemon, (attr, passive) => attr.applyPostMoveUsed(pokemon, move, source, targets, simulated, args), args, false, simulated);
}

export function applyStatMultiplierAbAttrs(attrType: Constructor<StatMultiplierAbAttr>,
  pokemon: Pokemon, stat: BattleStat, statValue: Utils.NumberHolder, simulated: boolean = false, ...args: any[]): Promise<void> {
  return applyAbAttrsInternal<StatMultiplierAbAttr>(attrType, pokemon, (attr, passive) => attr.applyStatStage(pokemon, passive, simulated, stat, statValue, args), args);
}
export function applyPostSetStatusAbAttrs(attrType: Constructor<PostSetStatusAbAttr>,
  pokemon: Pokemon, effect: StatusEffect, sourcePokemon?: Pokemon | null, simulated: boolean = false, ...args: any[]): Promise<void> {
  return applyAbAttrsInternal<PostSetStatusAbAttr>(attrType, pokemon, (attr, passive) => attr.applyPostSetStatus(pokemon, sourcePokemon, passive, effect, simulated, args), args, false, simulated);
}

export function applyPostDamageAbAttrs(attrType: Constructor<PostDamageAbAttr>,
  pokemon: Pokemon, damage: number, passive: boolean, simulated: boolean = false, args: any[], source?: Pokemon): Promise<void> {
  return applyAbAttrsInternal<PostDamageAbAttr>(attrType, pokemon, (attr, passive) => attr.applyPostDamage(pokemon, damage, passive, simulated, args, source), args);
}

/**
 * Applies a field Stat multiplier attribute
 * @param attrType {@linkcode FieldMultiplyStatAbAttr} should always be FieldMultiplyBattleStatAbAttr for the time being
 * @param pokemon {@linkcode Pokemon} the Pokemon applying this ability
 * @param stat {@linkcode Stat} the type of the checked stat
 * @param statValue {@linkcode Utils.NumberHolder} the value of the checked stat
 * @param checkedPokemon {@linkcode Pokemon} the Pokemon with the checked stat
 * @param hasApplied {@linkcode Utils.BooleanHolder} whether or not a FieldMultiplyBattleStatAbAttr has already affected this stat
 * @param args unused
 */
export function applyFieldStatMultiplierAbAttrs(attrType: Constructor<FieldMultiplyStatAbAttr>,
  pokemon: Pokemon, stat: Stat, statValue: Utils.NumberHolder, checkedPokemon: Pokemon, hasApplied: Utils.BooleanHolder, simulated: boolean = false, ...args: any[]): Promise<void> {
  return applyAbAttrsInternal<FieldMultiplyStatAbAttr>(attrType, pokemon, (attr, passive) => attr.applyFieldStat(pokemon, passive, simulated, stat, statValue, checkedPokemon, hasApplied, args), args);
}

export function applyPreAttackAbAttrs(attrType: Constructor<PreAttackAbAttr>,
  pokemon: Pokemon, defender: Pokemon | null, move: Move, simulated: boolean = false, ...args: any[]): Promise<void> {
  return applyAbAttrsInternal<PreAttackAbAttr>(attrType, pokemon, (attr, passive) => attr.applyPreAttack(pokemon, passive, simulated, defender, move, args), args, false, simulated);
}

export function applyPostAttackAbAttrs(attrType: Constructor<PostAttackAbAttr>,
  pokemon: Pokemon, defender: Pokemon, move: Move, hitResult: HitResult | null, simulated: boolean = false, ...args: any[]): Promise<void> {
  return applyAbAttrsInternal<PostAttackAbAttr>(attrType, pokemon, (attr, passive) => attr.applyPostAttack(pokemon, passive, simulated, defender, move, hitResult, args), args, false, simulated);
}

export function applyPostKnockOutAbAttrs(attrType: Constructor<PostKnockOutAbAttr>,
  pokemon: Pokemon, knockedOut: Pokemon, simulated: boolean = false, ...args: any[]): Promise<void> {
  return applyAbAttrsInternal<PostKnockOutAbAttr>(attrType, pokemon, (attr, passive) => attr.applyPostKnockOut(pokemon, passive, simulated, knockedOut, args), args, false, simulated);
}

export function applyPostVictoryAbAttrs(attrType: Constructor<PostVictoryAbAttr>,
  pokemon: Pokemon, simulated: boolean = false, ...args: any[]): Promise<void> {
  return applyAbAttrsInternal<PostVictoryAbAttr>(attrType, pokemon, (attr, passive) => attr.applyPostVictory(pokemon, passive, simulated, args), args, false, simulated);
}

export function applyPostSummonAbAttrs(attrType: Constructor<PostSummonAbAttr>,
  pokemon: Pokemon, simulated: boolean = false, ...args: any[]): Promise<void> {
  return applyAbAttrsInternal<PostSummonAbAttr>(attrType, pokemon, (attr, passive) => attr.applyPostSummon(pokemon, passive, simulated, args), args, false, simulated);
}

export function applyPreSwitchOutAbAttrs(attrType: Constructor<PreSwitchOutAbAttr>,
  pokemon: Pokemon, simulated: boolean = false, ...args: any[]): Promise<void> {
  return applyAbAttrsInternal<PreSwitchOutAbAttr>(attrType, pokemon, (attr, passive) => attr.applyPreSwitchOut(pokemon, passive, simulated, args), args, true, simulated);
}

export function applyPreStatStageChangeAbAttrs(attrType: Constructor<PreStatStageChangeAbAttr>,
  pokemon: Pokemon | null, stat: BattleStat, cancelled: Utils.BooleanHolder, simulated: boolean = false, ...args: any[]): Promise<void> {
  return applyAbAttrsInternal<PreStatStageChangeAbAttr>(attrType, pokemon, (attr, passive) => attr.applyPreStatStageChange(pokemon, passive, simulated, stat, cancelled, args), args, false, simulated);
}

export function applyPostStatStageChangeAbAttrs(attrType: Constructor<PostStatStageChangeAbAttr>,
  pokemon: Pokemon, stats: BattleStat[], stages: integer, selfTarget: boolean, simulated: boolean = false, ...args: any[]): Promise<void> {
  return applyAbAttrsInternal<PostStatStageChangeAbAttr>(attrType, pokemon, (attr, _passive) => attr.applyPostStatStageChange(pokemon, simulated, stats, stages, selfTarget, args), args, false, simulated);
}

export function applyPreSetStatusAbAttrs(attrType: Constructor<PreSetStatusAbAttr>,
  pokemon: Pokemon, effect: StatusEffect | undefined, cancelled: Utils.BooleanHolder, simulated: boolean = false, ...args: any[]): Promise<void> {
  return applyAbAttrsInternal<PreSetStatusAbAttr>(attrType, pokemon, (attr, passive) => attr.applyPreSetStatus(pokemon, passive, simulated, effect, cancelled, args), args, false, simulated);
}

export function applyPreApplyBattlerTagAbAttrs(attrType: Constructor<PreApplyBattlerTagAbAttr>,
  pokemon: Pokemon, tag: BattlerTag, cancelled: Utils.BooleanHolder, simulated: boolean = false, ...args: any[]): Promise<void> {
  return applyAbAttrsInternal<PreApplyBattlerTagAbAttr>(attrType, pokemon, (attr, passive) => attr.applyPreApplyBattlerTag(pokemon, passive, simulated, tag, cancelled, args), args, false, simulated);
}

export function applyPreWeatherEffectAbAttrs(attrType: Constructor<PreWeatherEffectAbAttr>,
  pokemon: Pokemon, weather: Weather | null, cancelled: Utils.BooleanHolder, simulated: boolean = false, ...args: any[]): Promise<void> {
  return applyAbAttrsInternal<PreWeatherDamageAbAttr>(attrType, pokemon, (attr, passive) => attr.applyPreWeatherEffect(pokemon, passive, simulated, weather, cancelled, args), args, true, simulated);
}

export function applyPostTurnAbAttrs(attrType: Constructor<PostTurnAbAttr>,
  pokemon: Pokemon, simulated: boolean = false, ...args: any[]): Promise<void> {
  return applyAbAttrsInternal<PostTurnAbAttr>(attrType, pokemon, (attr, passive) => attr.applyPostTurn(pokemon, passive, simulated, args), args, false, simulated);
}

export function applyPostWeatherChangeAbAttrs(attrType: Constructor<PostWeatherChangeAbAttr>,
  pokemon: Pokemon, weather: WeatherType, simulated: boolean = false, ...args: any[]): Promise<void> {
  return applyAbAttrsInternal<PostWeatherChangeAbAttr>(attrType, pokemon, (attr, passive) => attr.applyPostWeatherChange(pokemon, passive, simulated, weather, args), args, false, simulated);
}

export function applyPostWeatherLapseAbAttrs(attrType: Constructor<PostWeatherLapseAbAttr>,
  pokemon: Pokemon, weather: Weather | null, simulated: boolean = false, ...args: any[]): Promise<void> {
  return applyAbAttrsInternal<PostWeatherLapseAbAttr>(attrType, pokemon, (attr, passive) => attr.applyPostWeatherLapse(pokemon, passive, simulated, weather, args), args, false, simulated);
}

export function applyPostTerrainChangeAbAttrs(attrType: Constructor<PostTerrainChangeAbAttr>,
  pokemon: Pokemon, terrain: TerrainType, simulated: boolean = false, ...args: any[]): Promise<void> {
  return applyAbAttrsInternal<PostTerrainChangeAbAttr>(attrType, pokemon, (attr, passive) => attr.applyPostTerrainChange(pokemon, passive, simulated, terrain, args), args, false, simulated);
}

export function applyCheckTrappedAbAttrs(attrType: Constructor<CheckTrappedAbAttr>,
  pokemon: Pokemon, trapped: Utils.BooleanHolder, otherPokemon: Pokemon, messages: string[], simulated: boolean = false, ...args: any[]): Promise<void> {
  return applyAbAttrsInternal<CheckTrappedAbAttr>(attrType, pokemon, (attr, passive) => attr.applyCheckTrapped(pokemon, passive, simulated, trapped, otherPokemon, args), args, false, simulated, messages);
}

export function applyPostBattleAbAttrs(attrType: Constructor<PostBattleAbAttr>,
  pokemon: Pokemon, simulated: boolean = false, ...args: any[]): Promise<void> {
  return applyAbAttrsInternal<PostBattleAbAttr>(attrType, pokemon, (attr, passive) => attr.applyPostBattle(pokemon, passive, simulated, args), args, false, simulated);
}

export function applyPostFaintAbAttrs(attrType: Constructor<PostFaintAbAttr>,
  pokemon: Pokemon, attacker?: Pokemon, move?: Move, hitResult?: HitResult, simulated: boolean = false, ...args: any[]): Promise<void> {
  return applyAbAttrsInternal<PostFaintAbAttr>(attrType, pokemon, (attr, passive) => attr.applyPostFaint(pokemon, passive, simulated, attacker, move, hitResult, args), args, false, simulated);
}

export function applyPostItemLostAbAttrs(attrType: Constructor<PostItemLostAbAttr>,
  pokemon: Pokemon, simulated: boolean = false, ...args: any[]): Promise<void> {
  return applyAbAttrsInternal<PostItemLostAbAttr>(attrType, pokemon, (attr, passive) => attr.applyPostItemLost(pokemon, simulated, args), args);
}

function queueShowAbility(pokemon: Pokemon, passive: boolean): void {
  globalScene.unshiftPhase(new ShowAbilityPhase(pokemon.id, passive));
  globalScene.clearPhaseQueueSplice();
}

/**
 * Sets the ability of a Pokémon as revealed.
 *
 * @param pokemon - The Pokémon whose ability is being revealed.
 */
function setAbilityRevealed(pokemon: Pokemon): void {
  if (pokemon.battleData) {
    pokemon.battleData.abilityRevealed = true;
  }
}

/**
 * Returns the Pokemon with weather-based forms
 */
function getPokemonWithWeatherBasedForms() {
  return globalScene.getField(true).filter(p =>
    (p.hasAbility(Abilities.FORECAST) && p.species.speciesId === Species.CASTFORM)
    || (p.hasAbility(Abilities.FLOWER_GIFT) && p.species.speciesId === Species.CHERRIM)
  );
}

export const allAbilities = [ new Ability(Abilities.NONE, 3) ];

export function initAbilities() {
  allAbilities.push(
    new Ability(Abilities.STENCH, 3)
      .attr(PostAttackApplyBattlerTagAbAttr, false, (user, target, move) => !move.hasAttr(FlinchAttr) && !move.hitsSubstitute(user, target) ? 10 : 0, BattlerTagType.FLINCHED),
    new Ability(Abilities.DRIZZLE, 3)
      .attr(PostSummonWeatherChangeAbAttr, WeatherType.RAIN)
      .attr(PostBiomeChangeWeatherChangeAbAttr, WeatherType.RAIN),
    new Ability(Abilities.SPEED_BOOST, 3)
      .attr(SpeedBoostAbAttr),
    new Ability(Abilities.BATTLE_ARMOR, 3)
      .attr(BlockCritAbAttr)
      .ignorable(),
    new Ability(Abilities.STURDY, 3)
      .attr(PreDefendFullHpEndureAbAttr)
      .attr(BlockOneHitKOAbAttr)
      .ignorable(),
    new Ability(Abilities.DAMP, 3)
      .attr(FieldPreventExplosiveMovesAbAttr)
      .ignorable(),
    new Ability(Abilities.LIMBER, 3)
      .attr(StatusEffectImmunityAbAttr, StatusEffect.PARALYSIS)
      .ignorable(),
    new Ability(Abilities.SAND_VEIL, 3)
      .attr(StatMultiplierAbAttr, Stat.EVA, 1.2)
      .attr(BlockWeatherDamageAttr, WeatherType.SANDSTORM)
      .condition(getWeatherCondition(WeatherType.SANDSTORM))
      .ignorable(),
    new Ability(Abilities.STATIC, 3)
      .attr(PostDefendContactApplyStatusEffectAbAttr, 30, StatusEffect.PARALYSIS)
      .bypassFaint(),
    new Ability(Abilities.VOLT_ABSORB, 3)
      .attr(TypeImmunityHealAbAttr, Type.ELECTRIC)
      .ignorable(),
    new Ability(Abilities.WATER_ABSORB, 3)
      .attr(TypeImmunityHealAbAttr, Type.WATER)
      .ignorable(),
    new Ability(Abilities.OBLIVIOUS, 3)
      .attr(BattlerTagImmunityAbAttr, [ BattlerTagType.INFATUATED, BattlerTagType.TAUNT ])
      .attr(IntimidateImmunityAbAttr)
      .ignorable(),
    new Ability(Abilities.CLOUD_NINE, 3)
      .attr(SuppressWeatherEffectAbAttr, true)
      .attr(PostSummonUnnamedMessageAbAttr, i18next.t("abilityTriggers:weatherEffectDisappeared"))
      .attr(PostSummonWeatherSuppressedFormChangeAbAttr)
      .attr(PostFaintUnsuppressedWeatherFormChangeAbAttr)
      .bypassFaint(),
    new Ability(Abilities.COMPOUND_EYES, 3)
      .attr(StatMultiplierAbAttr, Stat.ACC, 1.3),
    new Ability(Abilities.INSOMNIA, 3)
      .attr(StatusEffectImmunityAbAttr, StatusEffect.SLEEP)
      .attr(BattlerTagImmunityAbAttr, BattlerTagType.DROWSY)
      .ignorable(),
    new Ability(Abilities.COLOR_CHANGE, 3)
      .attr(PostDefendTypeChangeAbAttr)
      .condition(getSheerForceHitDisableAbCondition()),
    new Ability(Abilities.IMMUNITY, 3)
      .attr(StatusEffectImmunityAbAttr, StatusEffect.POISON, StatusEffect.TOXIC)
      .ignorable(),
    new Ability(Abilities.FLASH_FIRE, 3)
      .attr(TypeImmunityAddBattlerTagAbAttr, Type.FIRE, BattlerTagType.FIRE_BOOST, 1)
      .ignorable(),
    new Ability(Abilities.SHIELD_DUST, 3)
      .attr(IgnoreMoveEffectsAbAttr)
      .ignorable(),
    new Ability(Abilities.OWN_TEMPO, 3)
      .attr(BattlerTagImmunityAbAttr, BattlerTagType.CONFUSED)
      .attr(IntimidateImmunityAbAttr)
      .ignorable(),
    new Ability(Abilities.SUCTION_CUPS, 3)
      .attr(ForceSwitchOutImmunityAbAttr)
      .ignorable(),
    new Ability(Abilities.INTIMIDATE, 3)
      .attr(PostSummonStatStageChangeAbAttr, [ Stat.ATK ], -1, false, true),
    new Ability(Abilities.SHADOW_TAG, 3)
      .attr(ArenaTrapAbAttr, (user, target) => {
        if (target.hasAbility(Abilities.SHADOW_TAG)) {
          return false;
        }
        return true;
      }),
    new Ability(Abilities.ROUGH_SKIN, 3)
      .attr(PostDefendContactDamageAbAttr, 8)
      .bypassFaint(),
    new Ability(Abilities.WONDER_GUARD, 3)
      .attr(NonSuperEffectiveImmunityAbAttr)
      .attr(UncopiableAbilityAbAttr)
      .attr(UnswappableAbilityAbAttr)
      .ignorable(),
    new Ability(Abilities.LEVITATE, 3)
      .attr(AttackTypeImmunityAbAttr, Type.GROUND, (pokemon: Pokemon) => !pokemon.getTag(GroundedTag) && !globalScene.arena.getTag(ArenaTagType.GRAVITY))
      .ignorable(),
    new Ability(Abilities.EFFECT_SPORE, 3)
      .attr(EffectSporeAbAttr),
    new Ability(Abilities.SYNCHRONIZE, 3)
      .attr(SyncEncounterNatureAbAttr)
      .attr(SynchronizeStatusAbAttr),
    new Ability(Abilities.CLEAR_BODY, 3)
      .attr(ProtectStatAbAttr)
      .ignorable(),
    new Ability(Abilities.NATURAL_CURE, 3)
      .attr(PreSwitchOutResetStatusAbAttr),
    new Ability(Abilities.LIGHTNING_ROD, 3)
      .attr(RedirectTypeMoveAbAttr, Type.ELECTRIC)
      .attr(TypeImmunityStatStageChangeAbAttr, Type.ELECTRIC, Stat.SPATK, 1)
      .ignorable(),
    new Ability(Abilities.SERENE_GRACE, 3)
      .attr(MoveEffectChanceMultiplierAbAttr, 2),
    new Ability(Abilities.SWIFT_SWIM, 3)
      .attr(StatMultiplierAbAttr, Stat.SPD, 2)
      .condition(getWeatherCondition(WeatherType.RAIN, WeatherType.HEAVY_RAIN)),
    new Ability(Abilities.CHLOROPHYLL, 3)
      .attr(StatMultiplierAbAttr, Stat.SPD, 2)
      .condition(getWeatherCondition(WeatherType.SUNNY, WeatherType.HARSH_SUN)),
    new Ability(Abilities.ILLUMINATE, 3)
      .attr(ProtectStatAbAttr, Stat.ACC)
      .attr(DoubleBattleChanceAbAttr)
      .attr(IgnoreOpponentStatStagesAbAttr, [ Stat.EVA ])
      .ignorable(),
    new Ability(Abilities.TRACE, 3)
      .attr(PostSummonCopyAbilityAbAttr)
      .attr(UncopiableAbilityAbAttr),
    new Ability(Abilities.HUGE_POWER, 3)
      .attr(StatMultiplierAbAttr, Stat.ATK, 2),
    new Ability(Abilities.POISON_POINT, 3)
      .attr(PostDefendContactApplyStatusEffectAbAttr, 30, StatusEffect.POISON)
      .bypassFaint(),
    new Ability(Abilities.INNER_FOCUS, 3)
      .attr(BattlerTagImmunityAbAttr, BattlerTagType.FLINCHED)
      .attr(IntimidateImmunityAbAttr)
      .ignorable(),
    new Ability(Abilities.MAGMA_ARMOR, 3)
      .attr(StatusEffectImmunityAbAttr, StatusEffect.FREEZE)
      .ignorable(),
    new Ability(Abilities.WATER_VEIL, 3)
      .attr(StatusEffectImmunityAbAttr, StatusEffect.BURN)
      .ignorable(),
    new Ability(Abilities.MAGNET_PULL, 3)
      .attr(ArenaTrapAbAttr, (user, target) => {
        if (target.getTypes(true).includes(Type.STEEL) || (target.getTypes(true).includes(Type.STELLAR) && target.getTypes().includes(Type.STEEL))) {
          return true;
        }
        return false;
      }),
    new Ability(Abilities.SOUNDPROOF, 3)
      .attr(MoveImmunityAbAttr, (pokemon, attacker, move) => pokemon !== attacker && move.hasFlag(MoveFlags.SOUND_BASED))
      .ignorable(),
    new Ability(Abilities.RAIN_DISH, 3)
      .attr(PostWeatherLapseHealAbAttr, 1, WeatherType.RAIN, WeatherType.HEAVY_RAIN),
    new Ability(Abilities.SAND_STREAM, 3)
      .attr(PostSummonWeatherChangeAbAttr, WeatherType.SANDSTORM)
      .attr(PostBiomeChangeWeatherChangeAbAttr, WeatherType.SANDSTORM),
    new Ability(Abilities.PRESSURE, 3)
      .attr(IncreasePpAbAttr)
      .attr(PostSummonMessageAbAttr, (pokemon: Pokemon) => i18next.t("abilityTriggers:postSummonPressure", { pokemonNameWithAffix: getPokemonNameWithAffix(pokemon) })),
    new Ability(Abilities.THICK_FAT, 3)
      .attr(ReceivedTypeDamageMultiplierAbAttr, Type.FIRE, 0.5)
      .attr(ReceivedTypeDamageMultiplierAbAttr, Type.ICE, 0.5)
      .ignorable(),
    new Ability(Abilities.EARLY_BIRD, 3)
      .attr(ReduceStatusEffectDurationAbAttr, StatusEffect.SLEEP),
    new Ability(Abilities.FLAME_BODY, 3)
      .attr(PostDefendContactApplyStatusEffectAbAttr, 30, StatusEffect.BURN)
      .bypassFaint(),
    new Ability(Abilities.RUN_AWAY, 3)
      .attr(RunSuccessAbAttr),
    new Ability(Abilities.KEEN_EYE, 3)
      .attr(ProtectStatAbAttr, Stat.ACC)
      .ignorable(),
    new Ability(Abilities.HYPER_CUTTER, 3)
      .attr(ProtectStatAbAttr, Stat.ATK)
      .ignorable(),
    new Ability(Abilities.PICKUP, 3)
      .attr(PostBattleLootAbAttr),
    new Ability(Abilities.TRUANT, 3)
      .attr(PostSummonAddBattlerTagAbAttr, BattlerTagType.TRUANT, 1, false),
    new Ability(Abilities.HUSTLE, 3)
      .attr(StatMultiplierAbAttr, Stat.ATK, 1.5)
      .attr(StatMultiplierAbAttr, Stat.ACC, 0.8, (_user, _target, move) => move.category === MoveCategory.PHYSICAL),
    new Ability(Abilities.CUTE_CHARM, 3)
      .attr(PostDefendContactApplyTagChanceAbAttr, 30, BattlerTagType.INFATUATED),
    new Ability(Abilities.PLUS, 3)
      .conditionalAttr(p => globalScene.currentBattle.double && [ Abilities.PLUS, Abilities.MINUS ].some(a => p.getAlly().hasAbility(a)), StatMultiplierAbAttr, Stat.SPATK, 1.5),
    new Ability(Abilities.MINUS, 3)
      .conditionalAttr(p => globalScene.currentBattle.double && [ Abilities.PLUS, Abilities.MINUS ].some(a => p.getAlly().hasAbility(a)), StatMultiplierAbAttr, Stat.SPATK, 1.5),
    new Ability(Abilities.FORECAST, 3)
      .attr(UncopiableAbilityAbAttr)
      .attr(NoFusionAbilityAbAttr)
      .attr(PostSummonFormChangeByWeatherAbAttr, Abilities.FORECAST)
      .attr(PostWeatherChangeFormChangeAbAttr, Abilities.FORECAST, [ WeatherType.NONE, WeatherType.SANDSTORM, WeatherType.STRONG_WINDS, WeatherType.FOG ]),
    new Ability(Abilities.STICKY_HOLD, 3)
      .attr(BlockItemTheftAbAttr)
      .bypassFaint()
      .ignorable(),
    new Ability(Abilities.SHED_SKIN, 3)
      .conditionalAttr(pokemon => !Utils.randSeedInt(3), PostTurnResetStatusAbAttr),
    new Ability(Abilities.GUTS, 3)
      .attr(BypassBurnDamageReductionAbAttr)
      .conditionalAttr(pokemon => !!pokemon.status || pokemon.hasAbility(Abilities.COMATOSE), StatMultiplierAbAttr, Stat.ATK, 1.5),
    new Ability(Abilities.MARVEL_SCALE, 3)
      .conditionalAttr(pokemon => !!pokemon.status || pokemon.hasAbility(Abilities.COMATOSE), StatMultiplierAbAttr, Stat.DEF, 1.5)
      .ignorable(),
    new Ability(Abilities.LIQUID_OOZE, 3)
      .attr(ReverseDrainAbAttr),
    new Ability(Abilities.OVERGROW, 3)
      .attr(LowHpMoveTypePowerBoostAbAttr, Type.GRASS),
    new Ability(Abilities.BLAZE, 3)
      .attr(LowHpMoveTypePowerBoostAbAttr, Type.FIRE),
    new Ability(Abilities.TORRENT, 3)
      .attr(LowHpMoveTypePowerBoostAbAttr, Type.WATER),
    new Ability(Abilities.SWARM, 3)
      .attr(LowHpMoveTypePowerBoostAbAttr, Type.BUG),
    new Ability(Abilities.ROCK_HEAD, 3)
      .attr(BlockRecoilDamageAttr),
    new Ability(Abilities.DROUGHT, 3)
      .attr(PostSummonWeatherChangeAbAttr, WeatherType.SUNNY)
      .attr(PostBiomeChangeWeatherChangeAbAttr, WeatherType.SUNNY),
    new Ability(Abilities.ARENA_TRAP, 3)
      .attr(ArenaTrapAbAttr, (user, target) => {
        if (target.isGrounded()) {
          return true;
        }
        return false;
      })
      .attr(DoubleBattleChanceAbAttr),
    new Ability(Abilities.VITAL_SPIRIT, 3)
      .attr(StatusEffectImmunityAbAttr, StatusEffect.SLEEP)
      .attr(BattlerTagImmunityAbAttr, BattlerTagType.DROWSY)
      .ignorable(),
    new Ability(Abilities.WHITE_SMOKE, 3)
      .attr(ProtectStatAbAttr)
      .ignorable(),
    new Ability(Abilities.PURE_POWER, 3)
      .attr(StatMultiplierAbAttr, Stat.ATK, 2),
    new Ability(Abilities.SHELL_ARMOR, 3)
      .attr(BlockCritAbAttr)
      .ignorable(),
    new Ability(Abilities.AIR_LOCK, 3)
      .attr(SuppressWeatherEffectAbAttr, true)
      .attr(PostSummonUnnamedMessageAbAttr, i18next.t("abilityTriggers:weatherEffectDisappeared"))
      .attr(PostSummonWeatherSuppressedFormChangeAbAttr)
      .attr(PostFaintUnsuppressedWeatherFormChangeAbAttr)
      .bypassFaint(),
    new Ability(Abilities.TANGLED_FEET, 4)
      .conditionalAttr(pokemon => !!pokemon.getTag(BattlerTagType.CONFUSED), StatMultiplierAbAttr, Stat.EVA, 2)
      .ignorable(),
    new Ability(Abilities.MOTOR_DRIVE, 4)
      .attr(TypeImmunityStatStageChangeAbAttr, Type.ELECTRIC, Stat.SPD, 1)
      .ignorable(),
    new Ability(Abilities.RIVALRY, 4)
      .attr(MovePowerBoostAbAttr, (user, target, move) => user?.gender !== Gender.GENDERLESS && target?.gender !== Gender.GENDERLESS && user?.gender === target?.gender, 1.25, true)
      .attr(MovePowerBoostAbAttr, (user, target, move) => user?.gender !== Gender.GENDERLESS && target?.gender !== Gender.GENDERLESS && user?.gender !== target?.gender, 0.75),
    new Ability(Abilities.STEADFAST, 4)
      .attr(FlinchStatStageChangeAbAttr, [ Stat.SPD ], 1),
    new Ability(Abilities.SNOW_CLOAK, 4)
      .attr(StatMultiplierAbAttr, Stat.EVA, 1.2)
      .attr(BlockWeatherDamageAttr, WeatherType.HAIL)
      .condition(getWeatherCondition(WeatherType.HAIL, WeatherType.SNOW))
      .ignorable(),
    new Ability(Abilities.GLUTTONY, 4)
      .attr(ReduceBerryUseThresholdAbAttr),
    new Ability(Abilities.ANGER_POINT, 4)
      .attr(PostDefendCritStatStageChangeAbAttr, Stat.ATK, 6),
    new Ability(Abilities.UNBURDEN, 4)
      .attr(PostItemLostApplyBattlerTagAbAttr, BattlerTagType.UNBURDEN)
      .bypassFaint() // Allows reviver seed to activate Unburden
      .edgeCase(), // Should not restore Unburden boost if Pokemon loses then regains Unburden ability
    new Ability(Abilities.HEATPROOF, 4)
      .attr(ReceivedTypeDamageMultiplierAbAttr, Type.FIRE, 0.5)
      .attr(ReduceBurnDamageAbAttr, 0.5)
      .ignorable(),
    new Ability(Abilities.SIMPLE, 4)
      .attr(StatStageChangeMultiplierAbAttr, 2)
      .ignorable(),
    new Ability(Abilities.DRY_SKIN, 4)
      .attr(PostWeatherLapseDamageAbAttr, 2, WeatherType.SUNNY, WeatherType.HARSH_SUN)
      .attr(PostWeatherLapseHealAbAttr, 2, WeatherType.RAIN, WeatherType.HEAVY_RAIN)
      .attr(ReceivedTypeDamageMultiplierAbAttr, Type.FIRE, 1.25)
      .attr(TypeImmunityHealAbAttr, Type.WATER)
      .ignorable(),
    new Ability(Abilities.DOWNLOAD, 4)
      .attr(DownloadAbAttr),
    new Ability(Abilities.IRON_FIST, 4)
      .attr(MovePowerBoostAbAttr, (user, target, move) => move.hasFlag(MoveFlags.PUNCHING_MOVE), 1.2),
    new Ability(Abilities.POISON_HEAL, 4)
      .attr(PostTurnStatusHealAbAttr, StatusEffect.TOXIC, StatusEffect.POISON)
      .attr(BlockStatusDamageAbAttr, StatusEffect.TOXIC, StatusEffect.POISON),
    new Ability(Abilities.ADAPTABILITY, 4)
      .attr(StabBoostAbAttr),
    new Ability(Abilities.SKILL_LINK, 4)
      .attr(MaxMultiHitAbAttr),
    new Ability(Abilities.HYDRATION, 4)
      .attr(PostTurnResetStatusAbAttr)
      .condition(getWeatherCondition(WeatherType.RAIN, WeatherType.HEAVY_RAIN)),
    new Ability(Abilities.SOLAR_POWER, 4)
      .attr(PostWeatherLapseDamageAbAttr, 2, WeatherType.SUNNY, WeatherType.HARSH_SUN)
      .attr(StatMultiplierAbAttr, Stat.SPATK, 1.5)
      .condition(getWeatherCondition(WeatherType.SUNNY, WeatherType.HARSH_SUN)),
    new Ability(Abilities.QUICK_FEET, 4)
      .conditionalAttr(pokemon => pokemon.status ? pokemon.status.effect === StatusEffect.PARALYSIS : false, StatMultiplierAbAttr, Stat.SPD, 2)
      .conditionalAttr(pokemon => !!pokemon.status || pokemon.hasAbility(Abilities.COMATOSE), StatMultiplierAbAttr, Stat.SPD, 1.5),
    new Ability(Abilities.NORMALIZE, 4)
      .attr(MoveTypeChangeAbAttr, Type.NORMAL, 1.2, (user, target, move) => {
        return ![ Moves.HIDDEN_POWER, Moves.WEATHER_BALL, Moves.NATURAL_GIFT, Moves.JUDGMENT, Moves.TECHNO_BLAST ].includes(move.id);
      }),
    new Ability(Abilities.SNIPER, 4)
      .attr(MultCritAbAttr, 1.5),
    new Ability(Abilities.MAGIC_GUARD, 4)
      .attr(BlockNonDirectDamageAbAttr),
    new Ability(Abilities.NO_GUARD, 4)
      .attr(AlwaysHitAbAttr)
      .attr(DoubleBattleChanceAbAttr),
    new Ability(Abilities.STALL, 4)
      .attr(ChangeMovePriorityAbAttr, (pokemon, move: Move) => true, -0.2),
    new Ability(Abilities.TECHNICIAN, 4)
      .attr(MovePowerBoostAbAttr, (user, target, move) => {
        const power = new Utils.NumberHolder(move.power);
        applyMoveAttrs(VariablePowerAttr, user, target, move, power);
        return power.value <= 60;
      }, 1.5),
    new Ability(Abilities.LEAF_GUARD, 4)
      .attr(StatusEffectImmunityAbAttr)
      .condition(getWeatherCondition(WeatherType.SUNNY, WeatherType.HARSH_SUN))
      .ignorable(),
    new Ability(Abilities.KLUTZ, 4)
      .unimplemented(),
    new Ability(Abilities.MOLD_BREAKER, 4)
      .attr(PostSummonMessageAbAttr, (pokemon: Pokemon) => i18next.t("abilityTriggers:postSummonMoldBreaker", { pokemonNameWithAffix: getPokemonNameWithAffix(pokemon) }))
      .attr(MoveAbilityBypassAbAttr),
    new Ability(Abilities.SUPER_LUCK, 4)
      .attr(BonusCritAbAttr),
    new Ability(Abilities.AFTERMATH, 4)
      .attr(PostFaintContactDamageAbAttr, 4)
      .bypassFaint(),
    new Ability(Abilities.ANTICIPATION, 4)
      .conditionalAttr(getAnticipationCondition(), PostSummonMessageAbAttr, (pokemon: Pokemon) => i18next.t("abilityTriggers:postSummonAnticipation", { pokemonNameWithAffix: getPokemonNameWithAffix(pokemon) })),
    new Ability(Abilities.FOREWARN, 4)
      .attr(ForewarnAbAttr),
    new Ability(Abilities.UNAWARE, 4)
      .attr(IgnoreOpponentStatStagesAbAttr, [ Stat.ATK, Stat.DEF, Stat.SPATK, Stat.SPDEF, Stat.ACC, Stat.EVA ])
      .ignorable(),
    new Ability(Abilities.TINTED_LENS, 4)
      .attr(DamageBoostAbAttr, 2, (user, target, move) => (target?.getMoveEffectiveness(user!, move) ?? 1) <= 0.5),
    new Ability(Abilities.FILTER, 4)
      .attr(ReceivedMoveDamageMultiplierAbAttr, (target, user, move) => target.getMoveEffectiveness(user, move) >= 2, 0.75)
      .ignorable(),
    new Ability(Abilities.SLOW_START, 4)
      .attr(PostSummonAddBattlerTagAbAttr, BattlerTagType.SLOW_START, 5),
    new Ability(Abilities.SCRAPPY, 4)
      .attr(IgnoreTypeImmunityAbAttr, Type.GHOST, [ Type.NORMAL, Type.FIGHTING ])
      .attr(IntimidateImmunityAbAttr),
    new Ability(Abilities.STORM_DRAIN, 4)
      .attr(RedirectTypeMoveAbAttr, Type.WATER)
      .attr(TypeImmunityStatStageChangeAbAttr, Type.WATER, Stat.SPATK, 1)
      .ignorable(),
    new Ability(Abilities.ICE_BODY, 4)
      .attr(BlockWeatherDamageAttr, WeatherType.HAIL)
      .attr(PostWeatherLapseHealAbAttr, 1, WeatherType.HAIL, WeatherType.SNOW),
    new Ability(Abilities.SOLID_ROCK, 4)
      .attr(ReceivedMoveDamageMultiplierAbAttr, (target, user, move) => target.getMoveEffectiveness(user, move) >= 2, 0.75)
      .ignorable(),
    new Ability(Abilities.SNOW_WARNING, 4)
      .attr(PostSummonWeatherChangeAbAttr, WeatherType.SNOW)
      .attr(PostBiomeChangeWeatherChangeAbAttr, WeatherType.SNOW),
    new Ability(Abilities.HONEY_GATHER, 4)
      .attr(MoneyAbAttr),
    new Ability(Abilities.FRISK, 4)
      .attr(FriskAbAttr),
    new Ability(Abilities.RECKLESS, 4)
      .attr(MovePowerBoostAbAttr, (user, target, move) => move.hasFlag(MoveFlags.RECKLESS_MOVE), 1.2),
    new Ability(Abilities.MULTITYPE, 4)
      .attr(UncopiableAbilityAbAttr)
      .attr(UnswappableAbilityAbAttr)
      .attr(UnsuppressableAbilityAbAttr)
      .attr(NoFusionAbilityAbAttr),
    new Ability(Abilities.FLOWER_GIFT, 4)
      .conditionalAttr(getWeatherCondition(WeatherType.SUNNY || WeatherType.HARSH_SUN), StatMultiplierAbAttr, Stat.ATK, 1.5)
      .conditionalAttr(getWeatherCondition(WeatherType.SUNNY || WeatherType.HARSH_SUN), StatMultiplierAbAttr, Stat.SPDEF, 1.5)
      .attr(UncopiableAbilityAbAttr)
      .attr(NoFusionAbilityAbAttr)
      .attr(PostSummonFormChangeByWeatherAbAttr, Abilities.FLOWER_GIFT)
      .attr(PostWeatherChangeFormChangeAbAttr, Abilities.FLOWER_GIFT, [ WeatherType.NONE, WeatherType.SANDSTORM, WeatherType.STRONG_WINDS, WeatherType.FOG, WeatherType.HAIL, WeatherType.HEAVY_RAIN, WeatherType.SNOW, WeatherType.RAIN ])
      .partial() // Should also boosts stats of ally
      .ignorable(),
    new Ability(Abilities.BAD_DREAMS, 4)
      .attr(PostTurnHurtIfSleepingAbAttr),
    new Ability(Abilities.PICKPOCKET, 5)
      .attr(PostDefendStealHeldItemAbAttr, (target, user, move) => move.hasFlag(MoveFlags.MAKES_CONTACT))
      .condition(getSheerForceHitDisableAbCondition()),
    new Ability(Abilities.SHEER_FORCE, 5)
      .attr(MovePowerBoostAbAttr, (user, target, move) => move.chance >= 1, 5461 / 4096)
      .attr(MoveEffectChanceMultiplierAbAttr, 0), // Should disable life orb, eject button, red card, kee/maranga berry if they get implemented
    new Ability(Abilities.CONTRARY, 5)
      .attr(StatStageChangeMultiplierAbAttr, -1)
      .ignorable(),
    new Ability(Abilities.UNNERVE, 5)
      .attr(PreventBerryUseAbAttr),
    new Ability(Abilities.DEFIANT, 5)
      .attr(PostStatStageChangeStatStageChangeAbAttr, (target, statsChanged, stages) => stages < 0, [ Stat.ATK ], 2),
    new Ability(Abilities.DEFEATIST, 5)
      .attr(StatMultiplierAbAttr, Stat.ATK, 0.5)
      .attr(StatMultiplierAbAttr, Stat.SPATK, 0.5)
      .condition((pokemon) => pokemon.getHpRatio() <= 0.5),
    new Ability(Abilities.CURSED_BODY, 5)
      .attr(PostDefendMoveDisableAbAttr, 30)
      .bypassFaint(),
    new Ability(Abilities.HEALER, 5)
      .conditionalAttr(pokemon => pokemon.getAlly() && Utils.randSeedInt(10) < 3, PostTurnResetStatusAbAttr, true),
    new Ability(Abilities.FRIEND_GUARD, 5)
      .attr(AlliedFieldDamageReductionAbAttr, 0.75)
      .ignorable(),
    new Ability(Abilities.WEAK_ARMOR, 5)
      .attr(PostDefendStatStageChangeAbAttr, (target, user, move) => move.category === MoveCategory.PHYSICAL, Stat.DEF, -1)
      .attr(PostDefendStatStageChangeAbAttr, (target, user, move) => move.category === MoveCategory.PHYSICAL, Stat.SPD, 2),
    new Ability(Abilities.HEAVY_METAL, 5)
      .attr(WeightMultiplierAbAttr, 2)
      .ignorable(),
    new Ability(Abilities.LIGHT_METAL, 5)
      .attr(WeightMultiplierAbAttr, 0.5)
      .ignorable(),
    new Ability(Abilities.MULTISCALE, 5)
      .attr(ReceivedMoveDamageMultiplierAbAttr, (target, user, move) => target.isFullHp(), 0.5)
      .ignorable(),
    new Ability(Abilities.TOXIC_BOOST, 5)
      .attr(MovePowerBoostAbAttr, (user, target, move) => move.category === MoveCategory.PHYSICAL && (user?.status?.effect === StatusEffect.POISON || user?.status?.effect === StatusEffect.TOXIC), 1.5),
    new Ability(Abilities.FLARE_BOOST, 5)
      .attr(MovePowerBoostAbAttr, (user, target, move) => move.category === MoveCategory.SPECIAL && user?.status?.effect === StatusEffect.BURN, 1.5),
    new Ability(Abilities.HARVEST, 5)
      .attr(
        PostTurnLootAbAttr,
        "EATEN_BERRIES",
        /** Rate is doubled when under sun {@link https://dex.pokemonshowdown.com/abilities/harvest} */
        (pokemon) => 0.5 * (getWeatherCondition(WeatherType.SUNNY, WeatherType.HARSH_SUN)(pokemon) ? 2 : 1)
      )
      .edgeCase(), // Cannot recover berries used up by fling or natural gift (unimplemented)
    new Ability(Abilities.TELEPATHY, 5)
      .attr(MoveImmunityAbAttr, (pokemon, attacker, move) => pokemon.getAlly() === attacker && move instanceof AttackMove)
      .ignorable(),
    new Ability(Abilities.MOODY, 5)
      .attr(MoodyAbAttr),
    new Ability(Abilities.OVERCOAT, 5)
      .attr(BlockWeatherDamageAttr)
      .attr(MoveImmunityAbAttr, (pokemon, attacker, move) => pokemon !== attacker && move.hasFlag(MoveFlags.POWDER_MOVE))
      .ignorable(),
    new Ability(Abilities.POISON_TOUCH, 5)
      .attr(PostAttackContactApplyStatusEffectAbAttr, 30, StatusEffect.POISON),
    new Ability(Abilities.REGENERATOR, 5)
      .attr(PreSwitchOutHealAbAttr),
    new Ability(Abilities.BIG_PECKS, 5)
      .attr(ProtectStatAbAttr, Stat.DEF)
      .ignorable(),
    new Ability(Abilities.SAND_RUSH, 5)
      .attr(StatMultiplierAbAttr, Stat.SPD, 2)
      .attr(BlockWeatherDamageAttr, WeatherType.SANDSTORM)
      .condition(getWeatherCondition(WeatherType.SANDSTORM)),
    new Ability(Abilities.WONDER_SKIN, 5)
      .attr(WonderSkinAbAttr)
      .ignorable(),
    new Ability(Abilities.ANALYTIC, 5)
<<<<<<< HEAD
      .attr(MovePowerBoostAbAttr, (user, target, move) =>
        !!target?.getLastXMoves(1).find(m => m.turn === globalScene.currentBattle.turn)
        || globalScene.currentBattle.turnCommands[target?.getBattlerIndex() ?? BattlerIndex.ATTACKER]?.command !== Command.FIGHT, 1.3),
=======
      .attr(MovePowerBoostAbAttr, (user, target, move) => {
        const movePhase = user?.scene.findPhase((phase) => phase instanceof MovePhase && phase.pokemon.id !== user.id);
        return Utils.isNullOrUndefined(movePhase);
      }, 1.3),
>>>>>>> e930536e
    new Ability(Abilities.ILLUSION, 5)
      .attr(UncopiableAbilityAbAttr)
      .attr(UnswappableAbilityAbAttr)
      .unimplemented(),
    new Ability(Abilities.IMPOSTER, 5)
      .attr(PostSummonTransformAbAttr)
      .attr(UncopiableAbilityAbAttr),
    new Ability(Abilities.INFILTRATOR, 5)
      .attr(InfiltratorAbAttr)
      .partial(), // does not bypass Mist
    new Ability(Abilities.MUMMY, 5)
      .attr(PostDefendAbilityGiveAbAttr, Abilities.MUMMY)
      .bypassFaint(),
    new Ability(Abilities.MOXIE, 5)
      .attr(PostVictoryStatStageChangeAbAttr, Stat.ATK, 1),
    new Ability(Abilities.JUSTIFIED, 5)
      .attr(PostDefendStatStageChangeAbAttr, (target, user, move) => user.getMoveType(move) === Type.DARK && move.category !== MoveCategory.STATUS, Stat.ATK, 1),
    new Ability(Abilities.RATTLED, 5)
      .attr(PostDefendStatStageChangeAbAttr, (target, user, move) => {
        const moveType = user.getMoveType(move);
        return move.category !== MoveCategory.STATUS
          && (moveType === Type.DARK || moveType === Type.BUG || moveType === Type.GHOST);
      }, Stat.SPD, 1)
      .attr(PostIntimidateStatStageChangeAbAttr, [ Stat.SPD ], 1),
    new Ability(Abilities.MAGIC_BOUNCE, 5)
      .ignorable()
      .unimplemented(),
    new Ability(Abilities.SAP_SIPPER, 5)
      .attr(TypeImmunityStatStageChangeAbAttr, Type.GRASS, Stat.ATK, 1)
      .ignorable(),
    new Ability(Abilities.PRANKSTER, 5)
      .attr(ChangeMovePriorityAbAttr, (pokemon, move: Move) => move.category === MoveCategory.STATUS, 1),
    new Ability(Abilities.SAND_FORCE, 5)
      .attr(MoveTypePowerBoostAbAttr, Type.ROCK, 1.3)
      .attr(MoveTypePowerBoostAbAttr, Type.GROUND, 1.3)
      .attr(MoveTypePowerBoostAbAttr, Type.STEEL, 1.3)
      .attr(BlockWeatherDamageAttr, WeatherType.SANDSTORM)
      .condition(getWeatherCondition(WeatherType.SANDSTORM)),
    new Ability(Abilities.IRON_BARBS, 5)
      .attr(PostDefendContactDamageAbAttr, 8)
      .bypassFaint(),
    new Ability(Abilities.ZEN_MODE, 5)
      .attr(PostBattleInitFormChangeAbAttr, () => 0)
      .attr(PostSummonFormChangeAbAttr, p => p.getHpRatio() <= 0.5 ? 1 : 0)
      .attr(PostTurnFormChangeAbAttr, p => p.getHpRatio() <= 0.5 ? 1 : 0)
      .attr(UncopiableAbilityAbAttr)
      .attr(UnswappableAbilityAbAttr)
      .attr(UnsuppressableAbilityAbAttr)
      .attr(NoFusionAbilityAbAttr)
      .bypassFaint(),
    new Ability(Abilities.VICTORY_STAR, 5)
      .attr(StatMultiplierAbAttr, Stat.ACC, 1.1)
      .partial(), // Does not boost ally's accuracy
    new Ability(Abilities.TURBOBLAZE, 5)
      .attr(PostSummonMessageAbAttr, (pokemon: Pokemon) => i18next.t("abilityTriggers:postSummonTurboblaze", { pokemonNameWithAffix: getPokemonNameWithAffix(pokemon) }))
      .attr(MoveAbilityBypassAbAttr),
    new Ability(Abilities.TERAVOLT, 5)
      .attr(PostSummonMessageAbAttr, (pokemon: Pokemon) => i18next.t("abilityTriggers:postSummonTeravolt", { pokemonNameWithAffix: getPokemonNameWithAffix(pokemon) }))
      .attr(MoveAbilityBypassAbAttr),
    new Ability(Abilities.AROMA_VEIL, 6)
      .attr(UserFieldBattlerTagImmunityAbAttr, [ BattlerTagType.INFATUATED, BattlerTagType.TAUNT, BattlerTagType.DISABLED, BattlerTagType.TORMENT, BattlerTagType.HEAL_BLOCK ])
      .ignorable(),
    new Ability(Abilities.FLOWER_VEIL, 6)
      .ignorable()
      .unimplemented(),
    new Ability(Abilities.CHEEK_POUCH, 6)
      .attr(HealFromBerryUseAbAttr, 1 / 3),
    new Ability(Abilities.PROTEAN, 6)
      .attr(PokemonTypeChangeAbAttr),
    //.condition((p) => !p.summonData?.abilitiesApplied.includes(Abilities.PROTEAN)), //Gen 9 Implementation
    new Ability(Abilities.FUR_COAT, 6)
      .attr(ReceivedMoveDamageMultiplierAbAttr, (target, user, move) => move.category === MoveCategory.PHYSICAL, 0.5)
      .ignorable(),
    new Ability(Abilities.MAGICIAN, 6)
      .attr(PostAttackStealHeldItemAbAttr),
    new Ability(Abilities.BULLETPROOF, 6)
      .attr(MoveImmunityAbAttr, (pokemon, attacker, move) => pokemon !== attacker && move.hasFlag(MoveFlags.BALLBOMB_MOVE))
      .ignorable(),
    new Ability(Abilities.COMPETITIVE, 6)
      .attr(PostStatStageChangeStatStageChangeAbAttr, (target, statsChanged, stages) => stages < 0, [ Stat.SPATK ], 2),
    new Ability(Abilities.STRONG_JAW, 6)
      .attr(MovePowerBoostAbAttr, (user, target, move) => move.hasFlag(MoveFlags.BITING_MOVE), 1.5),
    new Ability(Abilities.REFRIGERATE, 6)
      .attr(MoveTypeChangeAbAttr, Type.ICE, 1.2, (user, target, move) => move.type === Type.NORMAL && !move.hasAttr(VariableMoveTypeAttr)),
    new Ability(Abilities.SWEET_VEIL, 6)
      .attr(UserFieldStatusEffectImmunityAbAttr, StatusEffect.SLEEP)
      .attr(UserFieldBattlerTagImmunityAbAttr, BattlerTagType.DROWSY)
      .ignorable()
      .partial(), // Mold Breaker ally should not be affected by Sweet Veil
    new Ability(Abilities.STANCE_CHANGE, 6)
      .attr(UncopiableAbilityAbAttr)
      .attr(UnswappableAbilityAbAttr)
      .attr(UnsuppressableAbilityAbAttr)
      .attr(NoFusionAbilityAbAttr),
    new Ability(Abilities.GALE_WINGS, 6)
      .attr(ChangeMovePriorityAbAttr, (pokemon, move) => pokemon.isFullHp() && pokemon.getMoveType(move) === Type.FLYING, 1),
    new Ability(Abilities.MEGA_LAUNCHER, 6)
      .attr(MovePowerBoostAbAttr, (user, target, move) => move.hasFlag(MoveFlags.PULSE_MOVE), 1.5),
    new Ability(Abilities.GRASS_PELT, 6)
      .conditionalAttr(getTerrainCondition(TerrainType.GRASSY), StatMultiplierAbAttr, Stat.DEF, 1.5)
      .ignorable(),
    new Ability(Abilities.SYMBIOSIS, 6)
      .unimplemented(),
    new Ability(Abilities.TOUGH_CLAWS, 6)
      .attr(MovePowerBoostAbAttr, (user, target, move) => move.hasFlag(MoveFlags.MAKES_CONTACT), 1.3),
    new Ability(Abilities.PIXILATE, 6)
      .attr(MoveTypeChangeAbAttr, Type.FAIRY, 1.2, (user, target, move) => move.type === Type.NORMAL && !move.hasAttr(VariableMoveTypeAttr)),
    new Ability(Abilities.GOOEY, 6)
      .attr(PostDefendStatStageChangeAbAttr, (target, user, move) => move.hasFlag(MoveFlags.MAKES_CONTACT), Stat.SPD, -1, false),
    new Ability(Abilities.AERILATE, 6)
      .attr(MoveTypeChangeAbAttr, Type.FLYING, 1.2, (user, target, move) => move.type === Type.NORMAL && !move.hasAttr(VariableMoveTypeAttr)),
    new Ability(Abilities.PARENTAL_BOND, 6)
      .attr(AddSecondStrikeAbAttr, 0.25),
    new Ability(Abilities.DARK_AURA, 6)
      .attr(PostSummonMessageAbAttr, (pokemon: Pokemon) => i18next.t("abilityTriggers:postSummonDarkAura", { pokemonNameWithAffix: getPokemonNameWithAffix(pokemon) }))
      .attr(FieldMoveTypePowerBoostAbAttr, Type.DARK, 4 / 3),
    new Ability(Abilities.FAIRY_AURA, 6)
      .attr(PostSummonMessageAbAttr, (pokemon: Pokemon) => i18next.t("abilityTriggers:postSummonFairyAura", { pokemonNameWithAffix: getPokemonNameWithAffix(pokemon) }))
      .attr(FieldMoveTypePowerBoostAbAttr, Type.FAIRY, 4 / 3),
    new Ability(Abilities.AURA_BREAK, 6)
      .ignorable()
      .conditionalAttr(pokemon => globalScene.getField(true).some(p => p.hasAbility(Abilities.DARK_AURA)), FieldMoveTypePowerBoostAbAttr, Type.DARK, 9 / 16)
      .conditionalAttr(pokemon => globalScene.getField(true).some(p => p.hasAbility(Abilities.FAIRY_AURA)), FieldMoveTypePowerBoostAbAttr, Type.FAIRY, 9 / 16)
      .conditionalAttr(pokemon => globalScene.getField(true).some(p => p.hasAbility(Abilities.DARK_AURA) || p.hasAbility(Abilities.FAIRY_AURA)),
        PostSummonMessageAbAttr, (pokemon: Pokemon) => i18next.t("abilityTriggers:postSummonAuraBreak", { pokemonNameWithAffix: getPokemonNameWithAffix(pokemon) })),
    new Ability(Abilities.PRIMORDIAL_SEA, 6)
      .attr(PostSummonWeatherChangeAbAttr, WeatherType.HEAVY_RAIN)
      .attr(PostBiomeChangeWeatherChangeAbAttr, WeatherType.HEAVY_RAIN)
      .attr(PreSwitchOutClearWeatherAbAttr)
      .attr(PostFaintClearWeatherAbAttr)
      .bypassFaint(),
    new Ability(Abilities.DESOLATE_LAND, 6)
      .attr(PostSummonWeatherChangeAbAttr, WeatherType.HARSH_SUN)
      .attr(PostBiomeChangeWeatherChangeAbAttr, WeatherType.HARSH_SUN)
      .attr(PreSwitchOutClearWeatherAbAttr)
      .attr(PostFaintClearWeatherAbAttr)
      .bypassFaint(),
    new Ability(Abilities.DELTA_STREAM, 6)
      .attr(PostSummonWeatherChangeAbAttr, WeatherType.STRONG_WINDS)
      .attr(PostBiomeChangeWeatherChangeAbAttr, WeatherType.STRONG_WINDS)
      .attr(PreSwitchOutClearWeatherAbAttr)
      .attr(PostFaintClearWeatherAbAttr)
      .bypassFaint(),
    new Ability(Abilities.STAMINA, 7)
      .attr(PostDefendStatStageChangeAbAttr, (target, user, move) => move.category !== MoveCategory.STATUS, Stat.DEF, 1),
    new Ability(Abilities.WIMP_OUT, 7)
      .attr(PostDamageForceSwitchAbAttr)
      .edgeCase(), // Should not trigger when hurting itself in confusion, causes Fake Out to fail turn 1 and succeed turn 2 if pokemon is switched out before battle start via playing in Switch Mode
    new Ability(Abilities.EMERGENCY_EXIT, 7)
      .attr(PostDamageForceSwitchAbAttr)
      .edgeCase(), // Should not trigger when hurting itself in confusion, causes Fake Out to fail turn 1 and succeed turn 2 if pokemon is switched out before battle start via playing in Switch Mode
    new Ability(Abilities.WATER_COMPACTION, 7)
      .attr(PostDefendStatStageChangeAbAttr, (target, user, move) => user.getMoveType(move) === Type.WATER && move.category !== MoveCategory.STATUS, Stat.DEF, 2),
    new Ability(Abilities.MERCILESS, 7)
      .attr(ConditionalCritAbAttr, (user, target, move) => target?.status?.effect === StatusEffect.TOXIC || target?.status?.effect === StatusEffect.POISON),
    new Ability(Abilities.SHIELDS_DOWN, 7)
      .attr(PostBattleInitFormChangeAbAttr, () => 0)
      .attr(PostSummonFormChangeAbAttr, p => p.formIndex % 7 + (p.getHpRatio() <= 0.5 ? 7 : 0))
      .attr(PostTurnFormChangeAbAttr, p => p.formIndex % 7 + (p.getHpRatio() <= 0.5 ? 7 : 0))
      .attr(UncopiableAbilityAbAttr)
      .attr(UnswappableAbilityAbAttr)
      .attr(UnsuppressableAbilityAbAttr)
      .attr(NoFusionAbilityAbAttr)
      .bypassFaint()
      .partial(), // Meteor form should protect against status effects and yawn
    new Ability(Abilities.STAKEOUT, 7)
<<<<<<< HEAD
      .attr(MovePowerBoostAbAttr, (user, target, move) => globalScene.currentBattle.turnCommands[target?.getBattlerIndex() ?? BattlerIndex.ATTACKER]?.command === Command.POKEMON, 2),
=======
      .attr(MovePowerBoostAbAttr, (user, target, move) => !!target?.turnData.switchedInThisTurn, 2),
>>>>>>> e930536e
    new Ability(Abilities.WATER_BUBBLE, 7)
      .attr(ReceivedTypeDamageMultiplierAbAttr, Type.FIRE, 0.5)
      .attr(MoveTypePowerBoostAbAttr, Type.WATER, 2)
      .attr(StatusEffectImmunityAbAttr, StatusEffect.BURN)
      .ignorable(),
    new Ability(Abilities.STEELWORKER, 7)
      .attr(MoveTypePowerBoostAbAttr, Type.STEEL),
    new Ability(Abilities.BERSERK, 7)
      .attr(PostDefendHpGatedStatStageChangeAbAttr, (target, user, move) => move.category !== MoveCategory.STATUS, 0.5, [ Stat.SPATK ], 1)
      .condition(getSheerForceHitDisableAbCondition()),
    new Ability(Abilities.SLUSH_RUSH, 7)
      .attr(StatMultiplierAbAttr, Stat.SPD, 2)
      .condition(getWeatherCondition(WeatherType.HAIL, WeatherType.SNOW)),
    new Ability(Abilities.LONG_REACH, 7)
      .attr(IgnoreContactAbAttr),
    new Ability(Abilities.LIQUID_VOICE, 7)
      .attr(MoveTypeChangeAbAttr, Type.WATER, 1, (user, target, move) => move.hasFlag(MoveFlags.SOUND_BASED)),
    new Ability(Abilities.TRIAGE, 7)
      .attr(ChangeMovePriorityAbAttr, (pokemon, move) => move.hasFlag(MoveFlags.TRIAGE_MOVE), 3),
    new Ability(Abilities.GALVANIZE, 7)
      .attr(MoveTypeChangeAbAttr, Type.ELECTRIC, 1.2, (user, target, move) => move.type === Type.NORMAL && !move.hasAttr(VariableMoveTypeAttr)),
    new Ability(Abilities.SURGE_SURFER, 7)
      .conditionalAttr(getTerrainCondition(TerrainType.ELECTRIC), StatMultiplierAbAttr, Stat.SPD, 2),
    new Ability(Abilities.SCHOOLING, 7)
      .attr(PostBattleInitFormChangeAbAttr, () => 0)
      .attr(PostSummonFormChangeAbAttr, p => p.level < 20 || p.getHpRatio() <= 0.25 ? 0 : 1)
      .attr(PostTurnFormChangeAbAttr, p => p.level < 20 || p.getHpRatio() <= 0.25 ? 0 : 1)
      .attr(UncopiableAbilityAbAttr)
      .attr(UnswappableAbilityAbAttr)
      .attr(UnsuppressableAbilityAbAttr)
      .attr(NoFusionAbilityAbAttr)
      .bypassFaint(),
    new Ability(Abilities.DISGUISE, 7)
      .attr(UncopiableAbilityAbAttr)
      .attr(UnswappableAbilityAbAttr)
      .attr(UnsuppressableAbilityAbAttr)
      .attr(NoTransformAbilityAbAttr)
      .attr(NoFusionAbilityAbAttr)
      // Add BattlerTagType.DISGUISE if the pokemon is in its disguised form
      .conditionalAttr(pokemon => pokemon.formIndex === 0, PostSummonAddBattlerTagAbAttr, BattlerTagType.DISGUISE, 0, false)
      .attr(FormBlockDamageAbAttr,
        (target, user, move) => !!target.getTag(BattlerTagType.DISGUISE) && target.getMoveEffectiveness(user, move) > 0, 0, BattlerTagType.DISGUISE,
        (pokemon, abilityName) => i18next.t("abilityTriggers:disguiseAvoidedDamage", { pokemonNameWithAffix: getPokemonNameWithAffix(pokemon), abilityName: abilityName }),
        (pokemon) => Utils.toDmgValue(pokemon.getMaxHp() / 8))
      .attr(PostBattleInitFormChangeAbAttr, () => 0)
      .bypassFaint()
      .ignorable(),
    new Ability(Abilities.BATTLE_BOND, 7)
      .attr(PostVictoryFormChangeAbAttr, () => 2)
      .attr(PostBattleInitFormChangeAbAttr, () => 1)
      .attr(UncopiableAbilityAbAttr)
      .attr(UnswappableAbilityAbAttr)
      .attr(UnsuppressableAbilityAbAttr)
      .attr(NoFusionAbilityAbAttr)
      .bypassFaint(),
    new Ability(Abilities.POWER_CONSTRUCT, 7)
      .conditionalAttr(pokemon => pokemon.formIndex === 2 || pokemon.formIndex === 4, PostBattleInitFormChangeAbAttr, () => 2)
      .conditionalAttr(pokemon => pokemon.formIndex === 3 || pokemon.formIndex === 5, PostBattleInitFormChangeAbAttr, () => 3)
      .conditionalAttr(pokemon => pokemon.formIndex === 2 || pokemon.formIndex === 4, PostSummonFormChangeAbAttr, p => p.getHpRatio() <= 0.5 || p.getFormKey() === "complete" ? 4 : 2)
      .conditionalAttr(pokemon => pokemon.formIndex === 2 || pokemon.formIndex === 4, PostTurnFormChangeAbAttr, p => p.getHpRatio() <= 0.5 || p.getFormKey() === "complete" ? 4 : 2)
      .conditionalAttr(pokemon => pokemon.formIndex === 3 || pokemon.formIndex === 5, PostSummonFormChangeAbAttr, p => p.getHpRatio() <= 0.5 || p.getFormKey() === "10-complete" ? 5 : 3)
      .conditionalAttr(pokemon => pokemon.formIndex === 3 || pokemon.formIndex === 5, PostTurnFormChangeAbAttr, p => p.getHpRatio() <= 0.5 || p.getFormKey() === "10-complete" ? 5 : 3)
      .attr(UncopiableAbilityAbAttr)
      .attr(UnswappableAbilityAbAttr)
      .attr(UnsuppressableAbilityAbAttr)
      .attr(NoFusionAbilityAbAttr)
      .bypassFaint(),
    new Ability(Abilities.CORROSION, 7)
      .attr(IgnoreTypeStatusEffectImmunityAbAttr, [ StatusEffect.POISON, StatusEffect.TOXIC ], [ Type.STEEL, Type.POISON ])
      .edgeCase(), // Should interact correctly with magic coat/bounce (not yet implemented) + fling with toxic orb (not implemented yet)
    new Ability(Abilities.COMATOSE, 7)
      .attr(UncopiableAbilityAbAttr)
      .attr(UnswappableAbilityAbAttr)
      .attr(UnsuppressableAbilityAbAttr)
      .attr(StatusEffectImmunityAbAttr, ...getNonVolatileStatusEffects())
      .attr(BattlerTagImmunityAbAttr, BattlerTagType.DROWSY),
    new Ability(Abilities.QUEENLY_MAJESTY, 7)
      .attr(FieldPriorityMoveImmunityAbAttr)
      .ignorable(),
    new Ability(Abilities.INNARDS_OUT, 7)
      .attr(PostFaintHPDamageAbAttr)
      .bypassFaint(),
    new Ability(Abilities.DANCER, 7)
      .attr(PostDancingMoveAbAttr),
    new Ability(Abilities.BATTERY, 7)
      .attr(AllyMoveCategoryPowerBoostAbAttr, [ MoveCategory.SPECIAL ], 1.3),
    new Ability(Abilities.FLUFFY, 7)
      .attr(ReceivedMoveDamageMultiplierAbAttr, (target, user, move) => move.hasFlag(MoveFlags.MAKES_CONTACT), 0.5)
      .attr(ReceivedMoveDamageMultiplierAbAttr, (target, user, move) => user.getMoveType(move) === Type.FIRE, 2)
      .ignorable(),
    new Ability(Abilities.DAZZLING, 7)
      .attr(FieldPriorityMoveImmunityAbAttr)
      .ignorable(),
    new Ability(Abilities.SOUL_HEART, 7)
      .attr(PostKnockOutStatStageChangeAbAttr, Stat.SPATK, 1),
    new Ability(Abilities.TANGLING_HAIR, 7)
      .attr(PostDefendStatStageChangeAbAttr, (target, user, move) => move.hasFlag(MoveFlags.MAKES_CONTACT), Stat.SPD, -1, false),
    new Ability(Abilities.RECEIVER, 7)
      .attr(CopyFaintedAllyAbilityAbAttr)
      .attr(UncopiableAbilityAbAttr),
    new Ability(Abilities.POWER_OF_ALCHEMY, 7)
      .attr(CopyFaintedAllyAbilityAbAttr)
      .attr(UncopiableAbilityAbAttr),
    new Ability(Abilities.BEAST_BOOST, 7)
      .attr(PostVictoryStatStageChangeAbAttr, p => {
        let highestStat: EffectiveStat;
        let highestValue = 0;
        for (const s of EFFECTIVE_STATS) {
          const value = p.getStat(s, false);
          if (value > highestValue) {
            highestStat = s;
            highestValue = value;
          }
        }
        return highestStat!;
      }, 1),
    new Ability(Abilities.RKS_SYSTEM, 7)
      .attr(UncopiableAbilityAbAttr)
      .attr(UnswappableAbilityAbAttr)
      .attr(UnsuppressableAbilityAbAttr)
      .attr(NoFusionAbilityAbAttr),
    new Ability(Abilities.ELECTRIC_SURGE, 7)
      .attr(PostSummonTerrainChangeAbAttr, TerrainType.ELECTRIC)
      .attr(PostBiomeChangeTerrainChangeAbAttr, TerrainType.ELECTRIC),
    new Ability(Abilities.PSYCHIC_SURGE, 7)
      .attr(PostSummonTerrainChangeAbAttr, TerrainType.PSYCHIC)
      .attr(PostBiomeChangeTerrainChangeAbAttr, TerrainType.PSYCHIC),
    new Ability(Abilities.MISTY_SURGE, 7)
      .attr(PostSummonTerrainChangeAbAttr, TerrainType.MISTY)
      .attr(PostBiomeChangeTerrainChangeAbAttr, TerrainType.MISTY),
    new Ability(Abilities.GRASSY_SURGE, 7)
      .attr(PostSummonTerrainChangeAbAttr, TerrainType.GRASSY)
      .attr(PostBiomeChangeTerrainChangeAbAttr, TerrainType.GRASSY),
    new Ability(Abilities.FULL_METAL_BODY, 7)
      .attr(ProtectStatAbAttr),
    new Ability(Abilities.SHADOW_SHIELD, 7)
      .attr(ReceivedMoveDamageMultiplierAbAttr, (target, user, move) => target.isFullHp(), 0.5),
    new Ability(Abilities.PRISM_ARMOR, 7)
      .attr(ReceivedMoveDamageMultiplierAbAttr, (target, user, move) => target.getMoveEffectiveness(user, move) >= 2, 0.75),
    new Ability(Abilities.NEUROFORCE, 7)
      .attr(MovePowerBoostAbAttr, (user, target, move) => (target?.getMoveEffectiveness(user!, move) ?? 1) >= 2, 1.25),
    new Ability(Abilities.INTREPID_SWORD, 8)
      .attr(PostSummonStatStageChangeAbAttr, [ Stat.ATK ], 1, true),
    new Ability(Abilities.DAUNTLESS_SHIELD, 8)
      .attr(PostSummonStatStageChangeAbAttr, [ Stat.DEF ], 1, true),
    new Ability(Abilities.LIBERO, 8)
      .attr(PokemonTypeChangeAbAttr),
    //.condition((p) => !p.summonData?.abilitiesApplied.includes(Abilities.LIBERO)), //Gen 9 Implementation
    new Ability(Abilities.BALL_FETCH, 8)
      .attr(FetchBallAbAttr)
      .condition(getOncePerBattleCondition(Abilities.BALL_FETCH)),
    new Ability(Abilities.COTTON_DOWN, 8)
      .attr(PostDefendStatStageChangeAbAttr, (target, user, move) => move.category !== MoveCategory.STATUS, Stat.SPD, -1, false, true)
      .bypassFaint(),
    new Ability(Abilities.PROPELLER_TAIL, 8)
      .attr(BlockRedirectAbAttr),
    new Ability(Abilities.MIRROR_ARMOR, 8)
      .ignorable()
      .unimplemented(),
    /**
     * Right now, the logic is attached to Surf and Dive moves. Ideally, the post-defend/hit should be an
     * ability attribute but the current implementation of move effects for BattlerTag does not support this- in the case
     * where Cramorant is fainted.
     * @see {@linkcode GulpMissileTagAttr} and {@linkcode GulpMissileTag} for Gulp Missile implementation
     */
    new Ability(Abilities.GULP_MISSILE, 8)
      .attr(UnsuppressableAbilityAbAttr)
      .attr(NoTransformAbilityAbAttr)
      .attr(NoFusionAbilityAbAttr)
      .attr(UncopiableAbilityAbAttr)
      .attr(UnswappableAbilityAbAttr)
      .bypassFaint(),
    new Ability(Abilities.STALWART, 8)
      .attr(BlockRedirectAbAttr),
    new Ability(Abilities.STEAM_ENGINE, 8)
      .attr(PostDefendStatStageChangeAbAttr, (target, user, move) => {
        const moveType = user.getMoveType(move);
        return move.category !== MoveCategory.STATUS
          && (moveType === Type.FIRE || moveType === Type.WATER);
      }, Stat.SPD, 6),
    new Ability(Abilities.PUNK_ROCK, 8)
      .attr(MovePowerBoostAbAttr, (user, target, move) => move.hasFlag(MoveFlags.SOUND_BASED), 1.3)
      .attr(ReceivedMoveDamageMultiplierAbAttr, (target, user, move) => move.hasFlag(MoveFlags.SOUND_BASED), 0.5)
      .ignorable(),
    new Ability(Abilities.SAND_SPIT, 8)
      .attr(PostDefendWeatherChangeAbAttr, WeatherType.SANDSTORM, (target, user, move) => move.category !== MoveCategory.STATUS),
    new Ability(Abilities.ICE_SCALES, 8)
      .attr(ReceivedMoveDamageMultiplierAbAttr, (target, user, move) => move.category === MoveCategory.SPECIAL, 0.5)
      .ignorable(),
    new Ability(Abilities.RIPEN, 8)
      .attr(DoubleBerryEffectAbAttr),
    new Ability(Abilities.ICE_FACE, 8)
      .attr(UncopiableAbilityAbAttr)
      .attr(UnswappableAbilityAbAttr)
      .attr(UnsuppressableAbilityAbAttr)
      .attr(NoTransformAbilityAbAttr)
      .attr(NoFusionAbilityAbAttr)
      // Add BattlerTagType.ICE_FACE if the pokemon is in ice face form
      .conditionalAttr(pokemon => pokemon.formIndex === 0, PostSummonAddBattlerTagAbAttr, BattlerTagType.ICE_FACE, 0, false)
      // When summoned with active HAIL or SNOW, add BattlerTagType.ICE_FACE
      .conditionalAttr(getWeatherCondition(WeatherType.HAIL, WeatherType.SNOW), PostSummonAddBattlerTagAbAttr, BattlerTagType.ICE_FACE, 0)
      // When weather changes to HAIL or SNOW while pokemon is fielded, add BattlerTagType.ICE_FACE
      .attr(PostWeatherChangeAddBattlerTagAttr, BattlerTagType.ICE_FACE, 0, WeatherType.HAIL, WeatherType.SNOW)
      .attr(FormBlockDamageAbAttr,
        (target, user, move) => move.category === MoveCategory.PHYSICAL && !!target.getTag(BattlerTagType.ICE_FACE), 0, BattlerTagType.ICE_FACE,
        (pokemon, abilityName) => i18next.t("abilityTriggers:iceFaceAvoidedDamage", { pokemonNameWithAffix: getPokemonNameWithAffix(pokemon), abilityName: abilityName }))
      .attr(PostBattleInitFormChangeAbAttr, () => 0)
      .bypassFaint()
      .ignorable(),
    new Ability(Abilities.POWER_SPOT, 8)
      .attr(AllyMoveCategoryPowerBoostAbAttr, [ MoveCategory.SPECIAL, MoveCategory.PHYSICAL ], 1.3),
    new Ability(Abilities.MIMICRY, 8)
      .attr(TerrainEventTypeChangeAbAttr),
    new Ability(Abilities.SCREEN_CLEANER, 8)
      .attr(PostSummonRemoveArenaTagAbAttr, [ ArenaTagType.AURORA_VEIL, ArenaTagType.LIGHT_SCREEN, ArenaTagType.REFLECT ]),
    new Ability(Abilities.STEELY_SPIRIT, 8)
      .attr(UserFieldMoveTypePowerBoostAbAttr, Type.STEEL),
    new Ability(Abilities.PERISH_BODY, 8)
      .attr(PostDefendPerishSongAbAttr, 4),
    new Ability(Abilities.WANDERING_SPIRIT, 8)
      .attr(PostDefendAbilitySwapAbAttr)
      .bypassFaint()
      .edgeCase(), //  interacts incorrectly with rock head. It's meant to switch abilities before recoil would apply so that a pokemon with rock head would lose rock head first and still take the recoil
    new Ability(Abilities.GORILLA_TACTICS, 8)
      .attr(GorillaTacticsAbAttr),
    new Ability(Abilities.NEUTRALIZING_GAS, 8)
      .attr(SuppressFieldAbilitiesAbAttr)
      .attr(UncopiableAbilityAbAttr)
      .attr(UnswappableAbilityAbAttr)
      .attr(NoTransformAbilityAbAttr)
      .attr(PostSummonMessageAbAttr, (pokemon: Pokemon) => i18next.t("abilityTriggers:postSummonNeutralizingGas", { pokemonNameWithAffix: getPokemonNameWithAffix(pokemon) }))
      .partial(), // A bunch of weird interactions with other abilities being suppressed then unsuppressed
    new Ability(Abilities.PASTEL_VEIL, 8)
      .attr(PostSummonUserFieldRemoveStatusEffectAbAttr, StatusEffect.POISON, StatusEffect.TOXIC)
      .attr(UserFieldStatusEffectImmunityAbAttr, StatusEffect.POISON, StatusEffect.TOXIC)
      .ignorable(),
    new Ability(Abilities.HUNGER_SWITCH, 8)
      .attr(PostTurnFormChangeAbAttr, p => p.getFormKey() ? 0 : 1)
      .attr(PostTurnFormChangeAbAttr, p => p.getFormKey() ? 1 : 0)
      .attr(UncopiableAbilityAbAttr)
      .attr(UnswappableAbilityAbAttr)
      .attr(NoTransformAbilityAbAttr)
      .attr(NoFusionAbilityAbAttr)
      .condition((pokemon) => !pokemon.isTerastallized()),
    new Ability(Abilities.QUICK_DRAW, 8)
      .attr(BypassSpeedChanceAbAttr, 30),
    new Ability(Abilities.UNSEEN_FIST, 8)
      .attr(IgnoreProtectOnContactAbAttr),
    new Ability(Abilities.CURIOUS_MEDICINE, 8)
      .attr(PostSummonClearAllyStatStagesAbAttr),
    new Ability(Abilities.TRANSISTOR, 8)
      .attr(MoveTypePowerBoostAbAttr, Type.ELECTRIC),
    new Ability(Abilities.DRAGONS_MAW, 8)
      .attr(MoveTypePowerBoostAbAttr, Type.DRAGON),
    new Ability(Abilities.CHILLING_NEIGH, 8)
      .attr(PostVictoryStatStageChangeAbAttr, Stat.ATK, 1),
    new Ability(Abilities.GRIM_NEIGH, 8)
      .attr(PostVictoryStatStageChangeAbAttr, Stat.SPATK, 1),
    new Ability(Abilities.AS_ONE_GLASTRIER, 8)
      .attr(PostSummonMessageAbAttr, (pokemon: Pokemon) => i18next.t("abilityTriggers:postSummonAsOneGlastrier", { pokemonNameWithAffix: getPokemonNameWithAffix(pokemon) }))
      .attr(PreventBerryUseAbAttr)
      .attr(PostVictoryStatStageChangeAbAttr, Stat.ATK, 1)
      .attr(UncopiableAbilityAbAttr)
      .attr(UnswappableAbilityAbAttr)
      .attr(UnsuppressableAbilityAbAttr),
    new Ability(Abilities.AS_ONE_SPECTRIER, 8)
      .attr(PostSummonMessageAbAttr, (pokemon: Pokemon) => i18next.t("abilityTriggers:postSummonAsOneSpectrier", { pokemonNameWithAffix: getPokemonNameWithAffix(pokemon) }))
      .attr(PreventBerryUseAbAttr)
      .attr(PostVictoryStatStageChangeAbAttr, Stat.SPATK, 1)
      .attr(UncopiableAbilityAbAttr)
      .attr(UnswappableAbilityAbAttr)
      .attr(UnsuppressableAbilityAbAttr),
    new Ability(Abilities.LINGERING_AROMA, 9)
      .attr(PostDefendAbilityGiveAbAttr, Abilities.LINGERING_AROMA)
      .bypassFaint(),
    new Ability(Abilities.SEED_SOWER, 9)
      .attr(PostDefendTerrainChangeAbAttr, TerrainType.GRASSY),
    new Ability(Abilities.THERMAL_EXCHANGE, 9)
      .attr(PostDefendStatStageChangeAbAttr, (target, user, move) => user.getMoveType(move) === Type.FIRE && move.category !== MoveCategory.STATUS, Stat.ATK, 1)
      .attr(StatusEffectImmunityAbAttr, StatusEffect.BURN)
      .ignorable(),
    new Ability(Abilities.ANGER_SHELL, 9)
      .attr(PostDefendHpGatedStatStageChangeAbAttr, (target, user, move) => move.category !== MoveCategory.STATUS, 0.5, [ Stat.ATK, Stat.SPATK, Stat.SPD ], 1)
      .attr(PostDefendHpGatedStatStageChangeAbAttr, (target, user, move) => move.category !== MoveCategory.STATUS, 0.5, [ Stat.DEF, Stat.SPDEF ], -1)
      .condition(getSheerForceHitDisableAbCondition()),
    new Ability(Abilities.PURIFYING_SALT, 9)
      .attr(StatusEffectImmunityAbAttr)
      .attr(ReceivedTypeDamageMultiplierAbAttr, Type.GHOST, 0.5)
      .ignorable(),
    new Ability(Abilities.WELL_BAKED_BODY, 9)
      .attr(TypeImmunityStatStageChangeAbAttr, Type.FIRE, Stat.DEF, 2)
      .ignorable(),
    new Ability(Abilities.WIND_RIDER, 9)
      .attr(MoveImmunityStatStageChangeAbAttr, (pokemon, attacker, move) => pokemon !== attacker && move.hasFlag(MoveFlags.WIND_MOVE) && move.category !== MoveCategory.STATUS, Stat.ATK, 1)
      .attr(PostSummonStatStageChangeOnArenaAbAttr, ArenaTagType.TAILWIND)
      .ignorable(),
    new Ability(Abilities.GUARD_DOG, 9)
      .attr(PostIntimidateStatStageChangeAbAttr, [ Stat.ATK ], 1, true)
      .attr(ForceSwitchOutImmunityAbAttr)
      .ignorable(),
    new Ability(Abilities.ROCKY_PAYLOAD, 9)
      .attr(MoveTypePowerBoostAbAttr, Type.ROCK),
    new Ability(Abilities.WIND_POWER, 9)
      .attr(PostDefendApplyBattlerTagAbAttr, (target, user, move) => move.hasFlag(MoveFlags.WIND_MOVE), BattlerTagType.CHARGED),
    new Ability(Abilities.ZERO_TO_HERO, 9)
      .attr(UncopiableAbilityAbAttr)
      .attr(UnswappableAbilityAbAttr)
      .attr(UnsuppressableAbilityAbAttr)
      .attr(NoTransformAbilityAbAttr)
      .attr(NoFusionAbilityAbAttr)
      .attr(PostBattleInitFormChangeAbAttr, () => 0)
      .attr(PreSwitchOutFormChangeAbAttr, (pokemon) => !pokemon.isFainted() ? 1 : pokemon.formIndex)
      .bypassFaint(),
    new Ability(Abilities.COMMANDER, 9)
      .attr(CommanderAbAttr)
      .attr(DoubleBattleChanceAbAttr)
      .attr(UncopiableAbilityAbAttr)
      .attr(UnswappableAbilityAbAttr)
      .edgeCase(), // Encore, Frenzy, and other non-`TURN_END` tags don't lapse correctly on the commanding Pokemon.
    new Ability(Abilities.ELECTROMORPHOSIS, 9)
      .attr(PostDefendApplyBattlerTagAbAttr, (target, user, move) => move.category !== MoveCategory.STATUS, BattlerTagType.CHARGED),
    new Ability(Abilities.PROTOSYNTHESIS, 9)
      .conditionalAttr(getWeatherCondition(WeatherType.SUNNY, WeatherType.HARSH_SUN), PostSummonAddBattlerTagAbAttr, BattlerTagType.PROTOSYNTHESIS, 0, true)
      .attr(PostWeatherChangeAddBattlerTagAttr, BattlerTagType.PROTOSYNTHESIS, 0, WeatherType.SUNNY, WeatherType.HARSH_SUN)
      .attr(UncopiableAbilityAbAttr)
      .attr(UnswappableAbilityAbAttr)
      .attr(NoTransformAbilityAbAttr)
      .partial(), // While setting the tag, the getbattlestat should ignore all modifiers to stats except stat stages
    new Ability(Abilities.QUARK_DRIVE, 9)
      .conditionalAttr(getTerrainCondition(TerrainType.ELECTRIC), PostSummonAddBattlerTagAbAttr, BattlerTagType.QUARK_DRIVE, 0, true)
      .attr(PostTerrainChangeAddBattlerTagAttr, BattlerTagType.QUARK_DRIVE, 0, TerrainType.ELECTRIC)
      .attr(UncopiableAbilityAbAttr)
      .attr(UnswappableAbilityAbAttr)
      .attr(NoTransformAbilityAbAttr)
      .partial(), // While setting the tag, the getbattlestat should ignore all modifiers to stats except stat stages
    new Ability(Abilities.GOOD_AS_GOLD, 9)
      .attr(MoveImmunityAbAttr, (pokemon, attacker, move) => pokemon !== attacker && move.category === MoveCategory.STATUS)
      .ignorable()
      .partial(), // Lots of weird interactions with moves and abilities such as negating status moves that target the field
    new Ability(Abilities.VESSEL_OF_RUIN, 9)
      .attr(FieldMultiplyStatAbAttr, Stat.SPATK, 0.75)
      .attr(PostSummonMessageAbAttr, (user) => i18next.t("abilityTriggers:postSummonVesselOfRuin", { pokemonNameWithAffix: getPokemonNameWithAffix(user), statName: i18next.t(getStatKey(Stat.SPATK)) }))
      .ignorable(),
    new Ability(Abilities.SWORD_OF_RUIN, 9)
      .attr(FieldMultiplyStatAbAttr, Stat.DEF, 0.75)
      .attr(PostSummonMessageAbAttr, (user) => i18next.t("abilityTriggers:postSummonSwordOfRuin", { pokemonNameWithAffix: getPokemonNameWithAffix(user), statName: i18next.t(getStatKey(Stat.DEF)) })),
    new Ability(Abilities.TABLETS_OF_RUIN, 9)
      .attr(FieldMultiplyStatAbAttr, Stat.ATK, 0.75)
      .attr(PostSummonMessageAbAttr, (user) => i18next.t("abilityTriggers:postSummonTabletsOfRuin", { pokemonNameWithAffix: getPokemonNameWithAffix(user), statName: i18next.t(getStatKey(Stat.ATK)) }))
      .ignorable(),
    new Ability(Abilities.BEADS_OF_RUIN, 9)
      .attr(FieldMultiplyStatAbAttr, Stat.SPDEF, 0.75)
      .attr(PostSummonMessageAbAttr, (user) => i18next.t("abilityTriggers:postSummonBeadsOfRuin", { pokemonNameWithAffix: getPokemonNameWithAffix(user), statName: i18next.t(getStatKey(Stat.SPDEF)) })),
    new Ability(Abilities.ORICHALCUM_PULSE, 9)
      .attr(PostSummonWeatherChangeAbAttr, WeatherType.SUNNY)
      .attr(PostBiomeChangeWeatherChangeAbAttr, WeatherType.SUNNY)
      .conditionalAttr(getWeatherCondition(WeatherType.SUNNY, WeatherType.HARSH_SUN), StatMultiplierAbAttr, Stat.ATK, 4 / 3),
    new Ability(Abilities.HADRON_ENGINE, 9)
      .attr(PostSummonTerrainChangeAbAttr, TerrainType.ELECTRIC)
      .attr(PostBiomeChangeTerrainChangeAbAttr, TerrainType.ELECTRIC)
      .conditionalAttr(getTerrainCondition(TerrainType.ELECTRIC), StatMultiplierAbAttr, Stat.SPATK, 4 / 3),
    new Ability(Abilities.OPPORTUNIST, 9)
      .attr(StatStageChangeCopyAbAttr),
    new Ability(Abilities.CUD_CHEW, 9)
      .unimplemented(),
    new Ability(Abilities.SHARPNESS, 9)
      .attr(MovePowerBoostAbAttr, (user, target, move) => move.hasFlag(MoveFlags.SLICING_MOVE), 1.5),
    new Ability(Abilities.SUPREME_OVERLORD, 9)
      .attr(VariableMovePowerBoostAbAttr, (user, target, move) => 1 + 0.1 * Math.min(user.isPlayer() ? globalScene.currentBattle.playerFaints : globalScene.currentBattle.enemyFaints, 5))
      .partial(), // Counter resets every wave instead of on arena reset
    new Ability(Abilities.COSTAR, 9)
      .attr(PostSummonCopyAllyStatsAbAttr),
    new Ability(Abilities.TOXIC_DEBRIS, 9)
      .attr(PostDefendApplyArenaTrapTagAbAttr, (target, user, move) => move.category === MoveCategory.PHYSICAL, ArenaTagType.TOXIC_SPIKES)
      .bypassFaint(),
    new Ability(Abilities.ARMOR_TAIL, 9)
      .attr(FieldPriorityMoveImmunityAbAttr)
      .ignorable(),
    new Ability(Abilities.EARTH_EATER, 9)
      .attr(TypeImmunityHealAbAttr, Type.GROUND)
      .ignorable(),
    new Ability(Abilities.MYCELIUM_MIGHT, 9)
      .attr(ChangeMovePriorityAbAttr, (pokemon, move) => move.category === MoveCategory.STATUS, -0.2)
      .attr(PreventBypassSpeedChanceAbAttr, (pokemon, move) => move.category === MoveCategory.STATUS)
      .attr(MoveAbilityBypassAbAttr, (pokemon, move: Move) => move.category === MoveCategory.STATUS),
    new Ability(Abilities.MINDS_EYE, 9)
      .attr(IgnoreTypeImmunityAbAttr, Type.GHOST, [ Type.NORMAL, Type.FIGHTING ])
      .attr(ProtectStatAbAttr, Stat.ACC)
      .attr(IgnoreOpponentStatStagesAbAttr, [ Stat.EVA ])
      .ignorable(),
    new Ability(Abilities.SUPERSWEET_SYRUP, 9)
      .attr(PostSummonStatStageChangeAbAttr, [ Stat.EVA ], -1),
    new Ability(Abilities.HOSPITALITY, 9)
      .attr(PostSummonAllyHealAbAttr, 4, true),
    new Ability(Abilities.TOXIC_CHAIN, 9)
      .attr(PostAttackApplyStatusEffectAbAttr, false, 30, StatusEffect.TOXIC),
    new Ability(Abilities.EMBODY_ASPECT_TEAL, 9)
      .attr(PostBattleInitStatStageChangeAbAttr, [ Stat.SPD ], 1, true)
      .attr(UncopiableAbilityAbAttr)
      .attr(UnswappableAbilityAbAttr)
      .attr(NoTransformAbilityAbAttr)
      .partial(), // Ogerpon tera interactions
    new Ability(Abilities.EMBODY_ASPECT_WELLSPRING, 9)
      .attr(PostBattleInitStatStageChangeAbAttr, [ Stat.SPDEF ], 1, true)
      .attr(UncopiableAbilityAbAttr)
      .attr(UnswappableAbilityAbAttr)
      .attr(NoTransformAbilityAbAttr)
      .partial(),  // Ogerpon tera interactions
    new Ability(Abilities.EMBODY_ASPECT_HEARTHFLAME, 9)
      .attr(PostBattleInitStatStageChangeAbAttr, [ Stat.ATK ], 1, true)
      .attr(UncopiableAbilityAbAttr)
      .attr(UnswappableAbilityAbAttr)
      .attr(NoTransformAbilityAbAttr)
      .partial(),  // Ogerpon tera interactions
    new Ability(Abilities.EMBODY_ASPECT_CORNERSTONE, 9)
      .attr(PostBattleInitStatStageChangeAbAttr, [ Stat.DEF ], 1, true)
      .attr(UncopiableAbilityAbAttr)
      .attr(UnswappableAbilityAbAttr)
      .attr(NoTransformAbilityAbAttr)
      .partial(),  // Ogerpon tera interactions
    new Ability(Abilities.TERA_SHIFT, 9)
      .attr(PostSummonFormChangeAbAttr, p => p.getFormKey() ? 0 : 1)
      .attr(UncopiableAbilityAbAttr)
      .attr(UnswappableAbilityAbAttr)
      .attr(UnsuppressableAbilityAbAttr)
      .attr(NoTransformAbilityAbAttr)
      .attr(NoFusionAbilityAbAttr),
    new Ability(Abilities.TERA_SHELL, 9)
      .attr(FullHpResistTypeAbAttr)
      .attr(UncopiableAbilityAbAttr)
      .attr(UnswappableAbilityAbAttr)
      .ignorable(),
    new Ability(Abilities.TERAFORM_ZERO, 9)
      .attr(UncopiableAbilityAbAttr)
      .attr(UnswappableAbilityAbAttr)
      .unimplemented(),
    new Ability(Abilities.POISON_PUPPETEER, 9)
      .attr(UncopiableAbilityAbAttr)
      .attr(UnswappableAbilityAbAttr)
      .attr(ConfusionOnStatusEffectAbAttr, StatusEffect.POISON, StatusEffect.TOXIC)
  );
}<|MERGE_RESOLUTION|>--- conflicted
+++ resolved
@@ -4112,13 +4112,8 @@
    * @returns `true` if successful
    */
   applyPostBattle(pokemon: Pokemon, passive: boolean, simulated: boolean, args: any[]): boolean {
-<<<<<<< HEAD
     const postBattleLoot = globalScene.currentBattle.postBattleLoot;
-    if (!simulated && postBattleLoot.length) {
-=======
-    const postBattleLoot = pokemon.scene.currentBattle.postBattleLoot;
     if (!simulated && postBattleLoot.length && args[0]) {
->>>>>>> e930536e
       const randItem = Utils.randSeedItem(postBattleLoot);
       //@ts-ignore - TODO see below
       if (globalScene.tryTransferHeldItemModifier(randItem, pokemon, true, 1, true, undefined, false)) { // TODO: fix. This is a promise!?
@@ -4583,14 +4578,9 @@
    * @returns `true` if successful
    */
   applyPostBattle(pokemon: Pokemon, passive: boolean, simulated: boolean, args: any[]): boolean {
-<<<<<<< HEAD
-    if (!simulated) {
+    if (!simulated && args[0]) {
       globalScene.currentBattle.moneyScattered += globalScene.getWaveMoneyAmount(0.2);
-=======
-    if (!simulated && args[0]) {
-      pokemon.scene.currentBattle.moneyScattered += pokemon.scene.getWaveMoneyAmount(0.2);
-      return true;
->>>>>>> e930536e
+      return true;
     }
     return false;
   }
@@ -4962,11 +4952,7 @@
      * It will not flee if it is a Mystery Encounter with fleeing disabled (checked in `getSwitchOutCondition()`) or if it is a wave 10x wild boss
      */
     } else {
-<<<<<<< HEAD
-      if (!globalScene.currentBattle.waveIndex && globalScene.currentBattle.waveIndex % 10 === 0) {
-=======
-      if (!pokemon.scene.currentBattle.waveIndex || pokemon.scene.currentBattle.waveIndex % 10 === 0) {
->>>>>>> e930536e
+      if (!globalScene.currentBattle.waveIndex || globalScene.currentBattle.waveIndex % 10 === 0) {
         return false;
       }
 
@@ -4984,13 +4970,8 @@
         globalScene.clearEnemyHeldItemModifiers();
 
         if (switchOutTarget.hp) {
-<<<<<<< HEAD
-          globalScene.pushPhase(new BattleEndPhase());
+          globalScene.pushPhase(new BattleEndPhase(false));
           globalScene.pushPhase(new NewBattlePhase());
-=======
-          pokemon.scene.pushPhase(new BattleEndPhase(pokemon.scene, false));
-          pokemon.scene.pushPhase(new NewBattlePhase(pokemon.scene));
->>>>>>> e930536e
         }
       }
     }
@@ -5793,16 +5774,10 @@
       .attr(WonderSkinAbAttr)
       .ignorable(),
     new Ability(Abilities.ANALYTIC, 5)
-<<<<<<< HEAD
-      .attr(MovePowerBoostAbAttr, (user, target, move) =>
-        !!target?.getLastXMoves(1).find(m => m.turn === globalScene.currentBattle.turn)
-        || globalScene.currentBattle.turnCommands[target?.getBattlerIndex() ?? BattlerIndex.ATTACKER]?.command !== Command.FIGHT, 1.3),
-=======
       .attr(MovePowerBoostAbAttr, (user, target, move) => {
-        const movePhase = user?.scene.findPhase((phase) => phase instanceof MovePhase && phase.pokemon.id !== user.id);
+        const movePhase = globalScene.findPhase((phase) => phase instanceof MovePhase && phase.pokemon.id !== user.id);
         return Utils.isNullOrUndefined(movePhase);
       }, 1.3),
->>>>>>> e930536e
     new Ability(Abilities.ILLUSION, 5)
       .attr(UncopiableAbilityAbAttr)
       .attr(UnswappableAbilityAbAttr)
@@ -5969,11 +5944,7 @@
       .bypassFaint()
       .partial(), // Meteor form should protect against status effects and yawn
     new Ability(Abilities.STAKEOUT, 7)
-<<<<<<< HEAD
-      .attr(MovePowerBoostAbAttr, (user, target, move) => globalScene.currentBattle.turnCommands[target?.getBattlerIndex() ?? BattlerIndex.ATTACKER]?.command === Command.POKEMON, 2),
-=======
       .attr(MovePowerBoostAbAttr, (user, target, move) => !!target?.turnData.switchedInThisTurn, 2),
->>>>>>> e930536e
     new Ability(Abilities.WATER_BUBBLE, 7)
       .attr(ReceivedTypeDamageMultiplierAbAttr, Type.FIRE, 0.5)
       .attr(MoveTypePowerBoostAbAttr, Type.WATER, 2)
