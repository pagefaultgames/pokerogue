--- conflicted
+++ resolved
@@ -5236,22 +5236,14 @@
     new Ability(Abilities.MOXIE, 5)
       .attr(PostVictoryStatStageChangeAbAttr, Stat.ATK, 1),
     new Ability(Abilities.JUSTIFIED, 5)
-<<<<<<< HEAD
-      .attr(PostDefendStatChangeAbAttr, (target, user, move) => user.getMoveType(move) === Type.DARK && move.category !== MoveCategory.STATUS, BattleStat.ATK, 1),
+      .attr(PostDefendStatStageChangeAbAttr, (target, user, move) => user.getMoveType(move) === Type.DARK && move.category !== MoveCategory.STATUS, Stat.ATK, 1),
     new Ability(Abilities.RATTLED, 5)
-      .attr(PostDefendStatChangeAbAttr, (target, user, move) => {
+      .attr(PostDefendStatStageChangeAbAttr, (target, user, move) => {
         const moveType = user.getMoveType(move);
         return move.category !== MoveCategory.STATUS
           && (moveType === Type.DARK || moveType === Type.BUG || moveType === Type.GHOST);
-      }, BattleStat.SPD, 1)
-      .attr(PostIntimidateStatChangeAbAttr, [BattleStat.SPD], 1),
-=======
-      .attr(PostDefendStatStageChangeAbAttr, (target, user, move) => move.type === Type.DARK && move.category !== MoveCategory.STATUS, Stat.ATK, 1),
-    new Ability(Abilities.RATTLED, 5)
-      .attr(PostDefendStatStageChangeAbAttr, (target, user, move) => move.category !== MoveCategory.STATUS && (move.type === Type.DARK || move.type === Type.BUG ||
-        move.type === Type.GHOST), Stat.SPD, 1)
+      }, Stat.SPD, 1)
       .attr(PostIntimidateStatStageChangeAbAttr, [Stat.SPD], 1),
->>>>>>> 200deef0
     new Ability(Abilities.MAGIC_BOUNCE, 5)
       .ignorable()
       .unimplemented(),
@@ -5379,11 +5371,7 @@
       .condition(getSheerForceHitDisableAbCondition())
       .unimplemented(),
     new Ability(Abilities.WATER_COMPACTION, 7)
-<<<<<<< HEAD
-      .attr(PostDefendStatChangeAbAttr, (target, user, move) => user.getMoveType(move) === Type.WATER && move.category !== MoveCategory.STATUS, BattleStat.DEF, 2),
-=======
-      .attr(PostDefendStatStageChangeAbAttr, (target, user, move) => move.type === Type.WATER && move.category !== MoveCategory.STATUS, Stat.DEF, 2),
->>>>>>> 200deef0
+      .attr(PostDefendStatStageChangeAbAttr, (target, user, move) => user.getMoveType(move) === Type.WATER && move.category !== MoveCategory.STATUS, Stat.DEF, 2),
     new Ability(Abilities.MERCILESS, 7)
       .attr(ConditionalCritAbAttr, (user, target, move) => target?.status?.effect === StatusEffect.TOXIC || target?.status?.effect === StatusEffect.POISON),
     new Ability(Abilities.SHIELDS_DOWN, 7)
@@ -5568,15 +5556,11 @@
     new Ability(Abilities.STALWART, 8)
       .attr(BlockRedirectAbAttr),
     new Ability(Abilities.STEAM_ENGINE, 8)
-<<<<<<< HEAD
-      .attr(PostDefendStatChangeAbAttr, (target, user, move) => {
+      .attr(PostDefendStatStageChangeAbAttr, (target, user, move) => {
         const moveType = user.getMoveType(move);
         return move.category !== MoveCategory.STATUS
           && (moveType === Type.FIRE || moveType === Type.WATER);
-      }, BattleStat.SPD, 6),
-=======
-      .attr(PostDefendStatStageChangeAbAttr, (target, user, move) => (move.type === Type.FIRE || move.type === Type.WATER) && move.category !== MoveCategory.STATUS, Stat.SPD, 6),
->>>>>>> 200deef0
+      }, Stat.SPD, 6),
     new Ability(Abilities.PUNK_ROCK, 8)
       .attr(MovePowerBoostAbAttr, (user, target, move) => move.hasFlag(MoveFlags.SOUND_BASED), 1.3)
       .attr(ReceivedMoveDamageMultiplierAbAttr, (target, user, move) => move.hasFlag(MoveFlags.SOUND_BASED), 0.5)
@@ -5676,11 +5660,7 @@
     new Ability(Abilities.SEED_SOWER, 9)
       .attr(PostDefendTerrainChangeAbAttr, TerrainType.GRASSY),
     new Ability(Abilities.THERMAL_EXCHANGE, 9)
-<<<<<<< HEAD
-      .attr(PostDefendStatChangeAbAttr, (target, user, move) => user.getMoveType(move) === Type.FIRE && move.category !== MoveCategory.STATUS, BattleStat.ATK, 1)
-=======
-      .attr(PostDefendStatStageChangeAbAttr, (target, user, move) => move.type === Type.FIRE && move.category !== MoveCategory.STATUS, Stat.ATK, 1)
->>>>>>> 200deef0
+      .attr(PostDefendStatStageChangeAbAttr, (target, user, move) => user.getMoveType(move) === Type.FIRE && move.category !== MoveCategory.STATUS, Stat.ATK, 1)
       .attr(StatusEffectImmunityAbAttr, StatusEffect.BURN)
       .ignorable(),
     new Ability(Abilities.ANGER_SHELL, 9)
