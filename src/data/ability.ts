--- conflicted
+++ resolved
@@ -286,11 +286,7 @@
   getTriggerMessage(pokemon: Pokemon, abilityName: string, ...args: any[]) {
     return i18next.t("abilityTriggers:blockItemTheft", {
       pokemonNameWithAffix: getPokemonNameWithAffix(pokemon),
-<<<<<<< HEAD
-      abilityName: abilityName,
-=======
       abilityName
->>>>>>> 07b65631
     });
   }
 }
@@ -409,11 +405,7 @@
         if (!simulated) {
           const abilityName = (!passive ? pokemon.getAbility() : pokemon.getPassiveAbility()).name;
           pokemon.scene.unshiftPhase(new PokemonHealPhase(pokemon.scene, pokemon.getBattlerIndex(),
-<<<<<<< HEAD
-            Math.max(Math.floor(pokemon.getMaxHp() / 4), 1), i18next.t("abilityTriggers:typeImmunityHeal", {pokemonNameWithAffix: getPokemonNameWithAffix(pokemon), abilityName: abilityName}), true));
-=======
             Math.max(Math.floor(pokemon.getMaxHp() / 4), 1), i18next.t("abilityTriggers:typeImmunityHeal", { pokemonNameWithAffix: getPokemonNameWithAffix(pokemon), abilityName }), true));
->>>>>>> 07b65631
         }
       }
       return true;
@@ -493,11 +485,7 @@
   getTriggerMessage(pokemon: Pokemon, abilityName: string, ...args: any[]): string {
     return i18next.t("abilityTriggers:nonSuperEffectiveImmunity", {
       pokemonNameWithAffix: getPokemonNameWithAffix(pokemon),
-<<<<<<< HEAD
-      abilityName: abilityName,
-=======
       abilityName
->>>>>>> 07b65631
     });
   }
 }
@@ -789,11 +777,7 @@
   getTriggerMessage(pokemon: Pokemon, abilityName: string, ...args: any[]): string {
     return i18next.t("abilityTriggers:postDefendTypeChange", {
       pokemonNameWithAffix: getPokemonNameWithAffix(pokemon),
-<<<<<<< HEAD
-      abilityName: abilityName,
-=======
       abilityName,
->>>>>>> 07b65631
       typeName: i18next.t(`pokemonInfo:Type.${Type[pokemon.getTypes(true)[0]]}`)
     });
   }
@@ -917,11 +901,7 @@
   getTriggerMessage(pokemon: Pokemon, abilityName: string, ...args: any[]): string {
     return i18next.t("abilityTriggers:postDefendContactDamage", {
       pokemonNameWithAffix: getPokemonNameWithAffix(pokemon),
-<<<<<<< HEAD
-      abilityName: abilityName,
-=======
       abilityName
->>>>>>> 07b65631
     });
   }
 }
@@ -1019,11 +999,7 @@
   getTriggerMessage(pokemon: Pokemon, abilityName: string, ...args: any[]): string {
     return i18next.t("abilityTriggers:postDefendAbilityGive", {
       pokemonNameWithAffix: getPokemonNameWithAffix(pokemon),
-<<<<<<< HEAD
-      abilityName: abilityName,
-=======
       abilityName
->>>>>>> 07b65631
     });
   }
 }
@@ -1107,14 +1083,8 @@
    *             [1]: {@linkcode Moves } Move used by the ability user.
    */
   apply(pokemon: Pokemon, passive: boolean, cancelled: Utils.BooleanHolder, args: any[]): boolean {
-<<<<<<< HEAD
-    //Disable showAbility during getTargetBenefitScore
-    const showAbility = args[4];
-    this.showAbility = showAbility;
-=======
     // Disable showAbility during getTargetBenefitScore
     this.showAbility = args[4];
->>>>>>> 07b65631
     if ((args[0] as Utils.NumberHolder).value <= 0 || (args[1] as Move).id === Moves.ORDER_UP) {
       return false;
     }
@@ -1826,11 +1796,7 @@
   getTriggerMessage(pokemon: Pokemon, abilityName: string, ...args: any[]): string {
     return i18next.t("abilityTriggers:intimidateImmunity", {
       pokemonNameWithAffix: getPokemonNameWithAffix(pokemon),
-<<<<<<< HEAD
-      abilityName: abilityName,
-=======
       abilityName
->>>>>>> 07b65631
     });
   }
 }
@@ -2387,13 +2353,8 @@
   getTriggerMessage(pokemon: Pokemon, abilityName: string, ...args: any[]): string {
     return i18next.t("abilityTriggers:protectStat", {
       pokemonNameWithAffix: getPokemonNameWithAffix(pokemon),
-<<<<<<< HEAD
-      abilityName: abilityName,
-      statName: this.protectedStat !== undefined ? getBattleStatName(this.protectedStat) : "stats", // TODO : Change "stats" to i18next.t("battle:stats") after PR#2600 merged to 'main'
-=======
       abilityName,
       statName: this.protectedStat !== undefined ? getBattleStatName(this.protectedStat) : i18next.t("battle:stats")
->>>>>>> 07b65631
     });
   }
 }
@@ -2459,20 +2420,12 @@
     return this.immuneEffects.length ?
       i18next.t("abilityTriggers:statusEffectImmunityWithName", {
         pokemonNameWithAffix: getPokemonNameWithAffix(pokemon),
-<<<<<<< HEAD
-        abilityName: abilityName,
-=======
         abilityName,
->>>>>>> 07b65631
         statusEffectName: getStatusEffectDescriptor(args[0] as StatusEffect)
       }) :
       i18next.t("abilityTriggers:statusEffectImmunity", {
         pokemonNameWithAffix: getPokemonNameWithAffix(pokemon),
-<<<<<<< HEAD
-        abilityName: abilityName,
-=======
         abilityName
->>>>>>> 07b65631
       });
   }
 }
@@ -2504,11 +2457,7 @@
   getTriggerMessage(pokemon: Pokemon, abilityName: string, ...args: any[]): string {
     return i18next.t("abilityTriggers:battlerTagImmunity", {
       pokemonNameWithAffix: getPokemonNameWithAffix(pokemon),
-<<<<<<< HEAD
-      abilityName: abilityName,
-=======
       abilityName,
->>>>>>> 07b65631
       battlerTagName: (args[0] as BattlerTag).getDescriptor()
     });
   }
@@ -2894,11 +2843,7 @@
       const scene = pokemon.scene;
       const abilityName = (!passive ? pokemon.getAbility() : pokemon.getPassiveAbility()).name;
       scene.unshiftPhase(new PokemonHealPhase(scene, pokemon.getBattlerIndex(),
-<<<<<<< HEAD
-        Math.max(Math.floor(pokemon.getMaxHp() / (16 / this.healFactor)), 1), i18next.t("abilityTriggers:postWeatherLapseHeal", { pokemonNameWithAffix: getPokemonNameWithAffix(pokemon), abilityName: abilityName }), true));
-=======
         Math.max(Math.floor(pokemon.getMaxHp() / (16 / this.healFactor)), 1), i18next.t("abilityTriggers:postWeatherLapseHeal", { pokemonNameWithAffix: getPokemonNameWithAffix(pokemon), abilityName }), true));
->>>>>>> 07b65631
       return true;
     }
 
@@ -2921,11 +2866,7 @@
       return false;
     }
     const abilityName = (!passive ? pokemon.getAbility() : pokemon.getPassiveAbility()).name;
-<<<<<<< HEAD
-    scene.queueMessage(i18next.t("abilityTriggers:postWeatherLapseDamage", { pokemonNameWithAffix: getPokemonNameWithAffix(pokemon), abilityName: abilityName }));
-=======
     scene.queueMessage(i18next.t("abilityTriggers:postWeatherLapseDamage", { pokemonNameWithAffix: getPokemonNameWithAffix(pokemon), abilityName }));
->>>>>>> 07b65631
     pokemon.damageAndUpdate(Math.ceil(pokemon.getMaxHp() / (16 / this.damageFactor)), HitResult.OTHER);
     return true;
   }
@@ -2999,11 +2940,7 @@
         const scene = pokemon.scene;
         const abilityName = (!passive ? pokemon.getAbility() : pokemon.getPassiveAbility()).name;
         scene.unshiftPhase(new PokemonHealPhase(scene, pokemon.getBattlerIndex(),
-<<<<<<< HEAD
-          Math.max(Math.floor(pokemon.getMaxHp() / 8), 1), i18next.t("abilityTriggers:poisonHeal", { pokemonName: getPokemonNameWithAffix(pokemon), abilityName: abilityName}), true));
-=======
           Math.max(Math.floor(pokemon.getMaxHp() / 8), 1), i18next.t("abilityTriggers:poisonHeal", { pokemonName: getPokemonNameWithAffix(pokemon), abilityName }), true));
->>>>>>> 07b65631
         return true;
       }
     }
@@ -3096,18 +3033,11 @@
     ) as BerryModifier | undefined;
 
     if (!berryModifier) {
-<<<<<<< HEAD
-      if (pokemon.isPlayer()) {
-        pokemon.scene.addModifier(new BerryModifier(chosenBerry, pokemon.id, chosenBerryType, 1));
-      } else {
-        pokemon.scene.addEnemyModifier(new BerryModifier(chosenBerry, pokemon.id, chosenBerryType, 1));
-=======
       const newBerry = new BerryModifier(chosenBerry, pokemon.id, chosenBerryType, 1);
       if (pokemon.isPlayer()) {
         pokemon.scene.addModifier(newBerry);
       } else {
         pokemon.scene.addEnemyModifier(newBerry);
->>>>>>> 07b65631
       }
     } else if (berryModifier.stackCount < berryModifier.getMaxHeldItemCount(pokemon)) {
       berryModifier.stackCount++;
@@ -3168,11 +3098,7 @@
       const scene = pokemon.scene;
       const abilityName = (!passive ? pokemon.getAbility() : pokemon.getPassiveAbility()).name;
       scene.unshiftPhase(new PokemonHealPhase(scene, pokemon.getBattlerIndex(),
-<<<<<<< HEAD
-        Math.max(Math.floor(pokemon.getMaxHp() / 16), 1), i18next.t("abilityTriggers:postTurnHeal", { pokemonNameWithAffix: getPokemonNameWithAffix(pokemon), abilityName: abilityName }), true));
-=======
         Math.max(Math.floor(pokemon.getMaxHp() / 16), 1), i18next.t("abilityTriggers:postTurnHeal", { pokemonNameWithAffix: getPokemonNameWithAffix(pokemon), abilityName }), true));
->>>>>>> 07b65631
       return true;
     }
 
@@ -3424,11 +3350,7 @@
         pokemon.scene,
         pokemon.getBattlerIndex(),
         Math.max(Math.floor(pokemon.getMaxHp() * this.healPercent), 1),
-<<<<<<< HEAD
-        i18next.t("abilityTriggers:healFromBerryUse", { pokemonNameWithAffix: getPokemonNameWithAffix(pokemon), abilityName: abilityName }),
-=======
         i18next.t("abilityTriggers:healFromBerryUse", { pokemonNameWithAffix: getPokemonNameWithAffix(pokemon), abilityName }),
->>>>>>> 07b65631
         true
       )
     );
@@ -3503,11 +3425,7 @@
   }
 
   getTriggerMessage(pokemon: Pokemon, abilityName: string, ...args: any[]): string {
-<<<<<<< HEAD
-    return i18next.t("abilityTriggers:arenaTrap", { pokemonNameWithAffix: getPokemonNameWithAffix(pokemon), abilityName: abilityName });
-=======
     return i18next.t("abilityTriggers:arenaTrap", { pokemonNameWithAffix: getPokemonNameWithAffix(pokemon), abilityName });
->>>>>>> 07b65631
   }
 }
 
@@ -3625,11 +3543,7 @@
   }
 
   getTriggerMessage(pokemon: Pokemon, abilityName: string, ...args: any[]): string {
-<<<<<<< HEAD
-    return i18next.t("abilityTriggers:postFaintContactDamage", { pokemonNameWithAffix: getPokemonNameWithAffix(pokemon), abilityName: abilityName });
-=======
     return i18next.t("abilityTriggers:postFaintContactDamage", { pokemonNameWithAffix: getPokemonNameWithAffix(pokemon), abilityName });
->>>>>>> 07b65631
   }
 }
 
@@ -3649,11 +3563,7 @@
   }
 
   getTriggerMessage(pokemon: Pokemon, abilityName: string, ...args: any[]): string {
-<<<<<<< HEAD
-    return i18next.t("abilityTriggers:postFaintHpDamage", { pokemonNameWithAffix: getPokemonNameWithAffix(pokemon), abilityName: abilityName });
-=======
     return i18next.t("abilityTriggers:postFaintHpDamage", { pokemonNameWithAffix: getPokemonNameWithAffix(pokemon), abilityName });
->>>>>>> 07b65631
   }
 }
 
@@ -4011,11 +3921,7 @@
    * @returns {string} - The trigger message.
    */
   getTriggerMessage(pokemon: Pokemon, abilityName: string, ...args: any[]): string {
-<<<<<<< HEAD
-    return i18next.t("abilityTriggers:iceFaceAvoidedDamage", { pokemonName: getPokemonNameWithAffix(pokemon), abilityName: abilityName });
-=======
     return i18next.t("abilityTriggers:iceFaceAvoidedDamage", { pokemonName: getPokemonNameWithAffix(pokemon), abilityName });
->>>>>>> 07b65631
   }
 }
 
@@ -4090,11 +3996,7 @@
       pokemon.scene.setPhaseQueueSplice();
 
       let result = applyFunc(attr, passive);
-<<<<<<< HEAD
-      // TODO Remove this when promises get reworked PR#924
-=======
       // TODO Remove this when promises get reworked
->>>>>>> 07b65631
       if (result instanceof Promise) {
         result = await result;
       }
