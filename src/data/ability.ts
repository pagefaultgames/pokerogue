import Pokemon, { HitResult, PlayerPokemon, PokemonMove } from "../field/pokemon";
import { Type } from "./type";
import { Constructor } from "#app/utils";
import * as Utils from "../utils";
import { getPokemonNameWithAffix } from "../messages";
import { Weather, WeatherType } from "./weather";
import { BattlerTag, GroundedTag, GulpMissileTag, SemiInvulnerableTag } from "./battler-tags";
import { StatusEffect, getNonVolatileStatusEffects, getStatusEffectDescriptor, getStatusEffectHealText } from "./status-effect";
import { Gender } from "./gender";
import Move, { AttackMove, MoveCategory, MoveFlags, MoveTarget, FlinchAttr, OneHitKOAttr, HitHealAttr, allMoves, StatusMove, SelfStatusMove, VariablePowerAttr, applyMoveAttrs, IncrementMovePriorityAttr, VariableMoveTypeAttr, RandomMovesetMoveAttr, RandomMoveAttr, NaturePowerAttr, CopyMoveAttr, MoveAttr, MultiHitAttr, ChargeAttr, SacrificialAttr, SacrificialAttrOnHit, NeutralDamageAgainstFlyingTypeMultiplierAttr, FixedDamageAttr } from "./move";
import { ArenaTagSide, ArenaTrapTag } from "./arena-tag";
import { BerryModifier, PokemonHeldItemModifier } from "../modifier/modifier";
import { TerrainType } from "./terrain";
import { SpeciesFormChangeManualTrigger, SpeciesFormChangeRevertWeatherFormTrigger, SpeciesFormChangeWeatherTrigger } from "./pokemon-forms";
import i18next from "i18next";
import { Localizable } from "#app/interfaces/locales";
import { Command } from "../ui/command-ui-handler";
import { BerryModifierType } from "#app/modifier/modifier-type";
import { getPokeballName } from "./pokeball";
import { BattlerIndex } from "#app/battle";
import { Abilities } from "#enums/abilities";
import { ArenaTagType } from "#enums/arena-tag-type";
import { BattlerTagType } from "#enums/battler-tag-type";
import { Moves } from "#enums/moves";
import { Species } from "#enums/species";
import { Stat, type BattleStat, type EffectiveStat, BATTLE_STATS, EFFECTIVE_STATS, getStatKey } from "#app/enums/stat";
import { MovePhase } from "#app/phases/move-phase";
import { PokemonHealPhase } from "#app/phases/pokemon-heal-phase";
import { ShowAbilityPhase } from "#app/phases/show-ability-phase";
import { StatStageChangePhase } from "#app/phases/stat-stage-change-phase";
import BattleScene from "#app/battle-scene";

export class Ability implements Localizable {
  public id: Abilities;

  private nameAppend: string;
  public name: string;
  public description: string;
  public generation: integer;
  public isBypassFaint: boolean;
  public isIgnorable: boolean;
  public attrs: AbAttr[];
  public conditions: AbAttrCondition[];

  constructor(id: Abilities, generation: integer) {
    this.id = id;

    this.nameAppend = "";
    this.generation = generation;
    this.attrs = [];
    this.conditions = [];

    this.localize();
  }

  localize(): void {
    const i18nKey = Abilities[this.id].split("_").filter(f => f).map((f, i) => i ? `${f[0]}${f.slice(1).toLowerCase()}` : f.toLowerCase()).join("") as string;

    this.name = this.id ? `${i18next.t(`ability:${i18nKey}.name`) as string}${this.nameAppend}` : "";
    this.description = this.id ? i18next.t(`ability:${i18nKey}.description`) as string : "";
  }

  /**
   * Get all ability attributes that match `attrType`
   * @param attrType any attribute that extends {@linkcode AbAttr}
   * @returns Array of attributes that match `attrType`, Empty Array if none match.
   */
  getAttrs<T extends AbAttr>(attrType: Constructor<T> ): T[] {
    return this.attrs.filter((a): a is T => a instanceof attrType);
  }

  /**
   * Check if an ability has an attribute that matches `attrType`
   * @param attrType any attribute that extends {@linkcode AbAttr}
   * @returns true if the ability has attribute `attrType`
   */
  hasAttr<T extends AbAttr>(attrType: Constructor<T>): boolean {
    return this.attrs.some((attr) => attr instanceof attrType);
  }

  attr<T extends Constructor<AbAttr>>(AttrType: T, ...args: ConstructorParameters<T>): Ability {
    const attr = new AttrType(...args);
    this.attrs.push(attr);

    return this;
  }

  conditionalAttr<T extends Constructor<AbAttr>>(condition: AbAttrCondition, AttrType: T, ...args: ConstructorParameters<T>): Ability {
    const attr = new AttrType(...args);
    attr.addCondition(condition);
    this.attrs.push(attr);

    return this;
  }

  bypassFaint(): Ability {
    this.isBypassFaint = true;
    return this;
  }

  ignorable(): Ability {
    this.isIgnorable = true;
    return this;
  }

  condition(condition: AbAttrCondition): Ability {
    this.conditions.push(condition);

    return this;
  }

  partial(): this {
    this.nameAppend += " (P)";
    return this;
  }

  unimplemented(): this {
    this.nameAppend += " (N)";
    return this;
  }
}

type AbAttrApplyFunc<TAttr extends AbAttr> = (attr: TAttr, passive: boolean) => boolean | Promise<boolean>;
type AbAttrCondition = (pokemon: Pokemon) => boolean;

type PokemonAttackCondition = (user: Pokemon | null, target: Pokemon | null, move: Move) => boolean;
type PokemonDefendCondition = (target: Pokemon, user: Pokemon, move: Move) => boolean;
type PokemonStatStageChangeCondition = (target: Pokemon, statsChanged: BattleStat[], stages: number) => boolean;

export abstract class AbAttr {
  public showAbility: boolean;
  private extraCondition: AbAttrCondition;

  constructor(showAbility: boolean = true) {
    this.showAbility = showAbility;
  }

  apply(pokemon: Pokemon, passive: boolean, simulated: boolean, cancelled: Utils.BooleanHolder | null, args: any[]): boolean | Promise<boolean> {
    return false;
  }

  getTriggerMessage(_pokemon: Pokemon, _abilityName: string, ..._args: any[]): string | null {
    return null;
  }

  getCondition(): AbAttrCondition | null {
    return this.extraCondition || null;
  }

  addCondition(condition: AbAttrCondition): AbAttr {
    this.extraCondition = condition;
    return this;
  }
}

export class BlockRecoilDamageAttr extends AbAttr {
  apply(pokemon: Pokemon, passive: boolean, simulated: boolean, cancelled: Utils.BooleanHolder, args: any[]): boolean {
    cancelled.value = true;

    return true;
  }

  getTriggerMessage(pokemon: Pokemon, abilityName: string, ...args: any[]) {
    return i18next.t("abilityTriggers:blockRecoilDamage", {pokemonName: getPokemonNameWithAffix(pokemon), abilityName: abilityName});
  }
}

export class DoubleBattleChanceAbAttr extends AbAttr {
  constructor() {
    super(false);
  }

  apply(pokemon: Pokemon, passive: boolean, simulated: boolean, cancelled: Utils.BooleanHolder, args: any[]): boolean {
    const doubleChance = (args[0] as Utils.IntegerHolder);
    doubleChance.value = Math.max(doubleChance.value / 2, 1);
    return true;
  }
}

export class PostBattleInitAbAttr extends AbAttr {
  applyPostBattleInit(pokemon: Pokemon, passive: boolean, simulated: boolean, args: any[]): boolean | Promise<boolean> {
    return false;
  }
}

export class PostBattleInitFormChangeAbAttr extends PostBattleInitAbAttr {
  private formFunc: (p: Pokemon) => integer;

  constructor(formFunc: ((p: Pokemon) => integer)) {
    super(true);

    this.formFunc = formFunc;
  }

  applyPostBattleInit(pokemon: Pokemon, passive: boolean, simulated: boolean, args: any[]): boolean {
    const formIndex = this.formFunc(pokemon);
    if (formIndex !== pokemon.formIndex && !simulated) {
      return pokemon.scene.triggerPokemonFormChange(pokemon, SpeciesFormChangeManualTrigger, false);
    }

    return false;
  }
}

export class PostBattleInitStatStageChangeAbAttr extends PostBattleInitAbAttr {
  private stats: BattleStat[];
  private stages: number;
  private selfTarget: boolean;

  constructor(stats: BattleStat[], stages: number, selfTarget?: boolean) {
    super();

    this.stats = stats;
    this.stages = stages;
    this.selfTarget = !!selfTarget;
  }

  applyPostBattleInit(pokemon: Pokemon, passive: boolean, simulated: boolean, args: any[]): boolean {
    const statStageChangePhases: StatStageChangePhase[] = [];

    if (!simulated) {
      if (this.selfTarget) {
        statStageChangePhases.push(new StatStageChangePhase(pokemon.scene, pokemon.getBattlerIndex(), true, this.stats, this.stages));
      } else {
        for (const opponent of pokemon.getOpponents()) {
          statStageChangePhases.push(new StatStageChangePhase(pokemon.scene, opponent.getBattlerIndex(), false, this.stats, this.stages));
        }
      }

      for (const statStageChangePhase of statStageChangePhases) {
        if (!this.selfTarget && !statStageChangePhase.getPokemon()?.summonData) {
          pokemon.scene.pushPhase(statStageChangePhase);
        } else { // TODO: This causes the ability bar to be shown at the wrong time
          pokemon.scene.unshiftPhase(statStageChangePhase);
        }
      }
    }

    return true;
  }
}

type PreDefendAbAttrCondition = (pokemon: Pokemon, attacker: Pokemon, move: Move) => boolean;

export class PreDefendAbAttr extends AbAttr {
  applyPreDefend(pokemon: Pokemon, passive: boolean, simulated: boolean, attacker: Pokemon, move: Move | null, cancelled: Utils.BooleanHolder | null, args: any[]): boolean | Promise<boolean> {
    return false;
  }
}

export class PreDefendFullHpEndureAbAttr extends PreDefendAbAttr {
  applyPreDefend(pokemon: Pokemon, passive: boolean, simulated: boolean, attacker: Pokemon, move: Move, cancelled: Utils.BooleanHolder, args: any[]): boolean {
    if (pokemon.isFullHp()
        && pokemon.getMaxHp() > 1 //Checks if pokemon has wonder_guard (which forces 1hp)
        && (args[0] as Utils.NumberHolder).value >= pokemon.hp) { //Damage >= hp
      return simulated || pokemon.addTag(BattlerTagType.STURDY, 1);
    }

    return false;
  }
}

export class BlockItemTheftAbAttr extends AbAttr {
  apply(pokemon: Pokemon, passive: boolean, simulated: boolean, cancelled: Utils.BooleanHolder, args: any[]): boolean {
    cancelled.value = true;

    return true;
  }

  getTriggerMessage(pokemon: Pokemon, abilityName: string, ...args: any[]) {
    return i18next.t("abilityTriggers:blockItemTheft", {
      pokemonNameWithAffix: getPokemonNameWithAffix(pokemon),
      abilityName
    });
  }
}

export class StabBoostAbAttr extends AbAttr {
  apply(pokemon: Pokemon, passive: boolean, simulated: boolean, cancelled: Utils.BooleanHolder, args: any[]): boolean {
    if ((args[0] as Utils.NumberHolder).value > 1) {
      (args[0] as Utils.NumberHolder).value += 0.5;
      return true;
    }

    return false;
  }
}

export class ReceivedMoveDamageMultiplierAbAttr extends PreDefendAbAttr {
  protected condition: PokemonDefendCondition;
  private damageMultiplier: number;

  constructor(condition: PokemonDefendCondition, damageMultiplier: number) {
    super();

    this.condition = condition;
    this.damageMultiplier = damageMultiplier;
  }

  applyPreDefend(pokemon: Pokemon, passive: boolean, simulated: boolean, attacker: Pokemon, move: Move, cancelled: Utils.BooleanHolder, args: any[]): boolean {
    if (this.condition(pokemon, attacker, move)) {
      (args[0] as Utils.NumberHolder).value = Utils.toDmgValue((args[0] as Utils.NumberHolder).value * this.damageMultiplier);

      return true;
    }

    return false;
  }
}

export class ReceivedTypeDamageMultiplierAbAttr extends ReceivedMoveDamageMultiplierAbAttr {
  constructor(moveType: Type, damageMultiplier: number) {
    super((target, user, move) => user.getMoveType(move) === moveType, damageMultiplier);
  }
}

/**
 * Determines whether a Pokemon is immune to a move because of an ability.
 * @extends PreDefendAbAttr
 * @see {@linkcode applyPreDefend}
 * @see {@linkcode getCondition}
 */
export class TypeImmunityAbAttr extends PreDefendAbAttr {
  private immuneType: Type | null;
  private condition: AbAttrCondition | null;

  constructor(immuneType: Type | null, condition?: AbAttrCondition) {
    super();

    this.immuneType = immuneType;
    this.condition = condition ?? null;
  }

  /**
   * Applies immunity if this ability grants immunity to the type of the given move.
   * @param pokemon {@linkcode Pokemon} The defending Pokemon.
   * @param passive - Whether the ability is passive.
   * @param attacker {@linkcode Pokemon} The attacking Pokemon.
   * @param move {@linkcode Move} The attacking move.
   * @param cancelled {@linkcode Utils.BooleanHolder} - A holder for a boolean value indicating if the move was cancelled.
   * @param args [0] {@linkcode Utils.NumberHolder} gets set to 0 if move is immuned by an ability.
   * @param args [1] - Whether the move is simulated.
   */
  applyPreDefend(pokemon: Pokemon, passive: boolean, simulated: boolean, attacker: Pokemon, move: Move, cancelled: Utils.BooleanHolder, args: any[]): boolean {
    // Field moves should ignore immunity
    if ([ MoveTarget.BOTH_SIDES, MoveTarget.ENEMY_SIDE, MoveTarget.USER_SIDE ].includes(move.moveTarget)) {
      return false;
    }
    if (attacker !== pokemon && attacker.getMoveType(move) === this.immuneType) {
      (args[0] as Utils.NumberHolder).value = 0;
      return true;
    }
    return false;
  }

  override getCondition(): AbAttrCondition | null {
    return this.condition;
  }
}

export class AttackTypeImmunityAbAttr extends TypeImmunityAbAttr {
  constructor(immuneType: Type, condition?: AbAttrCondition) {
    super(immuneType, condition);
  }

  /**
   * Applies immunity if the move used is not a status move.
   * Type immunity abilities that do not give additional benefits (HP recovery, stat boosts, etc) are not immune to status moves of the type
   * Example: Levitate
   */
  applyPreDefend(pokemon: Pokemon, passive: boolean, simulated: boolean, attacker: Pokemon, move: Move, cancelled: Utils.BooleanHolder, args: any[]): boolean {
    // this is a hacky way to fix the Levitate/Thousand Arrows interaction, but it works for now...
    if (move.category !== MoveCategory.STATUS && !move.hasAttr(NeutralDamageAgainstFlyingTypeMultiplierAttr)) {
      return super.applyPreDefend(pokemon, passive, simulated, attacker, move, cancelled, args);
    }
    return false;
  }
}

export class TypeImmunityHealAbAttr extends TypeImmunityAbAttr {
  constructor(immuneType: Type) {
    super(immuneType);
  }

  applyPreDefend(pokemon: Pokemon, passive: boolean, simulated: boolean, attacker: Pokemon, move: Move, cancelled: Utils.BooleanHolder, args: any[]): boolean {
    const ret = super.applyPreDefend(pokemon, passive, simulated, attacker, move, cancelled, args);

    if (ret) {
      if (!pokemon.isFullHp() && !simulated) {
        const abilityName = (!passive ? pokemon.getAbility() : pokemon.getPassiveAbility()).name;
        pokemon.scene.unshiftPhase(new PokemonHealPhase(pokemon.scene, pokemon.getBattlerIndex(),
          Utils.toDmgValue(pokemon.getMaxHp() / 4), i18next.t("abilityTriggers:typeImmunityHeal", { pokemonNameWithAffix: getPokemonNameWithAffix(pokemon), abilityName }), true));
        cancelled.value = true; // Suppresses "No Effect" message
      }
      return true;
    }

    return false;
  }
}

class TypeImmunityStatStageChangeAbAttr extends TypeImmunityAbAttr {
  private stat: BattleStat;
  private stages: number;

  constructor(immuneType: Type, stat: BattleStat, stages: number, condition?: AbAttrCondition) {
    super(immuneType, condition);

    this.stat = stat;
    this.stages = stages;
  }

  applyPreDefend(pokemon: Pokemon, passive: boolean, simulated: boolean, attacker: Pokemon, move: Move, cancelled: Utils.BooleanHolder, args: any[]): boolean {
    const ret = super.applyPreDefend(pokemon, passive, simulated, attacker, move, cancelled, args);

    if (ret) {
      cancelled.value = true; // Suppresses "No Effect" message
      if (!simulated) {
        pokemon.scene.unshiftPhase(new StatStageChangePhase(pokemon.scene, pokemon.getBattlerIndex(), true, [ this.stat ], this.stages));
      }
    }

    return ret;
  }
}

class TypeImmunityAddBattlerTagAbAttr extends TypeImmunityAbAttr {
  private tagType: BattlerTagType;
  private turnCount: integer;

  constructor(immuneType: Type, tagType: BattlerTagType, turnCount: integer, condition?: AbAttrCondition) {
    super(immuneType, condition);

    this.tagType = tagType;
    this.turnCount = turnCount;
  }

  applyPreDefend(pokemon: Pokemon, passive: boolean, simulated: boolean, attacker: Pokemon, move: Move, cancelled: Utils.BooleanHolder, args: any[]): boolean {
    const ret = super.applyPreDefend(pokemon, passive, simulated, attacker, move, cancelled, args);

    if (ret) {
      cancelled.value = true; // Suppresses "No Effect" message
      if (!simulated) {
        pokemon.addTag(this.tagType, this.turnCount, undefined, pokemon.id);
      }
    }

    return ret;
  }
}

export class NonSuperEffectiveImmunityAbAttr extends TypeImmunityAbAttr {
  constructor(condition?: AbAttrCondition) {
    super(null, condition);
  }

  applyPreDefend(pokemon: Pokemon, passive: boolean, simulated: boolean, attacker: Pokemon, move: Move, cancelled: Utils.BooleanHolder, args: any[]): boolean {
    if (move instanceof AttackMove && pokemon.getAttackTypeEffectiveness(attacker.getMoveType(move), attacker) < 2) {
      cancelled.value = true; // Suppresses "No Effect" message
      (args[0] as Utils.NumberHolder).value = 0;
      return true;
    }

    return false;
  }

  getTriggerMessage(pokemon: Pokemon, abilityName: string, ...args: any[]): string {
    return i18next.t("abilityTriggers:nonSuperEffectiveImmunity", {
      pokemonNameWithAffix: getPokemonNameWithAffix(pokemon),
      abilityName
    });
  }
}

/**
 * Attribute implementing the effects of {@link https://bulbapedia.bulbagarden.net/wiki/Tera_Shell_(Ability) | Tera Shell}
 * When the source is at full HP, incoming attacks will have a maximum 0.5x type effectiveness multiplier.
 * @extends PreDefendAbAttr
 */
export class FullHpResistTypeAbAttr extends PreDefendAbAttr {
  /**
   * Reduces a type multiplier to 0.5 if the source is at full HP.
   * @param pokemon {@linkcode Pokemon} the Pokemon with this ability
   * @param passive n/a
   * @param simulated n/a (this doesn't change game state)
   * @param attacker n/a
   * @param move {@linkcode Move} the move being used on the source
   * @param cancelled n/a
   * @param args `[0]` a container for the move's current type effectiveness multiplier
   * @returns `true` if the move's effectiveness is reduced; `false` otherwise
   */
  applyPreDefend(pokemon: Pokemon, passive: boolean, simulated: boolean, attacker: Pokemon, move: Move | null, cancelled: Utils.BooleanHolder | null, args: any[]): boolean | Promise<boolean> {
    const typeMultiplier = args[0];
    if (!(typeMultiplier && typeMultiplier instanceof Utils.NumberHolder)) {
      return false;
    }

    if (move && move.hasAttr(FixedDamageAttr)) {
      return false;
    }

    if (pokemon.isFullHp() && typeMultiplier.value > 0.5) {
      typeMultiplier.value = 0.5;
      return true;
    }
    return false;
  }

  getTriggerMessage(pokemon: Pokemon, abilityName: string, ...args: any[]): string {
    return i18next.t("abilityTriggers:fullHpResistType", {
      pokemonNameWithAffix: getPokemonNameWithAffix(pokemon)
    });
  }
}

export class PostDefendAbAttr extends AbAttr {
  applyPostDefend(pokemon: Pokemon, passive: boolean, simulated: boolean, attacker: Pokemon, move: Move, hitResult: HitResult | null, args: any[]): boolean | Promise<boolean> {
    return false;
  }
}

/**
 * Applies the effects of Gulp Missile when the user is hit by an attack.
 * @extends PostDefendAbAttr
 */
export class PostDefendGulpMissileAbAttr extends PostDefendAbAttr {
  constructor() {
    super(true);
  }

  /**
   * Damages the attacker and triggers the secondary effect based on the form or the BattlerTagType.
   * @param {Pokemon} pokemon - The defending Pokemon.
   * @param passive - n/a
   * @param {Pokemon} attacker - The attacking Pokemon.
   * @param {Move} move - The move being used.
   * @param {HitResult} hitResult - n/a
   * @param {any[]} args - n/a
   * @returns Whether the effects of the ability are applied.
   */
  applyPostDefend(pokemon: Pokemon, passive: boolean, simulated: boolean, attacker: Pokemon, move: Move, hitResult: HitResult, args: any[]): boolean | Promise<boolean> {
    const battlerTag = pokemon.getTag(GulpMissileTag);
    if (!battlerTag || move.category === MoveCategory.STATUS || pokemon.getTag(SemiInvulnerableTag)) {
      return false;
    }

    if (simulated) {
      return true;
    }

    const cancelled = new Utils.BooleanHolder(false);
    applyAbAttrs(BlockNonDirectDamageAbAttr, attacker, cancelled);

    if (!cancelled.value) {
      attacker.damageAndUpdate(Math.max(1, Math.floor(attacker.getMaxHp() / 4)), HitResult.OTHER);
    }

    if (battlerTag.tagType === BattlerTagType.GULP_MISSILE_ARROKUDA) {
      pokemon.scene.unshiftPhase(new StatStageChangePhase(pokemon.scene, attacker.getBattlerIndex(), false, [ Stat.DEF ], -1));
    } else {
      attacker.trySetStatus(StatusEffect.PARALYSIS, true, pokemon);
    }

    pokemon.removeTag(battlerTag.tagType);
    return true;
  }
}

export class FieldPriorityMoveImmunityAbAttr extends PreDefendAbAttr {
  applyPreDefend(pokemon: Pokemon, passive: boolean, simulated: boolean, attacker: Pokemon, move: Move, cancelled: Utils.BooleanHolder, args: any[]): boolean {
    const attackPriority = new Utils.IntegerHolder(move.priority);
    applyMoveAttrs(IncrementMovePriorityAttr, attacker, null, move, attackPriority);
    applyAbAttrs(ChangeMovePriorityAbAttr, attacker, null, simulated, move, attackPriority);

    if (move.moveTarget === MoveTarget.USER || move.moveTarget === MoveTarget.NEAR_ALLY) {
      return false;
    }

    if (attackPriority.value > 0 && !move.isMultiTarget()) {
      cancelled.value = true;
      return true;
    }

    return false;
  }
}

export class PostStatStageChangeAbAttr extends AbAttr {
  applyPostStatStageChange(pokemon: Pokemon, simulated: boolean, statsChanged: BattleStat[], stagesChanged: integer, selfTarget: boolean, args: any[]): boolean | Promise<boolean> {
    return false;
  }
}

export class MoveImmunityAbAttr extends PreDefendAbAttr {
  private immuneCondition: PreDefendAbAttrCondition;

  constructor(immuneCondition: PreDefendAbAttrCondition) {
    super(true);

    this.immuneCondition = immuneCondition;
  }

  applyPreDefend(pokemon: Pokemon, passive: boolean, simulated: boolean, attacker: Pokemon, move: Move, cancelled: Utils.BooleanHolder, args: any[]): boolean {
    if (this.immuneCondition(pokemon, attacker, move)) {
      cancelled.value = true;
      return true;
    }

    return false;
  }

  getTriggerMessage(pokemon: Pokemon, abilityName: string, ...args: any[]): string {
    return i18next.t("abilityTriggers:moveImmunity", { pokemonNameWithAffix: getPokemonNameWithAffix(pokemon) });
  }
}

/**
 * Reduces the accuracy of status moves used against the Pokémon with this ability to 50%.
 * Used by Wonder Skin.
 *
 * @extends PreDefendAbAttr
 */
export class WonderSkinAbAttr extends PreDefendAbAttr {
  applyPreDefend(pokemon: Pokemon, passive: boolean, simulated: boolean, attacker: Pokemon, move: Move, cancelled: Utils.BooleanHolder, args: any[]): boolean {
    const moveAccuracy = args[0] as Utils.NumberHolder;
    if (move.category === MoveCategory.STATUS && moveAccuracy.value >= 50) {
      moveAccuracy.value = 50;
      return true;
    }

    return false;
  }
}

export class MoveImmunityStatStageChangeAbAttr extends MoveImmunityAbAttr {
  private stat: BattleStat;
  private stages: number;

  constructor(immuneCondition: PreDefendAbAttrCondition, stat: BattleStat, stages: number) {
    super(immuneCondition);
    this.stat = stat;
    this.stages = stages;
  }

  applyPreDefend(pokemon: Pokemon, passive: boolean, simulated: boolean, attacker: Pokemon, move: Move, cancelled: Utils.BooleanHolder, args: any[]): boolean {
    const ret = super.applyPreDefend(pokemon, passive, simulated, attacker, move, cancelled, args);
    if (ret && !simulated) {
      pokemon.scene.unshiftPhase(new StatStageChangePhase(pokemon.scene, pokemon.getBattlerIndex(), true, [ this.stat ], this.stages));
    }

    return ret;
  }
}
/**
 * Class for abilities that make drain moves deal damage to user instead of healing them.
 * @extends PostDefendAbAttr
 * @see {@linkcode applyPostDefend}
 */
export class ReverseDrainAbAttr extends PostDefendAbAttr {
  /**
   * Determines if a damage and draining move was used to check if this ability should stop the healing.
   * Examples include: Absorb, Draining Kiss, Bitter Blade, etc.
   * Also displays a message to show this ability was activated.
   * @param pokemon {@linkcode Pokemon} with this ability
   * @param passive N/A
   * @param attacker {@linkcode Pokemon} that is attacking this Pokemon
   * @param move {@linkcode PokemonMove} that is being used
   * @param hitResult N/A
   * @args N/A
   * @returns true if healing should be reversed on a healing move, false otherwise.
   */
  applyPostDefend(pokemon: Pokemon, passive: boolean, simulated: boolean, attacker: Pokemon, move: Move, hitResult: HitResult, args: any[]): boolean {
    if (move.hasAttr(HitHealAttr)) {
      if (!simulated) {
        pokemon.scene.queueMessage(i18next.t("abilityTriggers:reverseDrain", { pokemonNameWithAffix: getPokemonNameWithAffix(attacker) }));
      }
      return true;
    }
    return false;
  }
}

export class PostDefendStatStageChangeAbAttr extends PostDefendAbAttr {
  private condition: PokemonDefendCondition;
  private stat: BattleStat;
  private stages: number;
  private selfTarget: boolean;
  private allOthers: boolean;

  constructor(condition: PokemonDefendCondition, stat: BattleStat, stages: number, selfTarget: boolean = true, allOthers: boolean = false) {
    super(true);

    this.condition = condition;
    this.stat = stat;
    this.stages = stages;
    this.selfTarget = selfTarget;
    this.allOthers = allOthers;
  }

  applyPostDefend(pokemon: Pokemon, passive: boolean, simulated: boolean, attacker: Pokemon, move: Move, hitResult: HitResult, args: any[]): boolean {
    if (this.condition(pokemon, attacker, move)) {
      if (simulated) {
        return true;
      }

      if (this.allOthers) {
        const otherPokemon = pokemon.getAlly() ? pokemon.getOpponents().concat([ pokemon.getAlly() ]) : pokemon.getOpponents();
        for (const other of otherPokemon) {
          other.scene.unshiftPhase(new StatStageChangePhase(other.scene, (other).getBattlerIndex(), false, [ this.stat ], this.stages));
        }
        return true;
      }
      pokemon.scene.unshiftPhase(new StatStageChangePhase(pokemon.scene, (this.selfTarget ? pokemon : attacker).getBattlerIndex(), this.selfTarget, [ this.stat ], this.stages));
      return true;
    }

    return false;
  }
}

export class PostDefendHpGatedStatStageChangeAbAttr extends PostDefendAbAttr {
  private condition: PokemonDefendCondition;
  private hpGate: number;
  private stats: BattleStat[];
  private stages: number;
  private selfTarget: boolean;

  constructor(condition: PokemonDefendCondition, hpGate: number, stats: BattleStat[], stages: number, selfTarget: boolean = true) {
    super(true);

    this.condition = condition;
    this.hpGate = hpGate;
    this.stats = stats;
    this.stages = stages;
    this.selfTarget = selfTarget;
  }

  applyPostDefend(pokemon: Pokemon, passive: boolean, simulated: boolean, attacker: Pokemon, move: Move, hitResult: HitResult, args: any[]): boolean {
    const hpGateFlat: integer = Math.ceil(pokemon.getMaxHp() * this.hpGate);
    const lastAttackReceived = pokemon.turnData.attacksReceived[pokemon.turnData.attacksReceived.length - 1];
    const damageReceived = lastAttackReceived?.damage || 0;

    if (this.condition(pokemon, attacker, move) && (pokemon.hp <= hpGateFlat && (pokemon.hp + damageReceived) > hpGateFlat)) {
      if (!simulated ) {
        pokemon.scene.unshiftPhase(new StatStageChangePhase(pokemon.scene, (this.selfTarget ? pokemon : attacker).getBattlerIndex(), true, this.stats, this.stages));
      }
      return true;
    }

    return false;
  }
}

export class PostDefendApplyArenaTrapTagAbAttr extends PostDefendAbAttr {
  private condition: PokemonDefendCondition;
  private tagType: ArenaTagType;

  constructor(condition: PokemonDefendCondition, tagType: ArenaTagType) {
    super(true);

    this.condition = condition;
    this.tagType = tagType;
  }

  applyPostDefend(pokemon: Pokemon, passive: boolean, simulated: boolean, attacker: Pokemon, move: Move, hitResult: HitResult, args: any[]): boolean {
    if (this.condition(pokemon, attacker, move)) {
      const tag = pokemon.scene.arena.getTag(this.tagType) as ArenaTrapTag;
      if (!pokemon.scene.arena.getTag(this.tagType) || tag.layers < tag.maxLayers) {
        if (!simulated) {
          pokemon.scene.arena.addTag(this.tagType, 0, undefined, pokemon.id, pokemon.isPlayer() ? ArenaTagSide.ENEMY : ArenaTagSide.PLAYER);
        }
        return true;
      }
    }
    return false;
  }
}

export class PostDefendApplyBattlerTagAbAttr extends PostDefendAbAttr {
  private condition: PokemonDefendCondition;
  private tagType: BattlerTagType;
  constructor(condition: PokemonDefendCondition, tagType: BattlerTagType) {
    super(true);

    this.condition = condition;
    this.tagType = tagType;
  }

  applyPostDefend(pokemon: Pokemon, passive: boolean, simulated: boolean, attacker: Pokemon, move: Move, hitResult: HitResult, args: any[]): boolean {
    if (this.condition(pokemon, attacker, move)) {
      if (!pokemon.getTag(this.tagType) && !simulated) {
        pokemon.addTag(this.tagType, undefined, undefined, pokemon.id);
        pokemon.scene.queueMessage(i18next.t("abilityTriggers:windPowerCharged", { pokemonName: getPokemonNameWithAffix(pokemon), moveName: move.name }));
      }
      return true;
    }
    return false;
  }
}

export class PostDefendTypeChangeAbAttr extends PostDefendAbAttr {
  applyPostDefend(pokemon: Pokemon, passive: boolean, simulated: boolean, attacker: Pokemon, move: Move, hitResult: HitResult, args: any[]): boolean {
    if (hitResult < HitResult.NO_EFFECT) {
      if (simulated) {
        return true;
      }
      const type = attacker.getMoveType(move);
      const pokemonTypes = pokemon.getTypes(true);
      if (pokemonTypes.length !== 1 || pokemonTypes[0] !== type) {
        pokemon.summonData.types = [ type ];
        return true;
      }
    }

    return false;
  }

  getTriggerMessage(pokemon: Pokemon, abilityName: string, ...args: any[]): string {
    return i18next.t("abilityTriggers:postDefendTypeChange", {
      pokemonNameWithAffix: getPokemonNameWithAffix(pokemon),
      abilityName,
      typeName: i18next.t(`pokemonInfo:Type.${Type[pokemon.getTypes(true)[0]]}`)
    });
  }
}

export class PostDefendTerrainChangeAbAttr extends PostDefendAbAttr {
  private terrainType: TerrainType;

  constructor(terrainType: TerrainType) {
    super();

    this.terrainType = terrainType;
  }

  applyPostDefend(pokemon: Pokemon, passive: boolean, simulated: boolean, attacker: Pokemon, move: Move, hitResult: HitResult, args: any[]): boolean {
    if (hitResult < HitResult.NO_EFFECT) {
      if (simulated) {
        return pokemon.scene.arena.terrain?.terrainType !== (this.terrainType || undefined);
      } else {
        return pokemon.scene.arena.trySetTerrain(this.terrainType, true);
      }
    }

    return false;
  }
}

export class PostDefendContactApplyStatusEffectAbAttr extends PostDefendAbAttr {
  public chance: integer;
  private effects: StatusEffect[];

  constructor(chance: integer, ...effects: StatusEffect[]) {
    super();

    this.chance = chance;
    this.effects = effects;
  }

  applyPostDefend(pokemon: Pokemon, passive: boolean, simulated: boolean, attacker: Pokemon, move: Move, hitResult: HitResult, args: any[]): boolean {
    if (move.checkFlag(MoveFlags.MAKES_CONTACT, attacker, pokemon) && !attacker.status && (this.chance === -1 || pokemon.randSeedInt(100) < this.chance)) {
      const effect = this.effects.length === 1 ? this.effects[0] : this.effects[pokemon.randSeedInt(this.effects.length)];
      if (simulated) {
        return attacker.canSetStatus(effect, true, false, pokemon);
      } else {
        return attacker.trySetStatus(effect, true, pokemon);
      }
    }

    return false;
  }
}

export class EffectSporeAbAttr extends PostDefendContactApplyStatusEffectAbAttr {
  constructor() {
    super(10, StatusEffect.POISON, StatusEffect.PARALYSIS, StatusEffect.SLEEP);
  }

  applyPostDefend(pokemon: Pokemon, passive: boolean, simulated: boolean, attacker: Pokemon, move: Move, hitResult: HitResult, args: any[]): boolean {
    if (attacker.hasAbility(Abilities.OVERCOAT) || attacker.isOfType(Type.GRASS)) {
      return false;
    }
    return super.applyPostDefend(pokemon, passive, simulated, attacker, move, hitResult, args);
  }
}

export class PostDefendContactApplyTagChanceAbAttr extends PostDefendAbAttr {
  private chance: integer;
  private tagType: BattlerTagType;
  private turnCount: integer | undefined;

  constructor(chance: integer, tagType: BattlerTagType, turnCount?: integer) {
    super();

    this.tagType = tagType;
    this.chance = chance;
    this.turnCount = turnCount;
  }

  applyPostDefend(pokemon: Pokemon, passive: boolean, simulated: boolean, attacker: Pokemon, move: Move, hitResult: HitResult, args: any[]): boolean {
    if (move.checkFlag(MoveFlags.MAKES_CONTACT, attacker, pokemon) && pokemon.randSeedInt(100) < this.chance) {
      if (simulated) {
        return attacker.canAddTag(this.tagType);
      } else {
        return attacker.addTag(this.tagType, this.turnCount, move.id, attacker.id);
      }
    }

    return false;
  }
}

export class PostDefendCritStatStageChangeAbAttr extends PostDefendAbAttr {
  private stat: BattleStat;
  private stages: number;

  constructor(stat: BattleStat, stages: number) {
    super();

    this.stat = stat;
    this.stages = stages;
  }

  applyPostDefend(pokemon: Pokemon, passive: boolean, simulated: boolean, attacker: Pokemon, move: Move, hitResult: HitResult, args: any[]): boolean {
    if (!simulated) {
      pokemon.scene.unshiftPhase(new StatStageChangePhase(pokemon.scene, pokemon.getBattlerIndex(), true, [ this.stat ], this.stages));
    }

    return true;
  }

  getCondition(): AbAttrCondition {
    return (pokemon: Pokemon) => pokemon.turnData.attacksReceived.length !== 0 && pokemon.turnData.attacksReceived[pokemon.turnData.attacksReceived.length - 1].critical;
  }
}

export class PostDefendContactDamageAbAttr extends PostDefendAbAttr {
  private damageRatio: integer;

  constructor(damageRatio: integer) {
    super();

    this.damageRatio = damageRatio;
  }

  applyPostDefend(pokemon: Pokemon, passive: boolean, simulated: boolean, attacker: Pokemon, move: Move, hitResult: HitResult, args: any[]): boolean {
    if (!simulated && move.checkFlag(MoveFlags.MAKES_CONTACT, attacker, pokemon) && !attacker.hasAbilityWithAttr(BlockNonDirectDamageAbAttr)) {
      attacker.damageAndUpdate(Utils.toDmgValue(attacker.getMaxHp() * (1 / this.damageRatio)), HitResult.OTHER);
      attacker.turnData.damageTaken += Utils.toDmgValue(attacker.getMaxHp() * (1 / this.damageRatio));
      return true;
    }

    return false;
  }

  getTriggerMessage(pokemon: Pokemon, abilityName: string, ...args: any[]): string {
    return i18next.t("abilityTriggers:postDefendContactDamage", {
      pokemonNameWithAffix: getPokemonNameWithAffix(pokemon),
      abilityName
    });
  }
}
/**
 * @description: This ability applies the Perish Song tag to the attacking pokemon
 * and the defending pokemon if the move makes physical contact and neither pokemon
 * already has the Perish Song tag.
 * @class PostDefendPerishSongAbAttr
 * @extends {PostDefendAbAttr}
 */
export class PostDefendPerishSongAbAttr extends PostDefendAbAttr {
  private turns: integer;

  constructor(turns: integer) {
    super();

    this.turns = turns;
  }

  applyPostDefend(pokemon: Pokemon, passive: boolean, simulated: boolean, attacker: Pokemon, move: Move, hitResult: HitResult, args: any[]): boolean {
    if (move.checkFlag(MoveFlags.MAKES_CONTACT, attacker, pokemon)) {
      if (pokemon.getTag(BattlerTagType.PERISH_SONG) || attacker.getTag(BattlerTagType.PERISH_SONG)) {
        return false;
      } else {
        if (!simulated) {
          attacker.addTag(BattlerTagType.PERISH_SONG, this.turns);
          pokemon.addTag(BattlerTagType.PERISH_SONG, this.turns);
        }
        return true;
      }
    }
    return false;
  }

  getTriggerMessage(pokemon: Pokemon, abilityName: string, ...args: any[]): string {
    return i18next.t("abilityTriggers:perishBody", {pokemonName: getPokemonNameWithAffix(pokemon), abilityName: abilityName});
  }
}

export class PostDefendWeatherChangeAbAttr extends PostDefendAbAttr {
  private weatherType: WeatherType;
  protected condition: PokemonDefendCondition | null;

  constructor(weatherType: WeatherType, condition?: PokemonDefendCondition) {
    super();

    this.weatherType = weatherType;
    this.condition = condition ?? null;
  }

  applyPostDefend(pokemon: Pokemon, passive: boolean, simulated: boolean, attacker: Pokemon, move: Move, hitResult: HitResult, args: any[]): boolean {
    if (this.condition !== null && !this.condition(pokemon, attacker, move)) {
      return false;
    }
    if (!pokemon.scene.arena.weather?.isImmutable()) {
      if (simulated) {
        return pokemon.scene.arena.weather?.weatherType !== this.weatherType;
      }
      return pokemon.scene.arena.trySetWeather(this.weatherType, true);
    }

    return false;
  }
}

export class PostDefendAbilitySwapAbAttr extends PostDefendAbAttr {
  constructor() {
    super();
  }

  applyPostDefend(pokemon: Pokemon, passive: boolean, simulated: boolean, attacker: Pokemon, move: Move, hitResult: HitResult, args: any[]): boolean {
    if (move.checkFlag(MoveFlags.MAKES_CONTACT, attacker, pokemon) && !attacker.getAbility().hasAttr(UnswappableAbilityAbAttr)) {
      if (!simulated) {
        const tempAbilityId = attacker.getAbility().id;
        attacker.summonData.ability = pokemon.getAbility().id;
        pokemon.summonData.ability = tempAbilityId;
      }
      return true;
    }

    return false;
  }

  getTriggerMessage(pokemon: Pokemon, abilityName: string, ...args: any[]): string {
    return i18next.t("abilityTriggers:postDefendAbilitySwap", { pokemonNameWithAffix: getPokemonNameWithAffix(pokemon) });
  }
}

export class PostDefendAbilityGiveAbAttr extends PostDefendAbAttr {
  private ability: Abilities;

  constructor(ability: Abilities) {
    super();
    this.ability = ability;
  }

  applyPostDefend(pokemon: Pokemon, passive: boolean, simulated: boolean, attacker: Pokemon, move: Move, hitResult: HitResult, args: any[]): boolean {
    if (move.checkFlag(MoveFlags.MAKES_CONTACT, attacker, pokemon) && !attacker.getAbility().hasAttr(UnsuppressableAbilityAbAttr) && !attacker.getAbility().hasAttr(PostDefendAbilityGiveAbAttr)) {
      if (!simulated) {
        attacker.summonData.ability = this.ability;
      }

      return true;
    }

    return false;
  }

  getTriggerMessage(pokemon: Pokemon, abilityName: string, ...args: any[]): string {
    return i18next.t("abilityTriggers:postDefendAbilityGive", {
      pokemonNameWithAffix: getPokemonNameWithAffix(pokemon),
      abilityName
    });
  }
}

export class PostDefendMoveDisableAbAttr extends PostDefendAbAttr {
  private chance: integer;
  private attacker: Pokemon;
  private move: Move;

  constructor(chance: integer) {
    super();

    this.chance = chance;
  }

  applyPostDefend(pokemon: Pokemon, passive: boolean, simulated: boolean, attacker: Pokemon, move: Move, hitResult: HitResult, args: any[]): boolean {
    if (attacker.getTag(BattlerTagType.DISABLED) === null) {
      if (move.checkFlag(MoveFlags.MAKES_CONTACT, attacker, pokemon) && (this.chance === -1 || pokemon.randSeedInt(100) < this.chance) && !attacker.isMax()) {
        if (simulated) {
          return true;
        }

        this.attacker = attacker;
        this.move = move;
        this.attacker.addTag(BattlerTagType.DISABLED, 4, 0, pokemon.id);
        return true;
      }
    }
    return false;
  }
}

export class PostStatStageChangeStatStageChangeAbAttr extends PostStatStageChangeAbAttr {
  private condition: PokemonStatStageChangeCondition;
  private statsToChange: BattleStat[];
  private stages: number;

  constructor(condition: PokemonStatStageChangeCondition, statsToChange: BattleStat[], stages: number) {
    super(true);

    this.condition = condition;
    this.statsToChange = statsToChange;
    this.stages = stages;
  }

  applyPostStatStageChange(pokemon: Pokemon, simulated: boolean, statStagesChanged: BattleStat[], stagesChanged: number, selfTarget: boolean, args: any[]): boolean {
    if (this.condition(pokemon, statStagesChanged, stagesChanged) && !selfTarget) {
      if (!simulated) {
        pokemon.scene.unshiftPhase(new StatStageChangePhase(pokemon.scene, (pokemon).getBattlerIndex(), true, this.statsToChange, this.stages));
      }
      return true;
    }

    return false;
  }
}

export class PreAttackAbAttr extends AbAttr {
  applyPreAttack(pokemon: Pokemon, passive: boolean, simulated: boolean, defender: Pokemon | null, move: Move, args: any[]): boolean | Promise<boolean> {
    return false;
  }
}

/**
 * Modifies moves additional effects with multipliers, ie. Sheer Force, Serene Grace.
 * @extends AbAttr
 * @see {@linkcode apply}
 */
export class MoveEffectChanceMultiplierAbAttr extends AbAttr {
  private chanceMultiplier: number;

  constructor(chanceMultiplier: number) {
    super(true);
    this.chanceMultiplier = chanceMultiplier;
  }
  /**
   * @param args [0]: {@linkcode Utils.NumberHolder} Move additional effect chance. Has to be higher than or equal to 0.
   *             [1]: {@linkcode Moves } Move used by the ability user.
   */
  apply(pokemon: Pokemon, passive: boolean, simulated: boolean, cancelled: Utils.BooleanHolder, args: any[]): boolean {
    // Disable showAbility during getTargetBenefitScore
    this.showAbility = args[4];
    if ((args[0] as Utils.NumberHolder).value <= 0 || (args[1] as Move).id === Moves.ORDER_UP) {
      return false;
    }

    (args[0] as Utils.NumberHolder).value *= this.chanceMultiplier;
    (args[0] as Utils.NumberHolder).value = Math.min((args[0] as Utils.NumberHolder).value, 100);
    return true;

  }
}

/**
 * Sets incoming moves additional effect chance to zero, ignoring all effects from moves. ie. Shield Dust.
 * @extends PreDefendAbAttr
 * @see {@linkcode applyPreDefend}
 */
export class IgnoreMoveEffectsAbAttr extends PreDefendAbAttr {
  /**
   * @param args [0]: {@linkcode Utils.NumberHolder} Move additional effect chance.
   */
  applyPreDefend(pokemon: Pokemon, passive: boolean, simulated: boolean, attacker: Pokemon, move: Move, cancelled: Utils.BooleanHolder, args: any[]): boolean {

    if ((args[0] as Utils.NumberHolder).value <= 0) {
      return false;
    }

    (args[0] as Utils.NumberHolder).value = 0;
    return true;

  }
}

export class VariableMovePowerAbAttr extends PreAttackAbAttr {
  applyPreAttack(pokemon: Pokemon, passive: boolean, simulated: boolean, defender: Pokemon, move: Move, args: any[]): boolean {
    //const power = args[0] as Utils.NumberHolder;
    return false;
  }
}

export class FieldPreventExplosiveMovesAbAttr extends AbAttr {
  apply(pokemon: Pokemon, passive: boolean, simulated: boolean, cancelled: Utils.BooleanHolder, args: any[]): boolean | Promise<boolean> {
    cancelled.value = true;
    return true;
  }
}

/**
 * Multiplies a Stat if the checked Pokemon lacks this ability.
 * If this ability cannot stack, a BooleanHolder can be used to prevent this from stacking.
 * @see {@link applyFieldStatMultiplierAbAttrs}
 * @see {@link applyFieldStat}
 * @see {@link Utils.BooleanHolder}
 */
export class FieldMultiplyStatAbAttr extends AbAttr {
  private stat: Stat;
  private multiplier: number;
  private canStack: boolean;

  constructor(stat: Stat, multiplier: number, canStack: boolean = false) {
    super(false);

    this.stat = stat;
    this.multiplier = multiplier;
    this.canStack = canStack;
  }

  /**
   * applyFieldStat: Tries to multiply a Pokemon's Stat
   * @param pokemon {@linkcode Pokemon} the Pokemon using this ability
   * @param passive {@linkcode boolean} unused
   * @param stat {@linkcode Stat} the type of the checked stat
   * @param statValue {@linkcode Utils.NumberHolder} the value of the checked stat
   * @param checkedPokemon {@linkcode Pokemon} the Pokemon this ability is targeting
   * @param hasApplied {@linkcode Utils.BooleanHolder} whether or not another multiplier has been applied to this stat
   * @param args {any[]} unused
   * @returns true if this changed the checked stat, false otherwise.
   */
  applyFieldStat(pokemon: Pokemon, passive: boolean, simulated: boolean, stat: Stat, statValue: Utils.NumberHolder, checkedPokemon: Pokemon, hasApplied: Utils.BooleanHolder, args: any[]): boolean {
    if (!this.canStack && hasApplied.value) {
      return false;
    }

    if (this.stat === stat && checkedPokemon.getAbilityAttrs(FieldMultiplyStatAbAttr).every(attr => (attr as FieldMultiplyStatAbAttr).stat !== stat)) {
      statValue.value *= this.multiplier;
      hasApplied.value = true;
      return true;
    }
    return false;
  }

}

export class MoveTypeChangeAbAttr extends PreAttackAbAttr {
  constructor(
    private newType: Type,
    private powerMultiplier: number,
    private condition?: PokemonAttackCondition
  ) {
    super(true);
  }

  // TODO: Decouple this into two attributes (type change / power boost)
  applyPreAttack(pokemon: Pokemon, passive: boolean, simulated: boolean, defender: Pokemon, move: Move, args: any[]): boolean {
    if (this.condition && this.condition(pokemon, defender, move)) {
      if (args[0] && args[0] instanceof Utils.NumberHolder) {
        args[0].value = this.newType;
      }
      if (args[1] && args[1] instanceof Utils.NumberHolder) {
        args[1].value *= this.powerMultiplier;
      }
      return true;
    }

    return false;
  }
}

/** Ability attribute for changing a pokemon's type before using a move */
export class PokemonTypeChangeAbAttr extends PreAttackAbAttr {
  private moveType: Type;

  constructor() {
    super(true);
  }

  applyPreAttack(pokemon: Pokemon, passive: boolean, simulated: boolean, defender: Pokemon, move: Move, args: any[]): boolean {
    if (
      !pokemon.isTerastallized() &&
      move.id !== Moves.STRUGGLE &&
      /**
       * Skip moves that call other moves because these moves generate a following move that will trigger this ability attribute
       * @see {@link https://bulbapedia.bulbagarden.net/wiki/Category:Moves_that_call_other_moves}
       */
      !move.findAttr((attr) =>
        attr instanceof RandomMovesetMoveAttr ||
        attr instanceof RandomMoveAttr ||
        attr instanceof NaturePowerAttr ||
        attr instanceof CopyMoveAttr
      )
    ) {
      const moveType = pokemon.getMoveType(move);

      if (pokemon.getTypes().some((t) => t !== moveType)) {
        if (!simulated) {
          this.moveType = moveType;
          pokemon.summonData.types = [moveType];
          pokemon.updateInfo();
        }

        return true;
      }
    }

    return false;
  }

  getTriggerMessage(pokemon: Pokemon, abilityName: string, ...args: any[]): string {
    return i18next.t("abilityTriggers:pokemonTypeChange", {
      pokemonNameWithAffix: getPokemonNameWithAffix(pokemon),
      moveType: i18next.t(`pokemonInfo:Type.${Type[this.moveType]}`),
    });
  }
}

/**
 * Class for abilities that convert single-strike moves to two-strike moves (i.e. Parental Bond).
 * @param damageMultiplier the damage multiplier for the second strike, relative to the first.
 */
export class AddSecondStrikeAbAttr extends PreAttackAbAttr {
  private damageMultiplier: number;

  constructor(damageMultiplier: number) {
    super(false);

    this.damageMultiplier = damageMultiplier;
  }

  /**
   * Determines whether this attribute can apply to a given move.
   * @param {Move} move the move to which this attribute may apply
   * @param numTargets the number of {@linkcode Pokemon} targeted by this move
   * @returns true if the attribute can apply to the move, false otherwise
   */
  canApplyPreAttack(move: Move, numTargets: integer): boolean {
    /**
     * Parental Bond cannot apply to multi-hit moves, charging moves, or
     * moves that cause the user to faint.
     */
    const exceptAttrs: Constructor<MoveAttr>[] = [
      MultiHitAttr,
      ChargeAttr,
      SacrificialAttr,
      SacrificialAttrOnHit
    ];

    /** Parental Bond cannot apply to these specific moves */
    const exceptMoves: Moves[] = [
      Moves.FLING,
      Moves.UPROAR,
      Moves.ROLLOUT,
      Moves.ICE_BALL,
      Moves.ENDEAVOR
    ];

    /** Also check if this move is an Attack move and if it's only targeting one Pokemon */
    return numTargets === 1
      && !exceptAttrs.some(attr => move.hasAttr(attr))
      && !exceptMoves.some(id => move.id === id)
      && move.category !== MoveCategory.STATUS;
  }

  /**
   * If conditions are met, this doubles the move's hit count (via args[1])
   * or multiplies the damage of secondary strikes (via args[2])
   * @param {Pokemon} pokemon the Pokemon using the move
   * @param passive n/a
   * @param defender n/a
   * @param {Move} move the move used by the ability source
   * @param args\[0\] the number of Pokemon this move is targeting
   * @param {Utils.IntegerHolder} args\[1\] the number of strikes with this move
   * @param {Utils.NumberHolder} args\[2\] the damage multiplier for the current strike
   * @returns
   */
  applyPreAttack(pokemon: Pokemon, passive: boolean, simulated: boolean, defender: Pokemon, move: Move, args: any[]): boolean {
    const numTargets = args[0] as integer;
    const hitCount = args[1] as Utils.IntegerHolder;
    const multiplier = args[2] as Utils.NumberHolder;

    if (this.canApplyPreAttack(move, numTargets)) {
      this.showAbility = !!hitCount?.value;
      if (!!hitCount?.value) {
        hitCount.value *= 2;
      }

      if (!!multiplier?.value && pokemon.turnData.hitsLeft % 2 === 1 && pokemon.turnData.hitsLeft !== pokemon.turnData.hitCount) {
        multiplier.value *= this.damageMultiplier;
      }
      return true;
    }
    return false;
  }
}

/**
 * Class for abilities that boost the damage of moves
 * For abilities that boost the base power of moves, see VariableMovePowerAbAttr
 * @param damageMultiplier the amount to multiply the damage by
 * @param condition the condition for this ability to be applied
 */
export class DamageBoostAbAttr extends PreAttackAbAttr {
  private damageMultiplier: number;
  private condition: PokemonAttackCondition;

  constructor(damageMultiplier: number, condition: PokemonAttackCondition) {
    super(true);
    this.damageMultiplier = damageMultiplier;
    this.condition = condition;
  }

  /**
   *
   * @param pokemon the attacker pokemon
   * @param passive N/A
   * @param defender the target pokemon
   * @param move the move used by the attacker pokemon
   * @param args Utils.NumberHolder as damage
   * @returns true if the function succeeds
   */
  applyPreAttack(pokemon: Pokemon, passive: boolean, simulated: boolean, defender: Pokemon, move: Move, args: any[]): boolean {
    if (this.condition(pokemon, defender, move)) {
      const power = args[0] as Utils.NumberHolder;
      power.value = Math.floor(power.value * this.damageMultiplier);
      return true;
    }

    return false;
  }
}

export class MovePowerBoostAbAttr extends VariableMovePowerAbAttr {
  private condition: PokemonAttackCondition;
  private powerMultiplier: number;

  constructor(condition: PokemonAttackCondition, powerMultiplier: number, showAbility: boolean = true) {
    super(showAbility);
    this.condition = condition;
    this.powerMultiplier = powerMultiplier;
  }

  applyPreAttack(pokemon: Pokemon, passive: boolean, simulated: boolean, defender: Pokemon, move: Move, args: any[]): boolean {
    if (this.condition(pokemon, defender, move)) {
      (args[0] as Utils.NumberHolder).value *= this.powerMultiplier;

      return true;
    }

    return false;
  }
}

export class MoveTypePowerBoostAbAttr extends MovePowerBoostAbAttr {
  constructor(boostedType: Type, powerMultiplier?: number) {
    super((pokemon, defender, move) => pokemon?.getMoveType(move) === boostedType, powerMultiplier || 1.5);
  }
}

export class LowHpMoveTypePowerBoostAbAttr extends MoveTypePowerBoostAbAttr {
  constructor(boostedType: Type) {
    super(boostedType);
  }

  getCondition(): AbAttrCondition {
    return (pokemon) => pokemon.getHpRatio() <= 0.33;
  }
}

/**
 * Abilities which cause a variable amount of power increase.
 * @extends VariableMovePowerAbAttr
 * @see {@link applyPreAttack}
 */
export class VariableMovePowerBoostAbAttr extends VariableMovePowerAbAttr {
  private mult: (user: Pokemon, target: Pokemon, move: Move) => number;

  /**
   * @param mult A function which takes the user, target, and move, and returns the power multiplier. 1 means no multiplier.
   * @param {boolean} showAbility Whether to show the ability when it activates.
   */
  constructor(mult: (user: Pokemon, target: Pokemon, move: Move) => number, showAbility: boolean = true) {
    super(showAbility);
    this.mult = mult;
  }

  /**
   * @override
   */
  applyPreAttack(pokemon: Pokemon, passive: boolean, simulated: boolean, defender: Pokemon, move, args: any[]): boolean {
    const multiplier = this.mult(pokemon, defender, move);
    if (multiplier !== 1) {
      (args[0] as Utils.NumberHolder).value *= multiplier;
      return true;
    }

    return false;
  }
}

/**
 * Boosts the power of a Pokémon's move under certain conditions.
 * @extends AbAttr
 */
export class FieldMovePowerBoostAbAttr extends AbAttr {
  private condition: PokemonAttackCondition;
  private powerMultiplier: number;

  /**
   * @param condition - A function that determines whether the power boost condition is met.
   * @param powerMultiplier - The multiplier to apply to the move's power when the condition is met.
   */
  constructor(condition: PokemonAttackCondition, powerMultiplier: number) {
    super(false);
    this.condition = condition;
    this.powerMultiplier = powerMultiplier;
  }

  applyPreAttack(pokemon: Pokemon | null, passive: boolean | null, simulated: boolean, defender: Pokemon | null, move: Move, args: any[]): boolean {
    if (this.condition(pokemon, defender, move)) {
      (args[0] as Utils.NumberHolder).value *= this.powerMultiplier;

      return true;
    }

    return false;
  }
}

/**
 * Boosts the power of a specific type of move.
 * @extends FieldMovePowerBoostAbAttr
 */
export class PreAttackFieldMoveTypePowerBoostAbAttr extends FieldMovePowerBoostAbAttr {
  /**
   * @param boostedType - The type of move that will receive the power boost.
   * @param powerMultiplier - The multiplier to apply to the move's power, defaults to 1.5 if not provided.
   */
  constructor(boostedType: Type, powerMultiplier?: number) {
    super((pokemon, defender, move) => pokemon?.getMoveType(move) === boostedType, powerMultiplier || 1.5);
  }
}

/**
 * Boosts the power of a specific type of move for all Pokemon in the field.
 * @extends PreAttackFieldMoveTypePowerBoostAbAttr
 */
export class FieldMoveTypePowerBoostAbAttr extends PreAttackFieldMoveTypePowerBoostAbAttr { }

/**
 * Boosts the power of a specific type of move for the user and its allies.
 * @extends PreAttackFieldMoveTypePowerBoostAbAttr
 */
export class UserFieldMoveTypePowerBoostAbAttr extends PreAttackFieldMoveTypePowerBoostAbAttr { }

/**
 * Boosts the power of moves in specified categories.
 * @extends FieldMovePowerBoostAbAttr
 */
export class AllyMoveCategoryPowerBoostAbAttr extends FieldMovePowerBoostAbAttr {
  /**
   * @param boostedCategories - The categories of moves that will receive the power boost.
   * @param powerMultiplier - The multiplier to apply to the move's power.
   */
  constructor(boostedCategories: MoveCategory[], powerMultiplier: number) {
    super((pokemon, defender, move) => boostedCategories.includes(move.category), powerMultiplier);
  }
}

export class StatMultiplierAbAttr extends AbAttr {
  private stat: BattleStat;
  private multiplier: number;
  private condition: PokemonAttackCondition | null;

  constructor(stat: BattleStat, multiplier: number, condition?: PokemonAttackCondition) {
    super(false);

    this.stat = stat;
    this.multiplier = multiplier;
    this.condition = condition ?? null;
  }

  applyStatStage(pokemon: Pokemon, _passive: boolean, simulated: boolean, stat: BattleStat, statValue: Utils.NumberHolder, args: any[]): boolean | Promise<boolean> {
    const move = (args[0] as Move);
    if (stat === this.stat && (!this.condition || this.condition(pokemon, null, move))) {
      statValue.value *= this.multiplier;
      return true;
    }

    return false;
  }
}

export class PostAttackAbAttr extends AbAttr {
  private attackCondition: PokemonAttackCondition;

  /** The default attackCondition requires that the selected move is a damaging move */
  constructor(attackCondition: PokemonAttackCondition = (user, target, move) => (move.category !== MoveCategory.STATUS)) {
    super();

    this.attackCondition = attackCondition;
  }

  /**
   * Please override {@link applyPostAttackAfterMoveTypeCheck} instead of this method. By default, this method checks that the move used is a damaging attack before
   * applying the effect of any inherited class. This can be changed by providing a different {@link attackCondition} to the constructor. See {@link ConfusionOnStatusEffectAbAttr}
   * for an example of an effect that does not require a damaging move.
   */
  applyPostAttack(pokemon: Pokemon, passive: boolean, simulated: boolean, defender: Pokemon, move: Move, hitResult: HitResult | null, args: any[]): boolean | Promise<boolean> {
    // When attackRequired is true, we require the move to be an attack move and to deal damage before checking secondary requirements.
    // If attackRequired is false, we always defer to the secondary requirements.
    if (this.attackCondition(pokemon, defender, move)) {
      return this.applyPostAttackAfterMoveTypeCheck(pokemon, passive, simulated, defender, move, hitResult, args);
    } else {
      return false;
    }
  }

  /**
   * This method is only called after {@link applyPostAttack} has already been applied. Use this for handling checks specific to the ability in question.
   */
  applyPostAttackAfterMoveTypeCheck(pokemon: Pokemon, passive: boolean, simulated: boolean, defender: Pokemon, move: Move, hitResult: HitResult | null, args: any[]): boolean | Promise<boolean> {
    return false;
  }
}

export class PostAttackStealHeldItemAbAttr extends PostAttackAbAttr {
  private stealCondition: PokemonAttackCondition | null;

  constructor(stealCondition?: PokemonAttackCondition) {
    super();

    this.stealCondition = stealCondition ?? null;
  }

  applyPostAttackAfterMoveTypeCheck(pokemon: Pokemon, passive: boolean, simulated: boolean, defender: Pokemon, move: Move, hitResult: HitResult, args: any[]): Promise<boolean> {
    return new Promise<boolean>(resolve => {
      if (!simulated && hitResult < HitResult.NO_EFFECT && (!this.stealCondition || this.stealCondition(pokemon, defender, move))) {
        const heldItems = this.getTargetHeldItems(defender).filter(i => i.isTransferrable);
        if (heldItems.length) {
          const stolenItem = heldItems[pokemon.randSeedInt(heldItems.length)];
          pokemon.scene.tryTransferHeldItemModifier(stolenItem, pokemon, false).then(success => {
            if (success) {
              pokemon.scene.queueMessage(i18next.t("abilityTriggers:postAttackStealHeldItem", { pokemonNameWithAffix: getPokemonNameWithAffix(pokemon), defenderName: defender.name, stolenItemType: stolenItem.type.name }));
            }
            resolve(success);
          });
          return;
        }
      }
      resolve(simulated);
    });
  }

  getTargetHeldItems(target: Pokemon): PokemonHeldItemModifier[] {
    return target.scene.findModifiers(m => m instanceof PokemonHeldItemModifier
      && m.pokemonId === target.id, target.isPlayer()) as PokemonHeldItemModifier[];
  }
}

export class PostAttackApplyStatusEffectAbAttr extends PostAttackAbAttr {
  private contactRequired: boolean;
  private chance: integer;
  private effects: StatusEffect[];

  constructor(contactRequired: boolean, chance: integer, ...effects: StatusEffect[]) {
    super();

    this.contactRequired = contactRequired;
    this.chance = chance;
    this.effects = effects;
  }

  applyPostAttackAfterMoveTypeCheck(pokemon: Pokemon, passive: boolean, simulated: boolean, attacker: Pokemon, move: Move, hitResult: HitResult, args: any[]): boolean {
    /**Status inflicted by abilities post attacking are also considered additional effects.*/
    if (!attacker.hasAbilityWithAttr(IgnoreMoveEffectsAbAttr) && !simulated && pokemon !== attacker && (!this.contactRequired || move.checkFlag(MoveFlags.MAKES_CONTACT, attacker, pokemon)) && pokemon.randSeedInt(100) < this.chance && !pokemon.status) {
      const effect = this.effects.length === 1 ? this.effects[0] : this.effects[pokemon.randSeedInt(this.effects.length)];
      return attacker.trySetStatus(effect, true, pokemon);
    }

    return simulated;
  }
}

export class PostAttackContactApplyStatusEffectAbAttr extends PostAttackApplyStatusEffectAbAttr {
  constructor(chance: integer, ...effects: StatusEffect[]) {
    super(true, chance, ...effects);
  }
}

export class PostAttackApplyBattlerTagAbAttr extends PostAttackAbAttr {
  private contactRequired: boolean;
  private chance: (user: Pokemon, target: Pokemon, move: Move) => integer;
  private effects: BattlerTagType[];


  constructor(contactRequired: boolean, chance: (user: Pokemon, target: Pokemon, move: Move) =>  integer, ...effects: BattlerTagType[]) {
    super();

    this.contactRequired = contactRequired;
    this.chance = chance;
    this.effects = effects;
  }

  applyPostAttackAfterMoveTypeCheck(pokemon: Pokemon, passive: boolean, simulated: boolean, attacker: Pokemon, move: Move, hitResult: HitResult, args: any[]): boolean {
    /**Battler tags inflicted by abilities post attacking are also considered additional effects.*/
    if (!attacker.hasAbilityWithAttr(IgnoreMoveEffectsAbAttr) && pokemon !== attacker && (!this.contactRequired || move.checkFlag(MoveFlags.MAKES_CONTACT, attacker, pokemon)) && pokemon.randSeedInt(100) < this.chance(attacker, pokemon, move) && !pokemon.status) {
      const effect = this.effects.length === 1 ? this.effects[0] : this.effects[pokemon.randSeedInt(this.effects.length)];
      return simulated || attacker.addTag(effect);
    }

    return false;
  }
}

export class PostDefendStealHeldItemAbAttr extends PostDefendAbAttr {
  private condition: PokemonDefendCondition | null;

  constructor(condition?: PokemonDefendCondition) {
    super();

    this.condition = condition ?? null;
  }

  applyPostDefend(pokemon: Pokemon, passive: boolean, simulated: boolean, attacker: Pokemon, move: Move, hitResult: HitResult, args: any[]): Promise<boolean> {
    return new Promise<boolean>(resolve => {
      if (!simulated && hitResult < HitResult.NO_EFFECT && (!this.condition || this.condition(pokemon, attacker, move))) {
        const heldItems = this.getTargetHeldItems(attacker).filter(i => i.isTransferrable);
        if (heldItems.length) {
          const stolenItem = heldItems[pokemon.randSeedInt(heldItems.length)];
          pokemon.scene.tryTransferHeldItemModifier(stolenItem, pokemon, false).then(success => {
            if (success) {
              pokemon.scene.queueMessage(i18next.t("abilityTriggers:postDefendStealHeldItem", { pokemonNameWithAffix: getPokemonNameWithAffix(pokemon), attackerName: attacker.name, stolenItemType: stolenItem.type.name }));
            }
            resolve(success);
          });
          return;
        }
      }
      resolve(simulated);
    });
  }

  getTargetHeldItems(target: Pokemon): PokemonHeldItemModifier[] {
    return target.scene.findModifiers(m => m instanceof PokemonHeldItemModifier
      && m.pokemonId === target.id, target.isPlayer()) as PokemonHeldItemModifier[];
  }
}

export class PostVictoryAbAttr extends AbAttr {
  applyPostVictory(pokemon: Pokemon, passive: boolean, simulated: boolean, args: any[]): boolean | Promise<boolean> {
    return false;
  }
}

class PostVictoryStatStageChangeAbAttr extends PostVictoryAbAttr {
  private stat: BattleStat | ((p: Pokemon) => BattleStat);
  private stages: number;

  constructor(stat: BattleStat | ((p: Pokemon) => BattleStat), stages: number) {
    super();

    this.stat = stat;
    this.stages = stages;
  }

  applyPostVictory(pokemon: Pokemon, passive: boolean, simulated: boolean, args: any[]): boolean | Promise<boolean> {
    const stat = typeof this.stat === "function"
      ? this.stat(pokemon)
      : this.stat;
    if (!simulated) {
      pokemon.scene.unshiftPhase(new StatStageChangePhase(pokemon.scene, pokemon.getBattlerIndex(), true, [ stat ], this.stages));
    }
    return true;
  }
}

export class PostVictoryFormChangeAbAttr extends PostVictoryAbAttr {
  private formFunc: (p: Pokemon) => integer;

  constructor(formFunc: ((p: Pokemon) => integer)) {
    super(true);

    this.formFunc = formFunc;
  }

  applyPostVictory(pokemon: Pokemon, passive: boolean, simulated: boolean, args: any[]): boolean | Promise<boolean> {
    const formIndex = this.formFunc(pokemon);
    if (formIndex !== pokemon.formIndex) {
      if (!simulated) {
        pokemon.scene.triggerPokemonFormChange(pokemon, SpeciesFormChangeManualTrigger, false);
      }
      return true;
    }

    return false;
  }
}

export class PostKnockOutAbAttr extends AbAttr {
  applyPostKnockOut(pokemon: Pokemon, passive: boolean, simulated: boolean, knockedOut: Pokemon, args: any[]): boolean | Promise<boolean> {
    return false;
  }
}

export class PostKnockOutStatStageChangeAbAttr extends PostKnockOutAbAttr {
  private stat: BattleStat | ((p: Pokemon) => BattleStat);
  private stages: number;

  constructor(stat: BattleStat | ((p: Pokemon) => BattleStat), stages: number) {
    super();

    this.stat = stat;
    this.stages = stages;
  }

  applyPostKnockOut(pokemon: Pokemon, passive: boolean, simulated: boolean, knockedOut: Pokemon, args: any[]): boolean | Promise<boolean> {
    const stat = typeof this.stat === "function"
      ? this.stat(pokemon)
      : this.stat;
    if (!simulated) {
      pokemon.scene.unshiftPhase(new StatStageChangePhase(pokemon.scene, pokemon.getBattlerIndex(), true, [ stat ], this.stages));
    }
    return true;
  }
}

export class CopyFaintedAllyAbilityAbAttr extends PostKnockOutAbAttr {
  constructor() {
    super();
  }

  applyPostKnockOut(pokemon: Pokemon, passive: boolean, simulated: boolean, knockedOut: Pokemon, args: any[]): boolean | Promise<boolean> {
    if (pokemon.isPlayer() === knockedOut.isPlayer() && !knockedOut.getAbility().hasAttr(UncopiableAbilityAbAttr)) {
      if (!simulated) {
        pokemon.summonData.ability = knockedOut.getAbility().id;
        pokemon.scene.queueMessage(i18next.t("abilityTriggers:copyFaintedAllyAbility", { pokemonNameWithAffix: getPokemonNameWithAffix(knockedOut), abilityName: allAbilities[knockedOut.getAbility().id].name }));
      }
      return true;
    }

    return false;
  }
}

export class IgnoreOpponentStatStagesAbAttr extends AbAttr {
  private stats: readonly BattleStat[];

  constructor(stats?: BattleStat[]) {
    super(false);

    this.stats = stats ?? BATTLE_STATS;
  }

  apply(_pokemon: Pokemon, _passive: boolean, simulated: boolean, _cancelled: Utils.BooleanHolder, args: any[]) {
    if (this.stats.includes(args[0])) {
      (args[1] as Utils.BooleanHolder).value = true;
      return true;
    }
    return false;
  }
}

export class IntimidateImmunityAbAttr extends AbAttr {
  constructor() {
    super(false);
  }

  apply(pokemon: Pokemon, passive: boolean, simulated: boolean, cancelled: Utils.BooleanHolder, args: any[]): boolean {
    cancelled.value = true;
    return true;
  }

  getTriggerMessage(pokemon: Pokemon, abilityName: string, ...args: any[]): string {
    return i18next.t("abilityTriggers:intimidateImmunity", {
      pokemonNameWithAffix: getPokemonNameWithAffix(pokemon),
      abilityName
    });
  }
}

export class PostIntimidateStatStageChangeAbAttr extends AbAttr {
  private stats: BattleStat[];
  private stages: number;
  private overwrites: boolean;

  constructor(stats: BattleStat[], stages: number, overwrites?: boolean) {
    super(true);
    this.stats = stats;
    this.stages = stages;
    this.overwrites = !!overwrites;
  }

  apply(pokemon: Pokemon, passive: boolean, simulated:boolean, cancelled: Utils.BooleanHolder, args: any[]): boolean {
    if (!simulated) {
      pokemon.scene.pushPhase(new StatStageChangePhase(pokemon.scene, pokemon.getBattlerIndex(), false, this.stats, this.stages));
    }
    cancelled.value = this.overwrites;
    return true;
  }
}

/**
 * Base class for defining all {@linkcode Ability} Attributes post summon
 * @see {@linkcode applyPostSummon()}
 */
export class PostSummonAbAttr extends AbAttr {
  /**
   * Applies ability post summon (after switching in)
   * @param pokemon {@linkcode Pokemon} with this ability
   * @param passive Whether this ability is a passive
   * @param args Set of unique arguments needed by this attribute
   * @returns true if application of the ability succeeds
   */
  applyPostSummon(pokemon: Pokemon, passive: boolean, simulated: boolean, args: any[]): boolean | Promise<boolean> {
    return false;
  }
}
/**
 * Removes specified arena tags when a Pokemon is summoned.
 */
export class PostSummonRemoveArenaTagAbAttr extends PostSummonAbAttr {
  private arenaTags: ArenaTagType[];

  /**
   * @param arenaTags {@linkcode ArenaTagType[]} - the arena tags to be removed
   */
  constructor(arenaTags: ArenaTagType[]) {
    super(true);

    this.arenaTags = arenaTags;
  }

  applyPostSummon(pokemon: Pokemon, passive: boolean, simulated: boolean, args: any[]): boolean | Promise<boolean> {
    if (!simulated) {
      for (const arenaTag of this.arenaTags) {
        pokemon.scene.arena.removeTag(arenaTag);
      }
    }
    return true;
  }
}

export class PostSummonMessageAbAttr extends PostSummonAbAttr {
  private messageFunc: (pokemon: Pokemon) => string;

  constructor(messageFunc: (pokemon: Pokemon) => string) {
    super(true);

    this.messageFunc = messageFunc;
  }

  applyPostSummon(pokemon: Pokemon, passive: boolean, simulated: boolean, args: any[]): boolean {
    if (!simulated) {
      pokemon.scene.queueMessage(this.messageFunc(pokemon));
    }

    return true;
  }
}

export class PostSummonUnnamedMessageAbAttr extends PostSummonAbAttr {
  //Attr doesn't force pokemon name on the message
  private message: string;

  constructor(message: string) {
    super(true);

    this.message = message;
  }

  applyPostSummon(pokemon: Pokemon, passive: boolean, simulated: boolean, args: any[]): boolean {
    if (!simulated) {
      pokemon.scene.queueMessage(this.message);
    }

    return true;
  }
}

export class PostSummonAddBattlerTagAbAttr extends PostSummonAbAttr {
  private tagType: BattlerTagType;
  private turnCount: integer;

  constructor(tagType: BattlerTagType, turnCount: integer, showAbility?: boolean) {
    super(showAbility);

    this.tagType = tagType;
    this.turnCount = turnCount;
  }

  applyPostSummon(pokemon: Pokemon, passive: boolean, simulated: boolean, args: any[]): boolean {
    if (simulated) {
      return pokemon.canAddTag(this.tagType);
    } else {
      return pokemon.addTag(this.tagType, this.turnCount);
    }
  }
}

export class PostSummonStatStageChangeAbAttr extends PostSummonAbAttr {
  private stats: BattleStat[];
  private stages: number;
  private selfTarget: boolean;
  private intimidate: boolean;

  constructor(stats: BattleStat[], stages: number, selfTarget?: boolean, intimidate?: boolean) {
    super(false);

    this.stats = stats;
    this.stages = stages;
    this.selfTarget = !!selfTarget;
    this.intimidate = !!intimidate;
  }

  applyPostSummon(pokemon: Pokemon, passive: boolean, simulated: boolean, args: any[]): boolean {
    if (simulated) {
      return true;
    }

    queueShowAbility(pokemon, passive);  // TODO: Better solution than manually showing the ability here
    if (this.selfTarget) {
      // we unshift the StatStageChangePhase to put it right after the showAbility and not at the end of the
      // phase list (which could be after CommandPhase for example)
      pokemon.scene.unshiftPhase(new StatStageChangePhase(pokemon.scene, pokemon.getBattlerIndex(), true, this.stats, this.stages));
      return true;
    }
    for (const opponent of pokemon.getOpponents()) {
      const cancelled = new Utils.BooleanHolder(false);
      if (this.intimidate) {
        applyAbAttrs(IntimidateImmunityAbAttr, opponent, cancelled, simulated);
        applyAbAttrs(PostIntimidateStatStageChangeAbAttr, opponent, cancelled, simulated);
      }
      if (!cancelled.value) {
        pokemon.scene.unshiftPhase(new StatStageChangePhase(pokemon.scene, opponent.getBattlerIndex(), false, this.stats, this.stages));
      }
    }
    return true;
  }
}

export class PostSummonAllyHealAbAttr extends PostSummonAbAttr {
  private healRatio: number;
  private showAnim: boolean;

  constructor(healRatio: number, showAnim: boolean = false) {
    super();

    this.healRatio = healRatio || 4;
    this.showAnim = showAnim;
  }

  applyPostSummon(pokemon: Pokemon, passive: boolean, simulated: boolean, args: any[]): boolean {
    const target = pokemon.getAlly();
    if (target?.isActive(true)) {
      if (!simulated) {
        target.scene.unshiftPhase(new PokemonHealPhase(target.scene, target.getBattlerIndex(),
          Utils.toDmgValue(pokemon.getMaxHp() / this.healRatio), i18next.t("abilityTriggers:postSummonAllyHeal", { pokemonNameWithAffix: getPokemonNameWithAffix(target), pokemonName: pokemon.name }), true, !this.showAnim));
      }

      return true;
    }

    return false;
  }
}

/**
 * Resets an ally's temporary stat boots to zero with no regard to
 * whether this is a positive or negative change
 * @param pokemon The {@link Pokemon} with this {@link AbAttr}
 * @param passive N/A
 * @param args N/A
 * @returns if the move was successful
 */
export class PostSummonClearAllyStatStagesAbAttr extends PostSummonAbAttr {
  constructor() {
    super();
  }

  applyPostSummon(pokemon: Pokemon, passive: boolean, simulated: boolean, args: any[]): boolean {
    const target = pokemon.getAlly();
    if (target?.isActive(true)) {
      if (!simulated) {
        for (const s of BATTLE_STATS) {
          target.setStatStage(s, 0);
        }

        target.scene.queueMessage(i18next.t("abilityTriggers:postSummonClearAllyStats", { pokemonNameWithAffix: getPokemonNameWithAffix(target) }));
      }

      return true;
    }

    return false;
  }
}

/**
 * Download raises either the Attack stat or Special Attack stat by one stage depending on the foe's currently lowest defensive stat:
 * it will raise Attack if the foe's current Defense is lower than its current Special Defense stat;
 * otherwise, it will raise Special Attack.
 * @extends PostSummonAbAttr
 * @see {applyPostSummon}
 */
export class DownloadAbAttr extends PostSummonAbAttr {
  private enemyDef: integer;
  private enemySpDef: integer;
  private enemyCountTally: integer;
  private stats: BattleStat[];

  // TODO: Implement the Substitute feature(s) once move is implemented.
  /**
   * Checks to see if it is the opening turn (starting a new game), if so, Download won't work. This is because Download takes into account
   * vitamins and items, so it needs to use the Stat and the stat alone.
   * @param {Pokemon} pokemon Pokemon that is using the move, as well as seeing the opposing pokemon.
   * @param {boolean} passive N/A
   * @param {any[]} args N/A
   * @returns Returns true if ability is used successful, false if not.
   */
  applyPostSummon(pokemon: Pokemon, passive: boolean, simulated: boolean, args: any[]): boolean {
    this.enemyDef = 0;
    this.enemySpDef = 0;
    this.enemyCountTally = 0;

    for (const opponent of pokemon.getOpponents()) {
      this.enemyCountTally++;
      this.enemyDef += opponent.getEffectiveStat(Stat.DEF);
      this.enemySpDef += opponent.getEffectiveStat(Stat.SPDEF);
    }
    this.enemyDef = Math.round(this.enemyDef / this.enemyCountTally);
    this.enemySpDef = Math.round(this.enemySpDef / this.enemyCountTally);

    if (this.enemyDef < this.enemySpDef) {
      this.stats = [ Stat.ATK ];
    } else {
      this.stats = [ Stat.SPATK ];
    }

    if (this.enemyDef > 0 && this.enemySpDef > 0) { // only activate if there's actually an enemy to download from
      if (!simulated) {
        pokemon.scene.unshiftPhase(new StatStageChangePhase(pokemon.scene, pokemon.getBattlerIndex(), false, this.stats, 1));
      }
      return true;
    }

    return false;
  }
}

export class PostSummonWeatherChangeAbAttr extends PostSummonAbAttr {
  private weatherType: WeatherType;

  constructor(weatherType: WeatherType) {
    super();

    this.weatherType = weatherType;
  }

  applyPostSummon(pokemon: Pokemon, passive: boolean, simulated: boolean, args: any[]): boolean {
    if ((this.weatherType === WeatherType.HEAVY_RAIN ||
      this.weatherType === WeatherType.HARSH_SUN ||
      this.weatherType === WeatherType.STRONG_WINDS) || !pokemon.scene.arena.weather?.isImmutable()) {
      if (simulated) {
        return pokemon.scene.arena.weather?.weatherType !== this.weatherType;
      } else {
        return pokemon.scene.arena.trySetWeather(this.weatherType, true);
      }
    }

    return false;
  }
}

export class PostSummonTerrainChangeAbAttr extends PostSummonAbAttr {
  private terrainType: TerrainType;

  constructor(terrainType: TerrainType) {
    super();

    this.terrainType = terrainType;
  }

  applyPostSummon(pokemon: Pokemon, passive: boolean, simulated: boolean, args: any[]): boolean {
    if (simulated) {
      return pokemon.scene.arena.terrain?.terrainType !== this.terrainType;
    } else {
      return pokemon.scene.arena.trySetTerrain(this.terrainType, true);
    }
  }
}

export class PostSummonFormChangeAbAttr extends PostSummonAbAttr {
  private formFunc: (p: Pokemon) => integer;

  constructor(formFunc: ((p: Pokemon) => integer)) {
    super(true);

    this.formFunc = formFunc;
  }

  applyPostSummon(pokemon: Pokemon, passive: boolean, simulated: boolean, args: any[]): boolean {
    const formIndex = this.formFunc(pokemon);
    if (formIndex !== pokemon.formIndex) {
      return simulated || pokemon.scene.triggerPokemonFormChange(pokemon, SpeciesFormChangeManualTrigger, false);
    }

    return false;
  }
}

/** Attempts to copy a pokemon's ability */
export class PostSummonCopyAbilityAbAttr extends PostSummonAbAttr {
  private target: Pokemon;
  private targetAbilityName: string;

  applyPostSummon(pokemon: Pokemon, passive: boolean, simulated: boolean, args: any[]): boolean {
    const targets = pokemon.getOpponents();
    if (!targets.length) {
      return false;
    }

    let target: Pokemon;
    if (targets.length > 1) {
      pokemon.scene.executeWithSeedOffset(() => target = Utils.randSeedItem(targets), pokemon.scene.currentBattle.waveIndex);
    } else {
      target = targets[0];
    }

    if (
      target!.getAbility().hasAttr(UncopiableAbilityAbAttr) &&
      // Wonder Guard is normally uncopiable so has the attribute, but Trace specifically can copy it
      !(pokemon.hasAbility(Abilities.TRACE) && target!.getAbility().id === Abilities.WONDER_GUARD)
    ) {
      return false;
    }

    if (!simulated) {
      this.target = target!;
      this.targetAbilityName = allAbilities[target!.getAbility().id].name;
      pokemon.summonData.ability = target!.getAbility().id;
      setAbilityRevealed(target!);
      pokemon.updateInfo();
    }

    return true;
  }

  getTriggerMessage(pokemon: Pokemon, abilityName: string, ...args: any[]): string {
    return i18next.t("abilityTriggers:trace", {
      pokemonName: getPokemonNameWithAffix(pokemon),
      targetName: getPokemonNameWithAffix(this.target),
      abilityName: this.targetAbilityName,
    });
  }
}

/**
 * Removes supplied status effects from the user's field.
 */
export class PostSummonUserFieldRemoveStatusEffectAbAttr extends PostSummonAbAttr {
  private statusEffect: StatusEffect[];

  /**
   * @param statusEffect - The status effects to be removed from the user's field.
   */
  constructor(...statusEffect: StatusEffect[]) {
    super(false);

    this.statusEffect = statusEffect;
  }

  /**
   * Removes supplied status effect from the user's field when user of the ability is summoned.
   *
   * @param pokemon - The Pokémon that triggered the ability.
   * @param passive - n/a
   * @param args - n/a
   * @returns A boolean or a promise that resolves to a boolean indicating the result of the ability application.
   */
  applyPostSummon(pokemon: Pokemon, passive: boolean, simulated: boolean, args: any[]): boolean | Promise<boolean> {
    const party = pokemon instanceof PlayerPokemon ? pokemon.scene.getPlayerField() : pokemon.scene.getEnemyField();
    const allowedParty = party.filter(p => p.isAllowedInBattle());

    if (allowedParty.length < 1) {
      return false;
    }

    if (!simulated) {
      for (const pokemon of allowedParty) {
        if (pokemon.status && this.statusEffect.includes(pokemon.status.effect)) {
          pokemon.scene.queueMessage(getStatusEffectHealText(pokemon.status.effect, getPokemonNameWithAffix(pokemon)));
          pokemon.resetStatus(false);
          pokemon.updateInfo();
        }
      }
    }
    return true;
  }
}


/** Attempt to copy the stat changes on an ally pokemon */
export class PostSummonCopyAllyStatsAbAttr extends PostSummonAbAttr {
  applyPostSummon(pokemon: Pokemon, passive: boolean, simulated: boolean, args: any[]): boolean {
    if (!pokemon.scene.currentBattle.double) {
      return false;
    }

    const ally = pokemon.getAlly();
    if (!ally || ally.getStatStages().every(s => s === 0)) {
      return false;
    }

    if (!simulated) {
      for (const s of BATTLE_STATS) {
        pokemon.setStatStage(s, ally.getStatStage(s));
      }
      pokemon.updateInfo();
    }

    return true;
  }

  getTriggerMessage(pokemon: Pokemon, abilityName: string, ...args: any[]): string {
    return i18next.t("abilityTriggers:costar", {
      pokemonName: getPokemonNameWithAffix(pokemon),
      allyName: getPokemonNameWithAffix(pokemon.getAlly()),
    });
  }
}

export class PostSummonTransformAbAttr extends PostSummonAbAttr {
  constructor() {
    super(true);
  }

  async applyPostSummon(pokemon: Pokemon, passive: boolean, simulated: boolean, args: any[]): Promise<boolean> {
    const targets = pokemon.getOpponents();
    if (simulated || !targets.length) {
      return simulated;
    }
    const promises: Promise<void>[] = [];

    let target: Pokemon;
    if (targets.length > 1) {
      pokemon.scene.executeWithSeedOffset(() => target = Utils.randSeedItem(targets), pokemon.scene.currentBattle.waveIndex);
    } else {
      target = targets[0];
    }

    target = target!;
    pokemon.summonData.speciesForm = target.getSpeciesForm();
    pokemon.summonData.fusionSpeciesForm = target.getFusionSpeciesForm();
    pokemon.summonData.ability = target.getAbility().id;
    pokemon.summonData.gender = target.getGender();
    pokemon.summonData.fusionGender = target.getFusionGender();
<<<<<<< HEAD
    pokemon.summonData.stats = [ pokemon.stats[Stat.HP] ].concat(target.stats.slice(1));
    pokemon.summonData.battleStats = target.summonData.battleStats.slice(0);
    pokemon.summonData.moveset = target.getMoveset().map(m => {
      const pp = m?.getMove().pp!;
      // if PP value is less than 5, do nothing. If greater, we need to reduce the value to 5 using a negative ppUp value.
      const ppUp = pp <= 5 ? 0 : (5 - pp) / Math.max(Math.floor(pp / 5), 1);
      return new PokemonMove(m?.moveId!, 0, ppUp);
    });
=======

    // Copy all stats (except HP)
    for (const s of EFFECTIVE_STATS) {
      pokemon.setStat(s, target.getStat(s, false), false);
    }

    // Copy all stat stages
    for (const s of BATTLE_STATS) {
      pokemon.setStatStage(s, target.getStatStage(s));
    }

    pokemon.summonData.moveset = target.getMoveset().map(m => new PokemonMove(m!.moveId, m!.ppUsed, m!.ppUp)); // TODO: are those bangs correct?
>>>>>>> 7288350d
    pokemon.summonData.types = target.getTypes();
    promises.push(pokemon.updateInfo());

<<<<<<< HEAD
    pokemon.scene.queueMessage(i18next.t("abilityTriggers:postSummonTransform", { pokemonNameWithAffix: getPokemonNameWithAffix(pokemon), targetName: target!.name, }));
=======

>>>>>>> 7288350d
    pokemon.scene.playSound("battle_anims/PRSFX- Transform");
    promises.push(pokemon.loadAssets(false).then(() => pokemon.playAnim()));

<<<<<<< HEAD
    await Promise.all(promises);
=======
    pokemon.loadAssets(false).then(() => {
      pokemon.playAnim();
      pokemon.updateInfo();
    });

    pokemon.scene.queueMessage(i18next.t("abilityTriggers:postSummonTransform", { pokemonNameWithAffix: getPokemonNameWithAffix(pokemon), targetName: target.name, }));
>>>>>>> 7288350d

    return true;
  }
}

/**
 * Reverts weather-based forms to their normal forms when the user is summoned.
 * Used by Cloud Nine and Air Lock.
 * @extends PostSummonAbAttr
 */
export class PostSummonWeatherSuppressedFormChangeAbAttr extends PostSummonAbAttr {
  /**
   * Triggers {@linkcode Arena.triggerWeatherBasedFormChangesToNormal | triggerWeatherBasedFormChangesToNormal}
   * @param {Pokemon} pokemon the Pokemon with this ability
   * @param passive n/a
   * @param args n/a
   * @returns whether a Pokemon was reverted to its normal form
   */
  applyPostSummon(pokemon: Pokemon, passive: boolean, simulated: boolean, args: any[]) {
    const pokemonToTransform = getPokemonWithWeatherBasedForms(pokemon.scene);

    if (pokemonToTransform.length < 1) {
      return false;
    }

    if (!simulated) {
      pokemon.scene.arena.triggerWeatherBasedFormChangesToNormal();
    }

    return true;
  }
}

/**
 * Triggers weather-based form change when summoned into an active weather.
 * Used by Forecast and Flower Gift.
 * @extends PostSummonAbAttr
 */
export class PostSummonFormChangeByWeatherAbAttr extends PostSummonAbAttr {
  private ability: Abilities;

  constructor(ability: Abilities) {
    super(false);

    this.ability = ability;
  }

  /**
   * Calls the {@linkcode BattleScene.triggerPokemonFormChange | triggerPokemonFormChange} for both
   * {@linkcode SpeciesFormChange.SpeciesFormChangeWeatherTrigger | SpeciesFormChangeWeatherTrigger} and
   * {@linkcode SpeciesFormChange.SpeciesFormChangeWeatherTrigger | SpeciesFormChangeRevertWeatherFormTrigger} if it
   * is the specific Pokemon and ability
   * @param {Pokemon} pokemon the Pokemon with this ability
   * @param passive n/a
   * @param args n/a
   * @returns whether the form change was triggered
   */
  applyPostSummon(pokemon: Pokemon, passive: boolean, simulated: boolean, args: any[]): boolean {
    const isCastformWithForecast = (pokemon.species.speciesId === Species.CASTFORM && this.ability === Abilities.FORECAST);
    const isCherrimWithFlowerGift = (pokemon.species.speciesId === Species.CHERRIM && this.ability === Abilities.FLOWER_GIFT);

    if (isCastformWithForecast || isCherrimWithFlowerGift) {
      if (simulated) {
        return simulated;
      }

      pokemon.scene.triggerPokemonFormChange(pokemon, SpeciesFormChangeWeatherTrigger);
      pokemon.scene.triggerPokemonFormChange(pokemon, SpeciesFormChangeRevertWeatherFormTrigger);
      queueShowAbility(pokemon, passive);
      return true;
    }
    return false;
  }
}

export class PreSwitchOutAbAttr extends AbAttr {
  constructor() {
    super(true);
  }

  applyPreSwitchOut(pokemon: Pokemon, passive: boolean, simulated: boolean, args: any[]): boolean | Promise<boolean> {
    return false;
  }
}

export class PreSwitchOutResetStatusAbAttr extends PreSwitchOutAbAttr {
  applyPreSwitchOut(pokemon: Pokemon, passive: boolean, simulated: boolean, args: any[]): boolean | Promise<boolean> {
    if (pokemon.status) {
      if (!simulated) {
        pokemon.resetStatus();
        pokemon.updateInfo();
      }

      return true;
    }

    return false;
  }
}

/**
 * Clears Desolate Land/Primordial Sea/Delta Stream upon the Pokemon switching out.
 */
export class PreSwitchOutClearWeatherAbAttr extends PreSwitchOutAbAttr {

  /**
   * @param pokemon The {@linkcode Pokemon} with the ability
   * @param passive N/A
   * @param args N/A
   * @returns {boolean} Returns true if the weather clears, otherwise false.
   */
  applyPreSwitchOut(pokemon: Pokemon, passive: boolean, simulated: boolean, args: any[]): boolean | Promise<boolean> {
    const weatherType = pokemon.scene.arena.weather?.weatherType;
    let turnOffWeather = false;

    // Clear weather only if user's ability matches the weather and no other pokemon has the ability.
    switch (weatherType) {
    case (WeatherType.HARSH_SUN):
      if (pokemon.hasAbility(Abilities.DESOLATE_LAND)
          && pokemon.scene.getField(true).filter(p => p !== pokemon).filter(p => p.hasAbility(Abilities.DESOLATE_LAND)).length === 0) {
        turnOffWeather = true;
      }
      break;
    case (WeatherType.HEAVY_RAIN):
      if (pokemon.hasAbility(Abilities.PRIMORDIAL_SEA)
          && pokemon.scene.getField(true).filter(p => p !== pokemon).filter(p => p.hasAbility(Abilities.PRIMORDIAL_SEA)).length === 0) {
        turnOffWeather = true;
      }
      break;
    case (WeatherType.STRONG_WINDS):
      if (pokemon.hasAbility(Abilities.DELTA_STREAM)
          && pokemon.scene.getField(true).filter(p => p !== pokemon).filter(p => p.hasAbility(Abilities.DELTA_STREAM)).length === 0) {
        turnOffWeather = true;
      }
      break;
    }

    if (simulated) {
      return turnOffWeather;
    }

    if (turnOffWeather) {
      pokemon.scene.arena.trySetWeather(WeatherType.NONE, false);
      return true;
    }

    return false;
  }
}

export class PreSwitchOutHealAbAttr extends PreSwitchOutAbAttr {
  applyPreSwitchOut(pokemon: Pokemon, passive: boolean, simulated: boolean, args: any[]): boolean | Promise<boolean> {
    if (!pokemon.isFullHp()) {
      if (!simulated) {
        const healAmount = Utils.toDmgValue(pokemon.getMaxHp() * 0.33);
        pokemon.heal(healAmount);
        pokemon.updateInfo();
      }

      return true;
    }

    return false;
  }
}

/**
 * Attribute for form changes that occur on switching out
 * @extends PreSwitchOutAbAttr
 * @see {@linkcode applyPreSwitchOut}
 */
export class PreSwitchOutFormChangeAbAttr extends PreSwitchOutAbAttr {
  private formFunc: (p: Pokemon) => integer;

  constructor(formFunc: ((p: Pokemon) => integer)) {
    super();

    this.formFunc = formFunc;
  }

  /**
   * On switch out, trigger the form change to the one defined in the ability
   * @param pokemon The pokemon switching out and changing form {@linkcode Pokemon}
   * @param passive N/A
   * @param args N/A
   * @returns true if the form change was successful
   */
  applyPreSwitchOut(pokemon: Pokemon, passive: boolean, simulated: boolean, args: any[]): boolean | Promise<boolean> {
    const formIndex = this.formFunc(pokemon);
    if (formIndex !== pokemon.formIndex) {
      if (!simulated) {
        pokemon.scene.triggerPokemonFormChange(pokemon, SpeciesFormChangeManualTrigger, false);
      }
      return true;
    }

    return false;
  }

}

export class PreStatStageChangeAbAttr extends AbAttr {
  applyPreStatStageChange(pokemon: Pokemon | null, passive: boolean, simulated: boolean, stat: BattleStat, cancelled: Utils.BooleanHolder, args: any[]): boolean | Promise<boolean> {
    return false;
  }
}

export class ProtectStatAbAttr extends PreStatStageChangeAbAttr {
  private protectedStat?: BattleStat;

  constructor(protectedStat?: BattleStat) {
    super();

    this.protectedStat = protectedStat;
  }

  applyPreStatStageChange(_pokemon: Pokemon, _passive: boolean, simulated: boolean, stat: BattleStat, cancelled: Utils.BooleanHolder, _args: any[]): boolean {
    if (Utils.isNullOrUndefined(this.protectedStat) || stat === this.protectedStat) {
      cancelled.value = true;
      return true;
    }

    return false;
  }

  getTriggerMessage(pokemon: Pokemon, abilityName: string, ..._args: any[]): string {
    return i18next.t("abilityTriggers:protectStat", {
      pokemonNameWithAffix: getPokemonNameWithAffix(pokemon),
      abilityName,
      statName: this.protectedStat ? i18next.t(getStatKey(this.protectedStat)) : i18next.t("battle:stats")
    });
  }
}

/**
 * This attribute applies confusion to the target whenever the user
 * directly poisons them with a move, e.g. Poison Puppeteer.
 * Called in {@linkcode StatusEffectAttr}.
 * @extends PostAttackAbAttr
 * @see {@linkcode applyPostAttack}
 */
export class ConfusionOnStatusEffectAbAttr extends PostAttackAbAttr {
  /** List of effects to apply confusion after */
  private effects: StatusEffect[];

  constructor(...effects: StatusEffect[]) {
    /** This effect does not require a damaging move */
    super((user, target, move) => true);
    this.effects = effects;
  }
  /**
   * Applies confusion to the target pokemon.
   * @param pokemon {@link Pokemon} attacking
   * @param passive N/A
   * @param defender {@link Pokemon} defending
   * @param move {@link Move} used to apply status effect and confusion
   * @param hitResult N/A
   * @param args [0] {@linkcode StatusEffect} applied by move
   * @returns true if defender is confused
   */
  applyPostAttackAfterMoveTypeCheck(pokemon: Pokemon, passive: boolean, simulated: boolean, defender: Pokemon, move: Move, hitResult: HitResult, args: any[]): boolean {
    if (this.effects.indexOf(args[0]) > -1 && !defender.isFainted()) {
      if (simulated) {
        return defender.canAddTag(BattlerTagType.CONFUSED);
      } else {
        return defender.addTag(BattlerTagType.CONFUSED, pokemon.randSeedIntRange(2, 5), move.id, defender.id);
      }
    }
    return false;
  }
}

export class PreSetStatusAbAttr extends AbAttr {
  applyPreSetStatus(pokemon: Pokemon, passive: boolean, simulated: boolean, effect: StatusEffect | undefined, cancelled: Utils.BooleanHolder, args: any[]): boolean | Promise<boolean> {
    return false;
  }
}

/**
 * Provides immunity to status effects to specified targets.
 */
export class PreSetStatusEffectImmunityAbAttr extends PreSetStatusAbAttr {
  private immuneEffects: StatusEffect[];

  /**
   * @param immuneEffects - The status effects to which the Pokémon is immune.
   */
  constructor(...immuneEffects: StatusEffect[]) {
    super();

    this.immuneEffects = immuneEffects;
  }

  /**
   * Applies immunity to supplied status effects.
   *
   * @param pokemon - The Pokémon to which the status is being applied.
   * @param passive - n/a
   * @param effect - The status effect being applied.
   * @param cancelled - A holder for a boolean value indicating if the status application was cancelled.
   * @param args - n/a
   * @returns A boolean indicating the result of the status application.
   */
  applyPreSetStatus(pokemon: Pokemon, passive: boolean, simulated: boolean, effect: StatusEffect, cancelled: Utils.BooleanHolder, args: any[]): boolean {
    if (this.immuneEffects.length < 1 || this.immuneEffects.includes(effect)) {
      cancelled.value = true;
      return true;
    }

    return false;
  }

  getTriggerMessage(pokemon: Pokemon, abilityName: string, ...args: any[]): string {
    return this.immuneEffects.length ?
      i18next.t("abilityTriggers:statusEffectImmunityWithName", {
        pokemonNameWithAffix: getPokemonNameWithAffix(pokemon),
        abilityName,
        statusEffectName: getStatusEffectDescriptor(args[0] as StatusEffect)
      }) :
      i18next.t("abilityTriggers:statusEffectImmunity", {
        pokemonNameWithAffix: getPokemonNameWithAffix(pokemon),
        abilityName
      });
  }
}

/**
 * Provides immunity to status effects to the user.
 * @extends PreSetStatusEffectImmunityAbAttr
 */
export class StatusEffectImmunityAbAttr extends PreSetStatusEffectImmunityAbAttr { }

/**
 * Provides immunity to status effects to the user's field.
 * @extends PreSetStatusEffectImmunityAbAttr
 */
export class UserFieldStatusEffectImmunityAbAttr extends PreSetStatusEffectImmunityAbAttr { }

export class PreApplyBattlerTagAbAttr extends AbAttr {
  applyPreApplyBattlerTag(pokemon: Pokemon, passive: boolean, simulated: boolean, tag: BattlerTag, cancelled: Utils.BooleanHolder, args: any[]): boolean | Promise<boolean> {
    return false;
  }
}

/**
 * Provides immunity to BattlerTags {@linkcode BattlerTag} to specified targets.
 */
export class PreApplyBattlerTagImmunityAbAttr extends PreApplyBattlerTagAbAttr {
  private immuneTagType: BattlerTagType;
  private battlerTag: BattlerTag;

  constructor(immuneTagType: BattlerTagType) {
    super();

    this.immuneTagType = immuneTagType;
  }

  applyPreApplyBattlerTag(pokemon: Pokemon, passive: boolean, simulated: boolean, tag: BattlerTag, cancelled: Utils.BooleanHolder, args: any[]): boolean {
    if (tag.tagType === this.immuneTagType) {
      cancelled.value = true;
      if (!simulated) {
        this.battlerTag = tag;
      }
      return true;
    }

    return false;
  }

  getTriggerMessage(pokemon: Pokemon, abilityName: string, ...args: any[]): string {
    return i18next.t("abilityTriggers:battlerTagImmunity", {
      pokemonNameWithAffix: getPokemonNameWithAffix(pokemon),
      abilityName,
      battlerTagName: this.battlerTag.getDescriptor()
    });
  }
}

/**
 * Provides immunity to BattlerTags {@linkcode BattlerTag} to the user.
 * @extends PreApplyBattlerTagImmunityAbAttr
 */
export class BattlerTagImmunityAbAttr extends PreApplyBattlerTagImmunityAbAttr { }

/**
 * Provides immunity to BattlerTags {@linkcode BattlerTag} to the user's field.
 * @extends PreApplyBattlerTagImmunityAbAttr
 */
export class UserFieldBattlerTagImmunityAbAttr extends PreApplyBattlerTagImmunityAbAttr { }

export class BlockCritAbAttr extends AbAttr {
  apply(pokemon: Pokemon, passive: boolean, simulated: boolean, cancelled: Utils.BooleanHolder, args: any[]): boolean {
    (args[0] as Utils.BooleanHolder).value = true;
    return true;
  }
}

export class BonusCritAbAttr extends AbAttr {
  apply(pokemon: Pokemon, passive: boolean, simulated: boolean, cancelled: Utils.BooleanHolder, args: any[]): boolean {
    (args[0] as Utils.BooleanHolder).value = true;
    return true;
  }
}

export class MultCritAbAttr extends AbAttr {
  public multAmount: number;

  constructor(multAmount: number) {
    super(true);

    this.multAmount = multAmount;
  }

  apply(pokemon: Pokemon, passive: boolean, simulated: boolean, cancelled: Utils.BooleanHolder, args: any[]): boolean {
    const critMult = args[0] as Utils.NumberHolder;
    if (critMult.value > 1) {
      critMult.value *= this.multAmount;
      return true;
    }

    return false;
  }
}

/**
 * Guarantees a critical hit according to the given condition, except if target prevents critical hits. ie. Merciless
 * @extends AbAttr
 * @see {@linkcode apply}
 */
export class ConditionalCritAbAttr extends AbAttr {
  private condition: PokemonAttackCondition;

  constructor(condition: PokemonAttackCondition, checkUser?: Boolean) {
    super();

    this.condition = condition;
  }

  /**
   * @param pokemon {@linkcode Pokemon} user.
   * @param args [0] {@linkcode Utils.BooleanHolder} If true critical hit is guaranteed.
   *             [1] {@linkcode Pokemon} Target.
   *             [2] {@linkcode Move} used by ability user.
   */
  apply(pokemon: Pokemon, passive: boolean, simulated: boolean, cancelled: Utils.BooleanHolder, args: any[]): boolean {
    const target = (args[1] as Pokemon);
    const move = (args[2] as Move);
    if (!this.condition(pokemon, target, move)) {
      return false;
    }

    (args[0] as Utils.BooleanHolder).value = true;
    return true;
  }
}

export class BlockNonDirectDamageAbAttr extends AbAttr {
  apply(pokemon: Pokemon, passive: boolean, simulated: boolean, cancelled: Utils.BooleanHolder, args: any[]): boolean {
    cancelled.value = true;
    return true;
  }
}

/**
 * This attribute will block any status damage that you put in the parameter.
 */
export class BlockStatusDamageAbAttr extends AbAttr {
  private effects: StatusEffect[];

  /**
   * @param {StatusEffect[]} effects The status effect(s) that will be blocked from damaging the ability pokemon
   */
  constructor(...effects: StatusEffect[]) {
    super(false);

    this.effects = effects;
  }

  /**
   * @param {Pokemon} pokemon The pokemon with the ability
   * @param {boolean} passive N/A
   * @param {Utils.BooleanHolder} cancelled Whether to cancel the status damage
   * @param {any[]} args N/A
   * @returns Returns true if status damage is blocked
   */
  apply(pokemon: Pokemon, passive: boolean, simulated: boolean, cancelled: Utils.BooleanHolder, args: any[]): boolean {
    if (pokemon.status && this.effects.includes(pokemon.status.effect)) {
      cancelled.value = true;
      return true;
    }
    return false;
  }
}

export class BlockOneHitKOAbAttr extends AbAttr {
  apply(pokemon: Pokemon, passive: boolean, simulated: boolean, cancelled: Utils.BooleanHolder, args: any[]): boolean {
    cancelled.value = true;
    return true;
  }
}

/**
 * This governs abilities that alter the priority of moves
 * Abilities: Prankster, Gale Wings, Triage, Mycelium Might, Stall
 * Note - Quick Claw has a separate and distinct implementation outside of priority
 */
export class ChangeMovePriorityAbAttr extends AbAttr {
  private moveFunc: (pokemon: Pokemon, move: Move) => boolean;
  private changeAmount: number;

  /**
   * @param {(pokemon, move) => boolean} moveFunc applies priority-change to moves within a provided category
   * @param {number} changeAmount the amount of priority added or subtracted
   */
  constructor(moveFunc: (pokemon: Pokemon, move: Move) => boolean, changeAmount: number) {
    super(true);

    this.moveFunc = moveFunc;
    this.changeAmount = changeAmount;
  }

  apply(pokemon: Pokemon, passive: boolean, simulated: boolean, cancelled: Utils.BooleanHolder, args: any[]): boolean {
    if (!this.moveFunc(pokemon, args[0] as Move)) {
      return false;
    }

    (args[1] as Utils.IntegerHolder).value += this.changeAmount;
    return true;
  }
}

export class IgnoreContactAbAttr extends AbAttr { }

export class PreWeatherEffectAbAttr extends AbAttr {
  applyPreWeatherEffect(pokemon: Pokemon, passive: Boolean, simulated: boolean, weather: Weather | null, cancelled: Utils.BooleanHolder, args: any[]): boolean | Promise<boolean> {
    return false;
  }
}

export class PreWeatherDamageAbAttr extends PreWeatherEffectAbAttr { }

export class BlockWeatherDamageAttr extends PreWeatherDamageAbAttr {
  private weatherTypes: WeatherType[];

  constructor(...weatherTypes: WeatherType[]) {
    super();

    this.weatherTypes = weatherTypes;
  }

  applyPreWeatherEffect(pokemon: Pokemon, passive: boolean, simulated: boolean, weather: Weather, cancelled: Utils.BooleanHolder, args: any[]): boolean {
    if (!this.weatherTypes.length || this.weatherTypes.indexOf(weather?.weatherType) > -1) {
      cancelled.value = true;
    }

    return true;
  }
}

export class SuppressWeatherEffectAbAttr extends PreWeatherEffectAbAttr {
  public affectsImmutable: boolean;

  constructor(affectsImmutable?: boolean) {
    super();

    this.affectsImmutable = !!affectsImmutable;
  }

  applyPreWeatherEffect(pokemon: Pokemon, passive: boolean, simulated: boolean, weather: Weather, cancelled: Utils.BooleanHolder, args: any[]): boolean {
    if (this.affectsImmutable || weather.isImmutable()) {
      cancelled.value = true;
      return true;
    }

    return false;
  }
}

/**
 * Condition function to applied to abilities related to Sheer Force.
 * Checks if last move used against target was affected by a Sheer Force user and:
 * Disables: Color Change, Pickpocket, Wimp Out, Emergency Exit, Berserk, Anger Shell
 * @returns {AbAttrCondition} If false disables the ability which the condition is applied to.
 */
function getSheerForceHitDisableAbCondition(): AbAttrCondition {
  return (pokemon: Pokemon) => {
    if (!pokemon.turnData) {
      return true;
    }

    const lastReceivedAttack = pokemon.turnData.attacksReceived[0];
    if (!lastReceivedAttack) {
      return true;
    }

    const lastAttacker = pokemon.getOpponents().find(p => p.id === lastReceivedAttack.sourceId);
    if (!lastAttacker) {
      return true;
    }

    /**if the last move chance is greater than or equal to cero, and the last attacker's ability is sheer force*/
    const SheerForceAffected = allMoves[lastReceivedAttack.move].chance >= 0 && lastAttacker.hasAbility(Abilities.SHEER_FORCE);

    return !SheerForceAffected;
  };
}

function getWeatherCondition(...weatherTypes: WeatherType[]): AbAttrCondition {
  return (pokemon: Pokemon) => {
    if (!pokemon.scene?.arena) {
      return false;
    }
    if (pokemon.scene.arena.weather?.isEffectSuppressed(pokemon.scene)) {
      return false;
    }
    const weatherType = pokemon.scene.arena.weather?.weatherType;
    return !!weatherType && weatherTypes.indexOf(weatherType) > -1;
  };
}

function getAnticipationCondition(): AbAttrCondition {
  return (pokemon: Pokemon) => {
    for (const opponent of pokemon.getOpponents()) {
      for (const move of opponent.moveset) {
        // ignore null/undefined moves
        if (!move) {
          continue;
        }
        // the move's base type (not accounting for variable type changes) is super effective
        if (move.getMove() instanceof AttackMove && pokemon.getAttackTypeEffectiveness(move.getMove().type, opponent, true) >= 2) {
          return true;
        }
        // move is a OHKO
        if (move.getMove().hasAttr(OneHitKOAttr)) {
          return true;
        }
        // edge case for hidden power, type is computed
        if (move.getMove().id === Moves.HIDDEN_POWER) {
          const iv_val = Math.floor(((opponent.ivs[Stat.HP] & 1)
              +(opponent.ivs[Stat.ATK] & 1) * 2
              +(opponent.ivs[Stat.DEF] & 1) * 4
              +(opponent.ivs[Stat.SPD] & 1) * 8
              +(opponent.ivs[Stat.SPATK] & 1) * 16
              +(opponent.ivs[Stat.SPDEF] & 1) * 32) * 15/63);

          const type = [
            Type.FIGHTING, Type.FLYING, Type.POISON, Type.GROUND,
            Type.ROCK, Type.BUG, Type.GHOST, Type.STEEL,
            Type.FIRE, Type.WATER, Type.GRASS, Type.ELECTRIC,
            Type.PSYCHIC, Type.ICE, Type.DRAGON, Type.DARK][iv_val];

          if (pokemon.getAttackTypeEffectiveness(type, opponent) >= 2) {
            return true;
          }
        }
      }
    }
    return false;
  };
}

/**
 * Creates an ability condition that causes the ability to fail if that ability
 * has already been used by that pokemon that battle. It requires an ability to
 * be specified due to current limitations in how conditions on abilities work.
 * @param {Abilities} ability The ability to check if it's already been applied
 * @returns {AbAttrCondition} The condition
 */
function getOncePerBattleCondition(ability: Abilities): AbAttrCondition {
  return (pokemon: Pokemon) => {
    return !pokemon.battleData?.abilitiesApplied.includes(ability);
  };
}

export class ForewarnAbAttr extends PostSummonAbAttr {
  constructor() {
    super(true);
  }

  applyPostSummon(pokemon: Pokemon, passive: boolean, simulated: boolean, args: any[]): boolean {
    let maxPowerSeen = 0;
    let maxMove = "";
    let movePower = 0;
    for (const opponent of pokemon.getOpponents()) {
      for (const move of opponent.moveset) {
        if (move?.getMove() instanceof StatusMove) {
          movePower = 1;
        } else if (move?.getMove().hasAttr(OneHitKOAttr)) {
          movePower = 150;
        } else if (move?.getMove().id === Moves.COUNTER || move?.getMove().id === Moves.MIRROR_COAT || move?.getMove().id === Moves.METAL_BURST) {
          movePower = 120;
        } else if (move?.getMove().power === -1) {
          movePower = 80;
        } else {
          movePower = move!.getMove().power; // TODO: is this bang correct?
        }

        if (movePower > maxPowerSeen) {
          maxPowerSeen = movePower;
          maxMove = move!.getName(); // TODO: is this bang correct?
        }
      }
    }
    if (!simulated) {
      pokemon.scene.queueMessage(i18next.t("abilityTriggers:forewarn", { pokemonNameWithAffix: getPokemonNameWithAffix(pokemon), moveName: maxMove }));
    }
    return true;
  }
}

export class FriskAbAttr extends PostSummonAbAttr {
  constructor() {
    super(true);
  }

  applyPostSummon(pokemon: Pokemon, passive: boolean, simulated: boolean, args: any[]): boolean {
    if (!simulated) {
      for (const opponent of pokemon.getOpponents()) {
        pokemon.scene.queueMessage(i18next.t("abilityTriggers:frisk", { pokemonNameWithAffix: getPokemonNameWithAffix(pokemon), opponentName: opponent.name, opponentAbilityName: opponent.getAbility().name }));
        setAbilityRevealed(opponent);
      }
    }
    return true;
  }
}

export class PostWeatherChangeAbAttr extends AbAttr {
  applyPostWeatherChange(pokemon: Pokemon, passive: boolean, simulated: boolean, weather: WeatherType, args: any[]): boolean {
    return false;
  }
}

/**
 * Triggers weather-based form change when weather changes.
 * Used by Forecast and Flower Gift.
 * @extends PostWeatherChangeAbAttr
 */
export class PostWeatherChangeFormChangeAbAttr extends PostWeatherChangeAbAttr {
  private ability: Abilities;
  private formRevertingWeathers: WeatherType[];

  constructor(ability: Abilities, formRevertingWeathers: WeatherType[]) {
    super(false);

    this.ability = ability;
    this.formRevertingWeathers = formRevertingWeathers;
  }

  /**
   * Calls {@linkcode Arena.triggerWeatherBasedFormChangesToNormal | triggerWeatherBasedFormChangesToNormal} when the
   * weather changed to form-reverting weather, otherwise calls {@linkcode Arena.triggerWeatherBasedFormChanges | triggerWeatherBasedFormChanges}
   * @param {Pokemon} pokemon the Pokemon with this ability
   * @param passive n/a
   * @param weather n/a
   * @param args n/a
   * @returns whether the form change was triggered
   */
  applyPostWeatherChange(pokemon: Pokemon, passive: boolean, simulated: boolean, weather: WeatherType, args: any[]): boolean {
    const isCastformWithForecast = (pokemon.species.speciesId === Species.CASTFORM && this.ability === Abilities.FORECAST);
    const isCherrimWithFlowerGift = (pokemon.species.speciesId === Species.CHERRIM && this.ability === Abilities.FLOWER_GIFT);

    if (isCastformWithForecast || isCherrimWithFlowerGift) {
      if (simulated) {
        return simulated;
      }

      const weatherType = pokemon.scene.arena.weather?.weatherType;

      if (weatherType && this.formRevertingWeathers.includes(weatherType)) {
        pokemon.scene.arena.triggerWeatherBasedFormChangesToNormal();
      } else {
        pokemon.scene.arena.triggerWeatherBasedFormChanges();
      }
      return true;
    }
    return false;
  }
}

export class PostWeatherChangeAddBattlerTagAttr extends PostWeatherChangeAbAttr {
  private tagType: BattlerTagType;
  private turnCount: integer;
  private weatherTypes: WeatherType[];

  constructor(tagType: BattlerTagType, turnCount: integer, ...weatherTypes: WeatherType[]) {
    super();

    this.tagType = tagType;
    this.turnCount = turnCount;
    this.weatherTypes = weatherTypes;
  }

  applyPostWeatherChange(pokemon: Pokemon, passive: boolean, simulated: boolean, weather: WeatherType, args: any[]): boolean {
    console.log(this.weatherTypes.find(w => weather === w), WeatherType[weather]);
    if (!this.weatherTypes.find(w => weather === w)) {
      return false;
    }

    if (simulated) {
      return pokemon.canAddTag(this.tagType);
    } else {
      return pokemon.addTag(this.tagType, this.turnCount);
    }
  }
}

export class PostWeatherLapseAbAttr extends AbAttr {
  protected weatherTypes: WeatherType[];

  constructor(...weatherTypes: WeatherType[]) {
    super();

    this.weatherTypes = weatherTypes;
  }

  applyPostWeatherLapse(pokemon: Pokemon, passive: boolean, simulated: boolean, weather: Weather | null, args: any[]): boolean | Promise<boolean> {
    return false;
  }

  getCondition(): AbAttrCondition {
    return getWeatherCondition(...this.weatherTypes);
  }
}

export class PostWeatherLapseHealAbAttr extends PostWeatherLapseAbAttr {
  private healFactor: integer;

  constructor(healFactor: integer, ...weatherTypes: WeatherType[]) {
    super(...weatherTypes);

    this.healFactor = healFactor;
  }

  applyPostWeatherLapse(pokemon: Pokemon, passive: boolean, simulated: boolean, weather: Weather, args: any[]): boolean {
    if (!pokemon.isFullHp()) {
      const scene = pokemon.scene;
      const abilityName = (!passive ? pokemon.getAbility() : pokemon.getPassiveAbility()).name;
      if (!simulated) {
        scene.unshiftPhase(new PokemonHealPhase(scene, pokemon.getBattlerIndex(),
          Utils.toDmgValue(pokemon.getMaxHp() / (16 / this.healFactor)), i18next.t("abilityTriggers:postWeatherLapseHeal", { pokemonNameWithAffix: getPokemonNameWithAffix(pokemon), abilityName }), true));
      }
      return true;
    }

    return false;
  }
}

export class PostWeatherLapseDamageAbAttr extends PostWeatherLapseAbAttr {
  private damageFactor: integer;

  constructor(damageFactor: integer, ...weatherTypes: WeatherType[]) {
    super(...weatherTypes);

    this.damageFactor = damageFactor;
  }

  applyPostWeatherLapse(pokemon: Pokemon, passive: boolean, simulated: boolean, weather: Weather, args: any[]): boolean {
    const scene = pokemon.scene;
    if (pokemon.hasAbilityWithAttr(BlockNonDirectDamageAbAttr)) {
      return false;
    }

    if (!simulated) {
      const abilityName = (!passive ? pokemon.getAbility() : pokemon.getPassiveAbility()).name;
      scene.queueMessage(i18next.t("abilityTriggers:postWeatherLapseDamage", { pokemonNameWithAffix: getPokemonNameWithAffix(pokemon), abilityName }));
      pokemon.damageAndUpdate(Utils.toDmgValue(pokemon.getMaxHp() / (16 / this.damageFactor)), HitResult.OTHER);
    }

    return true;
  }
}

export class PostTerrainChangeAbAttr extends AbAttr {
  applyPostTerrainChange(pokemon: Pokemon, passive: boolean, simulated: boolean, terrain: TerrainType, args: any[]): boolean {
    return false;
  }
}

export class PostTerrainChangeAddBattlerTagAttr extends PostTerrainChangeAbAttr {
  private tagType: BattlerTagType;
  private turnCount: integer;
  private terrainTypes: TerrainType[];

  constructor(tagType: BattlerTagType, turnCount: integer, ...terrainTypes: TerrainType[]) {
    super();

    this.tagType = tagType;
    this.turnCount = turnCount;
    this.terrainTypes = terrainTypes;
  }

  applyPostTerrainChange(pokemon: Pokemon, passive: boolean, simulated: boolean, terrain: TerrainType, args: any[]): boolean {
    if (!this.terrainTypes.find(t => t === terrain)) {
      return false;
    }

    if (simulated) {
      return pokemon.canAddTag(this.tagType);
    } else {
      return pokemon.addTag(this.tagType, this.turnCount);
    }
  }
}

function getTerrainCondition(...terrainTypes: TerrainType[]): AbAttrCondition {
  return (pokemon: Pokemon) => {
    const terrainType = pokemon.scene.arena.terrain?.terrainType;
    return !!terrainType && terrainTypes.indexOf(terrainType) > -1;
  };
}

export class PostTurnAbAttr extends AbAttr {
  applyPostTurn(pokemon: Pokemon, passive: boolean, simulated: boolean, args: any[]): boolean | Promise<boolean> {
    return false;
  }
}

/**
 * This attribute will heal 1/8th HP if the ability pokemon has the correct status.
 */
export class PostTurnStatusHealAbAttr extends PostTurnAbAttr {
  private effects: StatusEffect[];

  /**
   * @param {StatusEffect[]} effects The status effect(s) that will qualify healing the ability pokemon
   */
  constructor(...effects: StatusEffect[]) {
    super(false);

    this.effects = effects;
  }

  /**
   * @param {Pokemon} pokemon The pokemon with the ability that will receive the healing
   * @param {Boolean} passive N/A
   * @param {any[]} args N/A
   * @returns Returns true if healed from status, false if not
   */
  applyPostTurn(pokemon: Pokemon, passive: boolean, simulated: boolean, args: any[]): boolean | Promise<boolean> {
    if (pokemon.status && this.effects.includes(pokemon.status.effect)) {
      if (!pokemon.isFullHp()) {
        if (!simulated) {
          const scene = pokemon.scene;
          const abilityName = (!passive ? pokemon.getAbility() : pokemon.getPassiveAbility()).name;
          scene.unshiftPhase(new PokemonHealPhase(scene, pokemon.getBattlerIndex(),
            Utils.toDmgValue(pokemon.getMaxHp() / 8), i18next.t("abilityTriggers:poisonHeal", { pokemonName: getPokemonNameWithAffix(pokemon), abilityName }), true));
        }
        return true;
      }
    }
    return false;
  }
}

/**
 * After the turn ends, resets the status of either the ability holder or their ally
 * @param {boolean} allyTarget Whether to target ally, defaults to false (self-target)
 */
export class PostTurnResetStatusAbAttr extends PostTurnAbAttr {
  private allyTarget: boolean;
  private target: Pokemon;

  constructor(allyTarget: boolean = false) {
    super(true);
    this.allyTarget = allyTarget;
  }

  applyPostTurn(pokemon: Pokemon, passive: boolean, simulated: boolean, args: any[]): boolean {
    if (this.allyTarget) {
      this.target = pokemon.getAlly();
    } else {
      this.target = pokemon;
    }
    if (this.target?.status) {
      if (!simulated) {
        this.target.scene.queueMessage(getStatusEffectHealText(this.target.status?.effect, getPokemonNameWithAffix(this.target)));
        this.target.resetStatus(false);
        this.target.updateInfo();
      }

      return true;
    }

    return false;
  }
}

/**
 * After the turn ends, try to create an extra item
 */
export class PostTurnLootAbAttr extends PostTurnAbAttr {
  /**
   * @param itemType - The type of item to create
   * @param procChance - Chance to create an item
   * @see {@linkcode applyPostTurn()}
   */
  constructor(
    /** Extend itemType to add more options */
    private itemType: "EATEN_BERRIES" | "HELD_BERRIES",
    private procChance: (pokemon: Pokemon) => number
  ) {
    super();
  }

  applyPostTurn(pokemon: Pokemon, passive: boolean, simulated: boolean, args: any[]): boolean {
    const pass = Phaser.Math.RND.realInRange(0, 1);
    // Clamp procChance to [0, 1]. Skip if didn't proc (less than pass)
    if (Math.max(Math.min(this.procChance(pokemon), 1), 0) < pass) {
      return false;
    }

    if (this.itemType === "EATEN_BERRIES") {
      return this.createEatenBerry(pokemon, simulated);
    } else {
      return false;
    }
  }

  /**
   * Create a new berry chosen randomly from the berries the pokemon ate this battle
   * @param pokemon The pokemon with this ability
   * @param simulated whether the associated ability call is simulated
   * @returns whether a new berry was created
   */
  createEatenBerry(pokemon: Pokemon, simulated: boolean): boolean {
    const berriesEaten = pokemon.battleData.berriesEaten;

    if (!berriesEaten.length) {
      return false;
    }

    if (simulated) {
      return true;
    }

    const randomIdx = Utils.randSeedInt(berriesEaten.length);
    const chosenBerryType = berriesEaten[randomIdx];
    const chosenBerry = new BerryModifierType(chosenBerryType);
    berriesEaten.splice(randomIdx); // Remove berry from memory

    const berryModifier = pokemon.scene.findModifier(
      (m) => m instanceof BerryModifier && m.berryType === chosenBerryType,
      pokemon.isPlayer()
    ) as BerryModifier | undefined;

    if (!berryModifier) {
      const newBerry = new BerryModifier(chosenBerry, pokemon.id, chosenBerryType, 1);
      if (pokemon.isPlayer()) {
        pokemon.scene.addModifier(newBerry);
      } else {
        pokemon.scene.addEnemyModifier(newBerry);
      }
    } else if (berryModifier.stackCount < berryModifier.getMaxHeldItemCount(pokemon)) {
      berryModifier.stackCount++;
    }

    pokemon.scene.queueMessage(i18next.t("abilityTriggers:postTurnLootCreateEatenBerry", { pokemonNameWithAffix: getPokemonNameWithAffix(pokemon), berryName: chosenBerry.name }));
    pokemon.scene.updateModifiers(pokemon.isPlayer());

    return true;
  }
}

/**
 * Attribute used for {@linkcode Abilities.MOODY}
 */
export class MoodyAbAttr extends PostTurnAbAttr {
  constructor() {
    super(true);
  }
  /**
   * Randomly increases one stat stage by 2 and decreases a different stat stage by 1
   * @param {Pokemon} pokemon Pokemon that has this ability
   * @param passive N/A
   * @param simulated true if applying in a simulated call.
   * @param args N/A
   * @returns true
   *
   * Any stat stages at +6 or -6 are excluded from being increased or decreased, respectively
   * If the pokemon already has all stat stages raised to 6, it will only decrease one stat stage by 1
   * If the pokemon already has all stat stages lowered to -6, it will only increase one stat stage by 2
   */
  applyPostTurn(pokemon: Pokemon, passive: boolean, simulated: boolean, args: any[]): boolean {
    const canRaise = EFFECTIVE_STATS.filter(s => pokemon.getStatStage(s) < 6);
    let canLower = EFFECTIVE_STATS.filter(s => pokemon.getStatStage(s) > -6);

    if (!simulated) {
      if (canRaise.length > 0) {
        const raisedStat = canRaise[pokemon.randSeedInt(canRaise.length)];
        canLower = canRaise.filter(s => s !== raisedStat);
        pokemon.scene.unshiftPhase(new StatStageChangePhase(pokemon.scene, pokemon.getBattlerIndex(), true, [ raisedStat ], 2));
      }
      if (canLower.length > 0) {
        const loweredStat = canLower[pokemon.randSeedInt(canLower.length)];
        pokemon.scene.unshiftPhase(new StatStageChangePhase(pokemon.scene, pokemon.getBattlerIndex(), true, [ loweredStat ], -1));
      }
    }

    return true;
  }
}

export class PostTurnStatStageChangeAbAttr extends PostTurnAbAttr {
  private stats: BattleStat[];
  private stages: number;

  constructor(stats: BattleStat[], stages: number) {
    super(true);

    this.stats = Array.isArray(stats)
      ? stats
      : [ stats ];
    this.stages = stages;
  }

  applyPostTurn(pokemon: Pokemon, passive: boolean, simulated: boolean, args: any[]): boolean {
    if (!simulated) {
      pokemon.scene.unshiftPhase(new StatStageChangePhase(pokemon.scene, pokemon.getBattlerIndex(), true, this.stats, this.stages));
    }
    return true;
  }
}

export class PostTurnHealAbAttr extends PostTurnAbAttr {
  applyPostTurn(pokemon: Pokemon, passive: boolean, simulated: boolean, args: any[]): boolean {
    if (!pokemon.isFullHp()) {
      if (!simulated) {
        const scene = pokemon.scene;
        const abilityName = (!passive ? pokemon.getAbility() : pokemon.getPassiveAbility()).name;
        scene.unshiftPhase(new PokemonHealPhase(scene, pokemon.getBattlerIndex(),
          Utils.toDmgValue(pokemon.getMaxHp() / 16), i18next.t("abilityTriggers:postTurnHeal", { pokemonNameWithAffix: getPokemonNameWithAffix(pokemon), abilityName }), true));
      }

      return true;
    }

    return false;
  }
}

export class PostTurnFormChangeAbAttr extends PostTurnAbAttr {
  private formFunc: (p: Pokemon) => integer;

  constructor(formFunc: ((p: Pokemon) => integer)) {
    super(true);

    this.formFunc = formFunc;
  }

  applyPostTurn(pokemon: Pokemon, passive: boolean, simulated: boolean, args: any[]): boolean {
    const formIndex = this.formFunc(pokemon);
    if (formIndex !== pokemon.formIndex) {
      if (!simulated) {
        pokemon.scene.triggerPokemonFormChange(pokemon, SpeciesFormChangeManualTrigger, false);
      }

      return true;
    }

    return false;
  }
}


/**
 * Attribute used for abilities (Bad Dreams) that damages the opponents for being asleep
 */
export class PostTurnHurtIfSleepingAbAttr extends PostTurnAbAttr {

  /**
   * Deals damage to all sleeping opponents equal to 1/8 of their max hp (min 1)
   * @param {Pokemon} pokemon Pokemon that has this ability
   * @param {boolean} passive N/A
   * @param {boolean} simulated true if applying in a simulated call.
   * @param {any[]} args N/A
   * @returns {boolean} true if any opponents are sleeping
   */
  applyPostTurn(pokemon: Pokemon, passive: boolean, simulated: boolean, args: any[]): boolean | Promise<boolean> {
    let hadEffect: boolean = false;
    for (const opp of pokemon.getOpponents()) {
      if ((opp.status?.effect === StatusEffect.SLEEP || opp.hasAbility(Abilities.COMATOSE)) && !opp.hasAbilityWithAttr(BlockNonDirectDamageAbAttr)) {
        if (!simulated) {
          opp.damageAndUpdate(Utils.toDmgValue(opp.getMaxHp() / 8), HitResult.OTHER);
          pokemon.scene.queueMessage(i18next.t("abilityTriggers:badDreams", {pokemonName: getPokemonNameWithAffix(opp)}));
        }
        hadEffect = true;
      }

    }
    return hadEffect;
  }
}


/**
 * Grabs the last failed Pokeball used
 * @extends PostTurnAbAttr
 * @see {@linkcode applyPostTurn} */
export class FetchBallAbAttr extends PostTurnAbAttr {
  constructor() {
    super();
  }
  /**
   * Adds the last used Pokeball back into the player's inventory
   * @param pokemon {@linkcode Pokemon} with this ability
   * @param passive N/A
   * @param args N/A
   * @returns true if player has used a pokeball and this pokemon is owned by the player
   */
  applyPostTurn(pokemon: Pokemon, passive: boolean, simulated: boolean, args: any[]): boolean {
    if (simulated) {
      return false;
    }
    const lastUsed = pokemon.scene.currentBattle.lastUsedPokeball;
    if (lastUsed !== null && !!pokemon.isPlayer) {
      pokemon.scene.pokeballCounts[lastUsed]++;
      pokemon.scene.currentBattle.lastUsedPokeball = null;
      pokemon.scene.queueMessage(i18next.t("abilityTriggers:fetchBall", { pokemonNameWithAffix: getPokemonNameWithAffix(pokemon), pokeballName: getPokeballName(lastUsed) }));
      return true;
    }
    return false;
  }
}

export class PostBiomeChangeAbAttr extends AbAttr { }

export class PostBiomeChangeWeatherChangeAbAttr extends PostBiomeChangeAbAttr {
  private weatherType: WeatherType;

  constructor(weatherType: WeatherType) {
    super();

    this.weatherType = weatherType;
  }

  apply(pokemon: Pokemon, passive: boolean, simulated: boolean, cancelled: Utils.BooleanHolder, args: any[]): boolean {
    if (!pokemon.scene.arena.weather?.isImmutable()) {
      if (simulated) {
        return pokemon.scene.arena.weather?.weatherType !== this.weatherType;
      } else {
        return pokemon.scene.arena.trySetWeather(this.weatherType, true);
      }
    }

    return false;
  }
}

export class PostBiomeChangeTerrainChangeAbAttr extends PostBiomeChangeAbAttr {
  private terrainType: TerrainType;

  constructor(terrainType: TerrainType) {
    super();

    this.terrainType = terrainType;
  }

  apply(pokemon: Pokemon, passive: boolean, simulated: boolean, cancelled: Utils.BooleanHolder, args: any[]): boolean {
    if (simulated) {
      return pokemon.scene.arena.terrain?.terrainType !== this.terrainType;
    } else {
      return pokemon.scene.arena.trySetTerrain(this.terrainType, true);
    }
  }
}

/**
 * Triggers just after a move is used either by the opponent or the player
 * @extends AbAttr
 */
export class PostMoveUsedAbAttr extends AbAttr {
  applyPostMoveUsed(pokemon: Pokemon, move: PokemonMove, source: Pokemon, targets: BattlerIndex[], simulated: boolean, args: any[]): boolean | Promise<boolean> {
    return false;
  }
}

/**
 * Triggers after a dance move is used either by the opponent or the player
 * @extends PostMoveUsedAbAttr
 */
export class PostDancingMoveAbAttr extends PostMoveUsedAbAttr {
  /**
   * Resolves the Dancer ability by replicating the move used by the source of the dance
   * either on the source itself or on the target of the dance
   * @param dancer {@linkcode Pokemon} with Dancer ability
   * @param move {@linkcode PokemonMove} Dancing move used by the source
   * @param source {@linkcode Pokemon} that used the dancing move
   * @param targets {@linkcode BattlerIndex}Targets of the dancing move
   * @param args N/A
   *
   * @return true if the Dancer ability was resolved
   */
  applyPostMoveUsed(dancer: Pokemon, move: PokemonMove, source: Pokemon, targets: BattlerIndex[], simulated: boolean, args: any[]): boolean | Promise<boolean> {
    // List of tags that prevent the Dancer from replicating the move
    const forbiddenTags = [BattlerTagType.FLYING, BattlerTagType.UNDERWATER,
      BattlerTagType.UNDERGROUND, BattlerTagType.HIDDEN];
    // The move to replicate cannot come from the Dancer
    if (source.getBattlerIndex() !== dancer.getBattlerIndex()
        && !dancer.summonData.tags.some(tag => forbiddenTags.includes(tag.tagType))) {
      if (!simulated) {
        // If the move is an AttackMove or a StatusMove the Dancer must replicate the move on the source of the Dance
        if (move.getMove() instanceof AttackMove || move.getMove() instanceof StatusMove) {
          const target = this.getTarget(dancer, source, targets);
          dancer.scene.unshiftPhase(new MovePhase(dancer.scene, dancer, target, move, true, true));
        } else if (move.getMove() instanceof SelfStatusMove) {
          // If the move is a SelfStatusMove (ie. Swords Dance) the Dancer should replicate it on itself
          dancer.scene.unshiftPhase(new MovePhase(dancer.scene, dancer, [dancer.getBattlerIndex()], move, true, true));
        }
      }
      return true;
    }
    return false;
  }

  /**
   * Get the correct targets of Dancer ability
   *
   * @param dancer {@linkcode Pokemon} Pokemon with Dancer ability
   * @param source {@linkcode Pokemon} Source of the dancing move
   * @param targets {@linkcode BattlerIndex} Targets of the dancing move
   */
  getTarget(dancer: Pokemon, source: Pokemon, targets: BattlerIndex[]) : BattlerIndex[] {
    if (dancer.isPlayer()) {
      return source.isPlayer() ? targets : [source.getBattlerIndex()];
    }
    return source.isPlayer() ? [source.getBattlerIndex()] : targets;
  }
}

export class StatStageChangeMultiplierAbAttr extends AbAttr {
  private multiplier: integer;

  constructor(multiplier: integer) {
    super(true);

    this.multiplier = multiplier;
  }

  apply(pokemon: Pokemon, passive: boolean, simulated: boolean, cancelled: Utils.BooleanHolder, args: any[]): boolean {
    (args[0] as Utils.IntegerHolder).value *= this.multiplier;

    return true;
  }
}

export class StatStageChangeCopyAbAttr extends AbAttr {
  apply(pokemon: Pokemon, passive: boolean, simulated: boolean, cancelled: Utils.BooleanHolder, args: any[]): boolean | Promise<boolean> {
    if (!simulated) {
      pokemon.scene.unshiftPhase(new StatStageChangePhase(pokemon.scene, pokemon.getBattlerIndex(), true, (args[0] as BattleStat[]), (args[1] as number), true, false, false));
    }
    return true;
  }
}

export class BypassBurnDamageReductionAbAttr extends AbAttr {
  constructor() {
    super(false);
  }

  apply(pokemon: Pokemon, passive: boolean, simulated: boolean, cancelled: Utils.BooleanHolder, args: any[]): boolean {
    cancelled.value = true;

    return true;
  }
}

/**
 * Causes Pokemon to take reduced damage from the {@linkcode StatusEffect.BURN | Burn} status
 * @param multiplier Multiplied with the damage taken
*/
export class ReduceBurnDamageAbAttr extends AbAttr {
  constructor(protected multiplier: number) {
    super(false);
  }

  /**
   * Applies the damage reduction
   * @param pokemon N/A
   * @param passive N/A
   * @param cancelled N/A
   * @param args `[0]` {@linkcode Utils.NumberHolder} The damage value being modified
   * @returns `true`
   */
  apply(pokemon: Pokemon, passive: boolean, simulated: boolean, cancelled: Utils.BooleanHolder, args: any[]): boolean {
    (args[0] as Utils.NumberHolder).value = Utils.toDmgValue((args[0] as Utils.NumberHolder).value * this.multiplier);

    return true;
  }
}

export class DoubleBerryEffectAbAttr extends AbAttr {
  apply(pokemon: Pokemon, passive: boolean, simulated: boolean, cancelled: Utils.BooleanHolder, args: any[]): boolean {
    (args[0] as Utils.NumberHolder).value *= 2;

    return true;
  }
}

export class PreventBerryUseAbAttr extends AbAttr {
  apply(pokemon: Pokemon, passive: boolean, simulated: boolean, cancelled: Utils.BooleanHolder, args: any[]): boolean {
    cancelled.value = true;

    return true;
  }
}

/**
 * A Pokemon with this ability heals by a percentage of their maximum hp after eating a berry
 * @param healPercent - Percent of Max HP to heal
 * @see {@linkcode apply()} for implementation
 */
export class HealFromBerryUseAbAttr extends AbAttr {
  /** Percent of Max HP to heal */
  private healPercent: number;

  constructor(healPercent: number) {
    super();

    // Clamp healPercent so its between [0,1].
    this.healPercent = Math.max(Math.min(healPercent, 1), 0);
  }

  apply(pokemon: Pokemon, passive: boolean, simulated: boolean, ...args: [Utils.BooleanHolder, any[]]): boolean {
    const { name: abilityName } = passive ? pokemon.getPassiveAbility() : pokemon.getAbility();
    if (!simulated) {
      pokemon.scene.unshiftPhase(
        new PokemonHealPhase(
          pokemon.scene,
          pokemon.getBattlerIndex(),
          Utils.toDmgValue(pokemon.getMaxHp() * this.healPercent),
          i18next.t("abilityTriggers:healFromBerryUse", { pokemonNameWithAffix: getPokemonNameWithAffix(pokemon), abilityName }),
          true
        )
      );
    }
    return true;
  }
}

export class RunSuccessAbAttr extends AbAttr {
  apply(pokemon: Pokemon, passive: boolean, simulated: boolean, cancelled: Utils.BooleanHolder, args: any[]): boolean {
    (args[0] as Utils.IntegerHolder).value = 256;

    return true;
  }
}

type ArenaTrapCondition = (user: Pokemon, target: Pokemon) => boolean;

/**
 * Base class for checking if a Pokemon is trapped by arena trap
 * @extends AbAttr
 * @field {@linkcode arenaTrapCondition} Conditional for trapping abilities.
 * For example, Magnet Pull will only activate if opponent is Steel type.
 * @see {@linkcode applyCheckTrapped}
 */
export class CheckTrappedAbAttr extends AbAttr {
  protected arenaTrapCondition: ArenaTrapCondition;
  constructor(condition: ArenaTrapCondition) {
    super(false);
    this.arenaTrapCondition = condition;
  }

  applyCheckTrapped(pokemon: Pokemon, passive: boolean, simulated: boolean, trapped: Utils.BooleanHolder, otherPokemon: Pokemon, args: any[]): boolean | Promise<boolean> {
    return false;
  }
}

/**
 * Determines whether a Pokemon is blocked from switching/running away
 * because of a trapping ability or move.
 * @extends CheckTrappedAbAttr
 * @see {@linkcode applyCheckTrapped}
 */
export class ArenaTrapAbAttr extends CheckTrappedAbAttr {
  /**
   * Checks if enemy Pokemon is trapped by an Arena Trap-esque ability
   * If the enemy is a Ghost type, it is not trapped
   * If the enemy has the ability Run Away, it is not trapped.
   * If the user has Magnet Pull and the enemy is not a Steel type, it is not trapped.
   * If the user has Arena Trap and the enemy is not grounded, it is not trapped.
   * @param pokemon The {@link Pokemon} with this {@link AbAttr}
   * @param passive N/A
   * @param trapped {@link Utils.BooleanHolder} indicating whether the other Pokemon is trapped or not
   * @param otherPokemon The {@link Pokemon} that is affected by an Arena Trap ability
   * @param args N/A
   * @returns if enemy Pokemon is trapped or not
   */
  applyCheckTrapped(pokemon: Pokemon, passive: boolean, simulated: boolean, trapped: Utils.BooleanHolder, otherPokemon: Pokemon, args: any[]): boolean {
    if (this.arenaTrapCondition(pokemon, otherPokemon)) {
      if (otherPokemon.getTypes(true).includes(Type.GHOST) || (otherPokemon.getTypes(true).includes(Type.STELLAR) && otherPokemon.getTypes().includes(Type.GHOST))) {
        trapped.value = false;
        return false;
      } else if (otherPokemon.hasAbility(Abilities.RUN_AWAY)) {
        trapped.value = false;
        return false;
      }
      trapped.value = true;
      return true;
    }
    trapped.value = false;
    return false;
  }

  getTriggerMessage(pokemon: Pokemon, abilityName: string, ...args: any[]): string {
    return i18next.t("abilityTriggers:arenaTrap", { pokemonNameWithAffix: getPokemonNameWithAffix(pokemon), abilityName });
  }
}

export class MaxMultiHitAbAttr extends AbAttr {
  apply(pokemon: Pokemon, passive: boolean, simulated: boolean, cancelled: Utils.BooleanHolder, args: any[]): boolean {
    (args[0] as Utils.IntegerHolder).value = 0;

    return true;
  }
}

export class PostBattleAbAttr extends AbAttr {
  constructor() {
    super(true);
  }

  applyPostBattle(pokemon: Pokemon, passive: boolean, simulated: boolean, args: any[]): boolean {
    return false;
  }
}

export class PostBattleLootAbAttr extends PostBattleAbAttr {
  applyPostBattle(pokemon: Pokemon, passive: boolean, simulated: boolean, args: any[]): boolean {
    const postBattleLoot = pokemon.scene.currentBattle.postBattleLoot;
    if (!simulated && postBattleLoot.length) {
      const randItem = Utils.randSeedItem(postBattleLoot);
      //@ts-ignore - TODO see below
      if (pokemon.scene.tryTransferHeldItemModifier(randItem, pokemon, true, 1, true)) { // TODO: fix. This is a promise!?
        postBattleLoot.splice(postBattleLoot.indexOf(randItem), 1);
        pokemon.scene.queueMessage(i18next.t("abilityTriggers:postBattleLoot", { pokemonNameWithAffix: getPokemonNameWithAffix(pokemon), itemName: randItem.type.name }));
        return true;
      }
    }

    return false;
  }
}

export class PostFaintAbAttr extends AbAttr {
  applyPostFaint(pokemon: Pokemon, passive: boolean, simulated: boolean, attacker: Pokemon, move: Move, hitResult: HitResult, args: any[]): boolean {
    return false;
  }
}

/**
 * Used for weather suppressing abilities to trigger weather-based form changes upon being fainted.
 * Used by Cloud Nine and Air Lock.
 * @extends PostFaintAbAttr
 */
export class PostFaintUnsuppressedWeatherFormChangeAbAttr extends PostFaintAbAttr {
  /**
   * Triggers {@linkcode Arena.triggerWeatherBasedFormChanges | triggerWeatherBasedFormChanges}
   * when the user of the ability faints
   * @param {Pokemon} pokemon the fainted Pokemon
   * @param passive n/a
   * @param attacker n/a
   * @param move n/a
   * @param hitResult n/a
   * @param args n/a
   * @returns whether the form change was triggered
   */
  applyPostFaint(pokemon: Pokemon, passive: boolean, simulated: boolean, attacker: Pokemon, move: Move, hitResult: HitResult, args: any[]): boolean {
    const pokemonToTransform = getPokemonWithWeatherBasedForms(pokemon.scene);

    if (pokemonToTransform.length < 1) {
      return false;
    }

    if (!simulated) {
      pokemon.scene.arena.triggerWeatherBasedFormChanges();
    }

    return true;
  }
}

/**
 * Clears Desolate Land/Primordial Sea/Delta Stream upon the Pokemon fainting
 */
export class PostFaintClearWeatherAbAttr extends PostFaintAbAttr {

  /**
   * @param pokemon The {@linkcode Pokemon} with the ability
   * @param passive N/A
   * @param attacker N/A
   * @param move N/A
   * @param hitResult N/A
   * @param args N/A
   * @returns {boolean} Returns true if the weather clears, otherwise false.
   */
  applyPostFaint(pokemon: Pokemon, passive: boolean, simulated: boolean, attacker: Pokemon, move: Move, hitResult: HitResult, args: any[]): boolean {
    const weatherType = pokemon.scene.arena.weather?.weatherType;
    let turnOffWeather = false;

    // Clear weather only if user's ability matches the weather and no other pokemon has the ability.
    switch (weatherType) {
    case (WeatherType.HARSH_SUN):
      if (pokemon.hasAbility(Abilities.DESOLATE_LAND)
          && pokemon.scene.getField(true).filter(p => p.hasAbility(Abilities.DESOLATE_LAND)).length === 0) {
        turnOffWeather = true;
      }
      break;
    case (WeatherType.HEAVY_RAIN):
      if (pokemon.hasAbility(Abilities.PRIMORDIAL_SEA)
          && pokemon.scene.getField(true).filter(p => p.hasAbility(Abilities.PRIMORDIAL_SEA)).length === 0) {
        turnOffWeather = true;
      }
      break;
    case (WeatherType.STRONG_WINDS):
      if (pokemon.hasAbility(Abilities.DELTA_STREAM)
          && pokemon.scene.getField(true).filter(p => p.hasAbility(Abilities.DELTA_STREAM)).length === 0) {
        turnOffWeather = true;
      }
      break;
    }

    if (simulated) {
      return turnOffWeather;
    }

    if (turnOffWeather) {
      pokemon.scene.arena.trySetWeather(WeatherType.NONE, false);
      return true;
    }

    return false;
  }
}

export class PostFaintContactDamageAbAttr extends PostFaintAbAttr {
  private damageRatio: integer;

  constructor(damageRatio: integer) {
    super();

    this.damageRatio = damageRatio;
  }

  applyPostFaint(pokemon: Pokemon, passive: boolean, simulated: boolean, attacker: Pokemon, move: Move, hitResult: HitResult, args: any[]): boolean {
    if (move.checkFlag(MoveFlags.MAKES_CONTACT, attacker, pokemon)) {
      const cancelled = new Utils.BooleanHolder(false);
      pokemon.scene.getField(true).map(p => applyAbAttrs(FieldPreventExplosiveMovesAbAttr, p, cancelled, simulated));
      if (cancelled.value || attacker.hasAbilityWithAttr(BlockNonDirectDamageAbAttr)) {
        return false;
      }
      if (!simulated) {
        attacker.damageAndUpdate(Utils.toDmgValue(attacker.getMaxHp() * (1 / this.damageRatio)), HitResult.OTHER);
        attacker.turnData.damageTaken += Utils.toDmgValue(attacker.getMaxHp() * (1 / this.damageRatio));
      }
      return true;
    }

    return false;
  }

  getTriggerMessage(pokemon: Pokemon, abilityName: string, ...args: any[]): string {
    return i18next.t("abilityTriggers:postFaintContactDamage", { pokemonNameWithAffix: getPokemonNameWithAffix(pokemon), abilityName });
  }
}

/**
 * Attribute used for abilities (Innards Out) that damage the opponent based on how much HP the last attack used to knock out the owner of the ability.
 */
export class PostFaintHPDamageAbAttr extends PostFaintAbAttr {
  constructor() {
    super ();
  }

  applyPostFaint(pokemon: Pokemon, passive: boolean, simulated: boolean, attacker: Pokemon, move: Move, hitResult: HitResult, args: any[]): boolean {
    if (!simulated) {
      const damage = pokemon.turnData.attacksReceived[0].damage;
      attacker.damageAndUpdate((damage), HitResult.OTHER);
      attacker.turnData.damageTaken += damage;
    }
    return true;
  }

  getTriggerMessage(pokemon: Pokemon, abilityName: string, ...args: any[]): string {
    return i18next.t("abilityTriggers:postFaintHpDamage", { pokemonNameWithAffix: getPokemonNameWithAffix(pokemon), abilityName });
  }
}

export class RedirectMoveAbAttr extends AbAttr {
  apply(pokemon: Pokemon, passive: boolean, simulated: boolean, cancelled: Utils.BooleanHolder, args: any[]): boolean {
    if (this.canRedirect(args[0] as Moves)) {
      const target = args[1] as Utils.IntegerHolder;
      const newTarget = pokemon.getBattlerIndex();
      if (target.value !== newTarget) {
        target.value = newTarget;
        return true;
      }
    }

    return false;
  }

  canRedirect(moveId: Moves): boolean {
    const move = allMoves[moveId];
    return !![ MoveTarget.NEAR_OTHER, MoveTarget.OTHER ].find(t => move.moveTarget === t);
  }
}

export class RedirectTypeMoveAbAttr extends RedirectMoveAbAttr {
  public type: Type;

  constructor(type: Type) {
    super();
    this.type = type;
  }

  canRedirect(moveId: Moves): boolean {
    return super.canRedirect(moveId) && allMoves[moveId].type === this.type;
  }
}

export class BlockRedirectAbAttr extends AbAttr { }

export class ReduceStatusEffectDurationAbAttr extends AbAttr {
  private statusEffect: StatusEffect;

  constructor(statusEffect: StatusEffect) {
    super(true);

    this.statusEffect = statusEffect;
  }

  apply(pokemon: Pokemon, passive: boolean, simulated: boolean, cancelled: Utils.BooleanHolder, args: any[]): boolean {
    if (args[0] === this.statusEffect) {
      (args[1] as Utils.IntegerHolder).value = Utils.toDmgValue((args[1] as Utils.IntegerHolder).value / 2);
      return true;
    }

    return false;
  }
}

export class FlinchEffectAbAttr extends AbAttr {
  constructor() {
    super(true);
  }
}

export class FlinchStatStageChangeAbAttr extends FlinchEffectAbAttr {
  private stats: BattleStat[];
  private stages: number;

  constructor(stats: BattleStat[], stages: number) {
    super();

    this.stats = Array.isArray(stats)
      ? stats
      : [ stats ];
    this.stages = stages;
  }

  apply(pokemon: Pokemon, passive: boolean, simulated: boolean, cancelled: Utils.BooleanHolder, args: any[]): boolean {
    if (!simulated) {
      pokemon.scene.unshiftPhase(new StatStageChangePhase(pokemon.scene, pokemon.getBattlerIndex(), true, this.stats, this.stages));
    }
    return true;
  }
}

export class IncreasePpAbAttr extends AbAttr { }

export class ForceSwitchOutImmunityAbAttr extends AbAttr {
  apply(pokemon: Pokemon, passive: boolean, simulated: boolean, cancelled: Utils.BooleanHolder, args: any[]): boolean {
    cancelled.value = true;
    return true;
  }
}

export class ReduceBerryUseThresholdAbAttr extends AbAttr {
  constructor() {
    super();
  }

  apply(pokemon: Pokemon, passive: boolean, simulated: boolean, cancelled: Utils.BooleanHolder, args: any[]): boolean {
    const hpRatio = pokemon.getHpRatio();

    if (args[0].value < hpRatio) {
      args[0].value *= 2;
      return args[0].value >= hpRatio;
    }

    return false;
  }
}

export class WeightMultiplierAbAttr extends AbAttr {
  private multiplier: integer;

  constructor(multiplier: integer) {
    super();

    this.multiplier = multiplier;
  }

  apply(pokemon: Pokemon, passive: boolean, simulated: boolean, cancelled: Utils.BooleanHolder, args: any[]): boolean {
    (args[0] as Utils.NumberHolder).value *= this.multiplier;

    return true;
  }
}

export class SyncEncounterNatureAbAttr extends AbAttr {
  constructor() {
    super(false);
  }

  apply(pokemon: Pokemon, passive: boolean, simulated: boolean, cancelled: Utils.BooleanHolder, args: any[]): boolean {
    (args[0] as Pokemon).setNature(pokemon.getNature());

    return true;
  }
}

export class MoveAbilityBypassAbAttr extends AbAttr {
  private moveIgnoreFunc: (pokemon: Pokemon, move: Move) => boolean;

  constructor(moveIgnoreFunc?: (pokemon: Pokemon, move: Move) => boolean) {
    super(false);

    this.moveIgnoreFunc = moveIgnoreFunc || ((pokemon, move) => true);
  }

  apply(pokemon: Pokemon, passive: boolean, simulated: boolean, cancelled: Utils.BooleanHolder, args: any[]): boolean {
    if (this.moveIgnoreFunc(pokemon, (args[0] as Move))) {
      cancelled.value = true;
      return true;
    }
    return false;
  }
}

export class SuppressFieldAbilitiesAbAttr extends AbAttr {
  constructor() {
    super(false);
  }

  apply(pokemon: Pokemon, passive: boolean, simulated: boolean, cancelled: Utils.BooleanHolder, args: any[]): boolean {
    const ability = (args[0] as Ability);
    if (!ability.hasAttr(UnsuppressableAbilityAbAttr) && !ability.hasAttr(SuppressFieldAbilitiesAbAttr)) {
      cancelled.value = true;
      return true;
    }
    return false;
  }
}

export class AlwaysHitAbAttr extends AbAttr { }

/** Attribute for abilities that allow moves that make contact to ignore protection (i.e. Unseen Fist) */
export class IgnoreProtectOnContactAbAttr extends AbAttr { }

export class UncopiableAbilityAbAttr extends AbAttr {
  constructor() {
    super(false);
  }
}

export class UnsuppressableAbilityAbAttr extends AbAttr {
  constructor() {
    super(false);
  }
}

export class UnswappableAbilityAbAttr extends AbAttr {
  constructor() {
    super(false);
  }
}

export class NoTransformAbilityAbAttr extends AbAttr {
  constructor() {
    super(false);
  }
}

export class NoFusionAbilityAbAttr extends AbAttr {
  constructor() {
    super(false);
  }
}

export class IgnoreTypeImmunityAbAttr extends AbAttr {
  private defenderType: Type;
  private allowedMoveTypes: Type[];

  constructor(defenderType: Type, allowedMoveTypes: Type[]) {
    super(true);
    this.defenderType = defenderType;
    this.allowedMoveTypes = allowedMoveTypes;
  }

  apply(pokemon: Pokemon, passive: boolean, simulated: boolean, cancelled: Utils.BooleanHolder, args: any[]): boolean {
    if (this.defenderType === (args[1] as Type) && this.allowedMoveTypes.includes(args[0] as Type)) {
      cancelled.value = true;
      return true;
    }
    return false;
  }
}

/**
 * Ignores the type immunity to Status Effects of the defender if the defender is of a certain type
 */
export class IgnoreTypeStatusEffectImmunityAbAttr extends AbAttr {
  private statusEffect: StatusEffect[];
  private defenderType: Type[];

  constructor(statusEffect: StatusEffect[], defenderType: Type[]) {
    super(true);

    this.statusEffect = statusEffect;
    this.defenderType = defenderType;
  }

  apply(pokemon: Pokemon, passive: boolean, simulated: boolean, cancelled: Utils.BooleanHolder, args: any[]): boolean {
    if (this.statusEffect.includes(args[0] as StatusEffect) && this.defenderType.includes(args[1] as Type)) {
      cancelled.value = true;
      return true;
    }

    return false;
  }
}

/**
 * Gives money to the user after the battle.
 *
 * @extends PostBattleAbAttr
 * @see {@linkcode applyPostBattle}
 */
export class MoneyAbAttr extends PostBattleAbAttr {
  constructor() {
    super();
  }

  /**
   * @param pokemon {@linkcode Pokemon} that is the user of this ability.
   * @param passive N/A
   * @param args N/A
   * @returns true
   */
  applyPostBattle(pokemon: Pokemon, passive: boolean, simulated: boolean, args: any[]): boolean {
    if (!simulated) {
      pokemon.scene.currentBattle.moneyScattered += pokemon.scene.getWaveMoneyAmount(0.2);
    }
    return true;
  }
}

/**
 * Applies a stat change after a Pokémon is summoned,
 * conditioned on the presence of a specific arena tag.
 *
 * @extends {PostSummonStatStageChangeAbAttr}
 */
export class PostSummonStatStageChangeOnArenaAbAttr extends PostSummonStatStageChangeAbAttr {
  /**
   * The type of arena tag that conditions the stat change.
   * @private
   * @type {ArenaTagType}
   */
  private tagType: ArenaTagType;

  /**
   * Creates an instance of PostSummonStatStageChangeOnArenaAbAttr.
   * Initializes the stat change to increase Attack by 1 stage if the specified arena tag is present.
   *
   * @param {ArenaTagType} tagType - The type of arena tag to check for.
   */
  constructor(tagType: ArenaTagType) {
    super([ Stat.ATK ], 1, true, false);
    this.tagType = tagType;
  }

  /**
   * Applies the post-summon stat change if the specified arena tag is present on pokemon's side.
   * This is used in Wind Rider ability.
   *
   * @param {Pokemon} pokemon - The Pokémon being summoned.
   * @param {boolean} passive - Whether the effect is passive.
   * @param {any[]} args - Additional arguments.
   * @returns {boolean} - Returns true if the stat change was applied, otherwise false.
   */
  applyPostSummon(pokemon: Pokemon, passive: boolean, simulated: boolean, args: any[]): boolean {
    const side = pokemon.isPlayer() ? ArenaTagSide.PLAYER : ArenaTagSide.ENEMY;

    if (pokemon.scene.arena.getTagOnSide(this.tagType, side)) {
      return super.applyPostSummon(pokemon, passive, simulated, args);
    }
    return false;
  }
}

/**
 * Takes no damage from the first hit of a damaging move.
 * This is used in the Disguise and Ice Face abilities.
 * @extends ReceivedMoveDamageMultiplierAbAttr
 */
export class FormBlockDamageAbAttr extends ReceivedMoveDamageMultiplierAbAttr {
  private multiplier: number;
  private tagType: BattlerTagType;
  private recoilDamageFunc: ((pokemon: Pokemon) => number) | undefined;
  private triggerMessageFunc: (pokemon: Pokemon, abilityName: string) => string;

  constructor(condition: PokemonDefendCondition, multiplier: number, tagType: BattlerTagType, triggerMessageFunc: (pokemon: Pokemon, abilityName: string) => string, recoilDamageFunc?: (pokemon: Pokemon) => number) {
    super(condition, multiplier);

    this.multiplier = multiplier;
    this.tagType = tagType;
    this.recoilDamageFunc = recoilDamageFunc;
    this.triggerMessageFunc = triggerMessageFunc;
  }

  /**
   * Applies the pre-defense ability to the Pokémon.
   * Removes the appropriate `BattlerTagType` when hit by an attack and is in its defense form.
   *
   * @param {Pokemon} pokemon The Pokémon with the ability.
   * @param {boolean} passive n/a
   * @param {Pokemon} attacker The attacking Pokémon.
   * @param {PokemonMove} move The move being used.
   * @param {Utils.BooleanHolder} cancelled n/a
   * @param {any[]} args Additional arguments.
   * @returns {boolean} Whether the immunity was applied.
   */
  applyPreDefend(pokemon: Pokemon, passive: boolean, simulated: boolean, attacker: Pokemon, move: Move, cancelled: Utils.BooleanHolder, args: any[]): boolean {
    if (this.condition(pokemon, attacker, move)) {
      if (!simulated) {
        (args[0] as Utils.NumberHolder).value = this.multiplier;
        pokemon.removeTag(this.tagType);
        if (this.recoilDamageFunc) {
          pokemon.damageAndUpdate(this.recoilDamageFunc(pokemon), HitResult.OTHER, false, false, true, true);
        }
      }
      return true;
    }

    return false;
  }

  /**
   * Gets the message triggered when the Pokémon avoids damage using the form-changing ability.
   * @param {Pokemon} pokemon The Pokémon with the ability.
   * @param {string} abilityName The name of the ability.
   * @param {...any} args n/a
   * @returns {string} The trigger message.
   */
  getTriggerMessage(pokemon: Pokemon, abilityName: string, ...args: any[]): string {
    return this.triggerMessageFunc(pokemon, abilityName);
  }
}

/**
 * If a Pokémon with this Ability selects a damaging move, it has a 30% chance of going first in its priority bracket. If the Ability activates, this is announced at the start of the turn (after move selection).
 *
 * @extends AbAttr
 */
export class BypassSpeedChanceAbAttr extends AbAttr {
  public chance: integer;

  /**
   * @param {integer} chance probability of ability being active.
   */
  constructor(chance: integer) {
    super(true);
    this.chance = chance;
  }

  /**
   * bypass move order in their priority bracket when pokemon choose damaging move
   * @param {Pokemon} pokemon {@linkcode Pokemon}  the Pokemon applying this ability
   * @param {boolean} passive N/A
   * @param {Utils.BooleanHolder} cancelled N/A
   * @param {any[]} args [0] {@linkcode Utils.BooleanHolder} set to true when the ability activated
   * @returns {boolean} - whether the ability was activated.
   */
  apply(pokemon: Pokemon, passive: boolean, simulated: boolean, cancelled: Utils.BooleanHolder, args: any[]): boolean {
    if (simulated) {
      return false;
    }
    const bypassSpeed = args[0] as Utils.BooleanHolder;

    if (!bypassSpeed.value && pokemon.randSeedInt(100) < this.chance) {
      const turnCommand =
        pokemon.scene.currentBattle.turnCommands[pokemon.getBattlerIndex()];
      const isCommandFight = turnCommand?.command === Command.FIGHT;
      const move = turnCommand?.move?.move ?allMoves[turnCommand.move.move] : null;
      const isDamageMove = move?.category === MoveCategory.PHYSICAL || move?.category === MoveCategory.SPECIAL;

      if (isCommandFight && isDamageMove) {
        bypassSpeed.value = true;
        return true;
      }
    }

    return false;
  }

  getTriggerMessage(pokemon: Pokemon, abilityName: string, ...args: any[]): string {
    return i18next.t("abilityTriggers:quickDraw", {pokemonName: getPokemonNameWithAffix(pokemon)});
  }
}

/**
 * This attribute checks if a Pokemon's move meets a provided condition to determine if the Pokemon can use Quick Claw
 * It was created because Pokemon with the ability Mycelium Might cannot access Quick Claw's benefits when using status moves.
*/
export class PreventBypassSpeedChanceAbAttr extends AbAttr {
  private condition: ((pokemon: Pokemon, move: Move) => boolean);

  /**
   * @param {function} condition - checks if a move meets certain conditions
   */
  constructor(condition: (pokemon: Pokemon, move: Move) => boolean) {
    super(true);
    this.condition = condition;
  }

  /**
   * @argument {boolean} bypassSpeed - determines if a Pokemon is able to bypass speed at the moment
   * @argument {boolean} canCheckHeldItems - determines if a Pokemon has access to Quick Claw's effects or not
   */
  apply(pokemon: Pokemon, passive: boolean, simulated: boolean, cancelled: Utils.BooleanHolder, args: any[]): boolean {
    const bypassSpeed = args[0] as Utils.BooleanHolder;
    const canCheckHeldItems = args[1] as Utils.BooleanHolder;

    const turnCommand = pokemon.scene.currentBattle.turnCommands[pokemon.getBattlerIndex()];
    const isCommandFight = turnCommand?.command === Command.FIGHT;
    const move = turnCommand?.move?.move ? allMoves[turnCommand.move.move] : null;
    if (this.condition(pokemon, move!) && isCommandFight) {
      bypassSpeed.value = false;
      canCheckHeldItems.value = false;
      return false;
    }
    return true;
  }
}

async function applyAbAttrsInternal<TAttr extends AbAttr>(
  attrType: Constructor<TAttr>,
  pokemon: Pokemon | null,
  applyFunc: AbAttrApplyFunc<TAttr>,
  args: any[],
  showAbilityInstant: boolean = false,
  simulated: boolean = false,
  messages: string[] = [],
) {
  for (const passive of [false, true]) {
    if (!pokemon?.canApplyAbility(passive)) {
      continue;
    }

    const ability = passive ? pokemon.getPassiveAbility() : pokemon.getAbility();
    for (const attr of ability.getAttrs(attrType)) {
      const condition = attr.getCondition();
      if (condition && !condition(pokemon)) {
        continue;
      }

      pokemon.scene.setPhaseQueueSplice();

      let result = applyFunc(attr, passive);
      // TODO Remove this when promises get reworked
      if (result instanceof Promise) {
        result = await result;
      }
      if (result) {
        if (pokemon.summonData && !pokemon.summonData.abilitiesApplied.includes(ability.id)) {
          pokemon.summonData.abilitiesApplied.push(ability.id);
        }
        if (pokemon.battleData && !simulated && !pokemon.battleData.abilitiesApplied.includes(ability.id)) {
          pokemon.battleData.abilitiesApplied.push(ability.id);
        }
        if (attr.showAbility && !simulated) {
          if (showAbilityInstant) {
            pokemon.scene.abilityBar.showAbility(pokemon, passive);
          } else {
            queueShowAbility(pokemon, passive);
          }
        }
        const message = attr.getTriggerMessage(pokemon, ability.name, args);
        if (message) {
          if (!simulated) {
            pokemon.scene.queueMessage(message);
          }
        }
        messages.push(message!);
      }
    }
    pokemon.scene.clearPhaseQueueSplice();
  }
}

export function applyAbAttrs(attrType: Constructor<AbAttr>, pokemon: Pokemon, cancelled: Utils.BooleanHolder | null, simulated: boolean = false, ...args: any[]): Promise<void> {
  return applyAbAttrsInternal<AbAttr>(attrType, pokemon, (attr, passive) => attr.apply(pokemon, passive, simulated, cancelled, args), args, false, simulated);
}

export function applyPostBattleInitAbAttrs(attrType: Constructor<PostBattleInitAbAttr>,
  pokemon: Pokemon, simulated: boolean = false, ...args: any[]): Promise<void> {
  return applyAbAttrsInternal<PostBattleInitAbAttr>(attrType, pokemon, (attr, passive) => attr.applyPostBattleInit(pokemon, passive, simulated, args), args, false, simulated);
}

export function applyPreDefendAbAttrs(attrType: Constructor<PreDefendAbAttr>,
  pokemon: Pokemon, attacker: Pokemon, move: Move | null, cancelled: Utils.BooleanHolder | null, simulated: boolean = false, ...args: any[]): Promise<void> {
  return applyAbAttrsInternal<PreDefendAbAttr>(attrType, pokemon, (attr, passive) => attr.applyPreDefend(pokemon, passive, simulated, attacker, move, cancelled, args), args, false, simulated);
}

export function applyPostDefendAbAttrs(attrType: Constructor<PostDefendAbAttr>,
  pokemon: Pokemon, attacker: Pokemon, move: Move, hitResult: HitResult | null, simulated: boolean = false, ...args: any[]): Promise<void> {
  return applyAbAttrsInternal<PostDefendAbAttr>(attrType, pokemon, (attr, passive) => attr.applyPostDefend(pokemon, passive, simulated, attacker, move, hitResult, args), args, false, simulated);
}

export function applyPostMoveUsedAbAttrs(attrType: Constructor<PostMoveUsedAbAttr>,
  pokemon: Pokemon, move: PokemonMove, source: Pokemon, targets: BattlerIndex[], simulated: boolean = false, ...args: any[]): Promise<void> {
  return applyAbAttrsInternal<PostMoveUsedAbAttr>(attrType, pokemon, (attr, passive) => attr.applyPostMoveUsed(pokemon, move, source, targets, simulated, args), args, false, simulated);
}

export function applyStatMultiplierAbAttrs(attrType: Constructor<StatMultiplierAbAttr>,
  pokemon: Pokemon, stat: BattleStat, statValue: Utils.NumberHolder, simulated: boolean = false, ...args: any[]): Promise<void> {
  return applyAbAttrsInternal<StatMultiplierAbAttr>(attrType, pokemon, (attr, passive) => attr.applyStatStage(pokemon, passive, simulated, stat, statValue, args), args);
}

/**
 * Applies a field Stat multiplier attribute
 * @param attrType {@linkcode FieldMultiplyStatAbAttr} should always be FieldMultiplyBattleStatAbAttr for the time being
 * @param pokemon {@linkcode Pokemon} the Pokemon applying this ability
 * @param stat {@linkcode Stat} the type of the checked stat
 * @param statValue {@linkcode Utils.NumberHolder} the value of the checked stat
 * @param checkedPokemon {@linkcode Pokemon} the Pokemon with the checked stat
 * @param hasApplied {@linkcode Utils.BooleanHolder} whether or not a FieldMultiplyBattleStatAbAttr has already affected this stat
 * @param args unused
 */
export function applyFieldStatMultiplierAbAttrs(attrType: Constructor<FieldMultiplyStatAbAttr>,
  pokemon: Pokemon, stat: Stat, statValue: Utils.NumberHolder, checkedPokemon: Pokemon, hasApplied: Utils.BooleanHolder, simulated: boolean = false, ...args: any[]): Promise<void> {
  return applyAbAttrsInternal<FieldMultiplyStatAbAttr>(attrType, pokemon, (attr, passive) => attr.applyFieldStat(pokemon, passive, simulated, stat, statValue, checkedPokemon, hasApplied, args), args);
}

export function applyPreAttackAbAttrs(attrType: Constructor<PreAttackAbAttr>,
  pokemon: Pokemon, defender: Pokemon | null, move: Move, simulated: boolean = false, ...args: any[]): Promise<void> {
  return applyAbAttrsInternal<PreAttackAbAttr>(attrType, pokemon, (attr, passive) => attr.applyPreAttack(pokemon, passive, simulated, defender, move, args), args, false, simulated);
}

export function applyPostAttackAbAttrs(attrType: Constructor<PostAttackAbAttr>,
  pokemon: Pokemon, defender: Pokemon, move: Move, hitResult: HitResult | null, simulated: boolean = false, ...args: any[]): Promise<void> {
  return applyAbAttrsInternal<PostAttackAbAttr>(attrType, pokemon, (attr, passive) => attr.applyPostAttack(pokemon, passive, simulated, defender, move, hitResult, args), args, false, simulated);
}

export function applyPostKnockOutAbAttrs(attrType: Constructor<PostKnockOutAbAttr>,
  pokemon: Pokemon, knockedOut: Pokemon, simulated: boolean = false, ...args: any[]): Promise<void> {
  return applyAbAttrsInternal<PostKnockOutAbAttr>(attrType, pokemon, (attr, passive) => attr.applyPostKnockOut(pokemon, passive, simulated, knockedOut, args), args, false, simulated);
}

export function applyPostVictoryAbAttrs(attrType: Constructor<PostVictoryAbAttr>,
  pokemon: Pokemon, simulated: boolean = false, ...args: any[]): Promise<void> {
  return applyAbAttrsInternal<PostVictoryAbAttr>(attrType, pokemon, (attr, passive) => attr.applyPostVictory(pokemon, passive, simulated, args), args, false, simulated);
}

export function applyPostSummonAbAttrs(attrType: Constructor<PostSummonAbAttr>,
  pokemon: Pokemon, simulated: boolean = false, ...args: any[]): Promise<void> {
  return applyAbAttrsInternal<PostSummonAbAttr>(attrType, pokemon, (attr, passive) => attr.applyPostSummon(pokemon, passive, simulated, args), args, false, simulated);
}

export function applyPreSwitchOutAbAttrs(attrType: Constructor<PreSwitchOutAbAttr>,
  pokemon: Pokemon, simulated: boolean = false, ...args: any[]): Promise<void> {
  return applyAbAttrsInternal<PreSwitchOutAbAttr>(attrType, pokemon, (attr, passive) => attr.applyPreSwitchOut(pokemon, passive, simulated, args), args, true, simulated);
}

export function applyPreStatStageChangeAbAttrs(attrType: Constructor<PreStatStageChangeAbAttr>,
  pokemon: Pokemon | null, stat: BattleStat, cancelled: Utils.BooleanHolder, simulated: boolean = false, ...args: any[]): Promise<void> {
  return applyAbAttrsInternal<PreStatStageChangeAbAttr>(attrType, pokemon, (attr, passive) => attr.applyPreStatStageChange(pokemon, passive, simulated, stat, cancelled, args), args, false, simulated);
}

export function applyPostStatStageChangeAbAttrs(attrType: Constructor<PostStatStageChangeAbAttr>,
  pokemon: Pokemon, stats: BattleStat[], stages: integer, selfTarget: boolean, simulated: boolean = false, ...args: any[]): Promise<void> {
  return applyAbAttrsInternal<PostStatStageChangeAbAttr>(attrType, pokemon, (attr, _passive) => attr.applyPostStatStageChange(pokemon, simulated, stats, stages, selfTarget, args), args, false, simulated);
}

export function applyPreSetStatusAbAttrs(attrType: Constructor<PreSetStatusAbAttr>,
  pokemon: Pokemon, effect: StatusEffect | undefined, cancelled: Utils.BooleanHolder, simulated: boolean = false, ...args: any[]): Promise<void> {
  return applyAbAttrsInternal<PreSetStatusAbAttr>(attrType, pokemon, (attr, passive) => attr.applyPreSetStatus(pokemon, passive, simulated, effect, cancelled, args), args, false, simulated);
}

export function applyPreApplyBattlerTagAbAttrs(attrType: Constructor<PreApplyBattlerTagAbAttr>,
  pokemon: Pokemon, tag: BattlerTag, cancelled: Utils.BooleanHolder, simulated: boolean = false, ...args: any[]): Promise<void> {
  return applyAbAttrsInternal<PreApplyBattlerTagAbAttr>(attrType, pokemon, (attr, passive) => attr.applyPreApplyBattlerTag(pokemon, passive, simulated, tag, cancelled, args), args, false, simulated);
}

export function applyPreWeatherEffectAbAttrs(attrType: Constructor<PreWeatherEffectAbAttr>,
  pokemon: Pokemon, weather: Weather | null, cancelled: Utils.BooleanHolder, simulated: boolean = false, ...args: any[]): Promise<void> {
  return applyAbAttrsInternal<PreWeatherDamageAbAttr>(attrType, pokemon, (attr, passive) => attr.applyPreWeatherEffect(pokemon, passive, simulated, weather, cancelled, args), args, true, simulated);
}

export function applyPostTurnAbAttrs(attrType: Constructor<PostTurnAbAttr>,
  pokemon: Pokemon, simulated: boolean = false, ...args: any[]): Promise<void> {
  return applyAbAttrsInternal<PostTurnAbAttr>(attrType, pokemon, (attr, passive) => attr.applyPostTurn(pokemon, passive, simulated, args), args, false, simulated);
}

export function applyPostWeatherChangeAbAttrs(attrType: Constructor<PostWeatherChangeAbAttr>,
  pokemon: Pokemon, weather: WeatherType, simulated: boolean = false, ...args: any[]): Promise<void> {
  return applyAbAttrsInternal<PostWeatherChangeAbAttr>(attrType, pokemon, (attr, passive) => attr.applyPostWeatherChange(pokemon, passive, simulated, weather, args), args, false, simulated);
}

export function applyPostWeatherLapseAbAttrs(attrType: Constructor<PostWeatherLapseAbAttr>,
  pokemon: Pokemon, weather: Weather | null, simulated: boolean = false, ...args: any[]): Promise<void> {
  return applyAbAttrsInternal<PostWeatherLapseAbAttr>(attrType, pokemon, (attr, passive) => attr.applyPostWeatherLapse(pokemon, passive, simulated, weather, args), args, false, simulated);
}

export function applyPostTerrainChangeAbAttrs(attrType: Constructor<PostTerrainChangeAbAttr>,
  pokemon: Pokemon, terrain: TerrainType, simulated: boolean = false, ...args: any[]): Promise<void> {
  return applyAbAttrsInternal<PostTerrainChangeAbAttr>(attrType, pokemon, (attr, passive) => attr.applyPostTerrainChange(pokemon, passive, simulated, terrain, args), args, false, simulated);
}

export function applyCheckTrappedAbAttrs(attrType: Constructor<CheckTrappedAbAttr>,
  pokemon: Pokemon, trapped: Utils.BooleanHolder, otherPokemon: Pokemon, messages: string[], simulated: boolean = false, ...args: any[]): Promise<void> {
  return applyAbAttrsInternal<CheckTrappedAbAttr>(attrType, pokemon, (attr, passive) => attr.applyCheckTrapped(pokemon, passive, simulated, trapped, otherPokemon, args), args, false, simulated, messages);
}

export function applyPostBattleAbAttrs(attrType: Constructor<PostBattleAbAttr>,
  pokemon: Pokemon, simulated: boolean = false, ...args: any[]): Promise<void> {
  return applyAbAttrsInternal<PostBattleAbAttr>(attrType, pokemon, (attr, passive) => attr.applyPostBattle(pokemon, passive, simulated, args), args, false, simulated);
}

export function applyPostFaintAbAttrs(attrType: Constructor<PostFaintAbAttr>,
  pokemon: Pokemon, attacker: Pokemon, move: Move, hitResult: HitResult, simulated: boolean = false, ...args: any[]): Promise<void> {
  return applyAbAttrsInternal<PostFaintAbAttr>(attrType, pokemon, (attr, passive) => attr.applyPostFaint(pokemon, passive, simulated, attacker, move, hitResult, args), args, false, simulated);
}

function queueShowAbility(pokemon: Pokemon, passive: boolean): void {
  pokemon.scene.unshiftPhase(new ShowAbilityPhase(pokemon.scene, pokemon.id, passive));
  pokemon.scene.clearPhaseQueueSplice();
}

/**
 * Sets the ability of a Pokémon as revealed.
 *
 * @param pokemon - The Pokémon whose ability is being revealed.
 */
function setAbilityRevealed(pokemon: Pokemon): void {
  if (pokemon.battleData) {
    pokemon.battleData.abilityRevealed = true;
  }
}

/**
 * Returns the Pokemon with weather-based forms
 * @param {BattleScene} scene - The current scene
 */
function getPokemonWithWeatherBasedForms(scene: BattleScene) {
  return scene.getField(true).filter(p =>
    (p.hasAbility(Abilities.FORECAST) && p.species.speciesId === Species.CASTFORM)
    || (p.hasAbility(Abilities.FLOWER_GIFT) && p.species.speciesId === Species.CHERRIM)
  );
}

export const allAbilities = [ new Ability(Abilities.NONE, 3) ];

export function initAbilities() {
  allAbilities.push(
    new Ability(Abilities.STENCH, 3)
      .attr(PostAttackApplyBattlerTagAbAttr, false, (user, target, move) => !move.hasAttr(FlinchAttr) ? 10 : 0, BattlerTagType.FLINCHED),
    new Ability(Abilities.DRIZZLE, 3)
      .attr(PostSummonWeatherChangeAbAttr, WeatherType.RAIN)
      .attr(PostBiomeChangeWeatherChangeAbAttr, WeatherType.RAIN),
    new Ability(Abilities.SPEED_BOOST, 3)
      .attr(PostTurnStatStageChangeAbAttr, [ Stat.SPD ], 1),
    new Ability(Abilities.BATTLE_ARMOR, 3)
      .attr(BlockCritAbAttr)
      .ignorable(),
    new Ability(Abilities.STURDY, 3)
      .attr(PreDefendFullHpEndureAbAttr)
      .attr(BlockOneHitKOAbAttr)
      .ignorable(),
    new Ability(Abilities.DAMP, 3)
      .attr(FieldPreventExplosiveMovesAbAttr)
      .ignorable(),
    new Ability(Abilities.LIMBER, 3)
      .attr(StatusEffectImmunityAbAttr, StatusEffect.PARALYSIS)
      .ignorable(),
    new Ability(Abilities.SAND_VEIL, 3)
      .attr(StatMultiplierAbAttr, Stat.EVA, 1.2)
      .attr(BlockWeatherDamageAttr, WeatherType.SANDSTORM)
      .condition(getWeatherCondition(WeatherType.SANDSTORM))
      .ignorable(),
    new Ability(Abilities.STATIC, 3)
      .attr(PostDefendContactApplyStatusEffectAbAttr, 30, StatusEffect.PARALYSIS)
      .bypassFaint(),
    new Ability(Abilities.VOLT_ABSORB, 3)
      .attr(TypeImmunityHealAbAttr, Type.ELECTRIC)
      .partial() // Healing not blocked by Heal Block
      .ignorable(),
    new Ability(Abilities.WATER_ABSORB, 3)
      .attr(TypeImmunityHealAbAttr, Type.WATER)
      .partial() // Healing not blocked by Heal Block
      .ignorable(),
    new Ability(Abilities.OBLIVIOUS, 3)
      .attr(BattlerTagImmunityAbAttr, BattlerTagType.INFATUATED)
      .attr(IntimidateImmunityAbAttr)
      .ignorable(),
    new Ability(Abilities.CLOUD_NINE, 3)
      .attr(SuppressWeatherEffectAbAttr, true)
      .attr(PostSummonUnnamedMessageAbAttr, i18next.t("abilityTriggers:weatherEffectDisappeared"))
      .attr(PostSummonWeatherSuppressedFormChangeAbAttr)
      .attr(PostFaintUnsuppressedWeatherFormChangeAbAttr)
      .bypassFaint(),
    new Ability(Abilities.COMPOUND_EYES, 3)
      .attr(StatMultiplierAbAttr, Stat.ACC, 1.3),
    new Ability(Abilities.INSOMNIA, 3)
      .attr(StatusEffectImmunityAbAttr, StatusEffect.SLEEP)
      .attr(BattlerTagImmunityAbAttr, BattlerTagType.DROWSY)
      .ignorable(),
    new Ability(Abilities.COLOR_CHANGE, 3)
      .attr(PostDefendTypeChangeAbAttr)
      .condition(getSheerForceHitDisableAbCondition()),
    new Ability(Abilities.IMMUNITY, 3)
      .attr(StatusEffectImmunityAbAttr, StatusEffect.POISON, StatusEffect.TOXIC)
      .ignorable(),
    new Ability(Abilities.FLASH_FIRE, 3)
      .attr(TypeImmunityAddBattlerTagAbAttr, Type.FIRE, BattlerTagType.FIRE_BOOST, 1)
      .ignorable(),
    new Ability(Abilities.SHIELD_DUST, 3)
      .attr(IgnoreMoveEffectsAbAttr)
      .partial(),
    new Ability(Abilities.OWN_TEMPO, 3)
      .attr(BattlerTagImmunityAbAttr, BattlerTagType.CONFUSED)
      .attr(IntimidateImmunityAbAttr)
      .ignorable(),
    new Ability(Abilities.SUCTION_CUPS, 3)
      .attr(ForceSwitchOutImmunityAbAttr)
      .ignorable(),
    new Ability(Abilities.INTIMIDATE, 3)
      .attr(PostSummonStatStageChangeAbAttr, [ Stat.ATK ], -1, false, true),
    new Ability(Abilities.SHADOW_TAG, 3)
      .attr(ArenaTrapAbAttr, (user, target) => {
        if (target.hasAbility(Abilities.SHADOW_TAG)) {
          return false;
        }
        return true;
      }),
    new Ability(Abilities.ROUGH_SKIN, 3)
      .attr(PostDefendContactDamageAbAttr, 8)
      .bypassFaint(),
    new Ability(Abilities.WONDER_GUARD, 3)
      .attr(NonSuperEffectiveImmunityAbAttr)
      .attr(UncopiableAbilityAbAttr)
      .attr(UnswappableAbilityAbAttr)
      .ignorable(),
    new Ability(Abilities.LEVITATE, 3)
      .attr(AttackTypeImmunityAbAttr, Type.GROUND, (pokemon: Pokemon) => !pokemon.getTag(GroundedTag) && !pokemon.scene.arena.getTag(ArenaTagType.GRAVITY))
      .ignorable(),
    new Ability(Abilities.EFFECT_SPORE, 3)
      .attr(EffectSporeAbAttr),
    new Ability(Abilities.SYNCHRONIZE, 3)
      .attr(SyncEncounterNatureAbAttr)
      .unimplemented(),
    new Ability(Abilities.CLEAR_BODY, 3)
      .attr(ProtectStatAbAttr)
      .ignorable(),
    new Ability(Abilities.NATURAL_CURE, 3)
      .attr(PreSwitchOutResetStatusAbAttr),
    new Ability(Abilities.LIGHTNING_ROD, 3)
      .attr(RedirectTypeMoveAbAttr, Type.ELECTRIC)
      .attr(TypeImmunityStatStageChangeAbAttr, Type.ELECTRIC, Stat.SPATK, 1)
      .ignorable(),
    new Ability(Abilities.SERENE_GRACE, 3)
      .attr(MoveEffectChanceMultiplierAbAttr, 2)
      .partial(),
    new Ability(Abilities.SWIFT_SWIM, 3)
      .attr(StatMultiplierAbAttr, Stat.SPD, 2)
      .condition(getWeatherCondition(WeatherType.RAIN, WeatherType.HEAVY_RAIN)),
    new Ability(Abilities.CHLOROPHYLL, 3)
      .attr(StatMultiplierAbAttr, Stat.SPD, 2)
      .condition(getWeatherCondition(WeatherType.SUNNY, WeatherType.HARSH_SUN)),
    new Ability(Abilities.ILLUMINATE, 3)
      .attr(ProtectStatAbAttr, Stat.ACC)
      .attr(DoubleBattleChanceAbAttr)
      .ignorable(),
    new Ability(Abilities.TRACE, 3)
      .attr(PostSummonCopyAbilityAbAttr)
      .attr(UncopiableAbilityAbAttr),
    new Ability(Abilities.HUGE_POWER, 3)
      .attr(StatMultiplierAbAttr, Stat.ATK, 2),
    new Ability(Abilities.POISON_POINT, 3)
      .attr(PostDefendContactApplyStatusEffectAbAttr, 30, StatusEffect.POISON)
      .bypassFaint(),
    new Ability(Abilities.INNER_FOCUS, 3)
      .attr(BattlerTagImmunityAbAttr, BattlerTagType.FLINCHED)
      .attr(IntimidateImmunityAbAttr)
      .ignorable(),
    new Ability(Abilities.MAGMA_ARMOR, 3)
      .attr(StatusEffectImmunityAbAttr, StatusEffect.FREEZE)
      .ignorable(),
    new Ability(Abilities.WATER_VEIL, 3)
      .attr(StatusEffectImmunityAbAttr, StatusEffect.BURN)
      .ignorable(),
    new Ability(Abilities.MAGNET_PULL, 3)
      .attr(ArenaTrapAbAttr, (user, target) => {
        if (target.getTypes(true).includes(Type.STEEL) || (target.getTypes(true).includes(Type.STELLAR) && target.getTypes().includes(Type.STEEL))) {
          return true;
        }
        return false;
      }),
    new Ability(Abilities.SOUNDPROOF, 3)
      .attr(MoveImmunityAbAttr, (pokemon, attacker, move) => pokemon !== attacker && move.hasFlag(MoveFlags.SOUND_BASED))
      .ignorable(),
    new Ability(Abilities.RAIN_DISH, 3)
      .attr(PostWeatherLapseHealAbAttr, 1, WeatherType.RAIN, WeatherType.HEAVY_RAIN)
      .partial(), // Healing not blocked by Heal Block
    new Ability(Abilities.SAND_STREAM, 3)
      .attr(PostSummonWeatherChangeAbAttr, WeatherType.SANDSTORM)
      .attr(PostBiomeChangeWeatherChangeAbAttr, WeatherType.SANDSTORM),
    new Ability(Abilities.PRESSURE, 3)
      .attr(IncreasePpAbAttr)
      .attr(PostSummonMessageAbAttr, (pokemon: Pokemon) => i18next.t("abilityTriggers:postSummonPressure", { pokemonNameWithAffix: getPokemonNameWithAffix(pokemon) })),
    new Ability(Abilities.THICK_FAT, 3)
      .attr(ReceivedTypeDamageMultiplierAbAttr, Type.FIRE, 0.5)
      .attr(ReceivedTypeDamageMultiplierAbAttr, Type.ICE, 0.5)
      .ignorable(),
    new Ability(Abilities.EARLY_BIRD, 3)
      .attr(ReduceStatusEffectDurationAbAttr, StatusEffect.SLEEP),
    new Ability(Abilities.FLAME_BODY, 3)
      .attr(PostDefendContactApplyStatusEffectAbAttr, 30, StatusEffect.BURN)
      .bypassFaint(),
    new Ability(Abilities.RUN_AWAY, 3)
      .attr(RunSuccessAbAttr),
    new Ability(Abilities.KEEN_EYE, 3)
      .attr(ProtectStatAbAttr, Stat.ACC)
      .ignorable(),
    new Ability(Abilities.HYPER_CUTTER, 3)
      .attr(ProtectStatAbAttr, Stat.ATK)
      .ignorable(),
    new Ability(Abilities.PICKUP, 3)
      .attr(PostBattleLootAbAttr),
    new Ability(Abilities.TRUANT, 3)
      .attr(PostSummonAddBattlerTagAbAttr, BattlerTagType.TRUANT, 1, false),
    new Ability(Abilities.HUSTLE, 3)
      .attr(StatMultiplierAbAttr, Stat.ATK, 1.5)
      .attr(StatMultiplierAbAttr, Stat.ACC, 0.8, (_user, _target, move) => move.category === MoveCategory.PHYSICAL),
    new Ability(Abilities.CUTE_CHARM, 3)
      .attr(PostDefendContactApplyTagChanceAbAttr, 30, BattlerTagType.INFATUATED),
    new Ability(Abilities.PLUS, 3)
      .conditionalAttr(p => p.scene.currentBattle.double && [Abilities.PLUS, Abilities.MINUS].some(a => p.getAlly().hasAbility(a)), StatMultiplierAbAttr, Stat.SPATK, 1.5)
      .ignorable(),
    new Ability(Abilities.MINUS, 3)
      .conditionalAttr(p => p.scene.currentBattle.double && [Abilities.PLUS, Abilities.MINUS].some(a => p.getAlly().hasAbility(a)), StatMultiplierAbAttr, Stat.SPATK, 1.5)
      .ignorable(),
    new Ability(Abilities.FORECAST, 3)
      .attr(UncopiableAbilityAbAttr)
      .attr(NoFusionAbilityAbAttr)
      .attr(PostSummonFormChangeByWeatherAbAttr, Abilities.FORECAST)
      .attr(PostWeatherChangeFormChangeAbAttr, Abilities.FORECAST, [ WeatherType.NONE, WeatherType.SANDSTORM, WeatherType.STRONG_WINDS, WeatherType.FOG ]),
    new Ability(Abilities.STICKY_HOLD, 3)
      .attr(BlockItemTheftAbAttr)
      .bypassFaint()
      .ignorable(),
    new Ability(Abilities.SHED_SKIN, 3)
      .conditionalAttr(pokemon => !Utils.randSeedInt(3), PostTurnResetStatusAbAttr),
    new Ability(Abilities.GUTS, 3)
      .attr(BypassBurnDamageReductionAbAttr)
      .conditionalAttr(pokemon => !!pokemon.status || pokemon.hasAbility(Abilities.COMATOSE), StatMultiplierAbAttr, Stat.ATK, 1.5),
    new Ability(Abilities.MARVEL_SCALE, 3)
      .conditionalAttr(pokemon => !!pokemon.status || pokemon.hasAbility(Abilities.COMATOSE), StatMultiplierAbAttr, Stat.DEF, 1.5)
      .ignorable(),
    new Ability(Abilities.LIQUID_OOZE, 3)
      .attr(ReverseDrainAbAttr),
    new Ability(Abilities.OVERGROW, 3)
      .attr(LowHpMoveTypePowerBoostAbAttr, Type.GRASS),
    new Ability(Abilities.BLAZE, 3)
      .attr(LowHpMoveTypePowerBoostAbAttr, Type.FIRE),
    new Ability(Abilities.TORRENT, 3)
      .attr(LowHpMoveTypePowerBoostAbAttr, Type.WATER),
    new Ability(Abilities.SWARM, 3)
      .attr(LowHpMoveTypePowerBoostAbAttr, Type.BUG),
    new Ability(Abilities.ROCK_HEAD, 3)
      .attr(BlockRecoilDamageAttr),
    new Ability(Abilities.DROUGHT, 3)
      .attr(PostSummonWeatherChangeAbAttr, WeatherType.SUNNY)
      .attr(PostBiomeChangeWeatherChangeAbAttr, WeatherType.SUNNY),
    new Ability(Abilities.ARENA_TRAP, 3)
      .attr(ArenaTrapAbAttr, (user, target) => {
        if (target.isGrounded()) {
          return true;
        }
        return false;
      })
      .attr(DoubleBattleChanceAbAttr),
    new Ability(Abilities.VITAL_SPIRIT, 3)
      .attr(StatusEffectImmunityAbAttr, StatusEffect.SLEEP)
      .attr(BattlerTagImmunityAbAttr, BattlerTagType.DROWSY)
      .ignorable(),
    new Ability(Abilities.WHITE_SMOKE, 3)
      .attr(ProtectStatAbAttr)
      .ignorable(),
    new Ability(Abilities.PURE_POWER, 3)
      .attr(StatMultiplierAbAttr, Stat.ATK, 2),
    new Ability(Abilities.SHELL_ARMOR, 3)
      .attr(BlockCritAbAttr)
      .ignorable(),
    new Ability(Abilities.AIR_LOCK, 3)
      .attr(SuppressWeatherEffectAbAttr, true)
      .attr(PostSummonUnnamedMessageAbAttr, i18next.t("abilityTriggers:weatherEffectDisappeared"))
      .attr(PostSummonWeatherSuppressedFormChangeAbAttr)
      .attr(PostFaintUnsuppressedWeatherFormChangeAbAttr)
      .bypassFaint(),
    new Ability(Abilities.TANGLED_FEET, 4)
      .conditionalAttr(pokemon => !!pokemon.getTag(BattlerTagType.CONFUSED), StatMultiplierAbAttr, Stat.EVA, 2)
      .ignorable(),
    new Ability(Abilities.MOTOR_DRIVE, 4)
      .attr(TypeImmunityStatStageChangeAbAttr, Type.ELECTRIC, Stat.SPD, 1)
      .ignorable(),
    new Ability(Abilities.RIVALRY, 4)
      .attr(MovePowerBoostAbAttr, (user, target, move) => user?.gender !== Gender.GENDERLESS && target?.gender !== Gender.GENDERLESS && user?.gender === target?.gender, 1.25, true)
      .attr(MovePowerBoostAbAttr, (user, target, move) => user?.gender !== Gender.GENDERLESS && target?.gender !== Gender.GENDERLESS && user?.gender !== target?.gender, 0.75),
    new Ability(Abilities.STEADFAST, 4)
      .attr(FlinchStatStageChangeAbAttr, [ Stat.SPD ], 1),
    new Ability(Abilities.SNOW_CLOAK, 4)
      .attr(StatMultiplierAbAttr, Stat.EVA, 1.2)
      .attr(BlockWeatherDamageAttr, WeatherType.HAIL)
      .condition(getWeatherCondition(WeatherType.HAIL, WeatherType.SNOW))
      .ignorable(),
    new Ability(Abilities.GLUTTONY, 4)
      .attr(ReduceBerryUseThresholdAbAttr),
    new Ability(Abilities.ANGER_POINT, 4)
      .attr(PostDefendCritStatStageChangeAbAttr, Stat.ATK, 6),
    new Ability(Abilities.UNBURDEN, 4)
      .unimplemented(),
    new Ability(Abilities.HEATPROOF, 4)
      .attr(ReceivedTypeDamageMultiplierAbAttr, Type.FIRE, 0.5)
      .attr(ReduceBurnDamageAbAttr, 0.5)
      .ignorable(),
    new Ability(Abilities.SIMPLE, 4)
      .attr(StatStageChangeMultiplierAbAttr, 2)
      .ignorable(),
    new Ability(Abilities.DRY_SKIN, 4)
      .attr(PostWeatherLapseDamageAbAttr, 2, WeatherType.SUNNY, WeatherType.HARSH_SUN)
      .attr(PostWeatherLapseHealAbAttr, 2, WeatherType.RAIN, WeatherType.HEAVY_RAIN)
      .attr(ReceivedTypeDamageMultiplierAbAttr, Type.FIRE, 1.25)
      .attr(TypeImmunityHealAbAttr, Type.WATER)
      .partial() // Healing not blocked by Heal Block
      .ignorable(),
    new Ability(Abilities.DOWNLOAD, 4)
      .attr(DownloadAbAttr),
    new Ability(Abilities.IRON_FIST, 4)
      .attr(MovePowerBoostAbAttr, (user, target, move) => move.hasFlag(MoveFlags.PUNCHING_MOVE), 1.2),
    new Ability(Abilities.POISON_HEAL, 4)
      .attr(PostTurnStatusHealAbAttr, StatusEffect.TOXIC, StatusEffect.POISON)
      .attr(BlockStatusDamageAbAttr, StatusEffect.TOXIC, StatusEffect.POISON),
    new Ability(Abilities.ADAPTABILITY, 4)
      .attr(StabBoostAbAttr),
    new Ability(Abilities.SKILL_LINK, 4)
      .attr(MaxMultiHitAbAttr),
    new Ability(Abilities.HYDRATION, 4)
      .attr(PostTurnResetStatusAbAttr)
      .condition(getWeatherCondition(WeatherType.RAIN, WeatherType.HEAVY_RAIN)),
    new Ability(Abilities.SOLAR_POWER, 4)
      .attr(PostWeatherLapseDamageAbAttr, 2, WeatherType.SUNNY, WeatherType.HARSH_SUN)
      .attr(StatMultiplierAbAttr, Stat.SPATK, 1.5)
      .condition(getWeatherCondition(WeatherType.SUNNY, WeatherType.HARSH_SUN)),
    new Ability(Abilities.QUICK_FEET, 4)
      .conditionalAttr(pokemon => pokemon.status ? pokemon.status.effect === StatusEffect.PARALYSIS : false, StatMultiplierAbAttr, Stat.SPD, 2)
      .conditionalAttr(pokemon => !!pokemon.status || pokemon.hasAbility(Abilities.COMATOSE), StatMultiplierAbAttr, Stat.SPD, 1.5),
    new Ability(Abilities.NORMALIZE, 4)
      .attr(MoveTypeChangeAbAttr, Type.NORMAL, 1.2, (user, target, move) => {
        return ![Moves.HIDDEN_POWER, Moves.WEATHER_BALL, Moves.NATURAL_GIFT, Moves.JUDGMENT, Moves.TECHNO_BLAST].includes(move.id);
      }),
    new Ability(Abilities.SNIPER, 4)
      .attr(MultCritAbAttr, 1.5),
    new Ability(Abilities.MAGIC_GUARD, 4)
      .attr(BlockNonDirectDamageAbAttr),
    new Ability(Abilities.NO_GUARD, 4)
      .attr(AlwaysHitAbAttr)
      .attr(DoubleBattleChanceAbAttr),
    new Ability(Abilities.STALL, 4)
      .attr(ChangeMovePriorityAbAttr, (pokemon, move: Move) => true, -0.2),
    new Ability(Abilities.TECHNICIAN, 4)
      .attr(MovePowerBoostAbAttr, (user, target, move) => {
        const power = new Utils.NumberHolder(move.power);
        applyMoveAttrs(VariablePowerAttr, user, target, move, power);
        return power.value <= 60;
      }, 1.5),
    new Ability(Abilities.LEAF_GUARD, 4)
      .attr(StatusEffectImmunityAbAttr)
      .condition(getWeatherCondition(WeatherType.SUNNY, WeatherType.HARSH_SUN))
      .ignorable(),
    new Ability(Abilities.KLUTZ, 4)
      .unimplemented(),
    new Ability(Abilities.MOLD_BREAKER, 4)
      .attr(PostSummonMessageAbAttr, (pokemon: Pokemon) => i18next.t("abilityTriggers:postSummonMoldBreaker", { pokemonNameWithAffix: getPokemonNameWithAffix(pokemon) }))
      .attr(MoveAbilityBypassAbAttr),
    new Ability(Abilities.SUPER_LUCK, 4)
      .attr(BonusCritAbAttr)
      .partial(),
    new Ability(Abilities.AFTERMATH, 4)
      .attr(PostFaintContactDamageAbAttr, 4)
      .bypassFaint(),
    new Ability(Abilities.ANTICIPATION, 4)
      .conditionalAttr(getAnticipationCondition(), PostSummonMessageAbAttr, (pokemon: Pokemon) => i18next.t("abilityTriggers:postSummonAnticipation", { pokemonNameWithAffix: getPokemonNameWithAffix(pokemon) })),
    new Ability(Abilities.FOREWARN, 4)
      .attr(ForewarnAbAttr),
    new Ability(Abilities.UNAWARE, 4)
      .attr(IgnoreOpponentStatStagesAbAttr)
      .ignorable(),
    new Ability(Abilities.TINTED_LENS, 4)
      //@ts-ignore
      .attr(DamageBoostAbAttr, 2, (user, target, move) => target?.getMoveEffectiveness(user, move) <= 0.5), // TODO: fix TS issues
    new Ability(Abilities.FILTER, 4)
      .attr(ReceivedMoveDamageMultiplierAbAttr, (target, user, move) => target.getMoveEffectiveness(user, move) >= 2, 0.75)
      .ignorable(),
    new Ability(Abilities.SLOW_START, 4)
      .attr(PostSummonAddBattlerTagAbAttr, BattlerTagType.SLOW_START, 5),
    new Ability(Abilities.SCRAPPY, 4)
      .attr(IgnoreTypeImmunityAbAttr, Type.GHOST, [Type.NORMAL, Type.FIGHTING])
      .attr(IntimidateImmunityAbAttr),
    new Ability(Abilities.STORM_DRAIN, 4)
      .attr(RedirectTypeMoveAbAttr, Type.WATER)
      .attr(TypeImmunityStatStageChangeAbAttr, Type.WATER, Stat.SPATK, 1)
      .ignorable(),
    new Ability(Abilities.ICE_BODY, 4)
      .attr(BlockWeatherDamageAttr, WeatherType.HAIL)
      .attr(PostWeatherLapseHealAbAttr, 1, WeatherType.HAIL, WeatherType.SNOW)
      .partial(), // Healing not blocked by Heal Block
    new Ability(Abilities.SOLID_ROCK, 4)
      .attr(ReceivedMoveDamageMultiplierAbAttr, (target, user, move) => target.getMoveEffectiveness(user, move) >= 2, 0.75)
      .ignorable(),
    new Ability(Abilities.SNOW_WARNING, 4)
      .attr(PostSummonWeatherChangeAbAttr, WeatherType.SNOW)
      .attr(PostBiomeChangeWeatherChangeAbAttr, WeatherType.SNOW),
    new Ability(Abilities.HONEY_GATHER, 4)
      .attr(MoneyAbAttr),
    new Ability(Abilities.FRISK, 4)
      .attr(FriskAbAttr),
    new Ability(Abilities.RECKLESS, 4)
      .attr(MovePowerBoostAbAttr, (user, target, move) => move.hasFlag(MoveFlags.RECKLESS_MOVE), 1.2),
    new Ability(Abilities.MULTITYPE, 4)
      .attr(UncopiableAbilityAbAttr)
      .attr(UnswappableAbilityAbAttr)
      .attr(UnsuppressableAbilityAbAttr)
      .attr(NoFusionAbilityAbAttr),
    new Ability(Abilities.FLOWER_GIFT, 4)
      .conditionalAttr(getWeatherCondition(WeatherType.SUNNY || WeatherType.HARSH_SUN), StatMultiplierAbAttr, Stat.ATK, 1.5)
      .conditionalAttr(getWeatherCondition(WeatherType.SUNNY || WeatherType.HARSH_SUN), StatMultiplierAbAttr, Stat.SPDEF, 1.5)
      .attr(UncopiableAbilityAbAttr)
      .attr(NoFusionAbilityAbAttr)
      .attr(PostSummonFormChangeByWeatherAbAttr, Abilities.FLOWER_GIFT)
      .attr(PostWeatherChangeFormChangeAbAttr, Abilities.FLOWER_GIFT, [ WeatherType.NONE, WeatherType.SANDSTORM, WeatherType.STRONG_WINDS, WeatherType.FOG, WeatherType.HAIL, WeatherType.HEAVY_RAIN, WeatherType.SNOW, WeatherType.RAIN ])
      .partial() // Should also boosts stats of ally
      .ignorable(),
    new Ability(Abilities.BAD_DREAMS, 4)
      .attr(PostTurnHurtIfSleepingAbAttr),
    new Ability(Abilities.PICKPOCKET, 5)
      .attr(PostDefendStealHeldItemAbAttr, (target, user, move) => move.hasFlag(MoveFlags.MAKES_CONTACT))
      .condition(getSheerForceHitDisableAbCondition()),
    new Ability(Abilities.SHEER_FORCE, 5)
      .attr(MovePowerBoostAbAttr, (user, target, move) => move.chance >= 1, 5461/4096)
      .attr(MoveEffectChanceMultiplierAbAttr, 0)
      .partial(),
    new Ability(Abilities.CONTRARY, 5)
      .attr(StatStageChangeMultiplierAbAttr, -1)
      .ignorable(),
    new Ability(Abilities.UNNERVE, 5)
      .attr(PreventBerryUseAbAttr),
    new Ability(Abilities.DEFIANT, 5)
      .attr(PostStatStageChangeStatStageChangeAbAttr, (target, statsChanged, stages) => stages < 0, [Stat.ATK], 2),
    new Ability(Abilities.DEFEATIST, 5)
      .attr(StatMultiplierAbAttr, Stat.ATK, 0.5)
      .attr(StatMultiplierAbAttr, Stat.SPATK, 0.5)
      .condition((pokemon) => pokemon.getHpRatio() <= 0.5),
    new Ability(Abilities.CURSED_BODY, 5)
      .attr(PostDefendMoveDisableAbAttr, 30)
      .bypassFaint(),
    new Ability(Abilities.HEALER, 5)
      .conditionalAttr(pokemon => pokemon.getAlly() && Utils.randSeedInt(10) < 3, PostTurnResetStatusAbAttr, true),
    new Ability(Abilities.FRIEND_GUARD, 5)
      .ignorable()
      .unimplemented(),
    new Ability(Abilities.WEAK_ARMOR, 5)
      .attr(PostDefendStatStageChangeAbAttr, (target, user, move) => move.category === MoveCategory.PHYSICAL, Stat.DEF, -1)
      .attr(PostDefendStatStageChangeAbAttr, (target, user, move) => move.category === MoveCategory.PHYSICAL, Stat.SPD, 2),
    new Ability(Abilities.HEAVY_METAL, 5)
      .attr(WeightMultiplierAbAttr, 2)
      .ignorable(),
    new Ability(Abilities.LIGHT_METAL, 5)
      .attr(WeightMultiplierAbAttr, 0.5)
      .ignorable(),
    new Ability(Abilities.MULTISCALE, 5)
      .attr(ReceivedMoveDamageMultiplierAbAttr, (target, user, move) => target.isFullHp(), 0.5)
      .ignorable(),
    new Ability(Abilities.TOXIC_BOOST, 5)
      .attr(MovePowerBoostAbAttr, (user, target, move) => move.category === MoveCategory.PHYSICAL && (user?.status?.effect === StatusEffect.POISON || user?.status?.effect === StatusEffect.TOXIC), 1.5),
    new Ability(Abilities.FLARE_BOOST, 5)
      .attr(MovePowerBoostAbAttr, (user, target, move) => move.category === MoveCategory.SPECIAL && user?.status?.effect === StatusEffect.BURN, 1.5),
    new Ability(Abilities.HARVEST, 5)
      .attr(
        PostTurnLootAbAttr,
        "EATEN_BERRIES",
        /** Rate is doubled when under sun {@link https://dex.pokemonshowdown.com/abilities/harvest} */
        (pokemon) => 0.5 * (getWeatherCondition(WeatherType.SUNNY, WeatherType.HARSH_SUN)(pokemon) ? 2 : 1)
      )
      .partial(),
    new Ability(Abilities.TELEPATHY, 5)
      .attr(MoveImmunityAbAttr, (pokemon, attacker, move) => pokemon.getAlly() === attacker && move instanceof AttackMove)
      .ignorable(),
    new Ability(Abilities.MOODY, 5)
      .attr(MoodyAbAttr),
    new Ability(Abilities.OVERCOAT, 5)
      .attr(BlockWeatherDamageAttr)
      .attr(MoveImmunityAbAttr, (pokemon, attacker, move) => pokemon !== attacker && move.hasFlag(MoveFlags.POWDER_MOVE))
      .ignorable(),
    new Ability(Abilities.POISON_TOUCH, 5)
      .attr(PostAttackContactApplyStatusEffectAbAttr, 30, StatusEffect.POISON),
    new Ability(Abilities.REGENERATOR, 5)
      .attr(PreSwitchOutHealAbAttr),
    new Ability(Abilities.BIG_PECKS, 5)
      .attr(ProtectStatAbAttr, Stat.DEF)
      .ignorable(),
    new Ability(Abilities.SAND_RUSH, 5)
      .attr(StatMultiplierAbAttr, Stat.SPD, 2)
      .attr(BlockWeatherDamageAttr, WeatherType.SANDSTORM)
      .condition(getWeatherCondition(WeatherType.SANDSTORM)),
    new Ability(Abilities.WONDER_SKIN, 5)
      .attr(WonderSkinAbAttr)
      .ignorable(),
    new Ability(Abilities.ANALYTIC, 5)
    //@ts-ignore
      .attr(MovePowerBoostAbAttr, (user, target, move) => !!target?.getLastXMoves(1).find(m => m.turn === target?.scene.currentBattle.turn) || user.scene.currentBattle.turnCommands[target.getBattlerIndex()].command !== Command.FIGHT, 1.3), // TODO fix TS issues
    new Ability(Abilities.ILLUSION, 5)
      .attr(UncopiableAbilityAbAttr)
      .attr(UnswappableAbilityAbAttr)
      .unimplemented(),
    new Ability(Abilities.IMPOSTER, 5)
      .attr(PostSummonTransformAbAttr)
      .attr(UncopiableAbilityAbAttr),
    new Ability(Abilities.INFILTRATOR, 5)
      .unimplemented(),
    new Ability(Abilities.MUMMY, 5)
      .attr(PostDefendAbilityGiveAbAttr, Abilities.MUMMY)
      .bypassFaint(),
    new Ability(Abilities.MOXIE, 5)
      .attr(PostVictoryStatStageChangeAbAttr, Stat.ATK, 1),
    new Ability(Abilities.JUSTIFIED, 5)
      .attr(PostDefendStatStageChangeAbAttr, (target, user, move) => user.getMoveType(move) === Type.DARK && move.category !== MoveCategory.STATUS, Stat.ATK, 1),
    new Ability(Abilities.RATTLED, 5)
      .attr(PostDefendStatStageChangeAbAttr, (target, user, move) => {
        const moveType = user.getMoveType(move);
        return move.category !== MoveCategory.STATUS
          && (moveType === Type.DARK || moveType === Type.BUG || moveType === Type.GHOST);
      }, Stat.SPD, 1)
      .attr(PostIntimidateStatStageChangeAbAttr, [Stat.SPD], 1),
    new Ability(Abilities.MAGIC_BOUNCE, 5)
      .ignorable()
      .unimplemented(),
    new Ability(Abilities.SAP_SIPPER, 5)
      .attr(TypeImmunityStatStageChangeAbAttr, Type.GRASS, Stat.ATK, 1)
      .ignorable(),
    new Ability(Abilities.PRANKSTER, 5)
      .attr(ChangeMovePriorityAbAttr, (pokemon, move: Move) => move.category === MoveCategory.STATUS, 1),
    new Ability(Abilities.SAND_FORCE, 5)
      .attr(MoveTypePowerBoostAbAttr, Type.ROCK, 1.3)
      .attr(MoveTypePowerBoostAbAttr, Type.GROUND, 1.3)
      .attr(MoveTypePowerBoostAbAttr, Type.STEEL, 1.3)
      .attr(BlockWeatherDamageAttr, WeatherType.SANDSTORM)
      .condition(getWeatherCondition(WeatherType.SANDSTORM)),
    new Ability(Abilities.IRON_BARBS, 5)
      .attr(PostDefendContactDamageAbAttr, 8)
      .bypassFaint(),
    new Ability(Abilities.ZEN_MODE, 5)
      .attr(PostBattleInitFormChangeAbAttr, () => 0)
      .attr(PostSummonFormChangeAbAttr, p => p.getHpRatio() <= 0.5 ? 1 : 0)
      .attr(PostTurnFormChangeAbAttr, p => p.getHpRatio() <= 0.5 ? 1 : 0)
      .attr(UncopiableAbilityAbAttr)
      .attr(UnswappableAbilityAbAttr)
      .attr(UnsuppressableAbilityAbAttr)
      .attr(NoFusionAbilityAbAttr)
      .bypassFaint(),
    new Ability(Abilities.VICTORY_STAR, 5)
      .attr(StatMultiplierAbAttr, Stat.ACC, 1.1)
      .partial(),
    new Ability(Abilities.TURBOBLAZE, 5)
      .attr(PostSummonMessageAbAttr, (pokemon: Pokemon) => i18next.t("abilityTriggers:postSummonTurboblaze", { pokemonNameWithAffix: getPokemonNameWithAffix(pokemon) }))
      .attr(MoveAbilityBypassAbAttr),
    new Ability(Abilities.TERAVOLT, 5)
      .attr(PostSummonMessageAbAttr, (pokemon: Pokemon) => i18next.t("abilityTriggers:postSummonTeravolt", { pokemonNameWithAffix: getPokemonNameWithAffix(pokemon) }))
      .attr(MoveAbilityBypassAbAttr),
    new Ability(Abilities.AROMA_VEIL, 6)
      .ignorable()
      .unimplemented(),
    new Ability(Abilities.FLOWER_VEIL, 6)
      .ignorable()
      .unimplemented(),
    new Ability(Abilities.CHEEK_POUCH, 6)
      .attr(HealFromBerryUseAbAttr, 1/3)
      .partial(), // Healing not blocked by Heal Block
    new Ability(Abilities.PROTEAN, 6)
      .attr(PokemonTypeChangeAbAttr),
    //.condition((p) => !p.summonData?.abilitiesApplied.includes(Abilities.PROTEAN)), //Gen 9 Implementation
    new Ability(Abilities.FUR_COAT, 6)
      .attr(ReceivedMoveDamageMultiplierAbAttr, (target, user, move) => move.category === MoveCategory.PHYSICAL, 0.5)
      .ignorable(),
    new Ability(Abilities.MAGICIAN, 6)
      .attr(PostAttackStealHeldItemAbAttr),
    new Ability(Abilities.BULLETPROOF, 6)
      .attr(MoveImmunityAbAttr, (pokemon, attacker, move) => pokemon !== attacker && move.hasFlag(MoveFlags.BALLBOMB_MOVE))
      .ignorable(),
    new Ability(Abilities.COMPETITIVE, 6)
      .attr(PostStatStageChangeStatStageChangeAbAttr, (target, statsChanged, stages) => stages < 0, [Stat.SPATK], 2),
    new Ability(Abilities.STRONG_JAW, 6)
      .attr(MovePowerBoostAbAttr, (user, target, move) => move.hasFlag(MoveFlags.BITING_MOVE), 1.5),
    new Ability(Abilities.REFRIGERATE, 6)
      .attr(MoveTypeChangeAbAttr, Type.ICE, 1.2, (user, target, move) => move.type === Type.NORMAL && !move.hasAttr(VariableMoveTypeAttr)),
    new Ability(Abilities.SWEET_VEIL, 6)
      .attr(UserFieldStatusEffectImmunityAbAttr, StatusEffect.SLEEP)
      .attr(UserFieldBattlerTagImmunityAbAttr, BattlerTagType.DROWSY)
      .ignorable()
      .partial(), // Mold Breaker ally should not be affected by Sweet Veil
    new Ability(Abilities.STANCE_CHANGE, 6)
      .attr(UncopiableAbilityAbAttr)
      .attr(UnswappableAbilityAbAttr)
      .attr(UnsuppressableAbilityAbAttr)
      .attr(NoFusionAbilityAbAttr),
    new Ability(Abilities.GALE_WINGS, 6)
      .attr(ChangeMovePriorityAbAttr, (pokemon, move) => pokemon.isFullHp() && pokemon.getMoveType(move) === Type.FLYING, 1),
    new Ability(Abilities.MEGA_LAUNCHER, 6)
      .attr(MovePowerBoostAbAttr, (user, target, move) => move.hasFlag(MoveFlags.PULSE_MOVE), 1.5),
    new Ability(Abilities.GRASS_PELT, 6)
      .conditionalAttr(getTerrainCondition(TerrainType.GRASSY), StatMultiplierAbAttr, Stat.DEF, 1.5)
      .ignorable(),
    new Ability(Abilities.SYMBIOSIS, 6)
      .unimplemented(),
    new Ability(Abilities.TOUGH_CLAWS, 6)
      .attr(MovePowerBoostAbAttr, (user, target, move) => move.hasFlag(MoveFlags.MAKES_CONTACT), 1.3),
    new Ability(Abilities.PIXILATE, 6)
      .attr(MoveTypeChangeAbAttr, Type.FAIRY, 1.2, (user, target, move) => move.type === Type.NORMAL && !move.hasAttr(VariableMoveTypeAttr)),
    new Ability(Abilities.GOOEY, 6)
      .attr(PostDefendStatStageChangeAbAttr, (target, user, move) => move.hasFlag(MoveFlags.MAKES_CONTACT), Stat.SPD, -1, false),
    new Ability(Abilities.AERILATE, 6)
      .attr(MoveTypeChangeAbAttr, Type.FLYING, 1.2, (user, target, move) => move.type === Type.NORMAL && !move.hasAttr(VariableMoveTypeAttr)),
    new Ability(Abilities.PARENTAL_BOND, 6)
      .attr(AddSecondStrikeAbAttr, 0.25),
    new Ability(Abilities.DARK_AURA, 6)
      .attr(PostSummonMessageAbAttr, (pokemon: Pokemon) => i18next.t("abilityTriggers:postSummonDarkAura", { pokemonNameWithAffix: getPokemonNameWithAffix(pokemon) }))
      .attr(FieldMoveTypePowerBoostAbAttr, Type.DARK, 4 / 3),
    new Ability(Abilities.FAIRY_AURA, 6)
      .attr(PostSummonMessageAbAttr, (pokemon: Pokemon) => i18next.t("abilityTriggers:postSummonFairyAura", { pokemonNameWithAffix: getPokemonNameWithAffix(pokemon) }))
      .attr(FieldMoveTypePowerBoostAbAttr, Type.FAIRY, 4 / 3),
    new Ability(Abilities.AURA_BREAK, 6)
      .ignorable()
      .conditionalAttr(pokemon => pokemon.scene.getField(true).some(p => p.hasAbility(Abilities.DARK_AURA)), FieldMoveTypePowerBoostAbAttr, Type.DARK, 9 / 16)
      .conditionalAttr(pokemon => pokemon.scene.getField(true).some(p => p.hasAbility(Abilities.FAIRY_AURA)), FieldMoveTypePowerBoostAbAttr, Type.FAIRY, 9 / 16)
      .conditionalAttr(pokemon => pokemon.scene.getField(true).some(p => p.hasAbility(Abilities.DARK_AURA) || p.hasAbility(Abilities.FAIRY_AURA)),
        PostSummonMessageAbAttr, (pokemon: Pokemon) => i18next.t("abilityTriggers:postSummonAuraBreak", { pokemonNameWithAffix: getPokemonNameWithAffix(pokemon) })),
    new Ability(Abilities.PRIMORDIAL_SEA, 6)
      .attr(PostSummonWeatherChangeAbAttr, WeatherType.HEAVY_RAIN)
      .attr(PostBiomeChangeWeatherChangeAbAttr, WeatherType.HEAVY_RAIN)
      .attr(PreSwitchOutClearWeatherAbAttr)
      .attr(PostFaintClearWeatherAbAttr)
      .bypassFaint(),
    new Ability(Abilities.DESOLATE_LAND, 6)
      .attr(PostSummonWeatherChangeAbAttr, WeatherType.HARSH_SUN)
      .attr(PostBiomeChangeWeatherChangeAbAttr, WeatherType.HARSH_SUN)
      .attr(PreSwitchOutClearWeatherAbAttr)
      .attr(PostFaintClearWeatherAbAttr)
      .bypassFaint(),
    new Ability(Abilities.DELTA_STREAM, 6)
      .attr(PostSummonWeatherChangeAbAttr, WeatherType.STRONG_WINDS)
      .attr(PostBiomeChangeWeatherChangeAbAttr, WeatherType.STRONG_WINDS)
      .attr(PreSwitchOutClearWeatherAbAttr)
      .attr(PostFaintClearWeatherAbAttr)
      .bypassFaint(),
    new Ability(Abilities.STAMINA, 7)
      .attr(PostDefendStatStageChangeAbAttr, (target, user, move) => move.category !== MoveCategory.STATUS, Stat.DEF, 1),
    new Ability(Abilities.WIMP_OUT, 7)
      .condition(getSheerForceHitDisableAbCondition())
      .unimplemented(),
    new Ability(Abilities.EMERGENCY_EXIT, 7)
      .condition(getSheerForceHitDisableAbCondition())
      .unimplemented(),
    new Ability(Abilities.WATER_COMPACTION, 7)
      .attr(PostDefendStatStageChangeAbAttr, (target, user, move) => user.getMoveType(move) === Type.WATER && move.category !== MoveCategory.STATUS, Stat.DEF, 2),
    new Ability(Abilities.MERCILESS, 7)
      .attr(ConditionalCritAbAttr, (user, target, move) => target?.status?.effect === StatusEffect.TOXIC || target?.status?.effect === StatusEffect.POISON),
    new Ability(Abilities.SHIELDS_DOWN, 7)
      .attr(PostBattleInitFormChangeAbAttr, () => 0)
      .attr(PostSummonFormChangeAbAttr, p => p.formIndex % 7 + (p.getHpRatio() <= 0.5 ? 7 : 0))
      .attr(PostTurnFormChangeAbAttr, p => p.formIndex % 7 + (p.getHpRatio() <= 0.5 ? 7 : 0))
      .attr(UncopiableAbilityAbAttr)
      .attr(UnswappableAbilityAbAttr)
      .attr(UnsuppressableAbilityAbAttr)
      .attr(NoFusionAbilityAbAttr)
      .bypassFaint()
      .partial(),
    new Ability(Abilities.STAKEOUT, 7)
      //@ts-ignore
      .attr(MovePowerBoostAbAttr, (user, target, move) => user.scene.currentBattle.turnCommands[target.getBattlerIndex()].command === Command.POKEMON, 2), // TODO: fix TS issues
    new Ability(Abilities.WATER_BUBBLE, 7)
      .attr(ReceivedTypeDamageMultiplierAbAttr, Type.FIRE, 0.5)
      .attr(MoveTypePowerBoostAbAttr, Type.WATER, 2)
      .attr(StatusEffectImmunityAbAttr, StatusEffect.BURN)
      .ignorable(),
    new Ability(Abilities.STEELWORKER, 7)
      .attr(MoveTypePowerBoostAbAttr, Type.STEEL),
    new Ability(Abilities.BERSERK, 7)
      .attr(PostDefendHpGatedStatStageChangeAbAttr, (target, user, move) => move.category !== MoveCategory.STATUS, 0.5, [Stat.SPATK], 1)
      .condition(getSheerForceHitDisableAbCondition()),
    new Ability(Abilities.SLUSH_RUSH, 7)
      .attr(StatMultiplierAbAttr, Stat.SPD, 2)
      .condition(getWeatherCondition(WeatherType.HAIL, WeatherType.SNOW)),
    new Ability(Abilities.LONG_REACH, 7)
      .attr(IgnoreContactAbAttr),
    new Ability(Abilities.LIQUID_VOICE, 7)
      .attr(MoveTypeChangeAbAttr, Type.WATER, 1, (user, target, move) => move.hasFlag(MoveFlags.SOUND_BASED)),
    new Ability(Abilities.TRIAGE, 7)
      .attr(ChangeMovePriorityAbAttr, (pokemon, move) => move.hasFlag(MoveFlags.TRIAGE_MOVE), 3),
    new Ability(Abilities.GALVANIZE, 7)
      .attr(MoveTypeChangeAbAttr, Type.ELECTRIC, 1.2, (user, target, move) => move.type === Type.NORMAL && !move.hasAttr(VariableMoveTypeAttr)),
    new Ability(Abilities.SURGE_SURFER, 7)
      .conditionalAttr(getTerrainCondition(TerrainType.ELECTRIC), StatMultiplierAbAttr, Stat.SPD, 2),
    new Ability(Abilities.SCHOOLING, 7)
      .attr(PostBattleInitFormChangeAbAttr, () => 0)
      .attr(PostSummonFormChangeAbAttr, p => p.level < 20 || p.getHpRatio() <= 0.25 ? 0 : 1)
      .attr(PostTurnFormChangeAbAttr, p => p.level < 20 || p.getHpRatio() <= 0.25 ? 0 : 1)
      .attr(UncopiableAbilityAbAttr)
      .attr(UnswappableAbilityAbAttr)
      .attr(UnsuppressableAbilityAbAttr)
      .attr(NoFusionAbilityAbAttr)
      .bypassFaint(),
    new Ability(Abilities.DISGUISE, 7)
      .attr(UncopiableAbilityAbAttr)
      .attr(UnswappableAbilityAbAttr)
      .attr(UnsuppressableAbilityAbAttr)
      .attr(NoTransformAbilityAbAttr)
      .attr(NoFusionAbilityAbAttr)
      // Add BattlerTagType.DISGUISE if the pokemon is in its disguised form
      .conditionalAttr(pokemon => pokemon.formIndex === 0, PostSummonAddBattlerTagAbAttr, BattlerTagType.DISGUISE, 0, false)
      .attr(FormBlockDamageAbAttr, (target, user, move) => !!target.getTag(BattlerTagType.DISGUISE) && target.getMoveEffectiveness(user, move) > 0, 0, BattlerTagType.DISGUISE,
        (pokemon, abilityName) => i18next.t("abilityTriggers:disguiseAvoidedDamage", { pokemonNameWithAffix: getPokemonNameWithAffix(pokemon), abilityName: abilityName }),
        (pokemon) => Utils.toDmgValue(pokemon.getMaxHp() / 8))
      .attr(PostBattleInitFormChangeAbAttr, () => 0)
      .bypassFaint()
      .ignorable(),
    new Ability(Abilities.BATTLE_BOND, 7)
      .attr(PostVictoryFormChangeAbAttr, () => 2)
      .attr(PostBattleInitFormChangeAbAttr, () => 1)
      .attr(UncopiableAbilityAbAttr)
      .attr(UnswappableAbilityAbAttr)
      .attr(UnsuppressableAbilityAbAttr)
      .attr(NoFusionAbilityAbAttr)
      .bypassFaint(),
    new Ability(Abilities.POWER_CONSTRUCT, 7) // TODO: 10% Power Construct Zygarde isn't accounted for yet. If changed, update Zygarde's getSpeciesFormIndex entry accordingly
      .attr(PostBattleInitFormChangeAbAttr, () => 2)
      .attr(PostSummonFormChangeAbAttr, p => p.getHpRatio() <= 0.5 || p.getFormKey() === "complete" ? 4 : 2)
      .attr(PostTurnFormChangeAbAttr, p => p.getHpRatio() <= 0.5 || p.getFormKey() === "complete" ? 4 : 2)
      .attr(UncopiableAbilityAbAttr)
      .attr(UnswappableAbilityAbAttr)
      .attr(UnsuppressableAbilityAbAttr)
      .attr(NoFusionAbilityAbAttr)
      .bypassFaint()
      .partial(),
    new Ability(Abilities.CORROSION, 7) // TODO: Test Corrosion against Magic Bounce once it is implemented
      .attr(IgnoreTypeStatusEffectImmunityAbAttr, [StatusEffect.POISON, StatusEffect.TOXIC], [Type.STEEL, Type.POISON])
      .partial(),
    new Ability(Abilities.COMATOSE, 7)
      .attr(UncopiableAbilityAbAttr)
      .attr(UnswappableAbilityAbAttr)
      .attr(UnsuppressableAbilityAbAttr)
      .attr(StatusEffectImmunityAbAttr, ...getNonVolatileStatusEffects())
      .attr(BattlerTagImmunityAbAttr, BattlerTagType.DROWSY),
    new Ability(Abilities.QUEENLY_MAJESTY, 7)
      .attr(FieldPriorityMoveImmunityAbAttr)
      .ignorable(),
    new Ability(Abilities.INNARDS_OUT, 7)
      .attr(PostFaintHPDamageAbAttr)
      .bypassFaint(),
    new Ability(Abilities.DANCER, 7)
      .attr(PostDancingMoveAbAttr),
    new Ability(Abilities.BATTERY, 7)
      .attr(AllyMoveCategoryPowerBoostAbAttr, [MoveCategory.SPECIAL], 1.3),
    new Ability(Abilities.FLUFFY, 7)
      .attr(ReceivedMoveDamageMultiplierAbAttr, (target, user, move) => move.hasFlag(MoveFlags.MAKES_CONTACT), 0.5)
      .attr(ReceivedMoveDamageMultiplierAbAttr, (target, user, move) => user.getMoveType(move) === Type.FIRE, 2)
      .ignorable(),
    new Ability(Abilities.DAZZLING, 7)
      .attr(FieldPriorityMoveImmunityAbAttr)
      .ignorable(),
    new Ability(Abilities.SOUL_HEART, 7)
      .attr(PostKnockOutStatStageChangeAbAttr, Stat.SPATK, 1),
    new Ability(Abilities.TANGLING_HAIR, 7)
      .attr(PostDefendStatStageChangeAbAttr, (target, user, move) => move.hasFlag(MoveFlags.MAKES_CONTACT), Stat.SPD, -1, false),
    new Ability(Abilities.RECEIVER, 7)
      .attr(CopyFaintedAllyAbilityAbAttr)
      .attr(UncopiableAbilityAbAttr),
    new Ability(Abilities.POWER_OF_ALCHEMY, 7)
      .attr(CopyFaintedAllyAbilityAbAttr)
      .attr(UncopiableAbilityAbAttr),
    new Ability(Abilities.BEAST_BOOST, 7)
      .attr(PostVictoryStatStageChangeAbAttr, p => {
        let highestStat: EffectiveStat;
        let highestValue = 0;
        for (const s of EFFECTIVE_STATS) {
          const value = p.getStat(s, false);
          if (value > highestValue) {
            highestStat = s;
            highestValue = value;
          }
        }
        return highestStat!;
      }, 1),
    new Ability(Abilities.RKS_SYSTEM, 7)
      .attr(UncopiableAbilityAbAttr)
      .attr(UnswappableAbilityAbAttr)
      .attr(UnsuppressableAbilityAbAttr)
      .attr(NoFusionAbilityAbAttr),
    new Ability(Abilities.ELECTRIC_SURGE, 7)
      .attr(PostSummonTerrainChangeAbAttr, TerrainType.ELECTRIC)
      .attr(PostBiomeChangeTerrainChangeAbAttr, TerrainType.ELECTRIC),
    new Ability(Abilities.PSYCHIC_SURGE, 7)
      .attr(PostSummonTerrainChangeAbAttr, TerrainType.PSYCHIC)
      .attr(PostBiomeChangeTerrainChangeAbAttr, TerrainType.PSYCHIC),
    new Ability(Abilities.MISTY_SURGE, 7)
      .attr(PostSummonTerrainChangeAbAttr, TerrainType.MISTY)
      .attr(PostBiomeChangeTerrainChangeAbAttr, TerrainType.MISTY),
    new Ability(Abilities.GRASSY_SURGE, 7)
      .attr(PostSummonTerrainChangeAbAttr, TerrainType.GRASSY)
      .attr(PostBiomeChangeTerrainChangeAbAttr, TerrainType.GRASSY),
    new Ability(Abilities.FULL_METAL_BODY, 7)
      .attr(ProtectStatAbAttr),
    new Ability(Abilities.SHADOW_SHIELD, 7)
      .attr(ReceivedMoveDamageMultiplierAbAttr, (target, user, move) => target.isFullHp(), 0.5),
    new Ability(Abilities.PRISM_ARMOR, 7)
      .attr(ReceivedMoveDamageMultiplierAbAttr, (target, user, move) => target.getMoveEffectiveness(user, move) >= 2, 0.75),
    new Ability(Abilities.NEUROFORCE, 7)
      //@ts-ignore
      .attr(MovePowerBoostAbAttr, (user, target, move) => target?.getMoveEffectiveness(user, move) >= 2, 1.25), // TODO: fix TS issues
    new Ability(Abilities.INTREPID_SWORD, 8)
      .attr(PostSummonStatStageChangeAbAttr, [ Stat.ATK ], 1, true)
      .condition(getOncePerBattleCondition(Abilities.INTREPID_SWORD)),
    new Ability(Abilities.DAUNTLESS_SHIELD, 8)
      .attr(PostSummonStatStageChangeAbAttr, [ Stat.DEF ], 1, true)
      .condition(getOncePerBattleCondition(Abilities.DAUNTLESS_SHIELD)),
    new Ability(Abilities.LIBERO, 8)
      .attr(PokemonTypeChangeAbAttr),
    //.condition((p) => !p.summonData?.abilitiesApplied.includes(Abilities.LIBERO)), //Gen 9 Implementation
    new Ability(Abilities.BALL_FETCH, 8)
      .attr(FetchBallAbAttr)
      .condition(getOncePerBattleCondition(Abilities.BALL_FETCH)),
    new Ability(Abilities.COTTON_DOWN, 8)
      .attr(PostDefendStatStageChangeAbAttr, (target, user, move) => move.category !== MoveCategory.STATUS, Stat.SPD, -1, false, true)
      .bypassFaint(),
    new Ability(Abilities.PROPELLER_TAIL, 8)
      .attr(BlockRedirectAbAttr),
    new Ability(Abilities.MIRROR_ARMOR, 8)
      .ignorable()
      .unimplemented(),
    new Ability(Abilities.GULP_MISSILE, 8)
      .attr(UnsuppressableAbilityAbAttr)
      .attr(NoTransformAbilityAbAttr)
      .attr(NoFusionAbilityAbAttr)
      .attr(UncopiableAbilityAbAttr)
      .attr(UnswappableAbilityAbAttr)
      .attr(PostDefendGulpMissileAbAttr),
    new Ability(Abilities.STALWART, 8)
      .attr(BlockRedirectAbAttr),
    new Ability(Abilities.STEAM_ENGINE, 8)
      .attr(PostDefendStatStageChangeAbAttr, (target, user, move) => {
        const moveType = user.getMoveType(move);
        return move.category !== MoveCategory.STATUS
          && (moveType === Type.FIRE || moveType === Type.WATER);
      }, Stat.SPD, 6),
    new Ability(Abilities.PUNK_ROCK, 8)
      .attr(MovePowerBoostAbAttr, (user, target, move) => move.hasFlag(MoveFlags.SOUND_BASED), 1.3)
      .attr(ReceivedMoveDamageMultiplierAbAttr, (target, user, move) => move.hasFlag(MoveFlags.SOUND_BASED), 0.5)
      .ignorable(),
    new Ability(Abilities.SAND_SPIT, 8)
      .attr(PostDefendWeatherChangeAbAttr, WeatherType.SANDSTORM, (target, user, move) => move.category !== MoveCategory.STATUS),
    new Ability(Abilities.ICE_SCALES, 8)
      .attr(ReceivedMoveDamageMultiplierAbAttr, (target, user, move) => move.category === MoveCategory.SPECIAL, 0.5)
      .ignorable(),
    new Ability(Abilities.RIPEN, 8)
      .attr(DoubleBerryEffectAbAttr),
    new Ability(Abilities.ICE_FACE, 8)
      .attr(UncopiableAbilityAbAttr)
      .attr(UnswappableAbilityAbAttr)
      .attr(UnsuppressableAbilityAbAttr)
      .attr(NoTransformAbilityAbAttr)
      .attr(NoFusionAbilityAbAttr)
      // Add BattlerTagType.ICE_FACE if the pokemon is in ice face form
      .conditionalAttr(pokemon => pokemon.formIndex === 0, PostSummonAddBattlerTagAbAttr, BattlerTagType.ICE_FACE, 0, false)
      // When summoned with active HAIL or SNOW, add BattlerTagType.ICE_FACE
      .conditionalAttr(getWeatherCondition(WeatherType.HAIL, WeatherType.SNOW), PostSummonAddBattlerTagAbAttr, BattlerTagType.ICE_FACE, 0)
      // When weather changes to HAIL or SNOW while pokemon is fielded, add BattlerTagType.ICE_FACE
      .attr(PostWeatherChangeAddBattlerTagAttr, BattlerTagType.ICE_FACE, 0, WeatherType.HAIL, WeatherType.SNOW)
      .attr(FormBlockDamageAbAttr, (target, user, move) => move.category === MoveCategory.PHYSICAL && !!target.getTag(BattlerTagType.ICE_FACE), 0, BattlerTagType.ICE_FACE,
        (pokemon, abilityName) => i18next.t("abilityTriggers:iceFaceAvoidedDamage", { pokemonNameWithAffix: getPokemonNameWithAffix(pokemon), abilityName: abilityName }))
      .attr(PostBattleInitFormChangeAbAttr, () => 0)
      .bypassFaint()
      .ignorable(),
    new Ability(Abilities.POWER_SPOT, 8)
      .attr(AllyMoveCategoryPowerBoostAbAttr, [MoveCategory.SPECIAL, MoveCategory.PHYSICAL], 1.3),
    new Ability(Abilities.MIMICRY, 8)
      .unimplemented(),
    new Ability(Abilities.SCREEN_CLEANER, 8)
      .attr(PostSummonRemoveArenaTagAbAttr, [ArenaTagType.AURORA_VEIL, ArenaTagType.LIGHT_SCREEN, ArenaTagType.REFLECT]),
    new Ability(Abilities.STEELY_SPIRIT, 8)
      .attr(UserFieldMoveTypePowerBoostAbAttr, Type.STEEL),
    new Ability(Abilities.PERISH_BODY, 8)
      .attr(PostDefendPerishSongAbAttr, 4),
    new Ability(Abilities.WANDERING_SPIRIT, 8)
      .attr(PostDefendAbilitySwapAbAttr)
      .bypassFaint()
      .partial(),
    new Ability(Abilities.GORILLA_TACTICS, 8)
      .unimplemented(),
    new Ability(Abilities.NEUTRALIZING_GAS, 8)
      .attr(SuppressFieldAbilitiesAbAttr)
      .attr(UncopiableAbilityAbAttr)
      .attr(UnswappableAbilityAbAttr)
      .attr(NoTransformAbilityAbAttr)
      .attr(PostSummonMessageAbAttr, (pokemon: Pokemon) => i18next.t("abilityTriggers:postSummonNeutralizingGas", { pokemonNameWithAffix: getPokemonNameWithAffix(pokemon) }))
      .partial(),
    new Ability(Abilities.PASTEL_VEIL, 8)
      .attr(PostSummonUserFieldRemoveStatusEffectAbAttr, StatusEffect.POISON, StatusEffect.TOXIC)
      .attr(UserFieldStatusEffectImmunityAbAttr, StatusEffect.POISON, StatusEffect.TOXIC)
      .ignorable(),
    new Ability(Abilities.HUNGER_SWITCH, 8)
      //@ts-ignore
      .attr(PostTurnFormChangeAbAttr, p => p.getFormKey ? 0 : 1) // TODO: fix ts-ignore
      //@ts-ignore
      .attr(PostTurnFormChangeAbAttr, p => p.getFormKey ? 1 : 0) // TODO: fix ts-ignore
      .attr(UncopiableAbilityAbAttr)
      .attr(UnswappableAbilityAbAttr)
      .attr(NoTransformAbilityAbAttr)
      .attr(NoFusionAbilityAbAttr)
      .condition((pokemon) => !pokemon.isTerastallized()),
    new Ability(Abilities.QUICK_DRAW, 8)
      .attr(BypassSpeedChanceAbAttr, 30),
    new Ability(Abilities.UNSEEN_FIST, 8)
      .attr(IgnoreProtectOnContactAbAttr),
    new Ability(Abilities.CURIOUS_MEDICINE, 8)
      .attr(PostSummonClearAllyStatStagesAbAttr),
    new Ability(Abilities.TRANSISTOR, 8)
      .attr(MoveTypePowerBoostAbAttr, Type.ELECTRIC),
    new Ability(Abilities.DRAGONS_MAW, 8)
      .attr(MoveTypePowerBoostAbAttr, Type.DRAGON),
    new Ability(Abilities.CHILLING_NEIGH, 8)
      .attr(PostVictoryStatStageChangeAbAttr, Stat.ATK, 1),
    new Ability(Abilities.GRIM_NEIGH, 8)
      .attr(PostVictoryStatStageChangeAbAttr, Stat.SPATK, 1),
    new Ability(Abilities.AS_ONE_GLASTRIER, 8)
      .attr(PostSummonMessageAbAttr, (pokemon: Pokemon) => i18next.t("abilityTriggers:postSummonAsOneGlastrier", { pokemonNameWithAffix: getPokemonNameWithAffix(pokemon) }))
      .attr(PreventBerryUseAbAttr)
      .attr(PostVictoryStatStageChangeAbAttr, Stat.ATK, 1)
      .attr(UncopiableAbilityAbAttr)
      .attr(UnswappableAbilityAbAttr)
      .attr(UnsuppressableAbilityAbAttr),
    new Ability(Abilities.AS_ONE_SPECTRIER, 8)
      .attr(PostSummonMessageAbAttr, (pokemon: Pokemon) => i18next.t("abilityTriggers:postSummonAsOneSpectrier", { pokemonNameWithAffix: getPokemonNameWithAffix(pokemon) }))
      .attr(PreventBerryUseAbAttr)
      .attr(PostVictoryStatStageChangeAbAttr, Stat.SPATK, 1)
      .attr(UncopiableAbilityAbAttr)
      .attr(UnswappableAbilityAbAttr)
      .attr(UnsuppressableAbilityAbAttr),
    new Ability(Abilities.LINGERING_AROMA, 9)
      .attr(PostDefendAbilityGiveAbAttr, Abilities.LINGERING_AROMA)
      .bypassFaint(),
    new Ability(Abilities.SEED_SOWER, 9)
      .attr(PostDefendTerrainChangeAbAttr, TerrainType.GRASSY),
    new Ability(Abilities.THERMAL_EXCHANGE, 9)
      .attr(PostDefendStatStageChangeAbAttr, (target, user, move) => user.getMoveType(move) === Type.FIRE && move.category !== MoveCategory.STATUS, Stat.ATK, 1)
      .attr(StatusEffectImmunityAbAttr, StatusEffect.BURN)
      .ignorable(),
    new Ability(Abilities.ANGER_SHELL, 9)
      .attr(PostDefendHpGatedStatStageChangeAbAttr, (target, user, move) => move.category !== MoveCategory.STATUS, 0.5, [ Stat.ATK, Stat.SPATK, Stat.SPD ], 1)
      .attr(PostDefendHpGatedStatStageChangeAbAttr, (target, user, move) => move.category !== MoveCategory.STATUS, 0.5, [ Stat.DEF, Stat.SPDEF ], -1)
      .condition(getSheerForceHitDisableAbCondition()),
    new Ability(Abilities.PURIFYING_SALT, 9)
      .attr(StatusEffectImmunityAbAttr)
      .attr(ReceivedTypeDamageMultiplierAbAttr, Type.GHOST, 0.5)
      .ignorable(),
    new Ability(Abilities.WELL_BAKED_BODY, 9)
      .attr(TypeImmunityStatStageChangeAbAttr, Type.FIRE, Stat.DEF, 2)
      .ignorable(),
    new Ability(Abilities.WIND_RIDER, 9)
      .attr(MoveImmunityStatStageChangeAbAttr, (pokemon, attacker, move) => pokemon !== attacker && move.hasFlag(MoveFlags.WIND_MOVE) && move.category !== MoveCategory.STATUS, Stat.ATK, 1)
      .attr(PostSummonStatStageChangeOnArenaAbAttr, ArenaTagType.TAILWIND)
      .ignorable(),
    new Ability(Abilities.GUARD_DOG, 9)
      .attr(PostIntimidateStatStageChangeAbAttr, [Stat.ATK], 1, true)
      .attr(ForceSwitchOutImmunityAbAttr)
      .ignorable(),
    new Ability(Abilities.ROCKY_PAYLOAD, 9)
      .attr(MoveTypePowerBoostAbAttr, Type.ROCK),
    new Ability(Abilities.WIND_POWER, 9)
      .attr(PostDefendApplyBattlerTagAbAttr, (target, user, move) => move.hasFlag(MoveFlags.WIND_MOVE), BattlerTagType.CHARGED),
    new Ability(Abilities.ZERO_TO_HERO, 9)
      .attr(UncopiableAbilityAbAttr)
      .attr(UnswappableAbilityAbAttr)
      .attr(UnsuppressableAbilityAbAttr)
      .attr(NoTransformAbilityAbAttr)
      .attr(NoFusionAbilityAbAttr)
      .attr(PostBattleInitFormChangeAbAttr, () => 0)
      .attr(PreSwitchOutFormChangeAbAttr, (pokemon) => !pokemon.isFainted() ? 1 : pokemon.formIndex)
      .bypassFaint(),
    new Ability(Abilities.COMMANDER, 9)
      .attr(UncopiableAbilityAbAttr)
      .attr(UnswappableAbilityAbAttr)
      .unimplemented(),
    new Ability(Abilities.ELECTROMORPHOSIS, 9)
      .attr(PostDefendApplyBattlerTagAbAttr, (target, user, move) => move.category !== MoveCategory.STATUS, BattlerTagType.CHARGED),
    new Ability(Abilities.PROTOSYNTHESIS, 9)
      .conditionalAttr(getWeatherCondition(WeatherType.SUNNY, WeatherType.HARSH_SUN), PostSummonAddBattlerTagAbAttr, BattlerTagType.PROTOSYNTHESIS, 0, true)
      .attr(PostWeatherChangeAddBattlerTagAttr, BattlerTagType.PROTOSYNTHESIS, 0, WeatherType.SUNNY, WeatherType.HARSH_SUN)
      .attr(UncopiableAbilityAbAttr)
      .attr(UnswappableAbilityAbAttr)
      .attr(NoTransformAbilityAbAttr)
      .partial(), // While setting the tag, the getbattlestat should ignore all modifiers to stats except stat stages
    new Ability(Abilities.QUARK_DRIVE, 9)
      .conditionalAttr(getTerrainCondition(TerrainType.ELECTRIC), PostSummonAddBattlerTagAbAttr, BattlerTagType.QUARK_DRIVE, 0, true)
      .attr(PostTerrainChangeAddBattlerTagAttr, BattlerTagType.QUARK_DRIVE, 0, TerrainType.ELECTRIC)
      .attr(UncopiableAbilityAbAttr)
      .attr(UnswappableAbilityAbAttr)
      .attr(NoTransformAbilityAbAttr)
      .partial(), // While setting the tag, the getbattlestat should ignore all modifiers to stats except stat stages
    new Ability(Abilities.GOOD_AS_GOLD, 9)
      .attr(MoveImmunityAbAttr, (pokemon, attacker, move) => pokemon !== attacker && move.category === MoveCategory.STATUS)
      .ignorable()
      .partial(),
    new Ability(Abilities.VESSEL_OF_RUIN, 9)
      .attr(FieldMultiplyStatAbAttr, Stat.SPATK, 0.75)
      .attr(PostSummonMessageAbAttr, (user) => i18next.t("abilityTriggers:postSummonVesselOfRuin", { pokemonNameWithAffix: getPokemonNameWithAffix(user), statName: i18next.t(getStatKey(Stat.SPATK)) }))
      .ignorable(),
    new Ability(Abilities.SWORD_OF_RUIN, 9)
      .attr(FieldMultiplyStatAbAttr, Stat.DEF, 0.75)
      .attr(PostSummonMessageAbAttr, (user) => i18next.t("abilityTriggers:postSummonSwordOfRuin", { pokemonNameWithAffix: getPokemonNameWithAffix(user), statName: i18next.t(getStatKey(Stat.DEF)) }))
      .ignorable(),
    new Ability(Abilities.TABLETS_OF_RUIN, 9)
      .attr(FieldMultiplyStatAbAttr, Stat.ATK, 0.75)
      .attr(PostSummonMessageAbAttr, (user) => i18next.t("abilityTriggers:postSummonTabletsOfRuin", { pokemonNameWithAffix: getPokemonNameWithAffix(user), statName: i18next.t(getStatKey(Stat.ATK)) }))
      .ignorable(),
    new Ability(Abilities.BEADS_OF_RUIN, 9)
      .attr(FieldMultiplyStatAbAttr, Stat.SPDEF, 0.75)
      .attr(PostSummonMessageAbAttr, (user) => i18next.t("abilityTriggers:postSummonBeadsOfRuin", { pokemonNameWithAffix: getPokemonNameWithAffix(user), statName: i18next.t(getStatKey(Stat.SPDEF)) }))
      .ignorable(),
    new Ability(Abilities.ORICHALCUM_PULSE, 9)
      .attr(PostSummonWeatherChangeAbAttr, WeatherType.SUNNY)
      .attr(PostBiomeChangeWeatherChangeAbAttr, WeatherType.SUNNY)
      .conditionalAttr(getWeatherCondition(WeatherType.SUNNY, WeatherType.HARSH_SUN), StatMultiplierAbAttr, Stat.ATK, 4 / 3),
    new Ability(Abilities.HADRON_ENGINE, 9)
      .attr(PostSummonTerrainChangeAbAttr, TerrainType.ELECTRIC)
      .attr(PostBiomeChangeTerrainChangeAbAttr, TerrainType.ELECTRIC)
      .conditionalAttr(getTerrainCondition(TerrainType.ELECTRIC), StatMultiplierAbAttr, Stat.SPATK, 4 / 3),
    new Ability(Abilities.OPPORTUNIST, 9)
      .attr(StatStageChangeCopyAbAttr),
    new Ability(Abilities.CUD_CHEW, 9)
      .unimplemented(),
    new Ability(Abilities.SHARPNESS, 9)
      .attr(MovePowerBoostAbAttr, (user, target, move) => move.hasFlag(MoveFlags.SLICING_MOVE), 1.5),
    new Ability(Abilities.SUPREME_OVERLORD, 9)
      .attr(VariableMovePowerBoostAbAttr, (user, target, move) => 1 + 0.1 * Math.min(user.isPlayer() ? user.scene.currentBattle.playerFaints : user.scene.currentBattle.enemyFaints, 5))
      .partial(),
    new Ability(Abilities.COSTAR, 9)
      .attr(PostSummonCopyAllyStatsAbAttr),
    new Ability(Abilities.TOXIC_DEBRIS, 9)
      .attr(PostDefendApplyArenaTrapTagAbAttr, (target, user, move) => move.category === MoveCategory.PHYSICAL, ArenaTagType.TOXIC_SPIKES)
      .bypassFaint(),
    new Ability(Abilities.ARMOR_TAIL, 9)
      .attr(FieldPriorityMoveImmunityAbAttr)
      .ignorable(),
    new Ability(Abilities.EARTH_EATER, 9)
      .attr(TypeImmunityHealAbAttr, Type.GROUND)
      .partial() // Healing not blocked by Heal Block
      .ignorable(),
    new Ability(Abilities.MYCELIUM_MIGHT, 9)
      .attr(ChangeMovePriorityAbAttr, (pokemon, move) => move.category === MoveCategory.STATUS, -0.2)
      .attr(PreventBypassSpeedChanceAbAttr, (pokemon, move) => move.category === MoveCategory.STATUS)
      .attr(MoveAbilityBypassAbAttr, (pokemon, move: Move) => move.category === MoveCategory.STATUS),
    new Ability(Abilities.MINDS_EYE, 9)
      .attr(IgnoreTypeImmunityAbAttr, Type.GHOST, [Type.NORMAL, Type.FIGHTING])
      .attr(ProtectStatAbAttr, Stat.ACC)
      .attr(IgnoreOpponentStatStagesAbAttr, [ Stat.EVA ])
      .ignorable(),
    new Ability(Abilities.SUPERSWEET_SYRUP, 9)
      .attr(PostSummonStatStageChangeAbAttr, [ Stat.EVA ], -1)
      .condition(getOncePerBattleCondition(Abilities.SUPERSWEET_SYRUP)),
    new Ability(Abilities.HOSPITALITY, 9)
      .attr(PostSummonAllyHealAbAttr, 4, true)
      .partial(), // Healing not blocked by Heal Block
    new Ability(Abilities.TOXIC_CHAIN, 9)
      .attr(PostAttackApplyStatusEffectAbAttr, false, 30, StatusEffect.TOXIC),
    new Ability(Abilities.EMBODY_ASPECT_TEAL, 9)
      .attr(PostBattleInitStatStageChangeAbAttr, [ Stat.SPD ], 1, true)
      .attr(UncopiableAbilityAbAttr)
      .attr(UnswappableAbilityAbAttr)
      .attr(NoTransformAbilityAbAttr)
      .partial(),
    new Ability(Abilities.EMBODY_ASPECT_WELLSPRING, 9)
      .attr(PostBattleInitStatStageChangeAbAttr, [ Stat.SPDEF ], 1, true)
      .attr(UncopiableAbilityAbAttr)
      .attr(UnswappableAbilityAbAttr)
      .attr(NoTransformAbilityAbAttr)
      .partial(),
    new Ability(Abilities.EMBODY_ASPECT_HEARTHFLAME, 9)
      .attr(PostBattleInitStatStageChangeAbAttr, [ Stat.ATK ], 1, true)
      .attr(UncopiableAbilityAbAttr)
      .attr(UnswappableAbilityAbAttr)
      .attr(NoTransformAbilityAbAttr)
      .partial(),
    new Ability(Abilities.EMBODY_ASPECT_CORNERSTONE, 9)
      .attr(PostBattleInitStatStageChangeAbAttr, [ Stat.DEF ], 1, true)
      .attr(UncopiableAbilityAbAttr)
      .attr(UnswappableAbilityAbAttr)
      .attr(NoTransformAbilityAbAttr)
      .partial(),
    new Ability(Abilities.TERA_SHIFT, 9)
      .attr(PostSummonFormChangeAbAttr, p => p.getFormKey() ? 0 : 1)
      .attr(UncopiableAbilityAbAttr)
      .attr(UnswappableAbilityAbAttr)
      .attr(UnsuppressableAbilityAbAttr)
      .attr(NoTransformAbilityAbAttr)
      .attr(NoFusionAbilityAbAttr),
    new Ability(Abilities.TERA_SHELL, 9)
      .attr(FullHpResistTypeAbAttr)
      .attr(UncopiableAbilityAbAttr)
      .attr(UnswappableAbilityAbAttr)
      .ignorable(),
    new Ability(Abilities.TERAFORM_ZERO, 9)
      .attr(UncopiableAbilityAbAttr)
      .attr(UnswappableAbilityAbAttr)
      .unimplemented(),
    new Ability(Abilities.POISON_PUPPETEER, 9)
      .attr(UncopiableAbilityAbAttr)
      .attr(UnswappableAbilityAbAttr)
      .conditionalAttr(pokemon => pokemon.species.speciesId===Species.PECHARUNT, ConfusionOnStatusEffectAbAttr, StatusEffect.POISON, StatusEffect.TOXIC)
  );
}<|MERGE_RESOLUTION|>--- conflicted
+++ resolved
@@ -2355,50 +2355,34 @@
     pokemon.summonData.ability = target.getAbility().id;
     pokemon.summonData.gender = target.getGender();
     pokemon.summonData.fusionGender = target.getFusionGender();
-<<<<<<< HEAD
-    pokemon.summonData.stats = [ pokemon.stats[Stat.HP] ].concat(target.stats.slice(1));
-    pokemon.summonData.battleStats = target.summonData.battleStats.slice(0);
+
+    // Copy all stats (except HP)
+    for (const s of EFFECTIVE_STATS) {
+      pokemon.setStat(s, target.getStat(s, false), false);
+    }
+
+    // Copy all stat stages
+    for (const s of BATTLE_STATS) {
+      pokemon.setStatStage(s, target.getStatStage(s));
+    }
+
     pokemon.summonData.moveset = target.getMoveset().map(m => {
       const pp = m?.getMove().pp!;
       // if PP value is less than 5, do nothing. If greater, we need to reduce the value to 5 using a negative ppUp value.
       const ppUp = pp <= 5 ? 0 : (5 - pp) / Math.max(Math.floor(pp / 5), 1);
       return new PokemonMove(m?.moveId!, 0, ppUp);
     });
-=======
-
-    // Copy all stats (except HP)
-    for (const s of EFFECTIVE_STATS) {
-      pokemon.setStat(s, target.getStat(s, false), false);
-    }
-
-    // Copy all stat stages
-    for (const s of BATTLE_STATS) {
-      pokemon.setStatStage(s, target.getStatStage(s));
-    }
-
-    pokemon.summonData.moveset = target.getMoveset().map(m => new PokemonMove(m!.moveId, m!.ppUsed, m!.ppUp)); // TODO: are those bangs correct?
->>>>>>> 7288350d
     pokemon.summonData.types = target.getTypes();
     promises.push(pokemon.updateInfo());
 
-<<<<<<< HEAD
     pokemon.scene.queueMessage(i18next.t("abilityTriggers:postSummonTransform", { pokemonNameWithAffix: getPokemonNameWithAffix(pokemon), targetName: target!.name, }));
-=======
-
->>>>>>> 7288350d
     pokemon.scene.playSound("battle_anims/PRSFX- Transform");
-    promises.push(pokemon.loadAssets(false).then(() => pokemon.playAnim()));
-
-<<<<<<< HEAD
-    await Promise.all(promises);
-=======
-    pokemon.loadAssets(false).then(() => {
+    promises.push(pokemon.loadAssets(false).then(() => {
       pokemon.playAnim();
       pokemon.updateInfo();
-    });
-
-    pokemon.scene.queueMessage(i18next.t("abilityTriggers:postSummonTransform", { pokemonNameWithAffix: getPokemonNameWithAffix(pokemon), targetName: target.name, }));
->>>>>>> 7288350d
+    }));
+
+    await Promise.all(promises);
 
     return true;
   }
