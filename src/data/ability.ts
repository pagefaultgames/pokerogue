--- conflicted
+++ resolved
@@ -2877,11 +2877,7 @@
     new Ability(Abilities.SEED_SOWER, "Seed Sower", "Turns the ground into Grassy Terrain when the Pokémon is hit by an attack.", 9)
       .attr(PostDefendTerrainChangeAbAttr, TerrainType.GRASSY),
     new Ability(Abilities.THERMAL_EXCHANGE, "Thermal Exchange", "Boosts the Attack stat when the Pokémon is hit by a Fire-type move. The Pokémon also cannot be burned.", 9)
-<<<<<<< HEAD
       .attr(PostDefendStatChangeAbAttr, (target, user, move) => move.type === Type.FIRE && move.category !== MoveCategory.STATUS, BattleStat.ATK, 1)
-=======
-      .attr(PostDefendStatChangeAbAttr, (target, user, move) => move.type === Type.FIRE, BattleStat.ATK, 1)
->>>>>>> 40bc019d
       .attr(StatusEffectImmunityAbAttr, StatusEffect.BURN)
       .ignorable(),
     new Ability(Abilities.ANGER_SHELL, "Anger Shell (N)", "When an attack causes its HP to drop to half or less, the Pokémon gets angry. This lowers its Defense and Sp. Def stats but boosts its Attack, Sp. Atk, and Speed stats.", 9),
