import Pokemon, { HitResult, PlayerPokemon, PokemonMove } from "../field/pokemon";
import { Type } from "./type";
import { Constructor } from "#app/utils";
import * as Utils from "../utils";
import { getPokemonNameWithAffix } from "../messages";
import { Weather, WeatherType } from "./weather";
import { BattlerTag, GroundedTag, GulpMissileTag, SemiInvulnerableTag } from "./battler-tags";
import { StatusEffect, getNonVolatileStatusEffects, getStatusEffectDescriptor, getStatusEffectHealText } from "./status-effect";
import { Gender } from "./gender";
import Move, { AttackMove, MoveCategory, MoveFlags, MoveTarget, FlinchAttr, OneHitKOAttr, HitHealAttr, allMoves, StatusMove, SelfStatusMove, VariablePowerAttr, applyMoveAttrs, IncrementMovePriorityAttr, VariableMoveTypeAttr, RandomMovesetMoveAttr, RandomMoveAttr, NaturePowerAttr, CopyMoveAttr, MoveAttr, MultiHitAttr, ChargeAttr, SacrificialAttr, SacrificialAttrOnHit, NeutralDamageAgainstFlyingTypeMultiplierAttr, FixedDamageAttr } from "./move";
import { ArenaTagSide, ArenaTrapTag } from "./arena-tag";
import { BerryModifier, PokemonHeldItemModifier } from "../modifier/modifier";
import { TerrainType } from "./terrain";
import { SpeciesFormChangeManualTrigger, SpeciesFormChangeRevertWeatherFormTrigger, SpeciesFormChangeWeatherTrigger } from "./pokemon-forms";
import i18next from "i18next";
import { Localizable } from "#app/interfaces/locales";
import { Command } from "../ui/command-ui-handler";
import { BerryModifierType } from "#app/modifier/modifier-type";
import { getPokeballName } from "./pokeball";
import { BattlerIndex } from "#app/battle";
import { Abilities } from "#enums/abilities";
import { ArenaTagType } from "#enums/arena-tag-type";
import { BattlerTagType } from "#enums/battler-tag-type";
import { Moves } from "#enums/moves";
import { Species } from "#enums/species";
import { Stat, type BattleStat, type EffectiveStat, BATTLE_STATS, EFFECTIVE_STATS, getStatKey } from "#app/enums/stat";
import { MovePhase } from "#app/phases/move-phase";
import { PokemonHealPhase } from "#app/phases/pokemon-heal-phase";
import { ShowAbilityPhase } from "#app/phases/show-ability-phase";
import { StatStageChangePhase } from "#app/phases/stat-stage-change-phase";
import BattleScene from "#app/battle-scene";

export class Ability implements Localizable {
  public id: Abilities;

  private nameAppend: string;
  public name: string;
  public description: string;
  public generation: integer;
  public isBypassFaint: boolean;
  public isIgnorable: boolean;
  public attrs: AbAttr[];
  public conditions: AbAttrCondition[];

  constructor(id: Abilities, generation: integer) {
    this.id = id;

    this.nameAppend = "";
    this.generation = generation;
    this.attrs = [];
    this.conditions = [];

    this.localize();
  }

  localize(): void {
    const i18nKey = Abilities[this.id].split("_").filter(f => f).map((f, i) => i ? `${f[0]}${f.slice(1).toLowerCase()}` : f.toLowerCase()).join("") as string;

    this.name = this.id ? `${i18next.t(`ability:${i18nKey}.name`) as string}${this.nameAppend}` : "";
    this.description = this.id ? i18next.t(`ability:${i18nKey}.description`) as string : "";
  }

  /**
   * Get all ability attributes that match `attrType`
   * @param attrType any attribute that extends {@linkcode AbAttr}
   * @returns Array of attributes that match `attrType`, Empty Array if none match.
   */
  getAttrs<T extends AbAttr>(attrType: Constructor<T> ): T[] {
    return this.attrs.filter((a): a is T => a instanceof attrType);
  }

  /**
   * Check if an ability has an attribute that matches `attrType`
   * @param attrType any attribute that extends {@linkcode AbAttr}
   * @returns true if the ability has attribute `attrType`
   */
  hasAttr<T extends AbAttr>(attrType: Constructor<T>): boolean {
    return this.attrs.some((attr) => attr instanceof attrType);
  }

  attr<T extends Constructor<AbAttr>>(AttrType: T, ...args: ConstructorParameters<T>): Ability {
    const attr = new AttrType(...args);
    this.attrs.push(attr);

    return this;
  }

  conditionalAttr<T extends Constructor<AbAttr>>(condition: AbAttrCondition, AttrType: T, ...args: ConstructorParameters<T>): Ability {
    const attr = new AttrType(...args);
    attr.addCondition(condition);
    this.attrs.push(attr);

    return this;
  }

  bypassFaint(): Ability {
    this.isBypassFaint = true;
    return this;
  }

  ignorable(): Ability {
    this.isIgnorable = true;
    return this;
  }

  condition(condition: AbAttrCondition): Ability {
    this.conditions.push(condition);

    return this;
  }

  partial(): this {
    this.nameAppend += " (P)";
    return this;
  }

  unimplemented(): this {
    this.nameAppend += " (N)";
    return this;
  }
}

type AbAttrApplyFunc<TAttr extends AbAttr> = (attr: TAttr, passive: boolean) => boolean | Promise<boolean>;
type AbAttrCondition = (pokemon: Pokemon) => boolean;

type PokemonAttackCondition = (user: Pokemon | null, target: Pokemon | null, move: Move) => boolean;
type PokemonDefendCondition = (target: Pokemon, user: Pokemon, move: Move) => boolean;
type PokemonStatStageChangeCondition = (target: Pokemon, statsChanged: BattleStat[], stages: number) => boolean;

export abstract class AbAttr {
  public showAbility: boolean;
  private extraCondition: AbAttrCondition;

  constructor(showAbility: boolean = true) {
    this.showAbility = showAbility;
  }

  apply(pokemon: Pokemon, passive: boolean, simulated: boolean, cancelled: Utils.BooleanHolder | null, args: any[]): boolean | Promise<boolean> {
    return false;
  }

  getTriggerMessage(_pokemon: Pokemon, _abilityName: string, ..._args: any[]): string | null {
    return null;
  }

  getCondition(): AbAttrCondition | null {
    return this.extraCondition || null;
  }

  addCondition(condition: AbAttrCondition): AbAttr {
    this.extraCondition = condition;
    return this;
  }
}

export class BlockRecoilDamageAttr extends AbAttr {
  apply(pokemon: Pokemon, passive: boolean, simulated: boolean, cancelled: Utils.BooleanHolder, args: any[]): boolean {
    cancelled.value = true;

    return true;
  }

  getTriggerMessage(pokemon: Pokemon, abilityName: string, ...args: any[]) {
    return i18next.t("abilityTriggers:blockRecoilDamage", {pokemonName: getPokemonNameWithAffix(pokemon), abilityName: abilityName});
  }
}

export class DoubleBattleChanceAbAttr extends AbAttr {
  constructor() {
    super(false);
  }

  apply(pokemon: Pokemon, passive: boolean, simulated: boolean, cancelled: Utils.BooleanHolder, args: any[]): boolean {
    const doubleChance = (args[0] as Utils.IntegerHolder);
    doubleChance.value = Math.max(doubleChance.value / 2, 1);
    return true;
  }
}

export class PostBattleInitAbAttr extends AbAttr {
  applyPostBattleInit(pokemon: Pokemon, passive: boolean, simulated: boolean, args: any[]): boolean | Promise<boolean> {
    return false;
  }
}

export class PostBattleInitFormChangeAbAttr extends PostBattleInitAbAttr {
  private formFunc: (p: Pokemon) => integer;

  constructor(formFunc: ((p: Pokemon) => integer)) {
    super(true);

    this.formFunc = formFunc;
  }

  applyPostBattleInit(pokemon: Pokemon, passive: boolean, simulated: boolean, args: any[]): boolean {
    const formIndex = this.formFunc(pokemon);
    if (formIndex !== pokemon.formIndex && !simulated) {
      return pokemon.scene.triggerPokemonFormChange(pokemon, SpeciesFormChangeManualTrigger, false);
    }

    return false;
  }
}

export class PostBattleInitStatStageChangeAbAttr extends PostBattleInitAbAttr {
  private stats: BattleStat[];
  private stages: number;
  private selfTarget: boolean;

  constructor(stats: BattleStat[], stages: number, selfTarget?: boolean) {
    super();

    this.stats = stats;
    this.stages = stages;
    this.selfTarget = !!selfTarget;
  }

  applyPostBattleInit(pokemon: Pokemon, passive: boolean, simulated: boolean, args: any[]): boolean {
    const statStageChangePhases: StatStageChangePhase[] = [];

    if (!simulated) {
      if (this.selfTarget) {
        statStageChangePhases.push(new StatStageChangePhase(pokemon.scene, pokemon.getBattlerIndex(), true, this.stats, this.stages));
      } else {
        for (const opponent of pokemon.getOpponents()) {
          statStageChangePhases.push(new StatStageChangePhase(pokemon.scene, opponent.getBattlerIndex(), false, this.stats, this.stages));
        }
      }

      for (const statStageChangePhase of statStageChangePhases) {
        if (!this.selfTarget && !statStageChangePhase.getPokemon()?.summonData) {
          pokemon.scene.pushPhase(statStageChangePhase);
        } else { // TODO: This causes the ability bar to be shown at the wrong time
          pokemon.scene.unshiftPhase(statStageChangePhase);
        }
      }
    }

    return true;
  }
}

type PreDefendAbAttrCondition = (pokemon: Pokemon, attacker: Pokemon, move: Move) => boolean;

export class PreDefendAbAttr extends AbAttr {
  applyPreDefend(pokemon: Pokemon, passive: boolean, simulated: boolean, attacker: Pokemon, move: Move | null, cancelled: Utils.BooleanHolder | null, args: any[]): boolean | Promise<boolean> {
    return false;
  }
}

export class PreDefendFullHpEndureAbAttr extends PreDefendAbAttr {
  applyPreDefend(pokemon: Pokemon, passive: boolean, simulated: boolean, attacker: Pokemon, move: Move, cancelled: Utils.BooleanHolder, args: any[]): boolean {
    if (pokemon.isFullHp()
        && pokemon.getMaxHp() > 1 //Checks if pokemon has wonder_guard (which forces 1hp)
        && (args[0] as Utils.NumberHolder).value >= pokemon.hp) { //Damage >= hp
      return simulated || pokemon.addTag(BattlerTagType.STURDY, 1);
    }

    return false;
  }
}

export class BlockItemTheftAbAttr extends AbAttr {
  apply(pokemon: Pokemon, passive: boolean, simulated: boolean, cancelled: Utils.BooleanHolder, args: any[]): boolean {
    cancelled.value = true;

    return true;
  }

  getTriggerMessage(pokemon: Pokemon, abilityName: string, ...args: any[]) {
    return i18next.t("abilityTriggers:blockItemTheft", {
      pokemonNameWithAffix: getPokemonNameWithAffix(pokemon),
      abilityName
    });
  }
}

export class StabBoostAbAttr extends AbAttr {
  apply(pokemon: Pokemon, passive: boolean, simulated: boolean, cancelled: Utils.BooleanHolder, args: any[]): boolean {
    if ((args[0] as Utils.NumberHolder).value > 1) {
      (args[0] as Utils.NumberHolder).value += 0.5;
      return true;
    }

    return false;
  }
}

export class ReceivedMoveDamageMultiplierAbAttr extends PreDefendAbAttr {
  protected condition: PokemonDefendCondition;
  private damageMultiplier: number;

  constructor(condition: PokemonDefendCondition, damageMultiplier: number) {
    super();

    this.condition = condition;
    this.damageMultiplier = damageMultiplier;
  }

  applyPreDefend(pokemon: Pokemon, passive: boolean, simulated: boolean, attacker: Pokemon, move: Move, cancelled: Utils.BooleanHolder, args: any[]): boolean {
    if (this.condition(pokemon, attacker, move)) {
      (args[0] as Utils.NumberHolder).value = Utils.toDmgValue((args[0] as Utils.NumberHolder).value * this.damageMultiplier);

      return true;
    }

    return false;
  }
}

export class ReceivedTypeDamageMultiplierAbAttr extends ReceivedMoveDamageMultiplierAbAttr {
  constructor(moveType: Type, damageMultiplier: number) {
    super((target, user, move) => user.getMoveType(move) === moveType, damageMultiplier);
  }
}

/**
 * Determines whether a Pokemon is immune to a move because of an ability.
 * @extends PreDefendAbAttr
 * @see {@linkcode applyPreDefend}
 * @see {@linkcode getCondition}
 */
export class TypeImmunityAbAttr extends PreDefendAbAttr {
  private immuneType: Type | null;
  private condition: AbAttrCondition | null;

  constructor(immuneType: Type | null, condition?: AbAttrCondition) {
    super();

    this.immuneType = immuneType;
    this.condition = condition ?? null;
  }

  /**
   * Applies immunity if this ability grants immunity to the type of the given move.
   * @param pokemon {@linkcode Pokemon} The defending Pokemon.
   * @param passive - Whether the ability is passive.
   * @param attacker {@linkcode Pokemon} The attacking Pokemon.
   * @param move {@linkcode Move} The attacking move.
   * @param cancelled {@linkcode Utils.BooleanHolder} - A holder for a boolean value indicating if the move was cancelled.
   * @param args [0] {@linkcode Utils.NumberHolder} gets set to 0 if move is immuned by an ability.
   * @param args [1] - Whether the move is simulated.
   */
  applyPreDefend(pokemon: Pokemon, passive: boolean, simulated: boolean, attacker: Pokemon, move: Move, cancelled: Utils.BooleanHolder, args: any[]): boolean {
    // Field moves should ignore immunity
    if ([ MoveTarget.BOTH_SIDES, MoveTarget.ENEMY_SIDE, MoveTarget.USER_SIDE ].includes(move.moveTarget)) {
      return false;
    }
    if (attacker !== pokemon && attacker.getMoveType(move) === this.immuneType) {
      (args[0] as Utils.NumberHolder).value = 0;
      return true;
    }
    return false;
  }

  override getCondition(): AbAttrCondition | null {
    return this.condition;
  }
}

export class AttackTypeImmunityAbAttr extends TypeImmunityAbAttr {
  constructor(immuneType: Type, condition?: AbAttrCondition) {
    super(immuneType, condition);
  }

  /**
   * Applies immunity if the move used is not a status move.
   * Type immunity abilities that do not give additional benefits (HP recovery, stat boosts, etc) are not immune to status moves of the type
   * Example: Levitate
   */
  applyPreDefend(pokemon: Pokemon, passive: boolean, simulated: boolean, attacker: Pokemon, move: Move, cancelled: Utils.BooleanHolder, args: any[]): boolean {
    // this is a hacky way to fix the Levitate/Thousand Arrows interaction, but it works for now...
    if (move.category !== MoveCategory.STATUS && !move.hasAttr(NeutralDamageAgainstFlyingTypeMultiplierAttr)) {
      return super.applyPreDefend(pokemon, passive, simulated, attacker, move, cancelled, args);
    }
    return false;
  }
}

export class TypeImmunityHealAbAttr extends TypeImmunityAbAttr {
  constructor(immuneType: Type) {
    super(immuneType);
  }

  applyPreDefend(pokemon: Pokemon, passive: boolean, simulated: boolean, attacker: Pokemon, move: Move, cancelled: Utils.BooleanHolder, args: any[]): boolean {
    const ret = super.applyPreDefend(pokemon, passive, simulated, attacker, move, cancelled, args);

    if (ret) {
      if (!pokemon.isFullHp() && !simulated) {
        const abilityName = (!passive ? pokemon.getAbility() : pokemon.getPassiveAbility()).name;
        pokemon.scene.unshiftPhase(new PokemonHealPhase(pokemon.scene, pokemon.getBattlerIndex(),
          Utils.toDmgValue(pokemon.getMaxHp() / 4), i18next.t("abilityTriggers:typeImmunityHeal", { pokemonNameWithAffix: getPokemonNameWithAffix(pokemon), abilityName }), true));
        cancelled.value = true; // Suppresses "No Effect" message
      }
      return true;
    }

    return false;
  }
}

class TypeImmunityStatStageChangeAbAttr extends TypeImmunityAbAttr {
  private stat: BattleStat;
  private stages: number;

  constructor(immuneType: Type, stat: BattleStat, stages: number, condition?: AbAttrCondition) {
    super(immuneType, condition);

    this.stat = stat;
    this.stages = stages;
  }

  applyPreDefend(pokemon: Pokemon, passive: boolean, simulated: boolean, attacker: Pokemon, move: Move, cancelled: Utils.BooleanHolder, args: any[]): boolean {
    const ret = super.applyPreDefend(pokemon, passive, simulated, attacker, move, cancelled, args);

    if (ret) {
      cancelled.value = true; // Suppresses "No Effect" message
      if (!simulated) {
        pokemon.scene.unshiftPhase(new StatStageChangePhase(pokemon.scene, pokemon.getBattlerIndex(), true, [ this.stat ], this.stages));
      }
    }

    return ret;
  }
}

class TypeImmunityAddBattlerTagAbAttr extends TypeImmunityAbAttr {
  private tagType: BattlerTagType;
  private turnCount: integer;

  constructor(immuneType: Type, tagType: BattlerTagType, turnCount: integer, condition?: AbAttrCondition) {
    super(immuneType, condition);

    this.tagType = tagType;
    this.turnCount = turnCount;
  }

  applyPreDefend(pokemon: Pokemon, passive: boolean, simulated: boolean, attacker: Pokemon, move: Move, cancelled: Utils.BooleanHolder, args: any[]): boolean {
    const ret = super.applyPreDefend(pokemon, passive, simulated, attacker, move, cancelled, args);

    if (ret) {
      cancelled.value = true; // Suppresses "No Effect" message
      if (!simulated) {
        pokemon.addTag(this.tagType, this.turnCount, undefined, pokemon.id);
      }
    }

    return ret;
  }
}

export class NonSuperEffectiveImmunityAbAttr extends TypeImmunityAbAttr {
  constructor(condition?: AbAttrCondition) {
    super(null, condition);
  }

  applyPreDefend(pokemon: Pokemon, passive: boolean, simulated: boolean, attacker: Pokemon, move: Move, cancelled: Utils.BooleanHolder, args: any[]): boolean {
    if (move instanceof AttackMove && pokemon.getAttackTypeEffectiveness(attacker.getMoveType(move), attacker) < 2) {
      cancelled.value = true; // Suppresses "No Effect" message
      (args[0] as Utils.NumberHolder).value = 0;
      return true;
    }

    return false;
  }

  getTriggerMessage(pokemon: Pokemon, abilityName: string, ...args: any[]): string {
    return i18next.t("abilityTriggers:nonSuperEffectiveImmunity", {
      pokemonNameWithAffix: getPokemonNameWithAffix(pokemon),
      abilityName
    });
  }
}

/**
 * Attribute implementing the effects of {@link https://bulbapedia.bulbagarden.net/wiki/Tera_Shell_(Ability) | Tera Shell}
 * When the source is at full HP, incoming attacks will have a maximum 0.5x type effectiveness multiplier.
 * @extends PreDefendAbAttr
 */
export class FullHpResistTypeAbAttr extends PreDefendAbAttr {
  /**
   * Reduces a type multiplier to 0.5 if the source is at full HP.
   * @param pokemon {@linkcode Pokemon} the Pokemon with this ability
   * @param passive n/a
   * @param simulated n/a (this doesn't change game state)
   * @param attacker n/a
   * @param move {@linkcode Move} the move being used on the source
   * @param cancelled n/a
   * @param args `[0]` a container for the move's current type effectiveness multiplier
   * @returns `true` if the move's effectiveness is reduced; `false` otherwise
   */
  applyPreDefend(pokemon: Pokemon, passive: boolean, simulated: boolean, attacker: Pokemon, move: Move | null, cancelled: Utils.BooleanHolder | null, args: any[]): boolean | Promise<boolean> {
    const typeMultiplier = args[0];
    if (!(typeMultiplier && typeMultiplier instanceof Utils.NumberHolder)) {
      return false;
    }

    if (move && move.hasAttr(FixedDamageAttr)) {
      return false;
    }

    if (pokemon.isFullHp() && typeMultiplier.value > 0.5) {
      typeMultiplier.value = 0.5;
      return true;
    }
    return false;
  }

  getTriggerMessage(pokemon: Pokemon, abilityName: string, ...args: any[]): string {
    return i18next.t("abilityTriggers:fullHpResistType", {
      pokemonNameWithAffix: getPokemonNameWithAffix(pokemon)
    });
  }
}

export class PostDefendAbAttr extends AbAttr {
  applyPostDefend(pokemon: Pokemon, passive: boolean, simulated: boolean, attacker: Pokemon, move: Move, hitResult: HitResult | null, args: any[]): boolean | Promise<boolean> {
    return false;
  }
}

/**
 * Applies the effects of Gulp Missile when the user is hit by an attack.
 * @extends PostDefendAbAttr
 */
export class PostDefendGulpMissileAbAttr extends PostDefendAbAttr {
  constructor() {
    super(true);
  }

  /**
   * Damages the attacker and triggers the secondary effect based on the form or the BattlerTagType.
   * @param {Pokemon} pokemon - The defending Pokemon.
   * @param passive - n/a
   * @param {Pokemon} attacker - The attacking Pokemon.
   * @param {Move} move - The move being used.
   * @param {HitResult} hitResult - n/a
   * @param {any[]} args - n/a
   * @returns Whether the effects of the ability are applied.
   */
  applyPostDefend(pokemon: Pokemon, passive: boolean, simulated: boolean, attacker: Pokemon, move: Move, hitResult: HitResult, args: any[]): boolean | Promise<boolean> {
    const battlerTag = pokemon.getTag(GulpMissileTag);
    if (!battlerTag || move.category === MoveCategory.STATUS || pokemon.getTag(SemiInvulnerableTag)) {
      return false;
    }

    if (simulated) {
      return true;
    }

    const cancelled = new Utils.BooleanHolder(false);
    applyAbAttrs(BlockNonDirectDamageAbAttr, attacker, cancelled);

    if (!cancelled.value) {
      attacker.damageAndUpdate(Math.max(1, Math.floor(attacker.getMaxHp() / 4)), HitResult.OTHER);
    }

    if (battlerTag.tagType === BattlerTagType.GULP_MISSILE_ARROKUDA) {
      pokemon.scene.unshiftPhase(new StatStageChangePhase(pokemon.scene, attacker.getBattlerIndex(), false, [ Stat.DEF ], -1));
    } else {
      attacker.trySetStatus(StatusEffect.PARALYSIS, true, pokemon);
    }

    pokemon.removeTag(battlerTag.tagType);
    return true;
  }
}

export class FieldPriorityMoveImmunityAbAttr extends PreDefendAbAttr {
  applyPreDefend(pokemon: Pokemon, passive: boolean, simulated: boolean, attacker: Pokemon, move: Move, cancelled: Utils.BooleanHolder, args: any[]): boolean {
    const attackPriority = new Utils.IntegerHolder(move.priority);
    applyMoveAttrs(IncrementMovePriorityAttr, attacker, null, move, attackPriority);
    applyAbAttrs(ChangeMovePriorityAbAttr, attacker, null, simulated, move, attackPriority);

    if (move.moveTarget === MoveTarget.USER || move.moveTarget === MoveTarget.NEAR_ALLY) {
      return false;
    }

    if (attackPriority.value > 0 && !move.isMultiTarget()) {
      cancelled.value = true;
      return true;
    }

    return false;
  }
}

export class PostStatStageChangeAbAttr extends AbAttr {
  applyPostStatStageChange(pokemon: Pokemon, simulated: boolean, statsChanged: BattleStat[], stagesChanged: integer, selfTarget: boolean, args: any[]): boolean | Promise<boolean> {
    return false;
  }
}

export class MoveImmunityAbAttr extends PreDefendAbAttr {
  private immuneCondition: PreDefendAbAttrCondition;

  constructor(immuneCondition: PreDefendAbAttrCondition) {
    super(true);

    this.immuneCondition = immuneCondition;
  }

  applyPreDefend(pokemon: Pokemon, passive: boolean, simulated: boolean, attacker: Pokemon, move: Move, cancelled: Utils.BooleanHolder, args: any[]): boolean {
    if (this.immuneCondition(pokemon, attacker, move)) {
      cancelled.value = true;
      return true;
    }

    return false;
  }

  getTriggerMessage(pokemon: Pokemon, abilityName: string, ...args: any[]): string {
    return i18next.t("abilityTriggers:moveImmunity", { pokemonNameWithAffix: getPokemonNameWithAffix(pokemon) });
  }
}

/**
 * Reduces the accuracy of status moves used against the Pokémon with this ability to 50%.
 * Used by Wonder Skin.
 *
 * @extends PreDefendAbAttr
 */
export class WonderSkinAbAttr extends PreDefendAbAttr {
  applyPreDefend(pokemon: Pokemon, passive: boolean, simulated: boolean, attacker: Pokemon, move: Move, cancelled: Utils.BooleanHolder, args: any[]): boolean {
    const moveAccuracy = args[0] as Utils.NumberHolder;
    if (move.category === MoveCategory.STATUS && moveAccuracy.value >= 50) {
      moveAccuracy.value = 50;
      return true;
    }

    return false;
  }
}

export class MoveImmunityStatStageChangeAbAttr extends MoveImmunityAbAttr {
  private stat: BattleStat;
  private stages: number;

  constructor(immuneCondition: PreDefendAbAttrCondition, stat: BattleStat, stages: number) {
    super(immuneCondition);
    this.stat = stat;
    this.stages = stages;
  }

  applyPreDefend(pokemon: Pokemon, passive: boolean, simulated: boolean, attacker: Pokemon, move: Move, cancelled: Utils.BooleanHolder, args: any[]): boolean {
    const ret = super.applyPreDefend(pokemon, passive, simulated, attacker, move, cancelled, args);
    if (ret && !simulated) {
      pokemon.scene.unshiftPhase(new StatStageChangePhase(pokemon.scene, pokemon.getBattlerIndex(), true, [ this.stat ], this.stages));
    }

    return ret;
  }
}
/**
 * Class for abilities that make drain moves deal damage to user instead of healing them.
 * @extends PostDefendAbAttr
 * @see {@linkcode applyPostDefend}
 */
export class ReverseDrainAbAttr extends PostDefendAbAttr {
  /**
   * Determines if a damage and draining move was used to check if this ability should stop the healing.
   * Examples include: Absorb, Draining Kiss, Bitter Blade, etc.
   * Also displays a message to show this ability was activated.
   * @param pokemon {@linkcode Pokemon} with this ability
   * @param passive N/A
   * @param attacker {@linkcode Pokemon} that is attacking this Pokemon
   * @param move {@linkcode PokemonMove} that is being used
   * @param hitResult N/A
   * @args N/A
   * @returns true if healing should be reversed on a healing move, false otherwise.
   */
  applyPostDefend(pokemon: Pokemon, passive: boolean, simulated: boolean, attacker: Pokemon, move: Move, hitResult: HitResult, args: any[]): boolean {
    if (move.hasAttr(HitHealAttr)) {
      if (!simulated) {
        pokemon.scene.queueMessage(i18next.t("abilityTriggers:reverseDrain", { pokemonNameWithAffix: getPokemonNameWithAffix(attacker) }));
      }
      return true;
    }
    return false;
  }
}

export class PostDefendStatStageChangeAbAttr extends PostDefendAbAttr {
  private condition: PokemonDefendCondition;
  private stat: BattleStat;
  private stages: number;
  private selfTarget: boolean;
  private allOthers: boolean;

  constructor(condition: PokemonDefendCondition, stat: BattleStat, stages: number, selfTarget: boolean = true, allOthers: boolean = false) {
    super(true);

    this.condition = condition;
    this.stat = stat;
    this.stages = stages;
    this.selfTarget = selfTarget;
    this.allOthers = allOthers;
  }

  applyPostDefend(pokemon: Pokemon, passive: boolean, simulated: boolean, attacker: Pokemon, move: Move, hitResult: HitResult, args: any[]): boolean {
    if (this.condition(pokemon, attacker, move)) {
      if (simulated) {
        return true;
      }

      if (this.allOthers) {
        const otherPokemon = pokemon.getAlly() ? pokemon.getOpponents().concat([ pokemon.getAlly() ]) : pokemon.getOpponents();
        for (const other of otherPokemon) {
          other.scene.unshiftPhase(new StatStageChangePhase(other.scene, (other).getBattlerIndex(), false, [ this.stat ], this.stages));
        }
        return true;
      }
      pokemon.scene.unshiftPhase(new StatStageChangePhase(pokemon.scene, (this.selfTarget ? pokemon : attacker).getBattlerIndex(), this.selfTarget, [ this.stat ], this.stages));
      return true;
    }

    return false;
  }
}

export class PostDefendHpGatedStatStageChangeAbAttr extends PostDefendAbAttr {
  private condition: PokemonDefendCondition;
  private hpGate: number;
  private stats: BattleStat[];
  private stages: number;
  private selfTarget: boolean;

  constructor(condition: PokemonDefendCondition, hpGate: number, stats: BattleStat[], stages: number, selfTarget: boolean = true) {
    super(true);

    this.condition = condition;
    this.hpGate = hpGate;
    this.stats = stats;
    this.stages = stages;
    this.selfTarget = selfTarget;
  }

  applyPostDefend(pokemon: Pokemon, passive: boolean, simulated: boolean, attacker: Pokemon, move: Move, hitResult: HitResult, args: any[]): boolean {
    const hpGateFlat: integer = Math.ceil(pokemon.getMaxHp() * this.hpGate);
    const lastAttackReceived = pokemon.turnData.attacksReceived[pokemon.turnData.attacksReceived.length - 1];
    const damageReceived = lastAttackReceived?.damage || 0;

    if (this.condition(pokemon, attacker, move) && (pokemon.hp <= hpGateFlat && (pokemon.hp + damageReceived) > hpGateFlat)) {
      if (!simulated ) {
        pokemon.scene.unshiftPhase(new StatStageChangePhase(pokemon.scene, (this.selfTarget ? pokemon : attacker).getBattlerIndex(), true, this.stats, this.stages));
      }
      return true;
    }

    return false;
  }
}

export class PostDefendApplyArenaTrapTagAbAttr extends PostDefendAbAttr {
  private condition: PokemonDefendCondition;
  private tagType: ArenaTagType;

  constructor(condition: PokemonDefendCondition, tagType: ArenaTagType) {
    super(true);

    this.condition = condition;
    this.tagType = tagType;
  }

  applyPostDefend(pokemon: Pokemon, passive: boolean, simulated: boolean, attacker: Pokemon, move: Move, hitResult: HitResult, args: any[]): boolean {
    if (this.condition(pokemon, attacker, move)) {
      const tag = pokemon.scene.arena.getTag(this.tagType) as ArenaTrapTag;
      if (!pokemon.scene.arena.getTag(this.tagType) || tag.layers < tag.maxLayers) {
        if (!simulated) {
          pokemon.scene.arena.addTag(this.tagType, 0, undefined, pokemon.id, pokemon.isPlayer() ? ArenaTagSide.ENEMY : ArenaTagSide.PLAYER);
        }
        return true;
      }
    }
    return false;
  }
}

export class PostDefendApplyBattlerTagAbAttr extends PostDefendAbAttr {
  private condition: PokemonDefendCondition;
  private tagType: BattlerTagType;
  constructor(condition: PokemonDefendCondition, tagType: BattlerTagType) {
    super(true);

    this.condition = condition;
    this.tagType = tagType;
  }

  applyPostDefend(pokemon: Pokemon, passive: boolean, simulated: boolean, attacker: Pokemon, move: Move, hitResult: HitResult, args: any[]): boolean {
    if (this.condition(pokemon, attacker, move)) {
      if (!pokemon.getTag(this.tagType) && !simulated) {
        pokemon.addTag(this.tagType, undefined, undefined, pokemon.id);
        pokemon.scene.queueMessage(i18next.t("abilityTriggers:windPowerCharged", { pokemonName: getPokemonNameWithAffix(pokemon), moveName: move.name }));
      }
      return true;
    }
    return false;
  }
}

export class PostDefendTypeChangeAbAttr extends PostDefendAbAttr {
  applyPostDefend(pokemon: Pokemon, passive: boolean, simulated: boolean, attacker: Pokemon, move: Move, hitResult: HitResult, args: any[]): boolean {
    if (hitResult < HitResult.NO_EFFECT) {
      if (simulated) {
        return true;
      }
      const type = attacker.getMoveType(move);
      const pokemonTypes = pokemon.getTypes(true);
      if (pokemonTypes.length !== 1 || pokemonTypes[0] !== type) {
        pokemon.summonData.types = [ type ];
        return true;
      }
    }

    return false;
  }

  getTriggerMessage(pokemon: Pokemon, abilityName: string, ...args: any[]): string {
    return i18next.t("abilityTriggers:postDefendTypeChange", {
      pokemonNameWithAffix: getPokemonNameWithAffix(pokemon),
      abilityName,
      typeName: i18next.t(`pokemonInfo:Type.${Type[pokemon.getTypes(true)[0]]}`)
    });
  }
}

export class PostDefendTerrainChangeAbAttr extends PostDefendAbAttr {
  private terrainType: TerrainType;

  constructor(terrainType: TerrainType) {
    super();

    this.terrainType = terrainType;
  }

  applyPostDefend(pokemon: Pokemon, passive: boolean, simulated: boolean, attacker: Pokemon, move: Move, hitResult: HitResult, args: any[]): boolean {
    if (hitResult < HitResult.NO_EFFECT) {
      if (simulated) {
        return pokemon.scene.arena.terrain?.terrainType !== (this.terrainType || undefined);
      } else {
        return pokemon.scene.arena.trySetTerrain(this.terrainType, true);
      }
    }

    return false;
  }
}

export class PostDefendContactApplyStatusEffectAbAttr extends PostDefendAbAttr {
  public chance: integer;
  private effects: StatusEffect[];

  constructor(chance: integer, ...effects: StatusEffect[]) {
    super();

    this.chance = chance;
    this.effects = effects;
  }

  applyPostDefend(pokemon: Pokemon, passive: boolean, simulated: boolean, attacker: Pokemon, move: Move, hitResult: HitResult, args: any[]): boolean {
    if (move.checkFlag(MoveFlags.MAKES_CONTACT, attacker, pokemon) && !attacker.status && (this.chance === -1 || pokemon.randSeedInt(100, undefined, "Random chance to apply effect after something makes contact") < this.chance)) {
      const effect = this.effects.length === 1 ? this.effects[0] : this.effects[pokemon.randSeedInt(this.effects.length, undefined, "Selecting an effect to apply")];
      if (simulated) {
        return attacker.canSetStatus(effect, true, false, pokemon);
      } else {
        return attacker.trySetStatus(effect, true, pokemon);
      }
    }

    return false;
  }
}

export class EffectSporeAbAttr extends PostDefendContactApplyStatusEffectAbAttr {
  constructor() {
    super(10, StatusEffect.POISON, StatusEffect.PARALYSIS, StatusEffect.SLEEP);
  }

  applyPostDefend(pokemon: Pokemon, passive: boolean, simulated: boolean, attacker: Pokemon, move: Move, hitResult: HitResult, args: any[]): boolean {
    if (attacker.hasAbility(Abilities.OVERCOAT) || attacker.isOfType(Type.GRASS)) {
      return false;
    }
    return super.applyPostDefend(pokemon, passive, simulated, attacker, move, hitResult, args);
  }
}

export class PostDefendContactApplyTagChanceAbAttr extends PostDefendAbAttr {
  private chance: integer;
  private tagType: BattlerTagType;
  private turnCount: integer | undefined;

  constructor(chance: integer, tagType: BattlerTagType, turnCount?: integer) {
    super();

    this.tagType = tagType;
    this.chance = chance;
    this.turnCount = turnCount;
  }

  applyPostDefend(pokemon: Pokemon, passive: boolean, simulated: boolean, attacker: Pokemon, move: Move, hitResult: HitResult, args: any[]): boolean {
    if (move.checkFlag(MoveFlags.MAKES_CONTACT, attacker, pokemon) && pokemon.randSeedInt(100, undefined, "Random chance to apply Battle Tag after something makes contact") < this.chance) {
      if (simulated) {
        return attacker.canAddTag(this.tagType);
      } else {
        return attacker.addTag(this.tagType, this.turnCount, move.id, attacker.id);
      }
    }

    return false;
  }
}

export class PostDefendCritStatStageChangeAbAttr extends PostDefendAbAttr {
  private stat: BattleStat;
  private stages: number;

  constructor(stat: BattleStat, stages: number) {
    super();

    this.stat = stat;
    this.stages = stages;
  }

  applyPostDefend(pokemon: Pokemon, passive: boolean, simulated: boolean, attacker: Pokemon, move: Move, hitResult: HitResult, args: any[]): boolean {
    if (!simulated) {
      pokemon.scene.unshiftPhase(new StatStageChangePhase(pokemon.scene, pokemon.getBattlerIndex(), true, [ this.stat ], this.stages));
    }

    return true;
  }

  getCondition(): AbAttrCondition {
    return (pokemon: Pokemon) => pokemon.turnData.attacksReceived.length !== 0 && pokemon.turnData.attacksReceived[pokemon.turnData.attacksReceived.length - 1].critical;
  }
}

export class PostDefendContactDamageAbAttr extends PostDefendAbAttr {
  private damageRatio: integer;

  constructor(damageRatio: integer) {
    super();

    this.damageRatio = damageRatio;
  }

  applyPostDefend(pokemon: Pokemon, passive: boolean, simulated: boolean, attacker: Pokemon, move: Move, hitResult: HitResult, args: any[]): boolean {
    if (!simulated && move.checkFlag(MoveFlags.MAKES_CONTACT, attacker, pokemon) && !attacker.hasAbilityWithAttr(BlockNonDirectDamageAbAttr)) {
      attacker.damageAndUpdate(Utils.toDmgValue(attacker.getMaxHp() * (1 / this.damageRatio)), HitResult.OTHER);
      attacker.turnData.damageTaken += Utils.toDmgValue(attacker.getMaxHp() * (1 / this.damageRatio));
      return true;
    }

    return false;
  }

  getTriggerMessage(pokemon: Pokemon, abilityName: string, ...args: any[]): string {
    return i18next.t("abilityTriggers:postDefendContactDamage", {
      pokemonNameWithAffix: getPokemonNameWithAffix(pokemon),
      abilityName
    });
  }
}
/**
 * @description: This ability applies the Perish Song tag to the attacking pokemon
 * and the defending pokemon if the move makes physical contact and neither pokemon
 * already has the Perish Song tag.
 * @class PostDefendPerishSongAbAttr
 * @extends {PostDefendAbAttr}
 */
export class PostDefendPerishSongAbAttr extends PostDefendAbAttr {
  private turns: integer;

  constructor(turns: integer) {
    super();

    this.turns = turns;
  }

  applyPostDefend(pokemon: Pokemon, passive: boolean, simulated: boolean, attacker: Pokemon, move: Move, hitResult: HitResult, args: any[]): boolean {
    if (move.checkFlag(MoveFlags.MAKES_CONTACT, attacker, pokemon)) {
      if (pokemon.getTag(BattlerTagType.PERISH_SONG) || attacker.getTag(BattlerTagType.PERISH_SONG)) {
        return false;
      } else {
        if (!simulated) {
          attacker.addTag(BattlerTagType.PERISH_SONG, this.turns);
          pokemon.addTag(BattlerTagType.PERISH_SONG, this.turns);
        }
        return true;
      }
    }
    return false;
  }

  getTriggerMessage(pokemon: Pokemon, abilityName: string, ...args: any[]): string {
    return i18next.t("abilityTriggers:perishBody", {pokemonName: getPokemonNameWithAffix(pokemon), abilityName: abilityName});
  }
}

export class PostDefendWeatherChangeAbAttr extends PostDefendAbAttr {
  private weatherType: WeatherType;
  protected condition: PokemonDefendCondition | null;

  constructor(weatherType: WeatherType, condition?: PokemonDefendCondition) {
    super();

    this.weatherType = weatherType;
    this.condition = condition ?? null;
  }

  applyPostDefend(pokemon: Pokemon, passive: boolean, simulated: boolean, attacker: Pokemon, move: Move, hitResult: HitResult, args: any[]): boolean {
    if (this.condition !== null && !this.condition(pokemon, attacker, move)) {
      return false;
    }
    if (!pokemon.scene.arena.weather?.isImmutable()) {
      if (simulated) {
        return pokemon.scene.arena.weather?.weatherType !== this.weatherType;
      }
      return pokemon.scene.arena.trySetWeather(this.weatherType, true);
    }

    return false;
  }
}

export class PostDefendAbilitySwapAbAttr extends PostDefendAbAttr {
  constructor() {
    super();
  }

  applyPostDefend(pokemon: Pokemon, passive: boolean, simulated: boolean, attacker: Pokemon, move: Move, hitResult: HitResult, args: any[]): boolean {
    if (move.checkFlag(MoveFlags.MAKES_CONTACT, attacker, pokemon) && !attacker.getAbility().hasAttr(UnswappableAbilityAbAttr)) {
      if (!simulated) {
        const tempAbilityId = attacker.getAbility().id;
        attacker.summonData.ability = pokemon.getAbility().id;
        pokemon.summonData.ability = tempAbilityId;
      }
      return true;
    }

    return false;
  }

  getTriggerMessage(pokemon: Pokemon, abilityName: string, ...args: any[]): string {
    return i18next.t("abilityTriggers:postDefendAbilitySwap", { pokemonNameWithAffix: getPokemonNameWithAffix(pokemon) });
  }
}

export class PostDefendAbilityGiveAbAttr extends PostDefendAbAttr {
  private ability: Abilities;

  constructor(ability: Abilities) {
    super();
    this.ability = ability;
  }

  applyPostDefend(pokemon: Pokemon, passive: boolean, simulated: boolean, attacker: Pokemon, move: Move, hitResult: HitResult, args: any[]): boolean {
    if (move.checkFlag(MoveFlags.MAKES_CONTACT, attacker, pokemon) && !attacker.getAbility().hasAttr(UnsuppressableAbilityAbAttr) && !attacker.getAbility().hasAttr(PostDefendAbilityGiveAbAttr)) {
      if (!simulated) {
        attacker.summonData.ability = this.ability;
      }

      return true;
    }

    return false;
  }

  getTriggerMessage(pokemon: Pokemon, abilityName: string, ...args: any[]): string {
    return i18next.t("abilityTriggers:postDefendAbilityGive", {
      pokemonNameWithAffix: getPokemonNameWithAffix(pokemon),
      abilityName
    });
  }
}

export class PostDefendMoveDisableAbAttr extends PostDefendAbAttr {
  private chance: integer;
  private attacker: Pokemon;
  private move: Move;

  constructor(chance: integer) {
    super();

    this.chance = chance;
  }

  applyPostDefend(pokemon: Pokemon, passive: boolean, simulated: boolean, attacker: Pokemon, move: Move, hitResult: HitResult, args: any[]): boolean {
<<<<<<< HEAD
    if (!attacker.summonData.disabledMove) {
      if (move.checkFlag(MoveFlags.MAKES_CONTACT, attacker, pokemon) && (this.chance === -1 || pokemon.randSeedInt(100, undefined, "Chance to disable a move") < this.chance) && !attacker.isMax()) {
=======
    if (attacker.getTag(BattlerTagType.DISABLED) === null) {
      if (move.checkFlag(MoveFlags.MAKES_CONTACT, attacker, pokemon) && (this.chance === -1 || pokemon.randSeedInt(100) < this.chance) && !attacker.isMax()) {
>>>>>>> df250c8b
        if (simulated) {
          return true;
        }

        this.attacker = attacker;
        this.move = move;
        this.attacker.addTag(BattlerTagType.DISABLED, 4, 0, pokemon.id);
        return true;
      }
    }
    return false;
  }
}

export class PostStatStageChangeStatStageChangeAbAttr extends PostStatStageChangeAbAttr {
  private condition: PokemonStatStageChangeCondition;
  private statsToChange: BattleStat[];
  private stages: number;

  constructor(condition: PokemonStatStageChangeCondition, statsToChange: BattleStat[], stages: number) {
    super(true);

    this.condition = condition;
    this.statsToChange = statsToChange;
    this.stages = stages;
  }

  applyPostStatStageChange(pokemon: Pokemon, simulated: boolean, statStagesChanged: BattleStat[], stagesChanged: number, selfTarget: boolean, args: any[]): boolean {
    if (this.condition(pokemon, statStagesChanged, stagesChanged) && !selfTarget) {
      if (!simulated) {
        pokemon.scene.unshiftPhase(new StatStageChangePhase(pokemon.scene, (pokemon).getBattlerIndex(), true, this.statsToChange, this.stages));
      }
      return true;
    }

    return false;
  }
}

export class PreAttackAbAttr extends AbAttr {
  applyPreAttack(pokemon: Pokemon, passive: boolean, simulated: boolean, defender: Pokemon | null, move: Move, args: any[]): boolean | Promise<boolean> {
    return false;
  }
}

/**
 * Modifies moves additional effects with multipliers, ie. Sheer Force, Serene Grace.
 * @extends AbAttr
 * @see {@linkcode apply}
 */
export class MoveEffectChanceMultiplierAbAttr extends AbAttr {
  private chanceMultiplier: number;

  constructor(chanceMultiplier: number) {
    super(true);
    this.chanceMultiplier = chanceMultiplier;
  }
  /**
   * @param args [0]: {@linkcode Utils.NumberHolder} Move additional effect chance. Has to be higher than or equal to 0.
   *             [1]: {@linkcode Moves } Move used by the ability user.
   */
  apply(pokemon: Pokemon, passive: boolean, simulated: boolean, cancelled: Utils.BooleanHolder, args: any[]): boolean {
    // Disable showAbility during getTargetBenefitScore
    this.showAbility = args[4];
    if ((args[0] as Utils.NumberHolder).value <= 0 || (args[1] as Move).id === Moves.ORDER_UP) {
      return false;
    }

    (args[0] as Utils.NumberHolder).value *= this.chanceMultiplier;
    (args[0] as Utils.NumberHolder).value = Math.min((args[0] as Utils.NumberHolder).value, 100);
    return true;

  }
}

/**
 * Sets incoming moves additional effect chance to zero, ignoring all effects from moves. ie. Shield Dust.
 * @extends PreDefendAbAttr
 * @see {@linkcode applyPreDefend}
 */
export class IgnoreMoveEffectsAbAttr extends PreDefendAbAttr {
  /**
   * @param args [0]: {@linkcode Utils.NumberHolder} Move additional effect chance.
   */
  applyPreDefend(pokemon: Pokemon, passive: boolean, simulated: boolean, attacker: Pokemon, move: Move, cancelled: Utils.BooleanHolder, args: any[]): boolean {

    if ((args[0] as Utils.NumberHolder).value <= 0) {
      return false;
    }

    (args[0] as Utils.NumberHolder).value = 0;
    return true;

  }
}

export class VariableMovePowerAbAttr extends PreAttackAbAttr {
  applyPreAttack(pokemon: Pokemon, passive: boolean, simulated: boolean, defender: Pokemon, move: Move, args: any[]): boolean {
    //const power = args[0] as Utils.NumberHolder;
    return false;
  }
}

export class FieldPreventExplosiveMovesAbAttr extends AbAttr {
  apply(pokemon: Pokemon, passive: boolean, simulated: boolean, cancelled: Utils.BooleanHolder, args: any[]): boolean | Promise<boolean> {
    cancelled.value = true;
    return true;
  }
}

/**
 * Multiplies a Stat if the checked Pokemon lacks this ability.
 * If this ability cannot stack, a BooleanHolder can be used to prevent this from stacking.
 * @see {@link applyFieldStatMultiplierAbAttrs}
 * @see {@link applyFieldStat}
 * @see {@link Utils.BooleanHolder}
 */
export class FieldMultiplyStatAbAttr extends AbAttr {
  private stat: Stat;
  private multiplier: number;
  private canStack: boolean;

  constructor(stat: Stat, multiplier: number, canStack: boolean = false) {
    super(false);

    this.stat = stat;
    this.multiplier = multiplier;
    this.canStack = canStack;
  }

  /**
   * applyFieldStat: Tries to multiply a Pokemon's Stat
   * @param pokemon {@linkcode Pokemon} the Pokemon using this ability
   * @param passive {@linkcode boolean} unused
   * @param stat {@linkcode Stat} the type of the checked stat
   * @param statValue {@linkcode Utils.NumberHolder} the value of the checked stat
   * @param checkedPokemon {@linkcode Pokemon} the Pokemon this ability is targeting
   * @param hasApplied {@linkcode Utils.BooleanHolder} whether or not another multiplier has been applied to this stat
   * @param args {any[]} unused
   * @returns true if this changed the checked stat, false otherwise.
   */
  applyFieldStat(pokemon: Pokemon, passive: boolean, simulated: boolean, stat: Stat, statValue: Utils.NumberHolder, checkedPokemon: Pokemon, hasApplied: Utils.BooleanHolder, args: any[]): boolean {
    if (!this.canStack && hasApplied.value) {
      return false;
    }

    if (this.stat === stat && checkedPokemon.getAbilityAttrs(FieldMultiplyStatAbAttr).every(attr => (attr as FieldMultiplyStatAbAttr).stat !== stat)) {
      statValue.value *= this.multiplier;
      hasApplied.value = true;
      return true;
    }
    return false;
  }

}

export class MoveTypeChangeAbAttr extends PreAttackAbAttr {
  constructor(
    private newType: Type,
    private powerMultiplier: number,
    private condition?: PokemonAttackCondition
  ) {
    super(true);
  }

  // TODO: Decouple this into two attributes (type change / power boost)
  applyPreAttack(pokemon: Pokemon, passive: boolean, simulated: boolean, defender: Pokemon, move: Move, args: any[]): boolean {
    if (this.condition && this.condition(pokemon, defender, move)) {
      if (args[0] && args[0] instanceof Utils.NumberHolder) {
        args[0].value = this.newType;
      }
      if (args[1] && args[1] instanceof Utils.NumberHolder) {
        args[1].value *= this.powerMultiplier;
      }
      return true;
    }

    return false;
  }
}

/** Ability attribute for changing a pokemon's type before using a move */
export class PokemonTypeChangeAbAttr extends PreAttackAbAttr {
  private moveType: Type;

  constructor() {
    super(true);
  }

  applyPreAttack(pokemon: Pokemon, passive: boolean, simulated: boolean, defender: Pokemon, move: Move, args: any[]): boolean {
    if (
      !pokemon.isTerastallized() &&
      move.id !== Moves.STRUGGLE &&
      /**
       * Skip moves that call other moves because these moves generate a following move that will trigger this ability attribute
       * @see {@link https://bulbapedia.bulbagarden.net/wiki/Category:Moves_that_call_other_moves}
       */
      !move.findAttr((attr) =>
        attr instanceof RandomMovesetMoveAttr ||
        attr instanceof RandomMoveAttr ||
        attr instanceof NaturePowerAttr ||
        attr instanceof CopyMoveAttr
      )
    ) {
      const moveType = pokemon.getMoveType(move);

      if (pokemon.getTypes().some((t) => t !== moveType)) {
        if (!simulated) {
          this.moveType = moveType;
          pokemon.summonData.types = [moveType];
          pokemon.updateInfo();
        }

        return true;
      }
    }

    return false;
  }

  getTriggerMessage(pokemon: Pokemon, abilityName: string, ...args: any[]): string {
    return i18next.t("abilityTriggers:pokemonTypeChange", {
      pokemonNameWithAffix: getPokemonNameWithAffix(pokemon),
      moveType: i18next.t(`pokemonInfo:Type.${Type[this.moveType]}`),
    });
  }
}

/**
 * Class for abilities that convert single-strike moves to two-strike moves (i.e. Parental Bond).
 * @param damageMultiplier the damage multiplier for the second strike, relative to the first.
 */
export class AddSecondStrikeAbAttr extends PreAttackAbAttr {
  private damageMultiplier: number;

  constructor(damageMultiplier: number) {
    super(false);

    this.damageMultiplier = damageMultiplier;
  }

  /**
   * Determines whether this attribute can apply to a given move.
   * @param {Move} move the move to which this attribute may apply
   * @param numTargets the number of {@linkcode Pokemon} targeted by this move
   * @returns true if the attribute can apply to the move, false otherwise
   */
  canApplyPreAttack(move: Move, numTargets: integer): boolean {
    /**
     * Parental Bond cannot apply to multi-hit moves, charging moves, or
     * moves that cause the user to faint.
     */
    const exceptAttrs: Constructor<MoveAttr>[] = [
      MultiHitAttr,
      ChargeAttr,
      SacrificialAttr,
      SacrificialAttrOnHit
    ];

    /** Parental Bond cannot apply to these specific moves */
    const exceptMoves: Moves[] = [
      Moves.FLING,
      Moves.UPROAR,
      Moves.ROLLOUT,
      Moves.ICE_BALL,
      Moves.ENDEAVOR
    ];

    /** Also check if this move is an Attack move and if it's only targeting one Pokemon */
    return numTargets === 1
      && !exceptAttrs.some(attr => move.hasAttr(attr))
      && !exceptMoves.some(id => move.id === id)
      && move.category !== MoveCategory.STATUS;
  }

  /**
   * If conditions are met, this doubles the move's hit count (via args[1])
   * or multiplies the damage of secondary strikes (via args[2])
   * @param {Pokemon} pokemon the Pokemon using the move
   * @param passive n/a
   * @param defender n/a
   * @param {Move} move the move used by the ability source
   * @param args\[0\] the number of Pokemon this move is targeting
   * @param {Utils.IntegerHolder} args\[1\] the number of strikes with this move
   * @param {Utils.NumberHolder} args\[2\] the damage multiplier for the current strike
   * @returns
   */
  applyPreAttack(pokemon: Pokemon, passive: boolean, simulated: boolean, defender: Pokemon, move: Move, args: any[]): boolean {
    const numTargets = args[0] as integer;
    const hitCount = args[1] as Utils.IntegerHolder;
    const multiplier = args[2] as Utils.NumberHolder;

    if (this.canApplyPreAttack(move, numTargets)) {
      this.showAbility = !!hitCount?.value;
      if (!!hitCount?.value) {
        hitCount.value *= 2;
      }

      if (!!multiplier?.value && pokemon.turnData.hitsLeft % 2 === 1 && pokemon.turnData.hitsLeft !== pokemon.turnData.hitCount) {
        multiplier.value *= this.damageMultiplier;
      }
      return true;
    }
    return false;
  }
}

/**
 * Class for abilities that boost the damage of moves
 * For abilities that boost the base power of moves, see VariableMovePowerAbAttr
 * @param damageMultiplier the amount to multiply the damage by
 * @param condition the condition for this ability to be applied
 */
export class DamageBoostAbAttr extends PreAttackAbAttr {
  private damageMultiplier: number;
  private condition: PokemonAttackCondition;

  constructor(damageMultiplier: number, condition: PokemonAttackCondition) {
    super(true);
    this.damageMultiplier = damageMultiplier;
    this.condition = condition;
  }

  /**
   *
   * @param pokemon the attacker pokemon
   * @param passive N/A
   * @param defender the target pokemon
   * @param move the move used by the attacker pokemon
   * @param args Utils.NumberHolder as damage
   * @returns true if the function succeeds
   */
  applyPreAttack(pokemon: Pokemon, passive: boolean, simulated: boolean, defender: Pokemon, move: Move, args: any[]): boolean {
    if (this.condition(pokemon, defender, move)) {
      const power = args[0] as Utils.NumberHolder;
      power.value = Math.floor(power.value * this.damageMultiplier);
      return true;
    }

    return false;
  }
}

export class MovePowerBoostAbAttr extends VariableMovePowerAbAttr {
  private condition: PokemonAttackCondition;
  private powerMultiplier: number;

  constructor(condition: PokemonAttackCondition, powerMultiplier: number, showAbility: boolean = true) {
    super(showAbility);
    this.condition = condition;
    this.powerMultiplier = powerMultiplier;
  }

  applyPreAttack(pokemon: Pokemon, passive: boolean, simulated: boolean, defender: Pokemon, move: Move, args: any[]): boolean {
    if (this.condition(pokemon, defender, move)) {
      (args[0] as Utils.NumberHolder).value *= this.powerMultiplier;

      return true;
    }

    return false;
  }
}

export class MoveTypePowerBoostAbAttr extends MovePowerBoostAbAttr {
  constructor(boostedType: Type, powerMultiplier?: number) {
    super((pokemon, defender, move) => pokemon?.getMoveType(move) === boostedType, powerMultiplier || 1.5);
  }
}

export class LowHpMoveTypePowerBoostAbAttr extends MoveTypePowerBoostAbAttr {
  constructor(boostedType: Type) {
    super(boostedType);
  }

  getCondition(): AbAttrCondition {
    return (pokemon) => pokemon.getHpRatio() <= 0.33;
  }
}

/**
 * Abilities which cause a variable amount of power increase.
 * @extends VariableMovePowerAbAttr
 * @see {@link applyPreAttack}
 */
export class VariableMovePowerBoostAbAttr extends VariableMovePowerAbAttr {
  private mult: (user: Pokemon, target: Pokemon, move: Move) => number;

  /**
   * @param mult A function which takes the user, target, and move, and returns the power multiplier. 1 means no multiplier.
   * @param {boolean} showAbility Whether to show the ability when it activates.
   */
  constructor(mult: (user: Pokemon, target: Pokemon, move: Move) => number, showAbility: boolean = true) {
    super(showAbility);
    this.mult = mult;
  }

  /**
   * @override
   */
  applyPreAttack(pokemon: Pokemon, passive: boolean, simulated: boolean, defender: Pokemon, move, args: any[]): boolean {
    const multiplier = this.mult(pokemon, defender, move);
    if (multiplier !== 1) {
      (args[0] as Utils.NumberHolder).value *= multiplier;
      return true;
    }

    return false;
  }
}

/**
 * Boosts the power of a Pokémon's move under certain conditions.
 * @extends AbAttr
 */
export class FieldMovePowerBoostAbAttr extends AbAttr {
  private condition: PokemonAttackCondition;
  private powerMultiplier: number;

  /**
   * @param condition - A function that determines whether the power boost condition is met.
   * @param powerMultiplier - The multiplier to apply to the move's power when the condition is met.
   */
  constructor(condition: PokemonAttackCondition, powerMultiplier: number) {
    super(false);
    this.condition = condition;
    this.powerMultiplier = powerMultiplier;
  }

  applyPreAttack(pokemon: Pokemon | null, passive: boolean | null, simulated: boolean, defender: Pokemon | null, move: Move, args: any[]): boolean {
    if (this.condition(pokemon, defender, move)) {
      (args[0] as Utils.NumberHolder).value *= this.powerMultiplier;

      return true;
    }

    return false;
  }
}

/**
 * Boosts the power of a specific type of move.
 * @extends FieldMovePowerBoostAbAttr
 */
export class PreAttackFieldMoveTypePowerBoostAbAttr extends FieldMovePowerBoostAbAttr {
  /**
   * @param boostedType - The type of move that will receive the power boost.
   * @param powerMultiplier - The multiplier to apply to the move's power, defaults to 1.5 if not provided.
   */
  constructor(boostedType: Type, powerMultiplier?: number) {
    super((pokemon, defender, move) => pokemon?.getMoveType(move) === boostedType, powerMultiplier || 1.5);
  }
}

/**
 * Boosts the power of a specific type of move for all Pokemon in the field.
 * @extends PreAttackFieldMoveTypePowerBoostAbAttr
 */
export class FieldMoveTypePowerBoostAbAttr extends PreAttackFieldMoveTypePowerBoostAbAttr { }

/**
 * Boosts the power of a specific type of move for the user and its allies.
 * @extends PreAttackFieldMoveTypePowerBoostAbAttr
 */
export class UserFieldMoveTypePowerBoostAbAttr extends PreAttackFieldMoveTypePowerBoostAbAttr { }

/**
 * Boosts the power of moves in specified categories.
 * @extends FieldMovePowerBoostAbAttr
 */
export class AllyMoveCategoryPowerBoostAbAttr extends FieldMovePowerBoostAbAttr {
  /**
   * @param boostedCategories - The categories of moves that will receive the power boost.
   * @param powerMultiplier - The multiplier to apply to the move's power.
   */
  constructor(boostedCategories: MoveCategory[], powerMultiplier: number) {
    super((pokemon, defender, move) => boostedCategories.includes(move.category), powerMultiplier);
  }
}

export class StatMultiplierAbAttr extends AbAttr {
  private stat: BattleStat;
  private multiplier: number;
  private condition: PokemonAttackCondition | null;

  constructor(stat: BattleStat, multiplier: number, condition?: PokemonAttackCondition) {
    super(false);

    this.stat = stat;
    this.multiplier = multiplier;
    this.condition = condition ?? null;
  }

  applyStatStage(pokemon: Pokemon, _passive: boolean, simulated: boolean, stat: BattleStat, statValue: Utils.NumberHolder, args: any[]): boolean | Promise<boolean> {
    const move = (args[0] as Move);
    if (stat === this.stat && (!this.condition || this.condition(pokemon, null, move))) {
      statValue.value *= this.multiplier;
      return true;
    }

    return false;
  }
}

export class PostAttackAbAttr extends AbAttr {
  private attackCondition: PokemonAttackCondition;

  /** The default attackCondition requires that the selected move is a damaging move */
  constructor(attackCondition: PokemonAttackCondition = (user, target, move) => (move.category !== MoveCategory.STATUS)) {
    super();

    this.attackCondition = attackCondition;
  }

  /**
   * Please override {@link applyPostAttackAfterMoveTypeCheck} instead of this method. By default, this method checks that the move used is a damaging attack before
   * applying the effect of any inherited class. This can be changed by providing a different {@link attackCondition} to the constructor. See {@link ConfusionOnStatusEffectAbAttr}
   * for an example of an effect that does not require a damaging move.
   */
  applyPostAttack(pokemon: Pokemon, passive: boolean, simulated: boolean, defender: Pokemon, move: Move, hitResult: HitResult | null, args: any[]): boolean | Promise<boolean> {
    // When attackRequired is true, we require the move to be an attack move and to deal damage before checking secondary requirements.
    // If attackRequired is false, we always defer to the secondary requirements.
    if (this.attackCondition(pokemon, defender, move)) {
      return this.applyPostAttackAfterMoveTypeCheck(pokemon, passive, simulated, defender, move, hitResult, args);
    } else {
      return false;
    }
  }

  /**
   * This method is only called after {@link applyPostAttack} has already been applied. Use this for handling checks specific to the ability in question.
   */
  applyPostAttackAfterMoveTypeCheck(pokemon: Pokemon, passive: boolean, simulated: boolean, defender: Pokemon, move: Move, hitResult: HitResult | null, args: any[]): boolean | Promise<boolean> {
    return false;
  }
}

export class PostAttackStealHeldItemAbAttr extends PostAttackAbAttr {
  private stealCondition: PokemonAttackCondition | null;

  constructor(stealCondition?: PokemonAttackCondition) {
    super();

    this.stealCondition = stealCondition ?? null;
  }

  applyPostAttackAfterMoveTypeCheck(pokemon: Pokemon, passive: boolean, simulated: boolean, defender: Pokemon, move: Move, hitResult: HitResult, args: any[]): Promise<boolean> {
    return new Promise<boolean>(resolve => {
      if (!simulated && hitResult < HitResult.NO_EFFECT && (!this.stealCondition || this.stealCondition(pokemon, defender, move))) {
        const heldItems = this.getTargetHeldItems(defender).filter(i => i.isTransferrable);
        if (heldItems.length) {
          const stolenItem = heldItems[pokemon.randSeedInt(heldItems.length, undefined, "Selecting item to steal")];
          pokemon.scene.tryTransferHeldItemModifier(stolenItem, pokemon, false).then(success => {
            if (success) {
              pokemon.scene.queueMessage(i18next.t("abilityTriggers:postAttackStealHeldItem", { pokemonNameWithAffix: getPokemonNameWithAffix(pokemon), defenderName: defender.name, stolenItemType: stolenItem.type.name }));
            }
            resolve(success);
          });
          return;
        }
      }
      resolve(simulated);
    });
  }

  getTargetHeldItems(target: Pokemon): PokemonHeldItemModifier[] {
    return target.scene.findModifiers(m => m instanceof PokemonHeldItemModifier
      && m.pokemonId === target.id, target.isPlayer()) as PokemonHeldItemModifier[];
  }
}

export class PostAttackApplyStatusEffectAbAttr extends PostAttackAbAttr {
  private contactRequired: boolean;
  private chance: integer;
  private effects: StatusEffect[];

  constructor(contactRequired: boolean, chance: integer, ...effects: StatusEffect[]) {
    super();

    this.contactRequired = contactRequired;
    this.chance = chance;
    this.effects = effects;
  }

  applyPostAttackAfterMoveTypeCheck(pokemon: Pokemon, passive: boolean, simulated: boolean, attacker: Pokemon, move: Move, hitResult: HitResult, args: any[]): boolean {
    /**Status inflicted by abilities post attacking are also considered additional effects.*/
    if (!attacker.hasAbilityWithAttr(IgnoreMoveEffectsAbAttr) && !simulated && pokemon !== attacker && (!this.contactRequired || move.checkFlag(MoveFlags.MAKES_CONTACT, attacker, pokemon)) && pokemon.randSeedInt(100, undefined, "Chance to apply status after attacking") < this.chance && !pokemon.status) {
      const effect = this.effects.length === 1 ? this.effects[0] : this.effects[pokemon.randSeedInt(this.effects.length, undefined, "Selecting a status to apply")];
      return attacker.trySetStatus(effect, true, pokemon);
    }

    return simulated;
  }
}

export class PostAttackContactApplyStatusEffectAbAttr extends PostAttackApplyStatusEffectAbAttr {
  constructor(chance: integer, ...effects: StatusEffect[]) {
    super(true, chance, ...effects);
  }
}

export class PostAttackApplyBattlerTagAbAttr extends PostAttackAbAttr {
  private contactRequired: boolean;
  private chance: (user: Pokemon, target: Pokemon, move: Move) => integer;
  private effects: BattlerTagType[];


  constructor(contactRequired: boolean, chance: (user: Pokemon, target: Pokemon, move: Move) =>  integer, ...effects: BattlerTagType[]) {
    super();

    this.contactRequired = contactRequired;
    this.chance = chance;
    this.effects = effects;
  }

  applyPostAttackAfterMoveTypeCheck(pokemon: Pokemon, passive: boolean, simulated: boolean, attacker: Pokemon, move: Move, hitResult: HitResult, args: any[]): boolean {
    /**Battler tags inflicted by abilities post attacking are also considered additional effects.*/
    if (!attacker.hasAbilityWithAttr(IgnoreMoveEffectsAbAttr) && pokemon !== attacker && (!this.contactRequired || move.checkFlag(MoveFlags.MAKES_CONTACT, attacker, pokemon)) && pokemon.randSeedInt(100, undefined, "Random chance to apply a Battle Tag after attacking") < this.chance(attacker, pokemon, move) && !pokemon.status) {
      const effect = this.effects.length === 1 ? this.effects[0] : this.effects[pokemon.randSeedInt(this.effects.length, undefined, "Selecting which tag to apply")];
      return simulated || attacker.addTag(effect);
    }

    return false;
  }
}

export class PostDefendStealHeldItemAbAttr extends PostDefendAbAttr {
  private condition: PokemonDefendCondition | null;

  constructor(condition?: PokemonDefendCondition) {
    super();

    this.condition = condition ?? null;
  }

  applyPostDefend(pokemon: Pokemon, passive: boolean, simulated: boolean, attacker: Pokemon, move: Move, hitResult: HitResult, args: any[]): Promise<boolean> {
    return new Promise<boolean>(resolve => {
      if (!simulated && hitResult < HitResult.NO_EFFECT && (!this.condition || this.condition(pokemon, attacker, move))) {
        const heldItems = this.getTargetHeldItems(attacker).filter(i => i.isTransferrable);
        if (heldItems.length) {
          const stolenItem = heldItems[pokemon.randSeedInt(heldItems.length, undefined, "Choosing an item to steal")];
          pokemon.scene.tryTransferHeldItemModifier(stolenItem, pokemon, false).then(success => {
            if (success) {
              pokemon.scene.queueMessage(i18next.t("abilityTriggers:postDefendStealHeldItem", { pokemonNameWithAffix: getPokemonNameWithAffix(pokemon), attackerName: attacker.name, stolenItemType: stolenItem.type.name }));
            }
            resolve(success);
          });
          return;
        }
      }
      resolve(simulated);
    });
  }

  getTargetHeldItems(target: Pokemon): PokemonHeldItemModifier[] {
    return target.scene.findModifiers(m => m instanceof PokemonHeldItemModifier
      && m.pokemonId === target.id, target.isPlayer()) as PokemonHeldItemModifier[];
  }
}

export class PostVictoryAbAttr extends AbAttr {
  applyPostVictory(pokemon: Pokemon, passive: boolean, simulated: boolean, args: any[]): boolean | Promise<boolean> {
    return false;
  }
}

class PostVictoryStatStageChangeAbAttr extends PostVictoryAbAttr {
  private stat: BattleStat | ((p: Pokemon) => BattleStat);
  private stages: number;

  constructor(stat: BattleStat | ((p: Pokemon) => BattleStat), stages: number) {
    super();

    this.stat = stat;
    this.stages = stages;
  }

  applyPostVictory(pokemon: Pokemon, passive: boolean, simulated: boolean, args: any[]): boolean | Promise<boolean> {
    const stat = typeof this.stat === "function"
      ? this.stat(pokemon)
      : this.stat;
    if (!simulated) {
      pokemon.scene.unshiftPhase(new StatStageChangePhase(pokemon.scene, pokemon.getBattlerIndex(), true, [ stat ], this.stages));
    }
    return true;
  }
}

export class PostVictoryFormChangeAbAttr extends PostVictoryAbAttr {
  private formFunc: (p: Pokemon) => integer;

  constructor(formFunc: ((p: Pokemon) => integer)) {
    super(true);

    this.formFunc = formFunc;
  }

  applyPostVictory(pokemon: Pokemon, passive: boolean, simulated: boolean, args: any[]): boolean | Promise<boolean> {
    const formIndex = this.formFunc(pokemon);
    if (formIndex !== pokemon.formIndex) {
      if (!simulated) {
        pokemon.scene.triggerPokemonFormChange(pokemon, SpeciesFormChangeManualTrigger, false);
      }
      return true;
    }

    return false;
  }
}

export class PostKnockOutAbAttr extends AbAttr {
  applyPostKnockOut(pokemon: Pokemon, passive: boolean, simulated: boolean, knockedOut: Pokemon, args: any[]): boolean | Promise<boolean> {
    return false;
  }
}

export class PostKnockOutStatStageChangeAbAttr extends PostKnockOutAbAttr {
  private stat: BattleStat | ((p: Pokemon) => BattleStat);
  private stages: number;

  constructor(stat: BattleStat | ((p: Pokemon) => BattleStat), stages: number) {
    super();

    this.stat = stat;
    this.stages = stages;
  }

  applyPostKnockOut(pokemon: Pokemon, passive: boolean, simulated: boolean, knockedOut: Pokemon, args: any[]): boolean | Promise<boolean> {
    const stat = typeof this.stat === "function"
      ? this.stat(pokemon)
      : this.stat;
    if (!simulated) {
      pokemon.scene.unshiftPhase(new StatStageChangePhase(pokemon.scene, pokemon.getBattlerIndex(), true, [ stat ], this.stages));
    }
    return true;
  }
}

export class CopyFaintedAllyAbilityAbAttr extends PostKnockOutAbAttr {
  constructor() {
    super();
  }

  applyPostKnockOut(pokemon: Pokemon, passive: boolean, simulated: boolean, knockedOut: Pokemon, args: any[]): boolean | Promise<boolean> {
    if (pokemon.isPlayer() === knockedOut.isPlayer() && !knockedOut.getAbility().hasAttr(UncopiableAbilityAbAttr)) {
      if (!simulated) {
        pokemon.summonData.ability = knockedOut.getAbility().id;
        pokemon.scene.queueMessage(i18next.t("abilityTriggers:copyFaintedAllyAbility", { pokemonNameWithAffix: getPokemonNameWithAffix(knockedOut), abilityName: allAbilities[knockedOut.getAbility().id].name }));
      }
      return true;
    }

    return false;
  }
}

export class IgnoreOpponentStatStagesAbAttr extends AbAttr {
  private stats: readonly BattleStat[];

  constructor(stats?: BattleStat[]) {
    super(false);

    this.stats = stats ?? BATTLE_STATS;
  }

  apply(_pokemon: Pokemon, _passive: boolean, simulated: boolean, _cancelled: Utils.BooleanHolder, args: any[]) {
    if (this.stats.includes(args[0])) {
      (args[1] as Utils.BooleanHolder).value = true;
      return true;
    }
    return false;
  }
}

export class IntimidateImmunityAbAttr extends AbAttr {
  constructor() {
    super(false);
  }

  apply(pokemon: Pokemon, passive: boolean, simulated: boolean, cancelled: Utils.BooleanHolder, args: any[]): boolean {
    cancelled.value = true;
    return true;
  }

  getTriggerMessage(pokemon: Pokemon, abilityName: string, ...args: any[]): string {
    return i18next.t("abilityTriggers:intimidateImmunity", {
      pokemonNameWithAffix: getPokemonNameWithAffix(pokemon),
      abilityName
    });
  }
}

export class PostIntimidateStatStageChangeAbAttr extends AbAttr {
  private stats: BattleStat[];
  private stages: number;
  private overwrites: boolean;

  constructor(stats: BattleStat[], stages: number, overwrites?: boolean) {
    super(true);
    this.stats = stats;
    this.stages = stages;
    this.overwrites = !!overwrites;
  }

  apply(pokemon: Pokemon, passive: boolean, simulated:boolean, cancelled: Utils.BooleanHolder, args: any[]): boolean {
    if (!simulated) {
      pokemon.scene.pushPhase(new StatStageChangePhase(pokemon.scene, pokemon.getBattlerIndex(), false, this.stats, this.stages));
    }
    cancelled.value = this.overwrites;
    return true;
  }
}

/**
 * Base class for defining all {@linkcode Ability} Attributes post summon
 * @see {@linkcode applyPostSummon()}
 */
export class PostSummonAbAttr extends AbAttr {
  /**
   * Applies ability post summon (after switching in)
   * @param pokemon {@linkcode Pokemon} with this ability
   * @param passive Whether this ability is a passive
   * @param args Set of unique arguments needed by this attribute
   * @returns true if application of the ability succeeds
   */
  applyPostSummon(pokemon: Pokemon, passive: boolean, simulated: boolean, args: any[]): boolean | Promise<boolean> {
    return false;
  }
}
/**
 * Removes specified arena tags when a Pokemon is summoned.
 */
export class PostSummonRemoveArenaTagAbAttr extends PostSummonAbAttr {
  private arenaTags: ArenaTagType[];

  /**
   * @param arenaTags {@linkcode ArenaTagType[]} - the arena tags to be removed
   */
  constructor(arenaTags: ArenaTagType[]) {
    super(true);

    this.arenaTags = arenaTags;
  }

  applyPostSummon(pokemon: Pokemon, passive: boolean, simulated: boolean, args: any[]): boolean | Promise<boolean> {
    if (!simulated) {
      for (const arenaTag of this.arenaTags) {
        pokemon.scene.arena.removeTag(arenaTag);
      }
    }
    return true;
  }
}

export class PostSummonMessageAbAttr extends PostSummonAbAttr {
  private messageFunc: (pokemon: Pokemon) => string;

  constructor(messageFunc: (pokemon: Pokemon) => string) {
    super(true);

    this.messageFunc = messageFunc;
  }

  applyPostSummon(pokemon: Pokemon, passive: boolean, simulated: boolean, args: any[]): boolean {
    if (!simulated) {
      pokemon.scene.queueMessage(this.messageFunc(pokemon));
    }

    return true;
  }
}

export class PostSummonUnnamedMessageAbAttr extends PostSummonAbAttr {
  //Attr doesn't force pokemon name on the message
  private message: string;

  constructor(message: string) {
    super(true);

    this.message = message;
  }

  applyPostSummon(pokemon: Pokemon, passive: boolean, simulated: boolean, args: any[]): boolean {
    if (!simulated) {
      pokemon.scene.queueMessage(this.message);
    }

    return true;
  }
}

export class PostSummonAddBattlerTagAbAttr extends PostSummonAbAttr {
  private tagType: BattlerTagType;
  private turnCount: integer;

  constructor(tagType: BattlerTagType, turnCount: integer, showAbility?: boolean) {
    super(showAbility);

    this.tagType = tagType;
    this.turnCount = turnCount;
  }

  applyPostSummon(pokemon: Pokemon, passive: boolean, simulated: boolean, args: any[]): boolean {
    if (simulated) {
      return pokemon.canAddTag(this.tagType);
    } else {
      return pokemon.addTag(this.tagType, this.turnCount);
    }
  }
}

export class PostSummonStatStageChangeAbAttr extends PostSummonAbAttr {
  private stats: BattleStat[];
  private stages: number;
  private selfTarget: boolean;
  private intimidate: boolean;

  constructor(stats: BattleStat[], stages: number, selfTarget?: boolean, intimidate?: boolean) {
    super(false);

    this.stats = stats;
    this.stages = stages;
    this.selfTarget = !!selfTarget;
    this.intimidate = !!intimidate;
  }

  applyPostSummon(pokemon: Pokemon, passive: boolean, simulated: boolean, args: any[]): boolean {
    if (simulated) {
      return true;
    }

    queueShowAbility(pokemon, passive);  // TODO: Better solution than manually showing the ability here
    if (this.selfTarget) {
      // we unshift the StatStageChangePhase to put it right after the showAbility and not at the end of the
      // phase list (which could be after CommandPhase for example)
      pokemon.scene.unshiftPhase(new StatStageChangePhase(pokemon.scene, pokemon.getBattlerIndex(), true, this.stats, this.stages));
      return true;
    }
    for (const opponent of pokemon.getOpponents()) {
      const cancelled = new Utils.BooleanHolder(false);
      if (this.intimidate) {
        applyAbAttrs(IntimidateImmunityAbAttr, opponent, cancelled, simulated);
        applyAbAttrs(PostIntimidateStatStageChangeAbAttr, opponent, cancelled, simulated);
      }
      if (!cancelled.value) {
        pokemon.scene.unshiftPhase(new StatStageChangePhase(pokemon.scene, opponent.getBattlerIndex(), false, this.stats, this.stages));
      }
    }
    return true;
  }
}

export class PostSummonAllyHealAbAttr extends PostSummonAbAttr {
  private healRatio: number;
  private showAnim: boolean;

  constructor(healRatio: number, showAnim: boolean = false) {
    super();

    this.healRatio = healRatio || 4;
    this.showAnim = showAnim;
  }

  applyPostSummon(pokemon: Pokemon, passive: boolean, simulated: boolean, args: any[]): boolean {
    const target = pokemon.getAlly();
    if (target?.isActive(true)) {
      if (!simulated) {
        target.scene.unshiftPhase(new PokemonHealPhase(target.scene, target.getBattlerIndex(),
          Utils.toDmgValue(pokemon.getMaxHp() / this.healRatio), i18next.t("abilityTriggers:postSummonAllyHeal", { pokemonNameWithAffix: getPokemonNameWithAffix(target), pokemonName: pokemon.name }), true, !this.showAnim));
      }

      return true;
    }

    return false;
  }
}

/**
 * Resets an ally's temporary stat boots to zero with no regard to
 * whether this is a positive or negative change
 * @param pokemon The {@link Pokemon} with this {@link AbAttr}
 * @param passive N/A
 * @param args N/A
 * @returns if the move was successful
 */
export class PostSummonClearAllyStatStagesAbAttr extends PostSummonAbAttr {
  constructor() {
    super();
  }

  applyPostSummon(pokemon: Pokemon, passive: boolean, simulated: boolean, args: any[]): boolean {
    const target = pokemon.getAlly();
    if (target?.isActive(true)) {
      if (!simulated) {
        for (const s of BATTLE_STATS) {
          target.setStatStage(s, 0);
        }

        target.scene.queueMessage(i18next.t("abilityTriggers:postSummonClearAllyStats", { pokemonNameWithAffix: getPokemonNameWithAffix(target) }));
      }

      return true;
    }

    return false;
  }
}

/**
 * Download raises either the Attack stat or Special Attack stat by one stage depending on the foe's currently lowest defensive stat:
 * it will raise Attack if the foe's current Defense is lower than its current Special Defense stat;
 * otherwise, it will raise Special Attack.
 * @extends PostSummonAbAttr
 * @see {applyPostSummon}
 */
export class DownloadAbAttr extends PostSummonAbAttr {
  private enemyDef: integer;
  private enemySpDef: integer;
  private enemyCountTally: integer;
  private stats: BattleStat[];

  // TODO: Implement the Substitute feature(s) once move is implemented.
  /**
   * Checks to see if it is the opening turn (starting a new game), if so, Download won't work. This is because Download takes into account
   * vitamins and items, so it needs to use the Stat and the stat alone.
   * @param {Pokemon} pokemon Pokemon that is using the move, as well as seeing the opposing pokemon.
   * @param {boolean} passive N/A
   * @param {any[]} args N/A
   * @returns Returns true if ability is used successful, false if not.
   */
  applyPostSummon(pokemon: Pokemon, passive: boolean, simulated: boolean, args: any[]): boolean {
    this.enemyDef = 0;
    this.enemySpDef = 0;
    this.enemyCountTally = 0;

    for (const opponent of pokemon.getOpponents()) {
      this.enemyCountTally++;
      this.enemyDef += opponent.getEffectiveStat(Stat.DEF);
      this.enemySpDef += opponent.getEffectiveStat(Stat.SPDEF);
    }
    this.enemyDef = Math.round(this.enemyDef / this.enemyCountTally);
    this.enemySpDef = Math.round(this.enemySpDef / this.enemyCountTally);

    if (this.enemyDef < this.enemySpDef) {
      this.stats = [ Stat.ATK ];
    } else {
      this.stats = [ Stat.SPATK ];
    }

    if (this.enemyDef > 0 && this.enemySpDef > 0) { // only activate if there's actually an enemy to download from
      if (!simulated) {
        pokemon.scene.unshiftPhase(new StatStageChangePhase(pokemon.scene, pokemon.getBattlerIndex(), false, this.stats, 1));
      }
      return true;
    }

    return false;
  }
}

export class PostSummonWeatherChangeAbAttr extends PostSummonAbAttr {
  private weatherType: WeatherType;

  constructor(weatherType: WeatherType) {
    super();

    this.weatherType = weatherType;
  }

  applyPostSummon(pokemon: Pokemon, passive: boolean, simulated: boolean, args: any[]): boolean {
    if ((this.weatherType === WeatherType.HEAVY_RAIN ||
      this.weatherType === WeatherType.HARSH_SUN ||
      this.weatherType === WeatherType.STRONG_WINDS) || !pokemon.scene.arena.weather?.isImmutable()) {
      if (simulated) {
        return pokemon.scene.arena.weather?.weatherType !== this.weatherType;
      } else {
        return pokemon.scene.arena.trySetWeather(this.weatherType, true);
      }
    }

    return false;
  }
}

export class PostSummonTerrainChangeAbAttr extends PostSummonAbAttr {
  private terrainType: TerrainType;

  constructor(terrainType: TerrainType) {
    super();

    this.terrainType = terrainType;
  }

  applyPostSummon(pokemon: Pokemon, passive: boolean, simulated: boolean, args: any[]): boolean {
    if (simulated) {
      return pokemon.scene.arena.terrain?.terrainType !== this.terrainType;
    } else {
      return pokemon.scene.arena.trySetTerrain(this.terrainType, true);
    }
  }
}

export class PostSummonFormChangeAbAttr extends PostSummonAbAttr {
  private formFunc: (p: Pokemon) => integer;

  constructor(formFunc: ((p: Pokemon) => integer)) {
    super(true);

    this.formFunc = formFunc;
  }

  applyPostSummon(pokemon: Pokemon, passive: boolean, simulated: boolean, args: any[]): boolean {
    const formIndex = this.formFunc(pokemon);
    if (formIndex !== pokemon.formIndex) {
      return simulated || pokemon.scene.triggerPokemonFormChange(pokemon, SpeciesFormChangeManualTrigger, false);
    }

    return false;
  }
}

/** Attempts to copy a pokemon's ability */
export class PostSummonCopyAbilityAbAttr extends PostSummonAbAttr {
  private target: Pokemon;
  private targetAbilityName: string;

  applyPostSummon(pokemon: Pokemon, passive: boolean, simulated: boolean, args: any[]): boolean {
    const targets = pokemon.getOpponents();
    if (!targets.length) {
      return false;
    }

    let target: Pokemon;
    if (targets.length > 1) {
      pokemon.scene.executeWithSeedOffset(() => target = Utils.randSeedItem(targets), pokemon.scene.currentBattle.waveIndex);
    } else {
      target = targets[0];
    }

    if (
      target!.getAbility().hasAttr(UncopiableAbilityAbAttr) &&
      // Wonder Guard is normally uncopiable so has the attribute, but Trace specifically can copy it
      !(pokemon.hasAbility(Abilities.TRACE) && target!.getAbility().id === Abilities.WONDER_GUARD)
    ) {
      return false;
    }

    if (!simulated) {
      this.target = target!;
      this.targetAbilityName = allAbilities[target!.getAbility().id].name;
      pokemon.summonData.ability = target!.getAbility().id;
      setAbilityRevealed(target!);
      pokemon.updateInfo();
    }

    return true;
  }

  getTriggerMessage(pokemon: Pokemon, abilityName: string, ...args: any[]): string {
    return i18next.t("abilityTriggers:trace", {
      pokemonName: getPokemonNameWithAffix(pokemon),
      targetName: getPokemonNameWithAffix(this.target),
      abilityName: this.targetAbilityName,
    });
  }
}

/**
 * Removes supplied status effects from the user's field.
 */
export class PostSummonUserFieldRemoveStatusEffectAbAttr extends PostSummonAbAttr {
  private statusEffect: StatusEffect[];

  /**
   * @param statusEffect - The status effects to be removed from the user's field.
   */
  constructor(...statusEffect: StatusEffect[]) {
    super(false);

    this.statusEffect = statusEffect;
  }

  /**
   * Removes supplied status effect from the user's field when user of the ability is summoned.
   *
   * @param pokemon - The Pokémon that triggered the ability.
   * @param passive - n/a
   * @param args - n/a
   * @returns A boolean or a promise that resolves to a boolean indicating the result of the ability application.
   */
  applyPostSummon(pokemon: Pokemon, passive: boolean, simulated: boolean, args: any[]): boolean | Promise<boolean> {
    const party = pokemon instanceof PlayerPokemon ? pokemon.scene.getPlayerField() : pokemon.scene.getEnemyField();
    const allowedParty = party.filter(p => p.isAllowedInBattle());

    if (allowedParty.length < 1) {
      return false;
    }

    if (!simulated) {
      for (const pokemon of allowedParty) {
        if (pokemon.status && this.statusEffect.includes(pokemon.status.effect)) {
          pokemon.scene.queueMessage(getStatusEffectHealText(pokemon.status.effect, getPokemonNameWithAffix(pokemon)));
          pokemon.resetStatus(false);
          pokemon.updateInfo();
        }
      }
    }
    return true;
  }
}


/** Attempt to copy the stat changes on an ally pokemon */
export class PostSummonCopyAllyStatsAbAttr extends PostSummonAbAttr {
  applyPostSummon(pokemon: Pokemon, passive: boolean, simulated: boolean, args: any[]): boolean {
    if (!pokemon.scene.currentBattle.double) {
      return false;
    }

    const ally = pokemon.getAlly();
    if (!ally || ally.getStatStages().every(s => s === 0)) {
      return false;
    }

    if (!simulated) {
      for (const s of BATTLE_STATS) {
        pokemon.setStatStage(s, ally.getStatStage(s));
      }
      pokemon.updateInfo();
    }

    return true;
  }

  getTriggerMessage(pokemon: Pokemon, abilityName: string, ...args: any[]): string {
    return i18next.t("abilityTriggers:costar", {
      pokemonName: getPokemonNameWithAffix(pokemon),
      allyName: getPokemonNameWithAffix(pokemon.getAlly()),
    });
  }
}

export class PostSummonTransformAbAttr extends PostSummonAbAttr {
  constructor() {
    super(true);
  }

  applyPostSummon(pokemon: Pokemon, passive: boolean, simulated: boolean, args: any[]): boolean {
    const targets = pokemon.getOpponents();
    if (simulated || !targets.length) {
      return simulated;
    }

    let target: Pokemon;
    if (targets.length > 1) {
      pokemon.scene.executeWithSeedOffset(() => target = Utils.randSeedItem(targets), pokemon.scene.currentBattle.waveIndex);
    } else {
      target = targets[0];
    }

    target = target!; // compiler doesn't know its guranteed to be defined
    pokemon.summonData.speciesForm = target.getSpeciesForm();
    pokemon.summonData.fusionSpeciesForm = target.getFusionSpeciesForm();
    pokemon.summonData.ability = target.getAbility().id;
    pokemon.summonData.gender = target.getGender();
    pokemon.summonData.fusionGender = target.getFusionGender();

    // Copy all stats (except HP)
    for (const s of EFFECTIVE_STATS) {
      pokemon.setStat(s, target.getStat(s, false), false);
    }

    // Copy all stat stages
    for (const s of BATTLE_STATS) {
      pokemon.setStatStage(s, target.getStatStage(s));
    }

    pokemon.summonData.moveset = target.getMoveset().map(m => new PokemonMove(m!.moveId, m!.ppUsed, m!.ppUp)); // TODO: are those bangs correct?
    pokemon.summonData.types = target.getTypes();


    pokemon.scene.playSound("battle_anims/PRSFX- Transform");

    pokemon.loadAssets(false).then(() => {
      pokemon.playAnim();
      pokemon.updateInfo();
    });

    pokemon.scene.queueMessage(i18next.t("abilityTriggers:postSummonTransform", { pokemonNameWithAffix: getPokemonNameWithAffix(pokemon), targetName: target.name, }));

    return true;
  }
}

/**
 * Reverts weather-based forms to their normal forms when the user is summoned.
 * Used by Cloud Nine and Air Lock.
 * @extends PostSummonAbAttr
 */
export class PostSummonWeatherSuppressedFormChangeAbAttr extends PostSummonAbAttr {
  /**
   * Triggers {@linkcode Arena.triggerWeatherBasedFormChangesToNormal | triggerWeatherBasedFormChangesToNormal}
   * @param {Pokemon} pokemon the Pokemon with this ability
   * @param passive n/a
   * @param args n/a
   * @returns whether a Pokemon was reverted to its normal form
   */
  applyPostSummon(pokemon: Pokemon, passive: boolean, simulated: boolean, args: any[]) {
    const pokemonToTransform = getPokemonWithWeatherBasedForms(pokemon.scene);

    if (pokemonToTransform.length < 1) {
      return false;
    }

    if (!simulated) {
      pokemon.scene.arena.triggerWeatherBasedFormChangesToNormal();
    }

    return true;
  }
}

/**
 * Triggers weather-based form change when summoned into an active weather.
 * Used by Forecast and Flower Gift.
 * @extends PostSummonAbAttr
 */
export class PostSummonFormChangeByWeatherAbAttr extends PostSummonAbAttr {
  private ability: Abilities;

  constructor(ability: Abilities) {
    super(false);

    this.ability = ability;
  }

  /**
   * Calls the {@linkcode BattleScene.triggerPokemonFormChange | triggerPokemonFormChange} for both
   * {@linkcode SpeciesFormChange.SpeciesFormChangeWeatherTrigger | SpeciesFormChangeWeatherTrigger} and
   * {@linkcode SpeciesFormChange.SpeciesFormChangeWeatherTrigger | SpeciesFormChangeRevertWeatherFormTrigger} if it
   * is the specific Pokemon and ability
   * @param {Pokemon} pokemon the Pokemon with this ability
   * @param passive n/a
   * @param args n/a
   * @returns whether the form change was triggered
   */
  applyPostSummon(pokemon: Pokemon, passive: boolean, simulated: boolean, args: any[]): boolean {
    const isCastformWithForecast = (pokemon.species.speciesId === Species.CASTFORM && this.ability === Abilities.FORECAST);
    const isCherrimWithFlowerGift = (pokemon.species.speciesId === Species.CHERRIM && this.ability === Abilities.FLOWER_GIFT);

    if (isCastformWithForecast || isCherrimWithFlowerGift) {
      if (simulated) {
        return simulated;
      }

      pokemon.scene.triggerPokemonFormChange(pokemon, SpeciesFormChangeWeatherTrigger);
      pokemon.scene.triggerPokemonFormChange(pokemon, SpeciesFormChangeRevertWeatherFormTrigger);
      queueShowAbility(pokemon, passive);
      return true;
    }
    return false;
  }
}

export class PreSwitchOutAbAttr extends AbAttr {
  constructor() {
    super(true);
  }

  applyPreSwitchOut(pokemon: Pokemon, passive: boolean, simulated: boolean, args: any[]): boolean | Promise<boolean> {
    return false;
  }
}

export class PreSwitchOutResetStatusAbAttr extends PreSwitchOutAbAttr {
  applyPreSwitchOut(pokemon: Pokemon, passive: boolean, simulated: boolean, args: any[]): boolean | Promise<boolean> {
    if (pokemon.status) {
      if (!simulated) {
        pokemon.resetStatus();
        pokemon.updateInfo();
      }

      return true;
    }

    return false;
  }
}

/**
 * Clears Desolate Land/Primordial Sea/Delta Stream upon the Pokemon switching out.
 */
export class PreSwitchOutClearWeatherAbAttr extends PreSwitchOutAbAttr {

  /**
   * @param pokemon The {@linkcode Pokemon} with the ability
   * @param passive N/A
   * @param args N/A
   * @returns {boolean} Returns true if the weather clears, otherwise false.
   */
  applyPreSwitchOut(pokemon: Pokemon, passive: boolean, simulated: boolean, args: any[]): boolean | Promise<boolean> {
    const weatherType = pokemon.scene.arena.weather?.weatherType;
    let turnOffWeather = false;

    // Clear weather only if user's ability matches the weather and no other pokemon has the ability.
    switch (weatherType) {
    case (WeatherType.HARSH_SUN):
      if (pokemon.hasAbility(Abilities.DESOLATE_LAND)
          && pokemon.scene.getField(true).filter(p => p !== pokemon).filter(p => p.hasAbility(Abilities.DESOLATE_LAND)).length === 0) {
        turnOffWeather = true;
      }
      break;
    case (WeatherType.HEAVY_RAIN):
      if (pokemon.hasAbility(Abilities.PRIMORDIAL_SEA)
          && pokemon.scene.getField(true).filter(p => p !== pokemon).filter(p => p.hasAbility(Abilities.PRIMORDIAL_SEA)).length === 0) {
        turnOffWeather = true;
      }
      break;
    case (WeatherType.STRONG_WINDS):
      if (pokemon.hasAbility(Abilities.DELTA_STREAM)
          && pokemon.scene.getField(true).filter(p => p !== pokemon).filter(p => p.hasAbility(Abilities.DELTA_STREAM)).length === 0) {
        turnOffWeather = true;
      }
      break;
    }

    if (simulated) {
      return turnOffWeather;
    }

    if (turnOffWeather) {
      pokemon.scene.arena.trySetWeather(WeatherType.NONE, false);
      return true;
    }

    return false;
  }
}

export class PreSwitchOutHealAbAttr extends PreSwitchOutAbAttr {
  applyPreSwitchOut(pokemon: Pokemon, passive: boolean, simulated: boolean, args: any[]): boolean | Promise<boolean> {
    if (!pokemon.isFullHp()) {
      if (!simulated) {
        const healAmount = Utils.toDmgValue(pokemon.getMaxHp() * 0.33);
        pokemon.heal(healAmount);
        pokemon.updateInfo();
      }

      return true;
    }

    return false;
  }
}

/**
 * Attribute for form changes that occur on switching out
 * @extends PreSwitchOutAbAttr
 * @see {@linkcode applyPreSwitchOut}
 */
export class PreSwitchOutFormChangeAbAttr extends PreSwitchOutAbAttr {
  private formFunc: (p: Pokemon) => integer;

  constructor(formFunc: ((p: Pokemon) => integer)) {
    super();

    this.formFunc = formFunc;
  }

  /**
   * On switch out, trigger the form change to the one defined in the ability
   * @param pokemon The pokemon switching out and changing form {@linkcode Pokemon}
   * @param passive N/A
   * @param args N/A
   * @returns true if the form change was successful
   */
  applyPreSwitchOut(pokemon: Pokemon, passive: boolean, simulated: boolean, args: any[]): boolean | Promise<boolean> {
    const formIndex = this.formFunc(pokemon);
    if (formIndex !== pokemon.formIndex) {
      if (!simulated) {
        pokemon.scene.triggerPokemonFormChange(pokemon, SpeciesFormChangeManualTrigger, false);
      }
      return true;
    }

    return false;
  }

}

export class PreStatStageChangeAbAttr extends AbAttr {
  applyPreStatStageChange(pokemon: Pokemon | null, passive: boolean, simulated: boolean, stat: BattleStat, cancelled: Utils.BooleanHolder, args: any[]): boolean | Promise<boolean> {
    return false;
  }
}

export class ProtectStatAbAttr extends PreStatStageChangeAbAttr {
  private protectedStat?: BattleStat;

  constructor(protectedStat?: BattleStat) {
    super();

    this.protectedStat = protectedStat;
  }

  applyPreStatStageChange(_pokemon: Pokemon, _passive: boolean, simulated: boolean, stat: BattleStat, cancelled: Utils.BooleanHolder, _args: any[]): boolean {
    if (Utils.isNullOrUndefined(this.protectedStat) || stat === this.protectedStat) {
      cancelled.value = true;
      return true;
    }

    return false;
  }

  getTriggerMessage(pokemon: Pokemon, abilityName: string, ..._args: any[]): string {
    return i18next.t("abilityTriggers:protectStat", {
      pokemonNameWithAffix: getPokemonNameWithAffix(pokemon),
      abilityName,
      statName: this.protectedStat ? i18next.t(getStatKey(this.protectedStat)) : i18next.t("battle:stats")
    });
  }
}

/**
 * This attribute applies confusion to the target whenever the user
 * directly poisons them with a move, e.g. Poison Puppeteer.
 * Called in {@linkcode StatusEffectAttr}.
 * @extends PostAttackAbAttr
 * @see {@linkcode applyPostAttack}
 */
export class ConfusionOnStatusEffectAbAttr extends PostAttackAbAttr {
  /** List of effects to apply confusion after */
  private effects: StatusEffect[];

  constructor(...effects: StatusEffect[]) {
    /** This effect does not require a damaging move */
    super((user, target, move) => true);
    this.effects = effects;
  }
  /**
   * Applies confusion to the target pokemon.
   * @param pokemon {@link Pokemon} attacking
   * @param passive N/A
   * @param defender {@link Pokemon} defending
   * @param move {@link Move} used to apply status effect and confusion
   * @param hitResult N/A
   * @param args [0] {@linkcode StatusEffect} applied by move
   * @returns true if defender is confused
   */
  applyPostAttackAfterMoveTypeCheck(pokemon: Pokemon, passive: boolean, simulated: boolean, defender: Pokemon, move: Move, hitResult: HitResult, args: any[]): boolean {
    if (this.effects.indexOf(args[0]) > -1 && !defender.isFainted()) {
      if (simulated) {
        return defender.canAddTag(BattlerTagType.CONFUSED);
      } else {
<<<<<<< HEAD
        return defender.addTag(BattlerTagType.CONFUSED, pokemon.randSeedInt(3, 2, "Duration of Confusion effect"), move.id, defender.id);
=======
        return defender.addTag(BattlerTagType.CONFUSED, pokemon.randSeedIntRange(2, 5), move.id, defender.id);
>>>>>>> df250c8b
      }
    }
    return false;
  }
}

export class PreSetStatusAbAttr extends AbAttr {
  applyPreSetStatus(pokemon: Pokemon, passive: boolean, simulated: boolean, effect: StatusEffect | undefined, cancelled: Utils.BooleanHolder, args: any[]): boolean | Promise<boolean> {
    return false;
  }
}

/**
 * Provides immunity to status effects to specified targets.
 */
export class PreSetStatusEffectImmunityAbAttr extends PreSetStatusAbAttr {
  private immuneEffects: StatusEffect[];

  /**
   * @param immuneEffects - The status effects to which the Pokémon is immune.
   */
  constructor(...immuneEffects: StatusEffect[]) {
    super();

    this.immuneEffects = immuneEffects;
  }

  /**
   * Applies immunity to supplied status effects.
   *
   * @param pokemon - The Pokémon to which the status is being applied.
   * @param passive - n/a
   * @param effect - The status effect being applied.
   * @param cancelled - A holder for a boolean value indicating if the status application was cancelled.
   * @param args - n/a
   * @returns A boolean indicating the result of the status application.
   */
  applyPreSetStatus(pokemon: Pokemon, passive: boolean, simulated: boolean, effect: StatusEffect, cancelled: Utils.BooleanHolder, args: any[]): boolean {
    if (this.immuneEffects.length < 1 || this.immuneEffects.includes(effect)) {
      cancelled.value = true;
      return true;
    }

    return false;
  }

  getTriggerMessage(pokemon: Pokemon, abilityName: string, ...args: any[]): string {
    return this.immuneEffects.length ?
      i18next.t("abilityTriggers:statusEffectImmunityWithName", {
        pokemonNameWithAffix: getPokemonNameWithAffix(pokemon),
        abilityName,
        statusEffectName: getStatusEffectDescriptor(args[0] as StatusEffect)
      }) :
      i18next.t("abilityTriggers:statusEffectImmunity", {
        pokemonNameWithAffix: getPokemonNameWithAffix(pokemon),
        abilityName
      });
  }
}

/**
 * Provides immunity to status effects to the user.
 * @extends PreSetStatusEffectImmunityAbAttr
 */
export class StatusEffectImmunityAbAttr extends PreSetStatusEffectImmunityAbAttr { }

/**
 * Provides immunity to status effects to the user's field.
 * @extends PreSetStatusEffectImmunityAbAttr
 */
export class UserFieldStatusEffectImmunityAbAttr extends PreSetStatusEffectImmunityAbAttr { }

export class PreApplyBattlerTagAbAttr extends AbAttr {
  applyPreApplyBattlerTag(pokemon: Pokemon, passive: boolean, simulated: boolean, tag: BattlerTag, cancelled: Utils.BooleanHolder, args: any[]): boolean | Promise<boolean> {
    return false;
  }
}

/**
 * Provides immunity to BattlerTags {@linkcode BattlerTag} to specified targets.
 */
export class PreApplyBattlerTagImmunityAbAttr extends PreApplyBattlerTagAbAttr {
  private immuneTagType: BattlerTagType;
  private battlerTag: BattlerTag;

  constructor(immuneTagType: BattlerTagType) {
    super();

    this.immuneTagType = immuneTagType;
  }

  applyPreApplyBattlerTag(pokemon: Pokemon, passive: boolean, simulated: boolean, tag: BattlerTag, cancelled: Utils.BooleanHolder, args: any[]): boolean {
    if (tag.tagType === this.immuneTagType) {
      cancelled.value = true;
      if (!simulated) {
        this.battlerTag = tag;
      }
      return true;
    }

    return false;
  }

  getTriggerMessage(pokemon: Pokemon, abilityName: string, ...args: any[]): string {
    return i18next.t("abilityTriggers:battlerTagImmunity", {
      pokemonNameWithAffix: getPokemonNameWithAffix(pokemon),
      abilityName,
      battlerTagName: this.battlerTag.getDescriptor()
    });
  }
}

/**
 * Provides immunity to BattlerTags {@linkcode BattlerTag} to the user.
 * @extends PreApplyBattlerTagImmunityAbAttr
 */
export class BattlerTagImmunityAbAttr extends PreApplyBattlerTagImmunityAbAttr { }

/**
 * Provides immunity to BattlerTags {@linkcode BattlerTag} to the user's field.
 * @extends PreApplyBattlerTagImmunityAbAttr
 */
export class UserFieldBattlerTagImmunityAbAttr extends PreApplyBattlerTagImmunityAbAttr { }

export class BlockCritAbAttr extends AbAttr {
  apply(pokemon: Pokemon, passive: boolean, simulated: boolean, cancelled: Utils.BooleanHolder, args: any[]): boolean {
    (args[0] as Utils.BooleanHolder).value = true;
    return true;
  }
}

export class BonusCritAbAttr extends AbAttr {
  apply(pokemon: Pokemon, passive: boolean, simulated: boolean, cancelled: Utils.BooleanHolder, args: any[]): boolean {
    (args[0] as Utils.BooleanHolder).value = true;
    return true;
  }
}

export class MultCritAbAttr extends AbAttr {
  public multAmount: number;

  constructor(multAmount: number) {
    super(true);

    this.multAmount = multAmount;
  }

  apply(pokemon: Pokemon, passive: boolean, simulated: boolean, cancelled: Utils.BooleanHolder, args: any[]): boolean {
    const critMult = args[0] as Utils.NumberHolder;
    if (critMult.value > 1) {
      critMult.value *= this.multAmount;
      return true;
    }

    return false;
  }
}

/**
 * Guarantees a critical hit according to the given condition, except if target prevents critical hits. ie. Merciless
 * @extends AbAttr
 * @see {@linkcode apply}
 */
export class ConditionalCritAbAttr extends AbAttr {
  private condition: PokemonAttackCondition;

  constructor(condition: PokemonAttackCondition, checkUser?: Boolean) {
    super();

    this.condition = condition;
  }

  /**
   * @param pokemon {@linkcode Pokemon} user.
   * @param args [0] {@linkcode Utils.BooleanHolder} If true critical hit is guaranteed.
   *             [1] {@linkcode Pokemon} Target.
   *             [2] {@linkcode Move} used by ability user.
   */
  apply(pokemon: Pokemon, passive: boolean, simulated: boolean, cancelled: Utils.BooleanHolder, args: any[]): boolean {
    const target = (args[1] as Pokemon);
    const move = (args[2] as Move);
    if (!this.condition(pokemon, target, move)) {
      return false;
    }

    (args[0] as Utils.BooleanHolder).value = true;
    return true;
  }
}

export class BlockNonDirectDamageAbAttr extends AbAttr {
  apply(pokemon: Pokemon, passive: boolean, simulated: boolean, cancelled: Utils.BooleanHolder, args: any[]): boolean {
    cancelled.value = true;
    return true;
  }
}

/**
 * This attribute will block any status damage that you put in the parameter.
 */
export class BlockStatusDamageAbAttr extends AbAttr {
  private effects: StatusEffect[];

  /**
   * @param {StatusEffect[]} effects The status effect(s) that will be blocked from damaging the ability pokemon
   */
  constructor(...effects: StatusEffect[]) {
    super(false);

    this.effects = effects;
  }

  /**
   * @param {Pokemon} pokemon The pokemon with the ability
   * @param {boolean} passive N/A
   * @param {Utils.BooleanHolder} cancelled Whether to cancel the status damage
   * @param {any[]} args N/A
   * @returns Returns true if status damage is blocked
   */
  apply(pokemon: Pokemon, passive: boolean, simulated: boolean, cancelled: Utils.BooleanHolder, args: any[]): boolean {
    if (pokemon.status && this.effects.includes(pokemon.status.effect)) {
      cancelled.value = true;
      return true;
    }
    return false;
  }
}

export class BlockOneHitKOAbAttr extends AbAttr {
  apply(pokemon: Pokemon, passive: boolean, simulated: boolean, cancelled: Utils.BooleanHolder, args: any[]): boolean {
    cancelled.value = true;
    return true;
  }
}

/**
 * This governs abilities that alter the priority of moves
 * Abilities: Prankster, Gale Wings, Triage, Mycelium Might, Stall
 * Note - Quick Claw has a separate and distinct implementation outside of priority
 */
export class ChangeMovePriorityAbAttr extends AbAttr {
  private moveFunc: (pokemon: Pokemon, move: Move) => boolean;
  private changeAmount: number;

  /**
   * @param {(pokemon, move) => boolean} moveFunc applies priority-change to moves within a provided category
   * @param {number} changeAmount the amount of priority added or subtracted
   */
  constructor(moveFunc: (pokemon: Pokemon, move: Move) => boolean, changeAmount: number) {
    super(true);

    this.moveFunc = moveFunc;
    this.changeAmount = changeAmount;
  }

  apply(pokemon: Pokemon, passive: boolean, simulated: boolean, cancelled: Utils.BooleanHolder, args: any[]): boolean {
    if (!this.moveFunc(pokemon, args[0] as Move)) {
      return false;
    }

    (args[1] as Utils.IntegerHolder).value += this.changeAmount;
    return true;
  }
}

export class IgnoreContactAbAttr extends AbAttr { }

export class PreWeatherEffectAbAttr extends AbAttr {
  applyPreWeatherEffect(pokemon: Pokemon, passive: Boolean, simulated: boolean, weather: Weather | null, cancelled: Utils.BooleanHolder, args: any[]): boolean | Promise<boolean> {
    return false;
  }
}

export class PreWeatherDamageAbAttr extends PreWeatherEffectAbAttr { }

export class BlockWeatherDamageAttr extends PreWeatherDamageAbAttr {
  private weatherTypes: WeatherType[];

  constructor(...weatherTypes: WeatherType[]) {
    super();

    this.weatherTypes = weatherTypes;
  }

  applyPreWeatherEffect(pokemon: Pokemon, passive: boolean, simulated: boolean, weather: Weather, cancelled: Utils.BooleanHolder, args: any[]): boolean {
    if (!this.weatherTypes.length || this.weatherTypes.indexOf(weather?.weatherType) > -1) {
      cancelled.value = true;
    }

    return true;
  }
}

export class SuppressWeatherEffectAbAttr extends PreWeatherEffectAbAttr {
  public affectsImmutable: boolean;

  constructor(affectsImmutable?: boolean) {
    super();

    this.affectsImmutable = !!affectsImmutable;
  }

  applyPreWeatherEffect(pokemon: Pokemon, passive: boolean, simulated: boolean, weather: Weather, cancelled: Utils.BooleanHolder, args: any[]): boolean {
    if (this.affectsImmutable || weather.isImmutable()) {
      cancelled.value = true;
      return true;
    }

    return false;
  }
}

/**
 * Condition function to applied to abilities related to Sheer Force.
 * Checks if last move used against target was affected by a Sheer Force user and:
 * Disables: Color Change, Pickpocket, Wimp Out, Emergency Exit, Berserk, Anger Shell
 * @returns {AbAttrCondition} If false disables the ability which the condition is applied to.
 */
function getSheerForceHitDisableAbCondition(): AbAttrCondition {
  return (pokemon: Pokemon) => {
    if (!pokemon.turnData) {
      return true;
    }

    const lastReceivedAttack = pokemon.turnData.attacksReceived[0];
    if (!lastReceivedAttack) {
      return true;
    }

    const lastAttacker = pokemon.getOpponents().find(p => p.id === lastReceivedAttack.sourceId);
    if (!lastAttacker) {
      return true;
    }

    /**if the last move chance is greater than or equal to cero, and the last attacker's ability is sheer force*/
    const SheerForceAffected = allMoves[lastReceivedAttack.move].chance >= 0 && lastAttacker.hasAbility(Abilities.SHEER_FORCE);

    return !SheerForceAffected;
  };
}

function getWeatherCondition(...weatherTypes: WeatherType[]): AbAttrCondition {
  return (pokemon: Pokemon) => {
    if (!pokemon.scene?.arena) {
      return false;
    }
    if (pokemon.scene.arena.weather?.isEffectSuppressed(pokemon.scene)) {
      return false;
    }
    const weatherType = pokemon.scene.arena.weather?.weatherType;
    return !!weatherType && weatherTypes.indexOf(weatherType) > -1;
  };
}

function getAnticipationCondition(): AbAttrCondition {
  return (pokemon: Pokemon) => {
    for (const opponent of pokemon.getOpponents()) {
      for (const move of opponent.moveset) {
        // ignore null/undefined moves
        if (!move) {
          continue;
        }
        // the move's base type (not accounting for variable type changes) is super effective
        if (move.getMove() instanceof AttackMove && pokemon.getAttackTypeEffectiveness(move.getMove().type, opponent, true) >= 2) {
          return true;
        }
        // move is a OHKO
        if (move.getMove().hasAttr(OneHitKOAttr)) {
          return true;
        }
        // edge case for hidden power, type is computed
        if (move.getMove().id === Moves.HIDDEN_POWER) {
          const iv_val = Math.floor(((opponent.ivs[Stat.HP] & 1)
              +(opponent.ivs[Stat.ATK] & 1) * 2
              +(opponent.ivs[Stat.DEF] & 1) * 4
              +(opponent.ivs[Stat.SPD] & 1) * 8
              +(opponent.ivs[Stat.SPATK] & 1) * 16
              +(opponent.ivs[Stat.SPDEF] & 1) * 32) * 15/63);

          const type = [
            Type.FIGHTING, Type.FLYING, Type.POISON, Type.GROUND,
            Type.ROCK, Type.BUG, Type.GHOST, Type.STEEL,
            Type.FIRE, Type.WATER, Type.GRASS, Type.ELECTRIC,
            Type.PSYCHIC, Type.ICE, Type.DRAGON, Type.DARK][iv_val];

          if (pokemon.getAttackTypeEffectiveness(type, opponent) >= 2) {
            return true;
          }
        }
      }
    }
    return false;
  };
}

/**
 * Creates an ability condition that causes the ability to fail if that ability
 * has already been used by that pokemon that battle. It requires an ability to
 * be specified due to current limitations in how conditions on abilities work.
 * @param {Abilities} ability The ability to check if it's already been applied
 * @returns {AbAttrCondition} The condition
 */
function getOncePerBattleCondition(ability: Abilities): AbAttrCondition {
  return (pokemon: Pokemon) => {
    return !pokemon.battleData?.abilitiesApplied.includes(ability);
  };
}

export class ForewarnAbAttr extends PostSummonAbAttr {
  constructor() {
    super(true);
  }

  applyPostSummon(pokemon: Pokemon, passive: boolean, simulated: boolean, args: any[]): boolean {
    let maxPowerSeen = 0;
    let maxMove = "";
    let movePower = 0;
    for (const opponent of pokemon.getOpponents()) {
      for (const move of opponent.moveset) {
        if (move?.getMove() instanceof StatusMove) {
          movePower = 1;
        } else if (move?.getMove().hasAttr(OneHitKOAttr)) {
          movePower = 150;
        } else if (move?.getMove().id === Moves.COUNTER || move?.getMove().id === Moves.MIRROR_COAT || move?.getMove().id === Moves.METAL_BURST) {
          movePower = 120;
        } else if (move?.getMove().power === -1) {
          movePower = 80;
        } else {
          movePower = move!.getMove().power; // TODO: is this bang correct?
        }

        if (movePower > maxPowerSeen) {
          maxPowerSeen = movePower;
          maxMove = move!.getName(); // TODO: is this bang correct?
        }
      }
    }
    if (!simulated) {
      pokemon.scene.queueMessage(i18next.t("abilityTriggers:forewarn", { pokemonNameWithAffix: getPokemonNameWithAffix(pokemon), moveName: maxMove }));
    }
    return true;
  }
}

export class FriskAbAttr extends PostSummonAbAttr {
  constructor() {
    super(true);
  }

  applyPostSummon(pokemon: Pokemon, passive: boolean, simulated: boolean, args: any[]): boolean {
    if (!simulated) {
      for (const opponent of pokemon.getOpponents()) {
        pokemon.scene.queueMessage(i18next.t("abilityTriggers:frisk", { pokemonNameWithAffix: getPokemonNameWithAffix(pokemon), opponentName: opponent.name, opponentAbilityName: opponent.getAbility().name }));
        setAbilityRevealed(opponent);
      }
    }
    return true;
  }
}

export class PostWeatherChangeAbAttr extends AbAttr {
  applyPostWeatherChange(pokemon: Pokemon, passive: boolean, simulated: boolean, weather: WeatherType, args: any[]): boolean {
    return false;
  }
}

/**
 * Triggers weather-based form change when weather changes.
 * Used by Forecast and Flower Gift.
 * @extends PostWeatherChangeAbAttr
 */
export class PostWeatherChangeFormChangeAbAttr extends PostWeatherChangeAbAttr {
  private ability: Abilities;
  private formRevertingWeathers: WeatherType[];

  constructor(ability: Abilities, formRevertingWeathers: WeatherType[]) {
    super(false);

    this.ability = ability;
    this.formRevertingWeathers = formRevertingWeathers;
  }

  /**
   * Calls {@linkcode Arena.triggerWeatherBasedFormChangesToNormal | triggerWeatherBasedFormChangesToNormal} when the
   * weather changed to form-reverting weather, otherwise calls {@linkcode Arena.triggerWeatherBasedFormChanges | triggerWeatherBasedFormChanges}
   * @param {Pokemon} pokemon the Pokemon with this ability
   * @param passive n/a
   * @param weather n/a
   * @param args n/a
   * @returns whether the form change was triggered
   */
  applyPostWeatherChange(pokemon: Pokemon, passive: boolean, simulated: boolean, weather: WeatherType, args: any[]): boolean {
    const isCastformWithForecast = (pokemon.species.speciesId === Species.CASTFORM && this.ability === Abilities.FORECAST);
    const isCherrimWithFlowerGift = (pokemon.species.speciesId === Species.CHERRIM && this.ability === Abilities.FLOWER_GIFT);

    if (isCastformWithForecast || isCherrimWithFlowerGift) {
      if (simulated) {
        return simulated;
      }

      const weatherType = pokemon.scene.arena.weather?.weatherType;

      if (weatherType && this.formRevertingWeathers.includes(weatherType)) {
        pokemon.scene.arena.triggerWeatherBasedFormChangesToNormal();
      } else {
        pokemon.scene.arena.triggerWeatherBasedFormChanges();
      }
      return true;
    }
    return false;
  }
}

export class PostWeatherChangeAddBattlerTagAttr extends PostWeatherChangeAbAttr {
  private tagType: BattlerTagType;
  private turnCount: integer;
  private weatherTypes: WeatherType[];

  constructor(tagType: BattlerTagType, turnCount: integer, ...weatherTypes: WeatherType[]) {
    super();

    this.tagType = tagType;
    this.turnCount = turnCount;
    this.weatherTypes = weatherTypes;
  }

  applyPostWeatherChange(pokemon: Pokemon, passive: boolean, simulated: boolean, weather: WeatherType, args: any[]): boolean {
    console.log(this.weatherTypes.find(w => weather === w), WeatherType[weather]);
    if (!this.weatherTypes.find(w => weather === w)) {
      return false;
    }

    if (simulated) {
      return pokemon.canAddTag(this.tagType);
    } else {
      return pokemon.addTag(this.tagType, this.turnCount);
    }
  }
}

export class PostWeatherLapseAbAttr extends AbAttr {
  protected weatherTypes: WeatherType[];

  constructor(...weatherTypes: WeatherType[]) {
    super();

    this.weatherTypes = weatherTypes;
  }

  applyPostWeatherLapse(pokemon: Pokemon, passive: boolean, simulated: boolean, weather: Weather | null, args: any[]): boolean | Promise<boolean> {
    return false;
  }

  getCondition(): AbAttrCondition {
    return getWeatherCondition(...this.weatherTypes);
  }
}

export class PostWeatherLapseHealAbAttr extends PostWeatherLapseAbAttr {
  private healFactor: integer;

  constructor(healFactor: integer, ...weatherTypes: WeatherType[]) {
    super(...weatherTypes);

    this.healFactor = healFactor;
  }

  applyPostWeatherLapse(pokemon: Pokemon, passive: boolean, simulated: boolean, weather: Weather, args: any[]): boolean {
    if (!pokemon.isFullHp()) {
      const scene = pokemon.scene;
      const abilityName = (!passive ? pokemon.getAbility() : pokemon.getPassiveAbility()).name;
      if (!simulated) {
        scene.unshiftPhase(new PokemonHealPhase(scene, pokemon.getBattlerIndex(),
          Utils.toDmgValue(pokemon.getMaxHp() / (16 / this.healFactor)), i18next.t("abilityTriggers:postWeatherLapseHeal", { pokemonNameWithAffix: getPokemonNameWithAffix(pokemon), abilityName }), true));
      }
      return true;
    }

    return false;
  }
}

export class PostWeatherLapseDamageAbAttr extends PostWeatherLapseAbAttr {
  private damageFactor: integer;

  constructor(damageFactor: integer, ...weatherTypes: WeatherType[]) {
    super(...weatherTypes);

    this.damageFactor = damageFactor;
  }

  applyPostWeatherLapse(pokemon: Pokemon, passive: boolean, simulated: boolean, weather: Weather, args: any[]): boolean {
    const scene = pokemon.scene;
    if (pokemon.hasAbilityWithAttr(BlockNonDirectDamageAbAttr)) {
      return false;
    }

    if (!simulated) {
      const abilityName = (!passive ? pokemon.getAbility() : pokemon.getPassiveAbility()).name;
      scene.queueMessage(i18next.t("abilityTriggers:postWeatherLapseDamage", { pokemonNameWithAffix: getPokemonNameWithAffix(pokemon), abilityName }));
      pokemon.damageAndUpdate(Utils.toDmgValue(pokemon.getMaxHp() / (16 / this.damageFactor)), HitResult.OTHER);
    }

    return true;
  }
}

export class PostTerrainChangeAbAttr extends AbAttr {
  applyPostTerrainChange(pokemon: Pokemon, passive: boolean, simulated: boolean, terrain: TerrainType, args: any[]): boolean {
    return false;
  }
}

export class PostTerrainChangeAddBattlerTagAttr extends PostTerrainChangeAbAttr {
  private tagType: BattlerTagType;
  private turnCount: integer;
  private terrainTypes: TerrainType[];

  constructor(tagType: BattlerTagType, turnCount: integer, ...terrainTypes: TerrainType[]) {
    super();

    this.tagType = tagType;
    this.turnCount = turnCount;
    this.terrainTypes = terrainTypes;
  }

  applyPostTerrainChange(pokemon: Pokemon, passive: boolean, simulated: boolean, terrain: TerrainType, args: any[]): boolean {
    if (!this.terrainTypes.find(t => t === terrain)) {
      return false;
    }

    if (simulated) {
      return pokemon.canAddTag(this.tagType);
    } else {
      return pokemon.addTag(this.tagType, this.turnCount);
    }
  }
}

function getTerrainCondition(...terrainTypes: TerrainType[]): AbAttrCondition {
  return (pokemon: Pokemon) => {
    const terrainType = pokemon.scene.arena.terrain?.terrainType;
    return !!terrainType && terrainTypes.indexOf(terrainType) > -1;
  };
}

export class PostTurnAbAttr extends AbAttr {
  applyPostTurn(pokemon: Pokemon, passive: boolean, simulated: boolean, args: any[]): boolean | Promise<boolean> {
    return false;
  }
}

/**
 * This attribute will heal 1/8th HP if the ability pokemon has the correct status.
 */
export class PostTurnStatusHealAbAttr extends PostTurnAbAttr {
  private effects: StatusEffect[];

  /**
   * @param {StatusEffect[]} effects The status effect(s) that will qualify healing the ability pokemon
   */
  constructor(...effects: StatusEffect[]) {
    super(false);

    this.effects = effects;
  }

  /**
   * @param {Pokemon} pokemon The pokemon with the ability that will receive the healing
   * @param {Boolean} passive N/A
   * @param {any[]} args N/A
   * @returns Returns true if healed from status, false if not
   */
  applyPostTurn(pokemon: Pokemon, passive: boolean, simulated: boolean, args: any[]): boolean | Promise<boolean> {
    if (pokemon.status && this.effects.includes(pokemon.status.effect)) {
      if (!pokemon.isFullHp()) {
        if (!simulated) {
          const scene = pokemon.scene;
          const abilityName = (!passive ? pokemon.getAbility() : pokemon.getPassiveAbility()).name;
          scene.unshiftPhase(new PokemonHealPhase(scene, pokemon.getBattlerIndex(),
            Utils.toDmgValue(pokemon.getMaxHp() / 8), i18next.t("abilityTriggers:poisonHeal", { pokemonName: getPokemonNameWithAffix(pokemon), abilityName }), true));
        }
        return true;
      }
    }
    return false;
  }
}

/**
 * After the turn ends, resets the status of either the ability holder or their ally
 * @param {boolean} allyTarget Whether to target ally, defaults to false (self-target)
 */
export class PostTurnResetStatusAbAttr extends PostTurnAbAttr {
  private allyTarget: boolean;
  private target: Pokemon;

  constructor(allyTarget: boolean = false) {
    super(true);
    this.allyTarget = allyTarget;
  }

  applyPostTurn(pokemon: Pokemon, passive: boolean, simulated: boolean, args: any[]): boolean {
    if (this.allyTarget) {
      this.target = pokemon.getAlly();
    } else {
      this.target = pokemon;
    }
    if (this.target?.status) {
      if (!simulated) {
        this.target.scene.queueMessage(getStatusEffectHealText(this.target.status?.effect, getPokemonNameWithAffix(this.target)));
        this.target.resetStatus(false);
        this.target.updateInfo();
      }

      return true;
    }

    return false;
  }
}

/**
 * After the turn ends, try to create an extra item
 */
export class PostTurnLootAbAttr extends PostTurnAbAttr {
  /**
   * @param itemType - The type of item to create
   * @param procChance - Chance to create an item
   * @see {@linkcode applyPostTurn()}
   */
  constructor(
    /** Extend itemType to add more options */
    private itemType: "EATEN_BERRIES" | "HELD_BERRIES",
    private procChance: (pokemon: Pokemon) => number
  ) {
    super();
  }

  applyPostTurn(pokemon: Pokemon, passive: boolean, simulated: boolean, args: any[]): boolean {
    const pass = Phaser.Math.RND.realInRange(0, 1);
    // Clamp procChance to [0, 1]. Skip if didn't proc (less than pass)
    if (Math.max(Math.min(this.procChance(pokemon), 1), 0) < pass) {
      return false;
    }

    if (this.itemType === "EATEN_BERRIES") {
      return this.createEatenBerry(pokemon, simulated);
    } else {
      return false;
    }
  }

  /**
   * Create a new berry chosen randomly from the berries the pokemon ate this battle
   * @param pokemon The pokemon with this ability
   * @param simulated whether the associated ability call is simulated
   * @returns whether a new berry was created
   */
  createEatenBerry(pokemon: Pokemon, simulated: boolean): boolean {
    const berriesEaten = pokemon.battleData.berriesEaten;

    if (!berriesEaten.length) {
      return false;
    }

    if (simulated) {
      return true;
    }

    const randomIdx = Utils.randSeedInt(berriesEaten.length);
    const chosenBerryType = berriesEaten[randomIdx];
    const chosenBerry = new BerryModifierType(chosenBerryType);
    berriesEaten.splice(randomIdx); // Remove berry from memory

    const berryModifier = pokemon.scene.findModifier(
      (m) => m instanceof BerryModifier && m.berryType === chosenBerryType,
      pokemon.isPlayer()
    ) as BerryModifier | undefined;

    if (!berryModifier) {
      const newBerry = new BerryModifier(chosenBerry, pokemon.id, chosenBerryType, 1);
      if (pokemon.isPlayer()) {
        pokemon.scene.addModifier(newBerry);
      } else {
        pokemon.scene.addEnemyModifier(newBerry);
      }
    } else if (berryModifier.stackCount < berryModifier.getMaxHeldItemCount(pokemon)) {
      berryModifier.stackCount++;
    }

    pokemon.scene.queueMessage(i18next.t("abilityTriggers:postTurnLootCreateEatenBerry", { pokemonNameWithAffix: getPokemonNameWithAffix(pokemon), berryName: chosenBerry.name }));
    pokemon.scene.updateModifiers(pokemon.isPlayer());

    return true;
  }
}

/**
 * Attribute used for {@linkcode Abilities.MOODY}
 */
export class MoodyAbAttr extends PostTurnAbAttr {
  constructor() {
    super(true);
  }
  /**
   * Randomly increases one stat stage by 2 and decreases a different stat stage by 1
   * @param {Pokemon} pokemon Pokemon that has this ability
   * @param passive N/A
   * @param simulated true if applying in a simulated call.
   * @param args N/A
   * @returns true
   *
   * Any stat stages at +6 or -6 are excluded from being increased or decreased, respectively
   * If the pokemon already has all stat stages raised to 6, it will only decrease one stat stage by 1
   * If the pokemon already has all stat stages lowered to -6, it will only increase one stat stage by 2
   */
  applyPostTurn(pokemon: Pokemon, passive: boolean, simulated: boolean, args: any[]): boolean {
    const canRaise = EFFECTIVE_STATS.filter(s => pokemon.getStatStage(s) < 6);
    let canLower = EFFECTIVE_STATS.filter(s => pokemon.getStatStage(s) > -6);

    if (!simulated) {
      if (canRaise.length > 0) {
        const raisedStat = canRaise[pokemon.randSeedInt(canRaise.length)];
        canLower = canRaise.filter(s => s !== raisedStat);
        pokemon.scene.unshiftPhase(new StatStageChangePhase(pokemon.scene, pokemon.getBattlerIndex(), true, [ raisedStat ], 2));
      }
      if (canLower.length > 0) {
        const loweredStat = canLower[pokemon.randSeedInt(canLower.length)];
        pokemon.scene.unshiftPhase(new StatStageChangePhase(pokemon.scene, pokemon.getBattlerIndex(), true, [ loweredStat ], -1));
      }
    }

    return true;
  }
}

export class PostTurnStatStageChangeAbAttr extends PostTurnAbAttr {
  private stats: BattleStat[];
  private stages: number;

  constructor(stats: BattleStat[], stages: number) {
    super(true);

    this.stats = Array.isArray(stats)
      ? stats
      : [ stats ];
    this.stages = stages;
  }

  applyPostTurn(pokemon: Pokemon, passive: boolean, simulated: boolean, args: any[]): boolean {
    if (!simulated) {
      pokemon.scene.unshiftPhase(new StatStageChangePhase(pokemon.scene, pokemon.getBattlerIndex(), true, this.stats, this.stages));
    }
    return true;
  }
}

export class PostTurnHealAbAttr extends PostTurnAbAttr {
  applyPostTurn(pokemon: Pokemon, passive: boolean, simulated: boolean, args: any[]): boolean {
    if (!pokemon.isFullHp()) {
      if (!simulated) {
        const scene = pokemon.scene;
        const abilityName = (!passive ? pokemon.getAbility() : pokemon.getPassiveAbility()).name;
        scene.unshiftPhase(new PokemonHealPhase(scene, pokemon.getBattlerIndex(),
          Utils.toDmgValue(pokemon.getMaxHp() / 16), i18next.t("abilityTriggers:postTurnHeal", { pokemonNameWithAffix: getPokemonNameWithAffix(pokemon), abilityName }), true));
      }

      return true;
    }

    return false;
  }
}

export class PostTurnFormChangeAbAttr extends PostTurnAbAttr {
  private formFunc: (p: Pokemon) => integer;

  constructor(formFunc: ((p: Pokemon) => integer)) {
    super(true);

    this.formFunc = formFunc;
  }

  applyPostTurn(pokemon: Pokemon, passive: boolean, simulated: boolean, args: any[]): boolean {
    const formIndex = this.formFunc(pokemon);
    if (formIndex !== pokemon.formIndex) {
      if (!simulated) {
        pokemon.scene.triggerPokemonFormChange(pokemon, SpeciesFormChangeManualTrigger, false);
      }

      return true;
    }

    return false;
  }
}


/**
 * Attribute used for abilities (Bad Dreams) that damages the opponents for being asleep
 */
export class PostTurnHurtIfSleepingAbAttr extends PostTurnAbAttr {

  /**
   * Deals damage to all sleeping opponents equal to 1/8 of their max hp (min 1)
   * @param {Pokemon} pokemon Pokemon that has this ability
   * @param {boolean} passive N/A
   * @param {boolean} simulated true if applying in a simulated call.
   * @param {any[]} args N/A
   * @returns {boolean} true if any opponents are sleeping
   */
  applyPostTurn(pokemon: Pokemon, passive: boolean, simulated: boolean, args: any[]): boolean | Promise<boolean> {
    let hadEffect: boolean = false;
    for (const opp of pokemon.getOpponents()) {
      if ((opp.status?.effect === StatusEffect.SLEEP || opp.hasAbility(Abilities.COMATOSE)) && !opp.hasAbilityWithAttr(BlockNonDirectDamageAbAttr)) {
        if (!simulated) {
          opp.damageAndUpdate(Utils.toDmgValue(opp.getMaxHp() / 8), HitResult.OTHER);
          pokemon.scene.queueMessage(i18next.t("abilityTriggers:badDreams", {pokemonName: getPokemonNameWithAffix(opp)}));
        }
        hadEffect = true;
      }

    }
    return hadEffect;
  }
}


/**
 * Grabs the last failed Pokeball used
 * @extends PostTurnAbAttr
 * @see {@linkcode applyPostTurn} */
export class FetchBallAbAttr extends PostTurnAbAttr {
  constructor() {
    super();
  }
  /**
   * Adds the last used Pokeball back into the player's inventory
   * @param pokemon {@linkcode Pokemon} with this ability
   * @param passive N/A
   * @param args N/A
   * @returns true if player has used a pokeball and this pokemon is owned by the player
   */
  applyPostTurn(pokemon: Pokemon, passive: boolean, simulated: boolean, args: any[]): boolean {
    if (simulated) {
      return false;
    }
    const lastUsed = pokemon.scene.currentBattle.lastUsedPokeball;
    if (lastUsed !== null && !!pokemon.isPlayer) {
      pokemon.scene.pokeballCounts[lastUsed]++;
      pokemon.scene.currentBattle.lastUsedPokeball = null;
      pokemon.scene.queueMessage(i18next.t("abilityTriggers:fetchBall", { pokemonNameWithAffix: getPokemonNameWithAffix(pokemon), pokeballName: getPokeballName(lastUsed) }));
      return true;
    }
    return false;
  }
}

export class PostBiomeChangeAbAttr extends AbAttr { }

export class PostBiomeChangeWeatherChangeAbAttr extends PostBiomeChangeAbAttr {
  private weatherType: WeatherType;

  constructor(weatherType: WeatherType) {
    super();

    this.weatherType = weatherType;
  }

  apply(pokemon: Pokemon, passive: boolean, simulated: boolean, cancelled: Utils.BooleanHolder, args: any[]): boolean {
    if (!pokemon.scene.arena.weather?.isImmutable()) {
      if (simulated) {
        return pokemon.scene.arena.weather?.weatherType !== this.weatherType;
      } else {
        return pokemon.scene.arena.trySetWeather(this.weatherType, true);
      }
    }

    return false;
  }
}

export class PostBiomeChangeTerrainChangeAbAttr extends PostBiomeChangeAbAttr {
  private terrainType: TerrainType;

  constructor(terrainType: TerrainType) {
    super();

    this.terrainType = terrainType;
  }

  apply(pokemon: Pokemon, passive: boolean, simulated: boolean, cancelled: Utils.BooleanHolder, args: any[]): boolean {
    if (simulated) {
      return pokemon.scene.arena.terrain?.terrainType !== this.terrainType;
    } else {
      return pokemon.scene.arena.trySetTerrain(this.terrainType, true);
    }
  }
}

/**
 * Triggers just after a move is used either by the opponent or the player
 * @extends AbAttr
 */
export class PostMoveUsedAbAttr extends AbAttr {
  applyPostMoveUsed(pokemon: Pokemon, move: PokemonMove, source: Pokemon, targets: BattlerIndex[], simulated: boolean, args: any[]): boolean | Promise<boolean> {
    return false;
  }
}

/**
 * Triggers after a dance move is used either by the opponent or the player
 * @extends PostMoveUsedAbAttr
 */
export class PostDancingMoveAbAttr extends PostMoveUsedAbAttr {
  /**
   * Resolves the Dancer ability by replicating the move used by the source of the dance
   * either on the source itself or on the target of the dance
   * @param dancer {@linkcode Pokemon} with Dancer ability
   * @param move {@linkcode PokemonMove} Dancing move used by the source
   * @param source {@linkcode Pokemon} that used the dancing move
   * @param targets {@linkcode BattlerIndex}Targets of the dancing move
   * @param args N/A
   *
   * @return true if the Dancer ability was resolved
   */
  applyPostMoveUsed(dancer: Pokemon, move: PokemonMove, source: Pokemon, targets: BattlerIndex[], simulated: boolean, args: any[]): boolean | Promise<boolean> {
    // List of tags that prevent the Dancer from replicating the move
    const forbiddenTags = [BattlerTagType.FLYING, BattlerTagType.UNDERWATER,
      BattlerTagType.UNDERGROUND, BattlerTagType.HIDDEN];
    // The move to replicate cannot come from the Dancer
    if (source.getBattlerIndex() !== dancer.getBattlerIndex()
        && !dancer.summonData.tags.some(tag => forbiddenTags.includes(tag.tagType))) {
      if (!simulated) {
        // If the move is an AttackMove or a StatusMove the Dancer must replicate the move on the source of the Dance
        if (move.getMove() instanceof AttackMove || move.getMove() instanceof StatusMove) {
          const target = this.getTarget(dancer, source, targets);
          dancer.scene.unshiftPhase(new MovePhase(dancer.scene, dancer, target, move, true, true));
        } else if (move.getMove() instanceof SelfStatusMove) {
          // If the move is a SelfStatusMove (ie. Swords Dance) the Dancer should replicate it on itself
          dancer.scene.unshiftPhase(new MovePhase(dancer.scene, dancer, [dancer.getBattlerIndex()], move, true, true));
        }
      }
      return true;
    }
    return false;
  }

  /**
   * Get the correct targets of Dancer ability
   *
   * @param dancer {@linkcode Pokemon} Pokemon with Dancer ability
   * @param source {@linkcode Pokemon} Source of the dancing move
   * @param targets {@linkcode BattlerIndex} Targets of the dancing move
   */
  getTarget(dancer: Pokemon, source: Pokemon, targets: BattlerIndex[]) : BattlerIndex[] {
    if (dancer.isPlayer()) {
      return source.isPlayer() ? targets : [source.getBattlerIndex()];
    }
    return source.isPlayer() ? [source.getBattlerIndex()] : targets;
  }
}

export class StatStageChangeMultiplierAbAttr extends AbAttr {
  private multiplier: integer;

  constructor(multiplier: integer) {
    super(true);

    this.multiplier = multiplier;
  }

  apply(pokemon: Pokemon, passive: boolean, simulated: boolean, cancelled: Utils.BooleanHolder, args: any[]): boolean {
    (args[0] as Utils.IntegerHolder).value *= this.multiplier;

    return true;
  }
}

export class StatStageChangeCopyAbAttr extends AbAttr {
  apply(pokemon: Pokemon, passive: boolean, simulated: boolean, cancelled: Utils.BooleanHolder, args: any[]): boolean | Promise<boolean> {
    if (!simulated) {
      pokemon.scene.unshiftPhase(new StatStageChangePhase(pokemon.scene, pokemon.getBattlerIndex(), true, (args[0] as BattleStat[]), (args[1] as number), true, false, false));
    }
    return true;
  }
}

export class BypassBurnDamageReductionAbAttr extends AbAttr {
  constructor() {
    super(false);
  }

  apply(pokemon: Pokemon, passive: boolean, simulated: boolean, cancelled: Utils.BooleanHolder, args: any[]): boolean {
    cancelled.value = true;

    return true;
  }
}

/**
 * Causes Pokemon to take reduced damage from the {@linkcode StatusEffect.BURN | Burn} status
 * @param multiplier Multiplied with the damage taken
*/
export class ReduceBurnDamageAbAttr extends AbAttr {
  constructor(protected multiplier: number) {
    super(false);
  }

  /**
   * Applies the damage reduction
   * @param pokemon N/A
   * @param passive N/A
   * @param cancelled N/A
   * @param args `[0]` {@linkcode Utils.NumberHolder} The damage value being modified
   * @returns `true`
   */
  apply(pokemon: Pokemon, passive: boolean, simulated: boolean, cancelled: Utils.BooleanHolder, args: any[]): boolean {
    (args[0] as Utils.NumberHolder).value = Utils.toDmgValue((args[0] as Utils.NumberHolder).value * this.multiplier);

    return true;
  }
}

export class DoubleBerryEffectAbAttr extends AbAttr {
  apply(pokemon: Pokemon, passive: boolean, simulated: boolean, cancelled: Utils.BooleanHolder, args: any[]): boolean {
    (args[0] as Utils.NumberHolder).value *= 2;

    return true;
  }
}

export class PreventBerryUseAbAttr extends AbAttr {
  apply(pokemon: Pokemon, passive: boolean, simulated: boolean, cancelled: Utils.BooleanHolder, args: any[]): boolean {
    cancelled.value = true;

    return true;
  }
}

/**
 * A Pokemon with this ability heals by a percentage of their maximum hp after eating a berry
 * @param healPercent - Percent of Max HP to heal
 * @see {@linkcode apply()} for implementation
 */
export class HealFromBerryUseAbAttr extends AbAttr {
  /** Percent of Max HP to heal */
  private healPercent: number;

  constructor(healPercent: number) {
    super();

    // Clamp healPercent so its between [0,1].
    this.healPercent = Math.max(Math.min(healPercent, 1), 0);
  }

  apply(pokemon: Pokemon, passive: boolean, simulated: boolean, ...args: [Utils.BooleanHolder, any[]]): boolean {
    const { name: abilityName } = passive ? pokemon.getPassiveAbility() : pokemon.getAbility();
    if (!simulated) {
      pokemon.scene.unshiftPhase(
        new PokemonHealPhase(
          pokemon.scene,
          pokemon.getBattlerIndex(),
          Utils.toDmgValue(pokemon.getMaxHp() * this.healPercent),
          i18next.t("abilityTriggers:healFromBerryUse", { pokemonNameWithAffix: getPokemonNameWithAffix(pokemon), abilityName }),
          true
        )
      );
    }
    return true;
  }
}

export class RunSuccessAbAttr extends AbAttr {
  apply(pokemon: Pokemon, passive: boolean, simulated: boolean, cancelled: Utils.BooleanHolder, args: any[]): boolean {
    (args[0] as Utils.IntegerHolder).value = 256;

    return true;
  }
}

type ArenaTrapCondition = (user: Pokemon, target: Pokemon) => boolean;

/**
 * Base class for checking if a Pokemon is trapped by arena trap
 * @extends AbAttr
 * @field {@linkcode arenaTrapCondition} Conditional for trapping abilities.
 * For example, Magnet Pull will only activate if opponent is Steel type.
 * @see {@linkcode applyCheckTrapped}
 */
export class CheckTrappedAbAttr extends AbAttr {
  protected arenaTrapCondition: ArenaTrapCondition;
  constructor(condition: ArenaTrapCondition) {
    super(false);
    this.arenaTrapCondition = condition;
  }

  applyCheckTrapped(pokemon: Pokemon, passive: boolean, simulated: boolean, trapped: Utils.BooleanHolder, otherPokemon: Pokemon, args: any[]): boolean | Promise<boolean> {
    return false;
  }
}

/**
 * Determines whether a Pokemon is blocked from switching/running away
 * because of a trapping ability or move.
 * @extends CheckTrappedAbAttr
 * @see {@linkcode applyCheckTrapped}
 */
export class ArenaTrapAbAttr extends CheckTrappedAbAttr {
  /**
   * Checks if enemy Pokemon is trapped by an Arena Trap-esque ability
   * If the enemy is a Ghost type, it is not trapped
   * If the enemy has the ability Run Away, it is not trapped.
   * If the user has Magnet Pull and the enemy is not a Steel type, it is not trapped.
   * If the user has Arena Trap and the enemy is not grounded, it is not trapped.
   * @param pokemon The {@link Pokemon} with this {@link AbAttr}
   * @param passive N/A
   * @param trapped {@link Utils.BooleanHolder} indicating whether the other Pokemon is trapped or not
   * @param otherPokemon The {@link Pokemon} that is affected by an Arena Trap ability
   * @param args N/A
   * @returns if enemy Pokemon is trapped or not
   */
  applyCheckTrapped(pokemon: Pokemon, passive: boolean, simulated: boolean, trapped: Utils.BooleanHolder, otherPokemon: Pokemon, args: any[]): boolean {
    if (this.arenaTrapCondition(pokemon, otherPokemon)) {
      if (otherPokemon.getTypes(true).includes(Type.GHOST) || (otherPokemon.getTypes(true).includes(Type.STELLAR) && otherPokemon.getTypes().includes(Type.GHOST))) {
        trapped.value = false;
        return false;
      } else if (otherPokemon.hasAbility(Abilities.RUN_AWAY)) {
        trapped.value = false;
        return false;
      }
      trapped.value = true;
      return true;
    }
    trapped.value = false;
    return false;
  }

  getTriggerMessage(pokemon: Pokemon, abilityName: string, ...args: any[]): string {
    return i18next.t("abilityTriggers:arenaTrap", { pokemonNameWithAffix: getPokemonNameWithAffix(pokemon), abilityName });
  }
}

export class MaxMultiHitAbAttr extends AbAttr {
  apply(pokemon: Pokemon, passive: boolean, simulated: boolean, cancelled: Utils.BooleanHolder, args: any[]): boolean {
    (args[0] as Utils.IntegerHolder).value = 0;

    return true;
  }
}

export class PostBattleAbAttr extends AbAttr {
  constructor() {
    super(true);
  }

  applyPostBattle(pokemon: Pokemon, passive: boolean, simulated: boolean, args: any[]): boolean {
    return false;
  }
}

export class PostBattleLootAbAttr extends PostBattleAbAttr {
  applyPostBattle(pokemon: Pokemon, passive: boolean, simulated: boolean, args: any[]): boolean {
    const postBattleLoot = pokemon.scene.currentBattle.postBattleLoot;
    if (!simulated && postBattleLoot.length) {
      const randItem = Utils.randSeedItem(postBattleLoot);
      //@ts-ignore - TODO see below
      if (pokemon.scene.tryTransferHeldItemModifier(randItem, pokemon, true, 1, true)) { // TODO: fix. This is a promise!?
        postBattleLoot.splice(postBattleLoot.indexOf(randItem), 1);
        pokemon.scene.queueMessage(i18next.t("abilityTriggers:postBattleLoot", { pokemonNameWithAffix: getPokemonNameWithAffix(pokemon), itemName: randItem.type.name }));
        return true;
      }
    }

    return false;
  }
}

export class PostFaintAbAttr extends AbAttr {
  applyPostFaint(pokemon: Pokemon, passive: boolean, simulated: boolean, attacker: Pokemon, move: Move, hitResult: HitResult, args: any[]): boolean {
    return false;
  }
}

/**
 * Used for weather suppressing abilities to trigger weather-based form changes upon being fainted.
 * Used by Cloud Nine and Air Lock.
 * @extends PostFaintAbAttr
 */
export class PostFaintUnsuppressedWeatherFormChangeAbAttr extends PostFaintAbAttr {
  /**
   * Triggers {@linkcode Arena.triggerWeatherBasedFormChanges | triggerWeatherBasedFormChanges}
   * when the user of the ability faints
   * @param {Pokemon} pokemon the fainted Pokemon
   * @param passive n/a
   * @param attacker n/a
   * @param move n/a
   * @param hitResult n/a
   * @param args n/a
   * @returns whether the form change was triggered
   */
  applyPostFaint(pokemon: Pokemon, passive: boolean, simulated: boolean, attacker: Pokemon, move: Move, hitResult: HitResult, args: any[]): boolean {
    const pokemonToTransform = getPokemonWithWeatherBasedForms(pokemon.scene);

    if (pokemonToTransform.length < 1) {
      return false;
    }

    if (!simulated) {
      pokemon.scene.arena.triggerWeatherBasedFormChanges();
    }

    return true;
  }
}

/**
 * Clears Desolate Land/Primordial Sea/Delta Stream upon the Pokemon fainting
 */
export class PostFaintClearWeatherAbAttr extends PostFaintAbAttr {

  /**
   * @param pokemon The {@linkcode Pokemon} with the ability
   * @param passive N/A
   * @param attacker N/A
   * @param move N/A
   * @param hitResult N/A
   * @param args N/A
   * @returns {boolean} Returns true if the weather clears, otherwise false.
   */
  applyPostFaint(pokemon: Pokemon, passive: boolean, simulated: boolean, attacker: Pokemon, move: Move, hitResult: HitResult, args: any[]): boolean {
    const weatherType = pokemon.scene.arena.weather?.weatherType;
    let turnOffWeather = false;

    // Clear weather only if user's ability matches the weather and no other pokemon has the ability.
    switch (weatherType) {
    case (WeatherType.HARSH_SUN):
      if (pokemon.hasAbility(Abilities.DESOLATE_LAND)
          && pokemon.scene.getField(true).filter(p => p.hasAbility(Abilities.DESOLATE_LAND)).length === 0) {
        turnOffWeather = true;
      }
      break;
    case (WeatherType.HEAVY_RAIN):
      if (pokemon.hasAbility(Abilities.PRIMORDIAL_SEA)
          && pokemon.scene.getField(true).filter(p => p.hasAbility(Abilities.PRIMORDIAL_SEA)).length === 0) {
        turnOffWeather = true;
      }
      break;
    case (WeatherType.STRONG_WINDS):
      if (pokemon.hasAbility(Abilities.DELTA_STREAM)
          && pokemon.scene.getField(true).filter(p => p.hasAbility(Abilities.DELTA_STREAM)).length === 0) {
        turnOffWeather = true;
      }
      break;
    }

    if (simulated) {
      return turnOffWeather;
    }

    if (turnOffWeather) {
      pokemon.scene.arena.trySetWeather(WeatherType.NONE, false);
      return true;
    }

    return false;
  }
}

export class PostFaintContactDamageAbAttr extends PostFaintAbAttr {
  private damageRatio: integer;

  constructor(damageRatio: integer) {
    super();

    this.damageRatio = damageRatio;
  }

  applyPostFaint(pokemon: Pokemon, passive: boolean, simulated: boolean, attacker: Pokemon, move: Move, hitResult: HitResult, args: any[]): boolean {
    if (move.checkFlag(MoveFlags.MAKES_CONTACT, attacker, pokemon)) {
      const cancelled = new Utils.BooleanHolder(false);
      pokemon.scene.getField(true).map(p => applyAbAttrs(FieldPreventExplosiveMovesAbAttr, p, cancelled, simulated));
      if (cancelled.value || attacker.hasAbilityWithAttr(BlockNonDirectDamageAbAttr)) {
        return false;
      }
      if (!simulated) {
        attacker.damageAndUpdate(Utils.toDmgValue(attacker.getMaxHp() * (1 / this.damageRatio)), HitResult.OTHER);
        attacker.turnData.damageTaken += Utils.toDmgValue(attacker.getMaxHp() * (1 / this.damageRatio));
      }
      return true;
    }

    return false;
  }

  getTriggerMessage(pokemon: Pokemon, abilityName: string, ...args: any[]): string {
    return i18next.t("abilityTriggers:postFaintContactDamage", { pokemonNameWithAffix: getPokemonNameWithAffix(pokemon), abilityName });
  }
}

/**
 * Attribute used for abilities (Innards Out) that damage the opponent based on how much HP the last attack used to knock out the owner of the ability.
 */
export class PostFaintHPDamageAbAttr extends PostFaintAbAttr {
  constructor() {
    super ();
  }

  applyPostFaint(pokemon: Pokemon, passive: boolean, simulated: boolean, attacker: Pokemon, move: Move, hitResult: HitResult, args: any[]): boolean {
    if (!simulated) {
      const damage = pokemon.turnData.attacksReceived[0].damage;
      attacker.damageAndUpdate((damage), HitResult.OTHER);
      attacker.turnData.damageTaken += damage;
    }
    return true;
  }

  getTriggerMessage(pokemon: Pokemon, abilityName: string, ...args: any[]): string {
    return i18next.t("abilityTriggers:postFaintHpDamage", { pokemonNameWithAffix: getPokemonNameWithAffix(pokemon), abilityName });
  }
}

export class RedirectMoveAbAttr extends AbAttr {
  apply(pokemon: Pokemon, passive: boolean, simulated: boolean, cancelled: Utils.BooleanHolder, args: any[]): boolean {
    if (this.canRedirect(args[0] as Moves)) {
      const target = args[1] as Utils.IntegerHolder;
      const newTarget = pokemon.getBattlerIndex();
      if (target.value !== newTarget) {
        target.value = newTarget;
        return true;
      }
    }

    return false;
  }

  canRedirect(moveId: Moves): boolean {
    const move = allMoves[moveId];
    return !![ MoveTarget.NEAR_OTHER, MoveTarget.OTHER ].find(t => move.moveTarget === t);
  }
}

export class RedirectTypeMoveAbAttr extends RedirectMoveAbAttr {
  public type: Type;

  constructor(type: Type) {
    super();
    this.type = type;
  }

  canRedirect(moveId: Moves): boolean {
    return super.canRedirect(moveId) && allMoves[moveId].type === this.type;
  }
}

export class BlockRedirectAbAttr extends AbAttr { }

export class ReduceStatusEffectDurationAbAttr extends AbAttr {
  private statusEffect: StatusEffect;

  constructor(statusEffect: StatusEffect) {
    super(true);

    this.statusEffect = statusEffect;
  }

  apply(pokemon: Pokemon, passive: boolean, simulated: boolean, cancelled: Utils.BooleanHolder, args: any[]): boolean {
    if (args[0] === this.statusEffect) {
      (args[1] as Utils.IntegerHolder).value = Utils.toDmgValue((args[1] as Utils.IntegerHolder).value / 2);
      return true;
    }

    return false;
  }
}

export class FlinchEffectAbAttr extends AbAttr {
  constructor() {
    super(true);
  }
}

export class FlinchStatStageChangeAbAttr extends FlinchEffectAbAttr {
  private stats: BattleStat[];
  private stages: number;

  constructor(stats: BattleStat[], stages: number) {
    super();

    this.stats = Array.isArray(stats)
      ? stats
      : [ stats ];
    this.stages = stages;
  }

  apply(pokemon: Pokemon, passive: boolean, simulated: boolean, cancelled: Utils.BooleanHolder, args: any[]): boolean {
    if (!simulated) {
      pokemon.scene.unshiftPhase(new StatStageChangePhase(pokemon.scene, pokemon.getBattlerIndex(), true, this.stats, this.stages));
    }
    return true;
  }
}

export class IncreasePpAbAttr extends AbAttr { }

export class ForceSwitchOutImmunityAbAttr extends AbAttr {
  apply(pokemon: Pokemon, passive: boolean, simulated: boolean, cancelled: Utils.BooleanHolder, args: any[]): boolean {
    cancelled.value = true;
    return true;
  }
}

export class ReduceBerryUseThresholdAbAttr extends AbAttr {
  constructor() {
    super();
  }

  apply(pokemon: Pokemon, passive: boolean, simulated: boolean, cancelled: Utils.BooleanHolder, args: any[]): boolean {
    const hpRatio = pokemon.getHpRatio();

    if (args[0].value < hpRatio) {
      args[0].value *= 2;
      return args[0].value >= hpRatio;
    }

    return false;
  }
}

export class WeightMultiplierAbAttr extends AbAttr {
  private multiplier: integer;

  constructor(multiplier: integer) {
    super();

    this.multiplier = multiplier;
  }

  apply(pokemon: Pokemon, passive: boolean, simulated: boolean, cancelled: Utils.BooleanHolder, args: any[]): boolean {
    (args[0] as Utils.NumberHolder).value *= this.multiplier;

    return true;
  }
}

export class SyncEncounterNatureAbAttr extends AbAttr {
  constructor() {
    super(false);
  }

  apply(pokemon: Pokemon, passive: boolean, simulated: boolean, cancelled: Utils.BooleanHolder, args: any[]): boolean {
    (args[0] as Pokemon).setNature(pokemon.getNature());

    return true;
  }
}

export class MoveAbilityBypassAbAttr extends AbAttr {
  private moveIgnoreFunc: (pokemon: Pokemon, move: Move) => boolean;

  constructor(moveIgnoreFunc?: (pokemon: Pokemon, move: Move) => boolean) {
    super(false);

    this.moveIgnoreFunc = moveIgnoreFunc || ((pokemon, move) => true);
  }

  apply(pokemon: Pokemon, passive: boolean, simulated: boolean, cancelled: Utils.BooleanHolder, args: any[]): boolean {
    if (this.moveIgnoreFunc(pokemon, (args[0] as Move))) {
      cancelled.value = true;
      return true;
    }
    return false;
  }
}

export class SuppressFieldAbilitiesAbAttr extends AbAttr {
  constructor() {
    super(false);
  }

  apply(pokemon: Pokemon, passive: boolean, simulated: boolean, cancelled: Utils.BooleanHolder, args: any[]): boolean {
    const ability = (args[0] as Ability);
    if (!ability.hasAttr(UnsuppressableAbilityAbAttr) && !ability.hasAttr(SuppressFieldAbilitiesAbAttr)) {
      cancelled.value = true;
      return true;
    }
    return false;
  }
}

export class AlwaysHitAbAttr extends AbAttr { }

/** Attribute for abilities that allow moves that make contact to ignore protection (i.e. Unseen Fist) */
export class IgnoreProtectOnContactAbAttr extends AbAttr { }

export class UncopiableAbilityAbAttr extends AbAttr {
  constructor() {
    super(false);
  }
}

export class UnsuppressableAbilityAbAttr extends AbAttr {
  constructor() {
    super(false);
  }
}

export class UnswappableAbilityAbAttr extends AbAttr {
  constructor() {
    super(false);
  }
}

export class NoTransformAbilityAbAttr extends AbAttr {
  constructor() {
    super(false);
  }
}

export class NoFusionAbilityAbAttr extends AbAttr {
  constructor() {
    super(false);
  }
}

export class IgnoreTypeImmunityAbAttr extends AbAttr {
  private defenderType: Type;
  private allowedMoveTypes: Type[];

  constructor(defenderType: Type, allowedMoveTypes: Type[]) {
    super(true);
    this.defenderType = defenderType;
    this.allowedMoveTypes = allowedMoveTypes;
  }

  apply(pokemon: Pokemon, passive: boolean, simulated: boolean, cancelled: Utils.BooleanHolder, args: any[]): boolean {
    if (this.defenderType === (args[1] as Type) && this.allowedMoveTypes.includes(args[0] as Type)) {
      cancelled.value = true;
      return true;
    }
    return false;
  }
}

/**
 * Ignores the type immunity to Status Effects of the defender if the defender is of a certain type
 */
export class IgnoreTypeStatusEffectImmunityAbAttr extends AbAttr {
  private statusEffect: StatusEffect[];
  private defenderType: Type[];

  constructor(statusEffect: StatusEffect[], defenderType: Type[]) {
    super(true);

    this.statusEffect = statusEffect;
    this.defenderType = defenderType;
  }

  apply(pokemon: Pokemon, passive: boolean, simulated: boolean, cancelled: Utils.BooleanHolder, args: any[]): boolean {
    if (this.statusEffect.includes(args[0] as StatusEffect) && this.defenderType.includes(args[1] as Type)) {
      cancelled.value = true;
      return true;
    }

    return false;
  }
}

/**
 * Gives money to the user after the battle.
 *
 * @extends PostBattleAbAttr
 * @see {@linkcode applyPostBattle}
 */
export class MoneyAbAttr extends PostBattleAbAttr {
  constructor() {
    super();
  }

  /**
   * @param pokemon {@linkcode Pokemon} that is the user of this ability.
   * @param passive N/A
   * @param args N/A
   * @returns true
   */
  applyPostBattle(pokemon: Pokemon, passive: boolean, simulated: boolean, args: any[]): boolean {
    if (!simulated) {
      pokemon.scene.currentBattle.moneyScattered += pokemon.scene.getWaveMoneyAmount(0.2);
    }
    return true;
  }
}

/**
 * Applies a stat change after a Pokémon is summoned,
 * conditioned on the presence of a specific arena tag.
 *
 * @extends {PostSummonStatStageChangeAbAttr}
 */
export class PostSummonStatStageChangeOnArenaAbAttr extends PostSummonStatStageChangeAbAttr {
  /**
   * The type of arena tag that conditions the stat change.
   * @private
   * @type {ArenaTagType}
   */
  private tagType: ArenaTagType;

  /**
   * Creates an instance of PostSummonStatStageChangeOnArenaAbAttr.
   * Initializes the stat change to increase Attack by 1 stage if the specified arena tag is present.
   *
   * @param {ArenaTagType} tagType - The type of arena tag to check for.
   */
  constructor(tagType: ArenaTagType) {
    super([ Stat.ATK ], 1, true, false);
    this.tagType = tagType;
  }

  /**
   * Applies the post-summon stat change if the specified arena tag is present on pokemon's side.
   * This is used in Wind Rider ability.
   *
   * @param {Pokemon} pokemon - The Pokémon being summoned.
   * @param {boolean} passive - Whether the effect is passive.
   * @param {any[]} args - Additional arguments.
   * @returns {boolean} - Returns true if the stat change was applied, otherwise false.
   */
  applyPostSummon(pokemon: Pokemon, passive: boolean, simulated: boolean, args: any[]): boolean {
    const side = pokemon.isPlayer() ? ArenaTagSide.PLAYER : ArenaTagSide.ENEMY;

    if (pokemon.scene.arena.getTagOnSide(this.tagType, side)) {
      return super.applyPostSummon(pokemon, passive, simulated, args);
    }
    return false;
  }
}

/**
 * Takes no damage from the first hit of a damaging move.
 * This is used in the Disguise and Ice Face abilities.
 * @extends ReceivedMoveDamageMultiplierAbAttr
 */
export class FormBlockDamageAbAttr extends ReceivedMoveDamageMultiplierAbAttr {
  private multiplier: number;
  private tagType: BattlerTagType;
  private recoilDamageFunc: ((pokemon: Pokemon) => number) | undefined;
  private triggerMessageFunc: (pokemon: Pokemon, abilityName: string) => string;

  constructor(condition: PokemonDefendCondition, multiplier: number, tagType: BattlerTagType, triggerMessageFunc: (pokemon: Pokemon, abilityName: string) => string, recoilDamageFunc?: (pokemon: Pokemon) => number) {
    super(condition, multiplier);

    this.multiplier = multiplier;
    this.tagType = tagType;
    this.recoilDamageFunc = recoilDamageFunc;
    this.triggerMessageFunc = triggerMessageFunc;
  }

  /**
   * Applies the pre-defense ability to the Pokémon.
   * Removes the appropriate `BattlerTagType` when hit by an attack and is in its defense form.
   *
   * @param {Pokemon} pokemon The Pokémon with the ability.
   * @param {boolean} passive n/a
   * @param {Pokemon} attacker The attacking Pokémon.
   * @param {PokemonMove} move The move being used.
   * @param {Utils.BooleanHolder} cancelled n/a
   * @param {any[]} args Additional arguments.
   * @returns {boolean} Whether the immunity was applied.
   */
  applyPreDefend(pokemon: Pokemon, passive: boolean, simulated: boolean, attacker: Pokemon, move: Move, cancelled: Utils.BooleanHolder, args: any[]): boolean {
    if (this.condition(pokemon, attacker, move)) {
      if (!simulated) {
        (args[0] as Utils.NumberHolder).value = this.multiplier;
        pokemon.removeTag(this.tagType);
        if (this.recoilDamageFunc) {
          pokemon.damageAndUpdate(this.recoilDamageFunc(pokemon), HitResult.OTHER, false, false, true, true);
        }
      }
      return true;
    }

    return false;
  }

  /**
   * Gets the message triggered when the Pokémon avoids damage using the form-changing ability.
   * @param {Pokemon} pokemon The Pokémon with the ability.
   * @param {string} abilityName The name of the ability.
   * @param {...any} args n/a
   * @returns {string} The trigger message.
   */
  getTriggerMessage(pokemon: Pokemon, abilityName: string, ...args: any[]): string {
    return this.triggerMessageFunc(pokemon, abilityName);
  }
}

/**
 * If a Pokémon with this Ability selects a damaging move, it has a 30% chance of going first in its priority bracket. If the Ability activates, this is announced at the start of the turn (after move selection).
 *
 * @extends AbAttr
 */
export class BypassSpeedChanceAbAttr extends AbAttr {
  public chance: integer;

  /**
   * @param {integer} chance probability of ability being active.
   */
  constructor(chance: integer) {
    super(true);
    this.chance = chance;
  }

  /**
   * bypass move order in their priority bracket when pokemon choose damaging move
   * @param {Pokemon} pokemon {@linkcode Pokemon}  the Pokemon applying this ability
   * @param {boolean} passive N/A
   * @param {Utils.BooleanHolder} cancelled N/A
   * @param {any[]} args [0] {@linkcode Utils.BooleanHolder} set to true when the ability activated
   * @returns {boolean} - whether the ability was activated.
   */
  apply(pokemon: Pokemon, passive: boolean, simulated: boolean, cancelled: Utils.BooleanHolder, args: any[]): boolean {
    if (simulated) {
      return false;
    }
    const bypassSpeed = args[0] as Utils.BooleanHolder;

    if (!bypassSpeed.value && pokemon.randSeedInt(100, undefined, "Chance of going first") < this.chance) {
      const turnCommand =
        pokemon.scene.currentBattle.turnCommands[pokemon.getBattlerIndex()];
      const isCommandFight = turnCommand?.command === Command.FIGHT;
      const move = turnCommand?.move?.move ?allMoves[turnCommand.move.move] : null;
      const isDamageMove = move?.category === MoveCategory.PHYSICAL || move?.category === MoveCategory.SPECIAL;

      if (isCommandFight && isDamageMove) {
        bypassSpeed.value = true;
        return true;
      }
    }

    return false;
  }

  getTriggerMessage(pokemon: Pokemon, abilityName: string, ...args: any[]): string {
    return i18next.t("abilityTriggers:quickDraw", {pokemonName: getPokemonNameWithAffix(pokemon)});
  }
}

/**
 * This attribute checks if a Pokemon's move meets a provided condition to determine if the Pokemon can use Quick Claw
 * It was created because Pokemon with the ability Mycelium Might cannot access Quick Claw's benefits when using status moves.
*/
export class PreventBypassSpeedChanceAbAttr extends AbAttr {
  private condition: ((pokemon: Pokemon, move: Move) => boolean);

  /**
   * @param {function} condition - checks if a move meets certain conditions
   */
  constructor(condition: (pokemon: Pokemon, move: Move) => boolean) {
    super(true);
    this.condition = condition;
  }

  /**
   * @argument {boolean} bypassSpeed - determines if a Pokemon is able to bypass speed at the moment
   * @argument {boolean} canCheckHeldItems - determines if a Pokemon has access to Quick Claw's effects or not
   */
  apply(pokemon: Pokemon, passive: boolean, simulated: boolean, cancelled: Utils.BooleanHolder, args: any[]): boolean {
    const bypassSpeed = args[0] as Utils.BooleanHolder;
    const canCheckHeldItems = args[1] as Utils.BooleanHolder;

    const turnCommand = pokemon.scene.currentBattle.turnCommands[pokemon.getBattlerIndex()];
    const isCommandFight = turnCommand?.command === Command.FIGHT;
    const move = turnCommand?.move?.move ? allMoves[turnCommand.move.move] : null;
    if (this.condition(pokemon, move!) && isCommandFight) {
      bypassSpeed.value = false;
      canCheckHeldItems.value = false;
      return false;
    }
    return true;
  }
}

async function applyAbAttrsInternal<TAttr extends AbAttr>(
  attrType: Constructor<TAttr>,
  pokemon: Pokemon | null,
  applyFunc: AbAttrApplyFunc<TAttr>,
  args: any[],
  showAbilityInstant: boolean = false,
  simulated: boolean = false,
  messages: string[] = [],
) {
  for (const passive of [false, true]) {
    if (!pokemon?.canApplyAbility(passive)) {
      continue;
    }

    const ability = passive ? pokemon.getPassiveAbility() : pokemon.getAbility();
    for (const attr of ability.getAttrs(attrType)) {
      const condition = attr.getCondition();
      if (condition && !condition(pokemon)) {
        continue;
      }

      pokemon.scene.setPhaseQueueSplice();

      let result = applyFunc(attr, passive);
      // TODO Remove this when promises get reworked
      if (result instanceof Promise) {
        result = await result;
      }
      if (result) {
        if (pokemon.summonData && !pokemon.summonData.abilitiesApplied.includes(ability.id)) {
          pokemon.summonData.abilitiesApplied.push(ability.id);
        }
        if (pokemon.battleData && !simulated && !pokemon.battleData.abilitiesApplied.includes(ability.id)) {
          pokemon.battleData.abilitiesApplied.push(ability.id);
        }
        if (attr.showAbility && !simulated) {
          if (showAbilityInstant) {
            pokemon.scene.abilityBar.showAbility(pokemon, passive);
          } else {
            queueShowAbility(pokemon, passive);
          }
        }
        const message = attr.getTriggerMessage(pokemon, ability.name, args);
        if (message) {
          if (!simulated) {
            pokemon.scene.queueMessage(message);
          }
        }
        messages.push(message!);
      }
    }
    pokemon.scene.clearPhaseQueueSplice();
  }
}
function applyAbAttrsInternalNoApply<TAttr extends AbAttr>(attrType: Constructor<TAttr>,
  pokemon: Pokemon, applyFunc: AbAttrApplyFunc<TAttr>, args: any[], isAsync: boolean = false, showAbilityInstant: boolean = false, quiet: boolean = false, passive: boolean = false): Promise<void> {
  return new Promise(resolve => {
    if (!pokemon.canApplyAbility(passive)) {
      if (!passive) {
        args[0].value = 0
        return resolve();
        //return applyAbAttrsInternal(attrType, pokemon, applyFunc, args, isAsync, showAbilityInstant, quiet, true).then(() => resolve());
      } else {
        return resolve();
      }
    }

    const ability = (!passive ? pokemon.getAbility() : pokemon.getPassiveAbility());
    const attrs = ability.getAttrs(attrType);

    const clearSpliceQueueAndResolve = () => {
      pokemon.scene?.clearPhaseQueueSplice();
      if (!passive) {
        args[0].value = 0
        return resolve()
        //return applyAbAttrsInternal(attrType, pokemon, applyFunc, args, isAsync, showAbilityInstant, quiet, true).then(() => resolve());
      } else {
        return resolve();
      }
    };
    return resolve();
    /*
    const applyNextAbAttr = () => {
      if (attrs.length) {
        applyAbAttr(attrs.shift());
      } else {
        clearSpliceQueueAndResolve();
      }
    };
    const applyAbAttr = (attr: TAttr) => {
      if (!canApplyAttr(pokemon, attr)) {
        return applyNextAbAttr();
      }
      pokemon.scene.setPhaseQueueSplice();
      const onApplySuccess = () => {
        if (pokemon.summonData && !pokemon.summonData.abilitiesApplied.includes(ability.id)) {
          pokemon.summonData.abilitiesApplied.push(ability.id);
        }
        if (pokemon.battleData && !pokemon.battleData.abilitiesApplied.includes(ability.id)) {
          pokemon.battleData.abilitiesApplied.push(ability.id);
        }
        if (attr.showAbility && !quiet) {
          if (showAbilityInstant) {
            pokemon.scene.abilityBar.showAbility(pokemon, passive);
          } else {
            queueShowAbility(pokemon, passive);
          }
        }
        if (!quiet) {
          const message = attr.getTriggerMessage(pokemon, (!passive ? pokemon.getAbility() : pokemon.getPassiveAbility()).name, args);
          if (message) {
            if (isAsync) {
              pokemon.scene.ui.showText(message, null, () => pokemon.scene.ui.showText(null, 0), null, true);
            } else {
              pokemon.scene.queueMessage(message);
            }
          }
        }
      };
      const result = applyFunc(attr, passive);
      if (result instanceof Promise) {
        result.then(success => {
          if (success) {
            onApplySuccess();
          }
          applyNextAbAttr();
        });
      } else {
        if (result) {
          onApplySuccess();
        }
        applyNextAbAttr();
      }
    };
    applyNextAbAttr();
    */
  });
}

export function applyAbAttrs(attrType: Constructor<AbAttr>, pokemon: Pokemon, cancelled: Utils.BooleanHolder | null, simulated: boolean = false, ...args: any[]): Promise<void> {
  return applyAbAttrsInternal<AbAttr>(attrType, pokemon, (attr, passive) => attr.apply(pokemon, passive, simulated, cancelled, args), args, false, simulated);
}

export function applyPostBattleInitAbAttrs(attrType: Constructor<PostBattleInitAbAttr>,
  pokemon: Pokemon, simulated: boolean = false, ...args: any[]): Promise<void> {
  return applyAbAttrsInternal<PostBattleInitAbAttr>(attrType, pokemon, (attr, passive) => attr.applyPostBattleInit(pokemon, passive, simulated, args), args, false, simulated);
}

export function applyPreDefendAbAttrs(attrType: Constructor<PreDefendAbAttr>,
  pokemon: Pokemon, attacker: Pokemon, move: Move | null, cancelled: Utils.BooleanHolder | null, simulated: boolean = false, ...args: any[]): Promise<void> {
  return applyAbAttrsInternal<PreDefendAbAttr>(attrType, pokemon, (attr, passive) => attr.applyPreDefend(pokemon, passive, simulated, attacker, move, cancelled, args), args, false, simulated);
}
export function applyPreDefendAbAttrsNoApply(attrType: Constructor<PreDefendAbAttr>,
  pokemon: Pokemon, attacker: Pokemon, move: Move, cancelled: Utils.BooleanHolder, ...args: any[]): Promise<void> {
  const simulated = args.length > 1 && args[1];
  return applyAbAttrsInternalNoApply<PreDefendAbAttr>(attrType, pokemon, (attr, passive) => attr.applyPreDefend(pokemon, passive, simulated, attacker, move, cancelled, args), args, false, false, simulated);
}

export function applyPostDefendAbAttrs(attrType: Constructor<PostDefendAbAttr>,
  pokemon: Pokemon, attacker: Pokemon, move: Move, hitResult: HitResult | null, simulated: boolean = false, ...args: any[]): Promise<void> {
  return applyAbAttrsInternal<PostDefendAbAttr>(attrType, pokemon, (attr, passive) => attr.applyPostDefend(pokemon, passive, simulated, attacker, move, hitResult, args), args, false, simulated);
}

export function applyPostMoveUsedAbAttrs(attrType: Constructor<PostMoveUsedAbAttr>,
  pokemon: Pokemon, move: PokemonMove, source: Pokemon, targets: BattlerIndex[], simulated: boolean = false, ...args: any[]): Promise<void> {
  return applyAbAttrsInternal<PostMoveUsedAbAttr>(attrType, pokemon, (attr, passive) => attr.applyPostMoveUsed(pokemon, move, source, targets, simulated, args), args, false, simulated);
}

export function applyStatMultiplierAbAttrs(attrType: Constructor<StatMultiplierAbAttr>,
  pokemon: Pokemon, stat: BattleStat, statValue: Utils.NumberHolder, simulated: boolean = false, ...args: any[]): Promise<void> {
  return applyAbAttrsInternal<StatMultiplierAbAttr>(attrType, pokemon, (attr, passive) => attr.applyStatStage(pokemon, passive, simulated, stat, statValue, args), args);
}

/**
 * Applies a field Stat multiplier attribute
 * @param attrType {@linkcode FieldMultiplyStatAbAttr} should always be FieldMultiplyBattleStatAbAttr for the time being
 * @param pokemon {@linkcode Pokemon} the Pokemon applying this ability
 * @param stat {@linkcode Stat} the type of the checked stat
 * @param statValue {@linkcode Utils.NumberHolder} the value of the checked stat
 * @param checkedPokemon {@linkcode Pokemon} the Pokemon with the checked stat
 * @param hasApplied {@linkcode Utils.BooleanHolder} whether or not a FieldMultiplyBattleStatAbAttr has already affected this stat
 * @param args unused
 */
export function applyFieldStatMultiplierAbAttrs(attrType: Constructor<FieldMultiplyStatAbAttr>,
  pokemon: Pokemon, stat: Stat, statValue: Utils.NumberHolder, checkedPokemon: Pokemon, hasApplied: Utils.BooleanHolder, simulated: boolean = false, ...args: any[]): Promise<void> {
  return applyAbAttrsInternal<FieldMultiplyStatAbAttr>(attrType, pokemon, (attr, passive) => attr.applyFieldStat(pokemon, passive, simulated, stat, statValue, checkedPokemon, hasApplied, args), args);
}

export function applyPreAttackAbAttrs(attrType: Constructor<PreAttackAbAttr>,
  pokemon: Pokemon, defender: Pokemon | null, move: Move, simulated: boolean = false, ...args: any[]): Promise<void> {
  return applyAbAttrsInternal<PreAttackAbAttr>(attrType, pokemon, (attr, passive) => attr.applyPreAttack(pokemon, passive, simulated, defender, move, args), args, false, simulated);
}

export function applyPostAttackAbAttrs(attrType: Constructor<PostAttackAbAttr>,
  pokemon: Pokemon, defender: Pokemon, move: Move, hitResult: HitResult | null, simulated: boolean = false, ...args: any[]): Promise<void> {
  return applyAbAttrsInternal<PostAttackAbAttr>(attrType, pokemon, (attr, passive) => attr.applyPostAttack(pokemon, passive, simulated, defender, move, hitResult, args), args, false, simulated);
}

export function applyPostKnockOutAbAttrs(attrType: Constructor<PostKnockOutAbAttr>,
  pokemon: Pokemon, knockedOut: Pokemon, simulated: boolean = false, ...args: any[]): Promise<void> {
  return applyAbAttrsInternal<PostKnockOutAbAttr>(attrType, pokemon, (attr, passive) => attr.applyPostKnockOut(pokemon, passive, simulated, knockedOut, args), args, false, simulated);
}

export function applyPostVictoryAbAttrs(attrType: Constructor<PostVictoryAbAttr>,
  pokemon: Pokemon, simulated: boolean = false, ...args: any[]): Promise<void> {
  return applyAbAttrsInternal<PostVictoryAbAttr>(attrType, pokemon, (attr, passive) => attr.applyPostVictory(pokemon, passive, simulated, args), args, false, simulated);
}

export function applyPostSummonAbAttrs(attrType: Constructor<PostSummonAbAttr>,
  pokemon: Pokemon, simulated: boolean = false, ...args: any[]): Promise<void> {
  return applyAbAttrsInternal<PostSummonAbAttr>(attrType, pokemon, (attr, passive) => attr.applyPostSummon(pokemon, passive, simulated, args), args, false, simulated);
}

export function applyPreSwitchOutAbAttrs(attrType: Constructor<PreSwitchOutAbAttr>,
  pokemon: Pokemon, simulated: boolean = false, ...args: any[]): Promise<void> {
  return applyAbAttrsInternal<PreSwitchOutAbAttr>(attrType, pokemon, (attr, passive) => attr.applyPreSwitchOut(pokemon, passive, simulated, args), args, true, simulated);
}

export function applyPreStatStageChangeAbAttrs(attrType: Constructor<PreStatStageChangeAbAttr>,
  pokemon: Pokemon | null, stat: BattleStat, cancelled: Utils.BooleanHolder, simulated: boolean = false, ...args: any[]): Promise<void> {
  return applyAbAttrsInternal<PreStatStageChangeAbAttr>(attrType, pokemon, (attr, passive) => attr.applyPreStatStageChange(pokemon, passive, simulated, stat, cancelled, args), args, false, simulated);
}

export function applyPostStatStageChangeAbAttrs(attrType: Constructor<PostStatStageChangeAbAttr>,
  pokemon: Pokemon, stats: BattleStat[], stages: integer, selfTarget: boolean, simulated: boolean = false, ...args: any[]): Promise<void> {
  return applyAbAttrsInternal<PostStatStageChangeAbAttr>(attrType, pokemon, (attr, _passive) => attr.applyPostStatStageChange(pokemon, simulated, stats, stages, selfTarget, args), args, false, simulated);
}

export function applyPreSetStatusAbAttrs(attrType: Constructor<PreSetStatusAbAttr>,
  pokemon: Pokemon, effect: StatusEffect | undefined, cancelled: Utils.BooleanHolder, simulated: boolean = false, ...args: any[]): Promise<void> {
  return applyAbAttrsInternal<PreSetStatusAbAttr>(attrType, pokemon, (attr, passive) => attr.applyPreSetStatus(pokemon, passive, simulated, effect, cancelled, args), args, false, simulated);
}

export function applyPreApplyBattlerTagAbAttrs(attrType: Constructor<PreApplyBattlerTagAbAttr>,
  pokemon: Pokemon, tag: BattlerTag, cancelled: Utils.BooleanHolder, simulated: boolean = false, ...args: any[]): Promise<void> {
  return applyAbAttrsInternal<PreApplyBattlerTagAbAttr>(attrType, pokemon, (attr, passive) => attr.applyPreApplyBattlerTag(pokemon, passive, simulated, tag, cancelled, args), args, false, simulated);
}

export function applyPreWeatherEffectAbAttrs(attrType: Constructor<PreWeatherEffectAbAttr>,
  pokemon: Pokemon, weather: Weather | null, cancelled: Utils.BooleanHolder, simulated: boolean = false, ...args: any[]): Promise<void> {
  return applyAbAttrsInternal<PreWeatherDamageAbAttr>(attrType, pokemon, (attr, passive) => attr.applyPreWeatherEffect(pokemon, passive, simulated, weather, cancelled, args), args, true, simulated);
}

export function applyPostTurnAbAttrs(attrType: Constructor<PostTurnAbAttr>,
  pokemon: Pokemon, simulated: boolean = false, ...args: any[]): Promise<void> {
  return applyAbAttrsInternal<PostTurnAbAttr>(attrType, pokemon, (attr, passive) => attr.applyPostTurn(pokemon, passive, simulated, args), args, false, simulated);
}

export function applyPostWeatherChangeAbAttrs(attrType: Constructor<PostWeatherChangeAbAttr>,
  pokemon: Pokemon, weather: WeatherType, simulated: boolean = false, ...args: any[]): Promise<void> {
  return applyAbAttrsInternal<PostWeatherChangeAbAttr>(attrType, pokemon, (attr, passive) => attr.applyPostWeatherChange(pokemon, passive, simulated, weather, args), args, false, simulated);
}

export function applyPostWeatherLapseAbAttrs(attrType: Constructor<PostWeatherLapseAbAttr>,
  pokemon: Pokemon, weather: Weather | null, simulated: boolean = false, ...args: any[]): Promise<void> {
  return applyAbAttrsInternal<PostWeatherLapseAbAttr>(attrType, pokemon, (attr, passive) => attr.applyPostWeatherLapse(pokemon, passive, simulated, weather, args), args, false, simulated);
}

export function applyPostTerrainChangeAbAttrs(attrType: Constructor<PostTerrainChangeAbAttr>,
  pokemon: Pokemon, terrain: TerrainType, simulated: boolean = false, ...args: any[]): Promise<void> {
  return applyAbAttrsInternal<PostTerrainChangeAbAttr>(attrType, pokemon, (attr, passive) => attr.applyPostTerrainChange(pokemon, passive, simulated, terrain, args), args, false, simulated);
}

export function applyCheckTrappedAbAttrs(attrType: Constructor<CheckTrappedAbAttr>,
  pokemon: Pokemon, trapped: Utils.BooleanHolder, otherPokemon: Pokemon, messages: string[], simulated: boolean = false, ...args: any[]): Promise<void> {
  return applyAbAttrsInternal<CheckTrappedAbAttr>(attrType, pokemon, (attr, passive) => attr.applyCheckTrapped(pokemon, passive, simulated, trapped, otherPokemon, args), args, false, simulated, messages);
}

export function applyPostBattleAbAttrs(attrType: Constructor<PostBattleAbAttr>,
  pokemon: Pokemon, simulated: boolean = false, ...args: any[]): Promise<void> {
  return applyAbAttrsInternal<PostBattleAbAttr>(attrType, pokemon, (attr, passive) => attr.applyPostBattle(pokemon, passive, simulated, args), args, false, simulated);
}

export function applyPostFaintAbAttrs(attrType: Constructor<PostFaintAbAttr>,
  pokemon: Pokemon, attacker: Pokemon, move: Move, hitResult: HitResult, simulated: boolean = false, ...args: any[]): Promise<void> {
  return applyAbAttrsInternal<PostFaintAbAttr>(attrType, pokemon, (attr, passive) => attr.applyPostFaint(pokemon, passive, simulated, attacker, move, hitResult, args), args, false, simulated);
}

function queueShowAbility(pokemon: Pokemon, passive: boolean): void {
  pokemon.scene.unshiftPhase(new ShowAbilityPhase(pokemon.scene, pokemon.id, passive));
  pokemon.scene.clearPhaseQueueSplice();
}

/**
 * Sets the ability of a Pokémon as revealed.
 *
 * @param pokemon - The Pokémon whose ability is being revealed.
 */
function setAbilityRevealed(pokemon: Pokemon): void {
  if (pokemon.battleData) {
    pokemon.battleData.abilityRevealed = true;
  }
}

/**
 * Returns the Pokemon with weather-based forms
 * @param {BattleScene} scene - The current scene
 */
function getPokemonWithWeatherBasedForms(scene: BattleScene) {
  return scene.getField(true).filter(p =>
    (p.hasAbility(Abilities.FORECAST) && p.species.speciesId === Species.CASTFORM)
    || (p.hasAbility(Abilities.FLOWER_GIFT) && p.species.speciesId === Species.CHERRIM)
  );
}

export const allAbilities = [ new Ability(Abilities.NONE, 3) ];

export function initAbilities() {
  allAbilities.push(
    new Ability(Abilities.STENCH, 3)
      .attr(PostAttackApplyBattlerTagAbAttr, false, (user, target, move) => !move.hasAttr(FlinchAttr) ? 10 : 0, BattlerTagType.FLINCHED),
    new Ability(Abilities.DRIZZLE, 3)
      .attr(PostSummonWeatherChangeAbAttr, WeatherType.RAIN)
      .attr(PostBiomeChangeWeatherChangeAbAttr, WeatherType.RAIN),
    new Ability(Abilities.SPEED_BOOST, 3)
      .attr(PostTurnStatStageChangeAbAttr, [ Stat.SPD ], 1),
    new Ability(Abilities.BATTLE_ARMOR, 3)
      .attr(BlockCritAbAttr)
      .ignorable(),
    new Ability(Abilities.STURDY, 3)
      .attr(PreDefendFullHpEndureAbAttr)
      .attr(BlockOneHitKOAbAttr)
      .ignorable(),
    new Ability(Abilities.DAMP, 3)
      .attr(FieldPreventExplosiveMovesAbAttr)
      .ignorable(),
    new Ability(Abilities.LIMBER, 3)
      .attr(StatusEffectImmunityAbAttr, StatusEffect.PARALYSIS)
      .ignorable(),
    new Ability(Abilities.SAND_VEIL, 3)
      .attr(StatMultiplierAbAttr, Stat.EVA, 1.2)
      .attr(BlockWeatherDamageAttr, WeatherType.SANDSTORM)
      .condition(getWeatherCondition(WeatherType.SANDSTORM))
      .ignorable(),
    new Ability(Abilities.STATIC, 3)
      .attr(PostDefendContactApplyStatusEffectAbAttr, 30, StatusEffect.PARALYSIS)
      .bypassFaint(),
    new Ability(Abilities.VOLT_ABSORB, 3)
      .attr(TypeImmunityHealAbAttr, Type.ELECTRIC)
      .partial() // Healing not blocked by Heal Block
      .ignorable(),
    new Ability(Abilities.WATER_ABSORB, 3)
      .attr(TypeImmunityHealAbAttr, Type.WATER)
      .partial() // Healing not blocked by Heal Block
      .ignorable(),
    new Ability(Abilities.OBLIVIOUS, 3)
      .attr(BattlerTagImmunityAbAttr, BattlerTagType.INFATUATED)
      .attr(IntimidateImmunityAbAttr)
      .ignorable(),
    new Ability(Abilities.CLOUD_NINE, 3)
      .attr(SuppressWeatherEffectAbAttr, true)
      .attr(PostSummonUnnamedMessageAbAttr, i18next.t("abilityTriggers:weatherEffectDisappeared"))
      .attr(PostSummonWeatherSuppressedFormChangeAbAttr)
      .attr(PostFaintUnsuppressedWeatherFormChangeAbAttr)
      .bypassFaint(),
    new Ability(Abilities.COMPOUND_EYES, 3)
      .attr(StatMultiplierAbAttr, Stat.ACC, 1.3),
    new Ability(Abilities.INSOMNIA, 3)
      .attr(StatusEffectImmunityAbAttr, StatusEffect.SLEEP)
      .attr(BattlerTagImmunityAbAttr, BattlerTagType.DROWSY)
      .ignorable(),
    new Ability(Abilities.COLOR_CHANGE, 3)
      .attr(PostDefendTypeChangeAbAttr)
      .condition(getSheerForceHitDisableAbCondition()),
    new Ability(Abilities.IMMUNITY, 3)
      .attr(StatusEffectImmunityAbAttr, StatusEffect.POISON, StatusEffect.TOXIC)
      .ignorable(),
    new Ability(Abilities.FLASH_FIRE, 3)
      .attr(TypeImmunityAddBattlerTagAbAttr, Type.FIRE, BattlerTagType.FIRE_BOOST, 1)
      .ignorable(),
    new Ability(Abilities.SHIELD_DUST, 3)
      .attr(IgnoreMoveEffectsAbAttr)
      .partial(),
    new Ability(Abilities.OWN_TEMPO, 3)
      .attr(BattlerTagImmunityAbAttr, BattlerTagType.CONFUSED)
      .attr(IntimidateImmunityAbAttr)
      .ignorable(),
    new Ability(Abilities.SUCTION_CUPS, 3)
      .attr(ForceSwitchOutImmunityAbAttr)
      .ignorable(),
    new Ability(Abilities.INTIMIDATE, 3)
      .attr(PostSummonStatStageChangeAbAttr, [ Stat.ATK ], -1, false, true),
    new Ability(Abilities.SHADOW_TAG, 3)
      .attr(ArenaTrapAbAttr, (user, target) => {
        if (target.hasAbility(Abilities.SHADOW_TAG)) {
          return false;
        }
        return true;
      }),
    new Ability(Abilities.ROUGH_SKIN, 3)
      .attr(PostDefendContactDamageAbAttr, 8)
      .bypassFaint(),
    new Ability(Abilities.WONDER_GUARD, 3)
      .attr(NonSuperEffectiveImmunityAbAttr)
      .attr(UncopiableAbilityAbAttr)
      .attr(UnswappableAbilityAbAttr)
      .ignorable(),
    new Ability(Abilities.LEVITATE, 3)
      .attr(AttackTypeImmunityAbAttr, Type.GROUND, (pokemon: Pokemon) => !pokemon.getTag(GroundedTag) && !pokemon.scene.arena.getTag(ArenaTagType.GRAVITY))
      .ignorable(),
    new Ability(Abilities.EFFECT_SPORE, 3)
      .attr(EffectSporeAbAttr),
    new Ability(Abilities.SYNCHRONIZE, 3)
      .attr(SyncEncounterNatureAbAttr)
      .unimplemented(),
    new Ability(Abilities.CLEAR_BODY, 3)
      .attr(ProtectStatAbAttr)
      .ignorable(),
    new Ability(Abilities.NATURAL_CURE, 3)
      .attr(PreSwitchOutResetStatusAbAttr),
    new Ability(Abilities.LIGHTNING_ROD, 3)
      .attr(RedirectTypeMoveAbAttr, Type.ELECTRIC)
      .attr(TypeImmunityStatStageChangeAbAttr, Type.ELECTRIC, Stat.SPATK, 1)
      .ignorable(),
    new Ability(Abilities.SERENE_GRACE, 3)
      .attr(MoveEffectChanceMultiplierAbAttr, 2)
      .partial(),
    new Ability(Abilities.SWIFT_SWIM, 3)
      .attr(StatMultiplierAbAttr, Stat.SPD, 2)
      .condition(getWeatherCondition(WeatherType.RAIN, WeatherType.HEAVY_RAIN)),
    new Ability(Abilities.CHLOROPHYLL, 3)
      .attr(StatMultiplierAbAttr, Stat.SPD, 2)
      .condition(getWeatherCondition(WeatherType.SUNNY, WeatherType.HARSH_SUN)),
    new Ability(Abilities.ILLUMINATE, 3)
      .attr(ProtectStatAbAttr, Stat.ACC)
      .attr(DoubleBattleChanceAbAttr)
      .ignorable(),
    new Ability(Abilities.TRACE, 3)
      .attr(PostSummonCopyAbilityAbAttr)
      .attr(UncopiableAbilityAbAttr),
    new Ability(Abilities.HUGE_POWER, 3)
      .attr(StatMultiplierAbAttr, Stat.ATK, 2),
    new Ability(Abilities.POISON_POINT, 3)
      .attr(PostDefendContactApplyStatusEffectAbAttr, 30, StatusEffect.POISON)
      .bypassFaint(),
    new Ability(Abilities.INNER_FOCUS, 3)
      .attr(BattlerTagImmunityAbAttr, BattlerTagType.FLINCHED)
      .attr(IntimidateImmunityAbAttr)
      .ignorable(),
    new Ability(Abilities.MAGMA_ARMOR, 3)
      .attr(StatusEffectImmunityAbAttr, StatusEffect.FREEZE)
      .ignorable(),
    new Ability(Abilities.WATER_VEIL, 3)
      .attr(StatusEffectImmunityAbAttr, StatusEffect.BURN)
      .ignorable(),
    new Ability(Abilities.MAGNET_PULL, 3)
      .attr(ArenaTrapAbAttr, (user, target) => {
        if (target.getTypes(true).includes(Type.STEEL) || (target.getTypes(true).includes(Type.STELLAR) && target.getTypes().includes(Type.STEEL))) {
          return true;
        }
        return false;
      }),
    new Ability(Abilities.SOUNDPROOF, 3)
      .attr(MoveImmunityAbAttr, (pokemon, attacker, move) => pokemon !== attacker && move.hasFlag(MoveFlags.SOUND_BASED))
      .ignorable(),
    new Ability(Abilities.RAIN_DISH, 3)
      .attr(PostWeatherLapseHealAbAttr, 1, WeatherType.RAIN, WeatherType.HEAVY_RAIN)
      .partial(), // Healing not blocked by Heal Block
    new Ability(Abilities.SAND_STREAM, 3)
      .attr(PostSummonWeatherChangeAbAttr, WeatherType.SANDSTORM)
      .attr(PostBiomeChangeWeatherChangeAbAttr, WeatherType.SANDSTORM),
    new Ability(Abilities.PRESSURE, 3)
      .attr(IncreasePpAbAttr)
      .attr(PostSummonMessageAbAttr, (pokemon: Pokemon) => i18next.t("abilityTriggers:postSummonPressure", { pokemonNameWithAffix: getPokemonNameWithAffix(pokemon) })),
    new Ability(Abilities.THICK_FAT, 3)
      .attr(ReceivedTypeDamageMultiplierAbAttr, Type.FIRE, 0.5)
      .attr(ReceivedTypeDamageMultiplierAbAttr, Type.ICE, 0.5)
      .ignorable(),
    new Ability(Abilities.EARLY_BIRD, 3)
      .attr(ReduceStatusEffectDurationAbAttr, StatusEffect.SLEEP),
    new Ability(Abilities.FLAME_BODY, 3)
      .attr(PostDefendContactApplyStatusEffectAbAttr, 30, StatusEffect.BURN)
      .bypassFaint(),
    new Ability(Abilities.RUN_AWAY, 3)
      .attr(RunSuccessAbAttr),
    new Ability(Abilities.KEEN_EYE, 3)
      .attr(ProtectStatAbAttr, Stat.ACC)
      .ignorable(),
    new Ability(Abilities.HYPER_CUTTER, 3)
      .attr(ProtectStatAbAttr, Stat.ATK)
      .ignorable(),
    new Ability(Abilities.PICKUP, 3)
      .attr(PostBattleLootAbAttr),
    new Ability(Abilities.TRUANT, 3)
      .attr(PostSummonAddBattlerTagAbAttr, BattlerTagType.TRUANT, 1, false),
    new Ability(Abilities.HUSTLE, 3)
      .attr(StatMultiplierAbAttr, Stat.ATK, 1.5)
      .attr(StatMultiplierAbAttr, Stat.ACC, 0.8, (_user, _target, move) => move.category === MoveCategory.PHYSICAL),
    new Ability(Abilities.CUTE_CHARM, 3)
      .attr(PostDefendContactApplyTagChanceAbAttr, 30, BattlerTagType.INFATUATED),
    new Ability(Abilities.PLUS, 3)
      .conditionalAttr(p => p.scene.currentBattle.double && [Abilities.PLUS, Abilities.MINUS].some(a => p.getAlly().hasAbility(a)), StatMultiplierAbAttr, Stat.SPATK, 1.5)
      .ignorable(),
    new Ability(Abilities.MINUS, 3)
      .conditionalAttr(p => p.scene.currentBattle.double && [Abilities.PLUS, Abilities.MINUS].some(a => p.getAlly().hasAbility(a)), StatMultiplierAbAttr, Stat.SPATK, 1.5)
      .ignorable(),
    new Ability(Abilities.FORECAST, 3)
      .attr(UncopiableAbilityAbAttr)
      .attr(NoFusionAbilityAbAttr)
      .attr(PostSummonFormChangeByWeatherAbAttr, Abilities.FORECAST)
      .attr(PostWeatherChangeFormChangeAbAttr, Abilities.FORECAST, [ WeatherType.NONE, WeatherType.SANDSTORM, WeatherType.STRONG_WINDS, WeatherType.FOG ]),
    new Ability(Abilities.STICKY_HOLD, 3)
      .attr(BlockItemTheftAbAttr)
      .bypassFaint()
      .ignorable(),
    new Ability(Abilities.SHED_SKIN, 3)
      .conditionalAttr(pokemon => !Utils.randSeedInt(3), PostTurnResetStatusAbAttr),
    new Ability(Abilities.GUTS, 3)
      .attr(BypassBurnDamageReductionAbAttr)
      .conditionalAttr(pokemon => !!pokemon.status || pokemon.hasAbility(Abilities.COMATOSE), StatMultiplierAbAttr, Stat.ATK, 1.5),
    new Ability(Abilities.MARVEL_SCALE, 3)
      .conditionalAttr(pokemon => !!pokemon.status || pokemon.hasAbility(Abilities.COMATOSE), StatMultiplierAbAttr, Stat.DEF, 1.5)
      .ignorable(),
    new Ability(Abilities.LIQUID_OOZE, 3)
      .attr(ReverseDrainAbAttr),
    new Ability(Abilities.OVERGROW, 3)
      .attr(LowHpMoveTypePowerBoostAbAttr, Type.GRASS),
    new Ability(Abilities.BLAZE, 3)
      .attr(LowHpMoveTypePowerBoostAbAttr, Type.FIRE),
    new Ability(Abilities.TORRENT, 3)
      .attr(LowHpMoveTypePowerBoostAbAttr, Type.WATER),
    new Ability(Abilities.SWARM, 3)
      .attr(LowHpMoveTypePowerBoostAbAttr, Type.BUG),
    new Ability(Abilities.ROCK_HEAD, 3)
      .attr(BlockRecoilDamageAttr),
    new Ability(Abilities.DROUGHT, 3)
      .attr(PostSummonWeatherChangeAbAttr, WeatherType.SUNNY)
      .attr(PostBiomeChangeWeatherChangeAbAttr, WeatherType.SUNNY),
    new Ability(Abilities.ARENA_TRAP, 3)
      .attr(ArenaTrapAbAttr, (user, target) => {
        if (target.isGrounded()) {
          return true;
        }
        return false;
      })
      .attr(DoubleBattleChanceAbAttr),
    new Ability(Abilities.VITAL_SPIRIT, 3)
      .attr(StatusEffectImmunityAbAttr, StatusEffect.SLEEP)
      .attr(BattlerTagImmunityAbAttr, BattlerTagType.DROWSY)
      .ignorable(),
    new Ability(Abilities.WHITE_SMOKE, 3)
      .attr(ProtectStatAbAttr)
      .ignorable(),
    new Ability(Abilities.PURE_POWER, 3)
      .attr(StatMultiplierAbAttr, Stat.ATK, 2),
    new Ability(Abilities.SHELL_ARMOR, 3)
      .attr(BlockCritAbAttr)
      .ignorable(),
    new Ability(Abilities.AIR_LOCK, 3)
      .attr(SuppressWeatherEffectAbAttr, true)
      .attr(PostSummonUnnamedMessageAbAttr, i18next.t("abilityTriggers:weatherEffectDisappeared"))
      .attr(PostSummonWeatherSuppressedFormChangeAbAttr)
      .attr(PostFaintUnsuppressedWeatherFormChangeAbAttr)
      .bypassFaint(),
    new Ability(Abilities.TANGLED_FEET, 4)
      .conditionalAttr(pokemon => !!pokemon.getTag(BattlerTagType.CONFUSED), StatMultiplierAbAttr, Stat.EVA, 2)
      .ignorable(),
    new Ability(Abilities.MOTOR_DRIVE, 4)
      .attr(TypeImmunityStatStageChangeAbAttr, Type.ELECTRIC, Stat.SPD, 1)
      .ignorable(),
    new Ability(Abilities.RIVALRY, 4)
      .attr(MovePowerBoostAbAttr, (user, target, move) => user?.gender !== Gender.GENDERLESS && target?.gender !== Gender.GENDERLESS && user?.gender === target?.gender, 1.25, true)
      .attr(MovePowerBoostAbAttr, (user, target, move) => user?.gender !== Gender.GENDERLESS && target?.gender !== Gender.GENDERLESS && user?.gender !== target?.gender, 0.75),
    new Ability(Abilities.STEADFAST, 4)
      .attr(FlinchStatStageChangeAbAttr, [ Stat.SPD ], 1),
    new Ability(Abilities.SNOW_CLOAK, 4)
      .attr(StatMultiplierAbAttr, Stat.EVA, 1.2)
      .attr(BlockWeatherDamageAttr, WeatherType.HAIL)
      .condition(getWeatherCondition(WeatherType.HAIL, WeatherType.SNOW))
      .ignorable(),
    new Ability(Abilities.GLUTTONY, 4)
      .attr(ReduceBerryUseThresholdAbAttr),
    new Ability(Abilities.ANGER_POINT, 4)
      .attr(PostDefendCritStatStageChangeAbAttr, Stat.ATK, 6),
    new Ability(Abilities.UNBURDEN, 4)
      .unimplemented(),
    new Ability(Abilities.HEATPROOF, 4)
      .attr(ReceivedTypeDamageMultiplierAbAttr, Type.FIRE, 0.5)
      .attr(ReduceBurnDamageAbAttr, 0.5)
      .ignorable(),
    new Ability(Abilities.SIMPLE, 4)
      .attr(StatStageChangeMultiplierAbAttr, 2)
      .ignorable(),
    new Ability(Abilities.DRY_SKIN, 4)
      .attr(PostWeatherLapseDamageAbAttr, 2, WeatherType.SUNNY, WeatherType.HARSH_SUN)
      .attr(PostWeatherLapseHealAbAttr, 2, WeatherType.RAIN, WeatherType.HEAVY_RAIN)
      .attr(ReceivedTypeDamageMultiplierAbAttr, Type.FIRE, 1.25)
      .attr(TypeImmunityHealAbAttr, Type.WATER)
      .partial() // Healing not blocked by Heal Block
      .ignorable(),
    new Ability(Abilities.DOWNLOAD, 4)
      .attr(DownloadAbAttr),
    new Ability(Abilities.IRON_FIST, 4)
      .attr(MovePowerBoostAbAttr, (user, target, move) => move.hasFlag(MoveFlags.PUNCHING_MOVE), 1.2),
    new Ability(Abilities.POISON_HEAL, 4)
      .attr(PostTurnStatusHealAbAttr, StatusEffect.TOXIC, StatusEffect.POISON)
      .attr(BlockStatusDamageAbAttr, StatusEffect.TOXIC, StatusEffect.POISON),
    new Ability(Abilities.ADAPTABILITY, 4)
      .attr(StabBoostAbAttr),
    new Ability(Abilities.SKILL_LINK, 4)
      .attr(MaxMultiHitAbAttr),
    new Ability(Abilities.HYDRATION, 4)
      .attr(PostTurnResetStatusAbAttr)
      .condition(getWeatherCondition(WeatherType.RAIN, WeatherType.HEAVY_RAIN)),
    new Ability(Abilities.SOLAR_POWER, 4)
      .attr(PostWeatherLapseDamageAbAttr, 2, WeatherType.SUNNY, WeatherType.HARSH_SUN)
      .attr(StatMultiplierAbAttr, Stat.SPATK, 1.5)
      .condition(getWeatherCondition(WeatherType.SUNNY, WeatherType.HARSH_SUN)),
    new Ability(Abilities.QUICK_FEET, 4)
      .conditionalAttr(pokemon => pokemon.status ? pokemon.status.effect === StatusEffect.PARALYSIS : false, StatMultiplierAbAttr, Stat.SPD, 2)
      .conditionalAttr(pokemon => !!pokemon.status || pokemon.hasAbility(Abilities.COMATOSE), StatMultiplierAbAttr, Stat.SPD, 1.5),
    new Ability(Abilities.NORMALIZE, 4)
      .attr(MoveTypeChangeAbAttr, Type.NORMAL, 1.2, (user, target, move) => {
        return ![Moves.HIDDEN_POWER, Moves.WEATHER_BALL, Moves.NATURAL_GIFT, Moves.JUDGMENT, Moves.TECHNO_BLAST].includes(move.id);
      }),
    new Ability(Abilities.SNIPER, 4)
      .attr(MultCritAbAttr, 1.5),
    new Ability(Abilities.MAGIC_GUARD, 4)
      .attr(BlockNonDirectDamageAbAttr),
    new Ability(Abilities.NO_GUARD, 4)
      .attr(AlwaysHitAbAttr)
      .attr(DoubleBattleChanceAbAttr),
    new Ability(Abilities.STALL, 4)
      .attr(ChangeMovePriorityAbAttr, (pokemon, move: Move) => true, -0.2),
    new Ability(Abilities.TECHNICIAN, 4)
      .attr(MovePowerBoostAbAttr, (user, target, move) => {
        const power = new Utils.NumberHolder(move.power);
        applyMoveAttrs(VariablePowerAttr, user, target, move, power);
        return power.value <= 60;
      }, 1.5),
    new Ability(Abilities.LEAF_GUARD, 4)
      .attr(StatusEffectImmunityAbAttr)
      .condition(getWeatherCondition(WeatherType.SUNNY, WeatherType.HARSH_SUN))
      .ignorable(),
    new Ability(Abilities.KLUTZ, 4)
      .unimplemented(),
    new Ability(Abilities.MOLD_BREAKER, 4)
      .attr(PostSummonMessageAbAttr, (pokemon: Pokemon) => i18next.t("abilityTriggers:postSummonMoldBreaker", { pokemonNameWithAffix: getPokemonNameWithAffix(pokemon) }))
      .attr(MoveAbilityBypassAbAttr),
    new Ability(Abilities.SUPER_LUCK, 4)
      .attr(BonusCritAbAttr)
      .partial(),
    new Ability(Abilities.AFTERMATH, 4)
      .attr(PostFaintContactDamageAbAttr, 4)
      .bypassFaint(),
    new Ability(Abilities.ANTICIPATION, 4)
      .conditionalAttr(getAnticipationCondition(), PostSummonMessageAbAttr, (pokemon: Pokemon) => i18next.t("abilityTriggers:postSummonAnticipation", { pokemonNameWithAffix: getPokemonNameWithAffix(pokemon) })),
    new Ability(Abilities.FOREWARN, 4)
      .attr(ForewarnAbAttr),
    new Ability(Abilities.UNAWARE, 4)
      .attr(IgnoreOpponentStatStagesAbAttr)
      .ignorable(),
    new Ability(Abilities.TINTED_LENS, 4)
      //@ts-ignore
      .attr(DamageBoostAbAttr, 2, (user, target, move) => target?.getMoveEffectiveness(user, move) <= 0.5), // TODO: fix TS issues
    new Ability(Abilities.FILTER, 4)
      .attr(ReceivedMoveDamageMultiplierAbAttr, (target, user, move) => target.getMoveEffectiveness(user, move) >= 2, 0.75)
      .ignorable(),
    new Ability(Abilities.SLOW_START, 4)
      .attr(PostSummonAddBattlerTagAbAttr, BattlerTagType.SLOW_START, 5),
    new Ability(Abilities.SCRAPPY, 4)
      .attr(IgnoreTypeImmunityAbAttr, Type.GHOST, [Type.NORMAL, Type.FIGHTING])
      .attr(IntimidateImmunityAbAttr),
    new Ability(Abilities.STORM_DRAIN, 4)
      .attr(RedirectTypeMoveAbAttr, Type.WATER)
      .attr(TypeImmunityStatStageChangeAbAttr, Type.WATER, Stat.SPATK, 1)
      .ignorable(),
    new Ability(Abilities.ICE_BODY, 4)
      .attr(BlockWeatherDamageAttr, WeatherType.HAIL)
      .attr(PostWeatherLapseHealAbAttr, 1, WeatherType.HAIL, WeatherType.SNOW)
      .partial(), // Healing not blocked by Heal Block
    new Ability(Abilities.SOLID_ROCK, 4)
      .attr(ReceivedMoveDamageMultiplierAbAttr, (target, user, move) => target.getMoveEffectiveness(user, move) >= 2, 0.75)
      .ignorable(),
    new Ability(Abilities.SNOW_WARNING, 4)
      .attr(PostSummonWeatherChangeAbAttr, WeatherType.SNOW)
      .attr(PostBiomeChangeWeatherChangeAbAttr, WeatherType.SNOW),
    new Ability(Abilities.HONEY_GATHER, 4)
      .attr(MoneyAbAttr),
    new Ability(Abilities.FRISK, 4)
      .attr(FriskAbAttr),
    new Ability(Abilities.RECKLESS, 4)
      .attr(MovePowerBoostAbAttr, (user, target, move) => move.hasFlag(MoveFlags.RECKLESS_MOVE), 1.2),
    new Ability(Abilities.MULTITYPE, 4)
      .attr(UncopiableAbilityAbAttr)
      .attr(UnswappableAbilityAbAttr)
      .attr(UnsuppressableAbilityAbAttr)
      .attr(NoFusionAbilityAbAttr),
    new Ability(Abilities.FLOWER_GIFT, 4)
      .conditionalAttr(getWeatherCondition(WeatherType.SUNNY || WeatherType.HARSH_SUN), StatMultiplierAbAttr, Stat.ATK, 1.5)
      .conditionalAttr(getWeatherCondition(WeatherType.SUNNY || WeatherType.HARSH_SUN), StatMultiplierAbAttr, Stat.SPDEF, 1.5)
      .attr(UncopiableAbilityAbAttr)
      .attr(NoFusionAbilityAbAttr)
      .attr(PostSummonFormChangeByWeatherAbAttr, Abilities.FLOWER_GIFT)
      .attr(PostWeatherChangeFormChangeAbAttr, Abilities.FLOWER_GIFT, [ WeatherType.NONE, WeatherType.SANDSTORM, WeatherType.STRONG_WINDS, WeatherType.FOG, WeatherType.HAIL, WeatherType.HEAVY_RAIN, WeatherType.SNOW, WeatherType.RAIN ])
      .partial() // Should also boosts stats of ally
      .ignorable(),
    new Ability(Abilities.BAD_DREAMS, 4)
      .attr(PostTurnHurtIfSleepingAbAttr),
    new Ability(Abilities.PICKPOCKET, 5)
      .attr(PostDefendStealHeldItemAbAttr, (target, user, move) => move.hasFlag(MoveFlags.MAKES_CONTACT))
      .condition(getSheerForceHitDisableAbCondition()),
    new Ability(Abilities.SHEER_FORCE, 5)
      .attr(MovePowerBoostAbAttr, (user, target, move) => move.chance >= 1, 5461/4096)
      .attr(MoveEffectChanceMultiplierAbAttr, 0)
      .partial(),
    new Ability(Abilities.CONTRARY, 5)
      .attr(StatStageChangeMultiplierAbAttr, -1)
      .ignorable(),
    new Ability(Abilities.UNNERVE, 5)
      .attr(PreventBerryUseAbAttr),
    new Ability(Abilities.DEFIANT, 5)
      .attr(PostStatStageChangeStatStageChangeAbAttr, (target, statsChanged, stages) => stages < 0, [Stat.ATK], 2),
    new Ability(Abilities.DEFEATIST, 5)
      .attr(StatMultiplierAbAttr, Stat.ATK, 0.5)
      .attr(StatMultiplierAbAttr, Stat.SPATK, 0.5)
      .condition((pokemon) => pokemon.getHpRatio() <= 0.5),
    new Ability(Abilities.CURSED_BODY, 5)
      .attr(PostDefendMoveDisableAbAttr, 30)
      .bypassFaint(),
    new Ability(Abilities.HEALER, 5)
      .conditionalAttr(pokemon => pokemon.getAlly() && Utils.randSeedInt(10) < 3, PostTurnResetStatusAbAttr, true),
    new Ability(Abilities.FRIEND_GUARD, 5)
      .ignorable()
      .unimplemented(),
    new Ability(Abilities.WEAK_ARMOR, 5)
      .attr(PostDefendStatStageChangeAbAttr, (target, user, move) => move.category === MoveCategory.PHYSICAL, Stat.DEF, -1)
      .attr(PostDefendStatStageChangeAbAttr, (target, user, move) => move.category === MoveCategory.PHYSICAL, Stat.SPD, 2),
    new Ability(Abilities.HEAVY_METAL, 5)
      .attr(WeightMultiplierAbAttr, 2)
      .ignorable(),
    new Ability(Abilities.LIGHT_METAL, 5)
      .attr(WeightMultiplierAbAttr, 0.5)
      .ignorable(),
    new Ability(Abilities.MULTISCALE, 5)
      .attr(ReceivedMoveDamageMultiplierAbAttr, (target, user, move) => target.isFullHp(), 0.5)
      .ignorable(),
    new Ability(Abilities.TOXIC_BOOST, 5)
      .attr(MovePowerBoostAbAttr, (user, target, move) => move.category === MoveCategory.PHYSICAL && (user?.status?.effect === StatusEffect.POISON || user?.status?.effect === StatusEffect.TOXIC), 1.5),
    new Ability(Abilities.FLARE_BOOST, 5)
      .attr(MovePowerBoostAbAttr, (user, target, move) => move.category === MoveCategory.SPECIAL && user?.status?.effect === StatusEffect.BURN, 1.5),
    new Ability(Abilities.HARVEST, 5)
      .attr(
        PostTurnLootAbAttr,
        "EATEN_BERRIES",
        /** Rate is doubled when under sun {@link https://dex.pokemonshowdown.com/abilities/harvest} */
        (pokemon) => 0.5 * (getWeatherCondition(WeatherType.SUNNY, WeatherType.HARSH_SUN)(pokemon) ? 2 : 1)
      )
      .partial(),
    new Ability(Abilities.TELEPATHY, 5)
      .attr(MoveImmunityAbAttr, (pokemon, attacker, move) => pokemon.getAlly() === attacker && move instanceof AttackMove)
      .ignorable(),
    new Ability(Abilities.MOODY, 5)
      .attr(MoodyAbAttr),
    new Ability(Abilities.OVERCOAT, 5)
      .attr(BlockWeatherDamageAttr)
      .attr(MoveImmunityAbAttr, (pokemon, attacker, move) => pokemon !== attacker && move.hasFlag(MoveFlags.POWDER_MOVE))
      .ignorable(),
    new Ability(Abilities.POISON_TOUCH, 5)
      .attr(PostAttackContactApplyStatusEffectAbAttr, 30, StatusEffect.POISON),
    new Ability(Abilities.REGENERATOR, 5)
      .attr(PreSwitchOutHealAbAttr),
    new Ability(Abilities.BIG_PECKS, 5)
      .attr(ProtectStatAbAttr, Stat.DEF)
      .ignorable(),
    new Ability(Abilities.SAND_RUSH, 5)
      .attr(StatMultiplierAbAttr, Stat.SPD, 2)
      .attr(BlockWeatherDamageAttr, WeatherType.SANDSTORM)
      .condition(getWeatherCondition(WeatherType.SANDSTORM)),
    new Ability(Abilities.WONDER_SKIN, 5)
      .attr(WonderSkinAbAttr)
      .ignorable(),
    new Ability(Abilities.ANALYTIC, 5)
    //@ts-ignore
      .attr(MovePowerBoostAbAttr, (user, target, move) => !!target?.getLastXMoves(1).find(m => m.turn === target?.scene.currentBattle.turn) || user.scene.currentBattle.turnCommands[target.getBattlerIndex()].command !== Command.FIGHT, 1.3), // TODO fix TS issues
    new Ability(Abilities.ILLUSION, 5)
      .attr(UncopiableAbilityAbAttr)
      .attr(UnswappableAbilityAbAttr)
      .unimplemented(),
    new Ability(Abilities.IMPOSTER, 5)
      .attr(PostSummonTransformAbAttr)
      .attr(UncopiableAbilityAbAttr),
    new Ability(Abilities.INFILTRATOR, 5)
      .unimplemented(),
    new Ability(Abilities.MUMMY, 5)
      .attr(PostDefendAbilityGiveAbAttr, Abilities.MUMMY)
      .bypassFaint(),
    new Ability(Abilities.MOXIE, 5)
      .attr(PostVictoryStatStageChangeAbAttr, Stat.ATK, 1),
    new Ability(Abilities.JUSTIFIED, 5)
      .attr(PostDefendStatStageChangeAbAttr, (target, user, move) => user.getMoveType(move) === Type.DARK && move.category !== MoveCategory.STATUS, Stat.ATK, 1),
    new Ability(Abilities.RATTLED, 5)
      .attr(PostDefendStatStageChangeAbAttr, (target, user, move) => {
        const moveType = user.getMoveType(move);
        return move.category !== MoveCategory.STATUS
          && (moveType === Type.DARK || moveType === Type.BUG || moveType === Type.GHOST);
      }, Stat.SPD, 1)
      .attr(PostIntimidateStatStageChangeAbAttr, [Stat.SPD], 1),
    new Ability(Abilities.MAGIC_BOUNCE, 5)
      .ignorable()
      .unimplemented(),
    new Ability(Abilities.SAP_SIPPER, 5)
      .attr(TypeImmunityStatStageChangeAbAttr, Type.GRASS, Stat.ATK, 1)
      .ignorable(),
    new Ability(Abilities.PRANKSTER, 5)
      .attr(ChangeMovePriorityAbAttr, (pokemon, move: Move) => move.category === MoveCategory.STATUS, 1),
    new Ability(Abilities.SAND_FORCE, 5)
      .attr(MoveTypePowerBoostAbAttr, Type.ROCK, 1.3)
      .attr(MoveTypePowerBoostAbAttr, Type.GROUND, 1.3)
      .attr(MoveTypePowerBoostAbAttr, Type.STEEL, 1.3)
      .attr(BlockWeatherDamageAttr, WeatherType.SANDSTORM)
      .condition(getWeatherCondition(WeatherType.SANDSTORM)),
    new Ability(Abilities.IRON_BARBS, 5)
      .attr(PostDefendContactDamageAbAttr, 8)
      .bypassFaint(),
    new Ability(Abilities.ZEN_MODE, 5)
      .attr(PostBattleInitFormChangeAbAttr, () => 0)
      .attr(PostSummonFormChangeAbAttr, p => p.getHpRatio() <= 0.5 ? 1 : 0)
      .attr(PostTurnFormChangeAbAttr, p => p.getHpRatio() <= 0.5 ? 1 : 0)
      .attr(UncopiableAbilityAbAttr)
      .attr(UnswappableAbilityAbAttr)
      .attr(UnsuppressableAbilityAbAttr)
      .attr(NoFusionAbilityAbAttr)
      .bypassFaint(),
    new Ability(Abilities.VICTORY_STAR, 5)
      .attr(StatMultiplierAbAttr, Stat.ACC, 1.1)
      .partial(),
    new Ability(Abilities.TURBOBLAZE, 5)
      .attr(PostSummonMessageAbAttr, (pokemon: Pokemon) => i18next.t("abilityTriggers:postSummonTurboblaze", { pokemonNameWithAffix: getPokemonNameWithAffix(pokemon) }))
      .attr(MoveAbilityBypassAbAttr),
    new Ability(Abilities.TERAVOLT, 5)
      .attr(PostSummonMessageAbAttr, (pokemon: Pokemon) => i18next.t("abilityTriggers:postSummonTeravolt", { pokemonNameWithAffix: getPokemonNameWithAffix(pokemon) }))
      .attr(MoveAbilityBypassAbAttr),
    new Ability(Abilities.AROMA_VEIL, 6)
      .ignorable()
      .unimplemented(),
    new Ability(Abilities.FLOWER_VEIL, 6)
      .ignorable()
      .unimplemented(),
    new Ability(Abilities.CHEEK_POUCH, 6)
      .attr(HealFromBerryUseAbAttr, 1/3)
      .partial(), // Healing not blocked by Heal Block
    new Ability(Abilities.PROTEAN, 6)
      .attr(PokemonTypeChangeAbAttr),
    //.condition((p) => !p.summonData?.abilitiesApplied.includes(Abilities.PROTEAN)), //Gen 9 Implementation
    new Ability(Abilities.FUR_COAT, 6)
      .attr(ReceivedMoveDamageMultiplierAbAttr, (target, user, move) => move.category === MoveCategory.PHYSICAL, 0.5)
      .ignorable(),
    new Ability(Abilities.MAGICIAN, 6)
      .attr(PostAttackStealHeldItemAbAttr),
    new Ability(Abilities.BULLETPROOF, 6)
      .attr(MoveImmunityAbAttr, (pokemon, attacker, move) => pokemon !== attacker && move.hasFlag(MoveFlags.BALLBOMB_MOVE))
      .ignorable(),
    new Ability(Abilities.COMPETITIVE, 6)
      .attr(PostStatStageChangeStatStageChangeAbAttr, (target, statsChanged, stages) => stages < 0, [Stat.SPATK], 2),
    new Ability(Abilities.STRONG_JAW, 6)
      .attr(MovePowerBoostAbAttr, (user, target, move) => move.hasFlag(MoveFlags.BITING_MOVE), 1.5),
    new Ability(Abilities.REFRIGERATE, 6)
      .attr(MoveTypeChangeAbAttr, Type.ICE, 1.2, (user, target, move) => move.type === Type.NORMAL && !move.hasAttr(VariableMoveTypeAttr)),
    new Ability(Abilities.SWEET_VEIL, 6)
      .attr(UserFieldStatusEffectImmunityAbAttr, StatusEffect.SLEEP)
      .attr(UserFieldBattlerTagImmunityAbAttr, BattlerTagType.DROWSY)
      .ignorable()
      .partial(), // Mold Breaker ally should not be affected by Sweet Veil
    new Ability(Abilities.STANCE_CHANGE, 6)
      .attr(UncopiableAbilityAbAttr)
      .attr(UnswappableAbilityAbAttr)
      .attr(UnsuppressableAbilityAbAttr)
      .attr(NoFusionAbilityAbAttr),
    new Ability(Abilities.GALE_WINGS, 6)
      .attr(ChangeMovePriorityAbAttr, (pokemon, move) => pokemon.isFullHp() && pokemon.getMoveType(move) === Type.FLYING, 1),
    new Ability(Abilities.MEGA_LAUNCHER, 6)
      .attr(MovePowerBoostAbAttr, (user, target, move) => move.hasFlag(MoveFlags.PULSE_MOVE), 1.5),
    new Ability(Abilities.GRASS_PELT, 6)
      .conditionalAttr(getTerrainCondition(TerrainType.GRASSY), StatMultiplierAbAttr, Stat.DEF, 1.5)
      .ignorable(),
    new Ability(Abilities.SYMBIOSIS, 6)
      .unimplemented(),
    new Ability(Abilities.TOUGH_CLAWS, 6)
      .attr(MovePowerBoostAbAttr, (user, target, move) => move.hasFlag(MoveFlags.MAKES_CONTACT), 1.3),
    new Ability(Abilities.PIXILATE, 6)
      .attr(MoveTypeChangeAbAttr, Type.FAIRY, 1.2, (user, target, move) => move.type === Type.NORMAL && !move.hasAttr(VariableMoveTypeAttr)),
    new Ability(Abilities.GOOEY, 6)
      .attr(PostDefendStatStageChangeAbAttr, (target, user, move) => move.hasFlag(MoveFlags.MAKES_CONTACT), Stat.SPD, -1, false),
    new Ability(Abilities.AERILATE, 6)
      .attr(MoveTypeChangeAbAttr, Type.FLYING, 1.2, (user, target, move) => move.type === Type.NORMAL && !move.hasAttr(VariableMoveTypeAttr)),
    new Ability(Abilities.PARENTAL_BOND, 6)
      .attr(AddSecondStrikeAbAttr, 0.25),
    new Ability(Abilities.DARK_AURA, 6)
      .attr(PostSummonMessageAbAttr, (pokemon: Pokemon) => i18next.t("abilityTriggers:postSummonDarkAura", { pokemonNameWithAffix: getPokemonNameWithAffix(pokemon) }))
      .attr(FieldMoveTypePowerBoostAbAttr, Type.DARK, 4 / 3),
    new Ability(Abilities.FAIRY_AURA, 6)
      .attr(PostSummonMessageAbAttr, (pokemon: Pokemon) => i18next.t("abilityTriggers:postSummonFairyAura", { pokemonNameWithAffix: getPokemonNameWithAffix(pokemon) }))
      .attr(FieldMoveTypePowerBoostAbAttr, Type.FAIRY, 4 / 3),
    new Ability(Abilities.AURA_BREAK, 6)
      .ignorable()
      .conditionalAttr(pokemon => pokemon.scene.getField(true).some(p => p.hasAbility(Abilities.DARK_AURA)), FieldMoveTypePowerBoostAbAttr, Type.DARK, 9 / 16)
      .conditionalAttr(pokemon => pokemon.scene.getField(true).some(p => p.hasAbility(Abilities.FAIRY_AURA)), FieldMoveTypePowerBoostAbAttr, Type.FAIRY, 9 / 16)
      .conditionalAttr(pokemon => pokemon.scene.getField(true).some(p => p.hasAbility(Abilities.DARK_AURA) || p.hasAbility(Abilities.FAIRY_AURA)),
        PostSummonMessageAbAttr, (pokemon: Pokemon) => i18next.t("abilityTriggers:postSummonAuraBreak", { pokemonNameWithAffix: getPokemonNameWithAffix(pokemon) })),
    new Ability(Abilities.PRIMORDIAL_SEA, 6)
      .attr(PostSummonWeatherChangeAbAttr, WeatherType.HEAVY_RAIN)
      .attr(PostBiomeChangeWeatherChangeAbAttr, WeatherType.HEAVY_RAIN)
      .attr(PreSwitchOutClearWeatherAbAttr)
      .attr(PostFaintClearWeatherAbAttr)
      .bypassFaint(),
    new Ability(Abilities.DESOLATE_LAND, 6)
      .attr(PostSummonWeatherChangeAbAttr, WeatherType.HARSH_SUN)
      .attr(PostBiomeChangeWeatherChangeAbAttr, WeatherType.HARSH_SUN)
      .attr(PreSwitchOutClearWeatherAbAttr)
      .attr(PostFaintClearWeatherAbAttr)
      .bypassFaint(),
    new Ability(Abilities.DELTA_STREAM, 6)
      .attr(PostSummonWeatherChangeAbAttr, WeatherType.STRONG_WINDS)
      .attr(PostBiomeChangeWeatherChangeAbAttr, WeatherType.STRONG_WINDS)
      .attr(PreSwitchOutClearWeatherAbAttr)
      .attr(PostFaintClearWeatherAbAttr)
      .bypassFaint(),
    new Ability(Abilities.STAMINA, 7)
      .attr(PostDefendStatStageChangeAbAttr, (target, user, move) => move.category !== MoveCategory.STATUS, Stat.DEF, 1),
    new Ability(Abilities.WIMP_OUT, 7)
      .condition(getSheerForceHitDisableAbCondition())
      .unimplemented(),
    new Ability(Abilities.EMERGENCY_EXIT, 7)
      .condition(getSheerForceHitDisableAbCondition())
      .unimplemented(),
    new Ability(Abilities.WATER_COMPACTION, 7)
      .attr(PostDefendStatStageChangeAbAttr, (target, user, move) => user.getMoveType(move) === Type.WATER && move.category !== MoveCategory.STATUS, Stat.DEF, 2),
    new Ability(Abilities.MERCILESS, 7)
      .attr(ConditionalCritAbAttr, (user, target, move) => target?.status?.effect === StatusEffect.TOXIC || target?.status?.effect === StatusEffect.POISON),
    new Ability(Abilities.SHIELDS_DOWN, 7)
      .attr(PostBattleInitFormChangeAbAttr, () => 0)
      .attr(PostSummonFormChangeAbAttr, p => p.formIndex % 7 + (p.getHpRatio() <= 0.5 ? 7 : 0))
      .attr(PostTurnFormChangeAbAttr, p => p.formIndex % 7 + (p.getHpRatio() <= 0.5 ? 7 : 0))
      .attr(UncopiableAbilityAbAttr)
      .attr(UnswappableAbilityAbAttr)
      .attr(UnsuppressableAbilityAbAttr)
      .attr(NoFusionAbilityAbAttr)
      .bypassFaint()
      .partial(),
    new Ability(Abilities.STAKEOUT, 7)
      //@ts-ignore
      .attr(MovePowerBoostAbAttr, (user, target, move) => user.scene.currentBattle.turnCommands[target.getBattlerIndex()].command === Command.POKEMON, 2), // TODO: fix TS issues
    new Ability(Abilities.WATER_BUBBLE, 7)
      .attr(ReceivedTypeDamageMultiplierAbAttr, Type.FIRE, 0.5)
      .attr(MoveTypePowerBoostAbAttr, Type.WATER, 2)
      .attr(StatusEffectImmunityAbAttr, StatusEffect.BURN)
      .ignorable(),
    new Ability(Abilities.STEELWORKER, 7)
      .attr(MoveTypePowerBoostAbAttr, Type.STEEL),
    new Ability(Abilities.BERSERK, 7)
      .attr(PostDefendHpGatedStatStageChangeAbAttr, (target, user, move) => move.category !== MoveCategory.STATUS, 0.5, [Stat.SPATK], 1)
      .condition(getSheerForceHitDisableAbCondition()),
    new Ability(Abilities.SLUSH_RUSH, 7)
      .attr(StatMultiplierAbAttr, Stat.SPD, 2)
      .condition(getWeatherCondition(WeatherType.HAIL, WeatherType.SNOW)),
    new Ability(Abilities.LONG_REACH, 7)
      .attr(IgnoreContactAbAttr),
    new Ability(Abilities.LIQUID_VOICE, 7)
      .attr(MoveTypeChangeAbAttr, Type.WATER, 1, (user, target, move) => move.hasFlag(MoveFlags.SOUND_BASED)),
    new Ability(Abilities.TRIAGE, 7)
      .attr(ChangeMovePriorityAbAttr, (pokemon, move) => move.hasFlag(MoveFlags.TRIAGE_MOVE), 3),
    new Ability(Abilities.GALVANIZE, 7)
      .attr(MoveTypeChangeAbAttr, Type.ELECTRIC, 1.2, (user, target, move) => move.type === Type.NORMAL && !move.hasAttr(VariableMoveTypeAttr)),
    new Ability(Abilities.SURGE_SURFER, 7)
      .conditionalAttr(getTerrainCondition(TerrainType.ELECTRIC), StatMultiplierAbAttr, Stat.SPD, 2),
    new Ability(Abilities.SCHOOLING, 7)
      .attr(PostBattleInitFormChangeAbAttr, () => 0)
      .attr(PostSummonFormChangeAbAttr, p => p.level < 20 || p.getHpRatio() <= 0.25 ? 0 : 1)
      .attr(PostTurnFormChangeAbAttr, p => p.level < 20 || p.getHpRatio() <= 0.25 ? 0 : 1)
      .attr(UncopiableAbilityAbAttr)
      .attr(UnswappableAbilityAbAttr)
      .attr(UnsuppressableAbilityAbAttr)
      .attr(NoFusionAbilityAbAttr)
      .bypassFaint(),
    new Ability(Abilities.DISGUISE, 7)
      .attr(UncopiableAbilityAbAttr)
      .attr(UnswappableAbilityAbAttr)
      .attr(UnsuppressableAbilityAbAttr)
      .attr(NoTransformAbilityAbAttr)
      .attr(NoFusionAbilityAbAttr)
      // Add BattlerTagType.DISGUISE if the pokemon is in its disguised form
      .conditionalAttr(pokemon => pokemon.formIndex === 0, PostSummonAddBattlerTagAbAttr, BattlerTagType.DISGUISE, 0, false)
      .attr(FormBlockDamageAbAttr, (target, user, move) => !!target.getTag(BattlerTagType.DISGUISE) && target.getMoveEffectiveness(user, move) > 0, 0, BattlerTagType.DISGUISE,
        (pokemon, abilityName) => i18next.t("abilityTriggers:disguiseAvoidedDamage", { pokemonNameWithAffix: getPokemonNameWithAffix(pokemon), abilityName: abilityName }),
        (pokemon) => Utils.toDmgValue(pokemon.getMaxHp() / 8))
      .attr(PostBattleInitFormChangeAbAttr, () => 0)
      .bypassFaint()
      .ignorable(),
    new Ability(Abilities.BATTLE_BOND, 7)
      .attr(PostVictoryFormChangeAbAttr, () => 2)
      .attr(PostBattleInitFormChangeAbAttr, () => 1)
      .attr(UncopiableAbilityAbAttr)
      .attr(UnswappableAbilityAbAttr)
      .attr(UnsuppressableAbilityAbAttr)
      .attr(NoFusionAbilityAbAttr)
      .bypassFaint(),
    new Ability(Abilities.POWER_CONSTRUCT, 7) // TODO: 10% Power Construct Zygarde isn't accounted for yet. If changed, update Zygarde's getSpeciesFormIndex entry accordingly
      .attr(PostBattleInitFormChangeAbAttr, () => 2)
      .attr(PostSummonFormChangeAbAttr, p => p.getHpRatio() <= 0.5 || p.getFormKey() === "complete" ? 4 : 2)
      .attr(PostTurnFormChangeAbAttr, p => p.getHpRatio() <= 0.5 || p.getFormKey() === "complete" ? 4 : 2)
      .attr(UncopiableAbilityAbAttr)
      .attr(UnswappableAbilityAbAttr)
      .attr(UnsuppressableAbilityAbAttr)
      .attr(NoFusionAbilityAbAttr)
      .bypassFaint()
      .partial(),
    new Ability(Abilities.CORROSION, 7) // TODO: Test Corrosion against Magic Bounce once it is implemented
      .attr(IgnoreTypeStatusEffectImmunityAbAttr, [StatusEffect.POISON, StatusEffect.TOXIC], [Type.STEEL, Type.POISON])
      .partial(),
    new Ability(Abilities.COMATOSE, 7)
      .attr(UncopiableAbilityAbAttr)
      .attr(UnswappableAbilityAbAttr)
      .attr(UnsuppressableAbilityAbAttr)
      .attr(StatusEffectImmunityAbAttr, ...getNonVolatileStatusEffects())
      .attr(BattlerTagImmunityAbAttr, BattlerTagType.DROWSY),
    new Ability(Abilities.QUEENLY_MAJESTY, 7)
      .attr(FieldPriorityMoveImmunityAbAttr)
      .ignorable(),
    new Ability(Abilities.INNARDS_OUT, 7)
      .attr(PostFaintHPDamageAbAttr)
      .bypassFaint(),
    new Ability(Abilities.DANCER, 7)
      .attr(PostDancingMoveAbAttr),
    new Ability(Abilities.BATTERY, 7)
      .attr(AllyMoveCategoryPowerBoostAbAttr, [MoveCategory.SPECIAL], 1.3),
    new Ability(Abilities.FLUFFY, 7)
      .attr(ReceivedMoveDamageMultiplierAbAttr, (target, user, move) => move.hasFlag(MoveFlags.MAKES_CONTACT), 0.5)
      .attr(ReceivedMoveDamageMultiplierAbAttr, (target, user, move) => user.getMoveType(move) === Type.FIRE, 2)
      .ignorable(),
    new Ability(Abilities.DAZZLING, 7)
      .attr(FieldPriorityMoveImmunityAbAttr)
      .ignorable(),
    new Ability(Abilities.SOUL_HEART, 7)
      .attr(PostKnockOutStatStageChangeAbAttr, Stat.SPATK, 1),
    new Ability(Abilities.TANGLING_HAIR, 7)
      .attr(PostDefendStatStageChangeAbAttr, (target, user, move) => move.hasFlag(MoveFlags.MAKES_CONTACT), Stat.SPD, -1, false),
    new Ability(Abilities.RECEIVER, 7)
      .attr(CopyFaintedAllyAbilityAbAttr)
      .attr(UncopiableAbilityAbAttr),
    new Ability(Abilities.POWER_OF_ALCHEMY, 7)
      .attr(CopyFaintedAllyAbilityAbAttr)
      .attr(UncopiableAbilityAbAttr),
    new Ability(Abilities.BEAST_BOOST, 7)
      .attr(PostVictoryStatStageChangeAbAttr, p => {
        let highestStat: EffectiveStat;
        let highestValue = 0;
        for (const s of EFFECTIVE_STATS) {
          const value = p.getStat(s, false);
          if (value > highestValue) {
            highestStat = s;
            highestValue = value;
          }
        }
        return highestStat!;
      }, 1),
    new Ability(Abilities.RKS_SYSTEM, 7)
      .attr(UncopiableAbilityAbAttr)
      .attr(UnswappableAbilityAbAttr)
      .attr(UnsuppressableAbilityAbAttr)
      .attr(NoFusionAbilityAbAttr),
    new Ability(Abilities.ELECTRIC_SURGE, 7)
      .attr(PostSummonTerrainChangeAbAttr, TerrainType.ELECTRIC)
      .attr(PostBiomeChangeTerrainChangeAbAttr, TerrainType.ELECTRIC),
    new Ability(Abilities.PSYCHIC_SURGE, 7)
      .attr(PostSummonTerrainChangeAbAttr, TerrainType.PSYCHIC)
      .attr(PostBiomeChangeTerrainChangeAbAttr, TerrainType.PSYCHIC),
    new Ability(Abilities.MISTY_SURGE, 7)
      .attr(PostSummonTerrainChangeAbAttr, TerrainType.MISTY)
      .attr(PostBiomeChangeTerrainChangeAbAttr, TerrainType.MISTY),
    new Ability(Abilities.GRASSY_SURGE, 7)
      .attr(PostSummonTerrainChangeAbAttr, TerrainType.GRASSY)
      .attr(PostBiomeChangeTerrainChangeAbAttr, TerrainType.GRASSY),
    new Ability(Abilities.FULL_METAL_BODY, 7)
      .attr(ProtectStatAbAttr),
    new Ability(Abilities.SHADOW_SHIELD, 7)
      .attr(ReceivedMoveDamageMultiplierAbAttr, (target, user, move) => target.isFullHp(), 0.5),
    new Ability(Abilities.PRISM_ARMOR, 7)
      .attr(ReceivedMoveDamageMultiplierAbAttr, (target, user, move) => target.getMoveEffectiveness(user, move) >= 2, 0.75),
    new Ability(Abilities.NEUROFORCE, 7)
      //@ts-ignore
      .attr(MovePowerBoostAbAttr, (user, target, move) => target?.getMoveEffectiveness(user, move) >= 2, 1.25), // TODO: fix TS issues
    new Ability(Abilities.INTREPID_SWORD, 8)
      .attr(PostSummonStatStageChangeAbAttr, [ Stat.ATK ], 1, true)
      .condition(getOncePerBattleCondition(Abilities.INTREPID_SWORD)),
    new Ability(Abilities.DAUNTLESS_SHIELD, 8)
      .attr(PostSummonStatStageChangeAbAttr, [ Stat.DEF ], 1, true)
      .condition(getOncePerBattleCondition(Abilities.DAUNTLESS_SHIELD)),
    new Ability(Abilities.LIBERO, 8)
      .attr(PokemonTypeChangeAbAttr),
    //.condition((p) => !p.summonData?.abilitiesApplied.includes(Abilities.LIBERO)), //Gen 9 Implementation
    new Ability(Abilities.BALL_FETCH, 8)
      .attr(FetchBallAbAttr)
      .condition(getOncePerBattleCondition(Abilities.BALL_FETCH)),
    new Ability(Abilities.COTTON_DOWN, 8)
      .attr(PostDefendStatStageChangeAbAttr, (target, user, move) => move.category !== MoveCategory.STATUS, Stat.SPD, -1, false, true)
      .bypassFaint(),
    new Ability(Abilities.PROPELLER_TAIL, 8)
      .attr(BlockRedirectAbAttr),
    new Ability(Abilities.MIRROR_ARMOR, 8)
      .ignorable()
      .unimplemented(),
    new Ability(Abilities.GULP_MISSILE, 8)
      .attr(UnsuppressableAbilityAbAttr)
      .attr(NoTransformAbilityAbAttr)
      .attr(NoFusionAbilityAbAttr)
      .attr(UncopiableAbilityAbAttr)
      .attr(UnswappableAbilityAbAttr)
      .attr(PostDefendGulpMissileAbAttr),
    new Ability(Abilities.STALWART, 8)
      .attr(BlockRedirectAbAttr),
    new Ability(Abilities.STEAM_ENGINE, 8)
      .attr(PostDefendStatStageChangeAbAttr, (target, user, move) => {
        const moveType = user.getMoveType(move);
        return move.category !== MoveCategory.STATUS
          && (moveType === Type.FIRE || moveType === Type.WATER);
      }, Stat.SPD, 6),
    new Ability(Abilities.PUNK_ROCK, 8)
      .attr(MovePowerBoostAbAttr, (user, target, move) => move.hasFlag(MoveFlags.SOUND_BASED), 1.3)
      .attr(ReceivedMoveDamageMultiplierAbAttr, (target, user, move) => move.hasFlag(MoveFlags.SOUND_BASED), 0.5)
      .ignorable(),
    new Ability(Abilities.SAND_SPIT, 8)
      .attr(PostDefendWeatherChangeAbAttr, WeatherType.SANDSTORM, (target, user, move) => move.category !== MoveCategory.STATUS),
    new Ability(Abilities.ICE_SCALES, 8)
      .attr(ReceivedMoveDamageMultiplierAbAttr, (target, user, move) => move.category === MoveCategory.SPECIAL, 0.5)
      .ignorable(),
    new Ability(Abilities.RIPEN, 8)
      .attr(DoubleBerryEffectAbAttr),
    new Ability(Abilities.ICE_FACE, 8)
      .attr(UncopiableAbilityAbAttr)
      .attr(UnswappableAbilityAbAttr)
      .attr(UnsuppressableAbilityAbAttr)
      .attr(NoTransformAbilityAbAttr)
      .attr(NoFusionAbilityAbAttr)
      // Add BattlerTagType.ICE_FACE if the pokemon is in ice face form
      .conditionalAttr(pokemon => pokemon.formIndex === 0, PostSummonAddBattlerTagAbAttr, BattlerTagType.ICE_FACE, 0, false)
      // When summoned with active HAIL or SNOW, add BattlerTagType.ICE_FACE
      .conditionalAttr(getWeatherCondition(WeatherType.HAIL, WeatherType.SNOW), PostSummonAddBattlerTagAbAttr, BattlerTagType.ICE_FACE, 0)
      // When weather changes to HAIL or SNOW while pokemon is fielded, add BattlerTagType.ICE_FACE
      .attr(PostWeatherChangeAddBattlerTagAttr, BattlerTagType.ICE_FACE, 0, WeatherType.HAIL, WeatherType.SNOW)
      .attr(FormBlockDamageAbAttr, (target, user, move) => move.category === MoveCategory.PHYSICAL && !!target.getTag(BattlerTagType.ICE_FACE), 0, BattlerTagType.ICE_FACE,
        (pokemon, abilityName) => i18next.t("abilityTriggers:iceFaceAvoidedDamage", { pokemonNameWithAffix: getPokemonNameWithAffix(pokemon), abilityName: abilityName }))
      .attr(PostBattleInitFormChangeAbAttr, () => 0)
      .bypassFaint()
      .ignorable(),
    new Ability(Abilities.POWER_SPOT, 8)
      .attr(AllyMoveCategoryPowerBoostAbAttr, [MoveCategory.SPECIAL, MoveCategory.PHYSICAL], 1.3),
    new Ability(Abilities.MIMICRY, 8)
      .unimplemented(),
    new Ability(Abilities.SCREEN_CLEANER, 8)
      .attr(PostSummonRemoveArenaTagAbAttr, [ArenaTagType.AURORA_VEIL, ArenaTagType.LIGHT_SCREEN, ArenaTagType.REFLECT]),
    new Ability(Abilities.STEELY_SPIRIT, 8)
      .attr(UserFieldMoveTypePowerBoostAbAttr, Type.STEEL),
    new Ability(Abilities.PERISH_BODY, 8)
      .attr(PostDefendPerishSongAbAttr, 4),
    new Ability(Abilities.WANDERING_SPIRIT, 8)
      .attr(PostDefendAbilitySwapAbAttr)
      .bypassFaint()
      .partial(),
    new Ability(Abilities.GORILLA_TACTICS, 8)
      .unimplemented(),
    new Ability(Abilities.NEUTRALIZING_GAS, 8)
      .attr(SuppressFieldAbilitiesAbAttr)
      .attr(UncopiableAbilityAbAttr)
      .attr(UnswappableAbilityAbAttr)
      .attr(NoTransformAbilityAbAttr)
      .attr(PostSummonMessageAbAttr, (pokemon: Pokemon) => i18next.t("abilityTriggers:postSummonNeutralizingGas", { pokemonNameWithAffix: getPokemonNameWithAffix(pokemon) }))
      .partial(),
    new Ability(Abilities.PASTEL_VEIL, 8)
      .attr(PostSummonUserFieldRemoveStatusEffectAbAttr, StatusEffect.POISON, StatusEffect.TOXIC)
      .attr(UserFieldStatusEffectImmunityAbAttr, StatusEffect.POISON, StatusEffect.TOXIC)
      .ignorable(),
    new Ability(Abilities.HUNGER_SWITCH, 8)
      //@ts-ignore
      .attr(PostTurnFormChangeAbAttr, p => p.getFormKey ? 0 : 1) // TODO: fix ts-ignore
      //@ts-ignore
      .attr(PostTurnFormChangeAbAttr, p => p.getFormKey ? 1 : 0) // TODO: fix ts-ignore
      .attr(UncopiableAbilityAbAttr)
      .attr(UnswappableAbilityAbAttr)
      .attr(NoTransformAbilityAbAttr)
      .attr(NoFusionAbilityAbAttr)
      .condition((pokemon) => !pokemon.isTerastallized()),
    new Ability(Abilities.QUICK_DRAW, 8)
      .attr(BypassSpeedChanceAbAttr, 30),
    new Ability(Abilities.UNSEEN_FIST, 8)
      .attr(IgnoreProtectOnContactAbAttr),
    new Ability(Abilities.CURIOUS_MEDICINE, 8)
      .attr(PostSummonClearAllyStatStagesAbAttr),
    new Ability(Abilities.TRANSISTOR, 8)
      .attr(MoveTypePowerBoostAbAttr, Type.ELECTRIC),
    new Ability(Abilities.DRAGONS_MAW, 8)
      .attr(MoveTypePowerBoostAbAttr, Type.DRAGON),
    new Ability(Abilities.CHILLING_NEIGH, 8)
      .attr(PostVictoryStatStageChangeAbAttr, Stat.ATK, 1),
    new Ability(Abilities.GRIM_NEIGH, 8)
      .attr(PostVictoryStatStageChangeAbAttr, Stat.SPATK, 1),
    new Ability(Abilities.AS_ONE_GLASTRIER, 8)
      .attr(PostSummonMessageAbAttr, (pokemon: Pokemon) => i18next.t("abilityTriggers:postSummonAsOneGlastrier", { pokemonNameWithAffix: getPokemonNameWithAffix(pokemon) }))
      .attr(PreventBerryUseAbAttr)
      .attr(PostVictoryStatStageChangeAbAttr, Stat.ATK, 1)
      .attr(UncopiableAbilityAbAttr)
      .attr(UnswappableAbilityAbAttr)
      .attr(UnsuppressableAbilityAbAttr),
    new Ability(Abilities.AS_ONE_SPECTRIER, 8)
      .attr(PostSummonMessageAbAttr, (pokemon: Pokemon) => i18next.t("abilityTriggers:postSummonAsOneSpectrier", { pokemonNameWithAffix: getPokemonNameWithAffix(pokemon) }))
      .attr(PreventBerryUseAbAttr)
      .attr(PostVictoryStatStageChangeAbAttr, Stat.SPATK, 1)
      .attr(UncopiableAbilityAbAttr)
      .attr(UnswappableAbilityAbAttr)
      .attr(UnsuppressableAbilityAbAttr),
    new Ability(Abilities.LINGERING_AROMA, 9)
      .attr(PostDefendAbilityGiveAbAttr, Abilities.LINGERING_AROMA)
      .bypassFaint(),
    new Ability(Abilities.SEED_SOWER, 9)
      .attr(PostDefendTerrainChangeAbAttr, TerrainType.GRASSY),
    new Ability(Abilities.THERMAL_EXCHANGE, 9)
      .attr(PostDefendStatStageChangeAbAttr, (target, user, move) => user.getMoveType(move) === Type.FIRE && move.category !== MoveCategory.STATUS, Stat.ATK, 1)
      .attr(StatusEffectImmunityAbAttr, StatusEffect.BURN)
      .ignorable(),
    new Ability(Abilities.ANGER_SHELL, 9)
      .attr(PostDefendHpGatedStatStageChangeAbAttr, (target, user, move) => move.category !== MoveCategory.STATUS, 0.5, [ Stat.ATK, Stat.SPATK, Stat.SPD ], 1)
      .attr(PostDefendHpGatedStatStageChangeAbAttr, (target, user, move) => move.category !== MoveCategory.STATUS, 0.5, [ Stat.DEF, Stat.SPDEF ], -1)
      .condition(getSheerForceHitDisableAbCondition()),
    new Ability(Abilities.PURIFYING_SALT, 9)
      .attr(StatusEffectImmunityAbAttr)
      .attr(ReceivedTypeDamageMultiplierAbAttr, Type.GHOST, 0.5)
      .ignorable(),
    new Ability(Abilities.WELL_BAKED_BODY, 9)
      .attr(TypeImmunityStatStageChangeAbAttr, Type.FIRE, Stat.DEF, 2)
      .ignorable(),
    new Ability(Abilities.WIND_RIDER, 9)
      .attr(MoveImmunityStatStageChangeAbAttr, (pokemon, attacker, move) => pokemon !== attacker && move.hasFlag(MoveFlags.WIND_MOVE) && move.category !== MoveCategory.STATUS, Stat.ATK, 1)
      .attr(PostSummonStatStageChangeOnArenaAbAttr, ArenaTagType.TAILWIND)
      .ignorable(),
    new Ability(Abilities.GUARD_DOG, 9)
      .attr(PostIntimidateStatStageChangeAbAttr, [Stat.ATK], 1, true)
      .attr(ForceSwitchOutImmunityAbAttr)
      .ignorable(),
    new Ability(Abilities.ROCKY_PAYLOAD, 9)
      .attr(MoveTypePowerBoostAbAttr, Type.ROCK),
    new Ability(Abilities.WIND_POWER, 9)
      .attr(PostDefendApplyBattlerTagAbAttr, (target, user, move) => move.hasFlag(MoveFlags.WIND_MOVE), BattlerTagType.CHARGED),
    new Ability(Abilities.ZERO_TO_HERO, 9)
      .attr(UncopiableAbilityAbAttr)
      .attr(UnswappableAbilityAbAttr)
      .attr(UnsuppressableAbilityAbAttr)
      .attr(NoTransformAbilityAbAttr)
      .attr(NoFusionAbilityAbAttr)
      .attr(PostBattleInitFormChangeAbAttr, () => 0)
      .attr(PreSwitchOutFormChangeAbAttr, (pokemon) => !pokemon.isFainted() ? 1 : pokemon.formIndex)
      .bypassFaint(),
    new Ability(Abilities.COMMANDER, 9)
      .attr(UncopiableAbilityAbAttr)
      .attr(UnswappableAbilityAbAttr)
      .unimplemented(),
    new Ability(Abilities.ELECTROMORPHOSIS, 9)
      .attr(PostDefendApplyBattlerTagAbAttr, (target, user, move) => move.category !== MoveCategory.STATUS, BattlerTagType.CHARGED),
    new Ability(Abilities.PROTOSYNTHESIS, 9)
      .conditionalAttr(getWeatherCondition(WeatherType.SUNNY, WeatherType.HARSH_SUN), PostSummonAddBattlerTagAbAttr, BattlerTagType.PROTOSYNTHESIS, 0, true)
      .attr(PostWeatherChangeAddBattlerTagAttr, BattlerTagType.PROTOSYNTHESIS, 0, WeatherType.SUNNY, WeatherType.HARSH_SUN)
      .attr(UncopiableAbilityAbAttr)
      .attr(UnswappableAbilityAbAttr)
      .attr(NoTransformAbilityAbAttr)
      .partial(), // While setting the tag, the getbattlestat should ignore all modifiers to stats except stat stages
    new Ability(Abilities.QUARK_DRIVE, 9)
      .conditionalAttr(getTerrainCondition(TerrainType.ELECTRIC), PostSummonAddBattlerTagAbAttr, BattlerTagType.QUARK_DRIVE, 0, true)
      .attr(PostTerrainChangeAddBattlerTagAttr, BattlerTagType.QUARK_DRIVE, 0, TerrainType.ELECTRIC)
      .attr(UncopiableAbilityAbAttr)
      .attr(UnswappableAbilityAbAttr)
      .attr(NoTransformAbilityAbAttr)
      .partial(), // While setting the tag, the getbattlestat should ignore all modifiers to stats except stat stages
    new Ability(Abilities.GOOD_AS_GOLD, 9)
      .attr(MoveImmunityAbAttr, (pokemon, attacker, move) => pokemon !== attacker && move.category === MoveCategory.STATUS)
      .ignorable()
      .partial(),
    new Ability(Abilities.VESSEL_OF_RUIN, 9)
      .attr(FieldMultiplyStatAbAttr, Stat.SPATK, 0.75)
      .attr(PostSummonMessageAbAttr, (user) => i18next.t("abilityTriggers:postSummonVesselOfRuin", { pokemonNameWithAffix: getPokemonNameWithAffix(user), statName: i18next.t(getStatKey(Stat.SPATK)) }))
      .ignorable(),
    new Ability(Abilities.SWORD_OF_RUIN, 9)
      .attr(FieldMultiplyStatAbAttr, Stat.DEF, 0.75)
      .attr(PostSummonMessageAbAttr, (user) => i18next.t("abilityTriggers:postSummonSwordOfRuin", { pokemonNameWithAffix: getPokemonNameWithAffix(user), statName: i18next.t(getStatKey(Stat.DEF)) }))
      .ignorable(),
    new Ability(Abilities.TABLETS_OF_RUIN, 9)
      .attr(FieldMultiplyStatAbAttr, Stat.ATK, 0.75)
      .attr(PostSummonMessageAbAttr, (user) => i18next.t("abilityTriggers:postSummonTabletsOfRuin", { pokemonNameWithAffix: getPokemonNameWithAffix(user), statName: i18next.t(getStatKey(Stat.ATK)) }))
      .ignorable(),
    new Ability(Abilities.BEADS_OF_RUIN, 9)
      .attr(FieldMultiplyStatAbAttr, Stat.SPDEF, 0.75)
      .attr(PostSummonMessageAbAttr, (user) => i18next.t("abilityTriggers:postSummonBeadsOfRuin", { pokemonNameWithAffix: getPokemonNameWithAffix(user), statName: i18next.t(getStatKey(Stat.SPDEF)) }))
      .ignorable(),
    new Ability(Abilities.ORICHALCUM_PULSE, 9)
      .attr(PostSummonWeatherChangeAbAttr, WeatherType.SUNNY)
      .attr(PostBiomeChangeWeatherChangeAbAttr, WeatherType.SUNNY)
      .conditionalAttr(getWeatherCondition(WeatherType.SUNNY, WeatherType.HARSH_SUN), StatMultiplierAbAttr, Stat.ATK, 4 / 3),
    new Ability(Abilities.HADRON_ENGINE, 9)
      .attr(PostSummonTerrainChangeAbAttr, TerrainType.ELECTRIC)
      .attr(PostBiomeChangeTerrainChangeAbAttr, TerrainType.ELECTRIC)
      .conditionalAttr(getTerrainCondition(TerrainType.ELECTRIC), StatMultiplierAbAttr, Stat.SPATK, 4 / 3),
    new Ability(Abilities.OPPORTUNIST, 9)
      .attr(StatStageChangeCopyAbAttr),
    new Ability(Abilities.CUD_CHEW, 9)
      .unimplemented(),
    new Ability(Abilities.SHARPNESS, 9)
      .attr(MovePowerBoostAbAttr, (user, target, move) => move.hasFlag(MoveFlags.SLICING_MOVE), 1.5),
    new Ability(Abilities.SUPREME_OVERLORD, 9)
      .attr(VariableMovePowerBoostAbAttr, (user, target, move) => 1 + 0.1 * Math.min(user.isPlayer() ? user.scene.currentBattle.playerFaints : user.scene.currentBattle.enemyFaints, 5))
      .partial(),
    new Ability(Abilities.COSTAR, 9)
      .attr(PostSummonCopyAllyStatsAbAttr),
    new Ability(Abilities.TOXIC_DEBRIS, 9)
      .attr(PostDefendApplyArenaTrapTagAbAttr, (target, user, move) => move.category === MoveCategory.PHYSICAL, ArenaTagType.TOXIC_SPIKES)
      .bypassFaint(),
    new Ability(Abilities.ARMOR_TAIL, 9)
      .attr(FieldPriorityMoveImmunityAbAttr)
      .ignorable(),
    new Ability(Abilities.EARTH_EATER, 9)
      .attr(TypeImmunityHealAbAttr, Type.GROUND)
      .partial() // Healing not blocked by Heal Block
      .ignorable(),
    new Ability(Abilities.MYCELIUM_MIGHT, 9)
      .attr(ChangeMovePriorityAbAttr, (pokemon, move) => move.category === MoveCategory.STATUS, -0.2)
      .attr(PreventBypassSpeedChanceAbAttr, (pokemon, move) => move.category === MoveCategory.STATUS)
      .attr(MoveAbilityBypassAbAttr, (pokemon, move: Move) => move.category === MoveCategory.STATUS),
    new Ability(Abilities.MINDS_EYE, 9)
      .attr(IgnoreTypeImmunityAbAttr, Type.GHOST, [Type.NORMAL, Type.FIGHTING])
      .attr(ProtectStatAbAttr, Stat.ACC)
      .attr(IgnoreOpponentStatStagesAbAttr, [ Stat.EVA ])
      .ignorable(),
    new Ability(Abilities.SUPERSWEET_SYRUP, 9)
      .attr(PostSummonStatStageChangeAbAttr, [ Stat.EVA ], -1)
      .condition(getOncePerBattleCondition(Abilities.SUPERSWEET_SYRUP)),
    new Ability(Abilities.HOSPITALITY, 9)
      .attr(PostSummonAllyHealAbAttr, 4, true)
      .partial(), // Healing not blocked by Heal Block
    new Ability(Abilities.TOXIC_CHAIN, 9)
      .attr(PostAttackApplyStatusEffectAbAttr, false, 30, StatusEffect.TOXIC),
    new Ability(Abilities.EMBODY_ASPECT_TEAL, 9)
      .attr(PostBattleInitStatStageChangeAbAttr, [ Stat.SPD ], 1, true)
      .attr(UncopiableAbilityAbAttr)
      .attr(UnswappableAbilityAbAttr)
      .attr(NoTransformAbilityAbAttr)
      .partial(),
    new Ability(Abilities.EMBODY_ASPECT_WELLSPRING, 9)
      .attr(PostBattleInitStatStageChangeAbAttr, [ Stat.SPDEF ], 1, true)
      .attr(UncopiableAbilityAbAttr)
      .attr(UnswappableAbilityAbAttr)
      .attr(NoTransformAbilityAbAttr)
      .partial(),
    new Ability(Abilities.EMBODY_ASPECT_HEARTHFLAME, 9)
      .attr(PostBattleInitStatStageChangeAbAttr, [ Stat.ATK ], 1, true)
      .attr(UncopiableAbilityAbAttr)
      .attr(UnswappableAbilityAbAttr)
      .attr(NoTransformAbilityAbAttr)
      .partial(),
    new Ability(Abilities.EMBODY_ASPECT_CORNERSTONE, 9)
      .attr(PostBattleInitStatStageChangeAbAttr, [ Stat.DEF ], 1, true)
      .attr(UncopiableAbilityAbAttr)
      .attr(UnswappableAbilityAbAttr)
      .attr(NoTransformAbilityAbAttr)
      .partial(),
    new Ability(Abilities.TERA_SHIFT, 9)
      .attr(PostSummonFormChangeAbAttr, p => p.getFormKey() ? 0 : 1)
      .attr(UncopiableAbilityAbAttr)
      .attr(UnswappableAbilityAbAttr)
      .attr(UnsuppressableAbilityAbAttr)
      .attr(NoTransformAbilityAbAttr)
      .attr(NoFusionAbilityAbAttr),
    new Ability(Abilities.TERA_SHELL, 9)
      .attr(FullHpResistTypeAbAttr)
      .attr(UncopiableAbilityAbAttr)
      .attr(UnswappableAbilityAbAttr)
      .ignorable(),
    new Ability(Abilities.TERAFORM_ZERO, 9)
      .attr(UncopiableAbilityAbAttr)
      .attr(UnswappableAbilityAbAttr)
      .unimplemented(),
    new Ability(Abilities.POISON_PUPPETEER, 9)
      .attr(UncopiableAbilityAbAttr)
      .attr(UnswappableAbilityAbAttr)
      .conditionalAttr(pokemon => pokemon.species.speciesId===Species.PECHARUNT, ConfusionOnStatusEffectAbAttr, StatusEffect.POISON, StatusEffect.TOXIC)
  );
}<|MERGE_RESOLUTION|>--- conflicted
+++ resolved
@@ -1085,13 +1085,8 @@
   }
 
   applyPostDefend(pokemon: Pokemon, passive: boolean, simulated: boolean, attacker: Pokemon, move: Move, hitResult: HitResult, args: any[]): boolean {
-<<<<<<< HEAD
     if (!attacker.summonData.disabledMove) {
-      if (move.checkFlag(MoveFlags.MAKES_CONTACT, attacker, pokemon) && (this.chance === -1 || pokemon.randSeedInt(100, undefined, "Chance to disable a move") < this.chance) && !attacker.isMax()) {
-=======
-    if (attacker.getTag(BattlerTagType.DISABLED) === null) {
       if (move.checkFlag(MoveFlags.MAKES_CONTACT, attacker, pokemon) && (this.chance === -1 || pokemon.randSeedInt(100) < this.chance) && !attacker.isMax()) {
->>>>>>> df250c8b
         if (simulated) {
           return true;
         }
@@ -2647,11 +2642,7 @@
       if (simulated) {
         return defender.canAddTag(BattlerTagType.CONFUSED);
       } else {
-<<<<<<< HEAD
-        return defender.addTag(BattlerTagType.CONFUSED, pokemon.randSeedInt(3, 2, "Duration of Confusion effect"), move.id, defender.id);
-=======
-        return defender.addTag(BattlerTagType.CONFUSED, pokemon.randSeedIntRange(2, 5), move.id, defender.id);
->>>>>>> df250c8b
+        return defender.addTag(BattlerTagType.CONFUSED, pokemon.randSeedInt(3, 2), move.id, defender.id);
       }
     }
     return false;
