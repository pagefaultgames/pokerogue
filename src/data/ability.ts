--- conflicted
+++ resolved
@@ -2,11 +2,6 @@
 import { Type } from "./type";
 import { Constructor } from "#app/utils";
 import * as Utils from "../utils";
-<<<<<<< HEAD
-import { MovePhase, PokemonHealPhase, ShowAbilityPhase, StatStageChangePhase } from "../phases";
-=======
-import { BattleStat, getBattleStatName } from "./battle-stat";
->>>>>>> ae2ab120
 import { getPokemonNameWithAffix } from "../messages";
 import { Weather, WeatherType } from "./weather";
 import { BattlerTag, GroundedTag, GulpMissileTag, SemiInvulnerableTag } from "./battler-tags";
@@ -28,14 +23,11 @@
 import { BattlerTagType } from "#enums/battler-tag-type";
 import { Moves } from "#enums/moves";
 import { Species } from "#enums/species";
-<<<<<<< HEAD
 import { Stat, type BattleStat, type EffectiveStat, BATTLE_STATS, EFFECTIVE_STATS, getStatKey } from "#app/enums/stat";
-=======
 import { MovePhase } from "#app/phases/move-phase.js";
 import { PokemonHealPhase } from "#app/phases/pokemon-heal-phase.js";
 import { ShowAbilityPhase } from "#app/phases/show-ability-phase.js";
-import { StatChangePhase } from "#app/phases/stat-change-phase.js";
->>>>>>> ae2ab120
+import { StatStageChangePhase } from "#app/phases/stat-stage-change-phase.js";
 
 export class Ability implements Localizable {
   public id: Abilities;
@@ -2394,13 +2386,8 @@
   }
 }
 
-<<<<<<< HEAD
 export class ProtectStatAbAttr extends PreStatStageChangeAbAttr {
-  private protectedStat: BattleStat | null;
-=======
-export class ProtectStatAbAttr extends PreStatChangeAbAttr {
   private protectedStat?: BattleStat;
->>>>>>> ae2ab120
 
   constructor(protectedStat?: BattleStat) {
     super();
@@ -2408,13 +2395,8 @@
     this.protectedStat = protectedStat;
   }
 
-<<<<<<< HEAD
-  applyPreStatStageChange(pokemon: Pokemon, passive: boolean, stat: BattleStat, cancelled: Utils.BooleanHolder, args: any[]): boolean {
-    if (this.protectedStat === undefined || stat === this.protectedStat) {
-=======
-  applyPreStatChange(pokemon: Pokemon, passive: boolean, stat: BattleStat, cancelled: Utils.BooleanHolder, args: any[]): boolean {
+  applyPreStatStageChange(_pokemon: Pokemon, _passive: boolean, stat: BattleStat, cancelled: Utils.BooleanHolder, _args: any[]): boolean {
     if (Utils.isNullOrUndefined(this.protectedStat) || stat === this.protectedStat) {
->>>>>>> ae2ab120
       cancelled.value = true;
       return true;
     }
@@ -2422,7 +2404,7 @@
     return false;
   }
 
-  getTriggerMessage(pokemon: Pokemon, abilityName: string, ...args: any[]): string {
+  getTriggerMessage(pokemon: Pokemon, abilityName: string, ..._args: any[]): string {
     return i18next.t("abilityTriggers:protectStat", {
       pokemonNameWithAffix: getPokemonNameWithAffix(pokemon),
       abilityName,
