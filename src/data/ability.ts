--- conflicted
+++ resolved
@@ -2471,13 +2471,10 @@
     } else {
       target = targets[0];
     }
-<<<<<<< HEAD
 
     if (target.battleData.illusion.active) {
       return false;
     }
-=======
->>>>>>> 360a897e
     target = target!;
 
     // transforming from or into fusion pokemon causes various problems (including crashes and save corruption)
