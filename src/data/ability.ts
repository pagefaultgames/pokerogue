import Pokemon, { HitResult, PokemonMove } from "../field/pokemon";
import { Type } from "./type";
import * as Utils from "../utils";
import { BattleStat, getBattleStatName } from "./battle-stat";
import { PokemonHealPhase, ShowAbilityPhase, StatChangePhase } from "../phases";
import { getPokemonMessage } from "../messages";
import { Weather, WeatherType } from "./weather";
import { BattlerTag } from "./battler-tags";
import { BattlerTagType } from "./enums/battler-tag-type";
import { StatusEffect, getStatusEffectDescriptor, getStatusEffectHealText } from "./status-effect";
import { Gender } from "./gender";
import Move, { AttackMove, MoveCategory, MoveFlags, MoveTarget, RecoilAttr, StatusMoveTypeImmunityAttr, FlinchAttr, OneHitKOAttr, HitHealAttr, StrengthSapHealAttr, allMoves } from "./move";
import { ArenaTagSide, ArenaTrapTag } from "./arena-tag";
import { ArenaTagType } from "./enums/arena-tag-type";
import { Stat } from "./pokemon-stat";
import { PokemonHeldItemModifier } from "../modifier/modifier";
import { Moves } from "./enums/moves";
import { TerrainType } from "./terrain";
import { SpeciesFormChangeManualTrigger } from "./pokemon-forms";
import { Abilities } from "./enums/abilities";
import i18next, { Localizable } from "#app/plugins/i18n.js";
import { Command } from "../ui/command-ui-handler";

export class Ability implements Localizable {
  public id: Abilities;

  private nameAppend: string;
  public name: string;
  public description: string;
  public generation: integer;
  public isBypassFaint: boolean;
  public isIgnorable: boolean;
  public attrs: AbAttr[];
  public conditions: AbAttrCondition[];

  constructor(id: Abilities, generation: integer) {
    this.id = id;

    this.nameAppend = '';
    this.generation = generation;
    this.attrs = [];
    this.conditions = [];

    this.localize();
  }

  localize(): void {
    const i18nKey = Abilities[this.id].split('_').filter(f => f).map((f, i) => i ? `${f[0]}${f.slice(1).toLowerCase()}` : f.toLowerCase()).join('') as string;

    this.name = this.id ? `${i18next.t(`ability:${i18nKey}.name`) as string}${this.nameAppend}` : '';
    this.description = this.id ? i18next.t(`ability:${i18nKey}.description`) as string : '';
  }

  getAttrs(attrType: { new(...args: any[]): AbAttr }): AbAttr[] {
    return this.attrs.filter(a => a instanceof attrType);
  }

  attr<T extends new (...args: any[]) => AbAttr>(AttrType: T, ...args: ConstructorParameters<T>): Ability {
    const attr = new AttrType(...args);
    this.attrs.push(attr);

    return this;
  }

  conditionalAttr<T extends new (...args: any[]) => AbAttr>(condition: AbAttrCondition, AttrType: T, ...args: ConstructorParameters<T>): Ability {
    const attr = new AttrType(...args);
    attr.addCondition(condition);
    this.attrs.push(attr);
    
    return this;
  }
  
  hasAttr(attrType: { new(...args: any[]): AbAttr }): boolean {
    return !!this.getAttrs(attrType).length;
  }

  bypassFaint(): Ability {
    this.isBypassFaint = true;
    return this;
  }

  ignorable(): Ability {
    this.isIgnorable = true;
    return this;
  }

  condition(condition: AbAttrCondition): Ability {
    this.conditions.push(condition);

    return this;
  }

  partial(): this {
    this.nameAppend += ' (P)';
    return this;
  }

  unimplemented(): this {
    this.nameAppend += ' (N)';
    return this;
  }
}

type AbAttrApplyFunc<TAttr extends AbAttr> = (attr: TAttr, passive: boolean) => boolean | Promise<boolean>;
type AbAttrCondition = (pokemon: Pokemon) => boolean;

type PokemonAttackCondition = (user: Pokemon, target: Pokemon, move: Move) => boolean;
type PokemonDefendCondition = (target: Pokemon, user: Pokemon, move: Move) => boolean;
type PokemonStatChangeCondition = (target: Pokemon, statsChanged: BattleStat[], levels: integer) => boolean;

export abstract class AbAttr {
  public showAbility: boolean;
  private extraCondition: AbAttrCondition;

  constructor(showAbility: boolean = true) {
    this.showAbility = showAbility;
  }
  
  apply(pokemon: Pokemon, passive: boolean, cancelled: Utils.BooleanHolder, args: any[]): boolean | Promise<boolean> {
    return false;
  }

  getTriggerMessage(pokemon: Pokemon, abilityName: string, ...args: any[]): string {
    return null;
  }

  getCondition(): AbAttrCondition {
    return this.extraCondition || null;
  }

  addCondition(condition: AbAttrCondition): AbAttr {
    this.extraCondition = condition;
    return this;
  }
}

export class BlockRecoilDamageAttr extends AbAttr {
  apply(pokemon: Pokemon, passive: boolean, cancelled: Utils.BooleanHolder, args: any[]): boolean {
    cancelled.value = true;

    return true;
  }

  getTriggerMessage(pokemon: Pokemon, abilityName: string, ...args: any[]) {
    return getPokemonMessage(pokemon, `'s ${abilityName}\nprotected it from recoil!`);
  }
}

export class DoubleBattleChanceAbAttr extends AbAttr {
  constructor() {
    super(false);
  }

  apply(pokemon: Pokemon, passive: boolean, cancelled: Utils.BooleanHolder, args: any[]): boolean {
    const doubleChance = (args[0] as Utils.IntegerHolder);
    doubleChance.value = Math.max(doubleChance.value / 2, 1);
    return true;
  }
}

export class PostBattleInitAbAttr extends AbAttr {
  applyPostBattleInit(pokemon: Pokemon, passive: boolean, args: any[]): boolean | Promise<boolean> {
    return false;
  }
}

export class PostBattleInitFormChangeAbAttr extends PostBattleInitAbAttr {
  private formFunc: (p: Pokemon) => integer;

  constructor(formFunc: ((p: Pokemon) => integer)) {
    super(true);

    this.formFunc = formFunc;
  }

  applyPostBattleInit(pokemon: Pokemon, passive: boolean, args: any[]): boolean {
    const formIndex = this.formFunc(pokemon);
    if (formIndex !== pokemon.formIndex)
      return pokemon.scene.triggerPokemonFormChange(pokemon, SpeciesFormChangeManualTrigger, false);

    return false;
  }
}

export class PostBattleInitStatChangeAbAttr extends PostBattleInitAbAttr {
  private stats: BattleStat[];
  private levels: integer;
  private selfTarget: boolean;

  constructor(stats: BattleStat | BattleStat[], levels: integer, selfTarget?: boolean) {
    super();

    this.stats = typeof(stats) === 'number'
      ? [ stats as BattleStat ]
      : stats as BattleStat[];
    this.levels = levels;
    this.selfTarget = !!selfTarget;
  }

  applyPostBattleInit(pokemon: Pokemon, passive: boolean, args: any[]): boolean {
    const statChangePhases: StatChangePhase[] = [];

    if (this.selfTarget)
      statChangePhases.push(new StatChangePhase(pokemon.scene, pokemon.getBattlerIndex(), true, this.stats, this.levels));
    else {
      for (let opponent of pokemon.getOpponents())
        statChangePhases.push(new StatChangePhase(pokemon.scene, opponent.getBattlerIndex(), false, this.stats, this.levels));
    }

    for (let statChangePhase of statChangePhases) {
      if (!this.selfTarget && !statChangePhase.getPokemon().summonData)
        pokemon.scene.pushPhase(statChangePhase); // TODO: This causes the ability bar to be shown at the wrong time
      else
        pokemon.scene.unshiftPhase(statChangePhase);
    }
   
    return true;
  }
}

type PreDefendAbAttrCondition = (pokemon: Pokemon, attacker: Pokemon, move: PokemonMove) => boolean;

export class PreDefendAbAttr extends AbAttr {
  applyPreDefend(pokemon: Pokemon, passive: boolean, attacker: Pokemon, move: PokemonMove, cancelled: Utils.BooleanHolder, args: any[]): boolean | Promise<boolean> {
    return false;
  }
}

export class PreDefendFormChangeAbAttr extends PreDefendAbAttr {
  private formFunc: (p: Pokemon) => integer;

  constructor(formFunc: ((p: Pokemon) => integer)) {
    super(true);

    this.formFunc = formFunc;
  }

  applyPreDefend(pokemon: Pokemon, passive: boolean, attacker: Pokemon, move: PokemonMove, cancelled: Utils.BooleanHolder, args: any[]): boolean {
    const formIndex = this.formFunc(pokemon);
    if (formIndex !== pokemon.formIndex) {
      pokemon.scene.triggerPokemonFormChange(pokemon, SpeciesFormChangeManualTrigger, false);
      return true;
    }

    return false;
  }
}
export class PreDefendFullHpEndureAbAttr extends PreDefendAbAttr {
  applyPreDefend(pokemon: Pokemon, passive: boolean, attacker: Pokemon, move: PokemonMove, cancelled: Utils.BooleanHolder, args: any[]): boolean {
    if (pokemon.getHpRatio() < 1 || (args[0] as Utils.NumberHolder).value < pokemon.hp)
      return false;

    return pokemon.addTag(BattlerTagType.STURDY, 1);
  }
}

export class BlockItemTheftAbAttr extends AbAttr {
  apply(pokemon: Pokemon, passive: boolean, cancelled: Utils.BooleanHolder, args: any[]): boolean {
    cancelled.value = true;
    
    return true;
  }

  getTriggerMessage(pokemon: Pokemon, abilityName: string, ...args: any[]) {
    return getPokemonMessage(pokemon, `'s ${abilityName}\nprevents item theft!`);
  }
}

export class StabBoostAbAttr extends AbAttr {
  apply(pokemon: Pokemon, passive: boolean, cancelled: Utils.BooleanHolder, args: any[]): boolean {
    if ((args[0] as Utils.NumberHolder).value > 1) {
      (args[0] as Utils.NumberHolder).value += 0.5;
      return true;
    }
    
    return false;
  }
}

export class ReceivedMoveDamageMultiplierAbAttr extends PreDefendAbAttr {
  protected condition: PokemonDefendCondition;
  private powerMultiplier: number;

  constructor(condition: PokemonDefendCondition, powerMultiplier: number) {
    super();

    this.condition = condition;
    this.powerMultiplier = powerMultiplier;
  }

  applyPreDefend(pokemon: Pokemon, passive: boolean, attacker: Pokemon, move: PokemonMove, cancelled: Utils.BooleanHolder, args: any[]): boolean {
    if (this.condition(pokemon, attacker, move.getMove())) {
      (args[0] as Utils.NumberHolder).value *= this.powerMultiplier;
      return true;
    }

    return false;
  }
}

export class ReceivedTypeDamageMultiplierAbAttr extends ReceivedMoveDamageMultiplierAbAttr {
  constructor(moveType: Type, powerMultiplier: number) {
    super((user, target, move) => move.type === moveType, powerMultiplier);
  }
}

export class PreDefendMovePowerToOneAbAttr extends ReceivedMoveDamageMultiplierAbAttr {
  constructor(condition: PokemonDefendCondition) {
    super(condition, 1);
  }

  applyPreDefend(pokemon: Pokemon, passive: boolean, attacker: Pokemon, move: PokemonMove, cancelled: Utils.BooleanHolder, args: any[]): boolean {
    if (this.condition(pokemon, attacker, move.getMove())) {
      (args[0] as Utils.NumberHolder).value = 1;
      return true;
    }

    return false;
  }
}

export class TypeImmunityAbAttr extends PreDefendAbAttr {
  private immuneType: Type;
  private condition: AbAttrCondition;

  constructor(immuneType: Type, condition?: AbAttrCondition) {
    super();

    this.immuneType = immuneType;
    this.condition = condition;
  }

  applyPreDefend(pokemon: Pokemon, passive: boolean, attacker: Pokemon, move: PokemonMove, cancelled: Utils.BooleanHolder, args: any[]): boolean {
    if ((move.getMove() instanceof AttackMove || move.getMove().getAttrs(StatusMoveTypeImmunityAttr).find(attr => (attr as StatusMoveTypeImmunityAttr).immuneType === this.immuneType)) && move.getMove().type === this.immuneType) {
      (args[0] as Utils.NumberHolder).value = 0;
      return true;
    }

    return false;
  }

  getCondition(): AbAttrCondition {
    return this.condition;
  }
}

export class TypeImmunityHealAbAttr extends TypeImmunityAbAttr {
  constructor(immuneType: Type) {
    super(immuneType);
  }

  applyPreDefend(pokemon: Pokemon, passive: boolean, attacker: Pokemon, move: PokemonMove, cancelled: Utils.BooleanHolder, args: any[]): boolean {
    const ret = super.applyPreDefend(pokemon, passive, attacker, move, cancelled, args);

    if (ret) {
      if (pokemon.getHpRatio() < 1) {
        const simulated = args.length > 1 && args[1];
        if (!simulated) {
          const abilityName = (!passive ? pokemon.getAbility() : pokemon.getPassiveAbility()).name;
          pokemon.scene.unshiftPhase(new PokemonHealPhase(pokemon.scene, pokemon.getBattlerIndex(),
            Math.max(Math.floor(pokemon.getMaxHp() / 4), 1), getPokemonMessage(pokemon, `'s ${abilityName}\nrestored its HP a little!`), true));
        }
      }
      return true;
    }
    
    return false;
  }
}

class TypeImmunityStatChangeAbAttr extends TypeImmunityAbAttr {
  private stat: BattleStat;
  private levels: integer;

  constructor(immuneType: Type, stat: BattleStat, levels: integer, condition?: AbAttrCondition) {
    super(immuneType, condition);

    this.stat = stat;
    this.levels = levels;
  }

  applyPreDefend(pokemon: Pokemon, passive: boolean, attacker: Pokemon, move: PokemonMove, cancelled: Utils.BooleanHolder, args: any[]): boolean {
    const ret = super.applyPreDefend(pokemon, passive, attacker, move, cancelled, args);

    if (ret) {
      cancelled.value = true;
      const simulated = args.length > 1 && args[1];
      if (!simulated)
        pokemon.scene.unshiftPhase(new StatChangePhase(pokemon.scene, pokemon.getBattlerIndex(), true, [ this.stat ], this.levels));
    }
    
    return ret;
  }
}

class TypeImmunityAddBattlerTagAbAttr extends TypeImmunityAbAttr {
  private tagType: BattlerTagType;
  private turnCount: integer;

  constructor(immuneType: Type, tagType: BattlerTagType, turnCount: integer, condition?: AbAttrCondition) {
    super(immuneType, condition);

    this.tagType = tagType;
    this.turnCount = turnCount;
  }

  applyPreDefend(pokemon: Pokemon, passive: boolean, attacker: Pokemon, move: PokemonMove, cancelled: Utils.BooleanHolder, args: any[]): boolean {
    const ret = super.applyPreDefend(pokemon, passive, attacker, move, cancelled, args);

    if (ret) {
      cancelled.value = true;
      const simulated = args.length > 1 && args[1];
      if (!simulated)
        pokemon.addTag(this.tagType, this.turnCount, undefined, pokemon.id);
    }
    
    return ret;
  }
}

export class NonSuperEffectiveImmunityAbAttr extends TypeImmunityAbAttr {
  constructor(condition?: AbAttrCondition) {
    super(null, condition);
  }

  applyPreDefend(pokemon: Pokemon, passive: boolean, attacker: Pokemon, move: PokemonMove, cancelled: Utils.BooleanHolder, args: any[]): boolean {
    if (move.getMove() instanceof AttackMove && pokemon.getAttackTypeEffectiveness(move.getMove().type) < 2) {
      cancelled.value = true;
      (args[0] as Utils.NumberHolder).value = 0;
      return true;
    }

    return false;
  }

  getTriggerMessage(pokemon: Pokemon, abilityName: string, ...args: any[]): string {
    return getPokemonMessage(pokemon, ` avoided damage\nwith ${abilityName}!`);
  }
}

export class PostDefendAbAttr extends AbAttr {
  applyPostDefend(pokemon: Pokemon, passive: boolean, attacker: Pokemon, move: PokemonMove, hitResult: HitResult, args: any[]): boolean | Promise<boolean> {
    return false;
  }
}

export class PostDefendDisguiseAbAttr extends PostDefendAbAttr {

  applyPostDefend(pokemon: Pokemon, passive: boolean, attacker: Pokemon, move: PokemonMove, hitResult: HitResult, args: any[]): boolean {
    if (pokemon.formIndex == 0 && pokemon.battleData.hitCount != 0 && (move.getMove().category == MoveCategory.SPECIAL || move.getMove().category == MoveCategory.PHYSICAL)) {
      
      const recoilDamage = Math.ceil((pokemon.getMaxHp() / 8) - attacker.turnData.damageDealt);
      if (!recoilDamage)
        return false;
      pokemon.damageAndUpdate(recoilDamage, HitResult.OTHER);
      pokemon.turnData.damageTaken += recoilDamage;
      pokemon.scene.queueMessage(getPokemonMessage(pokemon, '\'s disguise was busted!'));
      return true;
    }

    return false;
  }
}

export class PostDefendFormChangeAbAttr extends PostDefendAbAttr {
  private formFunc: (p: Pokemon) => integer;

  constructor(formFunc: ((p: Pokemon) => integer)) {
    super(true);

    this.formFunc = formFunc;
  }

  applyPostDefend(pokemon: Pokemon, passive: boolean, attacker: Pokemon, move: PokemonMove, hitResult: HitResult, args: any[]): boolean {
    const formIndex = this.formFunc(pokemon);
    if (formIndex !== pokemon.formIndex) {
      pokemon.scene.triggerPokemonFormChange(pokemon, SpeciesFormChangeManualTrigger, false);
      return true;
    }

    return false;
  }
}

export class FieldPriorityMoveImmunityAbAttr extends PreDefendAbAttr {
  applyPreDefend(pokemon: Pokemon, passive: boolean, attacker: Pokemon, move: PokemonMove, cancelled: Utils.BooleanHolder, args: any[]): boolean {
      const attackPriority = new Utils.IntegerHolder(move.getMove().priority);
      applyAbAttrs(IncrementMovePriorityAbAttr, attacker, null, move.getMove(), attackPriority);
  
      if(attackPriority.value > 0 && !move.getMove().isMultiTarget()) {
        cancelled.value = true;
        return true;
      }
    
    return false;
  }
}

export class PostStatChangeAbAttr extends AbAttr {
  applyPostStatChange(pokemon: Pokemon, statsChanged: BattleStat[], levelChanged: integer, selfTarget: boolean, args: any[]): boolean | Promise<boolean> {
    return false;
  }
}

export class MoveImmunityAbAttr extends PreDefendAbAttr {
  private immuneCondition: PreDefendAbAttrCondition;

  constructor(immuneCondition: PreDefendAbAttrCondition) {
    super(true);

    this.immuneCondition = immuneCondition;
  }

  applyPreDefend(pokemon: Pokemon, passive: boolean, attacker: Pokemon, move: PokemonMove, cancelled: Utils.BooleanHolder, args: any[]): boolean {
    if (this.immuneCondition(pokemon, attacker, move)) {
      cancelled.value = true;
      return true;
    }

    return false;
  }

  getTriggerMessage(pokemon: Pokemon, abilityName: string, ...args: any[]): string {
    return `It doesn\'t affect ${pokemon.name}!`;
  }
}

export class MoveImmunityStatChangeAbAttr extends MoveImmunityAbAttr {
  private stat: BattleStat;
  private levels: integer;

  constructor(immuneCondition: PreDefendAbAttrCondition, stat: BattleStat, levels: integer) {
    super(immuneCondition);
    this.stat = stat;
    this.levels = levels;
  }

  applyPreDefend(pokemon: Pokemon, passive: boolean, attacker: Pokemon, move: PokemonMove, cancelled: Utils.BooleanHolder, args: any[]): boolean {
    const ret = super.applyPreDefend(pokemon, passive, attacker, move, cancelled, args)
    if (ret) {
      pokemon.scene.unshiftPhase(new StatChangePhase(pokemon.scene, pokemon.getBattlerIndex(), true, [ this.stat ], this.levels));
    }

    return ret;
  }
}

export class ReverseDrainAbAttr extends PostDefendAbAttr {
  applyPostDefend(pokemon: Pokemon, passive: boolean, attacker: Pokemon, move: PokemonMove, hitResult: HitResult, args: any[]): boolean {
    if (!!move.getMove().getAttrs(HitHealAttr).length || !!move.getMove().getAttrs(StrengthSapHealAttr).length ) {
      pokemon.scene.queueMessage(getPokemonMessage(attacker, ` sucked up the liquid ooze!`));
      return true;
    }
    return false;
  }
}

export class PostDefendStatChangeAbAttr extends PostDefendAbAttr {
  private condition: PokemonDefendCondition;
  private stat: BattleStat;
  private levels: integer;
  private selfTarget: boolean;

  constructor(condition: PokemonDefendCondition, stat: BattleStat, levels: integer, selfTarget: boolean = true) {
    super(true);

    this.condition = condition;
    this.stat = stat;
    this.levels = levels;
    this.selfTarget = selfTarget;
  }

  applyPostDefend(pokemon: Pokemon, passive: boolean, attacker: Pokemon, move: PokemonMove, hitResult: HitResult, args: any[]): boolean {
    if (this.condition(pokemon, attacker, move.getMove())) {
      pokemon.scene.unshiftPhase(new StatChangePhase(pokemon.scene, (this.selfTarget ? pokemon : attacker).getBattlerIndex(), true, [ this.stat ], this.levels));
      return true;
    }

    return false;
  }
}

export class PostDefendApplyArenaTrapTagAbAttr extends PostDefendAbAttr {
  private condition: PokemonDefendCondition;
  private tagType: ArenaTagType;

  constructor(condition: PokemonDefendCondition, tagType: ArenaTagType) {
    super(true);

    this.condition = condition;
    this.tagType = tagType;
  }

  applyPostDefend(pokemon: Pokemon, passive: boolean, attacker: Pokemon, move: PokemonMove, hitResult: HitResult, args: any[]): boolean {
    if (this.condition(pokemon, attacker, move.getMove())) {
      const tag = pokemon.scene.arena.getTag(this.tagType) as ArenaTrapTag;
      if (!pokemon.scene.arena.getTag(this.tagType) || tag.layers < tag.maxLayers) {
        pokemon.scene.arena.addTag(this.tagType, 0, undefined, pokemon.id, pokemon.isPlayer() ? ArenaTagSide.ENEMY : ArenaTagSide.PLAYER);
        return true;
      }
    }
    return false;
  }
}

export class PostDefendApplyBattlerTagAbAttr extends PostDefendAbAttr {
  private condition: PokemonDefendCondition;
  private tagType: BattlerTagType;
  constructor(condition: PokemonDefendCondition, tagType: BattlerTagType) {
    super(true);

    this.condition = condition;
    this.tagType = tagType;
  }

  applyPostDefend(pokemon: Pokemon, passive: boolean, attacker: Pokemon, move: PokemonMove, hitResult: HitResult, args: any[]): boolean {
    if (this.condition(pokemon, attacker, move.getMove())) {
      pokemon.addTag(this.tagType, undefined, undefined, pokemon.id);
      return true;
    }
    return false;
  }
}

export class PostDefendTypeChangeAbAttr extends PostDefendAbAttr {
  applyPostDefend(pokemon: Pokemon, passive: boolean, attacker: Pokemon, move: PokemonMove, hitResult: HitResult, args: any[]): boolean {
    if (hitResult < HitResult.NO_EFFECT) {
      const type = move.getMove().type;
      const pokemonTypes = pokemon.getTypes(true);
      if (pokemonTypes.length !== 1 || pokemonTypes[0] !== type) {
        pokemon.summonData.types = [ type ];
        return true;
      }
    }

    return false;
  }

  getTriggerMessage(pokemon: Pokemon, abilityName: string, ...args: any[]): string {
    return getPokemonMessage(pokemon, `'s ${abilityName}\nmade it the ${Utils.toReadableString(Type[pokemon.getTypes(true)[0]])} type!`);
  }
}

export class PostDefendTerrainChangeAbAttr extends PostDefendAbAttr {
  private terrainType: TerrainType;

  constructor(terrainType: TerrainType) {
    super();

    this.terrainType = terrainType;
  }

  applyPostDefend(pokemon: Pokemon, passive: boolean, attacker: Pokemon, move: PokemonMove, hitResult: HitResult, args: any[]): boolean {
    if (hitResult < HitResult.NO_EFFECT)
      return pokemon.scene.arena.trySetTerrain(this.terrainType, true);

    return false;
  }
}

export class PostDefendContactApplyStatusEffectAbAttr extends PostDefendAbAttr {
  private chance: integer;
  private effects: StatusEffect[];

  constructor(chance: integer, ...effects: StatusEffect[]) {
    super();

    this.chance = chance;
    this.effects = effects;
  }

  applyPostDefend(pokemon: Pokemon, passive: boolean, attacker: Pokemon, move: PokemonMove, hitResult: HitResult, args: any[]): boolean {
    if (move.getMove().checkFlag(MoveFlags.MAKES_CONTACT, attacker, pokemon) && !attacker.status && (this.chance === -1 || pokemon.randSeedInt(100) < this.chance)) {
      const effect = this.effects.length === 1 ? this.effects[0] : this.effects[pokemon.randSeedInt(this.effects.length)];
      return attacker.trySetStatus(effect, true);
    }

    return false;
  }
}

export class PostDefendContactApplyTagChanceAbAttr extends PostDefendAbAttr {
  private chance: integer;
  private tagType: BattlerTagType;
  private turnCount: integer;

  constructor(chance: integer, tagType: BattlerTagType, turnCount?: integer) {
    super();

    this.tagType = tagType;
    this.chance = chance;
    this.turnCount = turnCount;
  }

  applyPostDefend(pokemon: Pokemon, passive: boolean, attacker: Pokemon, move: PokemonMove, hitResult: HitResult, args: any[]): boolean {
    if (move.getMove().checkFlag(MoveFlags.MAKES_CONTACT, attacker, pokemon) && pokemon.randSeedInt(100) < this.chance)
      return attacker.addTag(this.tagType, this.turnCount, move.moveId, attacker.id);

    return false;
  }
}

export class PostDefendCritStatChangeAbAttr extends PostDefendAbAttr {
  private stat: BattleStat;
  private levels: integer;

  constructor(stat: BattleStat, levels: integer) {
    super();

    this.stat = stat;
    this.levels = levels;
  }

  applyPostDefend(pokemon: Pokemon, passive: boolean, attacker: Pokemon, move: PokemonMove, hitResult: HitResult, args: any[]): boolean {
    pokemon.scene.unshiftPhase(new StatChangePhase(pokemon.scene, pokemon.getBattlerIndex(), true, [ this.stat ], this.levels));
    
    return true;
  }

  getCondition(): AbAttrCondition {
    return (pokemon: Pokemon) => pokemon.turnData.attacksReceived.length && pokemon.turnData.attacksReceived[pokemon.turnData.attacksReceived.length - 1].critical;
  }
}

export class PostDefendContactDamageAbAttr extends PostDefendAbAttr {
  private damageRatio: integer;

  constructor(damageRatio: integer) {
    super();

    this.damageRatio = damageRatio;
  }
  
  applyPostDefend(pokemon: Pokemon, passive: boolean, attacker: Pokemon, move: PokemonMove, hitResult: HitResult, args: any[]): boolean {
    if (move.getMove().checkFlag(MoveFlags.MAKES_CONTACT, attacker, pokemon)) {
      attacker.damageAndUpdate(Math.ceil(attacker.getMaxHp() * (1 / this.damageRatio)), HitResult.OTHER);
      attacker.turnData.damageTaken += Math.ceil(attacker.getMaxHp() * (1 / this.damageRatio));
      return true;
    }
    
    return false;
  }

  getTriggerMessage(pokemon: Pokemon, abilityName: string, ...args: any[]): string {
    return getPokemonMessage(pokemon, `'s ${abilityName}\nhurt its attacker!`);
  }
}

export class PostDefendWeatherChangeAbAttr extends PostDefendAbAttr {
  private weatherType: WeatherType;

  constructor(weatherType: WeatherType) {
    super();

    this.weatherType = weatherType;
  }

  applyPostDefend(pokemon: Pokemon, passive: boolean, attacker: Pokemon, move: PokemonMove, hitResult: HitResult, args: any[]): boolean {
    if (!pokemon.scene.arena.weather?.isImmutable())
      return pokemon.scene.arena.trySetWeather(this.weatherType, true);

    return false;
  }
}

export class PostDefendAbilitySwapAbAttr extends PostDefendAbAttr {
  constructor() {
    super();
  }
  
  applyPostDefend(pokemon: Pokemon, passive: boolean, attacker: Pokemon, move: PokemonMove, hitResult: HitResult, args: any[]): boolean {
    if (move.getMove().checkFlag(MoveFlags.MAKES_CONTACT, attacker, pokemon) && !attacker.getAbility().hasAttr(UnswappableAbilityAbAttr)) {
      const tempAbilityId = attacker.getAbility().id;
      attacker.summonData.ability = pokemon.getAbility().id;
      pokemon.summonData.ability = tempAbilityId;
      return true;
    }
    
    return false;
  }

  getTriggerMessage(pokemon: Pokemon, abilityName: string, ...args: any[]): string {
    return getPokemonMessage(pokemon, ` swapped\nabilities with its target!`);
  }
}

export class PostDefendAbilityGiveAbAttr extends PostDefendAbAttr {
  constructor() {
    super();
  }
  
  applyPostDefend(pokemon: Pokemon, passive: boolean, attacker: Pokemon, move: PokemonMove, hitResult: HitResult, args: any[]): boolean {
    if (move.getMove().checkFlag(MoveFlags.MAKES_CONTACT, attacker, pokemon) && !attacker.getAbility().hasAttr(UnsuppressableAbilityAbAttr) && !attacker.getAbility().hasAttr(PostDefendAbilityGiveAbAttr)) {
      attacker.summonData.ability = pokemon.getAbility().id;

      return true;
    }
    
    return false;
  }

  getTriggerMessage(pokemon: Pokemon, abilityName: string, ...args: any[]): string {
    return getPokemonMessage(pokemon, ` gave its target\n${abilityName}!`);
  }
}

export class PostStatChangeStatChangeAbAttr extends PostStatChangeAbAttr {
  private condition: PokemonStatChangeCondition;
  private statsToChange: BattleStat[];
  private levels: integer;

  constructor(condition: PokemonStatChangeCondition, statsToChange: BattleStat[], levels: integer) {
    super(true);

    this.condition = condition;
    this.statsToChange = statsToChange;
    this.levels = levels;
  }

  applyPostStatChange(pokemon: Pokemon, statsChanged: BattleStat[], levelsChanged: integer, selfTarget: boolean, args: any[]): boolean {
    if (this.condition(pokemon, statsChanged, levelsChanged) && !selfTarget) {
      pokemon.scene.unshiftPhase(new StatChangePhase(pokemon.scene, (pokemon).getBattlerIndex(), true, this.statsToChange, this.levels));
      return true;
    }

    return false;
  }
}

export class PreAttackAbAttr extends AbAttr {
  applyPreAttack(pokemon: Pokemon, passive: boolean, defender: Pokemon, move: PokemonMove, args: any[]): boolean | Promise<boolean> {
    return false;
  }
}

export class VariableMovePowerAbAttr extends PreAttackAbAttr {
  applyPreAttack(pokemon: Pokemon, passive: boolean, defender: Pokemon, move: PokemonMove, args: any[]): boolean {
    //const power = args[0] as Utils.NumberHolder;
    return false;
  }
}

export class VariableMoveTypeAbAttr extends AbAttr {
  apply(pokemon: Pokemon, passive: boolean, cancelled: Utils.BooleanHolder, args: any[]): boolean {
    //const power = args[0] as Utils.IntegerHolder;
    return false; 
  }
}

export class MoveTypeChangePowerMultiplierAbAttr extends VariableMoveTypeAbAttr {
  private matchType: Type;
  private newType: Type;
  private powerMultiplier: number;

  constructor(matchType: Type, newType: Type, powerMultiplier: number){
    super(true);
    this.matchType = matchType;
    this.newType = newType;
    this.powerMultiplier = powerMultiplier;
  }

  apply(pokemon: Pokemon, passive: boolean, cancelled: Utils.BooleanHolder, args: any[]): boolean {
    const type = (args[0] as Utils.IntegerHolder);
    if (type.value == this.matchType) {
      type.value = this.newType;
      (args[1] as Utils.NumberHolder).value *= this.powerMultiplier;
      return true;
    }
    
    return false;
  }
}

export class FieldPreventExplosiveMovesAbAttr extends AbAttr {
  apply(pokemon: Pokemon, passive: boolean, cancelled: Utils.BooleanHolder, args: any[]): boolean | Promise<boolean> {
    cancelled.value = true;
    return true;
  }
}

export class MoveTypeChangeAttr extends PreAttackAbAttr {
  private newType: Type;
  private powerMultiplier: number;
  private condition: PokemonAttackCondition;

  constructor(newType: Type, powerMultiplier: number, condition: PokemonAttackCondition){
    super(true);
    this.newType = newType;
    this.powerMultiplier = powerMultiplier;
    this.condition = condition;
  }

  applyPreAttack(pokemon: Pokemon, passive: boolean, defender: Pokemon, move: PokemonMove, args: any[]): boolean {
    if (this.condition(pokemon, defender, move.getMove())) {
      const type = (args[0] as Utils.IntegerHolder);
      type.value = this.newType;
      (args[1] as Utils.NumberHolder).value *= this.powerMultiplier;
      return true;
    }

    return false;
  }
}

export class MovePowerBoostAbAttr extends VariableMovePowerAbAttr {
  private condition: PokemonAttackCondition;
  private powerMultiplier: number;

  constructor(condition: PokemonAttackCondition, powerMultiplier: number) {
    super(true);
    this.condition = condition;
    this.powerMultiplier = powerMultiplier;
  }

  applyPreAttack(pokemon: Pokemon, passive: boolean, defender: Pokemon, move: PokemonMove, args: any[]): boolean {
    if (this.condition(pokemon, defender, move.getMove())) {
      (args[0] as Utils.NumberHolder).value *= this.powerMultiplier;

      return true;
    }

    return false;
  }
}

export class MoveTypePowerBoostAbAttr extends MovePowerBoostAbAttr {
  constructor(boostedType: Type, powerMultiplier?: number) {
    super((pokemon, defender, move) => move.type === boostedType, powerMultiplier || 1.5);
  }
}

export class LowHpMoveTypePowerBoostAbAttr extends MoveTypePowerBoostAbAttr {
  constructor(boostedType: Type) {
    super(boostedType);
  }

  getCondition(): AbAttrCondition {
    return (pokemon) => pokemon.getHpRatio() <= 0.33;
  }
}

export class FieldVariableMovePowerAbAttr extends AbAttr {
  applyPreAttack(pokemon: Pokemon, passive: boolean, defender: Pokemon, move: PokemonMove, args: any[]): boolean {
    //const power = args[0] as Utils.NumberHolder;
    return false; 
  }
}

export class FieldMovePowerBoostAbAttr extends FieldVariableMovePowerAbAttr {
  private condition: PokemonAttackCondition;
  private powerMultiplier: number;

  constructor(condition: PokemonAttackCondition, powerMultiplier: number) {
    super(false);
    this.condition = condition;
    this.powerMultiplier = powerMultiplier;
  }

  applyPreAttack(pokemon: Pokemon, passive: boolean, defender: Pokemon, move: PokemonMove, args: any[]): boolean {
    if (this.condition(pokemon, defender, move.getMove())) {
      (args[0] as Utils.NumberHolder).value *= this.powerMultiplier;

      return true;
    }

    return false;
  }
}

export class FieldMoveTypePowerBoostAbAttr extends FieldMovePowerBoostAbAttr {
  constructor(boostedType: Type, powerMultiplier?: number) {
    super((pokemon, defender, move) => move.type === boostedType, powerMultiplier || 1.5);
  }
}

export class BattleStatMultiplierAbAttr extends AbAttr {
  private battleStat: BattleStat;
  private multiplier: number;

  constructor(battleStat: BattleStat, multiplier: number) {
    super(false);

    this.battleStat = battleStat;
    this.multiplier = multiplier;
  }

  applyBattleStat(pokemon: Pokemon, passive: boolean, battleStat: BattleStat, statValue: Utils.NumberHolder, args: any[]): boolean | Promise<boolean> {
    if (battleStat === this.battleStat) {
      statValue.value *= this.multiplier;
      return true;
    }

    return false;
  }
}

export class PostAttackAbAttr extends AbAttr {
  applyPostAttack(pokemon: Pokemon, passive: boolean, defender: Pokemon, move: PokemonMove, hitResult: HitResult, args: any[]): boolean | Promise<boolean> {
    return false;
  }
}

export class PostAttackStealHeldItemAbAttr extends PostAttackAbAttr {
  private condition: PokemonAttackCondition;

  constructor(condition?: PokemonAttackCondition) {
    super();

    this.condition = condition;
  }

  applyPostAttack(pokemon: Pokemon, passive: boolean, defender: Pokemon, move: PokemonMove, hitResult: HitResult, args: any[]): Promise<boolean> {
    return new Promise<boolean>(resolve => {
      if (hitResult < HitResult.NO_EFFECT && (!this.condition || this.condition(pokemon, defender, move.getMove()))) {
        const heldItems = this.getTargetHeldItems(defender).filter(i => i.getTransferrable(false));
        if (heldItems.length) {
          const stolenItem = heldItems[pokemon.randSeedInt(heldItems.length)];
          pokemon.scene.tryTransferHeldItemModifier(stolenItem, pokemon, false, false).then(success => {
            if (success)
              pokemon.scene.queueMessage(getPokemonMessage(pokemon, ` stole\n${defender.name}'s ${stolenItem.type.name}!`));
            resolve(success);
          });
          return;
        }
      }
      resolve(false);
    });
  }

  getTargetHeldItems(target: Pokemon): PokemonHeldItemModifier[] {
    return target.scene.findModifiers(m => m instanceof PokemonHeldItemModifier
      && (m as PokemonHeldItemModifier).pokemonId === target.id, target.isPlayer()) as PokemonHeldItemModifier[];
  }
}

export class PostAttackApplyStatusEffectAbAttr extends PostAttackAbAttr {
  private contactRequired: boolean;
  private chance: integer;
  private effects: StatusEffect[];

  constructor(contactRequired: boolean, chance: integer, ...effects: StatusEffect[]) {
    super();

    this.contactRequired = contactRequired;
    this.chance = chance;
    this.effects = effects;
  }

  applyPostAttack(pokemon: Pokemon, passive: boolean, attacker: Pokemon, move: PokemonMove, hitResult: HitResult, args: any[]): boolean {
    if (pokemon != attacker && (!this.contactRequired || move.getMove().checkFlag(MoveFlags.MAKES_CONTACT, attacker, pokemon)) && pokemon.randSeedInt(100) < this.chance && !pokemon.status) {
      const effect = this.effects.length === 1 ? this.effects[0] : this.effects[pokemon.randSeedInt(this.effects.length)];
      return attacker.trySetStatus(effect, true);
    }

    return false;
  }
}

export class PostAttackContactApplyStatusEffectAbAttr extends PostAttackApplyStatusEffectAbAttr {
  constructor(chance: integer, ...effects: StatusEffect[]) {
    super(true, chance, ...effects);
  }
}

export class PostAttackApplyBattlerTagAbAttr extends PostAttackAbAttr {
  private contactRequired: boolean;
  private chance: (user: Pokemon, target: Pokemon, move: PokemonMove) => integer;
  private effects: BattlerTagType[];

  
  constructor(contactRequired: boolean, chance: (user: Pokemon, target: Pokemon, move: PokemonMove) =>  integer, ...effects: BattlerTagType[]) {
    super();

    this.contactRequired = contactRequired;
    this.chance = chance;
    this.effects = effects;
  }

  applyPostAttack(pokemon: Pokemon, passive: boolean, attacker: Pokemon, move: PokemonMove, hitResult: HitResult, args: any[]): boolean {
    if (pokemon != attacker && (!this.contactRequired || move.getMove().checkFlag(MoveFlags.MAKES_CONTACT, attacker, pokemon)) && pokemon.randSeedInt(100) < this.chance(attacker, pokemon, move) && !pokemon.status) {
      const effect = this.effects.length === 1 ? this.effects[0] : this.effects[pokemon.randSeedInt(this.effects.length)];


      return attacker.addTag(effect);
    }

    return false;
  }
}

export class PostDefendStealHeldItemAbAttr extends PostDefendAbAttr {
  private condition: PokemonDefendCondition;

  constructor(condition?: PokemonDefendCondition) {
    super();

    this.condition = condition;
  }

  applyPostDefend(pokemon: Pokemon, passive: boolean, attacker: Pokemon, move: PokemonMove, hitResult: HitResult, args: any[]): Promise<boolean> {
    return new Promise<boolean>(resolve => {
      if (hitResult < HitResult.NO_EFFECT && (!this.condition || this.condition(pokemon, attacker, move.getMove()))) {
        const heldItems = this.getTargetHeldItems(attacker).filter(i => i.getTransferrable(false));
        if (heldItems.length) {
          const stolenItem = heldItems[pokemon.randSeedInt(heldItems.length)];
          pokemon.scene.tryTransferHeldItemModifier(stolenItem, pokemon, false, false).then(success => {
            if (success)
              pokemon.scene.queueMessage(getPokemonMessage(pokemon, ` stole\n${attacker.name}'s ${stolenItem.type.name}!`));
            resolve(success);
          });
          return;
        }
      }
      resolve(false);
    });
  }

  getTargetHeldItems(target: Pokemon): PokemonHeldItemModifier[] {
    return target.scene.findModifiers(m => m instanceof PokemonHeldItemModifier
      && (m as PokemonHeldItemModifier).pokemonId === target.id, target.isPlayer()) as PokemonHeldItemModifier[];
  }
}

export class PostVictoryAbAttr extends AbAttr {
  applyPostVictory(pokemon: Pokemon, passive: boolean, args: any[]): boolean | Promise<boolean> {
    return false;
  }
}

class PostVictoryStatChangeAbAttr extends PostVictoryAbAttr {
  private stat: BattleStat | ((p: Pokemon) => BattleStat);
  private levels: integer;

  constructor(stat: BattleStat | ((p: Pokemon) => BattleStat), levels: integer) {
    super();

    this.stat = stat;
    this.levels = levels;
  }

  applyPostVictory(pokemon: Pokemon, passive: boolean, args: any[]): boolean | Promise<boolean> {
    const stat = typeof this.stat === 'function'
      ? this.stat(pokemon)
      : this.stat;
    pokemon.scene.unshiftPhase(new StatChangePhase(pokemon.scene, pokemon.getBattlerIndex(), true, [ stat ], this.levels));
    
    return true;
  }
}

export class PostKnockOutAbAttr extends AbAttr {
  applyPostKnockOut(pokemon: Pokemon, passive: boolean, knockedOut: Pokemon, args: any[]): boolean | Promise<boolean> {
    return false;
  }
}

export class PostKnockOutStatChangeAbAttr extends PostKnockOutAbAttr {
  private stat: BattleStat | ((p: Pokemon) => BattleStat);
  private levels: integer;

  constructor(stat: BattleStat | ((p: Pokemon) => BattleStat), levels: integer) {
    super();

    this.stat = stat;
    this.levels = levels;
  }

  applyPostKnockOut(pokemon: Pokemon, passive: boolean, knockedOut: Pokemon, args: any[]): boolean | Promise<boolean> {
    const stat = typeof this.stat === 'function'
      ? this.stat(pokemon)
      : this.stat;
    pokemon.scene.unshiftPhase(new StatChangePhase(pokemon.scene, pokemon.getBattlerIndex(), true, [ stat ], this.levels));
    
    return true;
  }
}

export class CopyFaintedAllyAbilityAbAttr extends PostKnockOutAbAttr {
  constructor() {
    super();
  }

  applyPostKnockOut(pokemon: Pokemon, passive: boolean, knockedOut: Pokemon, args: any[]): boolean | Promise<boolean> {
    if (pokemon.isPlayer() === knockedOut.isPlayer() && !knockedOut.getAbility().hasAttr(UncopiableAbilityAbAttr)) {
      pokemon.summonData.ability = knockedOut.getAbility().id;
      pokemon.scene.queueMessage(getPokemonMessage(knockedOut, `'s ${allAbilities[knockedOut.getAbility().id].name} was taken over!`));
      return true;
    }
    
    return false;
  }
}

export class IgnoreOpponentStatChangesAbAttr extends AbAttr {
  constructor() {
    super(false);
  }

  apply(pokemon: Pokemon, passive: boolean, cancelled: Utils.BooleanHolder, args: any[]) {
    (args[0] as Utils.IntegerHolder).value = 0;

    return true;
  }
}

export class PostSummonAbAttr extends AbAttr {
  applyPostSummon(pokemon: Pokemon, passive: boolean, args: any[]): boolean | Promise<boolean> {
    return false;
  }
}

export class PostSummonMessageAbAttr extends PostSummonAbAttr {
  private messageFunc: (pokemon: Pokemon) => string;

  constructor(messageFunc: (pokemon: Pokemon) => string) {
    super(true);

    this.messageFunc = messageFunc;
  }

  applyPostSummon(pokemon: Pokemon, passive: boolean, args: any[]): boolean {
    pokemon.scene.queueMessage(this.messageFunc(pokemon));

    return true;
  }
}

export class PostSummonAddBattlerTagAbAttr extends PostSummonAbAttr {
  private tagType: BattlerTagType;
  private turnCount: integer;

  constructor(tagType: BattlerTagType, turnCount: integer, showAbility?: boolean) {
    super(showAbility);

    this.tagType = tagType;
    this.turnCount = turnCount;
  }

  applyPostSummon(pokemon: Pokemon, passive: boolean, args: any[]): boolean {
    return pokemon.addTag(this.tagType, this.turnCount);
  }
}

export class PostSummonStatChangeAbAttr extends PostSummonAbAttr {
  private stats: BattleStat[];
  private levels: integer;
  private selfTarget: boolean;

  constructor(stats: BattleStat | BattleStat[], levels: integer, selfTarget?: boolean) {
    super();

    this.stats = typeof(stats) === 'number'
      ? [ stats as BattleStat ]
      : stats as BattleStat[];
    this.levels = levels;
    this.selfTarget = !!selfTarget;
  }

  applyPostSummon(pokemon: Pokemon, passive: boolean, args: any[]): boolean {
    const statChangePhases: StatChangePhase[] = [];

    if (this.selfTarget)
      statChangePhases.push(new StatChangePhase(pokemon.scene, pokemon.getBattlerIndex(), true, this.stats, this.levels));
    else {
      for (let opponent of pokemon.getOpponents())
        statChangePhases.push(new StatChangePhase(pokemon.scene, opponent.getBattlerIndex(), false, this.stats, this.levels));
    }

    for (let statChangePhase of statChangePhases) {
      if (!this.selfTarget && !statChangePhase.getPokemon().summonData)
        pokemon.scene.pushPhase(statChangePhase); // TODO: This causes the ability bar to be shown at the wrong time
      else
        pokemon.scene.unshiftPhase(statChangePhase);
    }
   
    return true;
  }
}

export class PostSummonAllyHealAbAttr extends PostSummonAbAttr {
  private healRatio: number;
  private showAnim: boolean;

  constructor(healRatio: number, showAnim: boolean = false) {
    super();

    this.healRatio = healRatio || 4;
    this.showAnim = showAnim;
  }

  applyPostSummon(pokemon: Pokemon, passive: boolean, args: any[]): boolean {
    const target = pokemon.getAlly();
    if (target?.isActive(true)) {
      target.scene.unshiftPhase(new PokemonHealPhase(target.scene, target.getBattlerIndex(),
        Math.max(Math.floor(pokemon.getMaxHp() / this.healRatio), 1), getPokemonMessage(target, ` drank down all the\nmatcha that ${pokemon.name} made!`), true, !this.showAnim));
      return true;
    }
    
    return false;
  }
}

export class DownloadAbAttr extends PostSummonAbAttr {
  private enemyDef: integer;
  private enemySpDef: integer;
  private stats: BattleStat[];

  applyPostSummon(pokemon: Pokemon, passive: boolean, args: any[]): boolean {
    this.enemyDef = 0;
    this.enemySpDef = 0;
	
    for (let opponent of pokemon.getOpponents()) {
      this.enemyDef += opponent.stats[BattleStat.DEF];
      this.enemySpDef += opponent.stats[BattleStat.SPDEF];
    }
	
    if (this.enemyDef < this.enemySpDef)
      this.stats = [BattleStat.ATK];
    else
      this.stats = [BattleStat.SPATK];

    if (this.enemyDef > 0 && this.enemySpDef > 0) { // only activate if there's actually an enemy to download from
      pokemon.scene.unshiftPhase(new StatChangePhase(pokemon.scene, pokemon.getBattlerIndex(), false, this.stats, 1));
      return true;
    }
	
    return false;
  }
}

export class PostSummonWeatherChangeAbAttr extends PostSummonAbAttr {
  private weatherType: WeatherType;

  constructor(weatherType: WeatherType) {
    super();

    this.weatherType = weatherType;
  }

  applyPostSummon(pokemon: Pokemon, passive: boolean, args: any[]): boolean {
    if (!pokemon.scene.arena.weather?.isImmutable())
      return pokemon.scene.arena.trySetWeather(this.weatherType, true);

    return false;
  }
}

export class PostSummonTerrainChangeAbAttr extends PostSummonAbAttr {
  private terrainType: TerrainType;

  constructor(terrainType: TerrainType) {
    super();

    this.terrainType = terrainType;
  }

  applyPostSummon(pokemon: Pokemon, passive: boolean, args: any[]): boolean {
    return pokemon.scene.arena.trySetTerrain(this.terrainType, true);
  }
}

export class PostSummonFormChangeAbAttr extends PostSummonAbAttr {
  private formFunc: (p: Pokemon) => integer;

  constructor(formFunc: ((p: Pokemon) => integer)) {
    super(true);

    this.formFunc = formFunc;
  }

  applyPostSummon(pokemon: Pokemon, passive: boolean, args: any[]): boolean {
    const formIndex = this.formFunc(pokemon);
    if (formIndex !== pokemon.formIndex)
      return pokemon.scene.triggerPokemonFormChange(pokemon, SpeciesFormChangeManualTrigger, false);

    return false;
  }
}

export class TraceAbAttr extends PostSummonAbAttr {
  applyPostSummon(pokemon: Pokemon, passive: boolean, args: any[]): boolean {
    const targets = pokemon.getOpponents();
    if (!targets.length)
      return false;
    let target: Pokemon;
    if (targets.length > 1)
      pokemon.scene.executeWithSeedOffset(() => target = Utils.randSeedItem(targets), pokemon.scene.currentBattle.waveIndex);
    else
      target = targets[0];

    // Wonder Guard is normally uncopiable so has the attribute, but trace specifically can copy it
    if (target.getAbility().hasAttr(UncopiableAbilityAbAttr) && target.getAbility().id !== Abilities.WONDER_GUARD)
      return false;

    pokemon.summonData.ability = target.getAbility().id;

    pokemon.scene.queueMessage(getPokemonMessage(pokemon, ` traced ${target.name}'s\n${allAbilities[target.getAbility().id].name}!`));

    return true;
  }
}

export class PostSummonTransformAbAttr extends PostSummonAbAttr {
  constructor() {
    super(true);
  }

  applyPostSummon(pokemon: Pokemon, passive: boolean, args: any[]): boolean {
    const targets = pokemon.getOpponents();
    let target: Pokemon;
    if (targets.length > 1)
      pokemon.scene.executeWithSeedOffset(() => target = Utils.randSeedItem(targets), pokemon.scene.currentBattle.waveIndex);
    else
      target = targets[0];

    pokemon.summonData.speciesForm = target.getSpeciesForm();
    pokemon.summonData.fusionSpeciesForm = target.getFusionSpeciesForm();
    pokemon.summonData.ability = target.getAbility().id;
    pokemon.summonData.gender = target.getGender();
    pokemon.summonData.fusionGender = target.getFusionGender();
    pokemon.summonData.stats = [ pokemon.stats[Stat.HP] ].concat(target.stats.slice(1));
    pokemon.summonData.battleStats = target.summonData.battleStats.slice(0);
    pokemon.summonData.moveset = target.getMoveset().map(m => new PokemonMove(m.moveId, m.ppUsed, m.ppUp));
    pokemon.summonData.types = target.getTypes();
    
    pokemon.scene.playSound('PRSFX- Transform');

    pokemon.loadAssets(false).then(() => pokemon.playAnim());

    pokemon.scene.queueMessage(getPokemonMessage(pokemon, ` transformed\ninto ${target.name}!`));

    return true;
  }
}

export class PreSwitchOutAbAttr extends AbAttr {
  constructor() {
    super(true);
  }

  applyPreSwitchOut(pokemon: Pokemon, passive: boolean, args: any[]): boolean | Promise<boolean> {
    return false;
  }
}

export class PreSwitchOutResetStatusAbAttr extends PreSwitchOutAbAttr {
  applyPreSwitchOut(pokemon: Pokemon, passive: boolean, args: any[]): boolean | Promise<boolean> {
    if (pokemon.status) {
      pokemon.resetStatus();
      pokemon.updateInfo();
      return true;
    }

    return false;
  }
}

export class PreSwitchOutHealAbAttr extends PreSwitchOutAbAttr {
  applyPreSwitchOut(pokemon: Pokemon, passive: boolean, args: any[]): boolean | Promise<boolean> {
    if (pokemon.getHpRatio() < 1 ) {
      const healAmount = Math.floor(pokemon.getMaxHp() * 0.33);
      pokemon.heal(healAmount);
      pokemon.updateInfo();
      return true;
    }

    return false;
  }
}

export class PreStatChangeAbAttr extends AbAttr {
  applyPreStatChange(pokemon: Pokemon, passive: boolean, stat: BattleStat, cancelled: Utils.BooleanHolder, args: any[]): boolean | Promise<boolean> {
    return false;
  }
}

export class ProtectStatAbAttr extends PreStatChangeAbAttr {
  private protectedStat: BattleStat;

  constructor(protectedStat?: BattleStat) {
    super();

    this.protectedStat = protectedStat;
  }

  applyPreStatChange(pokemon: Pokemon, passive: boolean, stat: BattleStat, cancelled: Utils.BooleanHolder, args: any[]): boolean {
    if (this.protectedStat === undefined || stat === this.protectedStat) {
      cancelled.value = true;
      return true;
    }
    
    return false;
  }

  getTriggerMessage(pokemon: Pokemon, abilityName: string, ...args: any[]): string {
    return getPokemonMessage(pokemon, `'s ${abilityName}\nprevents lowering its ${this.protectedStat !== undefined ? getBattleStatName(this.protectedStat) : 'stats'}!`);
  }
}

export class PreSetStatusAbAttr extends AbAttr {
  applyPreSetStatus(pokemon: Pokemon, passive: boolean, effect: StatusEffect, cancelled: Utils.BooleanHolder, args: any[]): boolean | Promise<boolean> {
    return false;
  }
}

export class StatusEffectImmunityAbAttr extends PreSetStatusAbAttr {
  private immuneEffects: StatusEffect[];

  constructor(...immuneEffects: StatusEffect[]) {
    super();

    this.immuneEffects = immuneEffects;
  }

  applyPreSetStatus(pokemon: Pokemon, passive: boolean, effect: StatusEffect, cancelled: Utils.BooleanHolder, args: any[]): boolean {
    if (!this.immuneEffects.length || this.immuneEffects.indexOf(effect) > -1) {
      cancelled.value = true;
      return true;
    }

    return false;
  }

  getTriggerMessage(pokemon: Pokemon, abilityName: string, ...args: any[]): string {
    return getPokemonMessage(pokemon, `'s ${abilityName}\nprevents ${this.immuneEffects.length ? getStatusEffectDescriptor(args[0] as StatusEffect) : 'status problems'}!`);
  }
}

export class PreApplyBattlerTagAbAttr extends AbAttr {
  applyPreApplyBattlerTag(pokemon: Pokemon, passive: boolean, tag: BattlerTag, cancelled: Utils.BooleanHolder, args: any[]): boolean | Promise<boolean> {
    return false;
  }
}

export class BattlerTagImmunityAbAttr extends PreApplyBattlerTagAbAttr {
  private immuneTagType: BattlerTagType;

  constructor(immuneTagType: BattlerTagType) {
    super();

    this.immuneTagType = immuneTagType;
  }

  applyPreApplyBattlerTag(pokemon: Pokemon, passive: boolean, tag: BattlerTag, cancelled: Utils.BooleanHolder, args: any[]): boolean {
    if (tag.tagType === this.immuneTagType) {
      cancelled.value = true;
      return true;
    }

    return false;
  }

  getTriggerMessage(pokemon: Pokemon, abilityName: string, ...args: any[]): string {
    return getPokemonMessage(pokemon, `'s ${abilityName}\nprevents ${(args[0] as BattlerTag).getDescriptor()}!`);
  }
}

export class BlockCritAbAttr extends AbAttr {
  apply(pokemon: Pokemon, passive: boolean, cancelled: Utils.BooleanHolder, args: any[]): boolean {
    (args[0] as Utils.BooleanHolder).value = true;
    return true;
  }
}

export class BonusCritAbAttr extends AbAttr {
  apply(pokemon: Pokemon, passive: boolean, cancelled: Utils.BooleanHolder, args: any[]): boolean {
    (args[0] as Utils.BooleanHolder).value = true;
    return true;
  }
}

export class BlockNonDirectDamageAbAttr extends AbAttr {
  apply(pokemon: Pokemon, passive: boolean, cancelled: Utils.BooleanHolder, args: any[]): boolean {
    cancelled.value = true;
    return true;
  }
}

export class BlockOneHitKOAbAttr extends AbAttr {
  apply(pokemon: Pokemon, passive: boolean, cancelled: Utils.BooleanHolder, args: any[]): boolean {
    cancelled.value = true;
    return true;
  }
}

export class IncrementMovePriorityAbAttr extends AbAttr {
  private moveIncrementFunc: (pokemon: Pokemon, move: Move) => boolean;
  private increaseAmount: integer;

  constructor(moveIncrementFunc: (pokemon: Pokemon, move: Move) => boolean, increaseAmount = 1) {
    super(true);

    this.moveIncrementFunc = moveIncrementFunc;
    this.increaseAmount = increaseAmount;
  }

  apply(pokemon: Pokemon, passive: boolean, cancelled: Utils.BooleanHolder, args: any[]): boolean {
    if (!this.moveIncrementFunc(pokemon, args[0] as Move))
      return false;
      
    (args[1] as Utils.IntegerHolder).value += this.increaseAmount;
    return true;
  }
}

export class IgnoreContactAbAttr extends AbAttr { }

export class PreWeatherEffectAbAttr extends AbAttr {
  applyPreWeatherEffect(pokemon: Pokemon, passive: boolean, weather: Weather, cancelled: Utils.BooleanHolder, args: any[]): boolean | Promise<boolean> {
    return false;
  }
}

export class PreWeatherDamageAbAttr extends PreWeatherEffectAbAttr { }

export class BlockWeatherDamageAttr extends PreWeatherDamageAbAttr {
  private weatherTypes: WeatherType[];

  constructor(...weatherTypes: WeatherType[]) {
    super();

    this.weatherTypes = weatherTypes;
  }

  applyPreWeatherEffect(pokemon: Pokemon, passive: boolean, weather: Weather, cancelled: Utils.BooleanHolder, args: any[]): boolean {
    if (!this.weatherTypes.length || this.weatherTypes.indexOf(weather?.weatherType) > -1)
      cancelled.value = true;

    return true;
  }
}

export class SuppressWeatherEffectAbAttr extends PreWeatherEffectAbAttr {
  public affectsImmutable: boolean;

  constructor(affectsImmutable?: boolean) {
    super();

    this.affectsImmutable = affectsImmutable;
  }

  applyPreWeatherEffect(pokemon: Pokemon, passive: boolean, weather: Weather, cancelled: Utils.BooleanHolder, args: any[]): boolean {
    if (this.affectsImmutable || weather.isImmutable()) {
      cancelled.value = true;
      return true;
    }

    return false;
  }
}

function getWeatherCondition(...weatherTypes: WeatherType[]): AbAttrCondition {
  return (pokemon: Pokemon) => {
    if (pokemon.scene.arena.weather?.isEffectSuppressed(pokemon.scene))
      return false;
    const weatherType = pokemon.scene.arena.weather?.weatherType;
    return weatherType && weatherTypes.indexOf(weatherType) > -1;
  };
}

function getAnticipationCondition(): AbAttrCondition {
  return (pokemon: Pokemon) => {
    for (let opponent of pokemon.getOpponents()) {
        for (let move of opponent.moveset) {
          // move is super effective
          if (move.getMove() instanceof AttackMove && pokemon.getAttackTypeEffectiveness(move.getMove().type) >= 2) {
            return true;
          }
          // move is a OHKO
          if (move.getMove().findAttr(attr => attr instanceof OneHitKOAttr)) {
            return true;
          }
          // edge case for hidden power, type is computed
          if (move.getMove().id === Moves.HIDDEN_POWER) {
            const iv_val = Math.floor(((opponent.ivs[Stat.HP] & 1)
              +(opponent.ivs[Stat.ATK] & 1) * 2
              +(opponent.ivs[Stat.DEF] & 1) * 4
              +(opponent.ivs[Stat.SPD] & 1) * 8
              +(opponent.ivs[Stat.SPATK] & 1) * 16
              +(opponent.ivs[Stat.SPDEF] & 1) * 32) * 15/63);
            
            const type = [
              Type.FIGHTING, Type.FLYING, Type.POISON, Type.GROUND,
              Type.ROCK, Type.BUG, Type.GHOST, Type.STEEL,
              Type.FIRE, Type.WATER, Type.GRASS, Type.ELECTRIC,
              Type.PSYCHIC, Type.ICE, Type.DRAGON, Type.DARK][iv_val];

            if (pokemon.getAttackTypeEffectiveness(type) >= 2) {
              return true;
            }
          }
        }
    }
    return false;
  };
}

export class PostWeatherChangeAbAttr extends AbAttr {
  applyPostWeatherChange(pokemon: Pokemon, passive: boolean, weather: WeatherType, args: any[]): boolean {
    return false;
  }
}

export class PostWeatherChangeAddBattlerTagAttr extends PostWeatherChangeAbAttr {
  private tagType: BattlerTagType;
  private turnCount: integer;
  private weatherTypes: WeatherType[];

  constructor(tagType: BattlerTagType, turnCount: integer, ...weatherTypes: WeatherType[]) {
    super();

    this.tagType = tagType;
    this.turnCount = turnCount;
    this.weatherTypes = weatherTypes;
  }

  applyPostWeatherChange(pokemon: Pokemon, passive: boolean, weather: WeatherType, args: any[]): boolean {
    console.log(this.weatherTypes.find(w => weather === w), WeatherType[weather]);
    if (!this.weatherTypes.find(w => weather === w))
      return false;

    return pokemon.addTag(this.tagType, this.turnCount);
  }
}

export class PostWeatherLapseAbAttr extends AbAttr {
  protected weatherTypes: WeatherType[];

  constructor(...weatherTypes: WeatherType[]) {
    super();

    this.weatherTypes = weatherTypes;
  }

  applyPostWeatherLapse(pokemon: Pokemon, passive: boolean, weather: Weather, args: any[]): boolean | Promise<boolean> {
    return false;
  }

  getCondition(): AbAttrCondition {
    return getWeatherCondition(...this.weatherTypes);
  }
}

export class PostWeatherLapseHealAbAttr extends PostWeatherLapseAbAttr {
  private healFactor: integer;

  constructor(healFactor: integer, ...weatherTypes: WeatherType[]) {
    super(...weatherTypes);
    
    this.healFactor = healFactor;
  }

  applyPostWeatherLapse(pokemon: Pokemon, passive: boolean, weather: Weather, args: any[]): boolean {
    if (pokemon.getHpRatio() < 1) {
      const scene = pokemon.scene;
      const abilityName = (!passive ? pokemon.getAbility() : pokemon.getPassiveAbility()).name;
      scene.unshiftPhase(new PokemonHealPhase(scene, pokemon.getBattlerIndex(),
        Math.max(Math.floor(pokemon.getMaxHp() / (16 / this.healFactor)), 1), getPokemonMessage(pokemon, `'s ${abilityName}\nrestored its HP a little!`), true));
      return true;
    }

    return false;
  }
}

export class PostWeatherLapseDamageAbAttr extends PostWeatherLapseAbAttr {
  private damageFactor: integer;

  constructor(damageFactor: integer, ...weatherTypes: WeatherType[]) {
    super(...weatherTypes);
    
    this.damageFactor = damageFactor;
  }

  applyPostWeatherLapse(pokemon: Pokemon, passive: boolean, weather: Weather, args: any[]): boolean {
    if (pokemon.getHpRatio() < 1) {
      const scene = pokemon.scene;
      const abilityName = (!passive ? pokemon.getAbility() : pokemon.getPassiveAbility()).name;
      scene.queueMessage(getPokemonMessage(pokemon, ` is hurt\nby its ${abilityName}!`));
      pokemon.damageAndUpdate(Math.ceil(pokemon.getMaxHp() / (16 / this.damageFactor)), HitResult.OTHER);
      return true;
    }

    return false;
  }
}

export class PostTerrainChangeAbAttr extends AbAttr {
  applyPostTerrainChange(pokemon: Pokemon, passive: boolean, terrain: TerrainType, args: any[]): boolean {
    return false;
  }
}

export class PostTerrainChangeAddBattlerTagAttr extends PostTerrainChangeAbAttr {
  private tagType: BattlerTagType;
  private turnCount: integer;
  private terrainTypes: TerrainType[];

  constructor(tagType: BattlerTagType, turnCount: integer, ...terrainTypes: TerrainType[]) {
    super();

    this.tagType = tagType;
    this.turnCount = turnCount;
    this.terrainTypes = terrainTypes;
  }

  applyPostTerrainChange(pokemon: Pokemon, passive: boolean, terrain: TerrainType, args: any[]): boolean {
    if (!this.terrainTypes.find(t => t === terrain))
      return false;

    return pokemon.addTag(this.tagType, this.turnCount);
  }
}

function getTerrainCondition(...terrainTypes: TerrainType[]): AbAttrCondition {
  return (pokemon: Pokemon) => {
    const terrainType = pokemon.scene.arena.terrain?.terrainType;
    return terrainType && terrainTypes.indexOf(terrainType) > -1;
  };
}

export class PostTurnAbAttr extends AbAttr {
  applyPostTurn(pokemon: Pokemon, passive: boolean, args: any[]): boolean | Promise<boolean> {
    return false;
  }
}

export class PostTurnResetStatusAbAttr extends PostTurnAbAttr {
  applyPostTurn(pokemon: Pokemon, passive: boolean, args: any[]): boolean {
    if (pokemon.status) {
	
      pokemon.scene.queueMessage(getPokemonMessage(pokemon, getStatusEffectHealText(pokemon.status?.effect)));
      pokemon.resetStatus();
      pokemon.updateInfo();
      return true;
    }
	
    return false;
  }
}

export class MoodyAbAttr extends PostTurnAbAttr {
  constructor() {
    super(true);
  }

  applyPostTurn(pokemon: Pokemon, passive: boolean, args: any[]): boolean {
    // TODO: Edge case of not choosing to buff or debuff a stat that's already maxed
    let selectableStats = [BattleStat.ATK, BattleStat.DEF, BattleStat.SPATK, BattleStat.SPDEF, BattleStat.SPD];
    let increaseStat = selectableStats[Utils.randInt(selectableStats.length)];
    selectableStats = selectableStats.filter(s => s !== increaseStat);
    let decreaseStat = selectableStats[Utils.randInt(selectableStats.length)];
    pokemon.scene.unshiftPhase(new StatChangePhase(pokemon.scene, pokemon.getBattlerIndex(), true, [increaseStat], 2));
    pokemon.scene.unshiftPhase(new StatChangePhase(pokemon.scene, pokemon.getBattlerIndex(), true, [decreaseStat], -1));
    return true;
  }
}

export class PostTurnStatChangeAbAttr extends PostTurnAbAttr {
  private stats: BattleStat[];
  private levels: integer;

  constructor(stats: BattleStat | BattleStat[], levels: integer) {
    super(true);

    this.stats = Array.isArray(stats)
      ? stats
      : [ stats ];
    this.levels = levels;
  }

  applyPostTurn(pokemon: Pokemon, passive: boolean, args: any[]): boolean {
    pokemon.scene.unshiftPhase(new StatChangePhase(pokemon.scene, pokemon.getBattlerIndex(), true, this.stats, this.levels));
    return true;
  }
}

export class PostTurnHealAbAttr extends PostTurnAbAttr {
  applyPostTurn(pokemon: Pokemon, passive: boolean, args: any[]): boolean {
    if (pokemon.getHpRatio() < 1) {
      const scene = pokemon.scene;
      const abilityName = (!passive ? pokemon.getAbility() : pokemon.getPassiveAbility()).name;
      scene.unshiftPhase(new PokemonHealPhase(scene, pokemon.getBattlerIndex(),
        Math.max(Math.floor(pokemon.getMaxHp() / 16), 1), getPokemonMessage(pokemon, `'s ${abilityName}\nrestored its HP a little!`), true));
      return true;
    }

    return false;
  }
}

export class PostTurnFormChangeAbAttr extends PostTurnAbAttr {
  private formFunc: (p: Pokemon) => integer;

  constructor(formFunc: ((p: Pokemon) => integer)) {
    super(true);

    this.formFunc = formFunc;
  }

  applyPostTurn(pokemon: Pokemon, passive: boolean, args: any[]): boolean {
    const formIndex = this.formFunc(pokemon);
    if (formIndex !== pokemon.formIndex) {
      pokemon.scene.triggerPokemonFormChange(pokemon, SpeciesFormChangeManualTrigger, false);
      return true;
    }

    return false;
  }
}

export class PostBiomeChangeAbAttr extends AbAttr { }

export class PostBiomeChangeWeatherChangeAbAttr extends PostBiomeChangeAbAttr {
  private weatherType: WeatherType;

  constructor(weatherType: WeatherType) {
    super();

    this.weatherType = weatherType;
  }

  apply(pokemon: Pokemon, passive: boolean, cancelled: Utils.BooleanHolder, args: any[]): boolean {
    if (!pokemon.scene.arena.weather?.isImmutable())
      return pokemon.scene.arena.trySetWeather(this.weatherType, true);

    return false;
  }
}

export class PostBiomeChangeTerrainChangeAbAttr extends PostBiomeChangeAbAttr {
  private terrainType: TerrainType;

  constructor(terrainType: TerrainType) {
    super();

    this.terrainType = terrainType;
  }

  apply(pokemon: Pokemon, passive: boolean, cancelled: Utils.BooleanHolder, args: any[]): boolean {
    return pokemon.scene.arena.trySetTerrain(this.terrainType, true);
  }
}

export class StatChangeMultiplierAbAttr extends AbAttr {
  private multiplier: integer;

  constructor(multiplier: integer) {
    super(true);

    this.multiplier = multiplier;
  }

  apply(pokemon: Pokemon, passive: boolean, cancelled: Utils.BooleanHolder, args: any[]): boolean {
    (args[0] as Utils.IntegerHolder).value *= this.multiplier;

    return true;
  }
}

export class BypassBurnDamageReductionAbAttr extends AbAttr {
  constructor() {
    super(false);
  }

  apply(pokemon: Pokemon, passive: boolean, cancelled: Utils.BooleanHolder, args: any[]): boolean {
    cancelled.value = true;

    return true;
  }
}

export class DoubleBerryEffectAbAttr extends AbAttr {
  apply(pokemon: Pokemon, passive: boolean, cancelled: Utils.BooleanHolder, args: any[]): boolean {
    (args[0] as Utils.NumberHolder).value *= 2;

    return true;
  }
}

export class PreventBerryUseAbAttr extends AbAttr {
  apply(pokemon: Pokemon, passive: boolean, cancelled: Utils.BooleanHolder, args: any[]): boolean {
    cancelled.value = true;

    return true;
  }
}

export class RunSuccessAbAttr extends AbAttr {
  apply(pokemon: Pokemon, passive: boolean, cancelled: Utils.BooleanHolder, args: any[]): boolean {
    (args[0] as Utils.IntegerHolder).value = 256;

    return true;
  }
}

export class CheckTrappedAbAttr extends AbAttr {
  constructor() {
    super(false);
  }
  
  applyCheckTrapped(pokemon: Pokemon, passive: boolean, trapped: Utils.BooleanHolder, args: any[]): boolean | Promise<boolean> {
    return false;
  }
}

export class ArenaTrapAbAttr extends CheckTrappedAbAttr {
  applyCheckTrapped(pokemon: Pokemon, passive: boolean, trapped: Utils.BooleanHolder, args: any[]): boolean {
    trapped.value = true;
    return true;
  }

  getTriggerMessage(pokemon: Pokemon, abilityName: string, ...args: any[]): string {
    return getPokemonMessage(pokemon, `\'s ${abilityName}\nprevents switching!`);
  }
}

export class MaxMultiHitAbAttr extends AbAttr {
  apply(pokemon: Pokemon, passive: boolean, cancelled: Utils.BooleanHolder, args: any[]): boolean {
    (args[0] as Utils.IntegerHolder).value = 0;

    return true;
  }
}

export class PostBattleAbAttr extends AbAttr {
  constructor() {
    super(true);
  }

  applyPostBattle(pokemon: Pokemon, passive: boolean, args: any[]): boolean {
    return false;
  }
}

export class PostBattleLootAbAttr extends PostBattleAbAttr {
  applyPostBattle(pokemon: Pokemon, passive: boolean, args: any[]): boolean {
    const postBattleLoot = pokemon.scene.currentBattle.postBattleLoot;
    if (postBattleLoot.length) {
      const randItem = Utils.randSeedItem(postBattleLoot);
      if (pokemon.scene.tryTransferHeldItemModifier(randItem, pokemon, false, true, true)) {
        postBattleLoot.splice(postBattleLoot.indexOf(randItem), 1);
        pokemon.scene.queueMessage(getPokemonMessage(pokemon, ` picked up\n${randItem.type.name}!`));
        return true;
      }
    }

    return false;
  }
}

export class PostFaintAbAttr extends AbAttr {
  applyPostFaint(pokemon: Pokemon, passive: boolean, attacker: Pokemon, move: PokemonMove, hitResult: HitResult, args: any[]): boolean {
    return false;
  }
}

export class PostFaintContactDamageAbAttr extends PostFaintAbAttr {
  private damageRatio: integer;
  
  constructor(damageRatio: integer) {
    super();

    this.damageRatio = damageRatio;
  }

  applyPostFaint(pokemon: Pokemon, passive: boolean, attacker: Pokemon, move: PokemonMove, hitResult: HitResult, args: any[]): boolean {
    if (move.getMove().checkFlag(MoveFlags.MAKES_CONTACT, attacker, pokemon)) {
      const cancelled = new Utils.BooleanHolder(false);
      pokemon.scene.getField(true).map(p=>applyAbAttrs(FieldPreventExplosiveMovesAbAttr, p, cancelled))
      if (cancelled) {
        return false;
      }
      attacker.damageAndUpdate(Math.ceil(attacker.getMaxHp() * (1 / this.damageRatio)), HitResult.OTHER);
      attacker.turnData.damageTaken += Math.ceil(attacker.getMaxHp() * (1 / this.damageRatio));
      return true;
    }

    return false;
  }

  getTriggerMessage(pokemon: Pokemon, abilityName: string, ...args: any[]): string {
    return getPokemonMessage(pokemon, `'s ${abilityName} hurt\nits attacker!`);
  }
}

export class RedirectMoveAbAttr extends AbAttr {
  apply(pokemon: Pokemon, passive: boolean, cancelled: Utils.BooleanHolder, args: any[]): boolean {
    if (this.canRedirect(args[0] as Moves)) {
      const target = args[1] as Utils.IntegerHolder;
      const newTarget = pokemon.getBattlerIndex();
      if (target.value !== newTarget) {
        target.value = newTarget;
        return true;
      }
    }

    return false;
  }
  
  canRedirect(moveId: Moves): boolean {
    const move = allMoves[moveId];
    return !![ MoveTarget.NEAR_OTHER, MoveTarget.OTHER ].find(t => move.moveTarget === t);
  }
}

export class RedirectTypeMoveAbAttr extends RedirectMoveAbAttr {
  public type: Type;

  constructor(type: Type) {
    super();
    this.type = type;
  }

  canRedirect(moveId: Moves): boolean {
    return super.canRedirect(moveId) && allMoves[moveId].type === this.type;
  }
}

export class ReduceStatusEffectDurationAbAttr extends AbAttr {
  private statusEffect: StatusEffect;

  constructor(statusEffect: StatusEffect) {
    super(true);

    this.statusEffect = statusEffect;
  }

  apply(pokemon: Pokemon, passive: boolean, cancelled: Utils.BooleanHolder, args: any[]): boolean {
    if (args[0] === this.statusEffect) {
      (args[1] as Utils.IntegerHolder).value = Math.floor((args[1] as Utils.IntegerHolder).value / 2);
      return true;
    }

    return false;
  }
}

export class FlinchEffectAbAttr extends AbAttr {
  constructor() {
    super(true);
  }
}

export class FlinchStatChangeAbAttr extends FlinchEffectAbAttr {
  private stats: BattleStat[];
  private levels: integer;

  constructor(stats: BattleStat | BattleStat[], levels: integer) {
    super();

    this.stats = Array.isArray(stats)
      ? stats
      : [ stats ];
    this.levels = levels;
  }

  apply(pokemon: Pokemon, passive: boolean, cancelled: Utils.BooleanHolder, args: any[]): boolean {
    pokemon.scene.unshiftPhase(new StatChangePhase(pokemon.scene, pokemon.getBattlerIndex(), true, this.stats, this.levels));
    return true;
  }
}

export class IncreasePpAbAttr extends AbAttr { }

export class ReduceBerryUseThresholdAbAttr extends AbAttr {
  constructor() {
    super();
  }

  apply(pokemon: Pokemon, passive: boolean, cancelled: Utils.BooleanHolder, args: any[]): boolean {
    const hpRatio = pokemon.getHpRatio();

    if (args[0].value < hpRatio) {
      args[0].value *= 2;
      return args[0].value >= hpRatio;
    }

    return false;
  }
}

export class WeightMultiplierAbAttr extends AbAttr {
  private multiplier: integer;

  constructor(multiplier: integer) {
    super();

    this.multiplier = multiplier;
  }

  apply(pokemon: Pokemon, passive: boolean, cancelled: Utils.BooleanHolder, args: any[]): boolean {
    (args[0] as Utils.NumberHolder).value *= this.multiplier;

    return true;
  }
}

export class SyncEncounterNatureAbAttr extends AbAttr {
  constructor() {
    super(false);
  }

  apply(pokemon: Pokemon, passive: boolean, cancelled: Utils.BooleanHolder, args: any[]): boolean {
    (args[0] as Pokemon).setNature(pokemon.getNature());

    return true;
  }
}

export class MoveAbilityBypassAbAttr extends AbAttr {
  private moveIgnoreFunc: (pokemon: Pokemon, move: Move) => boolean;

  constructor(moveIgnoreFunc?: (pokemon: Pokemon, move: Move) => boolean) {
    super(false);

    this.moveIgnoreFunc = moveIgnoreFunc || ((pokemon, move) => true);
  }

  apply(pokemon: Pokemon, passive: boolean, cancelled: Utils.BooleanHolder, args: any[]): boolean {
    if (this.moveIgnoreFunc(pokemon, (args[0] as Move))) {
      cancelled.value = true;
      return true;
    }
    return false;
  }
}

export class SuppressFieldAbilitiesAbAttr extends AbAttr {
  constructor() {
    super(false);
  }

  apply(pokemon: Pokemon, passive: boolean, cancelled: Utils.BooleanHolder, args: any[]): boolean {
    const ability = (args[0] as Ability);
    if (!ability.hasAttr(UnsuppressableAbilityAbAttr) && !ability.hasAttr(SuppressFieldAbilitiesAbAttr)) {
      cancelled.value = true;
      return true;
    }
    return false;
  }
}


export class AlwaysHitAbAttr extends AbAttr { }

export class UncopiableAbilityAbAttr extends AbAttr {
  constructor() {
    super(false);
  }
}

export class UnsuppressableAbilityAbAttr extends AbAttr {
  constructor() {
    super(false);
  }
}

export class UnswappableAbilityAbAttr extends AbAttr {
  constructor() {
    super(false);
  }
}

export class NoTransformAbilityAbAttr extends AbAttr {
  constructor() {
    super(false);
  }
}

export class NoFusionAbilityAbAttr extends AbAttr {
  constructor() {
    super(false);
  }
}

function applyAbAttrsInternal<TAttr extends AbAttr>(attrType: { new(...args: any[]): TAttr },
  pokemon: Pokemon, applyFunc: AbAttrApplyFunc<TAttr>, args: any[], isAsync: boolean = false, showAbilityInstant: boolean = false, quiet: boolean = false, passive: boolean = false): Promise<void> {
  return new Promise(resolve => {
    if (!pokemon.canApplyAbility(passive)) {
      if (!passive)
        return applyAbAttrsInternal(attrType, pokemon, applyFunc, args, isAsync, showAbilityInstant, quiet, true).then(() => resolve());
      else
        return resolve();
    }

    const ability = (!passive ? pokemon.getAbility() : pokemon.getPassiveAbility());
    const attrs = ability.getAttrs(attrType) as TAttr[];

    const clearSpliceQueueAndResolve = () => {
      pokemon.scene.clearPhaseQueueSplice();
      if (!passive)
        return applyAbAttrsInternal(attrType, pokemon, applyFunc, args, isAsync, showAbilityInstant, quiet, true).then(() => resolve());
      else
        return resolve();
    };
    const applyNextAbAttr = () => {
      if (attrs.length)
        applyAbAttr(attrs.shift());
      else
        clearSpliceQueueAndResolve();
    };
    const applyAbAttr = (attr: TAttr) => {
      if (!canApplyAttr(pokemon, attr))
        return applyNextAbAttr();
      pokemon.scene.setPhaseQueueSplice();
      const onApplySuccess = () => {
        if (attr.showAbility && !quiet) {
          if (showAbilityInstant)
            pokemon.scene.abilityBar.showAbility(pokemon, passive);
          else
            queueShowAbility(pokemon, passive);
        }
        if (!quiet) {
          const message = attr.getTriggerMessage(pokemon, (!passive ? pokemon.getAbility() : pokemon.getPassiveAbility()).name, args);
          if (message) {
            if (isAsync)
              pokemon.scene.ui.showText(message, null, () => pokemon.scene.ui.showText(null, 0), null, true);
            else
              pokemon.scene.queueMessage(message);
          }
        }
      };
      const result = applyFunc(attr, passive);
      if (result instanceof Promise) {
        result.then(success => {
          if (success)
            onApplySuccess();
          applyNextAbAttr();
        });
      } else {
        if (result)
          onApplySuccess();
        applyNextAbAttr();
      }
    };
    applyNextAbAttr();
  });
}

export function applyAbAttrs(attrType: { new(...args: any[]): AbAttr }, pokemon: Pokemon, cancelled: Utils.BooleanHolder, ...args: any[]): Promise<void> {
  return applyAbAttrsInternal<AbAttr>(attrType, pokemon, (attr, passive) => attr.apply(pokemon, passive, cancelled, args), args);
}

export function applyPostBattleInitAbAttrs(attrType: { new(...args: any[]): PostBattleInitAbAttr },
  pokemon: Pokemon, ...args: any[]): Promise<void> {
  return applyAbAttrsInternal<PostBattleInitAbAttr>(attrType, pokemon, (attr, passive) => attr.applyPostBattleInit(pokemon, passive, args), args);
}

export function applyPreDefendAbAttrs(attrType: { new(...args: any[]): PreDefendAbAttr },
  pokemon: Pokemon, attacker: Pokemon, move: PokemonMove, cancelled: Utils.BooleanHolder, ...args: any[]): Promise<void> {
  const simulated = args.length > 1 && args[1];
  return applyAbAttrsInternal<PreDefendAbAttr>(attrType, pokemon, (attr, passive) => attr.applyPreDefend(pokemon, passive, attacker, move, cancelled, args), args, false, false, simulated);
}

export function applyPostDefendAbAttrs(attrType: { new(...args: any[]): PostDefendAbAttr },
  pokemon: Pokemon, attacker: Pokemon, move: PokemonMove, hitResult: HitResult, ...args: any[]): Promise<void> {
  return applyAbAttrsInternal<PostDefendAbAttr>(attrType, pokemon, (attr, passive) => attr.applyPostDefend(pokemon, passive, attacker, move, hitResult, args), args);
}

export function applyBattleStatMultiplierAbAttrs(attrType: { new(...args: any[]): BattleStatMultiplierAbAttr },
  pokemon: Pokemon, battleStat: BattleStat, statValue: Utils.NumberHolder, ...args: any[]): Promise<void> {
  return applyAbAttrsInternal<BattleStatMultiplierAbAttr>(attrType, pokemon, (attr, passive) => attr.applyBattleStat(pokemon, passive, battleStat, statValue, args), args);
}

export function applyPreAttackAbAttrs(attrType: { new(...args: any[]): PreAttackAbAttr },
  pokemon: Pokemon, defender: Pokemon, move: PokemonMove, ...args: any[]): Promise<void> {
  return applyAbAttrsInternal<PreAttackAbAttr>(attrType, pokemon, (attr, passive) => attr.applyPreAttack(pokemon, passive, defender, move, args), args);
}

export function applyPostAttackAbAttrs(attrType: { new(...args: any[]): PostAttackAbAttr },
  pokemon: Pokemon, defender: Pokemon, move: PokemonMove, hitResult: HitResult, ...args: any[]): Promise<void> {
  return applyAbAttrsInternal<PostAttackAbAttr>(attrType, pokemon, (attr, passive) => attr.applyPostAttack(pokemon, passive, defender, move, hitResult, args), args);
}

export function applyPostKnockOutAbAttrs(attrType: { new(...args: any[]): PostKnockOutAbAttr },
  pokemon: Pokemon, knockedOut: Pokemon, ...args: any[]): Promise<void> {
  return applyAbAttrsInternal<PostKnockOutAbAttr>(attrType, pokemon, (attr, passive) => attr.applyPostKnockOut(pokemon, passive, knockedOut, args), args);
} 

export function applyPostVictoryAbAttrs(attrType: { new(...args: any[]): PostVictoryAbAttr },
  pokemon: Pokemon, ...args: any[]): Promise<void> {
  return applyAbAttrsInternal<PostVictoryAbAttr>(attrType, pokemon, (attr, passive) => attr.applyPostVictory(pokemon, passive, args), args);
}

export function applyPostSummonAbAttrs(attrType: { new(...args: any[]): PostSummonAbAttr },
  pokemon: Pokemon, ...args: any[]): Promise<void> {
  return applyAbAttrsInternal<PostSummonAbAttr>(attrType, pokemon, (attr, passive) => attr.applyPostSummon(pokemon, passive, args), args);
}

export function applyPreSwitchOutAbAttrs(attrType: { new(...args: any[]): PreSwitchOutAbAttr },
  pokemon: Pokemon, ...args: any[]): Promise<void> {
  return applyAbAttrsInternal<PreSwitchOutAbAttr>(attrType, pokemon, (attr, passive) => attr.applyPreSwitchOut(pokemon, passive, args), args, false, true);
}

export function applyPreStatChangeAbAttrs(attrType: { new(...args: any[]): PreStatChangeAbAttr },
  pokemon: Pokemon, stat: BattleStat, cancelled: Utils.BooleanHolder, ...args: any[]): Promise<void> {
  return applyAbAttrsInternal<PreStatChangeAbAttr>(attrType, pokemon, (attr, passive) => attr.applyPreStatChange(pokemon, passive, stat, cancelled, args), args);
}

export function applyPostStatChangeAbAttrs(attrType: { new(...args: any[]): PostStatChangeAbAttr },
  pokemon: Pokemon, stats: BattleStat[], levels: integer, selfTarget: boolean, ...args: any[]): Promise<void> {
  return applyAbAttrsInternal<PostStatChangeAbAttr>(attrType, pokemon, (attr, passive) => attr.applyPostStatChange(pokemon, stats, levels, selfTarget, args), args);
}

export function applyPreSetStatusAbAttrs(attrType: { new(...args: any[]): PreSetStatusAbAttr },
  pokemon: Pokemon, effect: StatusEffect, cancelled: Utils.BooleanHolder, ...args: any[]): Promise<void> {
  const simulated = args.length > 1 && args[1];
  return applyAbAttrsInternal<PreSetStatusAbAttr>(attrType, pokemon, (attr, passive) => attr.applyPreSetStatus(pokemon, passive, effect, cancelled, args), args, false, false, !simulated);
}

export function applyPreApplyBattlerTagAbAttrs(attrType: { new(...args: any[]): PreApplyBattlerTagAbAttr },
  pokemon: Pokemon, tag: BattlerTag, cancelled: Utils.BooleanHolder, ...args: any[]): Promise<void> {
  return applyAbAttrsInternal<PreApplyBattlerTagAbAttr>(attrType, pokemon, (attr, passive) => attr.applyPreApplyBattlerTag(pokemon, passive, tag, cancelled, args), args);
}

export function applyPreWeatherEffectAbAttrs(attrType: { new(...args: any[]): PreWeatherEffectAbAttr },
  pokemon: Pokemon, weather: Weather, cancelled: Utils.BooleanHolder, ...args: any[]): Promise<void> {
  return applyAbAttrsInternal<PreWeatherDamageAbAttr>(attrType, pokemon, (attr, passive) => attr.applyPreWeatherEffect(pokemon, passive, weather, cancelled, args), args, false, true);
}

export function applyPostTurnAbAttrs(attrType: { new(...args: any[]): PostTurnAbAttr },
  pokemon: Pokemon, ...args: any[]): Promise<void> {
  return applyAbAttrsInternal<PostTurnAbAttr>(attrType, pokemon, (attr, passive) => attr.applyPostTurn(pokemon, passive, args), args);
}

export function applyPostWeatherChangeAbAttrs(attrType: { new(...args: any[]): PostWeatherChangeAbAttr },
  pokemon: Pokemon, weather: WeatherType, ...args: any[]): Promise<void> {
  return applyAbAttrsInternal<PostWeatherChangeAbAttr>(attrType, pokemon, (attr, passive) => attr.applyPostWeatherChange(pokemon, passive, weather, args), args);
}

export function applyPostWeatherLapseAbAttrs(attrType: { new(...args: any[]): PostWeatherLapseAbAttr },
  pokemon: Pokemon, weather: Weather, ...args: any[]): Promise<void> {
  return applyAbAttrsInternal<PostWeatherLapseAbAttr>(attrType, pokemon, (attr, passive) => attr.applyPostWeatherLapse(pokemon, passive, weather, args), args);
}

export function applyPostTerrainChangeAbAttrs(attrType: { new(...args: any[]): PostTerrainChangeAbAttr },
  pokemon: Pokemon, terrain: TerrainType, ...args: any[]): Promise<void> {
  return applyAbAttrsInternal<PostTerrainChangeAbAttr>(attrType, pokemon, (attr, passive) => attr.applyPostTerrainChange(pokemon, passive, terrain, args), args);
}

export function applyCheckTrappedAbAttrs(attrType: { new(...args: any[]): CheckTrappedAbAttr },
  pokemon: Pokemon, trapped: Utils.BooleanHolder, ...args: any[]): Promise<void> {
  return applyAbAttrsInternal<CheckTrappedAbAttr>(attrType, pokemon, (attr, passive) => attr.applyCheckTrapped(pokemon, passive, trapped, args), args, true);
}

export function applyPostBattleAbAttrs(attrType: { new(...args: any[]): PostBattleAbAttr },
  pokemon: Pokemon, ...args: any[]): Promise<void> {
  return applyAbAttrsInternal<PostBattleAbAttr>(attrType, pokemon, (attr, passive) => attr.applyPostBattle(pokemon, passive, args), args);
}

export function applyPostFaintAbAttrs(attrType: { new(...args: any[]): PostFaintAbAttr },
  pokemon: Pokemon, attacker: Pokemon, move: PokemonMove, hitResult: HitResult, ...args: any[]): Promise<void> {
  return applyAbAttrsInternal<PostFaintAbAttr>(attrType, pokemon, (attr, passive) => attr.applyPostFaint(pokemon, passive, attacker, move, hitResult, args), args);
}

function canApplyAttr(pokemon: Pokemon, attr: AbAttr): boolean {
  const condition = attr.getCondition();
  return !condition || condition(pokemon);
}

function queueShowAbility(pokemon: Pokemon, passive: boolean): void {
  pokemon.scene.unshiftPhase(new ShowAbilityPhase(pokemon.scene, pokemon.id, passive));
  pokemon.scene.clearPhaseQueueSplice();
}

export const allAbilities = [ new Ability(Abilities.NONE, 3) ];

export function initAbilities() {
  allAbilities.push(
    new Ability(Abilities.STENCH, 3)
      .attr(PostAttackApplyBattlerTagAbAttr, false, (user, target, move) => !move.getMove().findAttr(attr => attr instanceof FlinchAttr) ? 10 : 0, BattlerTagType.FLINCHED),
    new Ability(Abilities.DRIZZLE, 3)
      .attr(PostSummonWeatherChangeAbAttr, WeatherType.RAIN)
      .attr(PostBiomeChangeWeatherChangeAbAttr, WeatherType.RAIN),
    new Ability(Abilities.SPEED_BOOST, 3)
      .attr(PostTurnStatChangeAbAttr, BattleStat.SPD, 1),
    new Ability(Abilities.BATTLE_ARMOR, 3)
      .attr(BlockCritAbAttr)
      .ignorable(),
    new Ability(Abilities.STURDY, 3)    
      .attr(PreDefendFullHpEndureAbAttr)
      .attr(BlockOneHitKOAbAttr)
      .ignorable(),
    new Ability(Abilities.DAMP, 3)
      .attr(FieldPreventExplosiveMovesAbAttr)
      .ignorable(),
    new Ability(Abilities.LIMBER, 3)
      .attr(StatusEffectImmunityAbAttr, StatusEffect.PARALYSIS)
      .ignorable(),
    new Ability(Abilities.SAND_VEIL, 3)
      .attr(BattleStatMultiplierAbAttr, BattleStat.EVA, 1.2)
      .attr(BlockWeatherDamageAttr, WeatherType.SANDSTORM)
      .condition(getWeatherCondition(WeatherType.SANDSTORM))
      .ignorable(),
    new Ability(Abilities.STATIC, 3)
      .attr(PostDefendContactApplyStatusEffectAbAttr, 30, StatusEffect.PARALYSIS),
    new Ability(Abilities.VOLT_ABSORB, 3)
      .attr(TypeImmunityHealAbAttr, Type.ELECTRIC)
      .ignorable(),
    new Ability(Abilities.WATER_ABSORB, 3)
      .attr(TypeImmunityHealAbAttr, Type.WATER)
      .ignorable(),
    new Ability(Abilities.OBLIVIOUS, 3)
      .attr(BattlerTagImmunityAbAttr, BattlerTagType.INFATUATED)
      .ignorable(),
    new Ability(Abilities.CLOUD_NINE, 3)
      .attr(SuppressWeatherEffectAbAttr, true),
    new Ability(Abilities.COMPOUND_EYES, 3)
      .attr(BattleStatMultiplierAbAttr, BattleStat.ACC, 1.3),
    new Ability(Abilities.INSOMNIA, 3)
      .attr(StatusEffectImmunityAbAttr, StatusEffect.SLEEP)
      .attr(BattlerTagImmunityAbAttr, BattlerTagType.DROWSY)
      .ignorable(),
    new Ability(Abilities.COLOR_CHANGE, 3)
      .attr(PostDefendTypeChangeAbAttr),
    new Ability(Abilities.IMMUNITY, 3)
      .attr(StatusEffectImmunityAbAttr, StatusEffect.POISON, StatusEffect.TOXIC)
      .ignorable(),
    new Ability(Abilities.FLASH_FIRE, 3)
      .attr(TypeImmunityAddBattlerTagAbAttr, Type.FIRE, BattlerTagType.FIRE_BOOST, 1, (pokemon: Pokemon) => !pokemon.status || pokemon.status.effect !== StatusEffect.FREEZE)
      .ignorable(),
    new Ability(Abilities.SHIELD_DUST, 3)
      .ignorable()
      .unimplemented(),
    new Ability(Abilities.OWN_TEMPO, 3)
      .attr(BattlerTagImmunityAbAttr, BattlerTagType.CONFUSED)
      .ignorable(),
    new Ability(Abilities.SUCTION_CUPS, 3)
      .ignorable()
      .unimplemented(),
    new Ability(Abilities.INTIMIDATE, 3)
      .attr(PostSummonStatChangeAbAttr, BattleStat.ATK, -1),
    new Ability(Abilities.SHADOW_TAG, 3)
      .attr(ArenaTrapAbAttr),
    new Ability(Abilities.ROUGH_SKIN, 3)
      .attr(PostDefendContactDamageAbAttr, 8)
      .bypassFaint(),
    new Ability(Abilities.WONDER_GUARD, 3)
      .attr(NonSuperEffectiveImmunityAbAttr)
      .attr(UncopiableAbilityAbAttr)
      .attr(UnswappableAbilityAbAttr)
      .ignorable(),
    new Ability(Abilities.LEVITATE, 3)
      .attr(TypeImmunityAbAttr, Type.GROUND, (pokemon: Pokemon) => !pokemon.getTag(BattlerTagType.IGNORE_FLYING) && !pokemon.scene.arena.getTag(ArenaTagType.GRAVITY) && !pokemon.getTag(BattlerTagType.GROUNDED))
      .ignorable(),
    new Ability(Abilities.EFFECT_SPORE, 3)
      .attr(PostDefendContactApplyStatusEffectAbAttr, 10, StatusEffect.POISON, StatusEffect.PARALYSIS, StatusEffect.SLEEP),
    new Ability(Abilities.SYNCHRONIZE, 3)
      .attr(SyncEncounterNatureAbAttr)
      .unimplemented(),
    new Ability(Abilities.CLEAR_BODY, 3)
      .attr(ProtectStatAbAttr)
      .ignorable(),
    new Ability(Abilities.NATURAL_CURE, 3)
      .attr(PreSwitchOutResetStatusAbAttr),
    new Ability(Abilities.LIGHTNING_ROD, 3)
      .attr(RedirectTypeMoveAbAttr, Type.ELECTRIC)
      .attr(TypeImmunityStatChangeAbAttr, Type.ELECTRIC, BattleStat.SPATK, 1)
      .ignorable(),
    new Ability(Abilities.SERENE_GRACE, 3)
      .unimplemented(),
    new Ability(Abilities.SWIFT_SWIM, 3)
      .attr(BattleStatMultiplierAbAttr, BattleStat.SPD, 2)
      .condition(getWeatherCondition(WeatherType.RAIN, WeatherType.HEAVY_RAIN)),
    new Ability(Abilities.CHLOROPHYLL, 3)
      .attr(BattleStatMultiplierAbAttr, BattleStat.SPD, 2)
      .condition(getWeatherCondition(WeatherType.SUNNY, WeatherType.HARSH_SUN)),
    new Ability(Abilities.ILLUMINATE, 3)
      .attr(ProtectStatAbAttr, BattleStat.ACC)
      .attr(DoubleBattleChanceAbAttr)
      .ignorable(),
    new Ability(Abilities.TRACE, 3)
      .attr(TraceAbAttr)
      .attr(UncopiableAbilityAbAttr),
    new Ability(Abilities.HUGE_POWER, 3)
      .attr(BattleStatMultiplierAbAttr, BattleStat.ATK, 2),
    new Ability(Abilities.POISON_POINT, 3)
      .attr(PostDefendContactApplyStatusEffectAbAttr, 30, StatusEffect.POISON),
    new Ability(Abilities.INNER_FOCUS, 3)
      .attr(BattlerTagImmunityAbAttr, BattlerTagType.FLINCHED)
      .ignorable(),
    new Ability(Abilities.MAGMA_ARMOR, 3)
      .attr(StatusEffectImmunityAbAttr, StatusEffect.FREEZE)
      .ignorable(),
    new Ability(Abilities.WATER_VEIL, 3)
      .attr(StatusEffectImmunityAbAttr, StatusEffect.BURN)
      .ignorable(),
    new Ability(Abilities.MAGNET_PULL, 3)
      /*.attr(ArenaTrapAbAttr)
      .condition((pokemon: Pokemon) => pokemon.getOpponent()?.isOfType(Type.STEEL))*/
      .unimplemented(),
    new Ability(Abilities.SOUNDPROOF, 3)
      .attr(MoveImmunityAbAttr, (pokemon, attacker, move) => pokemon !== attacker && move.getMove().hasFlag(MoveFlags.SOUND_BASED))
      .ignorable(),
    new Ability(Abilities.RAIN_DISH, 3)
      .attr(PostWeatherLapseHealAbAttr, 1, WeatherType.RAIN, WeatherType.HEAVY_RAIN),
    new Ability(Abilities.SAND_STREAM, 3)
      .attr(PostSummonWeatherChangeAbAttr, WeatherType.SANDSTORM)
      .attr(PostBiomeChangeWeatherChangeAbAttr, WeatherType.SANDSTORM),
    new Ability(Abilities.PRESSURE, 3)
      .attr(IncreasePpAbAttr)
      .attr(PostSummonMessageAbAttr, (pokemon: Pokemon) => getPokemonMessage(pokemon, ' is exerting its Pressure!')),
    new Ability(Abilities.THICK_FAT, 3)
      .attr(ReceivedTypeDamageMultiplierAbAttr, Type.FIRE, 0.5)
      .attr(ReceivedTypeDamageMultiplierAbAttr, Type.ICE, 0.5)
      .ignorable(),
    new Ability(Abilities.EARLY_BIRD, 3)
      .attr(ReduceStatusEffectDurationAbAttr, StatusEffect.SLEEP),
    new Ability(Abilities.FLAME_BODY, 3)
      .attr(PostDefendContactApplyStatusEffectAbAttr, 30, StatusEffect.BURN),
    new Ability(Abilities.RUN_AWAY, 3)
      .attr(RunSuccessAbAttr),
    new Ability(Abilities.KEEN_EYE, 3)
      .attr(ProtectStatAbAttr, BattleStat.ACC)
      .ignorable(),
    new Ability(Abilities.HYPER_CUTTER, 3)
      .attr(ProtectStatAbAttr, BattleStat.ATK)
      .ignorable(),
    new Ability(Abilities.PICKUP, 3)
      .attr(PostBattleLootAbAttr),
    new Ability(Abilities.TRUANT, 3)
      .attr(PostSummonAddBattlerTagAbAttr, BattlerTagType.TRUANT, 1, false),
    new Ability(Abilities.HUSTLE, 3)
      .attr(BattleStatMultiplierAbAttr, BattleStat.ATK, 1.5)
      .attr(BattleStatMultiplierAbAttr, BattleStat.ACC, 0.8),
    new Ability(Abilities.CUTE_CHARM, 3)
      .attr(PostDefendContactApplyTagChanceAbAttr, 30, BattlerTagType.INFATUATED),
    new Ability(Abilities.PLUS, 3)
      .unimplemented(),
    new Ability(Abilities.MINUS, 3)
      .unimplemented(),
    new Ability(Abilities.FORECAST, 3)
      .attr(UncopiableAbilityAbAttr)
      .attr(NoFusionAbilityAbAttr)
      .unimplemented(),
    new Ability(Abilities.STICKY_HOLD, 3)
      .attr(BlockItemTheftAbAttr)
      .bypassFaint()
      .ignorable(),
    new Ability(Abilities.SHED_SKIN, 3)
      .conditionalAttr(pokemon => !Utils.randSeedInt(3), PostTurnResetStatusAbAttr),
    new Ability(Abilities.GUTS, 3)
      .attr(BypassBurnDamageReductionAbAttr)
      .conditionalAttr(pokemon => !!pokemon.status, BattleStatMultiplierAbAttr, BattleStat.ATK, 1.5),
    new Ability(Abilities.MARVEL_SCALE, 3)
      .conditionalAttr(pokemon => !!pokemon.status, BattleStatMultiplierAbAttr, BattleStat.DEF, 1.5)
      .ignorable(),
    new Ability(Abilities.LIQUID_OOZE, 3)
      .attr(ReverseDrainAbAttr),
    new Ability(Abilities.OVERGROW, 3)
      .attr(LowHpMoveTypePowerBoostAbAttr, Type.GRASS),
    new Ability(Abilities.BLAZE, 3)
      .attr(LowHpMoveTypePowerBoostAbAttr, Type.FIRE),
    new Ability(Abilities.TORRENT, 3)
      .attr(LowHpMoveTypePowerBoostAbAttr, Type.WATER),
    new Ability(Abilities.SWARM, 3)
      .attr(LowHpMoveTypePowerBoostAbAttr, Type.BUG),
    new Ability(Abilities.ROCK_HEAD, 3)
      .attr(BlockRecoilDamageAttr),
    new Ability(Abilities.DROUGHT, 3)
      .attr(PostSummonWeatherChangeAbAttr, WeatherType.SUNNY)
      .attr(PostBiomeChangeWeatherChangeAbAttr, WeatherType.SUNNY),
<<<<<<< HEAD
    new Ability(Abilities.ARENA_TRAP, "Arena Trap", "Prevents opposing Pokémon from fleeing.", 3)
      .attr(ArenaTrapAbAttr)
      .attr(DoubleBattleChanceAbAttr),
    new Ability(Abilities.VITAL_SPIRIT, "Vital Spirit", "The Pokémon is full of vitality, and that prevents it from falling asleep.", 3)
=======
    new Ability(Abilities.ARENA_TRAP, 3)
      .attr(ArenaTrapAbAttr),
    new Ability(Abilities.VITAL_SPIRIT, 3)
>>>>>>> ff130520
      .attr(StatusEffectImmunityAbAttr, StatusEffect.SLEEP)
      .attr(BattlerTagImmunityAbAttr, BattlerTagType.DROWSY)
      .ignorable(),
    new Ability(Abilities.WHITE_SMOKE, 3)
      .attr(ProtectStatAbAttr)
      .ignorable(),
    new Ability(Abilities.PURE_POWER, 3)
      .attr(BattleStatMultiplierAbAttr, BattleStat.ATK, 2),
    new Ability(Abilities.SHELL_ARMOR, 3)
      .attr(BlockCritAbAttr)
      .ignorable(),
    new Ability(Abilities.AIR_LOCK, 3)
      .attr(SuppressWeatherEffectAbAttr, true),
    new Ability(Abilities.TANGLED_FEET, 4)
      .conditionalAttr(pokemon => !!pokemon.getTag(BattlerTagType.CONFUSED), BattleStatMultiplierAbAttr, BattleStat.EVA, 2)
      .ignorable(),
    new Ability(Abilities.MOTOR_DRIVE, 4)
      .attr(TypeImmunityStatChangeAbAttr, Type.ELECTRIC, BattleStat.SPD, 1)
      .ignorable(),
    new Ability(Abilities.RIVALRY, 4)
      .attr(MovePowerBoostAbAttr, (user, target, move) => user.gender !== Gender.GENDERLESS && target.gender !== Gender.GENDERLESS && user.gender === target.gender, 1.25)
      .attr(MovePowerBoostAbAttr, (user, target, move) => user.gender !== Gender.GENDERLESS && target.gender !== Gender.GENDERLESS && user.gender !== target.gender, 0.75),
    new Ability(Abilities.STEADFAST, 4)
      .attr(FlinchStatChangeAbAttr, BattleStat.SPD, 1),
    new Ability(Abilities.SNOW_CLOAK, 4)
      .attr(BattleStatMultiplierAbAttr, BattleStat.EVA, 1.2)
      .attr(BlockWeatherDamageAttr, WeatherType.HAIL)
      .condition(getWeatherCondition(WeatherType.HAIL, WeatherType.SNOW))
      .ignorable(),
    new Ability(Abilities.GLUTTONY, 4)
      .attr(ReduceBerryUseThresholdAbAttr),
    new Ability(Abilities.ANGER_POINT, 4)
      .attr(PostDefendCritStatChangeAbAttr, BattleStat.ATK, 6),
    new Ability(Abilities.UNBURDEN, 4)
      .unimplemented(),
    new Ability(Abilities.HEATPROOF, 4)
      .attr(ReceivedTypeDamageMultiplierAbAttr, Type.FIRE, 0.5)
      .ignorable(),
    new Ability(Abilities.SIMPLE, 4)
      .attr(StatChangeMultiplierAbAttr, 2)
      .ignorable(),
    new Ability(Abilities.DRY_SKIN, 4)
      .attr(PostWeatherLapseDamageAbAttr, 2, WeatherType.SUNNY, WeatherType.HARSH_SUN)
      .attr(PostWeatherLapseHealAbAttr, 2, WeatherType.RAIN, WeatherType.HEAVY_RAIN)
      .attr(ReceivedTypeDamageMultiplierAbAttr, Type.FIRE, 1.25)
      .attr(TypeImmunityHealAbAttr, Type.WATER)
      .ignorable(),
    new Ability(Abilities.DOWNLOAD, 4)
      .attr(DownloadAbAttr),
    new Ability(Abilities.IRON_FIST, 4)
      .attr(MovePowerBoostAbAttr, (user, target, move) => move.hasFlag(MoveFlags.PUNCHING_MOVE), 1.2),
    new Ability(Abilities.POISON_HEAL, 4)
      .unimplemented(),
    new Ability(Abilities.ADAPTABILITY, 4)
      .attr(StabBoostAbAttr),
    new Ability(Abilities.SKILL_LINK, 4)
      .attr(MaxMultiHitAbAttr),
    new Ability(Abilities.HYDRATION, 4)
      .attr(PostTurnResetStatusAbAttr)
      .condition(getWeatherCondition(WeatherType.RAIN, WeatherType.HEAVY_RAIN)),
    new Ability(Abilities.SOLAR_POWER, 4)
      .attr(PostWeatherLapseDamageAbAttr, 2, WeatherType.SUNNY, WeatherType.HARSH_SUN)
      .attr(BattleStatMultiplierAbAttr, BattleStat.SPATK, 1.5)
      .condition(getWeatherCondition(WeatherType.SUNNY, WeatherType.HARSH_SUN)),
    new Ability(Abilities.QUICK_FEET, 4)
      .conditionalAttr(pokemon => pokemon.status ? pokemon.status.effect === StatusEffect.PARALYSIS : false, BattleStatMultiplierAbAttr, BattleStat.SPD, 2)
      .conditionalAttr(pokemon => !!pokemon.status, BattleStatMultiplierAbAttr, BattleStat.SPD, 1.5),
    new Ability(Abilities.NORMALIZE, 4)
      .attr(MoveTypeChangeAttr, Type.NORMAL, 1.2, (user, target, move) => move.id !== Moves.HIDDEN_POWER && move.id !== Moves.WEATHER_BALL && 
            move.id !== Moves.NATURAL_GIFT && move.id !== Moves.JUDGMENT && move.id !== Moves.TECHNO_BLAST),
    new Ability(Abilities.SNIPER, 4)
      .unimplemented(),
    new Ability(Abilities.MAGIC_GUARD, 4)
      .attr(BlockNonDirectDamageAbAttr),
    new Ability(Abilities.NO_GUARD, 4)
      .attr(AlwaysHitAbAttr)
      .attr(DoubleBattleChanceAbAttr),
    new Ability(Abilities.STALL, 4)
      .unimplemented(),
    new Ability(Abilities.TECHNICIAN, 4)
      .attr(MovePowerBoostAbAttr, (user, target, move) => move.power <= 60, 1.5),
    new Ability(Abilities.LEAF_GUARD, 4)
      .attr(StatusEffectImmunityAbAttr)
      .condition(getWeatherCondition(WeatherType.SUNNY, WeatherType.HARSH_SUN))
      .ignorable(),
    new Ability(Abilities.KLUTZ, 4)
      .unimplemented(),
    new Ability(Abilities.MOLD_BREAKER, 4)
      .attr(PostSummonMessageAbAttr, (pokemon: Pokemon) => getPokemonMessage(pokemon, ' breaks the mold!'))
      .attr(MoveAbilityBypassAbAttr),
    new Ability(Abilities.SUPER_LUCK, 4)
      .attr(BonusCritAbAttr)
      .partial(),
    new Ability(Abilities.AFTERMATH, 4)
      .attr(PostFaintContactDamageAbAttr,4)
      .bypassFaint(),
    new Ability(Abilities.ANTICIPATION, 4)
      .conditionalAttr(getAnticipationCondition(), PostSummonMessageAbAttr, (pokemon: Pokemon) => getPokemonMessage(pokemon, ' shuddered!')),
    new Ability(Abilities.FOREWARN, 4)
      .unimplemented(),
    new Ability(Abilities.UNAWARE, 4)
      .attr(IgnoreOpponentStatChangesAbAttr)
      .ignorable(),
    new Ability(Abilities.TINTED_LENS, 4)
      .attr(MovePowerBoostAbAttr, (user, target, move) => target.getAttackTypeEffectiveness(move.type) <= 0.5, 2),
    new Ability(Abilities.FILTER, 4)
      .attr(ReceivedMoveDamageMultiplierAbAttr,(target, user, move) => target.getAttackTypeEffectiveness(move.type) >= 2, 0.75)
      .ignorable(),
    new Ability(Abilities.SLOW_START, 4)
      .attr(PostSummonAddBattlerTagAbAttr, BattlerTagType.SLOW_START, 5),
    new Ability(Abilities.SCRAPPY, 4)
      .unimplemented(),
    new Ability(Abilities.STORM_DRAIN, 4)
      .attr(RedirectTypeMoveAbAttr, Type.WATER)
      .attr(TypeImmunityStatChangeAbAttr, Type.WATER, BattleStat.SPATK, 1)
      .ignorable(),
    new Ability(Abilities.ICE_BODY, 4)
      .attr(BlockWeatherDamageAttr, WeatherType.HAIL)
      .attr(PostWeatherLapseHealAbAttr, 1, WeatherType.HAIL, WeatherType.SNOW),
    new Ability(Abilities.SOLID_ROCK, 4)
      .attr(ReceivedMoveDamageMultiplierAbAttr,(target, user, move) => target.getAttackTypeEffectiveness(move.type) >= 2, 0.75)
      .ignorable(),
    new Ability(Abilities.SNOW_WARNING, 4)
      .attr(PostSummonWeatherChangeAbAttr, WeatherType.SNOW)
      .attr(PostBiomeChangeWeatherChangeAbAttr, WeatherType.SNOW),
    new Ability(Abilities.HONEY_GATHER, 4)
      .unimplemented(),
    new Ability(Abilities.FRISK, 4)
      .unimplemented(),
    new Ability(Abilities.RECKLESS, 4)
      .attr(MovePowerBoostAbAttr, (user, target, move) => move.getAttrs(RecoilAttr).length && move.id !== Moves.STRUGGLE, 1.2),
    new Ability(Abilities.MULTITYPE, 4)
      .attr(UncopiableAbilityAbAttr)
      .attr(UnswappableAbilityAbAttr)
      .attr(UnsuppressableAbilityAbAttr)
      .attr(NoFusionAbilityAbAttr)
      .unimplemented(),
    new Ability(Abilities.FLOWER_GIFT, 4)
      .conditionalAttr(getWeatherCondition(WeatherType.SUNNY || WeatherType.HARSH_SUN), BattleStatMultiplierAbAttr, BattleStat.ATK, 1.5)
      .conditionalAttr(getWeatherCondition(WeatherType.SUNNY || WeatherType.HARSH_SUN), BattleStatMultiplierAbAttr, BattleStat.SPDEF, 1.5)
      .attr(UncopiableAbilityAbAttr)
      .attr(NoFusionAbilityAbAttr)
      .ignorable()
      .partial(),
    new Ability(Abilities.BAD_DREAMS, 4)
      .unimplemented(),
    new Ability(Abilities.PICKPOCKET, 5)
      .attr(PostDefendStealHeldItemAbAttr, (target, user, move) => move.hasFlag(MoveFlags.MAKES_CONTACT)),
    new Ability(Abilities.SHEER_FORCE, 5)
      .unimplemented(),
    new Ability(Abilities.CONTRARY, 5)
      .attr(StatChangeMultiplierAbAttr, -1)
      .ignorable(),
    new Ability(Abilities.UNNERVE, 5)
      .attr(PreventBerryUseAbAttr),
    new Ability(Abilities.DEFIANT, 5)
      .attr(PostStatChangeStatChangeAbAttr, (target, statsChanged, levels) => levels < 0, [BattleStat.ATK], 2),
    new Ability(Abilities.DEFEATIST, 5)
      .attr(BattleStatMultiplierAbAttr, BattleStat.ATK, 0.5)
      .attr(BattleStatMultiplierAbAttr, BattleStat.SPATK, 0.5)
      .condition((pokemon) => pokemon.getHpRatio() <= 0.5),
    new Ability(Abilities.CURSED_BODY, 5)
      .unimplemented(),
    new Ability(Abilities.HEALER, 5)
      .unimplemented(),
    new Ability(Abilities.FRIEND_GUARD, 5)
      .ignorable()
      .unimplemented(),
    new Ability(Abilities.WEAK_ARMOR, 5)
      .attr(PostDefendStatChangeAbAttr, (target, user, move) => move.category === MoveCategory.PHYSICAL, BattleStat.DEF, -1)
      .attr(PostDefendStatChangeAbAttr, (target, user, move) => move.category === MoveCategory.PHYSICAL, BattleStat.SPD, 2),
    new Ability(Abilities.HEAVY_METAL, 5)
      .attr(WeightMultiplierAbAttr, 2)
      .ignorable(),
    new Ability(Abilities.LIGHT_METAL, 5)
      .attr(WeightMultiplierAbAttr, 0.5)
      .ignorable(),
    new Ability(Abilities.MULTISCALE, 5)
      .attr(ReceivedMoveDamageMultiplierAbAttr,(target, user, move) => target.getHpRatio() === 1, 0.5)
      .ignorable(),
    new Ability(Abilities.TOXIC_BOOST, 5)
      .attr(MovePowerBoostAbAttr, (user, target, move) => move.category === MoveCategory.PHYSICAL && (user.status?.effect === StatusEffect.POISON || user.status?.effect === StatusEffect.TOXIC), 1.5),
    new Ability(Abilities.FLARE_BOOST, 5)
      .attr(MovePowerBoostAbAttr, (user, target, move) => move.category === MoveCategory.SPECIAL && user.status?.effect === StatusEffect.BURN, 1.5),
    new Ability(Abilities.HARVEST, 5)
      .unimplemented(),
    new Ability(Abilities.TELEPATHY, 5)
      .ignorable()
      .unimplemented(),
    new Ability(Abilities.MOODY, 5)
      .attr(MoodyAbAttr),
    new Ability(Abilities.OVERCOAT, 5)
      .attr(BlockWeatherDamageAttr)
      .attr(MoveImmunityAbAttr, (pokemon, attacker, move) => pokemon !== attacker && move.getMove().hasFlag(MoveFlags.POWDER_MOVE))
      .ignorable(),
    new Ability(Abilities.POISON_TOUCH, 5)
      .attr(PostAttackContactApplyStatusEffectAbAttr, 30, StatusEffect.POISON),
    new Ability(Abilities.REGENERATOR, 5)
    .attr(PreSwitchOutHealAbAttr),
    new Ability(Abilities.BIG_PECKS, 5)
      .attr(ProtectStatAbAttr, BattleStat.DEF)
      .ignorable(),
    new Ability(Abilities.SAND_RUSH, 5)
      .attr(BattleStatMultiplierAbAttr, BattleStat.SPD, 2)
      .attr(BlockWeatherDamageAttr, WeatherType.SANDSTORM)
      .condition(getWeatherCondition(WeatherType.SANDSTORM)),
    new Ability(Abilities.WONDER_SKIN, 5)
      .ignorable()
      .unimplemented(),
    new Ability(Abilities.ANALYTIC, 5)
      .attr(MovePowerBoostAbAttr, (user, target, move) => !!target.getLastXMoves(1).find(m => m.turn === target.scene.currentBattle.turn) || user.scene.currentBattle.turnCommands[target.getBattlerIndex()].command !== Command.FIGHT, 1.3),
    new Ability(Abilities.ILLUSION, 5)
      .attr(UncopiableAbilityAbAttr)
      .attr(UnswappableAbilityAbAttr)
      .unimplemented(),
    new Ability(Abilities.IMPOSTER, 5)
      .attr(PostSummonTransformAbAttr)
      .attr(UncopiableAbilityAbAttr),
    new Ability(Abilities.INFILTRATOR, 5)
      .unimplemented(),
    new Ability(Abilities.MUMMY, 5)
      .attr(PostDefendAbilityGiveAbAttr)
      .bypassFaint(),
    new Ability(Abilities.MOXIE, 5)
      .attr(PostVictoryStatChangeAbAttr, BattleStat.ATK, 1),
    new Ability(Abilities.JUSTIFIED, 5)
      .attr(PostDefendStatChangeAbAttr, (target, user, move) => move.type === Type.DARK && move.category !== MoveCategory.STATUS, BattleStat.ATK, 1),
    new Ability(Abilities.RATTLED, 5)
      .attr(PostDefendStatChangeAbAttr, (target, user, move) => move.category !== MoveCategory.STATUS && (move.type === Type.DARK || move.type === Type.BUG ||
        move.type === Type.GHOST), BattleStat.SPD, 1)
      .partial(),
    new Ability(Abilities.MAGIC_BOUNCE, 5)
      .ignorable()
      .unimplemented(),
    new Ability(Abilities.SAP_SIPPER, 5)
      .attr(TypeImmunityStatChangeAbAttr, Type.GRASS, BattleStat.ATK, 1)
      .ignorable(),
    new Ability(Abilities.PRANKSTER, 5)
      .attr(IncrementMovePriorityAbAttr, (pokemon, move: Move) => move.category === MoveCategory.STATUS),
    new Ability(Abilities.SAND_FORCE, 5)
      .attr(MoveTypePowerBoostAbAttr, Type.ROCK, 1.3)
      .attr(MoveTypePowerBoostAbAttr, Type.GROUND, 1.3)
      .attr(MoveTypePowerBoostAbAttr, Type.STEEL, 1.3)
      .attr(BlockWeatherDamageAttr, WeatherType.SANDSTORM)
      .condition(getWeatherCondition(WeatherType.SANDSTORM)),
    new Ability(Abilities.IRON_BARBS, 5)
      .attr(PostDefendContactDamageAbAttr, 8)
      .bypassFaint(),
    new Ability(Abilities.ZEN_MODE, 5)
      .attr(PostBattleInitFormChangeAbAttr, p => p.getHpRatio() <= 0.5 ? 1 : 0)
      .attr(PostSummonFormChangeAbAttr, p => p.getHpRatio() <= 0.5 ? 1 : 0)
      .attr(PostTurnFormChangeAbAttr, p => p.getHpRatio() <= 0.5 ? 1 : 0)
      .attr(UncopiableAbilityAbAttr)
      .attr(UnswappableAbilityAbAttr)
      .attr(UnsuppressableAbilityAbAttr)
      .attr(NoFusionAbilityAbAttr),
    new Ability(Abilities.VICTORY_STAR, 5)
      .attr(BattleStatMultiplierAbAttr, BattleStat.ACC, 1.1)
      .partial(),
    new Ability(Abilities.TURBOBLAZE, 5)
      .attr(PostSummonMessageAbAttr, (pokemon: Pokemon) => getPokemonMessage(pokemon, ' is radiating a blazing aura!'))
      .attr(MoveAbilityBypassAbAttr),
    new Ability(Abilities.TERAVOLT, 5)
      .attr(PostSummonMessageAbAttr, (pokemon: Pokemon) => getPokemonMessage(pokemon, ' is radiating a bursting aura!'))
      .attr(MoveAbilityBypassAbAttr),
    new Ability(Abilities.AROMA_VEIL, 6)
      .ignorable()
      .unimplemented(),
    new Ability(Abilities.FLOWER_VEIL, 6)
      .ignorable()
      .unimplemented(),
    new Ability(Abilities.CHEEK_POUCH, 6)
      .unimplemented(),
    new Ability(Abilities.PROTEAN, 6)
      .unimplemented(),
    new Ability(Abilities.FUR_COAT, 6)
      .attr(ReceivedMoveDamageMultiplierAbAttr, (target, user, move) => move.category === MoveCategory.PHYSICAL, 0.5)
      .ignorable(),
    new Ability(Abilities.MAGICIAN, 6)
      .attr(PostAttackStealHeldItemAbAttr),
    new Ability(Abilities.BULLETPROOF, 6)
      .attr(MoveImmunityAbAttr, (pokemon, attacker, move) => pokemon !== attacker && move.getMove().hasFlag(MoveFlags.BALLBOMB_MOVE))
      .ignorable(),
    new Ability(Abilities.COMPETITIVE, 6)
      .attr(PostStatChangeStatChangeAbAttr, (target, statsChanged, levels) => levels < 0, [BattleStat.SPATK], 2),
    new Ability(Abilities.STRONG_JAW, 6)
      .attr(MovePowerBoostAbAttr, (user, target, move) => move.hasFlag(MoveFlags.BITING_MOVE), 1.5),
    new Ability(Abilities.REFRIGERATE, 6)
      .attr(MoveTypeChangePowerMultiplierAbAttr, Type.NORMAL, Type.ICE, 1.2),
    new Ability(Abilities.SWEET_VEIL, 6)
      .attr(StatusEffectImmunityAbAttr, StatusEffect.SLEEP)
      .attr(BattlerTagImmunityAbAttr, BattlerTagType.DROWSY)
      .ignorable()
      .partial(),
    new Ability(Abilities.STANCE_CHANGE, 6)
      .attr(UncopiableAbilityAbAttr)
      .attr(UnswappableAbilityAbAttr)
      .attr(UnsuppressableAbilityAbAttr)
      .attr(NoFusionAbilityAbAttr),
    new Ability(Abilities.GALE_WINGS, 6)
      .attr(IncrementMovePriorityAbAttr, (pokemon, move) => pokemon.getHpRatio() === 1 && move.type === Type.FLYING),
    new Ability(Abilities.MEGA_LAUNCHER, 6)
      .attr(MovePowerBoostAbAttr, (user, target, move) => move.hasFlag(MoveFlags.PULSE_MOVE), 1.5),
    new Ability(Abilities.GRASS_PELT, 6)
      .conditionalAttr(getTerrainCondition(TerrainType.GRASSY), BattleStatMultiplierAbAttr, BattleStat.DEF, 1.5)
      .ignorable(),
    new Ability(Abilities.SYMBIOSIS, 6)
      .unimplemented(),
    new Ability(Abilities.TOUGH_CLAWS, 6)
      .attr(MovePowerBoostAbAttr, (user, target, move) => move.hasFlag(MoveFlags.MAKES_CONTACT), 1.3),
    new Ability(Abilities.PIXILATE, 6)
      .attr(MoveTypeChangePowerMultiplierAbAttr, Type.NORMAL, Type.FAIRY, 1.2),
    new Ability(Abilities.GOOEY, 6)
      .attr(PostDefendStatChangeAbAttr, (target, user, move) => move.hasFlag(MoveFlags.MAKES_CONTACT), BattleStat.SPD, -1, false),
    new Ability(Abilities.AERILATE, 6)
      .attr(MoveTypeChangePowerMultiplierAbAttr, Type.NORMAL, Type.FLYING, 1.2),
    new Ability(Abilities.PARENTAL_BOND, 6)
      .unimplemented(),
    new Ability(Abilities.DARK_AURA, 6)
      .attr(PostSummonMessageAbAttr, (pokemon: Pokemon) => getPokemonMessage(pokemon, ' is radiating a Dark Aura!'))
      .attr(FieldMoveTypePowerBoostAbAttr, Type.DARK, 4 / 3),
    new Ability(Abilities.FAIRY_AURA, 6)
      .attr(PostSummonMessageAbAttr, (pokemon: Pokemon) => getPokemonMessage(pokemon, ' is radiating a Fairy Aura!'))
      .attr(FieldMoveTypePowerBoostAbAttr, Type.FAIRY, 4 / 3),
    new Ability(Abilities.AURA_BREAK, 6)
      .ignorable()
      .unimplemented(),
    new Ability(Abilities.PRIMORDIAL_SEA, 6)
      .attr(PostSummonWeatherChangeAbAttr, WeatherType.HEAVY_RAIN)
      .attr(PostBiomeChangeWeatherChangeAbAttr, WeatherType.HEAVY_RAIN),
    new Ability(Abilities.DESOLATE_LAND, 6)
      .attr(PostSummonWeatherChangeAbAttr, WeatherType.HARSH_SUN)
      .attr(PostBiomeChangeWeatherChangeAbAttr, WeatherType.HARSH_SUN),
    new Ability(Abilities.DELTA_STREAM, 6)
      .attr(PostSummonWeatherChangeAbAttr, WeatherType.STRONG_WINDS)
      .attr(PostBiomeChangeWeatherChangeAbAttr, WeatherType.STRONG_WINDS),
    new Ability(Abilities.STAMINA, 7)
      .attr(PostDefendStatChangeAbAttr, (target, user, move) => move.category !== MoveCategory.STATUS, BattleStat.DEF, 1),
    new Ability(Abilities.WIMP_OUT, 7)
      .unimplemented(),
    new Ability(Abilities.EMERGENCY_EXIT, 7)
      .unimplemented(),
    new Ability(Abilities.WATER_COMPACTION, 7)
      .attr(PostDefendStatChangeAbAttr, (target, user, move) => move.type === Type.WATER, BattleStat.DEF, 2),
    new Ability(Abilities.MERCILESS, 7)
      .unimplemented(),
    new Ability(Abilities.SHIELDS_DOWN, 7)
      .attr(PostBattleInitFormChangeAbAttr, p => p.formIndex % 7 + (p.getHpRatio() <= 0.5 ? 7 : 0))
      .attr(PostSummonFormChangeAbAttr, p => p.formIndex % 7 + (p.getHpRatio() <= 0.5 ? 7 : 0))
      .attr(PostTurnFormChangeAbAttr, p => p.formIndex % 7 + (p.getHpRatio() <= 0.5 ? 7 : 0))
      .attr(UncopiableAbilityAbAttr)
      .attr(UnswappableAbilityAbAttr)
      .attr(UnsuppressableAbilityAbAttr)
      .attr(NoFusionAbilityAbAttr)
      .partial(),
    new Ability(Abilities.STAKEOUT, 7)
      .attr(MovePowerBoostAbAttr, (user, target, move) => user.scene.currentBattle.turnCommands[target.getBattlerIndex()].command === Command.POKEMON, 2),
    new Ability(Abilities.WATER_BUBBLE, 7)
      .attr(ReceivedTypeDamageMultiplierAbAttr, Type.FIRE, 0.5)
      .attr(MoveTypePowerBoostAbAttr, Type.WATER, 1)
      .attr(StatusEffectImmunityAbAttr, StatusEffect.BURN)
      .ignorable(),
    new Ability(Abilities.STEELWORKER, 7)
      .attr(MoveTypePowerBoostAbAttr, Type.STEEL),
    new Ability(Abilities.BERSERK, 7)
      .unimplemented(),
    new Ability(Abilities.SLUSH_RUSH, 7)
      .attr(BattleStatMultiplierAbAttr, BattleStat.SPD, 2)
      .condition(getWeatherCondition(WeatherType.HAIL, WeatherType.SNOW)),
    new Ability(Abilities.LONG_REACH, 7)
      .attr(IgnoreContactAbAttr),
    new Ability(Abilities.LIQUID_VOICE, 7)
      .attr(MoveTypeChangeAttr, Type.WATER, 1, (user, target, move) => move.hasFlag(MoveFlags.SOUND_BASED)),
    new Ability(Abilities.TRIAGE, 7)
      .attr(IncrementMovePriorityAbAttr, (pokemon, move) => move.hasFlag(MoveFlags.TRIAGE_MOVE), 3),
    new Ability(Abilities.GALVANIZE, 7)
      .attr(MoveTypeChangePowerMultiplierAbAttr, Type.NORMAL, Type.ELECTRIC, 1.2),
    new Ability(Abilities.SURGE_SURFER, 7)
      .conditionalAttr(getTerrainCondition(TerrainType.ELECTRIC), BattleStatMultiplierAbAttr, BattleStat.SPD, 2),
    new Ability(Abilities.SCHOOLING, 7)
      .attr(PostBattleInitFormChangeAbAttr, p => p.level < 20 || p.getHpRatio() <= 0.25 ? 0 : 1)
      .attr(PostSummonFormChangeAbAttr, p => p.level < 20 || p.getHpRatio() <= 0.25 ? 0 : 1)
      .attr(PostTurnFormChangeAbAttr, p => p.level < 20 || p.getHpRatio() <= 0.25 ? 0 : 1)
      .attr(UncopiableAbilityAbAttr)
      .attr(UnswappableAbilityAbAttr)
      .attr(UnsuppressableAbilityAbAttr)
      .attr(NoFusionAbilityAbAttr),
    new Ability(Abilities.DISGUISE, 7)
      .attr(PreDefendMovePowerToOneAbAttr, (target, user, move) => target.formIndex == 0 && target.getAttackTypeEffectiveness(move.type) > 0)
      .attr(PostSummonFormChangeAbAttr, p => p.battleData.hitCount === 0 ? 0 : 1)
      .attr(PostBattleInitFormChangeAbAttr, p => p.battleData.hitCount === 0 ? 0 : 1)
      .attr(PostDefendFormChangeAbAttr, p => p.battleData.hitCount === 0 ? 0 : 1)
      .attr(PreDefendFormChangeAbAttr, p => p.battleData.hitCount === 0 ? 0 : 1)
      .attr(PostDefendDisguiseAbAttr)
      .attr(UncopiableAbilityAbAttr)
      .attr(UnswappableAbilityAbAttr)
      .attr(UnsuppressableAbilityAbAttr)
      .attr(NoTransformAbilityAbAttr)
      .attr(NoFusionAbilityAbAttr)
      .ignorable()
      .partial(),
    new Ability(Abilities.BATTLE_BOND, 7)
      .attr(UncopiableAbilityAbAttr)
      .attr(UnswappableAbilityAbAttr)
      .attr(UnsuppressableAbilityAbAttr)
      .attr(NoFusionAbilityAbAttr)
      .unimplemented(),
    new Ability(Abilities.POWER_CONSTRUCT, 7)
      .attr(UncopiableAbilityAbAttr)
      .attr(UnswappableAbilityAbAttr)
      .attr(UnsuppressableAbilityAbAttr)
      .attr(NoFusionAbilityAbAttr)
      .unimplemented(),
    new Ability(Abilities.CORROSION, 7)
      .unimplemented(),
    new Ability(Abilities.COMATOSE, 7)
      .attr(UncopiableAbilityAbAttr)
      .attr(UnswappableAbilityAbAttr)
      .attr(UnsuppressableAbilityAbAttr)
      .unimplemented(),
    new Ability(Abilities.QUEENLY_MAJESTY, 7)
      .attr(FieldPriorityMoveImmunityAbAttr)
      .ignorable(),
    new Ability(Abilities.INNARDS_OUT, 7)
      .unimplemented(),
    new Ability(Abilities.DANCER, 7)
      .unimplemented(),
    new Ability(Abilities.BATTERY, 7)
      .unimplemented(),
    new Ability(Abilities.FLUFFY, 7)
      .attr(ReceivedMoveDamageMultiplierAbAttr, (target, user, move) => move.hasFlag(MoveFlags.MAKES_CONTACT), 0.5)
      .attr(ReceivedMoveDamageMultiplierAbAttr, (target, user, move) => move.type === Type.FIRE, 2)
      .ignorable(),
    new Ability(Abilities.DAZZLING, 7)
      .attr(FieldPriorityMoveImmunityAbAttr)
      .ignorable(),
    new Ability(Abilities.SOUL_HEART, 7)
      .attr(PostKnockOutStatChangeAbAttr, BattleStat.SPATK, 1),
    new Ability(Abilities.TANGLING_HAIR, 7)
      .attr(PostDefendStatChangeAbAttr, (target, user, move) => move.hasFlag(MoveFlags.MAKES_CONTACT), BattleStat.SPD, -1, false),
    new Ability(Abilities.RECEIVER, 7)
      .attr(CopyFaintedAllyAbilityAbAttr)
      .attr(UncopiableAbilityAbAttr),
    new Ability(Abilities.POWER_OF_ALCHEMY, 7)
      .attr(CopyFaintedAllyAbilityAbAttr)
      .attr(UncopiableAbilityAbAttr),
    new Ability(Abilities.BEAST_BOOST, 7)
      .attr(PostVictoryStatChangeAbAttr, p => {
        const battleStats = Utils.getEnumValues(BattleStat).slice(0, -3).map(s => s as BattleStat);
        let highestBattleStat = 0;
        let highestBattleStatIndex = 0;
        battleStats.map((bs: BattleStat, i: integer) => {
          const stat = p.getStat(bs + 1);
          if (stat > highestBattleStat) {
            highestBattleStatIndex = i;
            highestBattleStat = stat;
          }
        });
        return highestBattleStatIndex;
      }, 1),
    new Ability(Abilities.RKS_SYSTEM, 7)
      .attr(UncopiableAbilityAbAttr)
      .attr(UnswappableAbilityAbAttr)
      .attr(UnsuppressableAbilityAbAttr)
      .attr(NoFusionAbilityAbAttr)
      .unimplemented(),
    new Ability(Abilities.ELECTRIC_SURGE, 7)
      .attr(PostSummonTerrainChangeAbAttr, TerrainType.ELECTRIC)
      .attr(PostBiomeChangeTerrainChangeAbAttr, TerrainType.ELECTRIC),
    new Ability(Abilities.PSYCHIC_SURGE, 7)
      .attr(PostSummonTerrainChangeAbAttr, TerrainType.PSYCHIC)
      .attr(PostBiomeChangeTerrainChangeAbAttr, TerrainType.PSYCHIC),
    new Ability(Abilities.MISTY_SURGE, 7)
      .attr(PostSummonTerrainChangeAbAttr, TerrainType.MISTY)
      .attr(PostBiomeChangeTerrainChangeAbAttr, TerrainType.MISTY),
    new Ability(Abilities.GRASSY_SURGE, 7)
      .attr(PostSummonTerrainChangeAbAttr, TerrainType.GRASSY)
      .attr(PostBiomeChangeTerrainChangeAbAttr, TerrainType.GRASSY),
    new Ability(Abilities.FULL_METAL_BODY, 7)
      .attr(ProtectStatAbAttr),
    new Ability(Abilities.SHADOW_SHIELD, 7)
      .attr(ReceivedMoveDamageMultiplierAbAttr,(target, user, move) => target.getHpRatio() === 1, 0.5),
    new Ability(Abilities.PRISM_ARMOR, 7)
      .attr(ReceivedMoveDamageMultiplierAbAttr,(target, user, move) => target.getAttackTypeEffectiveness(move.type) >= 2, 0.75),
    new Ability(Abilities.NEUROFORCE, 7)
      .attr(MovePowerBoostAbAttr, (user, target, move) => target.getAttackTypeEffectiveness(move.type) >= 2, 1.25),
    new Ability(Abilities.INTREPID_SWORD, 8)
      .attr(PostSummonStatChangeAbAttr, BattleStat.ATK, 1, true),
    new Ability(Abilities.DAUNTLESS_SHIELD, 8)
      .attr(PostSummonStatChangeAbAttr, BattleStat.DEF, 1, true),
    new Ability(Abilities.LIBERO, 8)
      .unimplemented(),
    new Ability(Abilities.BALL_FETCH, 8)
      .unimplemented(),
    new Ability(Abilities.COTTON_DOWN, 8)
      .unimplemented(),
    new Ability(Abilities.PROPELLER_TAIL, 8)
      .unimplemented(),
    new Ability(Abilities.MIRROR_ARMOR, 8)
      .ignorable()
      .unimplemented(),
    new Ability(Abilities.GULP_MISSILE, 8)
      .attr(UnsuppressableAbilityAbAttr)
      .attr(NoTransformAbilityAbAttr)
      .attr(NoFusionAbilityAbAttr)
      .unimplemented(),
    new Ability(Abilities.STALWART, 8)
      .unimplemented(),
    new Ability(Abilities.STEAM_ENGINE, 8)
      .attr(PostDefendStatChangeAbAttr, (target, user, move) => (move.type === Type.FIRE || move.type === Type.WATER) && move.category !== MoveCategory.STATUS, BattleStat.SPD, 6),
    new Ability(Abilities.PUNK_ROCK, 8)
      .attr(MovePowerBoostAbAttr, (user, target, move) => move.hasFlag(MoveFlags.SOUND_BASED), 1.3)
      .attr(ReceivedMoveDamageMultiplierAbAttr, (target, user, move) => move.hasFlag(MoveFlags.SOUND_BASED), 0.5)
      .ignorable(),
    new Ability(Abilities.SAND_SPIT, 8)
      .attr(PostDefendWeatherChangeAbAttr, WeatherType.SANDSTORM),
    new Ability(Abilities.ICE_SCALES, 8)
      .attr(ReceivedMoveDamageMultiplierAbAttr, (target, user, move) => move.category === MoveCategory.SPECIAL, 0.5)
      .ignorable(),
    new Ability(Abilities.RIPEN, 8)
      .attr(DoubleBerryEffectAbAttr),
    new Ability(Abilities.ICE_FACE, 8)
      .attr(UncopiableAbilityAbAttr)
      .attr(UnswappableAbilityAbAttr)
      .attr(UnsuppressableAbilityAbAttr)
      .attr(NoTransformAbilityAbAttr)
      .attr(NoFusionAbilityAbAttr)
      .ignorable()
      .unimplemented(),
    new Ability(Abilities.POWER_SPOT, 8)
      .unimplemented(),
    new Ability(Abilities.MIMICRY, 8)
      .unimplemented(),
    new Ability(Abilities.SCREEN_CLEANER, 8)
      .unimplemented(),
    new Ability(Abilities.STEELY_SPIRIT, 8)
      .unimplemented(),
    new Ability(Abilities.PERISH_BODY, 8)
      .unimplemented(),
    new Ability(Abilities.WANDERING_SPIRIT, 8)
      .attr(PostDefendAbilitySwapAbAttr)
      .bypassFaint()
      .partial(),
    new Ability(Abilities.GORILLA_TACTICS, 8)
      .unimplemented(),
    new Ability(Abilities.NEUTRALIZING_GAS, 8)
      .attr(SuppressFieldAbilitiesAbAttr)
      .attr(UncopiableAbilityAbAttr)
      .attr(UnswappableAbilityAbAttr)
      .attr(NoTransformAbilityAbAttr)
      .partial(),
    new Ability(Abilities.PASTEL_VEIL, 8)
      .attr(StatusEffectImmunityAbAttr, StatusEffect.POISON, StatusEffect.TOXIC)
      .ignorable(),
    new Ability(Abilities.HUNGER_SWITCH, 8)
      .attr(PostTurnFormChangeAbAttr, p => p.getFormKey ? 0 : 1)
      .attr(PostTurnFormChangeAbAttr, p => p.getFormKey ? 1 : 0)
      .attr(UncopiableAbilityAbAttr)
      .attr(UnswappableAbilityAbAttr)
      .attr(NoTransformAbilityAbAttr)
      .attr(NoFusionAbilityAbAttr),
    new Ability(Abilities.QUICK_DRAW, 8)
      .unimplemented(),
    new Ability(Abilities.UNSEEN_FIST, 8)
      .unimplemented(),
    new Ability(Abilities.CURIOUS_MEDICINE, 8)
      .unimplemented(),
    new Ability(Abilities.TRANSISTOR, 8)
      .attr(MoveTypePowerBoostAbAttr, Type.ELECTRIC),
    new Ability(Abilities.DRAGONS_MAW, 8)
      .attr(MoveTypePowerBoostAbAttr, Type.DRAGON),
    new Ability(Abilities.CHILLING_NEIGH, 8)
      .attr(PostVictoryStatChangeAbAttr, BattleStat.ATK, 1),
    new Ability(Abilities.GRIM_NEIGH, 8)
      .attr(PostVictoryStatChangeAbAttr, BattleStat.SPATK, 1),
    new Ability(Abilities.AS_ONE_GLASTRIER, 8)
      .attr(PreventBerryUseAbAttr)
      .attr(PostVictoryStatChangeAbAttr, BattleStat.ATK, 1)
      .attr(UncopiableAbilityAbAttr)
      .attr(UnswappableAbilityAbAttr)
      .attr(UnsuppressableAbilityAbAttr),
    new Ability(Abilities.AS_ONE_SPECTRIER, 8)
      .attr(PreventBerryUseAbAttr)
      .attr(PostVictoryStatChangeAbAttr, BattleStat.SPATK, 1)
      .attr(UncopiableAbilityAbAttr)
      .attr(UnswappableAbilityAbAttr)
      .attr(UnsuppressableAbilityAbAttr),
    new Ability(Abilities.LINGERING_AROMA, 9)
      .attr(PostDefendAbilityGiveAbAttr)
      .bypassFaint(),
    new Ability(Abilities.SEED_SOWER, 9)
      .attr(PostDefendTerrainChangeAbAttr, TerrainType.GRASSY),
    new Ability(Abilities.THERMAL_EXCHANGE, 9)
      .attr(PostDefendStatChangeAbAttr, (target, user, move) => move.type === Type.FIRE && move.category !== MoveCategory.STATUS, BattleStat.ATK, 1)
      .attr(StatusEffectImmunityAbAttr, StatusEffect.BURN)
      .ignorable(),
    new Ability(Abilities.ANGER_SHELL, 9)
      .unimplemented(),
    new Ability(Abilities.PURIFYING_SALT, 9)
      .attr(StatusEffectImmunityAbAttr)
      .attr(ReceivedTypeDamageMultiplierAbAttr, Type.GHOST, 0.5)
      .ignorable(),
    new Ability(Abilities.WELL_BAKED_BODY, 9)
      .attr(TypeImmunityStatChangeAbAttr, Type.FIRE, BattleStat.DEF, 2)
      .ignorable(),
    new Ability(Abilities.WIND_RIDER, 9)
      .attr(MoveImmunityStatChangeAbAttr, (pokemon, attacker, move) => pokemon !== attacker && move.getMove().hasFlag(MoveFlags.WIND_MOVE), BattleStat.ATK, 1)
      .ignorable()
      .partial(),
    new Ability(Abilities.GUARD_DOG, 9)
      .ignorable()
      .unimplemented(),
    new Ability(Abilities.ROCKY_PAYLOAD, 9)
      .attr(MoveTypePowerBoostAbAttr, Type.ROCK),
    new Ability(Abilities.WIND_POWER, 9)
      .attr(PostDefendApplyBattlerTagAbAttr, (target, user, move) => move.hasFlag(MoveFlags.WIND_MOVE), BattlerTagType.CHARGED)
      .partial(),
    new Ability(Abilities.ZERO_TO_HERO, 9)
      .attr(UncopiableAbilityAbAttr)
      .attr(UnswappableAbilityAbAttr)
      .attr(UnsuppressableAbilityAbAttr)
      .attr(NoTransformAbilityAbAttr)
      .attr(NoFusionAbilityAbAttr)
      .unimplemented(),
    new Ability(Abilities.COMMANDER, 9)
      .attr(UncopiableAbilityAbAttr)
      .attr(UnswappableAbilityAbAttr)
      .unimplemented(),
    new Ability(Abilities.ELECTROMORPHOSIS, 9)
      .attr(PostDefendApplyBattlerTagAbAttr, (target, user, move) => move.category !== MoveCategory.STATUS, BattlerTagType.CHARGED),
    new Ability(Abilities.PROTOSYNTHESIS, 9)
      .conditionalAttr(getWeatherCondition(WeatherType.SUNNY, WeatherType.HARSH_SUN), PostSummonAddBattlerTagAbAttr, BattlerTagType.PROTOSYNTHESIS, 0, true)
      .attr(PostWeatherChangeAddBattlerTagAttr, BattlerTagType.PROTOSYNTHESIS, 0, WeatherType.SUNNY, WeatherType.HARSH_SUN)
      .attr(UncopiableAbilityAbAttr)
      .attr(UnswappableAbilityAbAttr)
      .attr(NoTransformAbilityAbAttr),
    new Ability(Abilities.QUARK_DRIVE, 9)
      .conditionalAttr(getTerrainCondition(TerrainType.ELECTRIC), PostSummonAddBattlerTagAbAttr, BattlerTagType.QUARK_DRIVE, 0, true)
      .attr(PostTerrainChangeAddBattlerTagAttr, BattlerTagType.QUARK_DRIVE, 0, TerrainType.ELECTRIC)
      .attr(UncopiableAbilityAbAttr)
      .attr(UnswappableAbilityAbAttr)
      .attr(NoTransformAbilityAbAttr),
    new Ability(Abilities.GOOD_AS_GOLD, 9)
      .attr(MoveImmunityAbAttr, (pokemon, attacker, move) => pokemon !== attacker && move.getMove().category === MoveCategory.STATUS)
      .ignorable()
      .partial(),
    new Ability(Abilities.VESSEL_OF_RUIN, 9)
      .ignorable()
      .unimplemented(),
    new Ability(Abilities.SWORD_OF_RUIN, 9)
      .ignorable()
      .unimplemented(),
    new Ability(Abilities.TABLETS_OF_RUIN, 9)
      .ignorable()
      .unimplemented(),
    new Ability(Abilities.BEADS_OF_RUIN, 9)
      .ignorable()
      .unimplemented(),
    new Ability(Abilities.ORICHALCUM_PULSE, 9)
      .attr(PostSummonWeatherChangeAbAttr, WeatherType.SUNNY)
      .attr(PostBiomeChangeWeatherChangeAbAttr, WeatherType.SUNNY)
      .conditionalAttr(getWeatherCondition(WeatherType.SUNNY, WeatherType.HARSH_SUN), BattleStatMultiplierAbAttr, BattleStat.ATK, 4 / 3),
    new Ability(Abilities.HADRON_ENGINE, 9)
      .attr(PostSummonTerrainChangeAbAttr, TerrainType.ELECTRIC)
      .attr(PostBiomeChangeTerrainChangeAbAttr, TerrainType.ELECTRIC)
      .conditionalAttr(getTerrainCondition(TerrainType.ELECTRIC), BattleStatMultiplierAbAttr, BattleStat.SPATK, 4 / 3),
    new Ability(Abilities.OPPORTUNIST, 9)
      .unimplemented(),
    new Ability(Abilities.CUD_CHEW, 9)
      .unimplemented(),
    new Ability(Abilities.SHARPNESS, 9)
      .attr(MovePowerBoostAbAttr, (user, target, move) => move.hasFlag(MoveFlags.SLICING_MOVE), 1.5),
    new Ability(Abilities.SUPREME_OVERLORD, 9)
      .unimplemented(),
    new Ability(Abilities.COSTAR, 9)
      .unimplemented(),
    new Ability(Abilities.TOXIC_DEBRIS, 9)
      .attr(PostDefendApplyArenaTrapTagAbAttr, (target, user, move) => move.category === MoveCategory.PHYSICAL, ArenaTagType.TOXIC_SPIKES)
      .bypassFaint(),
    new Ability(Abilities.ARMOR_TAIL, 9)
      .attr(FieldPriorityMoveImmunityAbAttr)  
      .ignorable(),
    new Ability(Abilities.EARTH_EATER, 9)
      .attr(TypeImmunityHealAbAttr, Type.GROUND)
      .ignorable(),
    new Ability(Abilities.MYCELIUM_MIGHT, 9)
      .attr(MoveAbilityBypassAbAttr, (pokemon, move: Move) => move.category === MoveCategory.STATUS)
      .partial(),
    new Ability(Abilities.MINDS_EYE, 9)
      .ignorable()
      .unimplemented(),
    new Ability(Abilities.SUPERSWEET_SYRUP, 9)
      .unimplemented(),
    new Ability(Abilities.HOSPITALITY, 9)
      .attr(PostSummonAllyHealAbAttr, 4, true),
    new Ability(Abilities.TOXIC_CHAIN, 9)
      .attr(PostAttackApplyStatusEffectAbAttr, false, 30, StatusEffect.TOXIC),
    new Ability(Abilities.EMBODY_ASPECT_TEAL, 9)
      .attr(PostBattleInitStatChangeAbAttr, BattleStat.SPD, 1, true)
      .attr(UncopiableAbilityAbAttr)
      .attr(UnswappableAbilityAbAttr)
      .attr(NoTransformAbilityAbAttr),
    new Ability(Abilities.EMBODY_ASPECT_WELLSPRING, 9)
      .attr(PostBattleInitStatChangeAbAttr, BattleStat.SPDEF, 1, true)
      .attr(UncopiableAbilityAbAttr)
      .attr(UnswappableAbilityAbAttr)
      .attr(NoTransformAbilityAbAttr),
    new Ability(Abilities.EMBODY_ASPECT_HEARTHFLAME, 9)
      .attr(PostBattleInitStatChangeAbAttr, BattleStat.ATK, 1, true)
      .attr(UncopiableAbilityAbAttr)
      .attr(UnswappableAbilityAbAttr)
      .attr(NoTransformAbilityAbAttr),
    new Ability(Abilities.EMBODY_ASPECT_CORNERSTONE, 9)
      .attr(PostBattleInitStatChangeAbAttr, BattleStat.DEF, 1, true)
      .attr(UncopiableAbilityAbAttr)
      .attr(UnswappableAbilityAbAttr)
      .attr(NoTransformAbilityAbAttr),
    new Ability(Abilities.TERA_SHIFT, 9)
      .attr(PostSummonFormChangeAbAttr, p => p.getFormKey() ? 0 : 1)
      .attr(UncopiableAbilityAbAttr)
      .attr(UnswappableAbilityAbAttr)
      .attr(UnsuppressableAbilityAbAttr)
      .attr(NoTransformAbilityAbAttr)
      .attr(NoFusionAbilityAbAttr),
    new Ability(Abilities.TERA_SHELL, 9)
      .attr(UncopiableAbilityAbAttr)
      .attr(UnswappableAbilityAbAttr)
      .ignorable()
      .unimplemented(),
    new Ability(Abilities.TERAFORM_ZERO, 9)
      .attr(UncopiableAbilityAbAttr)
      .attr(UnswappableAbilityAbAttr)
      .unimplemented(),
    new Ability(Abilities.POISON_PUPPETEER, 9)
      .attr(UncopiableAbilityAbAttr)
      .attr(UnswappableAbilityAbAttr)
      .unimplemented(),
  );
}<|MERGE_RESOLUTION|>--- conflicted
+++ resolved
@@ -2661,16 +2661,10 @@
     new Ability(Abilities.DROUGHT, 3)
       .attr(PostSummonWeatherChangeAbAttr, WeatherType.SUNNY)
       .attr(PostBiomeChangeWeatherChangeAbAttr, WeatherType.SUNNY),
-<<<<<<< HEAD
-    new Ability(Abilities.ARENA_TRAP, "Arena Trap", "Prevents opposing Pokémon from fleeing.", 3)
+    new Ability(Abilities.ARENA_TRAP, 3)
       .attr(ArenaTrapAbAttr)
       .attr(DoubleBattleChanceAbAttr),
-    new Ability(Abilities.VITAL_SPIRIT, "Vital Spirit", "The Pokémon is full of vitality, and that prevents it from falling asleep.", 3)
-=======
-    new Ability(Abilities.ARENA_TRAP, 3)
-      .attr(ArenaTrapAbAttr),
     new Ability(Abilities.VITAL_SPIRIT, 3)
->>>>>>> ff130520
       .attr(StatusEffectImmunityAbAttr, StatusEffect.SLEEP)
       .attr(BattlerTagImmunityAbAttr, BattlerTagType.DROWSY)
       .ignorable(),
