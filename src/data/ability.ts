import Pokemon, { HitResult, PokemonMove } from "../field/pokemon";
import { Type } from "./type";
import * as Utils from "../utils";
import { BattleStat, getBattleStatName } from "./battle-stat";
import { PokemonHealPhase, ShowAbilityPhase, StatChangePhase } from "../phases";
import { getPokemonMessage, getPokemonPrefix } from "../messages";
import { Weather, WeatherType } from "./weather";
import { BattlerTag } from "./battler-tags";
import { BattlerTagType } from "./enums/battler-tag-type";
import { StatusEffect, getStatusEffectDescriptor, getStatusEffectHealText } from "./status-effect";
import { Gender } from "./gender";
import Move, { AttackMove, MoveCategory, MoveFlags, MoveTarget, StatusMoveTypeImmunityAttr, FlinchAttr, OneHitKOAttr, HitHealAttr, StrengthSapHealAttr, allMoves, StatusMove, VariablePowerAttr, applyMoveAttrs, IncrementMovePriorityAttr  } from "./move";
import { ArenaTagSide, ArenaTrapTag } from "./arena-tag";
import { ArenaTagType } from "./enums/arena-tag-type";
import { Stat } from "./pokemon-stat";
import { BerryModifier, PokemonHeldItemModifier } from "../modifier/modifier";
import { Moves } from "./enums/moves";
import { TerrainType } from "./terrain";
import { SpeciesFormChangeManualTrigger } from "./pokemon-forms";
import { Abilities } from "./enums/abilities";
import i18next, { Localizable } from "#app/plugins/i18n.js";
import { Command } from "../ui/command-ui-handler";
<<<<<<< HEAD
import Battle from "#app/battle.js";
import { ability } from "#app/locales/en/ability.js";
import { PokeballType, getPokeballName } from "./pokeball";
=======
import { getPokeballName } from "./pokeball";
>>>>>>> 62288576
import { BerryModifierType } from "#app/modifier/modifier-type";

export class Ability implements Localizable {
  public id: Abilities;

  private nameAppend: string;
  public name: string;
  public description: string;
  public generation: integer;
  public isBypassFaint: boolean;
  public isIgnorable: boolean;
  public attrs: AbAttr[];
  public conditions: AbAttrCondition[];

  constructor(id: Abilities, generation: integer) {
    this.id = id;

    this.nameAppend = "";
    this.generation = generation;
    this.attrs = [];
    this.conditions = [];

    this.localize();
  }

  localize(): void {
    const i18nKey = Abilities[this.id].split("_").filter(f => f).map((f, i) => i ? `${f[0]}${f.slice(1).toLowerCase()}` : f.toLowerCase()).join("") as string;

    this.name = this.id ? `${i18next.t(`ability:${i18nKey}.name`) as string}${this.nameAppend}` : "";
    this.description = this.id ? i18next.t(`ability:${i18nKey}.description`) as string : "";
  }

  getAttrs(attrType: { new(...args: any[]): AbAttr }): AbAttr[] {
    return this.attrs.filter(a => a instanceof attrType);
  }

  attr<T extends new (...args: any[]) => AbAttr>(AttrType: T, ...args: ConstructorParameters<T>): Ability {
    const attr = new AttrType(...args);
    this.attrs.push(attr);

    return this;
  }

  conditionalAttr<T extends new (...args: any[]) => AbAttr>(condition: AbAttrCondition, AttrType: T, ...args: ConstructorParameters<T>): Ability {
    const attr = new AttrType(...args);
    attr.addCondition(condition);
    this.attrs.push(attr);

    return this;
  }

  hasAttr(attrType: { new(...args: any[]): AbAttr }): boolean {
    return !!this.getAttrs(attrType).length;
  }

  bypassFaint(): Ability {
    this.isBypassFaint = true;
    return this;
  }

  ignorable(): Ability {
    this.isIgnorable = true;
    return this;
  }

  condition(condition: AbAttrCondition): Ability {
    this.conditions.push(condition);

    return this;
  }

  partial(): this {
    this.nameAppend += " (P)";
    return this;
  }

  unimplemented(): this {
    this.nameAppend += " (N)";
    return this;
  }
}

type AbAttrApplyFunc<TAttr extends AbAttr> = (attr: TAttr, passive: boolean) => boolean | Promise<boolean>;
type AbAttrCondition = (pokemon: Pokemon) => boolean;

type PokemonAttackCondition = (user: Pokemon, target: Pokemon, move: Move) => boolean;
type PokemonDefendCondition = (target: Pokemon, user: Pokemon, move: Move) => boolean;
type PokemonStatChangeCondition = (target: Pokemon, statsChanged: BattleStat[], levels: integer) => boolean;

export abstract class AbAttr {
  public showAbility: boolean;
  private extraCondition: AbAttrCondition;

  constructor(showAbility: boolean = true) {
    this.showAbility = showAbility;
  }

  apply(pokemon: Pokemon, passive: boolean, cancelled: Utils.BooleanHolder, args: any[]): boolean | Promise<boolean> {
    return false;
  }

  getTriggerMessage(pokemon: Pokemon, abilityName: string, ...args: any[]): string {
    return null;
  }

  getCondition(): AbAttrCondition | null {
    return this.extraCondition || null;
  }

  addCondition(condition: AbAttrCondition): AbAttr {
    this.extraCondition = condition;
    return this;
  }
}

export class BlockRecoilDamageAttr extends AbAttr {
  apply(pokemon: Pokemon, passive: boolean, cancelled: Utils.BooleanHolder, args: any[]): boolean {
    cancelled.value = true;

    return true;
  }

  getTriggerMessage(pokemon: Pokemon, abilityName: string, ...args: any[]) {
    return i18next.t("abilityTriggers:blockRecoilDamage", {pokemonName: `${getPokemonPrefix(pokemon)}${pokemon.name}`, abilityName: abilityName});
  }
}

export class DoubleBattleChanceAbAttr extends AbAttr {
  constructor() {
    super(false);
  }

  apply(pokemon: Pokemon, passive: boolean, cancelled: Utils.BooleanHolder, args: any[]): boolean {
    const doubleChance = (args[0] as Utils.IntegerHolder);
    doubleChance.value = Math.max(doubleChance.value / 2, 1);
    return true;
  }
}

export class PostBattleInitAbAttr extends AbAttr {
  applyPostBattleInit(pokemon: Pokemon, passive: boolean, args: any[]): boolean | Promise<boolean> {
    return false;
  }
}

export class PostBattleInitFormChangeAbAttr extends PostBattleInitAbAttr {
  private formFunc: (p: Pokemon) => integer;

  constructor(formFunc: ((p: Pokemon) => integer)) {
    super(true);

    this.formFunc = formFunc;
  }

  applyPostBattleInit(pokemon: Pokemon, passive: boolean, args: any[]): boolean {
    const formIndex = this.formFunc(pokemon);
    if (formIndex !== pokemon.formIndex) {
      return pokemon.scene.triggerPokemonFormChange(pokemon, SpeciesFormChangeManualTrigger, false);
    }

    return false;
  }
}

export class PostBattleInitStatChangeAbAttr extends PostBattleInitAbAttr {
  private stats: BattleStat[];
  private levels: integer;
  private selfTarget: boolean;

  constructor(stats: BattleStat | BattleStat[], levels: integer, selfTarget?: boolean) {
    super();

    this.stats = typeof(stats) === "number"
      ? [ stats as BattleStat ]
      : stats as BattleStat[];
    this.levels = levels;
    this.selfTarget = !!selfTarget;
  }

  applyPostBattleInit(pokemon: Pokemon, passive: boolean, args: any[]): boolean {
    const statChangePhases: StatChangePhase[] = [];

    if (this.selfTarget) {
      statChangePhases.push(new StatChangePhase(pokemon.scene, pokemon.getBattlerIndex(), true, this.stats, this.levels));
    } else {
      for (const opponent of pokemon.getOpponents()) {
        statChangePhases.push(new StatChangePhase(pokemon.scene, opponent.getBattlerIndex(), false, this.stats, this.levels));
      }
    }

    for (const statChangePhase of statChangePhases) {
      if (!this.selfTarget && !statChangePhase.getPokemon().summonData) {
        pokemon.scene.pushPhase(statChangePhase);
      } else { // TODO: This causes the ability bar to be shown at the wrong time
        pokemon.scene.unshiftPhase(statChangePhase);
      }
    }

    return true;
  }
}

type PreDefendAbAttrCondition = (pokemon: Pokemon, attacker: Pokemon, move: PokemonMove) => boolean;

export class PreDefendAbAttr extends AbAttr {
  applyPreDefend(pokemon: Pokemon, passive: boolean, attacker: Pokemon, move: PokemonMove, cancelled: Utils.BooleanHolder, args: any[]): boolean | Promise<boolean> {
    return false;
  }
}

export class PreDefendFormChangeAbAttr extends PreDefendAbAttr {
  private formFunc: (p: Pokemon) => integer;

  constructor(formFunc: ((p: Pokemon) => integer)) {
    super(true);

    this.formFunc = formFunc;
  }

  applyPreDefend(pokemon: Pokemon, passive: boolean, attacker: Pokemon, move: PokemonMove, cancelled: Utils.BooleanHolder, args: any[]): boolean {
    const formIndex = this.formFunc(pokemon);
    if (formIndex !== pokemon.formIndex) {
      pokemon.scene.triggerPokemonFormChange(pokemon, SpeciesFormChangeManualTrigger, false);
      return true;
    }

    return false;
  }
}
export class PreDefendFullHpEndureAbAttr extends PreDefendAbAttr {
  applyPreDefend(pokemon: Pokemon, passive: boolean, attacker: Pokemon, move: PokemonMove, cancelled: Utils.BooleanHolder, args: any[]): boolean {
    if (pokemon.hp === pokemon.getMaxHp() &&
        pokemon.getMaxHp() > 1 && //Checks if pokemon has wonder_guard (which forces 1hp)
        (args[0] as Utils.NumberHolder).value >= pokemon.hp) { //Damage >= hp
      return pokemon.addTag(BattlerTagType.STURDY, 1);
    }

    return false;
  }
}

export class BlockItemTheftAbAttr extends AbAttr {
  apply(pokemon: Pokemon, passive: boolean, cancelled: Utils.BooleanHolder, args: any[]): boolean {
    cancelled.value = true;

    return true;
  }

  getTriggerMessage(pokemon: Pokemon, abilityName: string, ...args: any[]) {
    return getPokemonMessage(pokemon, `'s ${abilityName}\nprevents item theft!`);
  }
}

export class StabBoostAbAttr extends AbAttr {
  apply(pokemon: Pokemon, passive: boolean, cancelled: Utils.BooleanHolder, args: any[]): boolean {
    if ((args[0] as Utils.NumberHolder).value > 1) {
      (args[0] as Utils.NumberHolder).value += 0.5;
      return true;
    }

    return false;
  }
}

export class ReceivedMoveDamageMultiplierAbAttr extends PreDefendAbAttr {
  protected condition: PokemonDefendCondition;
  private powerMultiplier: number;

  constructor(condition: PokemonDefendCondition, powerMultiplier: number) {
    super();

    this.condition = condition;
    this.powerMultiplier = powerMultiplier;
  }

  applyPreDefend(pokemon: Pokemon, passive: boolean, attacker: Pokemon, move: PokemonMove, cancelled: Utils.BooleanHolder, args: any[]): boolean {
    if (this.condition(pokemon, attacker, move.getMove())) {
      (args[0] as Utils.NumberHolder).value *= this.powerMultiplier;
      return true;
    }

    return false;
  }
}

export class ReceivedTypeDamageMultiplierAbAttr extends ReceivedMoveDamageMultiplierAbAttr {
  constructor(moveType: Type, powerMultiplier: number) {
    super((user, target, move) => move.type === moveType, powerMultiplier);
  }
}

export class PreDefendMovePowerToOneAbAttr extends ReceivedMoveDamageMultiplierAbAttr {
  constructor(condition: PokemonDefendCondition) {
    super(condition, 1);
  }

  applyPreDefend(pokemon: Pokemon, passive: boolean, attacker: Pokemon, move: PokemonMove, cancelled: Utils.BooleanHolder, args: any[]): boolean {
    if (this.condition(pokemon, attacker, move.getMove())) {
      (args[0] as Utils.NumberHolder).value = 1;
      return true;
    }

    return false;
  }
}

export class TypeImmunityAbAttr extends PreDefendAbAttr {
  private immuneType: Type;
  private condition: AbAttrCondition;

  constructor(immuneType: Type, condition?: AbAttrCondition) {
    super();

    this.immuneType = immuneType;
    this.condition = condition;
  }

  applyPreDefend(pokemon: Pokemon, passive: boolean, attacker: Pokemon, move: PokemonMove, cancelled: Utils.BooleanHolder, args: any[]): boolean {
    if ((move.getMove() instanceof AttackMove || move.getMove().getAttrs(StatusMoveTypeImmunityAttr).find(attr => (attr as StatusMoveTypeImmunityAttr).immuneType === this.immuneType)) && move.getMove().type === this.immuneType) {
      (args[0] as Utils.NumberHolder).value = 0;
      return true;
    }

    return false;
  }

  getCondition(): AbAttrCondition {
    return this.condition;
  }
}

export class TypeImmunityHealAbAttr extends TypeImmunityAbAttr {
  constructor(immuneType: Type) {
    super(immuneType);
  }

  applyPreDefend(pokemon: Pokemon, passive: boolean, attacker: Pokemon, move: PokemonMove, cancelled: Utils.BooleanHolder, args: any[]): boolean {
    const ret = super.applyPreDefend(pokemon, passive, attacker, move, cancelled, args);

    if (ret) {
      if (pokemon.getHpRatio() < 1) {
        const simulated = args.length > 1 && args[1];
        if (!simulated) {
          const abilityName = (!passive ? pokemon.getAbility() : pokemon.getPassiveAbility()).name;
          pokemon.scene.unshiftPhase(new PokemonHealPhase(pokemon.scene, pokemon.getBattlerIndex(),
            Math.max(Math.floor(pokemon.getMaxHp() / 4), 1), getPokemonMessage(pokemon, `'s ${abilityName}\nrestored its HP a little!`), true));
        }
      }
      return true;
    }

    return false;
  }
}

class TypeImmunityStatChangeAbAttr extends TypeImmunityAbAttr {
  private stat: BattleStat;
  private levels: integer;

  constructor(immuneType: Type, stat: BattleStat, levels: integer, condition?: AbAttrCondition) {
    super(immuneType, condition);

    this.stat = stat;
    this.levels = levels;
  }

  applyPreDefend(pokemon: Pokemon, passive: boolean, attacker: Pokemon, move: PokemonMove, cancelled: Utils.BooleanHolder, args: any[]): boolean {
    const ret = super.applyPreDefend(pokemon, passive, attacker, move, cancelled, args);

    if (ret) {
      cancelled.value = true;
      const simulated = args.length > 1 && args[1];
      if (!simulated) {
        pokemon.scene.unshiftPhase(new StatChangePhase(pokemon.scene, pokemon.getBattlerIndex(), true, [ this.stat ], this.levels));
      }
    }

    return ret;
  }
}

class TypeImmunityAddBattlerTagAbAttr extends TypeImmunityAbAttr {
  private tagType: BattlerTagType;
  private turnCount: integer;

  constructor(immuneType: Type, tagType: BattlerTagType, turnCount: integer, condition?: AbAttrCondition) {
    super(immuneType, condition);

    this.tagType = tagType;
    this.turnCount = turnCount;
  }

  applyPreDefend(pokemon: Pokemon, passive: boolean, attacker: Pokemon, move: PokemonMove, cancelled: Utils.BooleanHolder, args: any[]): boolean {
    const ret = super.applyPreDefend(pokemon, passive, attacker, move, cancelled, args);

    if (ret) {
      cancelled.value = true;
      const simulated = args.length > 1 && args[1];
      if (!simulated) {
        pokemon.addTag(this.tagType, this.turnCount, undefined, pokemon.id);
      }
    }

    return ret;
  }
}

export class NonSuperEffectiveImmunityAbAttr extends TypeImmunityAbAttr {
  constructor(condition?: AbAttrCondition) {
    super(null, condition);
  }

  applyPreDefend(pokemon: Pokemon, passive: boolean, attacker: Pokemon, move: PokemonMove, cancelled: Utils.BooleanHolder, args: any[]): boolean {
    if (move.getMove() instanceof AttackMove && pokemon.getAttackTypeEffectiveness(move.getMove().type, attacker) < 2) {
      cancelled.value = true;
      (args[0] as Utils.NumberHolder).value = 0;
      return true;
    }

    return false;
  }

  getTriggerMessage(pokemon: Pokemon, abilityName: string, ...args: any[]): string {
    return getPokemonMessage(pokemon, ` avoided damage\nwith ${abilityName}!`);
  }
}

export class PostDefendAbAttr extends AbAttr {
  applyPostDefend(pokemon: Pokemon, passive: boolean, attacker: Pokemon, move: PokemonMove, hitResult: HitResult, args: any[]): boolean | Promise<boolean> {
    return false;
  }
}

export class PostDefendDisguiseAbAttr extends PostDefendAbAttr {

  applyPostDefend(pokemon: Pokemon, passive: boolean, attacker: Pokemon, move: PokemonMove, hitResult: HitResult, args: any[]): boolean {
    if (pokemon.formIndex === 0 && pokemon.battleData.hitCount !== 0 && (move.getMove().category === MoveCategory.SPECIAL || move.getMove().category === MoveCategory.PHYSICAL)) {

      const recoilDamage = Math.ceil((pokemon.getMaxHp() / 8) - attacker.turnData.damageDealt);
      if (!recoilDamage) {
        return false;
      }
      pokemon.damageAndUpdate(recoilDamage, HitResult.OTHER);
      pokemon.turnData.damageTaken += recoilDamage;
      pokemon.scene.queueMessage(getPokemonMessage(pokemon, "'s disguise was busted!"));
      return true;
    }

    return false;
  }
}

export class PostDefendFormChangeAbAttr extends PostDefendAbAttr {
  private formFunc: (p: Pokemon) => integer;

  constructor(formFunc: ((p: Pokemon) => integer)) {
    super(true);

    this.formFunc = formFunc;
  }

  applyPostDefend(pokemon: Pokemon, passive: boolean, attacker: Pokemon, move: PokemonMove, hitResult: HitResult, args: any[]): boolean {
    const formIndex = this.formFunc(pokemon);
    if (formIndex !== pokemon.formIndex) {
      pokemon.scene.triggerPokemonFormChange(pokemon, SpeciesFormChangeManualTrigger, false);
      return true;
    }

    return false;
  }
}

export class FieldPriorityMoveImmunityAbAttr extends PreDefendAbAttr {
  applyPreDefend(pokemon: Pokemon, passive: boolean, attacker: Pokemon, move: PokemonMove, cancelled: Utils.BooleanHolder, args: any[]): boolean {
    const attackPriority = new Utils.IntegerHolder(move.getMove().priority);
    applyMoveAttrs(IncrementMovePriorityAttr,attacker,null,move.getMove(),attackPriority);
    applyAbAttrs(IncrementMovePriorityAbAttr, attacker, null, move.getMove(), attackPriority);

    if (move.getMove().moveTarget===MoveTarget.USER) {
      return false;
    }

    if (attackPriority.value > 0 && !move.getMove().isMultiTarget()) {
      cancelled.value = true;
      return true;
    }

    return false;
  }
}

export class PostStatChangeAbAttr extends AbAttr {
  applyPostStatChange(pokemon: Pokemon, statsChanged: BattleStat[], levelChanged: integer, selfTarget: boolean, args: any[]): boolean | Promise<boolean> {
    return false;
  }
}

export class MoveImmunityAbAttr extends PreDefendAbAttr {
  private immuneCondition: PreDefendAbAttrCondition;

  constructor(immuneCondition: PreDefendAbAttrCondition) {
    super(true);

    this.immuneCondition = immuneCondition;
  }

  applyPreDefend(pokemon: Pokemon, passive: boolean, attacker: Pokemon, move: PokemonMove, cancelled: Utils.BooleanHolder, args: any[]): boolean {
    if (this.immuneCondition(pokemon, attacker, move)) {
      cancelled.value = true;
      return true;
    }

    return false;
  }

  getTriggerMessage(pokemon: Pokemon, abilityName: string, ...args: any[]): string {
    return `It doesn\'t affect ${pokemon.name}!`;
  }
}

export class MoveImmunityStatChangeAbAttr extends MoveImmunityAbAttr {
  private stat: BattleStat;
  private levels: integer;

  constructor(immuneCondition: PreDefendAbAttrCondition, stat: BattleStat, levels: integer) {
    super(immuneCondition);
    this.stat = stat;
    this.levels = levels;
  }

  applyPreDefend(pokemon: Pokemon, passive: boolean, attacker: Pokemon, move: PokemonMove, cancelled: Utils.BooleanHolder, args: any[]): boolean {
    const ret = super.applyPreDefend(pokemon, passive, attacker, move, cancelled, args);
    if (ret) {
      pokemon.scene.unshiftPhase(new StatChangePhase(pokemon.scene, pokemon.getBattlerIndex(), true, [ this.stat ], this.levels));
    }

    return ret;
  }
}

export class ReverseDrainAbAttr extends PostDefendAbAttr {
  applyPostDefend(pokemon: Pokemon, passive: boolean, attacker: Pokemon, move: PokemonMove, hitResult: HitResult, args: any[]): boolean {
    if (!!move.getMove().getAttrs(HitHealAttr).length || !!move.getMove().getAttrs(StrengthSapHealAttr).length ) {
      pokemon.scene.queueMessage(getPokemonMessage(attacker, " sucked up the liquid ooze!"));
      return true;
    }
    return false;
  }
}

export class PostDefendStatChangeAbAttr extends PostDefendAbAttr {
  private condition: PokemonDefendCondition;
  private stat: BattleStat;
  private levels: integer;
  private selfTarget: boolean;
  private allOthers: boolean;

  constructor(condition: PokemonDefendCondition, stat: BattleStat, levels: integer, selfTarget: boolean = true, allOthers: boolean = false) {
    super(true);

    this.condition = condition;
    this.stat = stat;
    this.levels = levels;
    this.selfTarget = selfTarget;
    this.allOthers = allOthers;
  }

  applyPostDefend(pokemon: Pokemon, passive: boolean, attacker: Pokemon, move: PokemonMove, hitResult: HitResult, args: any[]): boolean {
    if (this.condition(pokemon, attacker, move.getMove())) {
      if (this.allOthers) {
        const otherPokemon = pokemon.getAlly() ? pokemon.getOpponents().concat([ pokemon.getAlly() ]) : pokemon.getOpponents();
        for (const other of otherPokemon) {
          other.scene.unshiftPhase(new StatChangePhase(other.scene, (other).getBattlerIndex(), false, [ this.stat ], this.levels));
        }
        return true;
      }
      pokemon.scene.unshiftPhase(new StatChangePhase(pokemon.scene, (this.selfTarget ? pokemon : attacker).getBattlerIndex(), this.selfTarget, [ this.stat ], this.levels));
      return true;
    }

    return false;
  }
}

export class PostDefendHpGatedStatChangeAbAttr extends PostDefendAbAttr {
  private condition: PokemonDefendCondition;
  private hpGate: number;
  private stats: BattleStat[];
  private levels: integer;
  private selfTarget: boolean;

  constructor(condition: PokemonDefendCondition, hpGate: number, stats: BattleStat[], levels: integer, selfTarget: boolean = true) {
    super(true);

    this.condition = condition;
    this.hpGate = hpGate;
    this.stats = stats;
    this.levels = levels;
    this.selfTarget = selfTarget;
  }

  applyPostDefend(pokemon: Pokemon, passive: boolean, attacker: Pokemon, move: PokemonMove, hitResult: HitResult, args: any[]): boolean {
    const hpGateFlat: integer = Math.ceil(pokemon.getMaxHp() * this.hpGate);
    const lastAttackReceived = pokemon.turnData.attacksReceived[pokemon.turnData.attacksReceived.length - 1];
    if (this.condition(pokemon, attacker, move.getMove()) && (pokemon.hp <= hpGateFlat && (pokemon.hp + lastAttackReceived.damage) > hpGateFlat)) {
      pokemon.scene.unshiftPhase(new StatChangePhase(pokemon.scene, (this.selfTarget ? pokemon : attacker).getBattlerIndex(), true, this.stats, this.levels));
      return true;
    }

    return false;
  }
}

export class PostDefendApplyArenaTrapTagAbAttr extends PostDefendAbAttr {
  private condition: PokemonDefendCondition;
  private tagType: ArenaTagType;

  constructor(condition: PokemonDefendCondition, tagType: ArenaTagType) {
    super(true);

    this.condition = condition;
    this.tagType = tagType;
  }

  applyPostDefend(pokemon: Pokemon, passive: boolean, attacker: Pokemon, move: PokemonMove, hitResult: HitResult, args: any[]): boolean {
    if (this.condition(pokemon, attacker, move.getMove())) {
      const tag = pokemon.scene.arena.getTag(this.tagType) as ArenaTrapTag;
      if (!pokemon.scene.arena.getTag(this.tagType) || tag.layers < tag.maxLayers) {
        pokemon.scene.arena.addTag(this.tagType, 0, undefined, pokemon.id, pokemon.isPlayer() ? ArenaTagSide.ENEMY : ArenaTagSide.PLAYER);
        return true;
      }
    }
    return false;
  }
}

export class PostDefendApplyBattlerTagAbAttr extends PostDefendAbAttr {
  private condition: PokemonDefendCondition;
  private tagType: BattlerTagType;
  constructor(condition: PokemonDefendCondition, tagType: BattlerTagType) {
    super(true);

    this.condition = condition;
    this.tagType = tagType;
  }

  applyPostDefend(pokemon: Pokemon, passive: boolean, attacker: Pokemon, move: PokemonMove, hitResult: HitResult, args: any[]): boolean {
    if (this.condition(pokemon, attacker, move.getMove())) {
      pokemon.addTag(this.tagType, undefined, undefined, pokemon.id);
      return true;
    }
    return false;
  }
}

export class PostDefendTypeChangeAbAttr extends PostDefendAbAttr {
  applyPostDefend(pokemon: Pokemon, passive: boolean, attacker: Pokemon, move: PokemonMove, hitResult: HitResult, args: any[]): boolean {
    if (hitResult < HitResult.NO_EFFECT) {
      const type = move.getMove().type;
      const pokemonTypes = pokemon.getTypes(true);
      if (pokemonTypes.length !== 1 || pokemonTypes[0] !== type) {
        pokemon.summonData.types = [ type ];
        return true;
      }
    }

    return false;
  }

  getTriggerMessage(pokemon: Pokemon, abilityName: string, ...args: any[]): string {
    return getPokemonMessage(pokemon, `'s ${abilityName}\nmade it the ${Utils.toReadableString(Type[pokemon.getTypes(true)[0]])} type!`);
  }
}

export class PostDefendTerrainChangeAbAttr extends PostDefendAbAttr {
  private terrainType: TerrainType;

  constructor(terrainType: TerrainType) {
    super();

    this.terrainType = terrainType;
  }

  applyPostDefend(pokemon: Pokemon, passive: boolean, attacker: Pokemon, move: PokemonMove, hitResult: HitResult, args: any[]): boolean {
    if (hitResult < HitResult.NO_EFFECT) {
      return pokemon.scene.arena.trySetTerrain(this.terrainType, true);
    }

    return false;
  }
}

export class PostDefendContactApplyStatusEffectAbAttr extends PostDefendAbAttr {
  private chance: integer;
  private effects: StatusEffect[];

  constructor(chance: integer, ...effects: StatusEffect[]) {
    super();

    this.chance = chance;
    this.effects = effects;
  }

  applyPostDefend(pokemon: Pokemon, passive: boolean, attacker: Pokemon, move: PokemonMove, hitResult: HitResult, args: any[]): boolean {
    if (move.getMove().checkFlag(MoveFlags.MAKES_CONTACT, attacker, pokemon) && !attacker.status && (this.chance === -1 || pokemon.randSeedInt(100) < this.chance)) {
      const effect = this.effects.length === 1 ? this.effects[0] : this.effects[pokemon.randSeedInt(this.effects.length)];
      return attacker.trySetStatus(effect, true, pokemon);
    }

    return false;
  }
}

export class EffectSporeAbAttr extends PostDefendContactApplyStatusEffectAbAttr {
  constructor() {
    super(10, StatusEffect.POISON, StatusEffect.PARALYSIS, StatusEffect.SLEEP);
  }

  applyPostDefend(pokemon: Pokemon, passive: boolean, attacker: Pokemon, move: PokemonMove, hitResult: HitResult, args: any[]): boolean {
    if (attacker.hasAbility(Abilities.OVERCOAT) || attacker.isOfType(Type.GRASS)) {
      return false;
    }
    return super.applyPostDefend(pokemon, passive, attacker, move, hitResult, args);
  }
}

export class PostDefendContactApplyTagChanceAbAttr extends PostDefendAbAttr {
  private chance: integer;
  private tagType: BattlerTagType;
  private turnCount: integer;

  constructor(chance: integer, tagType: BattlerTagType, turnCount?: integer) {
    super();

    this.tagType = tagType;
    this.chance = chance;
    this.turnCount = turnCount;
  }

  applyPostDefend(pokemon: Pokemon, passive: boolean, attacker: Pokemon, move: PokemonMove, hitResult: HitResult, args: any[]): boolean {
    if (move.getMove().checkFlag(MoveFlags.MAKES_CONTACT, attacker, pokemon) && pokemon.randSeedInt(100) < this.chance) {
      return attacker.addTag(this.tagType, this.turnCount, move.moveId, attacker.id);
    }

    return false;
  }
}

export class PostDefendCritStatChangeAbAttr extends PostDefendAbAttr {
  private stat: BattleStat;
  private levels: integer;

  constructor(stat: BattleStat, levels: integer) {
    super();

    this.stat = stat;
    this.levels = levels;
  }

  applyPostDefend(pokemon: Pokemon, passive: boolean, attacker: Pokemon, move: PokemonMove, hitResult: HitResult, args: any[]): boolean {
    pokemon.scene.unshiftPhase(new StatChangePhase(pokemon.scene, pokemon.getBattlerIndex(), true, [ this.stat ], this.levels));

    return true;
  }

  getCondition(): AbAttrCondition {
    return (pokemon: Pokemon) => pokemon.turnData.attacksReceived.length && pokemon.turnData.attacksReceived[pokemon.turnData.attacksReceived.length - 1].critical;
  }
}

export class PostDefendContactDamageAbAttr extends PostDefendAbAttr {
  private damageRatio: integer;

  constructor(damageRatio: integer) {
    super();

    this.damageRatio = damageRatio;
  }

  applyPostDefend(pokemon: Pokemon, passive: boolean, attacker: Pokemon, move: PokemonMove, hitResult: HitResult, args: any[]): boolean {
    if (move.getMove().checkFlag(MoveFlags.MAKES_CONTACT, attacker, pokemon)) {
      attacker.damageAndUpdate(Math.ceil(attacker.getMaxHp() * (1 / this.damageRatio)), HitResult.OTHER);
      attacker.turnData.damageTaken += Math.ceil(attacker.getMaxHp() * (1 / this.damageRatio));
      return true;
    }

    return false;
  }

  getTriggerMessage(pokemon: Pokemon, abilityName: string, ...args: any[]): string {
    return getPokemonMessage(pokemon, `'s ${abilityName}\nhurt its attacker!`);
  }
}

export class PostDefendWeatherChangeAbAttr extends PostDefendAbAttr {
  private weatherType: WeatherType;

  constructor(weatherType: WeatherType) {
    super();

    this.weatherType = weatherType;
  }

  applyPostDefend(pokemon: Pokemon, passive: boolean, attacker: Pokemon, move: PokemonMove, hitResult: HitResult, args: any[]): boolean {
    if (!pokemon.scene.arena.weather?.isImmutable()) {
      return pokemon.scene.arena.trySetWeather(this.weatherType, true);
    }

    return false;
  }
}

export class PostDefendAbilitySwapAbAttr extends PostDefendAbAttr {
  constructor() {
    super();
  }

  applyPostDefend(pokemon: Pokemon, passive: boolean, attacker: Pokemon, move: PokemonMove, hitResult: HitResult, args: any[]): boolean {
    if (move.getMove().checkFlag(MoveFlags.MAKES_CONTACT, attacker, pokemon) && !attacker.getAbility().hasAttr(UnswappableAbilityAbAttr)) {
      const tempAbilityId = attacker.getAbility().id;
      attacker.summonData.ability = pokemon.getAbility().id;
      pokemon.summonData.ability = tempAbilityId;
      return true;
    }

    return false;
  }

  getTriggerMessage(pokemon: Pokemon, abilityName: string, ...args: any[]): string {
    return getPokemonMessage(pokemon, " swapped\nabilities with its target!");
  }
}

export class PostDefendAbilityGiveAbAttr extends PostDefendAbAttr {
  private ability: Abilities;

  constructor(ability: Abilities) {
    super();
    this.ability = ability;
  }

  applyPostDefend(pokemon: Pokemon, passive: boolean, attacker: Pokemon, move: PokemonMove, hitResult: HitResult, args: any[]): boolean {
    if (move.getMove().checkFlag(MoveFlags.MAKES_CONTACT, attacker, pokemon) && !attacker.getAbility().hasAttr(UnsuppressableAbilityAbAttr) && !attacker.getAbility().hasAttr(PostDefendAbilityGiveAbAttr)) {
      attacker.summonData.ability = this.ability;

      return true;
    }

    return false;
  }

  getTriggerMessage(pokemon: Pokemon, abilityName: string, ...args: any[]): string {
    return getPokemonMessage(pokemon, ` gave its target\n${abilityName}!`);
  }
}

export class PostDefendMoveDisableAbAttr extends PostDefendAbAttr {
  private chance: integer;
  private attacker: Pokemon;
  private move: PokemonMove;

  constructor(chance: integer) {
    super();

    this.chance = chance;
  }

  applyPostDefend(pokemon: Pokemon, passive: boolean, attacker: Pokemon, move: PokemonMove, hitResult: HitResult, args: any[]): boolean {
    if (!attacker.summonData.disabledMove) {
      if (move.getMove().checkFlag(MoveFlags.MAKES_CONTACT, attacker, pokemon) && (this.chance === -1 || pokemon.randSeedInt(100) < this.chance) && !attacker.isMax()) {
        this.attacker = attacker;
        this.move = move;

        attacker.summonData.disabledMove = move.moveId;
        attacker.summonData.disabledTurns = 4;
        return true;
      }
    }
    return false;
  }

  getTriggerMessage(pokemon: Pokemon, abilityName: string, ...args: any[]): string {
    return getPokemonMessage(this.attacker, `'s ${this.move.getName()}\nwas disabled!`);
  }
}

export class PostStatChangeStatChangeAbAttr extends PostStatChangeAbAttr {
  private condition: PokemonStatChangeCondition;
  private statsToChange: BattleStat[];
  private levels: integer;

  constructor(condition: PokemonStatChangeCondition, statsToChange: BattleStat[], levels: integer) {
    super(true);

    this.condition = condition;
    this.statsToChange = statsToChange;
    this.levels = levels;
  }

  applyPostStatChange(pokemon: Pokemon, statsChanged: BattleStat[], levelsChanged: integer, selfTarget: boolean, args: any[]): boolean {
    if (this.condition(pokemon, statsChanged, levelsChanged) && !selfTarget) {
      pokemon.scene.unshiftPhase(new StatChangePhase(pokemon.scene, (pokemon).getBattlerIndex(), true, this.statsToChange, this.levels));
      return true;
    }

    return false;
  }
}

export class PreAttackAbAttr extends AbAttr {
  applyPreAttack(pokemon: Pokemon, passive: boolean, defender: Pokemon, move: PokemonMove, args: any[]): boolean | Promise<boolean> {
    return false;
  }
}

export class VariableMovePowerAbAttr extends PreAttackAbAttr {
  applyPreAttack(pokemon: Pokemon, passive: boolean, defender: Pokemon, move: PokemonMove, args: any[]): boolean {
    //const power = args[0] as Utils.NumberHolder;
    return false;
  }
}

export class VariableMoveTypeAbAttr extends AbAttr {
  apply(pokemon: Pokemon, passive: boolean, cancelled: Utils.BooleanHolder, args: any[]): boolean {
    //const power = args[0] as Utils.IntegerHolder;
    return false;
  }
}

export class MoveTypeChangePowerMultiplierAbAttr extends VariableMoveTypeAbAttr {
  private matchType: Type;
  private newType: Type;
  private powerMultiplier: number;

  constructor(matchType: Type, newType: Type, powerMultiplier: number) {
    super(true);
    this.matchType = matchType;
    this.newType = newType;
    this.powerMultiplier = powerMultiplier;
  }

  apply(pokemon: Pokemon, passive: boolean, cancelled: Utils.BooleanHolder, args: any[]): boolean {
    const type = (args[0] as Utils.IntegerHolder);
    if (type.value === this.matchType) {
      type.value = this.newType;
      (args[1] as Utils.NumberHolder).value *= this.powerMultiplier;
      return true;
    }

    return false;
  }
}

export class FieldPreventExplosiveMovesAbAttr extends AbAttr {
  apply(pokemon: Pokemon, passive: boolean, cancelled: Utils.BooleanHolder, args: any[]): boolean | Promise<boolean> {
    cancelled.value = true;
    return true;
  }
}

export class MoveTypeChangeAttr extends PreAttackAbAttr {
  private newType: Type;
  private powerMultiplier: number;
  private condition: PokemonAttackCondition;

  constructor(newType: Type, powerMultiplier: number, condition: PokemonAttackCondition) {
    super(true);
    this.newType = newType;
    this.powerMultiplier = powerMultiplier;
    this.condition = condition;
  }

  applyPreAttack(pokemon: Pokemon, passive: boolean, defender: Pokemon, move: PokemonMove, args: any[]): boolean {
    if (this.condition(pokemon, defender, move.getMove())) {
      const type = (args[0] as Utils.IntegerHolder);
      type.value = this.newType;
      (args[1] as Utils.NumberHolder).value *= this.powerMultiplier;
      return true;
    }

    return false;
  }
}

/**
 * Class for abilities that boost the damage of moves
 * For abilities that boost the base power of moves, see VariableMovePowerAbAttr
 * @param damageMultiplier the amount to multiply the damage by
 * @param condition the condition for this ability to be applied
 */
export class DamageBoostAbAttr extends PreAttackAbAttr {
  private damageMultiplier: number;
  private condition: PokemonAttackCondition;

  constructor(damageMultiplier: number, condition: PokemonAttackCondition) {
    super(true);
    this.damageMultiplier = damageMultiplier;
    this.condition = condition;
  }

  /**
   *
   * @param pokemon the attacker pokemon
   * @param passive N/A
   * @param defender the target pokemon
   * @param move the move used by the attacker pokemon
   * @param args Utils.NumberHolder as damage
   * @returns true if the function succeeds
   */
  applyPreAttack(pokemon: Pokemon, passive: boolean, defender: Pokemon, move: PokemonMove, args: any[]): boolean {
    if (this.condition(pokemon, defender, move.getMove())) {
      const power = args[0] as Utils.NumberHolder;
      power.value = Math.floor(power.value * this.damageMultiplier);
      return true;
    }

    return false;
  }
}

export class MovePowerBoostAbAttr extends VariableMovePowerAbAttr {
  private condition: PokemonAttackCondition;
  private powerMultiplier: number;

  constructor(condition: PokemonAttackCondition, powerMultiplier: number, showAbility: boolean = true) {
    super(showAbility);
    this.condition = condition;
    this.powerMultiplier = powerMultiplier;
  }

  applyPreAttack(pokemon: Pokemon, passive: boolean, defender: Pokemon, move: PokemonMove, args: any[]): boolean {
    if (this.condition(pokemon, defender, move.getMove())) {
      (args[0] as Utils.NumberHolder).value *= this.powerMultiplier;

      return true;
    }

    return false;
  }
}

export class MoveTypePowerBoostAbAttr extends MovePowerBoostAbAttr {
  constructor(boostedType: Type, powerMultiplier?: number) {
    super((pokemon, defender, move) => move.type === boostedType, powerMultiplier || 1.5);
  }
}

export class LowHpMoveTypePowerBoostAbAttr extends MoveTypePowerBoostAbAttr {
  constructor(boostedType: Type) {
    super(boostedType);
  }

  getCondition(): AbAttrCondition {
    return (pokemon) => pokemon.getHpRatio() <= 0.33;
  }
}

export class FieldVariableMovePowerAbAttr extends AbAttr {
  applyPreAttack(pokemon: Pokemon, passive: boolean, defender: Pokemon, move: PokemonMove, args: any[]): boolean {
    //const power = args[0] as Utils.NumberHolder;
    return false;
  }
}

export class FieldMovePowerBoostAbAttr extends FieldVariableMovePowerAbAttr {
  private condition: PokemonAttackCondition;
  private powerMultiplier: number;

  constructor(condition: PokemonAttackCondition, powerMultiplier: number) {
    super(false);
    this.condition = condition;
    this.powerMultiplier = powerMultiplier;
  }

  applyPreAttack(pokemon: Pokemon, passive: boolean, defender: Pokemon, move: PokemonMove, args: any[]): boolean {
    if (this.condition(pokemon, defender, move.getMove())) {
      (args[0] as Utils.NumberHolder).value *= this.powerMultiplier;

      return true;
    }

    return false;
  }
}

export class FieldMoveTypePowerBoostAbAttr extends FieldMovePowerBoostAbAttr {
  constructor(boostedType: Type, powerMultiplier?: number) {
    super((pokemon, defender, move) => move.type === boostedType, powerMultiplier || 1.5);
  }
}

export class BattleStatMultiplierAbAttr extends AbAttr {
  private battleStat: BattleStat;
  private multiplier: number;
  private condition: PokemonAttackCondition;

  constructor(battleStat: BattleStat, multiplier: number, condition?: PokemonAttackCondition) {
    super(false);

    this.battleStat = battleStat;
    this.multiplier = multiplier;
    this.condition = condition;
  }

  applyBattleStat(pokemon: Pokemon, passive: boolean, battleStat: BattleStat, statValue: Utils.NumberHolder, args: any[]): boolean | Promise<boolean> {
    const move = (args[0] as Move);
    if (battleStat === this.battleStat && (!this.condition || this.condition(pokemon, null, move))) {
      statValue.value *= this.multiplier;
      return true;
    }

    return false;
  }
}

export class PostAttackAbAttr extends AbAttr {
  applyPostAttack(pokemon: Pokemon, passive: boolean, defender: Pokemon, move: PokemonMove, hitResult: HitResult, args: any[]): boolean | Promise<boolean> {
    return false;
  }
}

export class PostAttackStealHeldItemAbAttr extends PostAttackAbAttr {
  private condition: PokemonAttackCondition;

  constructor(condition?: PokemonAttackCondition) {
    super();

    this.condition = condition;
  }

  applyPostAttack(pokemon: Pokemon, passive: boolean, defender: Pokemon, move: PokemonMove, hitResult: HitResult, args: any[]): Promise<boolean> {
    return new Promise<boolean>(resolve => {
      if (hitResult < HitResult.NO_EFFECT && (!this.condition || this.condition(pokemon, defender, move.getMove()))) {
        const heldItems = this.getTargetHeldItems(defender).filter(i => i.getTransferrable(false));
        if (heldItems.length) {
          const stolenItem = heldItems[pokemon.randSeedInt(heldItems.length)];
          pokemon.scene.tryTransferHeldItemModifier(stolenItem, pokemon, false, false).then(success => {
            if (success) {
              pokemon.scene.queueMessage(getPokemonMessage(pokemon, ` stole\n${defender.name}'s ${stolenItem.type.name}!`));
            }
            resolve(success);
          });
          return;
        }
      }
      resolve(false);
    });
  }

  getTargetHeldItems(target: Pokemon): PokemonHeldItemModifier[] {
    return target.scene.findModifiers(m => m instanceof PokemonHeldItemModifier
      && (m as PokemonHeldItemModifier).pokemonId === target.id, target.isPlayer()) as PokemonHeldItemModifier[];
  }
}

export class PostAttackApplyStatusEffectAbAttr extends PostAttackAbAttr {
  private contactRequired: boolean;
  private chance: integer;
  private effects: StatusEffect[];

  constructor(contactRequired: boolean, chance: integer, ...effects: StatusEffect[]) {
    super();

    this.contactRequired = contactRequired;
    this.chance = chance;
    this.effects = effects;
  }

  applyPostAttack(pokemon: Pokemon, passive: boolean, attacker: Pokemon, move: PokemonMove, hitResult: HitResult, args: any[]): boolean {
    if (pokemon !== attacker && (!this.contactRequired || move.getMove().checkFlag(MoveFlags.MAKES_CONTACT, attacker, pokemon)) && pokemon.randSeedInt(100) < this.chance && !pokemon.status) {
      const effect = this.effects.length === 1 ? this.effects[0] : this.effects[pokemon.randSeedInt(this.effects.length)];
      return attacker.trySetStatus(effect, true, pokemon);
    }

    return false;
  }
}

export class PostAttackContactApplyStatusEffectAbAttr extends PostAttackApplyStatusEffectAbAttr {
  constructor(chance: integer, ...effects: StatusEffect[]) {
    super(true, chance, ...effects);
  }
}

export class PostAttackApplyBattlerTagAbAttr extends PostAttackAbAttr {
  private contactRequired: boolean;
  private chance: (user: Pokemon, target: Pokemon, move: PokemonMove) => integer;
  private effects: BattlerTagType[];


  constructor(contactRequired: boolean, chance: (user: Pokemon, target: Pokemon, move: PokemonMove) =>  integer, ...effects: BattlerTagType[]) {
    super();

    this.contactRequired = contactRequired;
    this.chance = chance;
    this.effects = effects;
  }

  applyPostAttack(pokemon: Pokemon, passive: boolean, attacker: Pokemon, move: PokemonMove, hitResult: HitResult, args: any[]): boolean {
    if (pokemon !== attacker && (!this.contactRequired || move.getMove().checkFlag(MoveFlags.MAKES_CONTACT, attacker, pokemon)) && pokemon.randSeedInt(100) < this.chance(attacker, pokemon, move) && !pokemon.status) {
      const effect = this.effects.length === 1 ? this.effects[0] : this.effects[pokemon.randSeedInt(this.effects.length)];


      return attacker.addTag(effect);
    }

    return false;
  }
}

export class PostDefendStealHeldItemAbAttr extends PostDefendAbAttr {
  private condition: PokemonDefendCondition;

  constructor(condition?: PokemonDefendCondition) {
    super();

    this.condition = condition;
  }

  applyPostDefend(pokemon: Pokemon, passive: boolean, attacker: Pokemon, move: PokemonMove, hitResult: HitResult, args: any[]): Promise<boolean> {
    return new Promise<boolean>(resolve => {
      if (hitResult < HitResult.NO_EFFECT && (!this.condition || this.condition(pokemon, attacker, move.getMove()))) {
        const heldItems = this.getTargetHeldItems(attacker).filter(i => i.getTransferrable(false));
        if (heldItems.length) {
          const stolenItem = heldItems[pokemon.randSeedInt(heldItems.length)];
          pokemon.scene.tryTransferHeldItemModifier(stolenItem, pokemon, false, false).then(success => {
            if (success) {
              pokemon.scene.queueMessage(getPokemonMessage(pokemon, ` stole\n${attacker.name}'s ${stolenItem.type.name}!`));
            }
            resolve(success);
          });
          return;
        }
      }
      resolve(false);
    });
  }

  getTargetHeldItems(target: Pokemon): PokemonHeldItemModifier[] {
    return target.scene.findModifiers(m => m instanceof PokemonHeldItemModifier
      && (m as PokemonHeldItemModifier).pokemonId === target.id, target.isPlayer()) as PokemonHeldItemModifier[];
  }
}

export class PostVictoryAbAttr extends AbAttr {
  applyPostVictory(pokemon: Pokemon, passive: boolean, args: any[]): boolean | Promise<boolean> {
    return false;
  }
}

class PostVictoryStatChangeAbAttr extends PostVictoryAbAttr {
  private stat: BattleStat | ((p: Pokemon) => BattleStat);
  private levels: integer;

  constructor(stat: BattleStat | ((p: Pokemon) => BattleStat), levels: integer) {
    super();

    this.stat = stat;
    this.levels = levels;
  }

  applyPostVictory(pokemon: Pokemon, passive: boolean, args: any[]): boolean | Promise<boolean> {
    const stat = typeof this.stat === "function"
      ? this.stat(pokemon)
      : this.stat;
    pokemon.scene.unshiftPhase(new StatChangePhase(pokemon.scene, pokemon.getBattlerIndex(), true, [ stat ], this.levels));

    return true;
  }
}

export class PostVictoryFormChangeAbAttr extends PostVictoryAbAttr {
  private formFunc: (p: Pokemon) => integer;

  constructor(formFunc: ((p: Pokemon) => integer)) {
    super(true);

    this.formFunc = formFunc;
  }

  applyPostVictory(pokemon: Pokemon, passive: boolean, args: any[]): boolean | Promise<boolean> {
    const formIndex = this.formFunc(pokemon);
    if (formIndex !== pokemon.formIndex) {
      pokemon.scene.triggerPokemonFormChange(pokemon, SpeciesFormChangeManualTrigger, false);
      return true;
    }

    return false;
  }
}

export class PostKnockOutAbAttr extends AbAttr {
  applyPostKnockOut(pokemon: Pokemon, passive: boolean, knockedOut: Pokemon, args: any[]): boolean | Promise<boolean> {
    return false;
  }
}

export class PostKnockOutStatChangeAbAttr extends PostKnockOutAbAttr {
  private stat: BattleStat | ((p: Pokemon) => BattleStat);
  private levels: integer;

  constructor(stat: BattleStat | ((p: Pokemon) => BattleStat), levels: integer) {
    super();

    this.stat = stat;
    this.levels = levels;
  }

  applyPostKnockOut(pokemon: Pokemon, passive: boolean, knockedOut: Pokemon, args: any[]): boolean | Promise<boolean> {
    const stat = typeof this.stat === "function"
      ? this.stat(pokemon)
      : this.stat;
    pokemon.scene.unshiftPhase(new StatChangePhase(pokemon.scene, pokemon.getBattlerIndex(), true, [ stat ], this.levels));

    return true;
  }
}

export class CopyFaintedAllyAbilityAbAttr extends PostKnockOutAbAttr {
  constructor() {
    super();
  }

  applyPostKnockOut(pokemon: Pokemon, passive: boolean, knockedOut: Pokemon, args: any[]): boolean | Promise<boolean> {
    if (pokemon.isPlayer() === knockedOut.isPlayer() && !knockedOut.getAbility().hasAttr(UncopiableAbilityAbAttr)) {
      pokemon.summonData.ability = knockedOut.getAbility().id;
      pokemon.scene.queueMessage(getPokemonMessage(knockedOut, `'s ${allAbilities[knockedOut.getAbility().id].name} was taken over!`));
      return true;
    }

    return false;
  }
}

export class IgnoreOpponentStatChangesAbAttr extends AbAttr {
  constructor() {
    super(false);
  }

  apply(pokemon: Pokemon, passive: boolean, cancelled: Utils.BooleanHolder, args: any[]) {
    (args[0] as Utils.IntegerHolder).value = 0;

    return true;
  }
}
/**
 * Ignores opponent's evasion stat changes when determining if a move hits or not
 * @extends AbAttr
 * @see {@linkcode apply}
 */
export class IgnoreOpponentEvasionAbAttr extends AbAttr {
  constructor() {
    super(false);
  }
  /**
   * Checks if enemy Pokemon is trapped by an Arena Trap-esque ability
   * @param pokemon N/A
   * @param passive N/A
   * @param cancelled N/A
   * @param args [0] {@linkcode Utils.IntegerHolder} of BattleStat.EVA
   * @returns if evasion level was successfully considered as 0
   */
  apply(pokemon: Pokemon, passive: boolean, cancelled: Utils.BooleanHolder, args: any[]) {
    (args[0] as Utils.IntegerHolder).value = 0;
    return true;
  }
}

export class IntimidateImmunityAbAttr extends AbAttr {
  constructor() {
    super(false);
  }

  apply(pokemon: Pokemon, passive: boolean, cancelled: Utils.BooleanHolder, args: any[]): boolean {
    cancelled.value = true;
    return true;
  }

  getTriggerMessage(pokemon: Pokemon, abilityName: string, ...args: any[]): string {
    return getPokemonMessage(pokemon, `'s ${abilityName} prevented it from being Intimidated!`);
  }
}

export class PostIntimidateStatChangeAbAttr extends AbAttr {
  private stats: BattleStat[];
  private levels: integer;
  private overwrites: boolean;

  constructor(stats: BattleStat[], levels: integer, overwrites?: boolean) {
    super(true);
    this.stats = stats;
    this.levels = levels;
    this.overwrites = !!overwrites;
  }

  apply(pokemon: Pokemon, passive: boolean, cancelled: Utils.BooleanHolder, args: any[]): boolean {
    pokemon.scene.pushPhase(new StatChangePhase(pokemon.scene, pokemon.getBattlerIndex(), false, this.stats, this.levels));
    cancelled.value = this.overwrites;
    return true;
  }
}

export class PostSummonAbAttr extends AbAttr {
  applyPostSummon(pokemon: Pokemon, passive: boolean, args: any[]): boolean | Promise<boolean> {
    return false;
  }
}

export class PostSummonMessageAbAttr extends PostSummonAbAttr {
  private messageFunc: (pokemon: Pokemon) => string;

  constructor(messageFunc: (pokemon: Pokemon) => string) {
    super(true);

    this.messageFunc = messageFunc;
  }

  applyPostSummon(pokemon: Pokemon, passive: boolean, args: any[]): boolean {
    pokemon.scene.queueMessage(this.messageFunc(pokemon));

    return true;
  }
}

export class PostSummonUnnamedMessageAbAttr extends PostSummonAbAttr {
  //Attr doesn't force pokemon name on the message
  private message: string;

  constructor(message: string) {
    super(true);

    this.message = message;
  }

  applyPostSummon(pokemon: Pokemon, passive: boolean, args: any[]): boolean {
    pokemon.scene.queueMessage(this.message);

    return true;
  }
}

export class PostSummonAddBattlerTagAbAttr extends PostSummonAbAttr {
  private tagType: BattlerTagType;
  private turnCount: integer;

  constructor(tagType: BattlerTagType, turnCount: integer, showAbility?: boolean) {
    super(showAbility);

    this.tagType = tagType;
    this.turnCount = turnCount;
  }

  applyPostSummon(pokemon: Pokemon, passive: boolean, args: any[]): boolean {
    return pokemon.addTag(this.tagType, this.turnCount);
  }
}

export class PostSummonStatChangeAbAttr extends PostSummonAbAttr {
  private stats: BattleStat[];
  private levels: integer;
  private selfTarget: boolean;
  private intimidate: boolean;

  constructor(stats: BattleStat | BattleStat[], levels: integer, selfTarget?: boolean, intimidate?: boolean) {
    super(false);

    this.stats = typeof(stats) === "number"
      ? [ stats as BattleStat ]
      : stats as BattleStat[];
    this.levels = levels;
    this.selfTarget = !!selfTarget;
    this.intimidate = !!intimidate;
  }

  applyPostSummon(pokemon: Pokemon, passive: boolean, args: any[]): boolean {
    queueShowAbility(pokemon, passive);  // TODO: Better solution than manually showing the ability here
    if (this.selfTarget) {
      pokemon.scene.pushPhase(new StatChangePhase(pokemon.scene, pokemon.getBattlerIndex(), true, this.stats, this.levels));
      return true;
    }
    for (const opponent of pokemon.getOpponents()) {
      const cancelled = new Utils.BooleanHolder(false);
      if (this.intimidate) {
        applyAbAttrs(IntimidateImmunityAbAttr, opponent, cancelled);
        applyAbAttrs(PostIntimidateStatChangeAbAttr, opponent, cancelled);
      }
      if (!cancelled.value) {
        const statChangePhase = new StatChangePhase(pokemon.scene, opponent.getBattlerIndex(), false, this.stats, this.levels);
        pokemon.scene.unshiftPhase(statChangePhase);
      }
    }
    return true;
  }
}

export class PostSummonAllyHealAbAttr extends PostSummonAbAttr {
  private healRatio: number;
  private showAnim: boolean;

  constructor(healRatio: number, showAnim: boolean = false) {
    super();

    this.healRatio = healRatio || 4;
    this.showAnim = showAnim;
  }

  applyPostSummon(pokemon: Pokemon, passive: boolean, args: any[]): boolean {
    const target = pokemon.getAlly();
    if (target?.isActive(true)) {
      target.scene.unshiftPhase(new PokemonHealPhase(target.scene, target.getBattlerIndex(),
        Math.max(Math.floor(pokemon.getMaxHp() / this.healRatio), 1), getPokemonMessage(target, ` drank down all the\nmatcha that ${pokemon.name} made!`), true, !this.showAnim));
      return true;
    }

    return false;
  }
}

/**
 * Resets an ally's temporary stat boots to zero with no regard to
 * whether this is a positive or negative change
 * @param pokemon The {@link Pokemon} with this {@link AbAttr}
 * @param passive N/A
 * @param args N/A
 * @returns if the move was successful
 */
export class PostSummonClearAllyStatsAbAttr extends PostSummonAbAttr {
  constructor() {
    super();
  }

  applyPostSummon(pokemon: Pokemon, passive: boolean, args: any[]): boolean {
    const target = pokemon.getAlly();
    if (target?.isActive(true)) {
      for (let s = 0; s < target.summonData.battleStats.length; s++) {
        target.summonData.battleStats[s] = 0;
      }

      target.scene.queueMessage(getPokemonMessage(target, "'s stat changes\nwere removed!"));

      return true;
    }

    return false;
  }
}

/**
 * Download raises either the Attack stat or Special Attack stat by one stage depending on the foe's currently lowest defensive stat: 
 * it will raise Attack if the foe's current Defense is lower than its current Special Defense stat; 
 * otherwise, it will raise Special Attack.
 * @extends PostSummonAbAttr
 * @see {applyPostSummon}
 */
export class DownloadAbAttr extends PostSummonAbAttr {
  private enemyDef: integer;
  private enemySpDef: integer;
  private stats: BattleStat[];
  
  // TODO: Implement the Substitute feature(s) once move is implemented.
  /**
   * Checks to see if it is the opening turn (starting a new game), if so, Download won't work. This is because Download takes into account 
   * vitamins and items, so it needs to use the BattleStat and the stat alone.
   * @param {Pokemon} pokemon Pokemon that is using the move, as well as seeing the opposing pokemon.
   * @param {boolean} passive N/A
   * @param {any[]} args N/A
   * @returns Returns true if ability is used successful, false if not.
   */
  applyPostSummon(pokemon: Pokemon, passive: boolean, args: any[]): boolean {
    this.enemyDef = 0;
    this.enemySpDef = 0;

<<<<<<< HEAD
    if(pokemon.getOpponents()[0].summonData !== undefined)
      for (let opponent of pokemon.getOpponents()) {
        this.enemyDef += opponent.getBattleStat(Stat.DEF);
        this.enemySpDef += opponent.getBattleStat(Stat.SPDEF);
      }
	
    if (this.enemyDef < this.enemySpDef)
=======
    for (const opponent of pokemon.getOpponents()) {
      this.enemyDef += opponent.stats[BattleStat.DEF];
      this.enemySpDef += opponent.stats[BattleStat.SPDEF];
    }

    if (this.enemyDef < this.enemySpDef) {
>>>>>>> 62288576
      this.stats = [BattleStat.ATK];
    } else {
      this.stats = [BattleStat.SPATK];
    }

    if (this.enemyDef > 0 && this.enemySpDef > 0) { // only activate if there's actually an enemy to download from
      pokemon.scene.unshiftPhase(new StatChangePhase(pokemon.scene, pokemon.getBattlerIndex(), false, this.stats, 1));
      return true;
    }

    return false;
  }
}

export class PostSummonWeatherChangeAbAttr extends PostSummonAbAttr {
  private weatherType: WeatherType;

  constructor(weatherType: WeatherType) {
    super();

    this.weatherType = weatherType;
  }

  applyPostSummon(pokemon: Pokemon, passive: boolean, args: any[]): boolean {
    if (!pokemon.scene.arena.weather?.isImmutable()) {
      return pokemon.scene.arena.trySetWeather(this.weatherType, true);
    }

    return false;
  }
}

export class PostSummonTerrainChangeAbAttr extends PostSummonAbAttr {
  private terrainType: TerrainType;

  constructor(terrainType: TerrainType) {
    super();

    this.terrainType = terrainType;
  }

  applyPostSummon(pokemon: Pokemon, passive: boolean, args: any[]): boolean {
    return pokemon.scene.arena.trySetTerrain(this.terrainType, true);
  }
}

export class PostSummonFormChangeAbAttr extends PostSummonAbAttr {
  private formFunc: (p: Pokemon) => integer;

  constructor(formFunc: ((p: Pokemon) => integer)) {
    super(true);

    this.formFunc = formFunc;
  }

  applyPostSummon(pokemon: Pokemon, passive: boolean, args: any[]): boolean {
    const formIndex = this.formFunc(pokemon);
    if (formIndex !== pokemon.formIndex) {
      return pokemon.scene.triggerPokemonFormChange(pokemon, SpeciesFormChangeManualTrigger, false);
    }

    return false;
  }
}

export class TraceAbAttr extends PostSummonAbAttr {
  applyPostSummon(pokemon: Pokemon, passive: boolean, args: any[]): boolean {
    const targets = pokemon.getOpponents();
    if (!targets.length) {
      return false;
    }

    let target: Pokemon;
    if (targets.length > 1) {
      pokemon.scene.executeWithSeedOffset(() => target = Utils.randSeedItem(targets), pokemon.scene.currentBattle.waveIndex);
    } else {
      target = targets[0];
    }

    // Wonder Guard is normally uncopiable so has the attribute, but trace specifically can copy it
    if (target.getAbility().hasAttr(UncopiableAbilityAbAttr) && target.getAbility().id !== Abilities.WONDER_GUARD) {
      return false;
    }

    pokemon.summonData.ability = target.getAbility().id;

    pokemon.scene.queueMessage(getPokemonMessage(pokemon, ` traced ${target.name}'s\n${allAbilities[target.getAbility().id].name}!`));

    return true;
  }
}

export class PostSummonTransformAbAttr extends PostSummonAbAttr {
  constructor() {
    super(true);
  }

  applyPostSummon(pokemon: Pokemon, passive: boolean, args: any[]): boolean {
    const targets = pokemon.getOpponents();
    if (!targets.length) {
      return false;
    }

    let target: Pokemon;
    if (targets.length > 1) {
      pokemon.scene.executeWithSeedOffset(() => target = Utils.randSeedItem(targets), pokemon.scene.currentBattle.waveIndex);
    } else {
      target = targets[0];
    }

    pokemon.summonData.speciesForm = target.getSpeciesForm();
    pokemon.summonData.fusionSpeciesForm = target.getFusionSpeciesForm();
    pokemon.summonData.ability = target.getAbility().id;
    pokemon.summonData.gender = target.getGender();
    pokemon.summonData.fusionGender = target.getFusionGender();
    pokemon.summonData.stats = [ pokemon.stats[Stat.HP] ].concat(target.stats.slice(1));
    pokemon.summonData.battleStats = target.summonData.battleStats.slice(0);
    pokemon.summonData.moveset = target.getMoveset().map(m => new PokemonMove(m.moveId, m.ppUsed, m.ppUp));
    pokemon.summonData.types = target.getTypes();

    pokemon.scene.playSound("PRSFX- Transform");

    pokemon.loadAssets(false).then(() => pokemon.playAnim());

    pokemon.scene.queueMessage(getPokemonMessage(pokemon, ` transformed\ninto ${target.name}!`));

    return true;
  }
}

export class PreSwitchOutAbAttr extends AbAttr {
  constructor() {
    super(true);
  }

  applyPreSwitchOut(pokemon: Pokemon, passive: boolean, args: any[]): boolean | Promise<boolean> {
    return false;
  }
}

export class PreSwitchOutResetStatusAbAttr extends PreSwitchOutAbAttr {
  applyPreSwitchOut(pokemon: Pokemon, passive: boolean, args: any[]): boolean | Promise<boolean> {
    if (pokemon.status) {
      pokemon.resetStatus();
      pokemon.updateInfo();
      return true;
    }

    return false;
  }
}

export class PreSwitchOutHealAbAttr extends PreSwitchOutAbAttr {
  applyPreSwitchOut(pokemon: Pokemon, passive: boolean, args: any[]): boolean | Promise<boolean> {
    if (pokemon.getHpRatio() < 1 ) {
      const healAmount = Math.floor(pokemon.getMaxHp() * 0.33);
      pokemon.heal(healAmount);
      pokemon.updateInfo();
      return true;
    }

    return false;
  }
}

export class PreStatChangeAbAttr extends AbAttr {
  applyPreStatChange(pokemon: Pokemon, passive: boolean, stat: BattleStat, cancelled: Utils.BooleanHolder, args: any[]): boolean | Promise<boolean> {
    return false;
  }
}

export class ProtectStatAbAttr extends PreStatChangeAbAttr {
  private protectedStat: BattleStat;

  constructor(protectedStat?: BattleStat) {
    super();

    this.protectedStat = protectedStat;
  }

  applyPreStatChange(pokemon: Pokemon, passive: boolean, stat: BattleStat, cancelled: Utils.BooleanHolder, args: any[]): boolean {
    if (this.protectedStat === undefined || stat === this.protectedStat) {
      cancelled.value = true;
      return true;
    }

    return false;
  }

  getTriggerMessage(pokemon: Pokemon, abilityName: string, ...args: any[]): string {
    return getPokemonMessage(pokemon, `'s ${abilityName}\nprevents lowering its ${this.protectedStat !== undefined ? getBattleStatName(this.protectedStat) : "stats"}!`);
  }
}

export class PreSetStatusAbAttr extends AbAttr {
  applyPreSetStatus(pokemon: Pokemon, passive: boolean, effect: StatusEffect, cancelled: Utils.BooleanHolder, args: any[]): boolean | Promise<boolean> {
    return false;
  }
}

export class StatusEffectImmunityAbAttr extends PreSetStatusAbAttr {
  private immuneEffects: StatusEffect[];

  constructor(...immuneEffects: StatusEffect[]) {
    super();

    this.immuneEffects = immuneEffects;
  }

  applyPreSetStatus(pokemon: Pokemon, passive: boolean, effect: StatusEffect, cancelled: Utils.BooleanHolder, args: any[]): boolean {
    if (!this.immuneEffects.length || this.immuneEffects.indexOf(effect) > -1) {
      cancelled.value = true;
      return true;
    }

    return false;
  }

  getTriggerMessage(pokemon: Pokemon, abilityName: string, ...args: any[]): string {
    return getPokemonMessage(pokemon, `'s ${abilityName}\nprevents ${this.immuneEffects.length ? getStatusEffectDescriptor(args[0] as StatusEffect) : "status problems"}!`);
  }
}

export class PreApplyBattlerTagAbAttr extends AbAttr {
  applyPreApplyBattlerTag(pokemon: Pokemon, passive: boolean, tag: BattlerTag, cancelled: Utils.BooleanHolder, args: any[]): boolean | Promise<boolean> {
    return false;
  }
}

export class BattlerTagImmunityAbAttr extends PreApplyBattlerTagAbAttr {
  private immuneTagType: BattlerTagType;

  constructor(immuneTagType: BattlerTagType) {
    super();

    this.immuneTagType = immuneTagType;
  }

  applyPreApplyBattlerTag(pokemon: Pokemon, passive: boolean, tag: BattlerTag, cancelled: Utils.BooleanHolder, args: any[]): boolean {
    if (tag.tagType === this.immuneTagType) {
      cancelled.value = true;
      return true;
    }

    return false;
  }

  getTriggerMessage(pokemon: Pokemon, abilityName: string, ...args: any[]): string {
    return getPokemonMessage(pokemon, `'s ${abilityName}\nprevents ${(args[0] as BattlerTag).getDescriptor()}!`);
  }
}

export class BlockCritAbAttr extends AbAttr {
  apply(pokemon: Pokemon, passive: boolean, cancelled: Utils.BooleanHolder, args: any[]): boolean {
    (args[0] as Utils.BooleanHolder).value = true;
    return true;
  }
}

export class BonusCritAbAttr extends AbAttr {
  apply(pokemon: Pokemon, passive: boolean, cancelled: Utils.BooleanHolder, args: any[]): boolean {
    (args[0] as Utils.BooleanHolder).value = true;
    return true;
  }
}

export class MultCritAbAttr extends AbAttr {
  public multAmount: number;

  constructor(multAmount: number) {
    super(true);

    this.multAmount = multAmount;
  }

  apply(pokemon: Pokemon, passive: boolean, cancelled: Utils.BooleanHolder, args: any[]): boolean {
    const critMult = args[0] as Utils.NumberHolder;
    if (critMult.value > 1) {
      critMult.value *= this.multAmount;
      return true;
    }

    return false;
  }
}

/**
 * Guarantees a critical hit according to the given condition, except if target prevents critical hits. ie. Merciless
 * @extends AbAttr
 * @see {@linkcode apply}
 */
export class ConditionalCritAbAttr extends AbAttr {
  private condition: PokemonAttackCondition;

  constructor(condition: PokemonAttackCondition, checkUser?: Boolean) {
    super();

    this.condition = condition;
  }

  /**
   * @param pokemon {@linkcode Pokemon} user.
   * @param args [0] {@linkcode Utils.BooleanHolder} If true critical hit is guaranteed.
   *             [1] {@linkcode Pokemon} Target.
   *             [2] {@linkcode Move} used by ability user.
   */
  apply(pokemon: Pokemon, passive: boolean, cancelled: Utils.BooleanHolder, args: any[]): boolean {
    const target = (args[1] as Pokemon);
    const move = (args[2] as Move);
    if (!this.condition(pokemon,target,move)) {
      return false;
    }

    (args[0] as Utils.BooleanHolder).value = true;
    return true;
  }
}

export class BlockNonDirectDamageAbAttr extends AbAttr {
  apply(pokemon: Pokemon, passive: boolean, cancelled: Utils.BooleanHolder, args: any[]): boolean {
    cancelled.value = true;
    return true;
  }
}

export class BlockOneHitKOAbAttr extends AbAttr {
  apply(pokemon: Pokemon, passive: boolean, cancelled: Utils.BooleanHolder, args: any[]): boolean {
    cancelled.value = true;
    return true;
  }
}

export class IncrementMovePriorityAbAttr extends AbAttr {
  private moveIncrementFunc: (pokemon: Pokemon, move: Move) => boolean;
  private increaseAmount: integer;

  constructor(moveIncrementFunc: (pokemon: Pokemon, move: Move) => boolean, increaseAmount = 1) {
    super(true);

    this.moveIncrementFunc = moveIncrementFunc;
    this.increaseAmount = increaseAmount;
  }

  apply(pokemon: Pokemon, passive: boolean, cancelled: Utils.BooleanHolder, args: any[]): boolean {
    if (!this.moveIncrementFunc(pokemon, args[0] as Move)) {
      return false;
    }

    (args[1] as Utils.IntegerHolder).value += this.increaseAmount;
    return true;
  }
}

export class IgnoreContactAbAttr extends AbAttr { }

export class PreWeatherEffectAbAttr extends AbAttr {
  applyPreWeatherEffect(pokemon: Pokemon, passive: boolean, weather: Weather, cancelled: Utils.BooleanHolder, args: any[]): boolean | Promise<boolean> {
    return false;
  }
}

export class PreWeatherDamageAbAttr extends PreWeatherEffectAbAttr { }

export class BlockWeatherDamageAttr extends PreWeatherDamageAbAttr {
  private weatherTypes: WeatherType[];

  constructor(...weatherTypes: WeatherType[]) {
    super();

    this.weatherTypes = weatherTypes;
  }

  applyPreWeatherEffect(pokemon: Pokemon, passive: boolean, weather: Weather, cancelled: Utils.BooleanHolder, args: any[]): boolean {
    if (!this.weatherTypes.length || this.weatherTypes.indexOf(weather?.weatherType) > -1) {
      cancelled.value = true;
    }

    return true;
  }
}

export class SuppressWeatherEffectAbAttr extends PreWeatherEffectAbAttr {
  public affectsImmutable: boolean;

  constructor(affectsImmutable?: boolean) {
    super();

    this.affectsImmutable = affectsImmutable;
  }

  applyPreWeatherEffect(pokemon: Pokemon, passive: boolean, weather: Weather, cancelled: Utils.BooleanHolder, args: any[]): boolean {
    if (this.affectsImmutable || weather.isImmutable()) {
      cancelled.value = true;
      return true;
    }

    return false;
  }
}

function getWeatherCondition(...weatherTypes: WeatherType[]): AbAttrCondition {
  return (pokemon: Pokemon) => {
    if (pokemon.scene.arena.weather?.isEffectSuppressed(pokemon.scene)) {
      return false;
    }
    const weatherType = pokemon.scene.arena.weather?.weatherType;
    return weatherType && weatherTypes.indexOf(weatherType) > -1;
  };
}

function getAnticipationCondition(): AbAttrCondition {
  return (pokemon: Pokemon) => {
    for (const opponent of pokemon.getOpponents()) {
      for (const move of opponent.moveset) {
        // move is super effective
        if (move.getMove() instanceof AttackMove && pokemon.getAttackTypeEffectiveness(move.getMove().type, opponent) >= 2) {
          return true;
        }
        // move is a OHKO
        if (move.getMove().findAttr(attr => attr instanceof OneHitKOAttr)) {
          return true;
        }
        // edge case for hidden power, type is computed
        if (move.getMove().id === Moves.HIDDEN_POWER) {
          const iv_val = Math.floor(((opponent.ivs[Stat.HP] & 1)
              +(opponent.ivs[Stat.ATK] & 1) * 2
              +(opponent.ivs[Stat.DEF] & 1) * 4
              +(opponent.ivs[Stat.SPD] & 1) * 8
              +(opponent.ivs[Stat.SPATK] & 1) * 16
              +(opponent.ivs[Stat.SPDEF] & 1) * 32) * 15/63);

          const type = [
            Type.FIGHTING, Type.FLYING, Type.POISON, Type.GROUND,
            Type.ROCK, Type.BUG, Type.GHOST, Type.STEEL,
            Type.FIRE, Type.WATER, Type.GRASS, Type.ELECTRIC,
            Type.PSYCHIC, Type.ICE, Type.DRAGON, Type.DARK][iv_val];

          if (pokemon.getAttackTypeEffectiveness(type, opponent) >= 2) {
            return true;
          }
        }
      }
    }
    return false;
  };
}

/**
 * Creates an ability condition that causes the ability to fail if that ability
 * has already been used by that pokemon that battle. It requires an ability to
 * be specified due to current limitations in how conditions on abilities work.
 * @param {Abilities} ability The ability to check if it's already been applied
 * @returns {AbAttrCondition} The condition
 */
function getOncePerBattleCondition(ability: Abilities): AbAttrCondition {
  return (pokemon: Pokemon) => {
    return !pokemon.battleData?.abilitiesApplied.includes(ability);
  };
}

export class ForewarnAbAttr extends PostSummonAbAttr {
  constructor() {
    super(true);
  }

  applyPostSummon(pokemon: Pokemon, passive: boolean, args: any[]): boolean {
    let maxPowerSeen = 0;
    let maxMove = "";
    let movePower = 0;
    for (const opponent of pokemon.getOpponents()) {
      for (const move of opponent.moveset) {
        if (move.getMove() instanceof StatusMove) {
          movePower = 1;
        } else if (move.getMove().findAttr(attr => attr instanceof OneHitKOAttr)) {
          movePower = 150;
        } else if (move.getMove().id === Moves.COUNTER || move.getMove().id === Moves.MIRROR_COAT || move.getMove().id === Moves.METAL_BURST) {
          movePower = 120;
        } else if (move.getMove().power === -1) {
          movePower = 80;
        } else {
          movePower = move.getMove().power;
        }

        if (movePower > maxPowerSeen) {
          maxPowerSeen = movePower;
          maxMove = move.getName();
        }
      }
    }
    pokemon.scene.queueMessage(getPokemonMessage(pokemon, " was forewarned about " + maxMove + "!"));
    return true;
  }
}

export class FriskAbAttr extends PostSummonAbAttr {
  constructor() {
    super(true);
  }

  applyPostSummon(pokemon: Pokemon, passive: boolean, args: any[]): boolean {
    for (const opponent of pokemon.getOpponents()) {
      pokemon.scene.queueMessage(getPokemonMessage(pokemon, " frisked " + opponent.name + "'s " + opponent.getAbility().name + "!"));
    }
    return true;
  }
}

export class PostWeatherChangeAbAttr extends AbAttr {
  applyPostWeatherChange(pokemon: Pokemon, passive: boolean, weather: WeatherType, args: any[]): boolean {
    return false;
  }
}

export class PostWeatherChangeAddBattlerTagAttr extends PostWeatherChangeAbAttr {
  private tagType: BattlerTagType;
  private turnCount: integer;
  private weatherTypes: WeatherType[];

  constructor(tagType: BattlerTagType, turnCount: integer, ...weatherTypes: WeatherType[]) {
    super();

    this.tagType = tagType;
    this.turnCount = turnCount;
    this.weatherTypes = weatherTypes;
  }

  applyPostWeatherChange(pokemon: Pokemon, passive: boolean, weather: WeatherType, args: any[]): boolean {
    console.log(this.weatherTypes.find(w => weather === w), WeatherType[weather]);
    if (!this.weatherTypes.find(w => weather === w)) {
      return false;
    }

    return pokemon.addTag(this.tagType, this.turnCount);
  }
}

export class PostWeatherLapseAbAttr extends AbAttr {
  protected weatherTypes: WeatherType[];

  constructor(...weatherTypes: WeatherType[]) {
    super();

    this.weatherTypes = weatherTypes;
  }

  applyPostWeatherLapse(pokemon: Pokemon, passive: boolean, weather: Weather, args: any[]): boolean | Promise<boolean> {
    return false;
  }

  getCondition(): AbAttrCondition {
    return getWeatherCondition(...this.weatherTypes);
  }
}

export class PostWeatherLapseHealAbAttr extends PostWeatherLapseAbAttr {
  private healFactor: integer;

  constructor(healFactor: integer, ...weatherTypes: WeatherType[]) {
    super(...weatherTypes);

    this.healFactor = healFactor;
  }

  applyPostWeatherLapse(pokemon: Pokemon, passive: boolean, weather: Weather, args: any[]): boolean {
    if (pokemon.getHpRatio() < 1) {
      const scene = pokemon.scene;
      const abilityName = (!passive ? pokemon.getAbility() : pokemon.getPassiveAbility()).name;
      scene.unshiftPhase(new PokemonHealPhase(scene, pokemon.getBattlerIndex(),
        Math.max(Math.floor(pokemon.getMaxHp() / (16 / this.healFactor)), 1), getPokemonMessage(pokemon, `'s ${abilityName}\nrestored its HP a little!`), true));
      return true;
    }

    return false;
  }
}

export class PostWeatherLapseDamageAbAttr extends PostWeatherLapseAbAttr {
  private damageFactor: integer;

  constructor(damageFactor: integer, ...weatherTypes: WeatherType[]) {
    super(...weatherTypes);

    this.damageFactor = damageFactor;
  }

  applyPostWeatherLapse(pokemon: Pokemon, passive: boolean, weather: Weather, args: any[]): boolean {
    if (pokemon.getHpRatio() < 1) {
      const scene = pokemon.scene;
      const abilityName = (!passive ? pokemon.getAbility() : pokemon.getPassiveAbility()).name;
      scene.queueMessage(getPokemonMessage(pokemon, ` is hurt\nby its ${abilityName}!`));
      pokemon.damageAndUpdate(Math.ceil(pokemon.getMaxHp() / (16 / this.damageFactor)), HitResult.OTHER);
      return true;
    }

    return false;
  }
}

export class PostTerrainChangeAbAttr extends AbAttr {
  applyPostTerrainChange(pokemon: Pokemon, passive: boolean, terrain: TerrainType, args: any[]): boolean {
    return false;
  }
}

export class PostTerrainChangeAddBattlerTagAttr extends PostTerrainChangeAbAttr {
  private tagType: BattlerTagType;
  private turnCount: integer;
  private terrainTypes: TerrainType[];

  constructor(tagType: BattlerTagType, turnCount: integer, ...terrainTypes: TerrainType[]) {
    super();

    this.tagType = tagType;
    this.turnCount = turnCount;
    this.terrainTypes = terrainTypes;
  }

  applyPostTerrainChange(pokemon: Pokemon, passive: boolean, terrain: TerrainType, args: any[]): boolean {
    if (!this.terrainTypes.find(t => t === terrain)) {
      return false;
    }

    return pokemon.addTag(this.tagType, this.turnCount);
  }
}

function getTerrainCondition(...terrainTypes: TerrainType[]): AbAttrCondition {
  return (pokemon: Pokemon) => {
    const terrainType = pokemon.scene.arena.terrain?.terrainType;
    return terrainType && terrainTypes.indexOf(terrainType) > -1;
  };
}

export class PostTurnAbAttr extends AbAttr {
  applyPostTurn(pokemon: Pokemon, passive: boolean, args: any[]): boolean | Promise<boolean> {
    return false;
  }
}

/**
 * After the turn ends, resets the status of either the ability holder or their ally
 * @param {boolean} allyTarget Whether to target ally, defaults to false (self-target)
 */
export class PostTurnResetStatusAbAttr extends PostTurnAbAttr {
  private allyTarget: boolean;
  private target: Pokemon;

  constructor(allyTarget: boolean = false) {
    super(true);
    this.allyTarget = allyTarget;
  }

  applyPostTurn(pokemon: Pokemon, passive: boolean, args: any[]): boolean {
    if (this.allyTarget) {
      this.target = pokemon.getAlly();
    } else {
      this.target = pokemon;
    }
    if (this.target?.status) {

      this.target.scene.queueMessage(getPokemonMessage(this.target, getStatusEffectHealText(this.target.status?.effect)));
      this.target.resetStatus(false);
      this.target.updateInfo();
      return true;
    }

    return false;
  }
}

/**
 * After the turn ends, try to create an extra item
 */
export class PostTurnLootAbAttr extends PostTurnAbAttr {
  /**
   * @param itemType - The type of item to create
   * @param procChance - Chance to create an item
   * @see {@linkcode applyPostTurn()}
   */
  constructor(
    /** Extend itemType to add more options */
    private itemType: "EATEN_BERRIES" | "HELD_BERRIES",
    private procChance: (pokemon: Pokemon) => number
  ) {
    super();
  }

  applyPostTurn(pokemon: Pokemon, passive: boolean, args: any[]): boolean {
    const pass = Phaser.Math.RND.realInRange(0, 1);
    // Clamp procChance to [0, 1]. Skip if didn't proc (less than pass)
    if (Math.max(Math.min(this.procChance(pokemon), 1), 0) < pass) {
      return false;
    }

    if (this.itemType === "EATEN_BERRIES") {
      return this.createEatenBerry(pokemon);
    } else {
      return false;
    }
  }

  /**
   * Create a new berry chosen randomly from the berries the pokemon ate this battle
   * @param pokemon The pokemon with this ability
   * @returns whether a new berry was created
   */
  createEatenBerry(pokemon: Pokemon): boolean {
    const berriesEaten = pokemon.battleData.berriesEaten;

    if (!berriesEaten.length) {
      return false;
    }

    const randomIdx = Utils.randSeedInt(berriesEaten.length);
    const chosenBerryType = berriesEaten[randomIdx];
    const chosenBerry = new BerryModifierType(chosenBerryType);
    berriesEaten.splice(randomIdx); // Remove berry from memory

    const berryModifier = pokemon.scene.findModifier(
      (m) => m instanceof BerryModifier && m.berryType === chosenBerryType,
      pokemon.isPlayer()
    ) as BerryModifier | undefined;

    if (!berryModifier) {
      pokemon.scene.addModifier(new BerryModifier(chosenBerry, pokemon.id, chosenBerryType, 1));
    } else {
      berryModifier.stackCount++;
    }

    pokemon.scene.queueMessage(getPokemonMessage(pokemon, ` harvested one ${chosenBerry.name}!`));
    pokemon.scene.updateModifiers(pokemon.isPlayer());

    return true;
  }
}

export class MoodyAbAttr extends PostTurnAbAttr {
  constructor() {
    super(true);
  }

  applyPostTurn(pokemon: Pokemon, passive: boolean, args: any[]): boolean {
    const selectableStats = [BattleStat.ATK, BattleStat.DEF, BattleStat.SPATK, BattleStat.SPDEF, BattleStat.SPD];
    const increaseStatArray = selectableStats.filter(s => pokemon.summonData.battleStats[s] < 6);
    let decreaseStatArray = selectableStats.filter(s => pokemon.summonData.battleStats[s] > -6);

    if (increaseStatArray.length > 0) {
      const increaseStat = increaseStatArray[Utils.randInt(increaseStatArray.length)];
      decreaseStatArray = decreaseStatArray.filter(s => s !== increaseStat);
      pokemon.scene.unshiftPhase(new StatChangePhase(pokemon.scene, pokemon.getBattlerIndex(), true, [increaseStat], 2));
    }
    if (decreaseStatArray.length > 0) {
      const decreaseStat = selectableStats[Utils.randInt(selectableStats.length)];
      pokemon.scene.unshiftPhase(new StatChangePhase(pokemon.scene, pokemon.getBattlerIndex(), true, [decreaseStat], -1));
    }
    return true;
  }
}

export class PostTurnStatChangeAbAttr extends PostTurnAbAttr {
  private stats: BattleStat[];
  private levels: integer;

  constructor(stats: BattleStat | BattleStat[], levels: integer) {
    super(true);

    this.stats = Array.isArray(stats)
      ? stats
      : [ stats ];
    this.levels = levels;
  }

  applyPostTurn(pokemon: Pokemon, passive: boolean, args: any[]): boolean {
    pokemon.scene.unshiftPhase(new StatChangePhase(pokemon.scene, pokemon.getBattlerIndex(), true, this.stats, this.levels));
    return true;
  }
}

export class PostTurnHealAbAttr extends PostTurnAbAttr {
  applyPostTurn(pokemon: Pokemon, passive: boolean, args: any[]): boolean {
    if (pokemon.getHpRatio() < 1) {
      const scene = pokemon.scene;
      const abilityName = (!passive ? pokemon.getAbility() : pokemon.getPassiveAbility()).name;
      scene.unshiftPhase(new PokemonHealPhase(scene, pokemon.getBattlerIndex(),
        Math.max(Math.floor(pokemon.getMaxHp() / 16), 1), getPokemonMessage(pokemon, `'s ${abilityName}\nrestored its HP a little!`), true));
      return true;
    }

    return false;
  }
}

export class PostTurnFormChangeAbAttr extends PostTurnAbAttr {
  private formFunc: (p: Pokemon) => integer;

  constructor(formFunc: ((p: Pokemon) => integer)) {
    super(true);

    this.formFunc = formFunc;
  }

  applyPostTurn(pokemon: Pokemon, passive: boolean, args: any[]): boolean {
    const formIndex = this.formFunc(pokemon);
    if (formIndex !== pokemon.formIndex) {
      pokemon.scene.triggerPokemonFormChange(pokemon, SpeciesFormChangeManualTrigger, false);
      return true;
    }

    return false;
  }
}


/**
 * Attribute used for abilities (Bad Dreams) that damages the opponents for being asleep
 */
export class PostTurnHurtIfSleepingAbAttr extends PostTurnAbAttr {

  /**
   * Deals damage to all sleeping opponents equal to 1/8 of their max hp (min 1)
   * @param {Pokemon} pokemon Pokemon that has this ability
   * @param {boolean} passive N/A
   * @param {any[]} args N/A
   * @returns {boolean} true if any opponents are sleeping
   */
  applyPostTurn(pokemon: Pokemon, passive: boolean, args: any[]): boolean | Promise<boolean> {
    let hadEffect: boolean = false;
    for (const opp of pokemon.getOpponents()) {
      if (opp.status !== undefined && opp.status.effect === StatusEffect.SLEEP) {
        opp.damageAndUpdate(Math.floor(Math.max(1, opp.getMaxHp() / 8)), HitResult.OTHER);
        pokemon.scene.queueMessage(i18next.t("abilityTriggers:badDreams", {pokemonName: `${getPokemonPrefix(opp)}${opp.name}`}));
        hadEffect = true;
      }

    }
    return hadEffect;
  }
}


/**
 * Grabs the last failed Pokeball used
 * @extends PostTurnAbAttr
 * @see {@linkcode applyPostTurn} */
export class FetchBallAbAttr extends PostTurnAbAttr {
  constructor() {
    super();
  }
  /**
   * Adds the last used Pokeball back into the player's inventory
   * @param pokemon {@linkcode Pokemon} with this ability
   * @param passive N/A
   * @param args N/A
   * @returns true if player has used a pokeball and this pokemon is owned by the player
   */
  applyPostTurn(pokemon: Pokemon, passive: boolean, args: any[]): boolean {
    const lastUsed = pokemon.scene.currentBattle.lastUsedPokeball;
    if (lastUsed !== null && pokemon.isPlayer) {
      pokemon.scene.pokeballCounts[lastUsed]++;
      pokemon.scene.currentBattle.lastUsedPokeball = null;
      pokemon.scene.queueMessage(getPokemonMessage(pokemon, ` found a\n${getPokeballName(lastUsed)}!`));
      return true;
    }
    return false;
  }
}

export class PostBiomeChangeAbAttr extends AbAttr { }

export class PostBiomeChangeWeatherChangeAbAttr extends PostBiomeChangeAbAttr {
  private weatherType: WeatherType;

  constructor(weatherType: WeatherType) {
    super();

    this.weatherType = weatherType;
  }

  apply(pokemon: Pokemon, passive: boolean, cancelled: Utils.BooleanHolder, args: any[]): boolean {
    if (!pokemon.scene.arena.weather?.isImmutable()) {
      return pokemon.scene.arena.trySetWeather(this.weatherType, true);
    }

    return false;
  }
}

export class PostBiomeChangeTerrainChangeAbAttr extends PostBiomeChangeAbAttr {
  private terrainType: TerrainType;

  constructor(terrainType: TerrainType) {
    super();

    this.terrainType = terrainType;
  }

  apply(pokemon: Pokemon, passive: boolean, cancelled: Utils.BooleanHolder, args: any[]): boolean {
    return pokemon.scene.arena.trySetTerrain(this.terrainType, true);
  }
}

export class StatChangeMultiplierAbAttr extends AbAttr {
  private multiplier: integer;

  constructor(multiplier: integer) {
    super(true);

    this.multiplier = multiplier;
  }

  apply(pokemon: Pokemon, passive: boolean, cancelled: Utils.BooleanHolder, args: any[]): boolean {
    (args[0] as Utils.IntegerHolder).value *= this.multiplier;

    return true;
  }
}

export class StatChangeCopyAbAttr extends AbAttr {
  apply(pokemon: Pokemon, passive: boolean, cancelled: Utils.BooleanHolder, args: any[]): boolean | Promise<boolean> {
    pokemon.scene.unshiftPhase(new StatChangePhase(pokemon.scene, pokemon.getBattlerIndex(), true, (args[0] as BattleStat[]), (args[1] as integer), true, false, false));
    return true;
  }
}

export class BypassBurnDamageReductionAbAttr extends AbAttr {
  constructor() {
    super(false);
  }

  apply(pokemon: Pokemon, passive: boolean, cancelled: Utils.BooleanHolder, args: any[]): boolean {
    cancelled.value = true;

    return true;
  }
}

export class DoubleBerryEffectAbAttr extends AbAttr {
  apply(pokemon: Pokemon, passive: boolean, cancelled: Utils.BooleanHolder, args: any[]): boolean {
    (args[0] as Utils.NumberHolder).value *= 2;

    return true;
  }
}

export class PreventBerryUseAbAttr extends AbAttr {
  apply(pokemon: Pokemon, passive: boolean, cancelled: Utils.BooleanHolder, args: any[]): boolean {
    cancelled.value = true;

    return true;
  }
}

export class RunSuccessAbAttr extends AbAttr {
  apply(pokemon: Pokemon, passive: boolean, cancelled: Utils.BooleanHolder, args: any[]): boolean {
    (args[0] as Utils.IntegerHolder).value = 256;

    return true;
  }
}

/**
 * Base class for checking if a Pokemon is trapped by arena trap
 * @extends AbAttr
 * @see {@linkcode applyCheckTrapped}
 */
export class CheckTrappedAbAttr extends AbAttr {
  constructor() {
    super(false);
  }

  applyCheckTrapped(pokemon: Pokemon, passive: boolean, trapped: Utils.BooleanHolder, otherPokemon: Pokemon, args: any[]): boolean | Promise<boolean> {
    return false;
  }
}

/**
 * Determines whether a Pokemon is blocked from switching/running away
 * because of a trapping ability or move.
 * @extends CheckTrappedAbAttr
 * @see {@linkcode applyCheckTrapped}
 */
export class ArenaTrapAbAttr extends CheckTrappedAbAttr {
  /**
   * Checks if enemy Pokemon is trapped by an Arena Trap-esque ability
   * @param pokemon The {@link Pokemon} with this {@link AbAttr}
   * @param passive N/A
   * @param trapped {@link Utils.BooleanHolder} indicating whether the other Pokemon is trapped or not
   * @param otherPokemon The {@link Pokemon} that is affected by an Arena Trap ability
   * @param args N/A
   * @returns if enemy Pokemon is trapped or not
   */
  applyCheckTrapped(pokemon: Pokemon, passive: boolean, trapped: Utils.BooleanHolder, otherPokemon: Pokemon, args: any[]): boolean {
    if (otherPokemon.getTypes().includes(Type.GHOST)) {
      trapped.value = false;
      return false;
    }
    trapped.value = true;
    return true;
  }

  getTriggerMessage(pokemon: Pokemon, abilityName: string, ...args: any[]): string {
    return getPokemonMessage(pokemon, `\'s ${abilityName}\nprevents switching!`);
  }
}

export class MaxMultiHitAbAttr extends AbAttr {
  apply(pokemon: Pokemon, passive: boolean, cancelled: Utils.BooleanHolder, args: any[]): boolean {
    (args[0] as Utils.IntegerHolder).value = 0;

    return true;
  }
}

export class PostBattleAbAttr extends AbAttr {
  constructor() {
    super(true);
  }

  applyPostBattle(pokemon: Pokemon, passive: boolean, args: any[]): boolean {
    return false;
  }
}

export class PostBattleLootAbAttr extends PostBattleAbAttr {
  applyPostBattle(pokemon: Pokemon, passive: boolean, args: any[]): boolean {
    const postBattleLoot = pokemon.scene.currentBattle.postBattleLoot;
    if (postBattleLoot.length) {
      const randItem = Utils.randSeedItem(postBattleLoot);
      if (pokemon.scene.tryTransferHeldItemModifier(randItem, pokemon, false, true, true)) {
        postBattleLoot.splice(postBattleLoot.indexOf(randItem), 1);
        pokemon.scene.queueMessage(getPokemonMessage(pokemon, ` picked up\n${randItem.type.name}!`));
        return true;
      }
    }

    return false;
  }
}

export class PostFaintAbAttr extends AbAttr {
  applyPostFaint(pokemon: Pokemon, passive: boolean, attacker: Pokemon, move: PokemonMove, hitResult: HitResult, args: any[]): boolean {
    return false;
  }
}

export class PostFaintContactDamageAbAttr extends PostFaintAbAttr {
  private damageRatio: integer;

  constructor(damageRatio: integer) {
    super();

    this.damageRatio = damageRatio;
  }

  applyPostFaint(pokemon: Pokemon, passive: boolean, attacker: Pokemon, move: PokemonMove, hitResult: HitResult, args: any[]): boolean {
    if (move.getMove().checkFlag(MoveFlags.MAKES_CONTACT, attacker, pokemon)) {
      const cancelled = new Utils.BooleanHolder(false);
      pokemon.scene.getField(true).map(p=>applyAbAttrs(FieldPreventExplosiveMovesAbAttr, p, cancelled));
      if (cancelled) {
        return false;
      }
      attacker.damageAndUpdate(Math.ceil(attacker.getMaxHp() * (1 / this.damageRatio)), HitResult.OTHER);
      attacker.turnData.damageTaken += Math.ceil(attacker.getMaxHp() * (1 / this.damageRatio));
      return true;
    }

    return false;
  }

  getTriggerMessage(pokemon: Pokemon, abilityName: string, ...args: any[]): string {
    return getPokemonMessage(pokemon, `'s ${abilityName} hurt\nits attacker!`);
  }
}

/**
 * Attribute used for abilities (Innards Out) that damage the opponent based on how much HP the last attack used to knock out the owner of the ability.
 */
export class PostFaintHPDamageAbAttr extends PostFaintAbAttr {
  constructor() {
    super ();
  }

  applyPostFaint(pokemon: Pokemon, passive: boolean, attacker: Pokemon, move: PokemonMove, hitResult: HitResult, args: any[]): boolean {
    const damage = pokemon.turnData.attacksReceived[0].damage;
    attacker.damageAndUpdate((damage), HitResult.OTHER);
    attacker.turnData.damageTaken += damage;
    return true;
  }

  getTriggerMessage(pokemon: Pokemon, abilityName: string, ...args: any[]): string {
    return getPokemonMessage(pokemon, `'s ${abilityName} hurt\nits attacker!`);
  }
}

export class RedirectMoveAbAttr extends AbAttr {
  apply(pokemon: Pokemon, passive: boolean, cancelled: Utils.BooleanHolder, args: any[]): boolean {
    if (this.canRedirect(args[0] as Moves)) {
      const target = args[1] as Utils.IntegerHolder;
      const newTarget = pokemon.getBattlerIndex();
      if (target.value !== newTarget) {
        target.value = newTarget;
        return true;
      }
    }

    return false;
  }

  canRedirect(moveId: Moves): boolean {
    const move = allMoves[moveId];
    return !![ MoveTarget.NEAR_OTHER, MoveTarget.OTHER ].find(t => move.moveTarget === t);
  }
}

export class RedirectTypeMoveAbAttr extends RedirectMoveAbAttr {
  public type: Type;

  constructor(type: Type) {
    super();
    this.type = type;
  }

  canRedirect(moveId: Moves): boolean {
    return super.canRedirect(moveId) && allMoves[moveId].type === this.type;
  }
}

export class BlockRedirectAbAttr extends AbAttr { }

export class ReduceStatusEffectDurationAbAttr extends AbAttr {
  private statusEffect: StatusEffect;

  constructor(statusEffect: StatusEffect) {
    super(true);

    this.statusEffect = statusEffect;
  }

  apply(pokemon: Pokemon, passive: boolean, cancelled: Utils.BooleanHolder, args: any[]): boolean {
    if (args[0] === this.statusEffect) {
      (args[1] as Utils.IntegerHolder).value = Math.floor((args[1] as Utils.IntegerHolder).value / 2);
      return true;
    }

    return false;
  }
}

export class FlinchEffectAbAttr extends AbAttr {
  constructor() {
    super(true);
  }
}

export class FlinchStatChangeAbAttr extends FlinchEffectAbAttr {
  private stats: BattleStat[];
  private levels: integer;

  constructor(stats: BattleStat | BattleStat[], levels: integer) {
    super();

    this.stats = Array.isArray(stats)
      ? stats
      : [ stats ];
    this.levels = levels;
  }

  apply(pokemon: Pokemon, passive: boolean, cancelled: Utils.BooleanHolder, args: any[]): boolean {
    pokemon.scene.unshiftPhase(new StatChangePhase(pokemon.scene, pokemon.getBattlerIndex(), true, this.stats, this.levels));
    return true;
  }
}

export class IncreasePpAbAttr extends AbAttr { }

export class ForceSwitchOutImmunityAbAttr extends AbAttr {
  apply(pokemon: Pokemon, passive: boolean, cancelled: Utils.BooleanHolder, args: any[]): boolean {
    cancelled.value = true;
    return true;
  }
}

export class ReduceBerryUseThresholdAbAttr extends AbAttr {
  constructor() {
    super();
  }

  apply(pokemon: Pokemon, passive: boolean, cancelled: Utils.BooleanHolder, args: any[]): boolean {
    const hpRatio = pokemon.getHpRatio();

    if (args[0].value < hpRatio) {
      args[0].value *= 2;
      return args[0].value >= hpRatio;
    }

    return false;
  }
}

export class WeightMultiplierAbAttr extends AbAttr {
  private multiplier: integer;

  constructor(multiplier: integer) {
    super();

    this.multiplier = multiplier;
  }

  apply(pokemon: Pokemon, passive: boolean, cancelled: Utils.BooleanHolder, args: any[]): boolean {
    (args[0] as Utils.NumberHolder).value *= this.multiplier;

    return true;
  }
}

export class SyncEncounterNatureAbAttr extends AbAttr {
  constructor() {
    super(false);
  }

  apply(pokemon: Pokemon, passive: boolean, cancelled: Utils.BooleanHolder, args: any[]): boolean {
    (args[0] as Pokemon).setNature(pokemon.getNature());

    return true;
  }
}

export class MoveAbilityBypassAbAttr extends AbAttr {
  private moveIgnoreFunc: (pokemon: Pokemon, move: Move) => boolean;

  constructor(moveIgnoreFunc?: (pokemon: Pokemon, move: Move) => boolean) {
    super(false);

    this.moveIgnoreFunc = moveIgnoreFunc || ((pokemon, move) => true);
  }

  apply(pokemon: Pokemon, passive: boolean, cancelled: Utils.BooleanHolder, args: any[]): boolean {
    if (this.moveIgnoreFunc(pokemon, (args[0] as Move))) {
      cancelled.value = true;
      return true;
    }
    return false;
  }
}

export class SuppressFieldAbilitiesAbAttr extends AbAttr {
  constructor() {
    super(false);
  }

  apply(pokemon: Pokemon, passive: boolean, cancelled: Utils.BooleanHolder, args: any[]): boolean {
    const ability = (args[0] as Ability);
    if (!ability.hasAttr(UnsuppressableAbilityAbAttr) && !ability.hasAttr(SuppressFieldAbilitiesAbAttr)) {
      cancelled.value = true;
      return true;
    }
    return false;
  }
}

export class AlwaysHitAbAttr extends AbAttr { }

export class UncopiableAbilityAbAttr extends AbAttr {
  constructor() {
    super(false);
  }
}

export class UnsuppressableAbilityAbAttr extends AbAttr {
  constructor() {
    super(false);
  }
}

export class UnswappableAbilityAbAttr extends AbAttr {
  constructor() {
    super(false);
  }
}

export class NoTransformAbilityAbAttr extends AbAttr {
  constructor() {
    super(false);
  }
}

export class NoFusionAbilityAbAttr extends AbAttr {
  constructor() {
    super(false);
  }
}

export class IgnoreTypeImmunityAbAttr extends AbAttr {
  private defenderType: Type;
  private allowedMoveTypes: Type[];

  constructor(defenderType: Type, allowedMoveTypes: Type[]) {
    super(true);
    this.defenderType = defenderType;
    this.allowedMoveTypes = allowedMoveTypes;
  }

  apply(pokemon: Pokemon, passive: boolean, cancelled: Utils.BooleanHolder, args: any[]): boolean {
    if (this.defenderType === (args[1] as Type) && this.allowedMoveTypes.includes(args[0] as Type)) {
      cancelled.value = true;
      return true;
    }
    return false;
  }
}

/**
 * Ignores the type immunity to Status Effects of the defender if the defender is of a certain type
 */
export class IgnoreTypeStatusEffectImmunityAbAttr extends AbAttr {
  private statusEffect: StatusEffect[];
  private defenderType: Type[];

  constructor(statusEffect: StatusEffect[], defenderType: Type[]) {
    super(true);

    this.statusEffect = statusEffect;
    this.defenderType = defenderType;
  }

  apply(pokemon: Pokemon, passive: boolean, cancelled: Utils.BooleanHolder, args: any[]): boolean {
    if (this.statusEffect.includes(args[0] as StatusEffect) && this.defenderType.includes(args[1] as Type)) {
      cancelled.value = true;
      return true;
    }

    return false;
  }
}

function applyAbAttrsInternal<TAttr extends AbAttr>(attrType: { new(...args: any[]): TAttr },
  pokemon: Pokemon, applyFunc: AbAttrApplyFunc<TAttr>, args: any[], isAsync: boolean = false, showAbilityInstant: boolean = false, quiet: boolean = false, passive: boolean = false): Promise<void> {
  return new Promise(resolve => {
    if (!pokemon.canApplyAbility(passive)) {
      if (!passive) {
        return applyAbAttrsInternal(attrType, pokemon, applyFunc, args, isAsync, showAbilityInstant, quiet, true).then(() => resolve());
      } else {
        return resolve();
      }
    }

    const ability = (!passive ? pokemon.getAbility() : pokemon.getPassiveAbility());
    const attrs = ability.getAttrs(attrType) as TAttr[];

    const clearSpliceQueueAndResolve = () => {
      pokemon.scene.clearPhaseQueueSplice();
      if (!passive) {
        return applyAbAttrsInternal(attrType, pokemon, applyFunc, args, isAsync, showAbilityInstant, quiet, true).then(() => resolve());
      } else {
        return resolve();
      }
    };
    const applyNextAbAttr = () => {
      if (attrs.length) {
        applyAbAttr(attrs.shift());
      } else {
        clearSpliceQueueAndResolve();
      }
    };
    const applyAbAttr = (attr: TAttr) => {
      if (!canApplyAttr(pokemon, attr)) {
        return applyNextAbAttr();
      }
      pokemon.scene.setPhaseQueueSplice();
      const onApplySuccess = () => {
        if (pokemon.battleData && !pokemon.battleData.abilitiesApplied.includes(ability.id)) {
          pokemon.battleData.abilitiesApplied.push(ability.id);
        }
        if (attr.showAbility && !quiet) {
          if (showAbilityInstant) {
            pokemon.scene.abilityBar.showAbility(pokemon, passive);
          } else {
            queueShowAbility(pokemon, passive);
          }
        }
        if (!quiet) {
          const message = attr.getTriggerMessage(pokemon, (!passive ? pokemon.getAbility() : pokemon.getPassiveAbility()).name, args);
          if (message) {
            if (isAsync) {
              pokemon.scene.ui.showText(message, null, () => pokemon.scene.ui.showText(null, 0), null, true);
            } else {
              pokemon.scene.queueMessage(message);
            }
          }
        }
      };
      const result = applyFunc(attr, passive);
      if (result instanceof Promise) {
        result.then(success => {
          if (success) {
            onApplySuccess();
          }
          applyNextAbAttr();
        });
      } else {
        if (result) {
          onApplySuccess();
        }
        applyNextAbAttr();
      }
    };
    applyNextAbAttr();
  });
}

export function applyAbAttrs(attrType: { new(...args: any[]): AbAttr }, pokemon: Pokemon, cancelled: Utils.BooleanHolder, ...args: any[]): Promise<void> {
  return applyAbAttrsInternal<AbAttr>(attrType, pokemon, (attr, passive) => attr.apply(pokemon, passive, cancelled, args), args);
}

export function applyPostBattleInitAbAttrs(attrType: { new(...args: any[]): PostBattleInitAbAttr },
  pokemon: Pokemon, ...args: any[]): Promise<void> {
  return applyAbAttrsInternal<PostBattleInitAbAttr>(attrType, pokemon, (attr, passive) => attr.applyPostBattleInit(pokemon, passive, args), args);
}

export function applyPreDefendAbAttrs(attrType: { new(...args: any[]): PreDefendAbAttr },
  pokemon: Pokemon, attacker: Pokemon, move: PokemonMove, cancelled: Utils.BooleanHolder, ...args: any[]): Promise<void> {
  const simulated = args.length > 1 && args[1];
  return applyAbAttrsInternal<PreDefendAbAttr>(attrType, pokemon, (attr, passive) => attr.applyPreDefend(pokemon, passive, attacker, move, cancelled, args), args, false, false, simulated);
}

export function applyPostDefendAbAttrs(attrType: { new(...args: any[]): PostDefendAbAttr },
  pokemon: Pokemon, attacker: Pokemon, move: PokemonMove, hitResult: HitResult, ...args: any[]): Promise<void> {
  return applyAbAttrsInternal<PostDefendAbAttr>(attrType, pokemon, (attr, passive) => attr.applyPostDefend(pokemon, passive, attacker, move, hitResult, args), args);
}

export function applyBattleStatMultiplierAbAttrs(attrType: { new(...args: any[]): BattleStatMultiplierAbAttr },
  pokemon: Pokemon, battleStat: BattleStat, statValue: Utils.NumberHolder, ...args: any[]): Promise<void> {
  return applyAbAttrsInternal<BattleStatMultiplierAbAttr>(attrType, pokemon, (attr, passive) => attr.applyBattleStat(pokemon, passive, battleStat, statValue, args), args);
}

export function applyPreAttackAbAttrs(attrType: { new(...args: any[]): PreAttackAbAttr },
  pokemon: Pokemon, defender: Pokemon, move: PokemonMove, ...args: any[]): Promise<void> {
  return applyAbAttrsInternal<PreAttackAbAttr>(attrType, pokemon, (attr, passive) => attr.applyPreAttack(pokemon, passive, defender, move, args), args);
}

export function applyPostAttackAbAttrs(attrType: { new(...args: any[]): PostAttackAbAttr },
  pokemon: Pokemon, defender: Pokemon, move: PokemonMove, hitResult: HitResult, ...args: any[]): Promise<void> {
  return applyAbAttrsInternal<PostAttackAbAttr>(attrType, pokemon, (attr, passive) => attr.applyPostAttack(pokemon, passive, defender, move, hitResult, args), args);
}

export function applyPostKnockOutAbAttrs(attrType: { new(...args: any[]): PostKnockOutAbAttr },
  pokemon: Pokemon, knockedOut: Pokemon, ...args: any[]): Promise<void> {
  return applyAbAttrsInternal<PostKnockOutAbAttr>(attrType, pokemon, (attr, passive) => attr.applyPostKnockOut(pokemon, passive, knockedOut, args), args);
}

export function applyPostVictoryAbAttrs(attrType: { new(...args: any[]): PostVictoryAbAttr },
  pokemon: Pokemon, ...args: any[]): Promise<void> {
  return applyAbAttrsInternal<PostVictoryAbAttr>(attrType, pokemon, (attr, passive) => attr.applyPostVictory(pokemon, passive, args), args);
}

export function applyPostSummonAbAttrs(attrType: { new(...args: any[]): PostSummonAbAttr },
  pokemon: Pokemon, ...args: any[]): Promise<void> {
  return applyAbAttrsInternal<PostSummonAbAttr>(attrType, pokemon, (attr, passive) => attr.applyPostSummon(pokemon, passive, args), args);
}

export function applyPreSwitchOutAbAttrs(attrType: { new(...args: any[]): PreSwitchOutAbAttr },
  pokemon: Pokemon, ...args: any[]): Promise<void> {
  return applyAbAttrsInternal<PreSwitchOutAbAttr>(attrType, pokemon, (attr, passive) => attr.applyPreSwitchOut(pokemon, passive, args), args, false, true);
}

export function applyPreStatChangeAbAttrs(attrType: { new(...args: any[]): PreStatChangeAbAttr },
  pokemon: Pokemon, stat: BattleStat, cancelled: Utils.BooleanHolder, ...args: any[]): Promise<void> {
  return applyAbAttrsInternal<PreStatChangeAbAttr>(attrType, pokemon, (attr, passive) => attr.applyPreStatChange(pokemon, passive, stat, cancelled, args), args);
}

export function applyPostStatChangeAbAttrs(attrType: { new(...args: any[]): PostStatChangeAbAttr },
  pokemon: Pokemon, stats: BattleStat[], levels: integer, selfTarget: boolean, ...args: any[]): Promise<void> {
  return applyAbAttrsInternal<PostStatChangeAbAttr>(attrType, pokemon, (attr, passive) => attr.applyPostStatChange(pokemon, stats, levels, selfTarget, args), args);
}

export function applyPreSetStatusAbAttrs(attrType: { new(...args: any[]): PreSetStatusAbAttr },
  pokemon: Pokemon, effect: StatusEffect, cancelled: Utils.BooleanHolder, ...args: any[]): Promise<void> {
  const simulated = args.length > 1 && args[1];
  return applyAbAttrsInternal<PreSetStatusAbAttr>(attrType, pokemon, (attr, passive) => attr.applyPreSetStatus(pokemon, passive, effect, cancelled, args), args, false, false, !simulated);
}

export function applyPreApplyBattlerTagAbAttrs(attrType: { new(...args: any[]): PreApplyBattlerTagAbAttr },
  pokemon: Pokemon, tag: BattlerTag, cancelled: Utils.BooleanHolder, ...args: any[]): Promise<void> {
  return applyAbAttrsInternal<PreApplyBattlerTagAbAttr>(attrType, pokemon, (attr, passive) => attr.applyPreApplyBattlerTag(pokemon, passive, tag, cancelled, args), args);
}

export function applyPreWeatherEffectAbAttrs(attrType: { new(...args: any[]): PreWeatherEffectAbAttr },
  pokemon: Pokemon, weather: Weather, cancelled: Utils.BooleanHolder, ...args: any[]): Promise<void> {
  return applyAbAttrsInternal<PreWeatherDamageAbAttr>(attrType, pokemon, (attr, passive) => attr.applyPreWeatherEffect(pokemon, passive, weather, cancelled, args), args, false, true);
}

export function applyPostTurnAbAttrs(attrType: { new(...args: any[]): PostTurnAbAttr },
  pokemon: Pokemon, ...args: any[]): Promise<void> {
  return applyAbAttrsInternal<PostTurnAbAttr>(attrType, pokemon, (attr, passive) => attr.applyPostTurn(pokemon, passive, args), args);
}

export function applyPostWeatherChangeAbAttrs(attrType: { new(...args: any[]): PostWeatherChangeAbAttr },
  pokemon: Pokemon, weather: WeatherType, ...args: any[]): Promise<void> {
  return applyAbAttrsInternal<PostWeatherChangeAbAttr>(attrType, pokemon, (attr, passive) => attr.applyPostWeatherChange(pokemon, passive, weather, args), args);
}

export function applyPostWeatherLapseAbAttrs(attrType: { new(...args: any[]): PostWeatherLapseAbAttr },
  pokemon: Pokemon, weather: Weather, ...args: any[]): Promise<void> {
  return applyAbAttrsInternal<PostWeatherLapseAbAttr>(attrType, pokemon, (attr, passive) => attr.applyPostWeatherLapse(pokemon, passive, weather, args), args);
}

export function applyPostTerrainChangeAbAttrs(attrType: { new(...args: any[]): PostTerrainChangeAbAttr },
  pokemon: Pokemon, terrain: TerrainType, ...args: any[]): Promise<void> {
  return applyAbAttrsInternal<PostTerrainChangeAbAttr>(attrType, pokemon, (attr, passive) => attr.applyPostTerrainChange(pokemon, passive, terrain, args), args);
}

export function applyCheckTrappedAbAttrs(attrType: { new(...args: any[]): CheckTrappedAbAttr },
  pokemon: Pokemon, trapped: Utils.BooleanHolder, otherPokemon: Pokemon, ...args: any[]): Promise<void> {
  return applyAbAttrsInternal<CheckTrappedAbAttr>(attrType, pokemon, (attr, passive) => attr.applyCheckTrapped(pokemon, passive, trapped, otherPokemon, args), args, true);
}

export function applyPostBattleAbAttrs(attrType: { new(...args: any[]): PostBattleAbAttr },
  pokemon: Pokemon, ...args: any[]): Promise<void> {
  return applyAbAttrsInternal<PostBattleAbAttr>(attrType, pokemon, (attr, passive) => attr.applyPostBattle(pokemon, passive, args), args);
}

export function applyPostFaintAbAttrs(attrType: { new(...args: any[]): PostFaintAbAttr },
  pokemon: Pokemon, attacker: Pokemon, move: PokemonMove, hitResult: HitResult, ...args: any[]): Promise<void> {
  return applyAbAttrsInternal<PostFaintAbAttr>(attrType, pokemon, (attr, passive) => attr.applyPostFaint(pokemon, passive, attacker, move, hitResult, args), args);
}

function canApplyAttr(pokemon: Pokemon, attr: AbAttr): boolean {
  const condition = attr.getCondition();
  return !condition || condition(pokemon);
}

function queueShowAbility(pokemon: Pokemon, passive: boolean): void {
  pokemon.scene.unshiftPhase(new ShowAbilityPhase(pokemon.scene, pokemon.id, passive));
  pokemon.scene.clearPhaseQueueSplice();
}

export const allAbilities = [ new Ability(Abilities.NONE, 3) ];

export function initAbilities() {
  allAbilities.push(
    new Ability(Abilities.STENCH, 3)
      .attr(PostAttackApplyBattlerTagAbAttr, false, (user, target, move) => (move.getMove().category !== MoveCategory.STATUS && !move.getMove().findAttr(attr => attr instanceof FlinchAttr)) ? 10 : 0, BattlerTagType.FLINCHED),
    new Ability(Abilities.DRIZZLE, 3)
      .attr(PostSummonWeatherChangeAbAttr, WeatherType.RAIN)
      .attr(PostBiomeChangeWeatherChangeAbAttr, WeatherType.RAIN),
    new Ability(Abilities.SPEED_BOOST, 3)
      .attr(PostTurnStatChangeAbAttr, BattleStat.SPD, 1),
    new Ability(Abilities.BATTLE_ARMOR, 3)
      .attr(BlockCritAbAttr)
      .ignorable(),
    new Ability(Abilities.STURDY, 3)
      .attr(PreDefendFullHpEndureAbAttr)
      .attr(BlockOneHitKOAbAttr)
      .ignorable(),
    new Ability(Abilities.DAMP, 3)
      .attr(FieldPreventExplosiveMovesAbAttr)
      .ignorable(),
    new Ability(Abilities.LIMBER, 3)
      .attr(StatusEffectImmunityAbAttr, StatusEffect.PARALYSIS)
      .ignorable(),
    new Ability(Abilities.SAND_VEIL, 3)
      .attr(BattleStatMultiplierAbAttr, BattleStat.EVA, 1.2)
      .attr(BlockWeatherDamageAttr, WeatherType.SANDSTORM)
      .condition(getWeatherCondition(WeatherType.SANDSTORM))
      .ignorable(),
    new Ability(Abilities.STATIC, 3)
      .attr(PostDefendContactApplyStatusEffectAbAttr, 30, StatusEffect.PARALYSIS)
      .bypassFaint(),
    new Ability(Abilities.VOLT_ABSORB, 3)
      .attr(TypeImmunityHealAbAttr, Type.ELECTRIC)
      .ignorable(),
    new Ability(Abilities.WATER_ABSORB, 3)
      .attr(TypeImmunityHealAbAttr, Type.WATER)
      .ignorable(),
    new Ability(Abilities.OBLIVIOUS, 3)
      .attr(BattlerTagImmunityAbAttr, BattlerTagType.INFATUATED)
      .attr(IntimidateImmunityAbAttr)
      .ignorable(),
    new Ability(Abilities.CLOUD_NINE, 3)
      .attr(SuppressWeatherEffectAbAttr, true),
    new Ability(Abilities.COMPOUND_EYES, 3)
      .attr(BattleStatMultiplierAbAttr, BattleStat.ACC, 1.3),
    new Ability(Abilities.INSOMNIA, 3)
      .attr(StatusEffectImmunityAbAttr, StatusEffect.SLEEP)
      .attr(BattlerTagImmunityAbAttr, BattlerTagType.DROWSY)
      .ignorable(),
    new Ability(Abilities.COLOR_CHANGE, 3)
      .attr(PostDefendTypeChangeAbAttr),
    new Ability(Abilities.IMMUNITY, 3)
      .attr(StatusEffectImmunityAbAttr, StatusEffect.POISON, StatusEffect.TOXIC)
      .ignorable(),
    new Ability(Abilities.FLASH_FIRE, 3)
      .attr(TypeImmunityAddBattlerTagAbAttr, Type.FIRE, BattlerTagType.FIRE_BOOST, 1, (pokemon: Pokemon) => !pokemon.status || pokemon.status.effect !== StatusEffect.FREEZE)
      .ignorable(),
    new Ability(Abilities.SHIELD_DUST, 3)
      .ignorable()
      .unimplemented(),
    new Ability(Abilities.OWN_TEMPO, 3)
      .attr(BattlerTagImmunityAbAttr, BattlerTagType.CONFUSED)
      .attr(IntimidateImmunityAbAttr)
      .ignorable(),
    new Ability(Abilities.SUCTION_CUPS, 3)
      .attr(ForceSwitchOutImmunityAbAttr)
      .ignorable(),
    new Ability(Abilities.INTIMIDATE, 3)
      .attr(PostSummonStatChangeAbAttr, BattleStat.ATK, -1, false, true),
    new Ability(Abilities.SHADOW_TAG, 3)
      .attr(ArenaTrapAbAttr),
    new Ability(Abilities.ROUGH_SKIN, 3)
      .attr(PostDefendContactDamageAbAttr, 8)
      .bypassFaint(),
    new Ability(Abilities.WONDER_GUARD, 3)
      .attr(NonSuperEffectiveImmunityAbAttr)
      .attr(UncopiableAbilityAbAttr)
      .attr(UnswappableAbilityAbAttr)
      .ignorable(),
    new Ability(Abilities.LEVITATE, 3)
      .attr(TypeImmunityAbAttr, Type.GROUND, (pokemon: Pokemon) => !pokemon.getTag(BattlerTagType.IGNORE_FLYING) && !pokemon.scene.arena.getTag(ArenaTagType.GRAVITY) && !pokemon.getTag(BattlerTagType.GROUNDED))
      .ignorable(),
    new Ability(Abilities.EFFECT_SPORE, 3)
      .attr(EffectSporeAbAttr),
    new Ability(Abilities.SYNCHRONIZE, 3)
      .attr(SyncEncounterNatureAbAttr)
      .unimplemented(),
    new Ability(Abilities.CLEAR_BODY, 3)
      .attr(ProtectStatAbAttr)
      .ignorable(),
    new Ability(Abilities.NATURAL_CURE, 3)
      .attr(PreSwitchOutResetStatusAbAttr),
    new Ability(Abilities.LIGHTNING_ROD, 3)
      .attr(RedirectTypeMoveAbAttr, Type.ELECTRIC)
      .attr(TypeImmunityStatChangeAbAttr, Type.ELECTRIC, BattleStat.SPATK, 1)
      .ignorable(),
    new Ability(Abilities.SERENE_GRACE, 3)
      .unimplemented(),
    new Ability(Abilities.SWIFT_SWIM, 3)
      .attr(BattleStatMultiplierAbAttr, BattleStat.SPD, 2)
      .condition(getWeatherCondition(WeatherType.RAIN, WeatherType.HEAVY_RAIN)),
    new Ability(Abilities.CHLOROPHYLL, 3)
      .attr(BattleStatMultiplierAbAttr, BattleStat.SPD, 2)
      .condition(getWeatherCondition(WeatherType.SUNNY, WeatherType.HARSH_SUN)),
    new Ability(Abilities.ILLUMINATE, 3)
      .attr(ProtectStatAbAttr, BattleStat.ACC)
      .attr(DoubleBattleChanceAbAttr)
      .ignorable(),
    new Ability(Abilities.TRACE, 3)
      .attr(TraceAbAttr)
      .attr(UncopiableAbilityAbAttr),
    new Ability(Abilities.HUGE_POWER, 3)
      .attr(BattleStatMultiplierAbAttr, BattleStat.ATK, 2),
    new Ability(Abilities.POISON_POINT, 3)
      .attr(PostDefendContactApplyStatusEffectAbAttr, 30, StatusEffect.POISON)
      .bypassFaint(),
    new Ability(Abilities.INNER_FOCUS, 3)
      .attr(BattlerTagImmunityAbAttr, BattlerTagType.FLINCHED)
      .attr(IntimidateImmunityAbAttr)
      .ignorable(),
    new Ability(Abilities.MAGMA_ARMOR, 3)
      .attr(StatusEffectImmunityAbAttr, StatusEffect.FREEZE)
      .ignorable(),
    new Ability(Abilities.WATER_VEIL, 3)
      .attr(StatusEffectImmunityAbAttr, StatusEffect.BURN)
      .ignorable(),
    new Ability(Abilities.MAGNET_PULL, 3)
      /*.attr(ArenaTrapAbAttr)
      .condition((pokemon: Pokemon) => pokemon.getOpponent()?.isOfType(Type.STEEL))*/
      .unimplemented(),
    new Ability(Abilities.SOUNDPROOF, 3)
      .attr(MoveImmunityAbAttr, (pokemon, attacker, move) => pokemon !== attacker && move.getMove().hasFlag(MoveFlags.SOUND_BASED))
      .ignorable(),
    new Ability(Abilities.RAIN_DISH, 3)
      .attr(PostWeatherLapseHealAbAttr, 1, WeatherType.RAIN, WeatherType.HEAVY_RAIN),
    new Ability(Abilities.SAND_STREAM, 3)
      .attr(PostSummonWeatherChangeAbAttr, WeatherType.SANDSTORM)
      .attr(PostBiomeChangeWeatherChangeAbAttr, WeatherType.SANDSTORM),
    new Ability(Abilities.PRESSURE, 3)
      .attr(IncreasePpAbAttr)
      .attr(PostSummonMessageAbAttr, (pokemon: Pokemon) => getPokemonMessage(pokemon, " is exerting its Pressure!")),
    new Ability(Abilities.THICK_FAT, 3)
      .attr(ReceivedTypeDamageMultiplierAbAttr, Type.FIRE, 0.5)
      .attr(ReceivedTypeDamageMultiplierAbAttr, Type.ICE, 0.5)
      .ignorable(),
    new Ability(Abilities.EARLY_BIRD, 3)
      .attr(ReduceStatusEffectDurationAbAttr, StatusEffect.SLEEP),
    new Ability(Abilities.FLAME_BODY, 3)
      .attr(PostDefendContactApplyStatusEffectAbAttr, 30, StatusEffect.BURN)
      .bypassFaint(),
    new Ability(Abilities.RUN_AWAY, 3)
      .attr(RunSuccessAbAttr),
    new Ability(Abilities.KEEN_EYE, 3)
      .attr(ProtectStatAbAttr, BattleStat.ACC)
      .ignorable(),
    new Ability(Abilities.HYPER_CUTTER, 3)
      .attr(ProtectStatAbAttr, BattleStat.ATK)
      .ignorable(),
    new Ability(Abilities.PICKUP, 3)
      .attr(PostBattleLootAbAttr),
    new Ability(Abilities.TRUANT, 3)
      .attr(PostSummonAddBattlerTagAbAttr, BattlerTagType.TRUANT, 1, false),
    new Ability(Abilities.HUSTLE, 3)
      .attr(BattleStatMultiplierAbAttr, BattleStat.ATK, 1.5, (user, target, move) => move.category === MoveCategory.PHYSICAL)
      .attr(BattleStatMultiplierAbAttr, BattleStat.ACC, 0.8, (user, target, move) => move.category === MoveCategory.PHYSICAL),
    new Ability(Abilities.CUTE_CHARM, 3)
      .attr(PostDefendContactApplyTagChanceAbAttr, 30, BattlerTagType.INFATUATED),
    new Ability(Abilities.PLUS, 3)
      .unimplemented(),
    new Ability(Abilities.MINUS, 3)
      .unimplemented(),
    new Ability(Abilities.FORECAST, 3)
      .attr(UncopiableAbilityAbAttr)
      .attr(NoFusionAbilityAbAttr)
      .unimplemented(),
    new Ability(Abilities.STICKY_HOLD, 3)
      .attr(BlockItemTheftAbAttr)
      .bypassFaint()
      .ignorable(),
    new Ability(Abilities.SHED_SKIN, 3)
      .conditionalAttr(pokemon => !Utils.randSeedInt(3), PostTurnResetStatusAbAttr),
    new Ability(Abilities.GUTS, 3)
      .attr(BypassBurnDamageReductionAbAttr)
      .conditionalAttr(pokemon => !!pokemon.status, BattleStatMultiplierAbAttr, BattleStat.ATK, 1.5),
    new Ability(Abilities.MARVEL_SCALE, 3)
      .conditionalAttr(pokemon => !!pokemon.status, BattleStatMultiplierAbAttr, BattleStat.DEF, 1.5)
      .ignorable(),
    new Ability(Abilities.LIQUID_OOZE, 3)
      .attr(ReverseDrainAbAttr),
    new Ability(Abilities.OVERGROW, 3)
      .attr(LowHpMoveTypePowerBoostAbAttr, Type.GRASS),
    new Ability(Abilities.BLAZE, 3)
      .attr(LowHpMoveTypePowerBoostAbAttr, Type.FIRE),
    new Ability(Abilities.TORRENT, 3)
      .attr(LowHpMoveTypePowerBoostAbAttr, Type.WATER),
    new Ability(Abilities.SWARM, 3)
      .attr(LowHpMoveTypePowerBoostAbAttr, Type.BUG),
    new Ability(Abilities.ROCK_HEAD, 3)
      .attr(BlockRecoilDamageAttr),
    new Ability(Abilities.DROUGHT, 3)
      .attr(PostSummonWeatherChangeAbAttr, WeatherType.SUNNY)
      .attr(PostBiomeChangeWeatherChangeAbAttr, WeatherType.SUNNY),
    new Ability(Abilities.ARENA_TRAP, 3)
      .attr(ArenaTrapAbAttr)
      .attr(DoubleBattleChanceAbAttr),
    new Ability(Abilities.VITAL_SPIRIT, 3)
      .attr(StatusEffectImmunityAbAttr, StatusEffect.SLEEP)
      .attr(BattlerTagImmunityAbAttr, BattlerTagType.DROWSY)
      .ignorable(),
    new Ability(Abilities.WHITE_SMOKE, 3)
      .attr(ProtectStatAbAttr)
      .ignorable(),
    new Ability(Abilities.PURE_POWER, 3)
      .attr(BattleStatMultiplierAbAttr, BattleStat.ATK, 2),
    new Ability(Abilities.SHELL_ARMOR, 3)
      .attr(BlockCritAbAttr)
      .ignorable(),
    new Ability(Abilities.AIR_LOCK, 3)
      .attr(SuppressWeatherEffectAbAttr, true)
      .attr(PostSummonUnnamedMessageAbAttr, "The effects of the weather disappeared."),
    new Ability(Abilities.TANGLED_FEET, 4)
      .conditionalAttr(pokemon => !!pokemon.getTag(BattlerTagType.CONFUSED), BattleStatMultiplierAbAttr, BattleStat.EVA, 2)
      .ignorable(),
    new Ability(Abilities.MOTOR_DRIVE, 4)
      .attr(TypeImmunityStatChangeAbAttr, Type.ELECTRIC, BattleStat.SPD, 1)
      .ignorable(),
    new Ability(Abilities.RIVALRY, 4)
      .attr(MovePowerBoostAbAttr, (user, target, move) => user.gender !== Gender.GENDERLESS && target.gender !== Gender.GENDERLESS && user.gender === target.gender, 1.25, true)
      .attr(MovePowerBoostAbAttr, (user, target, move) => user.gender !== Gender.GENDERLESS && target.gender !== Gender.GENDERLESS && user.gender !== target.gender, 0.75),
    new Ability(Abilities.STEADFAST, 4)
      .attr(FlinchStatChangeAbAttr, BattleStat.SPD, 1),
    new Ability(Abilities.SNOW_CLOAK, 4)
      .attr(BattleStatMultiplierAbAttr, BattleStat.EVA, 1.2)
      .attr(BlockWeatherDamageAttr, WeatherType.HAIL)
      .condition(getWeatherCondition(WeatherType.HAIL, WeatherType.SNOW))
      .ignorable(),
    new Ability(Abilities.GLUTTONY, 4)
      .attr(ReduceBerryUseThresholdAbAttr),
    new Ability(Abilities.ANGER_POINT, 4)
      .attr(PostDefendCritStatChangeAbAttr, BattleStat.ATK, 6),
    new Ability(Abilities.UNBURDEN, 4)
      .unimplemented(),
    new Ability(Abilities.HEATPROOF, 4)
      .attr(ReceivedTypeDamageMultiplierAbAttr, Type.FIRE, 0.5)
      .ignorable(),
    new Ability(Abilities.SIMPLE, 4)
      .attr(StatChangeMultiplierAbAttr, 2)
      .ignorable(),
    new Ability(Abilities.DRY_SKIN, 4)
      .attr(PostWeatherLapseDamageAbAttr, 2, WeatherType.SUNNY, WeatherType.HARSH_SUN)
      .attr(PostWeatherLapseHealAbAttr, 2, WeatherType.RAIN, WeatherType.HEAVY_RAIN)
      .attr(ReceivedTypeDamageMultiplierAbAttr, Type.FIRE, 1.25)
      .attr(TypeImmunityHealAbAttr, Type.WATER)
      .ignorable(),
    new Ability(Abilities.DOWNLOAD, 4)
      .attr(DownloadAbAttr),
    new Ability(Abilities.IRON_FIST, 4)
      .attr(MovePowerBoostAbAttr, (user, target, move) => move.hasFlag(MoveFlags.PUNCHING_MOVE), 1.2),
    new Ability(Abilities.POISON_HEAL, 4)
      .unimplemented(),
    new Ability(Abilities.ADAPTABILITY, 4)
      .attr(StabBoostAbAttr),
    new Ability(Abilities.SKILL_LINK, 4)
      .attr(MaxMultiHitAbAttr),
    new Ability(Abilities.HYDRATION, 4)
      .attr(PostTurnResetStatusAbAttr)
      .condition(getWeatherCondition(WeatherType.RAIN, WeatherType.HEAVY_RAIN)),
    new Ability(Abilities.SOLAR_POWER, 4)
      .attr(PostWeatherLapseDamageAbAttr, 2, WeatherType.SUNNY, WeatherType.HARSH_SUN)
      .attr(BattleStatMultiplierAbAttr, BattleStat.SPATK, 1.5)
      .condition(getWeatherCondition(WeatherType.SUNNY, WeatherType.HARSH_SUN)),
    new Ability(Abilities.QUICK_FEET, 4)
      .conditionalAttr(pokemon => pokemon.status ? pokemon.status.effect === StatusEffect.PARALYSIS : false, BattleStatMultiplierAbAttr, BattleStat.SPD, 2)
      .conditionalAttr(pokemon => !!pokemon.status, BattleStatMultiplierAbAttr, BattleStat.SPD, 1.5),
    new Ability(Abilities.NORMALIZE, 4)
      .attr(MoveTypeChangeAttr, Type.NORMAL, 1.2, (user, target, move) => move.id !== Moves.HIDDEN_POWER && move.id !== Moves.WEATHER_BALL &&
            move.id !== Moves.NATURAL_GIFT && move.id !== Moves.JUDGMENT && move.id !== Moves.TECHNO_BLAST),
    new Ability(Abilities.SNIPER, 4)
      .attr(MultCritAbAttr, 1.5),
    new Ability(Abilities.MAGIC_GUARD, 4)
      .attr(BlockNonDirectDamageAbAttr),
    new Ability(Abilities.NO_GUARD, 4)
      .attr(AlwaysHitAbAttr)
      .attr(DoubleBattleChanceAbAttr),
    new Ability(Abilities.STALL, 4)
      .unimplemented(),
    new Ability(Abilities.TECHNICIAN, 4)
      .attr(MovePowerBoostAbAttr, (user, target, move) => {
        const power = new Utils.NumberHolder(move.power);
        applyMoveAttrs(VariablePowerAttr, user, target, move, power);
        return power.value <= 60;
      }, 1.5),
    new Ability(Abilities.LEAF_GUARD, 4)
      .attr(StatusEffectImmunityAbAttr)
      .condition(getWeatherCondition(WeatherType.SUNNY, WeatherType.HARSH_SUN))
      .ignorable(),
    new Ability(Abilities.KLUTZ, 4)
      .unimplemented(),
    new Ability(Abilities.MOLD_BREAKER, 4)
      .attr(PostSummonMessageAbAttr, (pokemon: Pokemon) => getPokemonMessage(pokemon, " breaks the mold!"))
      .attr(MoveAbilityBypassAbAttr),
    new Ability(Abilities.SUPER_LUCK, 4)
      .attr(BonusCritAbAttr)
      .partial(),
    new Ability(Abilities.AFTERMATH, 4)
      .attr(PostFaintContactDamageAbAttr,4)
      .bypassFaint(),
    new Ability(Abilities.ANTICIPATION, 4)
      .conditionalAttr(getAnticipationCondition(), PostSummonMessageAbAttr, (pokemon: Pokemon) => getPokemonMessage(pokemon, " shuddered!")),
    new Ability(Abilities.FOREWARN, 4)
      .attr(ForewarnAbAttr),
    new Ability(Abilities.UNAWARE, 4)
      .attr(IgnoreOpponentStatChangesAbAttr)
      .ignorable(),
    new Ability(Abilities.TINTED_LENS, 4)
      .attr(DamageBoostAbAttr, 2, (user, target, move) => target.getAttackTypeEffectiveness(move.type, user) <= 0.5),
    new Ability(Abilities.FILTER, 4)
      .attr(ReceivedMoveDamageMultiplierAbAttr,(target, user, move) => target.getAttackTypeEffectiveness(move.type, user) >= 2, 0.75)
      .ignorable(),
    new Ability(Abilities.SLOW_START, 4)
      .attr(PostSummonAddBattlerTagAbAttr, BattlerTagType.SLOW_START, 5),
    new Ability(Abilities.SCRAPPY, 4)
      .attr(IgnoreTypeImmunityAbAttr, Type.GHOST, [Type.NORMAL, Type.FIGHTING])
      .attr(IntimidateImmunityAbAttr),
    new Ability(Abilities.STORM_DRAIN, 4)
      .attr(RedirectTypeMoveAbAttr, Type.WATER)
      .attr(TypeImmunityStatChangeAbAttr, Type.WATER, BattleStat.SPATK, 1)
      .ignorable(),
    new Ability(Abilities.ICE_BODY, 4)
      .attr(BlockWeatherDamageAttr, WeatherType.HAIL)
      .attr(PostWeatherLapseHealAbAttr, 1, WeatherType.HAIL, WeatherType.SNOW),
    new Ability(Abilities.SOLID_ROCK, 4)
      .attr(ReceivedMoveDamageMultiplierAbAttr,(target, user, move) => target.getAttackTypeEffectiveness(move.type, user) >= 2, 0.75)
      .ignorable(),
    new Ability(Abilities.SNOW_WARNING, 4)
      .attr(PostSummonWeatherChangeAbAttr, WeatherType.SNOW)
      .attr(PostBiomeChangeWeatherChangeAbAttr, WeatherType.SNOW),
    new Ability(Abilities.HONEY_GATHER, 4)
      .unimplemented(),
    new Ability(Abilities.FRISK, 4)
      .attr(FriskAbAttr),
    new Ability(Abilities.RECKLESS, 4)
      .attr(MovePowerBoostAbAttr, (user, target, move) => move.hasFlag(MoveFlags.RECKLESS_MOVE), 1.2),
    new Ability(Abilities.MULTITYPE, 4)
      .attr(UncopiableAbilityAbAttr)
      .attr(UnswappableAbilityAbAttr)
      .attr(UnsuppressableAbilityAbAttr)
      .attr(NoFusionAbilityAbAttr)
      .unimplemented(),
    new Ability(Abilities.FLOWER_GIFT, 4)
      .conditionalAttr(getWeatherCondition(WeatherType.SUNNY || WeatherType.HARSH_SUN), BattleStatMultiplierAbAttr, BattleStat.ATK, 1.5)
      .conditionalAttr(getWeatherCondition(WeatherType.SUNNY || WeatherType.HARSH_SUN), BattleStatMultiplierAbAttr, BattleStat.SPDEF, 1.5)
      .attr(UncopiableAbilityAbAttr)
      .attr(NoFusionAbilityAbAttr)
      .ignorable()
      .partial(),
    new Ability(Abilities.BAD_DREAMS, 4)
      .attr(PostTurnHurtIfSleepingAbAttr),
    new Ability(Abilities.PICKPOCKET, 5)
      .attr(PostDefendStealHeldItemAbAttr, (target, user, move) => move.hasFlag(MoveFlags.MAKES_CONTACT)),
    new Ability(Abilities.SHEER_FORCE, 5)
      .unimplemented(),
    new Ability(Abilities.CONTRARY, 5)
      .attr(StatChangeMultiplierAbAttr, -1)
      .ignorable(),
    new Ability(Abilities.UNNERVE, 5)
      .attr(PreventBerryUseAbAttr),
    new Ability(Abilities.DEFIANT, 5)
      .attr(PostStatChangeStatChangeAbAttr, (target, statsChanged, levels) => levels < 0, [BattleStat.ATK], 2),
    new Ability(Abilities.DEFEATIST, 5)
      .attr(BattleStatMultiplierAbAttr, BattleStat.ATK, 0.5)
      .attr(BattleStatMultiplierAbAttr, BattleStat.SPATK, 0.5)
      .condition((pokemon) => pokemon.getHpRatio() <= 0.5),
    new Ability(Abilities.CURSED_BODY, 5)
      .attr(PostDefendMoveDisableAbAttr, 30)
      .bypassFaint(),
    new Ability(Abilities.HEALER, 5)
      .conditionalAttr(pokemon => pokemon.getAlly() && Utils.randSeedInt(10) < 3, PostTurnResetStatusAbAttr, true),
    new Ability(Abilities.FRIEND_GUARD, 5)
      .ignorable()
      .unimplemented(),
    new Ability(Abilities.WEAK_ARMOR, 5)
      .attr(PostDefendStatChangeAbAttr, (target, user, move) => move.category === MoveCategory.PHYSICAL, BattleStat.DEF, -1)
      .attr(PostDefendStatChangeAbAttr, (target, user, move) => move.category === MoveCategory.PHYSICAL, BattleStat.SPD, 2),
    new Ability(Abilities.HEAVY_METAL, 5)
      .attr(WeightMultiplierAbAttr, 2)
      .ignorable(),
    new Ability(Abilities.LIGHT_METAL, 5)
      .attr(WeightMultiplierAbAttr, 0.5)
      .ignorable(),
    new Ability(Abilities.MULTISCALE, 5)
      .attr(ReceivedMoveDamageMultiplierAbAttr,(target, user, move) => target.getHpRatio() === 1, 0.5)
      .ignorable(),
    new Ability(Abilities.TOXIC_BOOST, 5)
      .attr(MovePowerBoostAbAttr, (user, target, move) => move.category === MoveCategory.PHYSICAL && (user.status?.effect === StatusEffect.POISON || user.status?.effect === StatusEffect.TOXIC), 1.5),
    new Ability(Abilities.FLARE_BOOST, 5)
      .attr(MovePowerBoostAbAttr, (user, target, move) => move.category === MoveCategory.SPECIAL && user.status?.effect === StatusEffect.BURN, 1.5),
    new Ability(Abilities.HARVEST, 5)
      .attr(
        PostTurnLootAbAttr,
        "EATEN_BERRIES",
        /** Rate is doubled when under sun {@link https://dex.pokemonshowdown.com/abilities/harvest} */
        (pokemon) => 0.5 * (getWeatherCondition(WeatherType.SUNNY, WeatherType.HARSH_SUN)(pokemon) ? 2 : 1)
      )
      .partial(),
    new Ability(Abilities.TELEPATHY, 5)
      .attr(MoveImmunityAbAttr, (pokemon, attacker, move) => pokemon.getAlly() === attacker && move.getMove() instanceof AttackMove)
      .ignorable(),
    new Ability(Abilities.MOODY, 5)
      .attr(MoodyAbAttr),
    new Ability(Abilities.OVERCOAT, 5)
      .attr(BlockWeatherDamageAttr)
      .attr(MoveImmunityAbAttr, (pokemon, attacker, move) => pokemon !== attacker && move.getMove().hasFlag(MoveFlags.POWDER_MOVE))
      .ignorable(),
    new Ability(Abilities.POISON_TOUCH, 5)
      .attr(PostAttackContactApplyStatusEffectAbAttr, 30, StatusEffect.POISON),
    new Ability(Abilities.REGENERATOR, 5)
      .attr(PreSwitchOutHealAbAttr),
    new Ability(Abilities.BIG_PECKS, 5)
      .attr(ProtectStatAbAttr, BattleStat.DEF)
      .ignorable(),
    new Ability(Abilities.SAND_RUSH, 5)
      .attr(BattleStatMultiplierAbAttr, BattleStat.SPD, 2)
      .attr(BlockWeatherDamageAttr, WeatherType.SANDSTORM)
      .condition(getWeatherCondition(WeatherType.SANDSTORM)),
    new Ability(Abilities.WONDER_SKIN, 5)
      .ignorable()
      .unimplemented(),
    new Ability(Abilities.ANALYTIC, 5)
      .attr(MovePowerBoostAbAttr, (user, target, move) => !!target.getLastXMoves(1).find(m => m.turn === target.scene.currentBattle.turn) || user.scene.currentBattle.turnCommands[target.getBattlerIndex()].command !== Command.FIGHT, 1.3),
    new Ability(Abilities.ILLUSION, 5)
      .attr(UncopiableAbilityAbAttr)
      .attr(UnswappableAbilityAbAttr)
      .unimplemented(),
    new Ability(Abilities.IMPOSTER, 5)
      .attr(PostSummonTransformAbAttr)
      .attr(UncopiableAbilityAbAttr),
    new Ability(Abilities.INFILTRATOR, 5)
      .unimplemented(),
    new Ability(Abilities.MUMMY, 5)
      .attr(PostDefendAbilityGiveAbAttr, Abilities.MUMMY)
      .bypassFaint(),
    new Ability(Abilities.MOXIE, 5)
      .attr(PostVictoryStatChangeAbAttr, BattleStat.ATK, 1),
    new Ability(Abilities.JUSTIFIED, 5)
      .attr(PostDefendStatChangeAbAttr, (target, user, move) => move.type === Type.DARK && move.category !== MoveCategory.STATUS, BattleStat.ATK, 1),
    new Ability(Abilities.RATTLED, 5)
      .attr(PostDefendStatChangeAbAttr, (target, user, move) => move.category !== MoveCategory.STATUS && (move.type === Type.DARK || move.type === Type.BUG ||
        move.type === Type.GHOST), BattleStat.SPD, 1)
      .attr(PostIntimidateStatChangeAbAttr, [BattleStat.SPD], 1),
    new Ability(Abilities.MAGIC_BOUNCE, 5)
      .ignorable()
      .unimplemented(),
    new Ability(Abilities.SAP_SIPPER, 5)
      .attr(TypeImmunityStatChangeAbAttr, Type.GRASS, BattleStat.ATK, 1)
      .ignorable(),
    new Ability(Abilities.PRANKSTER, 5)
      .attr(IncrementMovePriorityAbAttr, (pokemon, move: Move) => move.category === MoveCategory.STATUS),
    new Ability(Abilities.SAND_FORCE, 5)
      .attr(MoveTypePowerBoostAbAttr, Type.ROCK, 1.3)
      .attr(MoveTypePowerBoostAbAttr, Type.GROUND, 1.3)
      .attr(MoveTypePowerBoostAbAttr, Type.STEEL, 1.3)
      .attr(BlockWeatherDamageAttr, WeatherType.SANDSTORM)
      .condition(getWeatherCondition(WeatherType.SANDSTORM)),
    new Ability(Abilities.IRON_BARBS, 5)
      .attr(PostDefendContactDamageAbAttr, 8)
      .bypassFaint(),
    new Ability(Abilities.ZEN_MODE, 5)
      .attr(PostBattleInitFormChangeAbAttr, p => p.getHpRatio() <= 0.5 ? 1 : 0)
      .attr(PostSummonFormChangeAbAttr, p => p.getHpRatio() <= 0.5 ? 1 : 0)
      .attr(PostTurnFormChangeAbAttr, p => p.getHpRatio() <= 0.5 ? 1 : 0)
      .attr(UncopiableAbilityAbAttr)
      .attr(UnswappableAbilityAbAttr)
      .attr(UnsuppressableAbilityAbAttr)
      .attr(NoFusionAbilityAbAttr),
    new Ability(Abilities.VICTORY_STAR, 5)
      .attr(BattleStatMultiplierAbAttr, BattleStat.ACC, 1.1)
      .partial(),
    new Ability(Abilities.TURBOBLAZE, 5)
      .attr(PostSummonMessageAbAttr, (pokemon: Pokemon) => getPokemonMessage(pokemon, " is radiating a blazing aura!"))
      .attr(MoveAbilityBypassAbAttr),
    new Ability(Abilities.TERAVOLT, 5)
      .attr(PostSummonMessageAbAttr, (pokemon: Pokemon) => getPokemonMessage(pokemon, " is radiating a bursting aura!"))
      .attr(MoveAbilityBypassAbAttr),
    new Ability(Abilities.AROMA_VEIL, 6)
      .ignorable()
      .unimplemented(),
    new Ability(Abilities.FLOWER_VEIL, 6)
      .ignorable()
      .unimplemented(),
    new Ability(Abilities.CHEEK_POUCH, 6)
      .unimplemented(),
    new Ability(Abilities.PROTEAN, 6)
      .unimplemented(),
    new Ability(Abilities.FUR_COAT, 6)
      .attr(ReceivedMoveDamageMultiplierAbAttr, (target, user, move) => move.category === MoveCategory.PHYSICAL, 0.5)
      .ignorable(),
    new Ability(Abilities.MAGICIAN, 6)
      .attr(PostAttackStealHeldItemAbAttr),
    new Ability(Abilities.BULLETPROOF, 6)
      .attr(MoveImmunityAbAttr, (pokemon, attacker, move) => pokemon !== attacker && move.getMove().hasFlag(MoveFlags.BALLBOMB_MOVE))
      .ignorable(),
    new Ability(Abilities.COMPETITIVE, 6)
      .attr(PostStatChangeStatChangeAbAttr, (target, statsChanged, levels) => levels < 0, [BattleStat.SPATK], 2),
    new Ability(Abilities.STRONG_JAW, 6)
      .attr(MovePowerBoostAbAttr, (user, target, move) => move.hasFlag(MoveFlags.BITING_MOVE), 1.5),
    new Ability(Abilities.REFRIGERATE, 6)
      .attr(MoveTypeChangePowerMultiplierAbAttr, Type.NORMAL, Type.ICE, 1.2),
    new Ability(Abilities.SWEET_VEIL, 6)
      .attr(StatusEffectImmunityAbAttr, StatusEffect.SLEEP)
      .attr(BattlerTagImmunityAbAttr, BattlerTagType.DROWSY)
      .ignorable()
      .partial(),
    new Ability(Abilities.STANCE_CHANGE, 6)
      .attr(UncopiableAbilityAbAttr)
      .attr(UnswappableAbilityAbAttr)
      .attr(UnsuppressableAbilityAbAttr)
      .attr(NoFusionAbilityAbAttr),
    new Ability(Abilities.GALE_WINGS, 6)
      .attr(IncrementMovePriorityAbAttr, (pokemon, move) => pokemon.getHpRatio() === 1 && move.type === Type.FLYING),
    new Ability(Abilities.MEGA_LAUNCHER, 6)
      .attr(MovePowerBoostAbAttr, (user, target, move) => move.hasFlag(MoveFlags.PULSE_MOVE), 1.5),
    new Ability(Abilities.GRASS_PELT, 6)
      .conditionalAttr(getTerrainCondition(TerrainType.GRASSY), BattleStatMultiplierAbAttr, BattleStat.DEF, 1.5)
      .ignorable(),
    new Ability(Abilities.SYMBIOSIS, 6)
      .unimplemented(),
    new Ability(Abilities.TOUGH_CLAWS, 6)
      .attr(MovePowerBoostAbAttr, (user, target, move) => move.hasFlag(MoveFlags.MAKES_CONTACT), 1.3),
    new Ability(Abilities.PIXILATE, 6)
      .attr(MoveTypeChangePowerMultiplierAbAttr, Type.NORMAL, Type.FAIRY, 1.2),
    new Ability(Abilities.GOOEY, 6)
      .attr(PostDefendStatChangeAbAttr, (target, user, move) => move.hasFlag(MoveFlags.MAKES_CONTACT), BattleStat.SPD, -1, false),
    new Ability(Abilities.AERILATE, 6)
      .attr(MoveTypeChangePowerMultiplierAbAttr, Type.NORMAL, Type.FLYING, 1.2),
    new Ability(Abilities.PARENTAL_BOND, 6)
      .unimplemented(),
    new Ability(Abilities.DARK_AURA, 6)
      .attr(PostSummonMessageAbAttr, (pokemon: Pokemon) => getPokemonMessage(pokemon, " is radiating a Dark Aura!"))
      .attr(FieldMoveTypePowerBoostAbAttr, Type.DARK, 4 / 3),
    new Ability(Abilities.FAIRY_AURA, 6)
      .attr(PostSummonMessageAbAttr, (pokemon: Pokemon) => getPokemonMessage(pokemon, " is radiating a Fairy Aura!"))
      .attr(FieldMoveTypePowerBoostAbAttr, Type.FAIRY, 4 / 3),
    new Ability(Abilities.AURA_BREAK, 6)
      .ignorable()
      .unimplemented(),
    new Ability(Abilities.PRIMORDIAL_SEA, 6)
      .attr(PostSummonWeatherChangeAbAttr, WeatherType.HEAVY_RAIN)
      .attr(PostBiomeChangeWeatherChangeAbAttr, WeatherType.HEAVY_RAIN),
    new Ability(Abilities.DESOLATE_LAND, 6)
      .attr(PostSummonWeatherChangeAbAttr, WeatherType.HARSH_SUN)
      .attr(PostBiomeChangeWeatherChangeAbAttr, WeatherType.HARSH_SUN),
    new Ability(Abilities.DELTA_STREAM, 6)
      .attr(PostSummonWeatherChangeAbAttr, WeatherType.STRONG_WINDS)
      .attr(PostBiomeChangeWeatherChangeAbAttr, WeatherType.STRONG_WINDS),
    new Ability(Abilities.STAMINA, 7)
      .attr(PostDefendStatChangeAbAttr, (target, user, move) => move.category !== MoveCategory.STATUS, BattleStat.DEF, 1),
    new Ability(Abilities.WIMP_OUT, 7)
      .unimplemented(),
    new Ability(Abilities.EMERGENCY_EXIT, 7)
      .unimplemented(),
    new Ability(Abilities.WATER_COMPACTION, 7)
      .attr(PostDefendStatChangeAbAttr, (target, user, move) => move.type === Type.WATER && move.category !== MoveCategory.STATUS, BattleStat.DEF, 2),
    new Ability(Abilities.MERCILESS, 7)
      .attr(ConditionalCritAbAttr, (user, target, move) => target.status?.effect === StatusEffect.TOXIC || target.status?.effect === StatusEffect.POISON),
    new Ability(Abilities.SHIELDS_DOWN, 7)
      .attr(PostBattleInitFormChangeAbAttr, p => p.formIndex % 7 + (p.getHpRatio() <= 0.5 ? 7 : 0))
      .attr(PostSummonFormChangeAbAttr, p => p.formIndex % 7 + (p.getHpRatio() <= 0.5 ? 7 : 0))
      .attr(PostTurnFormChangeAbAttr, p => p.formIndex % 7 + (p.getHpRatio() <= 0.5 ? 7 : 0))
      .attr(UncopiableAbilityAbAttr)
      .attr(UnswappableAbilityAbAttr)
      .attr(UnsuppressableAbilityAbAttr)
      .attr(NoFusionAbilityAbAttr)
      .partial(),
    new Ability(Abilities.STAKEOUT, 7)
      .attr(MovePowerBoostAbAttr, (user, target, move) => user.scene.currentBattle.turnCommands[target.getBattlerIndex()].command === Command.POKEMON, 2),
    new Ability(Abilities.WATER_BUBBLE, 7)
      .attr(ReceivedTypeDamageMultiplierAbAttr, Type.FIRE, 0.5)
      .attr(MoveTypePowerBoostAbAttr, Type.WATER, 2)
      .attr(StatusEffectImmunityAbAttr, StatusEffect.BURN)
      .ignorable(),
    new Ability(Abilities.STEELWORKER, 7)
      .attr(MoveTypePowerBoostAbAttr, Type.STEEL),
    new Ability(Abilities.BERSERK, 7)
      .attr(PostDefendHpGatedStatChangeAbAttr, (target, user, move) => move.category !== MoveCategory.STATUS, 0.5, [BattleStat.SPATK], 1),
    new Ability(Abilities.SLUSH_RUSH, 7)
      .attr(BattleStatMultiplierAbAttr, BattleStat.SPD, 2)
      .condition(getWeatherCondition(WeatherType.HAIL, WeatherType.SNOW)),
    new Ability(Abilities.LONG_REACH, 7)
      .attr(IgnoreContactAbAttr),
    new Ability(Abilities.LIQUID_VOICE, 7)
      .attr(MoveTypeChangeAttr, Type.WATER, 1, (user, target, move) => move.hasFlag(MoveFlags.SOUND_BASED)),
    new Ability(Abilities.TRIAGE, 7)
      .attr(IncrementMovePriorityAbAttr, (pokemon, move) => move.hasFlag(MoveFlags.TRIAGE_MOVE), 3),
    new Ability(Abilities.GALVANIZE, 7)
      .attr(MoveTypeChangePowerMultiplierAbAttr, Type.NORMAL, Type.ELECTRIC, 1.2),
    new Ability(Abilities.SURGE_SURFER, 7)
      .conditionalAttr(getTerrainCondition(TerrainType.ELECTRIC), BattleStatMultiplierAbAttr, BattleStat.SPD, 2),
    new Ability(Abilities.SCHOOLING, 7)
      .attr(PostBattleInitFormChangeAbAttr, p => p.level < 20 || p.getHpRatio() <= 0.25 ? 0 : 1)
      .attr(PostSummonFormChangeAbAttr, p => p.level < 20 || p.getHpRatio() <= 0.25 ? 0 : 1)
      .attr(PostTurnFormChangeAbAttr, p => p.level < 20 || p.getHpRatio() <= 0.25 ? 0 : 1)
      .attr(UncopiableAbilityAbAttr)
      .attr(UnswappableAbilityAbAttr)
      .attr(UnsuppressableAbilityAbAttr)
      .attr(NoFusionAbilityAbAttr),
    new Ability(Abilities.DISGUISE, 7)
      .attr(PreDefendMovePowerToOneAbAttr, (target, user, move) => target.formIndex === 0 && target.getAttackTypeEffectiveness(move.type, user) > 0)
      .attr(PostSummonFormChangeAbAttr, p => p.battleData.hitCount === 0 ? 0 : 1)
      .attr(PostBattleInitFormChangeAbAttr, p => p.battleData.hitCount === 0 ? 0 : 1)
      .attr(PostDefendFormChangeAbAttr, p => p.battleData.hitCount === 0 ? 0 : 1)
      .attr(PreDefendFormChangeAbAttr, p => p.battleData.hitCount === 0 ? 0 : 1)
      .attr(PostDefendDisguiseAbAttr)
      .attr(UncopiableAbilityAbAttr)
      .attr(UnswappableAbilityAbAttr)
      .attr(UnsuppressableAbilityAbAttr)
      .attr(NoTransformAbilityAbAttr)
      .attr(NoFusionAbilityAbAttr)
      .ignorable()
      .partial(),
    new Ability(Abilities.BATTLE_BOND, 7)
      .attr(PostVictoryFormChangeAbAttr, p => p.getFormKey() ? 2 : 1)
      .attr(UncopiableAbilityAbAttr)
      .attr(UnswappableAbilityAbAttr)
      .attr(UnsuppressableAbilityAbAttr)
      .attr(NoFusionAbilityAbAttr),
    new Ability(Abilities.POWER_CONSTRUCT, 7) // TODO: 10% Power Construct Zygarde isn't accounted for yet. If changed, update Zygarde's getSpeciesFormIndex entry accordingly
      .attr(PostBattleInitFormChangeAbAttr, p => p.getHpRatio() <= 0.5 || p.getFormKey() === "complete" ? 4 : 2)
      .attr(PostSummonFormChangeAbAttr, p => p.getHpRatio() <= 0.5 || p.getFormKey() === "complete" ? 4 : 2)
      .attr(PostTurnFormChangeAbAttr, p => p.getHpRatio() <= 0.5 || p.getFormKey() === "complete" ? 4 : 2)
      .attr(UncopiableAbilityAbAttr)
      .attr(UnswappableAbilityAbAttr)
      .attr(UnsuppressableAbilityAbAttr)
      .attr(NoFusionAbilityAbAttr)
      .partial(),
    new Ability(Abilities.CORROSION, 7) // TODO: Test Corrosion against Magic Bounce once it is implemented
      .attr(IgnoreTypeStatusEffectImmunityAbAttr, [StatusEffect.POISON, StatusEffect.TOXIC], [Type.STEEL, Type.POISON])
      .partial(),
    new Ability(Abilities.COMATOSE, 7)
      .attr(UncopiableAbilityAbAttr)
      .attr(UnswappableAbilityAbAttr)
      .attr(UnsuppressableAbilityAbAttr)
      .unimplemented(),
    new Ability(Abilities.QUEENLY_MAJESTY, 7)
      .attr(FieldPriorityMoveImmunityAbAttr)
      .ignorable(),
    new Ability(Abilities.INNARDS_OUT, 7)
      .attr(PostFaintHPDamageAbAttr)
      .bypassFaint(),
    new Ability(Abilities.DANCER, 7)
      .unimplemented(),
    new Ability(Abilities.BATTERY, 7)
      .unimplemented(),
    new Ability(Abilities.FLUFFY, 7)
      .attr(ReceivedMoveDamageMultiplierAbAttr, (target, user, move) => move.hasFlag(MoveFlags.MAKES_CONTACT), 0.5)
      .attr(ReceivedMoveDamageMultiplierAbAttr, (target, user, move) => move.type === Type.FIRE, 2)
      .ignorable(),
    new Ability(Abilities.DAZZLING, 7)
      .attr(FieldPriorityMoveImmunityAbAttr)
      .ignorable(),
    new Ability(Abilities.SOUL_HEART, 7)
      .attr(PostKnockOutStatChangeAbAttr, BattleStat.SPATK, 1),
    new Ability(Abilities.TANGLING_HAIR, 7)
      .attr(PostDefendStatChangeAbAttr, (target, user, move) => move.hasFlag(MoveFlags.MAKES_CONTACT), BattleStat.SPD, -1, false),
    new Ability(Abilities.RECEIVER, 7)
      .attr(CopyFaintedAllyAbilityAbAttr)
      .attr(UncopiableAbilityAbAttr),
    new Ability(Abilities.POWER_OF_ALCHEMY, 7)
      .attr(CopyFaintedAllyAbilityAbAttr)
      .attr(UncopiableAbilityAbAttr),
    new Ability(Abilities.BEAST_BOOST, 7)
      .attr(PostVictoryStatChangeAbAttr, p => {
        const battleStats = Utils.getEnumValues(BattleStat).slice(0, -3).map(s => s as BattleStat);
        let highestBattleStat = 0;
        let highestBattleStatIndex = 0;
        battleStats.map((bs: BattleStat, i: integer) => {
          const stat = p.getStat(bs + 1);
          if (stat > highestBattleStat) {
            highestBattleStatIndex = i;
            highestBattleStat = stat;
          }
        });
        return highestBattleStatIndex;
      }, 1),
    new Ability(Abilities.RKS_SYSTEM, 7)
      .attr(UncopiableAbilityAbAttr)
      .attr(UnswappableAbilityAbAttr)
      .attr(UnsuppressableAbilityAbAttr)
      .attr(NoFusionAbilityAbAttr)
      .unimplemented(),
    new Ability(Abilities.ELECTRIC_SURGE, 7)
      .attr(PostSummonTerrainChangeAbAttr, TerrainType.ELECTRIC)
      .attr(PostBiomeChangeTerrainChangeAbAttr, TerrainType.ELECTRIC),
    new Ability(Abilities.PSYCHIC_SURGE, 7)
      .attr(PostSummonTerrainChangeAbAttr, TerrainType.PSYCHIC)
      .attr(PostBiomeChangeTerrainChangeAbAttr, TerrainType.PSYCHIC),
    new Ability(Abilities.MISTY_SURGE, 7)
      .attr(PostSummonTerrainChangeAbAttr, TerrainType.MISTY)
      .attr(PostBiomeChangeTerrainChangeAbAttr, TerrainType.MISTY),
    new Ability(Abilities.GRASSY_SURGE, 7)
      .attr(PostSummonTerrainChangeAbAttr, TerrainType.GRASSY)
      .attr(PostBiomeChangeTerrainChangeAbAttr, TerrainType.GRASSY),
    new Ability(Abilities.FULL_METAL_BODY, 7)
      .attr(ProtectStatAbAttr),
    new Ability(Abilities.SHADOW_SHIELD, 7)
      .attr(ReceivedMoveDamageMultiplierAbAttr,(target, user, move) => target.getHpRatio() === 1, 0.5),
    new Ability(Abilities.PRISM_ARMOR, 7)
      .attr(ReceivedMoveDamageMultiplierAbAttr,(target, user, move) => target.getAttackTypeEffectiveness(move.type, user) >= 2, 0.75),
    new Ability(Abilities.NEUROFORCE, 7)
      .attr(MovePowerBoostAbAttr, (user, target, move) => target.getAttackTypeEffectiveness(move.type, user) >= 2, 1.25),
    new Ability(Abilities.INTREPID_SWORD, 8)
      .attr(PostSummonStatChangeAbAttr, BattleStat.ATK, 1, true)
      .condition(getOncePerBattleCondition(Abilities.INTREPID_SWORD)),
    new Ability(Abilities.DAUNTLESS_SHIELD, 8)
      .attr(PostSummonStatChangeAbAttr, BattleStat.DEF, 1, true)
      .condition(getOncePerBattleCondition(Abilities.DAUNTLESS_SHIELD)),
    new Ability(Abilities.LIBERO, 8)
      .unimplemented(),
    new Ability(Abilities.BALL_FETCH, 8)
      .attr(FetchBallAbAttr)
      .condition(getOncePerBattleCondition(Abilities.BALL_FETCH)),
    new Ability(Abilities.COTTON_DOWN, 8)
      .attr(PostDefendStatChangeAbAttr, (target, user, move) => move.category !== MoveCategory.STATUS, BattleStat.SPD, -1, false, true)
      .bypassFaint(),
    new Ability(Abilities.PROPELLER_TAIL, 8)
      .attr(BlockRedirectAbAttr),
    new Ability(Abilities.MIRROR_ARMOR, 8)
      .ignorable()
      .unimplemented(),
    new Ability(Abilities.GULP_MISSILE, 8)
      .attr(UnsuppressableAbilityAbAttr)
      .attr(NoTransformAbilityAbAttr)
      .attr(NoFusionAbilityAbAttr)
      .unimplemented(),
    new Ability(Abilities.STALWART, 8)
      .attr(BlockRedirectAbAttr),
    new Ability(Abilities.STEAM_ENGINE, 8)
      .attr(PostDefendStatChangeAbAttr, (target, user, move) => (move.type === Type.FIRE || move.type === Type.WATER) && move.category !== MoveCategory.STATUS, BattleStat.SPD, 6),
    new Ability(Abilities.PUNK_ROCK, 8)
      .attr(MovePowerBoostAbAttr, (user, target, move) => move.hasFlag(MoveFlags.SOUND_BASED), 1.3)
      .attr(ReceivedMoveDamageMultiplierAbAttr, (target, user, move) => move.hasFlag(MoveFlags.SOUND_BASED), 0.5)
      .ignorable(),
    new Ability(Abilities.SAND_SPIT, 8)
      .attr(PostDefendWeatherChangeAbAttr, WeatherType.SANDSTORM),
    new Ability(Abilities.ICE_SCALES, 8)
      .attr(ReceivedMoveDamageMultiplierAbAttr, (target, user, move) => move.category === MoveCategory.SPECIAL, 0.5)
      .ignorable(),
    new Ability(Abilities.RIPEN, 8)
      .attr(DoubleBerryEffectAbAttr),
    new Ability(Abilities.ICE_FACE, 8)
      .attr(UncopiableAbilityAbAttr)
      .attr(UnswappableAbilityAbAttr)
      .attr(UnsuppressableAbilityAbAttr)
      .attr(NoTransformAbilityAbAttr)
      .attr(NoFusionAbilityAbAttr)
      .ignorable()
      .unimplemented(),
    new Ability(Abilities.POWER_SPOT, 8)
      .unimplemented(),
    new Ability(Abilities.MIMICRY, 8)
      .unimplemented(),
    new Ability(Abilities.SCREEN_CLEANER, 8)
      .unimplemented(),
    new Ability(Abilities.STEELY_SPIRIT, 8)
      .unimplemented(),
    new Ability(Abilities.PERISH_BODY, 8)
      .unimplemented(),
    new Ability(Abilities.WANDERING_SPIRIT, 8)
      .attr(PostDefendAbilitySwapAbAttr)
      .bypassFaint()
      .partial(),
    new Ability(Abilities.GORILLA_TACTICS, 8)
      .unimplemented(),
    new Ability(Abilities.NEUTRALIZING_GAS, 8)
      .attr(SuppressFieldAbilitiesAbAttr)
      .attr(UncopiableAbilityAbAttr)
      .attr(UnswappableAbilityAbAttr)
      .attr(NoTransformAbilityAbAttr)
      .attr(PostSummonMessageAbAttr, (pokemon: Pokemon) => getPokemonMessage(pokemon, "'s Neutralizing Gas filled the area!"))
      .partial(),
    new Ability(Abilities.PASTEL_VEIL, 8)
      .attr(StatusEffectImmunityAbAttr, StatusEffect.POISON, StatusEffect.TOXIC)
      .ignorable(),
    new Ability(Abilities.HUNGER_SWITCH, 8)
      .attr(PostTurnFormChangeAbAttr, p => p.getFormKey ? 0 : 1)
      .attr(PostTurnFormChangeAbAttr, p => p.getFormKey ? 1 : 0)
      .attr(UncopiableAbilityAbAttr)
      .attr(UnswappableAbilityAbAttr)
      .attr(NoTransformAbilityAbAttr)
      .attr(NoFusionAbilityAbAttr)
      .condition((pokemon) => !pokemon.isTerastallized()),
    new Ability(Abilities.QUICK_DRAW, 8)
      .unimplemented(),
    new Ability(Abilities.UNSEEN_FIST, 8)
      .unimplemented(),
    new Ability(Abilities.CURIOUS_MEDICINE, 8)
      .attr(PostSummonClearAllyStatsAbAttr),
    new Ability(Abilities.TRANSISTOR, 8)
      .attr(MoveTypePowerBoostAbAttr, Type.ELECTRIC),
    new Ability(Abilities.DRAGONS_MAW, 8)
      .attr(MoveTypePowerBoostAbAttr, Type.DRAGON),
    new Ability(Abilities.CHILLING_NEIGH, 8)
      .attr(PostVictoryStatChangeAbAttr, BattleStat.ATK, 1),
    new Ability(Abilities.GRIM_NEIGH, 8)
      .attr(PostVictoryStatChangeAbAttr, BattleStat.SPATK, 1),
    new Ability(Abilities.AS_ONE_GLASTRIER, 8)
      .attr(PreventBerryUseAbAttr)
      .attr(PostVictoryStatChangeAbAttr, BattleStat.ATK, 1)
      .attr(UncopiableAbilityAbAttr)
      .attr(UnswappableAbilityAbAttr)
      .attr(UnsuppressableAbilityAbAttr),
    new Ability(Abilities.AS_ONE_SPECTRIER, 8)
      .attr(PreventBerryUseAbAttr)
      .attr(PostVictoryStatChangeAbAttr, BattleStat.SPATK, 1)
      .attr(UncopiableAbilityAbAttr)
      .attr(UnswappableAbilityAbAttr)
      .attr(UnsuppressableAbilityAbAttr),
    new Ability(Abilities.LINGERING_AROMA, 9)
      .attr(PostDefendAbilityGiveAbAttr, Abilities.LINGERING_AROMA)
      .bypassFaint(),
    new Ability(Abilities.SEED_SOWER, 9)
      .attr(PostDefendTerrainChangeAbAttr, TerrainType.GRASSY),
    new Ability(Abilities.THERMAL_EXCHANGE, 9)
      .attr(PostDefendStatChangeAbAttr, (target, user, move) => move.type === Type.FIRE && move.category !== MoveCategory.STATUS, BattleStat.ATK, 1)
      .attr(StatusEffectImmunityAbAttr, StatusEffect.BURN)
      .ignorable(),
    new Ability(Abilities.ANGER_SHELL, 9)
      .attr(PostDefendHpGatedStatChangeAbAttr, (target, user, move) => move.category !== MoveCategory.STATUS, 0.5, [ BattleStat.ATK, BattleStat.SPATK, BattleStat.SPD ], 1)
      .attr(PostDefendHpGatedStatChangeAbAttr, (target, user, move) => move.category !== MoveCategory.STATUS, 0.5, [ BattleStat.DEF, BattleStat.SPDEF ], -1),
    new Ability(Abilities.PURIFYING_SALT, 9)
      .attr(StatusEffectImmunityAbAttr)
      .attr(ReceivedTypeDamageMultiplierAbAttr, Type.GHOST, 0.5)
      .ignorable(),
    new Ability(Abilities.WELL_BAKED_BODY, 9)
      .attr(TypeImmunityStatChangeAbAttr, Type.FIRE, BattleStat.DEF, 2)
      .ignorable(),
    new Ability(Abilities.WIND_RIDER, 9)
      .attr(MoveImmunityStatChangeAbAttr, (pokemon, attacker, move) => pokemon !== attacker && move.getMove().hasFlag(MoveFlags.WIND_MOVE), BattleStat.ATK, 1)
      .ignorable()
      .partial(),
    new Ability(Abilities.GUARD_DOG, 9)
      .attr(PostIntimidateStatChangeAbAttr, [BattleStat.ATK], 1, true)
      .attr(ForceSwitchOutImmunityAbAttr)
      .ignorable(),
    new Ability(Abilities.ROCKY_PAYLOAD, 9)
      .attr(MoveTypePowerBoostAbAttr, Type.ROCK),
    new Ability(Abilities.WIND_POWER, 9)
      .attr(PostDefendApplyBattlerTagAbAttr, (target, user, move) => move.hasFlag(MoveFlags.WIND_MOVE), BattlerTagType.CHARGED)
      .partial(),
    new Ability(Abilities.ZERO_TO_HERO, 9)
      .attr(UncopiableAbilityAbAttr)
      .attr(UnswappableAbilityAbAttr)
      .attr(UnsuppressableAbilityAbAttr)
      .attr(NoTransformAbilityAbAttr)
      .attr(NoFusionAbilityAbAttr)
      .unimplemented(),
    new Ability(Abilities.COMMANDER, 9)
      .attr(UncopiableAbilityAbAttr)
      .attr(UnswappableAbilityAbAttr)
      .unimplemented(),
    new Ability(Abilities.ELECTROMORPHOSIS, 9)
      .attr(PostDefendApplyBattlerTagAbAttr, (target, user, move) => move.category !== MoveCategory.STATUS, BattlerTagType.CHARGED),
    new Ability(Abilities.PROTOSYNTHESIS, 9)
      .conditionalAttr(getWeatherCondition(WeatherType.SUNNY, WeatherType.HARSH_SUN), PostSummonAddBattlerTagAbAttr, BattlerTagType.PROTOSYNTHESIS, 0, true)
      .attr(PostWeatherChangeAddBattlerTagAttr, BattlerTagType.PROTOSYNTHESIS, 0, WeatherType.SUNNY, WeatherType.HARSH_SUN)
      .attr(UncopiableAbilityAbAttr)
      .attr(UnswappableAbilityAbAttr)
      .attr(NoTransformAbilityAbAttr)
      .partial(), // While setting the tag, the getbattlestat should ignore all modifiers to stats except stat stages
    new Ability(Abilities.QUARK_DRIVE, 9)
      .conditionalAttr(getTerrainCondition(TerrainType.ELECTRIC), PostSummonAddBattlerTagAbAttr, BattlerTagType.QUARK_DRIVE, 0, true)
      .attr(PostTerrainChangeAddBattlerTagAttr, BattlerTagType.QUARK_DRIVE, 0, TerrainType.ELECTRIC)
      .attr(UncopiableAbilityAbAttr)
      .attr(UnswappableAbilityAbAttr)
      .attr(NoTransformAbilityAbAttr)
      .partial(), // While setting the tag, the getbattlestat should ignore all modifiers to stats except stat stages
    new Ability(Abilities.GOOD_AS_GOLD, 9)
      .attr(MoveImmunityAbAttr, (pokemon, attacker, move) => pokemon !== attacker && move.getMove().category === MoveCategory.STATUS)
      .ignorable()
      .partial(),
    new Ability(Abilities.VESSEL_OF_RUIN, 9)
      .ignorable()
      .unimplemented(),
    new Ability(Abilities.SWORD_OF_RUIN, 9)
      .ignorable()
      .unimplemented(),
    new Ability(Abilities.TABLETS_OF_RUIN, 9)
      .ignorable()
      .unimplemented(),
    new Ability(Abilities.BEADS_OF_RUIN, 9)
      .ignorable()
      .unimplemented(),
    new Ability(Abilities.ORICHALCUM_PULSE, 9)
      .attr(PostSummonWeatherChangeAbAttr, WeatherType.SUNNY)
      .attr(PostBiomeChangeWeatherChangeAbAttr, WeatherType.SUNNY)
      .conditionalAttr(getWeatherCondition(WeatherType.SUNNY, WeatherType.HARSH_SUN), BattleStatMultiplierAbAttr, BattleStat.ATK, 4 / 3),
    new Ability(Abilities.HADRON_ENGINE, 9)
      .attr(PostSummonTerrainChangeAbAttr, TerrainType.ELECTRIC)
      .attr(PostBiomeChangeTerrainChangeAbAttr, TerrainType.ELECTRIC)
      .conditionalAttr(getTerrainCondition(TerrainType.ELECTRIC), BattleStatMultiplierAbAttr, BattleStat.SPATK, 4 / 3),
    new Ability(Abilities.OPPORTUNIST, 9)
      .attr(StatChangeCopyAbAttr),
    new Ability(Abilities.CUD_CHEW, 9)
      .unimplemented(),
    new Ability(Abilities.SHARPNESS, 9)
      .attr(MovePowerBoostAbAttr, (user, target, move) => move.hasFlag(MoveFlags.SLICING_MOVE), 1.5),
    new Ability(Abilities.SUPREME_OVERLORD, 9)
      .unimplemented(),
    new Ability(Abilities.COSTAR, 9)
      .unimplemented(),
    new Ability(Abilities.TOXIC_DEBRIS, 9)
      .attr(PostDefendApplyArenaTrapTagAbAttr, (target, user, move) => move.category === MoveCategory.PHYSICAL, ArenaTagType.TOXIC_SPIKES)
      .bypassFaint(),
    new Ability(Abilities.ARMOR_TAIL, 9)
      .attr(FieldPriorityMoveImmunityAbAttr)
      .ignorable(),
    new Ability(Abilities.EARTH_EATER, 9)
      .attr(TypeImmunityHealAbAttr, Type.GROUND)
      .ignorable(),
    new Ability(Abilities.MYCELIUM_MIGHT, 9)
      .attr(MoveAbilityBypassAbAttr, (pokemon, move: Move) => move.category === MoveCategory.STATUS)
      .partial(),
    new Ability(Abilities.MINDS_EYE, 9)
      .attr(IgnoreTypeImmunityAbAttr, Type.GHOST, [Type.NORMAL, Type.FIGHTING])
      .attr(ProtectStatAbAttr, BattleStat.ACC)
      .attr(IgnoreOpponentEvasionAbAttr)
      .ignorable(),
    new Ability(Abilities.SUPERSWEET_SYRUP, 9)
      .attr(PostSummonStatChangeAbAttr, BattleStat.EVA, -1)
      .condition(getOncePerBattleCondition(Abilities.SUPERSWEET_SYRUP)),
    new Ability(Abilities.HOSPITALITY, 9)
      .attr(PostSummonAllyHealAbAttr, 4, true),
    new Ability(Abilities.TOXIC_CHAIN, 9)
      .attr(PostAttackApplyStatusEffectAbAttr, false, 30, StatusEffect.TOXIC),
    new Ability(Abilities.EMBODY_ASPECT_TEAL, 9)
      .attr(PostBattleInitStatChangeAbAttr, BattleStat.SPD, 1, true)
      .attr(UncopiableAbilityAbAttr)
      .attr(UnswappableAbilityAbAttr)
      .attr(NoTransformAbilityAbAttr),
    new Ability(Abilities.EMBODY_ASPECT_WELLSPRING, 9)
      .attr(PostBattleInitStatChangeAbAttr, BattleStat.SPDEF, 1, true)
      .attr(UncopiableAbilityAbAttr)
      .attr(UnswappableAbilityAbAttr)
      .attr(NoTransformAbilityAbAttr),
    new Ability(Abilities.EMBODY_ASPECT_HEARTHFLAME, 9)
      .attr(PostBattleInitStatChangeAbAttr, BattleStat.ATK, 1, true)
      .attr(UncopiableAbilityAbAttr)
      .attr(UnswappableAbilityAbAttr)
      .attr(NoTransformAbilityAbAttr),
    new Ability(Abilities.EMBODY_ASPECT_CORNERSTONE, 9)
      .attr(PostBattleInitStatChangeAbAttr, BattleStat.DEF, 1, true)
      .attr(UncopiableAbilityAbAttr)
      .attr(UnswappableAbilityAbAttr)
      .attr(NoTransformAbilityAbAttr),
    new Ability(Abilities.TERA_SHIFT, 9)
      .attr(PostSummonFormChangeAbAttr, p => p.getFormKey() ? 0 : 1)
      .attr(UncopiableAbilityAbAttr)
      .attr(UnswappableAbilityAbAttr)
      .attr(UnsuppressableAbilityAbAttr)
      .attr(NoTransformAbilityAbAttr)
      .attr(NoFusionAbilityAbAttr),
    new Ability(Abilities.TERA_SHELL, 9)
      .attr(UncopiableAbilityAbAttr)
      .attr(UnswappableAbilityAbAttr)
      .ignorable()
      .unimplemented(),
    new Ability(Abilities.TERAFORM_ZERO, 9)
      .attr(UncopiableAbilityAbAttr)
      .attr(UnswappableAbilityAbAttr)
      .unimplemented(),
    new Ability(Abilities.POISON_PUPPETEER, 9)
      .attr(UncopiableAbilityAbAttr)
      .attr(UnswappableAbilityAbAttr)
      .unimplemented(),
  );
}<|MERGE_RESOLUTION|>--- conflicted
+++ resolved
@@ -20,13 +20,9 @@
 import { Abilities } from "./enums/abilities";
 import i18next, { Localizable } from "#app/plugins/i18n.js";
 import { Command } from "../ui/command-ui-handler";
-<<<<<<< HEAD
 import Battle from "#app/battle.js";
 import { ability } from "#app/locales/en/ability.js";
-import { PokeballType, getPokeballName } from "./pokeball";
-=======
 import { getPokeballName } from "./pokeball";
->>>>>>> 62288576
 import { BerryModifierType } from "#app/modifier/modifier-type";
 
 export class Ability implements Localizable {
@@ -1599,22 +1595,12 @@
     this.enemyDef = 0;
     this.enemySpDef = 0;
 
-<<<<<<< HEAD
-    if(pokemon.getOpponents()[0].summonData !== undefined)
+    if (pokemon.getOpponents()[0].summonData !== undefined)
       for (let opponent of pokemon.getOpponents()) {
         this.enemyDef += opponent.getBattleStat(Stat.DEF);
         this.enemySpDef += opponent.getBattleStat(Stat.SPDEF);
       }
-	
-    if (this.enemyDef < this.enemySpDef)
-=======
-    for (const opponent of pokemon.getOpponents()) {
-      this.enemyDef += opponent.stats[BattleStat.DEF];
-      this.enemySpDef += opponent.stats[BattleStat.SPDEF];
-    }
-
     if (this.enemyDef < this.enemySpDef) {
->>>>>>> 62288576
       this.stats = [BattleStat.ATK];
     } else {
       this.stats = [BattleStat.SPATK];
