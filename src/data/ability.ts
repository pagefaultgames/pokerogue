import Pokemon, { HitResult, PokemonMove } from "../field/pokemon";
import { Type } from "./type";
import * as Utils from "../utils";
import { BattleStat, getBattleStatName } from "./battle-stat";
import { PokemonHealPhase, ShowAbilityPhase, StatChangePhase } from "../phases";
import { getPokemonMessage } from "../messages";
import { Weather, WeatherType } from "./weather";
import { BattlerTag } from "./battler-tags";
import { BattlerTagType } from "./enums/battler-tag-type";
import { StatusEffect, getStatusEffectDescriptor, getStatusEffectHealText } from "./status-effect";
import { Gender } from "./gender";
import Move, { AttackMove, MoveCategory, MoveFlags, MoveTarget, RecoilAttr, StatusMoveTypeImmunityAttr, FlinchAttr, OneHitKOAttr, HitHealAttr, StrengthSapHealAttr, allMoves, ForceSwitchOutAttr } from "./move";
import { ArenaTagSide, ArenaTrapTag } from "./arena-tag";
import { ArenaTagType } from "./enums/arena-tag-type";
import { Stat } from "./pokemon-stat";
import { PokemonHeldItemModifier } from "../modifier/modifier";
import { Moves } from "./enums/moves";
import { TerrainType } from "./terrain";
import { SpeciesFormChangeManualTrigger } from "./pokemon-forms";
import { Abilities } from "./enums/abilities";
import i18next, { Localizable } from "#app/plugins/i18n.js";
import { Command } from "../ui/command-ui-handler";

export class Ability implements Localizable {
  public id: Abilities;

  private nameAppend: string;
  public name: string;
  public description: string;
  public generation: integer;
  public isBypassFaint: boolean;
  public isIgnorable: boolean;
  public attrs: AbAttr[];
  public conditions: AbAttrCondition[];

  constructor(id: Abilities, generation: integer) {
    this.id = id;

    this.nameAppend = '';
    this.generation = generation;
    this.attrs = [];
    this.conditions = [];

    this.localize();
  }

  localize(): void {
    const i18nKey = Abilities[this.id].split('_').filter(f => f).map((f, i) => i ? `${f[0]}${f.slice(1).toLowerCase()}` : f.toLowerCase()).join('') as string;

    this.name = this.id ? `${i18next.t(`ability:${i18nKey}.name`) as string}${this.nameAppend}` : '';
    this.description = this.id ? i18next.t(`ability:${i18nKey}.description`) as string : '';
  }

  getAttrs(attrType: { new(...args: any[]): AbAttr }): AbAttr[] {
    return this.attrs.filter(a => a instanceof attrType);
  }

  attr<T extends new (...args: any[]) => AbAttr>(AttrType: T, ...args: ConstructorParameters<T>): Ability {
    const attr = new AttrType(...args);
    this.attrs.push(attr);

    return this;
  }

  conditionalAttr<T extends new (...args: any[]) => AbAttr>(condition: AbAttrCondition, AttrType: T, ...args: ConstructorParameters<T>): Ability {
    const attr = new AttrType(...args);
    attr.addCondition(condition);
    this.attrs.push(attr);
    
    return this;
  }
  
  hasAttr(attrType: { new(...args: any[]): AbAttr }): boolean {
    return !!this.getAttrs(attrType).length;
  }

  bypassFaint(): Ability {
    this.isBypassFaint = true;
    return this;
  }

  ignorable(): Ability {
    this.isIgnorable = true;
    return this;
  }

  condition(condition: AbAttrCondition): Ability {
    this.conditions.push(condition);

    return this;
  }

  partial(): this {
    this.nameAppend += ' (P)';
    return this;
  }

  unimplemented(): this {
    this.nameAppend += ' (N)';
    return this;
  }
}

type AbAttrApplyFunc<TAttr extends AbAttr> = (attr: TAttr, passive: boolean) => boolean | Promise<boolean>;
type AbAttrCondition = (pokemon: Pokemon) => boolean;

type PokemonAttackCondition = (user: Pokemon, target: Pokemon, move: Move) => boolean;
type PokemonDefendCondition = (target: Pokemon, user: Pokemon, move: Move) => boolean;
type PokemonStatChangeCondition = (target: Pokemon, statsChanged: BattleStat[], levels: integer) => boolean;

export abstract class AbAttr {
  public showAbility: boolean;
  private extraCondition: AbAttrCondition;

  constructor(showAbility: boolean = true) {
    this.showAbility = showAbility;
  }
  
  apply(pokemon: Pokemon, passive: boolean, cancelled: Utils.BooleanHolder, args: any[]): boolean | Promise<boolean> {
    return false;
  }

  getTriggerMessage(pokemon: Pokemon, abilityName: string, ...args: any[]): string {
    return null;
  }

  getCondition(): AbAttrCondition {
    return this.extraCondition || null;
  }

  addCondition(condition: AbAttrCondition): AbAttr {
    this.extraCondition = condition;
    return this;
  }
}

export class BlockRecoilDamageAttr extends AbAttr {
  apply(pokemon: Pokemon, passive: boolean, cancelled: Utils.BooleanHolder, args: any[]): boolean {
    cancelled.value = true;

    return true;
  }

  getTriggerMessage(pokemon: Pokemon, abilityName: string, ...args: any[]) {
    return getPokemonMessage(pokemon, `'s ${abilityName}\nprotected it from recoil!`);
  }
}

export class DoubleBattleChanceAbAttr extends AbAttr {
  constructor() {
    super(false);
  }

  apply(pokemon: Pokemon, passive: boolean, cancelled: Utils.BooleanHolder, args: any[]): boolean {
    const doubleChance = (args[0] as Utils.IntegerHolder);
    doubleChance.value = Math.max(doubleChance.value / 2, 1);
    return true;
  }
}

export class PostBattleInitAbAttr extends AbAttr {
  applyPostBattleInit(pokemon: Pokemon, passive: boolean, args: any[]): boolean | Promise<boolean> {
    return false;
  }
}

export class PostBattleInitFormChangeAbAttr extends PostBattleInitAbAttr {
  private formFunc: (p: Pokemon) => integer;

  constructor(formFunc: ((p: Pokemon) => integer)) {
    super(true);

    this.formFunc = formFunc;
  }

  applyPostBattleInit(pokemon: Pokemon, passive: boolean, args: any[]): boolean {
    const formIndex = this.formFunc(pokemon);
    if (formIndex !== pokemon.formIndex)
      return pokemon.scene.triggerPokemonFormChange(pokemon, SpeciesFormChangeManualTrigger, false);

    return false;
  }
}

export class PostBattleInitStatChangeAbAttr extends PostBattleInitAbAttr {
  private stats: BattleStat[];
  private levels: integer;
  private selfTarget: boolean;

  constructor(stats: BattleStat | BattleStat[], levels: integer, selfTarget?: boolean) {
    super();

    this.stats = typeof(stats) === 'number'
      ? [ stats as BattleStat ]
      : stats as BattleStat[];
    this.levels = levels;
    this.selfTarget = !!selfTarget;
  }

  applyPostBattleInit(pokemon: Pokemon, passive: boolean, args: any[]): boolean {
    const statChangePhases: StatChangePhase[] = [];

    if (this.selfTarget)
      statChangePhases.push(new StatChangePhase(pokemon.scene, pokemon.getBattlerIndex(), true, this.stats, this.levels));
    else {
      for (let opponent of pokemon.getOpponents())
        statChangePhases.push(new StatChangePhase(pokemon.scene, opponent.getBattlerIndex(), false, this.stats, this.levels));
    }

    for (let statChangePhase of statChangePhases) {
      if (!this.selfTarget && !statChangePhase.getPokemon().summonData)
        pokemon.scene.pushPhase(statChangePhase); // TODO: This causes the ability bar to be shown at the wrong time
      else
        pokemon.scene.unshiftPhase(statChangePhase);
    }
   
    return true;
  }
}

type PreDefendAbAttrCondition = (pokemon: Pokemon, attacker: Pokemon, move: PokemonMove) => boolean;

export class PreDefendAbAttr extends AbAttr {
  applyPreDefend(pokemon: Pokemon, passive: boolean, attacker: Pokemon, move: PokemonMove, cancelled: Utils.BooleanHolder, args: any[]): boolean | Promise<boolean> {
    return false;
  }
}

export class PreDefendFormChangeAbAttr extends PreDefendAbAttr {
  private formFunc: (p: Pokemon) => integer;

  constructor(formFunc: ((p: Pokemon) => integer)) {
    super(true);

    this.formFunc = formFunc;
  }

  applyPreDefend(pokemon: Pokemon, passive: boolean, attacker: Pokemon, move: PokemonMove, cancelled: Utils.BooleanHolder, args: any[]): boolean {
    const formIndex = this.formFunc(pokemon);
    if (formIndex !== pokemon.formIndex) {
      pokemon.scene.triggerPokemonFormChange(pokemon, SpeciesFormChangeManualTrigger, false);
      return true;
    }

    return false;
  }
}
export class PreDefendFullHpEndureAbAttr extends PreDefendAbAttr {
  applyPreDefend(pokemon: Pokemon, passive: boolean, attacker: Pokemon, move: PokemonMove, cancelled: Utils.BooleanHolder, args: any[]): boolean {
    if (pokemon.getHpRatio() < 1 || (args[0] as Utils.NumberHolder).value < pokemon.hp)
      return false;

    return pokemon.addTag(BattlerTagType.STURDY, 1);
  }
}

export class BlockItemTheftAbAttr extends AbAttr {
  apply(pokemon: Pokemon, passive: boolean, cancelled: Utils.BooleanHolder, args: any[]): boolean {
    cancelled.value = true;
    
    return true;
  }

  getTriggerMessage(pokemon: Pokemon, abilityName: string, ...args: any[]) {
    return getPokemonMessage(pokemon, `'s ${abilityName}\nprevents item theft!`);
  }
}

export class StabBoostAbAttr extends AbAttr {
  apply(pokemon: Pokemon, passive: boolean, cancelled: Utils.BooleanHolder, args: any[]): boolean {
    if ((args[0] as Utils.NumberHolder).value > 1) {
      (args[0] as Utils.NumberHolder).value += 0.5;
      return true;
    }
    
    return false;
  }
}

export class ReceivedMoveDamageMultiplierAbAttr extends PreDefendAbAttr {
  protected condition: PokemonDefendCondition;
  private powerMultiplier: number;

  constructor(condition: PokemonDefendCondition, powerMultiplier: number) {
    super();

    this.condition = condition;
    this.powerMultiplier = powerMultiplier;
  }

  applyPreDefend(pokemon: Pokemon, passive: boolean, attacker: Pokemon, move: PokemonMove, cancelled: Utils.BooleanHolder, args: any[]): boolean {
    if (this.condition(pokemon, attacker, move.getMove())) {
      (args[0] as Utils.NumberHolder).value *= this.powerMultiplier;
      return true;
    }

    return false;
  }
}

export class ReceivedTypeDamageMultiplierAbAttr extends ReceivedMoveDamageMultiplierAbAttr {
  constructor(moveType: Type, powerMultiplier: number) {
    super((user, target, move) => move.type === moveType, powerMultiplier);
  }
}

export class PreDefendMovePowerToOneAbAttr extends ReceivedMoveDamageMultiplierAbAttr {
  constructor(condition: PokemonDefendCondition) {
    super(condition, 1);
  }

  applyPreDefend(pokemon: Pokemon, passive: boolean, attacker: Pokemon, move: PokemonMove, cancelled: Utils.BooleanHolder, args: any[]): boolean {
    if (this.condition(pokemon, attacker, move.getMove())) {
      (args[0] as Utils.NumberHolder).value = 1;
      return true;
    }

    return false;
  }
}

export class TypeImmunityAbAttr extends PreDefendAbAttr {
  private immuneType: Type;
  private condition: AbAttrCondition;

  constructor(immuneType: Type, condition?: AbAttrCondition) {
    super();

    this.immuneType = immuneType;
    this.condition = condition;
  }

  applyPreDefend(pokemon: Pokemon, passive: boolean, attacker: Pokemon, move: PokemonMove, cancelled: Utils.BooleanHolder, args: any[]): boolean {
    if ((move.getMove() instanceof AttackMove || move.getMove().getAttrs(StatusMoveTypeImmunityAttr).find(attr => (attr as StatusMoveTypeImmunityAttr).immuneType === this.immuneType)) && move.getMove().type === this.immuneType) {
      (args[0] as Utils.NumberHolder).value = 0;
      return true;
    }

    return false;
  }

  getCondition(): AbAttrCondition {
    return this.condition;
  }
}

export class TypeImmunityHealAbAttr extends TypeImmunityAbAttr {
  constructor(immuneType: Type) {
    super(immuneType);
  }

  applyPreDefend(pokemon: Pokemon, passive: boolean, attacker: Pokemon, move: PokemonMove, cancelled: Utils.BooleanHolder, args: any[]): boolean {
    const ret = super.applyPreDefend(pokemon, passive, attacker, move, cancelled, args);

    if (ret) {
      if (pokemon.getHpRatio() < 1) {
        const simulated = args.length > 1 && args[1];
        if (!simulated) {
          const abilityName = (!passive ? pokemon.getAbility() : pokemon.getPassiveAbility()).name;
          pokemon.scene.unshiftPhase(new PokemonHealPhase(pokemon.scene, pokemon.getBattlerIndex(),
            Math.max(Math.floor(pokemon.getMaxHp() / 4), 1), getPokemonMessage(pokemon, `'s ${abilityName}\nrestored its HP a little!`), true));
        }
      }
      return true;
    }
    
    return false;
  }
}

class TypeImmunityStatChangeAbAttr extends TypeImmunityAbAttr {
  private stat: BattleStat;
  private levels: integer;

  constructor(immuneType: Type, stat: BattleStat, levels: integer, condition?: AbAttrCondition) {
    super(immuneType, condition);

    this.stat = stat;
    this.levels = levels;
  }

  applyPreDefend(pokemon: Pokemon, passive: boolean, attacker: Pokemon, move: PokemonMove, cancelled: Utils.BooleanHolder, args: any[]): boolean {
    const ret = super.applyPreDefend(pokemon, passive, attacker, move, cancelled, args);

    if (ret) {
      cancelled.value = true;
      const simulated = args.length > 1 && args[1];
      if (!simulated)
        pokemon.scene.unshiftPhase(new StatChangePhase(pokemon.scene, pokemon.getBattlerIndex(), true, [ this.stat ], this.levels));
    }
    
    return ret;
  }
}

class TypeImmunityAddBattlerTagAbAttr extends TypeImmunityAbAttr {
  private tagType: BattlerTagType;
  private turnCount: integer;

  constructor(immuneType: Type, tagType: BattlerTagType, turnCount: integer, condition?: AbAttrCondition) {
    super(immuneType, condition);

    this.tagType = tagType;
    this.turnCount = turnCount;
  }

  applyPreDefend(pokemon: Pokemon, passive: boolean, attacker: Pokemon, move: PokemonMove, cancelled: Utils.BooleanHolder, args: any[]): boolean {
    const ret = super.applyPreDefend(pokemon, passive, attacker, move, cancelled, args);

    if (ret) {
      cancelled.value = true;
      const simulated = args.length > 1 && args[1];
      if (!simulated)
        pokemon.addTag(this.tagType, this.turnCount, undefined, pokemon.id);
    }
    
    return ret;
  }
}

export class NonSuperEffectiveImmunityAbAttr extends TypeImmunityAbAttr {
  constructor(condition?: AbAttrCondition) {
    super(null, condition);
  }

  applyPreDefend(pokemon: Pokemon, passive: boolean, attacker: Pokemon, move: PokemonMove, cancelled: Utils.BooleanHolder, args: any[]): boolean {
    if (move.getMove() instanceof AttackMove && pokemon.getAttackTypeEffectiveness(move.getMove().type) < 2) {
      cancelled.value = true;
      (args[0] as Utils.NumberHolder).value = 0;
      return true;
    }

    return false;
  }

  getTriggerMessage(pokemon: Pokemon, abilityName: string, ...args: any[]): string {
    return getPokemonMessage(pokemon, ` avoided damage\nwith ${abilityName}!`);
  }
}

export class PostDefendAbAttr extends AbAttr {
  applyPostDefend(pokemon: Pokemon, passive: boolean, attacker: Pokemon, move: PokemonMove, hitResult: HitResult, args: any[]): boolean | Promise<boolean> {
    return false;
  }
}

export class PostDefendDisguiseAbAttr extends PostDefendAbAttr {

  applyPostDefend(pokemon: Pokemon, passive: boolean, attacker: Pokemon, move: PokemonMove, hitResult: HitResult, args: any[]): boolean {
    if (pokemon.formIndex == 0 && pokemon.battleData.hitCount != 0 && (move.getMove().category == MoveCategory.SPECIAL || move.getMove().category == MoveCategory.PHYSICAL)) {
      
      const recoilDamage = Math.ceil((pokemon.getMaxHp() / 8) - attacker.turnData.damageDealt);
      if (!recoilDamage)
        return false;
      pokemon.damageAndUpdate(recoilDamage, HitResult.OTHER);
      pokemon.scene.queueMessage(getPokemonMessage(pokemon, '\'s disguise was busted!'));
      return true;
    }

    return false;
  }
}

export class PostDefendFormChangeAbAttr extends PostDefendAbAttr {
  private formFunc: (p: Pokemon) => integer;

  constructor(formFunc: ((p: Pokemon) => integer)) {
    super(true);

    this.formFunc = formFunc;
  }

  applyPostDefend(pokemon: Pokemon, passive: boolean, attacker: Pokemon, move: PokemonMove, hitResult: HitResult, args: any[]): boolean {
    const formIndex = this.formFunc(pokemon);
    if (formIndex !== pokemon.formIndex) {
      pokemon.scene.triggerPokemonFormChange(pokemon, SpeciesFormChangeManualTrigger, false);
      return true;
    }

    return false;
  }
}

export class FieldPriorityMoveImmunityAbAttr extends PreDefendAbAttr {
  applyPreDefend(pokemon: Pokemon, passive: boolean, attacker: Pokemon, move: PokemonMove, cancelled: Utils.BooleanHolder, args: any[]): boolean {
      const attackPriority = new Utils.IntegerHolder(move.getMove().priority);
      applyAbAttrs(IncrementMovePriorityAbAttr, attacker, null, move.getMove(), attackPriority);
  
      if(attackPriority.value > 0 && !move.getMove().isMultiTarget()) {
        cancelled.value = true;
        return true;
      }
    
    return false;
  }
}

export class PostStatChangeAbAttr extends AbAttr {
  applyPostStatChange(pokemon: Pokemon, statsChanged: BattleStat[], levelChanged: integer, selfTarget: boolean, args: any[]): boolean | Promise<boolean> {
    return false;
  }
}

export class MoveImmunityAbAttr extends PreDefendAbAttr {
  private immuneCondition: PreDefendAbAttrCondition;

  constructor(immuneCondition: PreDefendAbAttrCondition) {
    super(true);

    this.immuneCondition = immuneCondition;
  }

  applyPreDefend(pokemon: Pokemon, passive: boolean, attacker: Pokemon, move: PokemonMove, cancelled: Utils.BooleanHolder, args: any[]): boolean {
    if (this.immuneCondition(pokemon, attacker, move)) {
      cancelled.value = true;
      return true;
    }

    return false;
  }

  getTriggerMessage(pokemon: Pokemon, abilityName: string, ...args: any[]): string {
    return `It doesn\'t affect ${pokemon.name}!`;
  }
}

export class MoveImmunityStatChangeAbAttr extends MoveImmunityAbAttr {
  private stat: BattleStat;
  private levels: integer;

  constructor(immuneCondition: PreDefendAbAttrCondition, stat: BattleStat, levels: integer) {
    super(immuneCondition);
    this.stat = stat;
    this.levels = levels;
  }

  applyPreDefend(pokemon: Pokemon, passive: boolean, attacker: Pokemon, move: PokemonMove, cancelled: Utils.BooleanHolder, args: any[]): boolean {
    const ret = super.applyPreDefend(pokemon, passive, attacker, move, cancelled, args)
    if (ret) {
      pokemon.scene.unshiftPhase(new StatChangePhase(pokemon.scene, pokemon.getBattlerIndex(), true, [ this.stat ], this.levels));
    }

    return ret;
  }
}

export class ReverseDrainAbAttr extends PostDefendAbAttr {
  applyPostDefend(pokemon: Pokemon, passive: boolean, attacker: Pokemon, move: PokemonMove, hitResult: HitResult, args: any[]): boolean {
    if (!!move.getMove().getAttrs(HitHealAttr).length || !!move.getMove().getAttrs(StrengthSapHealAttr).length ) {
      pokemon.scene.queueMessage(getPokemonMessage(attacker, ` sucked up the liquid ooze!`));
      return true;
    }
    return false;
  }
}

export class PostDefendStatChangeAbAttr extends PostDefendAbAttr {
  private condition: PokemonDefendCondition;
  private stat: BattleStat;
  private levels: integer;
  private selfTarget: boolean;

  constructor(condition: PokemonDefendCondition, stat: BattleStat, levels: integer, selfTarget: boolean = true) {
    super(true);

    this.condition = condition;
    this.stat = stat;
    this.levels = levels;
    this.selfTarget = selfTarget;
  }

  applyPostDefend(pokemon: Pokemon, passive: boolean, attacker: Pokemon, move: PokemonMove, hitResult: HitResult, args: any[]): boolean {
    if (this.condition(pokemon, attacker, move.getMove())) {
      pokemon.scene.unshiftPhase(new StatChangePhase(pokemon.scene, (this.selfTarget ? pokemon : attacker).getBattlerIndex(), true, [ this.stat ], this.levels));
      return true;
    }

    return false;
  }
}

export class PostDefendApplyArenaTrapTagAbAttr extends PostDefendAbAttr {
  private condition: PokemonDefendCondition;
  private tagType: ArenaTagType;

  constructor(condition: PokemonDefendCondition, tagType: ArenaTagType) {
    super(true);

    this.condition = condition;
    this.tagType = tagType;
  }

  applyPostDefend(pokemon: Pokemon, passive: boolean, attacker: Pokemon, move: PokemonMove, hitResult: HitResult, args: any[]): boolean {
    if (this.condition(pokemon, attacker, move.getMove())) {
      const tag = pokemon.scene.arena.getTag(this.tagType) as ArenaTrapTag;
      if (!pokemon.scene.arena.getTag(this.tagType) || tag.layers < tag.maxLayers) {
        pokemon.scene.arena.addTag(this.tagType, 0, undefined, pokemon.id, pokemon.isPlayer() ? ArenaTagSide.ENEMY : ArenaTagSide.PLAYER);
        return true;
      }
    }
    return false;
  }
}

export class PostDefendApplyBattlerTagAbAttr extends PostDefendAbAttr {
  private condition: PokemonDefendCondition;
  private tagType: BattlerTagType;
  constructor(condition: PokemonDefendCondition, tagType: BattlerTagType) {
    super(true);

    this.condition = condition;
    this.tagType = tagType;
  }

  applyPostDefend(pokemon: Pokemon, passive: boolean, attacker: Pokemon, move: PokemonMove, hitResult: HitResult, args: any[]): boolean {
    if (this.condition(pokemon, attacker, move.getMove())) {
      pokemon.addTag(this.tagType, undefined, undefined, pokemon.id);
      return true;
    }
    return false;
  }
}

export class PostDefendTypeChangeAbAttr extends PostDefendAbAttr {
  applyPostDefend(pokemon: Pokemon, passive: boolean, attacker: Pokemon, move: PokemonMove, hitResult: HitResult, args: any[]): boolean {
    if (hitResult < HitResult.NO_EFFECT) {
      const type = move.getMove().type;
      const pokemonTypes = pokemon.getTypes(true);
      if (pokemonTypes.length !== 1 || pokemonTypes[0] !== type) {
        pokemon.summonData.types = [ type ];
        return true;
      }
    }

    return false;
  }

  getTriggerMessage(pokemon: Pokemon, abilityName: string, ...args: any[]): string {
    return getPokemonMessage(pokemon, `'s ${abilityName}\nmade it the ${Utils.toReadableString(Type[pokemon.getTypes(true)[0]])} type!`);
  }
}

export class PostDefendTerrainChangeAbAttr extends PostDefendAbAttr {
  private terrainType: TerrainType;

  constructor(terrainType: TerrainType) {
    super();

    this.terrainType = terrainType;
  }

  applyPostDefend(pokemon: Pokemon, passive: boolean, attacker: Pokemon, move: PokemonMove, hitResult: HitResult, args: any[]): boolean {
    if (hitResult < HitResult.NO_EFFECT)
      return pokemon.scene.arena.trySetTerrain(this.terrainType, true);

    return false;
  }
}

export class PostDefendContactApplyStatusEffectAbAttr extends PostDefendAbAttr {
  private chance: integer;
  private effects: StatusEffect[];

  constructor(chance: integer, ...effects: StatusEffect[]) {
    super();

    this.chance = chance;
    this.effects = effects;
  }

  applyPostDefend(pokemon: Pokemon, passive: boolean, attacker: Pokemon, move: PokemonMove, hitResult: HitResult, args: any[]): boolean {
    if (move.getMove().checkFlag(MoveFlags.MAKES_CONTACT, attacker, pokemon) && !attacker.status && (this.chance === -1 || pokemon.randSeedInt(100) < this.chance)) {
      const effect = this.effects.length === 1 ? this.effects[0] : this.effects[pokemon.randSeedInt(this.effects.length)];
      return attacker.trySetStatus(effect, true);
    }

    return false;
  }
}

export class PostDefendContactApplyTagChanceAbAttr extends PostDefendAbAttr {
  private chance: integer;
  private tagType: BattlerTagType;
  private turnCount: integer;

  constructor(chance: integer, tagType: BattlerTagType, turnCount?: integer) {
    super();

    this.tagType = tagType;
    this.chance = chance;
    this.turnCount = turnCount;
  }

  applyPostDefend(pokemon: Pokemon, passive: boolean, attacker: Pokemon, move: PokemonMove, hitResult: HitResult, args: any[]): boolean {
    if (move.getMove().checkFlag(MoveFlags.MAKES_CONTACT, attacker, pokemon) && pokemon.randSeedInt(100) < this.chance)
      return attacker.addTag(this.tagType, this.turnCount, move.moveId, attacker.id);

    return false;
  }
}

export class PostDefendCritStatChangeAbAttr extends PostDefendAbAttr {
  private stat: BattleStat;
  private levels: integer;

  constructor(stat: BattleStat, levels: integer) {
    super();

    this.stat = stat;
    this.levels = levels;
  }

  applyPostDefend(pokemon: Pokemon, passive: boolean, attacker: Pokemon, move: PokemonMove, hitResult: HitResult, args: any[]): boolean {
    pokemon.scene.unshiftPhase(new StatChangePhase(pokemon.scene, pokemon.getBattlerIndex(), true, [ this.stat ], this.levels));
    
    return true;
  }

  getCondition(): AbAttrCondition {
    return (pokemon: Pokemon) => pokemon.turnData.attacksReceived.length && pokemon.turnData.attacksReceived[pokemon.turnData.attacksReceived.length - 1].critical;
  }
}

export class PostDefendContactDamageAbAttr extends PostDefendAbAttr {
  private damageRatio: integer;

  constructor(damageRatio: integer) {
    super();

    this.damageRatio = damageRatio;
  }
  
  applyPostDefend(pokemon: Pokemon, passive: boolean, attacker: Pokemon, move: PokemonMove, hitResult: HitResult, args: any[]): boolean {
    if (move.getMove().checkFlag(MoveFlags.MAKES_CONTACT, attacker, pokemon)) {
      attacker.damageAndUpdate(Math.ceil(attacker.getMaxHp() * (1 / this.damageRatio)), HitResult.OTHER);
      return true;
    }
    
    return false;
  }

  getTriggerMessage(pokemon: Pokemon, abilityName: string, ...args: any[]): string {
    return getPokemonMessage(pokemon, `'s ${abilityName}\nhurt its attacker!`);
  }
}

export class PostDefendWeatherChangeAbAttr extends PostDefendAbAttr {
  private weatherType: WeatherType;

  constructor(weatherType: WeatherType) {
    super();

    this.weatherType = weatherType;
  }

  applyPostDefend(pokemon: Pokemon, passive: boolean, attacker: Pokemon, move: PokemonMove, hitResult: HitResult, args: any[]): boolean {
    if (!pokemon.scene.arena.weather?.isImmutable())
      return pokemon.scene.arena.trySetWeather(this.weatherType, true);

    return false;
  }
}

export class PostDefendAbilitySwapAbAttr extends PostDefendAbAttr {
  constructor() {
    super();
  }
  
  applyPostDefend(pokemon: Pokemon, passive: boolean, attacker: Pokemon, move: PokemonMove, hitResult: HitResult, args: any[]): boolean {
    if (move.getMove().checkFlag(MoveFlags.MAKES_CONTACT, attacker, pokemon) && !attacker.getAbility().hasAttr(UnswappableAbilityAbAttr)) {
      const tempAbilityId = attacker.getAbility().id;
      attacker.summonData.ability = pokemon.getAbility().id;
      pokemon.summonData.ability = tempAbilityId;
      return true;
    }
    
    return false;
  }

  getTriggerMessage(pokemon: Pokemon, abilityName: string, ...args: any[]): string {
    return getPokemonMessage(pokemon, ` swapped\nabilities with its target!`);
  }
}

export class PostDefendAbilityGiveAbAttr extends PostDefendAbAttr {
  constructor() {
    super();
  }
  
  applyPostDefend(pokemon: Pokemon, passive: boolean, attacker: Pokemon, move: PokemonMove, hitResult: HitResult, args: any[]): boolean {
    if (move.getMove().checkFlag(MoveFlags.MAKES_CONTACT, attacker, pokemon) && !attacker.getAbility().hasAttr(UnsuppressableAbilityAbAttr) && !attacker.getAbility().hasAttr(PostDefendAbilityGiveAbAttr)) {
      attacker.summonData.ability = pokemon.getAbility().id;

      return true;
    }
    
    return false;
  }

  getTriggerMessage(pokemon: Pokemon, abilityName: string, ...args: any[]): string {
    return getPokemonMessage(pokemon, ` gave its target\n${abilityName}!`);
  }
}

export class PostStatChangeStatChangeAbAttr extends PostStatChangeAbAttr {
  private condition: PokemonStatChangeCondition;
  private statsToChange: BattleStat[];
  private levels: integer;

  constructor(condition: PokemonStatChangeCondition, statsToChange: BattleStat[], levels: integer) {
    super(true);

    this.condition = condition;
    this.statsToChange = statsToChange;
    this.levels = levels;
  }

  applyPostStatChange(pokemon: Pokemon, statsChanged: BattleStat[], levelsChanged: integer, selfTarget: boolean, args: any[]): boolean {
    if (this.condition(pokemon, statsChanged, levelsChanged) && !selfTarget) {
      pokemon.scene.unshiftPhase(new StatChangePhase(pokemon.scene, (pokemon).getBattlerIndex(), true, this.statsToChange, this.levels));
      return true;
    }

    return false;
  }
}

export class PreAttackAbAttr extends AbAttr {
  applyPreAttack(pokemon: Pokemon, passive: boolean, defender: Pokemon, move: PokemonMove, args: any[]): boolean | Promise<boolean> {
    return false;
  }
}

export class VariableMovePowerAbAttr extends PreAttackAbAttr {
  applyPreAttack(pokemon: Pokemon, passive: boolean, defender: Pokemon, move: PokemonMove, args: any[]): boolean {
    //const power = args[0] as Utils.NumberHolder;
    return false;
  }
}

export class VariableMoveTypeAbAttr extends AbAttr {
  apply(pokemon: Pokemon, passive: boolean, cancelled: Utils.BooleanHolder, args: any[]): boolean {
    //const power = args[0] as Utils.IntegerHolder;
    return false; 
  }
}

export class MoveTypeChangePowerMultiplierAbAttr extends VariableMoveTypeAbAttr {
  private matchType: Type;
  private newType: Type;
  private powerMultiplier: number;

  constructor(matchType: Type, newType: Type, powerMultiplier: number){
    super(true);
    this.matchType = matchType;
    this.newType = newType;
    this.powerMultiplier = powerMultiplier;
  }

  apply(pokemon: Pokemon, passive: boolean, cancelled: Utils.BooleanHolder, args: any[]): boolean {
    const type = (args[0] as Utils.IntegerHolder);
    if (type.value == this.matchType) {
      type.value = this.newType;
      (args[1] as Utils.NumberHolder).value *= this.powerMultiplier;
      return true;
    }
    
    return false;
  }
}

export class FieldPreventExplosiveMovesAbAttr extends AbAttr {
  apply(pokemon: Pokemon, passive: boolean, cancelled: Utils.BooleanHolder, args: any[]): boolean | Promise<boolean> {
    cancelled.value = true;
    return true;
  }
}

export class MoveTypeChangeAttr extends PreAttackAbAttr {
  private newType: Type;
  private powerMultiplier: number;
  private condition: PokemonAttackCondition;

  constructor(newType: Type, powerMultiplier: number, condition: PokemonAttackCondition){
    super(true);
    this.newType = newType;
    this.powerMultiplier = powerMultiplier;
    this.condition = condition;
  }

  applyPreAttack(pokemon: Pokemon, passive: boolean, defender: Pokemon, move: PokemonMove, args: any[]): boolean {
    if (this.condition(pokemon, defender, move.getMove())) {
      const type = (args[0] as Utils.IntegerHolder);
      type.value = this.newType;
      (args[1] as Utils.NumberHolder).value *= this.powerMultiplier;
      return true;
    }

    return false;
  }
}

export class MovePowerBoostAbAttr extends VariableMovePowerAbAttr {
  private condition: PokemonAttackCondition;
  private powerMultiplier: number;

  constructor(condition: PokemonAttackCondition, powerMultiplier: number) {
    super(true);
    this.condition = condition;
    this.powerMultiplier = powerMultiplier;
  }

  applyPreAttack(pokemon: Pokemon, passive: boolean, defender: Pokemon, move: PokemonMove, args: any[]): boolean {
    if (this.condition(pokemon, defender, move.getMove())) {
      (args[0] as Utils.NumberHolder).value *= this.powerMultiplier;

      return true;
    }

    return false;
  }
}

export class MoveTypePowerBoostAbAttr extends MovePowerBoostAbAttr {
  constructor(boostedType: Type, powerMultiplier?: number) {
    super((pokemon, defender, move) => move.type === boostedType, powerMultiplier || 1.5);
  }
}

export class StakeoutAbAttr extends MovePowerBoostAbAttr {
  constructor(powerMultiplier: number = 2) {
    const condition: PokemonAttackCondition = (user, target, move) => {
      
      if(user.scene.currentBattle.turnCommands[target.getBattlerIndex()].command === Command.POKEMON) // covers hard switching
        return true;
      // find what move the target's slot used this turn and check if it's a switch-in move.
      const moveId = user.scene.currentBattle.turnCommands[target.getBattlerIndex()]?.move?.move
      if(moveId){
        const targetMove = allMoves[moveId];
        const usedSwitchMove = targetMove.findAttr(attr => attr instanceof ForceSwitchOutAttr) as ForceSwitchOutAttr;
        if(usedSwitchMove && usedSwitchMove.returnUser() && usedSwitchMove?.isSelfSwitch?.() && target.battleSummonData?.turnCount === 1){ // check if the move switches the user out
          if(usedSwitchMove.returnUser().id === target.id) // dont activate if the move was used by the target (meaning it hasnt switched out yet)
            return false;
          return true;
        }
      }

      return false;
    };

    super(condition, powerMultiplier);
  }
}

export class AnalyticAbAttr extends MovePowerBoostAbAttr {
  constructor(powerMultiplier: number = 1.3) {
    const condition: PokemonAttackCondition = (user, target, move) => {
      const otherPokemons = target.scene.getField(true).filter(pokemon => pokemon.id !== user.id);
      let fasterPokemon = 0; // increment for each pokemon that has moved before user

      otherPokemons.forEach(pokemon => { 

        let switchMove = false;
        const moveMatches = pokemon.getLastXMoves(1).find(m => m.turn === pokemon.scene.currentBattle.turn);
        const prioCommand = user.scene.currentBattle.turnCommands[pokemon.getBattlerIndex()].command !== Command.FIGHT;
        const moveId = user.scene.currentBattle.turnCommands[pokemon.getBattlerIndex()]?.move?.move
        if(moveId){
          const targetMove = allMoves[moveId];
          const usedSwitchMove = targetMove.findAttr(attr => attr instanceof ForceSwitchOutAttr) as ForceSwitchOutAttr;
          if(usedSwitchMove && usedSwitchMove.returnUser() && usedSwitchMove?.isSelfSwitch?.() && (pokemon.battleSummonData?.turnCount === 1)){ // check if the target was switched in by a move
            if(usedSwitchMove.returnUser().id === target.id)
              switchMove = true;
          }
        }
        if(moveMatches || prioCommand || switchMove) // check to see if they've used a move this round, ball/pokemon/run command, or switched out with a move
          fasterPokemon++
      });
      if(fasterPokemon === otherPokemons.length) // only activate if ALL other pokemon have moved
        return true; 
      else
        return false;
    };

    super(condition, powerMultiplier);
  }
}

export class LowHpMoveTypePowerBoostAbAttr extends MoveTypePowerBoostAbAttr {
  constructor(boostedType: Type) {
    super(boostedType);
  }

  getCondition(): AbAttrCondition {
    return (pokemon) => pokemon.getHpRatio() <= 0.33;
  }
}

export class FieldVariableMovePowerAbAttr extends AbAttr {
  applyPreAttack(pokemon: Pokemon, passive: boolean, defender: Pokemon, move: PokemonMove, args: any[]): boolean {
    //const power = args[0] as Utils.NumberHolder;
    return false; 
  }
}

export class FieldMovePowerBoostAbAttr extends FieldVariableMovePowerAbAttr {
  private condition: PokemonAttackCondition;
  private powerMultiplier: number;

  constructor(condition: PokemonAttackCondition, powerMultiplier: number) {
    super(false);
    this.condition = condition;
    this.powerMultiplier = powerMultiplier;
  }

  applyPreAttack(pokemon: Pokemon, passive: boolean, defender: Pokemon, move: PokemonMove, args: any[]): boolean {
    if (this.condition(pokemon, defender, move.getMove())) {
      (args[0] as Utils.NumberHolder).value *= this.powerMultiplier;

      return true;
    }

    return false;
  }
}

export class FieldMoveTypePowerBoostAbAttr extends FieldMovePowerBoostAbAttr {
  constructor(boostedType: Type, powerMultiplier?: number) {
    super((pokemon, defender, move) => move.type === boostedType, powerMultiplier || 1.5);
  }
}

export class BattleStatMultiplierAbAttr extends AbAttr {
  private battleStat: BattleStat;
  private multiplier: number;

  constructor(battleStat: BattleStat, multiplier: number) {
    super(false);

    this.battleStat = battleStat;
    this.multiplier = multiplier;
  }

  applyBattleStat(pokemon: Pokemon, passive: boolean, battleStat: BattleStat, statValue: Utils.NumberHolder, args: any[]): boolean | Promise<boolean> {
    if (battleStat === this.battleStat) {
      statValue.value *= this.multiplier;
      return true;
    }

    return false;
  }
}

export class PostAttackAbAttr extends AbAttr {
  applyPostAttack(pokemon: Pokemon, passive: boolean, defender: Pokemon, move: PokemonMove, hitResult: HitResult, args: any[]): boolean | Promise<boolean> {
    return false;
  }
}

export class PostAttackStealHeldItemAbAttr extends PostAttackAbAttr {
  private condition: PokemonAttackCondition;

  constructor(condition?: PokemonAttackCondition) {
    super();

    this.condition = condition;
  }

  applyPostAttack(pokemon: Pokemon, passive: boolean, defender: Pokemon, move: PokemonMove, hitResult: HitResult, args: any[]): Promise<boolean> {
    return new Promise<boolean>(resolve => {
      if (hitResult < HitResult.NO_EFFECT && (!this.condition || this.condition(pokemon, defender, move.getMove()))) {
        const heldItems = this.getTargetHeldItems(defender).filter(i => i.getTransferrable(false));
        if (heldItems.length) {
          const stolenItem = heldItems[pokemon.randSeedInt(heldItems.length)];
          pokemon.scene.tryTransferHeldItemModifier(stolenItem, pokemon, false, false).then(success => {
            if (success)
              pokemon.scene.queueMessage(getPokemonMessage(pokemon, ` stole\n${defender.name}'s ${stolenItem.type.name}!`));
            resolve(success);
          });
          return;
        }
      }
      resolve(false);
    });
  }

  getTargetHeldItems(target: Pokemon): PokemonHeldItemModifier[] {
    return target.scene.findModifiers(m => m instanceof PokemonHeldItemModifier
      && (m as PokemonHeldItemModifier).pokemonId === target.id, target.isPlayer()) as PokemonHeldItemModifier[];
  }
}

export class PostAttackApplyStatusEffectAbAttr extends PostAttackAbAttr {
  private contactRequired: boolean;
  private chance: integer;
  private effects: StatusEffect[];

  constructor(contactRequired: boolean, chance: integer, ...effects: StatusEffect[]) {
    super();

    this.contactRequired = contactRequired;
    this.chance = chance;
    this.effects = effects;
  }

  applyPostAttack(pokemon: Pokemon, passive: boolean, attacker: Pokemon, move: PokemonMove, hitResult: HitResult, args: any[]): boolean {
    if (pokemon != attacker && (!this.contactRequired || move.getMove().checkFlag(MoveFlags.MAKES_CONTACT, attacker, pokemon)) && pokemon.randSeedInt(100) < this.chance && !pokemon.status) {
      const effect = this.effects.length === 1 ? this.effects[0] : this.effects[pokemon.randSeedInt(this.effects.length)];
      return attacker.trySetStatus(effect, true);
    }

    return false;
  }
}

export class PostAttackContactApplyStatusEffectAbAttr extends PostAttackApplyStatusEffectAbAttr {
  constructor(chance: integer, ...effects: StatusEffect[]) {
    super(true, chance, ...effects);
  }
}

export class PostAttackApplyBattlerTagAbAttr extends PostAttackAbAttr {
  private contactRequired: boolean;
  private chance: (user: Pokemon, target: Pokemon, move: PokemonMove) => integer;
  private effects: BattlerTagType[];

  
  constructor(contactRequired: boolean, chance: (user: Pokemon, target: Pokemon, move: PokemonMove) =>  integer, ...effects: BattlerTagType[]) {
    super();

    this.contactRequired = contactRequired;
    this.chance = chance;
    this.effects = effects;
  }

  applyPostAttack(pokemon: Pokemon, passive: boolean, attacker: Pokemon, move: PokemonMove, hitResult: HitResult, args: any[]): boolean {
    if (pokemon != attacker && (!this.contactRequired || move.getMove().checkFlag(MoveFlags.MAKES_CONTACT, attacker, pokemon)) && pokemon.randSeedInt(100) < this.chance(attacker, pokemon, move) && !pokemon.status) {
      const effect = this.effects.length === 1 ? this.effects[0] : this.effects[pokemon.randSeedInt(this.effects.length)];


      return attacker.addTag(effect);
    }

    return false;
  }
}

export class PostDefendStealHeldItemAbAttr extends PostDefendAbAttr {
  private condition: PokemonDefendCondition;

  constructor(condition?: PokemonDefendCondition) {
    super();

    this.condition = condition;
  }

  applyPostDefend(pokemon: Pokemon, passive: boolean, attacker: Pokemon, move: PokemonMove, hitResult: HitResult, args: any[]): Promise<boolean> {
    return new Promise<boolean>(resolve => {
      if (hitResult < HitResult.NO_EFFECT && (!this.condition || this.condition(pokemon, attacker, move.getMove()))) {
        const heldItems = this.getTargetHeldItems(attacker).filter(i => i.getTransferrable(false));
        if (heldItems.length) {
          const stolenItem = heldItems[pokemon.randSeedInt(heldItems.length)];
          pokemon.scene.tryTransferHeldItemModifier(stolenItem, pokemon, false, false).then(success => {
            if (success)
              pokemon.scene.queueMessage(getPokemonMessage(pokemon, ` stole\n${attacker.name}'s ${stolenItem.type.name}!`));
            resolve(success);
          });
          return;
        }
      }
      resolve(false);
    });
  }

  getTargetHeldItems(target: Pokemon): PokemonHeldItemModifier[] {
    return target.scene.findModifiers(m => m instanceof PokemonHeldItemModifier
      && (m as PokemonHeldItemModifier).pokemonId === target.id, target.isPlayer()) as PokemonHeldItemModifier[];
  }
}

export class PostVictoryAbAttr extends AbAttr {
  applyPostVictory(pokemon: Pokemon, passive: boolean, args: any[]): boolean | Promise<boolean> {
    return false;
  }
}

class PostVictoryStatChangeAbAttr extends PostVictoryAbAttr {
  private stat: BattleStat | ((p: Pokemon) => BattleStat);
  private levels: integer;

  constructor(stat: BattleStat | ((p: Pokemon) => BattleStat), levels: integer) {
    super();

    this.stat = stat;
    this.levels = levels;
  }

  applyPostVictory(pokemon: Pokemon, passive: boolean, args: any[]): boolean | Promise<boolean> {
    const stat = typeof this.stat === 'function'
      ? this.stat(pokemon)
      : this.stat;
    pokemon.scene.unshiftPhase(new StatChangePhase(pokemon.scene, pokemon.getBattlerIndex(), true, [ stat ], this.levels));
    
    return true;
  }
}

export class PostKnockOutAbAttr extends AbAttr {
  applyPostKnockOut(pokemon: Pokemon, passive: boolean, knockedOut: Pokemon, args: any[]): boolean | Promise<boolean> {
    return false;
  }
}

export class PostKnockOutStatChangeAbAttr extends PostKnockOutAbAttr {
  private stat: BattleStat | ((p: Pokemon) => BattleStat);
  private levels: integer;

  constructor(stat: BattleStat | ((p: Pokemon) => BattleStat), levels: integer) {
    super();

    this.stat = stat;
    this.levels = levels;
  }

  applyPostKnockOut(pokemon: Pokemon, passive: boolean, knockedOut: Pokemon, args: any[]): boolean | Promise<boolean> {
    const stat = typeof this.stat === 'function'
      ? this.stat(pokemon)
      : this.stat;
    pokemon.scene.unshiftPhase(new StatChangePhase(pokemon.scene, pokemon.getBattlerIndex(), true, [ stat ], this.levels));
    
    return true;
  }
}

export class CopyFaintedAllyAbilityAbAttr extends PostKnockOutAbAttr {
  constructor() {
    super();
  }

  applyPostKnockOut(pokemon: Pokemon, passive: boolean, knockedOut: Pokemon, args: any[]): boolean | Promise<boolean> {
    if (pokemon.isPlayer() === knockedOut.isPlayer() && !knockedOut.getAbility().hasAttr(UncopiableAbilityAbAttr)) {
      pokemon.summonData.ability = knockedOut.getAbility().id;
      pokemon.scene.queueMessage(getPokemonMessage(knockedOut, `'s ${allAbilities[knockedOut.getAbility().id].name} was taken over!`));
      return true;
    }
    
    return false;
  }
}

export class IgnoreOpponentStatChangesAbAttr extends AbAttr {
  constructor() {
    super(false);
  }

  apply(pokemon: Pokemon, passive: boolean, cancelled: Utils.BooleanHolder, args: any[]) {
    (args[0] as Utils.IntegerHolder).value = 0;

    return true;
  }
}

export class PostSummonAbAttr extends AbAttr {
  applyPostSummon(pokemon: Pokemon, passive: boolean, args: any[]): boolean | Promise<boolean> {
    return false;
  }
}

export class PostSummonMessageAbAttr extends PostSummonAbAttr {
  private messageFunc: (pokemon: Pokemon) => string;

  constructor(messageFunc: (pokemon: Pokemon) => string) {
    super(true);

    this.messageFunc = messageFunc;
  }

  applyPostSummon(pokemon: Pokemon, passive: boolean, args: any[]): boolean {
    pokemon.scene.queueMessage(this.messageFunc(pokemon));

    return true;
  }
}

export class PostSummonAddBattlerTagAbAttr extends PostSummonAbAttr {
  private tagType: BattlerTagType;
  private turnCount: integer;

  constructor(tagType: BattlerTagType, turnCount: integer, showAbility?: boolean) {
    super(showAbility);

    this.tagType = tagType;
    this.turnCount = turnCount;
  }

  applyPostSummon(pokemon: Pokemon, passive: boolean, args: any[]): boolean {
    return pokemon.addTag(this.tagType, this.turnCount);
  }
}

export class PostSummonStatChangeAbAttr extends PostSummonAbAttr {
  private stats: BattleStat[];
  private levels: integer;
  private selfTarget: boolean;

  constructor(stats: BattleStat | BattleStat[], levels: integer, selfTarget?: boolean) {
    super();

    this.stats = typeof(stats) === 'number'
      ? [ stats as BattleStat ]
      : stats as BattleStat[];
    this.levels = levels;
    this.selfTarget = !!selfTarget;
  }

  applyPostSummon(pokemon: Pokemon, passive: boolean, args: any[]): boolean {
    const statChangePhases: StatChangePhase[] = [];

    if (this.selfTarget)
      statChangePhases.push(new StatChangePhase(pokemon.scene, pokemon.getBattlerIndex(), true, this.stats, this.levels));
    else {
      for (let opponent of pokemon.getOpponents())
        statChangePhases.push(new StatChangePhase(pokemon.scene, opponent.getBattlerIndex(), false, this.stats, this.levels));
    }

    for (let statChangePhase of statChangePhases) {
      if (!this.selfTarget && !statChangePhase.getPokemon().summonData)
        pokemon.scene.pushPhase(statChangePhase); // TODO: This causes the ability bar to be shown at the wrong time
      else
        pokemon.scene.unshiftPhase(statChangePhase);
    }
   
    return true;
  }
}

export class PostSummonAllyHealAbAttr extends PostSummonAbAttr {
  private healRatio: number;
  private showAnim: boolean;

  constructor(healRatio: number, showAnim: boolean = false) {
    super();

    this.healRatio = healRatio || 4;
    this.showAnim = showAnim;
  }

  applyPostSummon(pokemon: Pokemon, passive: boolean, args: any[]): boolean {
    const target = pokemon.getAlly();
    if (target?.isActive(true)) {
      target.scene.unshiftPhase(new PokemonHealPhase(target.scene, target.getBattlerIndex(),
        Math.max(Math.floor(pokemon.getMaxHp() / this.healRatio), 1), getPokemonMessage(target, ` drank down all the\nmatcha that ${pokemon.name} made!`), true, !this.showAnim));
      return true;
    }
    
    return false;
  }
}

export class DownloadAbAttr extends PostSummonAbAttr {
  private enemyDef: integer;
  private enemySpDef: integer;
  private stats: BattleStat[];

  applyPostSummon(pokemon: Pokemon, passive: boolean, args: any[]): boolean {
    this.enemyDef = 0;
    this.enemySpDef = 0;
	
    for (let opponent of pokemon.getOpponents()) {
      this.enemyDef += opponent.stats[BattleStat.DEF];
      this.enemySpDef += opponent.stats[BattleStat.SPDEF];
    }
	
    if (this.enemyDef < this.enemySpDef)
      this.stats = [BattleStat.ATK];
    else
      this.stats = [BattleStat.SPATK];

    if (this.enemyDef > 0 && this.enemySpDef > 0) { // only activate if there's actually an enemy to download from
      pokemon.scene.unshiftPhase(new StatChangePhase(pokemon.scene, pokemon.getBattlerIndex(), false, this.stats, 1));
      return true;
    }
	
    return false;
  }
}

export class PostSummonWeatherChangeAbAttr extends PostSummonAbAttr {
  private weatherType: WeatherType;

  constructor(weatherType: WeatherType) {
    super();

    this.weatherType = weatherType;
  }

  applyPostSummon(pokemon: Pokemon, passive: boolean, args: any[]): boolean {
    if (!pokemon.scene.arena.weather?.isImmutable())
      return pokemon.scene.arena.trySetWeather(this.weatherType, true);

    return false;
  }
}

export class PostSummonTerrainChangeAbAttr extends PostSummonAbAttr {
  private terrainType: TerrainType;

  constructor(terrainType: TerrainType) {
    super();

    this.terrainType = terrainType;
  }

  applyPostSummon(pokemon: Pokemon, passive: boolean, args: any[]): boolean {
    return pokemon.scene.arena.trySetTerrain(this.terrainType, true);
  }
}

export class PostSummonFormChangeAbAttr extends PostSummonAbAttr {
  private formFunc: (p: Pokemon) => integer;

  constructor(formFunc: ((p: Pokemon) => integer)) {
    super(true);

    this.formFunc = formFunc;
  }

  applyPostSummon(pokemon: Pokemon, passive: boolean, args: any[]): boolean {
    const formIndex = this.formFunc(pokemon);
    if (formIndex !== pokemon.formIndex)
      return pokemon.scene.triggerPokemonFormChange(pokemon, SpeciesFormChangeManualTrigger, false);

    return false;
  }
}

export class TraceAbAttr extends PostSummonAbAttr {
  applyPostSummon(pokemon: Pokemon, passive: boolean, args: any[]): boolean {
    const targets = pokemon.getOpponents();
    if (!targets.length)
      return false;
    let target: Pokemon;
    if (targets.length > 1)
      pokemon.scene.executeWithSeedOffset(() => target = Utils.randSeedItem(targets), pokemon.scene.currentBattle.waveIndex);
    else
      target = targets[0];

    // Wonder Guard is normally uncopiable so has the attribute, but trace specifically can copy it
    if (target.getAbility().hasAttr(UncopiableAbilityAbAttr) && target.getAbility().id !== Abilities.WONDER_GUARD)
      return false;

    pokemon.summonData.ability = target.getAbility().id;

    pokemon.scene.queueMessage(getPokemonMessage(pokemon, ` traced ${target.name}'s\n${allAbilities[target.getAbility().id].name}!`));

    return true;
  }
}

export class PostSummonTransformAbAttr extends PostSummonAbAttr {
  constructor() {
    super(true);
  }

  applyPostSummon(pokemon: Pokemon, passive: boolean, args: any[]): boolean {
    const targets = pokemon.getOpponents();
    let target: Pokemon;
    if (targets.length > 1)
      pokemon.scene.executeWithSeedOffset(() => target = Utils.randSeedItem(targets), pokemon.scene.currentBattle.waveIndex);
    else
      target = targets[0];

    pokemon.summonData.speciesForm = target.getSpeciesForm();
    pokemon.summonData.fusionSpeciesForm = target.getFusionSpeciesForm();
    pokemon.summonData.ability = target.getAbility().id;
    pokemon.summonData.gender = target.getGender();
    pokemon.summonData.fusionGender = target.getFusionGender();
    pokemon.summonData.stats = [ pokemon.stats[Stat.HP] ].concat(target.stats.slice(1));
    pokemon.summonData.battleStats = target.summonData.battleStats.slice(0);
    pokemon.summonData.moveset = target.getMoveset().map(m => new PokemonMove(m.moveId, m.ppUsed, m.ppUp));
    pokemon.summonData.types = target.getTypes();
    
    pokemon.scene.playSound('PRSFX- Transform');

    pokemon.loadAssets(false).then(() => pokemon.playAnim());

    pokemon.scene.queueMessage(getPokemonMessage(pokemon, ` transformed\ninto ${target.name}!`));

    return true;
  }
}

export class PreSwitchOutAbAttr extends AbAttr {
  constructor() {
    super(true);
  }

  applyPreSwitchOut(pokemon: Pokemon, passive: boolean, args: any[]): boolean | Promise<boolean> {
    return false;
  }
}

export class PreSwitchOutResetStatusAbAttr extends PreSwitchOutAbAttr {
  applyPreSwitchOut(pokemon: Pokemon, passive: boolean, args: any[]): boolean | Promise<boolean> {
    if (pokemon.status) {
      pokemon.resetStatus();
      pokemon.updateInfo();
      return true;
    }

    return false;
  }
}

export class PreSwitchOutHealAbAttr extends PreSwitchOutAbAttr {
  applyPreSwitchOut(pokemon: Pokemon, passive: boolean, args: any[]): boolean | Promise<boolean> {
    if (pokemon.getHpRatio() < 1 ) {
      const healAmount = Math.floor(pokemon.getMaxHp() * 0.33);
      pokemon.heal(healAmount);
      pokemon.updateInfo();
      return true;
    }

    return false;
  }
}

export class PreStatChangeAbAttr extends AbAttr {
  applyPreStatChange(pokemon: Pokemon, passive: boolean, stat: BattleStat, cancelled: Utils.BooleanHolder, args: any[]): boolean | Promise<boolean> {
    return false;
  }
}

export class ProtectStatAbAttr extends PreStatChangeAbAttr {
  private protectedStat: BattleStat;

  constructor(protectedStat?: BattleStat) {
    super();

    this.protectedStat = protectedStat;
  }

  applyPreStatChange(pokemon: Pokemon, passive: boolean, stat: BattleStat, cancelled: Utils.BooleanHolder, args: any[]): boolean {
    if (this.protectedStat === undefined || stat === this.protectedStat) {
      cancelled.value = true;
      return true;
    }
    
    return false;
  }

  getTriggerMessage(pokemon: Pokemon, abilityName: string, ...args: any[]): string {
    return getPokemonMessage(pokemon, `'s ${abilityName}\nprevents lowering its ${this.protectedStat !== undefined ? getBattleStatName(this.protectedStat) : 'stats'}!`);
  }
}

export class PreSetStatusAbAttr extends AbAttr {
  applyPreSetStatus(pokemon: Pokemon, passive: boolean, effect: StatusEffect, cancelled: Utils.BooleanHolder, args: any[]): boolean | Promise<boolean> {
    return false;
  }
}

export class StatusEffectImmunityAbAttr extends PreSetStatusAbAttr {
  private immuneEffects: StatusEffect[];

  constructor(...immuneEffects: StatusEffect[]) {
    super();

    this.immuneEffects = immuneEffects;
  }

  applyPreSetStatus(pokemon: Pokemon, passive: boolean, effect: StatusEffect, cancelled: Utils.BooleanHolder, args: any[]): boolean {
    if (!this.immuneEffects.length || this.immuneEffects.indexOf(effect) > -1) {
      cancelled.value = true;
      return true;
    }

    return false;
  }

  getTriggerMessage(pokemon: Pokemon, abilityName: string, ...args: any[]): string {
    return getPokemonMessage(pokemon, `'s ${abilityName}\nprevents ${this.immuneEffects.length ? getStatusEffectDescriptor(args[0] as StatusEffect) : 'status problems'}!`);
  }
}

export class PreApplyBattlerTagAbAttr extends AbAttr {
  applyPreApplyBattlerTag(pokemon: Pokemon, passive: boolean, tag: BattlerTag, cancelled: Utils.BooleanHolder, args: any[]): boolean | Promise<boolean> {
    return false;
  }
}

export class BattlerTagImmunityAbAttr extends PreApplyBattlerTagAbAttr {
  private immuneTagType: BattlerTagType;

  constructor(immuneTagType: BattlerTagType) {
    super();

    this.immuneTagType = immuneTagType;
  }

  applyPreApplyBattlerTag(pokemon: Pokemon, passive: boolean, tag: BattlerTag, cancelled: Utils.BooleanHolder, args: any[]): boolean {
    if (tag.tagType === this.immuneTagType) {
      cancelled.value = true;
      return true;
    }

    return false;
  }

  getTriggerMessage(pokemon: Pokemon, abilityName: string, ...args: any[]): string {
    return getPokemonMessage(pokemon, `'s ${abilityName}\nprevents ${(args[0] as BattlerTag).getDescriptor()}!`);
  }
}

export class BlockCritAbAttr extends AbAttr {
  apply(pokemon: Pokemon, passive: boolean, cancelled: Utils.BooleanHolder, args: any[]): boolean {
    (args[0] as Utils.BooleanHolder).value = true;
    return true;
  }
}

export class BonusCritAbAttr extends AbAttr {
  apply(pokemon: Pokemon, passive: boolean, cancelled: Utils.BooleanHolder, args: any[]): boolean {
    (args[0] as Utils.BooleanHolder).value = true;
    return true;
  }
}

export class BlockNonDirectDamageAbAttr extends AbAttr {
  apply(pokemon: Pokemon, passive: boolean, cancelled: Utils.BooleanHolder, args: any[]): boolean {
    cancelled.value = true;
    return true;
  }
}

export class BlockOneHitKOAbAttr extends AbAttr {
  apply(pokemon: Pokemon, passive: boolean, cancelled: Utils.BooleanHolder, args: any[]): boolean {
    cancelled.value = true;
    return true;
  }
}

export class IncrementMovePriorityAbAttr extends AbAttr {
  private moveIncrementFunc: (pokemon: Pokemon, move: Move) => boolean;
  private increaseAmount: integer;

  constructor(moveIncrementFunc: (pokemon: Pokemon, move: Move) => boolean, increaseAmount = 1) {
    super(true);

    this.moveIncrementFunc = moveIncrementFunc;
    this.increaseAmount = increaseAmount;
  }

  apply(pokemon: Pokemon, passive: boolean, cancelled: Utils.BooleanHolder, args: any[]): boolean {
    if (!this.moveIncrementFunc(pokemon, args[0] as Move))
      return false;
      
    (args[1] as Utils.IntegerHolder).value += this.increaseAmount;
    return true;
  }
}

export class IgnoreContactAbAttr extends AbAttr { }

export class PreWeatherEffectAbAttr extends AbAttr {
  applyPreWeatherEffect(pokemon: Pokemon, passive: boolean, weather: Weather, cancelled: Utils.BooleanHolder, args: any[]): boolean | Promise<boolean> {
    return false;
  }
}

export class PreWeatherDamageAbAttr extends PreWeatherEffectAbAttr { }

export class BlockWeatherDamageAttr extends PreWeatherDamageAbAttr {
  private weatherTypes: WeatherType[];

  constructor(...weatherTypes: WeatherType[]) {
    super();

    this.weatherTypes = weatherTypes;
  }

  applyPreWeatherEffect(pokemon: Pokemon, passive: boolean, weather: Weather, cancelled: Utils.BooleanHolder, args: any[]): boolean {
    if (!this.weatherTypes.length || this.weatherTypes.indexOf(weather?.weatherType) > -1)
      cancelled.value = true;

    return true;
  }
}

export class SuppressWeatherEffectAbAttr extends PreWeatherEffectAbAttr {
  public affectsImmutable: boolean;

  constructor(affectsImmutable?: boolean) {
    super();

    this.affectsImmutable = affectsImmutable;
  }

  applyPreWeatherEffect(pokemon: Pokemon, passive: boolean, weather: Weather, cancelled: Utils.BooleanHolder, args: any[]): boolean {
    if (this.affectsImmutable || weather.isImmutable()) {
      cancelled.value = true;
      return true;
    }

    return false;
  }
}

function getWeatherCondition(...weatherTypes: WeatherType[]): AbAttrCondition {
  return (pokemon: Pokemon) => {
    if (pokemon.scene.arena.weather?.isEffectSuppressed(pokemon.scene))
      return false;
    const weatherType = pokemon.scene.arena.weather?.weatherType;
    return weatherType && weatherTypes.indexOf(weatherType) > -1;
  };
}

function getAnticipationCondition(): AbAttrCondition {
  return (pokemon: Pokemon) => {
    for (let opponent of pokemon.getOpponents()) {
        for (let move of opponent.moveset) {
          // move is super effective
          if (move.getMove() instanceof AttackMove && pokemon.getAttackTypeEffectiveness(move.getMove().type) >= 2) {
            return true;
          }
          // move is a OHKO
          if (move.getMove().findAttr(attr => attr instanceof OneHitKOAttr)) {
            return true;
          }
          // edge case for hidden power, type is computed
          if (move.getMove().id === Moves.HIDDEN_POWER) {
            const iv_val = Math.floor(((opponent.ivs[Stat.HP] & 1)
              +(opponent.ivs[Stat.ATK] & 1) * 2
              +(opponent.ivs[Stat.DEF] & 1) * 4
              +(opponent.ivs[Stat.SPD] & 1) * 8
              +(opponent.ivs[Stat.SPATK] & 1) * 16
              +(opponent.ivs[Stat.SPDEF] & 1) * 32) * 15/63);
            
            const type = [
              Type.FIGHTING, Type.FLYING, Type.POISON, Type.GROUND,
              Type.ROCK, Type.BUG, Type.GHOST, Type.STEEL,
              Type.FIRE, Type.WATER, Type.GRASS, Type.ELECTRIC,
              Type.PSYCHIC, Type.ICE, Type.DRAGON, Type.DARK][iv_val];

            if (pokemon.getAttackTypeEffectiveness(type) >= 2) {
              return true;
            }
          }
        }
    }
    return false;
  };
}

export class PostWeatherChangeAbAttr extends AbAttr {
  applyPostWeatherChange(pokemon: Pokemon, passive: boolean, weather: WeatherType, args: any[]): boolean {
    return false;
  }
}

export class PostWeatherChangeAddBattlerTagAttr extends PostWeatherChangeAbAttr {
  private tagType: BattlerTagType;
  private turnCount: integer;
  private weatherTypes: WeatherType[];

  constructor(tagType: BattlerTagType, turnCount: integer, ...weatherTypes: WeatherType[]) {
    super();

    this.tagType = tagType;
    this.turnCount = turnCount;
    this.weatherTypes = weatherTypes;
  }

  applyPostWeatherChange(pokemon: Pokemon, passive: boolean, weather: WeatherType, args: any[]): boolean {
    console.log(this.weatherTypes.find(w => weather === w), WeatherType[weather]);
    if (!this.weatherTypes.find(w => weather === w))
      return false;

    return pokemon.addTag(this.tagType, this.turnCount);
  }
}

export class PostWeatherLapseAbAttr extends AbAttr {
  protected weatherTypes: WeatherType[];

  constructor(...weatherTypes: WeatherType[]) {
    super();

    this.weatherTypes = weatherTypes;
  }

  applyPostWeatherLapse(pokemon: Pokemon, passive: boolean, weather: Weather, args: any[]): boolean | Promise<boolean> {
    return false;
  }

  getCondition(): AbAttrCondition {
    return getWeatherCondition(...this.weatherTypes);
  }
}

export class PostWeatherLapseHealAbAttr extends PostWeatherLapseAbAttr {
  private healFactor: integer;

  constructor(healFactor: integer, ...weatherTypes: WeatherType[]) {
    super(...weatherTypes);
    
    this.healFactor = healFactor;
  }

  applyPostWeatherLapse(pokemon: Pokemon, passive: boolean, weather: Weather, args: any[]): boolean {
    if (pokemon.getHpRatio() < 1) {
      const scene = pokemon.scene;
      const abilityName = (!passive ? pokemon.getAbility() : pokemon.getPassiveAbility()).name;
      scene.unshiftPhase(new PokemonHealPhase(scene, pokemon.getBattlerIndex(),
        Math.max(Math.floor(pokemon.getMaxHp() / (16 / this.healFactor)), 1), getPokemonMessage(pokemon, `'s ${abilityName}\nrestored its HP a little!`), true));
      return true;
    }

    return false;
  }
}

export class PostWeatherLapseDamageAbAttr extends PostWeatherLapseAbAttr {
  private damageFactor: integer;

  constructor(damageFactor: integer, ...weatherTypes: WeatherType[]) {
    super(...weatherTypes);
    
    this.damageFactor = damageFactor;
  }

  applyPostWeatherLapse(pokemon: Pokemon, passive: boolean, weather: Weather, args: any[]): boolean {
    if (pokemon.getHpRatio() < 1) {
      const scene = pokemon.scene;
      const abilityName = (!passive ? pokemon.getAbility() : pokemon.getPassiveAbility()).name;
      scene.queueMessage(getPokemonMessage(pokemon, ` is hurt\nby its ${abilityName}!`));
      pokemon.damageAndUpdate(Math.ceil(pokemon.getMaxHp() / (16 / this.damageFactor)), HitResult.OTHER);
      return true;
    }

    return false;
  }
}

export class PostTerrainChangeAbAttr extends AbAttr {
  applyPostTerrainChange(pokemon: Pokemon, passive: boolean, terrain: TerrainType, args: any[]): boolean {
    return false;
  }
}

export class PostTerrainChangeAddBattlerTagAttr extends PostTerrainChangeAbAttr {
  private tagType: BattlerTagType;
  private turnCount: integer;
  private terrainTypes: TerrainType[];

  constructor(tagType: BattlerTagType, turnCount: integer, ...terrainTypes: TerrainType[]) {
    super();

    this.tagType = tagType;
    this.turnCount = turnCount;
    this.terrainTypes = terrainTypes;
  }

  applyPostTerrainChange(pokemon: Pokemon, passive: boolean, terrain: TerrainType, args: any[]): boolean {
    if (!this.terrainTypes.find(t => t === terrain))
      return false;

    return pokemon.addTag(this.tagType, this.turnCount);
  }
}

function getTerrainCondition(...terrainTypes: TerrainType[]): AbAttrCondition {
  return (pokemon: Pokemon) => {
    const terrainType = pokemon.scene.arena.terrain?.terrainType;
    return terrainType && terrainTypes.indexOf(terrainType) > -1;
  };
}

export class PostTurnAbAttr extends AbAttr {
  applyPostTurn(pokemon: Pokemon, passive: boolean, args: any[]): boolean | Promise<boolean> {
    return false;
  }
}

export class PostTurnResetStatusAbAttr extends PostTurnAbAttr {
  applyPostTurn(pokemon: Pokemon, passive: boolean, args: any[]): boolean {
    if (pokemon.status) {
	
      pokemon.scene.queueMessage(getPokemonMessage(pokemon, getStatusEffectHealText(pokemon.status?.effect)));
      pokemon.resetStatus();
      pokemon.updateInfo();
      return true;
    }
	
    return false;
  }
}

export class MoodyAbAttr extends PostTurnAbAttr {
  constructor() {
    super(true);
  }

  applyPostTurn(pokemon: Pokemon, passive: boolean, args: any[]): boolean {
    // TODO: Edge case of not choosing to buff or debuff a stat that's already maxed
    let selectableStats = [BattleStat.ATK, BattleStat.DEF, BattleStat.SPATK, BattleStat.SPDEF, BattleStat.SPD];
    let increaseStat = selectableStats[Utils.randInt(selectableStats.length)];
    selectableStats = selectableStats.filter(s => s !== increaseStat);
    let decreaseStat = selectableStats[Utils.randInt(selectableStats.length)];
    pokemon.scene.unshiftPhase(new StatChangePhase(pokemon.scene, pokemon.getBattlerIndex(), true, [increaseStat], 2));
    pokemon.scene.unshiftPhase(new StatChangePhase(pokemon.scene, pokemon.getBattlerIndex(), true, [decreaseStat], -1));
    return true;
  }
}

export class PostTurnStatChangeAbAttr extends PostTurnAbAttr {
  private stats: BattleStat[];
  private levels: integer;

  constructor(stats: BattleStat | BattleStat[], levels: integer) {
    super(true);

    this.stats = Array.isArray(stats)
      ? stats
      : [ stats ];
    this.levels = levels;
  }

  applyPostTurn(pokemon: Pokemon, passive: boolean, args: any[]): boolean {
    pokemon.scene.unshiftPhase(new StatChangePhase(pokemon.scene, pokemon.getBattlerIndex(), true, this.stats, this.levels));
    return true;
  }
}

export class PostTurnHealAbAttr extends PostTurnAbAttr {
  applyPostTurn(pokemon: Pokemon, passive: boolean, args: any[]): boolean {
    if (pokemon.getHpRatio() < 1) {
      const scene = pokemon.scene;
      const abilityName = (!passive ? pokemon.getAbility() : pokemon.getPassiveAbility()).name;
      scene.unshiftPhase(new PokemonHealPhase(scene, pokemon.getBattlerIndex(),
        Math.max(Math.floor(pokemon.getMaxHp() / 16), 1), getPokemonMessage(pokemon, `'s ${abilityName}\nrestored its HP a little!`), true));
      return true;
    }

    return false;
  }
}

export class PostTurnFormChangeAbAttr extends PostTurnAbAttr {
  private formFunc: (p: Pokemon) => integer;

  constructor(formFunc: ((p: Pokemon) => integer)) {
    super(true);

    this.formFunc = formFunc;
  }

  applyPostTurn(pokemon: Pokemon, passive: boolean, args: any[]): boolean {
    const formIndex = this.formFunc(pokemon);
    if (formIndex !== pokemon.formIndex) {
      pokemon.scene.triggerPokemonFormChange(pokemon, SpeciesFormChangeManualTrigger, false);
      return true;
    }

    return false;
  }
}

export class PostBiomeChangeAbAttr extends AbAttr { }

export class PostBiomeChangeWeatherChangeAbAttr extends PostBiomeChangeAbAttr {
  private weatherType: WeatherType;

  constructor(weatherType: WeatherType) {
    super();

    this.weatherType = weatherType;
  }

  apply(pokemon: Pokemon, passive: boolean, cancelled: Utils.BooleanHolder, args: any[]): boolean {
    if (!pokemon.scene.arena.weather?.isImmutable())
      return pokemon.scene.arena.trySetWeather(this.weatherType, true);

    return false;
  }
}

export class PostBiomeChangeTerrainChangeAbAttr extends PostBiomeChangeAbAttr {
  private terrainType: TerrainType;

  constructor(terrainType: TerrainType) {
    super();

    this.terrainType = terrainType;
  }

  apply(pokemon: Pokemon, passive: boolean, cancelled: Utils.BooleanHolder, args: any[]): boolean {
    return pokemon.scene.arena.trySetTerrain(this.terrainType, true);
  }
}

export class StatChangeMultiplierAbAttr extends AbAttr {
  private multiplier: integer;

  constructor(multiplier: integer) {
    super(true);

    this.multiplier = multiplier;
  }

  apply(pokemon: Pokemon, passive: boolean, cancelled: Utils.BooleanHolder, args: any[]): boolean {
    (args[0] as Utils.IntegerHolder).value *= this.multiplier;

    return true;
  }
}

export class BypassBurnDamageReductionAbAttr extends AbAttr {
  constructor() {
    super(false);
  }

  apply(pokemon: Pokemon, passive: boolean, cancelled: Utils.BooleanHolder, args: any[]): boolean {
    cancelled.value = true;

    return true;
  }
}

export class DoubleBerryEffectAbAttr extends AbAttr {
  apply(pokemon: Pokemon, passive: boolean, cancelled: Utils.BooleanHolder, args: any[]): boolean {
    (args[0] as Utils.NumberHolder).value *= 2;

    return true;
  }
}

export class PreventBerryUseAbAttr extends AbAttr {
  apply(pokemon: Pokemon, passive: boolean, cancelled: Utils.BooleanHolder, args: any[]): boolean {
    cancelled.value = true;

    return true;
  }
}

export class RunSuccessAbAttr extends AbAttr {
  apply(pokemon: Pokemon, passive: boolean, cancelled: Utils.BooleanHolder, args: any[]): boolean {
    (args[0] as Utils.IntegerHolder).value = 256;

    return true;
  }
}

export class CheckTrappedAbAttr extends AbAttr {
  constructor() {
    super(false);
  }
  
  applyCheckTrapped(pokemon: Pokemon, passive: boolean, trapped: Utils.BooleanHolder, args: any[]): boolean | Promise<boolean> {
    return false;
  }
}

export class ArenaTrapAbAttr extends CheckTrappedAbAttr {
  applyCheckTrapped(pokemon: Pokemon, passive: boolean, trapped: Utils.BooleanHolder, args: any[]): boolean {
    trapped.value = true;
    return true;
  }

  getTriggerMessage(pokemon: Pokemon, abilityName: string, ...args: any[]): string {
    return getPokemonMessage(pokemon, `\'s ${abilityName}\nprevents switching!`);
  }
}

export class MaxMultiHitAbAttr extends AbAttr {
  apply(pokemon: Pokemon, passive: boolean, cancelled: Utils.BooleanHolder, args: any[]): boolean {
    (args[0] as Utils.IntegerHolder).value = 0;

    return true;
  }
}

export class PostBattleAbAttr extends AbAttr {
  constructor() {
    super(true);
  }

  applyPostBattle(pokemon: Pokemon, passive: boolean, args: any[]): boolean {
    return false;
  }
}

export class PostBattleLootAbAttr extends PostBattleAbAttr {
  applyPostBattle(pokemon: Pokemon, passive: boolean, args: any[]): boolean {
    const postBattleLoot = pokemon.scene.currentBattle.postBattleLoot;
    if (postBattleLoot.length) {
      const randItem = Utils.randSeedItem(postBattleLoot);
      if (pokemon.scene.tryTransferHeldItemModifier(randItem, pokemon, false, true, true)) {
        postBattleLoot.splice(postBattleLoot.indexOf(randItem), 1);
        pokemon.scene.queueMessage(getPokemonMessage(pokemon, ` picked up\n${randItem.type.name}!`));
        return true;
      }
    }

    return false;
  }
}

export class PostFaintAbAttr extends AbAttr {
  applyPostFaint(pokemon: Pokemon, passive: boolean, attacker: Pokemon, move: PokemonMove, hitResult: HitResult, args: any[]): boolean {
    return false;
  }
}

export class PostFaintContactDamageAbAttr extends PostFaintAbAttr {
  private damageRatio: integer;
  
  constructor(damageRatio: integer) {
    super();

    this.damageRatio = damageRatio;
  }

  applyPostFaint(pokemon: Pokemon, passive: boolean, attacker: Pokemon, move: PokemonMove, hitResult: HitResult, args: any[]): boolean {
    if (move.getMove().checkFlag(MoveFlags.MAKES_CONTACT, attacker, pokemon)) {
      const cancelled = new Utils.BooleanHolder(false);
      pokemon.scene.getField(true).map(p=>applyAbAttrs(FieldPreventExplosiveMovesAbAttr, p, cancelled))
      if (cancelled) {
        return false;
      }
      attacker.damageAndUpdate(Math.ceil(attacker.getMaxHp() * (1 / this.damageRatio)), HitResult.OTHER);
      return true;
    }

    return false;
  }

  getTriggerMessage(pokemon: Pokemon, abilityName: string, ...args: any[]): string {
    return getPokemonMessage(pokemon, `'s ${abilityName} hurt\nits attacker!`);
  }
}

export class RedirectMoveAbAttr extends AbAttr {
  apply(pokemon: Pokemon, passive: boolean, cancelled: Utils.BooleanHolder, args: any[]): boolean {
    if (this.canRedirect(args[0] as Moves)) {
      const target = args[1] as Utils.IntegerHolder;
      const newTarget = pokemon.getBattlerIndex();
      if (target.value !== newTarget) {
        target.value = newTarget;
        return true;
      }
    }

    return false;
  }
  
  canRedirect(moveId: Moves): boolean {
    const move = allMoves[moveId];
    return !![ MoveTarget.NEAR_OTHER, MoveTarget.OTHER ].find(t => move.moveTarget === t);
  }
}

export class RedirectTypeMoveAbAttr extends RedirectMoveAbAttr {
  public type: Type;

  constructor(type: Type) {
    super();
    this.type = type;
  }

  canRedirect(moveId: Moves): boolean {
    return super.canRedirect(moveId) && allMoves[moveId].type === this.type;
  }
}

export class ReduceStatusEffectDurationAbAttr extends AbAttr {
  private statusEffect: StatusEffect;

  constructor(statusEffect: StatusEffect) {
    super(true);

    this.statusEffect = statusEffect;
  }

  apply(pokemon: Pokemon, passive: boolean, cancelled: Utils.BooleanHolder, args: any[]): boolean {
    if (args[0] === this.statusEffect) {
      (args[1] as Utils.IntegerHolder).value = Math.floor((args[1] as Utils.IntegerHolder).value / 2);
      return true;
    }

    return false;
  }
}

export class FlinchEffectAbAttr extends AbAttr {
  constructor() {
    super(true);
  }
}

export class FlinchStatChangeAbAttr extends FlinchEffectAbAttr {
  private stats: BattleStat[];
  private levels: integer;

  constructor(stats: BattleStat | BattleStat[], levels: integer) {
    super();

    this.stats = Array.isArray(stats)
      ? stats
      : [ stats ];
    this.levels = levels;
  }

  apply(pokemon: Pokemon, passive: boolean, cancelled: Utils.BooleanHolder, args: any[]): boolean {
    pokemon.scene.unshiftPhase(new StatChangePhase(pokemon.scene, pokemon.getBattlerIndex(), true, this.stats, this.levels));
    return true;
  }
}

export class IncreasePpAbAttr extends AbAttr { }

export class ReduceBerryUseThresholdAbAttr extends AbAttr {
  constructor() {
    super();
  }

  apply(pokemon: Pokemon, passive: boolean, cancelled: Utils.BooleanHolder, args: any[]): boolean {
    const hpRatio = pokemon.getHpRatio();

    if (args[0].value < hpRatio) {
      args[0].value *= 2;
      return args[0].value >= hpRatio;
    }

    return false;
  }
}

export class WeightMultiplierAbAttr extends AbAttr {
  private multiplier: integer;

  constructor(multiplier: integer) {
    super();

    this.multiplier = multiplier;
  }

  apply(pokemon: Pokemon, passive: boolean, cancelled: Utils.BooleanHolder, args: any[]): boolean {
    (args[0] as Utils.NumberHolder).value *= this.multiplier;

    return true;
  }
}

export class SyncEncounterNatureAbAttr extends AbAttr {
  constructor() {
    super(false);
  }

  apply(pokemon: Pokemon, passive: boolean, cancelled: Utils.BooleanHolder, args: any[]): boolean {
    (args[0] as Pokemon).setNature(pokemon.getNature());

    return true;
  }
}

export class MoveAbilityBypassAbAttr extends AbAttr {
  private moveIgnoreFunc: (pokemon: Pokemon, move: Move) => boolean;

  constructor(moveIgnoreFunc?: (pokemon: Pokemon, move: Move) => boolean) {
    super(false);

    this.moveIgnoreFunc = moveIgnoreFunc || ((pokemon, move) => true);
  }

  apply(pokemon: Pokemon, passive: boolean, cancelled: Utils.BooleanHolder, args: any[]): boolean {
    if (this.moveIgnoreFunc(pokemon, (args[0] as Move))) {
      cancelled.value = true;
      return true;
    }
    return false;
  }
}

export class SuppressFieldAbilitiesAbAttr extends AbAttr {
  constructor() {
    super(false);
  }

  apply(pokemon: Pokemon, passive: boolean, cancelled: Utils.BooleanHolder, args: any[]): boolean {
    const ability = (args[0] as Ability);
    if (!ability.hasAttr(UnsuppressableAbilityAbAttr) && !ability.hasAttr(SuppressFieldAbilitiesAbAttr)) {
      cancelled.value = true;
      return true;
    }
    return false;
  }
}


export class AlwaysHitAbAttr extends AbAttr { }

export class UncopiableAbilityAbAttr extends AbAttr {
  constructor() {
    super(false);
  }
}

export class UnsuppressableAbilityAbAttr extends AbAttr {
  constructor() {
    super(false);
  }
}

export class UnswappableAbilityAbAttr extends AbAttr {
  constructor() {
    super(false);
  }
}

export class NoTransformAbilityAbAttr extends AbAttr {
  constructor() {
    super(false);
  }
}

export class NoFusionAbilityAbAttr extends AbAttr {
  constructor() {
    super(false);
  }
}

function applyAbAttrsInternal<TAttr extends AbAttr>(attrType: { new(...args: any[]): TAttr },
  pokemon: Pokemon, applyFunc: AbAttrApplyFunc<TAttr>, args: any[], isAsync: boolean = false, showAbilityInstant: boolean = false, quiet: boolean = false, passive: boolean = false): Promise<void> {
  return new Promise(resolve => {
    if (!pokemon.canApplyAbility(passive)) {
      if (!passive)
        return applyAbAttrsInternal(attrType, pokemon, applyFunc, args, isAsync, showAbilityInstant, quiet, true).then(() => resolve());
      else
        return resolve();
    }

    const ability = (!passive ? pokemon.getAbility() : pokemon.getPassiveAbility());
    const attrs = ability.getAttrs(attrType) as TAttr[];

    const clearSpliceQueueAndResolve = () => {
      pokemon.scene.clearPhaseQueueSplice();
      if (!passive)
        return applyAbAttrsInternal(attrType, pokemon, applyFunc, args, isAsync, showAbilityInstant, quiet, true).then(() => resolve());
      else
        return resolve();
    };
    const applyNextAbAttr = () => {
      if (attrs.length)
        applyAbAttr(attrs.shift());
      else
        clearSpliceQueueAndResolve();
    };
    const applyAbAttr = (attr: TAttr) => {
      if (!canApplyAttr(pokemon, attr))
        return applyNextAbAttr();
      pokemon.scene.setPhaseQueueSplice();
      const onApplySuccess = () => {
        if (attr.showAbility && !quiet) {
          if (showAbilityInstant)
            pokemon.scene.abilityBar.showAbility(pokemon, passive);
          else
            queueShowAbility(pokemon, passive);
        }
        if (!quiet) {
          const message = attr.getTriggerMessage(pokemon, (!passive ? pokemon.getAbility() : pokemon.getPassiveAbility()).name, args);
          if (message) {
            if (isAsync)
              pokemon.scene.ui.showText(message, null, () => pokemon.scene.ui.showText(null, 0), null, true);
            else
              pokemon.scene.queueMessage(message);
          }
        }
      };
      const result = applyFunc(attr, passive);
      if (result instanceof Promise) {
        result.then(success => {
          if (success)
            onApplySuccess();
          applyNextAbAttr();
        });
      } else {
        if (result)
          onApplySuccess();
        applyNextAbAttr();
      }
    };
    applyNextAbAttr();
  });
}

export function applyAbAttrs(attrType: { new(...args: any[]): AbAttr }, pokemon: Pokemon, cancelled: Utils.BooleanHolder, ...args: any[]): Promise<void> {
  return applyAbAttrsInternal<AbAttr>(attrType, pokemon, (attr, passive) => attr.apply(pokemon, passive, cancelled, args), args);
}

export function applyPostBattleInitAbAttrs(attrType: { new(...args: any[]): PostBattleInitAbAttr },
  pokemon: Pokemon, ...args: any[]): Promise<void> {
  return applyAbAttrsInternal<PostBattleInitAbAttr>(attrType, pokemon, (attr, passive) => attr.applyPostBattleInit(pokemon, passive, args), args);
}

export function applyPreDefendAbAttrs(attrType: { new(...args: any[]): PreDefendAbAttr },
  pokemon: Pokemon, attacker: Pokemon, move: PokemonMove, cancelled: Utils.BooleanHolder, ...args: any[]): Promise<void> {
  const simulated = args.length > 1 && args[1];
  return applyAbAttrsInternal<PreDefendAbAttr>(attrType, pokemon, (attr, passive) => attr.applyPreDefend(pokemon, passive, attacker, move, cancelled, args), args, false, false, simulated);
}

export function applyPostDefendAbAttrs(attrType: { new(...args: any[]): PostDefendAbAttr },
  pokemon: Pokemon, attacker: Pokemon, move: PokemonMove, hitResult: HitResult, ...args: any[]): Promise<void> {
  return applyAbAttrsInternal<PostDefendAbAttr>(attrType, pokemon, (attr, passive) => attr.applyPostDefend(pokemon, passive, attacker, move, hitResult, args), args);
}

export function applyBattleStatMultiplierAbAttrs(attrType: { new(...args: any[]): BattleStatMultiplierAbAttr },
  pokemon: Pokemon, battleStat: BattleStat, statValue: Utils.NumberHolder, ...args: any[]): Promise<void> {
  return applyAbAttrsInternal<BattleStatMultiplierAbAttr>(attrType, pokemon, (attr, passive) => attr.applyBattleStat(pokemon, passive, battleStat, statValue, args), args);
}

export function applyPreAttackAbAttrs(attrType: { new(...args: any[]): PreAttackAbAttr },
  pokemon: Pokemon, defender: Pokemon, move: PokemonMove, ...args: any[]): Promise<void> {
  return applyAbAttrsInternal<PreAttackAbAttr>(attrType, pokemon, (attr, passive) => attr.applyPreAttack(pokemon, passive, defender, move, args), args);
}

export function applyPostAttackAbAttrs(attrType: { new(...args: any[]): PostAttackAbAttr },
  pokemon: Pokemon, defender: Pokemon, move: PokemonMove, hitResult: HitResult, ...args: any[]): Promise<void> {
  return applyAbAttrsInternal<PostAttackAbAttr>(attrType, pokemon, (attr, passive) => attr.applyPostAttack(pokemon, passive, defender, move, hitResult, args), args);
}

export function applyPostKnockOutAbAttrs(attrType: { new(...args: any[]): PostKnockOutAbAttr },
  pokemon: Pokemon, knockedOut: Pokemon, ...args: any[]): Promise<void> {
  return applyAbAttrsInternal<PostKnockOutAbAttr>(attrType, pokemon, (attr, passive) => attr.applyPostKnockOut(pokemon, passive, knockedOut, args), args);
} 

export function applyPostVictoryAbAttrs(attrType: { new(...args: any[]): PostVictoryAbAttr },
  pokemon: Pokemon, ...args: any[]): Promise<void> {
  return applyAbAttrsInternal<PostVictoryAbAttr>(attrType, pokemon, (attr, passive) => attr.applyPostVictory(pokemon, passive, args), args);
}

export function applyPostSummonAbAttrs(attrType: { new(...args: any[]): PostSummonAbAttr },
  pokemon: Pokemon, ...args: any[]): Promise<void> {
  return applyAbAttrsInternal<PostSummonAbAttr>(attrType, pokemon, (attr, passive) => attr.applyPostSummon(pokemon, passive, args), args);
}

export function applyPreSwitchOutAbAttrs(attrType: { new(...args: any[]): PreSwitchOutAbAttr },
  pokemon: Pokemon, ...args: any[]): Promise<void> {
  return applyAbAttrsInternal<PreSwitchOutAbAttr>(attrType, pokemon, (attr, passive) => attr.applyPreSwitchOut(pokemon, passive, args), args, false, true);
}

export function applyPreStatChangeAbAttrs(attrType: { new(...args: any[]): PreStatChangeAbAttr },
  pokemon: Pokemon, stat: BattleStat, cancelled: Utils.BooleanHolder, ...args: any[]): Promise<void> {
  return applyAbAttrsInternal<PreStatChangeAbAttr>(attrType, pokemon, (attr, passive) => attr.applyPreStatChange(pokemon, passive, stat, cancelled, args), args);
}

export function applyPostStatChangeAbAttrs(attrType: { new(...args: any[]): PostStatChangeAbAttr },
  pokemon: Pokemon, stats: BattleStat[], levels: integer, selfTarget: boolean, ...args: any[]): Promise<void> {
  return applyAbAttrsInternal<PostStatChangeAbAttr>(attrType, pokemon, (attr, passive) => attr.applyPostStatChange(pokemon, stats, levels, selfTarget, args), args);
}

export function applyPreSetStatusAbAttrs(attrType: { new(...args: any[]): PreSetStatusAbAttr },
  pokemon: Pokemon, effect: StatusEffect, cancelled: Utils.BooleanHolder, ...args: any[]): Promise<void> {
  const simulated = args.length > 1 && args[1];
  return applyAbAttrsInternal<PreSetStatusAbAttr>(attrType, pokemon, (attr, passive) => attr.applyPreSetStatus(pokemon, passive, effect, cancelled, args), args, false, false, !simulated);
}

export function applyPreApplyBattlerTagAbAttrs(attrType: { new(...args: any[]): PreApplyBattlerTagAbAttr },
  pokemon: Pokemon, tag: BattlerTag, cancelled: Utils.BooleanHolder, ...args: any[]): Promise<void> {
  return applyAbAttrsInternal<PreApplyBattlerTagAbAttr>(attrType, pokemon, (attr, passive) => attr.applyPreApplyBattlerTag(pokemon, passive, tag, cancelled, args), args);
}

export function applyPreWeatherEffectAbAttrs(attrType: { new(...args: any[]): PreWeatherEffectAbAttr },
  pokemon: Pokemon, weather: Weather, cancelled: Utils.BooleanHolder, ...args: any[]): Promise<void> {
  return applyAbAttrsInternal<PreWeatherDamageAbAttr>(attrType, pokemon, (attr, passive) => attr.applyPreWeatherEffect(pokemon, passive, weather, cancelled, args), args, false, true);
}

export function applyPostTurnAbAttrs(attrType: { new(...args: any[]): PostTurnAbAttr },
  pokemon: Pokemon, ...args: any[]): Promise<void> {
  return applyAbAttrsInternal<PostTurnAbAttr>(attrType, pokemon, (attr, passive) => attr.applyPostTurn(pokemon, passive, args), args);
}

export function applyPostWeatherChangeAbAttrs(attrType: { new(...args: any[]): PostWeatherChangeAbAttr },
  pokemon: Pokemon, weather: WeatherType, ...args: any[]): Promise<void> {
  return applyAbAttrsInternal<PostWeatherChangeAbAttr>(attrType, pokemon, (attr, passive) => attr.applyPostWeatherChange(pokemon, passive, weather, args), args);
}

export function applyPostWeatherLapseAbAttrs(attrType: { new(...args: any[]): PostWeatherLapseAbAttr },
  pokemon: Pokemon, weather: Weather, ...args: any[]): Promise<void> {
  return applyAbAttrsInternal<PostWeatherLapseAbAttr>(attrType, pokemon, (attr, passive) => attr.applyPostWeatherLapse(pokemon, passive, weather, args), args);
}

export function applyPostTerrainChangeAbAttrs(attrType: { new(...args: any[]): PostTerrainChangeAbAttr },
  pokemon: Pokemon, terrain: TerrainType, ...args: any[]): Promise<void> {
  return applyAbAttrsInternal<PostTerrainChangeAbAttr>(attrType, pokemon, (attr, passive) => attr.applyPostTerrainChange(pokemon, passive, terrain, args), args);
}

export function applyCheckTrappedAbAttrs(attrType: { new(...args: any[]): CheckTrappedAbAttr },
  pokemon: Pokemon, trapped: Utils.BooleanHolder, ...args: any[]): Promise<void> {
  return applyAbAttrsInternal<CheckTrappedAbAttr>(attrType, pokemon, (attr, passive) => attr.applyCheckTrapped(pokemon, passive, trapped, args), args, true);
}

export function applyPostBattleAbAttrs(attrType: { new(...args: any[]): PostBattleAbAttr },
  pokemon: Pokemon, ...args: any[]): Promise<void> {
  return applyAbAttrsInternal<PostBattleAbAttr>(attrType, pokemon, (attr, passive) => attr.applyPostBattle(pokemon, passive, args), args);
}

export function applyPostFaintAbAttrs(attrType: { new(...args: any[]): PostFaintAbAttr },
  pokemon: Pokemon, attacker: Pokemon, move: PokemonMove, hitResult: HitResult, ...args: any[]): Promise<void> {
  return applyAbAttrsInternal<PostFaintAbAttr>(attrType, pokemon, (attr, passive) => attr.applyPostFaint(pokemon, passive, attacker, move, hitResult, args), args);
}

function canApplyAttr(pokemon: Pokemon, attr: AbAttr): boolean {
  const condition = attr.getCondition();
  return !condition || condition(pokemon);
}

function queueShowAbility(pokemon: Pokemon, passive: boolean): void {
  pokemon.scene.unshiftPhase(new ShowAbilityPhase(pokemon.scene, pokemon.id, passive));
  pokemon.scene.clearPhaseQueueSplice();
}

export const allAbilities = [ new Ability(Abilities.NONE, 3) ];

export function initAbilities() {
  allAbilities.push(
    new Ability(Abilities.STENCH, 3)
      .attr(PostAttackApplyBattlerTagAbAttr, false, (user, target, move) => !move.getMove().findAttr(attr => attr instanceof FlinchAttr) ? 10 : 0, BattlerTagType.FLINCHED),
    new Ability(Abilities.DRIZZLE, 3)
      .attr(PostSummonWeatherChangeAbAttr, WeatherType.RAIN)
      .attr(PostBiomeChangeWeatherChangeAbAttr, WeatherType.RAIN),
    new Ability(Abilities.SPEED_BOOST, 3)
      .attr(PostTurnStatChangeAbAttr, BattleStat.SPD, 1),
    new Ability(Abilities.BATTLE_ARMOR, 3)
      .attr(BlockCritAbAttr)
      .ignorable(),
    new Ability(Abilities.STURDY, 3)    
      .attr(PreDefendFullHpEndureAbAttr)
      .attr(BlockOneHitKOAbAttr)
      .ignorable(),
    new Ability(Abilities.DAMP, 3)
      .attr(FieldPreventExplosiveMovesAbAttr)
      .ignorable(),
    new Ability(Abilities.LIMBER, 3)
      .attr(StatusEffectImmunityAbAttr, StatusEffect.PARALYSIS)
      .ignorable(),
    new Ability(Abilities.SAND_VEIL, 3)
      .attr(BattleStatMultiplierAbAttr, BattleStat.EVA, 1.2)
      .attr(BlockWeatherDamageAttr, WeatherType.SANDSTORM)
      .condition(getWeatherCondition(WeatherType.SANDSTORM))
      .ignorable(),
    new Ability(Abilities.STATIC, 3)
      .attr(PostDefendContactApplyStatusEffectAbAttr, 30, StatusEffect.PARALYSIS),
    new Ability(Abilities.VOLT_ABSORB, 3)
      .attr(TypeImmunityHealAbAttr, Type.ELECTRIC)
      .ignorable(),
    new Ability(Abilities.WATER_ABSORB, 3)
      .attr(TypeImmunityHealAbAttr, Type.WATER)
      .ignorable(),
    new Ability(Abilities.OBLIVIOUS, 3)
      .attr(BattlerTagImmunityAbAttr, BattlerTagType.INFATUATED)
      .ignorable(),
    new Ability(Abilities.CLOUD_NINE, 3)
      .attr(SuppressWeatherEffectAbAttr, true),
    new Ability(Abilities.COMPOUND_EYES, 3)
      .attr(BattleStatMultiplierAbAttr, BattleStat.ACC, 1.3),
    new Ability(Abilities.INSOMNIA, 3)
      .attr(StatusEffectImmunityAbAttr, StatusEffect.SLEEP)
      .attr(BattlerTagImmunityAbAttr, BattlerTagType.DROWSY)
      .ignorable(),
    new Ability(Abilities.COLOR_CHANGE, 3)
      .attr(PostDefendTypeChangeAbAttr),
    new Ability(Abilities.IMMUNITY, 3)
      .attr(StatusEffectImmunityAbAttr, StatusEffect.POISON, StatusEffect.TOXIC)
      .ignorable(),
    new Ability(Abilities.FLASH_FIRE, 3)
      .attr(TypeImmunityAddBattlerTagAbAttr, Type.FIRE, BattlerTagType.FIRE_BOOST, 1, (pokemon: Pokemon) => !pokemon.status || pokemon.status.effect !== StatusEffect.FREEZE)
      .ignorable(),
    new Ability(Abilities.SHIELD_DUST, 3)
      .ignorable()
      .unimplemented(),
    new Ability(Abilities.OWN_TEMPO, 3)
      .attr(BattlerTagImmunityAbAttr, BattlerTagType.CONFUSED)
      .ignorable(),
    new Ability(Abilities.SUCTION_CUPS, 3)
      .ignorable()
      .unimplemented(),
    new Ability(Abilities.INTIMIDATE, 3)
      .attr(PostSummonStatChangeAbAttr, BattleStat.ATK, -1),
    new Ability(Abilities.SHADOW_TAG, 3)
      .attr(ArenaTrapAbAttr),
    new Ability(Abilities.ROUGH_SKIN, 3)
      .attr(PostDefendContactDamageAbAttr, 8)
      .bypassFaint(),
    new Ability(Abilities.WONDER_GUARD, 3)
      .attr(NonSuperEffectiveImmunityAbAttr)
      .attr(UncopiableAbilityAbAttr)
      .attr(UnswappableAbilityAbAttr)
      .ignorable(),
    new Ability(Abilities.LEVITATE, 3)
      .attr(TypeImmunityAbAttr, Type.GROUND, (pokemon: Pokemon) => !pokemon.getTag(BattlerTagType.IGNORE_FLYING) && !pokemon.scene.arena.getTag(ArenaTagType.GRAVITY) && !pokemon.getTag(BattlerTagType.GROUNDED))
      .ignorable(),
    new Ability(Abilities.EFFECT_SPORE, 3)
      .attr(PostDefendContactApplyStatusEffectAbAttr, 10, StatusEffect.POISON, StatusEffect.PARALYSIS, StatusEffect.SLEEP),
    new Ability(Abilities.SYNCHRONIZE, 3)
      .attr(SyncEncounterNatureAbAttr)
      .unimplemented(),
    new Ability(Abilities.CLEAR_BODY, 3)
      .attr(ProtectStatAbAttr)
      .ignorable(),
    new Ability(Abilities.NATURAL_CURE, 3)
      .attr(PreSwitchOutResetStatusAbAttr),
    new Ability(Abilities.LIGHTNING_ROD, 3)
      .attr(RedirectTypeMoveAbAttr, Type.ELECTRIC)
      .attr(TypeImmunityStatChangeAbAttr, Type.ELECTRIC, BattleStat.SPATK, 1)
      .ignorable(),
    new Ability(Abilities.SERENE_GRACE, 3)
      .unimplemented(),
    new Ability(Abilities.SWIFT_SWIM, 3)
      .attr(BattleStatMultiplierAbAttr, BattleStat.SPD, 2)
      .condition(getWeatherCondition(WeatherType.RAIN, WeatherType.HEAVY_RAIN)),
    new Ability(Abilities.CHLOROPHYLL, 3)
      .attr(BattleStatMultiplierAbAttr, BattleStat.SPD, 2)
      .condition(getWeatherCondition(WeatherType.SUNNY, WeatherType.HARSH_SUN)),
    new Ability(Abilities.ILLUMINATE, 3)
      .attr(ProtectStatAbAttr, BattleStat.ACC)
      .attr(DoubleBattleChanceAbAttr)
      .ignorable(),
    new Ability(Abilities.TRACE, 3)
      .attr(TraceAbAttr)
      .attr(UncopiableAbilityAbAttr),
    new Ability(Abilities.HUGE_POWER, 3)
      .attr(BattleStatMultiplierAbAttr, BattleStat.ATK, 2),
    new Ability(Abilities.POISON_POINT, 3)
      .attr(PostDefendContactApplyStatusEffectAbAttr, 30, StatusEffect.POISON),
    new Ability(Abilities.INNER_FOCUS, 3)
      .attr(BattlerTagImmunityAbAttr, BattlerTagType.FLINCHED)
      .ignorable(),
    new Ability(Abilities.MAGMA_ARMOR, 3)
      .attr(StatusEffectImmunityAbAttr, StatusEffect.FREEZE)
      .ignorable(),
    new Ability(Abilities.WATER_VEIL, 3)
      .attr(StatusEffectImmunityAbAttr, StatusEffect.BURN)
      .ignorable(),
    new Ability(Abilities.MAGNET_PULL, 3)
      /*.attr(ArenaTrapAbAttr)
      .condition((pokemon: Pokemon) => pokemon.getOpponent()?.isOfType(Type.STEEL))*/
      .unimplemented(),
    new Ability(Abilities.SOUNDPROOF, 3)
      .attr(MoveImmunityAbAttr, (pokemon, attacker, move) => pokemon !== attacker && move.getMove().hasFlag(MoveFlags.SOUND_BASED))
      .ignorable(),
    new Ability(Abilities.RAIN_DISH, 3)
      .attr(PostWeatherLapseHealAbAttr, 1, WeatherType.RAIN, WeatherType.HEAVY_RAIN),
    new Ability(Abilities.SAND_STREAM, 3)
      .attr(PostSummonWeatherChangeAbAttr, WeatherType.SANDSTORM)
      .attr(PostBiomeChangeWeatherChangeAbAttr, WeatherType.SANDSTORM),
    new Ability(Abilities.PRESSURE, 3)
      .attr(IncreasePpAbAttr)
      .attr(PostSummonMessageAbAttr, (pokemon: Pokemon) => getPokemonMessage(pokemon, ' is exerting its Pressure!')),
    new Ability(Abilities.THICK_FAT, 3)
      .attr(ReceivedTypeDamageMultiplierAbAttr, Type.FIRE, 0.5)
      .attr(ReceivedTypeDamageMultiplierAbAttr, Type.ICE, 0.5)
      .ignorable(),
    new Ability(Abilities.EARLY_BIRD, 3)
      .attr(ReduceStatusEffectDurationAbAttr, StatusEffect.SLEEP),
    new Ability(Abilities.FLAME_BODY, 3)
      .attr(PostDefendContactApplyStatusEffectAbAttr, 30, StatusEffect.BURN),
    new Ability(Abilities.RUN_AWAY, 3)
      .attr(RunSuccessAbAttr),
    new Ability(Abilities.KEEN_EYE, 3)
      .attr(ProtectStatAbAttr, BattleStat.ACC)
      .ignorable(),
    new Ability(Abilities.HYPER_CUTTER, 3)
      .attr(ProtectStatAbAttr, BattleStat.ATK)
      .ignorable(),
    new Ability(Abilities.PICKUP, 3)
      .attr(PostBattleLootAbAttr),
    new Ability(Abilities.TRUANT, 3)
      .attr(PostSummonAddBattlerTagAbAttr, BattlerTagType.TRUANT, 1, false),
    new Ability(Abilities.HUSTLE, 3)
      .attr(BattleStatMultiplierAbAttr, BattleStat.ATK, 1.5)
      .attr(BattleStatMultiplierAbAttr, BattleStat.ACC, 0.8),
    new Ability(Abilities.CUTE_CHARM, 3)
      .attr(PostDefendContactApplyTagChanceAbAttr, 30, BattlerTagType.INFATUATED),
    new Ability(Abilities.PLUS, 3)
      .unimplemented(),
    new Ability(Abilities.MINUS, 3)
      .unimplemented(),
    new Ability(Abilities.FORECAST, 3)
      .attr(UncopiableAbilityAbAttr)
      .attr(NoFusionAbilityAbAttr)
      .unimplemented(),
    new Ability(Abilities.STICKY_HOLD, 3)
      .attr(BlockItemTheftAbAttr)
      .bypassFaint()
      .ignorable(),
    new Ability(Abilities.SHED_SKIN, 3)
      .conditionalAttr(pokemon => !Utils.randSeedInt(3), PostTurnResetStatusAbAttr),
    new Ability(Abilities.GUTS, 3)
      .attr(BypassBurnDamageReductionAbAttr)
      .conditionalAttr(pokemon => !!pokemon.status, BattleStatMultiplierAbAttr, BattleStat.ATK, 1.5),
    new Ability(Abilities.MARVEL_SCALE, 3)
      .conditionalAttr(pokemon => !!pokemon.status, BattleStatMultiplierAbAttr, BattleStat.DEF, 1.5)
      .ignorable(),
    new Ability(Abilities.LIQUID_OOZE, 3)
      .attr(ReverseDrainAbAttr),
    new Ability(Abilities.OVERGROW, 3)
      .attr(LowHpMoveTypePowerBoostAbAttr, Type.GRASS),
    new Ability(Abilities.BLAZE, 3)
      .attr(LowHpMoveTypePowerBoostAbAttr, Type.FIRE),
    new Ability(Abilities.TORRENT, 3)
      .attr(LowHpMoveTypePowerBoostAbAttr, Type.WATER),
    new Ability(Abilities.SWARM, 3)
      .attr(LowHpMoveTypePowerBoostAbAttr, Type.BUG),
    new Ability(Abilities.ROCK_HEAD, 3)
      .attr(BlockRecoilDamageAttr),
    new Ability(Abilities.DROUGHT, 3)
      .attr(PostSummonWeatherChangeAbAttr, WeatherType.SUNNY)
      .attr(PostBiomeChangeWeatherChangeAbAttr, WeatherType.SUNNY),
    new Ability(Abilities.ARENA_TRAP, 3)
      .attr(ArenaTrapAbAttr),
    new Ability(Abilities.VITAL_SPIRIT, 3)
      .attr(StatusEffectImmunityAbAttr, StatusEffect.SLEEP)
      .attr(BattlerTagImmunityAbAttr, BattlerTagType.DROWSY)
      .ignorable(),
    new Ability(Abilities.WHITE_SMOKE, 3)
      .attr(ProtectStatAbAttr)
      .ignorable(),
    new Ability(Abilities.PURE_POWER, 3)
      .attr(BattleStatMultiplierAbAttr, BattleStat.ATK, 2),
    new Ability(Abilities.SHELL_ARMOR, 3)
      .attr(BlockCritAbAttr)
      .ignorable(),
    new Ability(Abilities.AIR_LOCK, 3)
      .attr(SuppressWeatherEffectAbAttr, true),
    new Ability(Abilities.TANGLED_FEET, 4)
      .conditionalAttr(pokemon => !!pokemon.getTag(BattlerTagType.CONFUSED), BattleStatMultiplierAbAttr, BattleStat.EVA, 2)
      .ignorable(),
    new Ability(Abilities.MOTOR_DRIVE, 4)
      .attr(TypeImmunityStatChangeAbAttr, Type.ELECTRIC, BattleStat.SPD, 1)
      .ignorable(),
    new Ability(Abilities.RIVALRY, 4)
      .attr(MovePowerBoostAbAttr, (user, target, move) => user.gender !== Gender.GENDERLESS && target.gender !== Gender.GENDERLESS && user.gender === target.gender, 1.25)
      .attr(MovePowerBoostAbAttr, (user, target, move) => user.gender !== Gender.GENDERLESS && target.gender !== Gender.GENDERLESS && user.gender !== target.gender, 0.75),
    new Ability(Abilities.STEADFAST, 4)
      .attr(FlinchStatChangeAbAttr, BattleStat.SPD, 1),
    new Ability(Abilities.SNOW_CLOAK, 4)
      .attr(BattleStatMultiplierAbAttr, BattleStat.EVA, 1.2)
      .attr(BlockWeatherDamageAttr, WeatherType.HAIL)
      .condition(getWeatherCondition(WeatherType.HAIL, WeatherType.SNOW))
      .ignorable(),
    new Ability(Abilities.GLUTTONY, 4)
      .attr(ReduceBerryUseThresholdAbAttr),
    new Ability(Abilities.ANGER_POINT, 4)
      .attr(PostDefendCritStatChangeAbAttr, BattleStat.ATK, 6),
    new Ability(Abilities.UNBURDEN, 4)
      .unimplemented(),
    new Ability(Abilities.HEATPROOF, 4)
      .attr(ReceivedTypeDamageMultiplierAbAttr, Type.FIRE, 0.5)
      .ignorable(),
    new Ability(Abilities.SIMPLE, 4)
      .attr(StatChangeMultiplierAbAttr, 2)
      .ignorable(),
    new Ability(Abilities.DRY_SKIN, 4)
      .attr(PostWeatherLapseDamageAbAttr, 2, WeatherType.SUNNY, WeatherType.HARSH_SUN)
      .attr(PostWeatherLapseHealAbAttr, 2, WeatherType.RAIN, WeatherType.HEAVY_RAIN)
      .attr(ReceivedTypeDamageMultiplierAbAttr, Type.FIRE, 1.25)
      .attr(TypeImmunityHealAbAttr, Type.WATER)
      .ignorable(),
    new Ability(Abilities.DOWNLOAD, 4)
      .attr(DownloadAbAttr),
    new Ability(Abilities.IRON_FIST, 4)
      .attr(MovePowerBoostAbAttr, (user, target, move) => move.hasFlag(MoveFlags.PUNCHING_MOVE), 1.2),
    new Ability(Abilities.POISON_HEAL, 4)
      .unimplemented(),
    new Ability(Abilities.ADAPTABILITY, 4)
      .attr(StabBoostAbAttr),
    new Ability(Abilities.SKILL_LINK, 4)
      .attr(MaxMultiHitAbAttr),
    new Ability(Abilities.HYDRATION, 4)
      .attr(PostTurnResetStatusAbAttr)
      .condition(getWeatherCondition(WeatherType.RAIN, WeatherType.HEAVY_RAIN)),
    new Ability(Abilities.SOLAR_POWER, 4)
      .attr(PostWeatherLapseDamageAbAttr, 2, WeatherType.SUNNY, WeatherType.HARSH_SUN)
      .attr(BattleStatMultiplierAbAttr, BattleStat.SPATK, 1.5)
      .condition(getWeatherCondition(WeatherType.SUNNY, WeatherType.HARSH_SUN)),
    new Ability(Abilities.QUICK_FEET, 4)
      .conditionalAttr(pokemon => pokemon.status ? pokemon.status.effect === StatusEffect.PARALYSIS : false, BattleStatMultiplierAbAttr, BattleStat.SPD, 2)
      .conditionalAttr(pokemon => !!pokemon.status, BattleStatMultiplierAbAttr, BattleStat.SPD, 1.5),
    new Ability(Abilities.NORMALIZE, 4)
      .attr(MoveTypeChangeAttr, Type.NORMAL, 1.2, (user, target, move) => move.id !== Moves.HIDDEN_POWER && move.id !== Moves.WEATHER_BALL && 
            move.id !== Moves.NATURAL_GIFT && move.id !== Moves.JUDGMENT && move.id !== Moves.TECHNO_BLAST),
    new Ability(Abilities.SNIPER, 4)
      .unimplemented(),
    new Ability(Abilities.MAGIC_GUARD, 4)
      .attr(BlockNonDirectDamageAbAttr),
    new Ability(Abilities.NO_GUARD, 4)
      .attr(AlwaysHitAbAttr)
      .attr(DoubleBattleChanceAbAttr),
    new Ability(Abilities.STALL, 4)
      .unimplemented(),
    new Ability(Abilities.TECHNICIAN, 4)
      .attr(MovePowerBoostAbAttr, (user, target, move) => move.power <= 60, 1.5),
    new Ability(Abilities.LEAF_GUARD, 4)
      .attr(StatusEffectImmunityAbAttr)
      .condition(getWeatherCondition(WeatherType.SUNNY, WeatherType.HARSH_SUN))
      .ignorable(),
    new Ability(Abilities.KLUTZ, 4)
      .unimplemented(),
    new Ability(Abilities.MOLD_BREAKER, 4)
      .attr(PostSummonMessageAbAttr, (pokemon: Pokemon) => getPokemonMessage(pokemon, ' breaks the mold!'))
      .attr(MoveAbilityBypassAbAttr),
    new Ability(Abilities.SUPER_LUCK, 4)
      .attr(BonusCritAbAttr)
      .partial(),
    new Ability(Abilities.AFTERMATH, 4)
      .attr(PostFaintContactDamageAbAttr,4)
      .bypassFaint(),
    new Ability(Abilities.ANTICIPATION, 4)
      .conditionalAttr(getAnticipationCondition(), PostSummonMessageAbAttr, (pokemon: Pokemon) => getPokemonMessage(pokemon, ' shuddered!')),
    new Ability(Abilities.FOREWARN, 4)
      .unimplemented(),
    new Ability(Abilities.UNAWARE, 4)
      .attr(IgnoreOpponentStatChangesAbAttr)
      .ignorable(),
    new Ability(Abilities.TINTED_LENS, 4)
      .attr(MovePowerBoostAbAttr, (user, target, move) => target.getAttackTypeEffectiveness(move.type) <= 0.5, 2),
    new Ability(Abilities.FILTER, 4)
      .attr(ReceivedMoveDamageMultiplierAbAttr,(target, user, move) => target.getAttackTypeEffectiveness(move.type) >= 2, 0.75)
      .ignorable(),
    new Ability(Abilities.SLOW_START, 4)
      .attr(PostSummonAddBattlerTagAbAttr, BattlerTagType.SLOW_START, 5),
    new Ability(Abilities.SCRAPPY, 4)
      .unimplemented(),
    new Ability(Abilities.STORM_DRAIN, 4)
      .attr(RedirectTypeMoveAbAttr, Type.WATER)
      .attr(TypeImmunityStatChangeAbAttr, Type.WATER, BattleStat.SPATK, 1)
      .ignorable(),
    new Ability(Abilities.ICE_BODY, 4)
      .attr(BlockWeatherDamageAttr, WeatherType.HAIL)
      .attr(PostWeatherLapseHealAbAttr, 1, WeatherType.HAIL, WeatherType.SNOW),
    new Ability(Abilities.SOLID_ROCK, 4)
      .attr(ReceivedMoveDamageMultiplierAbAttr,(target, user, move) => target.getAttackTypeEffectiveness(move.type) >= 2, 0.75)
      .ignorable(),
    new Ability(Abilities.SNOW_WARNING, 4)
      .attr(PostSummonWeatherChangeAbAttr, WeatherType.SNOW)
      .attr(PostBiomeChangeWeatherChangeAbAttr, WeatherType.SNOW),
    new Ability(Abilities.HONEY_GATHER, 4)
      .unimplemented(),
    new Ability(Abilities.FRISK, 4)
      .unimplemented(),
    new Ability(Abilities.RECKLESS, 4)
      .attr(MovePowerBoostAbAttr, (user, target, move) => move.getAttrs(RecoilAttr).length && move.id !== Moves.STRUGGLE, 1.2),
    new Ability(Abilities.MULTITYPE, 4)
      .attr(UncopiableAbilityAbAttr)
      .attr(UnswappableAbilityAbAttr)
      .attr(UnsuppressableAbilityAbAttr)
      .attr(NoFusionAbilityAbAttr)
      .unimplemented(),
    new Ability(Abilities.FLOWER_GIFT, 4)
      .conditionalAttr(getWeatherCondition(WeatherType.SUNNY || WeatherType.HARSH_SUN), BattleStatMultiplierAbAttr, BattleStat.ATK, 1.5)
      .conditionalAttr(getWeatherCondition(WeatherType.SUNNY || WeatherType.HARSH_SUN), BattleStatMultiplierAbAttr, BattleStat.SPDEF, 1.5)
      .attr(UncopiableAbilityAbAttr)
      .attr(NoFusionAbilityAbAttr)
      .ignorable()
      .partial(),
    new Ability(Abilities.BAD_DREAMS, 4)
      .unimplemented(),
    new Ability(Abilities.PICKPOCKET, 5)
      .attr(PostDefendStealHeldItemAbAttr, (target, user, move) => move.hasFlag(MoveFlags.MAKES_CONTACT)),
    new Ability(Abilities.SHEER_FORCE, 5)
      .unimplemented(),
    new Ability(Abilities.CONTRARY, 5)
      .attr(StatChangeMultiplierAbAttr, -1)
      .ignorable(),
    new Ability(Abilities.UNNERVE, 5)
      .attr(PreventBerryUseAbAttr),
    new Ability(Abilities.DEFIANT, 5)
      .attr(PostStatChangeStatChangeAbAttr, (target, statsChanged, levels) => levels < 0, [BattleStat.ATK], 2),
    new Ability(Abilities.DEFEATIST, 5)
      .attr(BattleStatMultiplierAbAttr, BattleStat.ATK, 0.5)
      .attr(BattleStatMultiplierAbAttr, BattleStat.SPATK, 0.5)
      .condition((pokemon) => pokemon.getHpRatio() <= 0.5),
    new Ability(Abilities.CURSED_BODY, 5)
      .unimplemented(),
    new Ability(Abilities.HEALER, 5)
      .unimplemented(),
    new Ability(Abilities.FRIEND_GUARD, 5)
      .ignorable()
      .unimplemented(),
    new Ability(Abilities.WEAK_ARMOR, 5)
      .attr(PostDefendStatChangeAbAttr, (target, user, move) => move.category === MoveCategory.PHYSICAL, BattleStat.DEF, -1)
      .attr(PostDefendStatChangeAbAttr, (target, user, move) => move.category === MoveCategory.PHYSICAL, BattleStat.SPD, 2),
    new Ability(Abilities.HEAVY_METAL, 5)
      .attr(WeightMultiplierAbAttr, 2)
      .ignorable(),
    new Ability(Abilities.LIGHT_METAL, 5)
      .attr(WeightMultiplierAbAttr, 0.5)
      .ignorable(),
    new Ability(Abilities.MULTISCALE, 5)
      .attr(ReceivedMoveDamageMultiplierAbAttr,(target, user, move) => target.getHpRatio() === 1, 0.5)
      .ignorable(),
    new Ability(Abilities.TOXIC_BOOST, 5)
      .attr(MovePowerBoostAbAttr, (user, target, move) => move.category === MoveCategory.PHYSICAL && (user.status?.effect === StatusEffect.POISON || user.status?.effect === StatusEffect.TOXIC), 1.5),
    new Ability(Abilities.FLARE_BOOST, 5)
      .attr(MovePowerBoostAbAttr, (user, target, move) => move.category === MoveCategory.SPECIAL && user.status?.effect === StatusEffect.BURN, 1.5),
    new Ability(Abilities.HARVEST, 5)
      .unimplemented(),
    new Ability(Abilities.TELEPATHY, 5)
      .ignorable()
      .unimplemented(),
    new Ability(Abilities.MOODY, 5)
      .attr(MoodyAbAttr),
    new Ability(Abilities.OVERCOAT, 5)
      .attr(BlockWeatherDamageAttr)
      .attr(MoveImmunityAbAttr, (pokemon, attacker, move) => pokemon !== attacker && move.getMove().hasFlag(MoveFlags.POWDER_MOVE))
      .ignorable(),
    new Ability(Abilities.POISON_TOUCH, 5)
      .attr(PostAttackContactApplyStatusEffectAbAttr, 30, StatusEffect.POISON),
    new Ability(Abilities.REGENERATOR, 5)
    .attr(PreSwitchOutHealAbAttr),
    new Ability(Abilities.BIG_PECKS, 5)
      .attr(ProtectStatAbAttr, BattleStat.DEF)
      .ignorable(),
    new Ability(Abilities.SAND_RUSH, 5)
      .attr(BattleStatMultiplierAbAttr, BattleStat.SPD, 2)
      .attr(BlockWeatherDamageAttr, WeatherType.SANDSTORM)
      .condition(getWeatherCondition(WeatherType.SANDSTORM)),
    new Ability(Abilities.WONDER_SKIN, 5)
      .ignorable()
      .unimplemented(),
    new Ability(Abilities.ANALYTIC, 5)
<<<<<<< HEAD
      .attr(AnalyticAbAttr),
      //.attr(MovePowerBoostAbAttr, (user, target, move) => !!target.getLastXMoves(1).find(m => m.turn === target.scene.currentBattle.turn) || user.scene.currentBattle.turnCommands[target.getBattlerIndex()].command !== Command.FIGHT, 1.3),
=======
      .attr(MovePowerBoostAbAttr, (user, target, move) => !!target.getLastXMoves(1).find(m => m.turn === target.scene.currentBattle.turn) || user.scene.currentBattle.turnCommands[target.getBattlerIndex()].command !== Command.FIGHT, 1.3),
>>>>>>> 9f3bef01
    new Ability(Abilities.ILLUSION, 5)
      .attr(UncopiableAbilityAbAttr)
      .attr(UnswappableAbilityAbAttr)
      .unimplemented(),
    new Ability(Abilities.IMPOSTER, 5)
      .attr(PostSummonTransformAbAttr)
      .attr(UncopiableAbilityAbAttr),
    new Ability(Abilities.INFILTRATOR, 5)
      .unimplemented(),
    new Ability(Abilities.MUMMY, 5)
      .attr(PostDefendAbilityGiveAbAttr)
      .bypassFaint(),
    new Ability(Abilities.MOXIE, 5)
      .attr(PostVictoryStatChangeAbAttr, BattleStat.ATK, 1),
    new Ability(Abilities.JUSTIFIED, 5)
      .attr(PostDefendStatChangeAbAttr, (target, user, move) => move.type === Type.DARK && move.category !== MoveCategory.STATUS, BattleStat.ATK, 1),
    new Ability(Abilities.RATTLED, 5)
      .attr(PostDefendStatChangeAbAttr, (target, user, move) => move.category !== MoveCategory.STATUS && (move.type === Type.DARK || move.type === Type.BUG ||
        move.type === Type.GHOST), BattleStat.SPD, 1)
      .partial(),
    new Ability(Abilities.MAGIC_BOUNCE, 5)
      .ignorable()
      .unimplemented(),
    new Ability(Abilities.SAP_SIPPER, 5)
      .attr(TypeImmunityStatChangeAbAttr, Type.GRASS, BattleStat.ATK, 1)
      .ignorable(),
    new Ability(Abilities.PRANKSTER, 5)
      .attr(IncrementMovePriorityAbAttr, (pokemon, move: Move) => move.category === MoveCategory.STATUS),
    new Ability(Abilities.SAND_FORCE, 5)
      .attr(MoveTypePowerBoostAbAttr, Type.ROCK, 1.3)
      .attr(MoveTypePowerBoostAbAttr, Type.GROUND, 1.3)
      .attr(MoveTypePowerBoostAbAttr, Type.STEEL, 1.3)
      .attr(BlockWeatherDamageAttr, WeatherType.SANDSTORM)
      .condition(getWeatherCondition(WeatherType.SANDSTORM)),
    new Ability(Abilities.IRON_BARBS, 5)
      .attr(PostDefendContactDamageAbAttr, 8)
      .bypassFaint(),
    new Ability(Abilities.ZEN_MODE, 5)
      .attr(PostBattleInitFormChangeAbAttr, p => p.getHpRatio() <= 0.5 ? 1 : 0)
      .attr(PostSummonFormChangeAbAttr, p => p.getHpRatio() <= 0.5 ? 1 : 0)
      .attr(PostTurnFormChangeAbAttr, p => p.getHpRatio() <= 0.5 ? 1 : 0)
      .attr(UncopiableAbilityAbAttr)
      .attr(UnswappableAbilityAbAttr)
      .attr(UnsuppressableAbilityAbAttr)
      .attr(NoFusionAbilityAbAttr),
    new Ability(Abilities.VICTORY_STAR, 5)
      .attr(BattleStatMultiplierAbAttr, BattleStat.ACC, 1.1)
      .partial(),
    new Ability(Abilities.TURBOBLAZE, 5)
      .attr(PostSummonMessageAbAttr, (pokemon: Pokemon) => getPokemonMessage(pokemon, ' is radiating a blazing aura!'))
      .attr(MoveAbilityBypassAbAttr),
    new Ability(Abilities.TERAVOLT, 5)
      .attr(PostSummonMessageAbAttr, (pokemon: Pokemon) => getPokemonMessage(pokemon, ' is radiating a bursting aura!'))
      .attr(MoveAbilityBypassAbAttr),
    new Ability(Abilities.AROMA_VEIL, 6)
      .ignorable()
      .unimplemented(),
    new Ability(Abilities.FLOWER_VEIL, 6)
      .ignorable()
      .unimplemented(),
    new Ability(Abilities.CHEEK_POUCH, 6)
      .unimplemented(),
    new Ability(Abilities.PROTEAN, 6)
      .unimplemented(),
    new Ability(Abilities.FUR_COAT, 6)
      .attr(ReceivedMoveDamageMultiplierAbAttr, (target, user, move) => move.category === MoveCategory.PHYSICAL, 0.5)
      .ignorable(),
    new Ability(Abilities.MAGICIAN, 6)
      .attr(PostAttackStealHeldItemAbAttr),
    new Ability(Abilities.BULLETPROOF, 6)
      .attr(MoveImmunityAbAttr, (pokemon, attacker, move) => pokemon !== attacker && move.getMove().hasFlag(MoveFlags.BALLBOMB_MOVE))
      .ignorable(),
    new Ability(Abilities.COMPETITIVE, 6)
      .attr(PostStatChangeStatChangeAbAttr, (target, statsChanged, levels) => levels < 0, [BattleStat.SPATK], 2),
    new Ability(Abilities.STRONG_JAW, 6)
      .attr(MovePowerBoostAbAttr, (user, target, move) => move.hasFlag(MoveFlags.BITING_MOVE), 1.5),
    new Ability(Abilities.REFRIGERATE, 6)
      .attr(MoveTypeChangePowerMultiplierAbAttr, Type.NORMAL, Type.ICE, 1.2),
    new Ability(Abilities.SWEET_VEIL, 6)
      .attr(StatusEffectImmunityAbAttr, StatusEffect.SLEEP)
      .attr(BattlerTagImmunityAbAttr, BattlerTagType.DROWSY)
      .ignorable()
      .partial(),
    new Ability(Abilities.STANCE_CHANGE, 6)
      .attr(UncopiableAbilityAbAttr)
      .attr(UnswappableAbilityAbAttr)
      .attr(UnsuppressableAbilityAbAttr)
      .attr(NoFusionAbilityAbAttr),
    new Ability(Abilities.GALE_WINGS, 6)
      .attr(IncrementMovePriorityAbAttr, (pokemon, move) => pokemon.getHpRatio() === 1 && move.type === Type.FLYING),
    new Ability(Abilities.MEGA_LAUNCHER, 6)
      .attr(MovePowerBoostAbAttr, (user, target, move) => move.hasFlag(MoveFlags.PULSE_MOVE), 1.5),
    new Ability(Abilities.GRASS_PELT, 6)
      .conditionalAttr(getTerrainCondition(TerrainType.GRASSY), BattleStatMultiplierAbAttr, BattleStat.DEF, 1.5)
      .ignorable(),
    new Ability(Abilities.SYMBIOSIS, 6)
      .unimplemented(),
    new Ability(Abilities.TOUGH_CLAWS, 6)
      .attr(MovePowerBoostAbAttr, (user, target, move) => move.hasFlag(MoveFlags.MAKES_CONTACT), 1.3),
    new Ability(Abilities.PIXILATE, 6)
      .attr(MoveTypeChangePowerMultiplierAbAttr, Type.NORMAL, Type.FAIRY, 1.2),
    new Ability(Abilities.GOOEY, 6)
      .attr(PostDefendStatChangeAbAttr, (target, user, move) => move.hasFlag(MoveFlags.MAKES_CONTACT), BattleStat.SPD, -1, false),
    new Ability(Abilities.AERILATE, 6)
      .attr(MoveTypeChangePowerMultiplierAbAttr, Type.NORMAL, Type.FLYING, 1.2),
    new Ability(Abilities.PARENTAL_BOND, 6)
      .unimplemented(),
    new Ability(Abilities.DARK_AURA, 6)
      .attr(PostSummonMessageAbAttr, (pokemon: Pokemon) => getPokemonMessage(pokemon, ' is radiating a Dark Aura!'))
      .attr(FieldMoveTypePowerBoostAbAttr, Type.DARK, 4 / 3),
    new Ability(Abilities.FAIRY_AURA, 6)
      .attr(PostSummonMessageAbAttr, (pokemon: Pokemon) => getPokemonMessage(pokemon, ' is radiating a Fairy Aura!'))
      .attr(FieldMoveTypePowerBoostAbAttr, Type.FAIRY, 4 / 3),
    new Ability(Abilities.AURA_BREAK, 6)
      .ignorable()
      .unimplemented(),
    new Ability(Abilities.PRIMORDIAL_SEA, 6)
      .attr(PostSummonWeatherChangeAbAttr, WeatherType.HEAVY_RAIN)
      .attr(PostBiomeChangeWeatherChangeAbAttr, WeatherType.HEAVY_RAIN),
    new Ability(Abilities.DESOLATE_LAND, 6)
      .attr(PostSummonWeatherChangeAbAttr, WeatherType.HARSH_SUN)
      .attr(PostBiomeChangeWeatherChangeAbAttr, WeatherType.HARSH_SUN),
    new Ability(Abilities.DELTA_STREAM, 6)
      .attr(PostSummonWeatherChangeAbAttr, WeatherType.STRONG_WINDS)
      .attr(PostBiomeChangeWeatherChangeAbAttr, WeatherType.STRONG_WINDS),
    new Ability(Abilities.STAMINA, 7)
      .attr(PostDefendStatChangeAbAttr, (target, user, move) => move.category !== MoveCategory.STATUS, BattleStat.DEF, 1),
    new Ability(Abilities.WIMP_OUT, 7)
      .unimplemented(),
    new Ability(Abilities.EMERGENCY_EXIT, 7)
      .unimplemented(),
    new Ability(Abilities.WATER_COMPACTION, 7)
      .attr(PostDefendStatChangeAbAttr, (target, user, move) => move.type === Type.WATER, BattleStat.DEF, 2),
    new Ability(Abilities.MERCILESS, 7)
      .unimplemented(),
    new Ability(Abilities.SHIELDS_DOWN, 7)
      .attr(PostBattleInitFormChangeAbAttr, p => p.formIndex % 7 + (p.getHpRatio() <= 0.5 ? 7 : 0))
      .attr(PostSummonFormChangeAbAttr, p => p.formIndex % 7 + (p.getHpRatio() <= 0.5 ? 7 : 0))
      .attr(PostTurnFormChangeAbAttr, p => p.formIndex % 7 + (p.getHpRatio() <= 0.5 ? 7 : 0))
      .attr(UncopiableAbilityAbAttr)
      .attr(UnswappableAbilityAbAttr)
      .attr(UnsuppressableAbilityAbAttr)
      .attr(NoFusionAbilityAbAttr)
      .partial(),
    new Ability(Abilities.STAKEOUT, 7)
<<<<<<< HEAD
      .attr(StakeoutAbAttr),
=======
      .attr(MovePowerBoostAbAttr, (user, target, move) => user.scene.currentBattle.turnCommands[target.getBattlerIndex()].command === Command.POKEMON, 2),
>>>>>>> 9f3bef01
    new Ability(Abilities.WATER_BUBBLE, 7)
      .attr(ReceivedTypeDamageMultiplierAbAttr, Type.FIRE, 0.5)
      .attr(MoveTypePowerBoostAbAttr, Type.WATER, 1)
      .attr(StatusEffectImmunityAbAttr, StatusEffect.BURN)
      .ignorable(),
    new Ability(Abilities.STEELWORKER, 7)
      .attr(MoveTypePowerBoostAbAttr, Type.STEEL),
    new Ability(Abilities.BERSERK, 7)
      .unimplemented(),
    new Ability(Abilities.SLUSH_RUSH, 7)
      .attr(BattleStatMultiplierAbAttr, BattleStat.SPD, 2)
      .condition(getWeatherCondition(WeatherType.HAIL, WeatherType.SNOW)),
    new Ability(Abilities.LONG_REACH, 7)
      .attr(IgnoreContactAbAttr),
    new Ability(Abilities.LIQUID_VOICE, 7)
      .attr(MoveTypeChangeAttr, Type.WATER, 1, (user, target, move) => move.hasFlag(MoveFlags.SOUND_BASED)),
    new Ability(Abilities.TRIAGE, 7)
      .attr(IncrementMovePriorityAbAttr, (pokemon, move) => move.hasFlag(MoveFlags.TRIAGE_MOVE), 3),
    new Ability(Abilities.GALVANIZE, 7)
      .attr(MoveTypeChangePowerMultiplierAbAttr, Type.NORMAL, Type.ELECTRIC, 1.2),
    new Ability(Abilities.SURGE_SURFER, 7)
      .conditionalAttr(getTerrainCondition(TerrainType.ELECTRIC), BattleStatMultiplierAbAttr, BattleStat.SPD, 2),
    new Ability(Abilities.SCHOOLING, 7)
      .attr(PostBattleInitFormChangeAbAttr, p => p.level < 20 || p.getHpRatio() <= 0.25 ? 0 : 1)
      .attr(PostSummonFormChangeAbAttr, p => p.level < 20 || p.getHpRatio() <= 0.25 ? 0 : 1)
      .attr(PostTurnFormChangeAbAttr, p => p.level < 20 || p.getHpRatio() <= 0.25 ? 0 : 1)
      .attr(UncopiableAbilityAbAttr)
      .attr(UnswappableAbilityAbAttr)
      .attr(UnsuppressableAbilityAbAttr)
      .attr(NoFusionAbilityAbAttr),
    new Ability(Abilities.DISGUISE, 7)
      .attr(PreDefendMovePowerToOneAbAttr, (target, user, move) => target.formIndex == 0 && target.getAttackTypeEffectiveness(move.type) > 0)
      .attr(PostSummonFormChangeAbAttr, p => p.battleData.hitCount === 0 ? 0 : 1)
      .attr(PostBattleInitFormChangeAbAttr, p => p.battleData.hitCount === 0 ? 0 : 1)
      .attr(PostDefendFormChangeAbAttr, p => p.battleData.hitCount === 0 ? 0 : 1)
      .attr(PreDefendFormChangeAbAttr, p => p.battleData.hitCount === 0 ? 0 : 1)
      .attr(PostDefendDisguiseAbAttr)
      .attr(UncopiableAbilityAbAttr)
      .attr(UnswappableAbilityAbAttr)
      .attr(UnsuppressableAbilityAbAttr)
      .attr(NoTransformAbilityAbAttr)
      .attr(NoFusionAbilityAbAttr)
      .ignorable()
      .partial(),
    new Ability(Abilities.BATTLE_BOND, 7)
      .attr(UncopiableAbilityAbAttr)
      .attr(UnswappableAbilityAbAttr)
      .attr(UnsuppressableAbilityAbAttr)
      .attr(NoFusionAbilityAbAttr)
      .unimplemented(),
    new Ability(Abilities.POWER_CONSTRUCT, 7)
      .attr(UncopiableAbilityAbAttr)
      .attr(UnswappableAbilityAbAttr)
      .attr(UnsuppressableAbilityAbAttr)
      .attr(NoFusionAbilityAbAttr)
      .unimplemented(),
    new Ability(Abilities.CORROSION, 7)
      .unimplemented(),
    new Ability(Abilities.COMATOSE, 7)
      .attr(UncopiableAbilityAbAttr)
      .attr(UnswappableAbilityAbAttr)
      .attr(UnsuppressableAbilityAbAttr)
      .unimplemented(),
    new Ability(Abilities.QUEENLY_MAJESTY, 7)
      .attr(FieldPriorityMoveImmunityAbAttr)
      .ignorable(),
    new Ability(Abilities.INNARDS_OUT, 7)
      .unimplemented(),
    new Ability(Abilities.DANCER, 7)
      .unimplemented(),
    new Ability(Abilities.BATTERY, 7)
      .unimplemented(),
    new Ability(Abilities.FLUFFY, 7)
      .attr(ReceivedMoveDamageMultiplierAbAttr, (target, user, move) => move.hasFlag(MoveFlags.MAKES_CONTACT), 0.5)
      .attr(ReceivedMoveDamageMultiplierAbAttr, (target, user, move) => move.type === Type.FIRE, 2)
      .ignorable(),
    new Ability(Abilities.DAZZLING, 7)
      .attr(FieldPriorityMoveImmunityAbAttr)
      .ignorable(),
    new Ability(Abilities.SOUL_HEART, 7)
      .attr(PostKnockOutStatChangeAbAttr, BattleStat.SPATK, 1),
    new Ability(Abilities.TANGLING_HAIR, 7)
      .attr(PostDefendStatChangeAbAttr, (target, user, move) => move.hasFlag(MoveFlags.MAKES_CONTACT), BattleStat.SPD, -1, false),
    new Ability(Abilities.RECEIVER, 7)
      .attr(CopyFaintedAllyAbilityAbAttr)
      .attr(UncopiableAbilityAbAttr),
    new Ability(Abilities.POWER_OF_ALCHEMY, 7)
      .attr(CopyFaintedAllyAbilityAbAttr)
      .attr(UncopiableAbilityAbAttr),
    new Ability(Abilities.BEAST_BOOST, 7)
      .attr(PostVictoryStatChangeAbAttr, p => {
        const battleStats = Utils.getEnumValues(BattleStat).slice(0, -3).map(s => s as BattleStat);
        let highestBattleStat = 0;
        let highestBattleStatIndex = 0;
        battleStats.map((bs: BattleStat, i: integer) => {
          const stat = p.getStat(bs + 1);
          if (stat > highestBattleStat) {
            highestBattleStatIndex = i;
            highestBattleStat = stat;
          }
        });
        return highestBattleStatIndex;
      }, 1),
    new Ability(Abilities.RKS_SYSTEM, 7)
      .attr(UncopiableAbilityAbAttr)
      .attr(UnswappableAbilityAbAttr)
      .attr(UnsuppressableAbilityAbAttr)
      .attr(NoFusionAbilityAbAttr)
      .unimplemented(),
    new Ability(Abilities.ELECTRIC_SURGE, 7)
      .attr(PostSummonTerrainChangeAbAttr, TerrainType.ELECTRIC)
      .attr(PostBiomeChangeTerrainChangeAbAttr, TerrainType.ELECTRIC),
    new Ability(Abilities.PSYCHIC_SURGE, 7)
      .attr(PostSummonTerrainChangeAbAttr, TerrainType.PSYCHIC)
      .attr(PostBiomeChangeTerrainChangeAbAttr, TerrainType.PSYCHIC),
    new Ability(Abilities.MISTY_SURGE, 7)
      .attr(PostSummonTerrainChangeAbAttr, TerrainType.MISTY)
      .attr(PostBiomeChangeTerrainChangeAbAttr, TerrainType.MISTY),
    new Ability(Abilities.GRASSY_SURGE, 7)
      .attr(PostSummonTerrainChangeAbAttr, TerrainType.GRASSY)
      .attr(PostBiomeChangeTerrainChangeAbAttr, TerrainType.GRASSY),
    new Ability(Abilities.FULL_METAL_BODY, 7)
      .attr(ProtectStatAbAttr),
    new Ability(Abilities.SHADOW_SHIELD, 7)
      .attr(ReceivedMoveDamageMultiplierAbAttr,(target, user, move) => target.getHpRatio() === 1, 0.5),
    new Ability(Abilities.PRISM_ARMOR, 7)
      .attr(ReceivedMoveDamageMultiplierAbAttr,(target, user, move) => target.getAttackTypeEffectiveness(move.type) >= 2, 0.75),
    new Ability(Abilities.NEUROFORCE, 7)
      .attr(MovePowerBoostAbAttr, (user, target, move) => target.getAttackTypeEffectiveness(move.type) >= 2, 1.25),
    new Ability(Abilities.INTREPID_SWORD, 8)
      .attr(PostSummonStatChangeAbAttr, BattleStat.ATK, 1, true),
    new Ability(Abilities.DAUNTLESS_SHIELD, 8)
      .attr(PostSummonStatChangeAbAttr, BattleStat.DEF, 1, true),
    new Ability(Abilities.LIBERO, 8)
      .unimplemented(),
    new Ability(Abilities.BALL_FETCH, 8)
      .unimplemented(),
    new Ability(Abilities.COTTON_DOWN, 8)
      .unimplemented(),
    new Ability(Abilities.PROPELLER_TAIL, 8)
      .unimplemented(),
    new Ability(Abilities.MIRROR_ARMOR, 8)
      .ignorable()
      .unimplemented(),
    new Ability(Abilities.GULP_MISSILE, 8)
      .attr(UnsuppressableAbilityAbAttr)
      .attr(NoTransformAbilityAbAttr)
      .attr(NoFusionAbilityAbAttr)
      .unimplemented(),
    new Ability(Abilities.STALWART, 8)
      .unimplemented(),
    new Ability(Abilities.STEAM_ENGINE, 8)
      .attr(PostDefendStatChangeAbAttr, (target, user, move) => (move.type === Type.FIRE || move.type === Type.WATER) && move.category !== MoveCategory.STATUS, BattleStat.SPD, 6),
    new Ability(Abilities.PUNK_ROCK, 8)
      .attr(MovePowerBoostAbAttr, (user, target, move) => move.hasFlag(MoveFlags.SOUND_BASED), 1.3)
      .attr(ReceivedMoveDamageMultiplierAbAttr, (target, user, move) => move.hasFlag(MoveFlags.SOUND_BASED), 0.5)
      .ignorable(),
    new Ability(Abilities.SAND_SPIT, 8)
      .attr(PostDefendWeatherChangeAbAttr, WeatherType.SANDSTORM),
    new Ability(Abilities.ICE_SCALES, 8)
      .attr(ReceivedMoveDamageMultiplierAbAttr, (target, user, move) => move.category === MoveCategory.SPECIAL, 0.5)
      .ignorable(),
    new Ability(Abilities.RIPEN, 8)
      .attr(DoubleBerryEffectAbAttr),
    new Ability(Abilities.ICE_FACE, 8)
      .attr(UncopiableAbilityAbAttr)
      .attr(UnswappableAbilityAbAttr)
      .attr(UnsuppressableAbilityAbAttr)
      .attr(NoTransformAbilityAbAttr)
      .attr(NoFusionAbilityAbAttr)
      .ignorable()
      .unimplemented(),
    new Ability(Abilities.POWER_SPOT, 8)
      .unimplemented(),
    new Ability(Abilities.MIMICRY, 8)
      .unimplemented(),
    new Ability(Abilities.SCREEN_CLEANER, 8)
      .unimplemented(),
    new Ability(Abilities.STEELY_SPIRIT, 8)
      .unimplemented(),
    new Ability(Abilities.PERISH_BODY, 8)
      .unimplemented(),
    new Ability(Abilities.WANDERING_SPIRIT, 8)
      .attr(PostDefendAbilitySwapAbAttr)
      .bypassFaint()
      .partial(),
    new Ability(Abilities.GORILLA_TACTICS, 8)
      .unimplemented(),
    new Ability(Abilities.NEUTRALIZING_GAS, 8)
      .attr(SuppressFieldAbilitiesAbAttr)
      .attr(UncopiableAbilityAbAttr)
      .attr(UnswappableAbilityAbAttr)
      .attr(NoTransformAbilityAbAttr)
      .partial(),
    new Ability(Abilities.PASTEL_VEIL, 8)
      .attr(StatusEffectImmunityAbAttr, StatusEffect.POISON, StatusEffect.TOXIC)
      .ignorable(),
    new Ability(Abilities.HUNGER_SWITCH, 8)
      .attr(PostTurnFormChangeAbAttr, p => p.getFormKey ? 0 : 1)
      .attr(PostTurnFormChangeAbAttr, p => p.getFormKey ? 1 : 0)
      .attr(UncopiableAbilityAbAttr)
      .attr(UnswappableAbilityAbAttr)
      .attr(NoTransformAbilityAbAttr)
      .attr(NoFusionAbilityAbAttr),
    new Ability(Abilities.QUICK_DRAW, 8)
      .unimplemented(),
    new Ability(Abilities.UNSEEN_FIST, 8)
      .unimplemented(),
    new Ability(Abilities.CURIOUS_MEDICINE, 8)
      .unimplemented(),
    new Ability(Abilities.TRANSISTOR, 8)
      .attr(MoveTypePowerBoostAbAttr, Type.ELECTRIC),
    new Ability(Abilities.DRAGONS_MAW, 8)
      .attr(MoveTypePowerBoostAbAttr, Type.DRAGON),
    new Ability(Abilities.CHILLING_NEIGH, 8)
      .attr(PostVictoryStatChangeAbAttr, BattleStat.ATK, 1),
    new Ability(Abilities.GRIM_NEIGH, 8)
      .attr(PostVictoryStatChangeAbAttr, BattleStat.SPATK, 1),
    new Ability(Abilities.AS_ONE_GLASTRIER, 8)
      .attr(PreventBerryUseAbAttr)
      .attr(PostVictoryStatChangeAbAttr, BattleStat.ATK, 1)
      .attr(UncopiableAbilityAbAttr)
      .attr(UnswappableAbilityAbAttr)
      .attr(UnsuppressableAbilityAbAttr),
    new Ability(Abilities.AS_ONE_SPECTRIER, 8)
      .attr(PreventBerryUseAbAttr)
      .attr(PostVictoryStatChangeAbAttr, BattleStat.SPATK, 1)
      .attr(UncopiableAbilityAbAttr)
      .attr(UnswappableAbilityAbAttr)
      .attr(UnsuppressableAbilityAbAttr),
    new Ability(Abilities.LINGERING_AROMA, 9)
      .attr(PostDefendAbilityGiveAbAttr)
      .bypassFaint(),
    new Ability(Abilities.SEED_SOWER, 9)
      .attr(PostDefendTerrainChangeAbAttr, TerrainType.GRASSY),
    new Ability(Abilities.THERMAL_EXCHANGE, 9)
      .attr(PostDefendStatChangeAbAttr, (target, user, move) => move.type === Type.FIRE && move.category !== MoveCategory.STATUS, BattleStat.ATK, 1)
      .attr(StatusEffectImmunityAbAttr, StatusEffect.BURN)
      .ignorable(),
    new Ability(Abilities.ANGER_SHELL, 9)
      .unimplemented(),
    new Ability(Abilities.PURIFYING_SALT, 9)
      .attr(StatusEffectImmunityAbAttr)
      .attr(ReceivedTypeDamageMultiplierAbAttr, Type.GHOST, 0.5)
      .ignorable(),
    new Ability(Abilities.WELL_BAKED_BODY, 9)
      .attr(TypeImmunityStatChangeAbAttr, Type.FIRE, BattleStat.DEF, 2)
      .ignorable(),
    new Ability(Abilities.WIND_RIDER, 9)
      .attr(MoveImmunityStatChangeAbAttr, (pokemon, attacker, move) => pokemon !== attacker && move.getMove().hasFlag(MoveFlags.WIND_MOVE), BattleStat.ATK, 1)
      .ignorable()
      .partial(),
    new Ability(Abilities.GUARD_DOG, 9)
      .ignorable()
      .unimplemented(),
    new Ability(Abilities.ROCKY_PAYLOAD, 9)
      .attr(MoveTypePowerBoostAbAttr, Type.ROCK),
    new Ability(Abilities.WIND_POWER, 9)
      .attr(PostDefendApplyBattlerTagAbAttr, (target, user, move) => move.hasFlag(MoveFlags.WIND_MOVE), BattlerTagType.CHARGED)
      .partial(),
    new Ability(Abilities.ZERO_TO_HERO, 9)
      .attr(UncopiableAbilityAbAttr)
      .attr(UnswappableAbilityAbAttr)
      .attr(UnsuppressableAbilityAbAttr)
      .attr(NoTransformAbilityAbAttr)
      .attr(NoFusionAbilityAbAttr)
      .unimplemented(),
    new Ability(Abilities.COMMANDER, 9)
      .attr(UncopiableAbilityAbAttr)
      .attr(UnswappableAbilityAbAttr)
      .unimplemented(),
    new Ability(Abilities.ELECTROMORPHOSIS, 9)
      .attr(PostDefendApplyBattlerTagAbAttr, (target, user, move) => move.category !== MoveCategory.STATUS, BattlerTagType.CHARGED),
    new Ability(Abilities.PROTOSYNTHESIS, 9)
      .conditionalAttr(getWeatherCondition(WeatherType.SUNNY, WeatherType.HARSH_SUN), PostSummonAddBattlerTagAbAttr, BattlerTagType.PROTOSYNTHESIS, 0, true)
      .attr(PostWeatherChangeAddBattlerTagAttr, BattlerTagType.PROTOSYNTHESIS, 0, WeatherType.SUNNY, WeatherType.HARSH_SUN)
      .attr(UncopiableAbilityAbAttr)
      .attr(UnswappableAbilityAbAttr)
      .attr(NoTransformAbilityAbAttr),
    new Ability(Abilities.QUARK_DRIVE, 9)
      .conditionalAttr(getTerrainCondition(TerrainType.ELECTRIC), PostSummonAddBattlerTagAbAttr, BattlerTagType.QUARK_DRIVE, 0, true)
      .attr(PostTerrainChangeAddBattlerTagAttr, BattlerTagType.QUARK_DRIVE, 0, TerrainType.ELECTRIC)
      .attr(UncopiableAbilityAbAttr)
      .attr(UnswappableAbilityAbAttr)
      .attr(NoTransformAbilityAbAttr),
    new Ability(Abilities.GOOD_AS_GOLD, 9)
      .attr(MoveImmunityAbAttr, (pokemon, attacker, move) => pokemon !== attacker && move.getMove().category === MoveCategory.STATUS)
      .ignorable()
      .partial(),
    new Ability(Abilities.VESSEL_OF_RUIN, 9)
      .ignorable()
      .unimplemented(),
    new Ability(Abilities.SWORD_OF_RUIN, 9)
      .ignorable()
      .unimplemented(),
    new Ability(Abilities.TABLETS_OF_RUIN, 9)
      .ignorable()
      .unimplemented(),
    new Ability(Abilities.BEADS_OF_RUIN, 9)
      .ignorable()
      .unimplemented(),
    new Ability(Abilities.ORICHALCUM_PULSE, 9)
      .attr(PostSummonWeatherChangeAbAttr, WeatherType.SUNNY)
      .attr(PostBiomeChangeWeatherChangeAbAttr, WeatherType.SUNNY)
      .conditionalAttr(getWeatherCondition(WeatherType.SUNNY, WeatherType.HARSH_SUN), BattleStatMultiplierAbAttr, BattleStat.ATK, 4 / 3),
    new Ability(Abilities.HADRON_ENGINE, 9)
      .attr(PostSummonTerrainChangeAbAttr, TerrainType.ELECTRIC)
      .attr(PostBiomeChangeTerrainChangeAbAttr, TerrainType.ELECTRIC)
      .conditionalAttr(getTerrainCondition(TerrainType.ELECTRIC), BattleStatMultiplierAbAttr, BattleStat.SPATK, 4 / 3),
    new Ability(Abilities.OPPORTUNIST, 9)
      .unimplemented(),
    new Ability(Abilities.CUD_CHEW, 9)
      .unimplemented(),
    new Ability(Abilities.SHARPNESS, 9)
      .attr(MovePowerBoostAbAttr, (user, target, move) => move.hasFlag(MoveFlags.SLICING_MOVE), 1.5),
    new Ability(Abilities.SUPREME_OVERLORD, 9)
      .unimplemented(),
    new Ability(Abilities.COSTAR, 9)
      .unimplemented(),
    new Ability(Abilities.TOXIC_DEBRIS, 9)
      .attr(PostDefendApplyArenaTrapTagAbAttr, (target, user, move) => move.category === MoveCategory.PHYSICAL, ArenaTagType.TOXIC_SPIKES)
      .bypassFaint(),
    new Ability(Abilities.ARMOR_TAIL, 9)
      .attr(FieldPriorityMoveImmunityAbAttr)  
      .ignorable(),
    new Ability(Abilities.EARTH_EATER, 9)
      .attr(TypeImmunityHealAbAttr, Type.GROUND)
      .ignorable(),
    new Ability(Abilities.MYCELIUM_MIGHT, 9)
      .attr(MoveAbilityBypassAbAttr, (pokemon, move: Move) => move.category === MoveCategory.STATUS)
      .partial(),
    new Ability(Abilities.MINDS_EYE, 9)
      .ignorable()
      .unimplemented(),
    new Ability(Abilities.SUPERSWEET_SYRUP, 9)
      .unimplemented(),
    new Ability(Abilities.HOSPITALITY, 9)
      .attr(PostSummonAllyHealAbAttr, 4, true),
    new Ability(Abilities.TOXIC_CHAIN, 9)
      .attr(PostAttackApplyStatusEffectAbAttr, false, 30, StatusEffect.TOXIC),
    new Ability(Abilities.EMBODY_ASPECT_TEAL, 9)
      .attr(PostBattleInitStatChangeAbAttr, BattleStat.SPD, 1, true)
      .attr(UncopiableAbilityAbAttr)
      .attr(UnswappableAbilityAbAttr)
      .attr(NoTransformAbilityAbAttr),
    new Ability(Abilities.EMBODY_ASPECT_WELLSPRING, 9)
      .attr(PostBattleInitStatChangeAbAttr, BattleStat.SPDEF, 1, true)
      .attr(UncopiableAbilityAbAttr)
      .attr(UnswappableAbilityAbAttr)
      .attr(NoTransformAbilityAbAttr),
    new Ability(Abilities.EMBODY_ASPECT_HEARTHFLAME, 9)
      .attr(PostBattleInitStatChangeAbAttr, BattleStat.ATK, 1, true)
      .attr(UncopiableAbilityAbAttr)
      .attr(UnswappableAbilityAbAttr)
      .attr(NoTransformAbilityAbAttr),
    new Ability(Abilities.EMBODY_ASPECT_CORNERSTONE, 9)
      .attr(PostBattleInitStatChangeAbAttr, BattleStat.DEF, 1, true)
      .attr(UncopiableAbilityAbAttr)
      .attr(UnswappableAbilityAbAttr)
      .attr(NoTransformAbilityAbAttr),
    new Ability(Abilities.TERA_SHIFT, 9)
      .attr(PostSummonFormChangeAbAttr, p => p.getFormKey() ? 0 : 1)
      .attr(UncopiableAbilityAbAttr)
      .attr(UnswappableAbilityAbAttr)
      .attr(UnsuppressableAbilityAbAttr)
      .attr(NoTransformAbilityAbAttr)
      .attr(NoFusionAbilityAbAttr),
    new Ability(Abilities.TERA_SHELL, 9)
      .attr(UncopiableAbilityAbAttr)
      .attr(UnswappableAbilityAbAttr)
      .ignorable()
      .unimplemented(),
    new Ability(Abilities.TERAFORM_ZERO, 9)
      .attr(UncopiableAbilityAbAttr)
      .attr(UnswappableAbilityAbAttr)
      .unimplemented(),
    new Ability(Abilities.POISON_PUPPETEER, 9)
      .attr(UncopiableAbilityAbAttr)
      .attr(UnswappableAbilityAbAttr)
      .unimplemented(),
  );
}<|MERGE_RESOLUTION|>--- conflicted
+++ resolved
@@ -2929,12 +2929,7 @@
       .ignorable()
       .unimplemented(),
     new Ability(Abilities.ANALYTIC, 5)
-<<<<<<< HEAD
       .attr(AnalyticAbAttr),
-      //.attr(MovePowerBoostAbAttr, (user, target, move) => !!target.getLastXMoves(1).find(m => m.turn === target.scene.currentBattle.turn) || user.scene.currentBattle.turnCommands[target.getBattlerIndex()].command !== Command.FIGHT, 1.3),
-=======
-      .attr(MovePowerBoostAbAttr, (user, target, move) => !!target.getLastXMoves(1).find(m => m.turn === target.scene.currentBattle.turn) || user.scene.currentBattle.turnCommands[target.getBattlerIndex()].command !== Command.FIGHT, 1.3),
->>>>>>> 9f3bef01
     new Ability(Abilities.ILLUSION, 5)
       .attr(UncopiableAbilityAbAttr)
       .attr(UnswappableAbilityAbAttr)
@@ -3080,11 +3075,7 @@
       .attr(NoFusionAbilityAbAttr)
       .partial(),
     new Ability(Abilities.STAKEOUT, 7)
-<<<<<<< HEAD
       .attr(StakeoutAbAttr),
-=======
-      .attr(MovePowerBoostAbAttr, (user, target, move) => user.scene.currentBattle.turnCommands[target.getBattlerIndex()].command === Command.POKEMON, 2),
->>>>>>> 9f3bef01
     new Ability(Abilities.WATER_BUBBLE, 7)
       .attr(ReceivedTypeDamageMultiplierAbAttr, Type.FIRE, 0.5)
       .attr(MoveTypePowerBoostAbAttr, Type.WATER, 1)
