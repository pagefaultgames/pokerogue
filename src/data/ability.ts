--- conflicted
+++ resolved
@@ -594,11 +594,7 @@
    * @returns true if healing should be reversed on a healing move, false otherwise.
    */
   applyPostDefend(pokemon: Pokemon, passive: boolean, attacker: Pokemon, move: PokemonMove, hitResult: HitResult, args: any[]): boolean {
-<<<<<<< HEAD
-    if (!!move.getMove().getAttrs(HitHealAttr).length) {
-=======
-    if (move.getMove().hasAttr(HitHealAttr) || move.getMove().hasAttr(StrengthSapHealAttr) ) {
->>>>>>> e7fed48f
+    if (move.getMove().hasAttr(HitHealAttr)) {
       pokemon.scene.queueMessage(getPokemonMessage(attacker, " sucked up the liquid ooze!"));
       return true;
     }
