--- conflicted
+++ resolved
@@ -1587,14 +1587,9 @@
     this.effects = effects;
   }
 
-<<<<<<< HEAD
   applyPostAttackAfterMoveTypeCheck(pokemon: Pokemon, passive: boolean, attacker: Pokemon, move: Move, hitResult: HitResult, args: any[]): boolean {
-    if (pokemon !== attacker && (!this.contactRequired || move.checkFlag(MoveFlags.MAKES_CONTACT, attacker, pokemon)) && pokemon.randSeedInt(100) < this.chance && !pokemon.status) {
-=======
-  applyPostAttack(pokemon: Pokemon, passive: boolean, attacker: Pokemon, move: Move, hitResult: HitResult, args: any[]): boolean {
     /**Status inflicted by abilities post attacking are also considered additional effects.*/
     if (!attacker.hasAbilityWithAttr(IgnoreMoveEffectsAbAttr) && pokemon !== attacker && (!this.contactRequired || move.checkFlag(MoveFlags.MAKES_CONTACT, attacker, pokemon)) && pokemon.randSeedInt(100) < this.chance && !pokemon.status) {
->>>>>>> f9327680
       const effect = this.effects.length === 1 ? this.effects[0] : this.effects[pokemon.randSeedInt(this.effects.length)];
       return attacker.trySetStatus(effect, true, pokemon);
     }
@@ -1623,14 +1618,9 @@
     this.effects = effects;
   }
 
-<<<<<<< HEAD
   applyPostAttackAfterMoveTypeCheck(pokemon: Pokemon, passive: boolean, attacker: Pokemon, move: Move, hitResult: HitResult, args: any[]): boolean {
-    if (pokemon !== attacker && (!this.contactRequired || move.checkFlag(MoveFlags.MAKES_CONTACT, attacker, pokemon)) && pokemon.randSeedInt(100) < this.chance(attacker, pokemon, move) && !pokemon.status) {
-=======
-  applyPostAttack(pokemon: Pokemon, passive: boolean, attacker: Pokemon, move: Move, hitResult: HitResult, args: any[]): boolean {
     /**Battler tags inflicted by abilities post attacking are also considered additional effects.*/
     if (!attacker.hasAbilityWithAttr(IgnoreMoveEffectsAbAttr) && pokemon !== attacker && (!this.contactRequired || move.checkFlag(MoveFlags.MAKES_CONTACT, attacker, pokemon)) && pokemon.randSeedInt(100) < this.chance(attacker, pokemon, move) && !pokemon.status) {
->>>>>>> f9327680
       const effect = this.effects.length === 1 ? this.effects[0] : this.effects[pokemon.randSeedInt(this.effects.length)];
       return attacker.addTag(effect);
     }
