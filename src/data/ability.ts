import Pokemon, { HitResult, PlayerPokemon, PokemonMove } from "../field/pokemon";
import { Type } from "./type";
import { Constructor } from "#app/utils";
import * as Utils from "../utils";
import { BattleStat, getBattleStatName } from "./battle-stat";
import { getPokemonNameWithAffix } from "../messages";
import { Weather, WeatherType } from "./weather";
import { BattlerTag, GroundedTag, GulpMissileTag, SemiInvulnerableTag } from "./battler-tags";
import { StatusEffect, getNonVolatileStatusEffects, getStatusEffectDescriptor, getStatusEffectHealText } from "./status-effect";
import { Gender } from "./gender";
import Move, { AttackMove, MoveCategory, MoveFlags, MoveTarget, FlinchAttr, OneHitKOAttr, HitHealAttr, allMoves, StatusMove, SelfStatusMove, VariablePowerAttr, applyMoveAttrs, IncrementMovePriorityAttr, VariableMoveTypeAttr, RandomMovesetMoveAttr, RandomMoveAttr, NaturePowerAttr, CopyMoveAttr, MoveAttr, MultiHitAttr, ChargeAttr, SacrificialAttr, SacrificialAttrOnHit, NeutralDamageAgainstFlyingTypeMultiplierAttr, FixedDamageAttr } from "./move";
import { ArenaTagSide, ArenaTrapTag } from "./arena-tag";
import { Stat, getStatName } from "./pokemon-stat";
import { BerryModifier, PokemonHeldItemModifier } from "../modifier/modifier";
import { TerrainType } from "./terrain";
import { SpeciesFormChangeManualTrigger, SpeciesFormChangeRevertWeatherFormTrigger, SpeciesFormChangeWeatherTrigger } from "./pokemon-forms";
import i18next from "i18next";
import { Localizable } from "#app/interfaces/locales.js";
import { Command } from "../ui/command-ui-handler";
import { BerryModifierType } from "#app/modifier/modifier-type";
import { getPokeballName } from "./pokeball";
import { BattlerIndex } from "#app/battle";
import { Abilities } from "#enums/abilities";
import { ArenaTagType } from "#enums/arena-tag-type";
import { BattlerTagType } from "#enums/battler-tag-type";
import { Moves } from "#enums/moves";
import { Species } from "#enums/species";
import { MovePhase } from "#app/phases/move-phase";
import { PokemonHealPhase } from "#app/phases/pokemon-heal-phase";
import { ShowAbilityPhase } from "#app/phases/show-ability-phase";
import { StatChangePhase } from "#app/phases/stat-change-phase";
import BattleScene from "#app/battle-scene";

export class Ability implements Localizable {
  public id: Abilities;

  private nameAppend: string;
  public name: string;
  public description: string;
  public generation: integer;
  public isBypassFaint: boolean;
  public isIgnorable: boolean;
  public attrs: AbAttr[];
  public conditions: AbAttrCondition[];

  constructor(id: Abilities, generation: integer) {
    this.id = id;

    this.nameAppend = "";
    this.generation = generation;
    this.attrs = [];
    this.conditions = [];

    this.localize();
  }

  localize(): void {
    const i18nKey = Abilities[this.id].split("_").filter(f => f).map((f, i) => i ? `${f[0]}${f.slice(1).toLowerCase()}` : f.toLowerCase()).join("") as string;

    this.name = this.id ? `${i18next.t(`ability:${i18nKey}.name`) as string}${this.nameAppend}` : "";
    this.description = this.id ? i18next.t(`ability:${i18nKey}.description`) as string : "";
  }

  /**
   * Get all ability attributes that match `attrType`
   * @param attrType any attribute that extends {@linkcode AbAttr}
   * @returns Array of attributes that match `attrType`, Empty Array if none match.
   */
  getAttrs<T extends AbAttr>(attrType: Constructor<T> ): T[] {
    return this.attrs.filter((a): a is T => a instanceof attrType);
  }

  /**
   * Check if an ability has an attribute that matches `attrType`
   * @param attrType any attribute that extends {@linkcode AbAttr}
   * @returns true if the ability has attribute `attrType`
   */
  hasAttr<T extends AbAttr>(attrType: Constructor<T>): boolean {
    return this.attrs.some((attr) => attr instanceof attrType);
  }

  attr<T extends Constructor<AbAttr>>(AttrType: T, ...args: ConstructorParameters<T>): Ability {
    const attr = new AttrType(...args);
    this.attrs.push(attr);

    return this;
  }

  conditionalAttr<T extends Constructor<AbAttr>>(condition: AbAttrCondition, AttrType: T, ...args: ConstructorParameters<T>): Ability {
    const attr = new AttrType(...args);
    attr.addCondition(condition);
    this.attrs.push(attr);

    return this;
  }

  bypassFaint(): Ability {
    this.isBypassFaint = true;
    return this;
  }

  ignorable(): Ability {
    this.isIgnorable = true;
    return this;
  }

  condition(condition: AbAttrCondition): Ability {
    this.conditions.push(condition);

    return this;
  }

  partial(): this {
    this.nameAppend += " (P)";
    return this;
  }

  unimplemented(): this {
    this.nameAppend += " (N)";
    return this;
  }
}

type AbAttrApplyFunc<TAttr extends AbAttr> = (attr: TAttr, passive: boolean) => boolean | Promise<boolean>;
type AbAttrCondition = (pokemon: Pokemon) => boolean;

type PokemonAttackCondition = (user: Pokemon | null, target: Pokemon | null, move: Move) => boolean;
type PokemonDefendCondition = (target: Pokemon, user: Pokemon, move: Move) => boolean;
type PokemonStatChangeCondition = (target: Pokemon, statsChanged: BattleStat[], levels: integer) => boolean;

export abstract class AbAttr {
  public showAbility: boolean;
  private extraCondition: AbAttrCondition;

  constructor(showAbility: boolean = true) {
    this.showAbility = showAbility;
  }

  apply(pokemon: Pokemon, passive: boolean, simulated: boolean, cancelled: Utils.BooleanHolder | null, args: any[]): boolean | Promise<boolean> {
    return false;
  }

  getTriggerMessage(_pokemon: Pokemon, _abilityName: string, ..._args: any[]): string | null {
    return null;
  }

  getCondition(): AbAttrCondition | null {
    return this.extraCondition || null;
  }

  addCondition(condition: AbAttrCondition): AbAttr {
    this.extraCondition = condition;
    return this;
  }
}

export class BlockRecoilDamageAttr extends AbAttr {
  apply(pokemon: Pokemon, passive: boolean, simulated: boolean, cancelled: Utils.BooleanHolder, args: any[]): boolean {
    cancelled.value = true;

    return true;
  }

  getTriggerMessage(pokemon: Pokemon, abilityName: string, ...args: any[]) {
    return i18next.t("abilityTriggers:blockRecoilDamage", {pokemonName: getPokemonNameWithAffix(pokemon), abilityName: abilityName});
  }
}

export class DoubleBattleChanceAbAttr extends AbAttr {
  constructor() {
    super(false);
  }

  apply(pokemon: Pokemon, passive: boolean, simulated: boolean, cancelled: Utils.BooleanHolder, args: any[]): boolean {
    const doubleChance = (args[0] as Utils.IntegerHolder);
    doubleChance.value = Math.max(doubleChance.value / 2, 1);
    return true;
  }
}

export class PostBattleInitAbAttr extends AbAttr {
  applyPostBattleInit(pokemon: Pokemon, passive: boolean, simulated: boolean, args: any[]): boolean | Promise<boolean> {
    return false;
  }
}

export class PostBattleInitFormChangeAbAttr extends PostBattleInitAbAttr {
  private formFunc: (p: Pokemon) => integer;

  constructor(formFunc: ((p: Pokemon) => integer)) {
    super(true);

    this.formFunc = formFunc;
  }

  applyPostBattleInit(pokemon: Pokemon, passive: boolean, simulated: boolean, args: any[]): boolean {
    const formIndex = this.formFunc(pokemon);
    if (formIndex !== pokemon.formIndex && !simulated) {
      return pokemon.scene.triggerPokemonFormChange(pokemon, SpeciesFormChangeManualTrigger, false);
    }

    return false;
  }
}

export class PostBattleInitStatChangeAbAttr extends PostBattleInitAbAttr {
  private stats: BattleStat[];
  private levels: integer;
  private selfTarget: boolean;

  constructor(stats: BattleStat | BattleStat[], levels: integer, selfTarget?: boolean) {
    super();

    this.stats = typeof(stats) === "number"
      ? [ stats as BattleStat ]
      : stats as BattleStat[];
    this.levels = levels;
    this.selfTarget = !!selfTarget;
  }

  applyPostBattleInit(pokemon: Pokemon, passive: boolean, simulated: boolean, args: any[]): boolean {
    const statChangePhases: StatChangePhase[] = [];

    if (!simulated) {
      if (this.selfTarget) {
        statChangePhases.push(new StatChangePhase(pokemon.scene, pokemon.getBattlerIndex(), true, this.stats, this.levels));
      } else {
        for (const opponent of pokemon.getOpponents()) {
          statChangePhases.push(new StatChangePhase(pokemon.scene, opponent.getBattlerIndex(), false, this.stats, this.levels));
        }
      }

      for (const statChangePhase of statChangePhases) {
        if (!this.selfTarget && !statChangePhase.getPokemon()?.summonData) {
          pokemon.scene.pushPhase(statChangePhase);
        } else { // TODO: This causes the ability bar to be shown at the wrong time
          pokemon.scene.unshiftPhase(statChangePhase);
        }
      }
    }

    return true;
  }
}

type PreDefendAbAttrCondition = (pokemon: Pokemon, attacker: Pokemon, move: Move) => boolean;

export class PreDefendAbAttr extends AbAttr {
  applyPreDefend(pokemon: Pokemon, passive: boolean, simulated: boolean, attacker: Pokemon, move: Move | null, cancelled: Utils.BooleanHolder | null, args: any[]): boolean | Promise<boolean> {
    return false;
  }
}

export class PreDefendFullHpEndureAbAttr extends PreDefendAbAttr {
  applyPreDefend(pokemon: Pokemon, passive: boolean, simulated: boolean, attacker: Pokemon, move: Move, cancelled: Utils.BooleanHolder, args: any[]): boolean {
    if (pokemon.isFullHp()
        && pokemon.getMaxHp() > 1 //Checks if pokemon has wonder_guard (which forces 1hp)
        && (args[0] as Utils.NumberHolder).value >= pokemon.hp) { //Damage >= hp
      return simulated || pokemon.addTag(BattlerTagType.STURDY, 1);
    }

    return false;
  }
}

export class BlockItemTheftAbAttr extends AbAttr {
  apply(pokemon: Pokemon, passive: boolean, simulated: boolean, cancelled: Utils.BooleanHolder, args: any[]): boolean {
    cancelled.value = true;

    return true;
  }

  getTriggerMessage(pokemon: Pokemon, abilityName: string, ...args: any[]) {
    return i18next.t("abilityTriggers:blockItemTheft", {
      pokemonNameWithAffix: getPokemonNameWithAffix(pokemon),
      abilityName
    });
  }
}

export class StabBoostAbAttr extends AbAttr {
  apply(pokemon: Pokemon, passive: boolean, simulated: boolean, cancelled: Utils.BooleanHolder, args: any[]): boolean {
    if ((args[0] as Utils.NumberHolder).value > 1) {
      (args[0] as Utils.NumberHolder).value += 0.5;
      return true;
    }

    return false;
  }
}

export class ReceivedMoveDamageMultiplierAbAttr extends PreDefendAbAttr {
  protected condition: PokemonDefendCondition;
  private damageMultiplier: number;

  constructor(condition: PokemonDefendCondition, damageMultiplier: number) {
    super();

    this.condition = condition;
    this.damageMultiplier = damageMultiplier;
  }

  applyPreDefend(pokemon: Pokemon, passive: boolean, simulated: boolean, attacker: Pokemon, move: Move, cancelled: Utils.BooleanHolder, args: any[]): boolean {
    if (this.condition(pokemon, attacker, move)) {
      (args[0] as Utils.NumberHolder).value = Utils.toDmgValue((args[0] as Utils.NumberHolder).value * this.damageMultiplier);

      return true;
    }

    return false;
  }
}

export class ReceivedTypeDamageMultiplierAbAttr extends ReceivedMoveDamageMultiplierAbAttr {
  constructor(moveType: Type, damageMultiplier: number) {
    super((user, target, move) => move.type === moveType, damageMultiplier);
  }
}

/**
 * Determines whether a Pokemon is immune to a move because of an ability.
 * @extends PreDefendAbAttr
 * @see {@linkcode applyPreDefend}
 * @see {@linkcode getCondition}
 */
export class TypeImmunityAbAttr extends PreDefendAbAttr {
  private immuneType: Type | null;
  private condition: AbAttrCondition | null;

  constructor(immuneType: Type | null, condition?: AbAttrCondition) {
    super();

    this.immuneType = immuneType;
    this.condition = condition ?? null;
  }

  /**
   * Applies immunity if this ability grants immunity to the type of the given move.
   * @param pokemon {@linkcode Pokemon} The defending Pokemon.
   * @param passive - Whether the ability is passive.
   * @param attacker {@linkcode Pokemon} The attacking Pokemon.
   * @param move {@linkcode Move} The attacking move.
   * @param cancelled {@linkcode Utils.BooleanHolder} - A holder for a boolean value indicating if the move was cancelled.
   * @param args [0] {@linkcode Utils.NumberHolder} gets set to 0 if move is immuned by an ability.
   * @param args [1] - Whether the move is simulated.
   */
  applyPreDefend(pokemon: Pokemon, passive: boolean, simulated: boolean, attacker: Pokemon, move: Move, cancelled: Utils.BooleanHolder, args: any[]): boolean {
    // Field moves should ignore immunity
    if ([ MoveTarget.BOTH_SIDES, MoveTarget.ENEMY_SIDE, MoveTarget.USER_SIDE ].includes(move.moveTarget)) {
      return false;
    }
    if (attacker !== pokemon && attacker.getMoveType(move) === this.immuneType) {
      (args[0] as Utils.NumberHolder).value = 0;
      return true;
    }
    return false;
  }

  override getCondition(): AbAttrCondition | null {
    return this.condition;
  }
}

export class AttackTypeImmunityAbAttr extends TypeImmunityAbAttr {
  constructor(immuneType: Type, condition?: AbAttrCondition) {
    super(immuneType, condition);
  }

  /**
   * Applies immunity if the move used is not a status move.
   * Type immunity abilities that do not give additional benefits (HP recovery, stat boosts, etc) are not immune to status moves of the type
   * Example: Levitate
   */
  applyPreDefend(pokemon: Pokemon, passive: boolean, simulated: boolean, attacker: Pokemon, move: Move, cancelled: Utils.BooleanHolder, args: any[]): boolean {
    // this is a hacky way to fix the Levitate/Thousand Arrows interaction, but it works for now...
    if (move.category !== MoveCategory.STATUS && !move.hasAttr(NeutralDamageAgainstFlyingTypeMultiplierAttr)) {
      return super.applyPreDefend(pokemon, passive, simulated, attacker, move, cancelled, args);
    }
    return false;
  }
}

export class TypeImmunityHealAbAttr extends TypeImmunityAbAttr {
  constructor(immuneType: Type) {
    super(immuneType);
  }

  applyPreDefend(pokemon: Pokemon, passive: boolean, simulated: boolean, attacker: Pokemon, move: Move, cancelled: Utils.BooleanHolder, args: any[]): boolean {
    const ret = super.applyPreDefend(pokemon, passive, simulated, attacker, move, cancelled, args);

    if (ret) {
      if (!pokemon.isFullHp() && !simulated) {
        const abilityName = (!passive ? pokemon.getAbility() : pokemon.getPassiveAbility()).name;
        pokemon.scene.unshiftPhase(new PokemonHealPhase(pokemon.scene, pokemon.getBattlerIndex(),
          Utils.toDmgValue(pokemon.getMaxHp() / 4), i18next.t("abilityTriggers:typeImmunityHeal", { pokemonNameWithAffix: getPokemonNameWithAffix(pokemon), abilityName }), true));
        cancelled.value = true; // Suppresses "No Effect" message
      }
      return true;
    }

    return false;
  }
}

class TypeImmunityStatChangeAbAttr extends TypeImmunityAbAttr {
  private stat: BattleStat;
  private levels: integer;

  constructor(immuneType: Type, stat: BattleStat, levels: integer, condition?: AbAttrCondition) {
    super(immuneType, condition);

    this.stat = stat;
    this.levels = levels;
  }

  applyPreDefend(pokemon: Pokemon, passive: boolean, simulated: boolean, attacker: Pokemon, move: Move, cancelled: Utils.BooleanHolder, args: any[]): boolean {
    const ret = super.applyPreDefend(pokemon, passive, simulated, attacker, move, cancelled, args);

    if (ret) {
      cancelled.value = true; // Suppresses "No Effect" message
      if (!simulated) {
        pokemon.scene.unshiftPhase(new StatChangePhase(pokemon.scene, pokemon.getBattlerIndex(), true, [ this.stat ], this.levels));
      }
    }

    return ret;
  }
}

class TypeImmunityAddBattlerTagAbAttr extends TypeImmunityAbAttr {
  private tagType: BattlerTagType;
  private turnCount: integer;

  constructor(immuneType: Type, tagType: BattlerTagType, turnCount: integer, condition?: AbAttrCondition) {
    super(immuneType, condition);

    this.tagType = tagType;
    this.turnCount = turnCount;
  }

  applyPreDefend(pokemon: Pokemon, passive: boolean, simulated: boolean, attacker: Pokemon, move: Move, cancelled: Utils.BooleanHolder, args: any[]): boolean {
    const ret = super.applyPreDefend(pokemon, passive, simulated, attacker, move, cancelled, args);

    if (ret) {
      cancelled.value = true; // Suppresses "No Effect" message
      if (!simulated) {
        pokemon.addTag(this.tagType, this.turnCount, undefined, pokemon.id);
      }
    }

    return ret;
  }
}

export class NonSuperEffectiveImmunityAbAttr extends TypeImmunityAbAttr {
  constructor(condition?: AbAttrCondition) {
    super(null, condition);
  }

  applyPreDefend(pokemon: Pokemon, passive: boolean, simulated: boolean, attacker: Pokemon, move: Move, cancelled: Utils.BooleanHolder, args: any[]): boolean {
    if (move instanceof AttackMove && pokemon.getAttackTypeEffectiveness(pokemon.getMoveType(move), attacker) < 2) {
      cancelled.value = true; // Suppresses "No Effect" message
      (args[0] as Utils.NumberHolder).value = 0;
      return true;
    }

    return false;
  }

  getTriggerMessage(pokemon: Pokemon, abilityName: string, ...args: any[]): string {
    return i18next.t("abilityTriggers:nonSuperEffectiveImmunity", {
      pokemonNameWithAffix: getPokemonNameWithAffix(pokemon),
      abilityName
    });
  }
}

/**
 * Attribute implementing the effects of {@link https://bulbapedia.bulbagarden.net/wiki/Tera_Shell_(Ability) | Tera Shell}
 * When the source is at full HP, incoming attacks will have a maximum 0.5x type effectiveness multiplier.
 * @extends PreDefendAbAttr
 */
export class FullHpResistTypeAbAttr extends PreDefendAbAttr {
  /**
   * Reduces a type multiplier to 0.5 if the source is at full HP.
   * @param pokemon {@linkcode Pokemon} the Pokemon with this ability
   * @param passive n/a
   * @param simulated n/a (this doesn't change game state)
   * @param attacker n/a
   * @param move {@linkcode Move} the move being used on the source
   * @param cancelled n/a
   * @param args `[0]` a container for the move's current type effectiveness multiplier
   * @returns `true` if the move's effectiveness is reduced; `false` otherwise
   */
  applyPreDefend(pokemon: Pokemon, passive: boolean, simulated: boolean, attacker: Pokemon, move: Move | null, cancelled: Utils.BooleanHolder | null, args: any[]): boolean | Promise<boolean> {
    const typeMultiplier = args[0];
    if (!(typeMultiplier && typeMultiplier instanceof Utils.NumberHolder)) {
      return false;
    }

    if (move && move.hasAttr(FixedDamageAttr)) {
      return false;
    }

    if (pokemon.isFullHp() && typeMultiplier.value > 0.5) {
      typeMultiplier.value = 0.5;
      return true;
    }
    return false;
  }

  getTriggerMessage(pokemon: Pokemon, abilityName: string, ...args: any[]): string {
    return i18next.t("abilityTriggers:fullHpResistType", {
      pokemonNameWithAffix: getPokemonNameWithAffix(pokemon)
    });
  }
}

export class PostDefendAbAttr extends AbAttr {
  applyPostDefend(pokemon: Pokemon, passive: boolean, simulated: boolean, attacker: Pokemon, move: Move, hitResult: HitResult | null, args: any[]): boolean | Promise<boolean> {
    return false;
  }
}

/**
 * Applies the effects of Gulp Missile when the user is hit by an attack.
 * @extends PostDefendAbAttr
 */
export class PostDefendGulpMissileAbAttr extends PostDefendAbAttr {
  constructor() {
    super(true);
  }

  /**
   * Damages the attacker and triggers the secondary effect based on the form or the BattlerTagType.
   * @param {Pokemon} pokemon - The defending Pokemon.
   * @param passive - n/a
   * @param {Pokemon} attacker - The attacking Pokemon.
   * @param {Move} move - The move being used.
   * @param {HitResult} hitResult - n/a
   * @param {any[]} args - n/a
   * @returns Whether the effects of the ability are applied.
   */
  applyPostDefend(pokemon: Pokemon, passive: boolean, simulated: boolean, attacker: Pokemon, move: Move, hitResult: HitResult, args: any[]): boolean | Promise<boolean> {
    const battlerTag = pokemon.getTag(GulpMissileTag);
    if (!battlerTag || move.category === MoveCategory.STATUS || pokemon.getTag(SemiInvulnerableTag)) {
      return false;
    }

    if (simulated) {
      return true;
    }

    const cancelled = new Utils.BooleanHolder(false);
    applyAbAttrs(BlockNonDirectDamageAbAttr, attacker, cancelled);

    if (!cancelled.value) {
      attacker.damageAndUpdate(Math.max(1, Math.floor(attacker.getMaxHp() / 4)), HitResult.OTHER);
    }

    if (battlerTag.tagType === BattlerTagType.GULP_MISSILE_ARROKUDA) {
      pokemon.scene.unshiftPhase(new StatChangePhase(pokemon.scene, attacker.getBattlerIndex(), false, [ BattleStat.DEF ], -1));
    } else {
      attacker.trySetStatus(StatusEffect.PARALYSIS, true, pokemon);
    }

    pokemon.removeTag(battlerTag.tagType);
    return true;
  }
}

export class FieldPriorityMoveImmunityAbAttr extends PreDefendAbAttr {
  applyPreDefend(pokemon: Pokemon, passive: boolean, simulated: boolean, attacker: Pokemon, move: Move, cancelled: Utils.BooleanHolder, args: any[]): boolean {
    const attackPriority = new Utils.IntegerHolder(move.priority);
    applyMoveAttrs(IncrementMovePriorityAttr, attacker, null, move, attackPriority);
    applyAbAttrs(ChangeMovePriorityAbAttr, attacker, null, simulated, move, attackPriority);

    if (move.moveTarget === MoveTarget.USER || move.moveTarget === MoveTarget.NEAR_ALLY) {
      return false;
    }

    if (attackPriority.value > 0 && !move.isMultiTarget()) {
      cancelled.value = true;
      return true;
    }

    return false;
  }
}

export class PostStatChangeAbAttr extends AbAttr {
  applyPostStatChange(pokemon: Pokemon, simulated: boolean, statsChanged: BattleStat[], levelChanged: integer, selfTarget: boolean, args: any[]): boolean | Promise<boolean> {
    return false;
  }
}

export class MoveImmunityAbAttr extends PreDefendAbAttr {
  private immuneCondition: PreDefendAbAttrCondition;

  constructor(immuneCondition: PreDefendAbAttrCondition) {
    super(true);

    this.immuneCondition = immuneCondition;
  }

  applyPreDefend(pokemon: Pokemon, passive: boolean, simulated: boolean, attacker: Pokemon, move: Move, cancelled: Utils.BooleanHolder, args: any[]): boolean {
    if (this.immuneCondition(pokemon, attacker, move)) {
      cancelled.value = true;
      return true;
    }

    return false;
  }

  getTriggerMessage(pokemon: Pokemon, abilityName: string, ...args: any[]): string {
    return i18next.t("abilityTriggers:moveImmunity", { pokemonNameWithAffix: getPokemonNameWithAffix(pokemon) });
  }
}

/**
 * Reduces the accuracy of status moves used against the Pokémon with this ability to 50%.
 * Used by Wonder Skin.
 *
 * @extends PreDefendAbAttr
 */
export class WonderSkinAbAttr extends PreDefendAbAttr {
  applyPreDefend(pokemon: Pokemon, passive: boolean, simulated: boolean, attacker: Pokemon, move: Move, cancelled: Utils.BooleanHolder, args: any[]): boolean {
    const moveAccuracy = args[0] as Utils.NumberHolder;
    if (move.category === MoveCategory.STATUS && moveAccuracy.value >= 50) {
      moveAccuracy.value = 50;
      return true;
    }

    return false;
  }
}

export class MoveImmunityStatChangeAbAttr extends MoveImmunityAbAttr {
  private stat: BattleStat;
  private levels: integer;

  constructor(immuneCondition: PreDefendAbAttrCondition, stat: BattleStat, levels: integer) {
    super(immuneCondition);
    this.stat = stat;
    this.levels = levels;
  }

  applyPreDefend(pokemon: Pokemon, passive: boolean, simulated: boolean, attacker: Pokemon, move: Move, cancelled: Utils.BooleanHolder, args: any[]): boolean {
    const ret = super.applyPreDefend(pokemon, passive, simulated, attacker, move, cancelled, args);
    if (ret && !simulated) {
      pokemon.scene.unshiftPhase(new StatChangePhase(pokemon.scene, pokemon.getBattlerIndex(), true, [ this.stat ], this.levels));
    }

    return ret;
  }
}
/**
 * Class for abilities that make drain moves deal damage to user instead of healing them.
 * @extends PostDefendAbAttr
 * @see {@linkcode applyPostDefend}
 */
export class ReverseDrainAbAttr extends PostDefendAbAttr {
  /**
   * Determines if a damage and draining move was used to check if this ability should stop the healing.
   * Examples include: Absorb, Draining Kiss, Bitter Blade, etc.
   * Also displays a message to show this ability was activated.
   * @param pokemon {@linkcode Pokemon} with this ability
   * @param passive N/A
   * @param attacker {@linkcode Pokemon} that is attacking this Pokemon
   * @param move {@linkcode PokemonMove} that is being used
   * @param hitResult N/A
   * @args N/A
   * @returns true if healing should be reversed on a healing move, false otherwise.
   */
  applyPostDefend(pokemon: Pokemon, passive: boolean, simulated: boolean, attacker: Pokemon, move: Move, hitResult: HitResult, args: any[]): boolean {
    if (move.hasAttr(HitHealAttr)) {
      if (!simulated) {
        pokemon.scene.queueMessage(i18next.t("abilityTriggers:reverseDrain", { pokemonNameWithAffix: getPokemonNameWithAffix(attacker) }));
      }
      return true;
    }
    return false;
  }
}

export class PostDefendStatChangeAbAttr extends PostDefendAbAttr {
  private condition: PokemonDefendCondition;
  private stat: BattleStat;
  private levels: integer;
  private selfTarget: boolean;
  private allOthers: boolean;

  constructor(condition: PokemonDefendCondition, stat: BattleStat, levels: integer, selfTarget: boolean = true, allOthers: boolean = false) {
    super(true);

    this.condition = condition;
    this.stat = stat;
    this.levels = levels;
    this.selfTarget = selfTarget;
    this.allOthers = allOthers;
  }

  applyPostDefend(pokemon: Pokemon, passive: boolean, simulated: boolean, attacker: Pokemon, move: Move, hitResult: HitResult, args: any[]): boolean {
    if (this.condition(pokemon, attacker, move)) {
      if (simulated) {
        return true;
      }

      if (this.allOthers) {
        const otherPokemon = pokemon.getAlly() ? pokemon.getOpponents().concat([ pokemon.getAlly() ]) : pokemon.getOpponents();
        for (const other of otherPokemon) {
          other.scene.unshiftPhase(new StatChangePhase(other.scene, (other).getBattlerIndex(), false, [ this.stat ], this.levels));
        }
        return true;
      }
      pokemon.scene.unshiftPhase(new StatChangePhase(pokemon.scene, (this.selfTarget ? pokemon : attacker).getBattlerIndex(), this.selfTarget, [ this.stat ], this.levels));
      return true;
    }

    return false;
  }
}

export class PostDefendHpGatedStatChangeAbAttr extends PostDefendAbAttr {
  private condition: PokemonDefendCondition;
  private hpGate: number;
  private stats: BattleStat[];
  private levels: integer;
  private selfTarget: boolean;

  constructor(condition: PokemonDefendCondition, hpGate: number, stats: BattleStat[], levels: integer, selfTarget: boolean = true) {
    super(true);

    this.condition = condition;
    this.hpGate = hpGate;
    this.stats = stats;
    this.levels = levels;
    this.selfTarget = selfTarget;
  }

  applyPostDefend(pokemon: Pokemon, passive: boolean, simulated: boolean, attacker: Pokemon, move: Move, hitResult: HitResult, args: any[]): boolean {
    const hpGateFlat: integer = Math.ceil(pokemon.getMaxHp() * this.hpGate);
    const lastAttackReceived = pokemon.turnData.attacksReceived[pokemon.turnData.attacksReceived.length - 1];
    const damageReceived = lastAttackReceived?.damage || 0;

    if (this.condition(pokemon, attacker, move) && (pokemon.hp <= hpGateFlat && (pokemon.hp + damageReceived) > hpGateFlat)) {
      if (!simulated) {
        pokemon.scene.unshiftPhase(new StatChangePhase(pokemon.scene, (this.selfTarget ? pokemon : attacker).getBattlerIndex(), true, this.stats, this.levels));
      }
      return true;
    }

    return false;
  }
}

export class PostDefendApplyArenaTrapTagAbAttr extends PostDefendAbAttr {
  private condition: PokemonDefendCondition;
  private tagType: ArenaTagType;

  constructor(condition: PokemonDefendCondition, tagType: ArenaTagType) {
    super(true);

    this.condition = condition;
    this.tagType = tagType;
  }

  applyPostDefend(pokemon: Pokemon, passive: boolean, simulated: boolean, attacker: Pokemon, move: Move, hitResult: HitResult, args: any[]): boolean {
    if (this.condition(pokemon, attacker, move)) {
      const tag = pokemon.scene.arena.getTag(this.tagType) as ArenaTrapTag;
      if (!pokemon.scene.arena.getTag(this.tagType) || tag.layers < tag.maxLayers) {
        if (!simulated) {
          pokemon.scene.arena.addTag(this.tagType, 0, undefined, pokemon.id, pokemon.isPlayer() ? ArenaTagSide.ENEMY : ArenaTagSide.PLAYER);
        }
        return true;
      }
    }
    return false;
  }
}

export class PostDefendApplyBattlerTagAbAttr extends PostDefendAbAttr {
  private condition: PokemonDefendCondition;
  private tagType: BattlerTagType;
  constructor(condition: PokemonDefendCondition, tagType: BattlerTagType) {
    super(true);

    this.condition = condition;
    this.tagType = tagType;
  }

  applyPostDefend(pokemon: Pokemon, passive: boolean, simulated: boolean, attacker: Pokemon, move: Move, hitResult: HitResult, args: any[]): boolean {
    if (this.condition(pokemon, attacker, move)) {
      if (!pokemon.getTag(this.tagType) && !simulated) {
        pokemon.addTag(this.tagType, undefined, undefined, pokemon.id);
        pokemon.scene.queueMessage(i18next.t("abilityTriggers:windPowerCharged", { pokemonName: getPokemonNameWithAffix(pokemon), moveName: move.name }));
      }
      return true;
    }
    return false;
  }
}

export class PostDefendTypeChangeAbAttr extends PostDefendAbAttr {
  applyPostDefend(pokemon: Pokemon, passive: boolean, simulated: boolean, attacker: Pokemon, move: Move, hitResult: HitResult, args: any[]): boolean {
    if (hitResult < HitResult.NO_EFFECT) {
      if (simulated) {
        return true;
      }
      const type = attacker.getMoveType(move);
      const pokemonTypes = pokemon.getTypes(true);
      if (pokemonTypes.length !== 1 || pokemonTypes[0] !== type) {
        pokemon.summonData.types = [ type ];
        return true;
      }
    }

    return false;
  }

  getTriggerMessage(pokemon: Pokemon, abilityName: string, ...args: any[]): string {
    return i18next.t("abilityTriggers:postDefendTypeChange", {
      pokemonNameWithAffix: getPokemonNameWithAffix(pokemon),
      abilityName,
      typeName: i18next.t(`pokemonInfo:Type.${Type[pokemon.getTypes(true)[0]]}`)
    });
  }
}

export class PostDefendTerrainChangeAbAttr extends PostDefendAbAttr {
  private terrainType: TerrainType;

  constructor(terrainType: TerrainType) {
    super();

    this.terrainType = terrainType;
  }

  applyPostDefend(pokemon: Pokemon, passive: boolean, simulated: boolean, attacker: Pokemon, move: Move, hitResult: HitResult, args: any[]): boolean {
    if (hitResult < HitResult.NO_EFFECT) {
      if (simulated) {
        return pokemon.scene.arena.terrain?.terrainType !== (this.terrainType || undefined);
      } else {
        return pokemon.scene.arena.trySetTerrain(this.terrainType, true);
      }
    }

    return false;
  }
}

export class PostDefendContactApplyStatusEffectAbAttr extends PostDefendAbAttr {
  public chance: integer;
  private effects: StatusEffect[];

  constructor(chance: integer, ...effects: StatusEffect[]) {
    super();

    this.chance = chance;
    this.effects = effects;
  }

  applyPostDefend(pokemon: Pokemon, passive: boolean, simulated: boolean, attacker: Pokemon, move: Move, hitResult: HitResult, args: any[]): boolean {
    if (move.checkFlag(MoveFlags.MAKES_CONTACT, attacker, pokemon) && !attacker.status && (this.chance === -1 || pokemon.randSeedInt(100) < this.chance)) {
      const effect = this.effects.length === 1 ? this.effects[0] : this.effects[pokemon.randSeedInt(this.effects.length)];
      if (simulated) {
        return attacker.canSetStatus(effect, true, false, pokemon);
      } else {
        return attacker.trySetStatus(effect, true, pokemon);
      }
    }

    return false;
  }
}

export class EffectSporeAbAttr extends PostDefendContactApplyStatusEffectAbAttr {
  constructor() {
    super(10, StatusEffect.POISON, StatusEffect.PARALYSIS, StatusEffect.SLEEP);
  }

  applyPostDefend(pokemon: Pokemon, passive: boolean, simulated: boolean, attacker: Pokemon, move: Move, hitResult: HitResult, args: any[]): boolean {
    if (attacker.hasAbility(Abilities.OVERCOAT) || attacker.isOfType(Type.GRASS)) {
      return false;
    }
    return super.applyPostDefend(pokemon, passive, simulated, attacker, move, hitResult, args);
  }
}

export class PostDefendContactApplyTagChanceAbAttr extends PostDefendAbAttr {
  private chance: integer;
  private tagType: BattlerTagType;
  private turnCount: integer | undefined;

  constructor(chance: integer, tagType: BattlerTagType, turnCount?: integer) {
    super();

    this.tagType = tagType;
    this.chance = chance;
    this.turnCount = turnCount;
  }

  applyPostDefend(pokemon: Pokemon, passive: boolean, simulated: boolean, attacker: Pokemon, move: Move, hitResult: HitResult, args: any[]): boolean {
    if (move.checkFlag(MoveFlags.MAKES_CONTACT, attacker, pokemon) && pokemon.randSeedInt(100) < this.chance) {
      if (simulated) {
        return attacker.canAddTag(this.tagType);
      } else {
        return attacker.addTag(this.tagType, this.turnCount, move.id, attacker.id);
      }
    }

    return false;
  }
}

export class PostDefendCritStatChangeAbAttr extends PostDefendAbAttr {
  private stat: BattleStat;
  private levels: integer;

  constructor(stat: BattleStat, levels: integer) {
    super();

    this.stat = stat;
    this.levels = levels;
  }

  applyPostDefend(pokemon: Pokemon, passive: boolean, simulated: boolean, attacker: Pokemon, move: Move, hitResult: HitResult, args: any[]): boolean {
    if (!simulated) {
      pokemon.scene.unshiftPhase(new StatChangePhase(pokemon.scene, pokemon.getBattlerIndex(), true, [ this.stat ], this.levels));
    }

    return true;
  }

  getCondition(): AbAttrCondition {
    return (pokemon: Pokemon) => pokemon.turnData.attacksReceived.length !== 0 && pokemon.turnData.attacksReceived[pokemon.turnData.attacksReceived.length - 1].critical;
  }
}

export class PostDefendContactDamageAbAttr extends PostDefendAbAttr {
  private damageRatio: integer;

  constructor(damageRatio: integer) {
    super();

    this.damageRatio = damageRatio;
  }

  applyPostDefend(pokemon: Pokemon, passive: boolean, simulated: boolean, attacker: Pokemon, move: Move, hitResult: HitResult, args: any[]): boolean {
    if (!simulated && move.checkFlag(MoveFlags.MAKES_CONTACT, attacker, pokemon) && !attacker.hasAbilityWithAttr(BlockNonDirectDamageAbAttr)) {
      attacker.damageAndUpdate(Utils.toDmgValue(attacker.getMaxHp() * (1 / this.damageRatio)), HitResult.OTHER);
      attacker.turnData.damageTaken += Utils.toDmgValue(attacker.getMaxHp() * (1 / this.damageRatio));
      return true;
    }

    return false;
  }

  getTriggerMessage(pokemon: Pokemon, abilityName: string, ...args: any[]): string {
    return i18next.t("abilityTriggers:postDefendContactDamage", {
      pokemonNameWithAffix: getPokemonNameWithAffix(pokemon),
      abilityName
    });
  }
}
/**
 * @description: This ability applies the Perish Song tag to the attacking pokemon
 * and the defending pokemon if the move makes physical contact and neither pokemon
 * already has the Perish Song tag.
 * @class PostDefendPerishSongAbAttr
 * @extends {PostDefendAbAttr}
 */
export class PostDefendPerishSongAbAttr extends PostDefendAbAttr {
  private turns: integer;

  constructor(turns: integer) {
    super();

    this.turns = turns;
  }

  applyPostDefend(pokemon: Pokemon, passive: boolean, simulated: boolean, attacker: Pokemon, move: Move, hitResult: HitResult, args: any[]): boolean {
    if (move.checkFlag(MoveFlags.MAKES_CONTACT, attacker, pokemon)) {
      if (pokemon.getTag(BattlerTagType.PERISH_SONG) || attacker.getTag(BattlerTagType.PERISH_SONG)) {
        return false;
      } else {
        if (!simulated) {
          attacker.addTag(BattlerTagType.PERISH_SONG, this.turns);
          pokemon.addTag(BattlerTagType.PERISH_SONG, this.turns);
        }
        return true;
      }
    }
    return false;
  }

  getTriggerMessage(pokemon: Pokemon, abilityName: string, ...args: any[]): string {
    return i18next.t("abilityTriggers:perishBody", {pokemonName: getPokemonNameWithAffix(pokemon), abilityName: abilityName});
  }
}

export class PostDefendWeatherChangeAbAttr extends PostDefendAbAttr {
  private weatherType: WeatherType;
  protected condition: PokemonDefendCondition | null;

  constructor(weatherType: WeatherType, condition?: PokemonDefendCondition) {
    super();

    this.weatherType = weatherType;
    this.condition = condition ?? null;
  }

  applyPostDefend(pokemon: Pokemon, passive: boolean, simulated: boolean, attacker: Pokemon, move: Move, hitResult: HitResult, args: any[]): boolean {
    if (this.condition !== null && !this.condition(pokemon, attacker, move)) {
      return false;
    }
    if (!pokemon.scene.arena.weather?.isImmutable()) {
      if (simulated) {
        return pokemon.scene.arena.weather?.weatherType !== this.weatherType;
      }
      return pokemon.scene.arena.trySetWeather(this.weatherType, true);
    }

    return false;
  }
}

export class PostDefendAbilitySwapAbAttr extends PostDefendAbAttr {
  constructor() {
    super();
  }

  applyPostDefend(pokemon: Pokemon, passive: boolean, simulated: boolean, attacker: Pokemon, move: Move, hitResult: HitResult, args: any[]): boolean {
    if (move.checkFlag(MoveFlags.MAKES_CONTACT, attacker, pokemon) && !attacker.getAbility().hasAttr(UnswappableAbilityAbAttr)) {
      if (!simulated) {
        const tempAbilityId = attacker.getAbility().id;
        attacker.summonData.ability = pokemon.getAbility().id;
        pokemon.summonData.ability = tempAbilityId;
      }
      return true;
    }

    return false;
  }

  getTriggerMessage(pokemon: Pokemon, abilityName: string, ...args: any[]): string {
    return i18next.t("abilityTriggers:postDefendAbilitySwap", { pokemonNameWithAffix: getPokemonNameWithAffix(pokemon) });
  }
}

export class PostDefendAbilityGiveAbAttr extends PostDefendAbAttr {
  private ability: Abilities;

  constructor(ability: Abilities) {
    super();
    this.ability = ability;
  }

  applyPostDefend(pokemon: Pokemon, passive: boolean, simulated: boolean, attacker: Pokemon, move: Move, hitResult: HitResult, args: any[]): boolean {
    if (move.checkFlag(MoveFlags.MAKES_CONTACT, attacker, pokemon) && !attacker.getAbility().hasAttr(UnsuppressableAbilityAbAttr) && !attacker.getAbility().hasAttr(PostDefendAbilityGiveAbAttr)) {
      if (!simulated) {
        attacker.summonData.ability = this.ability;
      }

      return true;
    }

    return false;
  }

  getTriggerMessage(pokemon: Pokemon, abilityName: string, ...args: any[]): string {
    return i18next.t("abilityTriggers:postDefendAbilityGive", {
      pokemonNameWithAffix: getPokemonNameWithAffix(pokemon),
      abilityName
    });
  }
}

export class PostDefendMoveDisableAbAttr extends PostDefendAbAttr {
  private chance: integer;
  private attacker: Pokemon;
  private move: Move;

  constructor(chance: integer) {
    super();

    this.chance = chance;
  }

<<<<<<< HEAD
  applyPostDefend(pokemon: Pokemon, passive: boolean, attacker: Pokemon, move: Move, hitResult: HitResult, args: any[]): boolean {
    if (attacker.getTag(BattlerTagType.DISABLED) === null) {
=======
  applyPostDefend(pokemon: Pokemon, passive: boolean, simulated: boolean, attacker: Pokemon, move: Move, hitResult: HitResult, args: any[]): boolean {
    if (!attacker.summonData.disabledMove) {
>>>>>>> aae4d693
      if (move.checkFlag(MoveFlags.MAKES_CONTACT, attacker, pokemon) && (this.chance === -1 || pokemon.randSeedInt(100) < this.chance) && !attacker.isMax()) {
        if (simulated) {
          return true;
        }

        this.attacker = attacker;
        this.move = move;
        this.attacker.addTag(BattlerTagType.DISABLED, 4, 0, pokemon.id);
        return true;
      }
    }
    return false;
  }
}

export class PostStatChangeStatChangeAbAttr extends PostStatChangeAbAttr {
  private condition: PokemonStatChangeCondition;
  private statsToChange: BattleStat[];
  private levels: integer;

  constructor(condition: PokemonStatChangeCondition, statsToChange: BattleStat[], levels: integer) {
    super(true);

    this.condition = condition;
    this.statsToChange = statsToChange;
    this.levels = levels;
  }

  applyPostStatChange(pokemon: Pokemon, simulated: boolean, statsChanged: BattleStat[], levelsChanged: integer, selfTarget: boolean, args: any[]): boolean {
    if (this.condition(pokemon, statsChanged, levelsChanged) && !selfTarget) {
      if (!simulated) {
        pokemon.scene.unshiftPhase(new StatChangePhase(pokemon.scene, (pokemon).getBattlerIndex(), true, this.statsToChange, this.levels));
      }
      return true;
    }

    return false;
  }
}

export class PreAttackAbAttr extends AbAttr {
  applyPreAttack(pokemon: Pokemon, passive: boolean, simulated: boolean, defender: Pokemon | null, move: Move, args: any[]): boolean | Promise<boolean> {
    return false;
  }
}

/**
 * Modifies moves additional effects with multipliers, ie. Sheer Force, Serene Grace.
 * @extends AbAttr
 * @see {@linkcode apply}
 */
export class MoveEffectChanceMultiplierAbAttr extends AbAttr {
  private chanceMultiplier: number;

  constructor(chanceMultiplier: number) {
    super(true);
    this.chanceMultiplier = chanceMultiplier;
  }
  /**
   * @param args [0]: {@linkcode Utils.NumberHolder} Move additional effect chance. Has to be higher than or equal to 0.
   *             [1]: {@linkcode Moves } Move used by the ability user.
   */
  apply(pokemon: Pokemon, passive: boolean, simulated: boolean, cancelled: Utils.BooleanHolder, args: any[]): boolean {
    // Disable showAbility during getTargetBenefitScore
    this.showAbility = args[4];
    if ((args[0] as Utils.NumberHolder).value <= 0 || (args[1] as Move).id === Moves.ORDER_UP) {
      return false;
    }

    (args[0] as Utils.NumberHolder).value *= this.chanceMultiplier;
    (args[0] as Utils.NumberHolder).value = Math.min((args[0] as Utils.NumberHolder).value, 100);
    return true;

  }
}

/**
 * Sets incoming moves additional effect chance to zero, ignoring all effects from moves. ie. Shield Dust.
 * @extends PreDefendAbAttr
 * @see {@linkcode applyPreDefend}
 */
export class IgnoreMoveEffectsAbAttr extends PreDefendAbAttr {
  /**
   * @param args [0]: {@linkcode Utils.NumberHolder} Move additional effect chance.
   */
  applyPreDefend(pokemon: Pokemon, passive: boolean, simulated: boolean, attacker: Pokemon, move: Move, cancelled: Utils.BooleanHolder, args: any[]): boolean {

    if ((args[0] as Utils.NumberHolder).value <= 0) {
      return false;
    }

    (args[0] as Utils.NumberHolder).value = 0;
    return true;

  }
}

export class VariableMovePowerAbAttr extends PreAttackAbAttr {
  applyPreAttack(pokemon: Pokemon, passive: boolean, simulated: boolean, defender: Pokemon, move: Move, args: any[]): boolean {
    //const power = args[0] as Utils.NumberHolder;
    return false;
  }
}

export class FieldPreventExplosiveMovesAbAttr extends AbAttr {
  apply(pokemon: Pokemon, passive: boolean, simulated: boolean, cancelled: Utils.BooleanHolder, args: any[]): boolean | Promise<boolean> {
    cancelled.value = true;
    return true;
  }
}

/**
 * Multiplies a BattleStat if the checked Pokemon lacks this ability.
 * If this ability cannot stack, a BooleanHolder can be used to prevent this from stacking.
 * @see {@link applyFieldBattleStatMultiplierAbAttrs}
 * @see {@link applyFieldBattleStat}
 * @see {@link Utils.BooleanHolder}
 */
export class FieldMultiplyBattleStatAbAttr extends AbAttr {
  private stat: Stat;
  private multiplier: number;
  private canStack: boolean;

  constructor(stat: Stat, multiplier: number, canStack: boolean = false) {
    super(false);

    this.stat = stat;
    this.multiplier = multiplier;
    this.canStack = canStack;
  }

  /**
   * applyFieldBattleStat: Tries to multiply a Pokemon's BattleStat
   * @param pokemon {@linkcode Pokemon} the Pokemon using this ability
   * @param passive {@linkcode boolean} unused
   * @param stat {@linkcode Stat} the type of the checked stat
   * @param statValue {@linkcode Utils.NumberHolder} the value of the checked stat
   * @param checkedPokemon {@linkcode Pokemon} the Pokemon this ability is targeting
   * @param hasApplied {@linkcode Utils.BooleanHolder} whether or not another multiplier has been applied to this stat
   * @param args {any[]} unused
   * @returns true if this changed the checked stat, false otherwise.
   */
  applyFieldBattleStat(pokemon: Pokemon, passive: boolean, simulated: boolean, stat: Stat, statValue: Utils.NumberHolder, checkedPokemon: Pokemon, hasApplied: Utils.BooleanHolder, args: any[]): boolean {
    if (!this.canStack && hasApplied.value) {
      return false;
    }

    if (this.stat === stat && checkedPokemon.getAbilityAttrs(FieldMultiplyBattleStatAbAttr).every(attr => (attr as FieldMultiplyBattleStatAbAttr).stat !== stat)) {
      statValue.value *= this.multiplier;
      hasApplied.value = true;
      return true;
    }
    return false;
  }

}

export class MoveTypeChangeAbAttr extends PreAttackAbAttr {
  constructor(
    private newType: Type,
    private powerMultiplier: number,
    private condition?: PokemonAttackCondition
  ) {
    super(true);
  }

  // TODO: Decouple this into two attributes (type change / power boost)
  applyPreAttack(pokemon: Pokemon, passive: boolean, simulated: boolean, defender: Pokemon, move: Move, args: any[]): boolean {
    if (this.condition && this.condition(pokemon, defender, move)) {
      if (args[0] && args[0] instanceof Utils.NumberHolder) {
        args[0].value = this.newType;
      }
      if (args[1] && args[1] instanceof Utils.NumberHolder) {
        args[1].value *= this.powerMultiplier;
      }
      return true;
    }

    return false;
  }
}

/** Ability attribute for changing a pokemon's type before using a move */
export class PokemonTypeChangeAbAttr extends PreAttackAbAttr {
  private moveType: Type;

  constructor() {
    super(true);
  }

  applyPreAttack(pokemon: Pokemon, passive: boolean, simulated: boolean, defender: Pokemon, move: Move, args: any[]): boolean {
    if (
      !pokemon.isTerastallized() &&
      move.id !== Moves.STRUGGLE &&
      /**
       * Skip moves that call other moves because these moves generate a following move that will trigger this ability attribute
       * @see {@link https://bulbapedia.bulbagarden.net/wiki/Category:Moves_that_call_other_moves}
       */
      !move.findAttr((attr) =>
        attr instanceof RandomMovesetMoveAttr ||
        attr instanceof RandomMoveAttr ||
        attr instanceof NaturePowerAttr ||
        attr instanceof CopyMoveAttr
      )
    ) {
      const moveType = pokemon.getMoveType(move);

      if (pokemon.getTypes().some((t) => t !== moveType)) {
        if (!simulated) {
          this.moveType = moveType;
          pokemon.summonData.types = [moveType];
          pokemon.updateInfo();
        }

        return true;
      }
    }

    return false;
  }

  getTriggerMessage(pokemon: Pokemon, abilityName: string, ...args: any[]): string {
    return i18next.t("abilityTriggers:pokemonTypeChange", {
      pokemonNameWithAffix: getPokemonNameWithAffix(pokemon),
      moveType: i18next.t(`pokemonInfo:Type.${Type[this.moveType]}`),
    });
  }
}

/**
 * Class for abilities that convert single-strike moves to two-strike moves (i.e. Parental Bond).
 * @param damageMultiplier the damage multiplier for the second strike, relative to the first.
 */
export class AddSecondStrikeAbAttr extends PreAttackAbAttr {
  private damageMultiplier: number;

  constructor(damageMultiplier: number) {
    super(false);

    this.damageMultiplier = damageMultiplier;
  }

  /**
   * Determines whether this attribute can apply to a given move.
   * @param {Move} move the move to which this attribute may apply
   * @param numTargets the number of {@linkcode Pokemon} targeted by this move
   * @returns true if the attribute can apply to the move, false otherwise
   */
  canApplyPreAttack(move: Move, numTargets: integer): boolean {
    /**
     * Parental Bond cannot apply to multi-hit moves, charging moves, or
     * moves that cause the user to faint.
     */
    const exceptAttrs: Constructor<MoveAttr>[] = [
      MultiHitAttr,
      ChargeAttr,
      SacrificialAttr,
      SacrificialAttrOnHit
    ];

    /** Parental Bond cannot apply to these specific moves */
    const exceptMoves: Moves[] = [
      Moves.FLING,
      Moves.UPROAR,
      Moves.ROLLOUT,
      Moves.ICE_BALL,
      Moves.ENDEAVOR
    ];

    /** Also check if this move is an Attack move and if it's only targeting one Pokemon */
    return numTargets === 1
      && !exceptAttrs.some(attr => move.hasAttr(attr))
      && !exceptMoves.some(id => move.id === id)
      && move.category !== MoveCategory.STATUS;
  }

  /**
   * If conditions are met, this doubles the move's hit count (via args[1])
   * or multiplies the damage of secondary strikes (via args[2])
   * @param {Pokemon} pokemon the Pokemon using the move
   * @param passive n/a
   * @param defender n/a
   * @param {Move} move the move used by the ability source
   * @param args\[0\] the number of Pokemon this move is targeting
   * @param {Utils.IntegerHolder} args\[1\] the number of strikes with this move
   * @param {Utils.NumberHolder} args\[2\] the damage multiplier for the current strike
   * @returns
   */
  applyPreAttack(pokemon: Pokemon, passive: boolean, simulated: boolean, defender: Pokemon, move: Move, args: any[]): boolean {
    const numTargets = args[0] as integer;
    const hitCount = args[1] as Utils.IntegerHolder;
    const multiplier = args[2] as Utils.NumberHolder;

    if (this.canApplyPreAttack(move, numTargets)) {
      this.showAbility = !!hitCount?.value;
      if (!!hitCount?.value) {
        hitCount.value *= 2;
      }

      if (!!multiplier?.value && pokemon.turnData.hitsLeft % 2 === 1 && pokemon.turnData.hitsLeft !== pokemon.turnData.hitCount) {
        multiplier.value *= this.damageMultiplier;
      }
      return true;
    }
    return false;
  }
}

/**
 * Class for abilities that boost the damage of moves
 * For abilities that boost the base power of moves, see VariableMovePowerAbAttr
 * @param damageMultiplier the amount to multiply the damage by
 * @param condition the condition for this ability to be applied
 */
export class DamageBoostAbAttr extends PreAttackAbAttr {
  private damageMultiplier: number;
  private condition: PokemonAttackCondition;

  constructor(damageMultiplier: number, condition: PokemonAttackCondition) {
    super(true);
    this.damageMultiplier = damageMultiplier;
    this.condition = condition;
  }

  /**
   *
   * @param pokemon the attacker pokemon
   * @param passive N/A
   * @param defender the target pokemon
   * @param move the move used by the attacker pokemon
   * @param args Utils.NumberHolder as damage
   * @returns true if the function succeeds
   */
  applyPreAttack(pokemon: Pokemon, passive: boolean, simulated: boolean, defender: Pokemon, move: Move, args: any[]): boolean {
    if (this.condition(pokemon, defender, move)) {
      const power = args[0] as Utils.NumberHolder;
      power.value = Math.floor(power.value * this.damageMultiplier);
      return true;
    }

    return false;
  }
}

export class MovePowerBoostAbAttr extends VariableMovePowerAbAttr {
  private condition: PokemonAttackCondition;
  private powerMultiplier: number;

  constructor(condition: PokemonAttackCondition, powerMultiplier: number, showAbility: boolean = true) {
    super(showAbility);
    this.condition = condition;
    this.powerMultiplier = powerMultiplier;
  }

  applyPreAttack(pokemon: Pokemon, passive: boolean, simulated: boolean, defender: Pokemon, move: Move, args: any[]): boolean {
    if (this.condition(pokemon, defender, move)) {
      (args[0] as Utils.NumberHolder).value *= this.powerMultiplier;

      return true;
    }

    return false;
  }
}

export class MoveTypePowerBoostAbAttr extends MovePowerBoostAbAttr {
  constructor(boostedType: Type, powerMultiplier?: number) {
    super((pokemon, defender, move) => move.type === boostedType, powerMultiplier || 1.5);
  }
}

export class LowHpMoveTypePowerBoostAbAttr extends MoveTypePowerBoostAbAttr {
  constructor(boostedType: Type) {
    super(boostedType);
  }

  getCondition(): AbAttrCondition {
    return (pokemon) => pokemon.getHpRatio() <= 0.33;
  }
}

/**
 * Abilities which cause a variable amount of power increase.
 * @extends VariableMovePowerAbAttr
 * @see {@link applyPreAttack}
 */
export class VariableMovePowerBoostAbAttr extends VariableMovePowerAbAttr {
  private mult: (user: Pokemon, target: Pokemon, move: Move) => number;

  /**
   * @param mult A function which takes the user, target, and move, and returns the power multiplier. 1 means no multiplier.
   * @param {boolean} showAbility Whether to show the ability when it activates.
   */
  constructor(mult: (user: Pokemon, target: Pokemon, move: Move) => number, showAbility: boolean = true) {
    super(showAbility);
    this.mult = mult;
  }

  /**
   * @override
   */
  applyPreAttack(pokemon: Pokemon, passive: boolean, simulated: boolean, defender: Pokemon, move, args: any[]): boolean {
    const multiplier = this.mult(pokemon, defender, move);
    if (multiplier !== 1) {
      (args[0] as Utils.NumberHolder).value *= multiplier;
      return true;
    }

    return false;
  }
}

/**
 * Boosts the power of a Pokémon's move under certain conditions.
 * @extends AbAttr
 */
export class FieldMovePowerBoostAbAttr extends AbAttr {
  private condition: PokemonAttackCondition;
  private powerMultiplier: number;

  /**
   * @param condition - A function that determines whether the power boost condition is met.
   * @param powerMultiplier - The multiplier to apply to the move's power when the condition is met.
   */
  constructor(condition: PokemonAttackCondition, powerMultiplier: number) {
    super(false);
    this.condition = condition;
    this.powerMultiplier = powerMultiplier;
  }

  applyPreAttack(pokemon: Pokemon | null, passive: boolean | null, simulated: boolean, defender: Pokemon | null, move: Move, args: any[]): boolean {
    if (this.condition(pokemon, defender, move)) {
      (args[0] as Utils.NumberHolder).value *= this.powerMultiplier;

      return true;
    }

    return false;
  }
}

/**
 * Boosts the power of a specific type of move.
 * @extends FieldMovePowerBoostAbAttr
 */
export class PreAttackFieldMoveTypePowerBoostAbAttr extends FieldMovePowerBoostAbAttr {
  /**
   * @param boostedType - The type of move that will receive the power boost.
   * @param powerMultiplier - The multiplier to apply to the move's power, defaults to 1.5 if not provided.
   */
  constructor(boostedType: Type, powerMultiplier?: number) {
    super((pokemon, defender, move) => move.type === boostedType, powerMultiplier || 1.5);
  }
}

/**
 * Boosts the power of a specific type of move for all Pokemon in the field.
 * @extends PreAttackFieldMoveTypePowerBoostAbAttr
 */
export class FieldMoveTypePowerBoostAbAttr extends PreAttackFieldMoveTypePowerBoostAbAttr { }

/**
 * Boosts the power of a specific type of move for the user and its allies.
 * @extends PreAttackFieldMoveTypePowerBoostAbAttr
 */
export class UserFieldMoveTypePowerBoostAbAttr extends PreAttackFieldMoveTypePowerBoostAbAttr { }

/**
 * Boosts the power of moves in specified categories.
 * @extends FieldMovePowerBoostAbAttr
 */
export class AllyMoveCategoryPowerBoostAbAttr extends FieldMovePowerBoostAbAttr {
  /**
   * @param boostedCategories - The categories of moves that will receive the power boost.
   * @param powerMultiplier - The multiplier to apply to the move's power.
   */
  constructor(boostedCategories: MoveCategory[], powerMultiplier: number) {
    super((pokemon, defender, move) => boostedCategories.includes(move.category), powerMultiplier);
  }
}

export class BattleStatMultiplierAbAttr extends AbAttr {
  private battleStat: BattleStat;
  private multiplier: number;
  private condition: PokemonAttackCondition | null;

  constructor(battleStat: BattleStat, multiplier: number, condition?: PokemonAttackCondition) {
    super(false);

    this.battleStat = battleStat;
    this.multiplier = multiplier;
    this.condition = condition ?? null;
  }

  applyBattleStat(pokemon: Pokemon, passive: boolean, simulated: boolean, battleStat: BattleStat, statValue: Utils.NumberHolder, args: any[]): boolean | Promise<boolean> {
    const move = (args[0] as Move);
    if (battleStat === this.battleStat && (!this.condition || this.condition(pokemon, null, move))) {
      statValue.value *= this.multiplier;
      return true;
    }

    return false;
  }
}

export class PostAttackAbAttr extends AbAttr {
  private attackCondition: PokemonAttackCondition;

  /** The default attackCondition requires that the selected move is a damaging move */
  constructor(attackCondition: PokemonAttackCondition = (user, target, move) => (move.category !== MoveCategory.STATUS)) {
    super();

    this.attackCondition = attackCondition;
  }

  /**
   * Please override {@link applyPostAttackAfterMoveTypeCheck} instead of this method. By default, this method checks that the move used is a damaging attack before
   * applying the effect of any inherited class. This can be changed by providing a different {@link attackCondition} to the constructor. See {@link ConfusionOnStatusEffectAbAttr}
   * for an example of an effect that does not require a damaging move.
   */
  applyPostAttack(pokemon: Pokemon, passive: boolean, simulated: boolean, defender: Pokemon, move: Move, hitResult: HitResult | null, args: any[]): boolean | Promise<boolean> {
    // When attackRequired is true, we require the move to be an attack move and to deal damage before checking secondary requirements.
    // If attackRequired is false, we always defer to the secondary requirements.
    if (this.attackCondition(pokemon, defender, move)) {
      return this.applyPostAttackAfterMoveTypeCheck(pokemon, passive, simulated, defender, move, hitResult, args);
    } else {
      return false;
    }
  }

  /**
   * This method is only called after {@link applyPostAttack} has already been applied. Use this for handling checks specific to the ability in question.
   */
  applyPostAttackAfterMoveTypeCheck(pokemon: Pokemon, passive: boolean, simulated: boolean, defender: Pokemon, move: Move, hitResult: HitResult | null, args: any[]): boolean | Promise<boolean> {
    return false;
  }
}

export class PostAttackStealHeldItemAbAttr extends PostAttackAbAttr {
  private stealCondition: PokemonAttackCondition | null;

  constructor(stealCondition?: PokemonAttackCondition) {
    super();

    this.stealCondition = stealCondition ?? null;
  }

  applyPostAttackAfterMoveTypeCheck(pokemon: Pokemon, passive: boolean, simulated: boolean, defender: Pokemon, move: Move, hitResult: HitResult, args: any[]): Promise<boolean> {
    return new Promise<boolean>(resolve => {
      if (!simulated && hitResult < HitResult.NO_EFFECT && (!this.stealCondition || this.stealCondition(pokemon, defender, move))) {
        const heldItems = this.getTargetHeldItems(defender).filter(i => i.isTransferrable);
        if (heldItems.length) {
          const stolenItem = heldItems[pokemon.randSeedInt(heldItems.length)];
          pokemon.scene.tryTransferHeldItemModifier(stolenItem, pokemon, false).then(success => {
            if (success) {
              pokemon.scene.queueMessage(i18next.t("abilityTriggers:postAttackStealHeldItem", { pokemonNameWithAffix: getPokemonNameWithAffix(pokemon), defenderName: defender.name, stolenItemType: stolenItem.type.name }));
            }
            resolve(success);
          });
          return;
        }
      }
      resolve(simulated);
    });
  }

  getTargetHeldItems(target: Pokemon): PokemonHeldItemModifier[] {
    return target.scene.findModifiers(m => m instanceof PokemonHeldItemModifier
      && m.pokemonId === target.id, target.isPlayer()) as PokemonHeldItemModifier[];
  }
}

export class PostAttackApplyStatusEffectAbAttr extends PostAttackAbAttr {
  private contactRequired: boolean;
  private chance: integer;
  private effects: StatusEffect[];

  constructor(contactRequired: boolean, chance: integer, ...effects: StatusEffect[]) {
    super();

    this.contactRequired = contactRequired;
    this.chance = chance;
    this.effects = effects;
  }

  applyPostAttackAfterMoveTypeCheck(pokemon: Pokemon, passive: boolean, simulated: boolean, attacker: Pokemon, move: Move, hitResult: HitResult, args: any[]): boolean {
    /**Status inflicted by abilities post attacking are also considered additional effects.*/
    if (!attacker.hasAbilityWithAttr(IgnoreMoveEffectsAbAttr) && !simulated && pokemon !== attacker && (!this.contactRequired || move.checkFlag(MoveFlags.MAKES_CONTACT, attacker, pokemon)) && pokemon.randSeedInt(100) < this.chance && !pokemon.status) {
      const effect = this.effects.length === 1 ? this.effects[0] : this.effects[pokemon.randSeedInt(this.effects.length)];
      return attacker.trySetStatus(effect, true, pokemon);
    }

    return simulated;
  }
}

export class PostAttackContactApplyStatusEffectAbAttr extends PostAttackApplyStatusEffectAbAttr {
  constructor(chance: integer, ...effects: StatusEffect[]) {
    super(true, chance, ...effects);
  }
}

export class PostAttackApplyBattlerTagAbAttr extends PostAttackAbAttr {
  private contactRequired: boolean;
  private chance: (user: Pokemon, target: Pokemon, move: Move) => integer;
  private effects: BattlerTagType[];


  constructor(contactRequired: boolean, chance: (user: Pokemon, target: Pokemon, move: Move) =>  integer, ...effects: BattlerTagType[]) {
    super();

    this.contactRequired = contactRequired;
    this.chance = chance;
    this.effects = effects;
  }

  applyPostAttackAfterMoveTypeCheck(pokemon: Pokemon, passive: boolean, simulated: boolean, attacker: Pokemon, move: Move, hitResult: HitResult, args: any[]): boolean {
    /**Battler tags inflicted by abilities post attacking are also considered additional effects.*/
    if (!attacker.hasAbilityWithAttr(IgnoreMoveEffectsAbAttr) && pokemon !== attacker && (!this.contactRequired || move.checkFlag(MoveFlags.MAKES_CONTACT, attacker, pokemon)) && pokemon.randSeedInt(100) < this.chance(attacker, pokemon, move) && !pokemon.status) {
      const effect = this.effects.length === 1 ? this.effects[0] : this.effects[pokemon.randSeedInt(this.effects.length)];
      return simulated || attacker.addTag(effect);
    }

    return false;
  }
}

export class PostDefendStealHeldItemAbAttr extends PostDefendAbAttr {
  private condition: PokemonDefendCondition | null;

  constructor(condition?: PokemonDefendCondition) {
    super();

    this.condition = condition ?? null;
  }

  applyPostDefend(pokemon: Pokemon, passive: boolean, simulated: boolean, attacker: Pokemon, move: Move, hitResult: HitResult, args: any[]): Promise<boolean> {
    return new Promise<boolean>(resolve => {
      if (!simulated && hitResult < HitResult.NO_EFFECT && (!this.condition || this.condition(pokemon, attacker, move))) {
        const heldItems = this.getTargetHeldItems(attacker).filter(i => i.isTransferrable);
        if (heldItems.length) {
          const stolenItem = heldItems[pokemon.randSeedInt(heldItems.length)];
          pokemon.scene.tryTransferHeldItemModifier(stolenItem, pokemon, false).then(success => {
            if (success) {
              pokemon.scene.queueMessage(i18next.t("abilityTriggers:postDefendStealHeldItem", { pokemonNameWithAffix: getPokemonNameWithAffix(pokemon), attackerName: attacker.name, stolenItemType: stolenItem.type.name }));
            }
            resolve(success);
          });
          return;
        }
      }
      resolve(simulated);
    });
  }

  getTargetHeldItems(target: Pokemon): PokemonHeldItemModifier[] {
    return target.scene.findModifiers(m => m instanceof PokemonHeldItemModifier
      && m.pokemonId === target.id, target.isPlayer()) as PokemonHeldItemModifier[];
  }
}

export class PostVictoryAbAttr extends AbAttr {
  applyPostVictory(pokemon: Pokemon, passive: boolean, simulated: boolean, args: any[]): boolean | Promise<boolean> {
    return false;
  }
}

class PostVictoryStatChangeAbAttr extends PostVictoryAbAttr {
  private stat: BattleStat | ((p: Pokemon) => BattleStat);
  private levels: integer;

  constructor(stat: BattleStat | ((p: Pokemon) => BattleStat), levels: integer) {
    super();

    this.stat = stat;
    this.levels = levels;
  }

  applyPostVictory(pokemon: Pokemon, passive: boolean, simulated: boolean, args: any[]): boolean | Promise<boolean> {
    const stat = typeof this.stat === "function"
      ? this.stat(pokemon)
      : this.stat;
    if (!simulated) {
      pokemon.scene.unshiftPhase(new StatChangePhase(pokemon.scene, pokemon.getBattlerIndex(), true, [ stat ], this.levels));
    }
    return true;
  }
}

export class PostVictoryFormChangeAbAttr extends PostVictoryAbAttr {
  private formFunc: (p: Pokemon) => integer;

  constructor(formFunc: ((p: Pokemon) => integer)) {
    super(true);

    this.formFunc = formFunc;
  }

  applyPostVictory(pokemon: Pokemon, passive: boolean, simulated: boolean, args: any[]): boolean | Promise<boolean> {
    const formIndex = this.formFunc(pokemon);
    if (formIndex !== pokemon.formIndex) {
      if (!simulated) {
        pokemon.scene.triggerPokemonFormChange(pokemon, SpeciesFormChangeManualTrigger, false);
      }
      return true;
    }

    return false;
  }
}

export class PostKnockOutAbAttr extends AbAttr {
  applyPostKnockOut(pokemon: Pokemon, passive: boolean, simulated: boolean, knockedOut: Pokemon, args: any[]): boolean | Promise<boolean> {
    return false;
  }
}

export class PostKnockOutStatChangeAbAttr extends PostKnockOutAbAttr {
  private stat: BattleStat | ((p: Pokemon) => BattleStat);
  private levels: integer;

  constructor(stat: BattleStat | ((p: Pokemon) => BattleStat), levels: integer) {
    super();

    this.stat = stat;
    this.levels = levels;
  }

  applyPostKnockOut(pokemon: Pokemon, passive: boolean, simulated: boolean, knockedOut: Pokemon, args: any[]): boolean | Promise<boolean> {
    const stat = typeof this.stat === "function"
      ? this.stat(pokemon)
      : this.stat;
    if (!simulated) {
      pokemon.scene.unshiftPhase(new StatChangePhase(pokemon.scene, pokemon.getBattlerIndex(), true, [ stat ], this.levels));
    }
    return true;
  }
}

export class CopyFaintedAllyAbilityAbAttr extends PostKnockOutAbAttr {
  constructor() {
    super();
  }

  applyPostKnockOut(pokemon: Pokemon, passive: boolean, simulated: boolean, knockedOut: Pokemon, args: any[]): boolean | Promise<boolean> {
    if (pokemon.isPlayer() === knockedOut.isPlayer() && !knockedOut.getAbility().hasAttr(UncopiableAbilityAbAttr)) {
      if (!simulated) {
        pokemon.summonData.ability = knockedOut.getAbility().id;
        pokemon.scene.queueMessage(i18next.t("abilityTriggers:copyFaintedAllyAbility", { pokemonNameWithAffix: getPokemonNameWithAffix(knockedOut), abilityName: allAbilities[knockedOut.getAbility().id].name }));
      }
      return true;
    }

    return false;
  }
}

export class IgnoreOpponentStatChangesAbAttr extends AbAttr {
  constructor() {
    super(false);
  }

  apply(pokemon: Pokemon, passive: boolean, simulated: boolean, cancelled: Utils.BooleanHolder, args: any[]) {
    (args[0] as Utils.IntegerHolder).value = 0;

    return true;
  }
}
/**
 * Ignores opponent's evasion stat changes when determining if a move hits or not
 * @extends AbAttr
 * @see {@linkcode apply}
 */
export class IgnoreOpponentEvasionAbAttr extends AbAttr {
  constructor() {
    super(false);
  }
  /**
   * Checks if enemy Pokemon is trapped by an Arena Trap-esque ability
   * @param pokemon N/A
   * @param passive N/A
   * @param cancelled N/A
   * @param args [0] {@linkcode Utils.IntegerHolder} of BattleStat.EVA
   * @returns if evasion level was successfully considered as 0
   */
  apply(pokemon: Pokemon, passive: boolean, simulated: boolean, cancelled: Utils.BooleanHolder, args: any[]) {
    (args[0] as Utils.IntegerHolder).value = 0;
    return true;
  }
}

export class IntimidateImmunityAbAttr extends AbAttr {
  constructor() {
    super(false);
  }

  apply(pokemon: Pokemon, passive: boolean, simulated: boolean, cancelled: Utils.BooleanHolder, args: any[]): boolean {
    cancelled.value = true;
    return true;
  }

  getTriggerMessage(pokemon: Pokemon, abilityName: string, ...args: any[]): string {
    return i18next.t("abilityTriggers:intimidateImmunity", {
      pokemonNameWithAffix: getPokemonNameWithAffix(pokemon),
      abilityName
    });
  }
}

export class PostIntimidateStatChangeAbAttr extends AbAttr {
  private stats: BattleStat[];
  private levels: integer;
  private overwrites: boolean;

  constructor(stats: BattleStat[], levels: integer, overwrites?: boolean) {
    super(true);
    this.stats = stats;
    this.levels = levels;
    this.overwrites = !!overwrites;
  }

  apply(pokemon: Pokemon, passive: boolean, simulated: boolean, cancelled: Utils.BooleanHolder, args: any[]): boolean {
    if (!simulated) {
      pokemon.scene.pushPhase(new StatChangePhase(pokemon.scene, pokemon.getBattlerIndex(), false, this.stats, this.levels));
    }
    cancelled.value = this.overwrites;
    return true;
  }
}

/**
 * Base class for defining all {@linkcode Ability} Attributes post summon
 * @see {@linkcode applyPostSummon()}
 */
export class PostSummonAbAttr extends AbAttr {
  /**
   * Applies ability post summon (after switching in)
   * @param pokemon {@linkcode Pokemon} with this ability
   * @param passive Whether this ability is a passive
   * @param args Set of unique arguments needed by this attribute
   * @returns true if application of the ability succeeds
   */
  applyPostSummon(pokemon: Pokemon, passive: boolean, simulated: boolean, args: any[]): boolean | Promise<boolean> {
    return false;
  }
}
/**
 * Removes specified arena tags when a Pokemon is summoned.
 */
export class PostSummonRemoveArenaTagAbAttr extends PostSummonAbAttr {
  private arenaTags: ArenaTagType[];

  /**
   * @param arenaTags {@linkcode ArenaTagType[]} - the arena tags to be removed
   */
  constructor(arenaTags: ArenaTagType[]) {
    super(true);

    this.arenaTags = arenaTags;
  }

  applyPostSummon(pokemon: Pokemon, passive: boolean, simulated: boolean, args: any[]): boolean | Promise<boolean> {
    if (!simulated) {
      for (const arenaTag of this.arenaTags) {
        pokemon.scene.arena.removeTag(arenaTag);
      }
    }
    return true;
  }
}

export class PostSummonMessageAbAttr extends PostSummonAbAttr {
  private messageFunc: (pokemon: Pokemon) => string;

  constructor(messageFunc: (pokemon: Pokemon) => string) {
    super(true);

    this.messageFunc = messageFunc;
  }

  applyPostSummon(pokemon: Pokemon, passive: boolean, simulated: boolean, args: any[]): boolean {
    if (!simulated) {
      pokemon.scene.queueMessage(this.messageFunc(pokemon));
    }

    return true;
  }
}

export class PostSummonUnnamedMessageAbAttr extends PostSummonAbAttr {
  //Attr doesn't force pokemon name on the message
  private message: string;

  constructor(message: string) {
    super(true);

    this.message = message;
  }

  applyPostSummon(pokemon: Pokemon, passive: boolean, simulated: boolean, args: any[]): boolean {
    if (!simulated) {
      pokemon.scene.queueMessage(this.message);
    }

    return true;
  }
}

export class PostSummonAddBattlerTagAbAttr extends PostSummonAbAttr {
  private tagType: BattlerTagType;
  private turnCount: integer;

  constructor(tagType: BattlerTagType, turnCount: integer, showAbility?: boolean) {
    super(showAbility);

    this.tagType = tagType;
    this.turnCount = turnCount;
  }

  applyPostSummon(pokemon: Pokemon, passive: boolean, simulated: boolean, args: any[]): boolean {
    if (simulated) {
      return pokemon.canAddTag(this.tagType);
    } else {
      return pokemon.addTag(this.tagType, this.turnCount);
    }
  }
}

export class PostSummonStatChangeAbAttr extends PostSummonAbAttr {
  private stats: BattleStat[];
  private levels: integer;
  private selfTarget: boolean;
  private intimidate: boolean;

  constructor(stats: BattleStat | BattleStat[], levels: integer, selfTarget?: boolean, intimidate?: boolean) {
    super(false);

    this.stats = typeof(stats) === "number"
      ? [ stats as BattleStat ]
      : stats as BattleStat[];
    this.levels = levels;
    this.selfTarget = !!selfTarget;
    this.intimidate = !!intimidate;
  }

  applyPostSummon(pokemon: Pokemon, passive: boolean, simulated: boolean, args: any[]): boolean {
    if (simulated) {
      return true;
    }

    queueShowAbility(pokemon, passive);  // TODO: Better solution than manually showing the ability here
    if (this.selfTarget) {
      // we unshift the StatChangePhase to put it right after the showAbility and not at the end of the
      // phase list (which could be after CommandPhase for example)
      pokemon.scene.unshiftPhase(new StatChangePhase(pokemon.scene, pokemon.getBattlerIndex(), true, this.stats, this.levels));
      return true;
    }
    for (const opponent of pokemon.getOpponents()) {
      const cancelled = new Utils.BooleanHolder(false);
      if (this.intimidate) {
        applyAbAttrs(IntimidateImmunityAbAttr, opponent, cancelled, simulated);
        applyAbAttrs(PostIntimidateStatChangeAbAttr, opponent, cancelled, simulated);
      }
      if (!cancelled.value) {
        const statChangePhase = new StatChangePhase(pokemon.scene, opponent.getBattlerIndex(), false, this.stats, this.levels);
        pokemon.scene.unshiftPhase(statChangePhase);
      }
    }
    return true;
  }
}

export class PostSummonAllyHealAbAttr extends PostSummonAbAttr {
  private healRatio: number;
  private showAnim: boolean;

  constructor(healRatio: number, showAnim: boolean = false) {
    super();

    this.healRatio = healRatio || 4;
    this.showAnim = showAnim;
  }

  applyPostSummon(pokemon: Pokemon, passive: boolean, simulated: boolean, args: any[]): boolean {
    const target = pokemon.getAlly();
    if (target?.isActive(true)) {
      if (!simulated) {
        target.scene.unshiftPhase(new PokemonHealPhase(target.scene, target.getBattlerIndex(),
          Utils.toDmgValue(pokemon.getMaxHp() / this.healRatio), i18next.t("abilityTriggers:postSummonAllyHeal", { pokemonNameWithAffix: getPokemonNameWithAffix(target), pokemonName: pokemon.name }), true, !this.showAnim));
      }

      return true;
    }

    return false;
  }
}

/**
 * Resets an ally's temporary stat boots to zero with no regard to
 * whether this is a positive or negative change
 * @param pokemon The {@link Pokemon} with this {@link AbAttr}
 * @param passive N/A
 * @param args N/A
 * @returns if the move was successful
 */
export class PostSummonClearAllyStatsAbAttr extends PostSummonAbAttr {
  constructor() {
    super();
  }

  applyPostSummon(pokemon: Pokemon, passive: boolean, simulated: boolean, args: any[]): boolean {
    const target = pokemon.getAlly();
    if (target?.isActive(true)) {
      if (!simulated) {
        for (let s = 0; s < target.summonData.battleStats.length; s++) {
          target.summonData.battleStats[s] = 0;
        }

        target.scene.queueMessage(i18next.t("abilityTriggers:postSummonClearAllyStats", { pokemonNameWithAffix: getPokemonNameWithAffix(target) }));
      }

      return true;
    }

    return false;
  }
}

/**
 * Download raises either the Attack stat or Special Attack stat by one stage depending on the foe's currently lowest defensive stat:
 * it will raise Attack if the foe's current Defense is lower than its current Special Defense stat;
 * otherwise, it will raise Special Attack.
 * @extends PostSummonAbAttr
 * @see {applyPostSummon}
 */
export class DownloadAbAttr extends PostSummonAbAttr {
  private enemyDef: integer;
  private enemySpDef: integer;
  private enemyCountTally: integer;
  private stats: BattleStat[];

  // TODO: Implement the Substitute feature(s) once move is implemented.
  /**
   * Checks to see if it is the opening turn (starting a new game), if so, Download won't work. This is because Download takes into account
   * vitamins and items, so it needs to use the BattleStat and the stat alone.
   * @param {Pokemon} pokemon Pokemon that is using the move, as well as seeing the opposing pokemon.
   * @param {boolean} passive N/A
   * @param {any[]} args N/A
   * @returns Returns true if ability is used successful, false if not.
   */
  applyPostSummon(pokemon: Pokemon, passive: boolean, simulated: boolean, args: any[]): boolean {
    this.enemyDef = 0;
    this.enemySpDef = 0;
    this.enemyCountTally = 0;

    for (const opponent of pokemon.getOpponents()) {
      this.enemyCountTally++;
      this.enemyDef += opponent.getBattleStat(Stat.DEF);
      this.enemySpDef += opponent.getBattleStat(Stat.SPDEF);
    }
    this.enemyDef = Math.round(this.enemyDef / this.enemyCountTally);
    this.enemySpDef = Math.round(this.enemySpDef / this.enemyCountTally);

    if (this.enemyDef < this.enemySpDef) {
      this.stats = [BattleStat.ATK];
    } else {
      this.stats = [BattleStat.SPATK];
    }

    if (this.enemyDef > 0 && this.enemySpDef > 0) { // only activate if there's actually an enemy to download from
      if (!simulated) {
        pokemon.scene.unshiftPhase(new StatChangePhase(pokemon.scene, pokemon.getBattlerIndex(), false, this.stats, 1));
      }
      return true;
    }

    return false;
  }
}

export class PostSummonWeatherChangeAbAttr extends PostSummonAbAttr {
  private weatherType: WeatherType;

  constructor(weatherType: WeatherType) {
    super();

    this.weatherType = weatherType;
  }

  applyPostSummon(pokemon: Pokemon, passive: boolean, simulated: boolean, args: any[]): boolean {
    if ((this.weatherType === WeatherType.HEAVY_RAIN ||
      this.weatherType === WeatherType.HARSH_SUN ||
      this.weatherType === WeatherType.STRONG_WINDS) || !pokemon.scene.arena.weather?.isImmutable()) {
      if (simulated) {
        return pokemon.scene.arena.weather?.weatherType !== this.weatherType;
      } else {
        return pokemon.scene.arena.trySetWeather(this.weatherType, true);
      }
    }

    return false;
  }
}

export class PostSummonTerrainChangeAbAttr extends PostSummonAbAttr {
  private terrainType: TerrainType;

  constructor(terrainType: TerrainType) {
    super();

    this.terrainType = terrainType;
  }

  applyPostSummon(pokemon: Pokemon, passive: boolean, simulated: boolean, args: any[]): boolean {
    if (simulated) {
      return pokemon.scene.arena.terrain?.terrainType !== this.terrainType;
    } else {
      return pokemon.scene.arena.trySetTerrain(this.terrainType, true);
    }
  }
}

export class PostSummonFormChangeAbAttr extends PostSummonAbAttr {
  private formFunc: (p: Pokemon) => integer;

  constructor(formFunc: ((p: Pokemon) => integer)) {
    super(true);

    this.formFunc = formFunc;
  }

  applyPostSummon(pokemon: Pokemon, passive: boolean, simulated: boolean, args: any[]): boolean {
    const formIndex = this.formFunc(pokemon);
    if (formIndex !== pokemon.formIndex) {
      return simulated || pokemon.scene.triggerPokemonFormChange(pokemon, SpeciesFormChangeManualTrigger, false);
    }

    return false;
  }
}

/** Attempts to copy a pokemon's ability */
export class PostSummonCopyAbilityAbAttr extends PostSummonAbAttr {
  private target: Pokemon;
  private targetAbilityName: string;

  applyPostSummon(pokemon: Pokemon, passive: boolean, simulated: boolean, args: any[]): boolean {
    const targets = pokemon.getOpponents();
    if (!targets.length) {
      return false;
    }

    let target: Pokemon;
    if (targets.length > 1) {
      pokemon.scene.executeWithSeedOffset(() => target = Utils.randSeedItem(targets), pokemon.scene.currentBattle.waveIndex);
    } else {
      target = targets[0];
    }

    if (
      target!.getAbility().hasAttr(UncopiableAbilityAbAttr) &&
      // Wonder Guard is normally uncopiable so has the attribute, but Trace specifically can copy it
      !(pokemon.hasAbility(Abilities.TRACE) && target!.getAbility().id === Abilities.WONDER_GUARD)
    ) {
      return false;
    }

    if (!simulated) {
      this.target = target!;
      this.targetAbilityName = allAbilities[target!.getAbility().id].name;
      pokemon.summonData.ability = target!.getAbility().id;
      setAbilityRevealed(target!);
      pokemon.updateInfo();
    }

    return true;
  }

  getTriggerMessage(pokemon: Pokemon, abilityName: string, ...args: any[]): string {
    return i18next.t("abilityTriggers:trace", {
      pokemonName: getPokemonNameWithAffix(pokemon),
      targetName: getPokemonNameWithAffix(this.target),
      abilityName: this.targetAbilityName,
    });
  }
}

/**
 * Removes supplied status effects from the user's field.
 */
export class PostSummonUserFieldRemoveStatusEffectAbAttr extends PostSummonAbAttr {
  private statusEffect: StatusEffect[];

  /**
   * @param statusEffect - The status effects to be removed from the user's field.
   */
  constructor(...statusEffect: StatusEffect[]) {
    super(false);

    this.statusEffect = statusEffect;
  }

  /**
   * Removes supplied status effect from the user's field when user of the ability is summoned.
   *
   * @param pokemon - The Pokémon that triggered the ability.
   * @param passive - n/a
   * @param args - n/a
   * @returns A boolean or a promise that resolves to a boolean indicating the result of the ability application.
   */
  applyPostSummon(pokemon: Pokemon, passive: boolean, simulated: boolean, args: any[]): boolean | Promise<boolean> {
    const party = pokemon instanceof PlayerPokemon ? pokemon.scene.getPlayerField() : pokemon.scene.getEnemyField();
    const allowedParty = party.filter(p => p.isAllowedInBattle());

    if (allowedParty.length < 1) {
      return false;
    }

    if (!simulated) {
      for (const pokemon of allowedParty) {
        if (pokemon.status && this.statusEffect.includes(pokemon.status.effect)) {
          pokemon.scene.queueMessage(getStatusEffectHealText(pokemon.status.effect, getPokemonNameWithAffix(pokemon)));
          pokemon.resetStatus(false);
          pokemon.updateInfo();
        }
      }
    }
    return true;
  }
}


/** Attempt to copy the stat changes on an ally pokemon */
export class PostSummonCopyAllyStatsAbAttr extends PostSummonAbAttr {
  applyPostSummon(pokemon: Pokemon, passive: boolean, simulated: boolean, args: any[]): boolean {
    if (!pokemon.scene.currentBattle.double) {
      return false;
    }

    const ally = pokemon.getAlly();
    if (!ally || ally.summonData.battleStats.every((change) => change === 0)) {
      return false;
    }

    if (!simulated) {
      pokemon.summonData.battleStats = ally.summonData.battleStats;
      pokemon.updateInfo();
    }

    return true;
  }

  getTriggerMessage(pokemon: Pokemon, abilityName: string, ...args: any[]): string {
    return i18next.t("abilityTriggers:costar", {
      pokemonName: getPokemonNameWithAffix(pokemon),
      allyName: getPokemonNameWithAffix(pokemon.getAlly()),
    });
  }
}

export class PostSummonTransformAbAttr extends PostSummonAbAttr {
  constructor() {
    super(true);
  }

  applyPostSummon(pokemon: Pokemon, passive: boolean, simulated: boolean, args: any[]): boolean {
    const targets = pokemon.getOpponents();
    if (simulated || !targets.length) {
      return simulated;
    }

    let target: Pokemon;
    if (targets.length > 1) {
      pokemon.scene.executeWithSeedOffset(() => target = Utils.randSeedItem(targets), pokemon.scene.currentBattle.waveIndex);
    } else {
      target = targets[0];
    }

    target = target!; // compiler doesn't know its guranteed to be defined
    pokemon.summonData.speciesForm = target.getSpeciesForm();
    pokemon.summonData.fusionSpeciesForm = target.getFusionSpeciesForm();
    pokemon.summonData.ability = target.getAbility().id;
    pokemon.summonData.gender = target.getGender();
    pokemon.summonData.fusionGender = target.getFusionGender();
    pokemon.summonData.stats = [ pokemon.stats[Stat.HP] ].concat(target.stats.slice(1));
    pokemon.summonData.battleStats = target.summonData.battleStats.slice(0);
    pokemon.summonData.moveset = target.getMoveset().map(m => new PokemonMove(m!.moveId, m!.ppUsed, m!.ppUp)); // TODO: are those bangs correct?
    pokemon.summonData.types = target.getTypes();

    pokemon.scene.playSound("battle_anims/PRSFX- Transform");

    pokemon.loadAssets(false).then(() => pokemon.playAnim());

    pokemon.scene.queueMessage(i18next.t("abilityTriggers:postSummonTransform", { pokemonNameWithAffix: getPokemonNameWithAffix(pokemon), targetName: target.name, }));

    return true;
  }
}

/**
 * Reverts weather-based forms to their normal forms when the user is summoned.
 * Used by Cloud Nine and Air Lock.
 * @extends PostSummonAbAttr
 */
export class PostSummonWeatherSuppressedFormChangeAbAttr extends PostSummonAbAttr {
  /**
   * Triggers {@linkcode Arena.triggerWeatherBasedFormChangesToNormal | triggerWeatherBasedFormChangesToNormal}
   * @param {Pokemon} pokemon the Pokemon with this ability
   * @param passive n/a
   * @param args n/a
   * @returns whether a Pokemon was reverted to its normal form
   */
  applyPostSummon(pokemon: Pokemon, passive: boolean, simulated: boolean, args: any[]) {
    const pokemonToTransform = getPokemonWithWeatherBasedForms(pokemon.scene);

    if (pokemonToTransform.length < 1) {
      return false;
    }

    if (!simulated) {
      pokemon.scene.arena.triggerWeatherBasedFormChangesToNormal();
    }

    return true;
  }
}

/**
 * Triggers weather-based form change when summoned into an active weather.
 * Used by Forecast and Flower Gift.
 * @extends PostSummonAbAttr
 */
export class PostSummonFormChangeByWeatherAbAttr extends PostSummonAbAttr {
  private ability: Abilities;

  constructor(ability: Abilities) {
    super(false);

    this.ability = ability;
  }

  /**
   * Calls the {@linkcode BattleScene.triggerPokemonFormChange | triggerPokemonFormChange} for both
   * {@linkcode SpeciesFormChange.SpeciesFormChangeWeatherTrigger | SpeciesFormChangeWeatherTrigger} and
   * {@linkcode SpeciesFormChange.SpeciesFormChangeWeatherTrigger | SpeciesFormChangeRevertWeatherFormTrigger} if it
   * is the specific Pokemon and ability
   * @param {Pokemon} pokemon the Pokemon with this ability
   * @param passive n/a
   * @param args n/a
   * @returns whether the form change was triggered
   */
  applyPostSummon(pokemon: Pokemon, passive: boolean, simulated: boolean, args: any[]): boolean {
    const isCastformWithForecast = (pokemon.species.speciesId === Species.CASTFORM && this.ability === Abilities.FORECAST);
    const isCherrimWithFlowerGift = (pokemon.species.speciesId === Species.CHERRIM && this.ability === Abilities.FLOWER_GIFT);

    if (isCastformWithForecast || isCherrimWithFlowerGift) {
      if (simulated) {
        return simulated;
      }

      pokemon.scene.triggerPokemonFormChange(pokemon, SpeciesFormChangeWeatherTrigger);
      pokemon.scene.triggerPokemonFormChange(pokemon, SpeciesFormChangeRevertWeatherFormTrigger);
      queueShowAbility(pokemon, passive);
      return true;
    }
    return false;
  }
}

export class PreSwitchOutAbAttr extends AbAttr {
  constructor() {
    super(true);
  }

  applyPreSwitchOut(pokemon: Pokemon, passive: boolean, simulated: boolean, args: any[]): boolean | Promise<boolean> {
    return false;
  }
}

export class PreSwitchOutResetStatusAbAttr extends PreSwitchOutAbAttr {
  applyPreSwitchOut(pokemon: Pokemon, passive: boolean, simulated: boolean, args: any[]): boolean | Promise<boolean> {
    if (pokemon.status) {
      if (!simulated) {
        pokemon.resetStatus();
        pokemon.updateInfo();
      }

      return true;
    }

    return false;
  }
}

/**
 * Clears Desolate Land/Primordial Sea/Delta Stream upon the Pokemon switching out.
 */
export class PreSwitchOutClearWeatherAbAttr extends PreSwitchOutAbAttr {

  /**
   * @param pokemon The {@linkcode Pokemon} with the ability
   * @param passive N/A
   * @param args N/A
   * @returns {boolean} Returns true if the weather clears, otherwise false.
   */
  applyPreSwitchOut(pokemon: Pokemon, passive: boolean, simulated: boolean, args: any[]): boolean | Promise<boolean> {
    const weatherType = pokemon.scene.arena.weather?.weatherType;
    let turnOffWeather = false;

    // Clear weather only if user's ability matches the weather and no other pokemon has the ability.
    switch (weatherType) {
    case (WeatherType.HARSH_SUN):
      if (pokemon.hasAbility(Abilities.DESOLATE_LAND)
          && pokemon.scene.getField(true).filter(p => p !== pokemon).filter(p => p.hasAbility(Abilities.DESOLATE_LAND)).length === 0) {
        turnOffWeather = true;
      }
      break;
    case (WeatherType.HEAVY_RAIN):
      if (pokemon.hasAbility(Abilities.PRIMORDIAL_SEA)
          && pokemon.scene.getField(true).filter(p => p !== pokemon).filter(p => p.hasAbility(Abilities.PRIMORDIAL_SEA)).length === 0) {
        turnOffWeather = true;
      }
      break;
    case (WeatherType.STRONG_WINDS):
      if (pokemon.hasAbility(Abilities.DELTA_STREAM)
          && pokemon.scene.getField(true).filter(p => p !== pokemon).filter(p => p.hasAbility(Abilities.DELTA_STREAM)).length === 0) {
        turnOffWeather = true;
      }
      break;
    }

    if (simulated) {
      return turnOffWeather;
    }

    if (turnOffWeather) {
      pokemon.scene.arena.trySetWeather(WeatherType.NONE, false);
      return true;
    }

    return false;
  }
}

export class PreSwitchOutHealAbAttr extends PreSwitchOutAbAttr {
  applyPreSwitchOut(pokemon: Pokemon, passive: boolean, simulated: boolean, args: any[]): boolean | Promise<boolean> {
    if (!pokemon.isFullHp()) {
      if (!simulated) {
        const healAmount = Utils.toDmgValue(pokemon.getMaxHp() * 0.33);
        pokemon.heal(healAmount);
        pokemon.updateInfo();
      }

      return true;
    }

    return false;
  }
}

/**
 * Attribute for form changes that occur on switching out
 * @extends PreSwitchOutAbAttr
 * @see {@linkcode applyPreSwitchOut}
 */
export class PreSwitchOutFormChangeAbAttr extends PreSwitchOutAbAttr {
  private formFunc: (p: Pokemon) => integer;

  constructor(formFunc: ((p: Pokemon) => integer)) {
    super();

    this.formFunc = formFunc;
  }

  /**
   * On switch out, trigger the form change to the one defined in the ability
   * @param pokemon The pokemon switching out and changing form {@linkcode Pokemon}
   * @param passive N/A
   * @param args N/A
   * @returns true if the form change was successful
   */
  applyPreSwitchOut(pokemon: Pokemon, passive: boolean, simulated: boolean, args: any[]): boolean | Promise<boolean> {
    const formIndex = this.formFunc(pokemon);
    if (formIndex !== pokemon.formIndex) {
      if (!simulated) {
        pokemon.scene.triggerPokemonFormChange(pokemon, SpeciesFormChangeManualTrigger, false);
      }
      return true;
    }

    return false;
  }

}

export class PreStatChangeAbAttr extends AbAttr {
  applyPreStatChange(pokemon: Pokemon | null, passive: boolean, simulated: boolean, stat: BattleStat, cancelled: Utils.BooleanHolder, args: any[]): boolean | Promise<boolean> {
    return false;
  }
}

export class ProtectStatAbAttr extends PreStatChangeAbAttr {
  private protectedStat?: BattleStat;

  constructor(protectedStat?: BattleStat) {
    super();

    this.protectedStat = protectedStat;
  }

  applyPreStatChange(pokemon: Pokemon, passive: boolean, simulated: boolean, stat: BattleStat, cancelled: Utils.BooleanHolder, args: any[]): boolean {
    if (Utils.isNullOrUndefined(this.protectedStat) || stat === this.protectedStat) {
      cancelled.value = true;
      return true;
    }

    return false;
  }

  getTriggerMessage(pokemon: Pokemon, abilityName: string, ...args: any[]): string {
    return i18next.t("abilityTriggers:protectStat", {
      pokemonNameWithAffix: getPokemonNameWithAffix(pokemon),
      abilityName,
      statName: this.protectedStat ? getBattleStatName(this.protectedStat) : i18next.t("battle:stats")
    });
  }
}

/**
 * This attribute applies confusion to the target whenever the user
 * directly poisons them with a move, e.g. Poison Puppeteer.
 * Called in {@linkcode StatusEffectAttr}.
 * @extends PostAttackAbAttr
 * @see {@linkcode applyPostAttack}
 */
export class ConfusionOnStatusEffectAbAttr extends PostAttackAbAttr {
  /** List of effects to apply confusion after */
  private effects: StatusEffect[];

  constructor(...effects: StatusEffect[]) {
    /** This effect does not require a damaging move */
    super((user, target, move) => true);
    this.effects = effects;
  }
  /**
   * Applies confusion to the target pokemon.
   * @param pokemon {@link Pokemon} attacking
   * @param passive N/A
   * @param defender {@link Pokemon} defending
   * @param move {@link Move} used to apply status effect and confusion
   * @param hitResult N/A
   * @param args [0] {@linkcode StatusEffect} applied by move
   * @returns true if defender is confused
   */
  applyPostAttackAfterMoveTypeCheck(pokemon: Pokemon, passive: boolean, simulated: boolean, defender: Pokemon, move: Move, hitResult: HitResult, args: any[]): boolean {
    if (this.effects.indexOf(args[0]) > -1 && !defender.isFainted()) {
      if (simulated) {
        return defender.canAddTag(BattlerTagType.CONFUSED);
      } else {
        return defender.addTag(BattlerTagType.CONFUSED, pokemon.randSeedInt(3, 2), move.id, defender.id);
      }
    }
    return false;
  }
}

export class PreSetStatusAbAttr extends AbAttr {
  applyPreSetStatus(pokemon: Pokemon, passive: boolean, simulated: boolean, effect: StatusEffect | undefined, cancelled: Utils.BooleanHolder, args: any[]): boolean | Promise<boolean> {
    return false;
  }
}

/**
 * Provides immunity to status effects to specified targets.
 */
export class PreSetStatusEffectImmunityAbAttr extends PreSetStatusAbAttr {
  private immuneEffects: StatusEffect[];

  /**
   * @param immuneEffects - The status effects to which the Pokémon is immune.
   */
  constructor(...immuneEffects: StatusEffect[]) {
    super();

    this.immuneEffects = immuneEffects;
  }

  /**
   * Applies immunity to supplied status effects.
   *
   * @param pokemon - The Pokémon to which the status is being applied.
   * @param passive - n/a
   * @param effect - The status effect being applied.
   * @param cancelled - A holder for a boolean value indicating if the status application was cancelled.
   * @param args - n/a
   * @returns A boolean indicating the result of the status application.
   */
  applyPreSetStatus(pokemon: Pokemon, passive: boolean, simulated: boolean, effect: StatusEffect, cancelled: Utils.BooleanHolder, args: any[]): boolean {
    if (this.immuneEffects.length < 1 || this.immuneEffects.includes(effect)) {
      cancelled.value = true;
      return true;
    }

    return false;
  }

  getTriggerMessage(pokemon: Pokemon, abilityName: string, ...args: any[]): string {
    return this.immuneEffects.length ?
      i18next.t("abilityTriggers:statusEffectImmunityWithName", {
        pokemonNameWithAffix: getPokemonNameWithAffix(pokemon),
        abilityName,
        statusEffectName: getStatusEffectDescriptor(args[0] as StatusEffect)
      }) :
      i18next.t("abilityTriggers:statusEffectImmunity", {
        pokemonNameWithAffix: getPokemonNameWithAffix(pokemon),
        abilityName
      });
  }
}

/**
 * Provides immunity to status effects to the user.
 * @extends PreSetStatusEffectImmunityAbAttr
 */
export class StatusEffectImmunityAbAttr extends PreSetStatusEffectImmunityAbAttr { }

/**
 * Provides immunity to status effects to the user's field.
 * @extends PreSetStatusEffectImmunityAbAttr
 */
export class UserFieldStatusEffectImmunityAbAttr extends PreSetStatusEffectImmunityAbAttr { }

export class PreApplyBattlerTagAbAttr extends AbAttr {
  applyPreApplyBattlerTag(pokemon: Pokemon, passive: boolean, simulated: boolean, tag: BattlerTag, cancelled: Utils.BooleanHolder, args: any[]): boolean | Promise<boolean> {
    return false;
  }
}

/**
 * Provides immunity to BattlerTags {@linkcode BattlerTag} to specified targets.
 */
export class PreApplyBattlerTagImmunityAbAttr extends PreApplyBattlerTagAbAttr {
  private immuneTagType: BattlerTagType;
  private battlerTag: BattlerTag;

  constructor(immuneTagType: BattlerTagType) {
    super();

    this.immuneTagType = immuneTagType;
  }

  applyPreApplyBattlerTag(pokemon: Pokemon, passive: boolean, simulated: boolean, tag: BattlerTag, cancelled: Utils.BooleanHolder, args: any[]): boolean {
    if (tag.tagType === this.immuneTagType) {
      cancelled.value = true;
      if (!simulated) {
        this.battlerTag = tag;
      }
      return true;
    }

    return false;
  }

  getTriggerMessage(pokemon: Pokemon, abilityName: string, ...args: any[]): string {
    return i18next.t("abilityTriggers:battlerTagImmunity", {
      pokemonNameWithAffix: getPokemonNameWithAffix(pokemon),
      abilityName,
      battlerTagName: this.battlerTag.getDescriptor()
    });
  }
}

/**
 * Provides immunity to BattlerTags {@linkcode BattlerTag} to the user.
 * @extends PreApplyBattlerTagImmunityAbAttr
 */
export class BattlerTagImmunityAbAttr extends PreApplyBattlerTagImmunityAbAttr { }

/**
 * Provides immunity to BattlerTags {@linkcode BattlerTag} to the user's field.
 * @extends PreApplyBattlerTagImmunityAbAttr
 */
export class UserFieldBattlerTagImmunityAbAttr extends PreApplyBattlerTagImmunityAbAttr { }

export class BlockCritAbAttr extends AbAttr {
  apply(pokemon: Pokemon, passive: boolean, simulated: boolean, cancelled: Utils.BooleanHolder, args: any[]): boolean {
    (args[0] as Utils.BooleanHolder).value = true;
    return true;
  }
}

export class BonusCritAbAttr extends AbAttr {
  apply(pokemon: Pokemon, passive: boolean, simulated: boolean, cancelled: Utils.BooleanHolder, args: any[]): boolean {
    (args[0] as Utils.BooleanHolder).value = true;
    return true;
  }
}

export class MultCritAbAttr extends AbAttr {
  public multAmount: number;

  constructor(multAmount: number) {
    super(true);

    this.multAmount = multAmount;
  }

  apply(pokemon: Pokemon, passive: boolean, simulated: boolean, cancelled: Utils.BooleanHolder, args: any[]): boolean {
    const critMult = args[0] as Utils.NumberHolder;
    if (critMult.value > 1) {
      critMult.value *= this.multAmount;
      return true;
    }

    return false;
  }
}

/**
 * Guarantees a critical hit according to the given condition, except if target prevents critical hits. ie. Merciless
 * @extends AbAttr
 * @see {@linkcode apply}
 */
export class ConditionalCritAbAttr extends AbAttr {
  private condition: PokemonAttackCondition;

  constructor(condition: PokemonAttackCondition, checkUser?: Boolean) {
    super();

    this.condition = condition;
  }

  /**
   * @param pokemon {@linkcode Pokemon} user.
   * @param args [0] {@linkcode Utils.BooleanHolder} If true critical hit is guaranteed.
   *             [1] {@linkcode Pokemon} Target.
   *             [2] {@linkcode Move} used by ability user.
   */
  apply(pokemon: Pokemon, passive: boolean, simulated: boolean, cancelled: Utils.BooleanHolder, args: any[]): boolean {
    const target = (args[1] as Pokemon);
    const move = (args[2] as Move);
    if (!this.condition(pokemon, target, move)) {
      return false;
    }

    (args[0] as Utils.BooleanHolder).value = true;
    return true;
  }
}

export class BlockNonDirectDamageAbAttr extends AbAttr {
  apply(pokemon: Pokemon, passive: boolean, simulated: boolean, cancelled: Utils.BooleanHolder, args: any[]): boolean {
    cancelled.value = true;
    return true;
  }
}

/**
 * This attribute will block any status damage that you put in the parameter.
 */
export class BlockStatusDamageAbAttr extends AbAttr {
  private effects: StatusEffect[];

  /**
   * @param {StatusEffect[]} effects The status effect(s) that will be blocked from damaging the ability pokemon
   */
  constructor(...effects: StatusEffect[]) {
    super(false);

    this.effects = effects;
  }

  /**
   * @param {Pokemon} pokemon The pokemon with the ability
   * @param {boolean} passive N/A
   * @param {Utils.BooleanHolder} cancelled Whether to cancel the status damage
   * @param {any[]} args N/A
   * @returns Returns true if status damage is blocked
   */
  apply(pokemon: Pokemon, passive: boolean, simulated: boolean, cancelled: Utils.BooleanHolder, args: any[]): boolean {
    if (pokemon.status && this.effects.includes(pokemon.status.effect)) {
      cancelled.value = true;
      return true;
    }
    return false;
  }
}

export class BlockOneHitKOAbAttr extends AbAttr {
  apply(pokemon: Pokemon, passive: boolean, simulated: boolean, cancelled: Utils.BooleanHolder, args: any[]): boolean {
    cancelled.value = true;
    return true;
  }
}

/**
 * This governs abilities that alter the priority of moves
 * Abilities: Prankster, Gale Wings, Triage, Mycelium Might, Stall
 * Note - Quick Claw has a separate and distinct implementation outside of priority
 */
export class ChangeMovePriorityAbAttr extends AbAttr {
  private moveFunc: (pokemon: Pokemon, move: Move) => boolean;
  private changeAmount: number;

  /**
   * @param {(pokemon, move) => boolean} moveFunc applies priority-change to moves within a provided category
   * @param {number} changeAmount the amount of priority added or subtracted
   */
  constructor(moveFunc: (pokemon: Pokemon, move: Move) => boolean, changeAmount: number) {
    super(true);

    this.moveFunc = moveFunc;
    this.changeAmount = changeAmount;
  }

  apply(pokemon: Pokemon, passive: boolean, simulated: boolean, cancelled: Utils.BooleanHolder, args: any[]): boolean {
    if (!this.moveFunc(pokemon, args[0] as Move)) {
      return false;
    }

    (args[1] as Utils.IntegerHolder).value += this.changeAmount;
    return true;
  }
}

export class IgnoreContactAbAttr extends AbAttr { }

export class PreWeatherEffectAbAttr extends AbAttr {
  applyPreWeatherEffect(pokemon: Pokemon, passive: Boolean, simulated: boolean, weather: Weather | null, cancelled: Utils.BooleanHolder, args: any[]): boolean | Promise<boolean> {
    return false;
  }
}

export class PreWeatherDamageAbAttr extends PreWeatherEffectAbAttr { }

export class BlockWeatherDamageAttr extends PreWeatherDamageAbAttr {
  private weatherTypes: WeatherType[];

  constructor(...weatherTypes: WeatherType[]) {
    super();

    this.weatherTypes = weatherTypes;
  }

  applyPreWeatherEffect(pokemon: Pokemon, passive: boolean, simulated: boolean, weather: Weather, cancelled: Utils.BooleanHolder, args: any[]): boolean {
    if (!this.weatherTypes.length || this.weatherTypes.indexOf(weather?.weatherType) > -1) {
      cancelled.value = true;
    }

    return true;
  }
}

export class SuppressWeatherEffectAbAttr extends PreWeatherEffectAbAttr {
  public affectsImmutable: boolean;

  constructor(affectsImmutable?: boolean) {
    super();

    this.affectsImmutable = !!affectsImmutable;
  }

  applyPreWeatherEffect(pokemon: Pokemon, passive: boolean, simulated: boolean, weather: Weather, cancelled: Utils.BooleanHolder, args: any[]): boolean {
    if (this.affectsImmutable || weather.isImmutable()) {
      cancelled.value = true;
      return true;
    }

    return false;
  }
}

/**
 * Condition function to applied to abilities related to Sheer Force.
 * Checks if last move used against target was affected by a Sheer Force user and:
 * Disables: Color Change, Pickpocket, Wimp Out, Emergency Exit, Berserk, Anger Shell
 * @returns {AbAttrCondition} If false disables the ability which the condition is applied to.
 */
function getSheerForceHitDisableAbCondition(): AbAttrCondition {
  return (pokemon: Pokemon) => {
    if (!pokemon.turnData) {
      return true;
    }

    const lastReceivedAttack = pokemon.turnData.attacksReceived[0];
    if (!lastReceivedAttack) {
      return true;
    }

    const lastAttacker = pokemon.getOpponents().find(p => p.id === lastReceivedAttack.sourceId);
    if (!lastAttacker) {
      return true;
    }

    /**if the last move chance is greater than or equal to cero, and the last attacker's ability is sheer force*/
    const SheerForceAffected = allMoves[lastReceivedAttack.move].chance >= 0 && lastAttacker.hasAbility(Abilities.SHEER_FORCE);

    return !SheerForceAffected;
  };
}

function getWeatherCondition(...weatherTypes: WeatherType[]): AbAttrCondition {
  return (pokemon: Pokemon) => {
    if (!pokemon.scene?.arena) {
      return false;
    }
    if (pokemon.scene.arena.weather?.isEffectSuppressed(pokemon.scene)) {
      return false;
    }
    const weatherType = pokemon.scene.arena.weather?.weatherType;
    return !!weatherType && weatherTypes.indexOf(weatherType) > -1;
  };
}

function getAnticipationCondition(): AbAttrCondition {
  return (pokemon: Pokemon) => {
    for (const opponent of pokemon.getOpponents()) {
      for (const move of opponent.moveset) {
        // ignore null/undefined moves
        if (!move) {
          continue;
        }
        // the move's base type (not accounting for variable type changes) is super effective
        if (move.getMove() instanceof AttackMove && pokemon.getAttackTypeEffectiveness(move.getMove().type, opponent, true) >= 2) {
          return true;
        }
        // move is a OHKO
        if (move.getMove().hasAttr(OneHitKOAttr)) {
          return true;
        }
        // edge case for hidden power, type is computed
        if (move.getMove().id === Moves.HIDDEN_POWER) {
          const iv_val = Math.floor(((opponent.ivs[Stat.HP] & 1)
              +(opponent.ivs[Stat.ATK] & 1) * 2
              +(opponent.ivs[Stat.DEF] & 1) * 4
              +(opponent.ivs[Stat.SPD] & 1) * 8
              +(opponent.ivs[Stat.SPATK] & 1) * 16
              +(opponent.ivs[Stat.SPDEF] & 1) * 32) * 15/63);

          const type = [
            Type.FIGHTING, Type.FLYING, Type.POISON, Type.GROUND,
            Type.ROCK, Type.BUG, Type.GHOST, Type.STEEL,
            Type.FIRE, Type.WATER, Type.GRASS, Type.ELECTRIC,
            Type.PSYCHIC, Type.ICE, Type.DRAGON, Type.DARK][iv_val];

          if (pokemon.getAttackTypeEffectiveness(type, opponent) >= 2) {
            return true;
          }
        }
      }
    }
    return false;
  };
}

/**
 * Creates an ability condition that causes the ability to fail if that ability
 * has already been used by that pokemon that battle. It requires an ability to
 * be specified due to current limitations in how conditions on abilities work.
 * @param {Abilities} ability The ability to check if it's already been applied
 * @returns {AbAttrCondition} The condition
 */
function getOncePerBattleCondition(ability: Abilities): AbAttrCondition {
  return (pokemon: Pokemon) => {
    return !pokemon.battleData?.abilitiesApplied.includes(ability);
  };
}

export class ForewarnAbAttr extends PostSummonAbAttr {
  constructor() {
    super(true);
  }

  applyPostSummon(pokemon: Pokemon, passive: boolean, simulated: boolean, args: any[]): boolean {
    let maxPowerSeen = 0;
    let maxMove = "";
    let movePower = 0;
    for (const opponent of pokemon.getOpponents()) {
      for (const move of opponent.moveset) {
        if (move?.getMove() instanceof StatusMove) {
          movePower = 1;
        } else if (move?.getMove().hasAttr(OneHitKOAttr)) {
          movePower = 150;
        } else if (move?.getMove().id === Moves.COUNTER || move?.getMove().id === Moves.MIRROR_COAT || move?.getMove().id === Moves.METAL_BURST) {
          movePower = 120;
        } else if (move?.getMove().power === -1) {
          movePower = 80;
        } else {
          movePower = move!.getMove().power; // TODO: is this bang correct?
        }

        if (movePower > maxPowerSeen) {
          maxPowerSeen = movePower;
          maxMove = move!.getName(); // TODO: is this bang correct?
        }
      }
    }
    if (!simulated) {
      pokemon.scene.queueMessage(i18next.t("abilityTriggers:forewarn", { pokemonNameWithAffix: getPokemonNameWithAffix(pokemon), moveName: maxMove }));
    }
    return true;
  }
}

export class FriskAbAttr extends PostSummonAbAttr {
  constructor() {
    super(true);
  }

  applyPostSummon(pokemon: Pokemon, passive: boolean, simulated: boolean, args: any[]): boolean {
    if (!simulated) {
      for (const opponent of pokemon.getOpponents()) {
        pokemon.scene.queueMessage(i18next.t("abilityTriggers:frisk", { pokemonNameWithAffix: getPokemonNameWithAffix(pokemon), opponentName: opponent.name, opponentAbilityName: opponent.getAbility().name }));
        setAbilityRevealed(opponent);
      }
    }
    return true;
  }
}

export class PostWeatherChangeAbAttr extends AbAttr {
  applyPostWeatherChange(pokemon: Pokemon, passive: boolean, simulated: boolean, weather: WeatherType, args: any[]): boolean {
    return false;
  }
}

/**
 * Triggers weather-based form change when weather changes.
 * Used by Forecast and Flower Gift.
 * @extends PostWeatherChangeAbAttr
 */
export class PostWeatherChangeFormChangeAbAttr extends PostWeatherChangeAbAttr {
  private ability: Abilities;
  private formRevertingWeathers: WeatherType[];

  constructor(ability: Abilities, formRevertingWeathers: WeatherType[]) {
    super(false);

    this.ability = ability;
    this.formRevertingWeathers = formRevertingWeathers;
  }

  /**
   * Calls {@linkcode Arena.triggerWeatherBasedFormChangesToNormal | triggerWeatherBasedFormChangesToNormal} when the
   * weather changed to form-reverting weather, otherwise calls {@linkcode Arena.triggerWeatherBasedFormChanges | triggerWeatherBasedFormChanges}
   * @param {Pokemon} pokemon the Pokemon with this ability
   * @param passive n/a
   * @param weather n/a
   * @param args n/a
   * @returns whether the form change was triggered
   */
  applyPostWeatherChange(pokemon: Pokemon, passive: boolean, simulated: boolean, weather: WeatherType, args: any[]): boolean {
    const isCastformWithForecast = (pokemon.species.speciesId === Species.CASTFORM && this.ability === Abilities.FORECAST);
    const isCherrimWithFlowerGift = (pokemon.species.speciesId === Species.CHERRIM && this.ability === Abilities.FLOWER_GIFT);

    if (isCastformWithForecast || isCherrimWithFlowerGift) {
      if (simulated) {
        return simulated;
      }

      const weatherType = pokemon.scene.arena.weather?.weatherType;

      if (weatherType && this.formRevertingWeathers.includes(weatherType)) {
        pokemon.scene.arena.triggerWeatherBasedFormChangesToNormal();
      } else {
        pokemon.scene.arena.triggerWeatherBasedFormChanges();
      }
      return true;
    }
    return false;
  }
}

export class PostWeatherChangeAddBattlerTagAttr extends PostWeatherChangeAbAttr {
  private tagType: BattlerTagType;
  private turnCount: integer;
  private weatherTypes: WeatherType[];

  constructor(tagType: BattlerTagType, turnCount: integer, ...weatherTypes: WeatherType[]) {
    super();

    this.tagType = tagType;
    this.turnCount = turnCount;
    this.weatherTypes = weatherTypes;
  }

  applyPostWeatherChange(pokemon: Pokemon, passive: boolean, simulated: boolean, weather: WeatherType, args: any[]): boolean {
    console.log(this.weatherTypes.find(w => weather === w), WeatherType[weather]);
    if (!this.weatherTypes.find(w => weather === w)) {
      return false;
    }

    if (simulated) {
      return pokemon.canAddTag(this.tagType);
    } else {
      return pokemon.addTag(this.tagType, this.turnCount);
    }
  }
}

export class PostWeatherLapseAbAttr extends AbAttr {
  protected weatherTypes: WeatherType[];

  constructor(...weatherTypes: WeatherType[]) {
    super();

    this.weatherTypes = weatherTypes;
  }

  applyPostWeatherLapse(pokemon: Pokemon, passive: boolean, simulated: boolean, weather: Weather | null, args: any[]): boolean | Promise<boolean> {
    return false;
  }

  getCondition(): AbAttrCondition {
    return getWeatherCondition(...this.weatherTypes);
  }
}

export class PostWeatherLapseHealAbAttr extends PostWeatherLapseAbAttr {
  private healFactor: integer;

  constructor(healFactor: integer, ...weatherTypes: WeatherType[]) {
    super(...weatherTypes);

    this.healFactor = healFactor;
  }

  applyPostWeatherLapse(pokemon: Pokemon, passive: boolean, simulated: boolean, weather: Weather, args: any[]): boolean {
    if (!pokemon.isFullHp()) {
      const scene = pokemon.scene;
      const abilityName = (!passive ? pokemon.getAbility() : pokemon.getPassiveAbility()).name;
      if (!simulated) {
        scene.unshiftPhase(new PokemonHealPhase(scene, pokemon.getBattlerIndex(),
          Utils.toDmgValue(pokemon.getMaxHp() / (16 / this.healFactor)), i18next.t("abilityTriggers:postWeatherLapseHeal", { pokemonNameWithAffix: getPokemonNameWithAffix(pokemon), abilityName }), true));
      }
      return true;
    }

    return false;
  }
}

export class PostWeatherLapseDamageAbAttr extends PostWeatherLapseAbAttr {
  private damageFactor: integer;

  constructor(damageFactor: integer, ...weatherTypes: WeatherType[]) {
    super(...weatherTypes);

    this.damageFactor = damageFactor;
  }

  applyPostWeatherLapse(pokemon: Pokemon, passive: boolean, simulated: boolean, weather: Weather, args: any[]): boolean {
    const scene = pokemon.scene;
    if (pokemon.hasAbilityWithAttr(BlockNonDirectDamageAbAttr)) {
      return false;
    }

    if (!simulated) {
      const abilityName = (!passive ? pokemon.getAbility() : pokemon.getPassiveAbility()).name;
      scene.queueMessage(i18next.t("abilityTriggers:postWeatherLapseDamage", { pokemonNameWithAffix: getPokemonNameWithAffix(pokemon), abilityName }));
      pokemon.damageAndUpdate(Utils.toDmgValue(pokemon.getMaxHp() / (16 / this.damageFactor)), HitResult.OTHER);
    }

    return true;
  }
}

export class PostTerrainChangeAbAttr extends AbAttr {
  applyPostTerrainChange(pokemon: Pokemon, passive: boolean, simulated: boolean, terrain: TerrainType, args: any[]): boolean {
    return false;
  }
}

export class PostTerrainChangeAddBattlerTagAttr extends PostTerrainChangeAbAttr {
  private tagType: BattlerTagType;
  private turnCount: integer;
  private terrainTypes: TerrainType[];

  constructor(tagType: BattlerTagType, turnCount: integer, ...terrainTypes: TerrainType[]) {
    super();

    this.tagType = tagType;
    this.turnCount = turnCount;
    this.terrainTypes = terrainTypes;
  }

  applyPostTerrainChange(pokemon: Pokemon, passive: boolean, simulated: boolean, terrain: TerrainType, args: any[]): boolean {
    if (!this.terrainTypes.find(t => t === terrain)) {
      return false;
    }

    if (simulated) {
      return pokemon.canAddTag(this.tagType);
    } else {
      return pokemon.addTag(this.tagType, this.turnCount);
    }
  }
}

function getTerrainCondition(...terrainTypes: TerrainType[]): AbAttrCondition {
  return (pokemon: Pokemon) => {
    const terrainType = pokemon.scene.arena.terrain?.terrainType;
    return !!terrainType && terrainTypes.indexOf(terrainType) > -1;
  };
}

export class PostTurnAbAttr extends AbAttr {
  applyPostTurn(pokemon: Pokemon, passive: boolean, simulated: boolean, args: any[]): boolean | Promise<boolean> {
    return false;
  }
}

/**
 * This attribute will heal 1/8th HP if the ability pokemon has the correct status.
 */
export class PostTurnStatusHealAbAttr extends PostTurnAbAttr {
  private effects: StatusEffect[];

  /**
   * @param {StatusEffect[]} effects The status effect(s) that will qualify healing the ability pokemon
   */
  constructor(...effects: StatusEffect[]) {
    super(false);

    this.effects = effects;
  }

  /**
   * @param {Pokemon} pokemon The pokemon with the ability that will receive the healing
   * @param {Boolean} passive N/A
   * @param {any[]} args N/A
   * @returns Returns true if healed from status, false if not
   */
  applyPostTurn(pokemon: Pokemon, passive: boolean, simulated: boolean, args: any[]): boolean | Promise<boolean> {
    if (pokemon.status && this.effects.includes(pokemon.status.effect)) {
      if (!pokemon.isFullHp()) {
        if (!simulated) {
          const scene = pokemon.scene;
          const abilityName = (!passive ? pokemon.getAbility() : pokemon.getPassiveAbility()).name;
          scene.unshiftPhase(new PokemonHealPhase(scene, pokemon.getBattlerIndex(),
            Utils.toDmgValue(pokemon.getMaxHp() / 8), i18next.t("abilityTriggers:poisonHeal", { pokemonName: getPokemonNameWithAffix(pokemon), abilityName }), true));
        }
        return true;
      }
    }
    return false;
  }
}

/**
 * After the turn ends, resets the status of either the ability holder or their ally
 * @param {boolean} allyTarget Whether to target ally, defaults to false (self-target)
 */
export class PostTurnResetStatusAbAttr extends PostTurnAbAttr {
  private allyTarget: boolean;
  private target: Pokemon;

  constructor(allyTarget: boolean = false) {
    super(true);
    this.allyTarget = allyTarget;
  }

  applyPostTurn(pokemon: Pokemon, passive: boolean, simulated: boolean, args: any[]): boolean {
    if (this.allyTarget) {
      this.target = pokemon.getAlly();
    } else {
      this.target = pokemon;
    }
    if (this.target?.status) {
      if (!simulated) {
        this.target.scene.queueMessage(getStatusEffectHealText(this.target.status?.effect, getPokemonNameWithAffix(this.target)));
        this.target.resetStatus(false);
        this.target.updateInfo();
      }

      return true;
    }

    return false;
  }
}

/**
 * After the turn ends, try to create an extra item
 */
export class PostTurnLootAbAttr extends PostTurnAbAttr {
  /**
   * @param itemType - The type of item to create
   * @param procChance - Chance to create an item
   * @see {@linkcode applyPostTurn()}
   */
  constructor(
    /** Extend itemType to add more options */
    private itemType: "EATEN_BERRIES" | "HELD_BERRIES",
    private procChance: (pokemon: Pokemon) => number
  ) {
    super();
  }

  applyPostTurn(pokemon: Pokemon, passive: boolean, simulated: boolean, args: any[]): boolean {
    const pass = Phaser.Math.RND.realInRange(0, 1);
    // Clamp procChance to [0, 1]. Skip if didn't proc (less than pass)
    if (Math.max(Math.min(this.procChance(pokemon), 1), 0) < pass) {
      return false;
    }

    if (this.itemType === "EATEN_BERRIES") {
      return this.createEatenBerry(pokemon, simulated);
    } else {
      return false;
    }
  }

  /**
   * Create a new berry chosen randomly from the berries the pokemon ate this battle
   * @param pokemon The pokemon with this ability
   * @param simulated whether the associated ability call is simulated
   * @returns whether a new berry was created
   */
  createEatenBerry(pokemon: Pokemon, simulated: boolean): boolean {
    const berriesEaten = pokemon.battleData.berriesEaten;

    if (!berriesEaten.length) {
      return false;
    }

    if (simulated) {
      return true;
    }

    const randomIdx = Utils.randSeedInt(berriesEaten.length);
    const chosenBerryType = berriesEaten[randomIdx];
    const chosenBerry = new BerryModifierType(chosenBerryType);
    berriesEaten.splice(randomIdx); // Remove berry from memory

    const berryModifier = pokemon.scene.findModifier(
      (m) => m instanceof BerryModifier && m.berryType === chosenBerryType,
      pokemon.isPlayer()
    ) as BerryModifier | undefined;

    if (!berryModifier) {
      const newBerry = new BerryModifier(chosenBerry, pokemon.id, chosenBerryType, 1);
      if (pokemon.isPlayer()) {
        pokemon.scene.addModifier(newBerry);
      } else {
        pokemon.scene.addEnemyModifier(newBerry);
      }
    } else if (berryModifier.stackCount < berryModifier.getMaxHeldItemCount(pokemon)) {
      berryModifier.stackCount++;
    }

    pokemon.scene.queueMessage(i18next.t("abilityTriggers:postTurnLootCreateEatenBerry", { pokemonNameWithAffix: getPokemonNameWithAffix(pokemon), berryName: chosenBerry.name }));
    pokemon.scene.updateModifiers(pokemon.isPlayer());

    return true;
  }
}

/**
 * Attribute used for {@linkcode Abilities.MOODY}
 */
export class MoodyAbAttr extends PostTurnAbAttr {
  constructor() {
    super(true);
  }
  /**
   * Randomly increases one BattleStat by 2 stages and decreases a different BattleStat by 1 stage
   * @param {Pokemon} pokemon Pokemon that has this ability
   * @param passive N/A
   * @param simulated true if applying in a simulated call.
   * @param args N/A
   * @returns true
   *
   * Any BattleStats at +6 or -6 are excluded from being increased or decreased, respectively
   * If the pokemon already has all BattleStats raised to stage 6, it will only decrease one BattleStat by 1 stage
   * If the pokemon already has all BattleStats lowered to stage -6, it will only increase one BattleStat by 2 stages
   */
  applyPostTurn(pokemon: Pokemon, passive: boolean, simulated: boolean, args: any[]): boolean {
    const selectableStats = [BattleStat.ATK, BattleStat.DEF, BattleStat.SPATK, BattleStat.SPDEF, BattleStat.SPD];
    const increaseStatArray = selectableStats.filter(s => pokemon.summonData.battleStats[s] < 6);
    let decreaseStatArray = selectableStats.filter(s => pokemon.summonData.battleStats[s] > -6);

    if (!simulated && increaseStatArray.length > 0) {
      const increaseStat = increaseStatArray[Utils.randInt(increaseStatArray.length)];
      decreaseStatArray = decreaseStatArray.filter(s => s !== increaseStat);
      pokemon.scene.unshiftPhase(new StatChangePhase(pokemon.scene, pokemon.getBattlerIndex(), true, [increaseStat], 2));
    }
    if (!simulated && decreaseStatArray.length > 0) {
      const decreaseStat = decreaseStatArray[Utils.randInt(decreaseStatArray.length)];
      pokemon.scene.unshiftPhase(new StatChangePhase(pokemon.scene, pokemon.getBattlerIndex(), true, [decreaseStat], -1));
    }
    return true;
  }
}

export class PostTurnStatChangeAbAttr extends PostTurnAbAttr {
  private stats: BattleStat[];
  private levels: integer;

  constructor(stats: BattleStat | BattleStat[], levels: integer) {
    super(true);

    this.stats = Array.isArray(stats)
      ? stats
      : [ stats ];
    this.levels = levels;
  }

  applyPostTurn(pokemon: Pokemon, passive: boolean, simulated: boolean, args: any[]): boolean {
    if (!simulated) {
      pokemon.scene.unshiftPhase(new StatChangePhase(pokemon.scene, pokemon.getBattlerIndex(), true, this.stats, this.levels));
    }
    return true;
  }
}

export class PostTurnHealAbAttr extends PostTurnAbAttr {
  applyPostTurn(pokemon: Pokemon, passive: boolean, simulated: boolean, args: any[]): boolean {
    if (!pokemon.isFullHp()) {
      if (!simulated) {
        const scene = pokemon.scene;
        const abilityName = (!passive ? pokemon.getAbility() : pokemon.getPassiveAbility()).name;
        scene.unshiftPhase(new PokemonHealPhase(scene, pokemon.getBattlerIndex(),
          Utils.toDmgValue(pokemon.getMaxHp() / 16), i18next.t("abilityTriggers:postTurnHeal", { pokemonNameWithAffix: getPokemonNameWithAffix(pokemon), abilityName }), true));
      }

      return true;
    }

    return false;
  }
}

export class PostTurnFormChangeAbAttr extends PostTurnAbAttr {
  private formFunc: (p: Pokemon) => integer;

  constructor(formFunc: ((p: Pokemon) => integer)) {
    super(true);

    this.formFunc = formFunc;
  }

  applyPostTurn(pokemon: Pokemon, passive: boolean, simulated: boolean, args: any[]): boolean {
    const formIndex = this.formFunc(pokemon);
    if (formIndex !== pokemon.formIndex) {
      if (!simulated) {
        pokemon.scene.triggerPokemonFormChange(pokemon, SpeciesFormChangeManualTrigger, false);
      }

      return true;
    }

    return false;
  }
}


/**
 * Attribute used for abilities (Bad Dreams) that damages the opponents for being asleep
 */
export class PostTurnHurtIfSleepingAbAttr extends PostTurnAbAttr {

  /**
   * Deals damage to all sleeping opponents equal to 1/8 of their max hp (min 1)
   * @param {Pokemon} pokemon Pokemon that has this ability
   * @param {boolean} passive N/A
   * @param {boolean} simulated true if applying in a simulated call.
   * @param {any[]} args N/A
   * @returns {boolean} true if any opponents are sleeping
   */
  applyPostTurn(pokemon: Pokemon, passive: boolean, simulated: boolean, args: any[]): boolean | Promise<boolean> {
    let hadEffect: boolean = false;
    for (const opp of pokemon.getOpponents()) {
      if ((opp.status?.effect === StatusEffect.SLEEP || opp.hasAbility(Abilities.COMATOSE)) && !opp.hasAbilityWithAttr(BlockNonDirectDamageAbAttr)) {
        if (!simulated) {
          opp.damageAndUpdate(Utils.toDmgValue(opp.getMaxHp() / 8), HitResult.OTHER);
          pokemon.scene.queueMessage(i18next.t("abilityTriggers:badDreams", {pokemonName: getPokemonNameWithAffix(opp)}));
        }
        hadEffect = true;
      }

    }
    return hadEffect;
  }
}


/**
 * Grabs the last failed Pokeball used
 * @extends PostTurnAbAttr
 * @see {@linkcode applyPostTurn} */
export class FetchBallAbAttr extends PostTurnAbAttr {
  constructor() {
    super();
  }
  /**
   * Adds the last used Pokeball back into the player's inventory
   * @param pokemon {@linkcode Pokemon} with this ability
   * @param passive N/A
   * @param args N/A
   * @returns true if player has used a pokeball and this pokemon is owned by the player
   */
  applyPostTurn(pokemon: Pokemon, passive: boolean, simulated: boolean, args: any[]): boolean {
    if (simulated) {
      return false;
    }
    const lastUsed = pokemon.scene.currentBattle.lastUsedPokeball;
    if (lastUsed !== null && !!pokemon.isPlayer) {
      pokemon.scene.pokeballCounts[lastUsed]++;
      pokemon.scene.currentBattle.lastUsedPokeball = null;
      pokemon.scene.queueMessage(i18next.t("abilityTriggers:fetchBall", { pokemonNameWithAffix: getPokemonNameWithAffix(pokemon), pokeballName: getPokeballName(lastUsed) }));
      return true;
    }
    return false;
  }
}

export class PostBiomeChangeAbAttr extends AbAttr { }

export class PostBiomeChangeWeatherChangeAbAttr extends PostBiomeChangeAbAttr {
  private weatherType: WeatherType;

  constructor(weatherType: WeatherType) {
    super();

    this.weatherType = weatherType;
  }

  apply(pokemon: Pokemon, passive: boolean, simulated: boolean, cancelled: Utils.BooleanHolder, args: any[]): boolean {
    if (!pokemon.scene.arena.weather?.isImmutable()) {
      if (simulated) {
        return pokemon.scene.arena.weather?.weatherType !== this.weatherType;
      } else {
        return pokemon.scene.arena.trySetWeather(this.weatherType, true);
      }
    }

    return false;
  }
}

export class PostBiomeChangeTerrainChangeAbAttr extends PostBiomeChangeAbAttr {
  private terrainType: TerrainType;

  constructor(terrainType: TerrainType) {
    super();

    this.terrainType = terrainType;
  }

  apply(pokemon: Pokemon, passive: boolean, simulated: boolean, cancelled: Utils.BooleanHolder, args: any[]): boolean {
    if (simulated) {
      return pokemon.scene.arena.terrain?.terrainType !== this.terrainType;
    } else {
      return pokemon.scene.arena.trySetTerrain(this.terrainType, true);
    }
  }
}

/**
 * Triggers just after a move is used either by the opponent or the player
 * @extends AbAttr
 */
export class PostMoveUsedAbAttr extends AbAttr {
  applyPostMoveUsed(pokemon: Pokemon, move: PokemonMove, source: Pokemon, targets: BattlerIndex[], simulated: boolean, args: any[]): boolean | Promise<boolean> {
    return false;
  }
}

/**
 * Triggers after a dance move is used either by the opponent or the player
 * @extends PostMoveUsedAbAttr
 */
export class PostDancingMoveAbAttr extends PostMoveUsedAbAttr {
  /**
   * Resolves the Dancer ability by replicating the move used by the source of the dance
   * either on the source itself or on the target of the dance
   * @param dancer {@linkcode Pokemon} with Dancer ability
   * @param move {@linkcode PokemonMove} Dancing move used by the source
   * @param source {@linkcode Pokemon} that used the dancing move
   * @param targets {@linkcode BattlerIndex}Targets of the dancing move
   * @param args N/A
   *
   * @return true if the Dancer ability was resolved
   */
  applyPostMoveUsed(dancer: Pokemon, move: PokemonMove, source: Pokemon, targets: BattlerIndex[], simulated: boolean, args: any[]): boolean | Promise<boolean> {
    // List of tags that prevent the Dancer from replicating the move
    const forbiddenTags = [BattlerTagType.FLYING, BattlerTagType.UNDERWATER,
      BattlerTagType.UNDERGROUND, BattlerTagType.HIDDEN];
    // The move to replicate cannot come from the Dancer
    if (source.getBattlerIndex() !== dancer.getBattlerIndex()
        && !dancer.summonData.tags.some(tag => forbiddenTags.includes(tag.tagType))) {
      if (!simulated) {
        // If the move is an AttackMove or a StatusMove the Dancer must replicate the move on the source of the Dance
        if (move.getMove() instanceof AttackMove || move.getMove() instanceof StatusMove) {
          const target = this.getTarget(dancer, source, targets);
          dancer.scene.unshiftPhase(new MovePhase(dancer.scene, dancer, target, move, true, true));
        } else if (move.getMove() instanceof SelfStatusMove) {
          // If the move is a SelfStatusMove (ie. Swords Dance) the Dancer should replicate it on itself
          dancer.scene.unshiftPhase(new MovePhase(dancer.scene, dancer, [dancer.getBattlerIndex()], move, true, true));
        }
      }
      return true;
    }
    return false;
  }

  /**
   * Get the correct targets of Dancer ability
   *
   * @param dancer {@linkcode Pokemon} Pokemon with Dancer ability
   * @param source {@linkcode Pokemon} Source of the dancing move
   * @param targets {@linkcode BattlerIndex} Targets of the dancing move
   */
  getTarget(dancer: Pokemon, source: Pokemon, targets: BattlerIndex[]) : BattlerIndex[] {
    if (dancer.isPlayer()) {
      return source.isPlayer() ? targets : [source.getBattlerIndex()];
    }
    return source.isPlayer() ? [source.getBattlerIndex()] : targets;
  }
}

export class StatChangeMultiplierAbAttr extends AbAttr {
  private multiplier: integer;

  constructor(multiplier: integer) {
    super(true);

    this.multiplier = multiplier;
  }

  apply(pokemon: Pokemon, passive: boolean, simulated: boolean, cancelled: Utils.BooleanHolder, args: any[]): boolean {
    (args[0] as Utils.IntegerHolder).value *= this.multiplier;

    return true;
  }
}

export class StatChangeCopyAbAttr extends AbAttr {
  apply(pokemon: Pokemon, passive: boolean, simulated: boolean, cancelled: Utils.BooleanHolder, args: any[]): boolean | Promise<boolean> {
    if (!simulated) {
      pokemon.scene.unshiftPhase(new StatChangePhase(pokemon.scene, pokemon.getBattlerIndex(), true, (args[0] as BattleStat[]), (args[1] as integer), true, false, false));
    }
    return true;
  }
}

export class BypassBurnDamageReductionAbAttr extends AbAttr {
  constructor() {
    super(false);
  }

  apply(pokemon: Pokemon, passive: boolean, simulated: boolean, cancelled: Utils.BooleanHolder, args: any[]): boolean {
    cancelled.value = true;

    return true;
  }
}

/**
 * Causes Pokemon to take reduced damage from the {@linkcode StatusEffect.BURN | Burn} status
 * @param multiplier Multiplied with the damage taken
*/
export class ReduceBurnDamageAbAttr extends AbAttr {
  constructor(protected multiplier: number) {
    super(false);
  }

  /**
   * Applies the damage reduction
   * @param pokemon N/A
   * @param passive N/A
   * @param cancelled N/A
   * @param args `[0]` {@linkcode Utils.NumberHolder} The damage value being modified
   * @returns `true`
   */
  apply(pokemon: Pokemon, passive: boolean, simulated: boolean, cancelled: Utils.BooleanHolder, args: any[]): boolean {
    (args[0] as Utils.NumberHolder).value = Utils.toDmgValue((args[0] as Utils.NumberHolder).value * this.multiplier);

    return true;
  }
}

export class DoubleBerryEffectAbAttr extends AbAttr {
  apply(pokemon: Pokemon, passive: boolean, simulated: boolean, cancelled: Utils.BooleanHolder, args: any[]): boolean {
    (args[0] as Utils.NumberHolder).value *= 2;

    return true;
  }
}

export class PreventBerryUseAbAttr extends AbAttr {
  apply(pokemon: Pokemon, passive: boolean, simulated: boolean, cancelled: Utils.BooleanHolder, args: any[]): boolean {
    cancelled.value = true;

    return true;
  }
}

/**
 * A Pokemon with this ability heals by a percentage of their maximum hp after eating a berry
 * @param healPercent - Percent of Max HP to heal
 * @see {@linkcode apply()} for implementation
 */
export class HealFromBerryUseAbAttr extends AbAttr {
  /** Percent of Max HP to heal */
  private healPercent: number;

  constructor(healPercent: number) {
    super();

    // Clamp healPercent so its between [0,1].
    this.healPercent = Math.max(Math.min(healPercent, 1), 0);
  }

  apply(pokemon: Pokemon, passive: boolean, simulated: boolean, ...args: [Utils.BooleanHolder, any[]]): boolean {
    const { name: abilityName } = passive ? pokemon.getPassiveAbility() : pokemon.getAbility();
    if (!simulated) {
      pokemon.scene.unshiftPhase(
        new PokemonHealPhase(
          pokemon.scene,
          pokemon.getBattlerIndex(),
          Utils.toDmgValue(pokemon.getMaxHp() * this.healPercent),
          i18next.t("abilityTriggers:healFromBerryUse", { pokemonNameWithAffix: getPokemonNameWithAffix(pokemon), abilityName }),
          true
        )
      );
    }
    return true;
  }
}

export class RunSuccessAbAttr extends AbAttr {
  apply(pokemon: Pokemon, passive: boolean, simulated: boolean, cancelled: Utils.BooleanHolder, args: any[]): boolean {
    (args[0] as Utils.IntegerHolder).value = 256;

    return true;
  }
}

type ArenaTrapCondition = (user: Pokemon, target: Pokemon) => boolean;

/**
 * Base class for checking if a Pokemon is trapped by arena trap
 * @extends AbAttr
 * @field {@linkcode arenaTrapCondition} Conditional for trapping abilities.
 * For example, Magnet Pull will only activate if opponent is Steel type.
 * @see {@linkcode applyCheckTrapped}
 */
export class CheckTrappedAbAttr extends AbAttr {
  protected arenaTrapCondition: ArenaTrapCondition;
  constructor(condition: ArenaTrapCondition) {
    super(false);
    this.arenaTrapCondition = condition;
  }

  applyCheckTrapped(pokemon: Pokemon, passive: boolean, simulated: boolean, trapped: Utils.BooleanHolder, otherPokemon: Pokemon, args: any[]): boolean | Promise<boolean> {
    return false;
  }
}

/**
 * Determines whether a Pokemon is blocked from switching/running away
 * because of a trapping ability or move.
 * @extends CheckTrappedAbAttr
 * @see {@linkcode applyCheckTrapped}
 */
export class ArenaTrapAbAttr extends CheckTrappedAbAttr {
  /**
   * Checks if enemy Pokemon is trapped by an Arena Trap-esque ability
   * If the enemy is a Ghost type, it is not trapped
   * If the enemy has the ability Run Away, it is not trapped.
   * If the user has Magnet Pull and the enemy is not a Steel type, it is not trapped.
   * If the user has Arena Trap and the enemy is not grounded, it is not trapped.
   * @param pokemon The {@link Pokemon} with this {@link AbAttr}
   * @param passive N/A
   * @param trapped {@link Utils.BooleanHolder} indicating whether the other Pokemon is trapped or not
   * @param otherPokemon The {@link Pokemon} that is affected by an Arena Trap ability
   * @param args N/A
   * @returns if enemy Pokemon is trapped or not
   */
  applyCheckTrapped(pokemon: Pokemon, passive: boolean, simulated: boolean, trapped: Utils.BooleanHolder, otherPokemon: Pokemon, args: any[]): boolean {
    if (this.arenaTrapCondition(pokemon, otherPokemon)) {
      if (otherPokemon.getTypes(true).includes(Type.GHOST) || (otherPokemon.getTypes(true).includes(Type.STELLAR) && otherPokemon.getTypes().includes(Type.GHOST))) {
        trapped.value = false;
        return false;
      } else if (otherPokemon.hasAbility(Abilities.RUN_AWAY)) {
        trapped.value = false;
        return false;
      }
      trapped.value = true;
      return true;
    }
    trapped.value = false;
    return false;
  }

  getTriggerMessage(pokemon: Pokemon, abilityName: string, ...args: any[]): string {
    return i18next.t("abilityTriggers:arenaTrap", { pokemonNameWithAffix: getPokemonNameWithAffix(pokemon), abilityName });
  }
}

export class MaxMultiHitAbAttr extends AbAttr {
  apply(pokemon: Pokemon, passive: boolean, simulated: boolean, cancelled: Utils.BooleanHolder, args: any[]): boolean {
    (args[0] as Utils.IntegerHolder).value = 0;

    return true;
  }
}

export class PostBattleAbAttr extends AbAttr {
  constructor() {
    super(true);
  }

  applyPostBattle(pokemon: Pokemon, passive: boolean, simulated: boolean, args: any[]): boolean {
    return false;
  }
}

export class PostBattleLootAbAttr extends PostBattleAbAttr {
  applyPostBattle(pokemon: Pokemon, passive: boolean, simulated: boolean, args: any[]): boolean {
    const postBattleLoot = pokemon.scene.currentBattle.postBattleLoot;
    if (!simulated && postBattleLoot.length) {
      const randItem = Utils.randSeedItem(postBattleLoot);
      //@ts-ignore - TODO see below
      if (pokemon.scene.tryTransferHeldItemModifier(randItem, pokemon, true, 1, true)) { // TODO: fix. This is a promise!?
        postBattleLoot.splice(postBattleLoot.indexOf(randItem), 1);
        pokemon.scene.queueMessage(i18next.t("abilityTriggers:postBattleLoot", { pokemonNameWithAffix: getPokemonNameWithAffix(pokemon), itemName: randItem.type.name }));
        return true;
      }
    }

    return false;
  }
}

export class PostFaintAbAttr extends AbAttr {
  applyPostFaint(pokemon: Pokemon, passive: boolean, simulated: boolean, attacker: Pokemon, move: Move, hitResult: HitResult, args: any[]): boolean {
    return false;
  }
}

/**
 * Used for weather suppressing abilities to trigger weather-based form changes upon being fainted.
 * Used by Cloud Nine and Air Lock.
 * @extends PostFaintAbAttr
 */
export class PostFaintUnsuppressedWeatherFormChangeAbAttr extends PostFaintAbAttr {
  /**
   * Triggers {@linkcode Arena.triggerWeatherBasedFormChanges | triggerWeatherBasedFormChanges}
   * when the user of the ability faints
   * @param {Pokemon} pokemon the fainted Pokemon
   * @param passive n/a
   * @param attacker n/a
   * @param move n/a
   * @param hitResult n/a
   * @param args n/a
   * @returns whether the form change was triggered
   */
  applyPostFaint(pokemon: Pokemon, passive: boolean, simulated: boolean, attacker: Pokemon, move: Move, hitResult: HitResult, args: any[]): boolean {
    const pokemonToTransform = getPokemonWithWeatherBasedForms(pokemon.scene);

    if (pokemonToTransform.length < 1) {
      return false;
    }

    if (!simulated) {
      pokemon.scene.arena.triggerWeatherBasedFormChanges();
    }

    return true;
  }
}

/**
 * Clears Desolate Land/Primordial Sea/Delta Stream upon the Pokemon fainting
 */
export class PostFaintClearWeatherAbAttr extends PostFaintAbAttr {

  /**
   * @param pokemon The {@linkcode Pokemon} with the ability
   * @param passive N/A
   * @param attacker N/A
   * @param move N/A
   * @param hitResult N/A
   * @param args N/A
   * @returns {boolean} Returns true if the weather clears, otherwise false.
   */
  applyPostFaint(pokemon: Pokemon, passive: boolean, simulated: boolean, attacker: Pokemon, move: Move, hitResult: HitResult, args: any[]): boolean {
    const weatherType = pokemon.scene.arena.weather?.weatherType;
    let turnOffWeather = false;

    // Clear weather only if user's ability matches the weather and no other pokemon has the ability.
    switch (weatherType) {
    case (WeatherType.HARSH_SUN):
      if (pokemon.hasAbility(Abilities.DESOLATE_LAND)
          && pokemon.scene.getField(true).filter(p => p.hasAbility(Abilities.DESOLATE_LAND)).length === 0) {
        turnOffWeather = true;
      }
      break;
    case (WeatherType.HEAVY_RAIN):
      if (pokemon.hasAbility(Abilities.PRIMORDIAL_SEA)
          && pokemon.scene.getField(true).filter(p => p.hasAbility(Abilities.PRIMORDIAL_SEA)).length === 0) {
        turnOffWeather = true;
      }
      break;
    case (WeatherType.STRONG_WINDS):
      if (pokemon.hasAbility(Abilities.DELTA_STREAM)
          && pokemon.scene.getField(true).filter(p => p.hasAbility(Abilities.DELTA_STREAM)).length === 0) {
        turnOffWeather = true;
      }
      break;
    }

    if (simulated) {
      return turnOffWeather;
    }

    if (turnOffWeather) {
      pokemon.scene.arena.trySetWeather(WeatherType.NONE, false);
      return true;
    }

    return false;
  }
}

export class PostFaintContactDamageAbAttr extends PostFaintAbAttr {
  private damageRatio: integer;

  constructor(damageRatio: integer) {
    super();

    this.damageRatio = damageRatio;
  }

  applyPostFaint(pokemon: Pokemon, passive: boolean, simulated: boolean, attacker: Pokemon, move: Move, hitResult: HitResult, args: any[]): boolean {
    if (move.checkFlag(MoveFlags.MAKES_CONTACT, attacker, pokemon)) {
      const cancelled = new Utils.BooleanHolder(false);
      pokemon.scene.getField(true).map(p => applyAbAttrs(FieldPreventExplosiveMovesAbAttr, p, cancelled, simulated));
      if (cancelled.value || attacker.hasAbilityWithAttr(BlockNonDirectDamageAbAttr)) {
        return false;
      }
      if (!simulated) {
        attacker.damageAndUpdate(Utils.toDmgValue(attacker.getMaxHp() * (1 / this.damageRatio)), HitResult.OTHER);
        attacker.turnData.damageTaken += Utils.toDmgValue(attacker.getMaxHp() * (1 / this.damageRatio));
      }
      return true;
    }

    return false;
  }

  getTriggerMessage(pokemon: Pokemon, abilityName: string, ...args: any[]): string {
    return i18next.t("abilityTriggers:postFaintContactDamage", { pokemonNameWithAffix: getPokemonNameWithAffix(pokemon), abilityName });
  }
}

/**
 * Attribute used for abilities (Innards Out) that damage the opponent based on how much HP the last attack used to knock out the owner of the ability.
 */
export class PostFaintHPDamageAbAttr extends PostFaintAbAttr {
  constructor() {
    super ();
  }

  applyPostFaint(pokemon: Pokemon, passive: boolean, simulated: boolean, attacker: Pokemon, move: Move, hitResult: HitResult, args: any[]): boolean {
    if (!simulated) {
      const damage = pokemon.turnData.attacksReceived[0].damage;
      attacker.damageAndUpdate((damage), HitResult.OTHER);
      attacker.turnData.damageTaken += damage;
    }
    return true;
  }

  getTriggerMessage(pokemon: Pokemon, abilityName: string, ...args: any[]): string {
    return i18next.t("abilityTriggers:postFaintHpDamage", { pokemonNameWithAffix: getPokemonNameWithAffix(pokemon), abilityName });
  }
}

export class RedirectMoveAbAttr extends AbAttr {
  apply(pokemon: Pokemon, passive: boolean, simulated: boolean, cancelled: Utils.BooleanHolder, args: any[]): boolean {
    if (this.canRedirect(args[0] as Moves)) {
      const target = args[1] as Utils.IntegerHolder;
      const newTarget = pokemon.getBattlerIndex();
      if (target.value !== newTarget) {
        target.value = newTarget;
        return true;
      }
    }

    return false;
  }

  canRedirect(moveId: Moves): boolean {
    const move = allMoves[moveId];
    return !![ MoveTarget.NEAR_OTHER, MoveTarget.OTHER ].find(t => move.moveTarget === t);
  }
}

export class RedirectTypeMoveAbAttr extends RedirectMoveAbAttr {
  public type: Type;

  constructor(type: Type) {
    super();
    this.type = type;
  }

  canRedirect(moveId: Moves): boolean {
    return super.canRedirect(moveId) && allMoves[moveId].type === this.type;
  }
}

export class BlockRedirectAbAttr extends AbAttr { }

export class ReduceStatusEffectDurationAbAttr extends AbAttr {
  private statusEffect: StatusEffect;

  constructor(statusEffect: StatusEffect) {
    super(true);

    this.statusEffect = statusEffect;
  }

  apply(pokemon: Pokemon, passive: boolean, simulated: boolean, cancelled: Utils.BooleanHolder, args: any[]): boolean {
    if (args[0] === this.statusEffect) {
      (args[1] as Utils.IntegerHolder).value = Utils.toDmgValue((args[1] as Utils.IntegerHolder).value / 2);
      return true;
    }

    return false;
  }
}

export class FlinchEffectAbAttr extends AbAttr {
  constructor() {
    super(true);
  }
}

export class FlinchStatChangeAbAttr extends FlinchEffectAbAttr {
  private stats: BattleStat[];
  private levels: integer;

  constructor(stats: BattleStat | BattleStat[], levels: integer) {
    super();

    this.stats = Array.isArray(stats)
      ? stats
      : [ stats ];
    this.levels = levels;
  }

  apply(pokemon: Pokemon, passive: boolean, simulated: boolean, cancelled: Utils.BooleanHolder, args: any[]): boolean {
    if (!simulated) {
      pokemon.scene.unshiftPhase(new StatChangePhase(pokemon.scene, pokemon.getBattlerIndex(), true, this.stats, this.levels));
    }
    return true;
  }
}

export class IncreasePpAbAttr extends AbAttr { }

export class ForceSwitchOutImmunityAbAttr extends AbAttr {
  apply(pokemon: Pokemon, passive: boolean, simulated: boolean, cancelled: Utils.BooleanHolder, args: any[]): boolean {
    cancelled.value = true;
    return true;
  }
}

export class ReduceBerryUseThresholdAbAttr extends AbAttr {
  constructor() {
    super();
  }

  apply(pokemon: Pokemon, passive: boolean, simulated: boolean, cancelled: Utils.BooleanHolder, args: any[]): boolean {
    const hpRatio = pokemon.getHpRatio();

    if (args[0].value < hpRatio) {
      args[0].value *= 2;
      return args[0].value >= hpRatio;
    }

    return false;
  }
}

export class WeightMultiplierAbAttr extends AbAttr {
  private multiplier: integer;

  constructor(multiplier: integer) {
    super();

    this.multiplier = multiplier;
  }

  apply(pokemon: Pokemon, passive: boolean, simulated: boolean, cancelled: Utils.BooleanHolder, args: any[]): boolean {
    (args[0] as Utils.NumberHolder).value *= this.multiplier;

    return true;
  }
}

export class SyncEncounterNatureAbAttr extends AbAttr {
  constructor() {
    super(false);
  }

  apply(pokemon: Pokemon, passive: boolean, simulated: boolean, cancelled: Utils.BooleanHolder, args: any[]): boolean {
    (args[0] as Pokemon).setNature(pokemon.getNature());

    return true;
  }
}

export class MoveAbilityBypassAbAttr extends AbAttr {
  private moveIgnoreFunc: (pokemon: Pokemon, move: Move) => boolean;

  constructor(moveIgnoreFunc?: (pokemon: Pokemon, move: Move) => boolean) {
    super(false);

    this.moveIgnoreFunc = moveIgnoreFunc || ((pokemon, move) => true);
  }

  apply(pokemon: Pokemon, passive: boolean, simulated: boolean, cancelled: Utils.BooleanHolder, args: any[]): boolean {
    if (this.moveIgnoreFunc(pokemon, (args[0] as Move))) {
      cancelled.value = true;
      return true;
    }
    return false;
  }
}

export class SuppressFieldAbilitiesAbAttr extends AbAttr {
  constructor() {
    super(false);
  }

  apply(pokemon: Pokemon, passive: boolean, simulated: boolean, cancelled: Utils.BooleanHolder, args: any[]): boolean {
    const ability = (args[0] as Ability);
    if (!ability.hasAttr(UnsuppressableAbilityAbAttr) && !ability.hasAttr(SuppressFieldAbilitiesAbAttr)) {
      cancelled.value = true;
      return true;
    }
    return false;
  }
}

export class AlwaysHitAbAttr extends AbAttr { }

/** Attribute for abilities that allow moves that make contact to ignore protection (i.e. Unseen Fist) */
export class IgnoreProtectOnContactAbAttr extends AbAttr { }

export class UncopiableAbilityAbAttr extends AbAttr {
  constructor() {
    super(false);
  }
}

export class UnsuppressableAbilityAbAttr extends AbAttr {
  constructor() {
    super(false);
  }
}

export class UnswappableAbilityAbAttr extends AbAttr {
  constructor() {
    super(false);
  }
}

export class NoTransformAbilityAbAttr extends AbAttr {
  constructor() {
    super(false);
  }
}

export class NoFusionAbilityAbAttr extends AbAttr {
  constructor() {
    super(false);
  }
}

export class IgnoreTypeImmunityAbAttr extends AbAttr {
  private defenderType: Type;
  private allowedMoveTypes: Type[];

  constructor(defenderType: Type, allowedMoveTypes: Type[]) {
    super(true);
    this.defenderType = defenderType;
    this.allowedMoveTypes = allowedMoveTypes;
  }

  apply(pokemon: Pokemon, passive: boolean, simulated: boolean, cancelled: Utils.BooleanHolder, args: any[]): boolean {
    if (this.defenderType === (args[1] as Type) && this.allowedMoveTypes.includes(args[0] as Type)) {
      cancelled.value = true;
      return true;
    }
    return false;
  }
}

/**
 * Ignores the type immunity to Status Effects of the defender if the defender is of a certain type
 */
export class IgnoreTypeStatusEffectImmunityAbAttr extends AbAttr {
  private statusEffect: StatusEffect[];
  private defenderType: Type[];

  constructor(statusEffect: StatusEffect[], defenderType: Type[]) {
    super(true);

    this.statusEffect = statusEffect;
    this.defenderType = defenderType;
  }

  apply(pokemon: Pokemon, passive: boolean, simulated: boolean, cancelled: Utils.BooleanHolder, args: any[]): boolean {
    if (this.statusEffect.includes(args[0] as StatusEffect) && this.defenderType.includes(args[1] as Type)) {
      cancelled.value = true;
      return true;
    }

    return false;
  }
}

/**
 * Gives money to the user after the battle.
 *
 * @extends PostBattleAbAttr
 * @see {@linkcode applyPostBattle}
 */
export class MoneyAbAttr extends PostBattleAbAttr {
  constructor() {
    super();
  }

  /**
   * @param pokemon {@linkcode Pokemon} that is the user of this ability.
   * @param passive N/A
   * @param args N/A
   * @returns true
   */
  applyPostBattle(pokemon: Pokemon, passive: boolean, simulated: boolean, args: any[]): boolean {
    if (!simulated) {
      pokemon.scene.currentBattle.moneyScattered += pokemon.scene.getWaveMoneyAmount(0.2);
    }
    return true;
  }
}

/**
 * Applies a stat change after a Pokémon is summoned,
 * conditioned on the presence of a specific arena tag.
 *
 * @extends {PostSummonStatChangeAbAttr}
 */
export class PostSummonStatChangeOnArenaAbAttr extends PostSummonStatChangeAbAttr {
  /**
   * The type of arena tag that conditions the stat change.
   * @private
   * @type {ArenaTagType}
   */
  private tagType: ArenaTagType;

  /**
   * Creates an instance of PostSummonStatChangeOnArenaAbAttr.
   * Initializes the stat change to increase Attack by 1 stage if the specified arena tag is present.
   *
   * @param {ArenaTagType} tagType - The type of arena tag to check for.
   */
  constructor(tagType: ArenaTagType) {
    super([BattleStat.ATK], 1, true, false);
    this.tagType = tagType;
  }

  /**
   * Applies the post-summon stat change if the specified arena tag is present on pokemon's side.
   * This is used in Wind Rider ability.
   *
   * @param {Pokemon} pokemon - The Pokémon being summoned.
   * @param {boolean} passive - Whether the effect is passive.
   * @param {any[]} args - Additional arguments.
   * @returns {boolean} - Returns true if the stat change was applied, otherwise false.
   */
  applyPostSummon(pokemon: Pokemon, passive: boolean, simulated: boolean, args: any[]): boolean {
    const side = pokemon.isPlayer() ? ArenaTagSide.PLAYER : ArenaTagSide.ENEMY;

    if (pokemon.scene.arena.getTagOnSide(this.tagType, side)) {
      return super.applyPostSummon(pokemon, passive, simulated, args);
    }
    return false;
  }
}

/**
 * Takes no damage from the first hit of a damaging move.
 * This is used in the Disguise and Ice Face abilities.
 * @extends ReceivedMoveDamageMultiplierAbAttr
 */
export class FormBlockDamageAbAttr extends ReceivedMoveDamageMultiplierAbAttr {
  private multiplier: number;
  private tagType: BattlerTagType;
  private recoilDamageFunc: ((pokemon: Pokemon) => number) | undefined;
  private triggerMessageFunc: (pokemon: Pokemon, abilityName: string) => string;

  constructor(condition: PokemonDefendCondition, multiplier: number, tagType: BattlerTagType, triggerMessageFunc: (pokemon: Pokemon, abilityName: string) => string, recoilDamageFunc?: (pokemon: Pokemon) => number) {
    super(condition, multiplier);

    this.multiplier = multiplier;
    this.tagType = tagType;
    this.recoilDamageFunc = recoilDamageFunc;
    this.triggerMessageFunc = triggerMessageFunc;
  }

  /**
   * Applies the pre-defense ability to the Pokémon.
   * Removes the appropriate `BattlerTagType` when hit by an attack and is in its defense form.
   *
   * @param {Pokemon} pokemon The Pokémon with the ability.
   * @param {boolean} passive n/a
   * @param {Pokemon} attacker The attacking Pokémon.
   * @param {PokemonMove} move The move being used.
   * @param {Utils.BooleanHolder} cancelled n/a
   * @param {any[]} args Additional arguments.
   * @returns {boolean} Whether the immunity was applied.
   */
  applyPreDefend(pokemon: Pokemon, passive: boolean, simulated: boolean, attacker: Pokemon, move: Move, cancelled: Utils.BooleanHolder, args: any[]): boolean {
    if (this.condition(pokemon, attacker, move)) {
      if (!simulated) {
        (args[0] as Utils.NumberHolder).value = this.multiplier;
        pokemon.removeTag(this.tagType);
        if (this.recoilDamageFunc) {
          pokemon.damageAndUpdate(this.recoilDamageFunc(pokemon), HitResult.OTHER, false, false, true, true);
        }
      }
      return true;
    }

    return false;
  }

  /**
   * Gets the message triggered when the Pokémon avoids damage using the form-changing ability.
   * @param {Pokemon} pokemon The Pokémon with the ability.
   * @param {string} abilityName The name of the ability.
   * @param {...any} args n/a
   * @returns {string} The trigger message.
   */
  getTriggerMessage(pokemon: Pokemon, abilityName: string, ...args: any[]): string {
    return this.triggerMessageFunc(pokemon, abilityName);
  }
}

/**
 * If a Pokémon with this Ability selects a damaging move, it has a 30% chance of going first in its priority bracket. If the Ability activates, this is announced at the start of the turn (after move selection).
 *
 * @extends AbAttr
 */
export class BypassSpeedChanceAbAttr extends AbAttr {
  public chance: integer;

  /**
   * @param {integer} chance probability of ability being active.
   */
  constructor(chance: integer) {
    super(true);
    this.chance = chance;
  }

  /**
   * bypass move order in their priority bracket when pokemon choose damaging move
   * @param {Pokemon} pokemon {@linkcode Pokemon}  the Pokemon applying this ability
   * @param {boolean} passive N/A
   * @param {Utils.BooleanHolder} cancelled N/A
   * @param {any[]} args [0] {@linkcode Utils.BooleanHolder} set to true when the ability activated
   * @returns {boolean} - whether the ability was activated.
   */
  apply(pokemon: Pokemon, passive: boolean, simulated: boolean, cancelled: Utils.BooleanHolder, args: any[]): boolean {
    if (simulated) {
      return false;
    }
    const bypassSpeed = args[0] as Utils.BooleanHolder;

    if (!bypassSpeed.value && pokemon.randSeedInt(100) < this.chance) {
      const turnCommand =
        pokemon.scene.currentBattle.turnCommands[pokemon.getBattlerIndex()];
      const isCommandFight = turnCommand?.command === Command.FIGHT;
      const move = turnCommand?.move?.move ?allMoves[turnCommand.move.move] : null;
      const isDamageMove = move?.category === MoveCategory.PHYSICAL || move?.category === MoveCategory.SPECIAL;

      if (isCommandFight && isDamageMove) {
        bypassSpeed.value = true;
        return true;
      }
    }

    return false;
  }

  getTriggerMessage(pokemon: Pokemon, abilityName: string, ...args: any[]): string {
    return i18next.t("abilityTriggers:quickDraw", {pokemonName: getPokemonNameWithAffix(pokemon)});
  }
}

/**
 * This attribute checks if a Pokemon's move meets a provided condition to determine if the Pokemon can use Quick Claw
 * It was created because Pokemon with the ability Mycelium Might cannot access Quick Claw's benefits when using status moves.
*/
export class PreventBypassSpeedChanceAbAttr extends AbAttr {
  private condition: ((pokemon: Pokemon, move: Move) => boolean);

  /**
   * @param {function} condition - checks if a move meets certain conditions
   */
  constructor(condition: (pokemon: Pokemon, move: Move) => boolean) {
    super(true);
    this.condition = condition;
  }

  /**
   * @argument {boolean} bypassSpeed - determines if a Pokemon is able to bypass speed at the moment
   * @argument {boolean} canCheckHeldItems - determines if a Pokemon has access to Quick Claw's effects or not
   */
  apply(pokemon: Pokemon, passive: boolean, simulated: boolean, cancelled: Utils.BooleanHolder, args: any[]): boolean {
    const bypassSpeed = args[0] as Utils.BooleanHolder;
    const canCheckHeldItems = args[1] as Utils.BooleanHolder;

    const turnCommand = pokemon.scene.currentBattle.turnCommands[pokemon.getBattlerIndex()];
    const isCommandFight = turnCommand?.command === Command.FIGHT;
    const move = turnCommand?.move?.move ? allMoves[turnCommand.move.move] : null;
    if (this.condition(pokemon, move!) && isCommandFight) {
      bypassSpeed.value = false;
      canCheckHeldItems.value = false;
      return false;
    }
    return true;
  }
}

async function applyAbAttrsInternal<TAttr extends AbAttr>(
  attrType: Constructor<TAttr>,
  pokemon: Pokemon | null,
  applyFunc: AbAttrApplyFunc<TAttr>,
  args: any[],
  showAbilityInstant: boolean = false,
  simulated: boolean = false,
  messages: string[] = [],
) {
  for (const passive of [false, true]) {
    if (!pokemon?.canApplyAbility(passive)) {
      continue;
    }

    const ability = passive ? pokemon.getPassiveAbility() : pokemon.getAbility();
    for (const attr of ability.getAttrs(attrType)) {
      const condition = attr.getCondition();
      if (condition && !condition(pokemon)) {
        continue;
      }

      pokemon.scene.setPhaseQueueSplice();

      let result = applyFunc(attr, passive);
      // TODO Remove this when promises get reworked
      if (result instanceof Promise) {
        result = await result;
      }
      if (result) {
        if (pokemon.summonData && !pokemon.summonData.abilitiesApplied.includes(ability.id)) {
          pokemon.summonData.abilitiesApplied.push(ability.id);
        }
        if (pokemon.battleData && !simulated && !pokemon.battleData.abilitiesApplied.includes(ability.id)) {
          pokemon.battleData.abilitiesApplied.push(ability.id);
        }
        if (attr.showAbility && !simulated) {
          if (showAbilityInstant) {
            pokemon.scene.abilityBar.showAbility(pokemon, passive);
          } else {
            queueShowAbility(pokemon, passive);
          }
        }
        const message = attr.getTriggerMessage(pokemon, ability.name, args);
        if (message) {
          if (!simulated) {
            pokemon.scene.queueMessage(message);
          }
        }
        messages.push(message!);
      }
    }
    pokemon.scene.clearPhaseQueueSplice();
  }
}

export function applyAbAttrs(attrType: Constructor<AbAttr>, pokemon: Pokemon, cancelled: Utils.BooleanHolder | null, simulated: boolean = false, ...args: any[]): Promise<void> {
  return applyAbAttrsInternal<AbAttr>(attrType, pokemon, (attr, passive) => attr.apply(pokemon, passive, simulated, cancelled, args), args, false, simulated);
}

export function applyPostBattleInitAbAttrs(attrType: Constructor<PostBattleInitAbAttr>,
  pokemon: Pokemon, simulated: boolean = false, ...args: any[]): Promise<void> {
  return applyAbAttrsInternal<PostBattleInitAbAttr>(attrType, pokemon, (attr, passive) => attr.applyPostBattleInit(pokemon, passive, simulated, args), args, false, simulated);
}

export function applyPreDefendAbAttrs(attrType: Constructor<PreDefendAbAttr>,
  pokemon: Pokemon, attacker: Pokemon, move: Move | null, cancelled: Utils.BooleanHolder | null, simulated: boolean = false, ...args: any[]): Promise<void> {
  return applyAbAttrsInternal<PreDefendAbAttr>(attrType, pokemon, (attr, passive) => attr.applyPreDefend(pokemon, passive, simulated, attacker, move, cancelled, args), args, false, simulated);
}

export function applyPostDefendAbAttrs(attrType: Constructor<PostDefendAbAttr>,
  pokemon: Pokemon, attacker: Pokemon, move: Move, hitResult: HitResult | null, simulated: boolean = false, ...args: any[]): Promise<void> {
  return applyAbAttrsInternal<PostDefendAbAttr>(attrType, pokemon, (attr, passive) => attr.applyPostDefend(pokemon, passive, simulated, attacker, move, hitResult, args), args, false, simulated);
}

export function applyPostMoveUsedAbAttrs(attrType: Constructor<PostMoveUsedAbAttr>,
  pokemon: Pokemon, move: PokemonMove, source: Pokemon, targets: BattlerIndex[], simulated: boolean = false, ...args: any[]): Promise<void> {
  return applyAbAttrsInternal<PostMoveUsedAbAttr>(attrType, pokemon, (attr, passive) => attr.applyPostMoveUsed(pokemon, move, source, targets, simulated, args), args, false, simulated);
}

export function applyBattleStatMultiplierAbAttrs(attrType: Constructor<BattleStatMultiplierAbAttr>,
  pokemon: Pokemon, battleStat: BattleStat, statValue: Utils.NumberHolder, simulated: boolean = false, ...args: any[]): Promise<void> {
  return applyAbAttrsInternal<BattleStatMultiplierAbAttr>(attrType, pokemon, (attr, passive) => attr.applyBattleStat(pokemon, passive, simulated, battleStat, statValue, args), args, false, simulated);
}

/**
 * Applies a field Battle Stat multiplier attribute
 * @param attrType {@linkcode FieldMultiplyBattleStatAbAttr} should always be FieldMultiplyBattleStatAbAttr for the time being
 * @param pokemon {@linkcode Pokemon} the Pokemon applying this ability
 * @param stat {@linkcode Stat} the type of the checked stat
 * @param statValue {@linkcode Utils.NumberHolder} the value of the checked stat
 * @param checkedPokemon {@linkcode Pokemon} the Pokemon with the checked stat
 * @param hasApplied {@linkcode Utils.BooleanHolder} whether or not a FieldMultiplyBattleStatAbAttr has already affected this stat
 * @param args unused
 */
export function applyFieldBattleStatMultiplierAbAttrs(attrType: Constructor<FieldMultiplyBattleStatAbAttr>,
  pokemon: Pokemon, stat: Stat, statValue: Utils.NumberHolder, checkedPokemon: Pokemon, hasApplied: Utils.BooleanHolder, simulated: boolean = false, ...args: any[]): Promise<void> {
  return applyAbAttrsInternal<FieldMultiplyBattleStatAbAttr>(attrType, pokemon, (attr, passive) => attr.applyFieldBattleStat(pokemon, passive, simulated, stat, statValue, checkedPokemon, hasApplied, args), args, false, simulated);
}

export function applyPreAttackAbAttrs(attrType: Constructor<PreAttackAbAttr>,
  pokemon: Pokemon, defender: Pokemon | null, move: Move, simulated: boolean = false, ...args: any[]): Promise<void> {
  return applyAbAttrsInternal<PreAttackAbAttr>(attrType, pokemon, (attr, passive) => attr.applyPreAttack(pokemon, passive, simulated, defender, move, args), args, false, simulated);
}

export function applyPostAttackAbAttrs(attrType: Constructor<PostAttackAbAttr>,
  pokemon: Pokemon, defender: Pokemon, move: Move, hitResult: HitResult | null, simulated: boolean = false, ...args: any[]): Promise<void> {
  return applyAbAttrsInternal<PostAttackAbAttr>(attrType, pokemon, (attr, passive) => attr.applyPostAttack(pokemon, passive, simulated, defender, move, hitResult, args), args, false, simulated);
}

export function applyPostKnockOutAbAttrs(attrType: Constructor<PostKnockOutAbAttr>,
  pokemon: Pokemon, knockedOut: Pokemon, simulated: boolean = false, ...args: any[]): Promise<void> {
  return applyAbAttrsInternal<PostKnockOutAbAttr>(attrType, pokemon, (attr, passive) => attr.applyPostKnockOut(pokemon, passive, simulated, knockedOut, args), args, false, simulated);
}

export function applyPostVictoryAbAttrs(attrType: Constructor<PostVictoryAbAttr>,
  pokemon: Pokemon, simulated: boolean = false, ...args: any[]): Promise<void> {
  return applyAbAttrsInternal<PostVictoryAbAttr>(attrType, pokemon, (attr, passive) => attr.applyPostVictory(pokemon, passive, simulated, args), args, false, simulated);
}

export function applyPostSummonAbAttrs(attrType: Constructor<PostSummonAbAttr>,
  pokemon: Pokemon, simulated: boolean = false, ...args: any[]): Promise<void> {
  return applyAbAttrsInternal<PostSummonAbAttr>(attrType, pokemon, (attr, passive) => attr.applyPostSummon(pokemon, passive, simulated, args), args, false, simulated);
}

export function applyPreSwitchOutAbAttrs(attrType: Constructor<PreSwitchOutAbAttr>,
  pokemon: Pokemon, simulated: boolean = false, ...args: any[]): Promise<void> {
  return applyAbAttrsInternal<PreSwitchOutAbAttr>(attrType, pokemon, (attr, passive) => attr.applyPreSwitchOut(pokemon, passive, simulated, args), args, true, simulated);
}

export function applyPreStatChangeAbAttrs(attrType: Constructor<PreStatChangeAbAttr>,
  pokemon: Pokemon | null, stat: BattleStat, cancelled: Utils.BooleanHolder, simulated: boolean = false, ...args: any[]): Promise<void> {
  return applyAbAttrsInternal<PreStatChangeAbAttr>(attrType, pokemon, (attr, passive) => attr.applyPreStatChange(pokemon, passive, simulated, stat, cancelled, args), args, false, simulated);
}

export function applyPostStatChangeAbAttrs(attrType: Constructor<PostStatChangeAbAttr>,
  pokemon: Pokemon, stats: BattleStat[], levels: integer, selfTarget: boolean, simulated: boolean = false, ...args: any[]): Promise<void> {
  return applyAbAttrsInternal<PostStatChangeAbAttr>(attrType, pokemon, (attr, passive) => attr.applyPostStatChange(pokemon, simulated, stats, levels, selfTarget, args), args, false, simulated);
}

export function applyPreSetStatusAbAttrs(attrType: Constructor<PreSetStatusAbAttr>,
  pokemon: Pokemon, effect: StatusEffect | undefined, cancelled: Utils.BooleanHolder, simulated: boolean = false, ...args: any[]): Promise<void> {
  return applyAbAttrsInternal<PreSetStatusAbAttr>(attrType, pokemon, (attr, passive) => attr.applyPreSetStatus(pokemon, passive, simulated, effect, cancelled, args), args, false, simulated);
}

export function applyPreApplyBattlerTagAbAttrs(attrType: Constructor<PreApplyBattlerTagAbAttr>,
  pokemon: Pokemon, tag: BattlerTag, cancelled: Utils.BooleanHolder, simulated: boolean = false, ...args: any[]): Promise<void> {
  return applyAbAttrsInternal<PreApplyBattlerTagAbAttr>(attrType, pokemon, (attr, passive) => attr.applyPreApplyBattlerTag(pokemon, passive, simulated, tag, cancelled, args), args, false, simulated);
}

export function applyPreWeatherEffectAbAttrs(attrType: Constructor<PreWeatherEffectAbAttr>,
  pokemon: Pokemon, weather: Weather | null, cancelled: Utils.BooleanHolder, simulated: boolean = false, ...args: any[]): Promise<void> {
  return applyAbAttrsInternal<PreWeatherDamageAbAttr>(attrType, pokemon, (attr, passive) => attr.applyPreWeatherEffect(pokemon, passive, simulated, weather, cancelled, args), args, true, simulated);
}

export function applyPostTurnAbAttrs(attrType: Constructor<PostTurnAbAttr>,
  pokemon: Pokemon, simulated: boolean = false, ...args: any[]): Promise<void> {
  return applyAbAttrsInternal<PostTurnAbAttr>(attrType, pokemon, (attr, passive) => attr.applyPostTurn(pokemon, passive, simulated, args), args, false, simulated);
}

export function applyPostWeatherChangeAbAttrs(attrType: Constructor<PostWeatherChangeAbAttr>,
  pokemon: Pokemon, weather: WeatherType, simulated: boolean = false, ...args: any[]): Promise<void> {
  return applyAbAttrsInternal<PostWeatherChangeAbAttr>(attrType, pokemon, (attr, passive) => attr.applyPostWeatherChange(pokemon, passive, simulated, weather, args), args, false, simulated);
}

export function applyPostWeatherLapseAbAttrs(attrType: Constructor<PostWeatherLapseAbAttr>,
  pokemon: Pokemon, weather: Weather | null, simulated: boolean = false, ...args: any[]): Promise<void> {
  return applyAbAttrsInternal<PostWeatherLapseAbAttr>(attrType, pokemon, (attr, passive) => attr.applyPostWeatherLapse(pokemon, passive, simulated, weather, args), args, false, simulated);
}

export function applyPostTerrainChangeAbAttrs(attrType: Constructor<PostTerrainChangeAbAttr>,
  pokemon: Pokemon, terrain: TerrainType, simulated: boolean = false, ...args: any[]): Promise<void> {
  return applyAbAttrsInternal<PostTerrainChangeAbAttr>(attrType, pokemon, (attr, passive) => attr.applyPostTerrainChange(pokemon, passive, simulated, terrain, args), args, false, simulated);
}

export function applyCheckTrappedAbAttrs(attrType: Constructor<CheckTrappedAbAttr>,
  pokemon: Pokemon, trapped: Utils.BooleanHolder, otherPokemon: Pokemon, messages: string[], simulated: boolean = false, ...args: any[]): Promise<void> {
  return applyAbAttrsInternal<CheckTrappedAbAttr>(attrType, pokemon, (attr, passive) => attr.applyCheckTrapped(pokemon, passive, simulated, trapped, otherPokemon, args), args, false, simulated, messages);
}

export function applyPostBattleAbAttrs(attrType: Constructor<PostBattleAbAttr>,
  pokemon: Pokemon, simulated: boolean = false, ...args: any[]): Promise<void> {
  return applyAbAttrsInternal<PostBattleAbAttr>(attrType, pokemon, (attr, passive) => attr.applyPostBattle(pokemon, passive, simulated, args), args, false, simulated);
}

export function applyPostFaintAbAttrs(attrType: Constructor<PostFaintAbAttr>,
  pokemon: Pokemon, attacker: Pokemon, move: Move, hitResult: HitResult, simulated: boolean = false, ...args: any[]): Promise<void> {
  return applyAbAttrsInternal<PostFaintAbAttr>(attrType, pokemon, (attr, passive) => attr.applyPostFaint(pokemon, passive, simulated, attacker, move, hitResult, args), args, false, simulated);
}

function queueShowAbility(pokemon: Pokemon, passive: boolean): void {
  pokemon.scene.unshiftPhase(new ShowAbilityPhase(pokemon.scene, pokemon.id, passive));
  pokemon.scene.clearPhaseQueueSplice();
}

/**
 * Sets the ability of a Pokémon as revealed.
 *
 * @param pokemon - The Pokémon whose ability is being revealed.
 */
function setAbilityRevealed(pokemon: Pokemon): void {
  if (pokemon.battleData) {
    pokemon.battleData.abilityRevealed = true;
  }
}

/**
 * Returns the Pokemon with weather-based forms
 * @param {BattleScene} scene - The current scene
 */
function getPokemonWithWeatherBasedForms(scene: BattleScene) {
  return scene.getField(true).filter(p =>
    (p.hasAbility(Abilities.FORECAST) && p.species.speciesId === Species.CASTFORM)
    || (p.hasAbility(Abilities.FLOWER_GIFT) && p.species.speciesId === Species.CHERRIM)
  );
}

export const allAbilities = [ new Ability(Abilities.NONE, 3) ];

export function initAbilities() {
  allAbilities.push(
    new Ability(Abilities.STENCH, 3)
      .attr(PostAttackApplyBattlerTagAbAttr, false, (user, target, move) => !move.hasAttr(FlinchAttr) ? 10 : 0, BattlerTagType.FLINCHED),
    new Ability(Abilities.DRIZZLE, 3)
      .attr(PostSummonWeatherChangeAbAttr, WeatherType.RAIN)
      .attr(PostBiomeChangeWeatherChangeAbAttr, WeatherType.RAIN),
    new Ability(Abilities.SPEED_BOOST, 3)
      .attr(PostTurnStatChangeAbAttr, BattleStat.SPD, 1),
    new Ability(Abilities.BATTLE_ARMOR, 3)
      .attr(BlockCritAbAttr)
      .ignorable(),
    new Ability(Abilities.STURDY, 3)
      .attr(PreDefendFullHpEndureAbAttr)
      .attr(BlockOneHitKOAbAttr)
      .ignorable(),
    new Ability(Abilities.DAMP, 3)
      .attr(FieldPreventExplosiveMovesAbAttr)
      .ignorable(),
    new Ability(Abilities.LIMBER, 3)
      .attr(StatusEffectImmunityAbAttr, StatusEffect.PARALYSIS)
      .ignorable(),
    new Ability(Abilities.SAND_VEIL, 3)
      .attr(BattleStatMultiplierAbAttr, BattleStat.EVA, 1.2)
      .attr(BlockWeatherDamageAttr, WeatherType.SANDSTORM)
      .condition(getWeatherCondition(WeatherType.SANDSTORM))
      .ignorable(),
    new Ability(Abilities.STATIC, 3)
      .attr(PostDefendContactApplyStatusEffectAbAttr, 30, StatusEffect.PARALYSIS)
      .bypassFaint(),
    new Ability(Abilities.VOLT_ABSORB, 3)
      .attr(TypeImmunityHealAbAttr, Type.ELECTRIC)
      .partial() // Healing not blocked by Heal Block
      .ignorable(),
    new Ability(Abilities.WATER_ABSORB, 3)
      .attr(TypeImmunityHealAbAttr, Type.WATER)
      .partial() // Healing not blocked by Heal Block
      .ignorable(),
    new Ability(Abilities.OBLIVIOUS, 3)
      .attr(BattlerTagImmunityAbAttr, BattlerTagType.INFATUATED)
      .attr(IntimidateImmunityAbAttr)
      .ignorable(),
    new Ability(Abilities.CLOUD_NINE, 3)
      .attr(SuppressWeatherEffectAbAttr, true)
      .attr(PostSummonUnnamedMessageAbAttr, i18next.t("abilityTriggers:weatherEffectDisappeared"))
      .attr(PostSummonWeatherSuppressedFormChangeAbAttr)
      .attr(PostFaintUnsuppressedWeatherFormChangeAbAttr)
      .bypassFaint(),
    new Ability(Abilities.COMPOUND_EYES, 3)
      .attr(BattleStatMultiplierAbAttr, BattleStat.ACC, 1.3),
    new Ability(Abilities.INSOMNIA, 3)
      .attr(StatusEffectImmunityAbAttr, StatusEffect.SLEEP)
      .attr(BattlerTagImmunityAbAttr, BattlerTagType.DROWSY)
      .ignorable(),
    new Ability(Abilities.COLOR_CHANGE, 3)
      .attr(PostDefendTypeChangeAbAttr)
      .condition(getSheerForceHitDisableAbCondition()),
    new Ability(Abilities.IMMUNITY, 3)
      .attr(StatusEffectImmunityAbAttr, StatusEffect.POISON, StatusEffect.TOXIC)
      .ignorable(),
    new Ability(Abilities.FLASH_FIRE, 3)
      .attr(TypeImmunityAddBattlerTagAbAttr, Type.FIRE, BattlerTagType.FIRE_BOOST, 1)
      .ignorable(),
    new Ability(Abilities.SHIELD_DUST, 3)
      .attr(IgnoreMoveEffectsAbAttr)
      .partial(),
    new Ability(Abilities.OWN_TEMPO, 3)
      .attr(BattlerTagImmunityAbAttr, BattlerTagType.CONFUSED)
      .attr(IntimidateImmunityAbAttr)
      .ignorable(),
    new Ability(Abilities.SUCTION_CUPS, 3)
      .attr(ForceSwitchOutImmunityAbAttr)
      .ignorable(),
    new Ability(Abilities.INTIMIDATE, 3)
      .attr(PostSummonStatChangeAbAttr, BattleStat.ATK, -1, false, true),
    new Ability(Abilities.SHADOW_TAG, 3)
      .attr(ArenaTrapAbAttr, (user, target) => {
        if (target.hasAbility(Abilities.SHADOW_TAG)) {
          return false;
        }
        return true;
      }),
    new Ability(Abilities.ROUGH_SKIN, 3)
      .attr(PostDefendContactDamageAbAttr, 8)
      .bypassFaint(),
    new Ability(Abilities.WONDER_GUARD, 3)
      .attr(NonSuperEffectiveImmunityAbAttr)
      .attr(UncopiableAbilityAbAttr)
      .attr(UnswappableAbilityAbAttr)
      .ignorable(),
    new Ability(Abilities.LEVITATE, 3)
      .attr(AttackTypeImmunityAbAttr, Type.GROUND, (pokemon: Pokemon) => !pokemon.getTag(GroundedTag) && !pokemon.scene.arena.getTag(ArenaTagType.GRAVITY))
      .ignorable(),
    new Ability(Abilities.EFFECT_SPORE, 3)
      .attr(EffectSporeAbAttr),
    new Ability(Abilities.SYNCHRONIZE, 3)
      .attr(SyncEncounterNatureAbAttr)
      .unimplemented(),
    new Ability(Abilities.CLEAR_BODY, 3)
      .attr(ProtectStatAbAttr)
      .ignorable(),
    new Ability(Abilities.NATURAL_CURE, 3)
      .attr(PreSwitchOutResetStatusAbAttr),
    new Ability(Abilities.LIGHTNING_ROD, 3)
      .attr(RedirectTypeMoveAbAttr, Type.ELECTRIC)
      .attr(TypeImmunityStatChangeAbAttr, Type.ELECTRIC, BattleStat.SPATK, 1)
      .ignorable(),
    new Ability(Abilities.SERENE_GRACE, 3)
      .attr(MoveEffectChanceMultiplierAbAttr, 2)
      .partial(),
    new Ability(Abilities.SWIFT_SWIM, 3)
      .attr(BattleStatMultiplierAbAttr, BattleStat.SPD, 2)
      .condition(getWeatherCondition(WeatherType.RAIN, WeatherType.HEAVY_RAIN)),
    new Ability(Abilities.CHLOROPHYLL, 3)
      .attr(BattleStatMultiplierAbAttr, BattleStat.SPD, 2)
      .condition(getWeatherCondition(WeatherType.SUNNY, WeatherType.HARSH_SUN)),
    new Ability(Abilities.ILLUMINATE, 3)
      .attr(ProtectStatAbAttr, BattleStat.ACC)
      .attr(DoubleBattleChanceAbAttr)
      .ignorable(),
    new Ability(Abilities.TRACE, 3)
      .attr(PostSummonCopyAbilityAbAttr)
      .attr(UncopiableAbilityAbAttr),
    new Ability(Abilities.HUGE_POWER, 3)
      .attr(BattleStatMultiplierAbAttr, BattleStat.ATK, 2),
    new Ability(Abilities.POISON_POINT, 3)
      .attr(PostDefendContactApplyStatusEffectAbAttr, 30, StatusEffect.POISON)
      .bypassFaint(),
    new Ability(Abilities.INNER_FOCUS, 3)
      .attr(BattlerTagImmunityAbAttr, BattlerTagType.FLINCHED)
      .attr(IntimidateImmunityAbAttr)
      .ignorable(),
    new Ability(Abilities.MAGMA_ARMOR, 3)
      .attr(StatusEffectImmunityAbAttr, StatusEffect.FREEZE)
      .ignorable(),
    new Ability(Abilities.WATER_VEIL, 3)
      .attr(StatusEffectImmunityAbAttr, StatusEffect.BURN)
      .ignorable(),
    new Ability(Abilities.MAGNET_PULL, 3)
      .attr(ArenaTrapAbAttr, (user, target) => {
        if (target.getTypes(true).includes(Type.STEEL) || (target.getTypes(true).includes(Type.STELLAR) && target.getTypes().includes(Type.STEEL))) {
          return true;
        }
        return false;
      }),
    new Ability(Abilities.SOUNDPROOF, 3)
      .attr(MoveImmunityAbAttr, (pokemon, attacker, move) => pokemon !== attacker && move.hasFlag(MoveFlags.SOUND_BASED))
      .ignorable(),
    new Ability(Abilities.RAIN_DISH, 3)
      .attr(PostWeatherLapseHealAbAttr, 1, WeatherType.RAIN, WeatherType.HEAVY_RAIN)
      .partial(), // Healing not blocked by Heal Block
    new Ability(Abilities.SAND_STREAM, 3)
      .attr(PostSummonWeatherChangeAbAttr, WeatherType.SANDSTORM)
      .attr(PostBiomeChangeWeatherChangeAbAttr, WeatherType.SANDSTORM),
    new Ability(Abilities.PRESSURE, 3)
      .attr(IncreasePpAbAttr)
      .attr(PostSummonMessageAbAttr, (pokemon: Pokemon) => i18next.t("abilityTriggers:postSummonPressure", { pokemonNameWithAffix: getPokemonNameWithAffix(pokemon) })),
    new Ability(Abilities.THICK_FAT, 3)
      .attr(ReceivedTypeDamageMultiplierAbAttr, Type.FIRE, 0.5)
      .attr(ReceivedTypeDamageMultiplierAbAttr, Type.ICE, 0.5)
      .ignorable(),
    new Ability(Abilities.EARLY_BIRD, 3)
      .attr(ReduceStatusEffectDurationAbAttr, StatusEffect.SLEEP),
    new Ability(Abilities.FLAME_BODY, 3)
      .attr(PostDefendContactApplyStatusEffectAbAttr, 30, StatusEffect.BURN)
      .bypassFaint(),
    new Ability(Abilities.RUN_AWAY, 3)
      .attr(RunSuccessAbAttr),
    new Ability(Abilities.KEEN_EYE, 3)
      .attr(ProtectStatAbAttr, BattleStat.ACC)
      .ignorable(),
    new Ability(Abilities.HYPER_CUTTER, 3)
      .attr(ProtectStatAbAttr, BattleStat.ATK)
      .ignorable(),
    new Ability(Abilities.PICKUP, 3)
      .attr(PostBattleLootAbAttr),
    new Ability(Abilities.TRUANT, 3)
      .attr(PostSummonAddBattlerTagAbAttr, BattlerTagType.TRUANT, 1, false),
    new Ability(Abilities.HUSTLE, 3)
      .attr(BattleStatMultiplierAbAttr, BattleStat.ATK, 1.5)
      .attr(BattleStatMultiplierAbAttr, BattleStat.ACC, 0.8, (user, target, move) => move.category === MoveCategory.PHYSICAL),
    new Ability(Abilities.CUTE_CHARM, 3)
      .attr(PostDefendContactApplyTagChanceAbAttr, 30, BattlerTagType.INFATUATED),
    new Ability(Abilities.PLUS, 3)
      .conditionalAttr(p => p.scene.currentBattle.double && [Abilities.PLUS, Abilities.MINUS].some(a => p.getAlly().hasAbility(a)), BattleStatMultiplierAbAttr, BattleStat.SPATK, 1.5)
      .ignorable(),
    new Ability(Abilities.MINUS, 3)
      .conditionalAttr(p => p.scene.currentBattle.double && [Abilities.PLUS, Abilities.MINUS].some(a => p.getAlly().hasAbility(a)), BattleStatMultiplierAbAttr, BattleStat.SPATK, 1.5)
      .ignorable(),
    new Ability(Abilities.FORECAST, 3)
      .attr(UncopiableAbilityAbAttr)
      .attr(NoFusionAbilityAbAttr)
      .attr(PostSummonFormChangeByWeatherAbAttr, Abilities.FORECAST)
      .attr(PostWeatherChangeFormChangeAbAttr, Abilities.FORECAST, [ WeatherType.NONE, WeatherType.SANDSTORM, WeatherType.STRONG_WINDS, WeatherType.FOG ]),
    new Ability(Abilities.STICKY_HOLD, 3)
      .attr(BlockItemTheftAbAttr)
      .bypassFaint()
      .ignorable(),
    new Ability(Abilities.SHED_SKIN, 3)
      .conditionalAttr(pokemon => !Utils.randSeedInt(3), PostTurnResetStatusAbAttr),
    new Ability(Abilities.GUTS, 3)
      .attr(BypassBurnDamageReductionAbAttr)
      .conditionalAttr(pokemon => !!pokemon.status || pokemon.hasAbility(Abilities.COMATOSE), BattleStatMultiplierAbAttr, BattleStat.ATK, 1.5),
    new Ability(Abilities.MARVEL_SCALE, 3)
      .conditionalAttr(pokemon => !!pokemon.status || pokemon.hasAbility(Abilities.COMATOSE), BattleStatMultiplierAbAttr, BattleStat.DEF, 1.5)
      .ignorable(),
    new Ability(Abilities.LIQUID_OOZE, 3)
      .attr(ReverseDrainAbAttr),
    new Ability(Abilities.OVERGROW, 3)
      .attr(LowHpMoveTypePowerBoostAbAttr, Type.GRASS),
    new Ability(Abilities.BLAZE, 3)
      .attr(LowHpMoveTypePowerBoostAbAttr, Type.FIRE),
    new Ability(Abilities.TORRENT, 3)
      .attr(LowHpMoveTypePowerBoostAbAttr, Type.WATER),
    new Ability(Abilities.SWARM, 3)
      .attr(LowHpMoveTypePowerBoostAbAttr, Type.BUG),
    new Ability(Abilities.ROCK_HEAD, 3)
      .attr(BlockRecoilDamageAttr),
    new Ability(Abilities.DROUGHT, 3)
      .attr(PostSummonWeatherChangeAbAttr, WeatherType.SUNNY)
      .attr(PostBiomeChangeWeatherChangeAbAttr, WeatherType.SUNNY),
    new Ability(Abilities.ARENA_TRAP, 3)
      .attr(ArenaTrapAbAttr, (user, target) => {
        if (target.isGrounded()) {
          return true;
        }
        return false;
      })
      .attr(DoubleBattleChanceAbAttr),
    new Ability(Abilities.VITAL_SPIRIT, 3)
      .attr(StatusEffectImmunityAbAttr, StatusEffect.SLEEP)
      .attr(BattlerTagImmunityAbAttr, BattlerTagType.DROWSY)
      .ignorable(),
    new Ability(Abilities.WHITE_SMOKE, 3)
      .attr(ProtectStatAbAttr)
      .ignorable(),
    new Ability(Abilities.PURE_POWER, 3)
      .attr(BattleStatMultiplierAbAttr, BattleStat.ATK, 2),
    new Ability(Abilities.SHELL_ARMOR, 3)
      .attr(BlockCritAbAttr)
      .ignorable(),
    new Ability(Abilities.AIR_LOCK, 3)
      .attr(SuppressWeatherEffectAbAttr, true)
      .attr(PostSummonUnnamedMessageAbAttr, i18next.t("abilityTriggers:weatherEffectDisappeared"))
      .attr(PostSummonWeatherSuppressedFormChangeAbAttr)
      .attr(PostFaintUnsuppressedWeatherFormChangeAbAttr)
      .bypassFaint(),
    new Ability(Abilities.TANGLED_FEET, 4)
      .conditionalAttr(pokemon => !!pokemon.getTag(BattlerTagType.CONFUSED), BattleStatMultiplierAbAttr, BattleStat.EVA, 2)
      .ignorable(),
    new Ability(Abilities.MOTOR_DRIVE, 4)
      .attr(TypeImmunityStatChangeAbAttr, Type.ELECTRIC, BattleStat.SPD, 1)
      .ignorable(),
    new Ability(Abilities.RIVALRY, 4)
      .attr(MovePowerBoostAbAttr, (user, target, move) => user?.gender !== Gender.GENDERLESS && target?.gender !== Gender.GENDERLESS && user?.gender === target?.gender, 1.25, true)
      .attr(MovePowerBoostAbAttr, (user, target, move) => user?.gender !== Gender.GENDERLESS && target?.gender !== Gender.GENDERLESS && user?.gender !== target?.gender, 0.75),
    new Ability(Abilities.STEADFAST, 4)
      .attr(FlinchStatChangeAbAttr, BattleStat.SPD, 1),
    new Ability(Abilities.SNOW_CLOAK, 4)
      .attr(BattleStatMultiplierAbAttr, BattleStat.EVA, 1.2)
      .attr(BlockWeatherDamageAttr, WeatherType.HAIL)
      .condition(getWeatherCondition(WeatherType.HAIL, WeatherType.SNOW))
      .ignorable(),
    new Ability(Abilities.GLUTTONY, 4)
      .attr(ReduceBerryUseThresholdAbAttr),
    new Ability(Abilities.ANGER_POINT, 4)
      .attr(PostDefendCritStatChangeAbAttr, BattleStat.ATK, 6),
    new Ability(Abilities.UNBURDEN, 4)
      .unimplemented(),
    new Ability(Abilities.HEATPROOF, 4)
      .attr(ReceivedTypeDamageMultiplierAbAttr, Type.FIRE, 0.5)
      .attr(ReduceBurnDamageAbAttr, 0.5)
      .ignorable(),
    new Ability(Abilities.SIMPLE, 4)
      .attr(StatChangeMultiplierAbAttr, 2)
      .ignorable(),
    new Ability(Abilities.DRY_SKIN, 4)
      .attr(PostWeatherLapseDamageAbAttr, 2, WeatherType.SUNNY, WeatherType.HARSH_SUN)
      .attr(PostWeatherLapseHealAbAttr, 2, WeatherType.RAIN, WeatherType.HEAVY_RAIN)
      .attr(ReceivedTypeDamageMultiplierAbAttr, Type.FIRE, 1.25)
      .attr(TypeImmunityHealAbAttr, Type.WATER)
      .partial() // Healing not blocked by Heal Block
      .ignorable(),
    new Ability(Abilities.DOWNLOAD, 4)
      .attr(DownloadAbAttr),
    new Ability(Abilities.IRON_FIST, 4)
      .attr(MovePowerBoostAbAttr, (user, target, move) => move.hasFlag(MoveFlags.PUNCHING_MOVE), 1.2),
    new Ability(Abilities.POISON_HEAL, 4)
      .attr(PostTurnStatusHealAbAttr, StatusEffect.TOXIC, StatusEffect.POISON)
      .attr(BlockStatusDamageAbAttr, StatusEffect.TOXIC, StatusEffect.POISON),
    new Ability(Abilities.ADAPTABILITY, 4)
      .attr(StabBoostAbAttr),
    new Ability(Abilities.SKILL_LINK, 4)
      .attr(MaxMultiHitAbAttr),
    new Ability(Abilities.HYDRATION, 4)
      .attr(PostTurnResetStatusAbAttr)
      .condition(getWeatherCondition(WeatherType.RAIN, WeatherType.HEAVY_RAIN)),
    new Ability(Abilities.SOLAR_POWER, 4)
      .attr(PostWeatherLapseDamageAbAttr, 2, WeatherType.SUNNY, WeatherType.HARSH_SUN)
      .attr(BattleStatMultiplierAbAttr, BattleStat.SPATK, 1.5)
      .condition(getWeatherCondition(WeatherType.SUNNY, WeatherType.HARSH_SUN)),
    new Ability(Abilities.QUICK_FEET, 4)
      .conditionalAttr(pokemon => pokemon.status ? pokemon.status.effect === StatusEffect.PARALYSIS : false, BattleStatMultiplierAbAttr, BattleStat.SPD, 2)
      .conditionalAttr(pokemon => !!pokemon.status || pokemon.hasAbility(Abilities.COMATOSE), BattleStatMultiplierAbAttr, BattleStat.SPD, 1.5),
    new Ability(Abilities.NORMALIZE, 4)
      .attr(MoveTypeChangeAbAttr, Type.NORMAL, 1.2, (user, target, move) => {
        return ![Moves.HIDDEN_POWER, Moves.WEATHER_BALL, Moves.NATURAL_GIFT, Moves.JUDGMENT, Moves.TECHNO_BLAST].includes(move.id);
      }),
    new Ability(Abilities.SNIPER, 4)
      .attr(MultCritAbAttr, 1.5),
    new Ability(Abilities.MAGIC_GUARD, 4)
      .attr(BlockNonDirectDamageAbAttr),
    new Ability(Abilities.NO_GUARD, 4)
      .attr(AlwaysHitAbAttr)
      .attr(DoubleBattleChanceAbAttr),
    new Ability(Abilities.STALL, 4)
      .attr(ChangeMovePriorityAbAttr, (pokemon, move: Move) => true, -0.2),
    new Ability(Abilities.TECHNICIAN, 4)
      .attr(MovePowerBoostAbAttr, (user, target, move) => {
        const power = new Utils.NumberHolder(move.power);
        applyMoveAttrs(VariablePowerAttr, user, target, move, power);
        return power.value <= 60;
      }, 1.5),
    new Ability(Abilities.LEAF_GUARD, 4)
      .attr(StatusEffectImmunityAbAttr)
      .condition(getWeatherCondition(WeatherType.SUNNY, WeatherType.HARSH_SUN))
      .ignorable(),
    new Ability(Abilities.KLUTZ, 4)
      .unimplemented(),
    new Ability(Abilities.MOLD_BREAKER, 4)
      .attr(PostSummonMessageAbAttr, (pokemon: Pokemon) => i18next.t("abilityTriggers:postSummonMoldBreaker", { pokemonNameWithAffix: getPokemonNameWithAffix(pokemon) }))
      .attr(MoveAbilityBypassAbAttr),
    new Ability(Abilities.SUPER_LUCK, 4)
      .attr(BonusCritAbAttr)
      .partial(),
    new Ability(Abilities.AFTERMATH, 4)
      .attr(PostFaintContactDamageAbAttr, 4)
      .bypassFaint(),
    new Ability(Abilities.ANTICIPATION, 4)
      .conditionalAttr(getAnticipationCondition(), PostSummonMessageAbAttr, (pokemon: Pokemon) => i18next.t("abilityTriggers:postSummonAnticipation", { pokemonNameWithAffix: getPokemonNameWithAffix(pokemon) })),
    new Ability(Abilities.FOREWARN, 4)
      .attr(ForewarnAbAttr),
    new Ability(Abilities.UNAWARE, 4)
      .attr(IgnoreOpponentStatChangesAbAttr)
      .ignorable(),
    new Ability(Abilities.TINTED_LENS, 4)
      //@ts-ignore
      .attr(DamageBoostAbAttr, 2, (user, target, move) => target.getAttackTypeEffectiveness(move.type, user) <= 0.5), // TODO: fix TS issues
    new Ability(Abilities.FILTER, 4)
      .attr(ReceivedMoveDamageMultiplierAbAttr, (target, user, move) => target.getAttackTypeEffectiveness(move.type, user) >= 2, 0.75)
      .ignorable(),
    new Ability(Abilities.SLOW_START, 4)
      .attr(PostSummonAddBattlerTagAbAttr, BattlerTagType.SLOW_START, 5),
    new Ability(Abilities.SCRAPPY, 4)
      .attr(IgnoreTypeImmunityAbAttr, Type.GHOST, [Type.NORMAL, Type.FIGHTING])
      .attr(IntimidateImmunityAbAttr),
    new Ability(Abilities.STORM_DRAIN, 4)
      .attr(RedirectTypeMoveAbAttr, Type.WATER)
      .attr(TypeImmunityStatChangeAbAttr, Type.WATER, BattleStat.SPATK, 1)
      .ignorable(),
    new Ability(Abilities.ICE_BODY, 4)
      .attr(BlockWeatherDamageAttr, WeatherType.HAIL)
      .attr(PostWeatherLapseHealAbAttr, 1, WeatherType.HAIL, WeatherType.SNOW)
      .partial(), // Healing not blocked by Heal Block
    new Ability(Abilities.SOLID_ROCK, 4)
      .attr(ReceivedMoveDamageMultiplierAbAttr, (target, user, move) => target.getAttackTypeEffectiveness(move.type, user) >= 2, 0.75)
      .ignorable(),
    new Ability(Abilities.SNOW_WARNING, 4)
      .attr(PostSummonWeatherChangeAbAttr, WeatherType.SNOW)
      .attr(PostBiomeChangeWeatherChangeAbAttr, WeatherType.SNOW),
    new Ability(Abilities.HONEY_GATHER, 4)
      .attr(MoneyAbAttr),
    new Ability(Abilities.FRISK, 4)
      .attr(FriskAbAttr),
    new Ability(Abilities.RECKLESS, 4)
      .attr(MovePowerBoostAbAttr, (user, target, move) => move.hasFlag(MoveFlags.RECKLESS_MOVE), 1.2),
    new Ability(Abilities.MULTITYPE, 4)
      .attr(UncopiableAbilityAbAttr)
      .attr(UnswappableAbilityAbAttr)
      .attr(UnsuppressableAbilityAbAttr)
      .attr(NoFusionAbilityAbAttr),
    new Ability(Abilities.FLOWER_GIFT, 4)
      .conditionalAttr(getWeatherCondition(WeatherType.SUNNY || WeatherType.HARSH_SUN), BattleStatMultiplierAbAttr, BattleStat.ATK, 1.5)
      .conditionalAttr(getWeatherCondition(WeatherType.SUNNY || WeatherType.HARSH_SUN), BattleStatMultiplierAbAttr, BattleStat.SPDEF, 1.5)
      .attr(UncopiableAbilityAbAttr)
      .attr(NoFusionAbilityAbAttr)
      .attr(PostSummonFormChangeByWeatherAbAttr, Abilities.FLOWER_GIFT)
      .attr(PostWeatherChangeFormChangeAbAttr, Abilities.FLOWER_GIFT, [ WeatherType.NONE, WeatherType.SANDSTORM, WeatherType.STRONG_WINDS, WeatherType.FOG, WeatherType.HAIL, WeatherType.HEAVY_RAIN, WeatherType.SNOW, WeatherType.RAIN ])
      .partial() // Should also boosts stats of ally
      .ignorable(),
    new Ability(Abilities.BAD_DREAMS, 4)
      .attr(PostTurnHurtIfSleepingAbAttr),
    new Ability(Abilities.PICKPOCKET, 5)
      .attr(PostDefendStealHeldItemAbAttr, (target, user, move) => move.hasFlag(MoveFlags.MAKES_CONTACT))
      .condition(getSheerForceHitDisableAbCondition()),
    new Ability(Abilities.SHEER_FORCE, 5)
      .attr(MovePowerBoostAbAttr, (user, target, move) => move.chance >= 1, 5461/4096)
      .attr(MoveEffectChanceMultiplierAbAttr, 0)
      .partial(),
    new Ability(Abilities.CONTRARY, 5)
      .attr(StatChangeMultiplierAbAttr, -1)
      .ignorable(),
    new Ability(Abilities.UNNERVE, 5)
      .attr(PreventBerryUseAbAttr),
    new Ability(Abilities.DEFIANT, 5)
      .attr(PostStatChangeStatChangeAbAttr, (target, statsChanged, levels) => levels < 0, [BattleStat.ATK], 2),
    new Ability(Abilities.DEFEATIST, 5)
      .attr(BattleStatMultiplierAbAttr, BattleStat.ATK, 0.5)
      .attr(BattleStatMultiplierAbAttr, BattleStat.SPATK, 0.5)
      .condition((pokemon) => pokemon.getHpRatio() <= 0.5),
    new Ability(Abilities.CURSED_BODY, 5)
      .attr(PostDefendMoveDisableAbAttr, 30)
      .bypassFaint(),
    new Ability(Abilities.HEALER, 5)
      .conditionalAttr(pokemon => pokemon.getAlly() && Utils.randSeedInt(10) < 3, PostTurnResetStatusAbAttr, true),
    new Ability(Abilities.FRIEND_GUARD, 5)
      .ignorable()
      .unimplemented(),
    new Ability(Abilities.WEAK_ARMOR, 5)
      .attr(PostDefendStatChangeAbAttr, (target, user, move) => move.category === MoveCategory.PHYSICAL, BattleStat.DEF, -1)
      .attr(PostDefendStatChangeAbAttr, (target, user, move) => move.category === MoveCategory.PHYSICAL, BattleStat.SPD, 2),
    new Ability(Abilities.HEAVY_METAL, 5)
      .attr(WeightMultiplierAbAttr, 2)
      .ignorable(),
    new Ability(Abilities.LIGHT_METAL, 5)
      .attr(WeightMultiplierAbAttr, 0.5)
      .ignorable(),
    new Ability(Abilities.MULTISCALE, 5)
      .attr(ReceivedMoveDamageMultiplierAbAttr, (target, user, move) => target.isFullHp(), 0.5)
      .ignorable(),
    new Ability(Abilities.TOXIC_BOOST, 5)
      .attr(MovePowerBoostAbAttr, (user, target, move) => move.category === MoveCategory.PHYSICAL && (user?.status?.effect === StatusEffect.POISON || user?.status?.effect === StatusEffect.TOXIC), 1.5),
    new Ability(Abilities.FLARE_BOOST, 5)
      .attr(MovePowerBoostAbAttr, (user, target, move) => move.category === MoveCategory.SPECIAL && user?.status?.effect === StatusEffect.BURN, 1.5),
    new Ability(Abilities.HARVEST, 5)
      .attr(
        PostTurnLootAbAttr,
        "EATEN_BERRIES",
        /** Rate is doubled when under sun {@link https://dex.pokemonshowdown.com/abilities/harvest} */
        (pokemon) => 0.5 * (getWeatherCondition(WeatherType.SUNNY, WeatherType.HARSH_SUN)(pokemon) ? 2 : 1)
      )
      .partial(),
    new Ability(Abilities.TELEPATHY, 5)
      .attr(MoveImmunityAbAttr, (pokemon, attacker, move) => pokemon.getAlly() === attacker && move instanceof AttackMove)
      .ignorable(),
    new Ability(Abilities.MOODY, 5)
      .attr(MoodyAbAttr),
    new Ability(Abilities.OVERCOAT, 5)
      .attr(BlockWeatherDamageAttr)
      .attr(MoveImmunityAbAttr, (pokemon, attacker, move) => pokemon !== attacker && move.hasFlag(MoveFlags.POWDER_MOVE))
      .ignorable(),
    new Ability(Abilities.POISON_TOUCH, 5)
      .attr(PostAttackContactApplyStatusEffectAbAttr, 30, StatusEffect.POISON),
    new Ability(Abilities.REGENERATOR, 5)
      .attr(PreSwitchOutHealAbAttr),
    new Ability(Abilities.BIG_PECKS, 5)
      .attr(ProtectStatAbAttr, BattleStat.DEF)
      .ignorable(),
    new Ability(Abilities.SAND_RUSH, 5)
      .attr(BattleStatMultiplierAbAttr, BattleStat.SPD, 2)
      .attr(BlockWeatherDamageAttr, WeatherType.SANDSTORM)
      .condition(getWeatherCondition(WeatherType.SANDSTORM)),
    new Ability(Abilities.WONDER_SKIN, 5)
      .attr(WonderSkinAbAttr)
      .ignorable(),
    new Ability(Abilities.ANALYTIC, 5)
    //@ts-ignore
      .attr(MovePowerBoostAbAttr, (user, target, move) => !!target?.getLastXMoves(1).find(m => m.turn === target?.scene.currentBattle.turn) || user.scene.currentBattle.turnCommands[target.getBattlerIndex()].command !== Command.FIGHT, 1.3), // TODO fix TS issues
    new Ability(Abilities.ILLUSION, 5)
      .attr(UncopiableAbilityAbAttr)
      .attr(UnswappableAbilityAbAttr)
      .unimplemented(),
    new Ability(Abilities.IMPOSTER, 5)
      .attr(PostSummonTransformAbAttr)
      .attr(UncopiableAbilityAbAttr),
    new Ability(Abilities.INFILTRATOR, 5)
      .unimplemented(),
    new Ability(Abilities.MUMMY, 5)
      .attr(PostDefendAbilityGiveAbAttr, Abilities.MUMMY)
      .bypassFaint(),
    new Ability(Abilities.MOXIE, 5)
      .attr(PostVictoryStatChangeAbAttr, BattleStat.ATK, 1),
    new Ability(Abilities.JUSTIFIED, 5)
      .attr(PostDefendStatChangeAbAttr, (target, user, move) => move.type === Type.DARK && move.category !== MoveCategory.STATUS, BattleStat.ATK, 1),
    new Ability(Abilities.RATTLED, 5)
      .attr(PostDefendStatChangeAbAttr, (target, user, move) => move.category !== MoveCategory.STATUS && (move.type === Type.DARK || move.type === Type.BUG ||
        move.type === Type.GHOST), BattleStat.SPD, 1)
      .attr(PostIntimidateStatChangeAbAttr, [BattleStat.SPD], 1),
    new Ability(Abilities.MAGIC_BOUNCE, 5)
      .ignorable()
      .unimplemented(),
    new Ability(Abilities.SAP_SIPPER, 5)
      .attr(TypeImmunityStatChangeAbAttr, Type.GRASS, BattleStat.ATK, 1)
      .ignorable(),
    new Ability(Abilities.PRANKSTER, 5)
      .attr(ChangeMovePriorityAbAttr, (pokemon, move: Move) => move.category === MoveCategory.STATUS, 1),
    new Ability(Abilities.SAND_FORCE, 5)
      .attr(MoveTypePowerBoostAbAttr, Type.ROCK, 1.3)
      .attr(MoveTypePowerBoostAbAttr, Type.GROUND, 1.3)
      .attr(MoveTypePowerBoostAbAttr, Type.STEEL, 1.3)
      .attr(BlockWeatherDamageAttr, WeatherType.SANDSTORM)
      .condition(getWeatherCondition(WeatherType.SANDSTORM)),
    new Ability(Abilities.IRON_BARBS, 5)
      .attr(PostDefendContactDamageAbAttr, 8)
      .bypassFaint(),
    new Ability(Abilities.ZEN_MODE, 5)
      .attr(PostBattleInitFormChangeAbAttr, () => 0)
      .attr(PostSummonFormChangeAbAttr, p => p.getHpRatio() <= 0.5 ? 1 : 0)
      .attr(PostTurnFormChangeAbAttr, p => p.getHpRatio() <= 0.5 ? 1 : 0)
      .attr(UncopiableAbilityAbAttr)
      .attr(UnswappableAbilityAbAttr)
      .attr(UnsuppressableAbilityAbAttr)
      .attr(NoFusionAbilityAbAttr)
      .bypassFaint(),
    new Ability(Abilities.VICTORY_STAR, 5)
      .attr(BattleStatMultiplierAbAttr, BattleStat.ACC, 1.1)
      .partial(),
    new Ability(Abilities.TURBOBLAZE, 5)
      .attr(PostSummonMessageAbAttr, (pokemon: Pokemon) => i18next.t("abilityTriggers:postSummonTurboblaze", { pokemonNameWithAffix: getPokemonNameWithAffix(pokemon) }))
      .attr(MoveAbilityBypassAbAttr),
    new Ability(Abilities.TERAVOLT, 5)
      .attr(PostSummonMessageAbAttr, (pokemon: Pokemon) => i18next.t("abilityTriggers:postSummonTeravolt", { pokemonNameWithAffix: getPokemonNameWithAffix(pokemon) }))
      .attr(MoveAbilityBypassAbAttr),
    new Ability(Abilities.AROMA_VEIL, 6)
      .ignorable()
      .unimplemented(),
    new Ability(Abilities.FLOWER_VEIL, 6)
      .ignorable()
      .unimplemented(),
    new Ability(Abilities.CHEEK_POUCH, 6)
      .attr(HealFromBerryUseAbAttr, 1/3)
      .partial(), // Healing not blocked by Heal Block
    new Ability(Abilities.PROTEAN, 6)
      .attr(PokemonTypeChangeAbAttr),
    //.condition((p) => !p.summonData?.abilitiesApplied.includes(Abilities.PROTEAN)), //Gen 9 Implementation
    new Ability(Abilities.FUR_COAT, 6)
      .attr(ReceivedMoveDamageMultiplierAbAttr, (target, user, move) => move.category === MoveCategory.PHYSICAL, 0.5)
      .ignorable(),
    new Ability(Abilities.MAGICIAN, 6)
      .attr(PostAttackStealHeldItemAbAttr),
    new Ability(Abilities.BULLETPROOF, 6)
      .attr(MoveImmunityAbAttr, (pokemon, attacker, move) => pokemon !== attacker && move.hasFlag(MoveFlags.BALLBOMB_MOVE))
      .ignorable(),
    new Ability(Abilities.COMPETITIVE, 6)
      .attr(PostStatChangeStatChangeAbAttr, (target, statsChanged, levels) => levels < 0, [BattleStat.SPATK], 2),
    new Ability(Abilities.STRONG_JAW, 6)
      .attr(MovePowerBoostAbAttr, (user, target, move) => move.hasFlag(MoveFlags.BITING_MOVE), 1.5),
    new Ability(Abilities.REFRIGERATE, 6)
      .attr(MoveTypeChangeAbAttr, Type.ICE, 1.2, (user, target, move) => move.type === Type.NORMAL && !move.hasAttr(VariableMoveTypeAttr)),
    new Ability(Abilities.SWEET_VEIL, 6)
      .attr(UserFieldStatusEffectImmunityAbAttr, StatusEffect.SLEEP)
      .attr(UserFieldBattlerTagImmunityAbAttr, BattlerTagType.DROWSY)
      .ignorable()
      .partial(), // Mold Breaker ally should not be affected by Sweet Veil
    new Ability(Abilities.STANCE_CHANGE, 6)
      .attr(UncopiableAbilityAbAttr)
      .attr(UnswappableAbilityAbAttr)
      .attr(UnsuppressableAbilityAbAttr)
      .attr(NoFusionAbilityAbAttr),
    new Ability(Abilities.GALE_WINGS, 6)
      .attr(ChangeMovePriorityAbAttr, (pokemon, move) => pokemon.isFullHp() && move.type === Type.FLYING, 1),
    new Ability(Abilities.MEGA_LAUNCHER, 6)
      .attr(MovePowerBoostAbAttr, (user, target, move) => move.hasFlag(MoveFlags.PULSE_MOVE), 1.5),
    new Ability(Abilities.GRASS_PELT, 6)
      .conditionalAttr(getTerrainCondition(TerrainType.GRASSY), BattleStatMultiplierAbAttr, BattleStat.DEF, 1.5)
      .ignorable(),
    new Ability(Abilities.SYMBIOSIS, 6)
      .unimplemented(),
    new Ability(Abilities.TOUGH_CLAWS, 6)
      .attr(MovePowerBoostAbAttr, (user, target, move) => move.hasFlag(MoveFlags.MAKES_CONTACT), 1.3),
    new Ability(Abilities.PIXILATE, 6)
      .attr(MoveTypeChangeAbAttr, Type.FAIRY, 1.2, (user, target, move) => move.type === Type.NORMAL && !move.hasAttr(VariableMoveTypeAttr)),
    new Ability(Abilities.GOOEY, 6)
      .attr(PostDefendStatChangeAbAttr, (target, user, move) => move.hasFlag(MoveFlags.MAKES_CONTACT), BattleStat.SPD, -1, false),
    new Ability(Abilities.AERILATE, 6)
      .attr(MoveTypeChangeAbAttr, Type.FLYING, 1.2, (user, target, move) => move.type === Type.NORMAL && !move.hasAttr(VariableMoveTypeAttr)),
    new Ability(Abilities.PARENTAL_BOND, 6)
      .attr(AddSecondStrikeAbAttr, 0.25),
    new Ability(Abilities.DARK_AURA, 6)
      .attr(PostSummonMessageAbAttr, (pokemon: Pokemon) => i18next.t("abilityTriggers:postSummonDarkAura", { pokemonNameWithAffix: getPokemonNameWithAffix(pokemon) }))
      .attr(FieldMoveTypePowerBoostAbAttr, Type.DARK, 4 / 3),
    new Ability(Abilities.FAIRY_AURA, 6)
      .attr(PostSummonMessageAbAttr, (pokemon: Pokemon) => i18next.t("abilityTriggers:postSummonFairyAura", { pokemonNameWithAffix: getPokemonNameWithAffix(pokemon) }))
      .attr(FieldMoveTypePowerBoostAbAttr, Type.FAIRY, 4 / 3),
    new Ability(Abilities.AURA_BREAK, 6)
      .ignorable()
      .conditionalAttr(target => target.hasAbility(Abilities.DARK_AURA), FieldMoveTypePowerBoostAbAttr, Type.DARK, 9 / 16)
      .conditionalAttr(target => target.hasAbility(Abilities.FAIRY_AURA), FieldMoveTypePowerBoostAbAttr, Type.FAIRY, 9 / 16),
    new Ability(Abilities.PRIMORDIAL_SEA, 6)
      .attr(PostSummonWeatherChangeAbAttr, WeatherType.HEAVY_RAIN)
      .attr(PostBiomeChangeWeatherChangeAbAttr, WeatherType.HEAVY_RAIN)
      .attr(PreSwitchOutClearWeatherAbAttr)
      .attr(PostFaintClearWeatherAbAttr)
      .bypassFaint(),
    new Ability(Abilities.DESOLATE_LAND, 6)
      .attr(PostSummonWeatherChangeAbAttr, WeatherType.HARSH_SUN)
      .attr(PostBiomeChangeWeatherChangeAbAttr, WeatherType.HARSH_SUN)
      .attr(PreSwitchOutClearWeatherAbAttr)
      .attr(PostFaintClearWeatherAbAttr)
      .bypassFaint(),
    new Ability(Abilities.DELTA_STREAM, 6)
      .attr(PostSummonWeatherChangeAbAttr, WeatherType.STRONG_WINDS)
      .attr(PostBiomeChangeWeatherChangeAbAttr, WeatherType.STRONG_WINDS)
      .attr(PreSwitchOutClearWeatherAbAttr)
      .attr(PostFaintClearWeatherAbAttr)
      .bypassFaint(),
    new Ability(Abilities.STAMINA, 7)
      .attr(PostDefendStatChangeAbAttr, (target, user, move) => move.category !== MoveCategory.STATUS, BattleStat.DEF, 1),
    new Ability(Abilities.WIMP_OUT, 7)
      .condition(getSheerForceHitDisableAbCondition())
      .unimplemented(),
    new Ability(Abilities.EMERGENCY_EXIT, 7)
      .condition(getSheerForceHitDisableAbCondition())
      .unimplemented(),
    new Ability(Abilities.WATER_COMPACTION, 7)
      .attr(PostDefendStatChangeAbAttr, (target, user, move) => move.type === Type.WATER && move.category !== MoveCategory.STATUS, BattleStat.DEF, 2),
    new Ability(Abilities.MERCILESS, 7)
      .attr(ConditionalCritAbAttr, (user, target, move) => target?.status?.effect === StatusEffect.TOXIC || target?.status?.effect === StatusEffect.POISON),
    new Ability(Abilities.SHIELDS_DOWN, 7)
      .attr(PostBattleInitFormChangeAbAttr, () => 0)
      .attr(PostSummonFormChangeAbAttr, p => p.formIndex % 7 + (p.getHpRatio() <= 0.5 ? 7 : 0))
      .attr(PostTurnFormChangeAbAttr, p => p.formIndex % 7 + (p.getHpRatio() <= 0.5 ? 7 : 0))
      .attr(UncopiableAbilityAbAttr)
      .attr(UnswappableAbilityAbAttr)
      .attr(UnsuppressableAbilityAbAttr)
      .attr(NoFusionAbilityAbAttr)
      .bypassFaint()
      .partial(),
    new Ability(Abilities.STAKEOUT, 7)
      //@ts-ignore
      .attr(MovePowerBoostAbAttr, (user, target, move) => user.scene.currentBattle.turnCommands[target.getBattlerIndex()].command === Command.POKEMON, 2), // TODO: fix TS issues
    new Ability(Abilities.WATER_BUBBLE, 7)
      .attr(ReceivedTypeDamageMultiplierAbAttr, Type.FIRE, 0.5)
      .attr(MoveTypePowerBoostAbAttr, Type.WATER, 2)
      .attr(StatusEffectImmunityAbAttr, StatusEffect.BURN)
      .ignorable(),
    new Ability(Abilities.STEELWORKER, 7)
      .attr(MoveTypePowerBoostAbAttr, Type.STEEL),
    new Ability(Abilities.BERSERK, 7)
      .attr(PostDefendHpGatedStatChangeAbAttr, (target, user, move) => move.category !== MoveCategory.STATUS, 0.5, [BattleStat.SPATK], 1)
      .condition(getSheerForceHitDisableAbCondition()),
    new Ability(Abilities.SLUSH_RUSH, 7)
      .attr(BattleStatMultiplierAbAttr, BattleStat.SPD, 2)
      .condition(getWeatherCondition(WeatherType.HAIL, WeatherType.SNOW)),
    new Ability(Abilities.LONG_REACH, 7)
      .attr(IgnoreContactAbAttr),
    new Ability(Abilities.LIQUID_VOICE, 7)
      .attr(MoveTypeChangeAbAttr, Type.WATER, 1, (user, target, move) => move.hasFlag(MoveFlags.SOUND_BASED)),
    new Ability(Abilities.TRIAGE, 7)
      .attr(ChangeMovePriorityAbAttr, (pokemon, move) => move.hasFlag(MoveFlags.TRIAGE_MOVE), 3),
    new Ability(Abilities.GALVANIZE, 7)
      .attr(MoveTypeChangeAbAttr, Type.ELECTRIC, 1.2, (user, target, move) => move.type === Type.NORMAL && !move.hasAttr(VariableMoveTypeAttr)),
    new Ability(Abilities.SURGE_SURFER, 7)
      .conditionalAttr(getTerrainCondition(TerrainType.ELECTRIC), BattleStatMultiplierAbAttr, BattleStat.SPD, 2),
    new Ability(Abilities.SCHOOLING, 7)
      .attr(PostBattleInitFormChangeAbAttr, () => 0)
      .attr(PostSummonFormChangeAbAttr, p => p.level < 20 || p.getHpRatio() <= 0.25 ? 0 : 1)
      .attr(PostTurnFormChangeAbAttr, p => p.level < 20 || p.getHpRatio() <= 0.25 ? 0 : 1)
      .attr(UncopiableAbilityAbAttr)
      .attr(UnswappableAbilityAbAttr)
      .attr(UnsuppressableAbilityAbAttr)
      .attr(NoFusionAbilityAbAttr)
      .bypassFaint(),
    new Ability(Abilities.DISGUISE, 7)
      .attr(UncopiableAbilityAbAttr)
      .attr(UnswappableAbilityAbAttr)
      .attr(UnsuppressableAbilityAbAttr)
      .attr(NoTransformAbilityAbAttr)
      .attr(NoFusionAbilityAbAttr)
      // Add BattlerTagType.DISGUISE if the pokemon is in its disguised form
      .conditionalAttr(pokemon => pokemon.formIndex === 0, PostSummonAddBattlerTagAbAttr, BattlerTagType.DISGUISE, 0, false)
      .attr(FormBlockDamageAbAttr, (target, user, move) => !!target.getTag(BattlerTagType.DISGUISE) && target.getAttackTypeEffectiveness(move.type, user) > 0, 0, BattlerTagType.DISGUISE,
        (pokemon, abilityName) => i18next.t("abilityTriggers:disguiseAvoidedDamage", { pokemonNameWithAffix: getPokemonNameWithAffix(pokemon), abilityName: abilityName }),
        (pokemon) => Utils.toDmgValue(pokemon.getMaxHp() / 8))
      .attr(PostBattleInitFormChangeAbAttr, () => 0)
      .bypassFaint()
      .ignorable(),
    new Ability(Abilities.BATTLE_BOND, 7)
      .attr(PostVictoryFormChangeAbAttr, () => 2)
      .attr(PostBattleInitFormChangeAbAttr, () => 1)
      .attr(UncopiableAbilityAbAttr)
      .attr(UnswappableAbilityAbAttr)
      .attr(UnsuppressableAbilityAbAttr)
      .attr(NoFusionAbilityAbAttr)
      .bypassFaint(),
    new Ability(Abilities.POWER_CONSTRUCT, 7) // TODO: 10% Power Construct Zygarde isn't accounted for yet. If changed, update Zygarde's getSpeciesFormIndex entry accordingly
      .attr(PostBattleInitFormChangeAbAttr, () => 2)
      .attr(PostSummonFormChangeAbAttr, p => p.getHpRatio() <= 0.5 || p.getFormKey() === "complete" ? 4 : 2)
      .attr(PostTurnFormChangeAbAttr, p => p.getHpRatio() <= 0.5 || p.getFormKey() === "complete" ? 4 : 2)
      .attr(UncopiableAbilityAbAttr)
      .attr(UnswappableAbilityAbAttr)
      .attr(UnsuppressableAbilityAbAttr)
      .attr(NoFusionAbilityAbAttr)
      .bypassFaint()
      .partial(),
    new Ability(Abilities.CORROSION, 7) // TODO: Test Corrosion against Magic Bounce once it is implemented
      .attr(IgnoreTypeStatusEffectImmunityAbAttr, [StatusEffect.POISON, StatusEffect.TOXIC], [Type.STEEL, Type.POISON])
      .partial(),
    new Ability(Abilities.COMATOSE, 7)
      .attr(UncopiableAbilityAbAttr)
      .attr(UnswappableAbilityAbAttr)
      .attr(UnsuppressableAbilityAbAttr)
      .attr(StatusEffectImmunityAbAttr, ...getNonVolatileStatusEffects())
      .attr(BattlerTagImmunityAbAttr, BattlerTagType.DROWSY),
    new Ability(Abilities.QUEENLY_MAJESTY, 7)
      .attr(FieldPriorityMoveImmunityAbAttr)
      .ignorable(),
    new Ability(Abilities.INNARDS_OUT, 7)
      .attr(PostFaintHPDamageAbAttr)
      .bypassFaint(),
    new Ability(Abilities.DANCER, 7)
      .attr(PostDancingMoveAbAttr),
    new Ability(Abilities.BATTERY, 7)
      .attr(AllyMoveCategoryPowerBoostAbAttr, [MoveCategory.SPECIAL], 1.3),
    new Ability(Abilities.FLUFFY, 7)
      .attr(ReceivedMoveDamageMultiplierAbAttr, (target, user, move) => move.hasFlag(MoveFlags.MAKES_CONTACT), 0.5)
      .attr(ReceivedMoveDamageMultiplierAbAttr, (target, user, move) => move.type === Type.FIRE, 2)
      .ignorable(),
    new Ability(Abilities.DAZZLING, 7)
      .attr(FieldPriorityMoveImmunityAbAttr)
      .ignorable(),
    new Ability(Abilities.SOUL_HEART, 7)
      .attr(PostKnockOutStatChangeAbAttr, BattleStat.SPATK, 1),
    new Ability(Abilities.TANGLING_HAIR, 7)
      .attr(PostDefendStatChangeAbAttr, (target, user, move) => move.hasFlag(MoveFlags.MAKES_CONTACT), BattleStat.SPD, -1, false),
    new Ability(Abilities.RECEIVER, 7)
      .attr(CopyFaintedAllyAbilityAbAttr)
      .attr(UncopiableAbilityAbAttr),
    new Ability(Abilities.POWER_OF_ALCHEMY, 7)
      .attr(CopyFaintedAllyAbilityAbAttr)
      .attr(UncopiableAbilityAbAttr),
    new Ability(Abilities.BEAST_BOOST, 7)
      .attr(PostVictoryStatChangeAbAttr, p => {
        const battleStats = Utils.getEnumValues(BattleStat).slice(0, -3).map(s => s as BattleStat);
        let highestBattleStat = 0;
        let highestBattleStatIndex = 0;
        battleStats.map((bs: BattleStat, i: integer) => {
          const stat = p.getStat(bs + 1);
          if (stat > highestBattleStat) {
            highestBattleStatIndex = i;
            highestBattleStat = stat;
          }
        });
        return highestBattleStatIndex;
      }, 1),
    new Ability(Abilities.RKS_SYSTEM, 7)
      .attr(UncopiableAbilityAbAttr)
      .attr(UnswappableAbilityAbAttr)
      .attr(UnsuppressableAbilityAbAttr)
      .attr(NoFusionAbilityAbAttr),
    new Ability(Abilities.ELECTRIC_SURGE, 7)
      .attr(PostSummonTerrainChangeAbAttr, TerrainType.ELECTRIC)
      .attr(PostBiomeChangeTerrainChangeAbAttr, TerrainType.ELECTRIC),
    new Ability(Abilities.PSYCHIC_SURGE, 7)
      .attr(PostSummonTerrainChangeAbAttr, TerrainType.PSYCHIC)
      .attr(PostBiomeChangeTerrainChangeAbAttr, TerrainType.PSYCHIC),
    new Ability(Abilities.MISTY_SURGE, 7)
      .attr(PostSummonTerrainChangeAbAttr, TerrainType.MISTY)
      .attr(PostBiomeChangeTerrainChangeAbAttr, TerrainType.MISTY),
    new Ability(Abilities.GRASSY_SURGE, 7)
      .attr(PostSummonTerrainChangeAbAttr, TerrainType.GRASSY)
      .attr(PostBiomeChangeTerrainChangeAbAttr, TerrainType.GRASSY),
    new Ability(Abilities.FULL_METAL_BODY, 7)
      .attr(ProtectStatAbAttr),
    new Ability(Abilities.SHADOW_SHIELD, 7)
      .attr(ReceivedMoveDamageMultiplierAbAttr, (target, user, move) => target.isFullHp(), 0.5),
    new Ability(Abilities.PRISM_ARMOR, 7)
      .attr(ReceivedMoveDamageMultiplierAbAttr, (target, user, move) => target.getAttackTypeEffectiveness(move.type, user) >= 2, 0.75),
    new Ability(Abilities.NEUROFORCE, 7)
      //@ts-ignore
      .attr(MovePowerBoostAbAttr, (user, target, move) => target.getAttackTypeEffectiveness(move.type, user) >= 2, 1.25), // TODO: fix TS issues
    new Ability(Abilities.INTREPID_SWORD, 8)
      .attr(PostSummonStatChangeAbAttr, BattleStat.ATK, 1, true)
      .condition(getOncePerBattleCondition(Abilities.INTREPID_SWORD)),
    new Ability(Abilities.DAUNTLESS_SHIELD, 8)
      .attr(PostSummonStatChangeAbAttr, BattleStat.DEF, 1, true)
      .condition(getOncePerBattleCondition(Abilities.DAUNTLESS_SHIELD)),
    new Ability(Abilities.LIBERO, 8)
      .attr(PokemonTypeChangeAbAttr),
    //.condition((p) => !p.summonData?.abilitiesApplied.includes(Abilities.LIBERO)), //Gen 9 Implementation
    new Ability(Abilities.BALL_FETCH, 8)
      .attr(FetchBallAbAttr)
      .condition(getOncePerBattleCondition(Abilities.BALL_FETCH)),
    new Ability(Abilities.COTTON_DOWN, 8)
      .attr(PostDefendStatChangeAbAttr, (target, user, move) => move.category !== MoveCategory.STATUS, BattleStat.SPD, -1, false, true)
      .bypassFaint(),
    new Ability(Abilities.PROPELLER_TAIL, 8)
      .attr(BlockRedirectAbAttr),
    new Ability(Abilities.MIRROR_ARMOR, 8)
      .ignorable()
      .unimplemented(),
    new Ability(Abilities.GULP_MISSILE, 8)
      .attr(UnsuppressableAbilityAbAttr)
      .attr(NoTransformAbilityAbAttr)
      .attr(NoFusionAbilityAbAttr)
      .attr(UncopiableAbilityAbAttr)
      .attr(UnswappableAbilityAbAttr)
      .attr(PostDefendGulpMissileAbAttr),
    new Ability(Abilities.STALWART, 8)
      .attr(BlockRedirectAbAttr),
    new Ability(Abilities.STEAM_ENGINE, 8)
      .attr(PostDefendStatChangeAbAttr, (target, user, move) => (move.type === Type.FIRE || move.type === Type.WATER) && move.category !== MoveCategory.STATUS, BattleStat.SPD, 6),
    new Ability(Abilities.PUNK_ROCK, 8)
      .attr(MovePowerBoostAbAttr, (user, target, move) => move.hasFlag(MoveFlags.SOUND_BASED), 1.3)
      .attr(ReceivedMoveDamageMultiplierAbAttr, (target, user, move) => move.hasFlag(MoveFlags.SOUND_BASED), 0.5)
      .ignorable(),
    new Ability(Abilities.SAND_SPIT, 8)
      .attr(PostDefendWeatherChangeAbAttr, WeatherType.SANDSTORM, (target, user, move) => move.category !== MoveCategory.STATUS),
    new Ability(Abilities.ICE_SCALES, 8)
      .attr(ReceivedMoveDamageMultiplierAbAttr, (target, user, move) => move.category === MoveCategory.SPECIAL, 0.5)
      .ignorable(),
    new Ability(Abilities.RIPEN, 8)
      .attr(DoubleBerryEffectAbAttr),
    new Ability(Abilities.ICE_FACE, 8)
      .attr(UncopiableAbilityAbAttr)
      .attr(UnswappableAbilityAbAttr)
      .attr(UnsuppressableAbilityAbAttr)
      .attr(NoTransformAbilityAbAttr)
      .attr(NoFusionAbilityAbAttr)
      // Add BattlerTagType.ICE_FACE if the pokemon is in ice face form
      .conditionalAttr(pokemon => pokemon.formIndex === 0, PostSummonAddBattlerTagAbAttr, BattlerTagType.ICE_FACE, 0, false)
      // When summoned with active HAIL or SNOW, add BattlerTagType.ICE_FACE
      .conditionalAttr(getWeatherCondition(WeatherType.HAIL, WeatherType.SNOW), PostSummonAddBattlerTagAbAttr, BattlerTagType.ICE_FACE, 0)
      // When weather changes to HAIL or SNOW while pokemon is fielded, add BattlerTagType.ICE_FACE
      .attr(PostWeatherChangeAddBattlerTagAttr, BattlerTagType.ICE_FACE, 0, WeatherType.HAIL, WeatherType.SNOW)
      .attr(FormBlockDamageAbAttr, (target, user, move) => move.category === MoveCategory.PHYSICAL && !!target.getTag(BattlerTagType.ICE_FACE), 0, BattlerTagType.ICE_FACE,
        (pokemon, abilityName) => i18next.t("abilityTriggers:iceFaceAvoidedDamage", { pokemonNameWithAffix: getPokemonNameWithAffix(pokemon), abilityName: abilityName }))
      .attr(PostBattleInitFormChangeAbAttr, () => 0)
      .bypassFaint()
      .ignorable(),
    new Ability(Abilities.POWER_SPOT, 8)
      .attr(AllyMoveCategoryPowerBoostAbAttr, [MoveCategory.SPECIAL, MoveCategory.PHYSICAL], 1.3),
    new Ability(Abilities.MIMICRY, 8)
      .unimplemented(),
    new Ability(Abilities.SCREEN_CLEANER, 8)
      .attr(PostSummonRemoveArenaTagAbAttr, [ArenaTagType.AURORA_VEIL, ArenaTagType.LIGHT_SCREEN, ArenaTagType.REFLECT]),
    new Ability(Abilities.STEELY_SPIRIT, 8)
      .attr(UserFieldMoveTypePowerBoostAbAttr, Type.STEEL),
    new Ability(Abilities.PERISH_BODY, 8)
      .attr(PostDefendPerishSongAbAttr, 4),
    new Ability(Abilities.WANDERING_SPIRIT, 8)
      .attr(PostDefendAbilitySwapAbAttr)
      .bypassFaint()
      .partial(),
    new Ability(Abilities.GORILLA_TACTICS, 8)
      .unimplemented(),
    new Ability(Abilities.NEUTRALIZING_GAS, 8)
      .attr(SuppressFieldAbilitiesAbAttr)
      .attr(UncopiableAbilityAbAttr)
      .attr(UnswappableAbilityAbAttr)
      .attr(NoTransformAbilityAbAttr)
      .attr(PostSummonMessageAbAttr, (pokemon: Pokemon) => i18next.t("abilityTriggers:postSummonNeutralizingGas", { pokemonNameWithAffix: getPokemonNameWithAffix(pokemon) }))
      .partial(),
    new Ability(Abilities.PASTEL_VEIL, 8)
      .attr(PostSummonUserFieldRemoveStatusEffectAbAttr, StatusEffect.POISON, StatusEffect.TOXIC)
      .attr(UserFieldStatusEffectImmunityAbAttr, StatusEffect.POISON, StatusEffect.TOXIC)
      .ignorable(),
    new Ability(Abilities.HUNGER_SWITCH, 8)
      //@ts-ignore
      .attr(PostTurnFormChangeAbAttr, p => p.getFormKey ? 0 : 1) // TODO: fix ts-ignore
      //@ts-ignore
      .attr(PostTurnFormChangeAbAttr, p => p.getFormKey ? 1 : 0) // TODO: fix ts-ignore
      .attr(UncopiableAbilityAbAttr)
      .attr(UnswappableAbilityAbAttr)
      .attr(NoTransformAbilityAbAttr)
      .attr(NoFusionAbilityAbAttr)
      .condition((pokemon) => !pokemon.isTerastallized()),
    new Ability(Abilities.QUICK_DRAW, 8)
      .attr(BypassSpeedChanceAbAttr, 30),
    new Ability(Abilities.UNSEEN_FIST, 8)
      .attr(IgnoreProtectOnContactAbAttr),
    new Ability(Abilities.CURIOUS_MEDICINE, 8)
      .attr(PostSummonClearAllyStatsAbAttr),
    new Ability(Abilities.TRANSISTOR, 8)
      .attr(MoveTypePowerBoostAbAttr, Type.ELECTRIC),
    new Ability(Abilities.DRAGONS_MAW, 8)
      .attr(MoveTypePowerBoostAbAttr, Type.DRAGON),
    new Ability(Abilities.CHILLING_NEIGH, 8)
      .attr(PostVictoryStatChangeAbAttr, BattleStat.ATK, 1),
    new Ability(Abilities.GRIM_NEIGH, 8)
      .attr(PostVictoryStatChangeAbAttr, BattleStat.SPATK, 1),
    new Ability(Abilities.AS_ONE_GLASTRIER, 8)
      .attr(PostSummonMessageAbAttr, (pokemon: Pokemon) => i18next.t("abilityTriggers:postSummonAsOneGlastrier", { pokemonNameWithAffix: getPokemonNameWithAffix(pokemon) }))
      .attr(PreventBerryUseAbAttr)
      .attr(PostVictoryStatChangeAbAttr, BattleStat.ATK, 1)
      .attr(UncopiableAbilityAbAttr)
      .attr(UnswappableAbilityAbAttr)
      .attr(UnsuppressableAbilityAbAttr),
    new Ability(Abilities.AS_ONE_SPECTRIER, 8)
      .attr(PostSummonMessageAbAttr, (pokemon: Pokemon) => i18next.t("abilityTriggers:postSummonAsOneSpectrier", { pokemonNameWithAffix: getPokemonNameWithAffix(pokemon) }))
      .attr(PreventBerryUseAbAttr)
      .attr(PostVictoryStatChangeAbAttr, BattleStat.SPATK, 1)
      .attr(UncopiableAbilityAbAttr)
      .attr(UnswappableAbilityAbAttr)
      .attr(UnsuppressableAbilityAbAttr),
    new Ability(Abilities.LINGERING_AROMA, 9)
      .attr(PostDefendAbilityGiveAbAttr, Abilities.LINGERING_AROMA)
      .bypassFaint(),
    new Ability(Abilities.SEED_SOWER, 9)
      .attr(PostDefendTerrainChangeAbAttr, TerrainType.GRASSY),
    new Ability(Abilities.THERMAL_EXCHANGE, 9)
      .attr(PostDefendStatChangeAbAttr, (target, user, move) => move.type === Type.FIRE && move.category !== MoveCategory.STATUS, BattleStat.ATK, 1)
      .attr(StatusEffectImmunityAbAttr, StatusEffect.BURN)
      .ignorable(),
    new Ability(Abilities.ANGER_SHELL, 9)
      .attr(PostDefendHpGatedStatChangeAbAttr, (target, user, move) => move.category !== MoveCategory.STATUS, 0.5, [ BattleStat.ATK, BattleStat.SPATK, BattleStat.SPD ], 1)
      .attr(PostDefendHpGatedStatChangeAbAttr, (target, user, move) => move.category !== MoveCategory.STATUS, 0.5, [ BattleStat.DEF, BattleStat.SPDEF ], -1)
      .condition(getSheerForceHitDisableAbCondition()),
    new Ability(Abilities.PURIFYING_SALT, 9)
      .attr(StatusEffectImmunityAbAttr)
      .attr(ReceivedTypeDamageMultiplierAbAttr, Type.GHOST, 0.5)
      .ignorable(),
    new Ability(Abilities.WELL_BAKED_BODY, 9)
      .attr(TypeImmunityStatChangeAbAttr, Type.FIRE, BattleStat.DEF, 2)
      .ignorable(),
    new Ability(Abilities.WIND_RIDER, 9)
      .attr(MoveImmunityStatChangeAbAttr, (pokemon, attacker, move) => pokemon !== attacker && move.hasFlag(MoveFlags.WIND_MOVE) && move.category !== MoveCategory.STATUS, BattleStat.ATK, 1)
      .attr(PostSummonStatChangeOnArenaAbAttr, ArenaTagType.TAILWIND)
      .ignorable(),
    new Ability(Abilities.GUARD_DOG, 9)
      .attr(PostIntimidateStatChangeAbAttr, [BattleStat.ATK], 1, true)
      .attr(ForceSwitchOutImmunityAbAttr)
      .ignorable(),
    new Ability(Abilities.ROCKY_PAYLOAD, 9)
      .attr(MoveTypePowerBoostAbAttr, Type.ROCK),
    new Ability(Abilities.WIND_POWER, 9)
      .attr(PostDefendApplyBattlerTagAbAttr, (target, user, move) => move.hasFlag(MoveFlags.WIND_MOVE), BattlerTagType.CHARGED),
    new Ability(Abilities.ZERO_TO_HERO, 9)
      .attr(UncopiableAbilityAbAttr)
      .attr(UnswappableAbilityAbAttr)
      .attr(UnsuppressableAbilityAbAttr)
      .attr(NoTransformAbilityAbAttr)
      .attr(NoFusionAbilityAbAttr)
      .attr(PostBattleInitFormChangeAbAttr, () => 0)
      .attr(PreSwitchOutFormChangeAbAttr, (pokemon) => !pokemon.isFainted() ? 1 : pokemon.formIndex)
      .bypassFaint(),
    new Ability(Abilities.COMMANDER, 9)
      .attr(UncopiableAbilityAbAttr)
      .attr(UnswappableAbilityAbAttr)
      .unimplemented(),
    new Ability(Abilities.ELECTROMORPHOSIS, 9)
      .attr(PostDefendApplyBattlerTagAbAttr, (target, user, move) => move.category !== MoveCategory.STATUS, BattlerTagType.CHARGED),
    new Ability(Abilities.PROTOSYNTHESIS, 9)
      .conditionalAttr(getWeatherCondition(WeatherType.SUNNY, WeatherType.HARSH_SUN), PostSummonAddBattlerTagAbAttr, BattlerTagType.PROTOSYNTHESIS, 0, true)
      .attr(PostWeatherChangeAddBattlerTagAttr, BattlerTagType.PROTOSYNTHESIS, 0, WeatherType.SUNNY, WeatherType.HARSH_SUN)
      .attr(UncopiableAbilityAbAttr)
      .attr(UnswappableAbilityAbAttr)
      .attr(NoTransformAbilityAbAttr)
      .partial(), // While setting the tag, the getbattlestat should ignore all modifiers to stats except stat stages
    new Ability(Abilities.QUARK_DRIVE, 9)
      .conditionalAttr(getTerrainCondition(TerrainType.ELECTRIC), PostSummonAddBattlerTagAbAttr, BattlerTagType.QUARK_DRIVE, 0, true)
      .attr(PostTerrainChangeAddBattlerTagAttr, BattlerTagType.QUARK_DRIVE, 0, TerrainType.ELECTRIC)
      .attr(UncopiableAbilityAbAttr)
      .attr(UnswappableAbilityAbAttr)
      .attr(NoTransformAbilityAbAttr)
      .partial(), // While setting the tag, the getbattlestat should ignore all modifiers to stats except stat stages
    new Ability(Abilities.GOOD_AS_GOLD, 9)
      .attr(MoveImmunityAbAttr, (pokemon, attacker, move) => pokemon !== attacker && move.category === MoveCategory.STATUS)
      .ignorable()
      .partial(),
    new Ability(Abilities.VESSEL_OF_RUIN, 9)
      .attr(FieldMultiplyBattleStatAbAttr, Stat.SPATK, 0.75)
      .attr(PostSummonMessageAbAttr, (user) => i18next.t("abilityTriggers:postSummonVesselOfRuin", { pokemonNameWithAffix: getPokemonNameWithAffix(user), statName: getStatName(Stat.SPATK) }))
      .ignorable(),
    new Ability(Abilities.SWORD_OF_RUIN, 9)
      .attr(FieldMultiplyBattleStatAbAttr, Stat.DEF, 0.75)
      .attr(PostSummonMessageAbAttr, (user) => i18next.t("abilityTriggers:postSummonSwordOfRuin", { pokemonNameWithAffix: getPokemonNameWithAffix(user), statName: getStatName(Stat.DEF) }))
      .ignorable(),
    new Ability(Abilities.TABLETS_OF_RUIN, 9)
      .attr(FieldMultiplyBattleStatAbAttr, Stat.ATK, 0.75)
      .attr(PostSummonMessageAbAttr, (user) => i18next.t("abilityTriggers:postSummonTabletsOfRuin", { pokemonNameWithAffix: getPokemonNameWithAffix(user), statName: getStatName(Stat.ATK) }))
      .ignorable(),
    new Ability(Abilities.BEADS_OF_RUIN, 9)
      .attr(FieldMultiplyBattleStatAbAttr, Stat.SPDEF, 0.75)
      .attr(PostSummonMessageAbAttr, (user) => i18next.t("abilityTriggers:postSummonBeadsOfRuin", { pokemonNameWithAffix: getPokemonNameWithAffix(user), statName: getStatName(Stat.SPDEF) }))
      .ignorable(),
    new Ability(Abilities.ORICHALCUM_PULSE, 9)
      .attr(PostSummonWeatherChangeAbAttr, WeatherType.SUNNY)
      .attr(PostBiomeChangeWeatherChangeAbAttr, WeatherType.SUNNY)
      .conditionalAttr(getWeatherCondition(WeatherType.SUNNY, WeatherType.HARSH_SUN), BattleStatMultiplierAbAttr, BattleStat.ATK, 4 / 3),
    new Ability(Abilities.HADRON_ENGINE, 9)
      .attr(PostSummonTerrainChangeAbAttr, TerrainType.ELECTRIC)
      .attr(PostBiomeChangeTerrainChangeAbAttr, TerrainType.ELECTRIC)
      .conditionalAttr(getTerrainCondition(TerrainType.ELECTRIC), BattleStatMultiplierAbAttr, BattleStat.SPATK, 4 / 3),
    new Ability(Abilities.OPPORTUNIST, 9)
      .attr(StatChangeCopyAbAttr),
    new Ability(Abilities.CUD_CHEW, 9)
      .unimplemented(),
    new Ability(Abilities.SHARPNESS, 9)
      .attr(MovePowerBoostAbAttr, (user, target, move) => move.hasFlag(MoveFlags.SLICING_MOVE), 1.5),
    new Ability(Abilities.SUPREME_OVERLORD, 9)
      .attr(VariableMovePowerBoostAbAttr, (user, target, move) => 1 + 0.1 * Math.min(user.isPlayer() ? user.scene.currentBattle.playerFaints : user.scene.currentBattle.enemyFaints, 5))
      .partial(),
    new Ability(Abilities.COSTAR, 9)
      .attr(PostSummonCopyAllyStatsAbAttr),
    new Ability(Abilities.TOXIC_DEBRIS, 9)
      .attr(PostDefendApplyArenaTrapTagAbAttr, (target, user, move) => move.category === MoveCategory.PHYSICAL, ArenaTagType.TOXIC_SPIKES)
      .bypassFaint(),
    new Ability(Abilities.ARMOR_TAIL, 9)
      .attr(FieldPriorityMoveImmunityAbAttr)
      .ignorable(),
    new Ability(Abilities.EARTH_EATER, 9)
      .attr(TypeImmunityHealAbAttr, Type.GROUND)
      .partial() // Healing not blocked by Heal Block
      .ignorable(),
    new Ability(Abilities.MYCELIUM_MIGHT, 9)
      .attr(ChangeMovePriorityAbAttr, (pokemon, move) => move.category === MoveCategory.STATUS, -0.2)
      .attr(PreventBypassSpeedChanceAbAttr, (pokemon, move) => move.category === MoveCategory.STATUS)
      .attr(MoveAbilityBypassAbAttr, (pokemon, move: Move) => move.category === MoveCategory.STATUS),
    new Ability(Abilities.MINDS_EYE, 9)
      .attr(IgnoreTypeImmunityAbAttr, Type.GHOST, [Type.NORMAL, Type.FIGHTING])
      .attr(ProtectStatAbAttr, BattleStat.ACC)
      .attr(IgnoreOpponentEvasionAbAttr)
      .ignorable(),
    new Ability(Abilities.SUPERSWEET_SYRUP, 9)
      .attr(PostSummonStatChangeAbAttr, BattleStat.EVA, -1)
      .condition(getOncePerBattleCondition(Abilities.SUPERSWEET_SYRUP)),
    new Ability(Abilities.HOSPITALITY, 9)
      .attr(PostSummonAllyHealAbAttr, 4, true)
      .partial(), // Healing not blocked by Heal Block
    new Ability(Abilities.TOXIC_CHAIN, 9)
      .attr(PostAttackApplyStatusEffectAbAttr, false, 30, StatusEffect.TOXIC),
    new Ability(Abilities.EMBODY_ASPECT_TEAL, 9)
      .attr(PostBattleInitStatChangeAbAttr, BattleStat.SPD, 1, true)
      .attr(UncopiableAbilityAbAttr)
      .attr(UnswappableAbilityAbAttr)
      .attr(NoTransformAbilityAbAttr)
      .partial(),
    new Ability(Abilities.EMBODY_ASPECT_WELLSPRING, 9)
      .attr(PostBattleInitStatChangeAbAttr, BattleStat.SPDEF, 1, true)
      .attr(UncopiableAbilityAbAttr)
      .attr(UnswappableAbilityAbAttr)
      .attr(NoTransformAbilityAbAttr)
      .partial(),
    new Ability(Abilities.EMBODY_ASPECT_HEARTHFLAME, 9)
      .attr(PostBattleInitStatChangeAbAttr, BattleStat.ATK, 1, true)
      .attr(UncopiableAbilityAbAttr)
      .attr(UnswappableAbilityAbAttr)
      .attr(NoTransformAbilityAbAttr)
      .partial(),
    new Ability(Abilities.EMBODY_ASPECT_CORNERSTONE, 9)
      .attr(PostBattleInitStatChangeAbAttr, BattleStat.DEF, 1, true)
      .attr(UncopiableAbilityAbAttr)
      .attr(UnswappableAbilityAbAttr)
      .attr(NoTransformAbilityAbAttr)
      .partial(),
    new Ability(Abilities.TERA_SHIFT, 9)
      .attr(PostSummonFormChangeAbAttr, p => p.getFormKey() ? 0 : 1)
      .attr(UncopiableAbilityAbAttr)
      .attr(UnswappableAbilityAbAttr)
      .attr(UnsuppressableAbilityAbAttr)
      .attr(NoTransformAbilityAbAttr)
      .attr(NoFusionAbilityAbAttr),
    new Ability(Abilities.TERA_SHELL, 9)
      .attr(FullHpResistTypeAbAttr)
      .attr(UncopiableAbilityAbAttr)
      .attr(UnswappableAbilityAbAttr)
      .ignorable(),
    new Ability(Abilities.TERAFORM_ZERO, 9)
      .attr(UncopiableAbilityAbAttr)
      .attr(UnswappableAbilityAbAttr)
      .unimplemented(),
    new Ability(Abilities.POISON_PUPPETEER, 9)
      .attr(UncopiableAbilityAbAttr)
      .attr(UnswappableAbilityAbAttr)
      .conditionalAttr(pokemon => pokemon.species.speciesId===Species.PECHARUNT, ConfusionOnStatusEffectAbAttr, StatusEffect.POISON, StatusEffect.TOXIC)
  );
}<|MERGE_RESOLUTION|>--- conflicted
+++ resolved
@@ -1087,13 +1087,8 @@
     this.chance = chance;
   }
 
-<<<<<<< HEAD
-  applyPostDefend(pokemon: Pokemon, passive: boolean, attacker: Pokemon, move: Move, hitResult: HitResult, args: any[]): boolean {
+  applyPostDefend(pokemon: Pokemon, passive: boolean, simulated: boolean, attacker: Pokemon, move: Move, hitResult: HitResult, args: any[]): boolean {
     if (attacker.getTag(BattlerTagType.DISABLED) === null) {
-=======
-  applyPostDefend(pokemon: Pokemon, passive: boolean, simulated: boolean, attacker: Pokemon, move: Move, hitResult: HitResult, args: any[]): boolean {
-    if (!attacker.summonData.disabledMove) {
->>>>>>> aae4d693
       if (move.checkFlag(MoveFlags.MAKES_CONTACT, attacker, pokemon) && (this.chance === -1 || pokemon.randSeedInt(100) < this.chance) && !attacker.isMax()) {
         if (simulated) {
           return true;
