--- conflicted
+++ resolved
@@ -3017,19 +3017,12 @@
   return (pokemon: Pokemon) => {
     for (const opponent of pokemon.getOpponents()) {
       for (const move of opponent.moveset) {
-<<<<<<< HEAD
-        if (move == undefined)
-          continue;
-        // move is super effective
-        if (move!.getMove() instanceof AttackMove && pokemon.getAttackTypeEffectiveness(move!.getMove().type, opponent, true) >= 2) { // TODO: is this bang correct?
-=======
         // ignore null/undefined moves
         if (!move) {
           continue;
         }
         // the move's base type (not accounting for variable type changes) is super effective
         if (move.getMove() instanceof AttackMove && pokemon.getAttackTypeEffectiveness(move.getMove().type, opponent, true) >= 2) {
->>>>>>> 8edb9ca6
           return true;
         }
         // move is a OHKO
