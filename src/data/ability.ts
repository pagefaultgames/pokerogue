--- conflicted
+++ resolved
@@ -286,11 +286,7 @@
   getTriggerMessage(pokemon: Pokemon, abilityName: string, ...args: any[]) {
     return i18next.t("abilityTriggers:blockItemTheft", {
       pokemonNameWithAffix: getPokemonNameWithAffix(pokemon),
-<<<<<<< HEAD
-      abilityName: abilityName,
-=======
       abilityName
->>>>>>> 7f8ddb51
     });
   }
 }
@@ -409,11 +405,7 @@
         if (!simulated) {
           const abilityName = (!passive ? pokemon.getAbility() : pokemon.getPassiveAbility()).name;
           pokemon.scene.unshiftPhase(new PokemonHealPhase(pokemon.scene, pokemon.getBattlerIndex(),
-<<<<<<< HEAD
-            Math.max(Math.floor(pokemon.getMaxHp() / 4), 1), i18next.t("abilityTriggers:typeImmunityHeal", {pokemonNameWithAffix: getPokemonNameWithAffix(pokemon), abilityName: abilityName}), true));
-=======
             Math.max(Math.floor(pokemon.getMaxHp() / 4), 1), i18next.t("abilityTriggers:typeImmunityHeal", { pokemonNameWithAffix: getPokemonNameWithAffix(pokemon), abilityName }), true));
->>>>>>> 7f8ddb51
         }
       }
       return true;
@@ -493,11 +485,7 @@
   getTriggerMessage(pokemon: Pokemon, abilityName: string, ...args: any[]): string {
     return i18next.t("abilityTriggers:nonSuperEffectiveImmunity", {
       pokemonNameWithAffix: getPokemonNameWithAffix(pokemon),
-<<<<<<< HEAD
-      abilityName: abilityName,
-=======
       abilityName
->>>>>>> 7f8ddb51
     });
   }
 }
@@ -789,11 +777,7 @@
   getTriggerMessage(pokemon: Pokemon, abilityName: string, ...args: any[]): string {
     return i18next.t("abilityTriggers:postDefendTypeChange", {
       pokemonNameWithAffix: getPokemonNameWithAffix(pokemon),
-<<<<<<< HEAD
-      abilityName: abilityName,
-=======
       abilityName,
->>>>>>> 7f8ddb51
       typeName: i18next.t(`pokemonInfo:Type.${Type[pokemon.getTypes(true)[0]]}`)
     });
   }
@@ -917,11 +901,7 @@
   getTriggerMessage(pokemon: Pokemon, abilityName: string, ...args: any[]): string {
     return i18next.t("abilityTriggers:postDefendContactDamage", {
       pokemonNameWithAffix: getPokemonNameWithAffix(pokemon),
-<<<<<<< HEAD
-      abilityName: abilityName,
-=======
       abilityName
->>>>>>> 7f8ddb51
     });
   }
 }
@@ -1019,11 +999,7 @@
   getTriggerMessage(pokemon: Pokemon, abilityName: string, ...args: any[]): string {
     return i18next.t("abilityTriggers:postDefendAbilityGive", {
       pokemonNameWithAffix: getPokemonNameWithAffix(pokemon),
-<<<<<<< HEAD
-      abilityName: abilityName,
-=======
       abilityName
->>>>>>> 7f8ddb51
     });
   }
 }
@@ -1107,14 +1083,8 @@
    *             [1]: {@linkcode Moves } Move used by the ability user.
    */
   apply(pokemon: Pokemon, passive: boolean, cancelled: Utils.BooleanHolder, args: any[]): boolean {
-<<<<<<< HEAD
-    //Disable showAbility during getTargetBenefitScore
-    const showAbility = args[4];
-    this.showAbility = showAbility;
-=======
     // Disable showAbility during getTargetBenefitScore
     this.showAbility = args[4];
->>>>>>> 7f8ddb51
     if ((args[0] as Utils.NumberHolder).value <= 0 || (args[1] as Move).id === Moves.ORDER_UP) {
       return false;
     }
@@ -1604,11 +1574,7 @@
 
   applyPostAttackAfterMoveTypeCheck(pokemon: Pokemon, passive: boolean, defender: Pokemon, move: Move, hitResult: HitResult, args: any[]): Promise<boolean> {
     return new Promise<boolean>(resolve => {
-<<<<<<< HEAD
-      if (hitResult < HitResult.NO_EFFECT && (!this.condition || this.condition(pokemon, defender, move))) {
-=======
       if (hitResult < HitResult.NO_EFFECT && (!this.stealCondition || this.stealCondition(pokemon, defender, move))) {
->>>>>>> 7f8ddb51
         const heldItems = this.getTargetHeldItems(defender).filter(i => i.isTransferrable);
         if (heldItems.length) {
           const stolenItem = heldItems[pokemon.randSeedInt(heldItems.length)];
@@ -1857,11 +1823,7 @@
   getTriggerMessage(pokemon: Pokemon, abilityName: string, ...args: any[]): string {
     return i18next.t("abilityTriggers:intimidateImmunity", {
       pokemonNameWithAffix: getPokemonNameWithAffix(pokemon),
-<<<<<<< HEAD
-      abilityName: abilityName,
-=======
       abilityName
->>>>>>> 7f8ddb51
     });
   }
 }
@@ -2469,13 +2431,8 @@
   getTriggerMessage(pokemon: Pokemon, abilityName: string, ...args: any[]): string {
     return i18next.t("abilityTriggers:protectStat", {
       pokemonNameWithAffix: getPokemonNameWithAffix(pokemon),
-<<<<<<< HEAD
-      abilityName: abilityName,
-      statName: this.protectedStat !== undefined ? getBattleStatName(this.protectedStat) : "stats", // TODO : Change "stats" to i18next.t("battle:stats") after PR#2600 merged to 'main'
-=======
       abilityName,
       statName: this.protectedStat !== undefined ? getBattleStatName(this.protectedStat) : i18next.t("battle:stats")
->>>>>>> 7f8ddb51
     });
   }
 }
@@ -2558,20 +2515,12 @@
     return this.immuneEffects.length ?
       i18next.t("abilityTriggers:statusEffectImmunityWithName", {
         pokemonNameWithAffix: getPokemonNameWithAffix(pokemon),
-<<<<<<< HEAD
-        abilityName: abilityName,
-=======
         abilityName,
->>>>>>> 7f8ddb51
         statusEffectName: getStatusEffectDescriptor(args[0] as StatusEffect)
       }) :
       i18next.t("abilityTriggers:statusEffectImmunity", {
         pokemonNameWithAffix: getPokemonNameWithAffix(pokemon),
-<<<<<<< HEAD
-        abilityName: abilityName,
-=======
         abilityName
->>>>>>> 7f8ddb51
       });
   }
 }
@@ -2620,13 +2569,8 @@
   getTriggerMessage(pokemon: Pokemon, abilityName: string, ...args: any[]): string {
     return i18next.t("abilityTriggers:battlerTagImmunity", {
       pokemonNameWithAffix: getPokemonNameWithAffix(pokemon),
-<<<<<<< HEAD
-      abilityName: abilityName,
-      battlerTagName: (args[0] as BattlerTag).getDescriptor()
-=======
       abilityName,
       battlerTagName: this.battlerTag.getDescriptor()
->>>>>>> 7f8ddb51
     });
   }
 }
@@ -3023,11 +2967,7 @@
       const scene = pokemon.scene;
       const abilityName = (!passive ? pokemon.getAbility() : pokemon.getPassiveAbility()).name;
       scene.unshiftPhase(new PokemonHealPhase(scene, pokemon.getBattlerIndex(),
-<<<<<<< HEAD
-        Math.max(Math.floor(pokemon.getMaxHp() / (16 / this.healFactor)), 1), i18next.t("abilityTriggers:postWeatherLapseHeal", { pokemonNameWithAffix: getPokemonNameWithAffix(pokemon), abilityName: abilityName }), true));
-=======
         Math.max(Math.floor(pokemon.getMaxHp() / (16 / this.healFactor)), 1), i18next.t("abilityTriggers:postWeatherLapseHeal", { pokemonNameWithAffix: getPokemonNameWithAffix(pokemon), abilityName }), true));
->>>>>>> 7f8ddb51
       return true;
     }
 
@@ -3050,11 +2990,7 @@
       return false;
     }
     const abilityName = (!passive ? pokemon.getAbility() : pokemon.getPassiveAbility()).name;
-<<<<<<< HEAD
-    scene.queueMessage(i18next.t("abilityTriggers:postWeatherLapseDamage", { pokemonNameWithAffix: getPokemonNameWithAffix(pokemon), abilityName: abilityName }));
-=======
     scene.queueMessage(i18next.t("abilityTriggers:postWeatherLapseDamage", { pokemonNameWithAffix: getPokemonNameWithAffix(pokemon), abilityName }));
->>>>>>> 7f8ddb51
     pokemon.damageAndUpdate(Math.ceil(pokemon.getMaxHp() / (16 / this.damageFactor)), HitResult.OTHER);
     return true;
   }
@@ -3128,11 +3064,7 @@
         const scene = pokemon.scene;
         const abilityName = (!passive ? pokemon.getAbility() : pokemon.getPassiveAbility()).name;
         scene.unshiftPhase(new PokemonHealPhase(scene, pokemon.getBattlerIndex(),
-<<<<<<< HEAD
-          Math.max(Math.floor(pokemon.getMaxHp() / 8), 1), i18next.t("abilityTriggers:poisonHeal", { pokemonName: getPokemonNameWithAffix(pokemon), abilityName: abilityName}), true));
-=======
           Math.max(Math.floor(pokemon.getMaxHp() / 8), 1), i18next.t("abilityTriggers:poisonHeal", { pokemonName: getPokemonNameWithAffix(pokemon), abilityName }), true));
->>>>>>> 7f8ddb51
         return true;
       }
     }
@@ -3225,18 +3157,11 @@
     ) as BerryModifier | undefined;
 
     if (!berryModifier) {
-<<<<<<< HEAD
-      if (pokemon.isPlayer()) {
-        pokemon.scene.addModifier(new BerryModifier(chosenBerry, pokemon.id, chosenBerryType, 1));
-      } else {
-        pokemon.scene.addEnemyModifier(new BerryModifier(chosenBerry, pokemon.id, chosenBerryType, 1));
-=======
       const newBerry = new BerryModifier(chosenBerry, pokemon.id, chosenBerryType, 1);
       if (pokemon.isPlayer()) {
         pokemon.scene.addModifier(newBerry);
       } else {
         pokemon.scene.addEnemyModifier(newBerry);
->>>>>>> 7f8ddb51
       }
     } else if (berryModifier.stackCount < berryModifier.getMaxHeldItemCount(pokemon)) {
       berryModifier.stackCount++;
@@ -3297,11 +3222,7 @@
       const scene = pokemon.scene;
       const abilityName = (!passive ? pokemon.getAbility() : pokemon.getPassiveAbility()).name;
       scene.unshiftPhase(new PokemonHealPhase(scene, pokemon.getBattlerIndex(),
-<<<<<<< HEAD
-        Math.max(Math.floor(pokemon.getMaxHp() / 16), 1), i18next.t("abilityTriggers:postTurnHeal", { pokemonNameWithAffix: getPokemonNameWithAffix(pokemon), abilityName: abilityName }), true));
-=======
         Math.max(Math.floor(pokemon.getMaxHp() / 16), 1), i18next.t("abilityTriggers:postTurnHeal", { pokemonNameWithAffix: getPokemonNameWithAffix(pokemon), abilityName }), true));
->>>>>>> 7f8ddb51
       return true;
     }
 
@@ -3553,11 +3474,7 @@
         pokemon.scene,
         pokemon.getBattlerIndex(),
         Math.max(Math.floor(pokemon.getMaxHp() * this.healPercent), 1),
-<<<<<<< HEAD
-        i18next.t("abilityTriggers:healFromBerryUse", { pokemonNameWithAffix: getPokemonNameWithAffix(pokemon), abilityName: abilityName }),
-=======
         i18next.t("abilityTriggers:healFromBerryUse", { pokemonNameWithAffix: getPokemonNameWithAffix(pokemon), abilityName }),
->>>>>>> 7f8ddb51
         true
       )
     );
@@ -3632,11 +3549,7 @@
   }
 
   getTriggerMessage(pokemon: Pokemon, abilityName: string, ...args: any[]): string {
-<<<<<<< HEAD
-    return i18next.t("abilityTriggers:arenaTrap", { pokemonNameWithAffix: getPokemonNameWithAffix(pokemon), abilityName: abilityName });
-=======
     return i18next.t("abilityTriggers:arenaTrap", { pokemonNameWithAffix: getPokemonNameWithAffix(pokemon), abilityName });
->>>>>>> 7f8ddb51
   }
 }
 
@@ -3754,11 +3667,7 @@
   }
 
   getTriggerMessage(pokemon: Pokemon, abilityName: string, ...args: any[]): string {
-<<<<<<< HEAD
-    return i18next.t("abilityTriggers:postFaintContactDamage", { pokemonNameWithAffix: getPokemonNameWithAffix(pokemon), abilityName: abilityName });
-=======
     return i18next.t("abilityTriggers:postFaintContactDamage", { pokemonNameWithAffix: getPokemonNameWithAffix(pokemon), abilityName });
->>>>>>> 7f8ddb51
   }
 }
 
@@ -3778,11 +3687,7 @@
   }
 
   getTriggerMessage(pokemon: Pokemon, abilityName: string, ...args: any[]): string {
-<<<<<<< HEAD
-    return i18next.t("abilityTriggers:postFaintHpDamage", { pokemonNameWithAffix: getPokemonNameWithAffix(pokemon), abilityName: abilityName });
-=======
     return i18next.t("abilityTriggers:postFaintHpDamage", { pokemonNameWithAffix: getPokemonNameWithAffix(pokemon), abilityName });
->>>>>>> 7f8ddb51
   }
 }
 
@@ -4140,8 +4045,7 @@
    * @returns {string} - The trigger message.
    */
   getTriggerMessage(pokemon: Pokemon, abilityName: string, ...args: any[]): string {
-<<<<<<< HEAD
-    return i18next.t("abilityTriggers:iceFaceAvoidedDamage", { pokemonName: getPokemonNameWithAffix(pokemon), abilityName: abilityName });
+    return i18next.t("abilityTriggers:iceFaceAvoidedDamage", { pokemonName: getPokemonNameWithAffix(pokemon), abilityName });
   }
 }
 
@@ -4232,11 +4136,9 @@
   applyPostSummon(pokemon: Pokemon, passive: boolean, args: any[]): boolean {
     pokemon.illusion.available = false;
     return true;
-=======
-    return i18next.t("abilityTriggers:iceFaceAvoidedDamage", { pokemonName: getPokemonNameWithAffix(pokemon), abilityName });
->>>>>>> 7f8ddb51
-  }
-}
+  }
+}
+
 
 /**
  * If a Pokémon with this Ability selects a damaging move, it has a 30% chance of going first in its priority bracket. If the Ability activates, this is announced at the start of the turn (after move selection).
@@ -4309,11 +4211,7 @@
       pokemon.scene.setPhaseQueueSplice();
 
       let result = applyFunc(attr, passive);
-<<<<<<< HEAD
-      // TODO Remove this when promises get reworked PR#924
-=======
       // TODO Remove this when promises get reworked
->>>>>>> 7f8ddb51
       if (result instanceof Promise) {
         result = await result;
       }
