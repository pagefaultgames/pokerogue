import type { EnemyPokemon, PokemonMove } from "../field/pokemon";
import type Pokemon from "../field/pokemon";
import { HitResult, MoveResult, PlayerPokemon } from "../field/pokemon";
import { PokemonType } from "#enums/pokemon-type";
import type { Constructor } from "#app/utils";
import * as Utils from "../utils";
import { getPokemonNameWithAffix } from "../messages";
import type { Weather } from "#app/data/weather";
import type { BattlerTag } from "./battler-tags";
import { BattlerTagLapseType, GroundedTag } from "./battler-tags";
import { getNonVolatileStatusEffects, getStatusEffectDescriptor, getStatusEffectHealText } from "#app/data/status-effect";
import { Gender } from "./gender";
import type Move from "./moves/move";
import { AttackMove, FlinchAttr, OneHitKOAttr, HitHealAttr, allMoves, StatusMove, SelfStatusMove, VariablePowerAttr, applyMoveAttrs, VariableMoveTypeAttr, RandomMovesetMoveAttr, RandomMoveAttr, NaturePowerAttr, CopyMoveAttr, NeutralDamageAgainstFlyingTypeMultiplierAttr, FixedDamageAttr } from "./moves/move";
import { MoveFlags } from "#enums/MoveFlags";
import { MoveTarget } from "#enums/MoveTarget";
import { MoveCategory } from "#enums/MoveCategory";
import type { ArenaTrapTag, SuppressAbilitiesTag } from "./arena-tag";
import { ArenaTagSide } from "./arena-tag";
import { BerryModifier, HitHealModifier, PokemonHeldItemModifier } from "../modifier/modifier";
import { TerrainType } from "./terrain";
import { SpeciesFormChangeAbilityTrigger, SpeciesFormChangeRevertWeatherFormTrigger, SpeciesFormChangeWeatherTrigger } from "./pokemon-forms";
import i18next from "i18next";
import type { Localizable } from "#app/interfaces/locales";
import { Command } from "../ui/command-ui-handler";
import { BerryModifierType } from "#app/modifier/modifier-type";
import { getPokeballName } from "./pokeball";
import type { BattlerIndex } from "#app/battle";
import { BattleType } from "#app/battle";
import { Abilities } from "#enums/abilities";
import { ArenaTagType } from "#enums/arena-tag-type";
import { BattlerTagType } from "#enums/battler-tag-type";
import { Moves } from "#enums/moves";
import { Species } from "#enums/species";
import { Stat, type BattleStat, type EffectiveStat, BATTLE_STATS, EFFECTIVE_STATS, getStatKey } from "#app/enums/stat";
import { MovePhase } from "#app/phases/move-phase";
import { PokemonHealPhase } from "#app/phases/pokemon-heal-phase";
import { StatStageChangePhase } from "#app/phases/stat-stage-change-phase";
import { globalScene } from "#app/global-scene";
import { SwitchType } from "#app/enums/switch-type";
import { SwitchPhase } from "#app/phases/switch-phase";
import { SwitchSummonPhase } from "#app/phases/switch-summon-phase";
import { BattleEndPhase } from "#app/phases/battle-end-phase";
import { NewBattlePhase } from "#app/phases/new-battle-phase";
import { MoveEndPhase } from "#app/phases/move-end-phase";
import { PokemonAnimType } from "#enums/pokemon-anim-type";
import { StatusEffect } from "#enums/status-effect";
import { WeatherType } from "#enums/weather-type";
import { PokemonTransformPhase } from "#app/phases/pokemon-transform-phase";

export class Ability implements Localizable {
  public id: Abilities;

  private nameAppend: string;
  public name: string;
  public description: string;
  public generation: number;
  public isBypassFaint: boolean;
  public isIgnorable: boolean;
  public isSuppressable = true;
  public isCopiable = true;
  public isReplaceable = true;
  public attrs: AbAttr[];
  public conditions: AbAttrCondition[];

  constructor(id: Abilities, generation: number) {
    this.id = id;

    this.nameAppend = "";
    this.generation = generation;
    this.attrs = [];
    this.conditions = [];

    this.isSuppressable = true;
    this.isCopiable = true;
    this.isReplaceable = true;

    this.localize();
  }

  public get isSwappable(): boolean {
    return this.isCopiable && this.isReplaceable;
  }
  localize(): void {
    const i18nKey = Abilities[this.id].split("_").filter(f => f).map((f, i) => i ? `${f[0]}${f.slice(1).toLowerCase()}` : f.toLowerCase()).join("") as string;

    this.name = this.id ? `${i18next.t(`ability:${i18nKey}.name`) as string}${this.nameAppend}` : "";
    this.description = this.id ? i18next.t(`ability:${i18nKey}.description`) as string : "";
  }

  /**
   * Get all ability attributes that match `attrType`
   * @param attrType any attribute that extends {@linkcode AbAttr}
   * @returns Array of attributes that match `attrType`, Empty Array if none match.
   */
  getAttrs<T extends AbAttr>(attrType: Constructor<T> ): T[] {
    return this.attrs.filter((a): a is T => a instanceof attrType);
  }

  /**
   * Check if an ability has an attribute that matches `attrType`
   * @param attrType any attribute that extends {@linkcode AbAttr}
   * @returns true if the ability has attribute `attrType`
   */
  hasAttr<T extends AbAttr>(attrType: Constructor<T>): boolean {
    return this.attrs.some((attr) => attr instanceof attrType);
  }

  attr<T extends Constructor<AbAttr>>(AttrType: T, ...args: ConstructorParameters<T>): Ability {
    const attr = new AttrType(...args);
    this.attrs.push(attr);

    return this;
  }

  conditionalAttr<T extends Constructor<AbAttr>>(condition: AbAttrCondition, AttrType: T, ...args: ConstructorParameters<T>): Ability {
    const attr = new AttrType(...args);
    attr.addCondition(condition);
    this.attrs.push(attr);

    return this;
  }

  bypassFaint(): Ability {
    this.isBypassFaint = true;
    return this;
  }

  ignorable(): Ability {
    this.isIgnorable = true;
    return this;
  }

  unsuppressable(): Ability {
    this.isSuppressable = false;
    return this;
  }

  uncopiable(): Ability {
    this.isCopiable = false;
    return this;
  }

  unreplaceable(): Ability {
    this.isReplaceable = false;
    return this;
  }

  condition(condition: AbAttrCondition): Ability {
    this.conditions.push(condition);

    return this;
  }

  partial(): this {
    this.nameAppend += " (P)";
    return this;
  }

  unimplemented(): this {
    this.nameAppend += " (N)";
    return this;
  }

  /**
   * Internal flag used for developers to document edge cases. When using this, please be sure to document the edge case.
   * @returns the ability
   */
  edgeCase(): this {
    return this;
  }
}

type AbAttrApplyFunc<TAttr extends AbAttr> = (attr: TAttr, passive: boolean) => void;
type AbAttrSuccessFunc<TAttr extends AbAttr> = (attr: TAttr, passive: boolean) => boolean;
type AbAttrCondition = (pokemon: Pokemon) => boolean;

// TODO: Can this be improved?
type PokemonAttackCondition = (user: Pokemon | null, target: Pokemon | null, move: Move) => boolean;
type PokemonDefendCondition = (target: Pokemon, user: Pokemon, move: Move) => boolean;
type PokemonStatStageChangeCondition = (target: Pokemon, statsChanged: BattleStat[], stages: number) => boolean;

export abstract class AbAttr {
  public showAbility: boolean;
  private extraCondition: AbAttrCondition;

  constructor(showAbility = true) {
    this.showAbility = showAbility;
  }

  /**
   * Applies ability effects without checking conditions
   * @param pokemon - The pokemon to apply this ability to
   * @param passive - Whether or not the ability is a passive
   * @param simulated - Whether the call is simulated
   * @param args - Extra args passed to the function. Handled by child classes.
   * @see {@linkcode canApply}
   */
  apply(pokemon: Pokemon, passive: boolean, simulated: boolean, cancelled: Utils.BooleanHolder | null, args: any[]): void {}

  getTriggerMessage(_pokemon: Pokemon, _abilityName: string, ..._args: any[]): string | null {
    return null;
  }

  getCondition(): AbAttrCondition | null {
    return this.extraCondition || null;
  }

  addCondition(condition: AbAttrCondition): AbAttr {
    this.extraCondition = condition;
    return this;
  }

  /**
   * Returns a boolean describing whether the ability can be applied under current conditions
   * @param pokemon - The pokemon to apply this ability to
   * @param passive - Whether or not the ability is a passive
   * @param simulated - Whether the call is simulated
   * @param args - Extra args passed to the function. Handled by child classes.
   * @returns `true` if the ability can be applied, `false` otherwise
   * @see {@linkcode apply}
   */
  canApply(pokemon: Pokemon, passive: boolean, simulated: boolean, args: any[]): boolean {
    return true;
  }
}

export class BlockRecoilDamageAttr extends AbAttr {
  constructor() {
    super(false);
  }

  override apply(pokemon: Pokemon, passive: boolean, simulated: boolean, cancelled: Utils.BooleanHolder, args: any[]): void {
    cancelled.value = true;
  }

  getTriggerMessage(pokemon: Pokemon, abilityName: string, ...args: any[]) {
    return i18next.t("abilityTriggers:blockRecoilDamage", { pokemonName: getPokemonNameWithAffix(pokemon), abilityName: abilityName });
  }
}

/**
 * Attribute for abilities that increase the chance of a double battle
 * occurring.
 * @see {@linkcode apply}
 */
export class DoubleBattleChanceAbAttr extends AbAttr {
  constructor() {
    super(false);
  }

  /**
   * Increases the chance of a double battle occurring
   * @param args [0] {@linkcode Utils.NumberHolder} for double battle chance
   */
  override apply(_pokemon: Pokemon, _passive: boolean, _simulated: boolean, _cancelled: Utils.BooleanHolder, args: any[]): void {
    const doubleBattleChance = args[0] as Utils.NumberHolder;
    // This is divided because the chance is generated as a number from 0 to doubleBattleChance.value using Utils.randSeedInt
    // A double battle will initiate if the generated number is 0
    doubleBattleChance.value = doubleBattleChance.value / 4;
  }
}

export class PostBattleInitAbAttr extends AbAttr {
  canApplyPostBattleInit(pokemon: Pokemon, passive: boolean, simulated: boolean, args: any[]): boolean {
    return true;
  }

  applyPostBattleInit(pokemon: Pokemon, passive: boolean, simulated: boolean, args: any[]): void {}
}

export class PostBattleInitFormChangeAbAttr extends PostBattleInitAbAttr {
  private formFunc: (p: Pokemon) => number;

  constructor(formFunc: ((p: Pokemon) => number)) {
    super(false);

    this.formFunc = formFunc;
  }

  override canApplyPostBattleInit(pokemon: Pokemon, passive: boolean, simulated: boolean, args: any[]): boolean {
    const formIndex = this.formFunc(pokemon);
    return formIndex !== pokemon.formIndex && !simulated;
  }

  override applyPostBattleInit(pokemon: Pokemon, passive: boolean, simulated: boolean, args: any[]): void {
    globalScene.triggerPokemonFormChange(pokemon, SpeciesFormChangeAbilityTrigger, false);
  }
}

export class PostTeraFormChangeStatChangeAbAttr extends AbAttr {
  private stats: BattleStat[];
  private stages: number;

  constructor(stats: BattleStat[], stages: number) {
    super();

    this.stats = stats;
    this.stages = stages;
  }

  override apply(pokemon: Pokemon, passive: boolean, simulated: boolean, cancelled: Utils.BooleanHolder | null, args: any[]): void {
    const statStageChangePhases: StatStageChangePhase[] = [];

    if (!simulated) {
      statStageChangePhases.push(new StatStageChangePhase(pokemon.getBattlerIndex(), true, this.stats, this.stages));

      for (const statStageChangePhase of statStageChangePhases) {
        globalScene.unshiftPhase(statStageChangePhase);
      }
    }
  }
}

/**
 * Clears a specified weather whenever this attribute is called.
 */
export class ClearWeatherAbAttr extends AbAttr {
  private weather: WeatherType[];

  /**
   * @param weather {@linkcode WeatherType[]} - the weather to be removed
   */
  constructor(weather: WeatherType[]) {
    super(true);

    this.weather = weather;
  }

  public override canApply(pokemon: Pokemon, passive: boolean, simulated: boolean, args: any[]): boolean {
    return globalScene.arena.canSetWeather(WeatherType.NONE);
  }

  public override apply(pokemon: Pokemon, passive: boolean, simulated:boolean, cancelled: Utils.BooleanHolder, args: any[]): void {
    if (!simulated) {
      globalScene.arena.trySetWeather(WeatherType.NONE, pokemon);
    }
  }
}

/**
 * Clears a specified terrain whenever this attribute is called.
 */
export class ClearTerrainAbAttr extends AbAttr {
  private terrain: TerrainType[];

  /**
   * @param terrain {@linkcode TerrainType[]} - the terrain to be removed
   */
  constructor(terrain: TerrainType[]) {
    super(true);

    this.terrain = terrain;
  }

  public override canApply(pokemon: Pokemon, passive: boolean, simulated: boolean, args: any[]): boolean {
    return globalScene.arena.canSetTerrain(TerrainType.NONE);
  }

  public override apply(pokemon: Pokemon, passive: boolean, simulated:boolean, cancelled: Utils.BooleanHolder, args: any[]): void {
    if (!simulated) {
      globalScene.arena.trySetTerrain(TerrainType.NONE, true, pokemon);
    }
  }
}

type PreDefendAbAttrCondition = (pokemon: Pokemon, attacker: Pokemon, move: Move) => boolean;

export class PreDefendAbAttr extends AbAttr {
  canApplyPreDefend(
    pokemon: Pokemon,
    passive: boolean,
    simulated: boolean,
    attacker: Pokemon,
    move: Move | null,
    cancelled: Utils.BooleanHolder | null,
    args: any[]): boolean {
    return true;
  }

  applyPreDefend(
    pokemon: Pokemon,
    passive: boolean,
    simulated: boolean,
    attacker: Pokemon,
    move: Move | null,
    cancelled: Utils.BooleanHolder | null,
    args: any[],
  ): void {}
}

export class PreDefendFullHpEndureAbAttr extends PreDefendAbAttr {
  override canApplyPreDefend(pokemon: Pokemon, passive: boolean, simulated: boolean, attacker: Pokemon, move: Move | null, cancelled: Utils.BooleanHolder | null, args: any[]): boolean {
    return pokemon.isFullHp()
    && pokemon.getMaxHp() > 1 //Checks if pokemon has wonder_guard (which forces 1hp)
    && (args[0] as Utils.NumberHolder).value >= pokemon.hp; //Damage >= hp
  }

  override applyPreDefend(pokemon: Pokemon, passive: boolean, simulated: boolean, attacker: Pokemon, move: Move, cancelled: Utils.BooleanHolder, args: any[]): void {
    if (!simulated) {
      pokemon.addTag(BattlerTagType.STURDY, 1);
    }
  }
}

export class BlockItemTheftAbAttr extends AbAttr {
  override apply(pokemon: Pokemon, passive: boolean, simulated: boolean, cancelled: Utils.BooleanHolder, args: any[]): void {
    cancelled.value = true;
  }

  getTriggerMessage(pokemon: Pokemon, abilityName: string, ...args: any[]) {
    return i18next.t("abilityTriggers:blockItemTheft", {
      pokemonNameWithAffix: getPokemonNameWithAffix(pokemon),
      abilityName
    });
  }
}

export class StabBoostAbAttr extends AbAttr {
  constructor() {
    super(false);
  }

  override canApply(pokemon: Pokemon, passive: boolean, simulated: boolean, args: any[]): boolean {
    return (args[0] as Utils.NumberHolder).value > 1;
  }

  override apply(pokemon: Pokemon, passive: boolean, simulated: boolean, cancelled: Utils.BooleanHolder, args: any[]): void {
    (args[0] as Utils.NumberHolder).value += 0.5;
  }
}

export class ReceivedMoveDamageMultiplierAbAttr extends PreDefendAbAttr {
  protected condition: PokemonDefendCondition;
  private damageMultiplier: number;

  constructor(condition: PokemonDefendCondition, damageMultiplier: number, showAbility: boolean = false) {
    super(showAbility);

    this.condition = condition;
    this.damageMultiplier = damageMultiplier;
  }

  override canApplyPreDefend(pokemon: Pokemon, passive: boolean, simulated: boolean, attacker: Pokemon, move: Move, cancelled: Utils.BooleanHolder | null, args: any[]): boolean {
    return this.condition(pokemon, attacker, move);
  }

  override applyPreDefend(pokemon: Pokemon, passive: boolean, simulated: boolean, attacker: Pokemon, move: Move, cancelled: Utils.BooleanHolder, args: any[]): void {
    (args[0] as Utils.NumberHolder).value = Utils.toDmgValue((args[0] as Utils.NumberHolder).value * this.damageMultiplier);
  }
}

/**
 * Reduces the damage dealt to an allied Pokemon. Used by Friend Guard.
 * @see {@linkcode applyPreDefend}
 */
export class AlliedFieldDamageReductionAbAttr extends PreDefendAbAttr {
  private damageMultiplier: number;

  constructor(damageMultiplier: number) {
    super();
    this.damageMultiplier = damageMultiplier;
  }

  /**
   * Handles the damage reduction
   * @param args
   * - `[0]` {@linkcode Utils.NumberHolder} - The damage being dealt
   */
  override applyPreDefend(_pokemon: Pokemon, _passive: boolean, _simulated: boolean, _attacker: Pokemon, _move: Move, _cancelled: Utils.BooleanHolder, args: any[]): void {
    const damage = args[0] as Utils.NumberHolder;
    damage.value = Utils.toDmgValue(damage.value * this.damageMultiplier);
  }
}

export class ReceivedTypeDamageMultiplierAbAttr extends ReceivedMoveDamageMultiplierAbAttr {
  constructor(moveType: PokemonType, damageMultiplier: number) {
    super((target, user, move) => user.getMoveType(move) === moveType, damageMultiplier, false);
  }
}

/**
 * Determines whether a Pokemon is immune to a move because of an ability.
 * @extends PreDefendAbAttr
 * @see {@linkcode applyPreDefend}
 * @see {@linkcode getCondition}
 */
export class TypeImmunityAbAttr extends PreDefendAbAttr {
  private immuneType: PokemonType | null;
  private condition: AbAttrCondition | null;

  constructor(immuneType: PokemonType | null, condition?: AbAttrCondition) {
    super(true);

    this.immuneType = immuneType;
    this.condition = condition ?? null;
  }

  override canApplyPreDefend(pokemon: Pokemon, passive: boolean, simulated: boolean, attacker: Pokemon, move: Move, cancelled: Utils.BooleanHolder | null, args: any[]): boolean {
    return ![ MoveTarget.BOTH_SIDES, MoveTarget.ENEMY_SIDE, MoveTarget.USER_SIDE ].includes(move.moveTarget) && attacker !== pokemon && attacker.getMoveType(move) === this.immuneType;
  }

  /**
   * Applies immunity if this ability grants immunity to the type of the given move.
   * @param pokemon {@linkcode Pokemon} The defending Pokemon.
   * @param passive - Whether the ability is passive.
   * @param attacker {@linkcode Pokemon} The attacking Pokemon.
   * @param move {@linkcode Move} The attacking move.
   * @param cancelled {@linkcode Utils.BooleanHolder} - A holder for a boolean value indicating if the move was cancelled.
   * @param args [0] {@linkcode Utils.NumberHolder} gets set to 0 if move is immuned by an ability.
   * @param args [1] - Whether the move is simulated.
   */
  override applyPreDefend(pokemon: Pokemon, passive: boolean, simulated: boolean, attacker: Pokemon, move: Move, cancelled: Utils.BooleanHolder, args: any[]): void {
    (args[0] as Utils.NumberHolder).value = 0;
  }

  getImmuneType(): PokemonType | null {
    return this.immuneType;
  }

  override getCondition(): AbAttrCondition | null {
    return this.condition;
  }
}

export class AttackTypeImmunityAbAttr extends TypeImmunityAbAttr {
  constructor(immuneType: PokemonType, condition?: AbAttrCondition) {
    super(immuneType, condition);
  }

  override canApplyPreDefend(pokemon: Pokemon, passive: boolean, simulated: boolean, attacker: Pokemon, move: Move, cancelled: Utils.BooleanHolder | null, args: any[]): boolean {
    return move.category !== MoveCategory.STATUS && !move.hasAttr(NeutralDamageAgainstFlyingTypeMultiplierAttr)
            && super.canApplyPreDefend(pokemon, passive, simulated, attacker, move, cancelled, args);
  }

  /**
   * Applies immunity if the move used is not a status move.
   * Type immunity abilities that do not give additional benefits (HP recovery, stat boosts, etc) are not immune to status moves of the type
   * Example: Levitate
   */
  override applyPreDefend(pokemon: Pokemon, passive: boolean, simulated: boolean, attacker: Pokemon, move: Move, cancelled: Utils.BooleanHolder, args: any[]): void {
    // this is a hacky way to fix the Levitate/Thousand Arrows interaction, but it works for now...
    super.applyPreDefend(pokemon, passive, simulated, attacker, move, cancelled, args);
  }
}

export class TypeImmunityHealAbAttr extends TypeImmunityAbAttr {
  constructor(immuneType: PokemonType) {
    super(immuneType);
  }

  override canApplyPreDefend(pokemon: Pokemon, passive: boolean, simulated: boolean, attacker: Pokemon, move: Move, cancelled: Utils.BooleanHolder | null, args: any[]): boolean {
    return super.canApplyPreDefend(pokemon, passive, simulated, attacker, move, cancelled, args);
  }

  override applyPreDefend(pokemon: Pokemon, passive: boolean, simulated: boolean, attacker: Pokemon, move: Move, cancelled: Utils.BooleanHolder, args: any[]): void {
    super.applyPreDefend(pokemon, passive, simulated, attacker, move, cancelled, args);
    if (!pokemon.isFullHp() && !simulated) {
      const abilityName = (!passive ? pokemon.getAbility() : pokemon.getPassiveAbility()).name;
      globalScene.unshiftPhase(new PokemonHealPhase(pokemon.getBattlerIndex(),
        Utils.toDmgValue(pokemon.getMaxHp() / 4), i18next.t("abilityTriggers:typeImmunityHeal", { pokemonNameWithAffix: getPokemonNameWithAffix(pokemon), abilityName }), true));
      cancelled.value = true; // Suppresses "No Effect" message
    }
  }
}

class TypeImmunityStatStageChangeAbAttr extends TypeImmunityAbAttr {
  private stat: BattleStat;
  private stages: number;

  constructor(immuneType: PokemonType, stat: BattleStat, stages: number, condition?: AbAttrCondition) {
    super(immuneType, condition);

    this.stat = stat;
    this.stages = stages;
  }

  override canApplyPreDefend(pokemon: Pokemon, passive: boolean, simulated: boolean, attacker: Pokemon, move: Move, cancelled: Utils.BooleanHolder | null, args: any[]): boolean {
    return super.canApplyPreDefend(pokemon, passive, simulated, attacker, move, cancelled, args);
  }

  override applyPreDefend(pokemon: Pokemon, passive: boolean, simulated: boolean, attacker: Pokemon, move: Move, cancelled: Utils.BooleanHolder, args: any[]): void {
    super.applyPreDefend(pokemon, passive, simulated, attacker, move, cancelled, args);
    cancelled.value = true; // Suppresses "No Effect" message
    if (!simulated) {
      globalScene.unshiftPhase(new StatStageChangePhase(pokemon.getBattlerIndex(), true, [ this.stat ], this.stages));
    }
  }
}

class TypeImmunityAddBattlerTagAbAttr extends TypeImmunityAbAttr {
  private tagType: BattlerTagType;
  private turnCount: number;

  constructor(immuneType: PokemonType, tagType: BattlerTagType, turnCount: number, condition?: AbAttrCondition) {
    super(immuneType, condition);

    this.tagType = tagType;
    this.turnCount = turnCount;
  }

  override canApplyPreDefend(pokemon: Pokemon, passive: boolean, simulated: boolean, attacker: Pokemon, move: Move, cancelled: Utils.BooleanHolder | null, args: any[]): boolean {
    return super.canApplyPreDefend(pokemon, passive, simulated, attacker, move, cancelled, args);
  }

  override applyPreDefend(pokemon: Pokemon, passive: boolean, simulated: boolean, attacker: Pokemon, move: Move, cancelled: Utils.BooleanHolder, args: any[]): void {
    super.applyPreDefend(pokemon, passive, simulated, attacker, move, cancelled, args);
    cancelled.value = true; // Suppresses "No Effect" message
    if (!simulated) {
      pokemon.addTag(this.tagType, this.turnCount, undefined, pokemon.id);
    }
  }
}

export class NonSuperEffectiveImmunityAbAttr extends TypeImmunityAbAttr {
  constructor(condition?: AbAttrCondition) {
    super(null, condition);
  }

  override canApplyPreDefend(pokemon: Pokemon, passive: boolean, simulated: boolean, attacker: Pokemon, move: Move, cancelled: Utils.BooleanHolder | null, args: any[]): boolean {
    const modifierValue = args.length > 0
      ? (args[0] as Utils.NumberHolder).value
      : pokemon.getAttackTypeEffectiveness(attacker.getMoveType(move), attacker, undefined, undefined, move);
    return move instanceof AttackMove && modifierValue < 2;
  }

  override applyPreDefend(pokemon: Pokemon, passive: boolean, simulated: boolean, attacker: Pokemon, move: Move, cancelled: Utils.BooleanHolder, args: any[]): void {
    cancelled.value = true; // Suppresses "No Effect" message
    (args[0] as Utils.NumberHolder).value = 0;
  }

  getTriggerMessage(pokemon: Pokemon, abilityName: string, ...args: any[]): string {
    return i18next.t("abilityTriggers:nonSuperEffectiveImmunity", {
      pokemonNameWithAffix: getPokemonNameWithAffix(pokemon),
      abilityName
    });
  }
}

/**
 * Attribute implementing the effects of {@link https://bulbapedia.bulbagarden.net/wiki/Tera_Shell_(Ability) | Tera Shell}
 * When the source is at full HP, incoming attacks will have a maximum 0.5x type effectiveness multiplier.
 * @extends PreDefendAbAttr
 */
export class FullHpResistTypeAbAttr extends PreDefendAbAttr {

  override canApplyPreDefend(pokemon: Pokemon, passive: boolean, simulated: boolean, attacker: Pokemon, move: Move | null, cancelled: Utils.BooleanHolder | null, args: any[]): boolean {
    const typeMultiplier = args[0];
    return (typeMultiplier && typeMultiplier instanceof Utils.NumberHolder) && !(move && move.hasAttr(FixedDamageAttr)) && pokemon.isFullHp() && typeMultiplier.value > 0.5;
  }

  /**
   * Reduces a type multiplier to 0.5 if the source is at full HP.
   * @param pokemon {@linkcode Pokemon} the Pokemon with this ability
   * @param passive n/a
   * @param simulated n/a (this doesn't change game state)
   * @param attacker n/a
   * @param move {@linkcode Move} the move being used on the source
   * @param cancelled n/a
   * @param args `[0]` a container for the move's current type effectiveness multiplier
   */
  override applyPreDefend(
    pokemon: Pokemon,
    passive: boolean,
    simulated: boolean,
    attacker: Pokemon,
    move: Move | null,
    cancelled: Utils.BooleanHolder | null,
    args: any[]): void {
    const typeMultiplier = args[0];
    typeMultiplier.value = 0.5;
    pokemon.turnData.moveEffectiveness = 0.5;
  }

  getTriggerMessage(pokemon: Pokemon, abilityName: string, ...args: any[]): string {
    return i18next.t("abilityTriggers:fullHpResistType", {
      pokemonNameWithAffix: getPokemonNameWithAffix(pokemon)
    });
  }
}

export class PostDefendAbAttr extends AbAttr {
  canApplyPostDefend(
    pokemon: Pokemon,
    passive: boolean,
    simulated: boolean,
    attacker: Pokemon,
    move: Move,
    hitResult: HitResult | null,
    args: any[]): boolean {
    return true;
  }

  applyPostDefend(
    pokemon: Pokemon,
    passive: boolean,
    simulated: boolean,
    attacker: Pokemon,
    move: Move,
    hitResult: HitResult | null,
    args: any[],
  ): void {}
}

export class FieldPriorityMoveImmunityAbAttr extends PreDefendAbAttr {

  override canApplyPreDefend(pokemon: Pokemon, passive: boolean, simulated: boolean, attacker: Pokemon, move: Move, cancelled: Utils.BooleanHolder | null, args: any[]): boolean {
    return !(move.moveTarget === MoveTarget.USER || move.moveTarget === MoveTarget.NEAR_ALLY) && move.getPriority(attacker) > 0 && !move.isMultiTarget();
  }

  override applyPreDefend(pokemon: Pokemon, passive: boolean, simulated: boolean, attacker: Pokemon, move: Move, cancelled: Utils.BooleanHolder, args: any[]): void {
    cancelled.value = true;
  }
}

export class PostStatStageChangeAbAttr extends AbAttr {
  canApplyPostStatStageChange(
    pokemon: Pokemon,
    simulated: boolean,
    statsChanged: BattleStat[],
    stagesChanged: number,
    selfTarget: boolean,
    args: any[]): boolean {
    return true;
  }

  applyPostStatStageChange(
    pokemon: Pokemon,
    simulated: boolean,
    statsChanged: BattleStat[],
    stagesChanged: number,
    selfTarget: boolean,
    args: any[],
  ): void {}
}

export class MoveImmunityAbAttr extends PreDefendAbAttr {
  private immuneCondition: PreDefendAbAttrCondition;

  constructor(immuneCondition: PreDefendAbAttrCondition) {
    super(true);

    this.immuneCondition = immuneCondition;
  }

  override canApplyPreDefend(pokemon: Pokemon, passive: boolean, simulated: boolean, attacker: Pokemon, move: Move, cancelled: Utils.BooleanHolder | null, args: any[]): boolean {
    return this.immuneCondition(pokemon, attacker, move);
  }

  override applyPreDefend(pokemon: Pokemon, passive: boolean, simulated: boolean, attacker: Pokemon, move: Move, cancelled: Utils.BooleanHolder, args: any[]): void {
    cancelled.value = true;
  }

  getTriggerMessage(pokemon: Pokemon, abilityName: string, ...args: any[]): string {
    return i18next.t("abilityTriggers:moveImmunity", { pokemonNameWithAffix: getPokemonNameWithAffix(pokemon) });
  }
}

/**
 * Reduces the accuracy of status moves used against the Pokémon with this ability to 50%.
 * Used by Wonder Skin.
 *
 * @extends PreDefendAbAttr
 */
export class WonderSkinAbAttr extends PreDefendAbAttr {

  constructor() {
    super(false);
  }

  override canApplyPreDefend(pokemon: Pokemon, passive: boolean, simulated: boolean, attacker: Pokemon, move: Move, cancelled: Utils.BooleanHolder | null, args: any[]): boolean {
    const moveAccuracy = args[0] as Utils.NumberHolder;
    return move.category === MoveCategory.STATUS && moveAccuracy.value >= 50;
  }

  override applyPreDefend(pokemon: Pokemon, passive: boolean, simulated: boolean, attacker: Pokemon, move: Move, cancelled: Utils.BooleanHolder, args: any[]): void {
    const moveAccuracy = args[0] as Utils.NumberHolder;
    moveAccuracy.value = 50;
  }
}

export class MoveImmunityStatStageChangeAbAttr extends MoveImmunityAbAttr {
  private stat: BattleStat;
  private stages: number;

  constructor(immuneCondition: PreDefendAbAttrCondition, stat: BattleStat, stages: number) {
    super(immuneCondition);
    this.stat = stat;
    this.stages = stages;
  }

  override canApplyPreDefend(pokemon: Pokemon, passive: boolean, simulated: boolean, attacker: Pokemon, move: Move, cancelled: Utils.BooleanHolder | null, args: any[]): boolean {
    return !simulated && super.canApplyPreDefend(pokemon, passive, simulated, attacker, move, cancelled, args);
  }

  override applyPreDefend(pokemon: Pokemon, passive: boolean, simulated: boolean, attacker: Pokemon, move: Move, cancelled: Utils.BooleanHolder, args: any[]): void {
    super.applyPreDefend(pokemon, passive, simulated, attacker, move, cancelled, args);
    globalScene.unshiftPhase(new StatStageChangePhase(pokemon.getBattlerIndex(), true, [ this.stat ], this.stages));
  }
}
/**
 * Class for abilities that make drain moves deal damage to user instead of healing them.
 * @extends PostDefendAbAttr
 * @see {@linkcode applyPostDefend}
 */
export class ReverseDrainAbAttr extends PostDefendAbAttr {

  override canApplyPostDefend(pokemon: Pokemon, passive: boolean, simulated: boolean, attacker: Pokemon, move: Move, hitResult: HitResult | null, args: any[]): boolean {
    return move.hasAttr(HitHealAttr) && !move.hitsSubstitute(attacker, pokemon);
  }

  /**
   * Determines if a damage and draining move was used to check if this ability should stop the healing.
   * Examples include: Absorb, Draining Kiss, Bitter Blade, etc.
   * Also displays a message to show this ability was activated.
   * @param pokemon {@linkcode Pokemon} with this ability
   * @param _passive N/A
   * @param attacker {@linkcode Pokemon} that is attacking this Pokemon
   * @param move {@linkcode PokemonMove} that is being used
   * @param _hitResult N/A
   * @param _args N/A
   */
  override applyPostDefend(pokemon: Pokemon, _passive: boolean, simulated: boolean, attacker: Pokemon, move: Move, _hitResult: HitResult, _args: any[]): void {
    if (!simulated) {
      globalScene.queueMessage(i18next.t("abilityTriggers:reverseDrain", { pokemonNameWithAffix: getPokemonNameWithAffix(attacker) }));
    }
  }
}

export class PostDefendStatStageChangeAbAttr extends PostDefendAbAttr {
  private condition: PokemonDefendCondition;
  private stat: BattleStat;
  private stages: number;
  private selfTarget: boolean;
  private allOthers: boolean;

  constructor(condition: PokemonDefendCondition, stat: BattleStat, stages: number, selfTarget = true, allOthers = false) {
    super(true);

    this.condition = condition;
    this.stat = stat;
    this.stages = stages;
    this.selfTarget = selfTarget;
    this.allOthers = allOthers;
  }

  override canApplyPostDefend(pokemon: Pokemon, passive: boolean, simulated: boolean, attacker: Pokemon, move: Move, hitResult: HitResult | null, args: any[]): boolean {
    return this.condition(pokemon, attacker, move) && !move.hitsSubstitute(attacker, pokemon);
  }

  override applyPostDefend(pokemon: Pokemon, _passive: boolean, simulated: boolean, attacker: Pokemon, move: Move, _hitResult: HitResult, _args: any[]): void {
    if (simulated) {
      return;
    }

    if (this.allOthers) {
      const otherPokemon = pokemon.getAlly() ? pokemon.getOpponents().concat([ pokemon.getAlly() ]) : pokemon.getOpponents();
      for (const other of otherPokemon) {
        globalScene.unshiftPhase(new StatStageChangePhase((other).getBattlerIndex(), false, [ this.stat ], this.stages));
      }
    } else {
      globalScene.unshiftPhase(new StatStageChangePhase((this.selfTarget ? pokemon : attacker).getBattlerIndex(), this.selfTarget, [ this.stat ], this.stages));
    }
  }
}

export class PostDefendHpGatedStatStageChangeAbAttr extends PostDefendAbAttr {
  private condition: PokemonDefendCondition;
  private hpGate: number;
  private stats: BattleStat[];
  private stages: number;
  private selfTarget: boolean;

  constructor(condition: PokemonDefendCondition, hpGate: number, stats: BattleStat[], stages: number, selfTarget = true) {
    super(true);

    this.condition = condition;
    this.hpGate = hpGate;
    this.stats = stats;
    this.stages = stages;
    this.selfTarget = selfTarget;
  }

  override canApplyPostDefend(pokemon: Pokemon, passive: boolean, simulated: boolean, attacker: Pokemon, move: Move, hitResult: HitResult | null, args: any[]): boolean {
    const hpGateFlat: number = Math.ceil(pokemon.getMaxHp() * this.hpGate);
    const lastAttackReceived = pokemon.turnData.attacksReceived[pokemon.turnData.attacksReceived.length - 1];
    const damageReceived = lastAttackReceived?.damage || 0;
    return this.condition(pokemon, attacker, move) && (pokemon.hp <= hpGateFlat && (pokemon.hp + damageReceived) > hpGateFlat) && !move.hitsSubstitute(attacker, pokemon);
  }

  override applyPostDefend(pokemon: Pokemon, _passive: boolean, simulated: boolean, attacker: Pokemon, move: Move, _hitResult: HitResult, _args: any[]): void {
    if (!simulated) {
      globalScene.unshiftPhase(new StatStageChangePhase((this.selfTarget ? pokemon : attacker).getBattlerIndex(), true, this.stats, this.stages));
    }
  }
}

export class PostDefendApplyArenaTrapTagAbAttr extends PostDefendAbAttr {
  private condition: PokemonDefendCondition;
  private tagType: ArenaTagType;

  constructor(condition: PokemonDefendCondition, tagType: ArenaTagType) {
    super(true);

    this.condition = condition;
    this.tagType = tagType;
  }

  override canApplyPostDefend(pokemon: Pokemon, passive: boolean, simulated: boolean, attacker: Pokemon, move: Move, hitResult: HitResult | null, args: any[]): boolean {
    const tag = globalScene.arena.getTag(this.tagType) as ArenaTrapTag;
    return (this.condition(pokemon, attacker, move) && !move.hitsSubstitute(attacker, pokemon))
    && (!globalScene.arena.getTag(this.tagType) || tag.layers < tag.maxLayers);
  }

  override applyPostDefend(pokemon: Pokemon, _passive: boolean, simulated: boolean, attacker: Pokemon, move: Move, _hitResult: HitResult, _args: any[]): void {
    if (!simulated) {
      globalScene.arena.addTag(this.tagType, 0, undefined, pokemon.id, pokemon.isPlayer() ? ArenaTagSide.ENEMY : ArenaTagSide.PLAYER);
    }
  }
}

export class PostDefendApplyBattlerTagAbAttr extends PostDefendAbAttr {
  private condition: PokemonDefendCondition;
  private tagType: BattlerTagType;
  constructor(condition: PokemonDefendCondition, tagType: BattlerTagType) {
    super(true);

    this.condition = condition;
    this.tagType = tagType;
  }

  override canApplyPostDefend(pokemon: Pokemon, passive: boolean, simulated: boolean, attacker: Pokemon, move: Move, hitResult: HitResult | null, args: any[]): boolean {
    return this.condition(pokemon, attacker, move) && !move.hitsSubstitute(attacker, pokemon);
  }

  override applyPostDefend(pokemon: Pokemon, _passive: boolean, simulated: boolean, attacker: Pokemon, move: Move, _hitResult: HitResult, _args: any[]): void {
    if (!pokemon.getTag(this.tagType) && !simulated) {
      pokemon.addTag(this.tagType, undefined, undefined, pokemon.id);
      globalScene.queueMessage(i18next.t("abilityTriggers:windPowerCharged", { pokemonName: getPokemonNameWithAffix(pokemon), moveName: move.name }));
    }
  }
}

export class PostDefendTypeChangeAbAttr extends PostDefendAbAttr {
  private type: PokemonType;

  override canApplyPostDefend(pokemon: Pokemon, passive: boolean, simulated: boolean, attacker: Pokemon, move: Move, hitResult: HitResult, args: any[]): boolean {
    this.type = attacker.getMoveType(move);
    const pokemonTypes = pokemon.getTypes(true);
    return hitResult < HitResult.NO_EFFECT && !move.hitsSubstitute(attacker, pokemon) && (simulated || pokemonTypes.length !== 1 || pokemonTypes[0] !== this.type);
  }

  override applyPostDefend(pokemon: Pokemon, _passive: boolean, simulated: boolean, attacker: Pokemon, move: Move, hitResult: HitResult, _args: any[]): void {
    const type = attacker.getMoveType(move);
    pokemon.summonData.types = [ type ];
  }

  override getTriggerMessage(pokemon: Pokemon, abilityName: string, ..._args: any[]): string {
    return i18next.t("abilityTriggers:postDefendTypeChange", {
      pokemonNameWithAffix: getPokemonNameWithAffix(pokemon),
      abilityName,
      typeName: i18next.t(`pokemonInfo:Type.${PokemonType[this.type]}`)
    });
  }
}

export class PostDefendTerrainChangeAbAttr extends PostDefendAbAttr {
  private terrainType: TerrainType;

  constructor(terrainType: TerrainType) {
    super();

    this.terrainType = terrainType;
  }

  override canApplyPostDefend(pokemon: Pokemon, passive: boolean, simulated: boolean, attacker: Pokemon, move: Move, hitResult: HitResult, args: any[]): boolean {
    return hitResult < HitResult.NO_EFFECT && !move.hitsSubstitute(attacker, pokemon) && globalScene.arena.canSetTerrain(this.terrainType);
  }

  override applyPostDefend(pokemon: Pokemon, _passive: boolean, simulated: boolean, attacker: Pokemon, move: Move, hitResult: HitResult, _args: any[]): void {
    if (!simulated) {
      globalScene.arena.trySetTerrain(this.terrainType, false, pokemon);
    }
  }
}

export class PostDefendContactApplyStatusEffectAbAttr extends PostDefendAbAttr {
  public chance: number;
  private effects: StatusEffect[];

  constructor(chance: number, ...effects: StatusEffect[]) {
    super(true);

    this.chance = chance;
    this.effects = effects;
  }

  override canApplyPostDefend(pokemon: Pokemon, passive: boolean, simulated: boolean, attacker: Pokemon, move: Move, hitResult: HitResult | null, args: any[]): boolean {
    const effect = this.effects.length === 1 ? this.effects[0] : this.effects[pokemon.randSeedInt(this.effects.length)];
    return move.checkFlag(MoveFlags.MAKES_CONTACT, attacker, pokemon) && !attacker.status
      && (this.chance === -1 || pokemon.randSeedInt(100) < this.chance) && !move.hitsSubstitute(attacker, pokemon)
      && attacker.canSetStatus(effect, true, false, pokemon);
  }

  override applyPostDefend(pokemon: Pokemon, _passive: boolean, simulated: boolean, attacker: Pokemon, move: Move, _hitResult: HitResult, _args: any[]): void {
    const effect = this.effects.length === 1 ? this.effects[0] : this.effects[pokemon.randSeedInt(this.effects.length)];
    attacker.trySetStatus(effect, true, pokemon);
  }
}

export class EffectSporeAbAttr extends PostDefendContactApplyStatusEffectAbAttr {
  constructor() {
    super(10, StatusEffect.POISON, StatusEffect.PARALYSIS, StatusEffect.SLEEP);
  }

  override canApplyPostDefend(pokemon: Pokemon, passive: boolean, simulated: boolean, attacker: Pokemon, move: Move, hitResult: HitResult | null, args: any[]): boolean {
    return !(attacker.hasAbility(Abilities.OVERCOAT) || attacker.isOfType(PokemonType.GRASS))
      && super.canApplyPostDefend(pokemon, passive, simulated, attacker, move, hitResult, args);
  }

  override applyPostDefend(pokemon: Pokemon, passive: boolean, simulated: boolean, attacker: Pokemon, move: Move, hitResult: HitResult, args: any[]): void {
    super.applyPostDefend(pokemon, passive, simulated, attacker, move, hitResult, args);
  }
}

export class PostDefendContactApplyTagChanceAbAttr extends PostDefendAbAttr {
  private chance: number;
  private tagType: BattlerTagType;
  private turnCount: number | undefined;

  constructor(chance: number, tagType: BattlerTagType, turnCount?: number) {
    super();

    this.tagType = tagType;
    this.chance = chance;
    this.turnCount = turnCount;
  }

  override canApplyPostDefend(pokemon: Pokemon, passive: boolean, simulated: boolean, attacker: Pokemon, move: Move, hitResult: HitResult | null, args: any[]): boolean {
    return move.checkFlag(MoveFlags.MAKES_CONTACT, attacker, pokemon) && pokemon.randSeedInt(100) < this.chance
      && !move.hitsSubstitute(attacker, pokemon) && attacker.canAddTag(this.tagType);
  }

  override applyPostDefend(pokemon: Pokemon, _passive: boolean, simulated: boolean, attacker: Pokemon, move: Move, _hitResult: HitResult, _args: any[]): void {
    if (!simulated) {
      attacker.addTag(this.tagType, this.turnCount, move.id, attacker.id);
    }
  }
}

export class PostDefendCritStatStageChangeAbAttr extends PostDefendAbAttr {
  private stat: BattleStat;
  private stages: number;

  constructor(stat: BattleStat, stages: number) {
    super();

    this.stat = stat;
    this.stages = stages;
  }

  override canApplyPostDefend(pokemon: Pokemon, passive: boolean, simulated: boolean, attacker: Pokemon, move: Move, hitResult: HitResult | null, args: any[]): boolean {
    return !move.hitsSubstitute(attacker, pokemon);
  }

  override applyPostDefend(pokemon: Pokemon, _passive: boolean, simulated: boolean, attacker: Pokemon, move: Move, _hitResult: HitResult, _args: any[]): void {
    if (!simulated) {
      globalScene.unshiftPhase(new StatStageChangePhase(pokemon.getBattlerIndex(), true, [ this.stat ], this.stages));
    }
  }

  override getCondition(): AbAttrCondition {
    return (pokemon: Pokemon) => pokemon.turnData.attacksReceived.length !== 0 && pokemon.turnData.attacksReceived[pokemon.turnData.attacksReceived.length - 1].critical;
  }
}

export class PostDefendContactDamageAbAttr extends PostDefendAbAttr {
  private damageRatio: number;

  constructor(damageRatio: number) {
    super();

    this.damageRatio = damageRatio;
  }

  override canApplyPostDefend(pokemon: Pokemon, passive: boolean, simulated: boolean, attacker: Pokemon, move: Move, hitResult: HitResult | null, args: any[]): boolean {
    return !simulated && move.checkFlag(MoveFlags.MAKES_CONTACT, attacker, pokemon)
      && !attacker.hasAbilityWithAttr(BlockNonDirectDamageAbAttr) && !move.hitsSubstitute(attacker, pokemon);
  }

  override applyPostDefend(pokemon: Pokemon, _passive: boolean, simulated: boolean, attacker: Pokemon, move: Move, _hitResult: HitResult, _args: any[]): void {
    attacker.damageAndUpdate(Utils.toDmgValue(attacker.getMaxHp() * (1 / this.damageRatio)), { result: HitResult.INDIRECT });
    attacker.turnData.damageTaken += Utils.toDmgValue(attacker.getMaxHp() * (1 / this.damageRatio));
  }

  override getTriggerMessage(pokemon: Pokemon, abilityName: string, ..._args: any[]): string {
    return i18next.t("abilityTriggers:postDefendContactDamage", {
      pokemonNameWithAffix: getPokemonNameWithAffix(pokemon),
      abilityName
    });
  }
}
/**
 * @description: This ability applies the Perish Song tag to the attacking pokemon
 * and the defending pokemon if the move makes physical contact and neither pokemon
 * already has the Perish Song tag.
 * @class PostDefendPerishSongAbAttr
 * @extends {PostDefendAbAttr}
 */
export class PostDefendPerishSongAbAttr extends PostDefendAbAttr {
  private turns: number;

  constructor(turns: number) {
    super();

    this.turns = turns;
  }

  override canApplyPostDefend(pokemon: Pokemon, passive: boolean, simulated: boolean, attacker: Pokemon, move: Move, hitResult: HitResult | null, args: any[]): boolean {
    return (move.checkFlag(MoveFlags.MAKES_CONTACT, attacker, pokemon) && !move.hitsSubstitute(attacker, pokemon))
      && !attacker.getTag(BattlerTagType.PERISH_SONG);
  }

  override applyPostDefend(pokemon: Pokemon, _passive: boolean, simulated: boolean, attacker: Pokemon, move: Move, _hitResult: HitResult, _args: any[]): void {
    if (!simulated) {
      attacker.addTag(BattlerTagType.PERISH_SONG, this.turns);
      pokemon.addTag(BattlerTagType.PERISH_SONG, this.turns);
    }
  }

  override getTriggerMessage(pokemon: Pokemon, abilityName: string, ..._args: any[]): string {
    return i18next.t("abilityTriggers:perishBody", { pokemonName: getPokemonNameWithAffix(pokemon), abilityName: abilityName });
  }
}

export class PostDefendWeatherChangeAbAttr extends PostDefendAbAttr {
  private weatherType: WeatherType;
  protected condition?: PokemonDefendCondition;

  constructor(weatherType: WeatherType, condition?: PokemonDefendCondition) {
    super();

    this.weatherType = weatherType;
    this.condition = condition;
  }

  override canApplyPostDefend(pokemon: Pokemon, passive: boolean, simulated: boolean, attacker: Pokemon, move: Move, hitResult: HitResult | null, args: any[]): boolean {
    return (!(this.condition && !this.condition(pokemon, attacker, move) || move.hitsSubstitute(attacker, pokemon))
    && !globalScene.arena.weather?.isImmutable() && globalScene.arena.canSetWeather(this.weatherType));
  }

  override applyPostDefend(pokemon: Pokemon, _passive: boolean, simulated: boolean, attacker: Pokemon, move: Move, _hitResult: HitResult, _args: any[]): void {
    if (!simulated) {
      globalScene.arena.trySetWeather(this.weatherType, pokemon);
    }
  }
}

export class PostDefendAbilitySwapAbAttr extends PostDefendAbAttr {
  constructor() {
    super();
  }

  override canApplyPostDefend(pokemon: Pokemon, passive: boolean, simulated: boolean, attacker: Pokemon, move: Move, hitResult: HitResult | null, args: any[]): boolean {
    return move.checkFlag(MoveFlags.MAKES_CONTACT, attacker, pokemon)
      && attacker.getAbility().isSwappable && !move.hitsSubstitute(attacker, pokemon);
  }

  override applyPostDefend(pokemon: Pokemon, _passive: boolean, simulated: boolean, attacker: Pokemon, move: Move, _hitResult: HitResult, args: any[]): void {
    if (!simulated) {
      const tempAbility = attacker.getAbility();
      attacker.setTempAbility(pokemon.getAbility());
      pokemon.setTempAbility(tempAbility);
    }
  }

  override getTriggerMessage(pokemon: Pokemon, _abilityName: string, ..._args: any[]): string {
    return i18next.t("abilityTriggers:postDefendAbilitySwap", { pokemonNameWithAffix: getPokemonNameWithAffix(pokemon) });
  }
}

export class PostDefendAbilityGiveAbAttr extends PostDefendAbAttr {
  private ability: Abilities;

  constructor(ability: Abilities) {
    super();
    this.ability = ability;
  }

  override canApplyPostDefend(pokemon: Pokemon, passive: boolean, simulated: boolean, attacker: Pokemon, move: Move, hitResult: HitResult | null, args: any[]): boolean {
    return move.checkFlag(MoveFlags.MAKES_CONTACT, attacker, pokemon) && attacker.getAbility().isSuppressable
      && !attacker.getAbility().hasAttr(PostDefendAbilityGiveAbAttr) && !move.hitsSubstitute(attacker, pokemon);
  }

  override applyPostDefend(pokemon: Pokemon, _passive: boolean, simulated: boolean, attacker: Pokemon, move: Move, _hitResult: HitResult, _args: any[]): void {
    if (!simulated) {
      attacker.setTempAbility(allAbilities[this.ability]);
    }
  }

  override getTriggerMessage(pokemon: Pokemon, abilityName: string, ..._args: any[]): string {
    return i18next.t("abilityTriggers:postDefendAbilityGive", {
      pokemonNameWithAffix: getPokemonNameWithAffix(pokemon),
      abilityName
    });
  }
}

export class PostDefendMoveDisableAbAttr extends PostDefendAbAttr {
  private chance: number;
  private attacker: Pokemon;
  private move: Move;

  constructor(chance: number) {
    super();

    this.chance = chance;
  }

  override canApplyPostDefend(pokemon: Pokemon, passive: boolean, simulated: boolean, attacker: Pokemon, move: Move, hitResult: HitResult | null, args: any[]): boolean {
    return attacker.getTag(BattlerTagType.DISABLED) === null && !move.hitsSubstitute(attacker, pokemon)
      && move.checkFlag(MoveFlags.MAKES_CONTACT, attacker, pokemon) && (this.chance === -1 || pokemon.randSeedInt(100) < this.chance);
  }

  override applyPostDefend(pokemon: Pokemon, _passive: boolean, simulated: boolean, attacker: Pokemon, move: Move, _hitResult: HitResult, _args: any[]): void {
    if (!simulated) {
      this.attacker = attacker;
      this.move = move;
      this.attacker.addTag(BattlerTagType.DISABLED, 4, 0, pokemon.id);
    }
  }
}

export class PostStatStageChangeStatStageChangeAbAttr extends PostStatStageChangeAbAttr {
  private condition: PokemonStatStageChangeCondition;
  private statsToChange: BattleStat[];
  private stages: number;

  constructor(condition: PokemonStatStageChangeCondition, statsToChange: BattleStat[], stages: number) {
    super(true);

    this.condition = condition;
    this.statsToChange = statsToChange;
    this.stages = stages;
  }

  override canApplyPostStatStageChange(pokemon: Pokemon, simulated: boolean, statStagesChanged: BattleStat[], stagesChanged: integer, selfTarget: boolean, args: any[]): boolean {
    return this.condition(pokemon, statStagesChanged, stagesChanged) && !selfTarget;
  }

  override applyPostStatStageChange(pokemon: Pokemon, simulated: boolean, statStagesChanged: BattleStat[], stagesChanged: number, selfTarget: boolean, args: any[]): void {
    if (!simulated) {
      globalScene.unshiftPhase(new StatStageChangePhase((pokemon).getBattlerIndex(), true, this.statsToChange, this.stages));
    }
  }
}

export class PreAttackAbAttr extends AbAttr {
  canApplyPreAttack(
    pokemon: Pokemon,
    passive: boolean,
    simulated: boolean,
    defender: Pokemon | null,
    move: Move,
    args: any[]): boolean {
    return true;
  }

  applyPreAttack(
    pokemon: Pokemon,
    passive: boolean,
    simulated: boolean,
    defender: Pokemon | null,
    move: Move,
    args: any[],
  ): void {}
}

/**
 * Modifies moves additional effects with multipliers, ie. Sheer Force, Serene Grace.
 * @extends AbAttr
 * @see {@linkcode apply}
 */
export class MoveEffectChanceMultiplierAbAttr extends AbAttr {
  private chanceMultiplier: number;

  constructor(chanceMultiplier: number) {
    super(false);
    this.chanceMultiplier = chanceMultiplier;
  }

  override canApply(pokemon: Pokemon, passive: boolean, simulated: boolean, args: any[]): boolean {
    const exceptMoves = [ Moves.ORDER_UP, Moves.ELECTRO_SHOT ];
    return !((args[0] as Utils.NumberHolder).value <= 0 || exceptMoves.includes((args[1] as Move).id));
  }

  /**
   * @param args [0]: {@linkcode Utils.NumberHolder} Move additional effect chance. Has to be higher than or equal to 0.
   *             [1]: {@linkcode Moves } Move used by the ability user.
   */
  override apply(pokemon: Pokemon, passive: boolean, simulated: boolean, cancelled: Utils.BooleanHolder, args: any[]): void {
    (args[0] as Utils.NumberHolder).value *= this.chanceMultiplier;
    (args[0] as Utils.NumberHolder).value = Math.min((args[0] as Utils.NumberHolder).value, 100);
  }
}

/**
 * Sets incoming moves additional effect chance to zero, ignoring all effects from moves. ie. Shield Dust.
 * @extends PreDefendAbAttr
 * @see {@linkcode applyPreDefend}
 */
export class IgnoreMoveEffectsAbAttr extends PreDefendAbAttr {
  constructor(showAbility: boolean = false) {
    super(showAbility);
  }

  override canApplyPreDefend(pokemon: Pokemon, passive: boolean, simulated: boolean, attacker: Pokemon, move: Move | null, cancelled: Utils.BooleanHolder | null, args: any[]): boolean {
    return (args[0] as Utils.NumberHolder).value > 0;
  }

  /**
   * @param args [0]: {@linkcode Utils.NumberHolder} Move additional effect chance.
   */
  override applyPreDefend(pokemon: Pokemon, passive: boolean, simulated: boolean, attacker: Pokemon, move: Move, cancelled: Utils.BooleanHolder, args: any[]): void {
    (args[0] as Utils.NumberHolder).value = 0;
  }
}

export class VariableMovePowerAbAttr extends PreAttackAbAttr {
  override canApplyPreAttack(pokemon: Pokemon, passive: boolean, simulated: boolean, defender: Pokemon, move: Move, args: any[]): boolean {
    return true;
  }
}

export class FieldPreventExplosiveMovesAbAttr extends AbAttr {
  override apply(
    pokemon: Pokemon,
    passive: boolean,
    simulated: boolean,
    cancelled: Utils.BooleanHolder,
    args: any[],
  ): void {
    cancelled.value = true;
  }
}

/**
 * Multiplies a Stat if the checked Pokemon lacks this ability.
 * If this ability cannot stack, a BooleanHolder can be used to prevent this from stacking.
 * @see {@link applyFieldStatMultiplierAbAttrs}
 * @see {@link applyFieldStat}
 * @see {@link Utils.BooleanHolder}
 */
export class FieldMultiplyStatAbAttr extends AbAttr {
  private stat: Stat;
  private multiplier: number;
  private canStack: boolean;

  constructor(stat: Stat, multiplier: number, canStack = false) {
    super(false);

    this.stat = stat;
    this.multiplier = multiplier;
    this.canStack = canStack;
  }

  canApplyFieldStat(pokemon: Pokemon, passive: boolean, simulated: boolean, stat: Stat, statValue: Utils.NumberHolder, checkedPokemon: Pokemon, hasApplied: Utils.BooleanHolder, args: any[]): boolean {
    return this.canStack || !hasApplied.value
      && this.stat === stat && checkedPokemon.getAbilityAttrs(FieldMultiplyStatAbAttr).every(attr => (attr as FieldMultiplyStatAbAttr).stat !== stat);
  }

  /**
   * applyFieldStat: Tries to multiply a Pokemon's Stat
   * @param pokemon {@linkcode Pokemon} the Pokemon using this ability
   * @param passive {@linkcode boolean} unused
   * @param stat {@linkcode Stat} the type of the checked stat
   * @param statValue {@linkcode Utils.NumberHolder} the value of the checked stat
   * @param checkedPokemon {@linkcode Pokemon} the Pokemon this ability is targeting
   * @param hasApplied {@linkcode Utils.BooleanHolder} whether or not another multiplier has been applied to this stat
   * @param args {any[]} unused
   */
  applyFieldStat(pokemon: Pokemon, passive: boolean, simulated: boolean, stat: Stat, statValue: Utils.NumberHolder, checkedPokemon: Pokemon, hasApplied: Utils.BooleanHolder, args: any[]): void {
    statValue.value *= this.multiplier;
    hasApplied.value = true;
  }

}

export class MoveTypeChangeAbAttr extends PreAttackAbAttr {
  constructor(
    private newType: PokemonType,
    private powerMultiplier: number,
    private condition?: PokemonAttackCondition
  ) {
    super(false);
  }

  override canApplyPreAttack(pokemon: Pokemon, passive: boolean, simulated: boolean, defender: Pokemon | null, move: Move, args: any[]): boolean {
    return (this.condition && this.condition(pokemon, defender, move)) ?? false;
  }

  // TODO: Decouple this into two attributes (type change / power boost)
  override applyPreAttack(pokemon: Pokemon, passive: boolean, simulated: boolean, defender: Pokemon, move: Move, args: any[]): void {
    if (args[0] && args[0] instanceof Utils.NumberHolder) {
      args[0].value = this.newType;
    }
    if (args[1] && args[1] instanceof Utils.NumberHolder) {
      args[1].value *= this.powerMultiplier;
    }
  }
}

/** Ability attribute for changing a pokemon's type before using a move */
export class PokemonTypeChangeAbAttr extends PreAttackAbAttr {
  private moveType: PokemonType;

  constructor() {
    super(true);
  }

  override canApplyPreAttack(pokemon: Pokemon, passive: boolean, simulated: boolean, defender: Pokemon | null, move: Move, args: any[]): boolean {
    if (!pokemon.isTerastallized &&
    move.id !== Moves.STRUGGLE &&
    /**
     * Skip moves that call other moves because these moves generate a following move that will trigger this ability attribute
     * @see {@link https://bulbapedia.bulbagarden.net/wiki/Category:Moves_that_call_other_moves}
     */
    !move.findAttr((attr) =>
      attr instanceof RandomMovesetMoveAttr ||
      attr instanceof RandomMoveAttr ||
      attr instanceof NaturePowerAttr ||
      attr instanceof CopyMoveAttr)) {
      const moveType = pokemon.getMoveType(move);
      if (pokemon.getTypes().some((t) => t !== moveType)) {
        this.moveType = moveType;
        return true;
      }
    }
    return false;
  }

  override applyPreAttack(pokemon: Pokemon, passive: boolean, simulated: boolean, defender: Pokemon, move: Move, args: any[]): void {
    const moveType = pokemon.getMoveType(move);

    if (!simulated) {
      this.moveType = moveType;
      pokemon.summonData.types = [ moveType ];
      pokemon.updateInfo();
    }
  }

  getTriggerMessage(pokemon: Pokemon, abilityName: string, ...args: any[]): string {
    return i18next.t("abilityTriggers:pokemonTypeChange", {
      pokemonNameWithAffix: getPokemonNameWithAffix(pokemon),
      moveType: i18next.t(`pokemonInfo:Type.${PokemonType[this.moveType]}`),
    });
  }
}

/**
 * Class for abilities that convert single-strike moves to two-strike moves (i.e. Parental Bond).
 * @param damageMultiplier the damage multiplier for the second strike, relative to the first.
 */
export class AddSecondStrikeAbAttr extends PreAttackAbAttr {
  private damageMultiplier: number;

  constructor(damageMultiplier: number) {
    super(false);

    this.damageMultiplier = damageMultiplier;
  }

  override canApplyPreAttack(pokemon: Pokemon, passive: boolean, simulated: boolean, defender: Pokemon | null, move: Move, args: any[]): boolean {
    return move.canBeMultiStrikeEnhanced(pokemon, true);
  }

  /**
   * If conditions are met, this doubles the move's hit count (via args[1])
   * or multiplies the damage of secondary strikes (via args[2])
   * @param pokemon the {@linkcode Pokemon} using the move
   * @param passive n/a
   * @param defender n/a
   * @param move the {@linkcode Move} used by the ability source
   * @param args Additional arguments:
   * - `[0]` the number of strikes this move currently has ({@linkcode Utils.NumberHolder})
   * - `[1]` the damage multiplier for the current strike ({@linkcode Utils.NumberHolder})
   */
  override applyPreAttack(pokemon: Pokemon, passive: boolean, simulated: boolean, defender: Pokemon, move: Move, args: any[]): void {
    const hitCount = args[0] as Utils.NumberHolder;
    const multiplier = args[1] as Utils.NumberHolder;
    if (hitCount?.value) {
      hitCount.value += 1;
    }

    if (multiplier?.value && pokemon.turnData.hitsLeft === 1) {
      multiplier.value = this.damageMultiplier;
    }
  }
}

/**
 * Class for abilities that boost the damage of moves
 * For abilities that boost the base power of moves, see VariableMovePowerAbAttr
 * @param damageMultiplier the amount to multiply the damage by
 * @param condition the condition for this ability to be applied
 */
export class DamageBoostAbAttr extends PreAttackAbAttr {
  private damageMultiplier: number;
  private condition: PokemonAttackCondition;

  constructor(damageMultiplier: number, condition: PokemonAttackCondition) {
    super(false);
    this.damageMultiplier = damageMultiplier;
    this.condition = condition;
  }

  override canApplyPreAttack(pokemon: Pokemon, passive: boolean, simulated: boolean, defender: Pokemon | null, move: Move, args: any[]): boolean {
    return this.condition(pokemon, defender, move);
  }

  /**
   *
   * @param pokemon the attacker pokemon
   * @param passive N/A
   * @param defender the target pokemon
   * @param move the move used by the attacker pokemon
   * @param args Utils.NumberHolder as damage
   */
  override applyPreAttack(pokemon: Pokemon, passive: boolean, simulated: boolean, defender: Pokemon, move: Move, args: any[]): void {
    const power = args[0] as Utils.NumberHolder;
    power.value = Utils.toDmgValue(power.value * this.damageMultiplier);
  }
}

export class MovePowerBoostAbAttr extends VariableMovePowerAbAttr {
  private condition: PokemonAttackCondition;
  private powerMultiplier: number;

  constructor(condition: PokemonAttackCondition, powerMultiplier: number, showAbility: boolean = false) {
    super(showAbility);
    this.condition = condition;
    this.powerMultiplier = powerMultiplier;
  }

  override canApplyPreAttack(pokemon: Pokemon, passive: boolean, simulated: boolean, defender: Pokemon | null, move: Move, args: any[]): boolean {
    return this.condition(pokemon, defender, move);
  }

  override applyPreAttack(pokemon: Pokemon, passive: boolean, simulated: boolean, defender: Pokemon, move: Move, args: any[]): void {
    (args[0] as Utils.NumberHolder).value *= this.powerMultiplier;
  }
}

export class MoveTypePowerBoostAbAttr extends MovePowerBoostAbAttr {
  constructor(boostedType: PokemonType, powerMultiplier?: number) {
    super((pokemon, defender, move) => pokemon?.getMoveType(move) === boostedType, powerMultiplier || 1.5, false);
  }
}

export class LowHpMoveTypePowerBoostAbAttr extends MoveTypePowerBoostAbAttr {
  constructor(boostedType: PokemonType) {
    super(boostedType);
  }

  getCondition(): AbAttrCondition {
    return (pokemon) => pokemon.getHpRatio() <= 0.33;
  }
}

/**
 * Abilities which cause a variable amount of power increase.
 * @extends VariableMovePowerAbAttr
 * @see {@link applyPreAttack}
 */
export class VariableMovePowerBoostAbAttr extends VariableMovePowerAbAttr {
  private mult: (user: Pokemon, target: Pokemon, move: Move) => number;

  /**
   * @param mult A function which takes the user, target, and move, and returns the power multiplier. 1 means no multiplier.
   * @param {boolean} showAbility Whether to show the ability when it activates.
   */
  constructor(mult: (user: Pokemon, target: Pokemon, move: Move) => number, showAbility = true) {
    super(showAbility);
    this.mult = mult;
  }

  override canApplyPreAttack(pokemon: Pokemon, passive: boolean, simulated: boolean, defender: Pokemon, move: Move, args: any[]): boolean {
    return this.mult(pokemon, defender, move) !== 1;
  }

  override applyPreAttack(pokemon: Pokemon, passive: boolean, simulated: boolean, defender: Pokemon, move: Move, args: any[]): void {
    const multiplier = this.mult(pokemon, defender, move);
    (args[0] as Utils.NumberHolder).value *= multiplier;
  }
}

/**
 * Boosts the power of a Pokémon's move under certain conditions.
 * @extends AbAttr
 */
export class FieldMovePowerBoostAbAttr extends AbAttr {
  // TODO: Refactor this class? It extends from base AbAttr but has preAttack methods and gets called directly instead of going through applyAbAttrsInternal
  private condition: PokemonAttackCondition;
  private powerMultiplier: number;

  /**
   * @param condition - A function that determines whether the power boost condition is met.
   * @param powerMultiplier - The multiplier to apply to the move's power when the condition is met.
   */
  constructor(condition: PokemonAttackCondition, powerMultiplier: number) {
    super(false);
    this.condition = condition;
    this.powerMultiplier = powerMultiplier;
  }

  canApplyPreAttack(pokemon: Pokemon | null, passive: boolean | null, simulated: boolean, defender: Pokemon | null, move: Move, args: any[]): boolean {
    return true; // logic for this attr is handled in move.ts instead of normally
  }

  applyPreAttack(pokemon: Pokemon | null, passive: boolean | null, simulated: boolean, defender: Pokemon | null, move: Move, args: any[]): void {
    if (this.condition(pokemon, defender, move)) {
      (args[0] as Utils.NumberHolder).value *= this.powerMultiplier;
    }
  }
}

/**
 * Boosts the power of a specific type of move.
 * @extends FieldMovePowerBoostAbAttr
 */
export class PreAttackFieldMoveTypePowerBoostAbAttr extends FieldMovePowerBoostAbAttr {
  /**
   * @param boostedType - The type of move that will receive the power boost.
   * @param powerMultiplier - The multiplier to apply to the move's power, defaults to 1.5 if not provided.
   */
  constructor(boostedType: PokemonType, powerMultiplier?: number) {
    super((pokemon, defender, move) => pokemon?.getMoveType(move) === boostedType, powerMultiplier || 1.5);
  }
}

/**
 * Boosts the power of a specific type of move for all Pokemon in the field.
 * @extends PreAttackFieldMoveTypePowerBoostAbAttr
 */
export class FieldMoveTypePowerBoostAbAttr extends PreAttackFieldMoveTypePowerBoostAbAttr { }

/**
 * Boosts the power of a specific type of move for the user and its allies.
 * @extends PreAttackFieldMoveTypePowerBoostAbAttr
 */
export class UserFieldMoveTypePowerBoostAbAttr extends PreAttackFieldMoveTypePowerBoostAbAttr { }

/**
 * Boosts the power of moves in specified categories.
 * @extends FieldMovePowerBoostAbAttr
 */
export class AllyMoveCategoryPowerBoostAbAttr extends FieldMovePowerBoostAbAttr {
  /**
   * @param boostedCategories - The categories of moves that will receive the power boost.
   * @param powerMultiplier - The multiplier to apply to the move's power.
   */
  constructor(boostedCategories: MoveCategory[], powerMultiplier: number) {
    super((pokemon, defender, move) => boostedCategories.includes(move.category), powerMultiplier);
  }
}

export class StatMultiplierAbAttr extends AbAttr {
  private stat: BattleStat;
  private multiplier: number;
  private condition: PokemonAttackCondition | null;

  constructor(stat: BattleStat, multiplier: number, condition?: PokemonAttackCondition) {
    super(false);

    this.stat = stat;
    this.multiplier = multiplier;
    this.condition = condition ?? null;
  }

  canApplyStatStage(
    pokemon: Pokemon,
    _passive: boolean,
    simulated: boolean,
    stat: BattleStat,
    statValue: Utils.NumberHolder,
    args: any[]): boolean {
    const move = (args[0] as Move);
    return stat === this.stat && (!this.condition || this.condition(pokemon, null, move));
  }

  applyStatStage(
    pokemon: Pokemon,
    _passive: boolean,
    simulated: boolean,
    stat: BattleStat,
    statValue: Utils.NumberHolder,
    args: any[]): void {
    statValue.value *= this.multiplier;
  }
}

export class PostAttackAbAttr extends AbAttr {
  private attackCondition: PokemonAttackCondition;

  /** The default attackCondition requires that the selected move is a damaging move */
  constructor(attackCondition: PokemonAttackCondition = (user, target, move) => (move.category !== MoveCategory.STATUS), showAbility = true) {
    super(showAbility);

    this.attackCondition = attackCondition;
  }

  /**
   * By default, this method checks that the move used is a damaging attack before
   * applying the effect of any inherited class. This can be changed by providing a different {@link attackCondition} to the constructor. See {@link ConfusionOnStatusEffectAbAttr}
   * for an example of an effect that does not require a damaging move.
   */
  canApplyPostAttack(
    pokemon: Pokemon,
    passive: boolean,
    simulated: boolean,
    defender: Pokemon,
    move: Move,
    hitResult: HitResult | null,
    args: any[]): boolean {
    // When attackRequired is true, we require the move to be an attack move and to deal damage before checking secondary requirements.
    // If attackRequired is false, we always defer to the secondary requirements.
    return this.attackCondition(pokemon, defender, move);
  }

  applyPostAttack(
    pokemon: Pokemon,
    passive: boolean,
    simulated: boolean,
    defender: Pokemon,
    move: Move,
    hitResult: HitResult | null,
    args: any[]): void {}
}

/**
 * Multiplies a Stat from an ally pokemon's ability.
 * @see {@link applyAllyStatMultiplierAbAttrs}
 * @see {@link applyAllyStat}
 */
export class AllyStatMultiplierAbAttr extends AbAttr {
  private stat: BattleStat;
  private multiplier: number;
  private ignorable: boolean;

  /**
   * @param stat - The stat being modified
   * @param multipler - The multiplier to apply to the stat
   * @param ignorable - Whether the multiplier can be ignored by mold breaker-like moves and abilities
   */
  constructor(stat: BattleStat, multiplier: number, ignorable: boolean = true) {
    super(false);

    this.stat = stat;
    this.multiplier = multiplier;
    this.ignorable = ignorable;
  }

  /**
   * Multiply a Pokemon's Stat due to an Ally's ability.
   * @param _pokemon - The ally {@linkcode Pokemon} with the ability (unused)
   * @param passive - unused
   * @param _simulated - Whether the ability is being simulated (unused)
   * @param _stat - The type of the checked {@linkcode Stat} (unused)
   * @param statValue - {@linkcode Utils.NumberHolder} containing the value of the checked stat
   * @param _checkedPokemon - The {@linkcode Pokemon} this ability is targeting (unused)
   * @param _ignoreAbility - Whether the ability should be ignored if possible
   * @param _args - unused
   * @returns `true` if this changed the checked stat, `false` otherwise.
   */
  applyAllyStat(_pokemon: Pokemon, _passive: boolean, _simulated: boolean, _stat: BattleStat, statValue: Utils.NumberHolder, _checkedPokemon: Pokemon, _ignoreAbility: boolean, _args: any[]) {
    statValue.value *= this.multiplier;
  }

  /**
   * Check if this ability can apply to the checked stat.
   * @param pokemon - The ally {@linkcode Pokemon} with the ability (unused)
   * @param passive - unused
   * @param simulated - Whether the ability is being simulated (unused)
   * @param stat - The type of the checked {@linkcode Stat}
   * @param statValue - {@linkcode Utils.NumberHolder} containing the value of the checked stat
   * @param checkedPokemon - The {@linkcode Pokemon} this ability is targeting (unused)
   * @param ignoreAbility - Whether the ability should be ignored if possible
   * @param args - unused
   * @returns `true` if this can apply to the checked stat, `false` otherwise.
   */
  canApplyAllyStat(pokemon: Pokemon, _passive: boolean, simulated: boolean, stat: BattleStat, statValue: Utils.NumberHolder, checkedPokemon: Pokemon, ignoreAbility: boolean, args: any[]): boolean {
    return stat === this.stat && !(ignoreAbility && this.ignorable);
  }
}

/**
 * Ability attribute for Gorilla Tactics
 * @extends PostAttackAbAttr
 */
export class GorillaTacticsAbAttr extends PostAttackAbAttr {
  constructor() {
    super((user, target, move) => true, false);
  }

  override canApplyPostAttack(
    pokemon: Pokemon,
    passive: boolean,
    simulated: boolean,
    defender: Pokemon,
    move: Move,
    hitResult: HitResult | null,
    args: any[]): boolean {
    return super.canApplyPostAttack(pokemon, passive, simulated, defender, move, hitResult, args)
      && simulated || !pokemon.getTag(BattlerTagType.GORILLA_TACTICS);
  }

  /**
   *
   * @param {Pokemon} pokemon the {@linkcode Pokemon} with this ability
   * @param passive n/a
   * @param simulated whether the ability is being simulated
   * @param defender n/a
   * @param move n/a
   * @param hitResult n/a
   * @param args n/a
   */
  override applyPostAttack(
    pokemon: Pokemon,
    passive: boolean,
    simulated: boolean,
    defender: Pokemon,
    move: Move,
    hitResult: HitResult | null,
    args: any[]): void {
    if (!simulated) {
      pokemon.addTag(BattlerTagType.GORILLA_TACTICS);
    }
  }
}

export class PostAttackStealHeldItemAbAttr extends PostAttackAbAttr {
  private stealCondition: PokemonAttackCondition | null;
  private stolenItem?: PokemonHeldItemModifier;

  constructor(stealCondition?: PokemonAttackCondition) {
    super();

    this.stealCondition = stealCondition ?? null;
  }

  override canApplyPostAttack(
    pokemon: Pokemon,
    passive: boolean,
    simulated: boolean,
    defender: Pokemon,
    move: Move,
    hitResult: HitResult,
    args: any[]): boolean {
    if (
      super.canApplyPostAttack(pokemon, passive, simulated, defender, move, hitResult, args) &&
      !simulated &&
      hitResult < HitResult.NO_EFFECT &&
      (!this.stealCondition || this.stealCondition(pokemon, defender, move))
    ) {
      const heldItems = this.getTargetHeldItems(defender).filter((i) => i.isTransferable);
      if (heldItems.length) {
        // Ensure that the stolen item in testing is the same as when the effect is applied
        this.stolenItem = heldItems[pokemon.randSeedInt(heldItems.length)];
        if (globalScene.canTransferHeldItemModifier(this.stolenItem, pokemon)) {
          return true;
        }
      }
    }
    this.stolenItem = undefined;
    return false;
  }

  override applyPostAttack(
    pokemon: Pokemon,
    passive: boolean,
    simulated: boolean,
    defender: Pokemon,
    move: Move,
    hitResult: HitResult,
    args: any[],
  ): void {
    const heldItems = this.getTargetHeldItems(defender).filter((i) => i.isTransferable);
    if (!this.stolenItem) {
      this.stolenItem = heldItems[pokemon.randSeedInt(heldItems.length)];
    }
    if (globalScene.tryTransferHeldItemModifier(this.stolenItem, pokemon, false)) {
      globalScene.queueMessage(
        i18next.t("abilityTriggers:postAttackStealHeldItem", {
          pokemonNameWithAffix: getPokemonNameWithAffix(pokemon),
          defenderName: defender.name,
          stolenItemType: this.stolenItem.type.name,
        }),
      );
    }
    this.stolenItem = undefined;
  }

  getTargetHeldItems(target: Pokemon): PokemonHeldItemModifier[] {
    return globalScene.findModifiers(m => m instanceof PokemonHeldItemModifier
      && m.pokemonId === target.id, target.isPlayer()) as PokemonHeldItemModifier[];
  }
}

export class PostAttackApplyStatusEffectAbAttr extends PostAttackAbAttr {
  private contactRequired: boolean;
  private chance: number;
  private effects: StatusEffect[];

  constructor(contactRequired: boolean, chance: number, ...effects: StatusEffect[]) {
    super();

    this.contactRequired = contactRequired;
    this.chance = chance;
    this.effects = effects;
  }

  override canApplyPostAttack(pokemon: Pokemon, passive: boolean, simulated: boolean, attacker: Pokemon, move: Move, hitResult: HitResult | null, args: any[]): boolean {
    if (
      super.canApplyPostAttack(pokemon, passive, simulated, attacker, move, hitResult, args)
      && !(pokemon !== attacker && move.hitsSubstitute(attacker, pokemon))
      && (simulated || !attacker.hasAbilityWithAttr(IgnoreMoveEffectsAbAttr) && pokemon !== attacker
      && (!this.contactRequired || move.checkFlag(MoveFlags.MAKES_CONTACT, attacker, pokemon)) && pokemon.randSeedInt(100) < this.chance && !pokemon.status)
    ) {
      const effect = this.effects.length === 1 ? this.effects[0] : this.effects[pokemon.randSeedInt(this.effects.length)];
      return simulated || attacker.canSetStatus(effect, true, false, pokemon);
    }

    return false;
  }

  applyPostAttack(pokemon: Pokemon, passive: boolean, simulated: boolean, attacker: Pokemon, move: Move, hitResult: HitResult, args: any[]): void {
    const effect = this.effects.length === 1 ? this.effects[0] : this.effects[pokemon.randSeedInt(this.effects.length)];
    attacker.trySetStatus(effect, true, pokemon);
  }
}

export class PostAttackContactApplyStatusEffectAbAttr extends PostAttackApplyStatusEffectAbAttr {
  constructor(chance: number, ...effects: StatusEffect[]) {
    super(true, chance, ...effects);
  }
}

export class PostAttackApplyBattlerTagAbAttr extends PostAttackAbAttr {
  private contactRequired: boolean;
  private chance: (user: Pokemon, target: Pokemon, move: Move) => number;
  private effects: BattlerTagType[];


  constructor(contactRequired: boolean, chance: (user: Pokemon, target: Pokemon, move: Move) =>  number, ...effects: BattlerTagType[]) {
    super(undefined, false);

    this.contactRequired = contactRequired;
    this.chance = chance;
    this.effects = effects;
  }

  override canApplyPostAttack(pokemon: Pokemon, passive: boolean, simulated: boolean, attacker: Pokemon, move: Move, hitResult: HitResult | null, args: any[]): boolean {
    /**Battler tags inflicted by abilities post attacking are also considered additional effects.*/
    return super.canApplyPostAttack(pokemon, passive, simulated, attacker, move, hitResult, args) &&
      !attacker.hasAbilityWithAttr(IgnoreMoveEffectsAbAttr) && pokemon !== attacker &&
      (!this.contactRequired || move.checkFlag(MoveFlags.MAKES_CONTACT, attacker, pokemon)) &&
      pokemon.randSeedInt(100) < this.chance(attacker, pokemon, move) && !pokemon.status;
  }

  override applyPostAttack(pokemon: Pokemon, passive: boolean, simulated: boolean, attacker: Pokemon, move: Move, hitResult: HitResult, args: any[]): void {
    if (!simulated) {
      const effect = this.effects.length === 1 ? this.effects[0] : this.effects[pokemon.randSeedInt(this.effects.length)];
      attacker.addTag(effect);
    }
  }
}

export class PostDefendStealHeldItemAbAttr extends PostDefendAbAttr {
  private condition?: PokemonDefendCondition;
  private stolenItem?: PokemonHeldItemModifier;

  constructor(condition?: PokemonDefendCondition) {
    super();

    this.condition = condition;
  }

  override canApplyPostDefend(pokemon: Pokemon, passive: boolean, simulated: boolean, attacker: Pokemon, move: Move, hitResult: HitResult, args: any[]): boolean {
    if (
      !simulated &&
      hitResult < HitResult.NO_EFFECT &&
      (!this.condition || this.condition(pokemon, attacker, move)) &&
      !move.hitsSubstitute(attacker, pokemon)
    ) {
      const heldItems = this.getTargetHeldItems(attacker).filter((i) => i.isTransferable);
      if (heldItems.length) {
        this.stolenItem = heldItems[pokemon.randSeedInt(heldItems.length)];
        if (globalScene.canTransferHeldItemModifier(this.stolenItem, pokemon)) {
          return true;
        }
      }
    }
    return false;
  }

  override applyPostDefend(
    pokemon: Pokemon,
    _passive: boolean,
    simulated: boolean,
    attacker: Pokemon,
    move: Move,
    hitResult: HitResult,
    _args: any[],
  ): void {

    const heldItems = this.getTargetHeldItems(attacker).filter((i) => i.isTransferable);
    if (!this.stolenItem) {
      this.stolenItem = heldItems[pokemon.randSeedInt(heldItems.length)];
    }
    if (globalScene.tryTransferHeldItemModifier(this.stolenItem, pokemon, false)) {
      globalScene.queueMessage(
        i18next.t("abilityTriggers:postDefendStealHeldItem", {
          pokemonNameWithAffix: getPokemonNameWithAffix(pokemon),
          attackerName: attacker.name,
          stolenItemType: this.stolenItem.type.name,
        }),
      );
    }
    this.stolenItem = undefined;
  }

  getTargetHeldItems(target: Pokemon): PokemonHeldItemModifier[] {
    return globalScene.findModifiers(m => m instanceof PokemonHeldItemModifier
      && m.pokemonId === target.id, target.isPlayer()) as PokemonHeldItemModifier[];
  }
}

/**
 * Base class for defining all {@linkcode Ability} Attributes after a status effect has been set.
 * @see {@linkcode applyPostSetStatus()}.
 */
export class PostSetStatusAbAttr extends AbAttr {
  canApplyPostSetStatus(
    pokemon: Pokemon,
    sourcePokemon: Pokemon | null = null,
    passive: boolean,
    effect: StatusEffect,
    simulated: boolean,
    rgs: any[]): boolean {
    return true;
  }

  /**
   * Does nothing after a status condition is set.
   * @param pokemon {@linkcode Pokemon} that status condition was set on.
   * @param sourcePokemon {@linkcode Pokemon} that that set the status condition. Is `null` if status was not set by a Pokemon.
   * @param passive Whether this ability is a passive.
   * @param effect {@linkcode StatusEffect} that was set.
   * @param args Set of unique arguments needed by this attribute.
   */
  applyPostSetStatus(
    pokemon: Pokemon,
    sourcePokemon: Pokemon | null = null,
    passive: boolean,
    effect: StatusEffect,
    simulated: boolean,
    args: any[],
  ): void {}
}

/**
 * If another Pokemon burns, paralyzes, poisons, or badly poisons this Pokemon,
 * that Pokemon receives the same non-volatile status condition as part of this
 * ability attribute. For Synchronize ability.
 */
export class SynchronizeStatusAbAttr extends PostSetStatusAbAttr {
  override canApplyPostSetStatus(pokemon: Pokemon, sourcePokemon: (Pokemon | null) | undefined, passive: boolean, effect: StatusEffect, simulated: boolean, args: any[]): boolean {
    /** Synchronizable statuses */
    const syncStatuses = new Set<StatusEffect>([
      StatusEffect.BURN,
      StatusEffect.PARALYSIS,
      StatusEffect.POISON,
      StatusEffect.TOXIC
    ]);

    // synchronize does not need to check canSetStatus because the ability shows even if it fails to set the status
    return ((sourcePokemon ?? false) && syncStatuses.has(effect));
  }

  /**
   * If the `StatusEffect` that was set is Burn, Paralysis, Poison, or Toxic, and the status
   * was set by a source Pokemon, set the source Pokemon's status to the same `StatusEffect`.
   * @param pokemon {@linkcode Pokemon} that status condition was set on.
   * @param sourcePokemon {@linkcode Pokemon} that that set the status condition. Is null if status was not set by a Pokemon.
   * @param passive Whether this ability is a passive.
   * @param effect {@linkcode StatusEffect} that was set.
   * @param args Set of unique arguments needed by this attribute.
   */
  override applyPostSetStatus(pokemon: Pokemon, sourcePokemon: Pokemon | null = null, passive: boolean, effect: StatusEffect, simulated: boolean, args: any[]): void {
    if (!simulated && sourcePokemon) {
      sourcePokemon.trySetStatus(effect, true, pokemon);
    }
  }
}

export class PostVictoryAbAttr extends AbAttr {
  canApplyPostVictory(pokemon: Pokemon, passive: boolean, simulated: boolean, args: any[]): boolean {
    return true;
  }

  applyPostVictory(pokemon: Pokemon, passive: boolean, simulated: boolean, args: any[]): void {}
}

class PostVictoryStatStageChangeAbAttr extends PostVictoryAbAttr {
  private stat: BattleStat | ((p: Pokemon) => BattleStat);
  private stages: number;

  constructor(stat: BattleStat | ((p: Pokemon) => BattleStat), stages: number) {
    super();

    this.stat = stat;
    this.stages = stages;
  }

  override applyPostVictory(pokemon: Pokemon, passive: boolean, simulated: boolean, args: any[]): void {
    const stat = typeof this.stat === "function" ? this.stat(pokemon) : this.stat;
    if (!simulated) {
      globalScene.unshiftPhase(new StatStageChangePhase(pokemon.getBattlerIndex(), true, [ stat ], this.stages));
    }
  }
}

export class PostVictoryFormChangeAbAttr extends PostVictoryAbAttr {
  private formFunc: (p: Pokemon) => number;

  constructor(formFunc: ((p: Pokemon) => number)) {
    super(true);

    this.formFunc = formFunc;
  }

  override canApplyPostVictory(pokemon: Pokemon, passive: boolean, simulated: boolean, args: any[]): boolean {
    const formIndex = this.formFunc(pokemon);
    return formIndex !== pokemon.formIndex;
  }

  override applyPostVictory(pokemon: Pokemon, passive: boolean, simulated: boolean, args: any[]): void {
    if (!simulated) {
      globalScene.triggerPokemonFormChange(pokemon, SpeciesFormChangeAbilityTrigger, false);
    }
  }
}

export class PostKnockOutAbAttr extends AbAttr {
  canApplyPostKnockOut(pokemon: Pokemon, passive: boolean, simulated: boolean, knockedOut: Pokemon, args: any[]): boolean {
    return true;
  }

  applyPostKnockOut(pokemon: Pokemon, passive: boolean, simulated: boolean, knockedOut: Pokemon, args: any[]): void {}
}

export class PostKnockOutStatStageChangeAbAttr extends PostKnockOutAbAttr {
  private stat: BattleStat | ((p: Pokemon) => BattleStat);
  private stages: number;

  constructor(stat: BattleStat | ((p: Pokemon) => BattleStat), stages: number) {
    super();

    this.stat = stat;
    this.stages = stages;
  }

  override applyPostKnockOut(pokemon: Pokemon, passive: boolean, simulated: boolean, knockedOut: Pokemon, args: any[]): void {
    const stat = typeof this.stat === "function" ? this.stat(pokemon) : this.stat;
    if (!simulated) {
      globalScene.unshiftPhase(new StatStageChangePhase(pokemon.getBattlerIndex(), true, [ stat ], this.stages));
    }
  }
}

export class CopyFaintedAllyAbilityAbAttr extends PostKnockOutAbAttr {
  constructor() {
    super();
  }

  override canApplyPostKnockOut(pokemon: Pokemon, passive: boolean, simulated: boolean, knockedOut: Pokemon, args: any[]): boolean {
    return pokemon.isPlayer() === knockedOut.isPlayer() && knockedOut.getAbility().isCopiable;
  }

  override applyPostKnockOut(pokemon: Pokemon, passive: boolean, simulated: boolean, knockedOut: Pokemon, args: any[]): void {
    if (!simulated) {
      pokemon.setTempAbility(knockedOut.getAbility());
      globalScene.queueMessage(i18next.t("abilityTriggers:copyFaintedAllyAbility", { pokemonNameWithAffix: getPokemonNameWithAffix(knockedOut), abilityName: allAbilities[knockedOut.getAbility().id].name }));
    }
  }
}

/**
 * Ability attribute for ignoring the opponent's stat changes
 * @param stats the stats that should be ignored
 */
export class IgnoreOpponentStatStagesAbAttr extends AbAttr {
  private stats: readonly BattleStat[];

  constructor(stats?: BattleStat[]) {
    super(false);

    this.stats = stats ?? BATTLE_STATS;
  }

  override canApply(pokemon: Pokemon, passive: boolean, simulated: boolean, args: any[]): boolean {
    return this.stats.includes(args[0]);
  }

  /**
   * Modifies a BooleanHolder and returns the result to see if a stat is ignored or not
   * @param _pokemon n/a
   * @param _passive n/a
   * @param simulated n/a
   * @param _cancelled n/a
   * @param args A BooleanHolder that represents whether or not to ignore a stat's stat changes
   */
  override apply(_pokemon: Pokemon, _passive: boolean, simulated: boolean, _cancelled: Utils.BooleanHolder, args: any[]): void {
    (args[1] as Utils.BooleanHolder).value = true;
  }
}

export class IntimidateImmunityAbAttr extends AbAttr {
  constructor() {
    super(false);
  }

  override apply(pokemon: Pokemon, passive: boolean, simulated: boolean, cancelled: Utils.BooleanHolder, args: any[]): void {
    cancelled.value = true;
  }

  getTriggerMessage(pokemon: Pokemon, abilityName: string, ...args: any[]): string {
    return i18next.t("abilityTriggers:intimidateImmunity", {
      pokemonNameWithAffix: getPokemonNameWithAffix(pokemon),
      abilityName
    });
  }
}

export class PostIntimidateStatStageChangeAbAttr extends AbAttr {
  private stats: BattleStat[];
  private stages: number;
  private overwrites: boolean;

  constructor(stats: BattleStat[], stages: number, overwrites?: boolean) {
    super(true);
    this.stats = stats;
    this.stages = stages;
    this.overwrites = !!overwrites;
  }

  override apply(pokemon: Pokemon, passive: boolean, simulated:boolean, cancelled: Utils.BooleanHolder, args: any[]): void {
    if (!simulated) {
      globalScene.pushPhase(new StatStageChangePhase(pokemon.getBattlerIndex(), false, this.stats, this.stages));
    }
    cancelled.value = this.overwrites;
  }
}

/**
 * Base class for defining all {@linkcode Ability} Attributes post summon
 * @see {@linkcode applyPostSummon()}
 */
export class PostSummonAbAttr extends AbAttr {
  /** Should the ability activate when gained in battle? This will almost always be true */
  private activateOnGain: boolean;

  constructor(showAbility = true, activateOnGain = true) {
    super(showAbility);
    this.activateOnGain = activateOnGain;
  }

  /**
   * @returns Whether the ability should activate when gained in battle
   */
  shouldActivateOnGain(): boolean {
    return this.activateOnGain;
  }

  canApplyPostSummon(pokemon: Pokemon, passive: boolean, simulated: boolean, args: any[]): boolean {
    return true;
  }

  /**
   * Applies ability post summon (after switching in)
   * @param pokemon {@linkcode Pokemon} with this ability
   * @param passive Whether this ability is a passive
   * @param args Set of unique arguments needed by this attribute
   */
  applyPostSummon(pokemon: Pokemon, passive: boolean, simulated: boolean, args: any[]): void {}
}

/**
 * Removes specified arena tags when a Pokemon is summoned.
 */
export class PostSummonRemoveArenaTagAbAttr extends PostSummonAbAttr {
  private arenaTags: ArenaTagType[];

  /**
   * @param arenaTags {@linkcode ArenaTagType[]} - the arena tags to be removed
   */
  constructor(arenaTags: ArenaTagType[]) {
    super(true);

    this.arenaTags = arenaTags;
  }

  override canApplyPostSummon(pokemon: Pokemon, passive: boolean, simulated: boolean, args: any[]): boolean {
    return globalScene.arena.tags.some(tag => this.arenaTags.includes(tag.tagType));
  }

  override applyPostSummon(pokemon: Pokemon, passive: boolean, simulated: boolean, args: any[]): void {
    if (!simulated) {
      for (const arenaTag of this.arenaTags) {
        globalScene.arena.removeTag(arenaTag);
      }
    }
  }
}

/**
 * Generic class to add an arena tag upon switching in
 */
export class PostSummonAddArenaTagAbAttr extends PostSummonAbAttr {
  private readonly tagType: ArenaTagType;
  private readonly turnCount: number;
  private readonly side?: ArenaTagSide;
  private readonly quiet?: boolean;
  private sourceId: number;


  constructor(showAbility: boolean, tagType: ArenaTagType, turnCount: number, side?: ArenaTagSide, quiet?: boolean) {
    super(showAbility);
    this.tagType = tagType;
    this.turnCount = turnCount;
    this.side = side;
    this.quiet = quiet;
  }

  public override applyPostSummon(pokemon: Pokemon, passive: boolean, simulated: boolean, args: any[]): void {
    this.sourceId = pokemon.id;
    if (!simulated) {
      globalScene.arena.addTag(this.tagType, this.turnCount, undefined, this.sourceId, this.side, this.quiet);
    }
  }
}

export class PostSummonMessageAbAttr extends PostSummonAbAttr {
  private messageFunc: (pokemon: Pokemon) => string;

  constructor(messageFunc: (pokemon: Pokemon) => string) {
    super(true);

    this.messageFunc = messageFunc;
  }

  override applyPostSummon(pokemon: Pokemon, passive: boolean, simulated: boolean, args: any[]): void {
    if (!simulated) {
      globalScene.queueMessage(this.messageFunc(pokemon));
    }
  }
}

/**
 * Removes illusions when a Pokemon is summoned.
 */
export class PostSummonRemoveIllusionAbAttr extends PostSummonAbAttr {
  applyPostSummon(pokemon: Pokemon, passive: boolean, simulated: boolean, args: any[]): boolean {
    globalScene.getField(true).map(pokemon => {
      pokemon.breakIllusion();
    });
    return true;
  }
}

export class PostSummonUnnamedMessageAbAttr extends PostSummonAbAttr {
  //Attr doesn't force pokemon name on the message
  private message: string;

  constructor(message: string) {
    super(true);

    this.message = message;
  }

  override applyPostSummon(pokemon: Pokemon, passive: boolean, simulated: boolean, args: any[]): void {
    if (!simulated) {
      globalScene.queueMessage(this.message);
    }
  }
}

export class PostSummonAddBattlerTagAbAttr extends PostSummonAbAttr {
  private tagType: BattlerTagType;
  private turnCount: number;

  constructor(tagType: BattlerTagType, turnCount: number, showAbility?: boolean) {
    super(showAbility);

    this.tagType = tagType;
    this.turnCount = turnCount;
  }

  override canApplyPostSummon(pokemon: Pokemon, passive: boolean, simulated: boolean, args: any[]): boolean {
    return pokemon.canAddTag(this.tagType);
  }

  override applyPostSummon(pokemon: Pokemon, passive: boolean, simulated: boolean, args: any[]): void {
    if (!simulated) {
      pokemon.addTag(this.tagType, this.turnCount);
    }
  }
}

export class PostSummonStatStageChangeAbAttr extends PostSummonAbAttr {
  private stats: BattleStat[];
  private stages: number;
  private selfTarget: boolean;
  private intimidate: boolean;

  constructor(stats: BattleStat[], stages: number, selfTarget?: boolean, intimidate?: boolean) {
    super(true);

    this.stats = stats;
    this.stages = stages;
    this.selfTarget = !!selfTarget;
    this.intimidate = !!intimidate;
  }

  override applyPostSummon(pokemon: Pokemon, passive: boolean, simulated: boolean, args: any[]): void {
    if (simulated) {
      return;
    }

    if (this.selfTarget) {
      // we unshift the StatStageChangePhase to put it right after the showAbility and not at the end of the
      // phase list (which could be after CommandPhase for example)
      globalScene.unshiftPhase(new StatStageChangePhase(pokemon.getBattlerIndex(), true, this.stats, this.stages));
    } else {
      for (const opponent of pokemon.getOpponents()) {
        const cancelled = new Utils.BooleanHolder(false);
        if (this.intimidate) {
          applyAbAttrs(IntimidateImmunityAbAttr, opponent, cancelled, simulated);
          applyAbAttrs(PostIntimidateStatStageChangeAbAttr, opponent, cancelled, simulated);

          if (opponent.getTag(BattlerTagType.SUBSTITUTE)) {
            cancelled.value = true;
          }
        }
        if (!cancelled.value) {
          globalScene.unshiftPhase(new StatStageChangePhase(opponent.getBattlerIndex(), false, this.stats, this.stages));
        }
      }
    }
  }
}

export class PostSummonAllyHealAbAttr extends PostSummonAbAttr {
  private healRatio: number;
  private showAnim: boolean;

  constructor(healRatio: number, showAnim = false) {
    super();

    this.healRatio = healRatio || 4;
    this.showAnim = showAnim;
  }

  override canApplyPostSummon(pokemon: Pokemon, passive: boolean, simulated: boolean, args: any[]): boolean {
    return pokemon.getAlly()?.isActive(true);
  }

  override applyPostSummon(pokemon: Pokemon, passive: boolean, simulated: boolean, args: any[]): void {
    const target = pokemon.getAlly();
    if (!simulated) {
      globalScene.unshiftPhase(new PokemonHealPhase(target.getBattlerIndex(),
        Utils.toDmgValue(pokemon.getMaxHp() / this.healRatio), i18next.t("abilityTriggers:postSummonAllyHeal", { pokemonNameWithAffix: getPokemonNameWithAffix(target), pokemonName: pokemon.name }), true, !this.showAnim));
    }
  }
}

/**
 * Resets an ally's temporary stat boots to zero with no regard to
 * whether this is a positive or negative change
 * @param pokemon The {@link Pokemon} with this {@link AbAttr}
 * @param passive N/A
 * @param args N/A
 * @returns if the move was successful
 */
export class PostSummonClearAllyStatStagesAbAttr extends PostSummonAbAttr {
  constructor() {
    super();
  }

  override canApplyPostSummon(pokemon: Pokemon, passive: boolean, simulated: boolean, args: any[]): boolean {
    return pokemon.getAlly()?.isActive(true);
  }

  override applyPostSummon(pokemon: Pokemon, passive: boolean, simulated: boolean, args: any[]): void {
    const target = pokemon.getAlly();
    if (!simulated) {
      for (const s of BATTLE_STATS) {
        target.setStatStage(s, 0);
      }

      globalScene.queueMessage(i18next.t("abilityTriggers:postSummonClearAllyStats", { pokemonNameWithAffix: getPokemonNameWithAffix(target) }));
    }
  }
}

/**
 * Download raises either the Attack stat or Special Attack stat by one stage depending on the foe's currently lowest defensive stat:
 * it will raise Attack if the foe's current Defense is lower than its current Special Defense stat;
 * otherwise, it will raise Special Attack.
 * @extends PostSummonAbAttr
 * @see {applyPostSummon}
 */
export class DownloadAbAttr extends PostSummonAbAttr {
  private enemyDef: number;
  private enemySpDef: number;
  private enemyCountTally: number;
  private stats: BattleStat[];

  override canApplyPostSummon(pokemon: Pokemon, passive: boolean, simulated: boolean, args: any[]): boolean {
    this.enemyDef = 0;
    this.enemySpDef = 0;
    this.enemyCountTally = 0;

    for (const opponent of pokemon.getOpponents()) {
      this.enemyCountTally++;
      this.enemyDef += opponent.getEffectiveStat(Stat.DEF);
      this.enemySpDef += opponent.getEffectiveStat(Stat.SPDEF);
    }
    this.enemyDef = Math.round(this.enemyDef / this.enemyCountTally);
    this.enemySpDef = Math.round(this.enemySpDef / this.enemyCountTally);
    return this.enemyDef > 0 && this.enemySpDef > 0;
  }

  /**
   * Checks to see if it is the opening turn (starting a new game), if so, Download won't work. This is because Download takes into account
   * vitamins and items, so it needs to use the Stat and the stat alone.
   * @param {Pokemon} pokemon Pokemon that is using the move, as well as seeing the opposing pokemon.
   * @param {boolean} passive N/A
   * @param {any[]} args N/A
   */
  override applyPostSummon(pokemon: Pokemon, passive: boolean, simulated: boolean, args: any[]): void {
    if (this.enemyDef < this.enemySpDef) {
      this.stats = [ Stat.ATK ];
    } else {
      this.stats = [ Stat.SPATK ];
    }

    if (!simulated) {
      globalScene.unshiftPhase(new StatStageChangePhase(pokemon.getBattlerIndex(), false, this.stats, 1));
    }
  }
}

export class PostSummonWeatherChangeAbAttr extends PostSummonAbAttr {
  private weatherType: WeatherType;

  constructor(weatherType: WeatherType) {
    super();

    this.weatherType = weatherType;
  }

  override canApplyPostSummon(pokemon: Pokemon, passive: boolean, simulated: boolean, args: any[]): boolean {
    const weatherReplaceable = (this.weatherType === WeatherType.HEAVY_RAIN ||
      this.weatherType === WeatherType.HARSH_SUN ||
      this.weatherType === WeatherType.STRONG_WINDS) || !globalScene.arena.weather?.isImmutable();
    return weatherReplaceable && globalScene.arena.canSetWeather(this.weatherType);
  }

  override applyPostSummon(pokemon: Pokemon, passive: boolean, simulated: boolean, args: any[]): void {
    if (!simulated) {
      globalScene.arena.trySetWeather(this.weatherType, pokemon);
    }
  }
}

export class PostSummonTerrainChangeAbAttr extends PostSummonAbAttr {
  private terrainType: TerrainType;

  constructor(terrainType: TerrainType) {
    super();

    this.terrainType = terrainType;
  }

  override canApplyPostSummon(pokemon: Pokemon, passive: boolean, simulated: boolean, args: any[]): boolean {
    return globalScene.arena.canSetTerrain(this.terrainType);
  }

  override applyPostSummon(pokemon: Pokemon, passive: boolean, simulated: boolean, args: any[]): void {
    if (!simulated) {
      globalScene.arena.trySetTerrain(this.terrainType, false, pokemon);
    }
  }
}

export class PostSummonFormChangeAbAttr extends PostSummonAbAttr {
  private formFunc: (p: Pokemon) => number;

  constructor(formFunc: ((p: Pokemon) => number)) {
    super(true);

    this.formFunc = formFunc;
  }

  override canApplyPostSummon(pokemon: Pokemon, passive: boolean, simulated: boolean, args: any[]): boolean {
    return this.formFunc(pokemon) !== pokemon.formIndex;
  }

  override applyPostSummon(pokemon: Pokemon, passive: boolean, simulated: boolean, args: any[]): void {
    if (!simulated) {
      globalScene.triggerPokemonFormChange(pokemon, SpeciesFormChangeAbilityTrigger, false);
    }
  }
}

/** Attempts to copy a pokemon's ability */
export class PostSummonCopyAbilityAbAttr extends PostSummonAbAttr {
  private target: Pokemon;
  private targetAbilityName: string;

  override canApplyPostSummon(pokemon: Pokemon, passive: boolean, simulated: boolean, args: any[]): boolean {
    const targets = pokemon.getOpponents();
    if (!targets.length) {
      return false;
    }

    let target: Pokemon;
    if (targets.length > 1) {
      globalScene.executeWithSeedOffset(() => target = Utils.randSeedItem(targets), globalScene.currentBattle.waveIndex);
    } else {
      target = targets[0];
    }

    if (
      !target!.getAbility().isCopiable &&
      // Wonder Guard is normally uncopiable so has the attribute, but Trace specifically can copy it
      !(pokemon.hasAbility(Abilities.TRACE) && target!.getAbility().id === Abilities.WONDER_GUARD)
    ) {
      return false;
    }

    this.target = target!;
    this.targetAbilityName = allAbilities[target!.getAbility().id].name;
    return true;
  }

  override applyPostSummon(pokemon: Pokemon, passive: boolean, simulated: boolean, args: any[]): void {
    if (!simulated) {
      pokemon.setTempAbility(this.target!.getAbility());
      setAbilityRevealed(this.target!);
      pokemon.updateInfo();
    }
  }

  getTriggerMessage(pokemon: Pokemon, abilityName: string, ...args: any[]): string {
    return i18next.t("abilityTriggers:trace", {
      pokemonName: getPokemonNameWithAffix(pokemon),
      targetName: getPokemonNameWithAffix(this.target),
      abilityName: this.targetAbilityName,
    });
  }
}

/**
 * Removes supplied status effects from the user's field.
 */
export class PostSummonUserFieldRemoveStatusEffectAbAttr extends PostSummonAbAttr {
  private statusEffect: StatusEffect[];

  /**
   * @param statusEffect - The status effects to be removed from the user's field.
   */
  constructor(...statusEffect: StatusEffect[]) {
    super(false);

    this.statusEffect = statusEffect;
  }

  override canApplyPostSummon(pokemon: Pokemon, passive: boolean, simulated: boolean, args: any[]): boolean {
    const party = pokemon instanceof PlayerPokemon ? globalScene.getPlayerField() : globalScene.getEnemyField();
    return party.filter(p => p.isAllowedInBattle()).length > 0;
  }

  /**
   * Removes supplied status effect from the user's field when user of the ability is summoned.
   *
   * @param pokemon - The Pokémon that triggered the ability.
   * @param passive - n/a
   * @param args - n/a
   */
  override applyPostSummon(pokemon: Pokemon, passive: boolean, simulated: boolean, args: any[]): void {
    const party = pokemon instanceof PlayerPokemon ? globalScene.getPlayerField() : globalScene.getEnemyField();
    const allowedParty = party.filter(p => p.isAllowedInBattle());

    if (!simulated) {
      for (const pokemon of allowedParty) {
        if (pokemon.status && this.statusEffect.includes(pokemon.status.effect)) {
          globalScene.queueMessage(getStatusEffectHealText(pokemon.status.effect, getPokemonNameWithAffix(pokemon)));
          pokemon.resetStatus(false);
          pokemon.updateInfo();
        }
      }
    }
  }
}


/** Attempt to copy the stat changes on an ally pokemon */
export class PostSummonCopyAllyStatsAbAttr extends PostSummonAbAttr {
  override canApplyPostSummon(pokemon: Pokemon, passive: boolean, simulated: boolean, args: any[]): boolean {
    if (!globalScene.currentBattle.double) {
      return false;
    }

    const ally = pokemon.getAlly();
    if (!ally || ally.getStatStages().every(s => s === 0)) {
      return false;
    }

    return true;
  }

  override applyPostSummon(pokemon: Pokemon, passive: boolean, simulated: boolean, args: any[]): void {
    const ally = pokemon.getAlly();
    if (!simulated) {
      for (const s of BATTLE_STATS) {
        pokemon.setStatStage(s, ally.getStatStage(s));
      }
      pokemon.updateInfo();
    }
  }

  getTriggerMessage(pokemon: Pokemon, abilityName: string, ...args: any[]): string {
    return i18next.t("abilityTriggers:costar", {
      pokemonName: getPokemonNameWithAffix(pokemon),
      allyName: getPokemonNameWithAffix(pokemon.getAlly()),
    });
  }
}

/**
 * Used by Imposter
 */
export class PostSummonTransformAbAttr extends PostSummonAbAttr {
  constructor() {
    super(true, false);
  }

  private getTarget(targets: Pokemon[]): Pokemon {
    let target: Pokemon = targets[0];
    if (targets.length > 1) {
      globalScene.executeWithSeedOffset(() => {
        // in a double battle, if one of the opposing pokemon is fused the other one will be chosen
        // if both are fused, then Imposter will fail below
        if (targets[0].fusionSpecies) {
          target = targets[1];
          return;
        } else if (targets[1].fusionSpecies) {
          target = targets[0];
          return;
        }
        target = Utils.randSeedItem(targets);
      }, globalScene.currentBattle.waveIndex);
    } else {
      target = targets[0];
    }

    target = target!;

    return target;
  }

  override canApplyPostSummon(pokemon: Pokemon, passive: boolean, simulated: boolean, args: any[]): boolean {
    const targets = pokemon.getOpponents();
    const target = this.getTarget(targets);

    if (target.battleData.illusion.active) {
      return false;
    }

    if (simulated || !targets.length) {
      return simulated;
    }

    // transforming from or into fusion pokemon causes various problems (including crashes and save corruption)
    if (this.getTarget(targets).fusionSpecies || pokemon.fusionSpecies) {
      return false;
    }

    return true;
  }

  override applyPostSummon(pokemon: Pokemon, _passive: boolean, simulated: boolean, _args: any[]): void {
    const target = this.getTarget(pokemon.getOpponents());

    globalScene.unshiftPhase(new PokemonTransformPhase(pokemon.getBattlerIndex(), target.getBattlerIndex(), true));

  }
}

/**
 * Reverts weather-based forms to their normal forms when the user is summoned.
 * Used by Cloud Nine and Air Lock.
 * @extends PostSummonAbAttr
 */
export class PostSummonWeatherSuppressedFormChangeAbAttr extends PostSummonAbAttr {
  override canApplyPostSummon(pokemon: Pokemon, passive: boolean, simulated: boolean, args: any[]): boolean {
    return getPokemonWithWeatherBasedForms().length > 0;
  }

  /**
   * Triggers {@linkcode Arena.triggerWeatherBasedFormChangesToNormal | triggerWeatherBasedFormChangesToNormal}
   * @param {Pokemon} pokemon the Pokemon with this ability
   * @param passive n/a
   * @param args n/a
   */
  override applyPostSummon(pokemon: Pokemon, passive: boolean, simulated: boolean, args: any[]): void {
    if (!simulated) {
      globalScene.arena.triggerWeatherBasedFormChangesToNormal();
    }
  }
}

/**
 * Triggers weather-based form change when summoned into an active weather.
 * Used by Forecast and Flower Gift.
 * @extends PostSummonAbAttr
 */
export class PostSummonFormChangeByWeatherAbAttr extends PostSummonAbAttr {
  private ability: Abilities;

  constructor(ability: Abilities) {
    super(false);

    this.ability = ability;
  }

  override canApplyPostSummon(pokemon: Pokemon, passive: boolean, simulated: boolean, args: any[]): boolean {
    const isCastformWithForecast = (pokemon.species.speciesId === Species.CASTFORM && this.ability === Abilities.FORECAST);
    const isCherrimWithFlowerGift = (pokemon.species.speciesId === Species.CHERRIM && this.ability === Abilities.FLOWER_GIFT);
    return isCastformWithForecast || isCherrimWithFlowerGift;
  }

  /**
   * Calls the {@linkcode BattleScene.triggerPokemonFormChange | triggerPokemonFormChange} for both
   * {@linkcode SpeciesFormChange.SpeciesFormChangeWeatherTrigger | SpeciesFormChangeWeatherTrigger} and
   * {@linkcode SpeciesFormChange.SpeciesFormChangeWeatherTrigger | SpeciesFormChangeRevertWeatherFormTrigger} if it
   * is the specific Pokemon and ability
   * @param {Pokemon} pokemon the Pokemon with this ability
   * @param passive n/a
   * @param args n/a
   */
  override applyPostSummon(pokemon: Pokemon, passive: boolean, simulated: boolean, args: any[]): void {
    if (!simulated) {
      globalScene.triggerPokemonFormChange(pokemon, SpeciesFormChangeWeatherTrigger);
      globalScene.triggerPokemonFormChange(pokemon, SpeciesFormChangeRevertWeatherFormTrigger);
      globalScene.queueAbilityDisplay(pokemon, passive, true);
    }
  }
}

/**
 * Attribute implementing the effects of {@link https://bulbapedia.bulbagarden.net/wiki/Commander_(Ability) | Commander}.
 * When the source of an ability with this attribute detects a Dondozo as their active ally, the source "jumps
 * into the Dondozo's mouth," sharply boosting the Dondozo's stats, cancelling the source's moves, and
 * causing attacks that target the source to always miss.
 */
export class CommanderAbAttr extends AbAttr {
  constructor() {
    super(true);
  }

  override canApply(pokemon: Pokemon, passive: boolean, simulated: boolean, args: any[]): boolean {
    // If the ally Dondozo is fainted or was previously "commanded" by
    // another Pokemon, this effect cannot apply.

    // TODO: Should this work with X + Dondozo fusions?
    return globalScene.currentBattle?.double && pokemon.getAlly()?.species.speciesId === Species.DONDOZO
           && !(pokemon.getAlly().isFainted() || pokemon.getAlly().getTag(BattlerTagType.COMMANDED));
  }

  override apply(pokemon: Pokemon, passive: boolean, simulated: boolean, cancelled: null, args: any[]): void {
    if (!simulated) {
      // Lapse the source's semi-invulnerable tags (to avoid visual inconsistencies)
      pokemon.lapseTags(BattlerTagLapseType.MOVE_EFFECT);
      // Play an animation of the source jumping into the ally Dondozo's mouth
      globalScene.triggerPokemonBattleAnim(pokemon, PokemonAnimType.COMMANDER_APPLY);
      // Apply boosts from this effect to the ally Dondozo
      pokemon.getAlly().addTag(BattlerTagType.COMMANDED, 0, Moves.NONE, pokemon.id);
      // Cancel the source Pokemon's next move (if a move is queued)
      globalScene.tryRemovePhase((phase) => phase instanceof MovePhase && phase.pokemon === pokemon);
    }
  }
}

export class PreSwitchOutAbAttr extends AbAttr {
  constructor(showAbility: boolean = true) {
    super(showAbility);
  }

  canApplyPreSwitchOut(pokemon: Pokemon, passive: boolean, simulated: boolean, args: any[]): boolean {
    return true;
  }

  applyPreSwitchOut(pokemon: Pokemon, passive: boolean, simulated: boolean, args: any[]): void {}
}

export class PreSwitchOutResetStatusAbAttr extends PreSwitchOutAbAttr {
  constructor() {
    super(false);
  }

  override canApplyPreSwitchOut(pokemon: Pokemon, passive: boolean, simulated: boolean, args: any[]): boolean {
    return !Utils.isNullOrUndefined(pokemon.status);
  }

  override applyPreSwitchOut(pokemon: Pokemon, passive: boolean, simulated: boolean, args: any[]): void {
    if (!simulated) {
      pokemon.resetStatus();
      pokemon.updateInfo();
    }
  }
}

/**
 * Clears Desolate Land/Primordial Sea/Delta Stream upon the Pokemon switching out.
 */
export class PreSwitchOutClearWeatherAbAttr extends PreSwitchOutAbAttr {
  /**
   * @param pokemon The {@linkcode Pokemon} with the ability
   * @param passive N/A
   * @param args N/A
   * @returns {boolean} Returns true if the weather clears, otherwise false.
   */
  override applyPreSwitchOut(pokemon: Pokemon, passive: boolean, simulated: boolean, args: any[]): boolean {
    const weatherType = globalScene.arena.weather?.weatherType;
    let turnOffWeather = false;

    // Clear weather only if user's ability matches the weather and no other pokemon has the ability.
    switch (weatherType) {
      case WeatherType.HARSH_SUN:
        if (
          pokemon.hasAbility(Abilities.DESOLATE_LAND) &&
          globalScene
            .getField(true)
            .filter((p) => p !== pokemon)
            .filter((p) => p.hasAbility(Abilities.DESOLATE_LAND)).length === 0
        ) {
          turnOffWeather = true;
        }
        break;
      case WeatherType.HEAVY_RAIN:
        if (
          pokemon.hasAbility(Abilities.PRIMORDIAL_SEA) &&
          globalScene
            .getField(true)
            .filter((p) => p !== pokemon)
            .filter((p) => p.hasAbility(Abilities.PRIMORDIAL_SEA)).length === 0
        ) {
          turnOffWeather = true;
        }
        break;
      case WeatherType.STRONG_WINDS:
        if (
          pokemon.hasAbility(Abilities.DELTA_STREAM) &&
          globalScene
            .getField(true)
            .filter((p) => p !== pokemon)
            .filter((p) => p.hasAbility(Abilities.DELTA_STREAM)).length === 0
        ) {
          turnOffWeather = true;
        }
        break;
    }

    if (simulated) {
      return turnOffWeather;
    }

    if (turnOffWeather) {
      globalScene.arena.trySetWeather(WeatherType.NONE);
      return true;
    }

    return false;
  }
}

export class PreSwitchOutHealAbAttr extends PreSwitchOutAbAttr {
  override canApplyPreSwitchOut(pokemon: Pokemon, passive: boolean, simulated: boolean, args: any[]): boolean {
    return !pokemon.isFullHp();
  }

  override applyPreSwitchOut(pokemon: Pokemon, passive: boolean, simulated: boolean, args: any[]): void {
    if (!simulated) {
      const healAmount = Utils.toDmgValue(pokemon.getMaxHp() * 0.33);
      pokemon.heal(healAmount);
      pokemon.updateInfo();
    }
  }
}

/**
 * Attribute for form changes that occur on switching out
 * @extends PreSwitchOutAbAttr
 * @see {@linkcode applyPreSwitchOut}
 */
export class PreSwitchOutFormChangeAbAttr extends PreSwitchOutAbAttr {
  private formFunc: (p: Pokemon) => number;

  constructor(formFunc: ((p: Pokemon) => number)) {
    super();

    this.formFunc = formFunc;
  }

  override canApplyPreSwitchOut(pokemon: Pokemon, passive: boolean, simulated: boolean, args: any[]): boolean {
    return this.formFunc(pokemon) !== pokemon.formIndex;
  }

  /**
   * On switch out, trigger the form change to the one defined in the ability
   * @param pokemon The pokemon switching out and changing form {@linkcode Pokemon}
   * @param passive N/A
   * @param args N/A
   */
  override applyPreSwitchOut(pokemon: Pokemon, passive: boolean, simulated: boolean, args: any[]): void {
    if (!simulated) {
      globalScene.triggerPokemonFormChange(pokemon, SpeciesFormChangeAbilityTrigger, false);
    }
  }

}

export class PreLeaveFieldAbAttr extends AbAttr {
  canApplyPreLeaveField(pokemon: Pokemon, passive: boolean, simulated: boolean, args: any[]): boolean {
    return true;
  }

  applyPreLeaveField(pokemon: Pokemon, passive: boolean, simulated: boolean, args: any[]): void {}
}

/**
 * Clears Desolate Land/Primordial Sea/Delta Stream upon the Pokemon switching out.
 */
export class PreLeaveFieldClearWeatherAbAttr extends PreLeaveFieldAbAttr {

  override canApplyPreLeaveField(pokemon: Pokemon, passive: boolean, simulated: boolean, args: any[]): boolean {
    const weatherType = globalScene.arena.weather?.weatherType;
    // Clear weather only if user's ability matches the weather and no other pokemon has the ability.
    switch (weatherType) {
      case (WeatherType.HARSH_SUN):
        if (pokemon.hasAbility(Abilities.DESOLATE_LAND)
          && globalScene.getField(true).filter(p => p !== pokemon).filter(p => p.hasAbility(Abilities.DESOLATE_LAND)).length === 0) {
          return true;
        }
        break;
      case (WeatherType.HEAVY_RAIN):
        if (pokemon.hasAbility(Abilities.PRIMORDIAL_SEA)
          && globalScene.getField(true).filter(p => p !== pokemon).filter(p => p.hasAbility(Abilities.PRIMORDIAL_SEA)).length === 0) {
          return true;
        }
        break;
      case (WeatherType.STRONG_WINDS):
        if (pokemon.hasAbility(Abilities.DELTA_STREAM)
          && globalScene.getField(true).filter(p => p !== pokemon).filter(p => p.hasAbility(Abilities.DELTA_STREAM)).length === 0) {
          return true;
        }
        break;
    }
    return false;
  }

  /**
   * @param pokemon The {@linkcode Pokemon} with the ability
   * @param passive N/A
   * @param args N/A
   */
  override applyPreLeaveField(pokemon: Pokemon, passive: boolean, simulated: boolean, args: any[]): void {
    if (!simulated) {
      globalScene.arena.trySetWeather(WeatherType.NONE);
    }
  }
}

/**
 * Updates the active {@linkcode SuppressAbilitiesTag} when a pokemon with {@linkcode Abilities.NEUTRALIZING_GAS} leaves the field
 */
export class PreLeaveFieldRemoveSuppressAbilitiesSourceAbAttr extends PreLeaveFieldAbAttr {
  constructor() {
    super(false);
  }

  public override canApplyPreLeaveField(pokemon: Pokemon, passive: boolean, simulated: boolean, args: any[]): boolean {
    return !!globalScene.arena.getTag(ArenaTagType.NEUTRALIZING_GAS);
  }

  public override applyPreLeaveField(pokemon: Pokemon, passive: boolean, simulated: boolean, args: any[]): void {
    const suppressTag = globalScene.arena.getTag(ArenaTagType.NEUTRALIZING_GAS) as SuppressAbilitiesTag;
    suppressTag.onSourceLeave(globalScene.arena);
  }
}

export class PreStatStageChangeAbAttr extends AbAttr {
  canApplyPreStatStageChange(
    pokemon: Pokemon | null,
    passive: boolean,
    simulated: boolean,
    stat: BattleStat,
    cancelled: Utils.BooleanHolder,
    args: any[]): boolean {
    return true;
  }

  applyPreStatStageChange(
    pokemon: Pokemon | null,
    passive: boolean,
    simulated: boolean,
    stat: BattleStat,
    cancelled: Utils.BooleanHolder,
    args: any[],
  ): void {}
}

/**
 * Reflect all {@linkcode BattleStat} reductions caused by other Pokémon's moves and Abilities.
 * Currently only applies to Mirror Armor.
 */
export class ReflectStatStageChangeAbAttr extends PreStatStageChangeAbAttr {
  /** {@linkcode BattleStat} to reflect */
  private reflectedStat? : BattleStat;

  /**
   * Apply the {@linkcode ReflectStatStageChangeAbAttr} to an interaction
   * @param _pokemon The user pokemon
   * @param _passive N/A
   * @param simulated `true` if the ability is being simulated by the AI
   * @param stat the {@linkcode BattleStat} being affected
   * @param cancelled The {@linkcode Utils.BooleanHolder} that will be set to true due to reflection
   * @param args
   */
  override applyPreStatStageChange(_pokemon: Pokemon, _passive: boolean, simulated: boolean, stat: BattleStat, cancelled: Utils.BooleanHolder, args: any[]): void {
    const attacker: Pokemon = args[0];
    const stages = args[1];
    this.reflectedStat = stat;
    if (!simulated) {
      globalScene.unshiftPhase(new StatStageChangePhase(attacker.getBattlerIndex(), false, [ stat ], stages, true, false, true, null, true));
    }
    cancelled.value = true;
  }

  getTriggerMessage(pokemon: Pokemon, abilityName: string, ..._args: any[]): string {
    return i18next.t("abilityTriggers:protectStat", {
      pokemonNameWithAffix: getPokemonNameWithAffix(pokemon),
      abilityName,
      statName: this.reflectedStat ? i18next.t(getStatKey(this.reflectedStat)) : i18next.t("battle:stats")
    });
  }
}

/**
 * Protect one or all {@linkcode BattleStat} from reductions caused by other Pokémon's moves and Abilities
 */
export class ProtectStatAbAttr extends PreStatStageChangeAbAttr {
  /** {@linkcode BattleStat} to protect or `undefined` if **all** {@linkcode BattleStat} are protected */
  private protectedStat?: BattleStat;

  constructor(protectedStat?: BattleStat) {
    super();

    this.protectedStat = protectedStat;
  }

  override canApplyPreStatStageChange(pokemon: Pokemon | null, passive: boolean, simulated: boolean, stat: BattleStat, cancelled: Utils.BooleanHolder, args: any[]): boolean {
    return Utils.isNullOrUndefined(this.protectedStat) || stat === this.protectedStat;
  }

  /**
   * Apply the {@linkcode ProtectedStatAbAttr} to an interaction
   * @param _pokemon
   * @param _passive
   * @param simulated
   * @param stat the {@linkcode BattleStat} being affected
   * @param cancelled The {@linkcode Utils.BooleanHolder} that will be set to true if the stat is protected
   * @param _args
   */
  override applyPreStatStageChange(_pokemon: Pokemon, _passive: boolean, _simulated: boolean, stat: BattleStat, cancelled: Utils.BooleanHolder, _args: any[]): void {
    cancelled.value = true;
  }

  getTriggerMessage(pokemon: Pokemon, abilityName: string, ..._args: any[]): string {
    return i18next.t("abilityTriggers:protectStat", {
      pokemonNameWithAffix: getPokemonNameWithAffix(pokemon),
      abilityName,
      statName: this.protectedStat ? i18next.t(getStatKey(this.protectedStat)) : i18next.t("battle:stats")
    });
  }
}

/**
 * This attribute applies confusion to the target whenever the user
 * directly poisons them with a move, e.g. Poison Puppeteer.
 * Called in {@linkcode StatusEffectAttr}.
 * @extends PostAttackAbAttr
 * @see {@linkcode applyPostAttack}
 */
export class ConfusionOnStatusEffectAbAttr extends PostAttackAbAttr {
  /** List of effects to apply confusion after */
  private effects: StatusEffect[];

  constructor(...effects: StatusEffect[]) {
    /** This effect does not require a damaging move */
    super((user, target, move) => true);
    this.effects = effects;
  }

  override canApplyPostAttack(pokemon: Pokemon, passive: boolean, simulated: boolean, defender: Pokemon, move: Move, hitResult: HitResult | null, args: any[]): boolean {
    return super.canApplyPostAttack(pokemon, passive, simulated, defender, move, hitResult, args)
        && this.effects.indexOf(args[0]) > -1 && !defender.isFainted() && defender.canAddTag(BattlerTagType.CONFUSED);
  }


  /**
   * Applies confusion to the target pokemon.
   * @param pokemon {@link Pokemon} attacking
   * @param passive N/A
   * @param defender {@link Pokemon} defending
   * @param move {@link Move} used to apply status effect and confusion
   * @param hitResult N/A
   * @param args [0] {@linkcode StatusEffect} applied by move
   */
  override applyPostAttack(pokemon: Pokemon, passive: boolean, simulated: boolean, defender: Pokemon, move: Move, hitResult: HitResult, args: any[]): void {
    if (!simulated) {
      defender.addTag(BattlerTagType.CONFUSED, pokemon.randSeedIntRange(2, 5), move.id, defender.id);
    }
  }
}

export class PreSetStatusAbAttr extends AbAttr {
  /** Return whether the ability attribute can be applied */
  canApplyPreSetStatus(
    pokemon: Pokemon,
    passive: boolean,
    simulated: boolean,
    effect: StatusEffect | undefined,
    cancelled: Utils.BooleanHolder,
    args: any[]): boolean {
    return true;
  }

  applyPreSetStatus(
    pokemon: Pokemon,
    passive: boolean,
    simulated: boolean,
    effect: StatusEffect | undefined,
    cancelled: Utils.BooleanHolder,
    args: any[],
  ): void {}
}

/**
 * Provides immunity to status effects to specified targets.
 */
export class PreSetStatusEffectImmunityAbAttr extends PreSetStatusAbAttr {
  protected immuneEffects: StatusEffect[];

  /**
   * @param immuneEffects - The status effects to which the Pokémon is immune.
   */
  constructor(...immuneEffects: StatusEffect[]) {
    super();

    this.immuneEffects = immuneEffects;
  }

  override canApplyPreSetStatus(pokemon: Pokemon, passive: boolean, simulated: boolean, effect: StatusEffect, cancelled: Utils.BooleanHolder, args: any[]): boolean {
    return effect !== StatusEffect.FAINT && this.immuneEffects.length < 1 || this.immuneEffects.includes(effect);
  }

  /**
   * Applies immunity to supplied status effects.
   *
   * @param pokemon - The Pokémon to which the status is being applied.
   * @param passive - n/a
   * @param effect - The status effect being applied.
   * @param cancelled - A holder for a boolean value indicating if the status application was cancelled.
   * @param args - n/a
   */
  override applyPreSetStatus(pokemon: Pokemon, passive: boolean, simulated: boolean, effect: StatusEffect, cancelled: Utils.BooleanHolder, args: any[]): void {
    cancelled.value = true;
  }

  getTriggerMessage(pokemon: Pokemon, abilityName: string, ...args: any[]): string {
    return this.immuneEffects.length ?
      i18next.t("abilityTriggers:statusEffectImmunityWithName", {
        pokemonNameWithAffix: getPokemonNameWithAffix(pokemon),
        abilityName,
        statusEffectName: getStatusEffectDescriptor(args[0] as StatusEffect)
      }) :
      i18next.t("abilityTriggers:statusEffectImmunity", {
        pokemonNameWithAffix: getPokemonNameWithAffix(pokemon),
        abilityName
      });
  }
}

/**
 * Provides immunity to status effects to the user.
 * @extends PreSetStatusEffectImmunityAbAttr
 */
export class StatusEffectImmunityAbAttr extends PreSetStatusEffectImmunityAbAttr { }

/**
 * Provides immunity to status effects to the user's field.
 * @extends PreSetStatusEffectImmunityAbAttr
 */
export class UserFieldStatusEffectImmunityAbAttr extends PreSetStatusEffectImmunityAbAttr { }

/**
 * Conditionally provides immunity to status effects to the user's field.
 *
 * Used by {@linkcode Abilities.FLOWER_VEIL | Flower Veil}.
 * @extends UserFieldStatusEffectImmunityAbAttr
 *
 */
export class ConditionalUserFieldStatusEffectImmunityAbAttr extends UserFieldStatusEffectImmunityAbAttr {
  /**
   * The condition for the field immunity to be applied.
   * @param target The target of the status effect
   * @param source The source of the status effect
   */
  protected condition: (target: Pokemon, source: Pokemon | null) => boolean;

  /**
   * Evaluate the condition to determine if the {@linkcode ConditionalUserFieldStatusEffectImmunityAbAttr} can be applied.
   * @param pokemon The pokemon with the ability
   * @param passive unused
   * @param simulated Whether the ability is being simulated
   * @param effect The status effect being applied
   * @param cancelled Holds whether the status effect was cancelled by a prior effect
   * @param args `Args[0]` is the target of the status effect, `Args[1]` is the source.
   * @returns Whether the ability can be applied to cancel the status effect.
   */
  override canApplyPreSetStatus(pokemon: Pokemon, passive: boolean, simulated: boolean, effect: StatusEffect, cancelled: Utils.BooleanHolder, args: [Pokemon, Pokemon | null, ...any]): boolean {
    return (!cancelled.value && effect !== StatusEffect.FAINT && this.immuneEffects.length < 1 || this.immuneEffects.includes(effect)) && this.condition(args[0], args[1]);
  }

  constructor(condition: (target: Pokemon, source: Pokemon | null) => boolean, ...immuneEffects: StatusEffect[]) {
    super(...immuneEffects);

    this.condition = condition;
  }
}

/**
 * Conditionally provides immunity to stat drop effects to the user's field.
 * 
 * Used by {@linkcode Abilities.FLOWER_VEIL | Flower Veil}.
 */
export class ConditionalUserFieldProtectStatAbAttr extends PreStatStageChangeAbAttr {
  /** {@linkcode BattleStat} to protect or `undefined` if **all** {@linkcode BattleStat} are protected */
  protected protectedStat?: BattleStat;
  
  /** If the method evaluates to true, the stat will be protected. */
  protected condition: (target: Pokemon) => boolean;

  constructor(condition: (target: Pokemon) => boolean, protectedStat?: BattleStat) {
    super();
    this.condition = condition;
  }

  /**
   * Determine whether the {@linkcode ConditionalUserFieldProtectStatAbAttr} can be applied.
   * @param pokemon The pokemon with the ability
   * @param passive unused
   * @param simulated Unused
   * @param stat The stat being affected
   * @param cancelled Holds whether the stat change was already prevented.
   * @param args Args[0] is the target pokemon of the stat change.
   * @returns 
   */
  override canApplyPreStatStageChange(pokemon: Pokemon, passive: boolean, simulated: boolean, stat: BattleStat, cancelled: Utils.BooleanHolder, args: [Pokemon, ...any]): boolean {
    const target = args[0];
    if (!target) {
      return false;
    }
    return !cancelled.value && (Utils.isNullOrUndefined(this.protectedStat) || stat === this.protectedStat) && this.condition(target);
  }

  /**
   * Apply the {@linkcode ConditionalUserFieldStatusEffectImmunityAbAttr} to an interaction
   * @param _pokemon The pokemon the stat change is affecting (unused)
   * @param _passive unused
   * @param _simulated unused
   * @param stat The stat being affected
   * @param cancelled Will be set to true if the stat change is prevented
   * @param _args unused
   */
  override applyPreStatStageChange(_pokemon: Pokemon, _passive: boolean, _simulated: boolean, _stat: BattleStat, cancelled: Utils.BooleanHolder, _args: any[]): void {
    cancelled.value = true;
  }
}


export class PreApplyBattlerTagAbAttr extends AbAttr {
  canApplyPreApplyBattlerTag(
    pokemon: Pokemon,
    passive: boolean,
    simulated: boolean,
    tag: BattlerTag,
    cancelled: Utils.BooleanHolder,
    args: any[],
  ): boolean {
    return true;
  }

  applyPreApplyBattlerTag(
    pokemon: Pokemon,
    passive: boolean,
    simulated: boolean,
    tag: BattlerTag,
    cancelled: Utils.BooleanHolder,
    args: any[],
  ): void {}
}

/**
 * Provides immunity to BattlerTags {@linkcode BattlerTag} to specified targets.
 */
export class PreApplyBattlerTagImmunityAbAttr extends PreApplyBattlerTagAbAttr {
  protected immuneTagTypes: BattlerTagType[];
  protected battlerTag: BattlerTag;

  constructor(immuneTagTypes: BattlerTagType | BattlerTagType[]) {
    super(true);

    this.immuneTagTypes = Array.isArray(immuneTagTypes) ? immuneTagTypes : [ immuneTagTypes ];
  }

  override canApplyPreApplyBattlerTag(pokemon: Pokemon, passive: boolean, simulated: boolean, tag: BattlerTag, cancelled: Utils.BooleanHolder, args: any[]): boolean {
    this.battlerTag = tag;

    return !cancelled.value && this.immuneTagTypes.includes(tag.tagType);
  }

  override applyPreApplyBattlerTag(pokemon: Pokemon, passive: boolean, simulated: boolean, tag: BattlerTag, cancelled: Utils.BooleanHolder, args: any[]): void {
    cancelled.value = true;
  }

  getTriggerMessage(pokemon: Pokemon, abilityName: string, ...args: any[]): string {
    return i18next.t("abilityTriggers:battlerTagImmunity", {
      pokemonNameWithAffix: getPokemonNameWithAffix(pokemon),
      abilityName,
      battlerTagName: this.battlerTag.getDescriptor()
    });
  }
}

/**
 * Provides immunity to BattlerTags {@linkcode BattlerTag} to the user.
 * @extends PreApplyBattlerTagImmunityAbAttr
 */
export class BattlerTagImmunityAbAttr extends PreApplyBattlerTagImmunityAbAttr { }

/**
 * Provides immunity to BattlerTags {@linkcode BattlerTag} to the user's field.
 * @extends PreApplyBattlerTagImmunityAbAttr
 */
export class UserFieldBattlerTagImmunityAbAttr extends PreApplyBattlerTagImmunityAbAttr { }

export class ConditionalUserFieldBattlerTagImmunityAbAttr extends UserFieldBattlerTagImmunityAbAttr {
  private condition: (target: Pokemon) => boolean;

  /**
   * Determine whether the {@linkcode ConditionalUserFieldBattlerTagImmunityAbAttr} can be applied by passing the target pokemon to the condition.
   * @param pokemon The pokemon owning the ability
   * @param passive unused
   * @param simulated whether the ability is being simulated (unused)
   * @param tag The {@linkcode BattlerTag} being applied
   * @param cancelled Holds whether the tag was previously cancelled (unused)
   * @param args Args[0] is the target that the tag is attempting to be applied to
   * @returns Whether the ability can be used to cancel the battler tag
   */
  override canApplyPreApplyBattlerTag(pokemon: Pokemon, passive: boolean, simulated: boolean, tag: BattlerTag, cancelled: Utils.BooleanHolder, args: [Pokemon, ...any]): boolean {
    return super.canApplyPreApplyBattlerTag(pokemon, passive, simulated, tag, cancelled, args) && this.condition(args[0]);
  }

  constructor(condition: (target: Pokemon) => boolean, immuneTagTypes: BattlerTagType | BattlerTagType[]) {
    super(immuneTagTypes);

    this.condition = condition;
  }
}

export class BlockCritAbAttr extends AbAttr {
  constructor() {
    super(false);
  }

  override apply(pokemon: Pokemon, passive: boolean, simulated: boolean, cancelled: Utils.BooleanHolder, args: any[]): void {
    (args[0] as Utils.BooleanHolder).value = true;
  }
}

export class BonusCritAbAttr extends AbAttr {
  constructor() {
    super(false);
  }
  override apply(pokemon: Pokemon, passive: boolean, simulated: boolean, cancelled: Utils.BooleanHolder, args: any[]): void {
    (args[0] as Utils.BooleanHolder).value = true;
  }
}

export class MultCritAbAttr extends AbAttr {
  public multAmount: number;

  constructor(multAmount: number) {
    super(false);

    this.multAmount = multAmount;
  }

  override canApply(pokemon: Pokemon, passive: boolean, simulated: boolean, args: any[]): boolean {
    const critMult = args[0] as Utils.NumberHolder;
    return critMult.value > 1;
  }

  override apply(pokemon: Pokemon, passive: boolean, simulated: boolean, cancelled: Utils.BooleanHolder, args: any[]): void {
    const critMult = args[0] as Utils.NumberHolder;
    critMult.value *= this.multAmount;
  }
}

/**
 * Guarantees a critical hit according to the given condition, except if target prevents critical hits. ie. Merciless
 * @extends AbAttr
 * @see {@linkcode apply}
 */
export class ConditionalCritAbAttr extends AbAttr {
  private condition: PokemonAttackCondition;

  constructor(condition: PokemonAttackCondition, checkUser?: boolean) {
    super(false);

    this.condition = condition;
  }

  override canApply(pokemon: Pokemon, passive: boolean, simulated: boolean, args: any[]): boolean {
    const target = (args[1] as Pokemon);
    const move = (args[2] as Move);
    return this.condition(pokemon, target, move);
  }

  /**
   * @param pokemon {@linkcode Pokemon} user.
   * @param args [0] {@linkcode Utils.BooleanHolder} If true critical hit is guaranteed.
   *             [1] {@linkcode Pokemon} Target.
   *             [2] {@linkcode Move} used by ability user.
   */
  override apply(pokemon: Pokemon, passive: boolean, simulated: boolean, cancelled: Utils.BooleanHolder, args: any[]): void {
    (args[0] as Utils.BooleanHolder).value = true;
  }
}

export class BlockNonDirectDamageAbAttr extends AbAttr {
  constructor() {
    super(false);
  }

  override apply(pokemon: Pokemon, passive: boolean, simulated: boolean, cancelled: Utils.BooleanHolder, args: any[]): void {
    cancelled.value = true;
  }
}

/**
 * This attribute will block any status damage that you put in the parameter.
 */
export class BlockStatusDamageAbAttr extends AbAttr {
  private effects: StatusEffect[];

  /**
   * @param {StatusEffect[]} effects The status effect(s) that will be blocked from damaging the ability pokemon
   */
  constructor(...effects: StatusEffect[]) {
    super(false);

    this.effects = effects;
  }

  override canApply(pokemon: Pokemon, passive: boolean, simulated: boolean, args: any[]): boolean {
    if (pokemon.status && this.effects.includes(pokemon.status.effect)) {
      return true;
    }
    return false;
  }

  /**
   * @param {Pokemon} pokemon The pokemon with the ability
   * @param {boolean} passive N/A
   * @param {Utils.BooleanHolder} cancelled Whether to cancel the status damage
   * @param {any[]} args N/A
   */
  override apply(pokemon: Pokemon, passive: boolean, simulated: boolean, cancelled: Utils.BooleanHolder, args: any[]): void {
    cancelled.value = true;
  }
}

export class BlockOneHitKOAbAttr extends AbAttr {
  override apply(pokemon: Pokemon, passive: boolean, simulated: boolean, cancelled: Utils.BooleanHolder, args: any[]): void {
    cancelled.value = true;
  }
}

/**
 * This governs abilities that alter the priority of moves
 * Abilities: Prankster, Gale Wings, Triage, Mycelium Might, Stall
 * Note - Quick Claw has a separate and distinct implementation outside of priority
 */
export class ChangeMovePriorityAbAttr extends AbAttr {
  private moveFunc: (pokemon: Pokemon, move: Move) => boolean;
  private changeAmount: number;

  /**
   * @param {(pokemon, move) => boolean} moveFunc applies priority-change to moves within a provided category
   * @param {number} changeAmount the amount of priority added or subtracted
   */
  constructor(moveFunc: (pokemon: Pokemon, move: Move) => boolean, changeAmount: number) {
    super(false);

    this.moveFunc = moveFunc;
    this.changeAmount = changeAmount;
  }

  override canApply(pokemon: Pokemon, passive: boolean, simulated: boolean, args: any[]): boolean {
    return this.moveFunc(pokemon, args[0] as Move);
  }

  override apply(pokemon: Pokemon, passive: boolean, simulated: boolean, cancelled: Utils.BooleanHolder, args: any[]): void {
    (args[1] as Utils.NumberHolder).value += this.changeAmount;
  }
}

export class IgnoreContactAbAttr extends AbAttr { }

export class PreWeatherEffectAbAttr extends AbAttr {
  canApplyPreWeatherEffect(
    pokemon: Pokemon,
    passive: Boolean,
    simulated: boolean,
    weather: Weather | null,
    cancelled: Utils.BooleanHolder,
    args: any[]): boolean {
    return true;
  }
  
  applyPreWeatherEffect(
    pokemon: Pokemon,
    passive: boolean,
    simulated: boolean,
    weather: Weather | null,
    cancelled: Utils.BooleanHolder,
    args: any[],
  ): void {}
}

export class PreWeatherDamageAbAttr extends PreWeatherEffectAbAttr { }

export class BlockWeatherDamageAttr extends PreWeatherDamageAbAttr {
  private weatherTypes: WeatherType[];

  constructor(...weatherTypes: WeatherType[]) {
    super(false);

    this.weatherTypes = weatherTypes;
  }

  override canApplyPreWeatherEffect(pokemon: Pokemon, passive: Boolean, simulated: boolean, weather: Weather, cancelled: Utils.BooleanHolder, args: any[]): boolean {
    return !this.weatherTypes.length || this.weatherTypes.indexOf(weather?.weatherType) > -1;
  }

  override applyPreWeatherEffect(pokemon: Pokemon, passive: boolean, simulated: boolean, weather: Weather, cancelled: Utils.BooleanHolder, args: any[]): void {
    cancelled.value = true;
  }
}

export class SuppressWeatherEffectAbAttr extends PreWeatherEffectAbAttr {
  public affectsImmutable: boolean;

  constructor(affectsImmutable?: boolean) {
    super(true);

    this.affectsImmutable = !!affectsImmutable;
  }

  override canApplyPreWeatherEffect(pokemon: Pokemon, passive: Boolean, simulated: boolean, weather: Weather, cancelled: Utils.BooleanHolder, args: any[]): boolean {
    return this.affectsImmutable || weather.isImmutable();
  }

  override applyPreWeatherEffect(pokemon: Pokemon, passive: boolean, simulated: boolean, weather: Weather, cancelled: Utils.BooleanHolder, args: any[]): void {
    cancelled.value = true;
  }
}

/**
 * Condition function to applied to abilities related to Sheer Force.
 * Checks if last move used against target was affected by a Sheer Force user and:
 * Disables: Color Change, Pickpocket, Berserk, Anger Shell
 * @returns {AbAttrCondition} If false disables the ability which the condition is applied to.
 */
function getSheerForceHitDisableAbCondition(): AbAttrCondition {
  return (pokemon: Pokemon) => {
    if (!pokemon.turnData) {
      return true;
    }

    const lastReceivedAttack = pokemon.turnData.attacksReceived[0];
    if (!lastReceivedAttack) {
      return true;
    }

    const lastAttacker = pokemon.getOpponents().find(p => p.id === lastReceivedAttack.sourceId);
    if (!lastAttacker) {
      return true;
    }

    /**if the last move chance is greater than or equal to cero, and the last attacker's ability is sheer force*/
    const SheerForceAffected = allMoves[lastReceivedAttack.move].chance >= 0 && lastAttacker.hasAbility(Abilities.SHEER_FORCE);

    return !SheerForceAffected;
  };
}

function getWeatherCondition(...weatherTypes: WeatherType[]): AbAttrCondition {
  return () => {
    if (!globalScene?.arena) {
      return false;
    }
    if (globalScene.arena.weather?.isEffectSuppressed()) {
      return false;
    }
    const weatherType = globalScene.arena.weather?.weatherType;
    return !!weatherType && weatherTypes.indexOf(weatherType) > -1;
  };
}

function getAnticipationCondition(): AbAttrCondition {
  return (pokemon: Pokemon) => {
    for (const opponent of pokemon.getOpponents()) {
      for (const move of opponent.moveset) {
        // ignore null/undefined moves
        if (!move) {
          continue;
        }
        // the move's base type (not accounting for variable type changes) is super effective
        if (move.getMove() instanceof AttackMove && pokemon.getAttackTypeEffectiveness(move.getMove().type, opponent, true, undefined, move.getMove()) >= 2) {
          return true;
        }
        // move is a OHKO
        if (move.getMove().hasAttr(OneHitKOAttr)) {
          return true;
        }
        // edge case for hidden power, type is computed
        if (move.getMove().id === Moves.HIDDEN_POWER) {
          const iv_val = Math.floor(((opponent.ivs[Stat.HP] & 1)
              + (opponent.ivs[Stat.ATK] & 1) * 2
              + (opponent.ivs[Stat.DEF] & 1) * 4
              + (opponent.ivs[Stat.SPD] & 1) * 8
              + (opponent.ivs[Stat.SPATK] & 1) * 16
              + (opponent.ivs[Stat.SPDEF] & 1) * 32) * 15 / 63);

          const type = [
            PokemonType.FIGHTING, PokemonType.FLYING, PokemonType.POISON, PokemonType.GROUND,
            PokemonType.ROCK, PokemonType.BUG, PokemonType.GHOST, PokemonType.STEEL,
            PokemonType.FIRE, PokemonType.WATER, PokemonType.GRASS, PokemonType.ELECTRIC,
            PokemonType.PSYCHIC, PokemonType.ICE, PokemonType.DRAGON, PokemonType.DARK ][iv_val];

          if (pokemon.getAttackTypeEffectiveness(type, opponent) >= 2) {
            return true;
          }
        }
      }
    }
    return false;
  };
}

/**
 * Creates an ability condition that causes the ability to fail if that ability
 * has already been used by that pokemon that battle. It requires an ability to
 * be specified due to current limitations in how conditions on abilities work.
 * @param {Abilities} ability The ability to check if it's already been applied
 * @returns {AbAttrCondition} The condition
 */
function getOncePerBattleCondition(ability: Abilities): AbAttrCondition {
  return (pokemon: Pokemon) => {
    return !pokemon.battleData?.abilitiesApplied.includes(ability);
  };
}

export class ForewarnAbAttr extends PostSummonAbAttr {
  constructor() {
    super(true);
  }

  override applyPostSummon(pokemon: Pokemon, passive: boolean, simulated: boolean, args: any[]): void {
    let maxPowerSeen = 0;
    let maxMove = "";
    let movePower = 0;
    for (const opponent of pokemon.getOpponents()) {
      for (const move of opponent.moveset) {
        if (move?.getMove() instanceof StatusMove) {
          movePower = 1;
        } else if (move?.getMove().hasAttr(OneHitKOAttr)) {
          movePower = 150;
        } else if (move?.getMove().id === Moves.COUNTER || move?.getMove().id === Moves.MIRROR_COAT || move?.getMove().id === Moves.METAL_BURST) {
          movePower = 120;
        } else if (move?.getMove().power === -1) {
          movePower = 80;
        } else {
          movePower = move?.getMove().power ?? 0;
        }

        if (movePower > maxPowerSeen) {
          maxPowerSeen = movePower;
          maxMove = move?.getName() ?? "";
        }
      }
    }
    if (!simulated) {
      globalScene.queueMessage(i18next.t("abilityTriggers:forewarn", { pokemonNameWithAffix: getPokemonNameWithAffix(pokemon), moveName: maxMove }));
    }
  }
}

export class FriskAbAttr extends PostSummonAbAttr {
  constructor() {
    super(true);
  }

  override applyPostSummon(pokemon: Pokemon, passive: boolean, simulated: boolean, args: any[]): void {
    if (!simulated) {
      for (const opponent of pokemon.getOpponents()) {
        globalScene.queueMessage(i18next.t("abilityTriggers:frisk", { pokemonNameWithAffix: getPokemonNameWithAffix(pokemon), opponentName: opponent.name, opponentAbilityName: opponent.getAbility().name }));
        setAbilityRevealed(opponent);
      }
    }
  }
}

export class PostWeatherChangeAbAttr extends AbAttr {
  canApplyPostWeatherChange(pokemon: Pokemon, passive: boolean, simulated: boolean, weather: WeatherType, args: any[]): boolean {
    return true;
  }

  applyPostWeatherChange(pokemon: Pokemon, passive: boolean, simulated: boolean, weather: WeatherType, args: any[]): void {}
}

/**
 * Triggers weather-based form change when weather changes.
 * Used by Forecast and Flower Gift.
 * @extends PostWeatherChangeAbAttr
 */
export class PostWeatherChangeFormChangeAbAttr extends PostWeatherChangeAbAttr {
  private ability: Abilities;
  private formRevertingWeathers: WeatherType[];

  constructor(ability: Abilities, formRevertingWeathers: WeatherType[]) {
    super(false);

    this.ability = ability;
    this.formRevertingWeathers = formRevertingWeathers;
  }

  override canApplyPostWeatherChange(pokemon: Pokemon, passive: boolean, simulated: boolean, weather: WeatherType, args: any[]): boolean {
    const isCastformWithForecast = (pokemon.species.speciesId === Species.CASTFORM && this.ability === Abilities.FORECAST);
    const isCherrimWithFlowerGift = (pokemon.species.speciesId === Species.CHERRIM && this.ability === Abilities.FLOWER_GIFT);

    return isCastformWithForecast || isCherrimWithFlowerGift;
  }

  /**
   * Calls {@linkcode Arena.triggerWeatherBasedFormChangesToNormal | triggerWeatherBasedFormChangesToNormal} when the
   * weather changed to form-reverting weather, otherwise calls {@linkcode Arena.triggerWeatherBasedFormChanges | triggerWeatherBasedFormChanges}
   * @param {Pokemon} pokemon the Pokemon with this ability
   * @param passive n/a
   * @param weather n/a
   * @param args n/a
   */
  override applyPostWeatherChange(pokemon: Pokemon, passive: boolean, simulated: boolean, weather: WeatherType, args: any[]): void {
    if (simulated) {
      return;
    }

    const weatherType = globalScene.arena.weather?.weatherType;

    if (weatherType && this.formRevertingWeathers.includes(weatherType)) {
      globalScene.arena.triggerWeatherBasedFormChangesToNormal();
    } else {
      globalScene.arena.triggerWeatherBasedFormChanges();
    }
  }
}

export class PostWeatherChangeAddBattlerTagAttr extends PostWeatherChangeAbAttr {
  private tagType: BattlerTagType;
  private turnCount: number;
  private weatherTypes: WeatherType[];

  constructor(tagType: BattlerTagType, turnCount: number, ...weatherTypes: WeatherType[]) {
    super();

    this.tagType = tagType;
    this.turnCount = turnCount;
    this.weatherTypes = weatherTypes;
  }

  override canApplyPostWeatherChange(pokemon: Pokemon, passive: boolean, simulated: boolean, weather: WeatherType, args: any[]): boolean {
    return !!this.weatherTypes.find(w => weather === w) && pokemon.canAddTag(this.tagType);
  }

  override applyPostWeatherChange(pokemon: Pokemon, passive: boolean, simulated: boolean, weather: WeatherType, args: any[]): void {
    if (!simulated) {
      pokemon.addTag(this.tagType, this.turnCount);
    }
  }
}

export class PostWeatherLapseAbAttr extends AbAttr {
  protected weatherTypes: WeatherType[];

  constructor(...weatherTypes: WeatherType[]) {
    super();

    this.weatherTypes = weatherTypes;
  }

  canApplyPostWeatherLapse(
    pokemon: Pokemon,
    passive: boolean,
    simulated: boolean,
    weather: Weather | null,
    args: any[]): boolean {
    return true;
  }

  applyPostWeatherLapse(
    pokemon: Pokemon,
    passive: boolean,
    simulated: boolean,
    weather: Weather | null,
    args: any[],
  ): void {}

  getCondition(): AbAttrCondition {
    return getWeatherCondition(...this.weatherTypes);
  }
}

export class PostWeatherLapseHealAbAttr extends PostWeatherLapseAbAttr {
  private healFactor: number;

  constructor(healFactor: number, ...weatherTypes: WeatherType[]) {
    super(...weatherTypes);

    this.healFactor = healFactor;
  }

  override canApplyPostWeatherLapse(pokemon: Pokemon, passive: boolean, simulated: boolean, weather: Weather | null, args: any[]): boolean {
    return !pokemon.isFullHp();
  }

  override applyPostWeatherLapse(pokemon: Pokemon, passive: boolean, simulated: boolean, weather: Weather, args: any[]): void {
    const abilityName = (!passive ? pokemon.getAbility() : pokemon.getPassiveAbility()).name;
    if (!simulated) {
      globalScene.unshiftPhase(new PokemonHealPhase(pokemon.getBattlerIndex(),
        Utils.toDmgValue(pokemon.getMaxHp() / (16 / this.healFactor)), i18next.t("abilityTriggers:postWeatherLapseHeal", { pokemonNameWithAffix: getPokemonNameWithAffix(pokemon), abilityName }), true));
    }
  }
}

export class PostWeatherLapseDamageAbAttr extends PostWeatherLapseAbAttr {
  private damageFactor: number;

  constructor(damageFactor: number, ...weatherTypes: WeatherType[]) {
    super(...weatherTypes);

    this.damageFactor = damageFactor;
  }

  override canApplyPostWeatherLapse(pokemon: Pokemon, passive: boolean, simulated: boolean, weather: Weather | null, args: any[]): boolean {
    return !pokemon.hasAbilityWithAttr(BlockNonDirectDamageAbAttr);
  }

  override applyPostWeatherLapse(pokemon: Pokemon, passive: boolean, simulated: boolean, weather: Weather, args: any[]): void {
    if (!simulated) {
      const abilityName = (!passive ? pokemon.getAbility() : pokemon.getPassiveAbility()).name;
      globalScene.queueMessage(i18next.t("abilityTriggers:postWeatherLapseDamage", { pokemonNameWithAffix: getPokemonNameWithAffix(pokemon), abilityName }));
      pokemon.damageAndUpdate(Utils.toDmgValue(pokemon.getMaxHp() / (16 / this.damageFactor)), { result: HitResult.INDIRECT });
    }
  }
}

export class PostTerrainChangeAbAttr extends AbAttr {
  canApplyPostTerrainChange(pokemon: Pokemon, passive: boolean, simulated: boolean, terrain: TerrainType, args: any[]): boolean {
    return true;
  }

  applyPostTerrainChange(pokemon: Pokemon, passive: boolean, simulated: boolean, terrain: TerrainType, args: any[]): void {}
}

export class PostTerrainChangeAddBattlerTagAttr extends PostTerrainChangeAbAttr {
  private tagType: BattlerTagType;
  private turnCount: number;
  private terrainTypes: TerrainType[];

  constructor(tagType: BattlerTagType, turnCount: number, ...terrainTypes: TerrainType[]) {
    super();

    this.tagType = tagType;
    this.turnCount = turnCount;
    this.terrainTypes = terrainTypes;
  }

  override canApplyPostTerrainChange(pokemon: Pokemon, passive: boolean, simulated: boolean, terrain: TerrainType, args: any[]): boolean {
    return !!this.terrainTypes.find(t => t === terrain) && pokemon.canAddTag(this.tagType);
  }

  override applyPostTerrainChange(pokemon: Pokemon, passive: boolean, simulated: boolean, terrain: TerrainType, args: any[]): void {
    if (!simulated) {
      pokemon.addTag(this.tagType, this.turnCount);
    }
  }
}

function getTerrainCondition(...terrainTypes: TerrainType[]): AbAttrCondition {
  return (pokemon: Pokemon) => {
    const terrainType = globalScene.arena.terrain?.terrainType;
    return !!terrainType && terrainTypes.indexOf(terrainType) > -1;
  };
}

export class PostTurnAbAttr extends AbAttr {
  canApplyPostTurn(pokemon: Pokemon, passive: boolean, simulated: boolean, args: any[]): boolean {
    return true;
  }

  applyPostTurn(pokemon: Pokemon, passive: boolean, simulated: boolean, args: any[]): void {}
}

/**
 * This attribute will heal 1/8th HP if the ability pokemon has the correct status.
 */
export class PostTurnStatusHealAbAttr extends PostTurnAbAttr {
  private effects: StatusEffect[];

  /**
   * @param {StatusEffect[]} effects The status effect(s) that will qualify healing the ability pokemon
   */
  constructor(...effects: StatusEffect[]) {
    super(false);

    this.effects = effects;
  }

  override canApplyPostTurn(pokemon: Pokemon, passive: boolean, simulated: boolean, args: any[]): boolean {
    return !Utils.isNullOrUndefined(pokemon.status) && this.effects.includes(pokemon.status.effect) && !pokemon.isFullHp();
  }

  /**
   * @param {Pokemon} pokemon The pokemon with the ability that will receive the healing
   * @param {Boolean} passive N/A
   * @param {any[]} args N/A
   */
  override applyPostTurn(pokemon: Pokemon, passive: boolean, simulated: boolean, args: any[]): void {
    if (!simulated) {
      const abilityName = (!passive ? pokemon.getAbility() : pokemon.getPassiveAbility()).name;
      globalScene.unshiftPhase(new PokemonHealPhase(pokemon.getBattlerIndex(),
        Utils.toDmgValue(pokemon.getMaxHp() / 8), i18next.t("abilityTriggers:poisonHeal", { pokemonName: getPokemonNameWithAffix(pokemon), abilityName }), true));
    }
  }
}

/**
 * After the turn ends, resets the status of either the ability holder or their ally
 * @param {boolean} allyTarget Whether to target ally, defaults to false (self-target)
 */
export class PostTurnResetStatusAbAttr extends PostTurnAbAttr {
  private allyTarget: boolean;
  private target: Pokemon;

  constructor(allyTarget = false) {
    super(true);
    this.allyTarget = allyTarget;
  }

  override canApplyPostTurn(pokemon: Pokemon, passive: boolean, simulated: boolean, args: any[]): boolean {
    if (this.allyTarget) {
      this.target = pokemon.getAlly();
    } else {
      this.target = pokemon;
    }
    return !Utils.isNullOrUndefined(this.target.status);
  }

  override applyPostTurn(pokemon: Pokemon, passive: boolean, simulated: boolean, args: any[]): void {
    if (!simulated && this.target.status) {
      globalScene.queueMessage(getStatusEffectHealText(this.target.status?.effect, getPokemonNameWithAffix(this.target)));
      this.target.resetStatus(false);
      this.target.updateInfo();
    }
  }
}

/**
 * After the turn ends, try to create an extra item
 */
export class PostTurnLootAbAttr extends PostTurnAbAttr {
  /**
   * @param itemType - The type of item to create
   * @param procChance - Chance to create an item
   * @see {@linkcode applyPostTurn()}
   */
  constructor(
    /** Extend itemType to add more options */
    private itemType: "EATEN_BERRIES" | "HELD_BERRIES",
    private procChance: (pokemon: Pokemon) => number
  ) {
    super();
  }

  override canApplyPostTurn(pokemon: Pokemon, passive: boolean, simulated: boolean, args: any[]): boolean {
    // Clamp procChance to [0, 1]. Skip if didn't proc (less than pass)
    const pass = Phaser.Math.RND.realInRange(0, 1);
    return !(Math.max(Math.min(this.procChance(pokemon), 1), 0) < pass) && this.itemType === "EATEN_BERRIES" && !!pokemon.battleData.berriesEaten;
  }

  override applyPostTurn(pokemon: Pokemon, passive: boolean, simulated: boolean, args: any[]): void {
    this.createEatenBerry(pokemon, simulated);
  }

  /**
   * Create a new berry chosen randomly from the berries the pokemon ate this battle
   * @param pokemon The pokemon with this ability
   * @param simulated whether the associated ability call is simulated
   * @returns whether a new berry was created
   */
  createEatenBerry(pokemon: Pokemon, simulated: boolean): boolean {
    const berriesEaten = pokemon.battleData.berriesEaten;

    if (!berriesEaten.length) {
      return false;
    }

    if (simulated) {
      return true;
    }

    const randomIdx = Utils.randSeedInt(berriesEaten.length);
    const chosenBerryType = berriesEaten[randomIdx];
    const chosenBerry = new BerryModifierType(chosenBerryType);
    berriesEaten.splice(randomIdx); // Remove berry from memory

    const berryModifier = globalScene.findModifier(
      (m) => m instanceof BerryModifier && m.berryType === chosenBerryType,
      pokemon.isPlayer()
    ) as BerryModifier | undefined;

    if (!berryModifier) {
      const newBerry = new BerryModifier(chosenBerry, pokemon.id, chosenBerryType, 1);
      if (pokemon.isPlayer()) {
        globalScene.addModifier(newBerry);
      } else {
        globalScene.addEnemyModifier(newBerry);
      }
    } else if (berryModifier.stackCount < berryModifier.getMaxHeldItemCount(pokemon)) {
      berryModifier.stackCount++;
    }

    globalScene.queueMessage(i18next.t("abilityTriggers:postTurnLootCreateEatenBerry", { pokemonNameWithAffix: getPokemonNameWithAffix(pokemon), berryName: chosenBerry.name }));
    globalScene.updateModifiers(pokemon.isPlayer());

    return true;
  }
}

/**
 * Attribute used for {@linkcode Abilities.MOODY}
 */
export class MoodyAbAttr extends PostTurnAbAttr {
  constructor() {
    super(true);
  }
  /**
   * Randomly increases one stat stage by 2 and decreases a different stat stage by 1
   * @param {Pokemon} pokemon Pokemon that has this ability
   * @param passive N/A
   * @param simulated true if applying in a simulated call.
   * @param args N/A
   *
   * Any stat stages at +6 or -6 are excluded from being increased or decreased, respectively
   * If the pokemon already has all stat stages raised to 6, it will only decrease one stat stage by 1
   * If the pokemon already has all stat stages lowered to -6, it will only increase one stat stage by 2
   */
  override applyPostTurn(pokemon: Pokemon, passive: boolean, simulated: boolean, args: any[]): void {
    const canRaise = EFFECTIVE_STATS.filter(s => pokemon.getStatStage(s) < 6);
    let canLower = EFFECTIVE_STATS.filter(s => pokemon.getStatStage(s) > -6);

    if (!simulated) {
      if (canRaise.length > 0) {
        const raisedStat = canRaise[pokemon.randSeedInt(canRaise.length)];
        canLower = canRaise.filter(s => s !== raisedStat);
        globalScene.unshiftPhase(new StatStageChangePhase(pokemon.getBattlerIndex(), true, [ raisedStat ], 2));
      }
      if (canLower.length > 0) {
        const loweredStat = canLower[pokemon.randSeedInt(canLower.length)];
        globalScene.unshiftPhase(new StatStageChangePhase(pokemon.getBattlerIndex(), true, [ loweredStat ], -1));
      }
    }
  }
}

export class SpeedBoostAbAttr extends PostTurnAbAttr {

  constructor() {
    super(true);
  }

  override canApplyPostTurn(pokemon: Pokemon, passive: boolean, simulated: boolean, args: any[]): boolean {
    return simulated || (!pokemon.turnData.switchedInThisTurn && !pokemon.turnData.failedRunAway);
  }

  override applyPostTurn(pokemon: Pokemon, passive: boolean, simulated: boolean, args: any[]): void {
    globalScene.unshiftPhase(new StatStageChangePhase(pokemon.getBattlerIndex(), true, [ Stat.SPD ], 1));
  }
}

export class PostTurnHealAbAttr extends PostTurnAbAttr {
  override canApplyPostTurn(pokemon: Pokemon, passive: boolean, simulated: boolean, args: any[]): boolean {
    return !pokemon.isFullHp();
  }

  override applyPostTurn(pokemon: Pokemon, passive: boolean, simulated: boolean, args: any[]): void {
    if (!simulated) {
      const abilityName = (!passive ? pokemon.getAbility() : pokemon.getPassiveAbility()).name;
      globalScene.unshiftPhase(new PokemonHealPhase(pokemon.getBattlerIndex(),
        Utils.toDmgValue(pokemon.getMaxHp() / 16), i18next.t("abilityTriggers:postTurnHeal", { pokemonNameWithAffix: getPokemonNameWithAffix(pokemon), abilityName }), true));
    }
  }
}

export class PostTurnFormChangeAbAttr extends PostTurnAbAttr {
  private formFunc: (p: Pokemon) => number;

  constructor(formFunc: ((p: Pokemon) => number)) {
    super(true);

    this.formFunc = formFunc;
  }

  override canApplyPostTurn(pokemon: Pokemon, passive: boolean, simulated: boolean, args: any[]): boolean {
    return this.formFunc(pokemon) !== pokemon.formIndex;
  }

  override applyPostTurn(pokemon: Pokemon, passive: boolean, simulated: boolean, args: any[]): void {
    if (!simulated) {
      globalScene.triggerPokemonFormChange(pokemon, SpeciesFormChangeAbilityTrigger, false);
    }
  }
}


/**
 * Attribute used for abilities (Bad Dreams) that damages the opponents for being asleep
 */
export class PostTurnHurtIfSleepingAbAttr extends PostTurnAbAttr {
  override canApplyPostTurn(pokemon: Pokemon, passive: boolean, simulated: boolean, args: any[]): boolean {
    return pokemon.getOpponents().some(opp => (opp.status?.effect === StatusEffect.SLEEP || opp.hasAbility(Abilities.COMATOSE)) && !opp.hasAbilityWithAttr(BlockNonDirectDamageAbAttr) && !opp.switchOutStatus);
  }
  /**
   * Deals damage to all sleeping opponents equal to 1/8 of their max hp (min 1)
   * @param pokemon Pokemon that has this ability
   * @param passive N/A
   * @param simulated `true` if applying in a simulated call.
   * @param args N/A
   */
  override applyPostTurn(pokemon: Pokemon, passive: boolean, simulated: boolean, args: any[]): void {
    for (const opp of pokemon.getOpponents()) {
      if ((opp.status?.effect === StatusEffect.SLEEP || opp.hasAbility(Abilities.COMATOSE)) && !opp.hasAbilityWithAttr(BlockNonDirectDamageAbAttr) && !opp.switchOutStatus) {
        if (!simulated) {
          opp.damageAndUpdate(Utils.toDmgValue(opp.getMaxHp() / 8), { result: HitResult.INDIRECT });
          globalScene.queueMessage(i18next.t("abilityTriggers:badDreams", { pokemonName: getPokemonNameWithAffix(opp) }));
        }
      }
    }
  }
}


/**
 * Grabs the last failed Pokeball used
 * @extends PostTurnAbAttr
 * @see {@linkcode applyPostTurn} */
export class FetchBallAbAttr extends PostTurnAbAttr {
  constructor() {
    super();
  }

  override canApplyPostTurn(pokemon: Pokemon, passive: boolean, simulated: boolean, args: any[]): boolean {
    return !simulated && !Utils.isNullOrUndefined(globalScene.currentBattle.lastUsedPokeball) && !!pokemon.isPlayer;
  }

  /**
   * Adds the last used Pokeball back into the player's inventory
   * @param pokemon {@linkcode Pokemon} with this ability
   * @param passive N/A
   * @param args N/A
   */
  override applyPostTurn(pokemon: Pokemon, passive: boolean, simulated: boolean, args: any[]): void {
    const lastUsed = globalScene.currentBattle.lastUsedPokeball;
    globalScene.pokeballCounts[lastUsed!]++;
    globalScene.currentBattle.lastUsedPokeball = null;
    globalScene.queueMessage(i18next.t("abilityTriggers:fetchBall", { pokemonNameWithAffix: getPokemonNameWithAffix(pokemon), pokeballName: getPokeballName(lastUsed!) }));
  }
}

export class PostBiomeChangeAbAttr extends AbAttr { }

export class PostBiomeChangeWeatherChangeAbAttr extends PostBiomeChangeAbAttr {
  private weatherType: WeatherType;

  constructor(weatherType: WeatherType) {
    super();

    this.weatherType = weatherType;
  }

  override canApply(pokemon: Pokemon, passive: boolean, simulated: boolean, args: any[]): boolean {
    return ((globalScene.arena.weather?.isImmutable() ?? false) && globalScene.arena.canSetWeather(this.weatherType));
  }

  override apply(pokemon: Pokemon, passive: boolean, simulated: boolean, cancelled: Utils.BooleanHolder, args: any[]): void {
    if (!simulated) {
      globalScene.arena.trySetWeather(this.weatherType, pokemon);
    }
  }
}

export class PostBiomeChangeTerrainChangeAbAttr extends PostBiomeChangeAbAttr {
  private terrainType: TerrainType;

  constructor(terrainType: TerrainType) {
    super();

    this.terrainType = terrainType;
  }

  override canApply(pokemon: Pokemon, passive: boolean, simulated: boolean, args: any[]): boolean {
    return globalScene.arena.canSetTerrain(this.terrainType);
  }

  override apply(pokemon: Pokemon, passive: boolean, simulated: boolean, cancelled: Utils.BooleanHolder, args: any[]): void {
    if (!simulated) {
      globalScene.arena.trySetTerrain(this.terrainType, false, pokemon);
    }
  }
}

/**
 * Triggers just after a move is used either by the opponent or the player
 * @extends AbAttr
 */
export class PostMoveUsedAbAttr extends AbAttr {
  canApplyPostMoveUsed(
    pokemon: Pokemon,
    move: PokemonMove,
    source: Pokemon,
    targets: BattlerIndex[],
    simulated: boolean,
    args: any[]): boolean {
    return true;
  }

  applyPostMoveUsed(
    pokemon: Pokemon,
    move: PokemonMove,
    source: Pokemon,
    targets: BattlerIndex[],
    simulated: boolean,
    args: any[],
  ): void {}
}

/**
 * Triggers after a dance move is used either by the opponent or the player
 * @extends PostMoveUsedAbAttr
 */
export class PostDancingMoveAbAttr extends PostMoveUsedAbAttr {
  override canApplyPostMoveUsed(dancer: Pokemon, move: PokemonMove, source: Pokemon, targets: BattlerIndex[], simulated: boolean, args: any[]): boolean {
    // List of tags that prevent the Dancer from replicating the move
    const forbiddenTags = [ BattlerTagType.FLYING, BattlerTagType.UNDERWATER,
      BattlerTagType.UNDERGROUND, BattlerTagType.HIDDEN ];
    // The move to replicate cannot come from the Dancer
    return source.getBattlerIndex() !== dancer.getBattlerIndex()
    && !dancer.summonData.tags.some(tag => forbiddenTags.includes(tag.tagType));
  }

  /**
   * Resolves the Dancer ability by replicating the move used by the source of the dance
   * either on the source itself or on the target of the dance
   * @param dancer {@linkcode Pokemon} with Dancer ability
   * @param move {@linkcode PokemonMove} Dancing move used by the source
   * @param source {@linkcode Pokemon} that used the dancing move
   * @param targets {@linkcode BattlerIndex}Targets of the dancing move
   * @param args N/A
   */
  override applyPostMoveUsed(
    dancer: Pokemon,
    move: PokemonMove,
    source: Pokemon,
    targets: BattlerIndex[],
    simulated: boolean,
    args: any[]): void {
    if (!simulated) {
      // If the move is an AttackMove or a StatusMove the Dancer must replicate the move on the source of the Dance
      if (move.getMove() instanceof AttackMove || move.getMove() instanceof StatusMove) {
        const target = this.getTarget(dancer, source, targets);
        globalScene.unshiftPhase(new MovePhase(dancer, target, move, true, true));
      } else if (move.getMove() instanceof SelfStatusMove) {
        // If the move is a SelfStatusMove (ie. Swords Dance) the Dancer should replicate it on itself
        globalScene.unshiftPhase(new MovePhase(dancer, [ dancer.getBattlerIndex() ], move, true, true));
      }
    }
  }

  /**
   * Get the correct targets of Dancer ability
   *
   * @param dancer {@linkcode Pokemon} Pokemon with Dancer ability
   * @param source {@linkcode Pokemon} Source of the dancing move
   * @param targets {@linkcode BattlerIndex} Targets of the dancing move
   */
  getTarget(dancer: Pokemon, source: Pokemon, targets: BattlerIndex[]) : BattlerIndex[] {
    if (dancer.isPlayer()) {
      return source.isPlayer() ? targets : [ source.getBattlerIndex() ];
    }
    return source.isPlayer() ? [ source.getBattlerIndex() ] : targets;
  }
}

/**
 * Triggers after the Pokemon loses or consumes an item
 * @extends AbAttr
 */
export class PostItemLostAbAttr extends AbAttr {
  canApplyPostItemLost(pokemon: Pokemon, simulated: boolean, args: any[]): boolean {
    return true;
  }

  applyPostItemLost(pokemon: Pokemon, simulated: boolean, args: any[]): void {}
}

/**
 * Applies a Battler Tag to the Pokemon after it loses or consumes item
 * @extends PostItemLostAbAttr
 */
export class PostItemLostApplyBattlerTagAbAttr extends PostItemLostAbAttr {
  private tagType: BattlerTagType;
  constructor(tagType: BattlerTagType) {
    super(false);
    this.tagType = tagType;
  }

  override canApplyPostItemLost(pokemon: Pokemon, simulated: boolean, args: any[]): boolean {
    return !pokemon.getTag(this.tagType) && !simulated;
  }

  /**
   * Adds the last used Pokeball back into the player's inventory
   * @param pokemon {@linkcode Pokemon} with this ability
   * @param args N/A
   */
  override applyPostItemLost(pokemon: Pokemon, simulated: boolean, args: any[]): void {
    pokemon.addTag(this.tagType);
  }
}

export class StatStageChangeMultiplierAbAttr extends AbAttr {
  private multiplier: number;

  constructor(multiplier: number) {
    super(false);

    this.multiplier = multiplier;
  }

  override apply(pokemon: Pokemon, passive: boolean, simulated: boolean, cancelled: Utils.BooleanHolder, args: any[]): void {
    (args[0] as Utils.NumberHolder).value *= this.multiplier;
  }
}

export class StatStageChangeCopyAbAttr extends AbAttr {
  override apply(
    pokemon: Pokemon,
    passive: boolean,
    simulated: boolean,
    cancelled: Utils.BooleanHolder,
    args: any[],
  ): void {
    if (!simulated) {
      globalScene.unshiftPhase(new StatStageChangePhase(pokemon.getBattlerIndex(), true, (args[0] as BattleStat[]), (args[1] as number), true, false, false));
    }
  }
}

export class BypassBurnDamageReductionAbAttr extends AbAttr {
  constructor() {
    super(false);
  }

  override apply(pokemon: Pokemon, passive: boolean, simulated: boolean, cancelled: Utils.BooleanHolder, args: any[]): void {
    cancelled.value = true;
  }
}

/**
 * Causes Pokemon to take reduced damage from the {@linkcode StatusEffect.BURN | Burn} status
 * @param multiplier Multiplied with the damage taken
*/
export class ReduceBurnDamageAbAttr extends AbAttr {
  constructor(protected multiplier: number) {
    super(false);
  }

  /**
   * Applies the damage reduction
   * @param pokemon N/A
   * @param passive N/A
   * @param cancelled N/A
   * @param args `[0]` {@linkcode Utils.NumberHolder} The damage value being modified
   */
  override apply(pokemon: Pokemon, passive: boolean, simulated: boolean, cancelled: Utils.BooleanHolder, args: any[]): void {
    (args[0] as Utils.NumberHolder).value = Utils.toDmgValue((args[0] as Utils.NumberHolder).value * this.multiplier);
  }
}

export class DoubleBerryEffectAbAttr extends AbAttr {
  override apply(pokemon: Pokemon, passive: boolean, simulated: boolean, cancelled: Utils.BooleanHolder, args: any[]): void {
    (args[0] as Utils.NumberHolder).value *= 2;
  }
}

export class PreventBerryUseAbAttr extends AbAttr {
  override apply(pokemon: Pokemon, passive: boolean, simulated: boolean, cancelled: Utils.BooleanHolder, args: any[]): void {
    cancelled.value = true;
  }
}

/**
 * A Pokemon with this ability heals by a percentage of their maximum hp after eating a berry
 * @param healPercent - Percent of Max HP to heal
 * @see {@linkcode apply()} for implementation
 */
export class HealFromBerryUseAbAttr extends AbAttr {
  /** Percent of Max HP to heal */
  private healPercent: number;

  constructor(healPercent: number) {
    super();

    // Clamp healPercent so its between [0,1].
    this.healPercent = Math.max(Math.min(healPercent, 1), 0);
  }

  override apply(pokemon: Pokemon, passive: boolean, simulated: boolean, ...args: [Utils.BooleanHolder, any[]]): void {
    const { name: abilityName } = passive ? pokemon.getPassiveAbility() : pokemon.getAbility();
    if (!simulated) {
      globalScene.unshiftPhase(
        new PokemonHealPhase(
          pokemon.getBattlerIndex(),
          Utils.toDmgValue(pokemon.getMaxHp() * this.healPercent),
          i18next.t("abilityTriggers:healFromBerryUse", { pokemonNameWithAffix: getPokemonNameWithAffix(pokemon), abilityName }),
          true
        )
      );
    }
  }
}

export class RunSuccessAbAttr extends AbAttr {
  override apply(pokemon: Pokemon, passive: boolean, simulated: boolean, cancelled: Utils.BooleanHolder, args: any[]): void {
    (args[0] as Utils.NumberHolder).value = 256;
  }
}

type ArenaTrapCondition = (user: Pokemon, target: Pokemon) => boolean;

/**
 * Base class for checking if a Pokemon is trapped by arena trap
 * @extends AbAttr
 * @field {@linkcode arenaTrapCondition} Conditional for trapping abilities.
 * For example, Magnet Pull will only activate if opponent is Steel type.
 * @see {@linkcode applyCheckTrapped}
 */
export class CheckTrappedAbAttr extends AbAttr {
  protected arenaTrapCondition: ArenaTrapCondition;
  constructor(condition: ArenaTrapCondition) {
    super(false);
    this.arenaTrapCondition = condition;
  }

  canApplyCheckTrapped(
    pokemon: Pokemon,
    passive: boolean,
    simulated: boolean,
    trapped: Utils.BooleanHolder,
    otherPokemon: Pokemon,
    args: any[]): boolean {
    return true;
  }

  applyCheckTrapped(
    pokemon: Pokemon,
    passive: boolean,
    simulated: boolean,
    trapped: Utils.BooleanHolder,
    otherPokemon: Pokemon,
    args: any[],
  ): void {}
}

/**
 * Determines whether a Pokemon is blocked from switching/running away
 * because of a trapping ability or move.
 * @extends CheckTrappedAbAttr
 * @see {@linkcode applyCheckTrapped}
 */
export class ArenaTrapAbAttr extends CheckTrappedAbAttr {
  override canApplyCheckTrapped(pokemon: Pokemon, passive: boolean, simulated: boolean, trapped: Utils.BooleanHolder, otherPokemon: Pokemon, args: any[]): boolean {
    return this.arenaTrapCondition(pokemon, otherPokemon)
    && !(otherPokemon.getTypes(true).includes(PokemonType.GHOST) || (otherPokemon.getTypes(true).includes(PokemonType.STELLAR) && otherPokemon.getTypes().includes(PokemonType.GHOST)))
    && !otherPokemon.hasAbility(Abilities.RUN_AWAY);
  }

  /**
   * Checks if enemy Pokemon is trapped by an Arena Trap-esque ability
   * If the enemy is a Ghost type, it is not trapped
   * If the enemy has the ability Run Away, it is not trapped.
   * If the user has Magnet Pull and the enemy is not a Steel type, it is not trapped.
   * If the user has Arena Trap and the enemy is not grounded, it is not trapped.
   * @param pokemon The {@link Pokemon} with this {@link AbAttr}
   * @param passive N/A
   * @param trapped {@link Utils.BooleanHolder} indicating whether the other Pokemon is trapped or not
   * @param otherPokemon The {@link Pokemon} that is affected by an Arena Trap ability
   * @param args N/A
   */
  override applyCheckTrapped(pokemon: Pokemon, passive: boolean, simulated: boolean, trapped: Utils.BooleanHolder, otherPokemon: Pokemon, args: any[]): void {
    trapped.value = true;
  }

  getTriggerMessage(pokemon: Pokemon, abilityName: string, ...args: any[]): string {
    return i18next.t("abilityTriggers:arenaTrap", { pokemonNameWithAffix: getPokemonNameWithAffix(pokemon), abilityName });
  }
}

export class MaxMultiHitAbAttr extends AbAttr {
  constructor() {
    super(false);
  }

  override apply(pokemon: Pokemon, passive: boolean, simulated: boolean, cancelled: Utils.BooleanHolder, args: any[]): void {
    (args[0] as Utils.NumberHolder).value = 0;
  }
}

export class PostBattleAbAttr extends AbAttr {
  constructor(showAbility: boolean = true) {
    super(showAbility);
  }

  canApplyPostBattle(pokemon: Pokemon, passive: boolean, simulated: boolean, args: any[]): boolean {
    return true;
  }

  applyPostBattle(pokemon: Pokemon, passive: boolean, simulated: boolean, args: any[]): void {}
}

export class PostBattleLootAbAttr extends PostBattleAbAttr {
  private randItem?: PokemonHeldItemModifier;

  override canApplyPostBattle(pokemon: Pokemon, passive: boolean, simulated: boolean, args: any[]): boolean {
    const postBattleLoot = globalScene.currentBattle.postBattleLoot;
    if (!simulated && postBattleLoot.length && args[0]) {
      this.randItem = Utils.randSeedItem(postBattleLoot);
      return globalScene.canTransferHeldItemModifier(this.randItem, pokemon, 1);
    }
    return false;
  }

  /**
   * @param args - `[0]`: boolean for if the battle ended in a victory
   */
  override applyPostBattle(pokemon: Pokemon, passive: boolean, simulated: boolean, args: any[]): void {
    const postBattleLoot = globalScene.currentBattle.postBattleLoot;
    if (!this.randItem) {
      this.randItem = Utils.randSeedItem(postBattleLoot);
    }

    if (globalScene.tryTransferHeldItemModifier(this.randItem, pokemon, true, 1, true, undefined, false)) {
      postBattleLoot.splice(postBattleLoot.indexOf(this.randItem), 1);
      globalScene.queueMessage(i18next.t("abilityTriggers:postBattleLoot", { pokemonNameWithAffix: getPokemonNameWithAffix(pokemon), itemName: this.randItem.type.name }));
    }
    this.randItem = undefined;
  }
}

export class PostFaintAbAttr extends AbAttr {
  canApplyPostFaint(pokemon: Pokemon, passive: boolean, simulated: boolean, attacker?: Pokemon, move?: Move, hitResult?: HitResult, ...args: any[]): boolean {
    return true;
  }

  applyPostFaint(pokemon: Pokemon, passive: boolean, simulated: boolean, attacker?: Pokemon, move?: Move, hitResult?: HitResult, ...args: any[]): void {}
}

/**
 * Used for weather suppressing abilities to trigger weather-based form changes upon being fainted.
 * Used by Cloud Nine and Air Lock.
 * @extends PostFaintAbAttr
 */
export class PostFaintUnsuppressedWeatherFormChangeAbAttr extends PostFaintAbAttr {
  override canApplyPostFaint(pokemon: Pokemon, passive: boolean, simulated: boolean, attacker?: Pokemon, move?: Move, hitResult?: HitResult, ...args: any[]): boolean {
    return getPokemonWithWeatherBasedForms().length > 0;
  }

  /**
   * Triggers {@linkcode Arena.triggerWeatherBasedFormChanges | triggerWeatherBasedFormChanges}
   * when the user of the ability faints
   * @param {Pokemon} pokemon the fainted Pokemon
   * @param passive n/a
   * @param attacker n/a
   * @param move n/a
   * @param hitResult n/a
   * @param args n/a
   */
  override applyPostFaint(pokemon: Pokemon, passive: boolean, simulated: boolean, attacker: Pokemon, move: Move, hitResult: HitResult, args: any[]): void {
    if (!simulated) {
      globalScene.arena.triggerWeatherBasedFormChanges();
    }
  }
}

export class PostFaintContactDamageAbAttr extends PostFaintAbAttr {
  private damageRatio: number;

  constructor(damageRatio: number) {
    super(true);

    this.damageRatio = damageRatio;
  }

  override canApplyPostFaint(pokemon: Pokemon, passive: boolean, simulated: boolean, attacker?: Pokemon, move?: Move, hitResult?: HitResult, ...args: any[]): boolean {
    const diedToDirectDamage = move !== undefined && attacker !== undefined && move.checkFlag(MoveFlags.MAKES_CONTACT, attacker, pokemon);
    const cancelled = new Utils.BooleanHolder(false);
    globalScene.getField(true).map(p => applyAbAttrs(FieldPreventExplosiveMovesAbAttr, p, cancelled, simulated));
    if (!diedToDirectDamage || cancelled.value || attacker!.hasAbilityWithAttr(BlockNonDirectDamageAbAttr)) {
      return false;
    }

    return true;
  }

  override applyPostFaint(pokemon: Pokemon, passive: boolean, simulated: boolean, attacker?: Pokemon, move?: Move, hitResult?: HitResult, ...args: any[]): void {
    if (!simulated) {
      attacker!.damageAndUpdate(Utils.toDmgValue(attacker!.getMaxHp() * (1 / this.damageRatio)), { result: HitResult.INDIRECT });
      attacker!.turnData.damageTaken += Utils.toDmgValue(attacker!.getMaxHp() * (1 / this.damageRatio));
    }
  }

  getTriggerMessage(pokemon: Pokemon, abilityName: string, ...args: any[]): string {
    return i18next.t("abilityTriggers:postFaintContactDamage", { pokemonNameWithAffix: getPokemonNameWithAffix(pokemon), abilityName });
  }
}

/**
 * Attribute used for abilities (Innards Out) that damage the opponent based on how much HP the last attack used to knock out the owner of the ability.
 */
export class PostFaintHPDamageAbAttr extends PostFaintAbAttr {
  constructor() {
    super ();
  }

  override applyPostFaint(pokemon: Pokemon, passive: boolean, simulated: boolean, attacker?: Pokemon, move?: Move, hitResult?: HitResult, ...args: any[]): void {
    if (move !== undefined && attacker !== undefined && !simulated) { //If the mon didn't die to indirect damage
      const damage = pokemon.turnData.attacksReceived[0].damage;
      attacker.damageAndUpdate((damage), { result: HitResult.INDIRECT });
      attacker.turnData.damageTaken += damage;
    }
  }

  getTriggerMessage(pokemon: Pokemon, abilityName: string, ...args: any[]): string {
    return i18next.t("abilityTriggers:postFaintHpDamage", { pokemonNameWithAffix: getPokemonNameWithAffix(pokemon), abilityName });
  }
}

/**
 * Redirects a move to the pokemon with this ability if it meets the conditions
 */
export class RedirectMoveAbAttr extends AbAttr {
  /**
   * @param pokemon - The Pokemon with the redirection ability
   * @param args - The args passed to the `AbAttr`:
   *  - `[0]` - The id of the {@linkcode Move} used
   *  - `[1]` - The target's battler index (before redirection)
   *  - `[2]` - The Pokemon that used the move being redirected
   */

  override canApply(pokemon: Pokemon, passive: boolean, simulated: boolean, args: any[]): boolean {
    if (!this.canRedirect(args[0] as Moves, args[2] as Pokemon)) {
      return false;
    }
    const target = args[1] as Utils.NumberHolder;
    const newTarget = pokemon.getBattlerIndex();
    return target.value !== newTarget;
  }

  override apply(pokemon: Pokemon, passive: boolean, simulated: boolean, cancelled: Utils.BooleanHolder, args: any[]): void {
    const target = args[1] as Utils.NumberHolder;
    const newTarget = pokemon.getBattlerIndex();
    target.value = newTarget;
  }

  canRedirect(moveId: Moves, user: Pokemon): boolean {
    const move = allMoves[moveId];
    return !![ MoveTarget.NEAR_OTHER, MoveTarget.OTHER ].find(t => move.moveTarget === t);
  }
}

export class RedirectTypeMoveAbAttr extends RedirectMoveAbAttr {
  public type: PokemonType;

  constructor(type: PokemonType) {
    super();
    this.type = type;
  }

  canRedirect(moveId: Moves, user: Pokemon): boolean {
    return super.canRedirect(moveId, user) && user.getMoveType(allMoves[moveId]) === this.type;
  }
}

export class BlockRedirectAbAttr extends AbAttr { }

/**
 * Used by Early Bird, makes the pokemon wake up faster
 * @param statusEffect - The {@linkcode StatusEffect} to check for
 * @see {@linkcode apply}
 */
export class ReduceStatusEffectDurationAbAttr extends AbAttr {
  private statusEffect: StatusEffect;

  constructor(statusEffect: StatusEffect) {
    super(false);

    this.statusEffect = statusEffect;
  }

  override canApply(pokemon: Pokemon, passive: boolean, simulated: boolean, args: any[]): boolean {
    return args[1] instanceof Utils.NumberHolder && args[0] === this.statusEffect;
  }

  /**
   * Reduces the number of sleep turns remaining by an extra 1 when applied
   * @param args - The args passed to the `AbAttr`:
   * - `[0]` - The {@linkcode StatusEffect} of the Pokemon
   * - `[1]` - The number of turns remaining until the status is healed
   */
  override apply(_pokemon: Pokemon, _passive: boolean, _simulated: boolean, _cancelled: Utils.BooleanHolder, args: any[]): void {
    args[1].value -= 1;
  }
}

export class FlinchEffectAbAttr extends AbAttr {
  constructor() {
    super(true);
  }
}

export class FlinchStatStageChangeAbAttr extends FlinchEffectAbAttr {
  private stats: BattleStat[];
  private stages: number;

  constructor(stats: BattleStat[], stages: number) {
    super();

    this.stats = Array.isArray(stats)
      ? stats
      : [ stats ];
    this.stages = stages;
  }

  override apply(pokemon: Pokemon, passive: boolean, simulated: boolean, cancelled: Utils.BooleanHolder, args: any[]): void {
    if (!simulated) {
      globalScene.unshiftPhase(new StatStageChangePhase(pokemon.getBattlerIndex(), true, this.stats, this.stages));
    }
  }
}

export class IncreasePpAbAttr extends AbAttr { }

export class ForceSwitchOutImmunityAbAttr extends AbAttr {
  override apply(pokemon: Pokemon, passive: boolean, simulated: boolean, cancelled: Utils.BooleanHolder, args: any[]): void {
    cancelled.value = true;
  }
}

export class ReduceBerryUseThresholdAbAttr extends AbAttr {
  constructor() {
    super(false);
  }

  override canApply(pokemon: Pokemon, passive: boolean, simulated: boolean, args: any[]): boolean {
    const hpRatio = pokemon.getHpRatio();
    return args[0].value < hpRatio;
  }

  override apply(pokemon: Pokemon, passive: boolean, simulated: boolean, cancelled: Utils.BooleanHolder, args: any[]): void {
    args[0].value *= 2;
  }
}

/**
 * Ability attribute used for abilites that change the ability owner's weight
 * Used for Heavy Metal (doubling weight) and Light Metal (halving weight)
 */
export class WeightMultiplierAbAttr extends AbAttr {
  private multiplier: number;

  constructor(multiplier: number) {
    super(false);

    this.multiplier = multiplier;
  }

  override apply(pokemon: Pokemon, passive: boolean, simulated: boolean, cancelled: Utils.BooleanHolder, args: any[]): void {
    (args[0] as Utils.NumberHolder).value *= this.multiplier;
  }
}

export class SyncEncounterNatureAbAttr extends AbAttr {
  constructor() {
    super(false);
  }

  override apply(pokemon: Pokemon, passive: boolean, simulated: boolean, cancelled: Utils.BooleanHolder, args: any[]): void {
    (args[0] as Pokemon).setNature(pokemon.getNature());
  }
}

export class MoveAbilityBypassAbAttr extends AbAttr {
  private moveIgnoreFunc: (pokemon: Pokemon, move: Move) => boolean;

  constructor(moveIgnoreFunc?: (pokemon: Pokemon, move: Move) => boolean) {
    super(false);

    this.moveIgnoreFunc = moveIgnoreFunc || ((pokemon, move) => true);
  }

  override canApply(pokemon: Pokemon, passive: boolean, simulated: boolean, args: any[]): boolean {
    return this.moveIgnoreFunc(pokemon, (args[0] as Move));
  }

  override apply(pokemon: Pokemon, passive: boolean, simulated: boolean, cancelled: Utils.BooleanHolder, args: any[]): void {
    cancelled.value = true;
  }
}

export class AlwaysHitAbAttr extends AbAttr { }

/** Attribute for abilities that allow moves that make contact to ignore protection (i.e. Unseen Fist) */
export class IgnoreProtectOnContactAbAttr extends AbAttr { }

/**
 * Attribute implementing the effects of {@link https://bulbapedia.bulbagarden.net/wiki/Infiltrator_(Ability) | Infiltrator}.
 * Allows the source's moves to bypass the effects of opposing Light Screen, Reflect, Aurora Veil, Safeguard, Mist, and Substitute.
 */
export class InfiltratorAbAttr extends AbAttr {
  constructor() {
    super(false);
  }

  override canApply(pokemon: Pokemon, passive: boolean, simulated: boolean, args: any[]): boolean {
    return args[0] instanceof Utils.BooleanHolder;
  }

  /**
   * Sets a flag to bypass screens, Substitute, Safeguard, and Mist
   * @param pokemon n/a
   * @param passive n/a
   * @param simulated n/a
   * @param cancelled n/a
   * @param args `[0]` a {@linkcode Utils.BooleanHolder | BooleanHolder} containing the flag
   */
  override apply(pokemon: Pokemon, passive: boolean, simulated: boolean, cancelled: null, args: any[]): void {
    const bypassed = args[0];
    bypassed.value = true;
  }
}

/**
 * Attribute implementing the effects of {@link https://bulbapedia.bulbagarden.net/wiki/Magic_Bounce_(ability) | Magic Bounce}.
 * Allows the source to bounce back {@linkcode MoveFlags.REFLECTABLE | Reflectable}
 *  moves as if the user had used {@linkcode Moves.MAGIC_COAT | Magic Coat}.
 */
export class ReflectStatusMoveAbAttr extends AbAttr { }

export class NoTransformAbilityAbAttr extends AbAttr {
  constructor() {
    super(false);
  }
}

export class NoFusionAbilityAbAttr extends AbAttr {
  constructor() {
    super(false);
  }
}

export class IgnoreTypeImmunityAbAttr extends AbAttr {
  private defenderType: PokemonType;
  private allowedMoveTypes: PokemonType[];

  constructor(defenderType: PokemonType, allowedMoveTypes: PokemonType[]) {
    super(false);
    this.defenderType = defenderType;
    this.allowedMoveTypes = allowedMoveTypes;
  }

  override canApply(pokemon: Pokemon, passive: boolean, simulated: boolean, args: any[]): boolean {
    return this.defenderType === (args[1] as PokemonType) && this.allowedMoveTypes.includes(args[0] as PokemonType);
  }

  override apply(pokemon: Pokemon, passive: boolean, simulated: boolean, cancelled: Utils.BooleanHolder, args: any[]): void {
    cancelled.value = true;
  }
}

/**
 * Ignores the type immunity to Status Effects of the defender if the defender is of a certain type
 */
export class IgnoreTypeStatusEffectImmunityAbAttr extends AbAttr {
  private statusEffect: StatusEffect[];
  private defenderType: PokemonType[];

  constructor(statusEffect: StatusEffect[], defenderType: PokemonType[]) {
    super(false);

    this.statusEffect = statusEffect;
    this.defenderType = defenderType;
  }

  override canApply(pokemon: Pokemon, passive: boolean, simulated: boolean, args: any[]): boolean {
    return this.statusEffect.includes(args[0] as StatusEffect) && this.defenderType.includes(args[1] as PokemonType);
  }

  override apply(pokemon: Pokemon, passive: boolean, simulated: boolean, cancelled: Utils.BooleanHolder, args: any[]): void {
    cancelled.value = true;
  }
}

/**
 * Gives money to the user after the battle.
 *
 * @extends PostBattleAbAttr
 * @see {@linkcode applyPostBattle}
 */
export class MoneyAbAttr extends PostBattleAbAttr {
  constructor() {
    super();
  }

  override canApplyPostBattle(pokemon: Pokemon, passive: boolean, simulated: boolean, args: any[]): boolean {
    return !simulated && args[0];
  }

  /**
   * @param pokemon {@linkcode Pokemon} that is the user of this ability.
   * @param passive N/A
   * @param args - `[0]`: boolean for if the battle ended in a victory
   */
  override applyPostBattle(pokemon: Pokemon, passive: boolean, simulated: boolean, args: any[]): void {
    globalScene.currentBattle.moneyScattered += globalScene.getWaveMoneyAmount(0.2);
  }
}

/**
 * Applies a stat change after a Pokémon is summoned,
 * conditioned on the presence of a specific arena tag.
 *
 * @extends PostSummonStatStageChangeAbAttr
 */
export class PostSummonStatStageChangeOnArenaAbAttr extends PostSummonStatStageChangeAbAttr {
  /**
   * The type of arena tag that conditions the stat change.
   * @private
   */
  private tagType: ArenaTagType;

  /**
   * Creates an instance of PostSummonStatStageChangeOnArenaAbAttr.
   * Initializes the stat change to increase Attack by 1 stage if the specified arena tag is present.
   *
   * @param {ArenaTagType} tagType - The type of arena tag to check for.
   */
  constructor(tagType: ArenaTagType) {
    super([ Stat.ATK ], 1, true, false);
    this.tagType = tagType;
  }

  override canApplyPostSummon(pokemon: Pokemon, passive: boolean, simulated: boolean, args: any[]): boolean {
    const side = pokemon.isPlayer() ? ArenaTagSide.PLAYER : ArenaTagSide.ENEMY;
    return (globalScene.arena.getTagOnSide(this.tagType, side) ?? false)
      && super.canApplyPostSummon(pokemon, passive, simulated, args);
  }

  /**
   * Applies the post-summon stat change if the specified arena tag is present on pokemon's side.
   * This is used in Wind Rider ability.
   *
   * @param {Pokemon} pokemon - The Pokémon being summoned.
   * @param {boolean} passive - Whether the effect is passive.
   * @param {any[]} args - Additional arguments.
   */
  override applyPostSummon(pokemon: Pokemon, passive: boolean, simulated: boolean, args: any[]): void {
    super.applyPostSummon(pokemon, passive, simulated, args);
  }
}

/**
 * Takes no damage from the first hit of a damaging move.
 * This is used in the Disguise and Ice Face abilities.
 * @extends ReceivedMoveDamageMultiplierAbAttr
 */
export class FormBlockDamageAbAttr extends ReceivedMoveDamageMultiplierAbAttr {
  private multiplier: number;
  private tagType: BattlerTagType;
  private recoilDamageFunc?: ((pokemon: Pokemon) => number);
  private triggerMessageFunc: (pokemon: Pokemon, abilityName: string) => string;

  constructor(condition: PokemonDefendCondition, multiplier: number, tagType: BattlerTagType, triggerMessageFunc: (pokemon: Pokemon, abilityName: string) => string, recoilDamageFunc?: (pokemon: Pokemon) => number) {
    super(condition, multiplier);

    this.multiplier = multiplier;
    this.tagType = tagType;
    this.recoilDamageFunc = recoilDamageFunc;
    this.triggerMessageFunc = triggerMessageFunc;
  }

  override canApplyPreDefend(pokemon: Pokemon, passive: boolean, simulated: boolean, attacker: Pokemon, move: Move, cancelled: Utils.BooleanHolder | null, args: any[]): boolean {
    return this.condition(pokemon, attacker, move) && !move.hitsSubstitute(attacker, pokemon);
  }

  /**
   * Applies the pre-defense ability to the Pokémon.
   * Removes the appropriate `BattlerTagType` when hit by an attack and is in its defense form.
   *
   * @param pokemon The Pokémon with the ability.
   * @param _passive n/a
   * @param attacker The attacking Pokémon.
   * @param move The move being used.
   * @param _cancelled n/a
   * @param args Additional arguments.
   */
  override applyPreDefend(pokemon: Pokemon, _passive: boolean, simulated: boolean, attacker: Pokemon, move: Move, _cancelled: Utils.BooleanHolder, args: any[]): void {
    if (!simulated) {
      (args[0] as Utils.NumberHolder).value = this.multiplier;
      pokemon.removeTag(this.tagType);
      if (this.recoilDamageFunc) {
        pokemon.damageAndUpdate(this.recoilDamageFunc(pokemon), { result: HitResult.INDIRECT, ignoreSegments: true, ignoreFaintPhase: true });
      }
    }
  }

  /**
   * Gets the message triggered when the Pokémon avoids damage using the form-changing ability.
   * @param pokemon The Pokémon with the ability.
   * @param abilityName The name of the ability.
   * @param _args n/a
   * @returns The trigger message.
   */
  getTriggerMessage(pokemon: Pokemon, abilityName: string, ..._args: any[]): string {
    return this.triggerMessageFunc(pokemon, abilityName);
  }
}

/**
 * Base class for defining {@linkcode Ability} attributes before summon
 * (should use {@linkcode PostSummonAbAttr} for most ability)
 * @see {@linkcode applyPreSummon()}
 */
export class PreSummonAbAttr extends AbAttr {
  applyPreSummon(pokemon: Pokemon, passive: boolean, args: any[]): void {}

  canApplyPreSummon(pokemon: Pokemon, passive: boolean, args: any[]): boolean {
    return true;
  }
}

export class IllusionPreSummonAbAttr extends PreSummonAbAttr {
  /**
   * Apply a new illusion when summoning Zoroark if the illusion is available
   *
   * @param {Pokemon} pokemon - The Pokémon with the Illusion ability.
   * @param {boolean} passive - N/A
   * @param {...any} args - N/A
   * @returns {boolean} - Whether the illusion was applied.
   */
  override applyPreSummon(pokemon: Pokemon, passive: boolean, args: any[]): void {
    pokemon.generateIllusion();
  }

  override canApplyPreSummon(pokemon: Pokemon, passive: boolean, args: any[]): boolean {
    return pokemon.battleData.illusion.available && pokemon.canApplyAbility();
  }
}

export class IllusionBreakAbAttr extends PostDefendAbAttr {
  /**
   * Destroy illusion if attack move deals damage to zoroark
   *
   * @param {Pokemon} pokemon - The Pokémon with the Illusion ability.
   * @param {boolean} passive - N/A
   * @param {Pokemon} attacker - The attacking Pokémon.
   * @param {PokemonMove} move - The move being used.
   * @param {PokemonMove} hitResult - The type of hitResult the pokemon got
   * @param {...any} args - N/A
   * @returns {boolean} - Whether the illusion was destroyed.
   */
  applyPostDefend(pokemon: Pokemon, passive: boolean, simulated: boolean, attacker: Pokemon, move: Move, hitResult: HitResult, args: any[]): boolean {

    const breakIllusion: HitResult[] = [ HitResult.EFFECTIVE, HitResult.SUPER_EFFECTIVE, HitResult.NOT_VERY_EFFECTIVE, HitResult.ONE_HIT_KO ];
    if (!breakIllusion.includes(hitResult)) {
      return false;
    }
    pokemon.breakIllusion();
    return true;
  }
}

export class IllusionPostBattleAbAttr extends PostBattleAbAttr {
  /**
   * Illusion will be available again after a battle and apply the illusion of the pokemon is already on field
   *
   * @param {Pokemon} pokemon - The Pokémon with the Illusion ability.
   * @param {boolean} passive - N/A
   * @param {...any} args - N/A
   * @returns {boolean} - Whether the illusion was applied.
   */
  applyPostBattle(pokemon: Pokemon, passive: boolean, simulated:boolean, args: any[]): boolean {
    pokemon.breakIllusion();
    pokemon.battleData.illusion.available = true;
    return true;
  }
}


/**
 * If a Pokémon with this Ability selects a damaging move, it has a 30% chance of going first in its priority bracket. If the Ability activates, this is announced at the start of the turn (after move selection).
 *
 * @extends AbAttr
 */
export class BypassSpeedChanceAbAttr extends AbAttr {
  public chance: number;

  /**
   * @param {number} chance probability of ability being active.
   */
  constructor(chance: number) {
    super(true);
    this.chance = chance;
  }

  override canApply(pokemon: Pokemon, passive: boolean, simulated: boolean, args: any[]): boolean {
    const bypassSpeed = args[0] as Utils.BooleanHolder;
    const turnCommand = globalScene.currentBattle.turnCommands[pokemon.getBattlerIndex()];
    const isCommandFight = turnCommand?.command === Command.FIGHT;
    const move = turnCommand?.move?.move ? allMoves[turnCommand.move.move] : null;
    const isDamageMove = move?.category === MoveCategory.PHYSICAL || move?.category === MoveCategory.SPECIAL;
    return !simulated && !bypassSpeed.value && pokemon.randSeedInt(100) < this.chance && isCommandFight && isDamageMove;
  }

  /**
   * bypass move order in their priority bracket when pokemon choose damaging move
   * @param {Pokemon} pokemon {@linkcode Pokemon}  the Pokemon applying this ability
   * @param {boolean} passive N/A
   * @param {Utils.BooleanHolder} cancelled N/A
   * @param {any[]} args [0] {@linkcode Utils.BooleanHolder} set to true when the ability activated
   */
  override apply(pokemon: Pokemon, passive: boolean, simulated: boolean, cancelled: Utils.BooleanHolder, args: any[]): void {
    const bypassSpeed = args[0] as Utils.BooleanHolder;
    bypassSpeed.value = true;
  }

  getTriggerMessage(pokemon: Pokemon, abilityName: string, ...args: any[]): string {
    return i18next.t("abilityTriggers:quickDraw", { pokemonName: getPokemonNameWithAffix(pokemon) });
  }
}

/**
 * This attribute checks if a Pokemon's move meets a provided condition to determine if the Pokemon can use Quick Claw
 * It was created because Pokemon with the ability Mycelium Might cannot access Quick Claw's benefits when using status moves.
*/
export class PreventBypassSpeedChanceAbAttr extends AbAttr {
  private condition: ((pokemon: Pokemon, move: Move) => boolean);

  /**
   * @param {function} condition - checks if a move meets certain conditions
   */
  constructor(condition: (pokemon: Pokemon, move: Move) => boolean) {
    super(true);
    this.condition = condition;
  }

  override canApply(pokemon: Pokemon, passive: boolean, simulated: boolean, args: any[]): boolean {
    const turnCommand = globalScene.currentBattle.turnCommands[pokemon.getBattlerIndex()];
    const isCommandFight = turnCommand?.command === Command.FIGHT;
    const move = turnCommand?.move?.move ? allMoves[turnCommand.move.move] : null;
    return isCommandFight && this.condition(pokemon, move!);
  }

  /**
   * @argument {boolean} bypassSpeed - determines if a Pokemon is able to bypass speed at the moment
   * @argument {boolean} canCheckHeldItems - determines if a Pokemon has access to Quick Claw's effects or not
   */
  override apply(pokemon: Pokemon, passive: boolean, simulated: boolean, cancelled: Utils.BooleanHolder, args: any[]): void {
    const bypassSpeed = args[0] as Utils.BooleanHolder;
    const canCheckHeldItems = args[1] as Utils.BooleanHolder;
    bypassSpeed.value = false;
    canCheckHeldItems.value = false;
  }
}

/**
 * This applies a terrain-based type change to the Pokemon.
 * Used by Mimicry.
 */
export class TerrainEventTypeChangeAbAttr extends PostSummonAbAttr {
  constructor() {
    super(true);
  }

  override canApply(pokemon: Pokemon, passive: boolean, simulated: boolean, args: any[]): boolean {
    return !pokemon.isTerastallized;
  }

  override apply(pokemon: Pokemon, _passive: boolean, _simulated: boolean, _cancelled: Utils.BooleanHolder, _args: any[]): void {
    const currentTerrain = globalScene.arena.getTerrainType();
    const typeChange: PokemonType[] = this.determineTypeChange(pokemon, currentTerrain);
    if (typeChange.length !== 0) {
      if (pokemon.summonData.addedType && typeChange.includes(pokemon.summonData.addedType)) {
        pokemon.summonData.addedType = null;
      }
      pokemon.summonData.types = typeChange;
      pokemon.updateInfo();
    }
  }

  /**
   * Retrieves the type(s) the Pokemon should change to in response to a terrain
   * @param pokemon
   * @param currentTerrain {@linkcode TerrainType}
   * @returns a list of type(s)
   */
  private determineTypeChange(pokemon: Pokemon, currentTerrain: TerrainType): PokemonType[] {
    const typeChange: PokemonType[] = [];
    switch (currentTerrain) {
      case TerrainType.ELECTRIC:
        typeChange.push(PokemonType.ELECTRIC);
        break;
      case TerrainType.MISTY:
        typeChange.push(PokemonType.FAIRY);
        break;
      case TerrainType.GRASSY:
        typeChange.push(PokemonType.GRASS);
        break;
      case TerrainType.PSYCHIC:
        typeChange.push(PokemonType.PSYCHIC);
        break;
      default:
        pokemon.getTypes(false, false, true).forEach(t => {
          typeChange.push(t);
        });
        break;
    }
    return typeChange;
  }

  override canApplyPostSummon(pokemon: Pokemon, passive: boolean, simulated: boolean, args: any[]): boolean {
    return globalScene.arena.getTerrainType() !== TerrainType.NONE &&
      this.canApply(pokemon, passive, simulated, args);
  }

  /**
   * Checks if the Pokemon should change types if summoned into an active terrain
   */
  override applyPostSummon(pokemon: Pokemon, passive: boolean, simulated: boolean, args: any[]): void {
    this.apply(pokemon, passive, simulated, new Utils.BooleanHolder(false), []);
  }

  override getTriggerMessage(pokemon: Pokemon, abilityName: string, ...args: any[]) {
    const currentTerrain = globalScene.arena.getTerrainType();
    const pokemonNameWithAffix = getPokemonNameWithAffix(pokemon);
    if (currentTerrain === TerrainType.NONE) {
      return i18next.t("abilityTriggers:pokemonTypeChangeRevert", { pokemonNameWithAffix });
    } else {
      const moveType = i18next.t(`pokemonInfo:Type.${PokemonType[this.determineTypeChange(pokemon, currentTerrain)[0]]}`);
      return i18next.t("abilityTriggers:pokemonTypeChange", { pokemonNameWithAffix, moveType });
    }
  }
}

function applySingleAbAttrs<TAttr extends AbAttr>(
  pokemon: Pokemon,
  passive: boolean,
  attrType: Constructor<TAttr>,
  applyFunc: AbAttrApplyFunc<TAttr>,
  successFunc: AbAttrSuccessFunc<TAttr>,
  args: any[],
  gainedMidTurn: boolean = false,
  simulated: boolean = false,
  messages: string[] = []
) {
  if (!pokemon?.canApplyAbility(passive) || (passive && (pokemon.getPassiveAbility().id === pokemon.getAbility().id))) {
    return;
  }

  const ability = passive ? pokemon.getPassiveAbility() : pokemon.getAbility();
  if (gainedMidTurn && ability.getAttrs(attrType).some(attr => attr instanceof PostSummonAbAttr && !attr.shouldActivateOnGain())) {
    return;
  }

  for (const attr of ability.getAttrs(attrType)) {
    const condition = attr.getCondition();
    let abShown = false;
    if (condition && !condition(pokemon) || !successFunc(attr, passive)) {
      continue;
    }

    globalScene.setPhaseQueueSplice();

    if (attr.showAbility && !simulated) {
      globalScene.queueAbilityDisplay(pokemon, passive, true);
      abShown = true;
    }
    const message = attr.getTriggerMessage(pokemon, ability.name, args);
    if (message) {
      if (!simulated) {
        globalScene.queueMessage(message);
      }
      messages.push(message);
    }

    applyFunc(attr, passive);

    if (abShown) {
      globalScene.queueAbilityDisplay(pokemon, passive, false);
    }

    if (pokemon.summonData && !pokemon.summonData.abilitiesApplied.includes(ability.id)) {
      pokemon.summonData.abilitiesApplied.push(ability.id);
    }
    if (pokemon.battleData && !simulated && !pokemon.battleData.abilitiesApplied.includes(ability.id)) {
      pokemon.battleData.abilitiesApplied.push(ability.id);
    }

    globalScene.clearPhaseQueueSplice();
  }
}

class ForceSwitchOutHelper {
  constructor(private switchType: SwitchType) {}

  /**
   * Handles the logic for switching out a Pokémon based on battle conditions, HP, and the switch type.
   *
   * @param pokemon The {@linkcode Pokemon} attempting to switch out.
   * @returns `true` if the switch is successful
   */
  public switchOutLogic(pokemon: Pokemon): boolean {
    const switchOutTarget = pokemon;
    /**
     * If the switch-out target is a player-controlled Pokémon, the function checks:
     * - Whether there are available party members to switch in.
     * - If the Pokémon is still alive (hp > 0), and if so, it leaves the field and a new SwitchPhase is initiated.
     */
    if (switchOutTarget instanceof PlayerPokemon) {
      if (globalScene.getPlayerParty().filter((p) => p.isAllowedInBattle() && !p.isOnField()).length < 1) {
        return false;
      }

      if (switchOutTarget.hp > 0) {
        switchOutTarget.leaveField(this.switchType === SwitchType.SWITCH);
        globalScene.prependToPhase(new SwitchPhase(this.switchType, switchOutTarget.getFieldIndex(), true, true), MoveEndPhase);
        return true;
      }
    /**
     * For non-wild battles, it checks if the opposing party has any available Pokémon to switch in.
     * If yes, the Pokémon leaves the field and a new SwitchSummonPhase is initiated.
     */
    } else if (globalScene.currentBattle.battleType !== BattleType.WILD) {
      if (globalScene.getEnemyParty().filter((p) => p.isAllowedInBattle() && !p.isOnField()).length < 1) {
        return false;
      }
      if (switchOutTarget.hp > 0) {
        switchOutTarget.leaveField(this.switchType === SwitchType.SWITCH);
        const summonIndex = (globalScene.currentBattle.trainer ? globalScene.currentBattle.trainer.getNextSummonIndex((switchOutTarget as EnemyPokemon).trainerSlot) : 0);
        globalScene.prependToPhase(new SwitchSummonPhase(this.switchType, switchOutTarget.getFieldIndex(), summonIndex, false, false), MoveEndPhase);
        return true;
      }
    /**
     * For wild Pokémon battles, the Pokémon will flee if the conditions are met (waveIndex and double battles).
     * It will not flee if it is a Mystery Encounter with fleeing disabled (checked in `getSwitchOutCondition()`) or if it is a wave 10x wild boss
     */
    } else {
      if (!globalScene.currentBattle.waveIndex || globalScene.currentBattle.waveIndex % 10 === 0) {
        return false;
      }

      if (switchOutTarget.hp > 0) {
        switchOutTarget.leaveField(false);
        globalScene.queueMessage(i18next.t("moveTriggers:fled", { pokemonName: getPokemonNameWithAffix(switchOutTarget) }), null, true, 500);

        if (globalScene.currentBattle.double) {
          const allyPokemon = switchOutTarget.getAlly();
          globalScene.redirectPokemonMoves(switchOutTarget, allyPokemon);
        }
      }

      if (!switchOutTarget.getAlly()?.isActive(true)) {
        globalScene.clearEnemyHeldItemModifiers();

        if (switchOutTarget.hp) {
          globalScene.pushPhase(new BattleEndPhase(false));
          globalScene.pushPhase(new NewBattlePhase());
        }
      }
    }
    return false;
  }

  /**
   * Determines if a Pokémon can switch out based on its status, the opponent's status, and battle conditions.
   *
   * @param pokemon The Pokémon attempting to switch out.
   * @param opponent The opponent Pokémon.
   * @returns `true` if the switch-out condition is met
   */
  public getSwitchOutCondition(pokemon: Pokemon, opponent: Pokemon): boolean {
    const switchOutTarget = pokemon;
    const player = switchOutTarget instanceof PlayerPokemon;

    if (player) {
      const blockedByAbility = new Utils.BooleanHolder(false);
      applyAbAttrs(ForceSwitchOutImmunityAbAttr, opponent, blockedByAbility);
      return !blockedByAbility.value;
    }

    if (!player && globalScene.currentBattle.battleType === BattleType.WILD) {
      if (!globalScene.currentBattle.waveIndex && globalScene.currentBattle.waveIndex % 10 === 0) {
        return false;
      }
    }

    if (!player && globalScene.currentBattle.isBattleMysteryEncounter() && !globalScene.currentBattle.mysteryEncounter?.fleeAllowed) {
      return false;
    }

    const party = player ? globalScene.getPlayerParty() : globalScene.getEnemyParty();
    return (!player && globalScene.currentBattle.battleType === BattleType.WILD)
      || party.filter(p => p.isAllowedInBattle()
        && (player || (p as EnemyPokemon).trainerSlot === (switchOutTarget as EnemyPokemon).trainerSlot)).length > globalScene.currentBattle.getBattlerCount();
  }

  /**
   * Returns a message if the switch-out attempt fails due to ability effects.
   *
   * @param target The target Pokémon.
   * @returns The failure message, or `null` if no failure.
   */
  public getFailedText(target: Pokemon): string | null {
    const blockedByAbility = new Utils.BooleanHolder(false);
    applyAbAttrs(ForceSwitchOutImmunityAbAttr, target, blockedByAbility);
    return blockedByAbility.value ? i18next.t("moveTriggers:cannotBeSwitchedOut", { pokemonName: getPokemonNameWithAffix(target) }) : null;
  }
}

/**
 * Calculates the amount of recovery from the Shell Bell item.
 *
 * If the Pokémon is holding a Shell Bell, this function computes the amount of health
 * recovered based on the damage dealt in the current turn. The recovery is multiplied by the
 * Shell Bell's modifier (if any).
 *
 * @param pokemon - The Pokémon whose Shell Bell recovery is being calculated.
 * @returns The amount of health recovered by Shell Bell.
 */
function calculateShellBellRecovery(pokemon: Pokemon): number {
  const shellBellModifier = pokemon.getHeldItems().find(m => m instanceof HitHealModifier);
  if (shellBellModifier) {
    return Utils.toDmgValue(pokemon.turnData.totalDamageDealt / 8) * shellBellModifier.stackCount;
  }
  return 0;
}

/**
 * Triggers after the Pokemon takes any damage
 * @extends AbAttr
 */
export class PostDamageAbAttr extends AbAttr {
  public canApplyPostDamage(
    pokemon: Pokemon,
    damage: number,
    passive: boolean,
    simulated: boolean,
    args: any[],
    source?: Pokemon): boolean {
    return true;
  }

  public applyPostDamage(
    pokemon: Pokemon,
    damage: number,
    passive: boolean,
    simulated: boolean,
    args: any[],
    source?: Pokemon,
  ): void {}
}

/**
 * Ability attribute for forcing a Pokémon to switch out after its health drops below half.
 * This attribute checks various conditions related to the damage received, the moves used by the Pokémon
 * and its opponents, and determines whether a forced switch-out should occur.
 *
 * Used by Wimp Out and Emergency Exit
 *
 * @extends PostDamageAbAttr
 * @see {@linkcode applyPostDamage}
 */
export class PostDamageForceSwitchAbAttr extends PostDamageAbAttr {
  private helper: ForceSwitchOutHelper = new ForceSwitchOutHelper(SwitchType.SWITCH);
  private hpRatio: number;

  constructor(hpRatio = 0.5) {
    super();
    this.hpRatio = hpRatio;
  }

  public override canApplyPostDamage(
    pokemon: Pokemon,
    damage: number,
    passive: boolean,
    simulated: boolean,
    args: any[],
    source?: Pokemon): boolean {
    const moveHistory = pokemon.getMoveHistory();
    // Will not activate when the Pokémon's HP is lowered by cutting its own HP
    const fordbiddenAttackingMoves = [ Moves.BELLY_DRUM, Moves.SUBSTITUTE, Moves.CURSE, Moves.PAIN_SPLIT ];
    if (moveHistory.length > 0) {
      const lastMoveUsed = moveHistory[moveHistory.length - 1];
      if (fordbiddenAttackingMoves.includes(lastMoveUsed.move)) {
        return false;
      }
    }

    // Dragon Tail and Circle Throw switch out Pokémon before the Ability activates.
    const fordbiddenDefendingMoves = [ Moves.DRAGON_TAIL, Moves.CIRCLE_THROW ];
    if (source) {
      const enemyMoveHistory = source.getMoveHistory();
      if (enemyMoveHistory.length > 0) {
        const enemyLastMoveUsed = enemyMoveHistory[enemyMoveHistory.length - 1];
        // Will not activate if the Pokémon's HP falls below half while it is in the air during Sky Drop.
        if (fordbiddenDefendingMoves.includes(enemyLastMoveUsed.move) || enemyLastMoveUsed.move === Moves.SKY_DROP && enemyLastMoveUsed.result === MoveResult.OTHER) {
          return false;
        // Will not activate if the Pokémon's HP falls below half by a move affected by Sheer Force.
        } else if (allMoves[enemyLastMoveUsed.move].chance >= 0 && source.hasAbility(Abilities.SHEER_FORCE)) {
          return false;
        // Activate only after the last hit of multistrike moves
        } else if (source.turnData.hitsLeft > 1) {
          return false;
        }
        if (source.turnData.hitCount > 1) {
          damage = pokemon.turnData.damageTaken;
        }
      }
    }

    if (pokemon.hp + damage >= pokemon.getMaxHp() * this.hpRatio) {
      const shellBellHeal = calculateShellBellRecovery(pokemon);
      if (pokemon.hp - shellBellHeal < pokemon.getMaxHp() * this.hpRatio) {
        for (const opponent of pokemon.getOpponents()) {
          if (!this.helper.getSwitchOutCondition(pokemon, opponent)) {
            return false;
          }
        }
        return true;
      }
    }

    return false;
  }

  /**
   * Applies the switch-out logic after the Pokémon takes damage.
   * Checks various conditions based on the moves used by the Pokémon, the opponents' moves, and
   * the Pokémon's health after damage to determine whether the switch-out should occur.
   *
   * @param pokemon The Pokémon that took damage.
   * @param damage N/A
   * @param passive N/A
   * @param simulated Whether the ability is being simulated.
   * @param args N/A
   * @param source N/A
   */
  public override applyPostDamage(pokemon: Pokemon, damage: number, passive: boolean, simulated: boolean, args: any[], source?: Pokemon): void {
    this.helper.switchOutLogic(pokemon);
  }
}
function applyAbAttrsInternal<TAttr extends AbAttr>(
  attrType: Constructor<TAttr>,
  pokemon: Pokemon | null,
  applyFunc: AbAttrApplyFunc<TAttr>,
  successFunc: AbAttrSuccessFunc<TAttr>,
  args: any[],
  simulated: boolean = false,
  messages: string[] = [],
  gainedMidTurn = false
) {
  for (const passive of [ false, true ]) {
    if (pokemon) {
      applySingleAbAttrs(pokemon, passive, attrType, applyFunc, successFunc, args, gainedMidTurn, simulated, messages);
      globalScene.clearPhaseQueueSplice();
    }
  }
}

export function applyAbAttrs(
  attrType: Constructor<AbAttr>,
  pokemon: Pokemon,
  cancelled: Utils.BooleanHolder | null,
  simulated = false,
  ...args: any[]
): void {
  applyAbAttrsInternal<AbAttr>(
    attrType,
    pokemon,
    (attr, passive) => attr.apply(pokemon, passive, simulated, cancelled, args),
    (attr, passive) => attr.canApply(pokemon, passive, simulated, args),
    args,
    simulated,
  );
}

export function applyPostBattleInitAbAttrs(
  attrType: Constructor<PostBattleInitAbAttr>,
  pokemon: Pokemon,
  simulated = false,
  ...args: any[]
): void {
  applyAbAttrsInternal<PostBattleInitAbAttr>(
    attrType,
    pokemon,
    (attr, passive) => attr.applyPostBattleInit(pokemon, passive, simulated, args),
    (attr, passive) => attr.canApplyPostBattleInit(pokemon, passive, simulated, args),
    args,
    simulated,
  );
}

export function applyPreDefendAbAttrs(
  attrType: Constructor<PreDefendAbAttr>,
  pokemon: Pokemon,
  attacker: Pokemon,
  move: Move | null,
  cancelled: Utils.BooleanHolder | null,
  simulated = false,
  ...args: any[]
): void {
  applyAbAttrsInternal<PreDefendAbAttr>(
    attrType,
    pokemon,
    (attr, passive) => attr.applyPreDefend(pokemon, passive, simulated, attacker, move, cancelled, args),
    (attr, passive) => attr.canApplyPreDefend(pokemon, passive, simulated, attacker, move, cancelled, args),
    args,
    simulated,
  );
}

export function applyPostDefendAbAttrs(
  attrType: Constructor<PostDefendAbAttr>,
  pokemon: Pokemon,
  attacker: Pokemon,
  move: Move,
  hitResult: HitResult | null,
  simulated = false,
  ...args: any[]
): void {
  applyAbAttrsInternal<PostDefendAbAttr>(
    attrType,
    pokemon,
    (attr, passive) => attr.applyPostDefend(pokemon, passive, simulated, attacker, move, hitResult, args),
    (attr, passive) => attr.canApplyPostDefend(pokemon, passive, simulated, attacker, move, hitResult, args), args,
    simulated,
  );
}

export function applyPostMoveUsedAbAttrs(
  attrType: Constructor<PostMoveUsedAbAttr>,
  pokemon: Pokemon,
  move: PokemonMove,
  source: Pokemon,
  targets: BattlerIndex[],
  simulated = false,
  ...args: any[]
): void {
  applyAbAttrsInternal<PostMoveUsedAbAttr>(
    attrType,
    pokemon,
    (attr, passive) => attr.applyPostMoveUsed(pokemon, move, source, targets, simulated, args),
    (attr, passive) => attr.canApplyPostMoveUsed(pokemon, move, source, targets, simulated, args),
    args,
    simulated,
  );
}

export function applyStatMultiplierAbAttrs(
  attrType: Constructor<StatMultiplierAbAttr>,
  pokemon: Pokemon,
  stat: BattleStat,
  statValue: Utils.NumberHolder,
  simulated = false,
  ...args: any[]
): void {
  applyAbAttrsInternal<StatMultiplierAbAttr>(
    attrType,
    pokemon,
    (attr, passive) => attr.applyStatStage(pokemon, passive, simulated, stat, statValue, args),
    (attr, passive) => attr.canApplyStatStage(pokemon, passive, simulated, stat, statValue, args),
    args,
  );
}

/**
 * Applies an ally's Stat multiplier attribute
 * @param attrType - {@linkcode AllyStatMultiplierAbAttr} should always be AllyStatMultiplierAbAttr for the time being
 * @param pokemon - The {@linkcode Pokemon} with the ability
 * @param stat - The type of the checked {@linkcode Stat}
 * @param statValue - {@linkcode Utils.NumberHolder} containing the value of the checked stat
 * @param checkedPokemon - The {@linkcode Pokemon} with the checked stat
 * @param ignoreAbility - Whether or not the ability should be ignored by the pokemon or its move.
 * @param args - unused
 */
export function applyAllyStatMultiplierAbAttrs(attrType: Constructor<AllyStatMultiplierAbAttr>,
  pokemon: Pokemon, stat: BattleStat, statValue: Utils.NumberHolder, simulated: boolean = false, checkedPokemon: Pokemon, ignoreAbility: boolean, ...args: any[]
): void {
  return applyAbAttrsInternal<AllyStatMultiplierAbAttr>(
    attrType,
    pokemon,
    (attr, passive) => attr.applyAllyStat(pokemon, passive, simulated, stat, statValue, checkedPokemon, ignoreAbility, args),
    (attr, passive) => attr.canApplyAllyStat(pokemon, passive, simulated, stat, statValue, checkedPokemon, ignoreAbility, args),
    args,
    simulated,
  );
}

export function applyPostSetStatusAbAttrs(
  attrType: Constructor<PostSetStatusAbAttr>,
  pokemon: Pokemon,
  effect: StatusEffect,
  sourcePokemon?: Pokemon | null,
  simulated = false,
  ...args: any[]
): void {
  applyAbAttrsInternal<PostSetStatusAbAttr>(
    attrType,
    pokemon,
    (attr, passive) => attr.applyPostSetStatus(pokemon, sourcePokemon, passive, effect, simulated, args),
    (attr, passive) => attr.canApplyPostSetStatus(pokemon, sourcePokemon, passive, effect, simulated, args),
    args,
    simulated,
  );
}

export function applyPostDamageAbAttrs(
  attrType: Constructor<PostDamageAbAttr>,
  pokemon: Pokemon,
  damage: number,
  passive: boolean,
  simulated = false,
  args: any[],
  source?: Pokemon,
): void {
  applyAbAttrsInternal<PostDamageAbAttr>(
    attrType,
    pokemon,
    (attr, passive) => attr.applyPostDamage(pokemon, damage, passive, simulated, args, source),
    (attr, passive) => attr.canApplyPostDamage(pokemon, damage, passive, simulated, args, source),
    args,
  );
}

/**
 * Applies a field Stat multiplier attribute
 * @param attrType {@linkcode FieldMultiplyStatAbAttr} should always be FieldMultiplyBattleStatAbAttr for the time being
 * @param pokemon {@linkcode Pokemon} the Pokemon applying this ability
 * @param stat {@linkcode Stat} the type of the checked stat
 * @param statValue {@linkcode Utils.NumberHolder} the value of the checked stat
 * @param checkedPokemon {@linkcode Pokemon} the Pokemon with the checked stat
 * @param hasApplied {@linkcode Utils.BooleanHolder} whether or not a FieldMultiplyBattleStatAbAttr has already affected this stat
 * @param args unused
 */
export function applyFieldStatMultiplierAbAttrs(
  attrType: Constructor<FieldMultiplyStatAbAttr>,
  pokemon: Pokemon,
  stat: Stat,
  statValue: Utils.NumberHolder,
  checkedPokemon: Pokemon,
  hasApplied: Utils.BooleanHolder,
  simulated = false,
  ...args: any[]
): void {
  applyAbAttrsInternal<FieldMultiplyStatAbAttr>(
    attrType,
    pokemon,
    (attr, passive) => attr.applyFieldStat(pokemon, passive, simulated, stat, statValue, checkedPokemon, hasApplied, args),
    (attr, passive) => attr.canApplyFieldStat(pokemon, passive, simulated, stat, statValue, checkedPokemon, hasApplied, args), args,
  );
}

export function applyPreAttackAbAttrs(
  attrType: Constructor<PreAttackAbAttr>,
  pokemon: Pokemon,
  defender: Pokemon | null,
  move: Move,
  simulated = false,
  ...args: any[]
): void {
  applyAbAttrsInternal<PreAttackAbAttr>(
    attrType,
    pokemon,
    (attr, passive) => attr.applyPreAttack(pokemon, passive, simulated, defender, move, args),
    (attr, passive) => attr.canApplyPreAttack(pokemon, passive, simulated, defender, move, args),
    args,
    simulated,
  );
}

export function applyPostAttackAbAttrs(
  attrType: Constructor<PostAttackAbAttr>,
  pokemon: Pokemon,
  defender: Pokemon,
  move: Move,
  hitResult: HitResult | null,
  simulated = false,
  ...args: any[]
): void {
  applyAbAttrsInternal<PostAttackAbAttr>(
    attrType,
    pokemon,
    (attr, passive) => attr.applyPostAttack(pokemon, passive, simulated, defender, move, hitResult, args),
    (attr, passive) => attr.canApplyPostAttack(pokemon, passive, simulated, defender, move, hitResult, args), args,
    simulated,
  );
}

export function applyPostKnockOutAbAttrs(
  attrType: Constructor<PostKnockOutAbAttr>,
  pokemon: Pokemon,
  knockedOut: Pokemon,
  simulated = false,
  ...args: any[]
): void {
  applyAbAttrsInternal<PostKnockOutAbAttr>(
    attrType,
    pokemon,
    (attr, passive) => attr.applyPostKnockOut(pokemon, passive, simulated, knockedOut, args),
    (attr, passive) => attr.canApplyPostKnockOut(pokemon, passive, simulated, knockedOut, args),
    args,
    simulated,
  );
}

export function applyPostVictoryAbAttrs(
  attrType: Constructor<PostVictoryAbAttr>,
  pokemon: Pokemon,
  simulated = false,
  ...args: any[]
): void {
  applyAbAttrsInternal<PostVictoryAbAttr>(
    attrType,
    pokemon,
    (attr, passive) => attr.applyPostVictory(pokemon, passive, simulated, args),
    (attr, passive) => attr.canApplyPostVictory(pokemon, passive, simulated, args),
    args,
    simulated,
  );
}

export function applyPostSummonAbAttrs(
  attrType: Constructor<PostSummonAbAttr>,
  pokemon: Pokemon,
  simulated = false,
  ...args: any[]
): void {
  applyAbAttrsInternal<PostSummonAbAttr>(
    attrType,
    pokemon,
    (attr, passive) => attr.applyPostSummon(pokemon, passive, simulated, args),
    (attr, passive) => attr.canApplyPostSummon(pokemon, passive, simulated, args),
    args,
    simulated,
  );
}

export function applyPreSummonAbAttrs(
  attrType: Constructor<PreSummonAbAttr>,
  pokemon: Pokemon,
  ...args: any[]
): void {
  applyAbAttrsInternal<PreSummonAbAttr>(
    attrType,
    pokemon,
    (attr, passive) => attr.applyPreSummon(pokemon, passive, args),
    (attr, passive) => attr.canApplyPreSummon(pokemon, passive, args),
    args
  );
}

export function applyPreSwitchOutAbAttrs(
  attrType: Constructor<PreSwitchOutAbAttr>,
  pokemon: Pokemon,
  simulated = false,
  ...args: any[]
): void {
  applyAbAttrsInternal<PreSwitchOutAbAttr>(
    attrType,
    pokemon,
    (attr, passive) => attr.applyPreSwitchOut(pokemon, passive, simulated, args),
    (attr, passive) => attr.canApplyPreSwitchOut(pokemon, passive, simulated, args),
    args,
    simulated,
  );
}

export function applyPreLeaveFieldAbAttrs(
  attrType: Constructor<PreLeaveFieldAbAttr>,
  pokemon: Pokemon,
  simulated = false,
  ...args: any[]
): void {
  return applyAbAttrsInternal<PreLeaveFieldAbAttr>(
    attrType,
    pokemon,
    (attr, passive) =>
      attr.applyPreLeaveField(pokemon, passive, simulated, args),
    (attr, passive) => attr.canApplyPreLeaveField(pokemon, passive, simulated, args),
    args,
    simulated
  );
}

export function applyPreStatStageChangeAbAttrs<T extends PreStatStageChangeAbAttr > (
  attrType: Constructor<T>,
  pokemon: Pokemon | null,
  stat: BattleStat,
  cancelled: Utils.BooleanHolder,
  simulated = false,
  ...args: any[]
): void {
  applyAbAttrsInternal<T>(
    attrType,
    pokemon,
    (attr, passive) => attr.applyPreStatStageChange(pokemon, passive, simulated, stat, cancelled, args),
    (attr, passive) => attr.canApplyPreStatStageChange(pokemon, passive, simulated, stat, cancelled, args),
    args,
    simulated,
  );
}

export function applyPostStatStageChangeAbAttrs(
  attrType: Constructor<PostStatStageChangeAbAttr>,
  pokemon: Pokemon,
  stats: BattleStat[],
  stages: integer,
  selfTarget: boolean,
  simulated = false,
  ...args: any[]
): void {
  applyAbAttrsInternal<PostStatStageChangeAbAttr>(
    attrType,
    pokemon,
    (attr, _passive) => attr.applyPostStatStageChange(pokemon, simulated, stats, stages, selfTarget, args),
    (attr, _passive) => attr.canApplyPostStatStageChange(pokemon, simulated, stats, stages, selfTarget, args), args,
    simulated,
  );
}

export function applyPreSetStatusAbAttrs(
  attrType: Constructor<PreSetStatusAbAttr>,
  pokemon: Pokemon,
  effect: StatusEffect | undefined,
  cancelled: Utils.BooleanHolder,
  simulated = false,
  ...args: any[]
): void {
  applyAbAttrsInternal<PreSetStatusAbAttr>(
    attrType,
    pokemon,
    (attr, passive) => attr.applyPreSetStatus(pokemon, passive, simulated, effect, cancelled, args),
    (attr, passive) => attr.canApplyPreSetStatus(pokemon, passive, simulated, effect, cancelled, args),
    args,
    simulated,
  );
}

export function applyPreApplyBattlerTagAbAttrs(
  attrType: Constructor<PreApplyBattlerTagAbAttr>,
  pokemon: Pokemon,
  tag: BattlerTag,
  cancelled: Utils.BooleanHolder,
  simulated = false,
  ...args: any[]
): void {
  applyAbAttrsInternal<PreApplyBattlerTagAbAttr>(
    attrType,
    pokemon,
    (attr, passive) => attr.applyPreApplyBattlerTag(pokemon, passive, simulated, tag, cancelled, args),
    (attr, passive) => attr.canApplyPreApplyBattlerTag(pokemon, passive, simulated, tag, cancelled, args),
    args,
    simulated,
  );
}

export function applyPreWeatherEffectAbAttrs(
  attrType: Constructor<PreWeatherEffectAbAttr>,
  pokemon: Pokemon,
  weather: Weather | null,
  cancelled: Utils.BooleanHolder,
  simulated = false,
  ...args: any[]
): void {
  applyAbAttrsInternal<PreWeatherDamageAbAttr>(
    attrType,
    pokemon,
    (attr, passive) => attr.applyPreWeatherEffect(pokemon, passive, simulated, weather, cancelled, args),
    (attr, passive) => attr.canApplyPreWeatherEffect(pokemon, passive, simulated, weather, cancelled, args),
    args,
    simulated,
  );
}

export function applyPostTurnAbAttrs(
  attrType: Constructor<PostTurnAbAttr>,
  pokemon: Pokemon,
  simulated = false,
  ...args: any[]
): void {
  applyAbAttrsInternal<PostTurnAbAttr>(
    attrType,
    pokemon,
    (attr, passive) => attr.applyPostTurn(pokemon, passive, simulated, args),
    (attr, passive) => attr.canApplyPostTurn(pokemon, passive, simulated, args),
    args,
    simulated,
  );
}

export function applyPostWeatherChangeAbAttrs(
  attrType: Constructor<PostWeatherChangeAbAttr>,
  pokemon: Pokemon,
  weather: WeatherType,
  simulated = false,
  ...args: any[]
): void {
  applyAbAttrsInternal<PostWeatherChangeAbAttr>(
    attrType,
    pokemon,
    (attr, passive) => attr.applyPostWeatherChange(pokemon, passive, simulated, weather, args),
    (attr, passive) => attr.canApplyPostWeatherChange(pokemon, passive, simulated, weather, args),
    args,
    simulated,
  );
}

export function applyPostWeatherLapseAbAttrs(
  attrType: Constructor<PostWeatherLapseAbAttr>,
  pokemon: Pokemon,
  weather: Weather | null,
  simulated = false,
  ...args: any[]
): void {
  applyAbAttrsInternal<PostWeatherLapseAbAttr>(
    attrType,
    pokemon,
    (attr, passive) => attr.applyPostWeatherLapse(pokemon, passive, simulated, weather, args),
    (attr, passive) => attr.canApplyPostWeatherLapse(pokemon, passive, simulated, weather, args),
    args,
    simulated,
  );
}

export function applyPostTerrainChangeAbAttrs(
  attrType: Constructor<PostTerrainChangeAbAttr>,
  pokemon: Pokemon,
  terrain: TerrainType,
  simulated = false,
  ...args: any[]
): void {
  applyAbAttrsInternal<PostTerrainChangeAbAttr>(
    attrType,
    pokemon,
    (attr, passive) => attr.applyPostTerrainChange(pokemon, passive, simulated, terrain, args),
    (attr, passive) => attr.canApplyPostTerrainChange(pokemon, passive, simulated, terrain, args),
    args,
    simulated,
  );
}

export function applyCheckTrappedAbAttrs(
  attrType: Constructor<CheckTrappedAbAttr>,
  pokemon: Pokemon,
  trapped: Utils.BooleanHolder,
  otherPokemon: Pokemon,
  messages: string[],
  simulated = false,
  ...args: any[]
): void {
  applyAbAttrsInternal<CheckTrappedAbAttr>(
    attrType,
    pokemon,
    (attr, passive) => attr.applyCheckTrapped(pokemon, passive, simulated, trapped, otherPokemon, args),
    (attr, passive) => attr.canApplyCheckTrapped(pokemon, passive, simulated, trapped, otherPokemon, args), args,
    simulated,
    messages,
  );
}

export function applyPostBattleAbAttrs(
  attrType: Constructor<PostBattleAbAttr>,
  pokemon: Pokemon,
  simulated = false,
  ...args: any[]
): void {
  applyAbAttrsInternal<PostBattleAbAttr>(
    attrType,
    pokemon,
    (attr, passive) => attr.applyPostBattle(pokemon, passive, simulated, args),
    (attr, passive) => attr.canApplyPostBattle(pokemon, passive, simulated, args),
    args,
    simulated,
  );
}

export function applyPostFaintAbAttrs(
  attrType: Constructor<PostFaintAbAttr>,
  pokemon: Pokemon,
  attacker?: Pokemon,
  move?: Move,
  hitResult?: HitResult,
  simulated = false,
  ...args: any[]
): void {
  applyAbAttrsInternal<PostFaintAbAttr>(
    attrType,
    pokemon,
    (attr, passive) => attr.applyPostFaint(pokemon, passive, simulated, attacker, move, hitResult, args),
    (attr, passive) => attr.canApplyPostFaint(pokemon, passive, simulated, attacker, move, hitResult, args),
    args,
    simulated,
  );
}

export function applyPostItemLostAbAttrs(
  attrType: Constructor<PostItemLostAbAttr>,
  pokemon: Pokemon,
  simulated = false,
  ...args: any[]
): void {
  applyAbAttrsInternal<PostItemLostAbAttr>(
    attrType,
    pokemon,
    (attr, passive) => attr.applyPostItemLost(pokemon, simulated, args),
    (attr, passive) => attr.canApplyPostItemLost(pokemon, simulated, args),
    args,
  );
}

/**
 * Applies abilities when they become active mid-turn (ability switch)
 *
 * Ignores passives as they don't change and shouldn't be reapplied when main abilities change
 */
export function applyOnGainAbAttrs(
  pokemon: Pokemon,
  passive: boolean = false,
  simulated: boolean = false,
  ...args: any[]): void {
  applySingleAbAttrs<PostSummonAbAttr>(
    pokemon,
    passive,
    PostSummonAbAttr,
    (attr, passive) => attr.applyPostSummon(pokemon, passive, simulated, args),
    (attr, passive) => attr.canApplyPostSummon(pokemon, passive, simulated, args),
    args,
    true,
    simulated,
  );
}

/**
 * Clears primal weather/neutralizing gas during the turn if {@linkcode pokemon}'s ability corresponds to one
 */
export function applyOnLoseAbAttrs(pokemon: Pokemon, passive = false, simulated = false, ...args: any[]): void {
  applySingleAbAttrs<PreLeaveFieldAbAttr>(
    pokemon,
    passive,
    PreLeaveFieldAbAttr,
    (attr, passive) => attr.applyPreLeaveField(pokemon, passive, simulated, [ ...args, true ]),
    (attr, passive) => attr.canApplyPreLeaveField(pokemon, passive, simulated, [ ...args, true ]),
    args,
    true,
    simulated);
}

/**
 * Sets the ability of a Pokémon as revealed.
 *
 * @param pokemon - The Pokémon whose ability is being revealed.
 */
function setAbilityRevealed(pokemon: Pokemon): void {
  if (pokemon.battleData) {
    pokemon.battleData.abilityRevealed = true;
  }
}

/**
 * Returns the Pokemon with weather-based forms
 */
function getPokemonWithWeatherBasedForms() {
  return globalScene.getField(true).filter(p =>
    (p.hasAbility(Abilities.FORECAST) && p.species.speciesId === Species.CASTFORM)
    || (p.hasAbility(Abilities.FLOWER_GIFT) && p.species.speciesId === Species.CHERRIM)
  );
}

export const allAbilities = [ new Ability(Abilities.NONE, 3) ];

export function initAbilities() {
  allAbilities.push(
    new Ability(Abilities.STENCH, 3)
      .attr(PostAttackApplyBattlerTagAbAttr, false, (user, target, move) => !move.hasAttr(FlinchAttr) && !move.hitsSubstitute(user, target) ? 10 : 0, BattlerTagType.FLINCHED),
    new Ability(Abilities.DRIZZLE, 3)
      .attr(PostSummonWeatherChangeAbAttr, WeatherType.RAIN)
      .attr(PostBiomeChangeWeatherChangeAbAttr, WeatherType.RAIN),
    new Ability(Abilities.SPEED_BOOST, 3)
      .attr(SpeedBoostAbAttr),
    new Ability(Abilities.BATTLE_ARMOR, 3)
      .attr(BlockCritAbAttr)
      .ignorable(),
    new Ability(Abilities.STURDY, 3)
      .attr(PreDefendFullHpEndureAbAttr)
      .attr(BlockOneHitKOAbAttr)
      .ignorable(),
    new Ability(Abilities.DAMP, 3)
      .attr(FieldPreventExplosiveMovesAbAttr)
      .ignorable(),
    new Ability(Abilities.LIMBER, 3)
      .attr(StatusEffectImmunityAbAttr, StatusEffect.PARALYSIS)
      .ignorable(),
    new Ability(Abilities.SAND_VEIL, 3)
      .attr(StatMultiplierAbAttr, Stat.EVA, 1.2)
      .attr(BlockWeatherDamageAttr, WeatherType.SANDSTORM)
      .condition(getWeatherCondition(WeatherType.SANDSTORM))
      .ignorable(),
    new Ability(Abilities.STATIC, 3)
      .attr(PostDefendContactApplyStatusEffectAbAttr, 30, StatusEffect.PARALYSIS)
      .bypassFaint(),
    new Ability(Abilities.VOLT_ABSORB, 3)
      .attr(TypeImmunityHealAbAttr, PokemonType.ELECTRIC)
      .ignorable(),
    new Ability(Abilities.WATER_ABSORB, 3)
      .attr(TypeImmunityHealAbAttr, PokemonType.WATER)
      .ignorable(),
    new Ability(Abilities.OBLIVIOUS, 3)
      .attr(BattlerTagImmunityAbAttr, [ BattlerTagType.INFATUATED, BattlerTagType.TAUNT ])
      .attr(IntimidateImmunityAbAttr)
      .ignorable(),
    new Ability(Abilities.CLOUD_NINE, 3)
      .attr(SuppressWeatherEffectAbAttr, true)
      .attr(PostSummonUnnamedMessageAbAttr, i18next.t("abilityTriggers:weatherEffectDisappeared"))
      .attr(PostSummonWeatherSuppressedFormChangeAbAttr)
      .attr(PostFaintUnsuppressedWeatherFormChangeAbAttr)
      .bypassFaint(),
    new Ability(Abilities.COMPOUND_EYES, 3)
      .attr(StatMultiplierAbAttr, Stat.ACC, 1.3),
    new Ability(Abilities.INSOMNIA, 3)
      .attr(StatusEffectImmunityAbAttr, StatusEffect.SLEEP)
      .attr(BattlerTagImmunityAbAttr, BattlerTagType.DROWSY)
      .ignorable(),
    new Ability(Abilities.COLOR_CHANGE, 3)
      .attr(PostDefendTypeChangeAbAttr)
      .condition(getSheerForceHitDisableAbCondition()),
    new Ability(Abilities.IMMUNITY, 3)
      .attr(StatusEffectImmunityAbAttr, StatusEffect.POISON, StatusEffect.TOXIC)
      .ignorable(),
    new Ability(Abilities.FLASH_FIRE, 3)
      .attr(TypeImmunityAddBattlerTagAbAttr, PokemonType.FIRE, BattlerTagType.FIRE_BOOST, 1)
      .ignorable(),
    new Ability(Abilities.SHIELD_DUST, 3)
      .attr(IgnoreMoveEffectsAbAttr)
      .ignorable(),
    new Ability(Abilities.OWN_TEMPO, 3)
      .attr(BattlerTagImmunityAbAttr, BattlerTagType.CONFUSED)
      .attr(IntimidateImmunityAbAttr)
      .ignorable(),
    new Ability(Abilities.SUCTION_CUPS, 3)
      .attr(ForceSwitchOutImmunityAbAttr)
      .ignorable(),
    new Ability(Abilities.INTIMIDATE, 3)
      .attr(PostSummonStatStageChangeAbAttr, [ Stat.ATK ], -1, false, true),
    new Ability(Abilities.SHADOW_TAG, 3)
      .attr(ArenaTrapAbAttr, (user, target) => {
        if (target.hasAbility(Abilities.SHADOW_TAG)) {
          return false;
        }
        return true;
      }),
    new Ability(Abilities.ROUGH_SKIN, 3)
      .attr(PostDefendContactDamageAbAttr, 8)
      .bypassFaint(),
    new Ability(Abilities.WONDER_GUARD, 3)
      .attr(NonSuperEffectiveImmunityAbAttr)
      .uncopiable()
      .ignorable(),
    new Ability(Abilities.LEVITATE, 3)
      .attr(AttackTypeImmunityAbAttr, PokemonType.GROUND, (pokemon: Pokemon) => !pokemon.getTag(GroundedTag) && !globalScene.arena.getTag(ArenaTagType.GRAVITY))
      .ignorable(),
    new Ability(Abilities.EFFECT_SPORE, 3)
      .attr(EffectSporeAbAttr),
    new Ability(Abilities.SYNCHRONIZE, 3)
      .attr(SyncEncounterNatureAbAttr)
      .attr(SynchronizeStatusAbAttr),
    new Ability(Abilities.CLEAR_BODY, 3)
      .attr(ProtectStatAbAttr)
      .ignorable(),
    new Ability(Abilities.NATURAL_CURE, 3)
      .attr(PreSwitchOutResetStatusAbAttr),
    new Ability(Abilities.LIGHTNING_ROD, 3)
      .attr(RedirectTypeMoveAbAttr, PokemonType.ELECTRIC)
      .attr(TypeImmunityStatStageChangeAbAttr, PokemonType.ELECTRIC, Stat.SPATK, 1)
      .ignorable(),
    new Ability(Abilities.SERENE_GRACE, 3)
      .attr(MoveEffectChanceMultiplierAbAttr, 2),
    new Ability(Abilities.SWIFT_SWIM, 3)
      .attr(StatMultiplierAbAttr, Stat.SPD, 2)
      .condition(getWeatherCondition(WeatherType.RAIN, WeatherType.HEAVY_RAIN)),
    new Ability(Abilities.CHLOROPHYLL, 3)
      .attr(StatMultiplierAbAttr, Stat.SPD, 2)
      .condition(getWeatherCondition(WeatherType.SUNNY, WeatherType.HARSH_SUN)),
    new Ability(Abilities.ILLUMINATE, 3)
      .attr(ProtectStatAbAttr, Stat.ACC)
      .attr(DoubleBattleChanceAbAttr)
      .attr(IgnoreOpponentStatStagesAbAttr, [ Stat.EVA ])
      .ignorable(),
    new Ability(Abilities.TRACE, 3)
      .attr(PostSummonCopyAbilityAbAttr)
      .uncopiable(),
    new Ability(Abilities.HUGE_POWER, 3)
      .attr(StatMultiplierAbAttr, Stat.ATK, 2),
    new Ability(Abilities.POISON_POINT, 3)
      .attr(PostDefendContactApplyStatusEffectAbAttr, 30, StatusEffect.POISON)
      .bypassFaint(),
    new Ability(Abilities.INNER_FOCUS, 3)
      .attr(BattlerTagImmunityAbAttr, BattlerTagType.FLINCHED)
      .attr(IntimidateImmunityAbAttr)
      .ignorable(),
    new Ability(Abilities.MAGMA_ARMOR, 3)
      .attr(StatusEffectImmunityAbAttr, StatusEffect.FREEZE)
      .ignorable(),
    new Ability(Abilities.WATER_VEIL, 3)
      .attr(StatusEffectImmunityAbAttr, StatusEffect.BURN)
      .ignorable(),
    new Ability(Abilities.MAGNET_PULL, 3)
      .attr(ArenaTrapAbAttr, (user, target) => {
        if (target.getTypes(true).includes(PokemonType.STEEL) || (target.getTypes(true).includes(PokemonType.STELLAR) && target.getTypes().includes(PokemonType.STEEL))) {
          return true;
        }
        return false;
      }),
    new Ability(Abilities.SOUNDPROOF, 3)
      .attr(MoveImmunityAbAttr, (pokemon, attacker, move) => pokemon !== attacker && move.hasFlag(MoveFlags.SOUND_BASED))
      .ignorable(),
    new Ability(Abilities.RAIN_DISH, 3)
      .attr(PostWeatherLapseHealAbAttr, 1, WeatherType.RAIN, WeatherType.HEAVY_RAIN),
    new Ability(Abilities.SAND_STREAM, 3)
      .attr(PostSummonWeatherChangeAbAttr, WeatherType.SANDSTORM)
      .attr(PostBiomeChangeWeatherChangeAbAttr, WeatherType.SANDSTORM),
    new Ability(Abilities.PRESSURE, 3)
      .attr(IncreasePpAbAttr)
      .attr(PostSummonMessageAbAttr, (pokemon: Pokemon) => i18next.t("abilityTriggers:postSummonPressure", { pokemonNameWithAffix: getPokemonNameWithAffix(pokemon) })),
    new Ability(Abilities.THICK_FAT, 3)
      .attr(ReceivedTypeDamageMultiplierAbAttr, PokemonType.FIRE, 0.5)
      .attr(ReceivedTypeDamageMultiplierAbAttr, PokemonType.ICE, 0.5)
      .ignorable(),
    new Ability(Abilities.EARLY_BIRD, 3)
      .attr(ReduceStatusEffectDurationAbAttr, StatusEffect.SLEEP),
    new Ability(Abilities.FLAME_BODY, 3)
      .attr(PostDefendContactApplyStatusEffectAbAttr, 30, StatusEffect.BURN)
      .bypassFaint(),
    new Ability(Abilities.RUN_AWAY, 3)
      .attr(RunSuccessAbAttr),
    new Ability(Abilities.KEEN_EYE, 3)
      .attr(ProtectStatAbAttr, Stat.ACC)
      .ignorable(),
    new Ability(Abilities.HYPER_CUTTER, 3)
      .attr(ProtectStatAbAttr, Stat.ATK)
      .ignorable(),
    new Ability(Abilities.PICKUP, 3)
      .attr(PostBattleLootAbAttr)
      .unsuppressable(),
    new Ability(Abilities.TRUANT, 3)
      .attr(PostSummonAddBattlerTagAbAttr, BattlerTagType.TRUANT, 1, false),
    new Ability(Abilities.HUSTLE, 3)
      .attr(StatMultiplierAbAttr, Stat.ATK, 1.5)
      .attr(StatMultiplierAbAttr, Stat.ACC, 0.8, (_user, _target, move) => move.category === MoveCategory.PHYSICAL),
    new Ability(Abilities.CUTE_CHARM, 3)
      .attr(PostDefendContactApplyTagChanceAbAttr, 30, BattlerTagType.INFATUATED),
    new Ability(Abilities.PLUS, 3)
      .conditionalAttr(p => globalScene.currentBattle.double && [ Abilities.PLUS, Abilities.MINUS ].some(a => p.getAlly().hasAbility(a)), StatMultiplierAbAttr, Stat.SPATK, 1.5),
    new Ability(Abilities.MINUS, 3)
      .conditionalAttr(p => globalScene.currentBattle.double && [ Abilities.PLUS, Abilities.MINUS ].some(a => p.getAlly().hasAbility(a)), StatMultiplierAbAttr, Stat.SPATK, 1.5),
    new Ability(Abilities.FORECAST, 3)
      .uncopiable()
      .unreplaceable()
      .attr(NoFusionAbilityAbAttr)
      .attr(PostSummonFormChangeByWeatherAbAttr, Abilities.FORECAST)
      .attr(PostWeatherChangeFormChangeAbAttr, Abilities.FORECAST, [ WeatherType.NONE, WeatherType.SANDSTORM, WeatherType.STRONG_WINDS, WeatherType.FOG ]),
    new Ability(Abilities.STICKY_HOLD, 3)
      .attr(BlockItemTheftAbAttr)
      .bypassFaint()
      .ignorable(),
    new Ability(Abilities.SHED_SKIN, 3)
      .conditionalAttr(pokemon => !Utils.randSeedInt(3), PostTurnResetStatusAbAttr),
    new Ability(Abilities.GUTS, 3)
      .attr(BypassBurnDamageReductionAbAttr)
      .conditionalAttr(pokemon => !!pokemon.status || pokemon.hasAbility(Abilities.COMATOSE), StatMultiplierAbAttr, Stat.ATK, 1.5),
    new Ability(Abilities.MARVEL_SCALE, 3)
      .conditionalAttr(pokemon => !!pokemon.status || pokemon.hasAbility(Abilities.COMATOSE), StatMultiplierAbAttr, Stat.DEF, 1.5)
      .ignorable(),
    new Ability(Abilities.LIQUID_OOZE, 3)
      .attr(ReverseDrainAbAttr),
    new Ability(Abilities.OVERGROW, 3)
      .attr(LowHpMoveTypePowerBoostAbAttr, PokemonType.GRASS),
    new Ability(Abilities.BLAZE, 3)
      .attr(LowHpMoveTypePowerBoostAbAttr, PokemonType.FIRE),
    new Ability(Abilities.TORRENT, 3)
      .attr(LowHpMoveTypePowerBoostAbAttr, PokemonType.WATER),
    new Ability(Abilities.SWARM, 3)
      .attr(LowHpMoveTypePowerBoostAbAttr, PokemonType.BUG),
    new Ability(Abilities.ROCK_HEAD, 3)
      .attr(BlockRecoilDamageAttr),
    new Ability(Abilities.DROUGHT, 3)
      .attr(PostSummonWeatherChangeAbAttr, WeatherType.SUNNY)
      .attr(PostBiomeChangeWeatherChangeAbAttr, WeatherType.SUNNY),
    new Ability(Abilities.ARENA_TRAP, 3)
      .attr(ArenaTrapAbAttr, (user, target) => {
        if (target.isGrounded()) {
          return true;
        }
        return false;
      })
      .attr(DoubleBattleChanceAbAttr),
    new Ability(Abilities.VITAL_SPIRIT, 3)
      .attr(StatusEffectImmunityAbAttr, StatusEffect.SLEEP)
      .attr(BattlerTagImmunityAbAttr, BattlerTagType.DROWSY)
      .ignorable(),
    new Ability(Abilities.WHITE_SMOKE, 3)
      .attr(ProtectStatAbAttr)
      .ignorable(),
    new Ability(Abilities.PURE_POWER, 3)
      .attr(StatMultiplierAbAttr, Stat.ATK, 2),
    new Ability(Abilities.SHELL_ARMOR, 3)
      .attr(BlockCritAbAttr)
      .ignorable(),
    new Ability(Abilities.AIR_LOCK, 3)
      .attr(SuppressWeatherEffectAbAttr, true)
      .attr(PostSummonUnnamedMessageAbAttr, i18next.t("abilityTriggers:weatherEffectDisappeared"))
      .attr(PostSummonWeatherSuppressedFormChangeAbAttr)
      .attr(PostFaintUnsuppressedWeatherFormChangeAbAttr)
      .bypassFaint(),
    new Ability(Abilities.TANGLED_FEET, 4)
      .conditionalAttr(pokemon => !!pokemon.getTag(BattlerTagType.CONFUSED), StatMultiplierAbAttr, Stat.EVA, 2)
      .ignorable(),
    new Ability(Abilities.MOTOR_DRIVE, 4)
      .attr(TypeImmunityStatStageChangeAbAttr, PokemonType.ELECTRIC, Stat.SPD, 1)
      .ignorable(),
    new Ability(Abilities.RIVALRY, 4)
      .attr(MovePowerBoostAbAttr, (user, target, move) => user?.gender !== Gender.GENDERLESS && target?.gender !== Gender.GENDERLESS && user?.gender === target?.gender, 1.25, true)
      .attr(MovePowerBoostAbAttr, (user, target, move) => user?.gender !== Gender.GENDERLESS && target?.gender !== Gender.GENDERLESS && user?.gender !== target?.gender, 0.75),
    new Ability(Abilities.STEADFAST, 4)
      .attr(FlinchStatStageChangeAbAttr, [ Stat.SPD ], 1),
    new Ability(Abilities.SNOW_CLOAK, 4)
      .attr(StatMultiplierAbAttr, Stat.EVA, 1.2)
      .attr(BlockWeatherDamageAttr, WeatherType.HAIL)
      .condition(getWeatherCondition(WeatherType.HAIL, WeatherType.SNOW))
      .ignorable(),
    new Ability(Abilities.GLUTTONY, 4)
      .attr(ReduceBerryUseThresholdAbAttr),
    new Ability(Abilities.ANGER_POINT, 4)
      .attr(PostDefendCritStatStageChangeAbAttr, Stat.ATK, 6),
    new Ability(Abilities.UNBURDEN, 4)
      .attr(PostItemLostApplyBattlerTagAbAttr, BattlerTagType.UNBURDEN)
      .bypassFaint() // Allows reviver seed to activate Unburden
      .edgeCase(), // Should not restore Unburden boost if Pokemon loses then regains Unburden ability
    new Ability(Abilities.HEATPROOF, 4)
      .attr(ReceivedTypeDamageMultiplierAbAttr, PokemonType.FIRE, 0.5)
      .attr(ReduceBurnDamageAbAttr, 0.5)
      .ignorable(),
    new Ability(Abilities.SIMPLE, 4)
      .attr(StatStageChangeMultiplierAbAttr, 2)
      .ignorable(),
    new Ability(Abilities.DRY_SKIN, 4)
      .attr(PostWeatherLapseDamageAbAttr, 2, WeatherType.SUNNY, WeatherType.HARSH_SUN)
      .attr(PostWeatherLapseHealAbAttr, 2, WeatherType.RAIN, WeatherType.HEAVY_RAIN)
      .attr(ReceivedTypeDamageMultiplierAbAttr, PokemonType.FIRE, 1.25)
      .attr(TypeImmunityHealAbAttr, PokemonType.WATER)
      .ignorable(),
    new Ability(Abilities.DOWNLOAD, 4)
      .attr(DownloadAbAttr),
    new Ability(Abilities.IRON_FIST, 4)
      .attr(MovePowerBoostAbAttr, (user, target, move) => move.hasFlag(MoveFlags.PUNCHING_MOVE), 1.2),
    new Ability(Abilities.POISON_HEAL, 4)
      .attr(PostTurnStatusHealAbAttr, StatusEffect.TOXIC, StatusEffect.POISON)
      .attr(BlockStatusDamageAbAttr, StatusEffect.TOXIC, StatusEffect.POISON),
    new Ability(Abilities.ADAPTABILITY, 4)
      .attr(StabBoostAbAttr),
    new Ability(Abilities.SKILL_LINK, 4)
      .attr(MaxMultiHitAbAttr),
    new Ability(Abilities.HYDRATION, 4)
      .attr(PostTurnResetStatusAbAttr)
      .condition(getWeatherCondition(WeatherType.RAIN, WeatherType.HEAVY_RAIN)),
    new Ability(Abilities.SOLAR_POWER, 4)
      .attr(PostWeatherLapseDamageAbAttr, 2, WeatherType.SUNNY, WeatherType.HARSH_SUN)
      .attr(StatMultiplierAbAttr, Stat.SPATK, 1.5)
      .condition(getWeatherCondition(WeatherType.SUNNY, WeatherType.HARSH_SUN)),
    new Ability(Abilities.QUICK_FEET, 4)
      .conditionalAttr(pokemon => pokemon.status ? pokemon.status.effect === StatusEffect.PARALYSIS : false, StatMultiplierAbAttr, Stat.SPD, 2)
      .conditionalAttr(pokemon => !!pokemon.status || pokemon.hasAbility(Abilities.COMATOSE), StatMultiplierAbAttr, Stat.SPD, 1.5),
    new Ability(Abilities.NORMALIZE, 4)
      .attr(MoveTypeChangeAbAttr, PokemonType.NORMAL, 1.2, (user, target, move) => {
        return ![ Moves.MULTI_ATTACK, Moves.REVELATION_DANCE, Moves.TERRAIN_PULSE, Moves.HIDDEN_POWER, Moves.WEATHER_BALL, Moves.NATURAL_GIFT, Moves.JUDGMENT, Moves.TECHNO_BLAST ].includes(move.id);
      }),
    new Ability(Abilities.SNIPER, 4)
      .attr(MultCritAbAttr, 1.5),
    new Ability(Abilities.MAGIC_GUARD, 4)
      .attr(BlockNonDirectDamageAbAttr),
    new Ability(Abilities.NO_GUARD, 4)
      .attr(AlwaysHitAbAttr)
      .attr(DoubleBattleChanceAbAttr),
    new Ability(Abilities.STALL, 4)
      .attr(ChangeMovePriorityAbAttr, (pokemon, move: Move) => true, -0.2),
    new Ability(Abilities.TECHNICIAN, 4)
      .attr(MovePowerBoostAbAttr, (user, target, move) => {
        const power = new Utils.NumberHolder(move.power);
        applyMoveAttrs(VariablePowerAttr, user, target, move, power);
        return power.value <= 60;
      }, 1.5),
    new Ability(Abilities.LEAF_GUARD, 4)
      .attr(StatusEffectImmunityAbAttr)
      .condition(getWeatherCondition(WeatherType.SUNNY, WeatherType.HARSH_SUN))
      .ignorable(),
    new Ability(Abilities.KLUTZ, 4)
      .unimplemented(),
    new Ability(Abilities.MOLD_BREAKER, 4)
      .attr(PostSummonMessageAbAttr, (pokemon: Pokemon) => i18next.t("abilityTriggers:postSummonMoldBreaker", { pokemonNameWithAffix: getPokemonNameWithAffix(pokemon) }))
      .attr(MoveAbilityBypassAbAttr),
    new Ability(Abilities.SUPER_LUCK, 4)
      .attr(BonusCritAbAttr),
    new Ability(Abilities.AFTERMATH, 4)
      .attr(PostFaintContactDamageAbAttr, 4)
      .bypassFaint(),
    new Ability(Abilities.ANTICIPATION, 4)
      .conditionalAttr(getAnticipationCondition(), PostSummonMessageAbAttr, (pokemon: Pokemon) => i18next.t("abilityTriggers:postSummonAnticipation", { pokemonNameWithAffix: getPokemonNameWithAffix(pokemon) })),
    new Ability(Abilities.FOREWARN, 4)
      .attr(ForewarnAbAttr),
    new Ability(Abilities.UNAWARE, 4)
      .attr(IgnoreOpponentStatStagesAbAttr, [ Stat.ATK, Stat.DEF, Stat.SPATK, Stat.SPDEF, Stat.ACC, Stat.EVA ])
      .ignorable(),
    new Ability(Abilities.TINTED_LENS, 4)
      .attr(DamageBoostAbAttr, 2, (user, target, move) => (target?.getMoveEffectiveness(user!, move) ?? 1) <= 0.5),
    new Ability(Abilities.FILTER, 4)
      .attr(ReceivedMoveDamageMultiplierAbAttr, (target, user, move) => target.getMoveEffectiveness(user, move) >= 2, 0.75)
      .ignorable(),
    new Ability(Abilities.SLOW_START, 4)
      .attr(PostSummonAddBattlerTagAbAttr, BattlerTagType.SLOW_START, 5),
    new Ability(Abilities.SCRAPPY, 4)
      .attr(IgnoreTypeImmunityAbAttr, PokemonType.GHOST, [ PokemonType.NORMAL, PokemonType.FIGHTING ])
      .attr(IntimidateImmunityAbAttr),
    new Ability(Abilities.STORM_DRAIN, 4)
      .attr(RedirectTypeMoveAbAttr, PokemonType.WATER)
      .attr(TypeImmunityStatStageChangeAbAttr, PokemonType.WATER, Stat.SPATK, 1)
      .ignorable(),
    new Ability(Abilities.ICE_BODY, 4)
      .attr(BlockWeatherDamageAttr, WeatherType.HAIL)
      .attr(PostWeatherLapseHealAbAttr, 1, WeatherType.HAIL, WeatherType.SNOW),
    new Ability(Abilities.SOLID_ROCK, 4)
      .attr(ReceivedMoveDamageMultiplierAbAttr, (target, user, move) => target.getMoveEffectiveness(user, move) >= 2, 0.75)
      .ignorable(),
    new Ability(Abilities.SNOW_WARNING, 4)
      .attr(PostSummonWeatherChangeAbAttr, WeatherType.SNOW)
      .attr(PostBiomeChangeWeatherChangeAbAttr, WeatherType.SNOW),
    new Ability(Abilities.HONEY_GATHER, 4)
      .attr(MoneyAbAttr)
      .unsuppressable(),
    new Ability(Abilities.FRISK, 4)
      .attr(FriskAbAttr),
    new Ability(Abilities.RECKLESS, 4)
      .attr(MovePowerBoostAbAttr, (user, target, move) => move.hasFlag(MoveFlags.RECKLESS_MOVE), 1.2),
    new Ability(Abilities.MULTITYPE, 4)
      .attr(NoFusionAbilityAbAttr)
      .uncopiable()
      .unsuppressable()
      .unreplaceable(),
    new Ability(Abilities.FLOWER_GIFT, 4)
      .conditionalAttr(getWeatherCondition(WeatherType.SUNNY || WeatherType.HARSH_SUN), StatMultiplierAbAttr, Stat.ATK, 1.5)
      .conditionalAttr(getWeatherCondition(WeatherType.SUNNY || WeatherType.HARSH_SUN), StatMultiplierAbAttr, Stat.SPDEF, 1.5)
      .conditionalAttr(getWeatherCondition(WeatherType.SUNNY || WeatherType.HARSH_SUN), AllyStatMultiplierAbAttr, Stat.ATK, 1.5)
      .conditionalAttr(getWeatherCondition(WeatherType.SUNNY || WeatherType.HARSH_SUN), AllyStatMultiplierAbAttr, Stat.SPDEF, 1.5)
      .attr(NoFusionAbilityAbAttr)
      .attr(PostSummonFormChangeByWeatherAbAttr, Abilities.FLOWER_GIFT)
      .attr(PostWeatherChangeFormChangeAbAttr, Abilities.FLOWER_GIFT, [ WeatherType.NONE, WeatherType.SANDSTORM, WeatherType.STRONG_WINDS, WeatherType.FOG, WeatherType.HAIL, WeatherType.HEAVY_RAIN, WeatherType.SNOW, WeatherType.RAIN ])
      .uncopiable()
      .unreplaceable()
      .ignorable(),
    new Ability(Abilities.BAD_DREAMS, 4)
      .attr(PostTurnHurtIfSleepingAbAttr),
    new Ability(Abilities.PICKPOCKET, 5)
      .attr(PostDefendStealHeldItemAbAttr, (target, user, move) => move.hasFlag(MoveFlags.MAKES_CONTACT))
      .condition(getSheerForceHitDisableAbCondition()),
    new Ability(Abilities.SHEER_FORCE, 5)
      .attr(MovePowerBoostAbAttr, (user, target, move) => move.chance >= 1, 5461 / 4096)
      .attr(MoveEffectChanceMultiplierAbAttr, 0), // Should disable life orb, eject button, red card, kee/maranga berry if they get implemented
    new Ability(Abilities.CONTRARY, 5)
      .attr(StatStageChangeMultiplierAbAttr, -1)
      .ignorable(),
    new Ability(Abilities.UNNERVE, 5)
      .attr(PreventBerryUseAbAttr),
    new Ability(Abilities.DEFIANT, 5)
      .attr(PostStatStageChangeStatStageChangeAbAttr, (target, statsChanged, stages) => stages < 0, [ Stat.ATK ], 2),
    new Ability(Abilities.DEFEATIST, 5)
      .attr(StatMultiplierAbAttr, Stat.ATK, 0.5)
      .attr(StatMultiplierAbAttr, Stat.SPATK, 0.5)
      .condition((pokemon) => pokemon.getHpRatio() <= 0.5),
    new Ability(Abilities.CURSED_BODY, 5)
      .attr(PostDefendMoveDisableAbAttr, 30)
      .bypassFaint(),
    new Ability(Abilities.HEALER, 5)
      .conditionalAttr(pokemon => pokemon.getAlly() && Utils.randSeedInt(10) < 3, PostTurnResetStatusAbAttr, true),
    new Ability(Abilities.FRIEND_GUARD, 5)
      .attr(AlliedFieldDamageReductionAbAttr, 0.75)
      .ignorable(),
    new Ability(Abilities.WEAK_ARMOR, 5)
      .attr(PostDefendStatStageChangeAbAttr, (target, user, move) => move.category === MoveCategory.PHYSICAL, Stat.DEF, -1)
      .attr(PostDefendStatStageChangeAbAttr, (target, user, move) => move.category === MoveCategory.PHYSICAL, Stat.SPD, 2),
    new Ability(Abilities.HEAVY_METAL, 5)
      .attr(WeightMultiplierAbAttr, 2)
      .ignorable(),
    new Ability(Abilities.LIGHT_METAL, 5)
      .attr(WeightMultiplierAbAttr, 0.5)
      .ignorable(),
    new Ability(Abilities.MULTISCALE, 5)
      .attr(ReceivedMoveDamageMultiplierAbAttr, (target, user, move) => target.isFullHp(), 0.5)
      .ignorable(),
    new Ability(Abilities.TOXIC_BOOST, 5)
      .attr(MovePowerBoostAbAttr, (user, target, move) => move.category === MoveCategory.PHYSICAL && (user?.status?.effect === StatusEffect.POISON || user?.status?.effect === StatusEffect.TOXIC), 1.5),
    new Ability(Abilities.FLARE_BOOST, 5)
      .attr(MovePowerBoostAbAttr, (user, target, move) => move.category === MoveCategory.SPECIAL && user?.status?.effect === StatusEffect.BURN, 1.5),
    new Ability(Abilities.HARVEST, 5)
      .attr(
        PostTurnLootAbAttr,
        "EATEN_BERRIES",
        /** Rate is doubled when under sun {@link https://dex.pokemonshowdown.com/abilities/harvest} */
        (pokemon) => 0.5 * (getWeatherCondition(WeatherType.SUNNY, WeatherType.HARSH_SUN)(pokemon) ? 2 : 1)
      )
      .edgeCase(), // Cannot recover berries used up by fling or natural gift (unimplemented)
    new Ability(Abilities.TELEPATHY, 5)
      .attr(MoveImmunityAbAttr, (pokemon, attacker, move) => pokemon.getAlly() === attacker && move instanceof AttackMove)
      .ignorable(),
    new Ability(Abilities.MOODY, 5)
      .attr(MoodyAbAttr),
    new Ability(Abilities.OVERCOAT, 5)
      .attr(BlockWeatherDamageAttr)
      .attr(MoveImmunityAbAttr, (pokemon, attacker, move) => pokemon !== attacker && move.hasFlag(MoveFlags.POWDER_MOVE))
      .ignorable(),
    new Ability(Abilities.POISON_TOUCH, 5)
      .attr(PostAttackContactApplyStatusEffectAbAttr, 30, StatusEffect.POISON),
    new Ability(Abilities.REGENERATOR, 5)
      .attr(PreSwitchOutHealAbAttr),
    new Ability(Abilities.BIG_PECKS, 5)
      .attr(ProtectStatAbAttr, Stat.DEF)
      .ignorable(),
    new Ability(Abilities.SAND_RUSH, 5)
      .attr(StatMultiplierAbAttr, Stat.SPD, 2)
      .attr(BlockWeatherDamageAttr, WeatherType.SANDSTORM)
      .condition(getWeatherCondition(WeatherType.SANDSTORM)),
    new Ability(Abilities.WONDER_SKIN, 5)
      .attr(WonderSkinAbAttr)
      .ignorable(),
    new Ability(Abilities.ANALYTIC, 5)
      .attr(MovePowerBoostAbAttr, (user, target, move) => {
        const movePhase = globalScene.findPhase((phase) => phase instanceof MovePhase && phase.pokemon.id !== user?.id);
        return Utils.isNullOrUndefined(movePhase);
      }, 1.3),
    new Ability(Abilities.ILLUSION, 5)
<<<<<<< HEAD
      .attr(UncopiableAbilityAbAttr)
      .attr(UnswappableAbilityAbAttr)
      //The pokemon generate an illusion if it's available
      .conditionalAttr((pokemon) => pokemon.battleData.illusion.available, IllusionPreSummonAbAttr, false)
      //The pokemon loses his illusion when he is damaged by a move
      .conditionalAttr((pokemon) => pokemon.battleData.illusion.active, IllusionBreakAbAttr, true)
      //Illusion is available again after a battle
      .conditionalAttr((pokemon) => pokemon.isAllowedInBattle(), IllusionPostBattleAbAttr, false)
      .bypassFaint(),
=======
      .uncopiable()
      .unimplemented(),
>>>>>>> 28234e57
    new Ability(Abilities.IMPOSTER, 5)
      .attr(PostSummonTransformAbAttr)
      .uncopiable(),
    new Ability(Abilities.INFILTRATOR, 5)
      .attr(InfiltratorAbAttr)
      .partial(), // does not bypass Mist
    new Ability(Abilities.MUMMY, 5)
      .attr(PostDefendAbilityGiveAbAttr, Abilities.MUMMY)
      .bypassFaint(),
    new Ability(Abilities.MOXIE, 5)
      .attr(PostVictoryStatStageChangeAbAttr, Stat.ATK, 1),
    new Ability(Abilities.JUSTIFIED, 5)
      .attr(PostDefendStatStageChangeAbAttr, (target, user, move) => user.getMoveType(move) === PokemonType.DARK && move.category !== MoveCategory.STATUS, Stat.ATK, 1),
    new Ability(Abilities.RATTLED, 5)
      .attr(PostDefendStatStageChangeAbAttr, (target, user, move) => {
        const moveType = user.getMoveType(move);
        return move.category !== MoveCategory.STATUS
          && (moveType === PokemonType.DARK || moveType === PokemonType.BUG || moveType === PokemonType.GHOST);
      }, Stat.SPD, 1)
      .attr(PostIntimidateStatStageChangeAbAttr, [ Stat.SPD ], 1),
    new Ability(Abilities.MAGIC_BOUNCE, 5)
      .attr(ReflectStatusMoveAbAttr)
      .ignorable()
      // Interactions with stomping tantrum, instruct, encore, and probably other moves that
      // rely on move history
      .edgeCase(),
    new Ability(Abilities.SAP_SIPPER, 5)
      .attr(TypeImmunityStatStageChangeAbAttr, PokemonType.GRASS, Stat.ATK, 1)
      .ignorable(),
    new Ability(Abilities.PRANKSTER, 5)
      .attr(ChangeMovePriorityAbAttr, (pokemon, move: Move) => move.category === MoveCategory.STATUS, 1),
    new Ability(Abilities.SAND_FORCE, 5)
      .attr(MoveTypePowerBoostAbAttr, PokemonType.ROCK, 1.3)
      .attr(MoveTypePowerBoostAbAttr, PokemonType.GROUND, 1.3)
      .attr(MoveTypePowerBoostAbAttr, PokemonType.STEEL, 1.3)
      .attr(BlockWeatherDamageAttr, WeatherType.SANDSTORM)
      .condition(getWeatherCondition(WeatherType.SANDSTORM)),
    new Ability(Abilities.IRON_BARBS, 5)
      .attr(PostDefendContactDamageAbAttr, 8)
      .bypassFaint(),
    new Ability(Abilities.ZEN_MODE, 5)
      .attr(PostBattleInitFormChangeAbAttr, () => 0)
      .attr(PostSummonFormChangeAbAttr, p => p.getHpRatio() <= 0.5 ? 1 : 0)
      .attr(PostTurnFormChangeAbAttr, p => p.getHpRatio() <= 0.5 ? 1 : 0)
      .attr(NoFusionAbilityAbAttr)
      .uncopiable()
      .unreplaceable()
      .unsuppressable()
      .bypassFaint(),
    new Ability(Abilities.VICTORY_STAR, 5)
      .attr(StatMultiplierAbAttr, Stat.ACC, 1.1)
      .attr(AllyStatMultiplierAbAttr, Stat.ACC, 1.1, false),
    new Ability(Abilities.TURBOBLAZE, 5)
      .attr(PostSummonMessageAbAttr, (pokemon: Pokemon) => i18next.t("abilityTriggers:postSummonTurboblaze", { pokemonNameWithAffix: getPokemonNameWithAffix(pokemon) }))
      .attr(MoveAbilityBypassAbAttr),
    new Ability(Abilities.TERAVOLT, 5)
      .attr(PostSummonMessageAbAttr, (pokemon: Pokemon) => i18next.t("abilityTriggers:postSummonTeravolt", { pokemonNameWithAffix: getPokemonNameWithAffix(pokemon) }))
      .attr(MoveAbilityBypassAbAttr),
    new Ability(Abilities.AROMA_VEIL, 6)
      .attr(UserFieldBattlerTagImmunityAbAttr, [ BattlerTagType.INFATUATED, BattlerTagType.TAUNT, BattlerTagType.DISABLED, BattlerTagType.TORMENT, BattlerTagType.HEAL_BLOCK ])
      .ignorable(),
    new Ability(Abilities.FLOWER_VEIL, 6)
      .attr(ConditionalUserFieldStatusEffectImmunityAbAttr, (target: Pokemon, source: Pokemon | null) => {
        return source ? target.getTypes().includes(PokemonType.GRASS) && target.id !== source.id : false;
      })
      .attr(ConditionalUserFieldBattlerTagImmunityAbAttr,
        (target: Pokemon) => {
          return target.getTypes().includes(PokemonType.GRASS);
        },
        [ BattlerTagType.DROWSY ],
      )
      .attr(ConditionalUserFieldProtectStatAbAttr, (target: Pokemon) => {
        return target.getTypes().includes(PokemonType.GRASS);
      })
      .ignorable(),
    new Ability(Abilities.CHEEK_POUCH, 6)
      .attr(HealFromBerryUseAbAttr, 1 / 3),
    new Ability(Abilities.PROTEAN, 6)
      .attr(PokemonTypeChangeAbAttr),
    //.condition((p) => !p.summonData?.abilitiesApplied.includes(Abilities.PROTEAN)), //Gen 9 Implementation
    new Ability(Abilities.FUR_COAT, 6)
      .attr(ReceivedMoveDamageMultiplierAbAttr, (target, user, move) => move.category === MoveCategory.PHYSICAL, 0.5)
      .ignorable(),
    new Ability(Abilities.MAGICIAN, 6)
      .attr(PostAttackStealHeldItemAbAttr),
    new Ability(Abilities.BULLETPROOF, 6)
      .attr(MoveImmunityAbAttr, (pokemon, attacker, move) => pokemon !== attacker && move.hasFlag(MoveFlags.BALLBOMB_MOVE))
      .ignorable(),
    new Ability(Abilities.COMPETITIVE, 6)
      .attr(PostStatStageChangeStatStageChangeAbAttr, (target, statsChanged, stages) => stages < 0, [ Stat.SPATK ], 2),
    new Ability(Abilities.STRONG_JAW, 6)
      .attr(MovePowerBoostAbAttr, (user, target, move) => move.hasFlag(MoveFlags.BITING_MOVE), 1.5),
    new Ability(Abilities.REFRIGERATE, 6)
      .attr(MoveTypeChangeAbAttr, PokemonType.ICE, 1.2, (user, target, move) => move.type === PokemonType.NORMAL && !move.hasAttr(VariableMoveTypeAttr)),
    new Ability(Abilities.SWEET_VEIL, 6)
      .attr(UserFieldStatusEffectImmunityAbAttr, StatusEffect.SLEEP)
      .attr(UserFieldBattlerTagImmunityAbAttr, BattlerTagType.DROWSY)
      .ignorable()
      .partial(), // Mold Breaker ally should not be affected by Sweet Veil
    new Ability(Abilities.STANCE_CHANGE, 6)
      .attr(NoFusionAbilityAbAttr)
      .uncopiable()
      .unreplaceable()
      .unsuppressable(),
    new Ability(Abilities.GALE_WINGS, 6)
      .attr(ChangeMovePriorityAbAttr, (pokemon, move) => pokemon.isFullHp() && pokemon.getMoveType(move) === PokemonType.FLYING, 1),
    new Ability(Abilities.MEGA_LAUNCHER, 6)
      .attr(MovePowerBoostAbAttr, (user, target, move) => move.hasFlag(MoveFlags.PULSE_MOVE), 1.5),
    new Ability(Abilities.GRASS_PELT, 6)
      .conditionalAttr(getTerrainCondition(TerrainType.GRASSY), StatMultiplierAbAttr, Stat.DEF, 1.5)
      .ignorable(),
    new Ability(Abilities.SYMBIOSIS, 6)
      .unimplemented(),
    new Ability(Abilities.TOUGH_CLAWS, 6)
      .attr(MovePowerBoostAbAttr, (user, target, move) => move.hasFlag(MoveFlags.MAKES_CONTACT), 1.3),
    new Ability(Abilities.PIXILATE, 6)
      .attr(MoveTypeChangeAbAttr, PokemonType.FAIRY, 1.2, (user, target, move) => move.type === PokemonType.NORMAL && !move.hasAttr(VariableMoveTypeAttr)),
    new Ability(Abilities.GOOEY, 6)
      .attr(PostDefendStatStageChangeAbAttr, (target, user, move) => move.hasFlag(MoveFlags.MAKES_CONTACT), Stat.SPD, -1, false),
    new Ability(Abilities.AERILATE, 6)
      .attr(MoveTypeChangeAbAttr, PokemonType.FLYING, 1.2, (user, target, move) => move.type === PokemonType.NORMAL && !move.hasAttr(VariableMoveTypeAttr)),
    new Ability(Abilities.PARENTAL_BOND, 6)
      .attr(AddSecondStrikeAbAttr, 0.25),
    new Ability(Abilities.DARK_AURA, 6)
      .attr(PostSummonMessageAbAttr, (pokemon: Pokemon) => i18next.t("abilityTriggers:postSummonDarkAura", { pokemonNameWithAffix: getPokemonNameWithAffix(pokemon) }))
      .attr(FieldMoveTypePowerBoostAbAttr, PokemonType.DARK, 4 / 3),
    new Ability(Abilities.FAIRY_AURA, 6)
      .attr(PostSummonMessageAbAttr, (pokemon: Pokemon) => i18next.t("abilityTriggers:postSummonFairyAura", { pokemonNameWithAffix: getPokemonNameWithAffix(pokemon) }))
      .attr(FieldMoveTypePowerBoostAbAttr, PokemonType.FAIRY, 4 / 3),
    new Ability(Abilities.AURA_BREAK, 6)
      .ignorable()
      .conditionalAttr(pokemon => globalScene.getField(true).some(p => p.hasAbility(Abilities.DARK_AURA)), FieldMoveTypePowerBoostAbAttr, PokemonType.DARK, 9 / 16)
      .conditionalAttr(pokemon => globalScene.getField(true).some(p => p.hasAbility(Abilities.FAIRY_AURA)), FieldMoveTypePowerBoostAbAttr, PokemonType.FAIRY, 9 / 16)
      .conditionalAttr(pokemon => globalScene.getField(true).some(p => p.hasAbility(Abilities.DARK_AURA) || p.hasAbility(Abilities.FAIRY_AURA)),
        PostSummonMessageAbAttr, (pokemon: Pokemon) => i18next.t("abilityTriggers:postSummonAuraBreak", { pokemonNameWithAffix: getPokemonNameWithAffix(pokemon) })),
    new Ability(Abilities.PRIMORDIAL_SEA, 6)
      .attr(PostSummonWeatherChangeAbAttr, WeatherType.HEAVY_RAIN)
      .attr(PostBiomeChangeWeatherChangeAbAttr, WeatherType.HEAVY_RAIN)
      .attr(PreLeaveFieldClearWeatherAbAttr)
      .bypassFaint(),
    new Ability(Abilities.DESOLATE_LAND, 6)
      .attr(PostSummonWeatherChangeAbAttr, WeatherType.HARSH_SUN)
      .attr(PostBiomeChangeWeatherChangeAbAttr, WeatherType.HARSH_SUN)
      .attr(PreLeaveFieldClearWeatherAbAttr)
      .bypassFaint(),
    new Ability(Abilities.DELTA_STREAM, 6)
      .attr(PostSummonWeatherChangeAbAttr, WeatherType.STRONG_WINDS)
      .attr(PostBiomeChangeWeatherChangeAbAttr, WeatherType.STRONG_WINDS)
      .attr(PreLeaveFieldClearWeatherAbAttr)
      .bypassFaint(),
    new Ability(Abilities.STAMINA, 7)
      .attr(PostDefendStatStageChangeAbAttr, (target, user, move) => move.category !== MoveCategory.STATUS, Stat.DEF, 1),
    new Ability(Abilities.WIMP_OUT, 7)
      .attr(PostDamageForceSwitchAbAttr)
      .edgeCase(), // Should not trigger when hurting itself in confusion, causes Fake Out to fail turn 1 and succeed turn 2 if pokemon is switched out before battle start via playing in Switch Mode
    new Ability(Abilities.EMERGENCY_EXIT, 7)
      .attr(PostDamageForceSwitchAbAttr)
      .edgeCase(), // Should not trigger when hurting itself in confusion, causes Fake Out to fail turn 1 and succeed turn 2 if pokemon is switched out before battle start via playing in Switch Mode
    new Ability(Abilities.WATER_COMPACTION, 7)
      .attr(PostDefendStatStageChangeAbAttr, (target, user, move) => user.getMoveType(move) === PokemonType.WATER && move.category !== MoveCategory.STATUS, Stat.DEF, 2),
    new Ability(Abilities.MERCILESS, 7)
      .attr(ConditionalCritAbAttr, (user, target, move) => target?.status?.effect === StatusEffect.TOXIC || target?.status?.effect === StatusEffect.POISON),
    new Ability(Abilities.SHIELDS_DOWN, 7)
      .attr(PostBattleInitFormChangeAbAttr, () => 0)
      .attr(PostSummonFormChangeAbAttr, p => p.formIndex % 7 + (p.getHpRatio() <= 0.5 ? 7 : 0))
      .attr(PostTurnFormChangeAbAttr, p => p.formIndex % 7 + (p.getHpRatio() <= 0.5 ? 7 : 0))
      .conditionalAttr(p => p.formIndex !== 7, StatusEffectImmunityAbAttr)
      .conditionalAttr(p => p.formIndex !== 7, BattlerTagImmunityAbAttr, BattlerTagType.DROWSY)
      .attr(NoFusionAbilityAbAttr)
      .attr(NoTransformAbilityAbAttr)
      .uncopiable()
      .unreplaceable()
      .unsuppressable()
      .bypassFaint(),
    new Ability(Abilities.STAKEOUT, 7)
      .attr(MovePowerBoostAbAttr, (user, target, move) => !!target?.turnData.switchedInThisTurn, 2),
    new Ability(Abilities.WATER_BUBBLE, 7)
      .attr(ReceivedTypeDamageMultiplierAbAttr, PokemonType.FIRE, 0.5)
      .attr(MoveTypePowerBoostAbAttr, PokemonType.WATER, 2)
      .attr(StatusEffectImmunityAbAttr, StatusEffect.BURN)
      .ignorable(),
    new Ability(Abilities.STEELWORKER, 7)
      .attr(MoveTypePowerBoostAbAttr, PokemonType.STEEL),
    new Ability(Abilities.BERSERK, 7)
      .attr(PostDefendHpGatedStatStageChangeAbAttr, (target, user, move) => move.category !== MoveCategory.STATUS, 0.5, [ Stat.SPATK ], 1)
      .condition(getSheerForceHitDisableAbCondition()),
    new Ability(Abilities.SLUSH_RUSH, 7)
      .attr(StatMultiplierAbAttr, Stat.SPD, 2)
      .condition(getWeatherCondition(WeatherType.HAIL, WeatherType.SNOW)),
    new Ability(Abilities.LONG_REACH, 7)
      .attr(IgnoreContactAbAttr),
    new Ability(Abilities.LIQUID_VOICE, 7)
      .attr(MoveTypeChangeAbAttr, PokemonType.WATER, 1, (user, target, move) => move.hasFlag(MoveFlags.SOUND_BASED)),
    new Ability(Abilities.TRIAGE, 7)
      .attr(ChangeMovePriorityAbAttr, (pokemon, move) => move.hasFlag(MoveFlags.TRIAGE_MOVE), 3),
    new Ability(Abilities.GALVANIZE, 7)
      .attr(MoveTypeChangeAbAttr, PokemonType.ELECTRIC, 1.2, (user, target, move) => move.type === PokemonType.NORMAL && !move.hasAttr(VariableMoveTypeAttr)),
    new Ability(Abilities.SURGE_SURFER, 7)
      .conditionalAttr(getTerrainCondition(TerrainType.ELECTRIC), StatMultiplierAbAttr, Stat.SPD, 2),
    new Ability(Abilities.SCHOOLING, 7)
      .attr(PostBattleInitFormChangeAbAttr, () => 0)
      .attr(PostSummonFormChangeAbAttr, p => p.level < 20 || p.getHpRatio() <= 0.25 ? 0 : 1)
      .attr(PostTurnFormChangeAbAttr, p => p.level < 20 || p.getHpRatio() <= 0.25 ? 0 : 1)
      .attr(NoFusionAbilityAbAttr)
      .uncopiable()
      .unreplaceable()
      .unsuppressable()
      .bypassFaint(),
    new Ability(Abilities.DISGUISE, 7)
      .attr(NoTransformAbilityAbAttr)
      .attr(NoFusionAbilityAbAttr)
      // Add BattlerTagType.DISGUISE if the pokemon is in its disguised form
      .conditionalAttr(pokemon => pokemon.formIndex === 0, PostSummonAddBattlerTagAbAttr, BattlerTagType.DISGUISE, 0, false)
      .attr(FormBlockDamageAbAttr,
        (target, user, move) => !!target.getTag(BattlerTagType.DISGUISE) && target.getMoveEffectiveness(user, move) > 0, 0, BattlerTagType.DISGUISE,
        (pokemon, abilityName) => i18next.t("abilityTriggers:disguiseAvoidedDamage", { pokemonNameWithAffix: getPokemonNameWithAffix(pokemon), abilityName: abilityName }),
        (pokemon) => Utils.toDmgValue(pokemon.getMaxHp() / 8))
      .attr(PostBattleInitFormChangeAbAttr, () => 0)
      .uncopiable()
      .unreplaceable()
      .unsuppressable()
      .bypassFaint()
      .ignorable(),
    new Ability(Abilities.BATTLE_BOND, 7)
      .attr(PostVictoryFormChangeAbAttr, () => 2)
      .attr(PostBattleInitFormChangeAbAttr, () => 1)
      .attr(NoFusionAbilityAbAttr)
      .uncopiable()
      .unreplaceable()
      .unsuppressable()
      .bypassFaint(),
    new Ability(Abilities.POWER_CONSTRUCT, 7)
      .conditionalAttr(pokemon => pokemon.formIndex === 2 || pokemon.formIndex === 4, PostBattleInitFormChangeAbAttr, () => 2)
      .conditionalAttr(pokemon => pokemon.formIndex === 3 || pokemon.formIndex === 5, PostBattleInitFormChangeAbAttr, () => 3)
      .conditionalAttr(pokemon => pokemon.formIndex === 2 || pokemon.formIndex === 4, PostSummonFormChangeAbAttr, p => p.getHpRatio() <= 0.5 || p.getFormKey() === "complete" ? 4 : 2)
      .conditionalAttr(pokemon => pokemon.formIndex === 2 || pokemon.formIndex === 4, PostTurnFormChangeAbAttr, p => p.getHpRatio() <= 0.5 || p.getFormKey() === "complete" ? 4 : 2)
      .conditionalAttr(pokemon => pokemon.formIndex === 3 || pokemon.formIndex === 5, PostSummonFormChangeAbAttr, p => p.getHpRatio() <= 0.5 || p.getFormKey() === "10-complete" ? 5 : 3)
      .conditionalAttr(pokemon => pokemon.formIndex === 3 || pokemon.formIndex === 5, PostTurnFormChangeAbAttr, p => p.getHpRatio() <= 0.5 || p.getFormKey() === "10-complete" ? 5 : 3)
      .attr(NoFusionAbilityAbAttr)
      .uncopiable()
      .unreplaceable()
      .unsuppressable()
      .bypassFaint(),
    new Ability(Abilities.CORROSION, 7)
      .attr(IgnoreTypeStatusEffectImmunityAbAttr, [ StatusEffect.POISON, StatusEffect.TOXIC ], [ PokemonType.STEEL, PokemonType.POISON ])
      .edgeCase(), // Should poison itself with toxic orb.
    new Ability(Abilities.COMATOSE, 7)
      .attr(StatusEffectImmunityAbAttr, ...getNonVolatileStatusEffects())
      .attr(BattlerTagImmunityAbAttr, BattlerTagType.DROWSY)
      .uncopiable()
      .unreplaceable()
      .unsuppressable(),
    new Ability(Abilities.QUEENLY_MAJESTY, 7)
      .attr(FieldPriorityMoveImmunityAbAttr)
      .ignorable(),
    new Ability(Abilities.INNARDS_OUT, 7)
      .attr(PostFaintHPDamageAbAttr)
      .bypassFaint(),
    new Ability(Abilities.DANCER, 7)
      .attr(PostDancingMoveAbAttr),
    new Ability(Abilities.BATTERY, 7)
      .attr(AllyMoveCategoryPowerBoostAbAttr, [ MoveCategory.SPECIAL ], 1.3),
    new Ability(Abilities.FLUFFY, 7)
      .attr(ReceivedMoveDamageMultiplierAbAttr, (target, user, move) => move.hasFlag(MoveFlags.MAKES_CONTACT), 0.5)
      .attr(ReceivedMoveDamageMultiplierAbAttr, (target, user, move) => user.getMoveType(move) === PokemonType.FIRE, 2)
      .ignorable(),
    new Ability(Abilities.DAZZLING, 7)
      .attr(FieldPriorityMoveImmunityAbAttr)
      .ignorable(),
    new Ability(Abilities.SOUL_HEART, 7)
      .attr(PostKnockOutStatStageChangeAbAttr, Stat.SPATK, 1),
    new Ability(Abilities.TANGLING_HAIR, 7)
      .attr(PostDefendStatStageChangeAbAttr, (target, user, move) => move.hasFlag(MoveFlags.MAKES_CONTACT), Stat.SPD, -1, false),
    new Ability(Abilities.RECEIVER, 7)
      .attr(CopyFaintedAllyAbilityAbAttr)
      .uncopiable(),
    new Ability(Abilities.POWER_OF_ALCHEMY, 7)
      .attr(CopyFaintedAllyAbilityAbAttr)
      .uncopiable(),
    new Ability(Abilities.BEAST_BOOST, 7)
      .attr(PostVictoryStatStageChangeAbAttr, p => {
        let highestStat: EffectiveStat;
        let highestValue = 0;
        for (const s of EFFECTIVE_STATS) {
          const value = p.getStat(s, false);
          if (value > highestValue) {
            highestStat = s;
            highestValue = value;
          }
        }
        return highestStat!;
      }, 1),
    new Ability(Abilities.RKS_SYSTEM, 7)
      .attr(NoFusionAbilityAbAttr)
      .uncopiable()
      .unreplaceable()
      .unsuppressable(),
    new Ability(Abilities.ELECTRIC_SURGE, 7)
      .attr(PostSummonTerrainChangeAbAttr, TerrainType.ELECTRIC)
      .attr(PostBiomeChangeTerrainChangeAbAttr, TerrainType.ELECTRIC),
    new Ability(Abilities.PSYCHIC_SURGE, 7)
      .attr(PostSummonTerrainChangeAbAttr, TerrainType.PSYCHIC)
      .attr(PostBiomeChangeTerrainChangeAbAttr, TerrainType.PSYCHIC),
    new Ability(Abilities.MISTY_SURGE, 7)
      .attr(PostSummonTerrainChangeAbAttr, TerrainType.MISTY)
      .attr(PostBiomeChangeTerrainChangeAbAttr, TerrainType.MISTY),
    new Ability(Abilities.GRASSY_SURGE, 7)
      .attr(PostSummonTerrainChangeAbAttr, TerrainType.GRASSY)
      .attr(PostBiomeChangeTerrainChangeAbAttr, TerrainType.GRASSY),
    new Ability(Abilities.FULL_METAL_BODY, 7)
      .attr(ProtectStatAbAttr),
    new Ability(Abilities.SHADOW_SHIELD, 7)
      .attr(ReceivedMoveDamageMultiplierAbAttr, (target, user, move) => target.isFullHp(), 0.5),
    new Ability(Abilities.PRISM_ARMOR, 7)
      .attr(ReceivedMoveDamageMultiplierAbAttr, (target, user, move) => target.getMoveEffectiveness(user, move) >= 2, 0.75),
    new Ability(Abilities.NEUROFORCE, 7)
      .attr(MovePowerBoostAbAttr, (user, target, move) => (target?.getMoveEffectiveness(user!, move) ?? 1) >= 2, 1.25),
    new Ability(Abilities.INTREPID_SWORD, 8)
      .attr(PostSummonStatStageChangeAbAttr, [ Stat.ATK ], 1, true),
    new Ability(Abilities.DAUNTLESS_SHIELD, 8)
      .attr(PostSummonStatStageChangeAbAttr, [ Stat.DEF ], 1, true),
    new Ability(Abilities.LIBERO, 8)
      .attr(PokemonTypeChangeAbAttr),
    //.condition((p) => !p.summonData?.abilitiesApplied.includes(Abilities.LIBERO)), //Gen 9 Implementation
    new Ability(Abilities.BALL_FETCH, 8)
      .attr(FetchBallAbAttr)
      .condition(getOncePerBattleCondition(Abilities.BALL_FETCH)),
    new Ability(Abilities.COTTON_DOWN, 8)
      .attr(PostDefendStatStageChangeAbAttr, (target, user, move) => move.category !== MoveCategory.STATUS, Stat.SPD, -1, false, true)
      .bypassFaint(),
    new Ability(Abilities.PROPELLER_TAIL, 8)
      .attr(BlockRedirectAbAttr),
    new Ability(Abilities.MIRROR_ARMOR, 8)
      .attr(ReflectStatStageChangeAbAttr)
      .ignorable(),
    /**
     * Right now, the logic is attached to Surf and Dive moves. Ideally, the post-defend/hit should be an
     * ability attribute but the current implementation of move effects for BattlerTag does not support this- in the case
     * where Cramorant is fainted.
     * @see {@linkcode GulpMissileTagAttr} and {@linkcode GulpMissileTag} for Gulp Missile implementation
     */
    new Ability(Abilities.GULP_MISSILE, 8)
      .attr(NoTransformAbilityAbAttr)
      .attr(NoFusionAbilityAbAttr)
      .unsuppressable()
      .uncopiable()
      .unreplaceable()
      .bypassFaint(),
    new Ability(Abilities.STALWART, 8)
      .attr(BlockRedirectAbAttr),
    new Ability(Abilities.STEAM_ENGINE, 8)
      .attr(PostDefendStatStageChangeAbAttr, (target, user, move) => {
        const moveType = user.getMoveType(move);
        return move.category !== MoveCategory.STATUS
          && (moveType === PokemonType.FIRE || moveType === PokemonType.WATER);
      }, Stat.SPD, 6),
    new Ability(Abilities.PUNK_ROCK, 8)
      .attr(MovePowerBoostAbAttr, (user, target, move) => move.hasFlag(MoveFlags.SOUND_BASED), 1.3)
      .attr(ReceivedMoveDamageMultiplierAbAttr, (target, user, move) => move.hasFlag(MoveFlags.SOUND_BASED), 0.5)
      .ignorable(),
    new Ability(Abilities.SAND_SPIT, 8)
      .attr(PostDefendWeatherChangeAbAttr, WeatherType.SANDSTORM, (target, user, move) => move.category !== MoveCategory.STATUS)
      .bypassFaint(),
    new Ability(Abilities.ICE_SCALES, 8)
      .attr(ReceivedMoveDamageMultiplierAbAttr, (target, user, move) => move.category === MoveCategory.SPECIAL, 0.5)
      .ignorable(),
    new Ability(Abilities.RIPEN, 8)
      .attr(DoubleBerryEffectAbAttr),
    new Ability(Abilities.ICE_FACE, 8)
      .attr(NoTransformAbilityAbAttr)
      .attr(NoFusionAbilityAbAttr)
      // Add BattlerTagType.ICE_FACE if the pokemon is in ice face form
      .conditionalAttr(pokemon => pokemon.formIndex === 0, PostSummonAddBattlerTagAbAttr, BattlerTagType.ICE_FACE, 0, false)
      // When summoned with active HAIL or SNOW, add BattlerTagType.ICE_FACE
      .conditionalAttr(getWeatherCondition(WeatherType.HAIL, WeatherType.SNOW), PostSummonAddBattlerTagAbAttr, BattlerTagType.ICE_FACE, 0)
      // When weather changes to HAIL or SNOW while pokemon is fielded, add BattlerTagType.ICE_FACE
      .attr(PostWeatherChangeAddBattlerTagAttr, BattlerTagType.ICE_FACE, 0, WeatherType.HAIL, WeatherType.SNOW)
      .attr(FormBlockDamageAbAttr,
        (target, user, move) => move.category === MoveCategory.PHYSICAL && !!target.getTag(BattlerTagType.ICE_FACE), 0, BattlerTagType.ICE_FACE,
        (pokemon, abilityName) => i18next.t("abilityTriggers:iceFaceAvoidedDamage", { pokemonNameWithAffix: getPokemonNameWithAffix(pokemon), abilityName: abilityName }))
      .attr(PostBattleInitFormChangeAbAttr, () => 0)
      .uncopiable()
      .unreplaceable()
      .unsuppressable()
      .bypassFaint()
      .ignorable(),
    new Ability(Abilities.POWER_SPOT, 8)
      .attr(AllyMoveCategoryPowerBoostAbAttr, [ MoveCategory.SPECIAL, MoveCategory.PHYSICAL ], 1.3),
    new Ability(Abilities.MIMICRY, 8)
      .attr(TerrainEventTypeChangeAbAttr),
    new Ability(Abilities.SCREEN_CLEANER, 8)
      .attr(PostSummonRemoveArenaTagAbAttr, [ ArenaTagType.AURORA_VEIL, ArenaTagType.LIGHT_SCREEN, ArenaTagType.REFLECT ]),
    new Ability(Abilities.STEELY_SPIRIT, 8)
      .attr(UserFieldMoveTypePowerBoostAbAttr, PokemonType.STEEL),
    new Ability(Abilities.PERISH_BODY, 8)
      .attr(PostDefendPerishSongAbAttr, 4)
      .bypassFaint(),
    new Ability(Abilities.WANDERING_SPIRIT, 8)
      .attr(PostDefendAbilitySwapAbAttr)
      .bypassFaint()
      .edgeCase(), //  interacts incorrectly with rock head. It's meant to switch abilities before recoil would apply so that a pokemon with rock head would lose rock head first and still take the recoil
    new Ability(Abilities.GORILLA_TACTICS, 8)
      .attr(GorillaTacticsAbAttr),
    new Ability(Abilities.NEUTRALIZING_GAS, 8)
      .attr(PostSummonAddArenaTagAbAttr, true, ArenaTagType.NEUTRALIZING_GAS, 0)
      .attr(PreLeaveFieldRemoveSuppressAbilitiesSourceAbAttr)
      .uncopiable()
      .attr(NoTransformAbilityAbAttr)
      .attr(PostSummonMessageAbAttr, (pokemon: Pokemon) => i18next.t("abilityTriggers:postSummonNeutralizingGas", { pokemonNameWithAffix: getPokemonNameWithAffix(pokemon) }))
      .attr(PostSummonRemoveIllusionAbAttr)
      .bypassFaint(),
    new Ability(Abilities.PASTEL_VEIL, 8)
      .attr(PostSummonUserFieldRemoveStatusEffectAbAttr, StatusEffect.POISON, StatusEffect.TOXIC)
      .attr(UserFieldStatusEffectImmunityAbAttr, StatusEffect.POISON, StatusEffect.TOXIC)
      .ignorable(),
    new Ability(Abilities.HUNGER_SWITCH, 8)
      .attr(PostTurnFormChangeAbAttr, p => p.getFormKey() ? 0 : 1)
      .attr(PostTurnFormChangeAbAttr, p => p.getFormKey() ? 1 : 0)
      .attr(NoTransformAbilityAbAttr)
      .attr(NoFusionAbilityAbAttr)
      .condition((pokemon) => !pokemon.isTerastallized)
      .uncopiable()
      .unreplaceable(),
    new Ability(Abilities.QUICK_DRAW, 8)
      .attr(BypassSpeedChanceAbAttr, 30),
    new Ability(Abilities.UNSEEN_FIST, 8)
      .attr(IgnoreProtectOnContactAbAttr),
    new Ability(Abilities.CURIOUS_MEDICINE, 8)
      .attr(PostSummonClearAllyStatStagesAbAttr),
    new Ability(Abilities.TRANSISTOR, 8)
      .attr(MoveTypePowerBoostAbAttr, PokemonType.ELECTRIC),
    new Ability(Abilities.DRAGONS_MAW, 8)
      .attr(MoveTypePowerBoostAbAttr, PokemonType.DRAGON),
    new Ability(Abilities.CHILLING_NEIGH, 8)
      .attr(PostVictoryStatStageChangeAbAttr, Stat.ATK, 1),
    new Ability(Abilities.GRIM_NEIGH, 8)
      .attr(PostVictoryStatStageChangeAbAttr, Stat.SPATK, 1),
    new Ability(Abilities.AS_ONE_GLASTRIER, 8)
      .attr(PostSummonMessageAbAttr, (pokemon: Pokemon) => i18next.t("abilityTriggers:postSummonAsOneGlastrier", { pokemonNameWithAffix: getPokemonNameWithAffix(pokemon) }))
      .attr(PreventBerryUseAbAttr)
      .attr(PostVictoryStatStageChangeAbAttr, Stat.ATK, 1)
      .uncopiable()
      .unreplaceable()
      .unsuppressable(),
    new Ability(Abilities.AS_ONE_SPECTRIER, 8)
      .attr(PostSummonMessageAbAttr, (pokemon: Pokemon) => i18next.t("abilityTriggers:postSummonAsOneSpectrier", { pokemonNameWithAffix: getPokemonNameWithAffix(pokemon) }))
      .attr(PreventBerryUseAbAttr)
      .attr(PostVictoryStatStageChangeAbAttr, Stat.SPATK, 1)
      .uncopiable()
      .unreplaceable()
      .unsuppressable(),
    new Ability(Abilities.LINGERING_AROMA, 9)
      .attr(PostDefendAbilityGiveAbAttr, Abilities.LINGERING_AROMA)
      .bypassFaint(),
    new Ability(Abilities.SEED_SOWER, 9)
      .attr(PostDefendTerrainChangeAbAttr, TerrainType.GRASSY)
      .bypassFaint(),
    new Ability(Abilities.THERMAL_EXCHANGE, 9)
      .attr(PostDefendStatStageChangeAbAttr, (target, user, move) => user.getMoveType(move) === PokemonType.FIRE && move.category !== MoveCategory.STATUS, Stat.ATK, 1)
      .attr(StatusEffectImmunityAbAttr, StatusEffect.BURN)
      .ignorable(),
    new Ability(Abilities.ANGER_SHELL, 9)
      .attr(PostDefendHpGatedStatStageChangeAbAttr, (target, user, move) => move.category !== MoveCategory.STATUS, 0.5, [ Stat.ATK, Stat.SPATK, Stat.SPD ], 1)
      .attr(PostDefendHpGatedStatStageChangeAbAttr, (target, user, move) => move.category !== MoveCategory.STATUS, 0.5, [ Stat.DEF, Stat.SPDEF ], -1)
      .condition(getSheerForceHitDisableAbCondition()),
    new Ability(Abilities.PURIFYING_SALT, 9)
      .attr(StatusEffectImmunityAbAttr)
      .attr(ReceivedTypeDamageMultiplierAbAttr, PokemonType.GHOST, 0.5)
      .ignorable(),
    new Ability(Abilities.WELL_BAKED_BODY, 9)
      .attr(TypeImmunityStatStageChangeAbAttr, PokemonType.FIRE, Stat.DEF, 2)
      .ignorable(),
    new Ability(Abilities.WIND_RIDER, 9)
      .attr(MoveImmunityStatStageChangeAbAttr, (pokemon, attacker, move) => pokemon !== attacker && move.hasFlag(MoveFlags.WIND_MOVE) && move.category !== MoveCategory.STATUS, Stat.ATK, 1)
      .attr(PostSummonStatStageChangeOnArenaAbAttr, ArenaTagType.TAILWIND)
      .ignorable(),
    new Ability(Abilities.GUARD_DOG, 9)
      .attr(PostIntimidateStatStageChangeAbAttr, [ Stat.ATK ], 1, true)
      .attr(ForceSwitchOutImmunityAbAttr)
      .ignorable(),
    new Ability(Abilities.ROCKY_PAYLOAD, 9)
      .attr(MoveTypePowerBoostAbAttr, PokemonType.ROCK),
    new Ability(Abilities.WIND_POWER, 9)
      .attr(PostDefendApplyBattlerTagAbAttr, (target, user, move) => move.hasFlag(MoveFlags.WIND_MOVE), BattlerTagType.CHARGED),
    new Ability(Abilities.ZERO_TO_HERO, 9)
      .uncopiable()
      .unreplaceable()
      .unsuppressable()
      .attr(NoTransformAbilityAbAttr)
      .attr(NoFusionAbilityAbAttr)
      .attr(PostBattleInitFormChangeAbAttr, () => 0)
      .attr(PreSwitchOutFormChangeAbAttr, (pokemon) => !pokemon.isFainted() ? 1 : pokemon.formIndex)
      .bypassFaint(),
    new Ability(Abilities.COMMANDER, 9)
      .attr(CommanderAbAttr)
      .attr(DoubleBattleChanceAbAttr)
      .uncopiable()
      .unreplaceable()
      .edgeCase(), // Encore, Frenzy, and other non-`TURN_END` tags don't lapse correctly on the commanding Pokemon.
    new Ability(Abilities.ELECTROMORPHOSIS, 9)
      .attr(PostDefendApplyBattlerTagAbAttr, (target, user, move) => move.category !== MoveCategory.STATUS, BattlerTagType.CHARGED),
    new Ability(Abilities.PROTOSYNTHESIS, 9)
      .conditionalAttr(getWeatherCondition(WeatherType.SUNNY, WeatherType.HARSH_SUN), PostSummonAddBattlerTagAbAttr, BattlerTagType.PROTOSYNTHESIS, 0, true)
      .attr(PostWeatherChangeAddBattlerTagAttr, BattlerTagType.PROTOSYNTHESIS, 0, WeatherType.SUNNY, WeatherType.HARSH_SUN)
      .uncopiable()
      .attr(NoTransformAbilityAbAttr),
    new Ability(Abilities.QUARK_DRIVE, 9)
      .conditionalAttr(getTerrainCondition(TerrainType.ELECTRIC), PostSummonAddBattlerTagAbAttr, BattlerTagType.QUARK_DRIVE, 0, true)
      .attr(PostTerrainChangeAddBattlerTagAttr, BattlerTagType.QUARK_DRIVE, 0, TerrainType.ELECTRIC)
      .uncopiable()
      .attr(NoTransformAbilityAbAttr),
    new Ability(Abilities.GOOD_AS_GOLD, 9)
      .attr(MoveImmunityAbAttr, (pokemon, attacker, move) => pokemon !== attacker && move.category === MoveCategory.STATUS && ![ MoveTarget.ENEMY_SIDE, MoveTarget.BOTH_SIDES, MoveTarget.USER_SIDE ].includes(move.moveTarget))
      .ignorable(),
    new Ability(Abilities.VESSEL_OF_RUIN, 9)
      .attr(FieldMultiplyStatAbAttr, Stat.SPATK, 0.75)
      .attr(PostSummonMessageAbAttr, (user) => i18next.t("abilityTriggers:postSummonVesselOfRuin", { pokemonNameWithAffix: getPokemonNameWithAffix(user), statName: i18next.t(getStatKey(Stat.SPATK)) }))
      .ignorable(),
    new Ability(Abilities.SWORD_OF_RUIN, 9)
      .attr(FieldMultiplyStatAbAttr, Stat.DEF, 0.75)
      .attr(PostSummonMessageAbAttr, (user) => i18next.t("abilityTriggers:postSummonSwordOfRuin", { pokemonNameWithAffix: getPokemonNameWithAffix(user), statName: i18next.t(getStatKey(Stat.DEF)) })),
    new Ability(Abilities.TABLETS_OF_RUIN, 9)
      .attr(FieldMultiplyStatAbAttr, Stat.ATK, 0.75)
      .attr(PostSummonMessageAbAttr, (user) => i18next.t("abilityTriggers:postSummonTabletsOfRuin", { pokemonNameWithAffix: getPokemonNameWithAffix(user), statName: i18next.t(getStatKey(Stat.ATK)) }))
      .ignorable(),
    new Ability(Abilities.BEADS_OF_RUIN, 9)
      .attr(FieldMultiplyStatAbAttr, Stat.SPDEF, 0.75)
      .attr(PostSummonMessageAbAttr, (user) => i18next.t("abilityTriggers:postSummonBeadsOfRuin", { pokemonNameWithAffix: getPokemonNameWithAffix(user), statName: i18next.t(getStatKey(Stat.SPDEF)) })),
    new Ability(Abilities.ORICHALCUM_PULSE, 9)
      .attr(PostSummonWeatherChangeAbAttr, WeatherType.SUNNY)
      .attr(PostBiomeChangeWeatherChangeAbAttr, WeatherType.SUNNY)
      .conditionalAttr(getWeatherCondition(WeatherType.SUNNY, WeatherType.HARSH_SUN), StatMultiplierAbAttr, Stat.ATK, 4 / 3),
    new Ability(Abilities.HADRON_ENGINE, 9)
      .attr(PostSummonTerrainChangeAbAttr, TerrainType.ELECTRIC)
      .attr(PostBiomeChangeTerrainChangeAbAttr, TerrainType.ELECTRIC)
      .conditionalAttr(getTerrainCondition(TerrainType.ELECTRIC), StatMultiplierAbAttr, Stat.SPATK, 4 / 3),
    new Ability(Abilities.OPPORTUNIST, 9)
      .attr(StatStageChangeCopyAbAttr),
    new Ability(Abilities.CUD_CHEW, 9)
      .unimplemented(),
    new Ability(Abilities.SHARPNESS, 9)
      .attr(MovePowerBoostAbAttr, (user, target, move) => move.hasFlag(MoveFlags.SLICING_MOVE), 1.5),
    new Ability(Abilities.SUPREME_OVERLORD, 9)
      .attr(VariableMovePowerBoostAbAttr, (user, target, move) => 1 + 0.1 * Math.min(user.isPlayer() ? globalScene.arena.playerFaints : globalScene.currentBattle.enemyFaints, 5))
      .partial(), // Should only boost once, on summon
    new Ability(Abilities.COSTAR, 9)
      .attr(PostSummonCopyAllyStatsAbAttr),
    new Ability(Abilities.TOXIC_DEBRIS, 9)
      .attr(PostDefendApplyArenaTrapTagAbAttr, (target, user, move) => move.category === MoveCategory.PHYSICAL, ArenaTagType.TOXIC_SPIKES)
      .bypassFaint(),
    new Ability(Abilities.ARMOR_TAIL, 9)
      .attr(FieldPriorityMoveImmunityAbAttr)
      .ignorable(),
    new Ability(Abilities.EARTH_EATER, 9)
      .attr(TypeImmunityHealAbAttr, PokemonType.GROUND)
      .ignorable(),
    new Ability(Abilities.MYCELIUM_MIGHT, 9)
      .attr(ChangeMovePriorityAbAttr, (pokemon, move) => move.category === MoveCategory.STATUS, -0.2)
      .attr(PreventBypassSpeedChanceAbAttr, (pokemon, move) => move.category === MoveCategory.STATUS)
      .attr(MoveAbilityBypassAbAttr, (pokemon, move: Move) => move.category === MoveCategory.STATUS),
    new Ability(Abilities.MINDS_EYE, 9)
      .attr(IgnoreTypeImmunityAbAttr, PokemonType.GHOST, [ PokemonType.NORMAL, PokemonType.FIGHTING ])
      .attr(ProtectStatAbAttr, Stat.ACC)
      .attr(IgnoreOpponentStatStagesAbAttr, [ Stat.EVA ])
      .ignorable(),
    new Ability(Abilities.SUPERSWEET_SYRUP, 9)
      .attr(PostSummonStatStageChangeAbAttr, [ Stat.EVA ], -1),
    new Ability(Abilities.HOSPITALITY, 9)
      .attr(PostSummonAllyHealAbAttr, 4, true),
    new Ability(Abilities.TOXIC_CHAIN, 9)
      .attr(PostAttackApplyStatusEffectAbAttr, false, 30, StatusEffect.TOXIC),
    new Ability(Abilities.EMBODY_ASPECT_TEAL, 9)
      .attr(PostTeraFormChangeStatChangeAbAttr, [ Stat.SPD ], 1)
      .uncopiable()
      .unreplaceable() // TODO is this true?
      .attr(NoTransformAbilityAbAttr),
    new Ability(Abilities.EMBODY_ASPECT_WELLSPRING, 9)
      .attr(PostTeraFormChangeStatChangeAbAttr, [ Stat.SPDEF ], 1)
      .uncopiable()
      .unreplaceable()
      .attr(NoTransformAbilityAbAttr),
    new Ability(Abilities.EMBODY_ASPECT_HEARTHFLAME, 9)
      .attr(PostTeraFormChangeStatChangeAbAttr, [ Stat.ATK ], 1)
      .uncopiable()
      .unreplaceable()
      .attr(NoTransformAbilityAbAttr),
    new Ability(Abilities.EMBODY_ASPECT_CORNERSTONE, 9)
      .attr(PostTeraFormChangeStatChangeAbAttr, [ Stat.DEF ], 1)
      .uncopiable()
      .unreplaceable()
      .attr(NoTransformAbilityAbAttr),
    new Ability(Abilities.TERA_SHIFT, 9)
      .attr(PostSummonFormChangeAbAttr, p => p.getFormKey() ? 0 : 1)
      .uncopiable()
      .unreplaceable()
      .unsuppressable()
      .attr(NoTransformAbilityAbAttr)
      .attr(NoFusionAbilityAbAttr),
    new Ability(Abilities.TERA_SHELL, 9)
      .attr(FullHpResistTypeAbAttr)
      .uncopiable()
      .unreplaceable()
      .ignorable(),
    new Ability(Abilities.TERAFORM_ZERO, 9)
      .attr(ClearWeatherAbAttr, [ WeatherType.SUNNY, WeatherType.RAIN, WeatherType.SANDSTORM, WeatherType.HAIL, WeatherType.SNOW, WeatherType.FOG, WeatherType.HEAVY_RAIN, WeatherType.HARSH_SUN, WeatherType.STRONG_WINDS ])
      .attr(ClearTerrainAbAttr, [ TerrainType.MISTY, TerrainType.ELECTRIC, TerrainType.GRASSY, TerrainType.PSYCHIC ])
      .uncopiable()
      .unreplaceable()
      .condition(getOncePerBattleCondition(Abilities.TERAFORM_ZERO)),
    new Ability(Abilities.POISON_PUPPETEER, 9)
      .uncopiable()
      .unreplaceable() // TODO is this true?
      .attr(ConfusionOnStatusEffectAbAttr, StatusEffect.POISON, StatusEffect.TOXIC)
  );
}<|MERGE_RESOLUTION|>--- conflicted
+++ resolved
@@ -6831,20 +6831,14 @@
         return Utils.isNullOrUndefined(movePhase);
       }, 1.3),
     new Ability(Abilities.ILLUSION, 5)
-<<<<<<< HEAD
-      .attr(UncopiableAbilityAbAttr)
-      .attr(UnswappableAbilityAbAttr)
       //The pokemon generate an illusion if it's available
       .conditionalAttr((pokemon) => pokemon.battleData.illusion.available, IllusionPreSummonAbAttr, false)
       //The pokemon loses his illusion when he is damaged by a move
       .conditionalAttr((pokemon) => pokemon.battleData.illusion.active, IllusionBreakAbAttr, true)
       //Illusion is available again after a battle
       .conditionalAttr((pokemon) => pokemon.isAllowedInBattle(), IllusionPostBattleAbAttr, false)
+      .uncopiable()
       .bypassFaint(),
-=======
-      .uncopiable()
-      .unimplemented(),
->>>>>>> 28234e57
     new Ability(Abilities.IMPOSTER, 5)
       .attr(PostSummonTransformAbAttr)
       .uncopiable(),
