--- conflicted
+++ resolved
@@ -1199,16 +1199,6 @@
   }
 }
 
-<<<<<<< HEAD
-=======
-export class FieldPreventExplosiveMovesAbAttr extends AbAttr {
-  apply(pokemon: Pokemon, passive: boolean, simulated: boolean, cancelled: Utils.BooleanHolder, args: any[]): boolean | Promise<boolean> {
-    cancelled.value = true;
-    return true;
-  }
-}
-
->>>>>>> 8835ae02
 /**
  * Multiplies a Stat if the checked Pokemon lacks this ability.
  * If this ability cannot stack, a BooleanHolder can be used to prevent this from stacking.
@@ -4037,24 +4027,14 @@
   applyPostFaint(pokemon: Pokemon, passive: boolean, simulated: boolean, attacker: Pokemon, move: Move, hitResult: HitResult, args: any[]): boolean {
     if (move.checkFlag(MoveFlags.MAKES_CONTACT, attacker, pokemon)) {
       const cancelled = new Utils.BooleanHolder(false);
-<<<<<<< HEAD
       pokemon.scene.getField(true).forEach(p => applyAbAttrs(PreventPostFaintContactDamageAbAttr, p, cancelled));
       if (cancelled.value || attacker.hasAbilityWithAttr(BlockNonDirectDamageAbAttr)) {
         return false;
       }
-
-      attacker.damageAndUpdate(Math.ceil(attacker.getMaxHp() * (1 / this.damageRatio)), HitResult.OTHER);
-      attacker.turnData.damageTaken += Math.ceil(attacker.getMaxHp() * (1 / this.damageRatio));
-=======
-      pokemon.scene.getField(true).map(p => applyAbAttrs(FieldPreventExplosiveMovesAbAttr, p, cancelled, simulated));
-      if (cancelled.value || attacker.hasAbilityWithAttr(BlockNonDirectDamageAbAttr)) {
-        return false;
-      }
       if (!simulated) {
         attacker.damageAndUpdate(Utils.toDmgValue(attacker.getMaxHp() * (1 / this.damageRatio)), HitResult.OTHER);
         attacker.turnData.damageTaken += Utils.toDmgValue(attacker.getMaxHp() * (1 / this.damageRatio));
       }
->>>>>>> 8835ae02
       return true;
     }
 
@@ -4634,16 +4614,9 @@
             queueShowAbility(pokemon, passive);
           }
         }
-<<<<<<< HEAD
-
-        if (!quiet) {
-          const message = attr.getTriggerMessage(pokemon, (!passive ? pokemon.getAbility() : pokemon.getPassiveAbility()).name, args);
-          if (message) {
-=======
         const message = attr.getTriggerMessage(pokemon, ability.name, args);
         if (message) {
           if (!simulated) {
->>>>>>> 8835ae02
             pokemon.scene.queueMessage(message);
           }
         }
