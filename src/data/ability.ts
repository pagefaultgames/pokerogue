import Pokemon, { HitResult, PlayerPokemon, PokemonMove } from "../field/pokemon";
import { Type } from "./type";
import { Constructor } from "#app/utils";
import * as Utils from "../utils";
import { BattleStat, getBattleStatName } from "./battle-stat";
import { getPokemonNameWithAffix } from "../messages";
import { Weather, WeatherType } from "./weather";
import { BattlerTag, GroundedTag, GulpMissileTag, SemiInvulnerableTag } from "./battler-tags";
import { StatusEffect, getNonVolatileStatusEffects, getStatusEffectDescriptor, getStatusEffectHealText } from "./status-effect";
import { Gender } from "./gender";
import Move, { AttackMove, MoveCategory, MoveFlags, MoveTarget, FlinchAttr, OneHitKOAttr, HitHealAttr, allMoves, StatusMove, SelfStatusMove, VariablePowerAttr, applyMoveAttrs, IncrementMovePriorityAttr, VariableMoveTypeAttr, RandomMovesetMoveAttr, RandomMoveAttr, NaturePowerAttr, CopyMoveAttr, MoveAttr, MultiHitAttr, ChargeAttr, SacrificialAttr, SacrificialAttrOnHit, NeutralDamageAgainstFlyingTypeMultiplierAttr } from "./move";
import { ArenaTagSide, ArenaTrapTag } from "./arena-tag";
import { Stat, getStatName } from "./pokemon-stat";
import { BerryModifier, PokemonHeldItemModifier } from "../modifier/modifier";
import { TerrainType } from "./terrain";
import { SpeciesFormChangeManualTrigger, SpeciesFormChangeRevertWeatherFormTrigger, SpeciesFormChangeWeatherTrigger } from "./pokemon-forms";
import i18next from "i18next";
import { Localizable } from "#app/interfaces/locales.js";
import { Command } from "../ui/command-ui-handler";
import { BerryModifierType } from "#app/modifier/modifier-type";
import { getPokeballName } from "./pokeball";
import { BattlerIndex } from "#app/battle";
import { Abilities } from "#enums/abilities";
import { ArenaTagType } from "#enums/arena-tag-type";
import { BattlerTagType } from "#enums/battler-tag-type";
import { Moves } from "#enums/moves";
import { Species } from "#enums/species";
import { MovePhase } from "#app/phases/move-phase";
import { PokemonHealPhase } from "#app/phases/pokemon-heal-phase";
import { ShowAbilityPhase } from "#app/phases/show-ability-phase";
import { StatChangePhase } from "#app/phases/stat-change-phase";
import BattleScene from "#app/battle-scene";

export class Ability implements Localizable {
  public id: Abilities;

  private nameAppend: string;
  public name: string;
  public description: string;
  public generation: integer;
  public isBypassFaint: boolean;
  public isIgnorable: boolean;
  public attrs: AbAttr[];
  public conditions: AbAttrCondition[];

  constructor(id: Abilities, generation: integer) {
    this.id = id;

    this.nameAppend = "";
    this.generation = generation;
    this.attrs = [];
    this.conditions = [];

    this.localize();
  }

  localize(): void {
    const i18nKey = Abilities[this.id].split("_").filter(f => f).map((f, i) => i ? `${f[0]}${f.slice(1).toLowerCase()}` : f.toLowerCase()).join("") as string;

    this.name = this.id ? `${i18next.t(`ability:${i18nKey}.name`) as string}${this.nameAppend}` : "";
    this.description = this.id ? i18next.t(`ability:${i18nKey}.description`) as string : "";
  }

  /**
   * Get all ability attributes that match `attrType`
   * @param attrType any attribute that extends {@linkcode AbAttr}
   * @returns Array of attributes that match `attrType`, Empty Array if none match.
   */
  getAttrs<T extends AbAttr>(attrType: Constructor<T> ): T[] {
    return this.attrs.filter((a): a is T => a instanceof attrType);
  }

  /**
   * Check if an ability has an attribute that matches `attrType`
   * @param attrType any attribute that extends {@linkcode AbAttr}
   * @returns true if the ability has attribute `attrType`
   */
  hasAttr<T extends AbAttr>(attrType: Constructor<T>): boolean {
    return this.attrs.some((attr) => attr instanceof attrType);
  }

  attr<T extends Constructor<AbAttr>>(AttrType: T, ...args: ConstructorParameters<T>): Ability {
    const attr = new AttrType(...args);
    this.attrs.push(attr);

    return this;
  }

  conditionalAttr<T extends Constructor<AbAttr>>(condition: AbAttrCondition, AttrType: T, ...args: ConstructorParameters<T>): Ability {
    const attr = new AttrType(...args);
    attr.addCondition(condition);
    this.attrs.push(attr);

    return this;
  }

  bypassFaint(): Ability {
    this.isBypassFaint = true;
    return this;
  }

  ignorable(): Ability {
    this.isIgnorable = true;
    return this;
  }

  condition(condition: AbAttrCondition): Ability {
    this.conditions.push(condition);

    return this;
  }

  partial(): this {
    this.nameAppend += " (P)";
    return this;
  }

  unimplemented(): this {
    this.nameAppend += " (N)";
    return this;
  }
}

type AbAttrApplyFunc<TAttr extends AbAttr> = (attr: TAttr, passive: boolean) => boolean | Promise<boolean>;
type AbAttrCondition = (pokemon: Pokemon) => boolean;

type PokemonAttackCondition = (user: Pokemon | null, target: Pokemon | null, move: Move) => boolean;
type PokemonDefendCondition = (target: Pokemon, user: Pokemon, move: Move) => boolean;
type PokemonStatChangeCondition = (target: Pokemon, statsChanged: BattleStat[], levels: integer) => boolean;

export abstract class AbAttr {
  public showAbility: boolean;
  private extraCondition: AbAttrCondition;

  constructor(showAbility: boolean = true) {
    this.showAbility = showAbility;
  }

  apply(pokemon: Pokemon, passive: boolean, simulated: boolean, cancelled: Utils.BooleanHolder | null, args: any[]): boolean | Promise<boolean> {
    return false;
  }

  getTriggerMessage(_pokemon: Pokemon, _abilityName: string, ..._args: any[]): string | null {
    return null;
  }

  getCondition(): AbAttrCondition | null {
    return this.extraCondition || null;
  }

  addCondition(condition: AbAttrCondition): AbAttr {
    this.extraCondition = condition;
    return this;
  }
}

export class BlockRecoilDamageAttr extends AbAttr {
  apply(pokemon: Pokemon, passive: boolean, simulated: boolean, cancelled: Utils.BooleanHolder, args: any[]): boolean {
    cancelled.value = true;

    return true;
  }

  getTriggerMessage(pokemon: Pokemon, abilityName: string, ...args: any[]) {
    return i18next.t("abilityTriggers:blockRecoilDamage", {pokemonName: getPokemonNameWithAffix(pokemon), abilityName: abilityName});
  }
}

export class DoubleBattleChanceAbAttr extends AbAttr {
  constructor() {
    super(false);
  }

  apply(pokemon: Pokemon, passive: boolean, simulated: boolean, cancelled: Utils.BooleanHolder, args: any[]): boolean {
    const doubleChance = (args[0] as Utils.IntegerHolder);
    doubleChance.value = Math.max(doubleChance.value / 2, 1);
    return true;
  }
}

export class PostBattleInitAbAttr extends AbAttr {
  applyPostBattleInit(pokemon: Pokemon, passive: boolean, simulated: boolean, args: any[]): boolean | Promise<boolean> {
    return false;
  }
}

export class PostBattleInitFormChangeAbAttr extends PostBattleInitAbAttr {
  private formFunc: (p: Pokemon) => integer;

  constructor(formFunc: ((p: Pokemon) => integer)) {
    super(true);

    this.formFunc = formFunc;
  }

  applyPostBattleInit(pokemon: Pokemon, passive: boolean, simulated: boolean, args: any[]): boolean {
    const formIndex = this.formFunc(pokemon);
    if (formIndex !== pokemon.formIndex && !simulated) {
      return pokemon.scene.triggerPokemonFormChange(pokemon, SpeciesFormChangeManualTrigger, false);
    }

    return false;
  }
}

export class PostBattleInitStatChangeAbAttr extends PostBattleInitAbAttr {
  private stats: BattleStat[];
  private levels: integer;
  private selfTarget: boolean;

  constructor(stats: BattleStat | BattleStat[], levels: integer, selfTarget?: boolean) {
    super();

    this.stats = typeof(stats) === "number"
      ? [ stats as BattleStat ]
      : stats as BattleStat[];
    this.levels = levels;
    this.selfTarget = !!selfTarget;
  }

  applyPostBattleInit(pokemon: Pokemon, passive: boolean, simulated: boolean, args: any[]): boolean {
    const statChangePhases: StatChangePhase[] = [];

    if (!simulated) {
      if (this.selfTarget) {
        statChangePhases.push(new StatChangePhase(pokemon.scene, pokemon.getBattlerIndex(), true, this.stats, this.levels));
      } else {
        for (const opponent of pokemon.getOpponents()) {
          statChangePhases.push(new StatChangePhase(pokemon.scene, opponent.getBattlerIndex(), false, this.stats, this.levels));
        }
      }

      for (const statChangePhase of statChangePhases) {
        if (!this.selfTarget && !statChangePhase.getPokemon()?.summonData) {
          pokemon.scene.pushPhase(statChangePhase);
        } else { // TODO: This causes the ability bar to be shown at the wrong time
          pokemon.scene.unshiftPhase(statChangePhase);
        }
      }
    }

    return true;
  }
}

type PreDefendAbAttrCondition = (pokemon: Pokemon, attacker: Pokemon, move: Move) => boolean;

export class PreDefendAbAttr extends AbAttr {
  applyPreDefend(pokemon: Pokemon, passive: boolean, simulated: boolean, attacker: Pokemon, move: Move | null, cancelled: Utils.BooleanHolder | null, args: any[]): boolean | Promise<boolean> {
    return false;
  }
}

export class PreDefendFullHpEndureAbAttr extends PreDefendAbAttr {
  applyPreDefend(pokemon: Pokemon, passive: boolean, simulated: boolean, attacker: Pokemon, move: Move, cancelled: Utils.BooleanHolder, args: any[]): boolean {
    if (pokemon.isFullHp()
        && pokemon.getMaxHp() > 1 //Checks if pokemon has wonder_guard (which forces 1hp)
        && (args[0] as Utils.NumberHolder).value >= pokemon.hp) { //Damage >= hp
      return simulated || pokemon.addTag(BattlerTagType.STURDY, 1);
    }

    return false;
  }
}

export class BlockItemTheftAbAttr extends AbAttr {
  apply(pokemon: Pokemon, passive: boolean, simulated: boolean, cancelled: Utils.BooleanHolder, args: any[]): boolean {
    cancelled.value = true;

    return true;
  }

  getTriggerMessage(pokemon: Pokemon, abilityName: string, ...args: any[]) {
    return i18next.t("abilityTriggers:blockItemTheft", {
      pokemonNameWithAffix: getPokemonNameWithAffix(pokemon),
      abilityName
    });
  }
}

export class StabBoostAbAttr extends AbAttr {
  apply(pokemon: Pokemon, passive: boolean, simulated: boolean, cancelled: Utils.BooleanHolder, args: any[]): boolean {
    if ((args[0] as Utils.NumberHolder).value > 1) {
      (args[0] as Utils.NumberHolder).value += 0.5;
      return true;
    }

    return false;
  }
}

export class ReceivedMoveDamageMultiplierAbAttr extends PreDefendAbAttr {
  protected condition: PokemonDefendCondition;
  private damageMultiplier: number;

  constructor(condition: PokemonDefendCondition, damageMultiplier: number) {
    super();

    this.condition = condition;
    this.damageMultiplier = damageMultiplier;
  }

  applyPreDefend(pokemon: Pokemon, passive: boolean, simulated: boolean, attacker: Pokemon, move: Move, cancelled: Utils.BooleanHolder, args: any[]): boolean {
    if (this.condition(pokemon, attacker, move)) {
      (args[0] as Utils.NumberHolder).value = Utils.toDmgValue((args[0] as Utils.NumberHolder).value * this.damageMultiplier);

      return true;
    }

    return false;
  }
}

export class ReceivedTypeDamageMultiplierAbAttr extends ReceivedMoveDamageMultiplierAbAttr {
  constructor(moveType: Type, damageMultiplier: number) {
    super((user, target, move) => move.type === moveType, damageMultiplier);
  }
}

/**
 * Determines whether a Pokemon is immune to a move because of an ability.
 * @extends PreDefendAbAttr
 * @see {@linkcode applyPreDefend}
 * @see {@linkcode getCondition}
 */
export class TypeImmunityAbAttr extends PreDefendAbAttr {
  private immuneType: Type | null;
  private condition: AbAttrCondition | null;

  constructor(immuneType: Type | null, condition?: AbAttrCondition) {
    super();

    this.immuneType = immuneType;
    this.condition = condition ?? null;
  }

  /**
   * Applies immunity if this ability grants immunity to the type of the given move.
   * @param pokemon {@linkcode Pokemon} The defending Pokemon.
   * @param passive - Whether the ability is passive.
   * @param attacker {@linkcode Pokemon} The attacking Pokemon.
   * @param move {@linkcode Move} The attacking move.
   * @param cancelled {@linkcode Utils.BooleanHolder} - A holder for a boolean value indicating if the move was cancelled.
   * @param args [0] {@linkcode Utils.NumberHolder} gets set to 0 if move is immuned by an ability.
   * @param args [1] - Whether the move is simulated.
   */
  applyPreDefend(pokemon: Pokemon, passive: boolean, simulated: boolean, attacker: Pokemon, move: Move, cancelled: Utils.BooleanHolder, args: any[]): boolean {
    // Field moves should ignore immunity
    if ([ MoveTarget.BOTH_SIDES, MoveTarget.ENEMY_SIDE, MoveTarget.USER_SIDE ].includes(move.moveTarget)) {
      return false;
    }
    if (attacker !== pokemon && attacker.getMoveType(move) === this.immuneType) {
      (args[0] as Utils.NumberHolder).value = 0;
      return true;
    }
    return false;
  }

  override getCondition(): AbAttrCondition | null {
    return this.condition;
  }
}

export class AttackTypeImmunityAbAttr extends TypeImmunityAbAttr {
  constructor(immuneType: Type, condition?: AbAttrCondition) {
    super(immuneType, condition);
  }

  /**
   * Applies immunity if the move used is not a status move.
   * Type immunity abilities that do not give additional benefits (HP recovery, stat boosts, etc) are not immune to status moves of the type
   * Example: Levitate
   */
  applyPreDefend(pokemon: Pokemon, passive: boolean, simulated: boolean, attacker: Pokemon, move: Move, cancelled: Utils.BooleanHolder, args: any[]): boolean {
    // this is a hacky way to fix the Levitate/Thousand Arrows interaction, but it works for now...
    if (move.category !== MoveCategory.STATUS && !move.hasAttr(NeutralDamageAgainstFlyingTypeMultiplierAttr)) {
      return super.applyPreDefend(pokemon, passive, simulated, attacker, move, cancelled, args);
    }
    return false;
  }
}

export class TypeImmunityHealAbAttr extends TypeImmunityAbAttr {
  constructor(immuneType: Type) {
    super(immuneType);
  }

  applyPreDefend(pokemon: Pokemon, passive: boolean, simulated: boolean, attacker: Pokemon, move: Move, cancelled: Utils.BooleanHolder, args: any[]): boolean {
    const ret = super.applyPreDefend(pokemon, passive, simulated, attacker, move, cancelled, args);

    if (ret) {
      if (!pokemon.isFullHp() && !simulated) {
        const abilityName = (!passive ? pokemon.getAbility() : pokemon.getPassiveAbility()).name;
        pokemon.scene.unshiftPhase(new PokemonHealPhase(pokemon.scene, pokemon.getBattlerIndex(),
          Utils.toDmgValue(pokemon.getMaxHp() / 4), i18next.t("abilityTriggers:typeImmunityHeal", { pokemonNameWithAffix: getPokemonNameWithAffix(pokemon), abilityName }), true));
        cancelled.value = true; // Suppresses "No Effect" message
      }
      return true;
    }

    return false;
  }
}

class TypeImmunityStatChangeAbAttr extends TypeImmunityAbAttr {
  private stat: BattleStat;
  private levels: integer;

  constructor(immuneType: Type, stat: BattleStat, levels: integer, condition?: AbAttrCondition) {
    super(immuneType, condition);

    this.stat = stat;
    this.levels = levels;
  }

  applyPreDefend(pokemon: Pokemon, passive: boolean, simulated: boolean, attacker: Pokemon, move: Move, cancelled: Utils.BooleanHolder, args: any[]): boolean {
    const ret = super.applyPreDefend(pokemon, passive, simulated, attacker, move, cancelled, args);

    if (ret) {
      cancelled.value = true; // Suppresses "No Effect" message
      if (!simulated) {
        pokemon.scene.unshiftPhase(new StatChangePhase(pokemon.scene, pokemon.getBattlerIndex(), true, [ this.stat ], this.levels));
      }
    }

    return ret;
  }
}

class TypeImmunityAddBattlerTagAbAttr extends TypeImmunityAbAttr {
  private tagType: BattlerTagType;
  private turnCount: integer;

  constructor(immuneType: Type, tagType: BattlerTagType, turnCount: integer, condition?: AbAttrCondition) {
    super(immuneType, condition);

    this.tagType = tagType;
    this.turnCount = turnCount;
  }

  applyPreDefend(pokemon: Pokemon, passive: boolean, simulated: boolean, attacker: Pokemon, move: Move, cancelled: Utils.BooleanHolder, args: any[]): boolean {
    const ret = super.applyPreDefend(pokemon, passive, simulated, attacker, move, cancelled, args);

    if (ret) {
      cancelled.value = true; // Suppresses "No Effect" message
      if (!simulated) {
        pokemon.addTag(this.tagType, this.turnCount, undefined, pokemon.id);
      }
    }

    return ret;
  }
}

export class NonSuperEffectiveImmunityAbAttr extends TypeImmunityAbAttr {
  constructor(condition?: AbAttrCondition) {
    super(null, condition);
  }

  applyPreDefend(pokemon: Pokemon, passive: boolean, simulated: boolean, attacker: Pokemon, move: Move, cancelled: Utils.BooleanHolder, args: any[]): boolean {
    if (move instanceof AttackMove && pokemon.getAttackTypeEffectiveness(pokemon.getMoveType(move), attacker) < 2) {
      cancelled.value = true; // Suppresses "No Effect" message
      (args[0] as Utils.NumberHolder).value = 0;
      return true;
    }

    return false;
  }

  getTriggerMessage(pokemon: Pokemon, abilityName: string, ...args: any[]): string {
    return i18next.t("abilityTriggers:nonSuperEffectiveImmunity", {
      pokemonNameWithAffix: getPokemonNameWithAffix(pokemon),
      abilityName
    });
  }
}

export class PostDefendAbAttr extends AbAttr {
  applyPostDefend(pokemon: Pokemon, passive: boolean, simulated: boolean, attacker: Pokemon, move: Move, hitResult: HitResult | null, args: any[]): boolean | Promise<boolean> {
    return false;
  }
}

/**
 * Applies the effects of Gulp Missile when the user is hit by an attack.
 * @extends PostDefendAbAttr
 */
export class PostDefendGulpMissileAbAttr extends PostDefendAbAttr {
  constructor() {
    super(true);
  }

  /**
   * Damages the attacker and triggers the secondary effect based on the form or the BattlerTagType.
   * @param {Pokemon} pokemon - The defending Pokemon.
   * @param passive - n/a
   * @param {Pokemon} attacker - The attacking Pokemon.
   * @param {Move} move - The move being used.
   * @param {HitResult} hitResult - n/a
   * @param {any[]} args - n/a
   * @returns Whether the effects of the ability are applied.
   */
  applyPostDefend(pokemon: Pokemon, passive: boolean, simulated: boolean, attacker: Pokemon, move: Move, hitResult: HitResult, args: any[]): boolean | Promise<boolean> {
    const battlerTag = pokemon.getTag(GulpMissileTag);
    if (!battlerTag || move.category === MoveCategory.STATUS || pokemon.getTag(SemiInvulnerableTag)) {
      return false;
    }

    if (simulated) {
      return true;
    }

    const cancelled = new Utils.BooleanHolder(false);
    applyAbAttrs(BlockNonDirectDamageAbAttr, attacker, cancelled);

    if (!cancelled.value) {
      attacker.damageAndUpdate(Math.max(1, Math.floor(attacker.getMaxHp() / 4)), HitResult.OTHER);
    }

    if (battlerTag.tagType === BattlerTagType.GULP_MISSILE_ARROKUDA) {
      pokemon.scene.unshiftPhase(new StatChangePhase(pokemon.scene, attacker.getBattlerIndex(), false, [ BattleStat.DEF ], -1));
    } else {
      attacker.trySetStatus(StatusEffect.PARALYSIS, true, pokemon);
    }

    pokemon.removeTag(battlerTag.tagType);
    return true;
  }
}

export class FieldPriorityMoveImmunityAbAttr extends PreDefendAbAttr {
  applyPreDefend(pokemon: Pokemon, passive: boolean, simulated: boolean, attacker: Pokemon, move: Move, cancelled: Utils.BooleanHolder, args: any[]): boolean {
    const attackPriority = new Utils.IntegerHolder(move.priority);
    applyMoveAttrs(IncrementMovePriorityAttr, attacker, null, move, attackPriority);
    applyAbAttrs(ChangeMovePriorityAbAttr, attacker, null, simulated, move, attackPriority);

    if (move.moveTarget === MoveTarget.USER || move.moveTarget === MoveTarget.NEAR_ALLY) {
      return false;
    }

    if (attackPriority.value > 0 && !move.isMultiTarget()) {
      cancelled.value = true;
      return true;
    }

    return false;
  }
}

export class PostStatChangeAbAttr extends AbAttr {
  applyPostStatChange(pokemon: Pokemon, simulated: boolean, statsChanged: BattleStat[], levelChanged: integer, selfTarget: boolean, args: any[]): boolean | Promise<boolean> {
    return false;
  }
}

export class MoveImmunityAbAttr extends PreDefendAbAttr {
  private immuneCondition: PreDefendAbAttrCondition;

  constructor(immuneCondition: PreDefendAbAttrCondition) {
    super(true);

    this.immuneCondition = immuneCondition;
  }

  applyPreDefend(pokemon: Pokemon, passive: boolean, simulated: boolean, attacker: Pokemon, move: Move, cancelled: Utils.BooleanHolder, args: any[]): boolean {
    if (this.immuneCondition(pokemon, attacker, move)) {
      cancelled.value = true;
      return true;
    }

    return false;
  }

  getTriggerMessage(pokemon: Pokemon, abilityName: string, ...args: any[]): string {
    return i18next.t("abilityTriggers:moveImmunity", { pokemonNameWithAffix: getPokemonNameWithAffix(pokemon) });
  }
}

/**
 * Reduces the accuracy of status moves used against the Pokémon with this ability to 50%.
 * Used by Wonder Skin.
 *
 * @extends PreDefendAbAttr
 */
export class WonderSkinAbAttr extends PreDefendAbAttr {
  applyPreDefend(pokemon: Pokemon, passive: boolean, simulated: boolean, attacker: Pokemon, move: Move, cancelled: Utils.BooleanHolder, args: any[]): boolean {
    const moveAccuracy = args[0] as Utils.NumberHolder;
    if (move.category === MoveCategory.STATUS && moveAccuracy.value >= 50) {
      moveAccuracy.value = 50;
      return true;
    }

    return false;
  }
}

export class MoveImmunityStatChangeAbAttr extends MoveImmunityAbAttr {
  private stat: BattleStat;
  private levels: integer;

  constructor(immuneCondition: PreDefendAbAttrCondition, stat: BattleStat, levels: integer) {
    super(immuneCondition);
    this.stat = stat;
    this.levels = levels;
  }

  applyPreDefend(pokemon: Pokemon, passive: boolean, simulated: boolean, attacker: Pokemon, move: Move, cancelled: Utils.BooleanHolder, args: any[]): boolean {
    const ret = super.applyPreDefend(pokemon, passive, simulated, attacker, move, cancelled, args);
    if (ret && !simulated) {
      pokemon.scene.unshiftPhase(new StatChangePhase(pokemon.scene, pokemon.getBattlerIndex(), true, [ this.stat ], this.levels));
    }

    return ret;
  }
}
/**
 * Class for abilities that make drain moves deal damage to user instead of healing them.
 * @extends PostDefendAbAttr
 * @see {@linkcode applyPostDefend}
 */
export class ReverseDrainAbAttr extends PostDefendAbAttr {
  /**
   * Determines if a damage and draining move was used to check if this ability should stop the healing.
   * Examples include: Absorb, Draining Kiss, Bitter Blade, etc.
   * Also displays a message to show this ability was activated.
   * @param pokemon {@linkcode Pokemon} with this ability
   * @param passive N/A
   * @param attacker {@linkcode Pokemon} that is attacking this Pokemon
   * @param move {@linkcode PokemonMove} that is being used
   * @param hitResult N/A
   * @args N/A
   * @returns true if healing should be reversed on a healing move, false otherwise.
   */
  applyPostDefend(pokemon: Pokemon, passive: boolean, simulated: boolean, attacker: Pokemon, move: Move, hitResult: HitResult, args: any[]): boolean {
    if (move.hasAttr(HitHealAttr)) {
      if (!simulated) {
        pokemon.scene.queueMessage(i18next.t("abilityTriggers:reverseDrain", { pokemonNameWithAffix: getPokemonNameWithAffix(attacker) }));
      }
      return true;
    }
    return false;
  }
}

export class PostDefendStatChangeAbAttr extends PostDefendAbAttr {
  private condition: PokemonDefendCondition;
  private stat: BattleStat;
  private levels: integer;
  private selfTarget: boolean;
  private allOthers: boolean;

  constructor(condition: PokemonDefendCondition, stat: BattleStat, levels: integer, selfTarget: boolean = true, allOthers: boolean = false) {
    super(true);

    this.condition = condition;
    this.stat = stat;
    this.levels = levels;
    this.selfTarget = selfTarget;
    this.allOthers = allOthers;
  }

  applyPostDefend(pokemon: Pokemon, passive: boolean, simulated: boolean, attacker: Pokemon, move: Move, hitResult: HitResult, args: any[]): boolean {
    if (this.condition(pokemon, attacker, move)) {
      if (simulated) {
        return true;
      }

      if (this.allOthers) {
        const otherPokemon = pokemon.getAlly() ? pokemon.getOpponents().concat([ pokemon.getAlly() ]) : pokemon.getOpponents();
        for (const other of otherPokemon) {
          other.scene.unshiftPhase(new StatChangePhase(other.scene, (other).getBattlerIndex(), false, [ this.stat ], this.levels));
        }
        return true;
      }
      pokemon.scene.unshiftPhase(new StatChangePhase(pokemon.scene, (this.selfTarget ? pokemon : attacker).getBattlerIndex(), this.selfTarget, [ this.stat ], this.levels));
      return true;
    }

    return false;
  }
}

export class PostDefendHpGatedStatChangeAbAttr extends PostDefendAbAttr {
  private condition: PokemonDefendCondition;
  private hpGate: number;
  private stats: BattleStat[];
  private levels: integer;
  private selfTarget: boolean;

  constructor(condition: PokemonDefendCondition, hpGate: number, stats: BattleStat[], levels: integer, selfTarget: boolean = true) {
    super(true);

    this.condition = condition;
    this.hpGate = hpGate;
    this.stats = stats;
    this.levels = levels;
    this.selfTarget = selfTarget;
  }

  applyPostDefend(pokemon: Pokemon, passive: boolean, simulated: boolean, attacker: Pokemon, move: Move, hitResult: HitResult, args: any[]): boolean {
    const hpGateFlat: integer = Math.ceil(pokemon.getMaxHp() * this.hpGate);
    const lastAttackReceived = pokemon.turnData.attacksReceived[pokemon.turnData.attacksReceived.length - 1];
    const damageReceived = lastAttackReceived?.damage || 0;

    if (this.condition(pokemon, attacker, move) && (pokemon.hp <= hpGateFlat && (pokemon.hp + damageReceived) > hpGateFlat)) {
      if (!simulated) {
        pokemon.scene.unshiftPhase(new StatChangePhase(pokemon.scene, (this.selfTarget ? pokemon : attacker).getBattlerIndex(), true, this.stats, this.levels));
      }
      return true;
    }

    return false;
  }
}

export class PostDefendApplyArenaTrapTagAbAttr extends PostDefendAbAttr {
  private condition: PokemonDefendCondition;
  private tagType: ArenaTagType;

  constructor(condition: PokemonDefendCondition, tagType: ArenaTagType) {
    super(true);

    this.condition = condition;
    this.tagType = tagType;
  }

  applyPostDefend(pokemon: Pokemon, passive: boolean, simulated: boolean, attacker: Pokemon, move: Move, hitResult: HitResult, args: any[]): boolean {
    if (this.condition(pokemon, attacker, move)) {
      const tag = pokemon.scene.arena.getTag(this.tagType) as ArenaTrapTag;
      if (!pokemon.scene.arena.getTag(this.tagType) || tag.layers < tag.maxLayers) {
        if (!simulated) {
          pokemon.scene.arena.addTag(this.tagType, 0, undefined, pokemon.id, pokemon.isPlayer() ? ArenaTagSide.ENEMY : ArenaTagSide.PLAYER);
        }
        return true;
      }
    }
    return false;
  }
}

export class PostDefendApplyBattlerTagAbAttr extends PostDefendAbAttr {
  private condition: PokemonDefendCondition;
  private tagType: BattlerTagType;
  constructor(condition: PokemonDefendCondition, tagType: BattlerTagType) {
    super(true);

    this.condition = condition;
    this.tagType = tagType;
  }

  applyPostDefend(pokemon: Pokemon, passive: boolean, simulated: boolean, attacker: Pokemon, move: Move, hitResult: HitResult, args: any[]): boolean {
    if (this.condition(pokemon, attacker, move)) {
      if (!pokemon.getTag(this.tagType) && !simulated) {
        pokemon.addTag(this.tagType, undefined, undefined, pokemon.id);
        pokemon.scene.queueMessage(i18next.t("abilityTriggers:windPowerCharged", { pokemonName: getPokemonNameWithAffix(pokemon), moveName: move.name }));
      }
      return true;
    }
    return false;
  }
}

export class PostDefendTypeChangeAbAttr extends PostDefendAbAttr {
  applyPostDefend(pokemon: Pokemon, passive: boolean, simulated: boolean, attacker: Pokemon, move: Move, hitResult: HitResult, args: any[]): boolean {
    if (hitResult < HitResult.NO_EFFECT) {
      if (simulated) {
        return true;
      }
      const type = attacker.getMoveType(move);
      const pokemonTypes = pokemon.getTypes(true);
      if (pokemonTypes.length !== 1 || pokemonTypes[0] !== type) {
        pokemon.summonData.types = [ type ];
        return true;
      }
    }

    return false;
  }

  getTriggerMessage(pokemon: Pokemon, abilityName: string, ...args: any[]): string {
    return i18next.t("abilityTriggers:postDefendTypeChange", {
      pokemonNameWithAffix: getPokemonNameWithAffix(pokemon),
      abilityName,
      typeName: i18next.t(`pokemonInfo:Type.${Type[pokemon.getTypes(true)[0]]}`)
    });
  }
}

export class PostDefendTerrainChangeAbAttr extends PostDefendAbAttr {
  private terrainType: TerrainType;

  constructor(terrainType: TerrainType) {
    super();

    this.terrainType = terrainType;
  }

  applyPostDefend(pokemon: Pokemon, passive: boolean, simulated: boolean, attacker: Pokemon, move: Move, hitResult: HitResult, args: any[]): boolean {
    if (hitResult < HitResult.NO_EFFECT) {
      if (simulated) {
        return pokemon.scene.arena.terrain?.terrainType !== (this.terrainType || undefined);
      } else {
        return pokemon.scene.arena.trySetTerrain(this.terrainType, true);
      }
    }

    return false;
  }
}

export class PostDefendContactApplyStatusEffectAbAttr extends PostDefendAbAttr {
  private chance: integer;
  private effects: StatusEffect[];

  constructor(chance: integer, ...effects: StatusEffect[]) {
    super();

    this.chance = chance;
    this.effects = effects;
  }

  applyPostDefend(pokemon: Pokemon, passive: boolean, simulated: boolean, attacker: Pokemon, move: Move, hitResult: HitResult, args: any[]): boolean {
    if (move.checkFlag(MoveFlags.MAKES_CONTACT, attacker, pokemon) && !attacker.status && (this.chance === -1 || pokemon.randSeedInt(100) < this.chance)) {
      const effect = this.effects.length === 1 ? this.effects[0] : this.effects[pokemon.randSeedInt(this.effects.length)];
      if (simulated) {
        return attacker.canSetStatus(effect, true, false, pokemon);
      } else {
        return attacker.trySetStatus(effect, true, pokemon);
      }
    }

    return false;
  }
}

export class EffectSporeAbAttr extends PostDefendContactApplyStatusEffectAbAttr {
  constructor() {
    super(10, StatusEffect.POISON, StatusEffect.PARALYSIS, StatusEffect.SLEEP);
  }

  applyPostDefend(pokemon: Pokemon, passive: boolean, simulated: boolean, attacker: Pokemon, move: Move, hitResult: HitResult, args: any[]): boolean {
    if (attacker.hasAbility(Abilities.OVERCOAT) || attacker.isOfType(Type.GRASS)) {
      return false;
    }
    return super.applyPostDefend(pokemon, passive, simulated, attacker, move, hitResult, args);
  }
}

export class PostDefendContactApplyTagChanceAbAttr extends PostDefendAbAttr {
  private chance: integer;
  private tagType: BattlerTagType;
  private turnCount: integer | undefined;

  constructor(chance: integer, tagType: BattlerTagType, turnCount?: integer) {
    super();

    this.tagType = tagType;
    this.chance = chance;
    this.turnCount = turnCount;
  }

  applyPostDefend(pokemon: Pokemon, passive: boolean, simulated: boolean, attacker: Pokemon, move: Move, hitResult: HitResult, args: any[]): boolean {
    if (move.checkFlag(MoveFlags.MAKES_CONTACT, attacker, pokemon) && pokemon.randSeedInt(100) < this.chance) {
      if (simulated) {
        return attacker.canAddTag(this.tagType);
      } else {
        return attacker.addTag(this.tagType, this.turnCount, move.id, attacker.id);
      }
    }

    return false;
  }
}

export class PostDefendCritStatChangeAbAttr extends PostDefendAbAttr {
  private stat: BattleStat;
  private levels: integer;

  constructor(stat: BattleStat, levels: integer) {
    super();

    this.stat = stat;
    this.levels = levels;
  }

  applyPostDefend(pokemon: Pokemon, passive: boolean, simulated: boolean, attacker: Pokemon, move: Move, hitResult: HitResult, args: any[]): boolean {
    if (!simulated) {
      pokemon.scene.unshiftPhase(new StatChangePhase(pokemon.scene, pokemon.getBattlerIndex(), true, [ this.stat ], this.levels));
    }

    return true;
  }

  getCondition(): AbAttrCondition {
    return (pokemon: Pokemon) => pokemon.turnData.attacksReceived.length !== 0 && pokemon.turnData.attacksReceived[pokemon.turnData.attacksReceived.length - 1].critical;
  }
}

export class PostDefendContactDamageAbAttr extends PostDefendAbAttr {
  private damageRatio: integer;

  constructor(damageRatio: integer) {
    super();

    this.damageRatio = damageRatio;
  }

  applyPostDefend(pokemon: Pokemon, passive: boolean, simulated: boolean, attacker: Pokemon, move: Move, hitResult: HitResult, args: any[]): boolean {
    if (!simulated && move.checkFlag(MoveFlags.MAKES_CONTACT, attacker, pokemon) && !attacker.hasAbilityWithAttr(BlockNonDirectDamageAbAttr)) {
      attacker.damageAndUpdate(Utils.toDmgValue(attacker.getMaxHp() * (1 / this.damageRatio)), HitResult.OTHER);
      attacker.turnData.damageTaken += Utils.toDmgValue(attacker.getMaxHp() * (1 / this.damageRatio));
      return true;
    }

    return false;
  }

  getTriggerMessage(pokemon: Pokemon, abilityName: string, ...args: any[]): string {
    return i18next.t("abilityTriggers:postDefendContactDamage", {
      pokemonNameWithAffix: getPokemonNameWithAffix(pokemon),
      abilityName
    });
  }
}
/**
 * @description: This ability applies the Perish Song tag to the attacking pokemon
 * and the defending pokemon if the move makes physical contact and neither pokemon
 * already has the Perish Song tag.
 * @class PostDefendPerishSongAbAttr
 * @extends {PostDefendAbAttr}
 */
export class PostDefendPerishSongAbAttr extends PostDefendAbAttr {
  private turns: integer;

  constructor(turns: integer) {
    super();

    this.turns = turns;
  }

  applyPostDefend(pokemon: Pokemon, passive: boolean, simulated: boolean, attacker: Pokemon, move: Move, hitResult: HitResult, args: any[]): boolean {
    if (move.checkFlag(MoveFlags.MAKES_CONTACT, attacker, pokemon)) {
      if (pokemon.getTag(BattlerTagType.PERISH_SONG) || attacker.getTag(BattlerTagType.PERISH_SONG)) {
        return false;
      } else {
        if (!simulated) {
          attacker.addTag(BattlerTagType.PERISH_SONG, this.turns);
          pokemon.addTag(BattlerTagType.PERISH_SONG, this.turns);
        }
        return true;
      }
    }
    return false;
  }

  getTriggerMessage(pokemon: Pokemon, abilityName: string, ...args: any[]): string {
    return i18next.t("abilityTriggers:perishBody", {pokemonName: getPokemonNameWithAffix(pokemon), abilityName: abilityName});
  }
}

export class PostDefendWeatherChangeAbAttr extends PostDefendAbAttr {
  private weatherType: WeatherType;
  protected condition: PokemonDefendCondition | null;

  constructor(weatherType: WeatherType, condition?: PokemonDefendCondition) {
    super();

    this.weatherType = weatherType;
    this.condition = condition ?? null;
  }

  applyPostDefend(pokemon: Pokemon, passive: boolean, simulated: boolean, attacker: Pokemon, move: Move, hitResult: HitResult, args: any[]): boolean {
    if (this.condition !== null && !this.condition(pokemon, attacker, move)) {
      return false;
    }
    if (!pokemon.scene.arena.weather?.isImmutable()) {
      if (simulated) {
        return pokemon.scene.arena.weather?.weatherType !== this.weatherType;
      }
      return pokemon.scene.arena.trySetWeather(this.weatherType, true);
    }

    return false;
  }
}

export class PostDefendAbilitySwapAbAttr extends PostDefendAbAttr {
  constructor() {
    super();
  }

  applyPostDefend(pokemon: Pokemon, passive: boolean, simulated: boolean, attacker: Pokemon, move: Move, hitResult: HitResult, args: any[]): boolean {
    if (move.checkFlag(MoveFlags.MAKES_CONTACT, attacker, pokemon) && !attacker.getAbility().hasAttr(UnswappableAbilityAbAttr)) {
      if (!simulated) {
        const tempAbilityId = attacker.getAbility().id;
        attacker.summonData.ability = pokemon.getAbility().id;
        pokemon.summonData.ability = tempAbilityId;
      }
      return true;
    }

    return false;
  }

  getTriggerMessage(pokemon: Pokemon, abilityName: string, ...args: any[]): string {
    return i18next.t("abilityTriggers:postDefendAbilitySwap", { pokemonNameWithAffix: getPokemonNameWithAffix(pokemon) });
  }
}

export class PostDefendAbilityGiveAbAttr extends PostDefendAbAttr {
  private ability: Abilities;

  constructor(ability: Abilities) {
    super();
    this.ability = ability;
  }

  applyPostDefend(pokemon: Pokemon, passive: boolean, simulated: boolean, attacker: Pokemon, move: Move, hitResult: HitResult, args: any[]): boolean {
    if (move.checkFlag(MoveFlags.MAKES_CONTACT, attacker, pokemon) && !attacker.getAbility().hasAttr(UnsuppressableAbilityAbAttr) && !attacker.getAbility().hasAttr(PostDefendAbilityGiveAbAttr)) {
      if (!simulated) {
        attacker.summonData.ability = this.ability;
      }

      return true;
    }

    return false;
  }

  getTriggerMessage(pokemon: Pokemon, abilityName: string, ...args: any[]): string {
    return i18next.t("abilityTriggers:postDefendAbilityGive", {
      pokemonNameWithAffix: getPokemonNameWithAffix(pokemon),
      abilityName
    });
  }
}

export class PostDefendMoveDisableAbAttr extends PostDefendAbAttr {
  private chance: integer;
  private attacker: Pokemon;
  private move: Move;

  constructor(chance: integer) {
    super();

    this.chance = chance;
  }

  applyPostDefend(pokemon: Pokemon, passive: boolean, simulated: boolean, attacker: Pokemon, move: Move, hitResult: HitResult, args: any[]): boolean {
    if (!attacker.summonData.disabledMove) {
      if (move.checkFlag(MoveFlags.MAKES_CONTACT, attacker, pokemon) && (this.chance === -1 || pokemon.randSeedInt(100) < this.chance) && !attacker.isMax()) {
        if (simulated) {
          return true;
        }

        this.attacker = attacker;
        this.move = move;

        attacker.summonData.disabledMove = move.id;
        attacker.summonData.disabledTurns = 4;
        return true;
      }
    }
    return false;
  }

  getTriggerMessage(pokemon: Pokemon, abilityName: string, ...args: any[]): string {
    return i18next.t("abilityTriggers:postDefendMoveDisable", {
      pokemonNameWithAffix: getPokemonNameWithAffix(this.attacker),
      moveName: this.move.name,
    });
  }
}

export class PostStatChangeStatChangeAbAttr extends PostStatChangeAbAttr {
  private condition: PokemonStatChangeCondition;
  private statsToChange: BattleStat[];
  private levels: integer;

  constructor(condition: PokemonStatChangeCondition, statsToChange: BattleStat[], levels: integer) {
    super(true);

    this.condition = condition;
    this.statsToChange = statsToChange;
    this.levels = levels;
  }

  applyPostStatChange(pokemon: Pokemon, simulated: boolean, statsChanged: BattleStat[], levelsChanged: integer, selfTarget: boolean, args: any[]): boolean {
    if (this.condition(pokemon, statsChanged, levelsChanged) && !selfTarget) {
      if (!simulated) {
        pokemon.scene.unshiftPhase(new StatChangePhase(pokemon.scene, (pokemon).getBattlerIndex(), true, this.statsToChange, this.levels));
      }
      return true;
    }

    return false;
  }
}

export class PreAttackAbAttr extends AbAttr {
  applyPreAttack(pokemon: Pokemon, passive: boolean, simulated: boolean, defender: Pokemon | null, move: Move, args: any[]): boolean | Promise<boolean> {
    return false;
  }
}

/**
 * Modifies moves additional effects with multipliers, ie. Sheer Force, Serene Grace.
 * @extends AbAttr
 * @see {@linkcode apply}
 */
export class MoveEffectChanceMultiplierAbAttr extends AbAttr {
  private chanceMultiplier: number;

  constructor(chanceMultiplier: number) {
    super(true);
    this.chanceMultiplier = chanceMultiplier;
  }
  /**
   * @param args [0]: {@linkcode Utils.NumberHolder} Move additional effect chance. Has to be higher than or equal to 0.
   *             [1]: {@linkcode Moves } Move used by the ability user.
   */
  apply(pokemon: Pokemon, passive: boolean, simulated: boolean, cancelled: Utils.BooleanHolder, args: any[]): boolean {
    // Disable showAbility during getTargetBenefitScore
    this.showAbility = args[4];
    if ((args[0] as Utils.NumberHolder).value <= 0 || (args[1] as Move).id === Moves.ORDER_UP) {
      return false;
    }

    (args[0] as Utils.NumberHolder).value *= this.chanceMultiplier;
    (args[0] as Utils.NumberHolder).value = Math.min((args[0] as Utils.NumberHolder).value, 100);
    return true;

  }
}

/**
 * Sets incoming moves additional effect chance to zero, ignoring all effects from moves. ie. Shield Dust.
 * @extends PreDefendAbAttr
 * @see {@linkcode applyPreDefend}
 */
export class IgnoreMoveEffectsAbAttr extends PreDefendAbAttr {
  /**
   * @param args [0]: {@linkcode Utils.NumberHolder} Move additional effect chance.
   */
  applyPreDefend(pokemon: Pokemon, passive: boolean, simulated: boolean, attacker: Pokemon, move: Move, cancelled: Utils.BooleanHolder, args: any[]): boolean {

    if ((args[0] as Utils.NumberHolder).value <= 0) {
      return false;
    }

    (args[0] as Utils.NumberHolder).value = 0;
    return true;

  }
}

export class VariableMovePowerAbAttr extends PreAttackAbAttr {
  applyPreAttack(pokemon: Pokemon, passive: boolean, simulated: boolean, defender: Pokemon, move: Move, args: any[]): boolean {
    //const power = args[0] as Utils.NumberHolder;
    return false;
  }
}

export class FieldPreventExplosiveMovesAbAttr extends AbAttr {
  apply(pokemon: Pokemon, passive: boolean, simulated: boolean, cancelled: Utils.BooleanHolder, args: any[]): boolean | Promise<boolean> {
    cancelled.value = true;
    return true;
  }
}

/**
 * Multiplies a BattleStat if the checked Pokemon lacks this ability.
 * If this ability cannot stack, a BooleanHolder can be used to prevent this from stacking.
 * @see {@link applyFieldBattleStatMultiplierAbAttrs}
 * @see {@link applyFieldBattleStat}
 * @see {@link Utils.BooleanHolder}
 */
export class FieldMultiplyBattleStatAbAttr extends AbAttr {
  private stat: Stat;
  private multiplier: number;
  private canStack: boolean;

  constructor(stat: Stat, multiplier: number, canStack: boolean = false) {
    super(false);

    this.stat = stat;
    this.multiplier = multiplier;
    this.canStack = canStack;
  }

  /**
   * applyFieldBattleStat: Tries to multiply a Pokemon's BattleStat
   * @param pokemon {@linkcode Pokemon} the Pokemon using this ability
   * @param passive {@linkcode boolean} unused
   * @param stat {@linkcode Stat} the type of the checked stat
   * @param statValue {@linkcode Utils.NumberHolder} the value of the checked stat
   * @param checkedPokemon {@linkcode Pokemon} the Pokemon this ability is targeting
   * @param hasApplied {@linkcode Utils.BooleanHolder} whether or not another multiplier has been applied to this stat
   * @param args {any[]} unused
   * @returns true if this changed the checked stat, false otherwise.
   */
  applyFieldBattleStat(pokemon: Pokemon, passive: boolean, simulated: boolean, stat: Stat, statValue: Utils.NumberHolder, checkedPokemon: Pokemon, hasApplied: Utils.BooleanHolder, args: any[]): boolean {
    if (!this.canStack && hasApplied.value) {
      return false;
    }

    if (this.stat === stat && checkedPokemon.getAbilityAttrs(FieldMultiplyBattleStatAbAttr).every(attr => (attr as FieldMultiplyBattleStatAbAttr).stat !== stat)) {
      statValue.value *= this.multiplier;
      hasApplied.value = true;
      return true;
    }
    return false;
  }

}

export class MoveTypeChangeAbAttr extends PreAttackAbAttr {
  constructor(
    private newType: Type,
    private powerMultiplier: number,
    private condition?: PokemonAttackCondition
  ) {
    super(true);
  }

  // TODO: Decouple this into two attributes (type change / power boost)
  applyPreAttack(pokemon: Pokemon, passive: boolean, simulated: boolean, defender: Pokemon, move: Move, args: any[]): boolean {
    if (this.condition && this.condition(pokemon, defender, move)) {
      if (args[0] && args[0] instanceof Utils.NumberHolder) {
        args[0].value = this.newType;
      }
      if (args[1] && args[1] instanceof Utils.NumberHolder) {
        args[1].value *= this.powerMultiplier;
      }
      return true;
    }

    return false;
  }
}

/** Ability attribute for changing a pokemon's type before using a move */
export class PokemonTypeChangeAbAttr extends PreAttackAbAttr {
  private moveType: Type;

  constructor() {
    super(true);
  }

  applyPreAttack(pokemon: Pokemon, passive: boolean, simulated: boolean, defender: Pokemon, move: Move, args: any[]): boolean {
    if (
      !pokemon.isTerastallized() &&
      move.id !== Moves.STRUGGLE &&
      /**
       * Skip moves that call other moves because these moves generate a following move that will trigger this ability attribute
       * @see {@link https://bulbapedia.bulbagarden.net/wiki/Category:Moves_that_call_other_moves}
       */
      !move.findAttr((attr) =>
        attr instanceof RandomMovesetMoveAttr ||
        attr instanceof RandomMoveAttr ||
        attr instanceof NaturePowerAttr ||
        attr instanceof CopyMoveAttr
      )
    ) {
      const moveType = pokemon.getMoveType(move);

      if (pokemon.getTypes().some((t) => t !== moveType)) {
        if (!simulated) {
          this.moveType = moveType;
          pokemon.summonData.types = [moveType];
          pokemon.updateInfo();
        }

        return true;
      }
    }

    return false;
  }

  getTriggerMessage(pokemon: Pokemon, abilityName: string, ...args: any[]): string {
    return i18next.t("abilityTriggers:pokemonTypeChange", {
      pokemonNameWithAffix: getPokemonNameWithAffix(pokemon),
      moveType: i18next.t(`pokemonInfo:Type.${Type[this.moveType]}`),
    });
  }
}

/**
 * Class for abilities that convert single-strike moves to two-strike moves (i.e. Parental Bond).
 * @param damageMultiplier the damage multiplier for the second strike, relative to the first.
 */
export class AddSecondStrikeAbAttr extends PreAttackAbAttr {
  private damageMultiplier: number;

  constructor(damageMultiplier: number) {
    super(false);

    this.damageMultiplier = damageMultiplier;
  }

  /**
   * Determines whether this attribute can apply to a given move.
   * @param {Move} move the move to which this attribute may apply
   * @param numTargets the number of {@linkcode Pokemon} targeted by this move
   * @returns true if the attribute can apply to the move, false otherwise
   */
  canApplyPreAttack(move: Move, numTargets: integer): boolean {
    /**
     * Parental Bond cannot apply to multi-hit moves, charging moves, or
     * moves that cause the user to faint.
     */
    const exceptAttrs: Constructor<MoveAttr>[] = [
      MultiHitAttr,
      ChargeAttr,
      SacrificialAttr,
      SacrificialAttrOnHit
    ];

    /** Parental Bond cannot apply to these specific moves */
    const exceptMoves: Moves[] = [
      Moves.FLING,
      Moves.UPROAR,
      Moves.ROLLOUT,
      Moves.ICE_BALL,
      Moves.ENDEAVOR
    ];

    /** Also check if this move is an Attack move and if it's only targeting one Pokemon */
    return numTargets === 1
      && !exceptAttrs.some(attr => move.hasAttr(attr))
      && !exceptMoves.some(id => move.id === id)
      && move.category !== MoveCategory.STATUS;
  }

  /**
   * If conditions are met, this doubles the move's hit count (via args[1])
   * or multiplies the damage of secondary strikes (via args[2])
   * @param {Pokemon} pokemon the Pokemon using the move
   * @param passive n/a
   * @param defender n/a
   * @param {Move} move the move used by the ability source
   * @param args\[0\] the number of Pokemon this move is targeting
   * @param {Utils.IntegerHolder} args\[1\] the number of strikes with this move
   * @param {Utils.NumberHolder} args\[2\] the damage multiplier for the current strike
   * @returns
   */
  applyPreAttack(pokemon: Pokemon, passive: boolean, simulated: boolean, defender: Pokemon, move: Move, args: any[]): boolean {
    const numTargets = args[0] as integer;
    const hitCount = args[1] as Utils.IntegerHolder;
    const multiplier = args[2] as Utils.NumberHolder;

    if (this.canApplyPreAttack(move, numTargets)) {
      this.showAbility = !!hitCount?.value;
      if (!!hitCount?.value) {
        hitCount.value *= 2;
      }

      if (!!multiplier?.value && pokemon.turnData.hitsLeft % 2 === 1 && pokemon.turnData.hitsLeft !== pokemon.turnData.hitCount) {
        multiplier.value *= this.damageMultiplier;
      }
      return true;
    }
    return false;
  }
}

/**
 * Class for abilities that boost the damage of moves
 * For abilities that boost the base power of moves, see VariableMovePowerAbAttr
 * @param damageMultiplier the amount to multiply the damage by
 * @param condition the condition for this ability to be applied
 */
export class DamageBoostAbAttr extends PreAttackAbAttr {
  private damageMultiplier: number;
  private condition: PokemonAttackCondition;

  constructor(damageMultiplier: number, condition: PokemonAttackCondition) {
    super(true);
    this.damageMultiplier = damageMultiplier;
    this.condition = condition;
  }

  /**
   *
   * @param pokemon the attacker pokemon
   * @param passive N/A
   * @param defender the target pokemon
   * @param move the move used by the attacker pokemon
   * @param args Utils.NumberHolder as damage
   * @returns true if the function succeeds
   */
  applyPreAttack(pokemon: Pokemon, passive: boolean, simulated: boolean, defender: Pokemon, move: Move, args: any[]): boolean {
    if (this.condition(pokemon, defender, move)) {
      const power = args[0] as Utils.NumberHolder;
      power.value = Math.floor(power.value * this.damageMultiplier);
      return true;
    }

    return false;
  }
}

export class MovePowerBoostAbAttr extends VariableMovePowerAbAttr {
  private condition: PokemonAttackCondition;
  private powerMultiplier: number;

  constructor(condition: PokemonAttackCondition, powerMultiplier: number, showAbility: boolean = true) {
    super(showAbility);
    this.condition = condition;
    this.powerMultiplier = powerMultiplier;
  }

  applyPreAttack(pokemon: Pokemon, passive: boolean, simulated: boolean, defender: Pokemon, move: Move, args: any[]): boolean {
    if (this.condition(pokemon, defender, move)) {
      (args[0] as Utils.NumberHolder).value *= this.powerMultiplier;

      return true;
    }

    return false;
  }
}

export class MoveTypePowerBoostAbAttr extends MovePowerBoostAbAttr {
  constructor(boostedType: Type, powerMultiplier?: number) {
    super((pokemon, defender, move) => move.type === boostedType, powerMultiplier || 1.5);
  }
}

export class LowHpMoveTypePowerBoostAbAttr extends MoveTypePowerBoostAbAttr {
  constructor(boostedType: Type) {
    super(boostedType);
  }

  getCondition(): AbAttrCondition {
    return (pokemon) => pokemon.getHpRatio() <= 0.33;
  }
}

/**
 * Abilities which cause a variable amount of power increase.
 * @extends VariableMovePowerAbAttr
 * @see {@link applyPreAttack}
 */
export class VariableMovePowerBoostAbAttr extends VariableMovePowerAbAttr {
  private mult: (user: Pokemon, target: Pokemon, move: Move) => number;

  /**
   * @param mult A function which takes the user, target, and move, and returns the power multiplier. 1 means no multiplier.
   * @param {boolean} showAbility Whether to show the ability when it activates.
   */
  constructor(mult: (user: Pokemon, target: Pokemon, move: Move) => number, showAbility: boolean = true) {
    super(showAbility);
    this.mult = mult;
  }

  /**
   * @override
   */
  applyPreAttack(pokemon: Pokemon, passive: boolean, simulated: boolean, defender: Pokemon, move, args: any[]): boolean {
    const multiplier = this.mult(pokemon, defender, move);
    if (multiplier !== 1) {
      (args[0] as Utils.NumberHolder).value *= multiplier;
      return true;
    }

    return false;
  }
}

/**
 * Boosts the power of a Pokémon's move under certain conditions.
 * @extends AbAttr
 */
export class FieldMovePowerBoostAbAttr extends AbAttr {
  private condition: PokemonAttackCondition;
  private powerMultiplier: number;

  /**
   * @param condition - A function that determines whether the power boost condition is met.
   * @param powerMultiplier - The multiplier to apply to the move's power when the condition is met.
   */
  constructor(condition: PokemonAttackCondition, powerMultiplier: number) {
    super(false);
    this.condition = condition;
    this.powerMultiplier = powerMultiplier;
  }

  applyPreAttack(pokemon: Pokemon | null, passive: boolean | null, simulated: boolean, defender: Pokemon | null, move: Move, args: any[]): boolean {
    if (this.condition(pokemon, defender, move)) {
      (args[0] as Utils.NumberHolder).value *= this.powerMultiplier;

      return true;
    }

    return false;
  }
}

/**
 * Boosts the power of a specific type of move.
 * @extends FieldMovePowerBoostAbAttr
 */
export class PreAttackFieldMoveTypePowerBoostAbAttr extends FieldMovePowerBoostAbAttr {
  /**
   * @param boostedType - The type of move that will receive the power boost.
   * @param powerMultiplier - The multiplier to apply to the move's power, defaults to 1.5 if not provided.
   */
  constructor(boostedType: Type, powerMultiplier?: number) {
    super((pokemon, defender, move) => move.type === boostedType, powerMultiplier || 1.5);
  }
}

/**
 * Boosts the power of a specific type of move for all Pokemon in the field.
 * @extends PreAttackFieldMoveTypePowerBoostAbAttr
 */
export class FieldMoveTypePowerBoostAbAttr extends PreAttackFieldMoveTypePowerBoostAbAttr { }

/**
 * Boosts the power of a specific type of move for the user and its allies.
 * @extends PreAttackFieldMoveTypePowerBoostAbAttr
 */
export class UserFieldMoveTypePowerBoostAbAttr extends PreAttackFieldMoveTypePowerBoostAbAttr { }

/**
 * Boosts the power of moves in specified categories.
 * @extends FieldMovePowerBoostAbAttr
 */
export class AllyMoveCategoryPowerBoostAbAttr extends FieldMovePowerBoostAbAttr {
  /**
   * @param boostedCategories - The categories of moves that will receive the power boost.
   * @param powerMultiplier - The multiplier to apply to the move's power.
   */
  constructor(boostedCategories: MoveCategory[], powerMultiplier: number) {
    super((pokemon, defender, move) => boostedCategories.includes(move.category), powerMultiplier);
  }
}

export class BattleStatMultiplierAbAttr extends AbAttr {
  private battleStat: BattleStat;
  private multiplier: number;
  private condition: PokemonAttackCondition | null;

  constructor(battleStat: BattleStat, multiplier: number, condition?: PokemonAttackCondition) {
    super(false);

    this.battleStat = battleStat;
    this.multiplier = multiplier;
    this.condition = condition ?? null;
  }

  applyBattleStat(pokemon: Pokemon, passive: boolean, simulated: boolean, battleStat: BattleStat, statValue: Utils.NumberHolder, args: any[]): boolean | Promise<boolean> {
    const move = (args[0] as Move);
    if (battleStat === this.battleStat && (!this.condition || this.condition(pokemon, null, move))) {
      statValue.value *= this.multiplier;
      return true;
    }

    return false;
  }
}

export class PostAttackAbAttr extends AbAttr {
  private attackCondition: PokemonAttackCondition;

  /** The default attackCondition requires that the selected move is a damaging move */
  constructor(attackCondition: PokemonAttackCondition = (user, target, move) => (move.category !== MoveCategory.STATUS)) {
    super();

    this.attackCondition = attackCondition;
  }

  /**
   * Please override {@link applyPostAttackAfterMoveTypeCheck} instead of this method. By default, this method checks that the move used is a damaging attack before
   * applying the effect of any inherited class. This can be changed by providing a different {@link attackCondition} to the constructor. See {@link ConfusionOnStatusEffectAbAttr}
   * for an example of an effect that does not require a damaging move.
   */
  applyPostAttack(pokemon: Pokemon, passive: boolean, simulated: boolean, defender: Pokemon, move: Move, hitResult: HitResult | null, args: any[]): boolean | Promise<boolean> {
    // When attackRequired is true, we require the move to be an attack move and to deal damage before checking secondary requirements.
    // If attackRequired is false, we always defer to the secondary requirements.
    if (this.attackCondition(pokemon, defender, move)) {
      return this.applyPostAttackAfterMoveTypeCheck(pokemon, passive, simulated, defender, move, hitResult, args);
    } else {
      return false;
    }
  }

  /**
   * This method is only called after {@link applyPostAttack} has already been applied. Use this for handling checks specific to the ability in question.
   */
  applyPostAttackAfterMoveTypeCheck(pokemon: Pokemon, passive: boolean, simulated: boolean, defender: Pokemon, move: Move, hitResult: HitResult | null, args: any[]): boolean | Promise<boolean> {
    return false;
  }
}

export class PostAttackStealHeldItemAbAttr extends PostAttackAbAttr {
  private stealCondition: PokemonAttackCondition | null;

  constructor(stealCondition?: PokemonAttackCondition) {
    super();

    this.stealCondition = stealCondition ?? null;
  }

  applyPostAttackAfterMoveTypeCheck(pokemon: Pokemon, passive: boolean, simulated: boolean, defender: Pokemon, move: Move, hitResult: HitResult, args: any[]): Promise<boolean> {
    return new Promise<boolean>(resolve => {
      if (!simulated && hitResult < HitResult.NO_EFFECT && (!this.stealCondition || this.stealCondition(pokemon, defender, move))) {
        const heldItems = this.getTargetHeldItems(defender).filter(i => i.isTransferrable);
        if (heldItems.length) {
          const stolenItem = heldItems[pokemon.randSeedInt(heldItems.length)];
          pokemon.scene.tryTransferHeldItemModifier(stolenItem, pokemon, false).then(success => {
            if (success) {
              pokemon.scene.queueMessage(i18next.t("abilityTriggers:postAttackStealHeldItem", { pokemonNameWithAffix: getPokemonNameWithAffix(pokemon), defenderName: defender.name, stolenItemType: stolenItem.type.name }));
            }
            resolve(success);
          });
          return;
        }
      }
      resolve(simulated);
    });
  }

  getTargetHeldItems(target: Pokemon): PokemonHeldItemModifier[] {
    return target.scene.findModifiers(m => m instanceof PokemonHeldItemModifier
      && m.pokemonId === target.id, target.isPlayer()) as PokemonHeldItemModifier[];
  }
}

export class PostAttackApplyStatusEffectAbAttr extends PostAttackAbAttr {
  private contactRequired: boolean;
  private chance: integer;
  private effects: StatusEffect[];

  constructor(contactRequired: boolean, chance: integer, ...effects: StatusEffect[]) {
    super();

    this.contactRequired = contactRequired;
    this.chance = chance;
    this.effects = effects;
  }

  applyPostAttackAfterMoveTypeCheck(pokemon: Pokemon, passive: boolean, simulated: boolean, attacker: Pokemon, move: Move, hitResult: HitResult, args: any[]): boolean {
    /**Status inflicted by abilities post attacking are also considered additional effects.*/
    if (!attacker.hasAbilityWithAttr(IgnoreMoveEffectsAbAttr) && !simulated && pokemon !== attacker && (!this.contactRequired || move.checkFlag(MoveFlags.MAKES_CONTACT, attacker, pokemon)) && pokemon.randSeedInt(100) < this.chance && !pokemon.status) {
      const effect = this.effects.length === 1 ? this.effects[0] : this.effects[pokemon.randSeedInt(this.effects.length)];
      return attacker.trySetStatus(effect, true, pokemon);
    }

    return simulated;
  }
}

export class PostAttackContactApplyStatusEffectAbAttr extends PostAttackApplyStatusEffectAbAttr {
  constructor(chance: integer, ...effects: StatusEffect[]) {
    super(true, chance, ...effects);
  }
}

export class PostAttackApplyBattlerTagAbAttr extends PostAttackAbAttr {
  private contactRequired: boolean;
  private chance: (user: Pokemon, target: Pokemon, move: Move) => integer;
  private effects: BattlerTagType[];


  constructor(contactRequired: boolean, chance: (user: Pokemon, target: Pokemon, move: Move) =>  integer, ...effects: BattlerTagType[]) {
    super();

    this.contactRequired = contactRequired;
    this.chance = chance;
    this.effects = effects;
  }

  applyPostAttackAfterMoveTypeCheck(pokemon: Pokemon, passive: boolean, simulated: boolean, attacker: Pokemon, move: Move, hitResult: HitResult, args: any[]): boolean {
    /**Battler tags inflicted by abilities post attacking are also considered additional effects.*/
    if (!attacker.hasAbilityWithAttr(IgnoreMoveEffectsAbAttr) && pokemon !== attacker && (!this.contactRequired || move.checkFlag(MoveFlags.MAKES_CONTACT, attacker, pokemon)) && pokemon.randSeedInt(100) < this.chance(attacker, pokemon, move) && !pokemon.status) {
      const effect = this.effects.length === 1 ? this.effects[0] : this.effects[pokemon.randSeedInt(this.effects.length)];
      return simulated || attacker.addTag(effect);
    }

    return false;
  }
}

export class PostDefendStealHeldItemAbAttr extends PostDefendAbAttr {
  private condition: PokemonDefendCondition | null;

  constructor(condition?: PokemonDefendCondition) {
    super();

    this.condition = condition ?? null;
  }

  applyPostDefend(pokemon: Pokemon, passive: boolean, simulated: boolean, attacker: Pokemon, move: Move, hitResult: HitResult, args: any[]): Promise<boolean> {
    return new Promise<boolean>(resolve => {
      if (!simulated && hitResult < HitResult.NO_EFFECT && (!this.condition || this.condition(pokemon, attacker, move))) {
        const heldItems = this.getTargetHeldItems(attacker).filter(i => i.isTransferrable);
        if (heldItems.length) {
          const stolenItem = heldItems[pokemon.randSeedInt(heldItems.length)];
          pokemon.scene.tryTransferHeldItemModifier(stolenItem, pokemon, false).then(success => {
            if (success) {
              pokemon.scene.queueMessage(i18next.t("abilityTriggers:postDefendStealHeldItem", { pokemonNameWithAffix: getPokemonNameWithAffix(pokemon), attackerName: attacker.name, stolenItemType: stolenItem.type.name }));
            }
            resolve(success);
          });
          return;
        }
      }
      resolve(simulated);
    });
  }

  getTargetHeldItems(target: Pokemon): PokemonHeldItemModifier[] {
    return target.scene.findModifiers(m => m instanceof PokemonHeldItemModifier
      && m.pokemonId === target.id, target.isPlayer()) as PokemonHeldItemModifier[];
  }
}

export class PostVictoryAbAttr extends AbAttr {
  applyPostVictory(pokemon: Pokemon, passive: boolean, simulated: boolean, args: any[]): boolean | Promise<boolean> {
    return false;
  }
}

class PostVictoryStatChangeAbAttr extends PostVictoryAbAttr {
  private stat: BattleStat | ((p: Pokemon) => BattleStat);
  private levels: integer;

  constructor(stat: BattleStat | ((p: Pokemon) => BattleStat), levels: integer) {
    super();

    this.stat = stat;
    this.levels = levels;
  }

  applyPostVictory(pokemon: Pokemon, passive: boolean, simulated: boolean, args: any[]): boolean | Promise<boolean> {
    const stat = typeof this.stat === "function"
      ? this.stat(pokemon)
      : this.stat;
    if (!simulated) {
      pokemon.scene.unshiftPhase(new StatChangePhase(pokemon.scene, pokemon.getBattlerIndex(), true, [ stat ], this.levels));
    }
    return true;
  }
}

export class PostVictoryFormChangeAbAttr extends PostVictoryAbAttr {
  private formFunc: (p: Pokemon) => integer;

  constructor(formFunc: ((p: Pokemon) => integer)) {
    super(true);

    this.formFunc = formFunc;
  }

  applyPostVictory(pokemon: Pokemon, passive: boolean, simulated: boolean, args: any[]): boolean | Promise<boolean> {
    const formIndex = this.formFunc(pokemon);
    if (formIndex !== pokemon.formIndex) {
      if (!simulated) {
        pokemon.scene.triggerPokemonFormChange(pokemon, SpeciesFormChangeManualTrigger, false);
      }
      return true;
    }

    return false;
  }
}

export class PostKnockOutAbAttr extends AbAttr {
  applyPostKnockOut(pokemon: Pokemon, passive: boolean, simulated: boolean, knockedOut: Pokemon, args: any[]): boolean | Promise<boolean> {
    return false;
  }
}

export class PostKnockOutStatChangeAbAttr extends PostKnockOutAbAttr {
  private stat: BattleStat | ((p: Pokemon) => BattleStat);
  private levels: integer;

  constructor(stat: BattleStat | ((p: Pokemon) => BattleStat), levels: integer) {
    super();

    this.stat = stat;
    this.levels = levels;
  }

  applyPostKnockOut(pokemon: Pokemon, passive: boolean, simulated: boolean, knockedOut: Pokemon, args: any[]): boolean | Promise<boolean> {
    const stat = typeof this.stat === "function"
      ? this.stat(pokemon)
      : this.stat;
    if (!simulated) {
      pokemon.scene.unshiftPhase(new StatChangePhase(pokemon.scene, pokemon.getBattlerIndex(), true, [ stat ], this.levels));
    }
    return true;
  }
}

export class CopyFaintedAllyAbilityAbAttr extends PostKnockOutAbAttr {
  constructor() {
    super();
  }

  applyPostKnockOut(pokemon: Pokemon, passive: boolean, simulated: boolean, knockedOut: Pokemon, args: any[]): boolean | Promise<boolean> {
    if (pokemon.isPlayer() === knockedOut.isPlayer() && !knockedOut.getAbility().hasAttr(UncopiableAbilityAbAttr)) {
      if (!simulated) {
        pokemon.summonData.ability = knockedOut.getAbility().id;
        pokemon.scene.queueMessage(i18next.t("abilityTriggers:copyFaintedAllyAbility", { pokemonNameWithAffix: getPokemonNameWithAffix(knockedOut), abilityName: allAbilities[knockedOut.getAbility().id].name }));
      }
      return true;
    }

    return false;
  }
}

export class IgnoreOpponentStatChangesAbAttr extends AbAttr {
  constructor() {
    super(false);
  }

  apply(pokemon: Pokemon, passive: boolean, simulated: boolean, cancelled: Utils.BooleanHolder, args: any[]) {
    (args[0] as Utils.IntegerHolder).value = 0;

    return true;
  }
}
/**
 * Ignores opponent's evasion stat changes when determining if a move hits or not
 * @extends AbAttr
 * @see {@linkcode apply}
 */
export class IgnoreOpponentEvasionAbAttr extends AbAttr {
  constructor() {
    super(false);
  }
  /**
   * Checks if enemy Pokemon is trapped by an Arena Trap-esque ability
   * @param pokemon N/A
   * @param passive N/A
   * @param cancelled N/A
   * @param args [0] {@linkcode Utils.IntegerHolder} of BattleStat.EVA
   * @returns if evasion level was successfully considered as 0
   */
  apply(pokemon: Pokemon, passive: boolean, simulated: boolean, cancelled: Utils.BooleanHolder, args: any[]) {
    (args[0] as Utils.IntegerHolder).value = 0;
    return true;
  }
}

export class IntimidateImmunityAbAttr extends AbAttr {
  constructor() {
    super(false);
  }

  apply(pokemon: Pokemon, passive: boolean, simulated: boolean, cancelled: Utils.BooleanHolder, args: any[]): boolean {
    cancelled.value = true;
    return true;
  }

  getTriggerMessage(pokemon: Pokemon, abilityName: string, ...args: any[]): string {
    return i18next.t("abilityTriggers:intimidateImmunity", {
      pokemonNameWithAffix: getPokemonNameWithAffix(pokemon),
      abilityName
    });
  }
}

export class PostIntimidateStatChangeAbAttr extends AbAttr {
  private stats: BattleStat[];
  private levels: integer;
  private overwrites: boolean;

  constructor(stats: BattleStat[], levels: integer, overwrites?: boolean) {
    super(true);
    this.stats = stats;
    this.levels = levels;
    this.overwrites = !!overwrites;
  }

  apply(pokemon: Pokemon, passive: boolean, simulated: boolean, cancelled: Utils.BooleanHolder, args: any[]): boolean {
    if (!simulated) {
      pokemon.scene.pushPhase(new StatChangePhase(pokemon.scene, pokemon.getBattlerIndex(), false, this.stats, this.levels));
    }
    cancelled.value = this.overwrites;
    return true;
  }
}

/**
 * Base class for defining all {@linkcode Ability} Attributes post summon
 * @see {@linkcode applyPostSummon()}
 */
export class PostSummonAbAttr extends AbAttr {
  /**
   * Applies ability post summon (after switching in)
   * @param pokemon {@linkcode Pokemon} with this ability
   * @param passive Whether this ability is a passive
   * @param args Set of unique arguments needed by this attribute
   * @returns true if application of the ability succeeds
   */
  applyPostSummon(pokemon: Pokemon, passive: boolean, simulated: boolean, args: any[]): boolean | Promise<boolean> {
    return false;
  }
}
/**
 * Removes specified arena tags when a Pokemon is summoned.
 */
export class PostSummonRemoveArenaTagAbAttr extends PostSummonAbAttr {
  private arenaTags: ArenaTagType[];

  /**
   * @param arenaTags {@linkcode ArenaTagType[]} - the arena tags to be removed
   */
  constructor(arenaTags: ArenaTagType[]) {
    super(true);

    this.arenaTags = arenaTags;
  }

  applyPostSummon(pokemon: Pokemon, passive: boolean, simulated: boolean, args: any[]): boolean | Promise<boolean> {
    if (!simulated) {
      for (const arenaTag of this.arenaTags) {
        pokemon.scene.arena.removeTag(arenaTag);
      }
    }
    return true;
  }
}

export class PostSummonMessageAbAttr extends PostSummonAbAttr {
  private messageFunc: (pokemon: Pokemon) => string;

  constructor(messageFunc: (pokemon: Pokemon) => string) {
    super(true);

    this.messageFunc = messageFunc;
  }

  applyPostSummon(pokemon: Pokemon, passive: boolean, simulated: boolean, args: any[]): boolean {
    if (!simulated) {
      pokemon.scene.queueMessage(this.messageFunc(pokemon));
    }

    return true;
  }
}

export class PostSummonUnnamedMessageAbAttr extends PostSummonAbAttr {
  //Attr doesn't force pokemon name on the message
  private message: string;

  constructor(message: string) {
    super(true);

    this.message = message;
  }

  applyPostSummon(pokemon: Pokemon, passive: boolean, simulated: boolean, args: any[]): boolean {
    if (!simulated) {
      pokemon.scene.queueMessage(this.message);
    }

    return true;
  }
}

export class PostSummonAddBattlerTagAbAttr extends PostSummonAbAttr {
  private tagType: BattlerTagType;
  private turnCount: integer;

  constructor(tagType: BattlerTagType, turnCount: integer, showAbility?: boolean) {
    super(showAbility);

    this.tagType = tagType;
    this.turnCount = turnCount;
  }

  applyPostSummon(pokemon: Pokemon, passive: boolean, simulated: boolean, args: any[]): boolean {
    if (simulated) {
      return pokemon.canAddTag(this.tagType);
    } else {
      return pokemon.addTag(this.tagType, this.turnCount);
    }
  }
}

export class PostSummonStatChangeAbAttr extends PostSummonAbAttr {
  private stats: BattleStat[];
  private levels: integer;
  private selfTarget: boolean;
  private intimidate: boolean;

  constructor(stats: BattleStat | BattleStat[], levels: integer, selfTarget?: boolean, intimidate?: boolean) {
    super(false);

    this.stats = typeof(stats) === "number"
      ? [ stats as BattleStat ]
      : stats as BattleStat[];
    this.levels = levels;
    this.selfTarget = !!selfTarget;
    this.intimidate = !!intimidate;
  }

  applyPostSummon(pokemon: Pokemon, passive: boolean, simulated: boolean, args: any[]): boolean {
    if (simulated) {
      return true;
    }

    queueShowAbility(pokemon, passive);  // TODO: Better solution than manually showing the ability here
    if (this.selfTarget) {
      // we unshift the StatChangePhase to put it right after the showAbility and not at the end of the
      // phase list (which could be after CommandPhase for example)
      pokemon.scene.unshiftPhase(new StatChangePhase(pokemon.scene, pokemon.getBattlerIndex(), true, this.stats, this.levels));
      return true;
    }
    for (const opponent of pokemon.getOpponents()) {
      const cancelled = new Utils.BooleanHolder(false);
      if (this.intimidate) {
        applyAbAttrs(IntimidateImmunityAbAttr, opponent, cancelled, simulated);
        applyAbAttrs(PostIntimidateStatChangeAbAttr, opponent, cancelled, simulated);
      }
      if (!cancelled.value) {
        const statChangePhase = new StatChangePhase(pokemon.scene, opponent.getBattlerIndex(), false, this.stats, this.levels);
        pokemon.scene.unshiftPhase(statChangePhase);
      }
    }
    return true;
  }
}

export class PostSummonAllyHealAbAttr extends PostSummonAbAttr {
  private healRatio: number;
  private showAnim: boolean;

  constructor(healRatio: number, showAnim: boolean = false) {
    super();

    this.healRatio = healRatio || 4;
    this.showAnim = showAnim;
  }

  applyPostSummon(pokemon: Pokemon, passive: boolean, simulated: boolean, args: any[]): boolean {
    const target = pokemon.getAlly();
    if (target?.isActive(true)) {
      if (!simulated) {
        target.scene.unshiftPhase(new PokemonHealPhase(target.scene, target.getBattlerIndex(),
          Utils.toDmgValue(pokemon.getMaxHp() / this.healRatio), i18next.t("abilityTriggers:postSummonAllyHeal", { pokemonNameWithAffix: getPokemonNameWithAffix(target), pokemonName: pokemon.name }), true, !this.showAnim));
      }

      return true;
    }

    return false;
  }
}

/**
 * Resets an ally's temporary stat boots to zero with no regard to
 * whether this is a positive or negative change
 * @param pokemon The {@link Pokemon} with this {@link AbAttr}
 * @param passive N/A
 * @param args N/A
 * @returns if the move was successful
 */
export class PostSummonClearAllyStatsAbAttr extends PostSummonAbAttr {
  constructor() {
    super();
  }

  applyPostSummon(pokemon: Pokemon, passive: boolean, simulated: boolean, args: any[]): boolean {
    const target = pokemon.getAlly();
    if (target?.isActive(true)) {
      if (!simulated) {
        for (let s = 0; s < target.summonData.battleStats.length; s++) {
          target.summonData.battleStats[s] = 0;
        }

        target.scene.queueMessage(i18next.t("abilityTriggers:postSummonClearAllyStats", { pokemonNameWithAffix: getPokemonNameWithAffix(target) }));
      }

      return true;
    }

    return false;
  }
}

/**
 * Download raises either the Attack stat or Special Attack stat by one stage depending on the foe's currently lowest defensive stat:
 * it will raise Attack if the foe's current Defense is lower than its current Special Defense stat;
 * otherwise, it will raise Special Attack.
 * @extends PostSummonAbAttr
 * @see {applyPostSummon}
 */
export class DownloadAbAttr extends PostSummonAbAttr {
  private enemyDef: integer;
  private enemySpDef: integer;
  private enemyCountTally: integer;
  private stats: BattleStat[];

  // TODO: Implement the Substitute feature(s) once move is implemented.
  /**
   * Checks to see if it is the opening turn (starting a new game), if so, Download won't work. This is because Download takes into account
   * vitamins and items, so it needs to use the BattleStat and the stat alone.
   * @param {Pokemon} pokemon Pokemon that is using the move, as well as seeing the opposing pokemon.
   * @param {boolean} passive N/A
   * @param {any[]} args N/A
   * @returns Returns true if ability is used successful, false if not.
   */
  applyPostSummon(pokemon: Pokemon, passive: boolean, simulated: boolean, args: any[]): boolean {
    this.enemyDef = 0;
    this.enemySpDef = 0;
    this.enemyCountTally = 0;

    for (const opponent of pokemon.getOpponents()) {
      this.enemyCountTally++;
      this.enemyDef += opponent.getBattleStat(Stat.DEF);
      this.enemySpDef += opponent.getBattleStat(Stat.SPDEF);
    }
    this.enemyDef = Math.round(this.enemyDef / this.enemyCountTally);
    this.enemySpDef = Math.round(this.enemySpDef / this.enemyCountTally);

    if (this.enemyDef < this.enemySpDef) {
      this.stats = [BattleStat.ATK];
    } else {
      this.stats = [BattleStat.SPATK];
    }

    if (this.enemyDef > 0 && this.enemySpDef > 0) { // only activate if there's actually an enemy to download from
      if (!simulated) {
        pokemon.scene.unshiftPhase(new StatChangePhase(pokemon.scene, pokemon.getBattlerIndex(), false, this.stats, 1));
      }
      return true;
    }

    return false;
  }
}

export class PostSummonWeatherChangeAbAttr extends PostSummonAbAttr {
  private weatherType: WeatherType;

  constructor(weatherType: WeatherType) {
    super();

    this.weatherType = weatherType;
  }

  applyPostSummon(pokemon: Pokemon, passive: boolean, simulated: boolean, args: any[]): boolean {
    if ((this.weatherType === WeatherType.HEAVY_RAIN ||
      this.weatherType === WeatherType.HARSH_SUN ||
      this.weatherType === WeatherType.STRONG_WINDS) || !pokemon.scene.arena.weather?.isImmutable()) {
      if (simulated) {
        return pokemon.scene.arena.weather?.weatherType !== this.weatherType;
      } else {
        return pokemon.scene.arena.trySetWeather(this.weatherType, true);
      }
    }

    return false;
  }
}

export class PostSummonTerrainChangeAbAttr extends PostSummonAbAttr {
  private terrainType: TerrainType;

  constructor(terrainType: TerrainType) {
    super();

    this.terrainType = terrainType;
  }

  applyPostSummon(pokemon: Pokemon, passive: boolean, simulated: boolean, args: any[]): boolean {
    if (simulated) {
      return pokemon.scene.arena.terrain?.terrainType !== this.terrainType;
    } else {
      return pokemon.scene.arena.trySetTerrain(this.terrainType, true);
    }
  }
}

export class PostSummonFormChangeAbAttr extends PostSummonAbAttr {
  private formFunc: (p: Pokemon) => integer;

  constructor(formFunc: ((p: Pokemon) => integer)) {
    super(true);

    this.formFunc = formFunc;
  }

  applyPostSummon(pokemon: Pokemon, passive: boolean, simulated: boolean, args: any[]): boolean {
    const formIndex = this.formFunc(pokemon);
    if (formIndex !== pokemon.formIndex) {
      return simulated || pokemon.scene.triggerPokemonFormChange(pokemon, SpeciesFormChangeManualTrigger, false);
    }

    return false;
  }
}

/** Attempts to copy a pokemon's ability */
export class PostSummonCopyAbilityAbAttr extends PostSummonAbAttr {
  private target: Pokemon;
  private targetAbilityName: string;

  applyPostSummon(pokemon: Pokemon, passive: boolean, simulated: boolean, args: any[]): boolean {
    const targets = pokemon.getOpponents();
    if (!targets.length) {
      return false;
    }

    let target: Pokemon;
    if (targets.length > 1) {
      pokemon.scene.executeWithSeedOffset(() => target = Utils.randSeedItem(targets), pokemon.scene.currentBattle.waveIndex);
    } else {
      target = targets[0];
    }

    if (
      target!.getAbility().hasAttr(UncopiableAbilityAbAttr) &&
      // Wonder Guard is normally uncopiable so has the attribute, but Trace specifically can copy it
      !(pokemon.hasAbility(Abilities.TRACE) && target!.getAbility().id === Abilities.WONDER_GUARD)
    ) {
      return false;
    }

    if (!simulated) {
      this.target = target!;
      this.targetAbilityName = allAbilities[target!.getAbility().id].name;
      pokemon.summonData.ability = target!.getAbility().id;
      setAbilityRevealed(target!);
      pokemon.updateInfo();
    }

    return true;
  }

  getTriggerMessage(pokemon: Pokemon, abilityName: string, ...args: any[]): string {
    return i18next.t("abilityTriggers:trace", {
      pokemonName: getPokemonNameWithAffix(pokemon),
      targetName: getPokemonNameWithAffix(this.target),
      abilityName: this.targetAbilityName,
    });
  }
}

/**
 * Removes supplied status effects from the user's field.
 */
export class PostSummonUserFieldRemoveStatusEffectAbAttr extends PostSummonAbAttr {
  private statusEffect: StatusEffect[];

  /**
   * @param statusEffect - The status effects to be removed from the user's field.
   */
  constructor(...statusEffect: StatusEffect[]) {
    super(false);

    this.statusEffect = statusEffect;
  }

  /**
   * Removes supplied status effect from the user's field when user of the ability is summoned.
   *
   * @param pokemon - The Pokémon that triggered the ability.
   * @param passive - n/a
   * @param args - n/a
   * @returns A boolean or a promise that resolves to a boolean indicating the result of the ability application.
   */
  applyPostSummon(pokemon: Pokemon, passive: boolean, simulated: boolean, args: any[]): boolean | Promise<boolean> {
    const party = pokemon instanceof PlayerPokemon ? pokemon.scene.getPlayerField() : pokemon.scene.getEnemyField();
    const allowedParty = party.filter(p => p.isAllowedInBattle());

    if (allowedParty.length < 1) {
      return false;
    }

    if (!simulated) {
      for (const pokemon of allowedParty) {
        if (pokemon.status && this.statusEffect.includes(pokemon.status.effect)) {
          pokemon.scene.queueMessage(getStatusEffectHealText(pokemon.status.effect, getPokemonNameWithAffix(pokemon)));
          pokemon.resetStatus(false);
          pokemon.updateInfo();
        }
      }
    }
    return true;
  }
}


/** Attempt to copy the stat changes on an ally pokemon */
export class PostSummonCopyAllyStatsAbAttr extends PostSummonAbAttr {
  applyPostSummon(pokemon: Pokemon, passive: boolean, simulated: boolean, args: any[]): boolean {
    if (!pokemon.scene.currentBattle.double) {
      return false;
    }

    const ally = pokemon.getAlly();
    if (!ally || ally.summonData.battleStats.every((change) => change === 0)) {
      return false;
    }

    if (!simulated) {
      pokemon.summonData.battleStats = ally.summonData.battleStats;
      pokemon.updateInfo();
    }

    return true;
  }

  getTriggerMessage(pokemon: Pokemon, abilityName: string, ...args: any[]): string {
    return i18next.t("abilityTriggers:costar", {
      pokemonName: getPokemonNameWithAffix(pokemon),
      allyName: getPokemonNameWithAffix(pokemon.getAlly()),
    });
  }
}

export class PostSummonTransformAbAttr extends PostSummonAbAttr {
  constructor() {
    super(true);
  }

<<<<<<< HEAD
  applyPostSummon(pokemon: Pokemon, passive: boolean, args: any[]): boolean | Promise<boolean> {
=======
  applyPostSummon(pokemon: Pokemon, passive: boolean, simulated: boolean, args: any[]): boolean {
>>>>>>> 5b400af5
    const targets = pokemon.getOpponents();
    if (simulated || !targets.length) {
      return simulated;
    }

    let target: Pokemon;
    if (targets.length > 1) {
      pokemon.scene.executeWithSeedOffset(() => target = Utils.randSeedItem(targets), pokemon.scene.currentBattle.waveIndex);
    } else {
      target = targets[0];
    }
    return new Promise(resolve => {
      pokemon.summonData.speciesForm = target.getSpeciesForm();
      pokemon.summonData.fusionSpeciesForm = target.getFusionSpeciesForm();
      pokemon.summonData.ability = target.getAbility().id;
      pokemon.summonData.gender = target.getGender();
      pokemon.summonData.fusionGender = target.getFusionGender();
      pokemon.summonData.stats = [ pokemon.stats[Stat.HP] ].concat(target.stats.slice(1));
      pokemon.summonData.battleStats = target.summonData.battleStats.slice(0);
      pokemon.summonData.moveset = target.getMoveset().map(m => {
        const pp = m?.getMove().pp!;
        // if PP value is less than 5, do nothing. If greater, we need to reduce the value to 5 using a negative ppUp value.
        const ppUp = pp <= 5 ? 0 : (5 - pp) / Math.max(Math.floor(pp / 5), 1);
        return new PokemonMove(m?.moveId!, 0, ppUp);
      });
      pokemon.summonData.types = target.getTypes();
      pokemon.updateInfo();

<<<<<<< HEAD
      pokemon.scene.queueMessage(i18next.t("abilityTriggers:postSummonTransform", {pokemonNameWithAffix: getPokemonNameWithAffix(pokemon), targetName: getPokemonNameWithAffix(target)}));
=======
    target = target!; // compiler doesn't know its guranteed to be defined
    pokemon.summonData.speciesForm = target.getSpeciesForm();
    pokemon.summonData.fusionSpeciesForm = target.getFusionSpeciesForm();
    pokemon.summonData.ability = target.getAbility().id;
    pokemon.summonData.gender = target.getGender();
    pokemon.summonData.fusionGender = target.getFusionGender();
    pokemon.summonData.stats = [ pokemon.stats[Stat.HP] ].concat(target.stats.slice(1));
    pokemon.summonData.battleStats = target.summonData.battleStats.slice(0);
    pokemon.summonData.moveset = target.getMoveset().map(m => new PokemonMove(m!.moveId, m!.ppUsed, m!.ppUp)); // TODO: are those bangs correct?
    pokemon.summonData.types = target.getTypes();

    pokemon.scene.playSound("battle_anims/PRSFX- Transform");

    pokemon.loadAssets(false).then(() => pokemon.playAnim());

    pokemon.scene.queueMessage(i18next.t("abilityTriggers:postSummonTransform", { pokemonNameWithAffix: getPokemonNameWithAffix(pokemon), targetName: target.name, }));
>>>>>>> 5b400af5

      pokemon.loadAssets(false).then(() => {
        pokemon.playAnim();
        resolve(true);
      });
    });
  }
}

/**
 * Reverts weather-based forms to their normal forms when the user is summoned.
 * Used by Cloud Nine and Air Lock.
 * @extends PostSummonAbAttr
 */
export class PostSummonWeatherSuppressedFormChangeAbAttr extends PostSummonAbAttr {
  /**
   * Triggers {@linkcode Arena.triggerWeatherBasedFormChangesToNormal | triggerWeatherBasedFormChangesToNormal}
   * @param {Pokemon} pokemon the Pokemon with this ability
   * @param passive n/a
   * @param args n/a
   * @returns whether a Pokemon was reverted to its normal form
   */
  applyPostSummon(pokemon: Pokemon, passive: boolean, simulated: boolean, args: any[]) {
    const pokemonToTransform = getPokemonWithWeatherBasedForms(pokemon.scene);

    if (pokemonToTransform.length < 1) {
      return false;
    }

    if (!simulated) {
      pokemon.scene.arena.triggerWeatherBasedFormChangesToNormal();
    }

    return true;
  }
}

/**
 * Triggers weather-based form change when summoned into an active weather.
 * Used by Forecast.
 * @extends PostSummonAbAttr
 */
export class PostSummonFormChangeByWeatherAbAttr extends PostSummonAbAttr {
  private ability: Abilities;

  constructor(ability: Abilities) {
    super(false);

    this.ability = ability;
  }

  /**
   * Calls the {@linkcode BattleScene.triggerPokemonFormChange | triggerPokemonFormChange} for both
   * {@linkcode SpeciesFormChange.SpeciesFormChangeWeatherTrigger | SpeciesFormChangeWeatherTrigger} and
   * {@linkcode SpeciesFormChange.SpeciesFormChangeWeatherTrigger | SpeciesFormChangeRevertWeatherFormTrigger} if it
   * is the specific Pokemon and ability
   * @param {Pokemon} pokemon the Pokemon with this ability
   * @param passive n/a
   * @param args n/a
   * @returns whether the form change was triggered
   */
  applyPostSummon(pokemon: Pokemon, passive: boolean, simulated: boolean, args: any[]): boolean {
    if (pokemon.species.speciesId === Species.CASTFORM && this.ability === Abilities.FORECAST) {
      if (simulated) {
        return simulated;
      }

      pokemon.scene.triggerPokemonFormChange(pokemon, SpeciesFormChangeWeatherTrigger);
      pokemon.scene.triggerPokemonFormChange(pokemon, SpeciesFormChangeRevertWeatherFormTrigger);
      queueShowAbility(pokemon, passive);
      return true;
    }
    return false;
  }
}

export class PreSwitchOutAbAttr extends AbAttr {
  constructor() {
    super(true);
  }

  applyPreSwitchOut(pokemon: Pokemon, passive: boolean, simulated: boolean, args: any[]): boolean | Promise<boolean> {
    return false;
  }
}

export class PreSwitchOutResetStatusAbAttr extends PreSwitchOutAbAttr {
  applyPreSwitchOut(pokemon: Pokemon, passive: boolean, simulated: boolean, args: any[]): boolean | Promise<boolean> {
    if (pokemon.status) {
      if (!simulated) {
        pokemon.resetStatus();
        pokemon.updateInfo();
      }

      return true;
    }

    return false;
  }
}

/**
 * Clears Desolate Land/Primordial Sea/Delta Stream upon the Pokemon switching out.
 */
export class PreSwitchOutClearWeatherAbAttr extends PreSwitchOutAbAttr {

  /**
   * @param pokemon The {@linkcode Pokemon} with the ability
   * @param passive N/A
   * @param args N/A
   * @returns {boolean} Returns true if the weather clears, otherwise false.
   */
  applyPreSwitchOut(pokemon: Pokemon, passive: boolean, simulated: boolean, args: any[]): boolean | Promise<boolean> {
    const weatherType = pokemon.scene.arena.weather?.weatherType;
    let turnOffWeather = false;

    // Clear weather only if user's ability matches the weather and no other pokemon has the ability.
    switch (weatherType) {
    case (WeatherType.HARSH_SUN):
      if (pokemon.hasAbility(Abilities.DESOLATE_LAND)
          && pokemon.scene.getField(true).filter(p => p !== pokemon).filter(p => p.hasAbility(Abilities.DESOLATE_LAND)).length === 0) {
        turnOffWeather = true;
      }
      break;
    case (WeatherType.HEAVY_RAIN):
      if (pokemon.hasAbility(Abilities.PRIMORDIAL_SEA)
          && pokemon.scene.getField(true).filter(p => p !== pokemon).filter(p => p.hasAbility(Abilities.PRIMORDIAL_SEA)).length === 0) {
        turnOffWeather = true;
      }
      break;
    case (WeatherType.STRONG_WINDS):
      if (pokemon.hasAbility(Abilities.DELTA_STREAM)
          && pokemon.scene.getField(true).filter(p => p !== pokemon).filter(p => p.hasAbility(Abilities.DELTA_STREAM)).length === 0) {
        turnOffWeather = true;
      }
      break;
    }

    if (simulated) {
      return turnOffWeather;
    }

    if (turnOffWeather) {
      pokemon.scene.arena.trySetWeather(WeatherType.NONE, false);
      return true;
    }

    return false;
  }
}

export class PreSwitchOutHealAbAttr extends PreSwitchOutAbAttr {
  applyPreSwitchOut(pokemon: Pokemon, passive: boolean, simulated: boolean, args: any[]): boolean | Promise<boolean> {
    if (!pokemon.isFullHp()) {
      if (!simulated) {
        const healAmount = Utils.toDmgValue(pokemon.getMaxHp() * 0.33);
        pokemon.heal(healAmount);
        pokemon.updateInfo();
      }

      return true;
    }

    return false;
  }
}

/**
 * Attribute for form changes that occur on switching out
 * @extends PreSwitchOutAbAttr
 * @see {@linkcode applyPreSwitchOut}
 */
export class PreSwitchOutFormChangeAbAttr extends PreSwitchOutAbAttr {
  private formFunc: (p: Pokemon) => integer;

  constructor(formFunc: ((p: Pokemon) => integer)) {
    super();

    this.formFunc = formFunc;
  }

  /**
   * On switch out, trigger the form change to the one defined in the ability
   * @param pokemon The pokemon switching out and changing form {@linkcode Pokemon}
   * @param passive N/A
   * @param args N/A
   * @returns true if the form change was successful
   */
  applyPreSwitchOut(pokemon: Pokemon, passive: boolean, simulated: boolean, args: any[]): boolean | Promise<boolean> {
    const formIndex = this.formFunc(pokemon);
    if (formIndex !== pokemon.formIndex) {
      if (!simulated) {
        pokemon.scene.triggerPokemonFormChange(pokemon, SpeciesFormChangeManualTrigger, false);
      }
      return true;
    }

    return false;
  }

}

export class PreStatChangeAbAttr extends AbAttr {
  applyPreStatChange(pokemon: Pokemon | null, passive: boolean, simulated: boolean, stat: BattleStat, cancelled: Utils.BooleanHolder, args: any[]): boolean | Promise<boolean> {
    return false;
  }
}

export class ProtectStatAbAttr extends PreStatChangeAbAttr {
  private protectedStat?: BattleStat;

  constructor(protectedStat?: BattleStat) {
    super();

    this.protectedStat = protectedStat;
  }

  applyPreStatChange(pokemon: Pokemon, passive: boolean, simulated: boolean, stat: BattleStat, cancelled: Utils.BooleanHolder, args: any[]): boolean {
    if (Utils.isNullOrUndefined(this.protectedStat) || stat === this.protectedStat) {
      cancelled.value = true;
      return true;
    }

    return false;
  }

  getTriggerMessage(pokemon: Pokemon, abilityName: string, ...args: any[]): string {
    return i18next.t("abilityTriggers:protectStat", {
      pokemonNameWithAffix: getPokemonNameWithAffix(pokemon),
      abilityName,
      statName: this.protectedStat ? getBattleStatName(this.protectedStat) : i18next.t("battle:stats")
    });
  }
}

/**
 * This attribute applies confusion to the target whenever the user
 * directly poisons them with a move, e.g. Poison Puppeteer.
 * Called in {@linkcode StatusEffectAttr}.
 * @extends PostAttackAbAttr
 * @see {@linkcode applyPostAttack}
 */
export class ConfusionOnStatusEffectAbAttr extends PostAttackAbAttr {
  /** List of effects to apply confusion after */
  private effects: StatusEffect[];

  constructor(...effects: StatusEffect[]) {
    /** This effect does not require a damaging move */
    super((user, target, move) => true);
    this.effects = effects;
  }
  /**
   * Applies confusion to the target pokemon.
   * @param pokemon {@link Pokemon} attacking
   * @param passive N/A
   * @param defender {@link Pokemon} defending
   * @param move {@link Move} used to apply status effect and confusion
   * @param hitResult N/A
   * @param args [0] {@linkcode StatusEffect} applied by move
   * @returns true if defender is confused
   */
  applyPostAttackAfterMoveTypeCheck(pokemon: Pokemon, passive: boolean, simulated: boolean, defender: Pokemon, move: Move, hitResult: HitResult, args: any[]): boolean {
    if (this.effects.indexOf(args[0]) > -1 && !defender.isFainted()) {
      if (simulated) {
        return defender.canAddTag(BattlerTagType.CONFUSED);
      } else {
        return defender.addTag(BattlerTagType.CONFUSED, pokemon.randSeedInt(3, 2), move.id, defender.id);
      }
    }
    return false;
  }
}

export class PreSetStatusAbAttr extends AbAttr {
  applyPreSetStatus(pokemon: Pokemon, passive: boolean, simulated: boolean, effect: StatusEffect | undefined, cancelled: Utils.BooleanHolder, args: any[]): boolean | Promise<boolean> {
    return false;
  }
}

/**
 * Provides immunity to status effects to specified targets.
 */
export class PreSetStatusEffectImmunityAbAttr extends PreSetStatusAbAttr {
  private immuneEffects: StatusEffect[];

  /**
   * @param immuneEffects - The status effects to which the Pokémon is immune.
   */
  constructor(...immuneEffects: StatusEffect[]) {
    super();

    this.immuneEffects = immuneEffects;
  }

  /**
   * Applies immunity to supplied status effects.
   *
   * @param pokemon - The Pokémon to which the status is being applied.
   * @param passive - n/a
   * @param effect - The status effect being applied.
   * @param cancelled - A holder for a boolean value indicating if the status application was cancelled.
   * @param args - n/a
   * @returns A boolean indicating the result of the status application.
   */
  applyPreSetStatus(pokemon: Pokemon, passive: boolean, simulated: boolean, effect: StatusEffect, cancelled: Utils.BooleanHolder, args: any[]): boolean {
    if (this.immuneEffects.length < 1 || this.immuneEffects.includes(effect)) {
      cancelled.value = true;
      return true;
    }

    return false;
  }

  getTriggerMessage(pokemon: Pokemon, abilityName: string, ...args: any[]): string {
    return this.immuneEffects.length ?
      i18next.t("abilityTriggers:statusEffectImmunityWithName", {
        pokemonNameWithAffix: getPokemonNameWithAffix(pokemon),
        abilityName,
        statusEffectName: getStatusEffectDescriptor(args[0] as StatusEffect)
      }) :
      i18next.t("abilityTriggers:statusEffectImmunity", {
        pokemonNameWithAffix: getPokemonNameWithAffix(pokemon),
        abilityName
      });
  }
}

/**
 * Provides immunity to status effects to the user.
 * @extends PreSetStatusEffectImmunityAbAttr
 */
export class StatusEffectImmunityAbAttr extends PreSetStatusEffectImmunityAbAttr { }

/**
 * Provides immunity to status effects to the user's field.
 * @extends PreSetStatusEffectImmunityAbAttr
 */
export class UserFieldStatusEffectImmunityAbAttr extends PreSetStatusEffectImmunityAbAttr { }

export class PreApplyBattlerTagAbAttr extends AbAttr {
  applyPreApplyBattlerTag(pokemon: Pokemon, passive: boolean, simulated: boolean, tag: BattlerTag, cancelled: Utils.BooleanHolder, args: any[]): boolean | Promise<boolean> {
    return false;
  }
}

/**
 * Provides immunity to BattlerTags {@linkcode BattlerTag} to specified targets.
 */
export class PreApplyBattlerTagImmunityAbAttr extends PreApplyBattlerTagAbAttr {
  private immuneTagType: BattlerTagType;
  private battlerTag: BattlerTag;

  constructor(immuneTagType: BattlerTagType) {
    super();

    this.immuneTagType = immuneTagType;
  }

  applyPreApplyBattlerTag(pokemon: Pokemon, passive: boolean, simulated: boolean, tag: BattlerTag, cancelled: Utils.BooleanHolder, args: any[]): boolean {
    if (tag.tagType === this.immuneTagType) {
      cancelled.value = true;
      if (!simulated) {
        this.battlerTag = tag;
      }
      return true;
    }

    return false;
  }

  getTriggerMessage(pokemon: Pokemon, abilityName: string, ...args: any[]): string {
    return i18next.t("abilityTriggers:battlerTagImmunity", {
      pokemonNameWithAffix: getPokemonNameWithAffix(pokemon),
      abilityName,
      battlerTagName: this.battlerTag.getDescriptor()
    });
  }
}

/**
 * Provides immunity to BattlerTags {@linkcode BattlerTag} to the user.
 * @extends PreApplyBattlerTagImmunityAbAttr
 */
export class BattlerTagImmunityAbAttr extends PreApplyBattlerTagImmunityAbAttr { }

/**
 * Provides immunity to BattlerTags {@linkcode BattlerTag} to the user's field.
 * @extends PreApplyBattlerTagImmunityAbAttr
 */
export class UserFieldBattlerTagImmunityAbAttr extends PreApplyBattlerTagImmunityAbAttr { }

export class BlockCritAbAttr extends AbAttr {
  apply(pokemon: Pokemon, passive: boolean, simulated: boolean, cancelled: Utils.BooleanHolder, args: any[]): boolean {
    (args[0] as Utils.BooleanHolder).value = true;
    return true;
  }
}

export class BonusCritAbAttr extends AbAttr {
  apply(pokemon: Pokemon, passive: boolean, simulated: boolean, cancelled: Utils.BooleanHolder, args: any[]): boolean {
    (args[0] as Utils.BooleanHolder).value = true;
    return true;
  }
}

export class MultCritAbAttr extends AbAttr {
  public multAmount: number;

  constructor(multAmount: number) {
    super(true);

    this.multAmount = multAmount;
  }

  apply(pokemon: Pokemon, passive: boolean, simulated: boolean, cancelled: Utils.BooleanHolder, args: any[]): boolean {
    const critMult = args[0] as Utils.NumberHolder;
    if (critMult.value > 1) {
      critMult.value *= this.multAmount;
      return true;
    }

    return false;
  }
}

/**
 * Guarantees a critical hit according to the given condition, except if target prevents critical hits. ie. Merciless
 * @extends AbAttr
 * @see {@linkcode apply}
 */
export class ConditionalCritAbAttr extends AbAttr {
  private condition: PokemonAttackCondition;

  constructor(condition: PokemonAttackCondition, checkUser?: Boolean) {
    super();

    this.condition = condition;
  }

  /**
   * @param pokemon {@linkcode Pokemon} user.
   * @param args [0] {@linkcode Utils.BooleanHolder} If true critical hit is guaranteed.
   *             [1] {@linkcode Pokemon} Target.
   *             [2] {@linkcode Move} used by ability user.
   */
  apply(pokemon: Pokemon, passive: boolean, simulated: boolean, cancelled: Utils.BooleanHolder, args: any[]): boolean {
    const target = (args[1] as Pokemon);
    const move = (args[2] as Move);
    if (!this.condition(pokemon, target, move)) {
      return false;
    }

    (args[0] as Utils.BooleanHolder).value = true;
    return true;
  }
}

export class BlockNonDirectDamageAbAttr extends AbAttr {
  apply(pokemon: Pokemon, passive: boolean, simulated: boolean, cancelled: Utils.BooleanHolder, args: any[]): boolean {
    cancelled.value = true;
    return true;
  }
}

/**
 * This attribute will block any status damage that you put in the parameter.
 */
export class BlockStatusDamageAbAttr extends AbAttr {
  private effects: StatusEffect[];

  /**
   * @param {StatusEffect[]} effects The status effect(s) that will be blocked from damaging the ability pokemon
   */
  constructor(...effects: StatusEffect[]) {
    super(false);

    this.effects = effects;
  }

  /**
   * @param {Pokemon} pokemon The pokemon with the ability
   * @param {boolean} passive N/A
   * @param {Utils.BooleanHolder} cancelled Whether to cancel the status damage
   * @param {any[]} args N/A
   * @returns Returns true if status damage is blocked
   */
  apply(pokemon: Pokemon, passive: boolean, simulated: boolean, cancelled: Utils.BooleanHolder, args: any[]): boolean {
    if (pokemon.status && this.effects.includes(pokemon.status.effect)) {
      cancelled.value = true;
      return true;
    }
    return false;
  }
}

export class BlockOneHitKOAbAttr extends AbAttr {
  apply(pokemon: Pokemon, passive: boolean, simulated: boolean, cancelled: Utils.BooleanHolder, args: any[]): boolean {
    cancelled.value = true;
    return true;
  }
}

/**
 * This governs abilities that alter the priority of moves
 * Abilities: Prankster, Gale Wings, Triage, Mycelium Might, Stall
 * Note - Quick Claw has a separate and distinct implementation outside of priority
 */
export class ChangeMovePriorityAbAttr extends AbAttr {
  private moveFunc: (pokemon: Pokemon, move: Move) => boolean;
  private changeAmount: number;

  /**
   * @param {(pokemon, move) => boolean} moveFunc applies priority-change to moves within a provided category
   * @param {number} changeAmount the amount of priority added or subtracted
   */
  constructor(moveFunc: (pokemon: Pokemon, move: Move) => boolean, changeAmount: number) {
    super(true);

    this.moveFunc = moveFunc;
    this.changeAmount = changeAmount;
  }

  apply(pokemon: Pokemon, passive: boolean, simulated: boolean, cancelled: Utils.BooleanHolder, args: any[]): boolean {
    if (!this.moveFunc(pokemon, args[0] as Move)) {
      return false;
    }

    (args[1] as Utils.IntegerHolder).value += this.changeAmount;
    return true;
  }
}

export class IgnoreContactAbAttr extends AbAttr { }

export class PreWeatherEffectAbAttr extends AbAttr {
  applyPreWeatherEffect(pokemon: Pokemon, passive: Boolean, simulated: boolean, weather: Weather | null, cancelled: Utils.BooleanHolder, args: any[]): boolean | Promise<boolean> {
    return false;
  }
}

export class PreWeatherDamageAbAttr extends PreWeatherEffectAbAttr { }

export class BlockWeatherDamageAttr extends PreWeatherDamageAbAttr {
  private weatherTypes: WeatherType[];

  constructor(...weatherTypes: WeatherType[]) {
    super();

    this.weatherTypes = weatherTypes;
  }

  applyPreWeatherEffect(pokemon: Pokemon, passive: boolean, simulated: boolean, weather: Weather, cancelled: Utils.BooleanHolder, args: any[]): boolean {
    if (!this.weatherTypes.length || this.weatherTypes.indexOf(weather?.weatherType) > -1) {
      cancelled.value = true;
    }

    return true;
  }
}

export class SuppressWeatherEffectAbAttr extends PreWeatherEffectAbAttr {
  public affectsImmutable: boolean;

  constructor(affectsImmutable?: boolean) {
    super();

    this.affectsImmutable = !!affectsImmutable;
  }

  applyPreWeatherEffect(pokemon: Pokemon, passive: boolean, simulated: boolean, weather: Weather, cancelled: Utils.BooleanHolder, args: any[]): boolean {
    if (this.affectsImmutable || weather.isImmutable()) {
      cancelled.value = true;
      return true;
    }

    return false;
  }
}

/**
 * Condition function to applied to abilities related to Sheer Force.
 * Checks if last move used against target was affected by a Sheer Force user and:
 * Disables: Color Change, Pickpocket, Wimp Out, Emergency Exit, Berserk, Anger Shell
 * @returns {AbAttrCondition} If false disables the ability which the condition is applied to.
 */
function getSheerForceHitDisableAbCondition(): AbAttrCondition {
  return (pokemon: Pokemon) => {
    if (!pokemon.turnData) {
      return true;
    }

    const lastReceivedAttack = pokemon.turnData.attacksReceived[0];
    if (!lastReceivedAttack) {
      return true;
    }

    const lastAttacker = pokemon.getOpponents().find(p => p.id === lastReceivedAttack.sourceId);
    if (!lastAttacker) {
      return true;
    }

    /**if the last move chance is greater than or equal to cero, and the last attacker's ability is sheer force*/
    const SheerForceAffected = allMoves[lastReceivedAttack.move].chance >= 0 && lastAttacker.hasAbility(Abilities.SHEER_FORCE);

    return !SheerForceAffected;
  };
}

function getWeatherCondition(...weatherTypes: WeatherType[]): AbAttrCondition {
  return (pokemon: Pokemon) => {
    if (!pokemon.scene?.arena) {
      return false;
    }
    if (pokemon.scene.arena.weather?.isEffectSuppressed(pokemon.scene)) {
      return false;
    }
    const weatherType = pokemon.scene.arena.weather?.weatherType;
    return !!weatherType && weatherTypes.indexOf(weatherType) > -1;
  };
}

function getAnticipationCondition(): AbAttrCondition {
  return (pokemon: Pokemon) => {
    for (const opponent of pokemon.getOpponents()) {
      for (const move of opponent.moveset) {
        // ignore null/undefined moves
        if (!move) {
          continue;
        }
        // the move's base type (not accounting for variable type changes) is super effective
        if (move.getMove() instanceof AttackMove && pokemon.getAttackTypeEffectiveness(move.getMove().type, opponent, true) >= 2) {
          return true;
        }
        // move is a OHKO
        if (move.getMove().hasAttr(OneHitKOAttr)) {
          return true;
        }
        // edge case for hidden power, type is computed
        if (move.getMove().id === Moves.HIDDEN_POWER) {
          const iv_val = Math.floor(((opponent.ivs[Stat.HP] & 1)
              +(opponent.ivs[Stat.ATK] & 1) * 2
              +(opponent.ivs[Stat.DEF] & 1) * 4
              +(opponent.ivs[Stat.SPD] & 1) * 8
              +(opponent.ivs[Stat.SPATK] & 1) * 16
              +(opponent.ivs[Stat.SPDEF] & 1) * 32) * 15/63);

          const type = [
            Type.FIGHTING, Type.FLYING, Type.POISON, Type.GROUND,
            Type.ROCK, Type.BUG, Type.GHOST, Type.STEEL,
            Type.FIRE, Type.WATER, Type.GRASS, Type.ELECTRIC,
            Type.PSYCHIC, Type.ICE, Type.DRAGON, Type.DARK][iv_val];

          if (pokemon.getAttackTypeEffectiveness(type, opponent) >= 2) {
            return true;
          }
        }
      }
    }
    return false;
  };
}

/**
 * Creates an ability condition that causes the ability to fail if that ability
 * has already been used by that pokemon that battle. It requires an ability to
 * be specified due to current limitations in how conditions on abilities work.
 * @param {Abilities} ability The ability to check if it's already been applied
 * @returns {AbAttrCondition} The condition
 */
function getOncePerBattleCondition(ability: Abilities): AbAttrCondition {
  return (pokemon: Pokemon) => {
    return !pokemon.battleData?.abilitiesApplied.includes(ability);
  };
}

export class ForewarnAbAttr extends PostSummonAbAttr {
  constructor() {
    super(true);
  }

  applyPostSummon(pokemon: Pokemon, passive: boolean, simulated: boolean, args: any[]): boolean {
    let maxPowerSeen = 0;
    let maxMove = "";
    let movePower = 0;
    for (const opponent of pokemon.getOpponents()) {
      for (const move of opponent.moveset) {
        if (move?.getMove() instanceof StatusMove) {
          movePower = 1;
        } else if (move?.getMove().hasAttr(OneHitKOAttr)) {
          movePower = 150;
        } else if (move?.getMove().id === Moves.COUNTER || move?.getMove().id === Moves.MIRROR_COAT || move?.getMove().id === Moves.METAL_BURST) {
          movePower = 120;
        } else if (move?.getMove().power === -1) {
          movePower = 80;
        } else {
          movePower = move!.getMove().power; // TODO: is this bang correct?
        }

        if (movePower > maxPowerSeen) {
          maxPowerSeen = movePower;
          maxMove = move!.getName(); // TODO: is this bang correct?
        }
      }
    }
    if (!simulated) {
      pokemon.scene.queueMessage(i18next.t("abilityTriggers:forewarn", { pokemonNameWithAffix: getPokemonNameWithAffix(pokemon), moveName: maxMove }));
    }
    return true;
  }
}

export class FriskAbAttr extends PostSummonAbAttr {
  constructor() {
    super(true);
  }

  applyPostSummon(pokemon: Pokemon, passive: boolean, simulated: boolean, args: any[]): boolean {
    if (!simulated) {
      for (const opponent of pokemon.getOpponents()) {
        pokemon.scene.queueMessage(i18next.t("abilityTriggers:frisk", { pokemonNameWithAffix: getPokemonNameWithAffix(pokemon), opponentName: opponent.name, opponentAbilityName: opponent.getAbility().name }));
        setAbilityRevealed(opponent);
      }
    }
    return true;
  }
}

export class PostWeatherChangeAbAttr extends AbAttr {
  applyPostWeatherChange(pokemon: Pokemon, passive: boolean, simulated: boolean, weather: WeatherType, args: any[]): boolean {
    return false;
  }
}

/**
 * Triggers weather-based form change when weather changes.
 * Used by Forecast.
 * @extends PostWeatherChangeAbAttr
 */
export class PostWeatherChangeFormChangeAbAttr extends PostWeatherChangeAbAttr {
  private ability: Abilities;

  constructor(ability: Abilities) {
    super(false);

    this.ability = ability;
  }

  /**
   * Calls {@linkcode Arena.triggerWeatherBasedFormChangesToNormal | triggerWeatherBasedFormChangesToNormal} when the
   * weather changed to form-reverting weather, otherwise calls {@linkcode Arena.triggerWeatherBasedFormChanges | triggerWeatherBasedFormChanges}
   * @param {Pokemon} pokemon the Pokemon that changed the weather
   * @param passive n/a
   * @param weather n/a
   * @param args n/a
   * @returns whether the form change was triggered
   */
  applyPostWeatherChange(pokemon: Pokemon, passive: boolean, simulated: boolean, weather: WeatherType, args: any[]): boolean {
    if (pokemon.species.speciesId === Species.CASTFORM && this.ability === Abilities.FORECAST) {
      if (simulated) {
        return simulated;
      }

      const formRevertingWeathers: WeatherType[] = [ WeatherType.NONE, WeatherType.SANDSTORM, WeatherType.STRONG_WINDS, WeatherType.FOG ];
      const weatherType = pokemon.scene.arena.weather?.weatherType;

      if (weatherType && formRevertingWeathers.includes(weatherType)) {
        pokemon.scene.arena.triggerWeatherBasedFormChangesToNormal();
      } else {
        pokemon.scene.arena.triggerWeatherBasedFormChanges();
      }
      return true;
    }
    return false;
  }
}

export class PostWeatherChangeAddBattlerTagAttr extends PostWeatherChangeAbAttr {
  private tagType: BattlerTagType;
  private turnCount: integer;
  private weatherTypes: WeatherType[];

  constructor(tagType: BattlerTagType, turnCount: integer, ...weatherTypes: WeatherType[]) {
    super();

    this.tagType = tagType;
    this.turnCount = turnCount;
    this.weatherTypes = weatherTypes;
  }

  applyPostWeatherChange(pokemon: Pokemon, passive: boolean, simulated: boolean, weather: WeatherType, args: any[]): boolean {
    console.log(this.weatherTypes.find(w => weather === w), WeatherType[weather]);
    if (!this.weatherTypes.find(w => weather === w)) {
      return false;
    }

    if (simulated) {
      return pokemon.canAddTag(this.tagType);
    } else {
      return pokemon.addTag(this.tagType, this.turnCount);
    }
  }
}

export class PostWeatherLapseAbAttr extends AbAttr {
  protected weatherTypes: WeatherType[];

  constructor(...weatherTypes: WeatherType[]) {
    super();

    this.weatherTypes = weatherTypes;
  }

  applyPostWeatherLapse(pokemon: Pokemon, passive: boolean, simulated: boolean, weather: Weather | null, args: any[]): boolean | Promise<boolean> {
    return false;
  }

  getCondition(): AbAttrCondition {
    return getWeatherCondition(...this.weatherTypes);
  }
}

export class PostWeatherLapseHealAbAttr extends PostWeatherLapseAbAttr {
  private healFactor: integer;

  constructor(healFactor: integer, ...weatherTypes: WeatherType[]) {
    super(...weatherTypes);

    this.healFactor = healFactor;
  }

  applyPostWeatherLapse(pokemon: Pokemon, passive: boolean, simulated: boolean, weather: Weather, args: any[]): boolean {
    if (!pokemon.isFullHp()) {
      const scene = pokemon.scene;
      const abilityName = (!passive ? pokemon.getAbility() : pokemon.getPassiveAbility()).name;
      if (!simulated) {
        scene.unshiftPhase(new PokemonHealPhase(scene, pokemon.getBattlerIndex(),
          Utils.toDmgValue(pokemon.getMaxHp() / (16 / this.healFactor)), i18next.t("abilityTriggers:postWeatherLapseHeal", { pokemonNameWithAffix: getPokemonNameWithAffix(pokemon), abilityName }), true));
      }
      return true;
    }

    return false;
  }
}

export class PostWeatherLapseDamageAbAttr extends PostWeatherLapseAbAttr {
  private damageFactor: integer;

  constructor(damageFactor: integer, ...weatherTypes: WeatherType[]) {
    super(...weatherTypes);

    this.damageFactor = damageFactor;
  }

  applyPostWeatherLapse(pokemon: Pokemon, passive: boolean, simulated: boolean, weather: Weather, args: any[]): boolean {
    const scene = pokemon.scene;
    if (pokemon.hasAbilityWithAttr(BlockNonDirectDamageAbAttr)) {
      return false;
    }

    if (!simulated) {
      const abilityName = (!passive ? pokemon.getAbility() : pokemon.getPassiveAbility()).name;
      scene.queueMessage(i18next.t("abilityTriggers:postWeatherLapseDamage", { pokemonNameWithAffix: getPokemonNameWithAffix(pokemon), abilityName }));
      pokemon.damageAndUpdate(Utils.toDmgValue(pokemon.getMaxHp() / (16 / this.damageFactor)), HitResult.OTHER);
    }

    return true;
  }
}

export class PostTerrainChangeAbAttr extends AbAttr {
  applyPostTerrainChange(pokemon: Pokemon, passive: boolean, simulated: boolean, terrain: TerrainType, args: any[]): boolean {
    return false;
  }
}

export class PostTerrainChangeAddBattlerTagAttr extends PostTerrainChangeAbAttr {
  private tagType: BattlerTagType;
  private turnCount: integer;
  private terrainTypes: TerrainType[];

  constructor(tagType: BattlerTagType, turnCount: integer, ...terrainTypes: TerrainType[]) {
    super();

    this.tagType = tagType;
    this.turnCount = turnCount;
    this.terrainTypes = terrainTypes;
  }

  applyPostTerrainChange(pokemon: Pokemon, passive: boolean, simulated: boolean, terrain: TerrainType, args: any[]): boolean {
    if (!this.terrainTypes.find(t => t === terrain)) {
      return false;
    }

    if (simulated) {
      return pokemon.canAddTag(this.tagType);
    } else {
      return pokemon.addTag(this.tagType, this.turnCount);
    }
  }
}

function getTerrainCondition(...terrainTypes: TerrainType[]): AbAttrCondition {
  return (pokemon: Pokemon) => {
    const terrainType = pokemon.scene.arena.terrain?.terrainType;
    return !!terrainType && terrainTypes.indexOf(terrainType) > -1;
  };
}

export class PostTurnAbAttr extends AbAttr {
  applyPostTurn(pokemon: Pokemon, passive: boolean, simulated: boolean, args: any[]): boolean | Promise<boolean> {
    return false;
  }
}

/**
 * This attribute will heal 1/8th HP if the ability pokemon has the correct status.
 */
export class PostTurnStatusHealAbAttr extends PostTurnAbAttr {
  private effects: StatusEffect[];

  /**
   * @param {StatusEffect[]} effects The status effect(s) that will qualify healing the ability pokemon
   */
  constructor(...effects: StatusEffect[]) {
    super(false);

    this.effects = effects;
  }

  /**
   * @param {Pokemon} pokemon The pokemon with the ability that will receive the healing
   * @param {Boolean} passive N/A
   * @param {any[]} args N/A
   * @returns Returns true if healed from status, false if not
   */
  applyPostTurn(pokemon: Pokemon, passive: boolean, simulated: boolean, args: any[]): boolean | Promise<boolean> {
    if (pokemon.status && this.effects.includes(pokemon.status.effect)) {
      if (!pokemon.isFullHp()) {
        if (!simulated) {
          const scene = pokemon.scene;
          const abilityName = (!passive ? pokemon.getAbility() : pokemon.getPassiveAbility()).name;
          scene.unshiftPhase(new PokemonHealPhase(scene, pokemon.getBattlerIndex(),
            Utils.toDmgValue(pokemon.getMaxHp() / 8), i18next.t("abilityTriggers:poisonHeal", { pokemonName: getPokemonNameWithAffix(pokemon), abilityName }), true));
        }
        return true;
      }
    }
    return false;
  }
}

/**
 * After the turn ends, resets the status of either the ability holder or their ally
 * @param {boolean} allyTarget Whether to target ally, defaults to false (self-target)
 */
export class PostTurnResetStatusAbAttr extends PostTurnAbAttr {
  private allyTarget: boolean;
  private target: Pokemon;

  constructor(allyTarget: boolean = false) {
    super(true);
    this.allyTarget = allyTarget;
  }

  applyPostTurn(pokemon: Pokemon, passive: boolean, simulated: boolean, args: any[]): boolean {
    if (this.allyTarget) {
      this.target = pokemon.getAlly();
    } else {
      this.target = pokemon;
    }
    if (this.target?.status) {
      if (!simulated) {
        this.target.scene.queueMessage(getStatusEffectHealText(this.target.status?.effect, getPokemonNameWithAffix(this.target)));
        this.target.resetStatus(false);
        this.target.updateInfo();
      }

      return true;
    }

    return false;
  }
}

/**
 * After the turn ends, try to create an extra item
 */
export class PostTurnLootAbAttr extends PostTurnAbAttr {
  /**
   * @param itemType - The type of item to create
   * @param procChance - Chance to create an item
   * @see {@linkcode applyPostTurn()}
   */
  constructor(
    /** Extend itemType to add more options */
    private itemType: "EATEN_BERRIES" | "HELD_BERRIES",
    private procChance: (pokemon: Pokemon) => number
  ) {
    super();
  }

  applyPostTurn(pokemon: Pokemon, passive: boolean, simulated: boolean, args: any[]): boolean {
    const pass = Phaser.Math.RND.realInRange(0, 1);
    // Clamp procChance to [0, 1]. Skip if didn't proc (less than pass)
    if (Math.max(Math.min(this.procChance(pokemon), 1), 0) < pass) {
      return false;
    }

    if (this.itemType === "EATEN_BERRIES") {
      return this.createEatenBerry(pokemon, simulated);
    } else {
      return false;
    }
  }

  /**
   * Create a new berry chosen randomly from the berries the pokemon ate this battle
   * @param pokemon The pokemon with this ability
   * @param simulated whether the associated ability call is simulated
   * @returns whether a new berry was created
   */
  createEatenBerry(pokemon: Pokemon, simulated: boolean): boolean {
    const berriesEaten = pokemon.battleData.berriesEaten;

    if (!berriesEaten.length) {
      return false;
    }

    if (simulated) {
      return true;
    }

    const randomIdx = Utils.randSeedInt(berriesEaten.length);
    const chosenBerryType = berriesEaten[randomIdx];
    const chosenBerry = new BerryModifierType(chosenBerryType);
    berriesEaten.splice(randomIdx); // Remove berry from memory

    const berryModifier = pokemon.scene.findModifier(
      (m) => m instanceof BerryModifier && m.berryType === chosenBerryType,
      pokemon.isPlayer()
    ) as BerryModifier | undefined;

    if (!berryModifier) {
      const newBerry = new BerryModifier(chosenBerry, pokemon.id, chosenBerryType, 1);
      if (pokemon.isPlayer()) {
        pokemon.scene.addModifier(newBerry);
      } else {
        pokemon.scene.addEnemyModifier(newBerry);
      }
    } else if (berryModifier.stackCount < berryModifier.getMaxHeldItemCount(pokemon)) {
      berryModifier.stackCount++;
    }

    pokemon.scene.queueMessage(i18next.t("abilityTriggers:postTurnLootCreateEatenBerry", { pokemonNameWithAffix: getPokemonNameWithAffix(pokemon), berryName: chosenBerry.name }));
    pokemon.scene.updateModifiers(pokemon.isPlayer());

    return true;
  }
}

/**
 * Attribute used for {@linkcode Abilities.MOODY}
 */
export class MoodyAbAttr extends PostTurnAbAttr {
  constructor() {
    super(true);
  }
  /**
   * Randomly increases one BattleStat by 2 stages and decreases a different BattleStat by 1 stage
   * @param {Pokemon} pokemon Pokemon that has this ability
   * @param passive N/A
   * @param simulated true if applying in a simulated call.
   * @param args N/A
   * @returns true
   *
   * Any BattleStats at +6 or -6 are excluded from being increased or decreased, respectively
   * If the pokemon already has all BattleStats raised to stage 6, it will only decrease one BattleStat by 1 stage
   * If the pokemon already has all BattleStats lowered to stage -6, it will only increase one BattleStat by 2 stages
   */
  applyPostTurn(pokemon: Pokemon, passive: boolean, simulated: boolean, args: any[]): boolean {
    const selectableStats = [BattleStat.ATK, BattleStat.DEF, BattleStat.SPATK, BattleStat.SPDEF, BattleStat.SPD];
    const increaseStatArray = selectableStats.filter(s => pokemon.summonData.battleStats[s] < 6);
    let decreaseStatArray = selectableStats.filter(s => pokemon.summonData.battleStats[s] > -6);

    if (!simulated && increaseStatArray.length > 0) {
      const increaseStat = increaseStatArray[Utils.randInt(increaseStatArray.length)];
      decreaseStatArray = decreaseStatArray.filter(s => s !== increaseStat);
      pokemon.scene.unshiftPhase(new StatChangePhase(pokemon.scene, pokemon.getBattlerIndex(), true, [increaseStat], 2));
    }
    if (!simulated && decreaseStatArray.length > 0) {
      const decreaseStat = decreaseStatArray[Utils.randInt(decreaseStatArray.length)];
      pokemon.scene.unshiftPhase(new StatChangePhase(pokemon.scene, pokemon.getBattlerIndex(), true, [decreaseStat], -1));
    }
    return true;
  }
}

export class PostTurnStatChangeAbAttr extends PostTurnAbAttr {
  private stats: BattleStat[];
  private levels: integer;

  constructor(stats: BattleStat | BattleStat[], levels: integer) {
    super(true);

    this.stats = Array.isArray(stats)
      ? stats
      : [ stats ];
    this.levels = levels;
  }

  applyPostTurn(pokemon: Pokemon, passive: boolean, simulated: boolean, args: any[]): boolean {
    if (!simulated) {
      pokemon.scene.unshiftPhase(new StatChangePhase(pokemon.scene, pokemon.getBattlerIndex(), true, this.stats, this.levels));
    }
    return true;
  }
}

export class PostTurnHealAbAttr extends PostTurnAbAttr {
  applyPostTurn(pokemon: Pokemon, passive: boolean, simulated: boolean, args: any[]): boolean {
    if (!pokemon.isFullHp()) {
      if (!simulated) {
        const scene = pokemon.scene;
        const abilityName = (!passive ? pokemon.getAbility() : pokemon.getPassiveAbility()).name;
        scene.unshiftPhase(new PokemonHealPhase(scene, pokemon.getBattlerIndex(),
          Utils.toDmgValue(pokemon.getMaxHp() / 16), i18next.t("abilityTriggers:postTurnHeal", { pokemonNameWithAffix: getPokemonNameWithAffix(pokemon), abilityName }), true));
      }

      return true;
    }

    return false;
  }
}

export class PostTurnFormChangeAbAttr extends PostTurnAbAttr {
  private formFunc: (p: Pokemon) => integer;

  constructor(formFunc: ((p: Pokemon) => integer)) {
    super(true);

    this.formFunc = formFunc;
  }

  applyPostTurn(pokemon: Pokemon, passive: boolean, simulated: boolean, args: any[]): boolean {
    const formIndex = this.formFunc(pokemon);
    if (formIndex !== pokemon.formIndex) {
      if (!simulated) {
        pokemon.scene.triggerPokemonFormChange(pokemon, SpeciesFormChangeManualTrigger, false);
      }

      return true;
    }

    return false;
  }
}


/**
 * Attribute used for abilities (Bad Dreams) that damages the opponents for being asleep
 */
export class PostTurnHurtIfSleepingAbAttr extends PostTurnAbAttr {

  /**
   * Deals damage to all sleeping opponents equal to 1/8 of their max hp (min 1)
   * @param {Pokemon} pokemon Pokemon that has this ability
   * @param {boolean} passive N/A
   * @param {boolean} simulated true if applying in a simulated call.
   * @param {any[]} args N/A
   * @returns {boolean} true if any opponents are sleeping
   */
  applyPostTurn(pokemon: Pokemon, passive: boolean, simulated: boolean, args: any[]): boolean | Promise<boolean> {
    let hadEffect: boolean = false;
    for (const opp of pokemon.getOpponents()) {
      if ((opp.status?.effect === StatusEffect.SLEEP || opp.hasAbility(Abilities.COMATOSE)) && !opp.hasAbilityWithAttr(BlockNonDirectDamageAbAttr)) {
        if (!simulated) {
          opp.damageAndUpdate(Utils.toDmgValue(opp.getMaxHp() / 8), HitResult.OTHER);
          pokemon.scene.queueMessage(i18next.t("abilityTriggers:badDreams", {pokemonName: getPokemonNameWithAffix(opp)}));
        }
        hadEffect = true;
      }

    }
    return hadEffect;
  }
}


/**
 * Grabs the last failed Pokeball used
 * @extends PostTurnAbAttr
 * @see {@linkcode applyPostTurn} */
export class FetchBallAbAttr extends PostTurnAbAttr {
  constructor() {
    super();
  }
  /**
   * Adds the last used Pokeball back into the player's inventory
   * @param pokemon {@linkcode Pokemon} with this ability
   * @param passive N/A
   * @param args N/A
   * @returns true if player has used a pokeball and this pokemon is owned by the player
   */
  applyPostTurn(pokemon: Pokemon, passive: boolean, simulated: boolean, args: any[]): boolean {
    if (simulated) {
      return false;
    }
    const lastUsed = pokemon.scene.currentBattle.lastUsedPokeball;
    if (lastUsed !== null && !!pokemon.isPlayer) {
      pokemon.scene.pokeballCounts[lastUsed]++;
      pokemon.scene.currentBattle.lastUsedPokeball = null;
      pokemon.scene.queueMessage(i18next.t("abilityTriggers:fetchBall", { pokemonNameWithAffix: getPokemonNameWithAffix(pokemon), pokeballName: getPokeballName(lastUsed) }));
      return true;
    }
    return false;
  }
}

export class PostBiomeChangeAbAttr extends AbAttr { }

export class PostBiomeChangeWeatherChangeAbAttr extends PostBiomeChangeAbAttr {
  private weatherType: WeatherType;

  constructor(weatherType: WeatherType) {
    super();

    this.weatherType = weatherType;
  }

  apply(pokemon: Pokemon, passive: boolean, simulated: boolean, cancelled: Utils.BooleanHolder, args: any[]): boolean {
    if (!pokemon.scene.arena.weather?.isImmutable()) {
      if (simulated) {
        return pokemon.scene.arena.weather?.weatherType !== this.weatherType;
      } else {
        return pokemon.scene.arena.trySetWeather(this.weatherType, true);
      }
    }

    return false;
  }
}

export class PostBiomeChangeTerrainChangeAbAttr extends PostBiomeChangeAbAttr {
  private terrainType: TerrainType;

  constructor(terrainType: TerrainType) {
    super();

    this.terrainType = terrainType;
  }

  apply(pokemon: Pokemon, passive: boolean, simulated: boolean, cancelled: Utils.BooleanHolder, args: any[]): boolean {
    if (simulated) {
      return pokemon.scene.arena.terrain?.terrainType !== this.terrainType;
    } else {
      return pokemon.scene.arena.trySetTerrain(this.terrainType, true);
    }
  }
}

/**
 * Triggers just after a move is used either by the opponent or the player
 * @extends AbAttr
 */
export class PostMoveUsedAbAttr extends AbAttr {
  applyPostMoveUsed(pokemon: Pokemon, move: PokemonMove, source: Pokemon, targets: BattlerIndex[], simulated: boolean, args: any[]): boolean | Promise<boolean> {
    return false;
  }
}

/**
 * Triggers after a dance move is used either by the opponent or the player
 * @extends PostMoveUsedAbAttr
 */
export class PostDancingMoveAbAttr extends PostMoveUsedAbAttr {
  /**
   * Resolves the Dancer ability by replicating the move used by the source of the dance
   * either on the source itself or on the target of the dance
   * @param dancer {@linkcode Pokemon} with Dancer ability
   * @param move {@linkcode PokemonMove} Dancing move used by the source
   * @param source {@linkcode Pokemon} that used the dancing move
   * @param targets {@linkcode BattlerIndex}Targets of the dancing move
   * @param args N/A
   *
   * @return true if the Dancer ability was resolved
   */
  applyPostMoveUsed(dancer: Pokemon, move: PokemonMove, source: Pokemon, targets: BattlerIndex[], simulated: boolean, args: any[]): boolean | Promise<boolean> {
    // List of tags that prevent the Dancer from replicating the move
    const forbiddenTags = [BattlerTagType.FLYING, BattlerTagType.UNDERWATER,
      BattlerTagType.UNDERGROUND, BattlerTagType.HIDDEN];
    // The move to replicate cannot come from the Dancer
    if (source.getBattlerIndex() !== dancer.getBattlerIndex()
        && !dancer.summonData.tags.some(tag => forbiddenTags.includes(tag.tagType))) {
      if (!simulated) {
        // If the move is an AttackMove or a StatusMove the Dancer must replicate the move on the source of the Dance
        if (move.getMove() instanceof AttackMove || move.getMove() instanceof StatusMove) {
          const target = this.getTarget(dancer, source, targets);
          dancer.scene.unshiftPhase(new MovePhase(dancer.scene, dancer, target, move, true));
        } else if (move.getMove() instanceof SelfStatusMove) {
          // If the move is a SelfStatusMove (ie. Swords Dance) the Dancer should replicate it on itself
          dancer.scene.unshiftPhase(new MovePhase(dancer.scene, dancer, [dancer.getBattlerIndex()], move, true));
        }
      }
      return true;
    }
    return false;
  }

  /**
   * Get the correct targets of Dancer ability
   *
   * @param dancer {@linkcode Pokemon} Pokemon with Dancer ability
   * @param source {@linkcode Pokemon} Source of the dancing move
   * @param targets {@linkcode BattlerIndex} Targets of the dancing move
   */
  getTarget(dancer: Pokemon, source: Pokemon, targets: BattlerIndex[]) : BattlerIndex[] {
    if (dancer.isPlayer()) {
      return source.isPlayer() ? targets : [source.getBattlerIndex()];
    }
    return source.isPlayer() ? [source.getBattlerIndex()] : targets;
  }
}

export class StatChangeMultiplierAbAttr extends AbAttr {
  private multiplier: integer;

  constructor(multiplier: integer) {
    super(true);

    this.multiplier = multiplier;
  }

  apply(pokemon: Pokemon, passive: boolean, simulated: boolean, cancelled: Utils.BooleanHolder, args: any[]): boolean {
    (args[0] as Utils.IntegerHolder).value *= this.multiplier;

    return true;
  }
}

export class StatChangeCopyAbAttr extends AbAttr {
  apply(pokemon: Pokemon, passive: boolean, simulated: boolean, cancelled: Utils.BooleanHolder, args: any[]): boolean | Promise<boolean> {
    if (!simulated) {
      pokemon.scene.unshiftPhase(new StatChangePhase(pokemon.scene, pokemon.getBattlerIndex(), true, (args[0] as BattleStat[]), (args[1] as integer), true, false, false));
    }
    return true;
  }
}

export class BypassBurnDamageReductionAbAttr extends AbAttr {
  constructor() {
    super(false);
  }

  apply(pokemon: Pokemon, passive: boolean, simulated: boolean, cancelled: Utils.BooleanHolder, args: any[]): boolean {
    cancelled.value = true;

    return true;
  }
}

/**
 * Causes Pokemon to take reduced damage from the {@linkcode StatusEffect.BURN | Burn} status
 * @param multiplier Multiplied with the damage taken
*/
export class ReduceBurnDamageAbAttr extends AbAttr {
  constructor(protected multiplier: number) {
    super(false);
  }

  /**
   * Applies the damage reduction
   * @param pokemon N/A
   * @param passive N/A
   * @param cancelled N/A
   * @param args `[0]` {@linkcode Utils.NumberHolder} The damage value being modified
   * @returns `true`
   */
  apply(pokemon: Pokemon, passive: boolean, simulated: boolean, cancelled: Utils.BooleanHolder, args: any[]): boolean {
    (args[0] as Utils.NumberHolder).value = Utils.toDmgValue((args[0] as Utils.NumberHolder).value * this.multiplier);

    return true;
  }
}

export class DoubleBerryEffectAbAttr extends AbAttr {
  apply(pokemon: Pokemon, passive: boolean, simulated: boolean, cancelled: Utils.BooleanHolder, args: any[]): boolean {
    (args[0] as Utils.NumberHolder).value *= 2;

    return true;
  }
}

export class PreventBerryUseAbAttr extends AbAttr {
  apply(pokemon: Pokemon, passive: boolean, simulated: boolean, cancelled: Utils.BooleanHolder, args: any[]): boolean {
    cancelled.value = true;

    return true;
  }
}

/**
 * A Pokemon with this ability heals by a percentage of their maximum hp after eating a berry
 * @param healPercent - Percent of Max HP to heal
 * @see {@linkcode apply()} for implementation
 */
export class HealFromBerryUseAbAttr extends AbAttr {
  /** Percent of Max HP to heal */
  private healPercent: number;

  constructor(healPercent: number) {
    super();

    // Clamp healPercent so its between [0,1].
    this.healPercent = Math.max(Math.min(healPercent, 1), 0);
  }

  apply(pokemon: Pokemon, passive: boolean, simulated: boolean, ...args: [Utils.BooleanHolder, any[]]): boolean {
    const { name: abilityName } = passive ? pokemon.getPassiveAbility() : pokemon.getAbility();
    if (!simulated) {
      pokemon.scene.unshiftPhase(
        new PokemonHealPhase(
          pokemon.scene,
          pokemon.getBattlerIndex(),
          Utils.toDmgValue(pokemon.getMaxHp() * this.healPercent),
          i18next.t("abilityTriggers:healFromBerryUse", { pokemonNameWithAffix: getPokemonNameWithAffix(pokemon), abilityName }),
          true
        )
      );
    }
    return true;
  }
}

export class RunSuccessAbAttr extends AbAttr {
  apply(pokemon: Pokemon, passive: boolean, simulated: boolean, cancelled: Utils.BooleanHolder, args: any[]): boolean {
    (args[0] as Utils.IntegerHolder).value = 256;

    return true;
  }
}

type ArenaTrapCondition = (user: Pokemon, target: Pokemon) => boolean;

/**
 * Base class for checking if a Pokemon is trapped by arena trap
 * @extends AbAttr
 * @field {@linkcode arenaTrapCondition} Conditional for trapping abilities.
 * For example, Magnet Pull will only activate if opponent is Steel type.
 * @see {@linkcode applyCheckTrapped}
 */
export class CheckTrappedAbAttr extends AbAttr {
  protected arenaTrapCondition: ArenaTrapCondition;
  constructor(condition: ArenaTrapCondition) {
    super(false);
    this.arenaTrapCondition = condition;
  }

  applyCheckTrapped(pokemon: Pokemon, passive: boolean, simulated: boolean, trapped: Utils.BooleanHolder, otherPokemon: Pokemon, args: any[]): boolean | Promise<boolean> {
    return false;
  }
}

/**
 * Determines whether a Pokemon is blocked from switching/running away
 * because of a trapping ability or move.
 * @extends CheckTrappedAbAttr
 * @see {@linkcode applyCheckTrapped}
 */
export class ArenaTrapAbAttr extends CheckTrappedAbAttr {
  /**
   * Checks if enemy Pokemon is trapped by an Arena Trap-esque ability
   * If the enemy is a Ghost type, it is not trapped
   * If the enemy has the ability Run Away, it is not trapped.
   * If the user has Magnet Pull and the enemy is not a Steel type, it is not trapped.
   * If the user has Arena Trap and the enemy is not grounded, it is not trapped.
   * @param pokemon The {@link Pokemon} with this {@link AbAttr}
   * @param passive N/A
   * @param trapped {@link Utils.BooleanHolder} indicating whether the other Pokemon is trapped or not
   * @param otherPokemon The {@link Pokemon} that is affected by an Arena Trap ability
   * @param args N/A
   * @returns if enemy Pokemon is trapped or not
   */
  applyCheckTrapped(pokemon: Pokemon, passive: boolean, simulated: boolean, trapped: Utils.BooleanHolder, otherPokemon: Pokemon, args: any[]): boolean {
    if (this.arenaTrapCondition(pokemon, otherPokemon)) {
      if (otherPokemon.getTypes(true).includes(Type.GHOST) || (otherPokemon.getTypes(true).includes(Type.STELLAR) && otherPokemon.getTypes().includes(Type.GHOST))) {
        trapped.value = false;
        return false;
      } else if (otherPokemon.hasAbility(Abilities.RUN_AWAY)) {
        trapped.value = false;
        return false;
      }
      trapped.value = true;
      return true;
    }
    trapped.value = false;
    return false;
  }

  getTriggerMessage(pokemon: Pokemon, abilityName: string, ...args: any[]): string {
    return i18next.t("abilityTriggers:arenaTrap", { pokemonNameWithAffix: getPokemonNameWithAffix(pokemon), abilityName });
  }
}

export class MaxMultiHitAbAttr extends AbAttr {
  apply(pokemon: Pokemon, passive: boolean, simulated: boolean, cancelled: Utils.BooleanHolder, args: any[]): boolean {
    (args[0] as Utils.IntegerHolder).value = 0;

    return true;
  }
}

export class PostBattleAbAttr extends AbAttr {
  constructor() {
    super(true);
  }

  applyPostBattle(pokemon: Pokemon, passive: boolean, simulated: boolean, args: any[]): boolean {
    return false;
  }
}

export class PostBattleLootAbAttr extends PostBattleAbAttr {
  applyPostBattle(pokemon: Pokemon, passive: boolean, simulated: boolean, args: any[]): boolean {
    const postBattleLoot = pokemon.scene.currentBattle.postBattleLoot;
    if (!simulated && postBattleLoot.length) {
      const randItem = Utils.randSeedItem(postBattleLoot);
      //@ts-ignore - TODO see below
      if (pokemon.scene.tryTransferHeldItemModifier(randItem, pokemon, true, 1, true)) { // TODO: fix. This is a promise!?
        postBattleLoot.splice(postBattleLoot.indexOf(randItem), 1);
        pokemon.scene.queueMessage(i18next.t("abilityTriggers:postBattleLoot", { pokemonNameWithAffix: getPokemonNameWithAffix(pokemon), itemName: randItem.type.name }));
        return true;
      }
    }

    return false;
  }
}

export class PostFaintAbAttr extends AbAttr {
  applyPostFaint(pokemon: Pokemon, passive: boolean, simulated: boolean, attacker: Pokemon, move: Move, hitResult: HitResult, args: any[]): boolean {
    return false;
  }
}

/**
 * Used for weather suppressing abilities to trigger weather-based form changes upon being fainted.
 * Used by Cloud Nine and Air Lock.
 * @extends PostFaintAbAttr
 */
export class PostFaintUnsuppressedWeatherFormChangeAbAttr extends PostFaintAbAttr {
  /**
   * Triggers {@linkcode Arena.triggerWeatherBasedFormChanges | triggerWeatherBasedFormChanges}
   * when the user of the ability faints
   * @param {Pokemon} pokemon the fainted Pokemon
   * @param passive n/a
   * @param attacker n/a
   * @param move n/a
   * @param hitResult n/a
   * @param args n/a
   * @returns whether the form change was triggered
   */
  applyPostFaint(pokemon: Pokemon, passive: boolean, simulated: boolean, attacker: Pokemon, move: Move, hitResult: HitResult, args: any[]): boolean {
    const pokemonToTransform = getPokemonWithWeatherBasedForms(pokemon.scene);

    if (pokemonToTransform.length < 1) {
      return false;
    }

    if (!simulated) {
      pokemon.scene.arena.triggerWeatherBasedFormChanges();
    }

    return true;
  }
}

/**
 * Clears Desolate Land/Primordial Sea/Delta Stream upon the Pokemon fainting
 */
export class PostFaintClearWeatherAbAttr extends PostFaintAbAttr {

  /**
   * @param pokemon The {@linkcode Pokemon} with the ability
   * @param passive N/A
   * @param attacker N/A
   * @param move N/A
   * @param hitResult N/A
   * @param args N/A
   * @returns {boolean} Returns true if the weather clears, otherwise false.
   */
  applyPostFaint(pokemon: Pokemon, passive: boolean, simulated: boolean, attacker: Pokemon, move: Move, hitResult: HitResult, args: any[]): boolean {
    const weatherType = pokemon.scene.arena.weather?.weatherType;
    let turnOffWeather = false;

    // Clear weather only if user's ability matches the weather and no other pokemon has the ability.
    switch (weatherType) {
    case (WeatherType.HARSH_SUN):
      if (pokemon.hasAbility(Abilities.DESOLATE_LAND)
          && pokemon.scene.getField(true).filter(p => p.hasAbility(Abilities.DESOLATE_LAND)).length === 0) {
        turnOffWeather = true;
      }
      break;
    case (WeatherType.HEAVY_RAIN):
      if (pokemon.hasAbility(Abilities.PRIMORDIAL_SEA)
          && pokemon.scene.getField(true).filter(p => p.hasAbility(Abilities.PRIMORDIAL_SEA)).length === 0) {
        turnOffWeather = true;
      }
      break;
    case (WeatherType.STRONG_WINDS):
      if (pokemon.hasAbility(Abilities.DELTA_STREAM)
          && pokemon.scene.getField(true).filter(p => p.hasAbility(Abilities.DELTA_STREAM)).length === 0) {
        turnOffWeather = true;
      }
      break;
    }

    if (simulated) {
      return turnOffWeather;
    }

    if (turnOffWeather) {
      pokemon.scene.arena.trySetWeather(WeatherType.NONE, false);
      return true;
    }

    return false;
  }
}

export class PostFaintContactDamageAbAttr extends PostFaintAbAttr {
  private damageRatio: integer;

  constructor(damageRatio: integer) {
    super();

    this.damageRatio = damageRatio;
  }

  applyPostFaint(pokemon: Pokemon, passive: boolean, simulated: boolean, attacker: Pokemon, move: Move, hitResult: HitResult, args: any[]): boolean {
    if (move.checkFlag(MoveFlags.MAKES_CONTACT, attacker, pokemon)) {
      const cancelled = new Utils.BooleanHolder(false);
      pokemon.scene.getField(true).map(p => applyAbAttrs(FieldPreventExplosiveMovesAbAttr, p, cancelled, simulated));
      if (cancelled.value || attacker.hasAbilityWithAttr(BlockNonDirectDamageAbAttr)) {
        return false;
      }
      if (!simulated) {
        attacker.damageAndUpdate(Utils.toDmgValue(attacker.getMaxHp() * (1 / this.damageRatio)), HitResult.OTHER);
        attacker.turnData.damageTaken += Utils.toDmgValue(attacker.getMaxHp() * (1 / this.damageRatio));
      }
      return true;
    }

    return false;
  }

  getTriggerMessage(pokemon: Pokemon, abilityName: string, ...args: any[]): string {
    return i18next.t("abilityTriggers:postFaintContactDamage", { pokemonNameWithAffix: getPokemonNameWithAffix(pokemon), abilityName });
  }
}

/**
 * Attribute used for abilities (Innards Out) that damage the opponent based on how much HP the last attack used to knock out the owner of the ability.
 */
export class PostFaintHPDamageAbAttr extends PostFaintAbAttr {
  constructor() {
    super ();
  }

  applyPostFaint(pokemon: Pokemon, passive: boolean, simulated: boolean, attacker: Pokemon, move: Move, hitResult: HitResult, args: any[]): boolean {
    if (!simulated) {
      const damage = pokemon.turnData.attacksReceived[0].damage;
      attacker.damageAndUpdate((damage), HitResult.OTHER);
      attacker.turnData.damageTaken += damage;
    }
    return true;
  }

  getTriggerMessage(pokemon: Pokemon, abilityName: string, ...args: any[]): string {
    return i18next.t("abilityTriggers:postFaintHpDamage", { pokemonNameWithAffix: getPokemonNameWithAffix(pokemon), abilityName });
  }
}

export class RedirectMoveAbAttr extends AbAttr {
  apply(pokemon: Pokemon, passive: boolean, simulated: boolean, cancelled: Utils.BooleanHolder, args: any[]): boolean {
    if (this.canRedirect(args[0] as Moves)) {
      const target = args[1] as Utils.IntegerHolder;
      const newTarget = pokemon.getBattlerIndex();
      if (target.value !== newTarget) {
        target.value = newTarget;
        return true;
      }
    }

    return false;
  }

  canRedirect(moveId: Moves): boolean {
    const move = allMoves[moveId];
    return !![ MoveTarget.NEAR_OTHER, MoveTarget.OTHER ].find(t => move.moveTarget === t);
  }
}

export class RedirectTypeMoveAbAttr extends RedirectMoveAbAttr {
  public type: Type;

  constructor(type: Type) {
    super();
    this.type = type;
  }

  canRedirect(moveId: Moves): boolean {
    return super.canRedirect(moveId) && allMoves[moveId].type === this.type;
  }
}

export class BlockRedirectAbAttr extends AbAttr { }

export class ReduceStatusEffectDurationAbAttr extends AbAttr {
  private statusEffect: StatusEffect;

  constructor(statusEffect: StatusEffect) {
    super(true);

    this.statusEffect = statusEffect;
  }

  apply(pokemon: Pokemon, passive: boolean, simulated: boolean, cancelled: Utils.BooleanHolder, args: any[]): boolean {
    if (args[0] === this.statusEffect) {
      (args[1] as Utils.IntegerHolder).value = Utils.toDmgValue((args[1] as Utils.IntegerHolder).value / 2);
      return true;
    }

    return false;
  }
}

export class FlinchEffectAbAttr extends AbAttr {
  constructor() {
    super(true);
  }
}

export class FlinchStatChangeAbAttr extends FlinchEffectAbAttr {
  private stats: BattleStat[];
  private levels: integer;

  constructor(stats: BattleStat | BattleStat[], levels: integer) {
    super();

    this.stats = Array.isArray(stats)
      ? stats
      : [ stats ];
    this.levels = levels;
  }

  apply(pokemon: Pokemon, passive: boolean, simulated: boolean, cancelled: Utils.BooleanHolder, args: any[]): boolean {
    if (!simulated) {
      pokemon.scene.unshiftPhase(new StatChangePhase(pokemon.scene, pokemon.getBattlerIndex(), true, this.stats, this.levels));
    }
    return true;
  }
}

export class IncreasePpAbAttr extends AbAttr { }

export class ForceSwitchOutImmunityAbAttr extends AbAttr {
  apply(pokemon: Pokemon, passive: boolean, simulated: boolean, cancelled: Utils.BooleanHolder, args: any[]): boolean {
    cancelled.value = true;
    return true;
  }
}

export class ReduceBerryUseThresholdAbAttr extends AbAttr {
  constructor() {
    super();
  }

  apply(pokemon: Pokemon, passive: boolean, simulated: boolean, cancelled: Utils.BooleanHolder, args: any[]): boolean {
    const hpRatio = pokemon.getHpRatio();

    if (args[0].value < hpRatio) {
      args[0].value *= 2;
      return args[0].value >= hpRatio;
    }

    return false;
  }
}

export class WeightMultiplierAbAttr extends AbAttr {
  private multiplier: integer;

  constructor(multiplier: integer) {
    super();

    this.multiplier = multiplier;
  }

  apply(pokemon: Pokemon, passive: boolean, simulated: boolean, cancelled: Utils.BooleanHolder, args: any[]): boolean {
    (args[0] as Utils.NumberHolder).value *= this.multiplier;

    return true;
  }
}

export class SyncEncounterNatureAbAttr extends AbAttr {
  constructor() {
    super(false);
  }

  apply(pokemon: Pokemon, passive: boolean, simulated: boolean, cancelled: Utils.BooleanHolder, args: any[]): boolean {
    (args[0] as Pokemon).setNature(pokemon.getNature());

    return true;
  }
}

export class MoveAbilityBypassAbAttr extends AbAttr {
  private moveIgnoreFunc: (pokemon: Pokemon, move: Move) => boolean;

  constructor(moveIgnoreFunc?: (pokemon: Pokemon, move: Move) => boolean) {
    super(false);

    this.moveIgnoreFunc = moveIgnoreFunc || ((pokemon, move) => true);
  }

  apply(pokemon: Pokemon, passive: boolean, simulated: boolean, cancelled: Utils.BooleanHolder, args: any[]): boolean {
    if (this.moveIgnoreFunc(pokemon, (args[0] as Move))) {
      cancelled.value = true;
      return true;
    }
    return false;
  }
}

export class SuppressFieldAbilitiesAbAttr extends AbAttr {
  constructor() {
    super(false);
  }

  apply(pokemon: Pokemon, passive: boolean, simulated: boolean, cancelled: Utils.BooleanHolder, args: any[]): boolean {
    const ability = (args[0] as Ability);
    if (!ability.hasAttr(UnsuppressableAbilityAbAttr) && !ability.hasAttr(SuppressFieldAbilitiesAbAttr)) {
      cancelled.value = true;
      return true;
    }
    return false;
  }
}

export class AlwaysHitAbAttr extends AbAttr { }

/** Attribute for abilities that allow moves that make contact to ignore protection (i.e. Unseen Fist) */
export class IgnoreProtectOnContactAbAttr extends AbAttr { }

export class UncopiableAbilityAbAttr extends AbAttr {
  constructor() {
    super(false);
  }
}

export class UnsuppressableAbilityAbAttr extends AbAttr {
  constructor() {
    super(false);
  }
}

export class UnswappableAbilityAbAttr extends AbAttr {
  constructor() {
    super(false);
  }
}

export class NoTransformAbilityAbAttr extends AbAttr {
  constructor() {
    super(false);
  }
}

export class NoFusionAbilityAbAttr extends AbAttr {
  constructor() {
    super(false);
  }
}

export class IgnoreTypeImmunityAbAttr extends AbAttr {
  private defenderType: Type;
  private allowedMoveTypes: Type[];

  constructor(defenderType: Type, allowedMoveTypes: Type[]) {
    super(true);
    this.defenderType = defenderType;
    this.allowedMoveTypes = allowedMoveTypes;
  }

  apply(pokemon: Pokemon, passive: boolean, simulated: boolean, cancelled: Utils.BooleanHolder, args: any[]): boolean {
    if (this.defenderType === (args[1] as Type) && this.allowedMoveTypes.includes(args[0] as Type)) {
      cancelled.value = true;
      return true;
    }
    return false;
  }
}

/**
 * Ignores the type immunity to Status Effects of the defender if the defender is of a certain type
 */
export class IgnoreTypeStatusEffectImmunityAbAttr extends AbAttr {
  private statusEffect: StatusEffect[];
  private defenderType: Type[];

  constructor(statusEffect: StatusEffect[], defenderType: Type[]) {
    super(true);

    this.statusEffect = statusEffect;
    this.defenderType = defenderType;
  }

  apply(pokemon: Pokemon, passive: boolean, simulated: boolean, cancelled: Utils.BooleanHolder, args: any[]): boolean {
    if (this.statusEffect.includes(args[0] as StatusEffect) && this.defenderType.includes(args[1] as Type)) {
      cancelled.value = true;
      return true;
    }

    return false;
  }
}

/**
 * Gives money to the user after the battle.
 *
 * @extends PostBattleAbAttr
 * @see {@linkcode applyPostBattle}
 */
export class MoneyAbAttr extends PostBattleAbAttr {
  constructor() {
    super();
  }

  /**
   * @param pokemon {@linkcode Pokemon} that is the user of this ability.
   * @param passive N/A
   * @param args N/A
   * @returns true
   */
  applyPostBattle(pokemon: Pokemon, passive: boolean, simulated: boolean, args: any[]): boolean {
    if (!simulated) {
      pokemon.scene.currentBattle.moneyScattered += pokemon.scene.getWaveMoneyAmount(0.2);
    }
    return true;
  }
}

/**
 * Applies a stat change after a Pokémon is summoned,
 * conditioned on the presence of a specific arena tag.
 *
 * @extends {PostSummonStatChangeAbAttr}
 */
export class PostSummonStatChangeOnArenaAbAttr extends PostSummonStatChangeAbAttr {
  /**
   * The type of arena tag that conditions the stat change.
   * @private
   * @type {ArenaTagType}
   */
  private tagType: ArenaTagType;

  /**
   * Creates an instance of PostSummonStatChangeOnArenaAbAttr.
   * Initializes the stat change to increase Attack by 1 stage if the specified arena tag is present.
   *
   * @param {ArenaTagType} tagType - The type of arena tag to check for.
   */
  constructor(tagType: ArenaTagType) {
    super([BattleStat.ATK], 1, true, false);
    this.tagType = tagType;
  }

  /**
   * Applies the post-summon stat change if the specified arena tag is present on pokemon's side.
   * This is used in Wind Rider ability.
   *
   * @param {Pokemon} pokemon - The Pokémon being summoned.
   * @param {boolean} passive - Whether the effect is passive.
   * @param {any[]} args - Additional arguments.
   * @returns {boolean} - Returns true if the stat change was applied, otherwise false.
   */
  applyPostSummon(pokemon: Pokemon, passive: boolean, simulated: boolean, args: any[]): boolean {
    const side = pokemon.isPlayer() ? ArenaTagSide.PLAYER : ArenaTagSide.ENEMY;

    if (pokemon.scene.arena.getTagOnSide(this.tagType, side)) {
      return super.applyPostSummon(pokemon, passive, simulated, args);
    }
    return false;
  }
}

/**
 * Takes no damage from the first hit of a damaging move.
 * This is used in the Disguise and Ice Face abilities.
 * @extends ReceivedMoveDamageMultiplierAbAttr
 */
export class FormBlockDamageAbAttr extends ReceivedMoveDamageMultiplierAbAttr {
  private multiplier: number;
  private tagType: BattlerTagType;
  private recoilDamageFunc: ((pokemon: Pokemon) => number) | undefined;
  private triggerMessageFunc: (pokemon: Pokemon, abilityName: string) => string;

  constructor(condition: PokemonDefendCondition, multiplier: number, tagType: BattlerTagType, triggerMessageFunc: (pokemon: Pokemon, abilityName: string) => string, recoilDamageFunc?: (pokemon: Pokemon) => number) {
    super(condition, multiplier);

    this.multiplier = multiplier;
    this.tagType = tagType;
    this.recoilDamageFunc = recoilDamageFunc;
    this.triggerMessageFunc = triggerMessageFunc;
  }

  /**
   * Applies the pre-defense ability to the Pokémon.
   * Removes the appropriate `BattlerTagType` when hit by an attack and is in its defense form.
   *
   * @param {Pokemon} pokemon The Pokémon with the ability.
   * @param {boolean} passive n/a
   * @param {Pokemon} attacker The attacking Pokémon.
   * @param {PokemonMove} move The move being used.
   * @param {Utils.BooleanHolder} cancelled n/a
   * @param {any[]} args Additional arguments.
   * @returns {boolean} Whether the immunity was applied.
   */
  applyPreDefend(pokemon: Pokemon, passive: boolean, simulated: boolean, attacker: Pokemon, move: Move, cancelled: Utils.BooleanHolder, args: any[]): boolean {
    if (this.condition(pokemon, attacker, move)) {
      if (!simulated) {
        (args[0] as Utils.NumberHolder).value = this.multiplier;
        pokemon.removeTag(this.tagType);
        if (this.recoilDamageFunc) {
          pokemon.damageAndUpdate(this.recoilDamageFunc(pokemon), HitResult.OTHER, false, false, true, true);
        }
      }
      return true;
    }

    return false;
  }

  /**
   * Gets the message triggered when the Pokémon avoids damage using the form-changing ability.
   * @param {Pokemon} pokemon The Pokémon with the ability.
   * @param {string} abilityName The name of the ability.
   * @param {...any} args n/a
   * @returns {string} The trigger message.
   */
  getTriggerMessage(pokemon: Pokemon, abilityName: string, ...args: any[]): string {
    return this.triggerMessageFunc(pokemon, abilityName);
  }
}

/**
 * If a Pokémon with this Ability selects a damaging move, it has a 30% chance of going first in its priority bracket. If the Ability activates, this is announced at the start of the turn (after move selection).
 *
 * @extends AbAttr
 */
export class BypassSpeedChanceAbAttr extends AbAttr {
  public chance: integer;

  /**
   * @param {integer} chance probability of ability being active.
   */
  constructor(chance: integer) {
    super(true);
    this.chance = chance;
  }

  /**
   * bypass move order in their priority bracket when pokemon choose damaging move
   * @param {Pokemon} pokemon {@linkcode Pokemon}  the Pokemon applying this ability
   * @param {boolean} passive N/A
   * @param {Utils.BooleanHolder} cancelled N/A
   * @param {any[]} args [0] {@linkcode Utils.BooleanHolder} set to true when the ability activated
   * @returns {boolean} - whether the ability was activated.
   */
  apply(pokemon: Pokemon, passive: boolean, simulated: boolean, cancelled: Utils.BooleanHolder, args: any[]): boolean {
    if (simulated) {
      return false;
    }
    const bypassSpeed = args[0] as Utils.BooleanHolder;

    if (!bypassSpeed.value && pokemon.randSeedInt(100) < this.chance) {
      const turnCommand =
        pokemon.scene.currentBattle.turnCommands[pokemon.getBattlerIndex()];
      const isCommandFight = turnCommand?.command === Command.FIGHT;
      const move = turnCommand?.move?.move ?allMoves[turnCommand.move.move] : null;
      const isDamageMove = move?.category === MoveCategory.PHYSICAL || move?.category === MoveCategory.SPECIAL;

      if (isCommandFight && isDamageMove) {
        bypassSpeed.value = true;
        return true;
      }
    }

    return false;
  }

  getTriggerMessage(pokemon: Pokemon, abilityName: string, ...args: any[]): string {
    return i18next.t("abilityTriggers:quickDraw", {pokemonName: getPokemonNameWithAffix(pokemon)});
  }
}

/**
 * This attribute checks if a Pokemon's move meets a provided condition to determine if the Pokemon can use Quick Claw
 * It was created because Pokemon with the ability Mycelium Might cannot access Quick Claw's benefits when using status moves.
*/
export class PreventBypassSpeedChanceAbAttr extends AbAttr {
  private condition: ((pokemon: Pokemon, move: Move) => boolean);

  /**
   * @param {function} condition - checks if a move meets certain conditions
   */
  constructor(condition: (pokemon: Pokemon, move: Move) => boolean) {
    super(true);
    this.condition = condition;
  }

  /**
   * @argument {boolean} bypassSpeed - determines if a Pokemon is able to bypass speed at the moment
   * @argument {boolean} canCheckHeldItems - determines if a Pokemon has access to Quick Claw's effects or not
   */
  apply(pokemon: Pokemon, passive: boolean, simulated: boolean, cancelled: Utils.BooleanHolder, args: any[]): boolean {
    const bypassSpeed = args[0] as Utils.BooleanHolder;
    const canCheckHeldItems = args[1] as Utils.BooleanHolder;

    const turnCommand = pokemon.scene.currentBattle.turnCommands[pokemon.getBattlerIndex()];
    const isCommandFight = turnCommand?.command === Command.FIGHT;
    const move = turnCommand?.move?.move ? allMoves[turnCommand.move.move] : null;
    if (this.condition(pokemon, move!) && isCommandFight) {
      bypassSpeed.value = false;
      canCheckHeldItems.value = false;
      return false;
    }
    return true;
  }
}

async function applyAbAttrsInternal<TAttr extends AbAttr>(
  attrType: Constructor<TAttr>,
  pokemon: Pokemon | null,
  applyFunc: AbAttrApplyFunc<TAttr>,
  args: any[],
  showAbilityInstant: boolean = false,
  quiet: boolean = false,
  messages: string[] = [],
) {
  for (const passive of [false, true]) {
    if (!pokemon?.canApplyAbility(passive)) {
      continue;
    }

    const ability = passive ? pokemon.getPassiveAbility() : pokemon.getAbility();
    for (const attr of ability.getAttrs(attrType)) {
      const condition = attr.getCondition();
      if (condition && !condition(pokemon)) {
        continue;
      }

      pokemon.scene.setPhaseQueueSplice();

      let result = applyFunc(attr, passive);
      // TODO Remove this when promises get reworked
      if (result instanceof Promise) {
        result = await result;
      }

      if (result) {
        if (pokemon.summonData && !pokemon.summonData.abilitiesApplied.includes(ability.id)) {
          pokemon.summonData.abilitiesApplied.push(ability.id);
        }
        if (pokemon.battleData && !quiet && !pokemon.battleData.abilitiesApplied.includes(ability.id)) {
          pokemon.battleData.abilitiesApplied.push(ability.id);
        }

        if (attr.showAbility && !quiet) {
          if (showAbilityInstant) {
            pokemon.scene.abilityBar.showAbility(pokemon, passive);
          } else {
            queueShowAbility(pokemon, passive);
          }
        }

        if (!quiet) {
          const message = attr.getTriggerMessage(pokemon, ability.name, args);
          if (message) {
            pokemon.scene.queueMessage(message);
            messages.push(message);
          }
        }
      }
    }

    pokemon.scene.clearPhaseQueueSplice();
  }
}

export function applyAbAttrs(attrType: Constructor<AbAttr>, pokemon: Pokemon, cancelled: Utils.BooleanHolder | null, simulated: boolean = false, ...args: any[]): Promise<void> {
  return applyAbAttrsInternal<AbAttr>(attrType, pokemon, (attr, passive) => attr.apply(pokemon, passive, simulated, cancelled, args), args, false, simulated);
}

export function applyPostBattleInitAbAttrs(attrType: Constructor<PostBattleInitAbAttr>,
  pokemon: Pokemon, simulated: boolean = false, ...args: any[]): Promise<void> {
  return applyAbAttrsInternal<PostBattleInitAbAttr>(attrType, pokemon, (attr, passive) => attr.applyPostBattleInit(pokemon, passive, simulated, args), args, false, simulated);
}

export function applyPreDefendAbAttrs(attrType: Constructor<PreDefendAbAttr>,
  pokemon: Pokemon, attacker: Pokemon, move: Move | null, cancelled: Utils.BooleanHolder | null, simulated: boolean = false, ...args: any[]): Promise<void> {
  return applyAbAttrsInternal<PreDefendAbAttr>(attrType, pokemon, (attr, passive) => attr.applyPreDefend(pokemon, passive, simulated, attacker, move, cancelled, args), args, false, simulated);
}

export function applyPostDefendAbAttrs(attrType: Constructor<PostDefendAbAttr>,
  pokemon: Pokemon, attacker: Pokemon, move: Move, hitResult: HitResult | null, simulated: boolean = false, ...args: any[]): Promise<void> {
  return applyAbAttrsInternal<PostDefendAbAttr>(attrType, pokemon, (attr, passive) => attr.applyPostDefend(pokemon, passive, simulated, attacker, move, hitResult, args), args, false, simulated);
}

export function applyPostMoveUsedAbAttrs(attrType: Constructor<PostMoveUsedAbAttr>,
  pokemon: Pokemon, move: PokemonMove, source: Pokemon, targets: BattlerIndex[], simulated: boolean = false, ...args: any[]): Promise<void> {
  return applyAbAttrsInternal<PostMoveUsedAbAttr>(attrType, pokemon, (attr, passive) => attr.applyPostMoveUsed(pokemon, move, source, targets, simulated, args), args, false, simulated);
}

export function applyBattleStatMultiplierAbAttrs(attrType: Constructor<BattleStatMultiplierAbAttr>,
  pokemon: Pokemon, battleStat: BattleStat, statValue: Utils.NumberHolder, simulated: boolean = false, ...args: any[]): Promise<void> {
  return applyAbAttrsInternal<BattleStatMultiplierAbAttr>(attrType, pokemon, (attr, passive) => attr.applyBattleStat(pokemon, passive, simulated, battleStat, statValue, args), args, false, simulated);
}

/**
 * Applies a field Battle Stat multiplier attribute
 * @param attrType {@linkcode FieldMultiplyBattleStatAbAttr} should always be FieldMultiplyBattleStatAbAttr for the time being
 * @param pokemon {@linkcode Pokemon} the Pokemon applying this ability
 * @param stat {@linkcode Stat} the type of the checked stat
 * @param statValue {@linkcode Utils.NumberHolder} the value of the checked stat
 * @param checkedPokemon {@linkcode Pokemon} the Pokemon with the checked stat
 * @param hasApplied {@linkcode Utils.BooleanHolder} whether or not a FieldMultiplyBattleStatAbAttr has already affected this stat
 * @param args unused
 */
export function applyFieldBattleStatMultiplierAbAttrs(attrType: Constructor<FieldMultiplyBattleStatAbAttr>,
  pokemon: Pokemon, stat: Stat, statValue: Utils.NumberHolder, checkedPokemon: Pokemon, hasApplied: Utils.BooleanHolder, simulated: boolean = false, ...args: any[]): Promise<void> {
  return applyAbAttrsInternal<FieldMultiplyBattleStatAbAttr>(attrType, pokemon, (attr, passive) => attr.applyFieldBattleStat(pokemon, passive, simulated, stat, statValue, checkedPokemon, hasApplied, args), args, false, simulated);
}

export function applyPreAttackAbAttrs(attrType: Constructor<PreAttackAbAttr>,
  pokemon: Pokemon, defender: Pokemon | null, move: Move, simulated: boolean = false, ...args: any[]): Promise<void> {
  return applyAbAttrsInternal<PreAttackAbAttr>(attrType, pokemon, (attr, passive) => attr.applyPreAttack(pokemon, passive, simulated, defender, move, args), args, false, simulated);
}

export function applyPostAttackAbAttrs(attrType: Constructor<PostAttackAbAttr>,
  pokemon: Pokemon, defender: Pokemon, move: Move, hitResult: HitResult | null, simulated: boolean = false, ...args: any[]): Promise<void> {
  return applyAbAttrsInternal<PostAttackAbAttr>(attrType, pokemon, (attr, passive) => attr.applyPostAttack(pokemon, passive, simulated, defender, move, hitResult, args), args, false, simulated);
}

export function applyPostKnockOutAbAttrs(attrType: Constructor<PostKnockOutAbAttr>,
  pokemon: Pokemon, knockedOut: Pokemon, simulated: boolean = false, ...args: any[]): Promise<void> {
  return applyAbAttrsInternal<PostKnockOutAbAttr>(attrType, pokemon, (attr, passive) => attr.applyPostKnockOut(pokemon, passive, simulated, knockedOut, args), args, false, simulated);
}

export function applyPostVictoryAbAttrs(attrType: Constructor<PostVictoryAbAttr>,
  pokemon: Pokemon, simulated: boolean = false, ...args: any[]): Promise<void> {
  return applyAbAttrsInternal<PostVictoryAbAttr>(attrType, pokemon, (attr, passive) => attr.applyPostVictory(pokemon, passive, simulated, args), args, false, simulated);
}

export function applyPostSummonAbAttrs(attrType: Constructor<PostSummonAbAttr>,
  pokemon: Pokemon, simulated: boolean = false, ...args: any[]): Promise<void> {
  return applyAbAttrsInternal<PostSummonAbAttr>(attrType, pokemon, (attr, passive) => attr.applyPostSummon(pokemon, passive, simulated, args), args, false, simulated);
}

export function applyPreSwitchOutAbAttrs(attrType: Constructor<PreSwitchOutAbAttr>,
  pokemon: Pokemon, simulated: boolean = false, ...args: any[]): Promise<void> {
  return applyAbAttrsInternal<PreSwitchOutAbAttr>(attrType, pokemon, (attr, passive) => attr.applyPreSwitchOut(pokemon, passive, simulated, args), args, true, simulated);
}

export function applyPreStatChangeAbAttrs(attrType: Constructor<PreStatChangeAbAttr>,
  pokemon: Pokemon | null, stat: BattleStat, cancelled: Utils.BooleanHolder, simulated: boolean = false, ...args: any[]): Promise<void> {
  return applyAbAttrsInternal<PreStatChangeAbAttr>(attrType, pokemon, (attr, passive) => attr.applyPreStatChange(pokemon, passive, simulated, stat, cancelled, args), args, false, simulated);
}

export function applyPostStatChangeAbAttrs(attrType: Constructor<PostStatChangeAbAttr>,
  pokemon: Pokemon, stats: BattleStat[], levels: integer, selfTarget: boolean, simulated: boolean = false, ...args: any[]): Promise<void> {
  return applyAbAttrsInternal<PostStatChangeAbAttr>(attrType, pokemon, (attr, passive) => attr.applyPostStatChange(pokemon, simulated, stats, levels, selfTarget, args), args, false, simulated);
}

export function applyPreSetStatusAbAttrs(attrType: Constructor<PreSetStatusAbAttr>,
  pokemon: Pokemon, effect: StatusEffect | undefined, cancelled: Utils.BooleanHolder, simulated: boolean = false, ...args: any[]): Promise<void> {
  return applyAbAttrsInternal<PreSetStatusAbAttr>(attrType, pokemon, (attr, passive) => attr.applyPreSetStatus(pokemon, passive, simulated, effect, cancelled, args), args, false, simulated);
}

export function applyPreApplyBattlerTagAbAttrs(attrType: Constructor<PreApplyBattlerTagAbAttr>,
  pokemon: Pokemon, tag: BattlerTag, cancelled: Utils.BooleanHolder, simulated: boolean = false, ...args: any[]): Promise<void> {
  return applyAbAttrsInternal<PreApplyBattlerTagAbAttr>(attrType, pokemon, (attr, passive) => attr.applyPreApplyBattlerTag(pokemon, passive, simulated, tag, cancelled, args), args, false, simulated);
}

export function applyPreWeatherEffectAbAttrs(attrType: Constructor<PreWeatherEffectAbAttr>,
  pokemon: Pokemon, weather: Weather | null, cancelled: Utils.BooleanHolder, simulated: boolean = false, ...args: any[]): Promise<void> {
  return applyAbAttrsInternal<PreWeatherDamageAbAttr>(attrType, pokemon, (attr, passive) => attr.applyPreWeatherEffect(pokemon, passive, simulated, weather, cancelled, args), args, true, simulated);
}

export function applyPostTurnAbAttrs(attrType: Constructor<PostTurnAbAttr>,
  pokemon: Pokemon, simulated: boolean = false, ...args: any[]): Promise<void> {
  return applyAbAttrsInternal<PostTurnAbAttr>(attrType, pokemon, (attr, passive) => attr.applyPostTurn(pokemon, passive, simulated, args), args, false, simulated);
}

export function applyPostWeatherChangeAbAttrs(attrType: Constructor<PostWeatherChangeAbAttr>,
  pokemon: Pokemon, weather: WeatherType, simulated: boolean = false, ...args: any[]): Promise<void> {
  return applyAbAttrsInternal<PostWeatherChangeAbAttr>(attrType, pokemon, (attr, passive) => attr.applyPostWeatherChange(pokemon, passive, simulated, weather, args), args, false, simulated);
}

export function applyPostWeatherLapseAbAttrs(attrType: Constructor<PostWeatherLapseAbAttr>,
  pokemon: Pokemon, weather: Weather | null, simulated: boolean = false, ...args: any[]): Promise<void> {
  return applyAbAttrsInternal<PostWeatherLapseAbAttr>(attrType, pokemon, (attr, passive) => attr.applyPostWeatherLapse(pokemon, passive, simulated, weather, args), args, false, simulated);
}

export function applyPostTerrainChangeAbAttrs(attrType: Constructor<PostTerrainChangeAbAttr>,
  pokemon: Pokemon, terrain: TerrainType, simulated: boolean = false, ...args: any[]): Promise<void> {
  return applyAbAttrsInternal<PostTerrainChangeAbAttr>(attrType, pokemon, (attr, passive) => attr.applyPostTerrainChange(pokemon, passive, simulated, terrain, args), args, false, simulated);
}

export function applyCheckTrappedAbAttrs(attrType: Constructor<CheckTrappedAbAttr>,
  pokemon: Pokemon, trapped: Utils.BooleanHolder, otherPokemon: Pokemon, messages: string[], simulated: boolean = false, ...args: any[]): Promise<void> {
  return applyAbAttrsInternal<CheckTrappedAbAttr>(attrType, pokemon, (attr, passive) => attr.applyCheckTrapped(pokemon, passive, simulated, trapped, otherPokemon, args), args, false, simulated, messages);
}

export function applyPostBattleAbAttrs(attrType: Constructor<PostBattleAbAttr>,
  pokemon: Pokemon, simulated: boolean = false, ...args: any[]): Promise<void> {
  return applyAbAttrsInternal<PostBattleAbAttr>(attrType, pokemon, (attr, passive) => attr.applyPostBattle(pokemon, passive, simulated, args), args, false, simulated);
}

export function applyPostFaintAbAttrs(attrType: Constructor<PostFaintAbAttr>,
  pokemon: Pokemon, attacker: Pokemon, move: Move, hitResult: HitResult, simulated: boolean = false, ...args: any[]): Promise<void> {
  return applyAbAttrsInternal<PostFaintAbAttr>(attrType, pokemon, (attr, passive) => attr.applyPostFaint(pokemon, passive, simulated, attacker, move, hitResult, args), args, false, simulated);
}

function queueShowAbility(pokemon: Pokemon, passive: boolean): void {
  pokemon.scene.unshiftPhase(new ShowAbilityPhase(pokemon.scene, pokemon.id, passive));
  pokemon.scene.clearPhaseQueueSplice();
}

/**
 * Sets the ability of a Pokémon as revealed.
 *
 * @param pokemon - The Pokémon whose ability is being revealed.
 */
function setAbilityRevealed(pokemon: Pokemon): void {
  if (pokemon.battleData) {
    pokemon.battleData.abilityRevealed = true;
  }
}

/**
 * Returns the Pokemon with weather-based forms
 * @param {BattleScene} scene - The current scene
 */
function getPokemonWithWeatherBasedForms(scene: BattleScene) {
  return scene.getField(true).filter(p =>
    p.hasAbility(Abilities.FORECAST) && p.species.speciesId === Species.CASTFORM
  );
}

export const allAbilities = [ new Ability(Abilities.NONE, 3) ];

export function initAbilities() {
  allAbilities.push(
    new Ability(Abilities.STENCH, 3)
      .attr(PostAttackApplyBattlerTagAbAttr, false, (user, target, move) => !move.hasAttr(FlinchAttr) ? 10 : 0, BattlerTagType.FLINCHED),
    new Ability(Abilities.DRIZZLE, 3)
      .attr(PostSummonWeatherChangeAbAttr, WeatherType.RAIN)
      .attr(PostBiomeChangeWeatherChangeAbAttr, WeatherType.RAIN),
    new Ability(Abilities.SPEED_BOOST, 3)
      .attr(PostTurnStatChangeAbAttr, BattleStat.SPD, 1),
    new Ability(Abilities.BATTLE_ARMOR, 3)
      .attr(BlockCritAbAttr)
      .ignorable(),
    new Ability(Abilities.STURDY, 3)
      .attr(PreDefendFullHpEndureAbAttr)
      .attr(BlockOneHitKOAbAttr)
      .ignorable(),
    new Ability(Abilities.DAMP, 3)
      .attr(FieldPreventExplosiveMovesAbAttr)
      .ignorable(),
    new Ability(Abilities.LIMBER, 3)
      .attr(StatusEffectImmunityAbAttr, StatusEffect.PARALYSIS)
      .ignorable(),
    new Ability(Abilities.SAND_VEIL, 3)
      .attr(BattleStatMultiplierAbAttr, BattleStat.EVA, 1.2)
      .attr(BlockWeatherDamageAttr, WeatherType.SANDSTORM)
      .condition(getWeatherCondition(WeatherType.SANDSTORM))
      .ignorable(),
    new Ability(Abilities.STATIC, 3)
      .attr(PostDefendContactApplyStatusEffectAbAttr, 30, StatusEffect.PARALYSIS)
      .bypassFaint(),
    new Ability(Abilities.VOLT_ABSORB, 3)
      .attr(TypeImmunityHealAbAttr, Type.ELECTRIC)
      .partial() // Healing not blocked by Heal Block
      .ignorable(),
    new Ability(Abilities.WATER_ABSORB, 3)
      .attr(TypeImmunityHealAbAttr, Type.WATER)
      .partial() // Healing not blocked by Heal Block
      .ignorable(),
    new Ability(Abilities.OBLIVIOUS, 3)
      .attr(BattlerTagImmunityAbAttr, BattlerTagType.INFATUATED)
      .attr(IntimidateImmunityAbAttr)
      .ignorable(),
    new Ability(Abilities.CLOUD_NINE, 3)
      .attr(SuppressWeatherEffectAbAttr, true)
      .attr(PostSummonUnnamedMessageAbAttr, i18next.t("abilityTriggers:weatherEffectDisappeared"))
      .attr(PostSummonWeatherSuppressedFormChangeAbAttr)
      .attr(PostFaintUnsuppressedWeatherFormChangeAbAttr)
      .bypassFaint(),
    new Ability(Abilities.COMPOUND_EYES, 3)
      .attr(BattleStatMultiplierAbAttr, BattleStat.ACC, 1.3),
    new Ability(Abilities.INSOMNIA, 3)
      .attr(StatusEffectImmunityAbAttr, StatusEffect.SLEEP)
      .attr(BattlerTagImmunityAbAttr, BattlerTagType.DROWSY)
      .ignorable(),
    new Ability(Abilities.COLOR_CHANGE, 3)
      .attr(PostDefendTypeChangeAbAttr)
      .condition(getSheerForceHitDisableAbCondition()),
    new Ability(Abilities.IMMUNITY, 3)
      .attr(StatusEffectImmunityAbAttr, StatusEffect.POISON, StatusEffect.TOXIC)
      .ignorable(),
    new Ability(Abilities.FLASH_FIRE, 3)
      .attr(TypeImmunityAddBattlerTagAbAttr, Type.FIRE, BattlerTagType.FIRE_BOOST, 1)
      .ignorable(),
    new Ability(Abilities.SHIELD_DUST, 3)
      .attr(IgnoreMoveEffectsAbAttr)
      .partial(),
    new Ability(Abilities.OWN_TEMPO, 3)
      .attr(BattlerTagImmunityAbAttr, BattlerTagType.CONFUSED)
      .attr(IntimidateImmunityAbAttr)
      .ignorable(),
    new Ability(Abilities.SUCTION_CUPS, 3)
      .attr(ForceSwitchOutImmunityAbAttr)
      .ignorable(),
    new Ability(Abilities.INTIMIDATE, 3)
      .attr(PostSummonStatChangeAbAttr, BattleStat.ATK, -1, false, true),
    new Ability(Abilities.SHADOW_TAG, 3)
      .attr(ArenaTrapAbAttr, (user, target) => {
        if (target.hasAbility(Abilities.SHADOW_TAG)) {
          return false;
        }
        return true;
      }),
    new Ability(Abilities.ROUGH_SKIN, 3)
      .attr(PostDefendContactDamageAbAttr, 8)
      .bypassFaint(),
    new Ability(Abilities.WONDER_GUARD, 3)
      .attr(NonSuperEffectiveImmunityAbAttr)
      .attr(UncopiableAbilityAbAttr)
      .attr(UnswappableAbilityAbAttr)
      .ignorable(),
    new Ability(Abilities.LEVITATE, 3)
      .attr(AttackTypeImmunityAbAttr, Type.GROUND, (pokemon: Pokemon) => !pokemon.getTag(GroundedTag) && !pokemon.scene.arena.getTag(ArenaTagType.GRAVITY))
      .ignorable(),
    new Ability(Abilities.EFFECT_SPORE, 3)
      .attr(EffectSporeAbAttr),
    new Ability(Abilities.SYNCHRONIZE, 3)
      .attr(SyncEncounterNatureAbAttr)
      .unimplemented(),
    new Ability(Abilities.CLEAR_BODY, 3)
      .attr(ProtectStatAbAttr)
      .ignorable(),
    new Ability(Abilities.NATURAL_CURE, 3)
      .attr(PreSwitchOutResetStatusAbAttr),
    new Ability(Abilities.LIGHTNING_ROD, 3)
      .attr(RedirectTypeMoveAbAttr, Type.ELECTRIC)
      .attr(TypeImmunityStatChangeAbAttr, Type.ELECTRIC, BattleStat.SPATK, 1)
      .ignorable(),
    new Ability(Abilities.SERENE_GRACE, 3)
      .attr(MoveEffectChanceMultiplierAbAttr, 2)
      .partial(),
    new Ability(Abilities.SWIFT_SWIM, 3)
      .attr(BattleStatMultiplierAbAttr, BattleStat.SPD, 2)
      .condition(getWeatherCondition(WeatherType.RAIN, WeatherType.HEAVY_RAIN)),
    new Ability(Abilities.CHLOROPHYLL, 3)
      .attr(BattleStatMultiplierAbAttr, BattleStat.SPD, 2)
      .condition(getWeatherCondition(WeatherType.SUNNY, WeatherType.HARSH_SUN)),
    new Ability(Abilities.ILLUMINATE, 3)
      .attr(ProtectStatAbAttr, BattleStat.ACC)
      .attr(DoubleBattleChanceAbAttr)
      .ignorable(),
    new Ability(Abilities.TRACE, 3)
      .attr(PostSummonCopyAbilityAbAttr)
      .attr(UncopiableAbilityAbAttr),
    new Ability(Abilities.HUGE_POWER, 3)
      .attr(BattleStatMultiplierAbAttr, BattleStat.ATK, 2),
    new Ability(Abilities.POISON_POINT, 3)
      .attr(PostDefendContactApplyStatusEffectAbAttr, 30, StatusEffect.POISON)
      .bypassFaint(),
    new Ability(Abilities.INNER_FOCUS, 3)
      .attr(BattlerTagImmunityAbAttr, BattlerTagType.FLINCHED)
      .attr(IntimidateImmunityAbAttr)
      .ignorable(),
    new Ability(Abilities.MAGMA_ARMOR, 3)
      .attr(StatusEffectImmunityAbAttr, StatusEffect.FREEZE)
      .ignorable(),
    new Ability(Abilities.WATER_VEIL, 3)
      .attr(StatusEffectImmunityAbAttr, StatusEffect.BURN)
      .ignorable(),
    new Ability(Abilities.MAGNET_PULL, 3)
      .attr(ArenaTrapAbAttr, (user, target) => {
        if (target.getTypes(true).includes(Type.STEEL) || (target.getTypes(true).includes(Type.STELLAR) && target.getTypes().includes(Type.STEEL))) {
          return true;
        }
        return false;
      }),
    new Ability(Abilities.SOUNDPROOF, 3)
      .attr(MoveImmunityAbAttr, (pokemon, attacker, move) => pokemon !== attacker && move.hasFlag(MoveFlags.SOUND_BASED))
      .ignorable(),
    new Ability(Abilities.RAIN_DISH, 3)
      .attr(PostWeatherLapseHealAbAttr, 1, WeatherType.RAIN, WeatherType.HEAVY_RAIN)
      .partial(), // Healing not blocked by Heal Block
    new Ability(Abilities.SAND_STREAM, 3)
      .attr(PostSummonWeatherChangeAbAttr, WeatherType.SANDSTORM)
      .attr(PostBiomeChangeWeatherChangeAbAttr, WeatherType.SANDSTORM),
    new Ability(Abilities.PRESSURE, 3)
      .attr(IncreasePpAbAttr)
      .attr(PostSummonMessageAbAttr, (pokemon: Pokemon) => i18next.t("abilityTriggers:postSummonPressure", { pokemonNameWithAffix: getPokemonNameWithAffix(pokemon) })),
    new Ability(Abilities.THICK_FAT, 3)
      .attr(ReceivedTypeDamageMultiplierAbAttr, Type.FIRE, 0.5)
      .attr(ReceivedTypeDamageMultiplierAbAttr, Type.ICE, 0.5)
      .ignorable(),
    new Ability(Abilities.EARLY_BIRD, 3)
      .attr(ReduceStatusEffectDurationAbAttr, StatusEffect.SLEEP),
    new Ability(Abilities.FLAME_BODY, 3)
      .attr(PostDefendContactApplyStatusEffectAbAttr, 30, StatusEffect.BURN)
      .bypassFaint(),
    new Ability(Abilities.RUN_AWAY, 3)
      .attr(RunSuccessAbAttr),
    new Ability(Abilities.KEEN_EYE, 3)
      .attr(ProtectStatAbAttr, BattleStat.ACC)
      .ignorable(),
    new Ability(Abilities.HYPER_CUTTER, 3)
      .attr(ProtectStatAbAttr, BattleStat.ATK)
      .ignorable(),
    new Ability(Abilities.PICKUP, 3)
      .attr(PostBattleLootAbAttr),
    new Ability(Abilities.TRUANT, 3)
      .attr(PostSummonAddBattlerTagAbAttr, BattlerTagType.TRUANT, 1, false),
    new Ability(Abilities.HUSTLE, 3)
      .attr(BattleStatMultiplierAbAttr, BattleStat.ATK, 1.5)
      .attr(BattleStatMultiplierAbAttr, BattleStat.ACC, 0.8, (user, target, move) => move.category === MoveCategory.PHYSICAL),
    new Ability(Abilities.CUTE_CHARM, 3)
      .attr(PostDefendContactApplyTagChanceAbAttr, 30, BattlerTagType.INFATUATED),
    new Ability(Abilities.PLUS, 3)
      .conditionalAttr(p => p.scene.currentBattle.double && [Abilities.PLUS, Abilities.MINUS].some(a => p.getAlly().hasAbility(a)), BattleStatMultiplierAbAttr, BattleStat.SPATK, 1.5)
      .ignorable(),
    new Ability(Abilities.MINUS, 3)
      .conditionalAttr(p => p.scene.currentBattle.double && [Abilities.PLUS, Abilities.MINUS].some(a => p.getAlly().hasAbility(a)), BattleStatMultiplierAbAttr, BattleStat.SPATK, 1.5)
      .ignorable(),
    new Ability(Abilities.FORECAST, 3)
      .attr(UncopiableAbilityAbAttr)
      .attr(NoFusionAbilityAbAttr)
      .attr(PostSummonFormChangeByWeatherAbAttr, Abilities.FORECAST)
      .attr(PostWeatherChangeFormChangeAbAttr, Abilities.FORECAST),
    new Ability(Abilities.STICKY_HOLD, 3)
      .attr(BlockItemTheftAbAttr)
      .bypassFaint()
      .ignorable(),
    new Ability(Abilities.SHED_SKIN, 3)
      .conditionalAttr(pokemon => !Utils.randSeedInt(3), PostTurnResetStatusAbAttr),
    new Ability(Abilities.GUTS, 3)
      .attr(BypassBurnDamageReductionAbAttr)
      .conditionalAttr(pokemon => !!pokemon.status || pokemon.hasAbility(Abilities.COMATOSE), BattleStatMultiplierAbAttr, BattleStat.ATK, 1.5),
    new Ability(Abilities.MARVEL_SCALE, 3)
      .conditionalAttr(pokemon => !!pokemon.status || pokemon.hasAbility(Abilities.COMATOSE), BattleStatMultiplierAbAttr, BattleStat.DEF, 1.5)
      .ignorable(),
    new Ability(Abilities.LIQUID_OOZE, 3)
      .attr(ReverseDrainAbAttr),
    new Ability(Abilities.OVERGROW, 3)
      .attr(LowHpMoveTypePowerBoostAbAttr, Type.GRASS),
    new Ability(Abilities.BLAZE, 3)
      .attr(LowHpMoveTypePowerBoostAbAttr, Type.FIRE),
    new Ability(Abilities.TORRENT, 3)
      .attr(LowHpMoveTypePowerBoostAbAttr, Type.WATER),
    new Ability(Abilities.SWARM, 3)
      .attr(LowHpMoveTypePowerBoostAbAttr, Type.BUG),
    new Ability(Abilities.ROCK_HEAD, 3)
      .attr(BlockRecoilDamageAttr),
    new Ability(Abilities.DROUGHT, 3)
      .attr(PostSummonWeatherChangeAbAttr, WeatherType.SUNNY)
      .attr(PostBiomeChangeWeatherChangeAbAttr, WeatherType.SUNNY),
    new Ability(Abilities.ARENA_TRAP, 3)
      .attr(ArenaTrapAbAttr, (user, target) => {
        if (target.isGrounded()) {
          return true;
        }
        return false;
      })
      .attr(DoubleBattleChanceAbAttr),
    new Ability(Abilities.VITAL_SPIRIT, 3)
      .attr(StatusEffectImmunityAbAttr, StatusEffect.SLEEP)
      .attr(BattlerTagImmunityAbAttr, BattlerTagType.DROWSY)
      .ignorable(),
    new Ability(Abilities.WHITE_SMOKE, 3)
      .attr(ProtectStatAbAttr)
      .ignorable(),
    new Ability(Abilities.PURE_POWER, 3)
      .attr(BattleStatMultiplierAbAttr, BattleStat.ATK, 2),
    new Ability(Abilities.SHELL_ARMOR, 3)
      .attr(BlockCritAbAttr)
      .ignorable(),
    new Ability(Abilities.AIR_LOCK, 3)
      .attr(SuppressWeatherEffectAbAttr, true)
      .attr(PostSummonUnnamedMessageAbAttr, i18next.t("abilityTriggers:weatherEffectDisappeared"))
      .attr(PostSummonWeatherSuppressedFormChangeAbAttr)
      .attr(PostFaintUnsuppressedWeatherFormChangeAbAttr)
      .bypassFaint(),
    new Ability(Abilities.TANGLED_FEET, 4)
      .conditionalAttr(pokemon => !!pokemon.getTag(BattlerTagType.CONFUSED), BattleStatMultiplierAbAttr, BattleStat.EVA, 2)
      .ignorable(),
    new Ability(Abilities.MOTOR_DRIVE, 4)
      .attr(TypeImmunityStatChangeAbAttr, Type.ELECTRIC, BattleStat.SPD, 1)
      .ignorable(),
    new Ability(Abilities.RIVALRY, 4)
      .attr(MovePowerBoostAbAttr, (user, target, move) => user?.gender !== Gender.GENDERLESS && target?.gender !== Gender.GENDERLESS && user?.gender === target?.gender, 1.25, true)
      .attr(MovePowerBoostAbAttr, (user, target, move) => user?.gender !== Gender.GENDERLESS && target?.gender !== Gender.GENDERLESS && user?.gender !== target?.gender, 0.75),
    new Ability(Abilities.STEADFAST, 4)
      .attr(FlinchStatChangeAbAttr, BattleStat.SPD, 1),
    new Ability(Abilities.SNOW_CLOAK, 4)
      .attr(BattleStatMultiplierAbAttr, BattleStat.EVA, 1.2)
      .attr(BlockWeatherDamageAttr, WeatherType.HAIL)
      .condition(getWeatherCondition(WeatherType.HAIL, WeatherType.SNOW))
      .ignorable(),
    new Ability(Abilities.GLUTTONY, 4)
      .attr(ReduceBerryUseThresholdAbAttr),
    new Ability(Abilities.ANGER_POINT, 4)
      .attr(PostDefendCritStatChangeAbAttr, BattleStat.ATK, 6),
    new Ability(Abilities.UNBURDEN, 4)
      .unimplemented(),
    new Ability(Abilities.HEATPROOF, 4)
      .attr(ReceivedTypeDamageMultiplierAbAttr, Type.FIRE, 0.5)
      .attr(ReduceBurnDamageAbAttr, 0.5)
      .ignorable(),
    new Ability(Abilities.SIMPLE, 4)
      .attr(StatChangeMultiplierAbAttr, 2)
      .ignorable(),
    new Ability(Abilities.DRY_SKIN, 4)
      .attr(PostWeatherLapseDamageAbAttr, 2, WeatherType.SUNNY, WeatherType.HARSH_SUN)
      .attr(PostWeatherLapseHealAbAttr, 2, WeatherType.RAIN, WeatherType.HEAVY_RAIN)
      .attr(ReceivedTypeDamageMultiplierAbAttr, Type.FIRE, 1.25)
      .attr(TypeImmunityHealAbAttr, Type.WATER)
      .partial() // Healing not blocked by Heal Block
      .ignorable(),
    new Ability(Abilities.DOWNLOAD, 4)
      .attr(DownloadAbAttr),
    new Ability(Abilities.IRON_FIST, 4)
      .attr(MovePowerBoostAbAttr, (user, target, move) => move.hasFlag(MoveFlags.PUNCHING_MOVE), 1.2),
    new Ability(Abilities.POISON_HEAL, 4)
      .attr(PostTurnStatusHealAbAttr, StatusEffect.TOXIC, StatusEffect.POISON)
      .attr(BlockStatusDamageAbAttr, StatusEffect.TOXIC, StatusEffect.POISON),
    new Ability(Abilities.ADAPTABILITY, 4)
      .attr(StabBoostAbAttr),
    new Ability(Abilities.SKILL_LINK, 4)
      .attr(MaxMultiHitAbAttr),
    new Ability(Abilities.HYDRATION, 4)
      .attr(PostTurnResetStatusAbAttr)
      .condition(getWeatherCondition(WeatherType.RAIN, WeatherType.HEAVY_RAIN)),
    new Ability(Abilities.SOLAR_POWER, 4)
      .attr(PostWeatherLapseDamageAbAttr, 2, WeatherType.SUNNY, WeatherType.HARSH_SUN)
      .attr(BattleStatMultiplierAbAttr, BattleStat.SPATK, 1.5)
      .condition(getWeatherCondition(WeatherType.SUNNY, WeatherType.HARSH_SUN)),
    new Ability(Abilities.QUICK_FEET, 4)
      .conditionalAttr(pokemon => pokemon.status ? pokemon.status.effect === StatusEffect.PARALYSIS : false, BattleStatMultiplierAbAttr, BattleStat.SPD, 2)
      .conditionalAttr(pokemon => !!pokemon.status || pokemon.hasAbility(Abilities.COMATOSE), BattleStatMultiplierAbAttr, BattleStat.SPD, 1.5),
    new Ability(Abilities.NORMALIZE, 4)
      .attr(MoveTypeChangeAbAttr, Type.NORMAL, 1.2, (user, target, move) => {
        return ![Moves.HIDDEN_POWER, Moves.WEATHER_BALL, Moves.NATURAL_GIFT, Moves.JUDGMENT, Moves.TECHNO_BLAST].includes(move.id);
      }),
    new Ability(Abilities.SNIPER, 4)
      .attr(MultCritAbAttr, 1.5),
    new Ability(Abilities.MAGIC_GUARD, 4)
      .attr(BlockNonDirectDamageAbAttr),
    new Ability(Abilities.NO_GUARD, 4)
      .attr(AlwaysHitAbAttr)
      .attr(DoubleBattleChanceAbAttr),
    new Ability(Abilities.STALL, 4)
      .attr(ChangeMovePriorityAbAttr, (pokemon, move: Move) => true, -0.5),
    new Ability(Abilities.TECHNICIAN, 4)
      .attr(MovePowerBoostAbAttr, (user, target, move) => {
        const power = new Utils.NumberHolder(move.power);
        applyMoveAttrs(VariablePowerAttr, user, target, move, power);
        return power.value <= 60;
      }, 1.5),
    new Ability(Abilities.LEAF_GUARD, 4)
      .attr(StatusEffectImmunityAbAttr)
      .condition(getWeatherCondition(WeatherType.SUNNY, WeatherType.HARSH_SUN))
      .ignorable(),
    new Ability(Abilities.KLUTZ, 4)
      .unimplemented(),
    new Ability(Abilities.MOLD_BREAKER, 4)
      .attr(PostSummonMessageAbAttr, (pokemon: Pokemon) => i18next.t("abilityTriggers:postSummonMoldBreaker", { pokemonNameWithAffix: getPokemonNameWithAffix(pokemon) }))
      .attr(MoveAbilityBypassAbAttr),
    new Ability(Abilities.SUPER_LUCK, 4)
      .attr(BonusCritAbAttr)
      .partial(),
    new Ability(Abilities.AFTERMATH, 4)
      .attr(PostFaintContactDamageAbAttr, 4)
      .bypassFaint(),
    new Ability(Abilities.ANTICIPATION, 4)
      .conditionalAttr(getAnticipationCondition(), PostSummonMessageAbAttr, (pokemon: Pokemon) => i18next.t("abilityTriggers:postSummonAnticipation", { pokemonNameWithAffix: getPokemonNameWithAffix(pokemon) })),
    new Ability(Abilities.FOREWARN, 4)
      .attr(ForewarnAbAttr),
    new Ability(Abilities.UNAWARE, 4)
      .attr(IgnoreOpponentStatChangesAbAttr)
      .ignorable(),
    new Ability(Abilities.TINTED_LENS, 4)
      //@ts-ignore
      .attr(DamageBoostAbAttr, 2, (user, target, move) => target.getAttackTypeEffectiveness(move.type, user) <= 0.5), // TODO: fix TS issues
    new Ability(Abilities.FILTER, 4)
      .attr(ReceivedMoveDamageMultiplierAbAttr, (target, user, move) => target.getAttackTypeEffectiveness(move.type, user) >= 2, 0.75)
      .ignorable(),
    new Ability(Abilities.SLOW_START, 4)
      .attr(PostSummonAddBattlerTagAbAttr, BattlerTagType.SLOW_START, 5),
    new Ability(Abilities.SCRAPPY, 4)
      .attr(IgnoreTypeImmunityAbAttr, Type.GHOST, [Type.NORMAL, Type.FIGHTING])
      .attr(IntimidateImmunityAbAttr),
    new Ability(Abilities.STORM_DRAIN, 4)
      .attr(RedirectTypeMoveAbAttr, Type.WATER)
      .attr(TypeImmunityStatChangeAbAttr, Type.WATER, BattleStat.SPATK, 1)
      .ignorable(),
    new Ability(Abilities.ICE_BODY, 4)
      .attr(BlockWeatherDamageAttr, WeatherType.HAIL)
      .attr(PostWeatherLapseHealAbAttr, 1, WeatherType.HAIL, WeatherType.SNOW)
      .partial(), // Healing not blocked by Heal Block
    new Ability(Abilities.SOLID_ROCK, 4)
      .attr(ReceivedMoveDamageMultiplierAbAttr, (target, user, move) => target.getAttackTypeEffectiveness(move.type, user) >= 2, 0.75)
      .ignorable(),
    new Ability(Abilities.SNOW_WARNING, 4)
      .attr(PostSummonWeatherChangeAbAttr, WeatherType.SNOW)
      .attr(PostBiomeChangeWeatherChangeAbAttr, WeatherType.SNOW),
    new Ability(Abilities.HONEY_GATHER, 4)
      .attr(MoneyAbAttr),
    new Ability(Abilities.FRISK, 4)
      .attr(FriskAbAttr),
    new Ability(Abilities.RECKLESS, 4)
      .attr(MovePowerBoostAbAttr, (user, target, move) => move.hasFlag(MoveFlags.RECKLESS_MOVE), 1.2),
    new Ability(Abilities.MULTITYPE, 4)
      .attr(UncopiableAbilityAbAttr)
      .attr(UnswappableAbilityAbAttr)
      .attr(UnsuppressableAbilityAbAttr)
      .attr(NoFusionAbilityAbAttr),
    new Ability(Abilities.FLOWER_GIFT, 4)
      .conditionalAttr(getWeatherCondition(WeatherType.SUNNY || WeatherType.HARSH_SUN), BattleStatMultiplierAbAttr, BattleStat.ATK, 1.5)
      .conditionalAttr(getWeatherCondition(WeatherType.SUNNY || WeatherType.HARSH_SUN), BattleStatMultiplierAbAttr, BattleStat.SPDEF, 1.5)
      .attr(UncopiableAbilityAbAttr)
      .attr(NoFusionAbilityAbAttr)
      .ignorable()
      .partial(),
    new Ability(Abilities.BAD_DREAMS, 4)
      .attr(PostTurnHurtIfSleepingAbAttr),
    new Ability(Abilities.PICKPOCKET, 5)
      .attr(PostDefendStealHeldItemAbAttr, (target, user, move) => move.hasFlag(MoveFlags.MAKES_CONTACT))
      .condition(getSheerForceHitDisableAbCondition()),
    new Ability(Abilities.SHEER_FORCE, 5)
      .attr(MovePowerBoostAbAttr, (user, target, move) => move.chance >= 1, 5461/4096)
      .attr(MoveEffectChanceMultiplierAbAttr, 0)
      .partial(),
    new Ability(Abilities.CONTRARY, 5)
      .attr(StatChangeMultiplierAbAttr, -1)
      .ignorable(),
    new Ability(Abilities.UNNERVE, 5)
      .attr(PreventBerryUseAbAttr),
    new Ability(Abilities.DEFIANT, 5)
      .attr(PostStatChangeStatChangeAbAttr, (target, statsChanged, levels) => levels < 0, [BattleStat.ATK], 2),
    new Ability(Abilities.DEFEATIST, 5)
      .attr(BattleStatMultiplierAbAttr, BattleStat.ATK, 0.5)
      .attr(BattleStatMultiplierAbAttr, BattleStat.SPATK, 0.5)
      .condition((pokemon) => pokemon.getHpRatio() <= 0.5),
    new Ability(Abilities.CURSED_BODY, 5)
      .attr(PostDefendMoveDisableAbAttr, 30)
      .bypassFaint(),
    new Ability(Abilities.HEALER, 5)
      .conditionalAttr(pokemon => pokemon.getAlly() && Utils.randSeedInt(10) < 3, PostTurnResetStatusAbAttr, true),
    new Ability(Abilities.FRIEND_GUARD, 5)
      .ignorable()
      .unimplemented(),
    new Ability(Abilities.WEAK_ARMOR, 5)
      .attr(PostDefendStatChangeAbAttr, (target, user, move) => move.category === MoveCategory.PHYSICAL, BattleStat.DEF, -1)
      .attr(PostDefendStatChangeAbAttr, (target, user, move) => move.category === MoveCategory.PHYSICAL, BattleStat.SPD, 2),
    new Ability(Abilities.HEAVY_METAL, 5)
      .attr(WeightMultiplierAbAttr, 2)
      .ignorable(),
    new Ability(Abilities.LIGHT_METAL, 5)
      .attr(WeightMultiplierAbAttr, 0.5)
      .ignorable(),
    new Ability(Abilities.MULTISCALE, 5)
      .attr(ReceivedMoveDamageMultiplierAbAttr, (target, user, move) => target.isFullHp(), 0.5)
      .ignorable(),
    new Ability(Abilities.TOXIC_BOOST, 5)
      .attr(MovePowerBoostAbAttr, (user, target, move) => move.category === MoveCategory.PHYSICAL && (user?.status?.effect === StatusEffect.POISON || user?.status?.effect === StatusEffect.TOXIC), 1.5),
    new Ability(Abilities.FLARE_BOOST, 5)
      .attr(MovePowerBoostAbAttr, (user, target, move) => move.category === MoveCategory.SPECIAL && user?.status?.effect === StatusEffect.BURN, 1.5),
    new Ability(Abilities.HARVEST, 5)
      .attr(
        PostTurnLootAbAttr,
        "EATEN_BERRIES",
        /** Rate is doubled when under sun {@link https://dex.pokemonshowdown.com/abilities/harvest} */
        (pokemon) => 0.5 * (getWeatherCondition(WeatherType.SUNNY, WeatherType.HARSH_SUN)(pokemon) ? 2 : 1)
      )
      .partial(),
    new Ability(Abilities.TELEPATHY, 5)
      .attr(MoveImmunityAbAttr, (pokemon, attacker, move) => pokemon.getAlly() === attacker && move instanceof AttackMove)
      .ignorable(),
    new Ability(Abilities.MOODY, 5)
      .attr(MoodyAbAttr),
    new Ability(Abilities.OVERCOAT, 5)
      .attr(BlockWeatherDamageAttr)
      .attr(MoveImmunityAbAttr, (pokemon, attacker, move) => pokemon !== attacker && move.hasFlag(MoveFlags.POWDER_MOVE))
      .ignorable(),
    new Ability(Abilities.POISON_TOUCH, 5)
      .attr(PostAttackContactApplyStatusEffectAbAttr, 30, StatusEffect.POISON),
    new Ability(Abilities.REGENERATOR, 5)
      .attr(PreSwitchOutHealAbAttr),
    new Ability(Abilities.BIG_PECKS, 5)
      .attr(ProtectStatAbAttr, BattleStat.DEF)
      .ignorable(),
    new Ability(Abilities.SAND_RUSH, 5)
      .attr(BattleStatMultiplierAbAttr, BattleStat.SPD, 2)
      .attr(BlockWeatherDamageAttr, WeatherType.SANDSTORM)
      .condition(getWeatherCondition(WeatherType.SANDSTORM)),
    new Ability(Abilities.WONDER_SKIN, 5)
      .attr(WonderSkinAbAttr)
      .ignorable(),
    new Ability(Abilities.ANALYTIC, 5)
    //@ts-ignore
      .attr(MovePowerBoostAbAttr, (user, target, move) => !!target?.getLastXMoves(1).find(m => m.turn === target?.scene.currentBattle.turn) || user.scene.currentBattle.turnCommands[target.getBattlerIndex()].command !== Command.FIGHT, 1.3), // TODO fix TS issues
    new Ability(Abilities.ILLUSION, 5)
      .attr(UncopiableAbilityAbAttr)
      .attr(UnswappableAbilityAbAttr)
      .unimplemented(),
    new Ability(Abilities.IMPOSTER, 5)
      .attr(PostSummonTransformAbAttr)
      .attr(UncopiableAbilityAbAttr),
    new Ability(Abilities.INFILTRATOR, 5)
      .unimplemented(),
    new Ability(Abilities.MUMMY, 5)
      .attr(PostDefendAbilityGiveAbAttr, Abilities.MUMMY)
      .bypassFaint(),
    new Ability(Abilities.MOXIE, 5)
      .attr(PostVictoryStatChangeAbAttr, BattleStat.ATK, 1),
    new Ability(Abilities.JUSTIFIED, 5)
      .attr(PostDefendStatChangeAbAttr, (target, user, move) => move.type === Type.DARK && move.category !== MoveCategory.STATUS, BattleStat.ATK, 1),
    new Ability(Abilities.RATTLED, 5)
      .attr(PostDefendStatChangeAbAttr, (target, user, move) => move.category !== MoveCategory.STATUS && (move.type === Type.DARK || move.type === Type.BUG ||
        move.type === Type.GHOST), BattleStat.SPD, 1)
      .attr(PostIntimidateStatChangeAbAttr, [BattleStat.SPD], 1),
    new Ability(Abilities.MAGIC_BOUNCE, 5)
      .ignorable()
      .unimplemented(),
    new Ability(Abilities.SAP_SIPPER, 5)
      .attr(TypeImmunityStatChangeAbAttr, Type.GRASS, BattleStat.ATK, 1)
      .ignorable(),
    new Ability(Abilities.PRANKSTER, 5)
      .attr(ChangeMovePriorityAbAttr, (pokemon, move: Move) => move.category === MoveCategory.STATUS, 1),
    new Ability(Abilities.SAND_FORCE, 5)
      .attr(MoveTypePowerBoostAbAttr, Type.ROCK, 1.3)
      .attr(MoveTypePowerBoostAbAttr, Type.GROUND, 1.3)
      .attr(MoveTypePowerBoostAbAttr, Type.STEEL, 1.3)
      .attr(BlockWeatherDamageAttr, WeatherType.SANDSTORM)
      .condition(getWeatherCondition(WeatherType.SANDSTORM)),
    new Ability(Abilities.IRON_BARBS, 5)
      .attr(PostDefendContactDamageAbAttr, 8)
      .bypassFaint(),
    new Ability(Abilities.ZEN_MODE, 5)
      .attr(PostBattleInitFormChangeAbAttr, () => 0)
      .attr(PostSummonFormChangeAbAttr, p => p.getHpRatio() <= 0.5 ? 1 : 0)
      .attr(PostTurnFormChangeAbAttr, p => p.getHpRatio() <= 0.5 ? 1 : 0)
      .attr(UncopiableAbilityAbAttr)
      .attr(UnswappableAbilityAbAttr)
      .attr(UnsuppressableAbilityAbAttr)
      .attr(NoFusionAbilityAbAttr)
      .bypassFaint(),
    new Ability(Abilities.VICTORY_STAR, 5)
      .attr(BattleStatMultiplierAbAttr, BattleStat.ACC, 1.1)
      .partial(),
    new Ability(Abilities.TURBOBLAZE, 5)
      .attr(PostSummonMessageAbAttr, (pokemon: Pokemon) => i18next.t("abilityTriggers:postSummonTurboblaze", { pokemonNameWithAffix: getPokemonNameWithAffix(pokemon) }))
      .attr(MoveAbilityBypassAbAttr),
    new Ability(Abilities.TERAVOLT, 5)
      .attr(PostSummonMessageAbAttr, (pokemon: Pokemon) => i18next.t("abilityTriggers:postSummonTeravolt", { pokemonNameWithAffix: getPokemonNameWithAffix(pokemon) }))
      .attr(MoveAbilityBypassAbAttr),
    new Ability(Abilities.AROMA_VEIL, 6)
      .ignorable()
      .unimplemented(),
    new Ability(Abilities.FLOWER_VEIL, 6)
      .ignorable()
      .unimplemented(),
    new Ability(Abilities.CHEEK_POUCH, 6)
      .attr(HealFromBerryUseAbAttr, 1/3)
      .partial(), // Healing not blocked by Heal Block
    new Ability(Abilities.PROTEAN, 6)
      .attr(PokemonTypeChangeAbAttr),
    //.condition((p) => !p.summonData?.abilitiesApplied.includes(Abilities.PROTEAN)), //Gen 9 Implementation
    new Ability(Abilities.FUR_COAT, 6)
      .attr(ReceivedMoveDamageMultiplierAbAttr, (target, user, move) => move.category === MoveCategory.PHYSICAL, 0.5)
      .ignorable(),
    new Ability(Abilities.MAGICIAN, 6)
      .attr(PostAttackStealHeldItemAbAttr),
    new Ability(Abilities.BULLETPROOF, 6)
      .attr(MoveImmunityAbAttr, (pokemon, attacker, move) => pokemon !== attacker && move.hasFlag(MoveFlags.BALLBOMB_MOVE))
      .ignorable(),
    new Ability(Abilities.COMPETITIVE, 6)
      .attr(PostStatChangeStatChangeAbAttr, (target, statsChanged, levels) => levels < 0, [BattleStat.SPATK], 2),
    new Ability(Abilities.STRONG_JAW, 6)
      .attr(MovePowerBoostAbAttr, (user, target, move) => move.hasFlag(MoveFlags.BITING_MOVE), 1.5),
    new Ability(Abilities.REFRIGERATE, 6)
      .attr(MoveTypeChangeAbAttr, Type.ICE, 1.2, (user, target, move) => move.type === Type.NORMAL && !move.hasAttr(VariableMoveTypeAttr)),
    new Ability(Abilities.SWEET_VEIL, 6)
      .attr(UserFieldStatusEffectImmunityAbAttr, StatusEffect.SLEEP)
      .attr(UserFieldBattlerTagImmunityAbAttr, BattlerTagType.DROWSY)
      .ignorable()
      .partial(), // Mold Breaker ally should not be affected by Sweet Veil
    new Ability(Abilities.STANCE_CHANGE, 6)
      .attr(UncopiableAbilityAbAttr)
      .attr(UnswappableAbilityAbAttr)
      .attr(UnsuppressableAbilityAbAttr)
      .attr(NoFusionAbilityAbAttr),
    new Ability(Abilities.GALE_WINGS, 6)
      .attr(ChangeMovePriorityAbAttr, (pokemon, move) => pokemon.isFullHp() && move.type === Type.FLYING, 1),
    new Ability(Abilities.MEGA_LAUNCHER, 6)
      .attr(MovePowerBoostAbAttr, (user, target, move) => move.hasFlag(MoveFlags.PULSE_MOVE), 1.5),
    new Ability(Abilities.GRASS_PELT, 6)
      .conditionalAttr(getTerrainCondition(TerrainType.GRASSY), BattleStatMultiplierAbAttr, BattleStat.DEF, 1.5)
      .ignorable(),
    new Ability(Abilities.SYMBIOSIS, 6)
      .unimplemented(),
    new Ability(Abilities.TOUGH_CLAWS, 6)
      .attr(MovePowerBoostAbAttr, (user, target, move) => move.hasFlag(MoveFlags.MAKES_CONTACT), 1.3),
    new Ability(Abilities.PIXILATE, 6)
      .attr(MoveTypeChangeAbAttr, Type.FAIRY, 1.2, (user, target, move) => move.type === Type.NORMAL && !move.hasAttr(VariableMoveTypeAttr)),
    new Ability(Abilities.GOOEY, 6)
      .attr(PostDefendStatChangeAbAttr, (target, user, move) => move.hasFlag(MoveFlags.MAKES_CONTACT), BattleStat.SPD, -1, false),
    new Ability(Abilities.AERILATE, 6)
      .attr(MoveTypeChangeAbAttr, Type.FLYING, 1.2, (user, target, move) => move.type === Type.NORMAL && !move.hasAttr(VariableMoveTypeAttr)),
    new Ability(Abilities.PARENTAL_BOND, 6)
      .attr(AddSecondStrikeAbAttr, 0.25),
    new Ability(Abilities.DARK_AURA, 6)
      .attr(PostSummonMessageAbAttr, (pokemon: Pokemon) => i18next.t("abilityTriggers:postSummonDarkAura", { pokemonNameWithAffix: getPokemonNameWithAffix(pokemon) }))
      .attr(FieldMoveTypePowerBoostAbAttr, Type.DARK, 4 / 3),
    new Ability(Abilities.FAIRY_AURA, 6)
      .attr(PostSummonMessageAbAttr, (pokemon: Pokemon) => i18next.t("abilityTriggers:postSummonFairyAura", { pokemonNameWithAffix: getPokemonNameWithAffix(pokemon) }))
      .attr(FieldMoveTypePowerBoostAbAttr, Type.FAIRY, 4 / 3),
    new Ability(Abilities.AURA_BREAK, 6)
      .ignorable()
      .conditionalAttr(target => target.hasAbility(Abilities.DARK_AURA), FieldMoveTypePowerBoostAbAttr, Type.DARK, 9 / 16)
      .conditionalAttr(target => target.hasAbility(Abilities.FAIRY_AURA), FieldMoveTypePowerBoostAbAttr, Type.FAIRY, 9 / 16),
    new Ability(Abilities.PRIMORDIAL_SEA, 6)
      .attr(PostSummonWeatherChangeAbAttr, WeatherType.HEAVY_RAIN)
      .attr(PostBiomeChangeWeatherChangeAbAttr, WeatherType.HEAVY_RAIN)
      .attr(PreSwitchOutClearWeatherAbAttr)
      .attr(PostFaintClearWeatherAbAttr)
      .bypassFaint(),
    new Ability(Abilities.DESOLATE_LAND, 6)
      .attr(PostSummonWeatherChangeAbAttr, WeatherType.HARSH_SUN)
      .attr(PostBiomeChangeWeatherChangeAbAttr, WeatherType.HARSH_SUN)
      .attr(PreSwitchOutClearWeatherAbAttr)
      .attr(PostFaintClearWeatherAbAttr)
      .bypassFaint(),
    new Ability(Abilities.DELTA_STREAM, 6)
      .attr(PostSummonWeatherChangeAbAttr, WeatherType.STRONG_WINDS)
      .attr(PostBiomeChangeWeatherChangeAbAttr, WeatherType.STRONG_WINDS)
      .attr(PreSwitchOutClearWeatherAbAttr)
      .attr(PostFaintClearWeatherAbAttr)
      .bypassFaint(),
    new Ability(Abilities.STAMINA, 7)
      .attr(PostDefendStatChangeAbAttr, (target, user, move) => move.category !== MoveCategory.STATUS, BattleStat.DEF, 1),
    new Ability(Abilities.WIMP_OUT, 7)
      .condition(getSheerForceHitDisableAbCondition())
      .unimplemented(),
    new Ability(Abilities.EMERGENCY_EXIT, 7)
      .condition(getSheerForceHitDisableAbCondition())
      .unimplemented(),
    new Ability(Abilities.WATER_COMPACTION, 7)
      .attr(PostDefendStatChangeAbAttr, (target, user, move) => move.type === Type.WATER && move.category !== MoveCategory.STATUS, BattleStat.DEF, 2),
    new Ability(Abilities.MERCILESS, 7)
      .attr(ConditionalCritAbAttr, (user, target, move) => target?.status?.effect === StatusEffect.TOXIC || target?.status?.effect === StatusEffect.POISON),
    new Ability(Abilities.SHIELDS_DOWN, 7)
      .attr(PostBattleInitFormChangeAbAttr, () => 0)
      .attr(PostSummonFormChangeAbAttr, p => p.formIndex % 7 + (p.getHpRatio() <= 0.5 ? 7 : 0))
      .attr(PostTurnFormChangeAbAttr, p => p.formIndex % 7 + (p.getHpRatio() <= 0.5 ? 7 : 0))
      .attr(UncopiableAbilityAbAttr)
      .attr(UnswappableAbilityAbAttr)
      .attr(UnsuppressableAbilityAbAttr)
      .attr(NoFusionAbilityAbAttr)
      .bypassFaint()
      .partial(),
    new Ability(Abilities.STAKEOUT, 7)
      //@ts-ignore
      .attr(MovePowerBoostAbAttr, (user, target, move) => user.scene.currentBattle.turnCommands[target.getBattlerIndex()].command === Command.POKEMON, 2), // TODO: fix TS issues
    new Ability(Abilities.WATER_BUBBLE, 7)
      .attr(ReceivedTypeDamageMultiplierAbAttr, Type.FIRE, 0.5)
      .attr(MoveTypePowerBoostAbAttr, Type.WATER, 2)
      .attr(StatusEffectImmunityAbAttr, StatusEffect.BURN)
      .ignorable(),
    new Ability(Abilities.STEELWORKER, 7)
      .attr(MoveTypePowerBoostAbAttr, Type.STEEL),
    new Ability(Abilities.BERSERK, 7)
      .attr(PostDefendHpGatedStatChangeAbAttr, (target, user, move) => move.category !== MoveCategory.STATUS, 0.5, [BattleStat.SPATK], 1)
      .condition(getSheerForceHitDisableAbCondition()),
    new Ability(Abilities.SLUSH_RUSH, 7)
      .attr(BattleStatMultiplierAbAttr, BattleStat.SPD, 2)
      .condition(getWeatherCondition(WeatherType.HAIL, WeatherType.SNOW)),
    new Ability(Abilities.LONG_REACH, 7)
      .attr(IgnoreContactAbAttr),
    new Ability(Abilities.LIQUID_VOICE, 7)
      .attr(MoveTypeChangeAbAttr, Type.WATER, 1, (user, target, move) => move.hasFlag(MoveFlags.SOUND_BASED)),
    new Ability(Abilities.TRIAGE, 7)
      .attr(ChangeMovePriorityAbAttr, (pokemon, move) => move.hasFlag(MoveFlags.TRIAGE_MOVE), 3),
    new Ability(Abilities.GALVANIZE, 7)
      .attr(MoveTypeChangeAbAttr, Type.ELECTRIC, 1.2, (user, target, move) => move.type === Type.NORMAL && !move.hasAttr(VariableMoveTypeAttr)),
    new Ability(Abilities.SURGE_SURFER, 7)
      .conditionalAttr(getTerrainCondition(TerrainType.ELECTRIC), BattleStatMultiplierAbAttr, BattleStat.SPD, 2),
    new Ability(Abilities.SCHOOLING, 7)
      .attr(PostBattleInitFormChangeAbAttr, () => 0)
      .attr(PostSummonFormChangeAbAttr, p => p.level < 20 || p.getHpRatio() <= 0.25 ? 0 : 1)
      .attr(PostTurnFormChangeAbAttr, p => p.level < 20 || p.getHpRatio() <= 0.25 ? 0 : 1)
      .attr(UncopiableAbilityAbAttr)
      .attr(UnswappableAbilityAbAttr)
      .attr(UnsuppressableAbilityAbAttr)
      .attr(NoFusionAbilityAbAttr)
      .bypassFaint(),
    new Ability(Abilities.DISGUISE, 7)
      .attr(UncopiableAbilityAbAttr)
      .attr(UnswappableAbilityAbAttr)
      .attr(UnsuppressableAbilityAbAttr)
      .attr(NoTransformAbilityAbAttr)
      .attr(NoFusionAbilityAbAttr)
      // Add BattlerTagType.DISGUISE if the pokemon is in its disguised form
      .conditionalAttr(pokemon => pokemon.formIndex === 0, PostSummonAddBattlerTagAbAttr, BattlerTagType.DISGUISE, 0, false)
      .attr(FormBlockDamageAbAttr, (target, user, move) => !!target.getTag(BattlerTagType.DISGUISE) && target.getAttackTypeEffectiveness(move.type, user) > 0, 0, BattlerTagType.DISGUISE,
        (pokemon, abilityName) => i18next.t("abilityTriggers:disguiseAvoidedDamage", { pokemonNameWithAffix: getPokemonNameWithAffix(pokemon), abilityName: abilityName }),
        (pokemon) => Utils.toDmgValue(pokemon.getMaxHp() / 8))
      .attr(PostBattleInitFormChangeAbAttr, () => 0)
      .bypassFaint()
      .ignorable(),
    new Ability(Abilities.BATTLE_BOND, 7)
      .attr(PostVictoryFormChangeAbAttr, () => 2)
      .attr(PostBattleInitFormChangeAbAttr, () => 1)
      .attr(UncopiableAbilityAbAttr)
      .attr(UnswappableAbilityAbAttr)
      .attr(UnsuppressableAbilityAbAttr)
      .attr(NoFusionAbilityAbAttr)
      .bypassFaint(),
    new Ability(Abilities.POWER_CONSTRUCT, 7) // TODO: 10% Power Construct Zygarde isn't accounted for yet. If changed, update Zygarde's getSpeciesFormIndex entry accordingly
      .attr(PostBattleInitFormChangeAbAttr, () => 2)
      .attr(PostSummonFormChangeAbAttr, p => p.getHpRatio() <= 0.5 || p.getFormKey() === "complete" ? 4 : 2)
      .attr(PostTurnFormChangeAbAttr, p => p.getHpRatio() <= 0.5 || p.getFormKey() === "complete" ? 4 : 2)
      .attr(UncopiableAbilityAbAttr)
      .attr(UnswappableAbilityAbAttr)
      .attr(UnsuppressableAbilityAbAttr)
      .attr(NoFusionAbilityAbAttr)
      .bypassFaint()
      .partial(),
    new Ability(Abilities.CORROSION, 7) // TODO: Test Corrosion against Magic Bounce once it is implemented
      .attr(IgnoreTypeStatusEffectImmunityAbAttr, [StatusEffect.POISON, StatusEffect.TOXIC], [Type.STEEL, Type.POISON])
      .partial(),
    new Ability(Abilities.COMATOSE, 7)
      .attr(UncopiableAbilityAbAttr)
      .attr(UnswappableAbilityAbAttr)
      .attr(UnsuppressableAbilityAbAttr)
      .attr(StatusEffectImmunityAbAttr, ...getNonVolatileStatusEffects())
      .attr(BattlerTagImmunityAbAttr, BattlerTagType.DROWSY),
    new Ability(Abilities.QUEENLY_MAJESTY, 7)
      .attr(FieldPriorityMoveImmunityAbAttr)
      .ignorable(),
    new Ability(Abilities.INNARDS_OUT, 7)
      .attr(PostFaintHPDamageAbAttr)
      .bypassFaint(),
    new Ability(Abilities.DANCER, 7)
      .attr(PostDancingMoveAbAttr),
    new Ability(Abilities.BATTERY, 7)
      .attr(AllyMoveCategoryPowerBoostAbAttr, [MoveCategory.SPECIAL], 1.3),
    new Ability(Abilities.FLUFFY, 7)
      .attr(ReceivedMoveDamageMultiplierAbAttr, (target, user, move) => move.hasFlag(MoveFlags.MAKES_CONTACT), 0.5)
      .attr(ReceivedMoveDamageMultiplierAbAttr, (target, user, move) => move.type === Type.FIRE, 2)
      .ignorable(),
    new Ability(Abilities.DAZZLING, 7)
      .attr(FieldPriorityMoveImmunityAbAttr)
      .ignorable(),
    new Ability(Abilities.SOUL_HEART, 7)
      .attr(PostKnockOutStatChangeAbAttr, BattleStat.SPATK, 1),
    new Ability(Abilities.TANGLING_HAIR, 7)
      .attr(PostDefendStatChangeAbAttr, (target, user, move) => move.hasFlag(MoveFlags.MAKES_CONTACT), BattleStat.SPD, -1, false),
    new Ability(Abilities.RECEIVER, 7)
      .attr(CopyFaintedAllyAbilityAbAttr)
      .attr(UncopiableAbilityAbAttr),
    new Ability(Abilities.POWER_OF_ALCHEMY, 7)
      .attr(CopyFaintedAllyAbilityAbAttr)
      .attr(UncopiableAbilityAbAttr),
    new Ability(Abilities.BEAST_BOOST, 7)
      .attr(PostVictoryStatChangeAbAttr, p => {
        const battleStats = Utils.getEnumValues(BattleStat).slice(0, -3).map(s => s as BattleStat);
        let highestBattleStat = 0;
        let highestBattleStatIndex = 0;
        battleStats.map((bs: BattleStat, i: integer) => {
          const stat = p.getStat(bs + 1);
          if (stat > highestBattleStat) {
            highestBattleStatIndex = i;
            highestBattleStat = stat;
          }
        });
        return highestBattleStatIndex;
      }, 1),
    new Ability(Abilities.RKS_SYSTEM, 7)
      .attr(UncopiableAbilityAbAttr)
      .attr(UnswappableAbilityAbAttr)
      .attr(UnsuppressableAbilityAbAttr)
      .attr(NoFusionAbilityAbAttr),
    new Ability(Abilities.ELECTRIC_SURGE, 7)
      .attr(PostSummonTerrainChangeAbAttr, TerrainType.ELECTRIC)
      .attr(PostBiomeChangeTerrainChangeAbAttr, TerrainType.ELECTRIC),
    new Ability(Abilities.PSYCHIC_SURGE, 7)
      .attr(PostSummonTerrainChangeAbAttr, TerrainType.PSYCHIC)
      .attr(PostBiomeChangeTerrainChangeAbAttr, TerrainType.PSYCHIC),
    new Ability(Abilities.MISTY_SURGE, 7)
      .attr(PostSummonTerrainChangeAbAttr, TerrainType.MISTY)
      .attr(PostBiomeChangeTerrainChangeAbAttr, TerrainType.MISTY),
    new Ability(Abilities.GRASSY_SURGE, 7)
      .attr(PostSummonTerrainChangeAbAttr, TerrainType.GRASSY)
      .attr(PostBiomeChangeTerrainChangeAbAttr, TerrainType.GRASSY),
    new Ability(Abilities.FULL_METAL_BODY, 7)
      .attr(ProtectStatAbAttr),
    new Ability(Abilities.SHADOW_SHIELD, 7)
      .attr(ReceivedMoveDamageMultiplierAbAttr, (target, user, move) => target.isFullHp(), 0.5),
    new Ability(Abilities.PRISM_ARMOR, 7)
      .attr(ReceivedMoveDamageMultiplierAbAttr, (target, user, move) => target.getAttackTypeEffectiveness(move.type, user) >= 2, 0.75),
    new Ability(Abilities.NEUROFORCE, 7)
      //@ts-ignore
      .attr(MovePowerBoostAbAttr, (user, target, move) => target.getAttackTypeEffectiveness(move.type, user) >= 2, 1.25), // TODO: fix TS issues
    new Ability(Abilities.INTREPID_SWORD, 8)
      .attr(PostSummonStatChangeAbAttr, BattleStat.ATK, 1, true)
      .condition(getOncePerBattleCondition(Abilities.INTREPID_SWORD)),
    new Ability(Abilities.DAUNTLESS_SHIELD, 8)
      .attr(PostSummonStatChangeAbAttr, BattleStat.DEF, 1, true)
      .condition(getOncePerBattleCondition(Abilities.DAUNTLESS_SHIELD)),
    new Ability(Abilities.LIBERO, 8)
      .attr(PokemonTypeChangeAbAttr),
    //.condition((p) => !p.summonData?.abilitiesApplied.includes(Abilities.LIBERO)), //Gen 9 Implementation
    new Ability(Abilities.BALL_FETCH, 8)
      .attr(FetchBallAbAttr)
      .condition(getOncePerBattleCondition(Abilities.BALL_FETCH)),
    new Ability(Abilities.COTTON_DOWN, 8)
      .attr(PostDefendStatChangeAbAttr, (target, user, move) => move.category !== MoveCategory.STATUS, BattleStat.SPD, -1, false, true)
      .bypassFaint(),
    new Ability(Abilities.PROPELLER_TAIL, 8)
      .attr(BlockRedirectAbAttr),
    new Ability(Abilities.MIRROR_ARMOR, 8)
      .ignorable()
      .unimplemented(),
    new Ability(Abilities.GULP_MISSILE, 8)
      .attr(UnsuppressableAbilityAbAttr)
      .attr(NoTransformAbilityAbAttr)
      .attr(NoFusionAbilityAbAttr)
      .attr(UncopiableAbilityAbAttr)
      .attr(UnswappableAbilityAbAttr)
      .attr(PostDefendGulpMissileAbAttr),
    new Ability(Abilities.STALWART, 8)
      .attr(BlockRedirectAbAttr),
    new Ability(Abilities.STEAM_ENGINE, 8)
      .attr(PostDefendStatChangeAbAttr, (target, user, move) => (move.type === Type.FIRE || move.type === Type.WATER) && move.category !== MoveCategory.STATUS, BattleStat.SPD, 6),
    new Ability(Abilities.PUNK_ROCK, 8)
      .attr(MovePowerBoostAbAttr, (user, target, move) => move.hasFlag(MoveFlags.SOUND_BASED), 1.3)
      .attr(ReceivedMoveDamageMultiplierAbAttr, (target, user, move) => move.hasFlag(MoveFlags.SOUND_BASED), 0.5)
      .ignorable(),
    new Ability(Abilities.SAND_SPIT, 8)
      .attr(PostDefendWeatherChangeAbAttr, WeatherType.SANDSTORM, (target, user, move) => move.category !== MoveCategory.STATUS),
    new Ability(Abilities.ICE_SCALES, 8)
      .attr(ReceivedMoveDamageMultiplierAbAttr, (target, user, move) => move.category === MoveCategory.SPECIAL, 0.5)
      .ignorable(),
    new Ability(Abilities.RIPEN, 8)
      .attr(DoubleBerryEffectAbAttr),
    new Ability(Abilities.ICE_FACE, 8)
      .attr(UncopiableAbilityAbAttr)
      .attr(UnswappableAbilityAbAttr)
      .attr(UnsuppressableAbilityAbAttr)
      .attr(NoTransformAbilityAbAttr)
      .attr(NoFusionAbilityAbAttr)
      // Add BattlerTagType.ICE_FACE if the pokemon is in ice face form
      .conditionalAttr(pokemon => pokemon.formIndex === 0, PostSummonAddBattlerTagAbAttr, BattlerTagType.ICE_FACE, 0, false)
      // When summoned with active HAIL or SNOW, add BattlerTagType.ICE_FACE
      .conditionalAttr(getWeatherCondition(WeatherType.HAIL, WeatherType.SNOW), PostSummonAddBattlerTagAbAttr, BattlerTagType.ICE_FACE, 0)
      // When weather changes to HAIL or SNOW while pokemon is fielded, add BattlerTagType.ICE_FACE
      .attr(PostWeatherChangeAddBattlerTagAttr, BattlerTagType.ICE_FACE, 0, WeatherType.HAIL, WeatherType.SNOW)
      .attr(FormBlockDamageAbAttr, (target, user, move) => move.category === MoveCategory.PHYSICAL && !!target.getTag(BattlerTagType.ICE_FACE), 0, BattlerTagType.ICE_FACE,
        (pokemon, abilityName) => i18next.t("abilityTriggers:iceFaceAvoidedDamage", { pokemonNameWithAffix: getPokemonNameWithAffix(pokemon), abilityName: abilityName }))
      .attr(PostBattleInitFormChangeAbAttr, () => 0)
      .bypassFaint()
      .ignorable(),
    new Ability(Abilities.POWER_SPOT, 8)
      .attr(AllyMoveCategoryPowerBoostAbAttr, [MoveCategory.SPECIAL, MoveCategory.PHYSICAL], 1.3),
    new Ability(Abilities.MIMICRY, 8)
      .unimplemented(),
    new Ability(Abilities.SCREEN_CLEANER, 8)
      .attr(PostSummonRemoveArenaTagAbAttr, [ArenaTagType.AURORA_VEIL, ArenaTagType.LIGHT_SCREEN, ArenaTagType.REFLECT]),
    new Ability(Abilities.STEELY_SPIRIT, 8)
      .attr(UserFieldMoveTypePowerBoostAbAttr, Type.STEEL),
    new Ability(Abilities.PERISH_BODY, 8)
      .attr(PostDefendPerishSongAbAttr, 4),
    new Ability(Abilities.WANDERING_SPIRIT, 8)
      .attr(PostDefendAbilitySwapAbAttr)
      .bypassFaint()
      .partial(),
    new Ability(Abilities.GORILLA_TACTICS, 8)
      .unimplemented(),
    new Ability(Abilities.NEUTRALIZING_GAS, 8)
      .attr(SuppressFieldAbilitiesAbAttr)
      .attr(UncopiableAbilityAbAttr)
      .attr(UnswappableAbilityAbAttr)
      .attr(NoTransformAbilityAbAttr)
      .attr(PostSummonMessageAbAttr, (pokemon: Pokemon) => i18next.t("abilityTriggers:postSummonNeutralizingGas", { pokemonNameWithAffix: getPokemonNameWithAffix(pokemon) }))
      .partial(),
    new Ability(Abilities.PASTEL_VEIL, 8)
      .attr(PostSummonUserFieldRemoveStatusEffectAbAttr, StatusEffect.POISON, StatusEffect.TOXIC)
      .attr(UserFieldStatusEffectImmunityAbAttr, StatusEffect.POISON, StatusEffect.TOXIC)
      .ignorable(),
    new Ability(Abilities.HUNGER_SWITCH, 8)
      //@ts-ignore
      .attr(PostTurnFormChangeAbAttr, p => p.getFormKey ? 0 : 1) // TODO: fix ts-ignore
      //@ts-ignore
      .attr(PostTurnFormChangeAbAttr, p => p.getFormKey ? 1 : 0) // TODO: fix ts-ignore
      .attr(UncopiableAbilityAbAttr)
      .attr(UnswappableAbilityAbAttr)
      .attr(NoTransformAbilityAbAttr)
      .attr(NoFusionAbilityAbAttr)
      .condition((pokemon) => !pokemon.isTerastallized()),
    new Ability(Abilities.QUICK_DRAW, 8)
      .attr(BypassSpeedChanceAbAttr, 30),
    new Ability(Abilities.UNSEEN_FIST, 8)
      .attr(IgnoreProtectOnContactAbAttr),
    new Ability(Abilities.CURIOUS_MEDICINE, 8)
      .attr(PostSummonClearAllyStatsAbAttr),
    new Ability(Abilities.TRANSISTOR, 8)
      .attr(MoveTypePowerBoostAbAttr, Type.ELECTRIC),
    new Ability(Abilities.DRAGONS_MAW, 8)
      .attr(MoveTypePowerBoostAbAttr, Type.DRAGON),
    new Ability(Abilities.CHILLING_NEIGH, 8)
      .attr(PostVictoryStatChangeAbAttr, BattleStat.ATK, 1),
    new Ability(Abilities.GRIM_NEIGH, 8)
      .attr(PostVictoryStatChangeAbAttr, BattleStat.SPATK, 1),
    new Ability(Abilities.AS_ONE_GLASTRIER, 8)
      .attr(PostSummonMessageAbAttr, (pokemon: Pokemon) => i18next.t("abilityTriggers:postSummonAsOneGlastrier", { pokemonNameWithAffix: getPokemonNameWithAffix(pokemon) }))
      .attr(PreventBerryUseAbAttr)
      .attr(PostVictoryStatChangeAbAttr, BattleStat.ATK, 1)
      .attr(UncopiableAbilityAbAttr)
      .attr(UnswappableAbilityAbAttr)
      .attr(UnsuppressableAbilityAbAttr),
    new Ability(Abilities.AS_ONE_SPECTRIER, 8)
      .attr(PostSummonMessageAbAttr, (pokemon: Pokemon) => i18next.t("abilityTriggers:postSummonAsOneSpectrier", { pokemonNameWithAffix: getPokemonNameWithAffix(pokemon) }))
      .attr(PreventBerryUseAbAttr)
      .attr(PostVictoryStatChangeAbAttr, BattleStat.SPATK, 1)
      .attr(UncopiableAbilityAbAttr)
      .attr(UnswappableAbilityAbAttr)
      .attr(UnsuppressableAbilityAbAttr),
    new Ability(Abilities.LINGERING_AROMA, 9)
      .attr(PostDefendAbilityGiveAbAttr, Abilities.LINGERING_AROMA)
      .bypassFaint(),
    new Ability(Abilities.SEED_SOWER, 9)
      .attr(PostDefendTerrainChangeAbAttr, TerrainType.GRASSY),
    new Ability(Abilities.THERMAL_EXCHANGE, 9)
      .attr(PostDefendStatChangeAbAttr, (target, user, move) => move.type === Type.FIRE && move.category !== MoveCategory.STATUS, BattleStat.ATK, 1)
      .attr(StatusEffectImmunityAbAttr, StatusEffect.BURN)
      .ignorable(),
    new Ability(Abilities.ANGER_SHELL, 9)
      .attr(PostDefendHpGatedStatChangeAbAttr, (target, user, move) => move.category !== MoveCategory.STATUS, 0.5, [ BattleStat.ATK, BattleStat.SPATK, BattleStat.SPD ], 1)
      .attr(PostDefendHpGatedStatChangeAbAttr, (target, user, move) => move.category !== MoveCategory.STATUS, 0.5, [ BattleStat.DEF, BattleStat.SPDEF ], -1)
      .condition(getSheerForceHitDisableAbCondition()),
    new Ability(Abilities.PURIFYING_SALT, 9)
      .attr(StatusEffectImmunityAbAttr)
      .attr(ReceivedTypeDamageMultiplierAbAttr, Type.GHOST, 0.5)
      .ignorable(),
    new Ability(Abilities.WELL_BAKED_BODY, 9)
      .attr(TypeImmunityStatChangeAbAttr, Type.FIRE, BattleStat.DEF, 2)
      .ignorable(),
    new Ability(Abilities.WIND_RIDER, 9)
      .attr(MoveImmunityStatChangeAbAttr, (pokemon, attacker, move) => pokemon !== attacker && move.hasFlag(MoveFlags.WIND_MOVE) && move.category !== MoveCategory.STATUS, BattleStat.ATK, 1)
      .attr(PostSummonStatChangeOnArenaAbAttr, ArenaTagType.TAILWIND)
      .ignorable(),
    new Ability(Abilities.GUARD_DOG, 9)
      .attr(PostIntimidateStatChangeAbAttr, [BattleStat.ATK], 1, true)
      .attr(ForceSwitchOutImmunityAbAttr)
      .ignorable(),
    new Ability(Abilities.ROCKY_PAYLOAD, 9)
      .attr(MoveTypePowerBoostAbAttr, Type.ROCK),
    new Ability(Abilities.WIND_POWER, 9)
      .attr(PostDefendApplyBattlerTagAbAttr, (target, user, move) => move.hasFlag(MoveFlags.WIND_MOVE), BattlerTagType.CHARGED),
    new Ability(Abilities.ZERO_TO_HERO, 9)
      .attr(UncopiableAbilityAbAttr)
      .attr(UnswappableAbilityAbAttr)
      .attr(UnsuppressableAbilityAbAttr)
      .attr(NoTransformAbilityAbAttr)
      .attr(NoFusionAbilityAbAttr)
      .attr(PostBattleInitFormChangeAbAttr, () => 0)
      .attr(PreSwitchOutFormChangeAbAttr, (pokemon) => !pokemon.isFainted() ? 1 : pokemon.formIndex)
      .bypassFaint(),
    new Ability(Abilities.COMMANDER, 9)
      .attr(UncopiableAbilityAbAttr)
      .attr(UnswappableAbilityAbAttr)
      .unimplemented(),
    new Ability(Abilities.ELECTROMORPHOSIS, 9)
      .attr(PostDefendApplyBattlerTagAbAttr, (target, user, move) => move.category !== MoveCategory.STATUS, BattlerTagType.CHARGED),
    new Ability(Abilities.PROTOSYNTHESIS, 9)
      .conditionalAttr(getWeatherCondition(WeatherType.SUNNY, WeatherType.HARSH_SUN), PostSummonAddBattlerTagAbAttr, BattlerTagType.PROTOSYNTHESIS, 0, true)
      .attr(PostWeatherChangeAddBattlerTagAttr, BattlerTagType.PROTOSYNTHESIS, 0, WeatherType.SUNNY, WeatherType.HARSH_SUN)
      .attr(UncopiableAbilityAbAttr)
      .attr(UnswappableAbilityAbAttr)
      .attr(NoTransformAbilityAbAttr)
      .partial(), // While setting the tag, the getbattlestat should ignore all modifiers to stats except stat stages
    new Ability(Abilities.QUARK_DRIVE, 9)
      .conditionalAttr(getTerrainCondition(TerrainType.ELECTRIC), PostSummonAddBattlerTagAbAttr, BattlerTagType.QUARK_DRIVE, 0, true)
      .attr(PostTerrainChangeAddBattlerTagAttr, BattlerTagType.QUARK_DRIVE, 0, TerrainType.ELECTRIC)
      .attr(UncopiableAbilityAbAttr)
      .attr(UnswappableAbilityAbAttr)
      .attr(NoTransformAbilityAbAttr)
      .partial(), // While setting the tag, the getbattlestat should ignore all modifiers to stats except stat stages
    new Ability(Abilities.GOOD_AS_GOLD, 9)
      .attr(MoveImmunityAbAttr, (pokemon, attacker, move) => pokemon !== attacker && move.category === MoveCategory.STATUS)
      .ignorable()
      .partial(),
    new Ability(Abilities.VESSEL_OF_RUIN, 9)
      .attr(FieldMultiplyBattleStatAbAttr, Stat.SPATK, 0.75)
      .attr(PostSummonMessageAbAttr, (user) => i18next.t("abilityTriggers:postSummonVesselOfRuin", { pokemonNameWithAffix: getPokemonNameWithAffix(user), statName: getStatName(Stat.SPATK) }))
      .ignorable(),
    new Ability(Abilities.SWORD_OF_RUIN, 9)
      .attr(FieldMultiplyBattleStatAbAttr, Stat.DEF, 0.75)
      .attr(PostSummonMessageAbAttr, (user) => i18next.t("abilityTriggers:postSummonSwordOfRuin", { pokemonNameWithAffix: getPokemonNameWithAffix(user), statName: getStatName(Stat.DEF) }))
      .ignorable(),
    new Ability(Abilities.TABLETS_OF_RUIN, 9)
      .attr(FieldMultiplyBattleStatAbAttr, Stat.ATK, 0.75)
      .attr(PostSummonMessageAbAttr, (user) => i18next.t("abilityTriggers:postSummonTabletsOfRuin", { pokemonNameWithAffix: getPokemonNameWithAffix(user), statName: getStatName(Stat.ATK) }))
      .ignorable(),
    new Ability(Abilities.BEADS_OF_RUIN, 9)
      .attr(FieldMultiplyBattleStatAbAttr, Stat.SPDEF, 0.75)
      .attr(PostSummonMessageAbAttr, (user) => i18next.t("abilityTriggers:postSummonBeadsOfRuin", { pokemonNameWithAffix: getPokemonNameWithAffix(user), statName: getStatName(Stat.SPDEF) }))
      .ignorable(),
    new Ability(Abilities.ORICHALCUM_PULSE, 9)
      .attr(PostSummonWeatherChangeAbAttr, WeatherType.SUNNY)
      .attr(PostBiomeChangeWeatherChangeAbAttr, WeatherType.SUNNY)
      .conditionalAttr(getWeatherCondition(WeatherType.SUNNY, WeatherType.HARSH_SUN), BattleStatMultiplierAbAttr, BattleStat.ATK, 4 / 3),
    new Ability(Abilities.HADRON_ENGINE, 9)
      .attr(PostSummonTerrainChangeAbAttr, TerrainType.ELECTRIC)
      .attr(PostBiomeChangeTerrainChangeAbAttr, TerrainType.ELECTRIC)
      .conditionalAttr(getTerrainCondition(TerrainType.ELECTRIC), BattleStatMultiplierAbAttr, BattleStat.SPATK, 4 / 3),
    new Ability(Abilities.OPPORTUNIST, 9)
      .attr(StatChangeCopyAbAttr),
    new Ability(Abilities.CUD_CHEW, 9)
      .unimplemented(),
    new Ability(Abilities.SHARPNESS, 9)
      .attr(MovePowerBoostAbAttr, (user, target, move) => move.hasFlag(MoveFlags.SLICING_MOVE), 1.5),
    new Ability(Abilities.SUPREME_OVERLORD, 9)
      .attr(VariableMovePowerBoostAbAttr, (user, target, move) => 1 + 0.1 * Math.min(user.isPlayer() ? user.scene.currentBattle.playerFaints : user.scene.currentBattle.enemyFaints, 5))
      .partial(),
    new Ability(Abilities.COSTAR, 9)
      .attr(PostSummonCopyAllyStatsAbAttr),
    new Ability(Abilities.TOXIC_DEBRIS, 9)
      .attr(PostDefendApplyArenaTrapTagAbAttr, (target, user, move) => move.category === MoveCategory.PHYSICAL, ArenaTagType.TOXIC_SPIKES)
      .bypassFaint(),
    new Ability(Abilities.ARMOR_TAIL, 9)
      .attr(FieldPriorityMoveImmunityAbAttr)
      .ignorable(),
    new Ability(Abilities.EARTH_EATER, 9)
      .attr(TypeImmunityHealAbAttr, Type.GROUND)
      .partial() // Healing not blocked by Heal Block
      .ignorable(),
    new Ability(Abilities.MYCELIUM_MIGHT, 9)
      .attr(ChangeMovePriorityAbAttr, (pokemon, move) => move.category === MoveCategory.STATUS, -0.5)
      .attr(PreventBypassSpeedChanceAbAttr, (pokemon, move) => move.category === MoveCategory.STATUS)
      .attr(MoveAbilityBypassAbAttr, (pokemon, move: Move) => move.category === MoveCategory.STATUS),
    new Ability(Abilities.MINDS_EYE, 9)
      .attr(IgnoreTypeImmunityAbAttr, Type.GHOST, [Type.NORMAL, Type.FIGHTING])
      .attr(ProtectStatAbAttr, BattleStat.ACC)
      .attr(IgnoreOpponentEvasionAbAttr)
      .ignorable(),
    new Ability(Abilities.SUPERSWEET_SYRUP, 9)
      .attr(PostSummonStatChangeAbAttr, BattleStat.EVA, -1)
      .condition(getOncePerBattleCondition(Abilities.SUPERSWEET_SYRUP)),
    new Ability(Abilities.HOSPITALITY, 9)
      .attr(PostSummonAllyHealAbAttr, 4, true)
      .partial(), // Healing not blocked by Heal Block
    new Ability(Abilities.TOXIC_CHAIN, 9)
      .attr(PostAttackApplyStatusEffectAbAttr, false, 30, StatusEffect.TOXIC),
    new Ability(Abilities.EMBODY_ASPECT_TEAL, 9)
      .attr(PostBattleInitStatChangeAbAttr, BattleStat.SPD, 1, true)
      .attr(UncopiableAbilityAbAttr)
      .attr(UnswappableAbilityAbAttr)
      .attr(NoTransformAbilityAbAttr)
      .partial(),
    new Ability(Abilities.EMBODY_ASPECT_WELLSPRING, 9)
      .attr(PostBattleInitStatChangeAbAttr, BattleStat.SPDEF, 1, true)
      .attr(UncopiableAbilityAbAttr)
      .attr(UnswappableAbilityAbAttr)
      .attr(NoTransformAbilityAbAttr)
      .partial(),
    new Ability(Abilities.EMBODY_ASPECT_HEARTHFLAME, 9)
      .attr(PostBattleInitStatChangeAbAttr, BattleStat.ATK, 1, true)
      .attr(UncopiableAbilityAbAttr)
      .attr(UnswappableAbilityAbAttr)
      .attr(NoTransformAbilityAbAttr)
      .partial(),
    new Ability(Abilities.EMBODY_ASPECT_CORNERSTONE, 9)
      .attr(PostBattleInitStatChangeAbAttr, BattleStat.DEF, 1, true)
      .attr(UncopiableAbilityAbAttr)
      .attr(UnswappableAbilityAbAttr)
      .attr(NoTransformAbilityAbAttr)
      .partial(),
    new Ability(Abilities.TERA_SHIFT, 9)
      .attr(PostSummonFormChangeAbAttr, p => p.getFormKey() ? 0 : 1)
      .attr(UncopiableAbilityAbAttr)
      .attr(UnswappableAbilityAbAttr)
      .attr(UnsuppressableAbilityAbAttr)
      .attr(NoTransformAbilityAbAttr)
      .attr(NoFusionAbilityAbAttr),
    new Ability(Abilities.TERA_SHELL, 9)
      .attr(UncopiableAbilityAbAttr)
      .attr(UnswappableAbilityAbAttr)
      .ignorable()
      .unimplemented(),
    new Ability(Abilities.TERAFORM_ZERO, 9)
      .attr(UncopiableAbilityAbAttr)
      .attr(UnswappableAbilityAbAttr)
      .unimplemented(),
    new Ability(Abilities.POISON_PUPPETEER, 9)
      .attr(UncopiableAbilityAbAttr)
      .attr(UnswappableAbilityAbAttr)
      .conditionalAttr(pokemon => pokemon.species.speciesId===Species.PECHARUNT, ConfusionOnStatusEffectAbAttr, StatusEffect.POISON, StatusEffect.TOXIC)
  );
}<|MERGE_RESOLUTION|>--- conflicted
+++ resolved
@@ -2323,11 +2323,7 @@
     super(true);
   }
 
-<<<<<<< HEAD
-  applyPostSummon(pokemon: Pokemon, passive: boolean, args: any[]): boolean | Promise<boolean> {
-=======
-  applyPostSummon(pokemon: Pokemon, passive: boolean, simulated: boolean, args: any[]): boolean {
->>>>>>> 5b400af5
+  async applyPostSummon(pokemon: Pokemon, passive: boolean, simulated: boolean, args: any[]): Promise<boolean> {
     const targets = pokemon.getOpponents();
     if (simulated || !targets.length) {
       return simulated;
@@ -2339,27 +2335,8 @@
     } else {
       target = targets[0];
     }
-    return new Promise(resolve => {
-      pokemon.summonData.speciesForm = target.getSpeciesForm();
-      pokemon.summonData.fusionSpeciesForm = target.getFusionSpeciesForm();
-      pokemon.summonData.ability = target.getAbility().id;
-      pokemon.summonData.gender = target.getGender();
-      pokemon.summonData.fusionGender = target.getFusionGender();
-      pokemon.summonData.stats = [ pokemon.stats[Stat.HP] ].concat(target.stats.slice(1));
-      pokemon.summonData.battleStats = target.summonData.battleStats.slice(0);
-      pokemon.summonData.moveset = target.getMoveset().map(m => {
-        const pp = m?.getMove().pp!;
-        // if PP value is less than 5, do nothing. If greater, we need to reduce the value to 5 using a negative ppUp value.
-        const ppUp = pp <= 5 ? 0 : (5 - pp) / Math.max(Math.floor(pp / 5), 1);
-        return new PokemonMove(m?.moveId!, 0, ppUp);
-      });
-      pokemon.summonData.types = target.getTypes();
-      pokemon.updateInfo();
-
-<<<<<<< HEAD
-      pokemon.scene.queueMessage(i18next.t("abilityTriggers:postSummonTransform", {pokemonNameWithAffix: getPokemonNameWithAffix(pokemon), targetName: getPokemonNameWithAffix(target)}));
-=======
-    target = target!; // compiler doesn't know its guranteed to be defined
+
+    target = target!;
     pokemon.summonData.speciesForm = target.getSpeciesForm();
     pokemon.summonData.fusionSpeciesForm = target.getFusionSpeciesForm();
     pokemon.summonData.ability = target.getAbility().id;
@@ -2367,21 +2344,18 @@
     pokemon.summonData.fusionGender = target.getFusionGender();
     pokemon.summonData.stats = [ pokemon.stats[Stat.HP] ].concat(target.stats.slice(1));
     pokemon.summonData.battleStats = target.summonData.battleStats.slice(0);
-    pokemon.summonData.moveset = target.getMoveset().map(m => new PokemonMove(m!.moveId, m!.ppUsed, m!.ppUp)); // TODO: are those bangs correct?
+    pokemon.summonData.moveset = target.getMoveset().map(m => {
+      const pp = m?.getMove().pp!;
+      // if PP value is less than 5, do nothing. If greater, we need to reduce the value to 5 using a negative ppUp value.
+      const ppUp = pp <= 5 ? 0 : (5 - pp) / Math.max(Math.floor(pp / 5), 1);
+      return new PokemonMove(m?.moveId!, 0, ppUp);
+    });
     pokemon.summonData.types = target.getTypes();
-
-    pokemon.scene.playSound("battle_anims/PRSFX- Transform");
-
-    pokemon.loadAssets(false).then(() => pokemon.playAnim());
-
-    pokemon.scene.queueMessage(i18next.t("abilityTriggers:postSummonTransform", { pokemonNameWithAffix: getPokemonNameWithAffix(pokemon), targetName: target.name, }));
->>>>>>> 5b400af5
-
-      pokemon.loadAssets(false).then(() => {
-        pokemon.playAnim();
-        resolve(true);
-      });
-    });
+    await pokemon.updateInfo();
+
+    pokemon.scene.queueMessage(i18next.t("abilityTriggers:postSummonTransform", { pokemonNameWithAffix: getPokemonNameWithAffix(pokemon), targetName: target!.name, }));
+
+    return true;
   }
 }
 
