--- conflicted
+++ resolved
@@ -214,12 +214,7 @@
     for (const statChangePhase of statChangePhases) {
       if (!this.selfTarget && !statChangePhase.getPokemon().summonData) {
         pokemon.scene.pushPhase(statChangePhase);
-<<<<<<< HEAD
-      } // TODO: This causes the ability bar to be shown at the wrong time
-      else {
-=======
       } else { // TODO: This causes the ability bar to be shown at the wrong time
->>>>>>> bac6c229
         pokemon.scene.unshiftPhase(statChangePhase);
       }
     }
@@ -2089,11 +2084,7 @@
 
   applyPostSummon(pokemon: Pokemon, passive: boolean, args: any[]): boolean {
     for (const opponent of pokemon.getOpponents()) {
-<<<<<<< HEAD
-      pokemon.scene.queueMessage(getPokemonMessage(pokemon, " frisked " + opponent.name + "\'s " + opponent.getAbility().name + "!"));
-=======
       pokemon.scene.queueMessage(getPokemonMessage(pokemon, " frisked " + opponent.name + "'s " + opponent.getAbility().name + "!"));
->>>>>>> bac6c229
     }
     return true;
   }
@@ -2449,11 +2440,7 @@
    */
   applyPostTurn(pokemon: Pokemon, passive: boolean, args: any[]): boolean {
     const lastUsed = pokemon.scene.currentBattle.lastUsedPokeball;
-<<<<<<< HEAD
-    if(lastUsed != null && pokemon.isPlayer) {
-=======
     if(lastUsed !== null && pokemon.isPlayer) {
->>>>>>> bac6c229
       pokemon.scene.pokeballCounts[lastUsed]++;
       pokemon.scene.currentBattle.lastUsedPokeball = null;
       pokemon.scene.queueMessage(getPokemonMessage(pokemon, ` found a\n${getPokeballName(lastUsed)}!`));
