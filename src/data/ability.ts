import Pokemon, { HitResult, PokemonMove } from "../field/pokemon";
import { Type } from "./type";
import * as Utils from "../utils";
import { BattleStat, getBattleStatName } from "./battle-stat";
import { PokemonHealPhase, ShowAbilityPhase, StatChangePhase } from "../phases";
import { getPokemonMessage, getPokemonPrefix } from "../messages";
import { Weather, WeatherType } from "./weather";
import { BattlerTag } from "./battler-tags";
import { BattlerTagType } from "./enums/battler-tag-type";
import { StatusEffect, getStatusEffectDescriptor, getStatusEffectHealText } from "./status-effect";
import { Gender } from "./gender";
import Move, { AttackMove, MoveCategory, MoveFlags, MoveTarget, RecoilAttr, StatusMoveTypeImmunityAttr, FlinchAttr, OneHitKOAttr, HitHealAttr, StrengthSapHealAttr, allMoves, StatusMove, VariablePowerAttr, applyMoveAttrs } from "./move";
import { ArenaTagSide, ArenaTrapTag } from "./arena-tag";
import { ArenaTagType } from "./enums/arena-tag-type";
import { Stat } from "./pokemon-stat";
import { PokemonHeldItemModifier } from "../modifier/modifier";
import { Moves } from "./enums/moves";
import { TerrainType } from "./terrain";
import { SpeciesFormChangeManualTrigger } from "./pokemon-forms";
import { Abilities } from "./enums/abilities";
import i18next, { Localizable } from "#app/plugins/i18n.js";
import { Command } from "../ui/command-ui-handler";
import Battle from "#app/battle.js";
import { ability } from "#app/locales/en/ability.js";

export class Ability implements Localizable {
  public id: Abilities;

  private nameAppend: string;
  public name: string;
  public description: string;
  public generation: integer;
  public isBypassFaint: boolean;
  public isIgnorable: boolean;
  public attrs: AbAttr[];
  public conditions: AbAttrCondition[];

  constructor(id: Abilities, generation: integer) {
    this.id = id;

    this.nameAppend = '';
    this.generation = generation;
    this.attrs = [];
    this.conditions = [];

    this.localize();
  }

  localize(): void {
    const i18nKey = Abilities[this.id].split('_').filter(f => f).map((f, i) => i ? `${f[0]}${f.slice(1).toLowerCase()}` : f.toLowerCase()).join('') as string;

    this.name = this.id ? `${i18next.t(`ability:${i18nKey}.name`) as string}${this.nameAppend}` : '';
    this.description = this.id ? i18next.t(`ability:${i18nKey}.description`) as string : '';
  }

  getAttrs(attrType: { new(...args: any[]): AbAttr }): AbAttr[] {
    return this.attrs.filter(a => a instanceof attrType);
  }

  attr<T extends new (...args: any[]) => AbAttr>(AttrType: T, ...args: ConstructorParameters<T>): Ability {
    const attr = new AttrType(...args);
    this.attrs.push(attr);

    return this;
  }

  conditionalAttr<T extends new (...args: any[]) => AbAttr>(condition: AbAttrCondition, AttrType: T, ...args: ConstructorParameters<T>): Ability {
    const attr = new AttrType(...args);
    attr.addCondition(condition);
    this.attrs.push(attr);
    
    return this;
  }
  
  hasAttr(attrType: { new(...args: any[]): AbAttr }): boolean {
    return !!this.getAttrs(attrType).length;
  }

  bypassFaint(): Ability {
    this.isBypassFaint = true;
    return this;
  }

  ignorable(): Ability {
    this.isIgnorable = true;
    return this;
  }

  condition(condition: AbAttrCondition): Ability {
    this.conditions.push(condition);

    return this;
  }

  partial(): this {
    this.nameAppend += ' (P)';
    return this;
  }

  unimplemented(): this {
    this.nameAppend += ' (N)';
    return this;
  }
}

type AbAttrApplyFunc<TAttr extends AbAttr> = (attr: TAttr, passive: boolean) => boolean | Promise<boolean>;
type AbAttrCondition = (pokemon: Pokemon) => boolean;

type PokemonAttackCondition = (user: Pokemon, target: Pokemon, move: Move) => boolean;
type PokemonDefendCondition = (target: Pokemon, user: Pokemon, move: Move) => boolean;
type PokemonStatChangeCondition = (target: Pokemon, statsChanged: BattleStat[], levels: integer) => boolean;

export abstract class AbAttr {
  public showAbility: boolean;
  private extraCondition: AbAttrCondition;

  constructor(showAbility: boolean = true) {
    this.showAbility = showAbility;
  }
  
  apply(pokemon: Pokemon, passive: boolean, cancelled: Utils.BooleanHolder, args: any[]): boolean | Promise<boolean> {
    return false;
  }

  getTriggerMessage(pokemon: Pokemon, abilityName: string, ...args: any[]): string {
    return null;
  }

  getCondition(): AbAttrCondition {
    return this.extraCondition || null;
  }

  addCondition(condition: AbAttrCondition): AbAttr {
    this.extraCondition = condition;
    return this;
  }
}

export class BlockRecoilDamageAttr extends AbAttr {
  apply(pokemon: Pokemon, passive: boolean, cancelled: Utils.BooleanHolder, args: any[]): boolean {
    cancelled.value = true;

    return true;
  }

  getTriggerMessage(pokemon: Pokemon, abilityName: string, ...args: any[]) {
    return i18next.t('abilityTriggers:blockRecoilDamage', {pokemonName: `${getPokemonPrefix(pokemon)}${pokemon.name}`, abilityName: abilityName});
  }
}

export class DoubleBattleChanceAbAttr extends AbAttr {
  constructor() {
    super(false);
  }

  apply(pokemon: Pokemon, passive: boolean, cancelled: Utils.BooleanHolder, args: any[]): boolean {
    const doubleChance = (args[0] as Utils.IntegerHolder);
    doubleChance.value = Math.max(doubleChance.value / 2, 1);
    return true;
  }
}

export class PostBattleInitAbAttr extends AbAttr {
  applyPostBattleInit(pokemon: Pokemon, passive: boolean, args: any[]): boolean | Promise<boolean> {
    return false;
  }
}

export class PostBattleInitFormChangeAbAttr extends PostBattleInitAbAttr {
  private formFunc: (p: Pokemon) => integer;

  constructor(formFunc: ((p: Pokemon) => integer)) {
    super(true);

    this.formFunc = formFunc;
  }

  applyPostBattleInit(pokemon: Pokemon, passive: boolean, args: any[]): boolean {
    const formIndex = this.formFunc(pokemon);
    if (formIndex !== pokemon.formIndex)
      return pokemon.scene.triggerPokemonFormChange(pokemon, SpeciesFormChangeManualTrigger, false);

    return false;
  }
}

export class PostBattleInitStatChangeAbAttr extends PostBattleInitAbAttr {
  private stats: BattleStat[];
  private levels: integer;
  private selfTarget: boolean;

  constructor(stats: BattleStat | BattleStat[], levels: integer, selfTarget?: boolean) {
    super();

    this.stats = typeof(stats) === 'number'
      ? [ stats as BattleStat ]
      : stats as BattleStat[];
    this.levels = levels;
    this.selfTarget = !!selfTarget;
  }

  applyPostBattleInit(pokemon: Pokemon, passive: boolean, args: any[]): boolean {
    const statChangePhases: StatChangePhase[] = [];

    if (this.selfTarget)
      statChangePhases.push(new StatChangePhase(pokemon.scene, pokemon.getBattlerIndex(), true, this.stats, this.levels));
    else {
      for (let opponent of pokemon.getOpponents())
        statChangePhases.push(new StatChangePhase(pokemon.scene, opponent.getBattlerIndex(), false, this.stats, this.levels));
    }

    for (let statChangePhase of statChangePhases) {
      if (!this.selfTarget && !statChangePhase.getPokemon().summonData)
        pokemon.scene.pushPhase(statChangePhase); // TODO: This causes the ability bar to be shown at the wrong time
      else
        pokemon.scene.unshiftPhase(statChangePhase);
    }
   
    return true;
  }
}

type PreDefendAbAttrCondition = (pokemon: Pokemon, attacker: Pokemon, move: PokemonMove) => boolean;

export class PreDefendAbAttr extends AbAttr {
  applyPreDefend(pokemon: Pokemon, passive: boolean, attacker: Pokemon, move: PokemonMove, cancelled: Utils.BooleanHolder, args: any[]): boolean | Promise<boolean> {
    return false;
  }
}

export class PreDefendFormChangeAbAttr extends PreDefendAbAttr {
  private formFunc: (p: Pokemon) => integer;

  constructor(formFunc: ((p: Pokemon) => integer)) {
    super(true);

    this.formFunc = formFunc;
  }

  applyPreDefend(pokemon: Pokemon, passive: boolean, attacker: Pokemon, move: PokemonMove, cancelled: Utils.BooleanHolder, args: any[]): boolean {
    const formIndex = this.formFunc(pokemon);
    if (formIndex !== pokemon.formIndex) {
      pokemon.scene.triggerPokemonFormChange(pokemon, SpeciesFormChangeManualTrigger, false);
      return true;
    }

    return false;
  }
}
export class PreDefendFullHpEndureAbAttr extends PreDefendAbAttr {
  applyPreDefend(pokemon: Pokemon, passive: boolean, attacker: Pokemon, move: PokemonMove, cancelled: Utils.BooleanHolder, args: any[]): boolean {
    if (pokemon.hp === pokemon.getMaxHp() &&
        pokemon.getMaxHp() > 1 && //Checks if pokemon has wonder_guard (which forces 1hp)
        (args[0] as Utils.NumberHolder).value >= pokemon.hp){ //Damage >= hp
      return pokemon.addTag(BattlerTagType.STURDY, 1);
    }
    
    return false
  }
}

export class BlockItemTheftAbAttr extends AbAttr {
  apply(pokemon: Pokemon, passive: boolean, cancelled: Utils.BooleanHolder, args: any[]): boolean {
    cancelled.value = true;
    
    return true;
  }

  getTriggerMessage(pokemon: Pokemon, abilityName: string, ...args: any[]) {
    return getPokemonMessage(pokemon, `'s ${abilityName}\nprevents item theft!`);
  }
}

export class StabBoostAbAttr extends AbAttr {
  apply(pokemon: Pokemon, passive: boolean, cancelled: Utils.BooleanHolder, args: any[]): boolean {
    if ((args[0] as Utils.NumberHolder).value > 1) {
      (args[0] as Utils.NumberHolder).value += 0.5;
      return true;
    }
    
    return false;
  }
}

export class ReceivedMoveDamageMultiplierAbAttr extends PreDefendAbAttr {
  protected condition: PokemonDefendCondition;
  private powerMultiplier: number;

  constructor(condition: PokemonDefendCondition, powerMultiplier: number) {
    super();

    this.condition = condition;
    this.powerMultiplier = powerMultiplier;
  }

  applyPreDefend(pokemon: Pokemon, passive: boolean, attacker: Pokemon, move: PokemonMove, cancelled: Utils.BooleanHolder, args: any[]): boolean {
    if (this.condition(pokemon, attacker, move.getMove())) {
      (args[0] as Utils.NumberHolder).value *= this.powerMultiplier;
      return true;
    }

    return false;
  }
}

export class ReceivedTypeDamageMultiplierAbAttr extends ReceivedMoveDamageMultiplierAbAttr {
  constructor(moveType: Type, powerMultiplier: number) {
    super((user, target, move) => move.type === moveType, powerMultiplier);
  }
}

export class PreDefendMovePowerToOneAbAttr extends ReceivedMoveDamageMultiplierAbAttr {
  constructor(condition: PokemonDefendCondition) {
    super(condition, 1);
  }

  applyPreDefend(pokemon: Pokemon, passive: boolean, attacker: Pokemon, move: PokemonMove, cancelled: Utils.BooleanHolder, args: any[]): boolean {
    if (this.condition(pokemon, attacker, move.getMove())) {
      (args[0] as Utils.NumberHolder).value = 1;
      return true;
    }

    return false;
  }
}

export class TypeImmunityAbAttr extends PreDefendAbAttr {
  private immuneType: Type;
  private condition: AbAttrCondition;

  constructor(immuneType: Type, condition?: AbAttrCondition) {
    super();

    this.immuneType = immuneType;
    this.condition = condition;
  }

  applyPreDefend(pokemon: Pokemon, passive: boolean, attacker: Pokemon, move: PokemonMove, cancelled: Utils.BooleanHolder, args: any[]): boolean {
    if ((move.getMove() instanceof AttackMove || move.getMove().getAttrs(StatusMoveTypeImmunityAttr).find(attr => (attr as StatusMoveTypeImmunityAttr).immuneType === this.immuneType)) && move.getMove().type === this.immuneType) {
      (args[0] as Utils.NumberHolder).value = 0;
      return true;
    }

    return false;
  }

  getCondition(): AbAttrCondition {
    return this.condition;
  }
}

export class TypeImmunityHealAbAttr extends TypeImmunityAbAttr {
  constructor(immuneType: Type) {
    super(immuneType);
  }

  applyPreDefend(pokemon: Pokemon, passive: boolean, attacker: Pokemon, move: PokemonMove, cancelled: Utils.BooleanHolder, args: any[]): boolean {
    const ret = super.applyPreDefend(pokemon, passive, attacker, move, cancelled, args);

    if (ret) {
      if (pokemon.getHpRatio() < 1) {
        const simulated = args.length > 1 && args[1];
        if (!simulated) {
          const abilityName = (!passive ? pokemon.getAbility() : pokemon.getPassiveAbility()).name;
          pokemon.scene.unshiftPhase(new PokemonHealPhase(pokemon.scene, pokemon.getBattlerIndex(),
            Math.max(Math.floor(pokemon.getMaxHp() / 4), 1), getPokemonMessage(pokemon, `'s ${abilityName}\nrestored its HP a little!`), true));
        }
      }
      return true;
    }
    
    return false;
  }
}

class TypeImmunityStatChangeAbAttr extends TypeImmunityAbAttr {
  private stat: BattleStat;
  private levels: integer;

  constructor(immuneType: Type, stat: BattleStat, levels: integer, condition?: AbAttrCondition) {
    super(immuneType, condition);

    this.stat = stat;
    this.levels = levels;
  }

  applyPreDefend(pokemon: Pokemon, passive: boolean, attacker: Pokemon, move: PokemonMove, cancelled: Utils.BooleanHolder, args: any[]): boolean {
    const ret = super.applyPreDefend(pokemon, passive, attacker, move, cancelled, args);

    if (ret) {
      cancelled.value = true;
      const simulated = args.length > 1 && args[1];
      if (!simulated)
        pokemon.scene.unshiftPhase(new StatChangePhase(pokemon.scene, pokemon.getBattlerIndex(), true, [ this.stat ], this.levels));
    }
    
    return ret;
  }
}

class TypeImmunityAddBattlerTagAbAttr extends TypeImmunityAbAttr {
  private tagType: BattlerTagType;
  private turnCount: integer;

  constructor(immuneType: Type, tagType: BattlerTagType, turnCount: integer, condition?: AbAttrCondition) {
    super(immuneType, condition);

    this.tagType = tagType;
    this.turnCount = turnCount;
  }

  applyPreDefend(pokemon: Pokemon, passive: boolean, attacker: Pokemon, move: PokemonMove, cancelled: Utils.BooleanHolder, args: any[]): boolean {
    const ret = super.applyPreDefend(pokemon, passive, attacker, move, cancelled, args);

    if (ret) {
      cancelled.value = true;
      const simulated = args.length > 1 && args[1];
      if (!simulated)
        pokemon.addTag(this.tagType, this.turnCount, undefined, pokemon.id);
    }
    
    return ret;
  }
}

export class NonSuperEffectiveImmunityAbAttr extends TypeImmunityAbAttr {
  constructor(condition?: AbAttrCondition) {
    super(null, condition);
  }

  applyPreDefend(pokemon: Pokemon, passive: boolean, attacker: Pokemon, move: PokemonMove, cancelled: Utils.BooleanHolder, args: any[]): boolean {
    if (move.getMove() instanceof AttackMove && pokemon.getAttackTypeEffectiveness(move.getMove().type, attacker) < 2) {
      cancelled.value = true;
      (args[0] as Utils.NumberHolder).value = 0;
      return true;
    }

    return false;
  }

  getTriggerMessage(pokemon: Pokemon, abilityName: string, ...args: any[]): string {
    return getPokemonMessage(pokemon, ` avoided damage\nwith ${abilityName}!`);
  }
}

export class PostDefendAbAttr extends AbAttr {
  applyPostDefend(pokemon: Pokemon, passive: boolean, attacker: Pokemon, move: PokemonMove, hitResult: HitResult, args: any[]): boolean | Promise<boolean> {
    return false;
  }
}

export class PostDefendDisguiseAbAttr extends PostDefendAbAttr {

  applyPostDefend(pokemon: Pokemon, passive: boolean, attacker: Pokemon, move: PokemonMove, hitResult: HitResult, args: any[]): boolean {
    if (pokemon.formIndex == 0 && pokemon.battleData.hitCount != 0 && (move.getMove().category == MoveCategory.SPECIAL || move.getMove().category == MoveCategory.PHYSICAL)) {
      
      const recoilDamage = Math.ceil((pokemon.getMaxHp() / 8) - attacker.turnData.damageDealt);
      if (!recoilDamage)
        return false;
      pokemon.damageAndUpdate(recoilDamage, HitResult.OTHER);
      pokemon.turnData.damageTaken += recoilDamage;
      pokemon.scene.queueMessage(getPokemonMessage(pokemon, '\'s disguise was busted!'));
      return true;
    }

    return false;
  }
}

export class PostDefendFormChangeAbAttr extends PostDefendAbAttr {
  private formFunc: (p: Pokemon) => integer;

  constructor(formFunc: ((p: Pokemon) => integer)) {
    super(true);

    this.formFunc = formFunc;
  }

  applyPostDefend(pokemon: Pokemon, passive: boolean, attacker: Pokemon, move: PokemonMove, hitResult: HitResult, args: any[]): boolean {
    const formIndex = this.formFunc(pokemon);
    if (formIndex !== pokemon.formIndex) {
      pokemon.scene.triggerPokemonFormChange(pokemon, SpeciesFormChangeManualTrigger, false);
      return true;
    }

    return false;
  }
}

export class FieldPriorityMoveImmunityAbAttr extends PreDefendAbAttr {
  applyPreDefend(pokemon: Pokemon, passive: boolean, attacker: Pokemon, move: PokemonMove, cancelled: Utils.BooleanHolder, args: any[]): boolean {
      const attackPriority = new Utils.IntegerHolder(move.getMove().priority);
      applyAbAttrs(IncrementMovePriorityAbAttr, attacker, null, move.getMove(), attackPriority);
  
      if(attackPriority.value > 0 && !move.getMove().isMultiTarget()) {
        cancelled.value = true;
        return true;
      }
    
    return false;
  }
}

export class PostStatChangeAbAttr extends AbAttr {
  applyPostStatChange(pokemon: Pokemon, statsChanged: BattleStat[], levelChanged: integer, selfTarget: boolean, args: any[]): boolean | Promise<boolean> {
    return false;
  }
}

export class MoveImmunityAbAttr extends PreDefendAbAttr {
  private immuneCondition: PreDefendAbAttrCondition;

  constructor(immuneCondition: PreDefendAbAttrCondition) {
    super(true);

    this.immuneCondition = immuneCondition;
  }

  applyPreDefend(pokemon: Pokemon, passive: boolean, attacker: Pokemon, move: PokemonMove, cancelled: Utils.BooleanHolder, args: any[]): boolean {
    if (this.immuneCondition(pokemon, attacker, move)) {
      cancelled.value = true;
      return true;
    }

    return false;
  }

  getTriggerMessage(pokemon: Pokemon, abilityName: string, ...args: any[]): string {
    return `It doesn\'t affect ${pokemon.name}!`;
  }
}

export class MoveImmunityStatChangeAbAttr extends MoveImmunityAbAttr {
  private stat: BattleStat;
  private levels: integer;

  constructor(immuneCondition: PreDefendAbAttrCondition, stat: BattleStat, levels: integer) {
    super(immuneCondition);
    this.stat = stat;
    this.levels = levels;
  }

  applyPreDefend(pokemon: Pokemon, passive: boolean, attacker: Pokemon, move: PokemonMove, cancelled: Utils.BooleanHolder, args: any[]): boolean {
    const ret = super.applyPreDefend(pokemon, passive, attacker, move, cancelled, args)
    if (ret) {
      pokemon.scene.unshiftPhase(new StatChangePhase(pokemon.scene, pokemon.getBattlerIndex(), true, [ this.stat ], this.levels));
    }

    return ret;
  }
}

export class ReverseDrainAbAttr extends PostDefendAbAttr {
  applyPostDefend(pokemon: Pokemon, passive: boolean, attacker: Pokemon, move: PokemonMove, hitResult: HitResult, args: any[]): boolean {
    if (!!move.getMove().getAttrs(HitHealAttr).length || !!move.getMove().getAttrs(StrengthSapHealAttr).length ) {
      pokemon.scene.queueMessage(getPokemonMessage(attacker, ` sucked up the liquid ooze!`));
      return true;
    }
    return false;
  }
}

export class PostDefendStatChangeAbAttr extends PostDefendAbAttr {
  private condition: PokemonDefendCondition;
  private stat: BattleStat;
  private levels: integer;
  private selfTarget: boolean;
  private allOthers: boolean;

  constructor(condition: PokemonDefendCondition, stat: BattleStat, levels: integer, selfTarget: boolean = true, allOthers: boolean = false) {
    super(true);

    this.condition = condition;
    this.stat = stat;
    this.levels = levels;
    this.selfTarget = selfTarget;
    this.allOthers = allOthers;
  }

  applyPostDefend(pokemon: Pokemon, passive: boolean, attacker: Pokemon, move: PokemonMove, hitResult: HitResult, args: any[]): boolean {
    if (this.condition(pokemon, attacker, move.getMove())) {
      if (this.allOthers) {
        let otherPokemon = pokemon.getAlly() ? pokemon.getOpponents().concat([ pokemon.getAlly() ]) : pokemon.getOpponents();
        for (let other of otherPokemon) {
          other.scene.unshiftPhase(new StatChangePhase(other.scene, (other).getBattlerIndex(), false, [ this.stat ], this.levels));
        }
        return true;
      }
      pokemon.scene.unshiftPhase(new StatChangePhase(pokemon.scene, (this.selfTarget ? pokemon : attacker).getBattlerIndex(), this.selfTarget, [ this.stat ], this.levels));
      return true;
    }

    return false;
  }
}

export class PostDefendHpGatedStatChangeAbAttr extends PostDefendAbAttr {
  private condition: PokemonDefendCondition;
  private hpGate: number;
  private stats: BattleStat[];
  private levels: integer;
  private selfTarget: boolean;

  constructor(condition: PokemonDefendCondition, hpGate: number, stats: BattleStat[], levels: integer, selfTarget: boolean = true) {
    super(true);

    this.condition = condition;
    this.hpGate = hpGate;
    this.stats = stats;
    this.levels = levels;
    this.selfTarget = selfTarget;
  }

  applyPostDefend(pokemon: Pokemon, passive: boolean, attacker: Pokemon, move: PokemonMove, hitResult: HitResult, args: any[]): boolean {
    const hpGateFlat: integer = Math.ceil(pokemon.getMaxHp() * this.hpGate)
    const lastAttackReceived = pokemon.turnData.attacksReceived[pokemon.turnData.attacksReceived.length - 1]
    if (this.condition(pokemon, attacker, move.getMove()) && (pokemon.hp <= hpGateFlat && (pokemon.hp + lastAttackReceived.damage) > hpGateFlat)) {
      pokemon.scene.unshiftPhase(new StatChangePhase(pokemon.scene, (this.selfTarget ? pokemon : attacker).getBattlerIndex(), true, this.stats, this.levels));
      return true;
    }

    return false;
  }
}

export class PostDefendApplyArenaTrapTagAbAttr extends PostDefendAbAttr {
  private condition: PokemonDefendCondition;
  private tagType: ArenaTagType;

  constructor(condition: PokemonDefendCondition, tagType: ArenaTagType) {
    super(true);

    this.condition = condition;
    this.tagType = tagType;
  }

  applyPostDefend(pokemon: Pokemon, passive: boolean, attacker: Pokemon, move: PokemonMove, hitResult: HitResult, args: any[]): boolean {
    if (this.condition(pokemon, attacker, move.getMove())) {
      const tag = pokemon.scene.arena.getTag(this.tagType) as ArenaTrapTag;
      if (!pokemon.scene.arena.getTag(this.tagType) || tag.layers < tag.maxLayers) {
        pokemon.scene.arena.addTag(this.tagType, 0, undefined, pokemon.id, pokemon.isPlayer() ? ArenaTagSide.ENEMY : ArenaTagSide.PLAYER);
        return true;
      }
    }
    return false;
  }
}

export class PostDefendApplyBattlerTagAbAttr extends PostDefendAbAttr {
  private condition: PokemonDefendCondition;
  private tagType: BattlerTagType;
  constructor(condition: PokemonDefendCondition, tagType: BattlerTagType) {
    super(true);

    this.condition = condition;
    this.tagType = tagType;
  }

  applyPostDefend(pokemon: Pokemon, passive: boolean, attacker: Pokemon, move: PokemonMove, hitResult: HitResult, args: any[]): boolean {
    if (this.condition(pokemon, attacker, move.getMove())) {
      pokemon.addTag(this.tagType, undefined, undefined, pokemon.id);
      return true;
    }
    return false;
  }
}

export class PostDefendTypeChangeAbAttr extends PostDefendAbAttr {
  applyPostDefend(pokemon: Pokemon, passive: boolean, attacker: Pokemon, move: PokemonMove, hitResult: HitResult, args: any[]): boolean {
    if (hitResult < HitResult.NO_EFFECT) {
      const type = move.getMove().type;
      const pokemonTypes = pokemon.getTypes(true);
      if (pokemonTypes.length !== 1 || pokemonTypes[0] !== type) {
        pokemon.summonData.types = [ type ];
        return true;
      }
    }

    return false;
  }

  getTriggerMessage(pokemon: Pokemon, abilityName: string, ...args: any[]): string {
    return getPokemonMessage(pokemon, `'s ${abilityName}\nmade it the ${Utils.toReadableString(Type[pokemon.getTypes(true)[0]])} type!`);
  }
}

export class PostDefendTerrainChangeAbAttr extends PostDefendAbAttr {
  private terrainType: TerrainType;

  constructor(terrainType: TerrainType) {
    super();

    this.terrainType = terrainType;
  }

  applyPostDefend(pokemon: Pokemon, passive: boolean, attacker: Pokemon, move: PokemonMove, hitResult: HitResult, args: any[]): boolean {
    if (hitResult < HitResult.NO_EFFECT)
      return pokemon.scene.arena.trySetTerrain(this.terrainType, true);

    return false;
  }
}

export class PostDefendContactApplyStatusEffectAbAttr extends PostDefendAbAttr {
  private chance: integer;
  private effects: StatusEffect[];

  constructor(chance: integer, ...effects: StatusEffect[]) {
    super();

    this.chance = chance;
    this.effects = effects;
  }

  applyPostDefend(pokemon: Pokemon, passive: boolean, attacker: Pokemon, move: PokemonMove, hitResult: HitResult, args: any[]): boolean {
    if (move.getMove().checkFlag(MoveFlags.MAKES_CONTACT, attacker, pokemon) && !attacker.status && (this.chance === -1 || pokemon.randSeedInt(100) < this.chance)) {
      const effect = this.effects.length === 1 ? this.effects[0] : this.effects[pokemon.randSeedInt(this.effects.length)];
      return attacker.trySetStatus(effect, true, pokemon);
    }

    return false;
  }
}

export class EffectSporeAbAttr extends PostDefendContactApplyStatusEffectAbAttr {
  constructor() {
    super(10, StatusEffect.POISON, StatusEffect.PARALYSIS, StatusEffect.SLEEP);
  }

  applyPostDefend(pokemon: Pokemon, passive: boolean, attacker: Pokemon, move: PokemonMove, hitResult: HitResult, args: any[]): boolean {
    if (attacker.hasAbility(Abilities.OVERCOAT) || attacker.isOfType(Type.GRASS)) {
      return false;
    }
    return super.applyPostDefend(pokemon, passive, attacker, move, hitResult, args);
  }
}

export class PostDefendContactApplyTagChanceAbAttr extends PostDefendAbAttr {
  private chance: integer;
  private tagType: BattlerTagType;
  private turnCount: integer;

  constructor(chance: integer, tagType: BattlerTagType, turnCount?: integer) {
    super();

    this.tagType = tagType;
    this.chance = chance;
    this.turnCount = turnCount;
  }

  applyPostDefend(pokemon: Pokemon, passive: boolean, attacker: Pokemon, move: PokemonMove, hitResult: HitResult, args: any[]): boolean {
    if (move.getMove().checkFlag(MoveFlags.MAKES_CONTACT, attacker, pokemon) && pokemon.randSeedInt(100) < this.chance)
      return attacker.addTag(this.tagType, this.turnCount, move.moveId, attacker.id);

    return false;
  }
}

export class PostDefendCritStatChangeAbAttr extends PostDefendAbAttr {
  private stat: BattleStat;
  private levels: integer;

  constructor(stat: BattleStat, levels: integer) {
    super();

    this.stat = stat;
    this.levels = levels;
  }

  applyPostDefend(pokemon: Pokemon, passive: boolean, attacker: Pokemon, move: PokemonMove, hitResult: HitResult, args: any[]): boolean {
    pokemon.scene.unshiftPhase(new StatChangePhase(pokemon.scene, pokemon.getBattlerIndex(), true, [ this.stat ], this.levels));
    
    return true;
  }

  getCondition(): AbAttrCondition {
    return (pokemon: Pokemon) => pokemon.turnData.attacksReceived.length && pokemon.turnData.attacksReceived[pokemon.turnData.attacksReceived.length - 1].critical;
  }
}

export class PostDefendContactDamageAbAttr extends PostDefendAbAttr {
  private damageRatio: integer;

  constructor(damageRatio: integer) {
    super();

    this.damageRatio = damageRatio;
  }
  
  applyPostDefend(pokemon: Pokemon, passive: boolean, attacker: Pokemon, move: PokemonMove, hitResult: HitResult, args: any[]): boolean {
    if (move.getMove().checkFlag(MoveFlags.MAKES_CONTACT, attacker, pokemon)) {
      attacker.damageAndUpdate(Math.ceil(attacker.getMaxHp() * (1 / this.damageRatio)), HitResult.OTHER);
      attacker.turnData.damageTaken += Math.ceil(attacker.getMaxHp() * (1 / this.damageRatio));
      return true;
    }
    
    return false;
  }

  getTriggerMessage(pokemon: Pokemon, abilityName: string, ...args: any[]): string {
    return getPokemonMessage(pokemon, `'s ${abilityName}\nhurt its attacker!`);
  }
}

export class PostDefendWeatherChangeAbAttr extends PostDefendAbAttr {
  private weatherType: WeatherType;

  constructor(weatherType: WeatherType) {
    super();

    this.weatherType = weatherType;
  }

  applyPostDefend(pokemon: Pokemon, passive: boolean, attacker: Pokemon, move: PokemonMove, hitResult: HitResult, args: any[]): boolean {
    if (!pokemon.scene.arena.weather?.isImmutable())
      return pokemon.scene.arena.trySetWeather(this.weatherType, true);

    return false;
  }
}

export class PostDefendAbilitySwapAbAttr extends PostDefendAbAttr {
  constructor() {
    super();
  }
  
  applyPostDefend(pokemon: Pokemon, passive: boolean, attacker: Pokemon, move: PokemonMove, hitResult: HitResult, args: any[]): boolean {
    if (move.getMove().checkFlag(MoveFlags.MAKES_CONTACT, attacker, pokemon) && !attacker.getAbility().hasAttr(UnswappableAbilityAbAttr)) {
      const tempAbilityId = attacker.getAbility().id;
      attacker.summonData.ability = pokemon.getAbility().id;
      pokemon.summonData.ability = tempAbilityId;
      return true;
    }
    
    return false;
  }

  getTriggerMessage(pokemon: Pokemon, abilityName: string, ...args: any[]): string {
    return getPokemonMessage(pokemon, ` swapped\nabilities with its target!`);
  }
}

export class PostDefendAbilityGiveAbAttr extends PostDefendAbAttr {
  private ability: Abilities;

  constructor(ability: Abilities) {
    super();
    this.ability = ability;
  }
  
  applyPostDefend(pokemon: Pokemon, passive: boolean, attacker: Pokemon, move: PokemonMove, hitResult: HitResult, args: any[]): boolean {
    if (move.getMove().checkFlag(MoveFlags.MAKES_CONTACT, attacker, pokemon) && !attacker.getAbility().hasAttr(UnsuppressableAbilityAbAttr) && !attacker.getAbility().hasAttr(PostDefendAbilityGiveAbAttr)) {
      attacker.summonData.ability = this.ability;

      return true;
    }
    
    return false;
  }

  getTriggerMessage(pokemon: Pokemon, abilityName: string, ...args: any[]): string {
    return getPokemonMessage(pokemon, ` gave its target\n${abilityName}!`);
  }
}

export class PostDefendMoveDisableAbAttr extends PostDefendAbAttr {
  private chance: integer;
  private attacker: Pokemon;
  private move: PokemonMove;

  constructor(chance: integer) {
    super();

    this.chance = chance;
  }
  
  applyPostDefend(pokemon: Pokemon, passive: boolean, attacker: Pokemon, move: PokemonMove, hitResult: HitResult, args: any[]): boolean {
    if (!attacker.summonData.disabledMove) {
      if (move.getMove().checkFlag(MoveFlags.MAKES_CONTACT, attacker, pokemon) && (this.chance === -1 || pokemon.randSeedInt(100) < this.chance) && !attacker.isMax()) {
        this.attacker = attacker;
        this.move = move;

        attacker.summonData.disabledMove = move.moveId;
        attacker.summonData.disabledTurns = 4;
        return true;
      }
    }
    return false;
  }

  getTriggerMessage(pokemon: Pokemon, abilityName: string, ...args: any[]): string {
    return getPokemonMessage(this.attacker, `'s ${this.move.getName()}\nwas disabled!`);
  }
}

export class PostStatChangeStatChangeAbAttr extends PostStatChangeAbAttr {
  private condition: PokemonStatChangeCondition;
  private statsToChange: BattleStat[];
  private levels: integer;

  constructor(condition: PokemonStatChangeCondition, statsToChange: BattleStat[], levels: integer) {
    super(true);

    this.condition = condition;
    this.statsToChange = statsToChange;
    this.levels = levels;
  }

  applyPostStatChange(pokemon: Pokemon, statsChanged: BattleStat[], levelsChanged: integer, selfTarget: boolean, args: any[]): boolean {
    if (this.condition(pokemon, statsChanged, levelsChanged) && !selfTarget) {
      pokemon.scene.unshiftPhase(new StatChangePhase(pokemon.scene, (pokemon).getBattlerIndex(), true, this.statsToChange, this.levels));
      return true;
    }

    return false;
  }
}

export class PreAttackAbAttr extends AbAttr {
  applyPreAttack(pokemon: Pokemon, passive: boolean, defender: Pokemon, move: PokemonMove, args: any[]): boolean | Promise<boolean> {
    return false;
  }
}

export class VariableMovePowerAbAttr extends PreAttackAbAttr {
  applyPreAttack(pokemon: Pokemon, passive: boolean, defender: Pokemon, move: PokemonMove, args: any[]): boolean {
    //const power = args[0] as Utils.NumberHolder;
    return false;
  }
}

export class VariableMoveTypeAbAttr extends AbAttr {
  apply(pokemon: Pokemon, passive: boolean, cancelled: Utils.BooleanHolder, args: any[]): boolean {
    //const power = args[0] as Utils.IntegerHolder;
    return false; 
  }
}

export class MoveTypeChangePowerMultiplierAbAttr extends VariableMoveTypeAbAttr {
  private matchType: Type;
  private newType: Type;
  private powerMultiplier: number;

  constructor(matchType: Type, newType: Type, powerMultiplier: number){
    super(true);
    this.matchType = matchType;
    this.newType = newType;
    this.powerMultiplier = powerMultiplier;
  }

  apply(pokemon: Pokemon, passive: boolean, cancelled: Utils.BooleanHolder, args: any[]): boolean {
    const type = (args[0] as Utils.IntegerHolder);
    if (type.value == this.matchType) {
      type.value = this.newType;
      (args[1] as Utils.NumberHolder).value *= this.powerMultiplier;
      return true;
    }
    
    return false;
  }
}

export class FieldPreventExplosiveMovesAbAttr extends AbAttr {
  apply(pokemon: Pokemon, passive: boolean, cancelled: Utils.BooleanHolder, args: any[]): boolean | Promise<boolean> {
    cancelled.value = true;
    return true;
  }
}

export class MoveTypeChangeAttr extends PreAttackAbAttr {
  private newType: Type;
  private powerMultiplier: number;
  private condition: PokemonAttackCondition;

  constructor(newType: Type, powerMultiplier: number, condition: PokemonAttackCondition){
    super(true);
    this.newType = newType;
    this.powerMultiplier = powerMultiplier;
    this.condition = condition;
  }

  applyPreAttack(pokemon: Pokemon, passive: boolean, defender: Pokemon, move: PokemonMove, args: any[]): boolean {
    if (this.condition(pokemon, defender, move.getMove())) {
      const type = (args[0] as Utils.IntegerHolder);
      type.value = this.newType;
      (args[1] as Utils.NumberHolder).value *= this.powerMultiplier;
      return true;
    }

    return false;
  }
}

/**
 * Class for abilities that boost the damage of moves
 * For abilities that boost the base power of moves, see VariableMovePowerAbAttr
 * @param damageMultiplier the amount to multiply the damage by 
 * @param condition the condition for this ability to be applied 
 */
export class DamageBoostAbAttr extends PreAttackAbAttr {
  private damageMultiplier: number;
  private condition: PokemonAttackCondition;

  constructor(damageMultiplier: number, condition: PokemonAttackCondition){
    super(true);
    this.damageMultiplier = damageMultiplier;
    this.condition = condition;
  }

  /**
   * 
   * @param pokemon the attacker pokemon
   * @param passive N/A
   * @param defender the target pokemon
   * @param move the move used by the attacker pokemon
   * @param args Utils.NumberHolder as damage
   * @returns true if the function succeeds
   */
  applyPreAttack(pokemon: Pokemon, passive: boolean, defender: Pokemon, move: PokemonMove, args: any[]): boolean {
    if (this.condition(pokemon, defender, move.getMove())) {
      const power = args[0] as Utils.NumberHolder;
      power.value = Math.floor(power.value * this.damageMultiplier);
        return true;
      }

      return false;
  }
}

export class MovePowerBoostAbAttr extends VariableMovePowerAbAttr {
  private condition: PokemonAttackCondition;
  private powerMultiplier: number;

  constructor(condition: PokemonAttackCondition, powerMultiplier: number, showAbility: boolean = true) {
    super(showAbility);
    this.condition = condition;
    this.powerMultiplier = powerMultiplier;
  }

  applyPreAttack(pokemon: Pokemon, passive: boolean, defender: Pokemon, move: PokemonMove, args: any[]): boolean {
    if (this.condition(pokemon, defender, move.getMove())) {
      (args[0] as Utils.NumberHolder).value *= this.powerMultiplier;

      return true;
    }

    return false;
  }
}

export class MoveTypePowerBoostAbAttr extends MovePowerBoostAbAttr {
  constructor(boostedType: Type, powerMultiplier?: number) {
    super((pokemon, defender, move) => move.type === boostedType, powerMultiplier || 1.5);
  }
}

export class LowHpMoveTypePowerBoostAbAttr extends MoveTypePowerBoostAbAttr {
  constructor(boostedType: Type) {
    super(boostedType);
  }

  getCondition(): AbAttrCondition {
    return (pokemon) => pokemon.getHpRatio() <= 0.33;
  }
}

export class FieldVariableMovePowerAbAttr extends AbAttr {
  applyPreAttack(pokemon: Pokemon, passive: boolean, defender: Pokemon, move: PokemonMove, args: any[]): boolean {
    //const power = args[0] as Utils.NumberHolder;
    return false; 
  }
}

export class FieldMovePowerBoostAbAttr extends FieldVariableMovePowerAbAttr {
  private condition: PokemonAttackCondition;
  private powerMultiplier: number;

  constructor(condition: PokemonAttackCondition, powerMultiplier: number) {
    super(false);
    this.condition = condition;
    this.powerMultiplier = powerMultiplier;
  }

  applyPreAttack(pokemon: Pokemon, passive: boolean, defender: Pokemon, move: PokemonMove, args: any[]): boolean {
    if (this.condition(pokemon, defender, move.getMove())) {
      (args[0] as Utils.NumberHolder).value *= this.powerMultiplier;

      return true;
    }

    return false;
  }
}

export class FieldMoveTypePowerBoostAbAttr extends FieldMovePowerBoostAbAttr {
  constructor(boostedType: Type, powerMultiplier?: number) {
    super((pokemon, defender, move) => move.type === boostedType, powerMultiplier || 1.5);
  }
}

export class BattleStatMultiplierAbAttr extends AbAttr {
  private battleStat: BattleStat;
  private multiplier: number;
  private condition: PokemonAttackCondition;

  constructor(battleStat: BattleStat, multiplier: number, condition?: PokemonAttackCondition) {
    super(false);

    this.battleStat = battleStat;
    this.multiplier = multiplier;
    this.condition = condition;
  }

  applyBattleStat(pokemon: Pokemon, passive: boolean, battleStat: BattleStat, statValue: Utils.NumberHolder, args: any[]): boolean | Promise<boolean> {
  const move = (args[0] as Move);
    if (battleStat === this.battleStat && (!this.condition || this.condition(pokemon, null, move))) {
      statValue.value *= this.multiplier;
      return true;
    }

    return false;
  }
}

export class PostAttackAbAttr extends AbAttr {
  applyPostAttack(pokemon: Pokemon, passive: boolean, defender: Pokemon, move: PokemonMove, hitResult: HitResult, args: any[]): boolean | Promise<boolean> {
    return false;
  }
}

export class PostAttackStealHeldItemAbAttr extends PostAttackAbAttr {
  private condition: PokemonAttackCondition;

  constructor(condition?: PokemonAttackCondition) {
    super();

    this.condition = condition;
  }

  applyPostAttack(pokemon: Pokemon, passive: boolean, defender: Pokemon, move: PokemonMove, hitResult: HitResult, args: any[]): Promise<boolean> {
    return new Promise<boolean>(resolve => {
      if (hitResult < HitResult.NO_EFFECT && (!this.condition || this.condition(pokemon, defender, move.getMove()))) {
        const heldItems = this.getTargetHeldItems(defender).filter(i => i.getTransferrable(false));
        if (heldItems.length) {
          const stolenItem = heldItems[pokemon.randSeedInt(heldItems.length)];
          pokemon.scene.tryTransferHeldItemModifier(stolenItem, pokemon, false, false).then(success => {
            if (success)
              pokemon.scene.queueMessage(getPokemonMessage(pokemon, ` stole\n${defender.name}'s ${stolenItem.type.name}!`));
            resolve(success);
          });
          return;
        }
      }
      resolve(false);
    });
  }

  getTargetHeldItems(target: Pokemon): PokemonHeldItemModifier[] {
    return target.scene.findModifiers(m => m instanceof PokemonHeldItemModifier
      && (m as PokemonHeldItemModifier).pokemonId === target.id, target.isPlayer()) as PokemonHeldItemModifier[];
  }
}

export class PostAttackApplyStatusEffectAbAttr extends PostAttackAbAttr {
  private contactRequired: boolean;
  private chance: integer;
  private effects: StatusEffect[];

  constructor(contactRequired: boolean, chance: integer, ...effects: StatusEffect[]) {
    super();

    this.contactRequired = contactRequired;
    this.chance = chance;
    this.effects = effects;
  }

  applyPostAttack(pokemon: Pokemon, passive: boolean, attacker: Pokemon, move: PokemonMove, hitResult: HitResult, args: any[]): boolean {
    if (pokemon != attacker && (!this.contactRequired || move.getMove().checkFlag(MoveFlags.MAKES_CONTACT, attacker, pokemon)) && pokemon.randSeedInt(100) < this.chance && !pokemon.status) {
      const effect = this.effects.length === 1 ? this.effects[0] : this.effects[pokemon.randSeedInt(this.effects.length)];
      return attacker.trySetStatus(effect, true, pokemon);
    }

    return false;
  }
}

export class PostAttackContactApplyStatusEffectAbAttr extends PostAttackApplyStatusEffectAbAttr {
  constructor(chance: integer, ...effects: StatusEffect[]) {
    super(true, chance, ...effects);
  }
}

export class PostAttackApplyBattlerTagAbAttr extends PostAttackAbAttr {
  private contactRequired: boolean;
  private chance: (user: Pokemon, target: Pokemon, move: PokemonMove) => integer;
  private effects: BattlerTagType[];

  
  constructor(contactRequired: boolean, chance: (user: Pokemon, target: Pokemon, move: PokemonMove) =>  integer, ...effects: BattlerTagType[]) {
    super();

    this.contactRequired = contactRequired;
    this.chance = chance;
    this.effects = effects;
  }

  applyPostAttack(pokemon: Pokemon, passive: boolean, attacker: Pokemon, move: PokemonMove, hitResult: HitResult, args: any[]): boolean {
    if (pokemon != attacker && (!this.contactRequired || move.getMove().checkFlag(MoveFlags.MAKES_CONTACT, attacker, pokemon)) && pokemon.randSeedInt(100) < this.chance(attacker, pokemon, move) && !pokemon.status) {
      const effect = this.effects.length === 1 ? this.effects[0] : this.effects[pokemon.randSeedInt(this.effects.length)];


      return attacker.addTag(effect);
    }

    return false;
  }
}

export class PostDefendStealHeldItemAbAttr extends PostDefendAbAttr {
  private condition: PokemonDefendCondition;

  constructor(condition?: PokemonDefendCondition) {
    super();

    this.condition = condition;
  }

  applyPostDefend(pokemon: Pokemon, passive: boolean, attacker: Pokemon, move: PokemonMove, hitResult: HitResult, args: any[]): Promise<boolean> {
    return new Promise<boolean>(resolve => {
      if (hitResult < HitResult.NO_EFFECT && (!this.condition || this.condition(pokemon, attacker, move.getMove()))) {
        const heldItems = this.getTargetHeldItems(attacker).filter(i => i.getTransferrable(false));
        if (heldItems.length) {
          const stolenItem = heldItems[pokemon.randSeedInt(heldItems.length)];
          pokemon.scene.tryTransferHeldItemModifier(stolenItem, pokemon, false, false).then(success => {
            if (success)
              pokemon.scene.queueMessage(getPokemonMessage(pokemon, ` stole\n${attacker.name}'s ${stolenItem.type.name}!`));
            resolve(success);
          });
          return;
        }
      }
      resolve(false);
    });
  }

  getTargetHeldItems(target: Pokemon): PokemonHeldItemModifier[] {
    return target.scene.findModifiers(m => m instanceof PokemonHeldItemModifier
      && (m as PokemonHeldItemModifier).pokemonId === target.id, target.isPlayer()) as PokemonHeldItemModifier[];
  }
}

export class PostVictoryAbAttr extends AbAttr {
  applyPostVictory(pokemon: Pokemon, passive: boolean, args: any[]): boolean | Promise<boolean> {
    return false;
  }
}

class PostVictoryStatChangeAbAttr extends PostVictoryAbAttr {
  private stat: BattleStat | ((p: Pokemon) => BattleStat);
  private levels: integer;

  constructor(stat: BattleStat | ((p: Pokemon) => BattleStat), levels: integer) {
    super();

    this.stat = stat;
    this.levels = levels;
  }

  applyPostVictory(pokemon: Pokemon, passive: boolean, args: any[]): boolean | Promise<boolean> {
    const stat = typeof this.stat === 'function'
      ? this.stat(pokemon)
      : this.stat;
    pokemon.scene.unshiftPhase(new StatChangePhase(pokemon.scene, pokemon.getBattlerIndex(), true, [ stat ], this.levels));
    
    return true;
  }
}

export class PostVictoryFormChangeAbAttr extends PostVictoryAbAttr {
  private formFunc: (p: Pokemon) => integer;

  constructor(formFunc: ((p: Pokemon) => integer)) {
    super(true);

    this.formFunc = formFunc;
  }

  applyPostVictory(pokemon: Pokemon, passive: boolean, args: any[]): boolean | Promise<boolean> {
    const formIndex = this.formFunc(pokemon);
    if (formIndex !== pokemon.formIndex) {
      pokemon.scene.triggerPokemonFormChange(pokemon, SpeciesFormChangeManualTrigger, false);
      return true;
    }

    return false;
  }
}

export class PostKnockOutAbAttr extends AbAttr {
  applyPostKnockOut(pokemon: Pokemon, passive: boolean, knockedOut: Pokemon, args: any[]): boolean | Promise<boolean> {
    return false;
  }
}

export class PostKnockOutStatChangeAbAttr extends PostKnockOutAbAttr {
  private stat: BattleStat | ((p: Pokemon) => BattleStat);
  private levels: integer;

  constructor(stat: BattleStat | ((p: Pokemon) => BattleStat), levels: integer) {
    super();

    this.stat = stat;
    this.levels = levels;
  }

  applyPostKnockOut(pokemon: Pokemon, passive: boolean, knockedOut: Pokemon, args: any[]): boolean | Promise<boolean> {
    const stat = typeof this.stat === 'function'
      ? this.stat(pokemon)
      : this.stat;
    pokemon.scene.unshiftPhase(new StatChangePhase(pokemon.scene, pokemon.getBattlerIndex(), true, [ stat ], this.levels));
    
    return true;
  }
}

export class CopyFaintedAllyAbilityAbAttr extends PostKnockOutAbAttr {
  constructor() {
    super();
  }

  applyPostKnockOut(pokemon: Pokemon, passive: boolean, knockedOut: Pokemon, args: any[]): boolean | Promise<boolean> {
    if (pokemon.isPlayer() === knockedOut.isPlayer() && !knockedOut.getAbility().hasAttr(UncopiableAbilityAbAttr)) {
      pokemon.summonData.ability = knockedOut.getAbility().id;
      pokemon.scene.queueMessage(getPokemonMessage(knockedOut, `'s ${allAbilities[knockedOut.getAbility().id].name} was taken over!`));
      return true;
    }
    
    return false;
  }
}

export class IgnoreOpponentStatChangesAbAttr extends AbAttr {
  constructor() {
    super(false);
  }

  apply(pokemon: Pokemon, passive: boolean, cancelled: Utils.BooleanHolder, args: any[]) {
    (args[0] as Utils.IntegerHolder).value = 0;

    return true;
  }
}

export class IntimidateImmunityAbAttr extends AbAttr { 
  constructor() {
    super(false);
  }

  apply(pokemon: Pokemon, passive: boolean, cancelled: Utils.BooleanHolder, args: any[]): boolean {
    cancelled.value = true;
    return true;
  }

  getTriggerMessage(pokemon: Pokemon, abilityName: string, ...args: any[]): string {
    return getPokemonMessage(pokemon, `'s ${abilityName} prevented it from being Intimidated!`);
  }
}

export class PostIntimidateStatChangeAbAttr extends AbAttr { 
  private stats: BattleStat[];
  private levels: integer;
  private overwrites: boolean;

  constructor(stats: BattleStat[], levels: integer, overwrites?: boolean) {
    super(true)
    this.stats = stats
    this.levels = levels
    this.overwrites = !!overwrites
  }

  apply(pokemon: Pokemon, passive: boolean, cancelled: Utils.BooleanHolder, args: any[]): boolean {
    pokemon.scene.pushPhase(new StatChangePhase(pokemon.scene, pokemon.getBattlerIndex(), false, this.stats, this.levels));
    cancelled.value = this.overwrites;
    return true;
  }
}

export class PostSummonAbAttr extends AbAttr {
  applyPostSummon(pokemon: Pokemon, passive: boolean, args: any[]): boolean | Promise<boolean> {
    return false;
  }
}

export class PostSummonMessageAbAttr extends PostSummonAbAttr {
  private messageFunc: (pokemon: Pokemon) => string;

  constructor(messageFunc: (pokemon: Pokemon) => string) {
    super(true);

    this.messageFunc = messageFunc;
  }

  applyPostSummon(pokemon: Pokemon, passive: boolean, args: any[]): boolean {
    pokemon.scene.queueMessage(this.messageFunc(pokemon));

    return true;
  }
}

export class PostSummonUnnamedMessageAbAttr extends PostSummonAbAttr { 
  //Attr doesn't force pokemon name on the message
  private message: string;

  constructor(message: string) {
    super(true);

    this.message = message;
  }

  applyPostSummon(pokemon: Pokemon, passive: boolean, args: any[]): boolean { 
    pokemon.scene.queueMessage(this.message);

    return true;
  }
}

export class PostSummonAddBattlerTagAbAttr extends PostSummonAbAttr {
  private tagType: BattlerTagType;
  private turnCount: integer;

  constructor(tagType: BattlerTagType, turnCount: integer, showAbility?: boolean) {
    super(showAbility);

    this.tagType = tagType;
    this.turnCount = turnCount;
  }

  applyPostSummon(pokemon: Pokemon, passive: boolean, args: any[]): boolean {
    return pokemon.addTag(this.tagType, this.turnCount);
  }
}

export class PostSummonStatChangeAbAttr extends PostSummonAbAttr {
  private stats: BattleStat[];
  private levels: integer;
  private selfTarget: boolean;
  private intimidate: boolean;

  constructor(stats: BattleStat | BattleStat[], levels: integer, selfTarget?: boolean, intimidate?: boolean) {
    super(false);

    this.stats = typeof(stats) === 'number'
      ? [ stats as BattleStat ]
      : stats as BattleStat[];
    this.levels = levels;
    this.selfTarget = !!selfTarget;
    this.intimidate = !!intimidate;
  }

  applyPostSummon(pokemon: Pokemon, passive: boolean, args: any[]): boolean {
    queueShowAbility(pokemon, passive);  // TODO: Better solution than manually showing the ability here
    if (this.selfTarget) {
      pokemon.scene.pushPhase(new StatChangePhase(pokemon.scene, pokemon.getBattlerIndex(), true, this.stats, this.levels));
      return true;
    }
    for (let opponent of pokemon.getOpponents()) {
      const cancelled = new Utils.BooleanHolder(false)
      if (this.intimidate) {
        applyAbAttrs(IntimidateImmunityAbAttr, opponent, cancelled);
        applyAbAttrs(PostIntimidateStatChangeAbAttr, opponent, cancelled);
      }
      if (!cancelled.value) {
        const statChangePhase = new StatChangePhase(pokemon.scene, opponent.getBattlerIndex(), false, this.stats, this.levels);
        pokemon.scene.unshiftPhase(statChangePhase);
      }
    }
    return true;
  }
}

export class PostSummonAllyHealAbAttr extends PostSummonAbAttr {
  private healRatio: number;
  private showAnim: boolean;

  constructor(healRatio: number, showAnim: boolean = false) {
    super();

    this.healRatio = healRatio || 4;
    this.showAnim = showAnim;
  }

  applyPostSummon(pokemon: Pokemon, passive: boolean, args: any[]): boolean {
    const target = pokemon.getAlly();
    if (target?.isActive(true)) {
      target.scene.unshiftPhase(new PokemonHealPhase(target.scene, target.getBattlerIndex(),
        Math.max(Math.floor(pokemon.getMaxHp() / this.healRatio), 1), getPokemonMessage(target, ` drank down all the\nmatcha that ${pokemon.name} made!`), true, !this.showAnim));
      return true;
    }
    
    return false;
  }
}

/**
 * Resets an ally's temporary stat boots to zero with no regard to
 * whether this is a positive or negative change
 * @param pokemon The {@link Pokemon} with this {@link AbAttr}
 * @param passive N/A
 * @param args N/A
 * @returns if the move was successful
 */
export class PostSummonClearAllyStatsAbAttr extends PostSummonAbAttr {
  constructor() {
    super();
  }

  applyPostSummon(pokemon: Pokemon, passive: boolean, args: any[]): boolean {
    const target = pokemon.getAlly();
    if (target?.isActive(true)) {
      for (let s = 0; s < target.summonData.battleStats.length; s++)
        target.summonData.battleStats[s] = 0;

      target.scene.queueMessage(getPokemonMessage(target, `'s stat changes\nwere removed!`));

      return true;
    }
    
    return false;
  }
}

export class DownloadAbAttr extends PostSummonAbAttr {
  private enemyDef: integer;
  private enemySpDef: integer;
  private stats: BattleStat[];

  applyPostSummon(pokemon: Pokemon, passive: boolean, args: any[]): boolean {
    this.enemyDef = 0;
    this.enemySpDef = 0;
	
    for (let opponent of pokemon.getOpponents()) {
      this.enemyDef += opponent.stats[BattleStat.DEF];
      this.enemySpDef += opponent.stats[BattleStat.SPDEF];
    }
	
    if (this.enemyDef < this.enemySpDef)
      this.stats = [BattleStat.ATK];
    else
      this.stats = [BattleStat.SPATK];

    if (this.enemyDef > 0 && this.enemySpDef > 0) { // only activate if there's actually an enemy to download from
      pokemon.scene.unshiftPhase(new StatChangePhase(pokemon.scene, pokemon.getBattlerIndex(), false, this.stats, 1));
      return true;
    }
	
    return false;
  }
}

export class PostSummonWeatherChangeAbAttr extends PostSummonAbAttr {
  private weatherType: WeatherType;

  constructor(weatherType: WeatherType) {
    super();

    this.weatherType = weatherType;
  }

  applyPostSummon(pokemon: Pokemon, passive: boolean, args: any[]): boolean {
    if (!pokemon.scene.arena.weather?.isImmutable())
      return pokemon.scene.arena.trySetWeather(this.weatherType, true);

    return false;
  }
}

export class PostSummonTerrainChangeAbAttr extends PostSummonAbAttr {
  private terrainType: TerrainType;

  constructor(terrainType: TerrainType) {
    super();

    this.terrainType = terrainType;
  }

  applyPostSummon(pokemon: Pokemon, passive: boolean, args: any[]): boolean {
    return pokemon.scene.arena.trySetTerrain(this.terrainType, true);
  }
}

export class PostSummonFormChangeAbAttr extends PostSummonAbAttr {
  private formFunc: (p: Pokemon) => integer;

  constructor(formFunc: ((p: Pokemon) => integer)) {
    super(true);

    this.formFunc = formFunc;
  }

  applyPostSummon(pokemon: Pokemon, passive: boolean, args: any[]): boolean {
    const formIndex = this.formFunc(pokemon);
    if (formIndex !== pokemon.formIndex)
      return pokemon.scene.triggerPokemonFormChange(pokemon, SpeciesFormChangeManualTrigger, false);

    return false;
  }
}

export class TraceAbAttr extends PostSummonAbAttr {
  applyPostSummon(pokemon: Pokemon, passive: boolean, args: any[]): boolean {
    const targets = pokemon.getOpponents();
    if (!targets.length)
      return false;
    
    let target: Pokemon;
    if (targets.length > 1)
      pokemon.scene.executeWithSeedOffset(() => target = Utils.randSeedItem(targets), pokemon.scene.currentBattle.waveIndex);
    else
      target = targets[0];

    // Wonder Guard is normally uncopiable so has the attribute, but trace specifically can copy it
    if (target.getAbility().hasAttr(UncopiableAbilityAbAttr) && target.getAbility().id !== Abilities.WONDER_GUARD)
      return false;

    pokemon.summonData.ability = target.getAbility().id;

    pokemon.scene.queueMessage(getPokemonMessage(pokemon, ` traced ${target.name}'s\n${allAbilities[target.getAbility().id].name}!`));

    return true;
  }
}

export class PostSummonTransformAbAttr extends PostSummonAbAttr {
  constructor() {
    super(true);
  }

  applyPostSummon(pokemon: Pokemon, passive: boolean, args: any[]): boolean {
    const targets = pokemon.getOpponents();
    if (!targets.length)
      return false;

    let target: Pokemon;
    if (targets.length > 1)
      pokemon.scene.executeWithSeedOffset(() => target = Utils.randSeedItem(targets), pokemon.scene.currentBattle.waveIndex);
    else
      target = targets[0];

    pokemon.summonData.speciesForm = target.getSpeciesForm();
    pokemon.summonData.fusionSpeciesForm = target.getFusionSpeciesForm();
    pokemon.summonData.ability = target.getAbility().id;
    pokemon.summonData.gender = target.getGender();
    pokemon.summonData.fusionGender = target.getFusionGender();
    pokemon.summonData.stats = [ pokemon.stats[Stat.HP] ].concat(target.stats.slice(1));
    pokemon.summonData.battleStats = target.summonData.battleStats.slice(0);
    pokemon.summonData.moveset = target.getMoveset().map(m => new PokemonMove(m.moveId, m.ppUsed, m.ppUp));
    pokemon.summonData.types = target.getTypes();
    
    pokemon.scene.playSound('PRSFX- Transform');

    pokemon.loadAssets(false).then(() => pokemon.playAnim());

    pokemon.scene.queueMessage(getPokemonMessage(pokemon, ` transformed\ninto ${target.name}!`));

    return true;
  }
}

export class PreSwitchOutAbAttr extends AbAttr {
  constructor() {
    super(true);
  }

  applyPreSwitchOut(pokemon: Pokemon, passive: boolean, args: any[]): boolean | Promise<boolean> {
    return false;
  }
}

export class PreSwitchOutResetStatusAbAttr extends PreSwitchOutAbAttr {
  applyPreSwitchOut(pokemon: Pokemon, passive: boolean, args: any[]): boolean | Promise<boolean> {
    if (pokemon.status) {
      pokemon.resetStatus();
      pokemon.updateInfo();
      return true;
    }

    return false;
  }
}

export class PreSwitchOutHealAbAttr extends PreSwitchOutAbAttr {
  applyPreSwitchOut(pokemon: Pokemon, passive: boolean, args: any[]): boolean | Promise<boolean> {
    if (pokemon.getHpRatio() < 1 ) {
      const healAmount = Math.floor(pokemon.getMaxHp() * 0.33);
      pokemon.heal(healAmount);
      pokemon.updateInfo();
      return true;
    }

    return false;
  }
}

export class PreStatChangeAbAttr extends AbAttr {
  applyPreStatChange(pokemon: Pokemon, passive: boolean, stat: BattleStat, cancelled: Utils.BooleanHolder, args: any[]): boolean | Promise<boolean> {
    return false;
  }
}

export class ProtectStatAbAttr extends PreStatChangeAbAttr {
  private protectedStat: BattleStat;
  private applyToAlly: boolean;

  constructor(protectedStat?: BattleStat, applyToAlly: boolean = false) {
    super();

    this.protectedStat = protectedStat;
    this.applyToAlly = applyToAlly;
  }

  applyPreStatChange(pokemon: Pokemon, passive: boolean, stat: BattleStat, cancelled: Utils.BooleanHolder, args: any[]): boolean {
    const allyCheck = args[0];
    if ((this.protectedStat === undefined || stat === this.protectedStat) && !allyCheck) {
      cancelled.value = true;
      return true;
    } else if ((this.protectedStat === undefined || stat === this.protectedStat) 
      && allyCheck && this.applyToAlly) {
      cancelled.value = true;
      return true;
    }
    
    return false;
  }

  getTriggerMessage(pokemon: Pokemon, abilityName: string, ...args: any[]): string {
    return getPokemonMessage(pokemon, `'s ${abilityName}\nprevents lowering its ${this.protectedStat !== undefined ? getBattleStatName(this.protectedStat) : 'stats'}!`);
  }
}

export class PreSetStatusAbAttr extends AbAttr {
  applyPreSetStatus(pokemon: Pokemon, passive: boolean, effect: StatusEffect, cancelled: Utils.BooleanHolder, args: any[]): boolean | Promise<boolean> {
    return false;
  }
}

export class StatusEffectImmunityAbAttr extends PreSetStatusAbAttr {
  private applyToAlly: boolean;
  private immuneEffects: StatusEffect[];

  constructor(immuneEffects: StatusEffect[] = [], applyToAlly: boolean = false) {
    super();

    this.immuneEffects = immuneEffects;
    this.applyToAlly = applyToAlly;
  }

  applyPreSetStatus(pokemon: Pokemon, passive: boolean, effect: StatusEffect, cancelled: Utils.BooleanHolder, args: any[]): boolean {
    const allyCheck = args[1];
    if ((!this.immuneEffects.length || this.immuneEffects.indexOf(effect) > -1) && !allyCheck) {
      cancelled.value = true;
      return true;
    }
    else if((!this.immuneEffects.length || this.immuneEffects.indexOf(effect) > -1) 
      && allyCheck && this.applyToAlly) {
      cancelled.value = true;
      return true;
    }

    return false;
  }

  getTriggerMessage(pokemon: Pokemon, abilityName: string, ...args: any[]): string {
    return getPokemonMessage(pokemon, `'s ${abilityName}\nprevents ${this.immuneEffects.length ? getStatusEffectDescriptor(args[0] as StatusEffect) : 'status problems'}!`);
  }
}

export class PreApplyBattlerTagAbAttr extends AbAttr {
  applyPreApplyBattlerTag(pokemon: Pokemon, passive: boolean, tag: BattlerTag, cancelled: Utils.BooleanHolder, args: any[]): boolean | Promise<boolean> {
    return false;
  }
}

export class BattlerTagImmunityAbAttr extends PreApplyBattlerTagAbAttr {
  private immuneTagType: BattlerTagType;
  private applyToAlly: boolean;

  constructor(immuneTagType: BattlerTagType, applyToAlly: boolean = false) {
    super();

    this.immuneTagType = immuneTagType;
    this.applyToAlly = applyToAlly;
  }

  applyPreApplyBattlerTag(pokemon: Pokemon, passive: boolean, tag: BattlerTag, cancelled: Utils.BooleanHolder, args: any[]): boolean {
    const allyCheck = args[0];
    if ((tag.tagType === this.immuneTagType) && !allyCheck) {
      cancelled.value = true;
      return true;
    } else if ((tag.tagType === this.immuneTagType) 
      && allyCheck && this.applyToAlly) {
      cancelled.value = true;
      return true;
    }

    return false;
  }

  getTriggerMessage(pokemon: Pokemon, abilityName: string, ...args: any[]): string {
    return getPokemonMessage(pokemon, `'s ${abilityName}\nprevents ${(args[0] as BattlerTag).getDescriptor()}!`);
  }
}

export class BlockCritAbAttr extends AbAttr {
  apply(pokemon: Pokemon, passive: boolean, cancelled: Utils.BooleanHolder, args: any[]): boolean {
    (args[0] as Utils.BooleanHolder).value = true;
    return true;
  }
}

export class BonusCritAbAttr extends AbAttr {
  apply(pokemon: Pokemon, passive: boolean, cancelled: Utils.BooleanHolder, args: any[]): boolean {
    (args[0] as Utils.BooleanHolder).value = true;
    return true;
  }
}

export class MultCritAbAttr extends AbAttr {
  public multAmount: number;

  constructor(multAmount: number) {
    super(true);

    this.multAmount = multAmount;
  }

  apply(pokemon: Pokemon, passive: boolean, cancelled: Utils.BooleanHolder, args: any[]): boolean {
    const critMult = args[0] as Utils.NumberHolder;
    if (critMult.value > 1){
      critMult.value *= this.multAmount;
      return true;
    }

    return false;
  }
}


export class BlockNonDirectDamageAbAttr extends AbAttr {
  apply(pokemon: Pokemon, passive: boolean, cancelled: Utils.BooleanHolder, args: any[]): boolean {
    cancelled.value = true;
    return true;
  }
}

export class BlockOneHitKOAbAttr extends AbAttr {
  apply(pokemon: Pokemon, passive: boolean, cancelled: Utils.BooleanHolder, args: any[]): boolean {
    cancelled.value = true;
    return true;
  }
}

export class IncrementMovePriorityAbAttr extends AbAttr {
  private moveIncrementFunc: (pokemon: Pokemon, move: Move) => boolean;
  private increaseAmount: integer;

  constructor(moveIncrementFunc: (pokemon: Pokemon, move: Move) => boolean, increaseAmount = 1) {
    super(true);

    this.moveIncrementFunc = moveIncrementFunc;
    this.increaseAmount = increaseAmount;
  }

  apply(pokemon: Pokemon, passive: boolean, cancelled: Utils.BooleanHolder, args: any[]): boolean {
    if (!this.moveIncrementFunc(pokemon, args[0] as Move))
      return false;
      
    (args[1] as Utils.IntegerHolder).value += this.increaseAmount;
    return true;
  }
}

export class IgnoreContactAbAttr extends AbAttr { }

export class PreWeatherEffectAbAttr extends AbAttr {
  applyPreWeatherEffect(pokemon: Pokemon, passive: boolean, weather: Weather, cancelled: Utils.BooleanHolder, args: any[]): boolean | Promise<boolean> {
    return false;
  }
}

export class PreWeatherDamageAbAttr extends PreWeatherEffectAbAttr { }

export class BlockWeatherDamageAttr extends PreWeatherDamageAbAttr {
  private weatherTypes: WeatherType[];

  constructor(...weatherTypes: WeatherType[]) {
    super();

    this.weatherTypes = weatherTypes;
  }

  applyPreWeatherEffect(pokemon: Pokemon, passive: boolean, weather: Weather, cancelled: Utils.BooleanHolder, args: any[]): boolean {
    if (!this.weatherTypes.length || this.weatherTypes.indexOf(weather?.weatherType) > -1)
      cancelled.value = true;

    return true;
  }
}

export class SuppressWeatherEffectAbAttr extends PreWeatherEffectAbAttr {
  public affectsImmutable: boolean;

  constructor(affectsImmutable?: boolean) {
    super();

    this.affectsImmutable = affectsImmutable;
  }

  applyPreWeatherEffect(pokemon: Pokemon, passive: boolean, weather: Weather, cancelled: Utils.BooleanHolder, args: any[]): boolean {
    if (this.affectsImmutable || weather.isImmutable()) {
      cancelled.value = true;
      return true;
    }

    return false;
  }
}

function getWeatherCondition(...weatherTypes: WeatherType[]): AbAttrCondition {
  return (pokemon: Pokemon) => {
    if (pokemon.scene.arena.weather?.isEffectSuppressed(pokemon.scene))
      return false;
    const weatherType = pokemon.scene.arena.weather?.weatherType;
    return weatherType && weatherTypes.indexOf(weatherType) > -1;
  };
}

function getAnticipationCondition(): AbAttrCondition {
  return (pokemon: Pokemon) => {
    for (let opponent of pokemon.getOpponents()) {
        for (let move of opponent.moveset) {
          // move is super effective
          if (move.getMove() instanceof AttackMove && pokemon.getAttackTypeEffectiveness(move.getMove().type, opponent) >= 2) {
            return true;
          }
          // move is a OHKO
          if (move.getMove().findAttr(attr => attr instanceof OneHitKOAttr)) {
            return true;
          }
          // edge case for hidden power, type is computed
          if (move.getMove().id === Moves.HIDDEN_POWER) {
            const iv_val = Math.floor(((opponent.ivs[Stat.HP] & 1)
              +(opponent.ivs[Stat.ATK] & 1) * 2
              +(opponent.ivs[Stat.DEF] & 1) * 4
              +(opponent.ivs[Stat.SPD] & 1) * 8
              +(opponent.ivs[Stat.SPATK] & 1) * 16
              +(opponent.ivs[Stat.SPDEF] & 1) * 32) * 15/63);
            
            const type = [
              Type.FIGHTING, Type.FLYING, Type.POISON, Type.GROUND,
              Type.ROCK, Type.BUG, Type.GHOST, Type.STEEL,
              Type.FIRE, Type.WATER, Type.GRASS, Type.ELECTRIC,
              Type.PSYCHIC, Type.ICE, Type.DRAGON, Type.DARK][iv_val];

            if (pokemon.getAttackTypeEffectiveness(type, opponent) >= 2) {
              return true;
            }
          }
        }
    }
    return false;
  };
}

/**
 * Creates an ability condition that causes the ability to fail if that ability
 * has already been used by that pokemon that battle. It requires an ability to
 * be specified due to current limitations in how conditions on abilities work.
 * @param {Abilities} ability The ability to check if it's already been applied
 * @returns {AbAttrCondition} The condition
 */
function getOncePerBattleCondition(ability: Abilities): AbAttrCondition {
  return (pokemon: Pokemon) => {
    return !pokemon.battleData?.abilitiesApplied.includes(ability);
  }
}

export class ForewarnAbAttr extends PostSummonAbAttr {
  constructor() {
    super(true);
  }

  applyPostSummon(pokemon: Pokemon, passive: boolean, args: any[]): boolean {
    let maxPowerSeen = 0;
    let maxMove = "";
    let movePower = 0;
    for (let opponent of pokemon.getOpponents()) {
      for (let move of opponent.moveset) {
        if (move.getMove() instanceof StatusMove) {
          movePower = 1;
        } else if (move.getMove().findAttr(attr => attr instanceof OneHitKOAttr)) {
          movePower = 150;
        } else if (move.getMove().id === Moves.COUNTER || move.getMove().id === Moves.MIRROR_COAT || move.getMove().id === Moves.METAL_BURST) {
          movePower = 120;
        } else if (move.getMove().power === -1) {
          movePower = 80;
        } else {
          movePower = move.getMove().power;
        }
        
        if (movePower > maxPowerSeen) {
          maxPowerSeen = movePower;
          maxMove = move.getName();          
        }
      }
    }
    pokemon.scene.queueMessage(getPokemonMessage(pokemon, " was forewarned about " + maxMove + "!"));
    return true;
  }
}

export class FriskAbAttr extends PostSummonAbAttr {
  constructor() {
    super(true);
  }

  applyPostSummon(pokemon: Pokemon, passive: boolean, args: any[]): boolean {
    for (let opponent of pokemon.getOpponents()) {
      pokemon.scene.queueMessage(getPokemonMessage(pokemon, " frisked " + opponent.name + "\'s " + opponent.getAbility().name + "!"));
    }
    return true;
  }
}

export class PostWeatherChangeAbAttr extends AbAttr {
  applyPostWeatherChange(pokemon: Pokemon, passive: boolean, weather: WeatherType, args: any[]): boolean {
    return false;
  }
}

export class PostWeatherChangeAddBattlerTagAttr extends PostWeatherChangeAbAttr {
  private tagType: BattlerTagType;
  private turnCount: integer;
  private weatherTypes: WeatherType[];

  constructor(tagType: BattlerTagType, turnCount: integer, ...weatherTypes: WeatherType[]) {
    super();

    this.tagType = tagType;
    this.turnCount = turnCount;
    this.weatherTypes = weatherTypes;
  }

  applyPostWeatherChange(pokemon: Pokemon, passive: boolean, weather: WeatherType, args: any[]): boolean {
    console.log(this.weatherTypes.find(w => weather === w), WeatherType[weather]);
    if (!this.weatherTypes.find(w => weather === w))
      return false;

    return pokemon.addTag(this.tagType, this.turnCount);
  }
}

export class PostWeatherLapseAbAttr extends AbAttr {
  protected weatherTypes: WeatherType[];

  constructor(...weatherTypes: WeatherType[]) {
    super();

    this.weatherTypes = weatherTypes;
  }

  applyPostWeatherLapse(pokemon: Pokemon, passive: boolean, weather: Weather, args: any[]): boolean | Promise<boolean> {
    return false;
  }

  getCondition(): AbAttrCondition {
    return getWeatherCondition(...this.weatherTypes);
  }
}

export class PostWeatherLapseHealAbAttr extends PostWeatherLapseAbAttr {
  private healFactor: integer;

  constructor(healFactor: integer, ...weatherTypes: WeatherType[]) {
    super(...weatherTypes);
    
    this.healFactor = healFactor;
  }

  applyPostWeatherLapse(pokemon: Pokemon, passive: boolean, weather: Weather, args: any[]): boolean {
    if (pokemon.getHpRatio() < 1) {
      const scene = pokemon.scene;
      const abilityName = (!passive ? pokemon.getAbility() : pokemon.getPassiveAbility()).name;
      scene.unshiftPhase(new PokemonHealPhase(scene, pokemon.getBattlerIndex(),
        Math.max(Math.floor(pokemon.getMaxHp() / (16 / this.healFactor)), 1), getPokemonMessage(pokemon, `'s ${abilityName}\nrestored its HP a little!`), true));
      return true;
    }

    return false;
  }
}

export class PostWeatherLapseDamageAbAttr extends PostWeatherLapseAbAttr {
  private damageFactor: integer;

  constructor(damageFactor: integer, ...weatherTypes: WeatherType[]) {
    super(...weatherTypes);
    
    this.damageFactor = damageFactor;
  }

  applyPostWeatherLapse(pokemon: Pokemon, passive: boolean, weather: Weather, args: any[]): boolean {
    if (pokemon.getHpRatio() < 1) {
      const scene = pokemon.scene;
      const abilityName = (!passive ? pokemon.getAbility() : pokemon.getPassiveAbility()).name;
      scene.queueMessage(getPokemonMessage(pokemon, ` is hurt\nby its ${abilityName}!`));
      pokemon.damageAndUpdate(Math.ceil(pokemon.getMaxHp() / (16 / this.damageFactor)), HitResult.OTHER);
      return true;
    }

    return false;
  }
}

export class PostTerrainChangeAbAttr extends AbAttr {
  applyPostTerrainChange(pokemon: Pokemon, passive: boolean, terrain: TerrainType, args: any[]): boolean {
    return false;
  }
}

export class PostTerrainChangeAddBattlerTagAttr extends PostTerrainChangeAbAttr {
  private tagType: BattlerTagType;
  private turnCount: integer;
  private terrainTypes: TerrainType[];

  constructor(tagType: BattlerTagType, turnCount: integer, ...terrainTypes: TerrainType[]) {
    super();

    this.tagType = tagType;
    this.turnCount = turnCount;
    this.terrainTypes = terrainTypes;
  }

  applyPostTerrainChange(pokemon: Pokemon, passive: boolean, terrain: TerrainType, args: any[]): boolean {
    if (!this.terrainTypes.find(t => t === terrain))
      return false;

    return pokemon.addTag(this.tagType, this.turnCount);
  }
}

function getTerrainCondition(...terrainTypes: TerrainType[]): AbAttrCondition {
  return (pokemon: Pokemon) => {
    const terrainType = pokemon.scene.arena.terrain?.terrainType;
    return terrainType && terrainTypes.indexOf(terrainType) > -1;
  };
}

export class PostTurnAbAttr extends AbAttr {
  applyPostTurn(pokemon: Pokemon, passive: boolean, args: any[]): boolean | Promise<boolean> {
    return false;
  }
}

/**
 * After the turn ends, resets the status of either the ability holder or their ally
 * @param {boolean} allyTarget Whether to target ally, defaults to false (self-target)
 */
export class PostTurnResetStatusAbAttr extends PostTurnAbAttr {
  private allyTarget: boolean;
  private target: Pokemon;

  constructor(allyTarget: boolean = false) {
    super(true);
    this.allyTarget = allyTarget;
  }

  applyPostTurn(pokemon: Pokemon, passive: boolean, args: any[]): boolean {
    if (this.allyTarget) {
      this.target = pokemon.getAlly();
    } else {
      this.target = pokemon;
    }
    if (this.target?.status) {
	
      this.target.scene.queueMessage(getPokemonMessage(this.target, getStatusEffectHealText(this.target.status?.effect)));
      this.target.resetStatus(false);
      this.target.updateInfo();
      return true;
    }
	
    return false;
  }
}

export class MoodyAbAttr extends PostTurnAbAttr {
  constructor() {
    super(true);
  }

  applyPostTurn(pokemon: Pokemon, passive: boolean, args: any[]): boolean {
    let selectableStats = [BattleStat.ATK, BattleStat.DEF, BattleStat.SPATK, BattleStat.SPDEF, BattleStat.SPD];
    let increaseStatArray = selectableStats.filter(s => pokemon.summonData.battleStats[s] < 6);
    let decreaseStatArray = selectableStats.filter(s => pokemon.summonData.battleStats[s] > -6);

    if (increaseStatArray.length > 0) {
      let increaseStat = increaseStatArray[Utils.randInt(increaseStatArray.length)];
      decreaseStatArray = decreaseStatArray.filter(s => s !== increaseStat);
      pokemon.scene.unshiftPhase(new StatChangePhase(pokemon.scene, pokemon.getBattlerIndex(), true, [increaseStat], 2));
    }
    if (decreaseStatArray.length > 0) {
      let decreaseStat = selectableStats[Utils.randInt(selectableStats.length)];
      pokemon.scene.unshiftPhase(new StatChangePhase(pokemon.scene, pokemon.getBattlerIndex(), true, [decreaseStat], -1));
    }
    return true;
  }
}

export class PostTurnStatChangeAbAttr extends PostTurnAbAttr {
  private stats: BattleStat[];
  private levels: integer;

  constructor(stats: BattleStat | BattleStat[], levels: integer) {
    super(true);

    this.stats = Array.isArray(stats)
      ? stats
      : [ stats ];
    this.levels = levels;
  }

  applyPostTurn(pokemon: Pokemon, passive: boolean, args: any[]): boolean {
    pokemon.scene.unshiftPhase(new StatChangePhase(pokemon.scene, pokemon.getBattlerIndex(), true, this.stats, this.levels));
    return true;
  }
}

export class PostTurnHealAbAttr extends PostTurnAbAttr {
  applyPostTurn(pokemon: Pokemon, passive: boolean, args: any[]): boolean {
    if (pokemon.getHpRatio() < 1) {
      const scene = pokemon.scene;
      const abilityName = (!passive ? pokemon.getAbility() : pokemon.getPassiveAbility()).name;
      scene.unshiftPhase(new PokemonHealPhase(scene, pokemon.getBattlerIndex(),
        Math.max(Math.floor(pokemon.getMaxHp() / 16), 1), getPokemonMessage(pokemon, `'s ${abilityName}\nrestored its HP a little!`), true));
      return true;
    }

    return false;
  }
}

export class PostTurnFormChangeAbAttr extends PostTurnAbAttr {
  private formFunc: (p: Pokemon) => integer;

  constructor(formFunc: ((p: Pokemon) => integer)) {
    super(true);

    this.formFunc = formFunc;
  }

  applyPostTurn(pokemon: Pokemon, passive: boolean, args: any[]): boolean {
    const formIndex = this.formFunc(pokemon);
    if (formIndex !== pokemon.formIndex) {
      pokemon.scene.triggerPokemonFormChange(pokemon, SpeciesFormChangeManualTrigger, false);
      return true;
    }

    return false;
  }
}

export class PostBiomeChangeAbAttr extends AbAttr { }

export class PostBiomeChangeWeatherChangeAbAttr extends PostBiomeChangeAbAttr {
  private weatherType: WeatherType;

  constructor(weatherType: WeatherType) {
    super();

    this.weatherType = weatherType;
  }

  apply(pokemon: Pokemon, passive: boolean, cancelled: Utils.BooleanHolder, args: any[]): boolean {
    if (!pokemon.scene.arena.weather?.isImmutable())
      return pokemon.scene.arena.trySetWeather(this.weatherType, true);

    return false;
  }
}

export class PostBiomeChangeTerrainChangeAbAttr extends PostBiomeChangeAbAttr {
  private terrainType: TerrainType;

  constructor(terrainType: TerrainType) {
    super();

    this.terrainType = terrainType;
  }

  apply(pokemon: Pokemon, passive: boolean, cancelled: Utils.BooleanHolder, args: any[]): boolean {
    return pokemon.scene.arena.trySetTerrain(this.terrainType, true);
  }
}

export class StatChangeMultiplierAbAttr extends AbAttr {
  private multiplier: integer;

  constructor(multiplier: integer) {
    super(true);

    this.multiplier = multiplier;
  }

  apply(pokemon: Pokemon, passive: boolean, cancelled: Utils.BooleanHolder, args: any[]): boolean {
    (args[0] as Utils.IntegerHolder).value *= this.multiplier;

    return true;
  }
}

export class StatChangeCopyAbAttr extends AbAttr {
  apply(pokemon: Pokemon, passive: boolean, cancelled: Utils.BooleanHolder, args: any[]): boolean | Promise<boolean> {
    pokemon.scene.unshiftPhase(new StatChangePhase(pokemon.scene, pokemon.getBattlerIndex(), true, (args[0] as BattleStat[]), (args[1] as integer), true, false, false));
    return true;
  }
}

export class BypassBurnDamageReductionAbAttr extends AbAttr {
  constructor() {
    super(false);
  }

  apply(pokemon: Pokemon, passive: boolean, cancelled: Utils.BooleanHolder, args: any[]): boolean {
    cancelled.value = true;

    return true;
  }
}

export class DoubleBerryEffectAbAttr extends AbAttr {
  apply(pokemon: Pokemon, passive: boolean, cancelled: Utils.BooleanHolder, args: any[]): boolean {
    (args[0] as Utils.NumberHolder).value *= 2;

    return true;
  }
}

export class PreventBerryUseAbAttr extends AbAttr {
  apply(pokemon: Pokemon, passive: boolean, cancelled: Utils.BooleanHolder, args: any[]): boolean {
    cancelled.value = true;

    return true;
  }
}

export class RunSuccessAbAttr extends AbAttr {
  apply(pokemon: Pokemon, passive: boolean, cancelled: Utils.BooleanHolder, args: any[]): boolean {
    (args[0] as Utils.IntegerHolder).value = 256;

    return true;
  }
}

export class CheckTrappedAbAttr extends AbAttr {
  constructor() {
    super(false);
  }
  
  applyCheckTrapped(pokemon: Pokemon, passive: boolean, trapped: Utils.BooleanHolder, args: any[]): boolean | Promise<boolean> {
    return false;
  }
}

export class ArenaTrapAbAttr extends CheckTrappedAbAttr {
  applyCheckTrapped(pokemon: Pokemon, passive: boolean, trapped: Utils.BooleanHolder, args: any[]): boolean {
    trapped.value = true;
    return true;
  }

  getTriggerMessage(pokemon: Pokemon, abilityName: string, ...args: any[]): string {
    return getPokemonMessage(pokemon, `\'s ${abilityName}\nprevents switching!`);
  }
}

export class MaxMultiHitAbAttr extends AbAttr {
  apply(pokemon: Pokemon, passive: boolean, cancelled: Utils.BooleanHolder, args: any[]): boolean {
    (args[0] as Utils.IntegerHolder).value = 0;

    return true;
  }
}

export class PostBattleAbAttr extends AbAttr {
  constructor() {
    super(true);
  }

  applyPostBattle(pokemon: Pokemon, passive: boolean, args: any[]): boolean {
    return false;
  }
}

export class PostBattleLootAbAttr extends PostBattleAbAttr {
  applyPostBattle(pokemon: Pokemon, passive: boolean, args: any[]): boolean {
    const postBattleLoot = pokemon.scene.currentBattle.postBattleLoot;
    if (postBattleLoot.length) {
      const randItem = Utils.randSeedItem(postBattleLoot);
      if (pokemon.scene.tryTransferHeldItemModifier(randItem, pokemon, false, true, true)) {
        postBattleLoot.splice(postBattleLoot.indexOf(randItem), 1);
        pokemon.scene.queueMessage(getPokemonMessage(pokemon, ` picked up\n${randItem.type.name}!`));
        return true;
      }
    }

    return false;
  }
}

export class PostFaintAbAttr extends AbAttr {
  applyPostFaint(pokemon: Pokemon, passive: boolean, attacker: Pokemon, move: PokemonMove, hitResult: HitResult, args: any[]): boolean {
    return false;
  }
}

export class PostFaintContactDamageAbAttr extends PostFaintAbAttr {
  private damageRatio: integer;
  
  constructor(damageRatio: integer) {
    super();

    this.damageRatio = damageRatio;
  }

  applyPostFaint(pokemon: Pokemon, passive: boolean, attacker: Pokemon, move: PokemonMove, hitResult: HitResult, args: any[]): boolean {
    if (move.getMove().checkFlag(MoveFlags.MAKES_CONTACT, attacker, pokemon)) {
      const cancelled = new Utils.BooleanHolder(false);
      pokemon.scene.getField(true).map(p=>applyAbAttrs(FieldPreventExplosiveMovesAbAttr, p, cancelled))
      if (cancelled) {
        return false;
      }
      attacker.damageAndUpdate(Math.ceil(attacker.getMaxHp() * (1 / this.damageRatio)), HitResult.OTHER);
      attacker.turnData.damageTaken += Math.ceil(attacker.getMaxHp() * (1 / this.damageRatio));
      return true;
    }

    return false;
  }

  getTriggerMessage(pokemon: Pokemon, abilityName: string, ...args: any[]): string {
    return getPokemonMessage(pokemon, `'s ${abilityName} hurt\nits attacker!`);
  }
}

/** 
 * Attribute used for abilities (Innards Out) that damage the opponent based on how much HP the last attack used to knock out the owner of the ability.
 */
export class PostFaintHPDamageAbAttr extends PostFaintAbAttr {
  constructor() {
    super ();
  }

  applyPostFaint(pokemon: Pokemon, passive: boolean, attacker: Pokemon, move: PokemonMove, hitResult: HitResult, args: any[]): boolean {
    const damage = pokemon.turnData.attacksReceived[0].damage;
    attacker.damageAndUpdate((damage), HitResult.OTHER);
    attacker.turnData.damageTaken += damage;
    return true;
  } 

  getTriggerMessage(pokemon: Pokemon, abilityName: string, ...args: any[]): string {
    return getPokemonMessage(pokemon, `'s ${abilityName} hurt\nits attacker!`);
  }
}

export class RedirectMoveAbAttr extends AbAttr {
  apply(pokemon: Pokemon, passive: boolean, cancelled: Utils.BooleanHolder, args: any[]): boolean {
    if (this.canRedirect(args[0] as Moves)) {
      const target = args[1] as Utils.IntegerHolder;
      const newTarget = pokemon.getBattlerIndex();
      if (target.value !== newTarget) {
        target.value = newTarget;
        return true;
      }
    }

    return false;
  }
  
  canRedirect(moveId: Moves): boolean {
    const move = allMoves[moveId];
    return !![ MoveTarget.NEAR_OTHER, MoveTarget.OTHER ].find(t => move.moveTarget === t);
  }
}

export class RedirectTypeMoveAbAttr extends RedirectMoveAbAttr {
  public type: Type;

  constructor(type: Type) {
    super();
    this.type = type;
  }

  canRedirect(moveId: Moves): boolean {
    return super.canRedirect(moveId) && allMoves[moveId].type === this.type;
  }
}

export class BlockRedirectAbAttr extends AbAttr { }

export class ReduceStatusEffectDurationAbAttr extends AbAttr {
  private statusEffect: StatusEffect;

  constructor(statusEffect: StatusEffect) {
    super(true);

    this.statusEffect = statusEffect;
  }

  apply(pokemon: Pokemon, passive: boolean, cancelled: Utils.BooleanHolder, args: any[]): boolean {
    if (args[0] === this.statusEffect) {
      (args[1] as Utils.IntegerHolder).value = Math.floor((args[1] as Utils.IntegerHolder).value / 2);
      return true;
    }

    return false;
  }
}

export class FlinchEffectAbAttr extends AbAttr {
  constructor() {
    super(true);
  }
}

export class FlinchStatChangeAbAttr extends FlinchEffectAbAttr {
  private stats: BattleStat[];
  private levels: integer;

  constructor(stats: BattleStat | BattleStat[], levels: integer) {
    super();

    this.stats = Array.isArray(stats)
      ? stats
      : [ stats ];
    this.levels = levels;
  }

  apply(pokemon: Pokemon, passive: boolean, cancelled: Utils.BooleanHolder, args: any[]): boolean {
    pokemon.scene.unshiftPhase(new StatChangePhase(pokemon.scene, pokemon.getBattlerIndex(), true, this.stats, this.levels));
    return true;
  }
}

export class IncreasePpAbAttr extends AbAttr { }

export class ForceSwitchOutImmunityAbAttr extends AbAttr {
  apply(pokemon: Pokemon, passive: boolean, cancelled: Utils.BooleanHolder, args: any[]): boolean {
    cancelled.value = true;
    return true;
  }
}

export class ReduceBerryUseThresholdAbAttr extends AbAttr {
  constructor() {
    super();
  }

  apply(pokemon: Pokemon, passive: boolean, cancelled: Utils.BooleanHolder, args: any[]): boolean {
    const hpRatio = pokemon.getHpRatio();

    if (args[0].value < hpRatio) {
      args[0].value *= 2;
      return args[0].value >= hpRatio;
    }

    return false;
  }
}

export class WeightMultiplierAbAttr extends AbAttr {
  private multiplier: integer;

  constructor(multiplier: integer) {
    super();

    this.multiplier = multiplier;
  }

  apply(pokemon: Pokemon, passive: boolean, cancelled: Utils.BooleanHolder, args: any[]): boolean {
    (args[0] as Utils.NumberHolder).value *= this.multiplier;

    return true;
  }
}

export class SyncEncounterNatureAbAttr extends AbAttr {
  constructor() {
    super(false);
  }

  apply(pokemon: Pokemon, passive: boolean, cancelled: Utils.BooleanHolder, args: any[]): boolean {
    (args[0] as Pokemon).setNature(pokemon.getNature());

    return true;
  }
}

export class MoveAbilityBypassAbAttr extends AbAttr {
  private moveIgnoreFunc: (pokemon: Pokemon, move: Move) => boolean;

  constructor(moveIgnoreFunc?: (pokemon: Pokemon, move: Move) => boolean) {
    super(false);

    this.moveIgnoreFunc = moveIgnoreFunc || ((pokemon, move) => true);
  }

  apply(pokemon: Pokemon, passive: boolean, cancelled: Utils.BooleanHolder, args: any[]): boolean {
    if (this.moveIgnoreFunc(pokemon, (args[0] as Move))) {
      cancelled.value = true;
      return true;
    }
    return false;
  }
}

export class SuppressFieldAbilitiesAbAttr extends AbAttr {
  constructor() {
    super(false);
  }

  apply(pokemon: Pokemon, passive: boolean, cancelled: Utils.BooleanHolder, args: any[]): boolean {
    const ability = (args[0] as Ability);
    if (!ability.hasAttr(UnsuppressableAbilityAbAttr) && !ability.hasAttr(SuppressFieldAbilitiesAbAttr)) {
      cancelled.value = true;
      return true;
    }
    return false;
  }
}


export class AlwaysHitAbAttr extends AbAttr { }

export class UncopiableAbilityAbAttr extends AbAttr {
  constructor() {
    super(false);
  }
}

export class UnsuppressableAbilityAbAttr extends AbAttr {
  constructor() {
    super(false);
  }
}

export class UnswappableAbilityAbAttr extends AbAttr {
  constructor() {
    super(false);
  }
}

export class NoTransformAbilityAbAttr extends AbAttr {
  constructor() {
    super(false);
  }
}

export class NoFusionAbilityAbAttr extends AbAttr {
  constructor() {
    super(false);
  }
}

export class IgnoreTypeImmunityAbAttr extends AbAttr {
  private defenderType: Type;
  private allowedMoveTypes: Type[];

  constructor(defenderType: Type, allowedMoveTypes: Type[]) {
    super(true);
    this.defenderType = defenderType;
    this.allowedMoveTypes = allowedMoveTypes;
  }

  apply(pokemon: Pokemon, passive: boolean, cancelled: Utils.BooleanHolder, args: any[]): boolean {
    if (this.defenderType === (args[1] as Type) && this.allowedMoveTypes.includes(args[0] as Type)) {
      cancelled.value = true;
      return true;
    }
    return false;
  }
}

/**
 * Ignores the type immunity to Status Effects of the defender if the defender is of a certain type
 */
export class IgnoreTypeStatusEffectImmunityAbAttr extends AbAttr {
  private statusEffect: StatusEffect[];
  private defenderType: Type[];

  constructor(statusEffect: StatusEffect[], defenderType: Type[]) {
    super(true);

    this.statusEffect = statusEffect;
    this.defenderType = defenderType;
  }

  apply(pokemon: Pokemon, passive: boolean, cancelled: Utils.BooleanHolder, args: any[]): boolean {
    if (this.statusEffect.includes(args[0] as StatusEffect) && this.defenderType.includes(args[1] as Type)) {
      cancelled.value = true;
      return true;
    }

    return false;
  }
}

function applyAbAttrsInternal<TAttr extends AbAttr>(attrType: { new(...args: any[]): TAttr },
  pokemon: Pokemon, applyFunc: AbAttrApplyFunc<TAttr>, args: any[], isAsync: boolean = false, showAbilityInstant: boolean = false, quiet: boolean = false, passive: boolean = false): Promise<void> {
  return new Promise(resolve => {
    if (!pokemon.canApplyAbility(passive)) {
      if (!passive)
        return applyAbAttrsInternal(attrType, pokemon, applyFunc, args, isAsync, showAbilityInstant, quiet, true).then(() => resolve());
      else
        return resolve();
    }

    const ability = (!passive ? pokemon.getAbility() : pokemon.getPassiveAbility());
    const attrs = ability.getAttrs(attrType) as TAttr[];

    const clearSpliceQueueAndResolve = () => {
      pokemon.scene.clearPhaseQueueSplice();
      if (!passive)
        return applyAbAttrsInternal(attrType, pokemon, applyFunc, args, isAsync, showAbilityInstant, quiet, true).then(() => resolve());
      else
        return resolve();
    };
    const applyNextAbAttr = () => {
      if (attrs.length)
        applyAbAttr(attrs.shift());
      else
        clearSpliceQueueAndResolve();
    };
    const applyAbAttr = (attr: TAttr) => {
      if (!canApplyAttr(pokemon, attr))
        return applyNextAbAttr();
      pokemon.scene.setPhaseQueueSplice();
      const onApplySuccess = () => {
        if (pokemon.battleData && !pokemon.battleData.abilitiesApplied.includes(ability.id)) {
          pokemon.battleData.abilitiesApplied.push(ability.id);
        }
        if (attr.showAbility && !quiet) {
          if (showAbilityInstant)
            pokemon.scene.abilityBar.showAbility(pokemon, passive);
          else
            queueShowAbility(pokemon, passive);
        }
        if (!quiet) {
          const message = attr.getTriggerMessage(pokemon, (!passive ? pokemon.getAbility() : pokemon.getPassiveAbility()).name, args);
          if (message) {
            if (isAsync)
              pokemon.scene.ui.showText(message, null, () => pokemon.scene.ui.showText(null, 0), null, true);
            else
              pokemon.scene.queueMessage(message);
          }
        }
      };
      const result = applyFunc(attr, passive);
      if (result instanceof Promise) {
        result.then(success => {
          if (success)
            onApplySuccess();
          applyNextAbAttr();
        });
      } else {
        if (result)
          onApplySuccess();
        applyNextAbAttr();
      }
    };
    applyNextAbAttr();
  });
}

export function applyAbAttrs(attrType: { new(...args: any[]): AbAttr }, pokemon: Pokemon, cancelled: Utils.BooleanHolder, ...args: any[]): Promise<void> {
  return applyAbAttrsInternal<AbAttr>(attrType, pokemon, (attr, passive) => attr.apply(pokemon, passive, cancelled, args), args);
}

export function applyPostBattleInitAbAttrs(attrType: { new(...args: any[]): PostBattleInitAbAttr },
  pokemon: Pokemon, ...args: any[]): Promise<void> {
  return applyAbAttrsInternal<PostBattleInitAbAttr>(attrType, pokemon, (attr, passive) => attr.applyPostBattleInit(pokemon, passive, args), args);
}

export function applyPreDefendAbAttrs(attrType: { new(...args: any[]): PreDefendAbAttr },
  pokemon: Pokemon, attacker: Pokemon, move: PokemonMove, cancelled: Utils.BooleanHolder, ...args: any[]): Promise<void> {
  const simulated = args.length > 1 && args[1];
  return applyAbAttrsInternal<PreDefendAbAttr>(attrType, pokemon, (attr, passive) => attr.applyPreDefend(pokemon, passive, attacker, move, cancelled, args), args, false, false, simulated);
}

export function applyPostDefendAbAttrs(attrType: { new(...args: any[]): PostDefendAbAttr },
  pokemon: Pokemon, attacker: Pokemon, move: PokemonMove, hitResult: HitResult, ...args: any[]): Promise<void> {
  return applyAbAttrsInternal<PostDefendAbAttr>(attrType, pokemon, (attr, passive) => attr.applyPostDefend(pokemon, passive, attacker, move, hitResult, args), args);
}

export function applyBattleStatMultiplierAbAttrs(attrType: { new(...args: any[]): BattleStatMultiplierAbAttr },
  pokemon: Pokemon, battleStat: BattleStat, statValue: Utils.NumberHolder, ...args: any[]): Promise<void> {
  return applyAbAttrsInternal<BattleStatMultiplierAbAttr>(attrType, pokemon, (attr, passive) => attr.applyBattleStat(pokemon, passive, battleStat, statValue, args), args);
}

export function applyPreAttackAbAttrs(attrType: { new(...args: any[]): PreAttackAbAttr },
  pokemon: Pokemon, defender: Pokemon, move: PokemonMove, ...args: any[]): Promise<void> {
  return applyAbAttrsInternal<PreAttackAbAttr>(attrType, pokemon, (attr, passive) => attr.applyPreAttack(pokemon, passive, defender, move, args), args);
}

export function applyPostAttackAbAttrs(attrType: { new(...args: any[]): PostAttackAbAttr },
  pokemon: Pokemon, defender: Pokemon, move: PokemonMove, hitResult: HitResult, ...args: any[]): Promise<void> {
  return applyAbAttrsInternal<PostAttackAbAttr>(attrType, pokemon, (attr, passive) => attr.applyPostAttack(pokemon, passive, defender, move, hitResult, args), args);
}

export function applyPostKnockOutAbAttrs(attrType: { new(...args: any[]): PostKnockOutAbAttr },
  pokemon: Pokemon, knockedOut: Pokemon, ...args: any[]): Promise<void> {
  return applyAbAttrsInternal<PostKnockOutAbAttr>(attrType, pokemon, (attr, passive) => attr.applyPostKnockOut(pokemon, passive, knockedOut, args), args);
} 

export function applyPostVictoryAbAttrs(attrType: { new(...args: any[]): PostVictoryAbAttr },
  pokemon: Pokemon, ...args: any[]): Promise<void> {
  return applyAbAttrsInternal<PostVictoryAbAttr>(attrType, pokemon, (attr, passive) => attr.applyPostVictory(pokemon, passive, args), args);
}

export function applyPostSummonAbAttrs(attrType: { new(...args: any[]): PostSummonAbAttr },
  pokemon: Pokemon, ...args: any[]): Promise<void> {
  return applyAbAttrsInternal<PostSummonAbAttr>(attrType, pokemon, (attr, passive) => attr.applyPostSummon(pokemon, passive, args), args);
}

export function applyPreSwitchOutAbAttrs(attrType: { new(...args: any[]): PreSwitchOutAbAttr },
  pokemon: Pokemon, ...args: any[]): Promise<void> {
  return applyAbAttrsInternal<PreSwitchOutAbAttr>(attrType, pokemon, (attr, passive) => attr.applyPreSwitchOut(pokemon, passive, args), args, false, true);
}

export function applyPreStatChangeAbAttrs(attrType: { new(...args: any[]): PreStatChangeAbAttr },
  pokemon: Pokemon, stat: BattleStat, cancelled: Utils.BooleanHolder, ...args: any[]): Promise<void> {
  return applyAbAttrsInternal<PreStatChangeAbAttr>(attrType, pokemon, (attr, passive) => attr.applyPreStatChange(pokemon, passive, stat, cancelled, args), args);
}

export function applyPostStatChangeAbAttrs(attrType: { new(...args: any[]): PostStatChangeAbAttr },
  pokemon: Pokemon, stats: BattleStat[], levels: integer, selfTarget: boolean, ...args: any[]): Promise<void> {
  return applyAbAttrsInternal<PostStatChangeAbAttr>(attrType, pokemon, (attr, passive) => attr.applyPostStatChange(pokemon, stats, levels, selfTarget, args), args);
}

export function applyPreSetStatusAbAttrs(attrType: { new(...args: any[]): PreSetStatusAbAttr },
  pokemon: Pokemon, effect: StatusEffect, cancelled: Utils.BooleanHolder, ...args: any[]): Promise<void> {
<<<<<<< HEAD
  const simulated = args.length > 2 && args[2];
  return applyAbAttrsInternal<PreSetStatusAbAttr>(attrType, pokemon, (attr, passive) => attr.applyPreSetStatus(pokemon, passive, effect, cancelled, args), args, false, false, simulated);
=======
  const simulated = args.length > 1 && args[1];
  return applyAbAttrsInternal<PreSetStatusAbAttr>(attrType, pokemon, (attr, passive) => attr.applyPreSetStatus(pokemon, passive, effect, cancelled, args), args, false, false, !simulated);
>>>>>>> d1431af6
}

export function applyPreApplyBattlerTagAbAttrs(attrType: { new(...args: any[]): PreApplyBattlerTagAbAttr },
  pokemon: Pokemon, tag: BattlerTag, cancelled: Utils.BooleanHolder, ...args: any[]): Promise<void> {
  return applyAbAttrsInternal<PreApplyBattlerTagAbAttr>(attrType, pokemon, (attr, passive) => attr.applyPreApplyBattlerTag(pokemon, passive, tag, cancelled, args), args);
}

export function applyPreWeatherEffectAbAttrs(attrType: { new(...args: any[]): PreWeatherEffectAbAttr },
  pokemon: Pokemon, weather: Weather, cancelled: Utils.BooleanHolder, ...args: any[]): Promise<void> {
  return applyAbAttrsInternal<PreWeatherDamageAbAttr>(attrType, pokemon, (attr, passive) => attr.applyPreWeatherEffect(pokemon, passive, weather, cancelled, args), args, false, true);
}

export function applyPostTurnAbAttrs(attrType: { new(...args: any[]): PostTurnAbAttr },
  pokemon: Pokemon, ...args: any[]): Promise<void> {
  return applyAbAttrsInternal<PostTurnAbAttr>(attrType, pokemon, (attr, passive) => attr.applyPostTurn(pokemon, passive, args), args);
}

export function applyPostWeatherChangeAbAttrs(attrType: { new(...args: any[]): PostWeatherChangeAbAttr },
  pokemon: Pokemon, weather: WeatherType, ...args: any[]): Promise<void> {
  return applyAbAttrsInternal<PostWeatherChangeAbAttr>(attrType, pokemon, (attr, passive) => attr.applyPostWeatherChange(pokemon, passive, weather, args), args);
}

export function applyPostWeatherLapseAbAttrs(attrType: { new(...args: any[]): PostWeatherLapseAbAttr },
  pokemon: Pokemon, weather: Weather, ...args: any[]): Promise<void> {
  return applyAbAttrsInternal<PostWeatherLapseAbAttr>(attrType, pokemon, (attr, passive) => attr.applyPostWeatherLapse(pokemon, passive, weather, args), args);
}

export function applyPostTerrainChangeAbAttrs(attrType: { new(...args: any[]): PostTerrainChangeAbAttr },
  pokemon: Pokemon, terrain: TerrainType, ...args: any[]): Promise<void> {
  return applyAbAttrsInternal<PostTerrainChangeAbAttr>(attrType, pokemon, (attr, passive) => attr.applyPostTerrainChange(pokemon, passive, terrain, args), args);
}

export function applyCheckTrappedAbAttrs(attrType: { new(...args: any[]): CheckTrappedAbAttr },
  pokemon: Pokemon, trapped: Utils.BooleanHolder, ...args: any[]): Promise<void> {
  return applyAbAttrsInternal<CheckTrappedAbAttr>(attrType, pokemon, (attr, passive) => attr.applyCheckTrapped(pokemon, passive, trapped, args), args, true);
}

export function applyPostBattleAbAttrs(attrType: { new(...args: any[]): PostBattleAbAttr },
  pokemon: Pokemon, ...args: any[]): Promise<void> {
  return applyAbAttrsInternal<PostBattleAbAttr>(attrType, pokemon, (attr, passive) => attr.applyPostBattle(pokemon, passive, args), args);
}

export function applyPostFaintAbAttrs(attrType: { new(...args: any[]): PostFaintAbAttr },
  pokemon: Pokemon, attacker: Pokemon, move: PokemonMove, hitResult: HitResult, ...args: any[]): Promise<void> {
  return applyAbAttrsInternal<PostFaintAbAttr>(attrType, pokemon, (attr, passive) => attr.applyPostFaint(pokemon, passive, attacker, move, hitResult, args), args);
}

function canApplyAttr(pokemon: Pokemon, attr: AbAttr): boolean {
  const condition = attr.getCondition();
  return !condition || condition(pokemon);
}

function queueShowAbility(pokemon: Pokemon, passive: boolean): void {
  pokemon.scene.unshiftPhase(new ShowAbilityPhase(pokemon.scene, pokemon.id, passive));
  pokemon.scene.clearPhaseQueueSplice();
}

export const allAbilities = [ new Ability(Abilities.NONE, 3) ];

export function initAbilities() {
  allAbilities.push(
    new Ability(Abilities.STENCH, 3)
      .attr(PostAttackApplyBattlerTagAbAttr, false, (user, target, move) => (move.getMove().category !== MoveCategory.STATUS && !move.getMove().findAttr(attr => attr instanceof FlinchAttr)) ? 10 : 0, BattlerTagType.FLINCHED),
    new Ability(Abilities.DRIZZLE, 3)
      .attr(PostSummonWeatherChangeAbAttr, WeatherType.RAIN)
      .attr(PostBiomeChangeWeatherChangeAbAttr, WeatherType.RAIN),
    new Ability(Abilities.SPEED_BOOST, 3)
      .attr(PostTurnStatChangeAbAttr, BattleStat.SPD, 1),
    new Ability(Abilities.BATTLE_ARMOR, 3)
      .attr(BlockCritAbAttr)
      .ignorable(),
    new Ability(Abilities.STURDY, 3)    
      .attr(PreDefendFullHpEndureAbAttr)
      .attr(BlockOneHitKOAbAttr)
      .ignorable(),
    new Ability(Abilities.DAMP, 3)
      .attr(FieldPreventExplosiveMovesAbAttr)
      .ignorable(),
    new Ability(Abilities.LIMBER, 3)
      .attr(StatusEffectImmunityAbAttr, [StatusEffect.PARALYSIS])
      .ignorable(),
    new Ability(Abilities.SAND_VEIL, 3)
      .attr(BattleStatMultiplierAbAttr, BattleStat.EVA, 1.2)
      .attr(BlockWeatherDamageAttr, WeatherType.SANDSTORM)
      .condition(getWeatherCondition(WeatherType.SANDSTORM))
      .ignorable(),
    new Ability(Abilities.STATIC, 3)
      .attr(PostDefendContactApplyStatusEffectAbAttr, 30, StatusEffect.PARALYSIS)
      .bypassFaint(),
    new Ability(Abilities.VOLT_ABSORB, 3)
      .attr(TypeImmunityHealAbAttr, Type.ELECTRIC)
      .ignorable(),
    new Ability(Abilities.WATER_ABSORB, 3)
      .attr(TypeImmunityHealAbAttr, Type.WATER)
      .ignorable(),
    new Ability(Abilities.OBLIVIOUS, 3)
      .attr(BattlerTagImmunityAbAttr, BattlerTagType.INFATUATED)
      .attr(IntimidateImmunityAbAttr)
      .ignorable(),
    new Ability(Abilities.CLOUD_NINE, 3)
      .attr(SuppressWeatherEffectAbAttr, true),
    new Ability(Abilities.COMPOUND_EYES, 3)
      .attr(BattleStatMultiplierAbAttr, BattleStat.ACC, 1.3),
    new Ability(Abilities.INSOMNIA, 3)
      .attr(StatusEffectImmunityAbAttr, [StatusEffect.SLEEP])
      .attr(BattlerTagImmunityAbAttr, BattlerTagType.DROWSY)
      .ignorable(),
    new Ability(Abilities.COLOR_CHANGE, 3)
      .attr(PostDefendTypeChangeAbAttr),
    new Ability(Abilities.IMMUNITY, 3)
      .attr(StatusEffectImmunityAbAttr, [StatusEffect.POISON, StatusEffect.TOXIC])
      .ignorable(),
    new Ability(Abilities.FLASH_FIRE, 3)
      .attr(TypeImmunityAddBattlerTagAbAttr, Type.FIRE, BattlerTagType.FIRE_BOOST, 1, (pokemon: Pokemon) => !pokemon.status || pokemon.status.effect !== StatusEffect.FREEZE)
      .ignorable(),
    new Ability(Abilities.SHIELD_DUST, 3)
      .ignorable()
      .unimplemented(),
    new Ability(Abilities.OWN_TEMPO, 3)
      .attr(BattlerTagImmunityAbAttr, BattlerTagType.CONFUSED)
      .attr(IntimidateImmunityAbAttr)
      .ignorable(),
    new Ability(Abilities.SUCTION_CUPS, 3)
      .attr(ForceSwitchOutImmunityAbAttr)  
      .ignorable(),
    new Ability(Abilities.INTIMIDATE, 3)
      .attr(PostSummonStatChangeAbAttr, BattleStat.ATK, -1, false, true),
    new Ability(Abilities.SHADOW_TAG, 3)
      .attr(ArenaTrapAbAttr),
    new Ability(Abilities.ROUGH_SKIN, 3)
      .attr(PostDefendContactDamageAbAttr, 8)
      .bypassFaint(),
    new Ability(Abilities.WONDER_GUARD, 3)
      .attr(NonSuperEffectiveImmunityAbAttr)
      .attr(UncopiableAbilityAbAttr)
      .attr(UnswappableAbilityAbAttr)
      .ignorable(),
    new Ability(Abilities.LEVITATE, 3)
      .attr(TypeImmunityAbAttr, Type.GROUND, (pokemon: Pokemon) => !pokemon.getTag(BattlerTagType.IGNORE_FLYING) && !pokemon.scene.arena.getTag(ArenaTagType.GRAVITY) && !pokemon.getTag(BattlerTagType.GROUNDED))
      .ignorable(),
    new Ability(Abilities.EFFECT_SPORE, 3)
      .attr(EffectSporeAbAttr),
    new Ability(Abilities.SYNCHRONIZE, 3)
      .attr(SyncEncounterNatureAbAttr)
      .unimplemented(),
    new Ability(Abilities.CLEAR_BODY, 3)
      .attr(ProtectStatAbAttr)
      .ignorable(),
    new Ability(Abilities.NATURAL_CURE, 3)
      .attr(PreSwitchOutResetStatusAbAttr),
    new Ability(Abilities.LIGHTNING_ROD, 3)
      .attr(RedirectTypeMoveAbAttr, Type.ELECTRIC)
      .attr(TypeImmunityStatChangeAbAttr, Type.ELECTRIC, BattleStat.SPATK, 1)
      .ignorable(),
    new Ability(Abilities.SERENE_GRACE, 3)
      .unimplemented(),
    new Ability(Abilities.SWIFT_SWIM, 3)
      .attr(BattleStatMultiplierAbAttr, BattleStat.SPD, 2)
      .condition(getWeatherCondition(WeatherType.RAIN, WeatherType.HEAVY_RAIN)),
    new Ability(Abilities.CHLOROPHYLL, 3)
      .attr(BattleStatMultiplierAbAttr, BattleStat.SPD, 2)
      .condition(getWeatherCondition(WeatherType.SUNNY, WeatherType.HARSH_SUN)),
    new Ability(Abilities.ILLUMINATE, 3)
      .attr(ProtectStatAbAttr, BattleStat.ACC)
      .attr(DoubleBattleChanceAbAttr)
      .ignorable(),
    new Ability(Abilities.TRACE, 3)
      .attr(TraceAbAttr)
      .attr(UncopiableAbilityAbAttr),
    new Ability(Abilities.HUGE_POWER, 3)
      .attr(BattleStatMultiplierAbAttr, BattleStat.ATK, 2),
    new Ability(Abilities.POISON_POINT, 3)
      .attr(PostDefendContactApplyStatusEffectAbAttr, 30, StatusEffect.POISON)
      .bypassFaint(),
    new Ability(Abilities.INNER_FOCUS, 3)
      .attr(BattlerTagImmunityAbAttr, BattlerTagType.FLINCHED)
      .attr(IntimidateImmunityAbAttr)
      .ignorable(),
    new Ability(Abilities.MAGMA_ARMOR, 3)
      .attr(StatusEffectImmunityAbAttr, [StatusEffect.FREEZE])
      .ignorable(),
    new Ability(Abilities.WATER_VEIL, 3)
      .attr(StatusEffectImmunityAbAttr, [StatusEffect.BURN])
      .ignorable(),
    new Ability(Abilities.MAGNET_PULL, 3)
      /*.attr(ArenaTrapAbAttr)
      .condition((pokemon: Pokemon) => pokemon.getOpponent()?.isOfType(Type.STEEL))*/
      .unimplemented(),
    new Ability(Abilities.SOUNDPROOF, 3)
      .attr(MoveImmunityAbAttr, (pokemon, attacker, move) => pokemon !== attacker && move.getMove().hasFlag(MoveFlags.SOUND_BASED))
      .ignorable(),
    new Ability(Abilities.RAIN_DISH, 3)
      .attr(PostWeatherLapseHealAbAttr, 1, WeatherType.RAIN, WeatherType.HEAVY_RAIN),
    new Ability(Abilities.SAND_STREAM, 3)
      .attr(PostSummonWeatherChangeAbAttr, WeatherType.SANDSTORM)
      .attr(PostBiomeChangeWeatherChangeAbAttr, WeatherType.SANDSTORM),
    new Ability(Abilities.PRESSURE, 3)
      .attr(IncreasePpAbAttr)
      .attr(PostSummonMessageAbAttr, (pokemon: Pokemon) => getPokemonMessage(pokemon, ' is exerting its Pressure!')),
    new Ability(Abilities.THICK_FAT, 3)
      .attr(ReceivedTypeDamageMultiplierAbAttr, Type.FIRE, 0.5)
      .attr(ReceivedTypeDamageMultiplierAbAttr, Type.ICE, 0.5)
      .ignorable(),
    new Ability(Abilities.EARLY_BIRD, 3)
      .attr(ReduceStatusEffectDurationAbAttr, StatusEffect.SLEEP),
    new Ability(Abilities.FLAME_BODY, 3)
      .attr(PostDefendContactApplyStatusEffectAbAttr, 30, StatusEffect.BURN)
      .bypassFaint(),
    new Ability(Abilities.RUN_AWAY, 3)
      .attr(RunSuccessAbAttr),
    new Ability(Abilities.KEEN_EYE, 3)
      .attr(ProtectStatAbAttr, BattleStat.ACC)
      .ignorable(),
    new Ability(Abilities.HYPER_CUTTER, 3)
      .attr(ProtectStatAbAttr, BattleStat.ATK)
      .ignorable(),
    new Ability(Abilities.PICKUP, 3)
      .attr(PostBattleLootAbAttr),
    new Ability(Abilities.TRUANT, 3)
      .attr(PostSummonAddBattlerTagAbAttr, BattlerTagType.TRUANT, 1, false),
    new Ability(Abilities.HUSTLE, 3)
      .attr(BattleStatMultiplierAbAttr, BattleStat.ATK, 1.5, (user, target, move) => move.category == MoveCategory.PHYSICAL)
      .attr(BattleStatMultiplierAbAttr, BattleStat.ACC, 0.8, (user, target, move) => move.category == MoveCategory.PHYSICAL),
    new Ability(Abilities.CUTE_CHARM, 3)
      .attr(PostDefendContactApplyTagChanceAbAttr, 30, BattlerTagType.INFATUATED),
    new Ability(Abilities.PLUS, 3)
      .unimplemented(),
    new Ability(Abilities.MINUS, 3)
      .unimplemented(),
    new Ability(Abilities.FORECAST, 3)
      .attr(UncopiableAbilityAbAttr)
      .attr(NoFusionAbilityAbAttr)
      .unimplemented(),
    new Ability(Abilities.STICKY_HOLD, 3)
      .attr(BlockItemTheftAbAttr)
      .bypassFaint()
      .ignorable(),
    new Ability(Abilities.SHED_SKIN, 3)
      .conditionalAttr(pokemon => !Utils.randSeedInt(3), PostTurnResetStatusAbAttr),
    new Ability(Abilities.GUTS, 3)
      .attr(BypassBurnDamageReductionAbAttr)
      .conditionalAttr(pokemon => !!pokemon.status, BattleStatMultiplierAbAttr, BattleStat.ATK, 1.5),
    new Ability(Abilities.MARVEL_SCALE, 3)
      .conditionalAttr(pokemon => !!pokemon.status, BattleStatMultiplierAbAttr, BattleStat.DEF, 1.5)
      .ignorable(),
    new Ability(Abilities.LIQUID_OOZE, 3)
      .attr(ReverseDrainAbAttr),
    new Ability(Abilities.OVERGROW, 3)
      .attr(LowHpMoveTypePowerBoostAbAttr, Type.GRASS),
    new Ability(Abilities.BLAZE, 3)
      .attr(LowHpMoveTypePowerBoostAbAttr, Type.FIRE),
    new Ability(Abilities.TORRENT, 3)
      .attr(LowHpMoveTypePowerBoostAbAttr, Type.WATER),
    new Ability(Abilities.SWARM, 3)
      .attr(LowHpMoveTypePowerBoostAbAttr, Type.BUG),
    new Ability(Abilities.ROCK_HEAD, 3)
      .attr(BlockRecoilDamageAttr),
    new Ability(Abilities.DROUGHT, 3)
      .attr(PostSummonWeatherChangeAbAttr, WeatherType.SUNNY)
      .attr(PostBiomeChangeWeatherChangeAbAttr, WeatherType.SUNNY),
    new Ability(Abilities.ARENA_TRAP, 3)
      .attr(ArenaTrapAbAttr)
      .attr(DoubleBattleChanceAbAttr),
    new Ability(Abilities.VITAL_SPIRIT, 3)
      .attr(StatusEffectImmunityAbAttr, [StatusEffect.SLEEP])
      .attr(BattlerTagImmunityAbAttr, BattlerTagType.DROWSY)
      .ignorable(),
    new Ability(Abilities.WHITE_SMOKE, 3)
      .attr(ProtectStatAbAttr)
      .ignorable(),
    new Ability(Abilities.PURE_POWER, 3)
      .attr(BattleStatMultiplierAbAttr, BattleStat.ATK, 2),
    new Ability(Abilities.SHELL_ARMOR, 3)
      .attr(BlockCritAbAttr)
      .ignorable(),
    new Ability(Abilities.AIR_LOCK, 3)
      .attr(SuppressWeatherEffectAbAttr, true)
      .attr(PostSummonUnnamedMessageAbAttr, "The effects of the weather disappeared."),
    new Ability(Abilities.TANGLED_FEET, 4)
      .conditionalAttr(pokemon => !!pokemon.getTag(BattlerTagType.CONFUSED), BattleStatMultiplierAbAttr, BattleStat.EVA, 2)
      .ignorable(),
    new Ability(Abilities.MOTOR_DRIVE, 4)
      .attr(TypeImmunityStatChangeAbAttr, Type.ELECTRIC, BattleStat.SPD, 1)
      .ignorable(),
    new Ability(Abilities.RIVALRY, 4)
      .attr(MovePowerBoostAbAttr, (user, target, move) => user.gender !== Gender.GENDERLESS && target.gender !== Gender.GENDERLESS && user.gender === target.gender, 1.25, true)
      .attr(MovePowerBoostAbAttr, (user, target, move) => user.gender !== Gender.GENDERLESS && target.gender !== Gender.GENDERLESS && user.gender !== target.gender, 0.75),
    new Ability(Abilities.STEADFAST, 4)
      .attr(FlinchStatChangeAbAttr, BattleStat.SPD, 1),
    new Ability(Abilities.SNOW_CLOAK, 4)
      .attr(BattleStatMultiplierAbAttr, BattleStat.EVA, 1.2)
      .attr(BlockWeatherDamageAttr, WeatherType.HAIL)
      .condition(getWeatherCondition(WeatherType.HAIL, WeatherType.SNOW))
      .ignorable(),
    new Ability(Abilities.GLUTTONY, 4)
      .attr(ReduceBerryUseThresholdAbAttr),
    new Ability(Abilities.ANGER_POINT, 4)
      .attr(PostDefendCritStatChangeAbAttr, BattleStat.ATK, 6),
    new Ability(Abilities.UNBURDEN, 4)
      .unimplemented(),
    new Ability(Abilities.HEATPROOF, 4)
      .attr(ReceivedTypeDamageMultiplierAbAttr, Type.FIRE, 0.5)
      .ignorable(),
    new Ability(Abilities.SIMPLE, 4)
      .attr(StatChangeMultiplierAbAttr, 2)
      .ignorable(),
    new Ability(Abilities.DRY_SKIN, 4)
      .attr(PostWeatherLapseDamageAbAttr, 2, WeatherType.SUNNY, WeatherType.HARSH_SUN)
      .attr(PostWeatherLapseHealAbAttr, 2, WeatherType.RAIN, WeatherType.HEAVY_RAIN)
      .attr(ReceivedTypeDamageMultiplierAbAttr, Type.FIRE, 1.25)
      .attr(TypeImmunityHealAbAttr, Type.WATER)
      .ignorable(),
    new Ability(Abilities.DOWNLOAD, 4)
      .attr(DownloadAbAttr),
    new Ability(Abilities.IRON_FIST, 4)
      .attr(MovePowerBoostAbAttr, (user, target, move) => move.hasFlag(MoveFlags.PUNCHING_MOVE), 1.2),
    new Ability(Abilities.POISON_HEAL, 4)
      .unimplemented(),
    new Ability(Abilities.ADAPTABILITY, 4)
      .attr(StabBoostAbAttr),
    new Ability(Abilities.SKILL_LINK, 4)
      .attr(MaxMultiHitAbAttr),
    new Ability(Abilities.HYDRATION, 4)
      .attr(PostTurnResetStatusAbAttr)
      .condition(getWeatherCondition(WeatherType.RAIN, WeatherType.HEAVY_RAIN)),
    new Ability(Abilities.SOLAR_POWER, 4)
      .attr(PostWeatherLapseDamageAbAttr, 2, WeatherType.SUNNY, WeatherType.HARSH_SUN)
      .attr(BattleStatMultiplierAbAttr, BattleStat.SPATK, 1.5)
      .condition(getWeatherCondition(WeatherType.SUNNY, WeatherType.HARSH_SUN)),
    new Ability(Abilities.QUICK_FEET, 4)
      .conditionalAttr(pokemon => pokemon.status ? pokemon.status.effect === StatusEffect.PARALYSIS : false, BattleStatMultiplierAbAttr, BattleStat.SPD, 2)
      .conditionalAttr(pokemon => !!pokemon.status, BattleStatMultiplierAbAttr, BattleStat.SPD, 1.5),
    new Ability(Abilities.NORMALIZE, 4)
      .attr(MoveTypeChangeAttr, Type.NORMAL, 1.2, (user, target, move) => move.id !== Moves.HIDDEN_POWER && move.id !== Moves.WEATHER_BALL && 
            move.id !== Moves.NATURAL_GIFT && move.id !== Moves.JUDGMENT && move.id !== Moves.TECHNO_BLAST),
    new Ability(Abilities.SNIPER, 4)
      .attr(MultCritAbAttr, 1.5),
    new Ability(Abilities.MAGIC_GUARD, 4)
      .attr(BlockNonDirectDamageAbAttr),
    new Ability(Abilities.NO_GUARD, 4)
      .attr(AlwaysHitAbAttr)
      .attr(DoubleBattleChanceAbAttr),
    new Ability(Abilities.STALL, 4)
      .unimplemented(),
    new Ability(Abilities.TECHNICIAN, 4)
      .attr(MovePowerBoostAbAttr, (user, target, move) => {
        const power = new Utils.NumberHolder(move.power);
        applyMoveAttrs(VariablePowerAttr, user, target, move, power);
        return power.value <= 60
      }, 1.5),
    new Ability(Abilities.LEAF_GUARD, 4)
      .attr(StatusEffectImmunityAbAttr)
      .condition(getWeatherCondition(WeatherType.SUNNY, WeatherType.HARSH_SUN))
      .ignorable(),
    new Ability(Abilities.KLUTZ, 4)
      .unimplemented(),
    new Ability(Abilities.MOLD_BREAKER, 4)
      .attr(PostSummonMessageAbAttr, (pokemon: Pokemon) => getPokemonMessage(pokemon, ' breaks the mold!'))
      .attr(MoveAbilityBypassAbAttr),
    new Ability(Abilities.SUPER_LUCK, 4)
      .attr(BonusCritAbAttr)
      .partial(),
    new Ability(Abilities.AFTERMATH, 4)
      .attr(PostFaintContactDamageAbAttr,4)
      .bypassFaint(),
    new Ability(Abilities.ANTICIPATION, 4)
      .conditionalAttr(getAnticipationCondition(), PostSummonMessageAbAttr, (pokemon: Pokemon) => getPokemonMessage(pokemon, ' shuddered!')),
    new Ability(Abilities.FOREWARN, 4)
      .attr(ForewarnAbAttr),
    new Ability(Abilities.UNAWARE, 4)
      .attr(IgnoreOpponentStatChangesAbAttr)
      .ignorable(),
    new Ability(Abilities.TINTED_LENS, 4)
      .attr(DamageBoostAbAttr, 2, (user, target, move) => target.getAttackTypeEffectiveness(move.type, user) <= 0.5),
    new Ability(Abilities.FILTER, 4)
      .attr(ReceivedMoveDamageMultiplierAbAttr,(target, user, move) => target.getAttackTypeEffectiveness(move.type, user) >= 2, 0.75)
      .ignorable(),
    new Ability(Abilities.SLOW_START, 4)
      .attr(PostSummonAddBattlerTagAbAttr, BattlerTagType.SLOW_START, 5),
    new Ability(Abilities.SCRAPPY, 4)
      .attr(IgnoreTypeImmunityAbAttr, Type.GHOST, [Type.NORMAL, Type.FIGHTING])
      .attr(IntimidateImmunityAbAttr),
    new Ability(Abilities.STORM_DRAIN, 4)
      .attr(RedirectTypeMoveAbAttr, Type.WATER)
      .attr(TypeImmunityStatChangeAbAttr, Type.WATER, BattleStat.SPATK, 1)
      .ignorable(),
    new Ability(Abilities.ICE_BODY, 4)
      .attr(BlockWeatherDamageAttr, WeatherType.HAIL)
      .attr(PostWeatherLapseHealAbAttr, 1, WeatherType.HAIL, WeatherType.SNOW),
    new Ability(Abilities.SOLID_ROCK, 4)
      .attr(ReceivedMoveDamageMultiplierAbAttr,(target, user, move) => target.getAttackTypeEffectiveness(move.type, user) >= 2, 0.75)
      .ignorable(),
    new Ability(Abilities.SNOW_WARNING, 4)
      .attr(PostSummonWeatherChangeAbAttr, WeatherType.SNOW)
      .attr(PostBiomeChangeWeatherChangeAbAttr, WeatherType.SNOW),
    new Ability(Abilities.HONEY_GATHER, 4)
      .unimplemented(),
    new Ability(Abilities.FRISK, 4)
      .attr(FriskAbAttr),
    new Ability(Abilities.RECKLESS, 4)
      .attr(MovePowerBoostAbAttr, (user, target, move) => move.hasFlag(MoveFlags.RECKLESS_MOVE), 1.2),
    new Ability(Abilities.MULTITYPE, 4)
      .attr(UncopiableAbilityAbAttr)
      .attr(UnswappableAbilityAbAttr)
      .attr(UnsuppressableAbilityAbAttr)
      .attr(NoFusionAbilityAbAttr)
      .unimplemented(),
    new Ability(Abilities.FLOWER_GIFT, 4)
      .conditionalAttr(getWeatherCondition(WeatherType.SUNNY || WeatherType.HARSH_SUN), BattleStatMultiplierAbAttr, BattleStat.ATK, 1.5)
      .conditionalAttr(getWeatherCondition(WeatherType.SUNNY || WeatherType.HARSH_SUN), BattleStatMultiplierAbAttr, BattleStat.SPDEF, 1.5)
      .attr(UncopiableAbilityAbAttr)
      .attr(NoFusionAbilityAbAttr)
      .ignorable()
      .partial(),
    new Ability(Abilities.BAD_DREAMS, 4)
      .unimplemented(),
    new Ability(Abilities.PICKPOCKET, 5)
      .attr(PostDefendStealHeldItemAbAttr, (target, user, move) => move.hasFlag(MoveFlags.MAKES_CONTACT)),
    new Ability(Abilities.SHEER_FORCE, 5)
      .unimplemented(),
    new Ability(Abilities.CONTRARY, 5)
      .attr(StatChangeMultiplierAbAttr, -1)
      .ignorable(),
    new Ability(Abilities.UNNERVE, 5)
      .attr(PreventBerryUseAbAttr),
    new Ability(Abilities.DEFIANT, 5)
      .attr(PostStatChangeStatChangeAbAttr, (target, statsChanged, levels) => levels < 0, [BattleStat.ATK], 2),
    new Ability(Abilities.DEFEATIST, 5)
      .attr(BattleStatMultiplierAbAttr, BattleStat.ATK, 0.5)
      .attr(BattleStatMultiplierAbAttr, BattleStat.SPATK, 0.5)
      .condition((pokemon) => pokemon.getHpRatio() <= 0.5),
    new Ability(Abilities.CURSED_BODY, 5)
      .attr(PostDefendMoveDisableAbAttr, 30)
      .bypassFaint(),
    new Ability(Abilities.HEALER, 5)
      .conditionalAttr(pokemon => pokemon.getAlly() && Utils.randSeedInt(10) < 3, PostTurnResetStatusAbAttr, true),
    new Ability(Abilities.FRIEND_GUARD, 5)
      .ignorable()
      .unimplemented(),
    new Ability(Abilities.WEAK_ARMOR, 5)
      .attr(PostDefendStatChangeAbAttr, (target, user, move) => move.category === MoveCategory.PHYSICAL, BattleStat.DEF, -1)
      .attr(PostDefendStatChangeAbAttr, (target, user, move) => move.category === MoveCategory.PHYSICAL, BattleStat.SPD, 2),
    new Ability(Abilities.HEAVY_METAL, 5)
      .attr(WeightMultiplierAbAttr, 2)
      .ignorable(),
    new Ability(Abilities.LIGHT_METAL, 5)
      .attr(WeightMultiplierAbAttr, 0.5)
      .ignorable(),
    new Ability(Abilities.MULTISCALE, 5)
      .attr(ReceivedMoveDamageMultiplierAbAttr,(target, user, move) => target.getHpRatio() === 1, 0.5)
      .ignorable(),
    new Ability(Abilities.TOXIC_BOOST, 5)
      .attr(MovePowerBoostAbAttr, (user, target, move) => move.category === MoveCategory.PHYSICAL && (user.status?.effect === StatusEffect.POISON || user.status?.effect === StatusEffect.TOXIC), 1.5),
    new Ability(Abilities.FLARE_BOOST, 5)
      .attr(MovePowerBoostAbAttr, (user, target, move) => move.category === MoveCategory.SPECIAL && user.status?.effect === StatusEffect.BURN, 1.5),
    new Ability(Abilities.HARVEST, 5)
      .unimplemented(),
    new Ability(Abilities.TELEPATHY, 5)
      .attr(MoveImmunityAbAttr, (pokemon, attacker, move) => pokemon.getAlly() === attacker && move.getMove() instanceof AttackMove)
      .ignorable(),
    new Ability(Abilities.MOODY, 5)
      .attr(MoodyAbAttr),
    new Ability(Abilities.OVERCOAT, 5)
      .attr(BlockWeatherDamageAttr)
      .attr(MoveImmunityAbAttr, (pokemon, attacker, move) => pokemon !== attacker && move.getMove().hasFlag(MoveFlags.POWDER_MOVE))
      .ignorable(),
    new Ability(Abilities.POISON_TOUCH, 5)
      .attr(PostAttackContactApplyStatusEffectAbAttr, 30, StatusEffect.POISON),
    new Ability(Abilities.REGENERATOR, 5)
    .attr(PreSwitchOutHealAbAttr),
    new Ability(Abilities.BIG_PECKS, 5)
      .attr(ProtectStatAbAttr, BattleStat.DEF)
      .ignorable(),
    new Ability(Abilities.SAND_RUSH, 5)
      .attr(BattleStatMultiplierAbAttr, BattleStat.SPD, 2)
      .attr(BlockWeatherDamageAttr, WeatherType.SANDSTORM)
      .condition(getWeatherCondition(WeatherType.SANDSTORM)),
    new Ability(Abilities.WONDER_SKIN, 5)
      .ignorable()
      .unimplemented(),
    new Ability(Abilities.ANALYTIC, 5)
      .attr(MovePowerBoostAbAttr, (user, target, move) => !!target.getLastXMoves(1).find(m => m.turn === target.scene.currentBattle.turn) || user.scene.currentBattle.turnCommands[target.getBattlerIndex()].command !== Command.FIGHT, 1.3),
    new Ability(Abilities.ILLUSION, 5)
      .attr(UncopiableAbilityAbAttr)
      .attr(UnswappableAbilityAbAttr)
      .unimplemented(),
    new Ability(Abilities.IMPOSTER, 5)
      .attr(PostSummonTransformAbAttr)
      .attr(UncopiableAbilityAbAttr),
    new Ability(Abilities.INFILTRATOR, 5)
      .unimplemented(),
    new Ability(Abilities.MUMMY, 5)
      .attr(PostDefendAbilityGiveAbAttr, Abilities.MUMMY)
      .bypassFaint(),
    new Ability(Abilities.MOXIE, 5)
      .attr(PostVictoryStatChangeAbAttr, BattleStat.ATK, 1),
    new Ability(Abilities.JUSTIFIED, 5)
      .attr(PostDefendStatChangeAbAttr, (target, user, move) => move.type === Type.DARK && move.category !== MoveCategory.STATUS, BattleStat.ATK, 1),
    new Ability(Abilities.RATTLED, 5)
      .attr(PostDefendStatChangeAbAttr, (target, user, move) => move.category !== MoveCategory.STATUS && (move.type === Type.DARK || move.type === Type.BUG ||
        move.type === Type.GHOST), BattleStat.SPD, 1)
      .attr(PostIntimidateStatChangeAbAttr, [BattleStat.SPD], 1),
    new Ability(Abilities.MAGIC_BOUNCE, 5)
      .ignorable()
      .unimplemented(),
    new Ability(Abilities.SAP_SIPPER, 5)
      .attr(TypeImmunityStatChangeAbAttr, Type.GRASS, BattleStat.ATK, 1)
      .ignorable(),
    new Ability(Abilities.PRANKSTER, 5)
      .attr(IncrementMovePriorityAbAttr, (pokemon, move: Move) => move.category === MoveCategory.STATUS),
    new Ability(Abilities.SAND_FORCE, 5)
      .attr(MoveTypePowerBoostAbAttr, Type.ROCK, 1.3)
      .attr(MoveTypePowerBoostAbAttr, Type.GROUND, 1.3)
      .attr(MoveTypePowerBoostAbAttr, Type.STEEL, 1.3)
      .attr(BlockWeatherDamageAttr, WeatherType.SANDSTORM)
      .condition(getWeatherCondition(WeatherType.SANDSTORM)),
    new Ability(Abilities.IRON_BARBS, 5)
      .attr(PostDefendContactDamageAbAttr, 8)
      .bypassFaint(),
    new Ability(Abilities.ZEN_MODE, 5)
      .attr(PostBattleInitFormChangeAbAttr, p => p.getHpRatio() <= 0.5 ? 1 : 0)
      .attr(PostSummonFormChangeAbAttr, p => p.getHpRatio() <= 0.5 ? 1 : 0)
      .attr(PostTurnFormChangeAbAttr, p => p.getHpRatio() <= 0.5 ? 1 : 0)
      .attr(UncopiableAbilityAbAttr)
      .attr(UnswappableAbilityAbAttr)
      .attr(UnsuppressableAbilityAbAttr)
      .attr(NoFusionAbilityAbAttr),
    new Ability(Abilities.VICTORY_STAR, 5)
      .attr(BattleStatMultiplierAbAttr, BattleStat.ACC, 1.1)
      .partial(),
    new Ability(Abilities.TURBOBLAZE, 5)
      .attr(PostSummonMessageAbAttr, (pokemon: Pokemon) => getPokemonMessage(pokemon, ' is radiating a blazing aura!'))
      .attr(MoveAbilityBypassAbAttr),
    new Ability(Abilities.TERAVOLT, 5)
      .attr(PostSummonMessageAbAttr, (pokemon: Pokemon) => getPokemonMessage(pokemon, ' is radiating a bursting aura!'))
      .attr(MoveAbilityBypassAbAttr),
    new Ability(Abilities.AROMA_VEIL, 6)
      .ignorable()
      .unimplemented(),
    new Ability(Abilities.FLOWER_VEIL, 6) // TODO: Check against Spectral Thief once implemented, check against Toxic orb and flame orb once implemented.
    // Also needs to not prevent the user from using Rest.
      .conditionalAttr(p => (p.isOfType(Type.GRASS)), ProtectStatAbAttr, undefined, true)
      .conditionalAttr(p => (p.isOfType(Type.GRASS)), StatusEffectImmunityAbAttr, [], true)
      .conditionalAttr(p => (p.isOfType(Type.GRASS)), BattlerTagImmunityAbAttr, BattlerTagType.DROWSY, true)
      .ignorable()
      .partial(), 
    new Ability(Abilities.CHEEK_POUCH, 6)
      .unimplemented(),
    new Ability(Abilities.PROTEAN, 6)
      .unimplemented(),
    new Ability(Abilities.FUR_COAT, 6)
      .attr(ReceivedMoveDamageMultiplierAbAttr, (target, user, move) => move.category === MoveCategory.PHYSICAL, 0.5)
      .ignorable(),
    new Ability(Abilities.MAGICIAN, 6)
      .attr(PostAttackStealHeldItemAbAttr),
    new Ability(Abilities.BULLETPROOF, 6)
      .attr(MoveImmunityAbAttr, (pokemon, attacker, move) => pokemon !== attacker && move.getMove().hasFlag(MoveFlags.BALLBOMB_MOVE))
      .ignorable(),
    new Ability(Abilities.COMPETITIVE, 6)
      .attr(PostStatChangeStatChangeAbAttr, (target, statsChanged, levels) => levels < 0, [BattleStat.SPATK], 2),
    new Ability(Abilities.STRONG_JAW, 6)
      .attr(MovePowerBoostAbAttr, (user, target, move) => move.hasFlag(MoveFlags.BITING_MOVE), 1.5),
    new Ability(Abilities.REFRIGERATE, 6)
      .attr(MoveTypeChangePowerMultiplierAbAttr, Type.NORMAL, Type.ICE, 1.2),
    new Ability(Abilities.SWEET_VEIL, 6)
      .attr(StatusEffectImmunityAbAttr, [StatusEffect.SLEEP], true)
      .attr(BattlerTagImmunityAbAttr, BattlerTagType.DROWSY, true)
      .ignorable(),
    new Ability(Abilities.STANCE_CHANGE, 6)
      .attr(UncopiableAbilityAbAttr)
      .attr(UnswappableAbilityAbAttr)
      .attr(UnsuppressableAbilityAbAttr)
      .attr(NoFusionAbilityAbAttr),
    new Ability(Abilities.GALE_WINGS, 6)
      .attr(IncrementMovePriorityAbAttr, (pokemon, move) => pokemon.getHpRatio() === 1 && move.type === Type.FLYING),
    new Ability(Abilities.MEGA_LAUNCHER, 6)
      .attr(MovePowerBoostAbAttr, (user, target, move) => move.hasFlag(MoveFlags.PULSE_MOVE), 1.5),
    new Ability(Abilities.GRASS_PELT, 6)
      .conditionalAttr(getTerrainCondition(TerrainType.GRASSY), BattleStatMultiplierAbAttr, BattleStat.DEF, 1.5)
      .ignorable(),
    new Ability(Abilities.SYMBIOSIS, 6)
      .unimplemented(),
    new Ability(Abilities.TOUGH_CLAWS, 6)
      .attr(MovePowerBoostAbAttr, (user, target, move) => move.hasFlag(MoveFlags.MAKES_CONTACT), 1.3),
    new Ability(Abilities.PIXILATE, 6)
      .attr(MoveTypeChangePowerMultiplierAbAttr, Type.NORMAL, Type.FAIRY, 1.2),
    new Ability(Abilities.GOOEY, 6)
      .attr(PostDefendStatChangeAbAttr, (target, user, move) => move.hasFlag(MoveFlags.MAKES_CONTACT), BattleStat.SPD, -1, false),
    new Ability(Abilities.AERILATE, 6)
      .attr(MoveTypeChangePowerMultiplierAbAttr, Type.NORMAL, Type.FLYING, 1.2),
    new Ability(Abilities.PARENTAL_BOND, 6)
      .unimplemented(),
    new Ability(Abilities.DARK_AURA, 6)
      .attr(PostSummonMessageAbAttr, (pokemon: Pokemon) => getPokemonMessage(pokemon, ' is radiating a Dark Aura!'))
      .attr(FieldMoveTypePowerBoostAbAttr, Type.DARK, 4 / 3),
    new Ability(Abilities.FAIRY_AURA, 6)
      .attr(PostSummonMessageAbAttr, (pokemon: Pokemon) => getPokemonMessage(pokemon, ' is radiating a Fairy Aura!'))
      .attr(FieldMoveTypePowerBoostAbAttr, Type.FAIRY, 4 / 3),
    new Ability(Abilities.AURA_BREAK, 6)
      .ignorable()
      .unimplemented(),
    new Ability(Abilities.PRIMORDIAL_SEA, 6)
      .attr(PostSummonWeatherChangeAbAttr, WeatherType.HEAVY_RAIN)
      .attr(PostBiomeChangeWeatherChangeAbAttr, WeatherType.HEAVY_RAIN),
    new Ability(Abilities.DESOLATE_LAND, 6)
      .attr(PostSummonWeatherChangeAbAttr, WeatherType.HARSH_SUN)
      .attr(PostBiomeChangeWeatherChangeAbAttr, WeatherType.HARSH_SUN),
    new Ability(Abilities.DELTA_STREAM, 6)
      .attr(PostSummonWeatherChangeAbAttr, WeatherType.STRONG_WINDS)
      .attr(PostBiomeChangeWeatherChangeAbAttr, WeatherType.STRONG_WINDS),
    new Ability(Abilities.STAMINA, 7)
      .attr(PostDefendStatChangeAbAttr, (target, user, move) => move.category !== MoveCategory.STATUS, BattleStat.DEF, 1),
    new Ability(Abilities.WIMP_OUT, 7)
      .unimplemented(),
    new Ability(Abilities.EMERGENCY_EXIT, 7)
      .unimplemented(),
    new Ability(Abilities.WATER_COMPACTION, 7)
      .attr(PostDefendStatChangeAbAttr, (target, user, move) => move.type === Type.WATER && move.category !== MoveCategory.STATUS, BattleStat.DEF, 2),
    new Ability(Abilities.MERCILESS, 7)
      .unimplemented(),
    new Ability(Abilities.SHIELDS_DOWN, 7)
      .attr(PostBattleInitFormChangeAbAttr, p => p.formIndex % 7 + (p.getHpRatio() <= 0.5 ? 7 : 0))
      .attr(PostSummonFormChangeAbAttr, p => p.formIndex % 7 + (p.getHpRatio() <= 0.5 ? 7 : 0))
      .attr(PostTurnFormChangeAbAttr, p => p.formIndex % 7 + (p.getHpRatio() <= 0.5 ? 7 : 0))
      .attr(UncopiableAbilityAbAttr)
      .attr(UnswappableAbilityAbAttr)
      .attr(UnsuppressableAbilityAbAttr)
      .attr(NoFusionAbilityAbAttr)
      .partial(),
    new Ability(Abilities.STAKEOUT, 7)
      .attr(MovePowerBoostAbAttr, (user, target, move) => user.scene.currentBattle.turnCommands[target.getBattlerIndex()].command === Command.POKEMON, 2),
    new Ability(Abilities.WATER_BUBBLE, 7)
      .attr(ReceivedTypeDamageMultiplierAbAttr, Type.FIRE, 0.5)
<<<<<<< HEAD
      .attr(MoveTypePowerBoostAbAttr, Type.WATER, 1)
      .attr(StatusEffectImmunityAbAttr, [StatusEffect.BURN])
=======
      .attr(MoveTypePowerBoostAbAttr, Type.WATER, 2)
      .attr(StatusEffectImmunityAbAttr, StatusEffect.BURN)
>>>>>>> d1431af6
      .ignorable(),
    new Ability(Abilities.STEELWORKER, 7)
      .attr(MoveTypePowerBoostAbAttr, Type.STEEL),
    new Ability(Abilities.BERSERK, 7)
      .attr(PostDefendHpGatedStatChangeAbAttr, (target, user, move) => move.category !== MoveCategory.STATUS, 0.5, [BattleStat.SPATK], 1),
    new Ability(Abilities.SLUSH_RUSH, 7)
      .attr(BattleStatMultiplierAbAttr, BattleStat.SPD, 2)
      .condition(getWeatherCondition(WeatherType.HAIL, WeatherType.SNOW)),
    new Ability(Abilities.LONG_REACH, 7)
      .attr(IgnoreContactAbAttr),
    new Ability(Abilities.LIQUID_VOICE, 7)
      .attr(MoveTypeChangeAttr, Type.WATER, 1, (user, target, move) => move.hasFlag(MoveFlags.SOUND_BASED)),
    new Ability(Abilities.TRIAGE, 7)
      .attr(IncrementMovePriorityAbAttr, (pokemon, move) => move.hasFlag(MoveFlags.TRIAGE_MOVE), 3),
    new Ability(Abilities.GALVANIZE, 7)
      .attr(MoveTypeChangePowerMultiplierAbAttr, Type.NORMAL, Type.ELECTRIC, 1.2),
    new Ability(Abilities.SURGE_SURFER, 7)
      .conditionalAttr(getTerrainCondition(TerrainType.ELECTRIC), BattleStatMultiplierAbAttr, BattleStat.SPD, 2),
    new Ability(Abilities.SCHOOLING, 7)
      .attr(PostBattleInitFormChangeAbAttr, p => p.level < 20 || p.getHpRatio() <= 0.25 ? 0 : 1)
      .attr(PostSummonFormChangeAbAttr, p => p.level < 20 || p.getHpRatio() <= 0.25 ? 0 : 1)
      .attr(PostTurnFormChangeAbAttr, p => p.level < 20 || p.getHpRatio() <= 0.25 ? 0 : 1)
      .attr(UncopiableAbilityAbAttr)
      .attr(UnswappableAbilityAbAttr)
      .attr(UnsuppressableAbilityAbAttr)
      .attr(NoFusionAbilityAbAttr),
    new Ability(Abilities.DISGUISE, 7)
      .attr(PreDefendMovePowerToOneAbAttr, (target, user, move) => target.formIndex == 0 && target.getAttackTypeEffectiveness(move.type, user) > 0)
      .attr(PostSummonFormChangeAbAttr, p => p.battleData.hitCount === 0 ? 0 : 1)
      .attr(PostBattleInitFormChangeAbAttr, p => p.battleData.hitCount === 0 ? 0 : 1)
      .attr(PostDefendFormChangeAbAttr, p => p.battleData.hitCount === 0 ? 0 : 1)
      .attr(PreDefendFormChangeAbAttr, p => p.battleData.hitCount === 0 ? 0 : 1)
      .attr(PostDefendDisguiseAbAttr)
      .attr(UncopiableAbilityAbAttr)
      .attr(UnswappableAbilityAbAttr)
      .attr(UnsuppressableAbilityAbAttr)
      .attr(NoTransformAbilityAbAttr)
      .attr(NoFusionAbilityAbAttr)
      .ignorable()
      .partial(),
    new Ability(Abilities.BATTLE_BOND, 7)
      .attr(PostVictoryFormChangeAbAttr, p => p.getFormKey() ? 2 : 1)
      .attr(UncopiableAbilityAbAttr)
      .attr(UnswappableAbilityAbAttr)
      .attr(UnsuppressableAbilityAbAttr)
      .attr(NoFusionAbilityAbAttr),
    new Ability(Abilities.POWER_CONSTRUCT, 7) // TODO: 10% Power Construct Zygarde isn't accounted for yet. If changed, update Zygarde's getSpeciesFormIndex entry accordingly
      .attr(PostBattleInitFormChangeAbAttr, p => p.getHpRatio() <= 0.5 || p.getFormKey() === 'complete' ? 4 : 2)
      .attr(PostSummonFormChangeAbAttr, p => p.getHpRatio() <= 0.5 || p.getFormKey() === 'complete' ? 4 : 2)
      .attr(PostTurnFormChangeAbAttr, p => p.getHpRatio() <= 0.5 || p.getFormKey() === 'complete' ? 4 : 2)
      .attr(UncopiableAbilityAbAttr)
      .attr(UnswappableAbilityAbAttr)
      .attr(UnsuppressableAbilityAbAttr)
      .attr(NoFusionAbilityAbAttr)
      .partial(),
    new Ability(Abilities.CORROSION, 7) // TODO: Test Corrosion against Magic Bounce once it is implemented
      .attr(IgnoreTypeStatusEffectImmunityAbAttr, [StatusEffect.POISON, StatusEffect.TOXIC], [Type.STEEL, Type.POISON])
      .partial(),
    new Ability(Abilities.COMATOSE, 7)
      .attr(UncopiableAbilityAbAttr)
      .attr(UnswappableAbilityAbAttr)
      .attr(UnsuppressableAbilityAbAttr)
      .unimplemented(),
    new Ability(Abilities.QUEENLY_MAJESTY, 7)
      .attr(FieldPriorityMoveImmunityAbAttr)
      .ignorable(),
    new Ability(Abilities.INNARDS_OUT, 7)
      .attr(PostFaintHPDamageAbAttr)
      .bypassFaint(),
    new Ability(Abilities.DANCER, 7)
      .unimplemented(),
    new Ability(Abilities.BATTERY, 7)
      .unimplemented(),
    new Ability(Abilities.FLUFFY, 7)
      .attr(ReceivedMoveDamageMultiplierAbAttr, (target, user, move) => move.hasFlag(MoveFlags.MAKES_CONTACT), 0.5)
      .attr(ReceivedMoveDamageMultiplierAbAttr, (target, user, move) => move.type === Type.FIRE, 2)
      .ignorable(),
    new Ability(Abilities.DAZZLING, 7)
      .attr(FieldPriorityMoveImmunityAbAttr)
      .ignorable(),
    new Ability(Abilities.SOUL_HEART, 7)
      .attr(PostKnockOutStatChangeAbAttr, BattleStat.SPATK, 1),
    new Ability(Abilities.TANGLING_HAIR, 7)
      .attr(PostDefendStatChangeAbAttr, (target, user, move) => move.hasFlag(MoveFlags.MAKES_CONTACT), BattleStat.SPD, -1, false),
    new Ability(Abilities.RECEIVER, 7)
      .attr(CopyFaintedAllyAbilityAbAttr)
      .attr(UncopiableAbilityAbAttr),
    new Ability(Abilities.POWER_OF_ALCHEMY, 7)
      .attr(CopyFaintedAllyAbilityAbAttr)
      .attr(UncopiableAbilityAbAttr),
    new Ability(Abilities.BEAST_BOOST, 7)
      .attr(PostVictoryStatChangeAbAttr, p => {
        const battleStats = Utils.getEnumValues(BattleStat).slice(0, -3).map(s => s as BattleStat);
        let highestBattleStat = 0;
        let highestBattleStatIndex = 0;
        battleStats.map((bs: BattleStat, i: integer) => {
          const stat = p.getStat(bs + 1);
          if (stat > highestBattleStat) {
            highestBattleStatIndex = i;
            highestBattleStat = stat;
          }
        });
        return highestBattleStatIndex;
      }, 1),
    new Ability(Abilities.RKS_SYSTEM, 7)
      .attr(UncopiableAbilityAbAttr)
      .attr(UnswappableAbilityAbAttr)
      .attr(UnsuppressableAbilityAbAttr)
      .attr(NoFusionAbilityAbAttr)
      .unimplemented(),
    new Ability(Abilities.ELECTRIC_SURGE, 7)
      .attr(PostSummonTerrainChangeAbAttr, TerrainType.ELECTRIC)
      .attr(PostBiomeChangeTerrainChangeAbAttr, TerrainType.ELECTRIC),
    new Ability(Abilities.PSYCHIC_SURGE, 7)
      .attr(PostSummonTerrainChangeAbAttr, TerrainType.PSYCHIC)
      .attr(PostBiomeChangeTerrainChangeAbAttr, TerrainType.PSYCHIC),
    new Ability(Abilities.MISTY_SURGE, 7)
      .attr(PostSummonTerrainChangeAbAttr, TerrainType.MISTY)
      .attr(PostBiomeChangeTerrainChangeAbAttr, TerrainType.MISTY),
    new Ability(Abilities.GRASSY_SURGE, 7)
      .attr(PostSummonTerrainChangeAbAttr, TerrainType.GRASSY)
      .attr(PostBiomeChangeTerrainChangeAbAttr, TerrainType.GRASSY),
    new Ability(Abilities.FULL_METAL_BODY, 7)
      .attr(ProtectStatAbAttr),
    new Ability(Abilities.SHADOW_SHIELD, 7)
      .attr(ReceivedMoveDamageMultiplierAbAttr,(target, user, move) => target.getHpRatio() === 1, 0.5),
    new Ability(Abilities.PRISM_ARMOR, 7)
      .attr(ReceivedMoveDamageMultiplierAbAttr,(target, user, move) => target.getAttackTypeEffectiveness(move.type, user) >= 2, 0.75),
    new Ability(Abilities.NEUROFORCE, 7)
      .attr(MovePowerBoostAbAttr, (user, target, move) => target.getAttackTypeEffectiveness(move.type, user) >= 2, 1.25),
    new Ability(Abilities.INTREPID_SWORD, 8)
      .attr(PostSummonStatChangeAbAttr, BattleStat.ATK, 1, true)
      .condition(getOncePerBattleCondition(Abilities.INTREPID_SWORD)),
    new Ability(Abilities.DAUNTLESS_SHIELD, 8)
      .attr(PostSummonStatChangeAbAttr, BattleStat.DEF, 1, true)
      .condition(getOncePerBattleCondition(Abilities.DAUNTLESS_SHIELD)),
    new Ability(Abilities.LIBERO, 8)
      .unimplemented(),
    new Ability(Abilities.BALL_FETCH, 8)
      .unimplemented(),
    new Ability(Abilities.COTTON_DOWN, 8)
      .attr(PostDefendStatChangeAbAttr, (target, user, move) => move.category !== MoveCategory.STATUS, BattleStat.SPD, -1, false, true)
      .bypassFaint(),
    new Ability(Abilities.PROPELLER_TAIL, 8)
      .attr(BlockRedirectAbAttr),
    new Ability(Abilities.MIRROR_ARMOR, 8)
      .ignorable()
      .unimplemented(),
    new Ability(Abilities.GULP_MISSILE, 8)
      .attr(UnsuppressableAbilityAbAttr)
      .attr(NoTransformAbilityAbAttr)
      .attr(NoFusionAbilityAbAttr)
      .unimplemented(),
    new Ability(Abilities.STALWART, 8)
      .attr(BlockRedirectAbAttr),
    new Ability(Abilities.STEAM_ENGINE, 8)
      .attr(PostDefendStatChangeAbAttr, (target, user, move) => (move.type === Type.FIRE || move.type === Type.WATER) && move.category !== MoveCategory.STATUS, BattleStat.SPD, 6),
    new Ability(Abilities.PUNK_ROCK, 8)
      .attr(MovePowerBoostAbAttr, (user, target, move) => move.hasFlag(MoveFlags.SOUND_BASED), 1.3)
      .attr(ReceivedMoveDamageMultiplierAbAttr, (target, user, move) => move.hasFlag(MoveFlags.SOUND_BASED), 0.5)
      .ignorable(),
    new Ability(Abilities.SAND_SPIT, 8)
      .attr(PostDefendWeatherChangeAbAttr, WeatherType.SANDSTORM),
    new Ability(Abilities.ICE_SCALES, 8)
      .attr(ReceivedMoveDamageMultiplierAbAttr, (target, user, move) => move.category === MoveCategory.SPECIAL, 0.5)
      .ignorable(),
    new Ability(Abilities.RIPEN, 8)
      .attr(DoubleBerryEffectAbAttr),
    new Ability(Abilities.ICE_FACE, 8)
      .attr(UncopiableAbilityAbAttr)
      .attr(UnswappableAbilityAbAttr)
      .attr(UnsuppressableAbilityAbAttr)
      .attr(NoTransformAbilityAbAttr)
      .attr(NoFusionAbilityAbAttr)
      .ignorable()
      .unimplemented(),
    new Ability(Abilities.POWER_SPOT, 8)
      .unimplemented(),
    new Ability(Abilities.MIMICRY, 8)
      .unimplemented(),
    new Ability(Abilities.SCREEN_CLEANER, 8)
      .unimplemented(),
    new Ability(Abilities.STEELY_SPIRIT, 8)
      .unimplemented(),
    new Ability(Abilities.PERISH_BODY, 8)
      .unimplemented(),
    new Ability(Abilities.WANDERING_SPIRIT, 8)
      .attr(PostDefendAbilitySwapAbAttr)
      .bypassFaint()
      .partial(),
    new Ability(Abilities.GORILLA_TACTICS, 8)
      .unimplemented(),
    new Ability(Abilities.NEUTRALIZING_GAS, 8)
      .attr(SuppressFieldAbilitiesAbAttr)
      .attr(UncopiableAbilityAbAttr)
      .attr(UnswappableAbilityAbAttr)
      .attr(NoTransformAbilityAbAttr)
      .attr(PostSummonMessageAbAttr, (pokemon: Pokemon) => getPokemonMessage(pokemon, '\'s Neutralizing Gas filled the area!'))
      .partial(),
    new Ability(Abilities.PASTEL_VEIL, 8)
      .attr(StatusEffectImmunityAbAttr, [StatusEffect.POISON, StatusEffect.TOXIC], true)
      .ignorable(),
    new Ability(Abilities.HUNGER_SWITCH, 8)
      .attr(PostTurnFormChangeAbAttr, p => p.getFormKey ? 0 : 1)
      .attr(PostTurnFormChangeAbAttr, p => p.getFormKey ? 1 : 0)
      .attr(UncopiableAbilityAbAttr)
      .attr(UnswappableAbilityAbAttr)
      .attr(NoTransformAbilityAbAttr)
      .attr(NoFusionAbilityAbAttr)
      .condition((pokemon) => !pokemon.isTerastallized()),
    new Ability(Abilities.QUICK_DRAW, 8)
      .unimplemented(),
    new Ability(Abilities.UNSEEN_FIST, 8)
      .unimplemented(),
    new Ability(Abilities.CURIOUS_MEDICINE, 8)
      .attr(PostSummonClearAllyStatsAbAttr),
    new Ability(Abilities.TRANSISTOR, 8)
      .attr(MoveTypePowerBoostAbAttr, Type.ELECTRIC),
    new Ability(Abilities.DRAGONS_MAW, 8)
      .attr(MoveTypePowerBoostAbAttr, Type.DRAGON),
    new Ability(Abilities.CHILLING_NEIGH, 8)
      .attr(PostVictoryStatChangeAbAttr, BattleStat.ATK, 1),
    new Ability(Abilities.GRIM_NEIGH, 8)
      .attr(PostVictoryStatChangeAbAttr, BattleStat.SPATK, 1),
    new Ability(Abilities.AS_ONE_GLASTRIER, 8)
      .attr(PreventBerryUseAbAttr)
      .attr(PostVictoryStatChangeAbAttr, BattleStat.ATK, 1)
      .attr(UncopiableAbilityAbAttr)
      .attr(UnswappableAbilityAbAttr)
      .attr(UnsuppressableAbilityAbAttr),
    new Ability(Abilities.AS_ONE_SPECTRIER, 8)
      .attr(PreventBerryUseAbAttr)
      .attr(PostVictoryStatChangeAbAttr, BattleStat.SPATK, 1)
      .attr(UncopiableAbilityAbAttr)
      .attr(UnswappableAbilityAbAttr)
      .attr(UnsuppressableAbilityAbAttr),
    new Ability(Abilities.LINGERING_AROMA, 9)
      .attr(PostDefendAbilityGiveAbAttr, Abilities.LINGERING_AROMA)
      .bypassFaint(),
    new Ability(Abilities.SEED_SOWER, 9)
      .attr(PostDefendTerrainChangeAbAttr, TerrainType.GRASSY),
    new Ability(Abilities.THERMAL_EXCHANGE, 9)
      .attr(PostDefendStatChangeAbAttr, (target, user, move) => move.type === Type.FIRE && move.category !== MoveCategory.STATUS, BattleStat.ATK, 1)
      .attr(StatusEffectImmunityAbAttr, [StatusEffect.BURN])
      .ignorable(),
    new Ability(Abilities.ANGER_SHELL, 9)
      .attr(PostDefendHpGatedStatChangeAbAttr, (target, user, move) => move.category !== MoveCategory.STATUS, 0.5, [ BattleStat.ATK, BattleStat.SPATK, BattleStat.SPD ], 1)
      .attr(PostDefendHpGatedStatChangeAbAttr, (target, user, move) => move.category !== MoveCategory.STATUS, 0.5, [ BattleStat.DEF, BattleStat.SPDEF ], -1),
    new Ability(Abilities.PURIFYING_SALT, 9)
      .attr(StatusEffectImmunityAbAttr)
      .attr(ReceivedTypeDamageMultiplierAbAttr, Type.GHOST, 0.5)
      .ignorable(),
    new Ability(Abilities.WELL_BAKED_BODY, 9)
      .attr(TypeImmunityStatChangeAbAttr, Type.FIRE, BattleStat.DEF, 2)
      .ignorable(),
    new Ability(Abilities.WIND_RIDER, 9)
      .attr(MoveImmunityStatChangeAbAttr, (pokemon, attacker, move) => pokemon !== attacker && move.getMove().hasFlag(MoveFlags.WIND_MOVE), BattleStat.ATK, 1)
      .ignorable()
      .partial(),
    new Ability(Abilities.GUARD_DOG, 9)
      .attr(PostIntimidateStatChangeAbAttr, [BattleStat.ATK], 1, true)
      .attr(ForceSwitchOutImmunityAbAttr)
      .ignorable(),
    new Ability(Abilities.ROCKY_PAYLOAD, 9)
      .attr(MoveTypePowerBoostAbAttr, Type.ROCK),
    new Ability(Abilities.WIND_POWER, 9)
      .attr(PostDefendApplyBattlerTagAbAttr, (target, user, move) => move.hasFlag(MoveFlags.WIND_MOVE), BattlerTagType.CHARGED)
      .partial(),
    new Ability(Abilities.ZERO_TO_HERO, 9)
      .attr(UncopiableAbilityAbAttr)
      .attr(UnswappableAbilityAbAttr)
      .attr(UnsuppressableAbilityAbAttr)
      .attr(NoTransformAbilityAbAttr)
      .attr(NoFusionAbilityAbAttr)
      .unimplemented(),
    new Ability(Abilities.COMMANDER, 9)
      .attr(UncopiableAbilityAbAttr)
      .attr(UnswappableAbilityAbAttr)
      .unimplemented(),
    new Ability(Abilities.ELECTROMORPHOSIS, 9)
      .attr(PostDefendApplyBattlerTagAbAttr, (target, user, move) => move.category !== MoveCategory.STATUS, BattlerTagType.CHARGED),
    new Ability(Abilities.PROTOSYNTHESIS, 9)
      .conditionalAttr(getWeatherCondition(WeatherType.SUNNY, WeatherType.HARSH_SUN), PostSummonAddBattlerTagAbAttr, BattlerTagType.PROTOSYNTHESIS, 0, true)
      .attr(PostWeatherChangeAddBattlerTagAttr, BattlerTagType.PROTOSYNTHESIS, 0, WeatherType.SUNNY, WeatherType.HARSH_SUN)
      .attr(UncopiableAbilityAbAttr)
      .attr(UnswappableAbilityAbAttr)
      .attr(NoTransformAbilityAbAttr)
      .partial(), // While setting the tag, the getbattlestat should ignore all modifiers to stats except stat stages
    new Ability(Abilities.QUARK_DRIVE, 9)
      .conditionalAttr(getTerrainCondition(TerrainType.ELECTRIC), PostSummonAddBattlerTagAbAttr, BattlerTagType.QUARK_DRIVE, 0, true)
      .attr(PostTerrainChangeAddBattlerTagAttr, BattlerTagType.QUARK_DRIVE, 0, TerrainType.ELECTRIC)
      .attr(UncopiableAbilityAbAttr)
      .attr(UnswappableAbilityAbAttr)
      .attr(NoTransformAbilityAbAttr)
      .partial(), // While setting the tag, the getbattlestat should ignore all modifiers to stats except stat stages
    new Ability(Abilities.GOOD_AS_GOLD, 9)
      .attr(MoveImmunityAbAttr, (pokemon, attacker, move) => pokemon !== attacker && move.getMove().category === MoveCategory.STATUS)
      .ignorable()
      .partial(),
    new Ability(Abilities.VESSEL_OF_RUIN, 9)
      .ignorable()
      .unimplemented(),
    new Ability(Abilities.SWORD_OF_RUIN, 9)
      .ignorable()
      .unimplemented(),
    new Ability(Abilities.TABLETS_OF_RUIN, 9)
      .ignorable()
      .unimplemented(),
    new Ability(Abilities.BEADS_OF_RUIN, 9)
      .ignorable()
      .unimplemented(),
    new Ability(Abilities.ORICHALCUM_PULSE, 9)
      .attr(PostSummonWeatherChangeAbAttr, WeatherType.SUNNY)
      .attr(PostBiomeChangeWeatherChangeAbAttr, WeatherType.SUNNY)
      .conditionalAttr(getWeatherCondition(WeatherType.SUNNY, WeatherType.HARSH_SUN), BattleStatMultiplierAbAttr, BattleStat.ATK, 4 / 3),
    new Ability(Abilities.HADRON_ENGINE, 9)
      .attr(PostSummonTerrainChangeAbAttr, TerrainType.ELECTRIC)
      .attr(PostBiomeChangeTerrainChangeAbAttr, TerrainType.ELECTRIC)
      .conditionalAttr(getTerrainCondition(TerrainType.ELECTRIC), BattleStatMultiplierAbAttr, BattleStat.SPATK, 4 / 3),
    new Ability(Abilities.OPPORTUNIST, 9)
      .attr(StatChangeCopyAbAttr),
    new Ability(Abilities.CUD_CHEW, 9)
      .unimplemented(),
    new Ability(Abilities.SHARPNESS, 9)
      .attr(MovePowerBoostAbAttr, (user, target, move) => move.hasFlag(MoveFlags.SLICING_MOVE), 1.5),
    new Ability(Abilities.SUPREME_OVERLORD, 9)
      .unimplemented(),
    new Ability(Abilities.COSTAR, 9)
      .unimplemented(),
    new Ability(Abilities.TOXIC_DEBRIS, 9)
      .attr(PostDefendApplyArenaTrapTagAbAttr, (target, user, move) => move.category === MoveCategory.PHYSICAL, ArenaTagType.TOXIC_SPIKES)
      .bypassFaint(),
    new Ability(Abilities.ARMOR_TAIL, 9)
      .attr(FieldPriorityMoveImmunityAbAttr)  
      .ignorable(),
    new Ability(Abilities.EARTH_EATER, 9)
      .attr(TypeImmunityHealAbAttr, Type.GROUND)
      .ignorable(),
    new Ability(Abilities.MYCELIUM_MIGHT, 9)
      .attr(MoveAbilityBypassAbAttr, (pokemon, move: Move) => move.category === MoveCategory.STATUS)
      .partial(),
    new Ability(Abilities.MINDS_EYE, 9)
      .attr(IgnoreTypeImmunityAbAttr, Type.GHOST, [Type.NORMAL, Type.FIGHTING])
      .ignorable() // TODO: evasiveness bypass should not be ignored, but accuracy immunity should
      .partial(),
    new Ability(Abilities.SUPERSWEET_SYRUP, 9)
      .attr(PostSummonStatChangeAbAttr, BattleStat.EVA, -1)
      .condition(getOncePerBattleCondition(Abilities.SUPERSWEET_SYRUP)),
    new Ability(Abilities.HOSPITALITY, 9)
      .attr(PostSummonAllyHealAbAttr, 4, true),
    new Ability(Abilities.TOXIC_CHAIN, 9)
      .attr(PostAttackApplyStatusEffectAbAttr, false, 30, StatusEffect.TOXIC),
    new Ability(Abilities.EMBODY_ASPECT_TEAL, 9)
      .attr(PostBattleInitStatChangeAbAttr, BattleStat.SPD, 1, true)
      .attr(UncopiableAbilityAbAttr)
      .attr(UnswappableAbilityAbAttr)
      .attr(NoTransformAbilityAbAttr),
    new Ability(Abilities.EMBODY_ASPECT_WELLSPRING, 9)
      .attr(PostBattleInitStatChangeAbAttr, BattleStat.SPDEF, 1, true)
      .attr(UncopiableAbilityAbAttr)
      .attr(UnswappableAbilityAbAttr)
      .attr(NoTransformAbilityAbAttr),
    new Ability(Abilities.EMBODY_ASPECT_HEARTHFLAME, 9)
      .attr(PostBattleInitStatChangeAbAttr, BattleStat.ATK, 1, true)
      .attr(UncopiableAbilityAbAttr)
      .attr(UnswappableAbilityAbAttr)
      .attr(NoTransformAbilityAbAttr),
    new Ability(Abilities.EMBODY_ASPECT_CORNERSTONE, 9)
      .attr(PostBattleInitStatChangeAbAttr, BattleStat.DEF, 1, true)
      .attr(UncopiableAbilityAbAttr)
      .attr(UnswappableAbilityAbAttr)
      .attr(NoTransformAbilityAbAttr),
    new Ability(Abilities.TERA_SHIFT, 9)
      .attr(PostSummonFormChangeAbAttr, p => p.getFormKey() ? 0 : 1)
      .attr(UncopiableAbilityAbAttr)
      .attr(UnswappableAbilityAbAttr)
      .attr(UnsuppressableAbilityAbAttr)
      .attr(NoTransformAbilityAbAttr)
      .attr(NoFusionAbilityAbAttr),
    new Ability(Abilities.TERA_SHELL, 9)
      .attr(UncopiableAbilityAbAttr)
      .attr(UnswappableAbilityAbAttr)
      .ignorable()
      .unimplemented(),
    new Ability(Abilities.TERAFORM_ZERO, 9)
      .attr(UncopiableAbilityAbAttr)
      .attr(UnswappableAbilityAbAttr)
      .unimplemented(),
    new Ability(Abilities.POISON_PUPPETEER, 9)
      .attr(UncopiableAbilityAbAttr)
      .attr(UnswappableAbilityAbAttr)
      .unimplemented(),
  );
}<|MERGE_RESOLUTION|>--- conflicted
+++ resolved
@@ -2846,13 +2846,8 @@
 
 export function applyPreSetStatusAbAttrs(attrType: { new(...args: any[]): PreSetStatusAbAttr },
   pokemon: Pokemon, effect: StatusEffect, cancelled: Utils.BooleanHolder, ...args: any[]): Promise<void> {
-<<<<<<< HEAD
   const simulated = args.length > 2 && args[2];
   return applyAbAttrsInternal<PreSetStatusAbAttr>(attrType, pokemon, (attr, passive) => attr.applyPreSetStatus(pokemon, passive, effect, cancelled, args), args, false, false, simulated);
-=======
-  const simulated = args.length > 1 && args[1];
-  return applyAbAttrsInternal<PreSetStatusAbAttr>(attrType, pokemon, (attr, passive) => attr.applyPreSetStatus(pokemon, passive, effect, cancelled, args), args, false, false, !simulated);
->>>>>>> d1431af6
 }
 
 export function applyPreApplyBattlerTagAbAttrs(attrType: { new(...args: any[]): PreApplyBattlerTagAbAttr },
@@ -3486,13 +3481,8 @@
       .attr(MovePowerBoostAbAttr, (user, target, move) => user.scene.currentBattle.turnCommands[target.getBattlerIndex()].command === Command.POKEMON, 2),
     new Ability(Abilities.WATER_BUBBLE, 7)
       .attr(ReceivedTypeDamageMultiplierAbAttr, Type.FIRE, 0.5)
-<<<<<<< HEAD
-      .attr(MoveTypePowerBoostAbAttr, Type.WATER, 1)
+      .attr(MoveTypePowerBoostAbAttr, Type.WATER, 2)
       .attr(StatusEffectImmunityAbAttr, [StatusEffect.BURN])
-=======
-      .attr(MoveTypePowerBoostAbAttr, Type.WATER, 2)
-      .attr(StatusEffectImmunityAbAttr, StatusEffect.BURN)
->>>>>>> d1431af6
       .ignorable(),
     new Ability(Abilities.STEELWORKER, 7)
       .attr(MoveTypePowerBoostAbAttr, Type.STEEL),
