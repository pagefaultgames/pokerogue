--- conflicted
+++ resolved
@@ -2556,17 +2556,10 @@
     new Ability(Abilities.FLASH_FIRE, 3)
       .attr(TypeImmunityAddBattlerTagAbAttr, Type.FIRE, BattlerTagType.FIRE_BOOST, 1, (pokemon: Pokemon) => !pokemon.status || pokemon.status.effect !== StatusEffect.FREEZE)
       .ignorable(),
-<<<<<<< HEAD
-    new Ability(Abilities.SHIELD_DUST, "Shield Dust (P)", "This Pokémon's dust blocks the additional effects of attacks taken.", 3)
+    new Ability(Abilities.SHIELD_DUST, 3)
       .attr(IgnoreMoveEffectsAbAttr)
       .ignorable(),
-    new Ability(Abilities.OWN_TEMPO, "Own Tempo", "This Pokémon has its own tempo, and that prevents it from becoming confused.", 3)
-=======
-    new Ability(Abilities.SHIELD_DUST, 3)
-      .ignorable()
-      .unimplemented(),
     new Ability(Abilities.OWN_TEMPO, 3)
->>>>>>> 7032f383
       .attr(BattlerTagImmunityAbAttr, BattlerTagType.CONFUSED)
       .ignorable(),
     new Ability(Abilities.SUCTION_CUPS, 3)
@@ -2601,15 +2594,9 @@
       .attr(RedirectTypeMoveAbAttr, Type.ELECTRIC)
       .attr(TypeImmunityStatChangeAbAttr, Type.ELECTRIC, BattleStat.SPATK, 1)
       .ignorable(),
-<<<<<<< HEAD
-    new Ability(Abilities.SERENE_GRACE, "Serene Grace (P)", "Boosts the likelihood of additional effects occurring when attacking.", 3)
+    new Ability(Abilities.SERENE_GRACE, 3)
       .attr(MoveEffectChanceMultiplierAbAttr, 2),
-    new Ability(Abilities.SWIFT_SWIM, "Swift Swim", "Boosts the Pokémon's Speed stat in rain.", 3)
-=======
-    new Ability(Abilities.SERENE_GRACE, 3)
-      .unimplemented(),
     new Ability(Abilities.SWIFT_SWIM, 3)
->>>>>>> 7032f383
       .attr(BattleStatMultiplierAbAttr, BattleStat.SPD, 2)
       .condition(getWeatherCondition(WeatherType.RAIN, WeatherType.HEAVY_RAIN)),
     new Ability(Abilities.CHLOROPHYLL, 3)
@@ -2861,16 +2848,10 @@
       .unimplemented(),
     new Ability(Abilities.PICKPOCKET, 5)
       .attr(PostDefendStealHeldItemAbAttr, (target, user, move) => move.hasFlag(MoveFlags.MAKES_CONTACT)),
-<<<<<<< HEAD
-    new Ability(Abilities.SHEER_FORCE, "Sheer Force (P)", "Removes additional effects to increase the power of moves when attacking.", 5)
+    new Ability(Abilities.SHEER_FORCE, 5)
     .attr(MovePowerBoostAbAttr, (user, target, move) => move.chance >= 1, 5461/4096)
     .attr(MoveEffectChanceMultiplierAbAttr, 0),
-    new Ability(Abilities.CONTRARY, "Contrary", "Makes stat changes have an opposite effect.", 5)
-=======
-    new Ability(Abilities.SHEER_FORCE, 5)
-      .unimplemented(),
     new Ability(Abilities.CONTRARY, 5)
->>>>>>> 7032f383
       .attr(StatChangeMultiplierAbAttr, -1)
       .ignorable(),
     new Ability(Abilities.UNNERVE, 5)
