--- conflicted
+++ resolved
@@ -4954,11 +4954,7 @@
      * It will not flee if it is a wave 10x boss battle or a battle in a Mystery Encounter
      */
     } else {
-<<<<<<< HEAD
-      if (!pokemon.scene.currentBattle.waveIndex || pokemon.scene.currentBattle.waveIndex % 10 === 0 || pokemon.scene.currentBattle.isBattleMysteryEncounter()) {
-=======
       if (!pokemon.scene.currentBattle.waveIndex || pokemon.scene.currentBattle.waveIndex % 10 === 0) {
->>>>>>> 6b58d51e
         return false;
       }
 
