import Pokemon, { HitResult, PokemonMove } from "../field/pokemon";
import { Type } from "./type";
import * as Utils from "../utils";
import { BattleStat, getBattleStatName } from "./battle-stat";
import { PokemonHealPhase, ShowAbilityPhase, StatChangePhase } from "../phases";
import { getPokemonMessage, getPokemonPrefix } from "../messages";
import { Weather, WeatherType } from "./weather";
import { BattlerTag } from "./battler-tags";
import { BattlerTagType } from "./enums/battler-tag-type";
import { StatusEffect, getStatusEffectDescriptor, getStatusEffectHealText } from "./status-effect";
import { Gender } from "./gender";
import Move, { AttackMove, MoveCategory, MoveFlags, MoveTarget, RecoilAttr, StatusMoveTypeImmunityAttr, FlinchAttr, OneHitKOAttr, HitHealAttr, StrengthSapHealAttr, allMoves, StatusMove, VariablePowerAttr, applyMoveAttrs } from "./move";
import { ArenaTagSide, ArenaTrapTag } from "./arena-tag";
import { ArenaTagType } from "./enums/arena-tag-type";
import { Stat } from "./pokemon-stat";
import { PokemonHeldItemModifier } from "../modifier/modifier";
import { Moves } from "./enums/moves";
import { TerrainType } from "./terrain";
import { SpeciesFormChangeManualTrigger } from "./pokemon-forms";
import { Abilities } from "./enums/abilities";
import i18next, { Localizable } from "#app/plugins/i18n.js";
import { Command } from "../ui/command-ui-handler";
import Battle from "#app/battle.js";
import { ability } from "#app/locales/en/ability.js";

export class Ability implements Localizable {
  public id: Abilities;

  private nameAppend: string;
  public name: string;
  public description: string;
  public generation: integer;
  public isBypassFaint: boolean;
  public isIgnorable: boolean;
  public attrs: AbAttr[];
  public conditions: AbAttrCondition[];

  constructor(id: Abilities, generation: integer) {
    this.id = id;

    this.nameAppend = '';
    this.generation = generation;
    this.attrs = [];
    this.conditions = [];

    this.localize();
  }

  localize(): void {
    const i18nKey = Abilities[this.id].split('_').filter(f => f).map((f, i) => i ? `${f[0]}${f.slice(1).toLowerCase()}` : f.toLowerCase()).join('') as string;

    this.name = this.id ? `${i18next.t(`ability:${i18nKey}.name`) as string}${this.nameAppend}` : '';
    this.description = this.id ? i18next.t(`ability:${i18nKey}.description`) as string : '';
  }

  getAttrs(attrType: { new(...args: any[]): AbAttr }): AbAttr[] {
    return this.attrs.filter(a => a instanceof attrType);
  }

  attr<T extends new (...args: any[]) => AbAttr>(AttrType: T, ...args: ConstructorParameters<T>): Ability {
    const attr = new AttrType(...args);
    this.attrs.push(attr);

    return this;
  }

  conditionalAttr<T extends new (...args: any[]) => AbAttr>(condition: AbAttrCondition, AttrType: T, ...args: ConstructorParameters<T>): Ability {
    const attr = new AttrType(...args);
    attr.addCondition(condition);
    this.attrs.push(attr);
    
    return this;
  }
  
  hasAttr(attrType: { new(...args: any[]): AbAttr }): boolean {
    return !!this.getAttrs(attrType).length;
  }

  bypassFaint(): Ability {
    this.isBypassFaint = true;
    return this;
  }

  ignorable(): Ability {
    this.isIgnorable = true;
    return this;
  }

  condition(condition: AbAttrCondition): Ability {
    this.conditions.push(condition);

    return this;
  }

  partial(): this {
    this.nameAppend += ' (P)';
    return this;
  }

  unimplemented(): this {
    this.nameAppend += ' (N)';
    return this;
  }
}

type AbAttrApplyFunc<TAttr extends AbAttr> = (attr: TAttr, passive: boolean) => boolean | Promise<boolean>;
type AbAttrCondition = (pokemon: Pokemon) => boolean;

type PokemonAttackCondition = (user: Pokemon, target: Pokemon, move: Move) => boolean;
type PokemonDefendCondition = (target: Pokemon, user: Pokemon, move: Move) => boolean;
type PokemonStatChangeCondition = (target: Pokemon, statsChanged: BattleStat[], levels: integer) => boolean;

export abstract class AbAttr {
  public showAbility: boolean;
  private extraCondition: AbAttrCondition;

  constructor(showAbility: boolean = true) {
    this.showAbility = showAbility;
  }
  
  apply(pokemon: Pokemon, passive: boolean, cancelled: Utils.BooleanHolder, args: any[]): boolean | Promise<boolean> {
    return false;
  }

  getTriggerMessage(pokemon: Pokemon, abilityName: string, ...args: any[]): string {
    return null;
  }

  getCondition(): AbAttrCondition {
    return this.extraCondition || null;
  }

  addCondition(condition: AbAttrCondition): AbAttr {
    this.extraCondition = condition;
    return this;
  }
}

export class BlockRecoilDamageAttr extends AbAttr {
  apply(pokemon: Pokemon, passive: boolean, cancelled: Utils.BooleanHolder, args: any[]): boolean {
    cancelled.value = true;

    return true;
  }

  getTriggerMessage(pokemon: Pokemon, abilityName: string, ...args: any[]) {
    return i18next.t('abilityTriggers:blockRecoilDamage', {pokemonName: `${getPokemonPrefix(pokemon)}${pokemon.name}`, abilityName: abilityName});
  }
}

export class DoubleBattleChanceAbAttr extends AbAttr {
  constructor() {
    super(false);
  }

  apply(pokemon: Pokemon, passive: boolean, cancelled: Utils.BooleanHolder, args: any[]): boolean {
    const doubleChance = (args[0] as Utils.IntegerHolder);
    doubleChance.value = Math.max(doubleChance.value / 2, 1);
    return true;
  }
}

export class PostBattleInitAbAttr extends AbAttr {
  applyPostBattleInit(pokemon: Pokemon, passive: boolean, args: any[]): boolean | Promise<boolean> {
    return false;
  }
}

export class PostBattleInitFormChangeAbAttr extends PostBattleInitAbAttr {
  private formFunc: (p: Pokemon) => integer;

  constructor(formFunc: ((p: Pokemon) => integer)) {
    super(true);

    this.formFunc = formFunc;
  }

  applyPostBattleInit(pokemon: Pokemon, passive: boolean, args: any[]): boolean {
    const formIndex = this.formFunc(pokemon);
    if (formIndex !== pokemon.formIndex)
      return pokemon.scene.triggerPokemonFormChange(pokemon, SpeciesFormChangeManualTrigger, false);

    return false;
  }
}

export class PostBattleInitStatChangeAbAttr extends PostBattleInitAbAttr {
  private stats: BattleStat[];
  private levels: integer;
  private selfTarget: boolean;

  constructor(stats: BattleStat | BattleStat[], levels: integer, selfTarget?: boolean) {
    super();

    this.stats = typeof(stats) === 'number'
      ? [ stats as BattleStat ]
      : stats as BattleStat[];
    this.levels = levels;
    this.selfTarget = !!selfTarget;
  }

  applyPostBattleInit(pokemon: Pokemon, passive: boolean, args: any[]): boolean {
    const statChangePhases: StatChangePhase[] = [];

    if (this.selfTarget)
      statChangePhases.push(new StatChangePhase(pokemon.scene, pokemon.getBattlerIndex(), true, this.stats, this.levels));
    else {
      for (let opponent of pokemon.getOpponents())
        statChangePhases.push(new StatChangePhase(pokemon.scene, opponent.getBattlerIndex(), false, this.stats, this.levels));
    }

    for (let statChangePhase of statChangePhases) {
      if (!this.selfTarget && !statChangePhase.getPokemon().summonData)
        pokemon.scene.pushPhase(statChangePhase); // TODO: This causes the ability bar to be shown at the wrong time
      else
        pokemon.scene.unshiftPhase(statChangePhase);
    }
   
    return true;
  }
}

type PreDefendAbAttrCondition = (pokemon: Pokemon, attacker: Pokemon, move: PokemonMove) => boolean;

export class PreDefendAbAttr extends AbAttr {
  applyPreDefend(pokemon: Pokemon, passive: boolean, attacker: Pokemon, move: PokemonMove, cancelled: Utils.BooleanHolder, args: any[]): boolean | Promise<boolean> {
    return false;
  }
}

export class PreDefendFormChangeAbAttr extends PreDefendAbAttr {
  private formFunc: (p: Pokemon) => integer;

  constructor(formFunc: ((p: Pokemon) => integer)) {
    super(true);

    this.formFunc = formFunc;
  }

  applyPreDefend(pokemon: Pokemon, passive: boolean, attacker: Pokemon, move: PokemonMove, cancelled: Utils.BooleanHolder, args: any[]): boolean {
    const formIndex = this.formFunc(pokemon);
    if (formIndex !== pokemon.formIndex) {
      pokemon.scene.triggerPokemonFormChange(pokemon, SpeciesFormChangeManualTrigger, false);
      return true;
    }

    return false;
  }
}
export class PreDefendFullHpEndureAbAttr extends PreDefendAbAttr {
  applyPreDefend(pokemon: Pokemon, passive: boolean, attacker: Pokemon, move: PokemonMove, cancelled: Utils.BooleanHolder, args: any[]): boolean {
    if (pokemon.hp === pokemon.getMaxHp() &&
        pokemon.getMaxHp() > 1 && //Checks if pokemon has wonder_guard (which forces 1hp)
        (args[0] as Utils.NumberHolder).value >= pokemon.hp){ //Damage >= hp
      return pokemon.addTag(BattlerTagType.STURDY, 1);
    }
    
    return false
  }
}

export class BlockItemTheftAbAttr extends AbAttr {
  apply(pokemon: Pokemon, passive: boolean, cancelled: Utils.BooleanHolder, args: any[]): boolean {
    cancelled.value = true;
    
    return true;
  }

  getTriggerMessage(pokemon: Pokemon, abilityName: string, ...args: any[]) {
    return getPokemonMessage(pokemon, `'s ${abilityName}\nprevents item theft!`);
  }
}

export class StabBoostAbAttr extends AbAttr {
  apply(pokemon: Pokemon, passive: boolean, cancelled: Utils.BooleanHolder, args: any[]): boolean {
    if ((args[0] as Utils.NumberHolder).value > 1) {
      (args[0] as Utils.NumberHolder).value += 0.5;
      return true;
    }
    
    return false;
  }
}

export class ReceivedMoveDamageMultiplierAbAttr extends PreDefendAbAttr {
  protected condition: PokemonDefendCondition;
  private powerMultiplier: number;

  constructor(condition: PokemonDefendCondition, powerMultiplier: number) {
    super();

    this.condition = condition;
    this.powerMultiplier = powerMultiplier;
  }

  applyPreDefend(pokemon: Pokemon, passive: boolean, attacker: Pokemon, move: PokemonMove, cancelled: Utils.BooleanHolder, args: any[]): boolean {
    if (this.condition(pokemon, attacker, move.getMove())) {
      (args[0] as Utils.NumberHolder).value *= this.powerMultiplier;
      return true;
    }

    return false;
  }
}

export class ReceivedTypeDamageMultiplierAbAttr extends ReceivedMoveDamageMultiplierAbAttr {
  constructor(moveType: Type, powerMultiplier: number) {
    super((user, target, move) => move.type === moveType, powerMultiplier);
  }
}

export class PreDefendMovePowerToOneAbAttr extends ReceivedMoveDamageMultiplierAbAttr {
  constructor(condition: PokemonDefendCondition) {
    super(condition, 1);
  }

  applyPreDefend(pokemon: Pokemon, passive: boolean, attacker: Pokemon, move: PokemonMove, cancelled: Utils.BooleanHolder, args: any[]): boolean {
    if (this.condition(pokemon, attacker, move.getMove())) {
      (args[0] as Utils.NumberHolder).value = 1;
      return true;
    }

    return false;
  }
}

export class TypeImmunityAbAttr extends PreDefendAbAttr {
  private immuneType: Type;
  private condition: AbAttrCondition;

  constructor(immuneType: Type, condition?: AbAttrCondition) {
    super();

    this.immuneType = immuneType;
    this.condition = condition;
  }

  applyPreDefend(pokemon: Pokemon, passive: boolean, attacker: Pokemon, move: PokemonMove, cancelled: Utils.BooleanHolder, args: any[]): boolean {
    if ((move.getMove() instanceof AttackMove || move.getMove().getAttrs(StatusMoveTypeImmunityAttr).find(attr => (attr as StatusMoveTypeImmunityAttr).immuneType === this.immuneType)) && move.getMove().type === this.immuneType) {
      (args[0] as Utils.NumberHolder).value = 0;
      return true;
    }

    return false;
  }

  getCondition(): AbAttrCondition {
    return this.condition;
  }
}

export class TypeImmunityHealAbAttr extends TypeImmunityAbAttr {
  constructor(immuneType: Type) {
    super(immuneType);
  }

  applyPreDefend(pokemon: Pokemon, passive: boolean, attacker: Pokemon, move: PokemonMove, cancelled: Utils.BooleanHolder, args: any[]): boolean {
    const ret = super.applyPreDefend(pokemon, passive, attacker, move, cancelled, args);

    if (ret) {
      if (pokemon.getHpRatio() < 1) {
        const simulated = args.length > 1 && args[1];
        if (!simulated) {
          const abilityName = (!passive ? pokemon.getAbility() : pokemon.getPassiveAbility()).name;
          pokemon.scene.unshiftPhase(new PokemonHealPhase(pokemon.scene, pokemon.getBattlerIndex(),
            Math.max(Math.floor(pokemon.getMaxHp() / 4), 1), getPokemonMessage(pokemon, `'s ${abilityName}\nrestored its HP a little!`), true));
        }
      }
      return true;
    }
    
    return false;
  }
}

class TypeImmunityStatChangeAbAttr extends TypeImmunityAbAttr {
  private stat: BattleStat;
  private levels: integer;

  constructor(immuneType: Type, stat: BattleStat, levels: integer, condition?: AbAttrCondition) {
    super(immuneType, condition);

    this.stat = stat;
    this.levels = levels;
  }

  applyPreDefend(pokemon: Pokemon, passive: boolean, attacker: Pokemon, move: PokemonMove, cancelled: Utils.BooleanHolder, args: any[]): boolean {
    const ret = super.applyPreDefend(pokemon, passive, attacker, move, cancelled, args);

    if (ret) {
      cancelled.value = true;
      const simulated = args.length > 1 && args[1];
      if (!simulated)
        pokemon.scene.unshiftPhase(new StatChangePhase(pokemon.scene, pokemon.getBattlerIndex(), true, [ this.stat ], this.levels));
    }
    
    return ret;
  }
}

class TypeImmunityAddBattlerTagAbAttr extends TypeImmunityAbAttr {
  private tagType: BattlerTagType;
  private turnCount: integer;

  constructor(immuneType: Type, tagType: BattlerTagType, turnCount: integer, condition?: AbAttrCondition) {
    super(immuneType, condition);

    this.tagType = tagType;
    this.turnCount = turnCount;
  }

  applyPreDefend(pokemon: Pokemon, passive: boolean, attacker: Pokemon, move: PokemonMove, cancelled: Utils.BooleanHolder, args: any[]): boolean {
    const ret = super.applyPreDefend(pokemon, passive, attacker, move, cancelled, args);

    if (ret) {
      cancelled.value = true;
      const simulated = args.length > 1 && args[1];
      if (!simulated)
        pokemon.addTag(this.tagType, this.turnCount, undefined, pokemon.id);
    }
    
    return ret;
  }
}

export class NonSuperEffectiveImmunityAbAttr extends TypeImmunityAbAttr {
  constructor(condition?: AbAttrCondition) {
    super(null, condition);
  }

  applyPreDefend(pokemon: Pokemon, passive: boolean, attacker: Pokemon, move: PokemonMove, cancelled: Utils.BooleanHolder, args: any[]): boolean {
    if (move.getMove() instanceof AttackMove && pokemon.getAttackTypeEffectiveness(move.getMove().type, attacker) < 2) {
      cancelled.value = true;
      (args[0] as Utils.NumberHolder).value = 0;
      return true;
    }

    return false;
  }

  getTriggerMessage(pokemon: Pokemon, abilityName: string, ...args: any[]): string {
    return getPokemonMessage(pokemon, ` avoided damage\nwith ${abilityName}!`);
  }
}

export class PostDefendAbAttr extends AbAttr {
  applyPostDefend(pokemon: Pokemon, passive: boolean, attacker: Pokemon, move: PokemonMove, hitResult: HitResult, args: any[]): boolean | Promise<boolean> {
    return false;
  }
}

export class PostDefendDisguiseAbAttr extends PostDefendAbAttr {

  applyPostDefend(pokemon: Pokemon, passive: boolean, attacker: Pokemon, move: PokemonMove, hitResult: HitResult, args: any[]): boolean {
    if (pokemon.formIndex == 0 && pokemon.battleData.hitCount != 0 && (move.getMove().category == MoveCategory.SPECIAL || move.getMove().category == MoveCategory.PHYSICAL)) {
      
      const recoilDamage = Math.ceil((pokemon.getMaxHp() / 8) - attacker.turnData.damageDealt);
      if (!recoilDamage)
        return false;
      pokemon.damageAndUpdate(recoilDamage, HitResult.OTHER);
      pokemon.turnData.damageTaken += recoilDamage;
      pokemon.scene.queueMessage(getPokemonMessage(pokemon, '\'s disguise was busted!'));
      return true;
    }

    return false;
  }
}

export class PostDefendFormChangeAbAttr extends PostDefendAbAttr {
  private formFunc: (p: Pokemon) => integer;

  constructor(formFunc: ((p: Pokemon) => integer)) {
    super(true);

    this.formFunc = formFunc;
  }

  applyPostDefend(pokemon: Pokemon, passive: boolean, attacker: Pokemon, move: PokemonMove, hitResult: HitResult, args: any[]): boolean {
    const formIndex = this.formFunc(pokemon);
    if (formIndex !== pokemon.formIndex) {
      pokemon.scene.triggerPokemonFormChange(pokemon, SpeciesFormChangeManualTrigger, false);
      return true;
    }

    return false;
  }
}

export class FieldPriorityMoveImmunityAbAttr extends PreDefendAbAttr {
  applyPreDefend(pokemon: Pokemon, passive: boolean, attacker: Pokemon, move: PokemonMove, cancelled: Utils.BooleanHolder, args: any[]): boolean {
      const attackPriority = new Utils.IntegerHolder(move.getMove().priority);
      applyAbAttrs(IncrementMovePriorityAbAttr, attacker, null, move.getMove(), attackPriority);
  
      if(attackPriority.value > 0 && !move.getMove().isMultiTarget()) {
        cancelled.value = true;
        return true;
      }
    
    return false;
  }
}

export class PostStatChangeAbAttr extends AbAttr {
  applyPostStatChange(pokemon: Pokemon, statsChanged: BattleStat[], levelChanged: integer, selfTarget: boolean, args: any[]): boolean | Promise<boolean> {
    return false;
  }
}

export class MoveImmunityAbAttr extends PreDefendAbAttr {
  private immuneCondition: PreDefendAbAttrCondition;

  constructor(immuneCondition: PreDefendAbAttrCondition) {
    super(true);

    this.immuneCondition = immuneCondition;
  }

  applyPreDefend(pokemon: Pokemon, passive: boolean, attacker: Pokemon, move: PokemonMove, cancelled: Utils.BooleanHolder, args: any[]): boolean {
    if (this.immuneCondition(pokemon, attacker, move)) {
      cancelled.value = true;
      return true;
    }

    return false;
  }

  getTriggerMessage(pokemon: Pokemon, abilityName: string, ...args: any[]): string {
    return `It doesn\'t affect ${pokemon.name}!`;
  }
}

export class MoveImmunityStatChangeAbAttr extends MoveImmunityAbAttr {
  private stat: BattleStat;
  private levels: integer;

  constructor(immuneCondition: PreDefendAbAttrCondition, stat: BattleStat, levels: integer) {
    super(immuneCondition);
    this.stat = stat;
    this.levels = levels;
  }

  applyPreDefend(pokemon: Pokemon, passive: boolean, attacker: Pokemon, move: PokemonMove, cancelled: Utils.BooleanHolder, args: any[]): boolean {
    const ret = super.applyPreDefend(pokemon, passive, attacker, move, cancelled, args)
    if (ret) {
      pokemon.scene.unshiftPhase(new StatChangePhase(pokemon.scene, pokemon.getBattlerIndex(), true, [ this.stat ], this.levels));
    }

    return ret;
  }
}

export class ReverseDrainAbAttr extends PostDefendAbAttr {
  applyPostDefend(pokemon: Pokemon, passive: boolean, attacker: Pokemon, move: PokemonMove, hitResult: HitResult, args: any[]): boolean {
    if (!!move.getMove().getAttrs(HitHealAttr).length || !!move.getMove().getAttrs(StrengthSapHealAttr).length ) {
      pokemon.scene.queueMessage(getPokemonMessage(attacker, ` sucked up the liquid ooze!`));
      return true;
    }
    return false;
  }
}

export class PostDefendStatChangeAbAttr extends PostDefendAbAttr {
  private condition: PokemonDefendCondition;
  private stat: BattleStat;
  private levels: integer;
  private selfTarget: boolean;
  private allOthers: boolean;

  constructor(condition: PokemonDefendCondition, stat: BattleStat, levels: integer, selfTarget: boolean = true, allOthers: boolean = false) {
    super(true);

    this.condition = condition;
    this.stat = stat;
    this.levels = levels;
    this.selfTarget = selfTarget;
    this.allOthers = allOthers;
  }

  applyPostDefend(pokemon: Pokemon, passive: boolean, attacker: Pokemon, move: PokemonMove, hitResult: HitResult, args: any[]): boolean {
    if (this.condition(pokemon, attacker, move.getMove())) {
      if (this.allOthers) {
        let otherPokemon = pokemon.getAlly() ? pokemon.getOpponents().concat([ pokemon.getAlly() ]) : pokemon.getOpponents();
        for (let other of otherPokemon) {
          other.scene.unshiftPhase(new StatChangePhase(other.scene, (other).getBattlerIndex(), false, [ this.stat ], this.levels));
        }
        return true;
      }
      pokemon.scene.unshiftPhase(new StatChangePhase(pokemon.scene, (this.selfTarget ? pokemon : attacker).getBattlerIndex(), this.selfTarget, [ this.stat ], this.levels));
      return true;
    }

    return false;
  }
}

export class PostDefendHpGatedStatChangeAbAttr extends PostDefendAbAttr {
  private condition: PokemonDefendCondition;
  private hpGate: number;
  private stats: BattleStat[];
  private levels: integer;
  private selfTarget: boolean;

  constructor(condition: PokemonDefendCondition, hpGate: number, stats: BattleStat[], levels: integer, selfTarget: boolean = true) {
    super(true);

    this.condition = condition;
    this.hpGate = hpGate;
    this.stats = stats;
    this.levels = levels;
    this.selfTarget = selfTarget;
  }

  applyPostDefend(pokemon: Pokemon, passive: boolean, attacker: Pokemon, move: PokemonMove, hitResult: HitResult, args: any[]): boolean {
    const hpGateFlat: integer = Math.ceil(pokemon.getMaxHp() * this.hpGate)
    const lastAttackReceived = pokemon.turnData.attacksReceived[pokemon.turnData.attacksReceived.length - 1]
    if (this.condition(pokemon, attacker, move.getMove()) && (pokemon.hp <= hpGateFlat && (pokemon.hp + lastAttackReceived.damage) > hpGateFlat)) {
      pokemon.scene.unshiftPhase(new StatChangePhase(pokemon.scene, (this.selfTarget ? pokemon : attacker).getBattlerIndex(), true, this.stats, this.levels));
      return true;
    }

    return false;
  }
}

export class PostDefendApplyArenaTrapTagAbAttr extends PostDefendAbAttr {
  private condition: PokemonDefendCondition;
  private tagType: ArenaTagType;

  constructor(condition: PokemonDefendCondition, tagType: ArenaTagType) {
    super(true);

    this.condition = condition;
    this.tagType = tagType;
  }

  applyPostDefend(pokemon: Pokemon, passive: boolean, attacker: Pokemon, move: PokemonMove, hitResult: HitResult, args: any[]): boolean {
    if (this.condition(pokemon, attacker, move.getMove())) {
      const tag = pokemon.scene.arena.getTag(this.tagType) as ArenaTrapTag;
      if (!pokemon.scene.arena.getTag(this.tagType) || tag.layers < tag.maxLayers) {
        pokemon.scene.arena.addTag(this.tagType, 0, undefined, pokemon.id, pokemon.isPlayer() ? ArenaTagSide.ENEMY : ArenaTagSide.PLAYER);
        return true;
      }
    }
    return false;
  }
}

export class PostDefendApplyBattlerTagAbAttr extends PostDefendAbAttr {
  private condition: PokemonDefendCondition;
  private tagType: BattlerTagType;
  constructor(condition: PokemonDefendCondition, tagType: BattlerTagType) {
    super(true);

    this.condition = condition;
    this.tagType = tagType;
  }

  applyPostDefend(pokemon: Pokemon, passive: boolean, attacker: Pokemon, move: PokemonMove, hitResult: HitResult, args: any[]): boolean {
    if (this.condition(pokemon, attacker, move.getMove())) {
      pokemon.addTag(this.tagType, undefined, undefined, pokemon.id);
      return true;
    }
    return false;
  }
}

export class PostDefendTypeChangeAbAttr extends PostDefendAbAttr {
  applyPostDefend(pokemon: Pokemon, passive: boolean, attacker: Pokemon, move: PokemonMove, hitResult: HitResult, args: any[]): boolean {
    if (hitResult < HitResult.NO_EFFECT) {
      const type = move.getMove().type;
      const pokemonTypes = pokemon.getTypes(true);
      if (pokemonTypes.length !== 1 || pokemonTypes[0] !== type) {
        pokemon.summonData.types = [ type ];
        return true;
      }
    }

    return false;
  }

  getTriggerMessage(pokemon: Pokemon, abilityName: string, ...args: any[]): string {
    return getPokemonMessage(pokemon, `'s ${abilityName}\nmade it the ${Utils.toReadableString(Type[pokemon.getTypes(true)[0]])} type!`);
  }
}

export class PostDefendTerrainChangeAbAttr extends PostDefendAbAttr {
  private terrainType: TerrainType;

  constructor(terrainType: TerrainType) {
    super();

    this.terrainType = terrainType;
  }

  applyPostDefend(pokemon: Pokemon, passive: boolean, attacker: Pokemon, move: PokemonMove, hitResult: HitResult, args: any[]): boolean {
    if (hitResult < HitResult.NO_EFFECT)
      return pokemon.scene.arena.trySetTerrain(this.terrainType, true);

    return false;
  }
}

export class PostDefendContactApplyStatusEffectAbAttr extends PostDefendAbAttr {
  private chance: integer;
  private effects: StatusEffect[];

  constructor(chance: integer, ...effects: StatusEffect[]) {
    super();

    this.chance = chance;
    this.effects = effects;
  }

  applyPostDefend(pokemon: Pokemon, passive: boolean, attacker: Pokemon, move: PokemonMove, hitResult: HitResult, args: any[]): boolean {
    if (move.getMove().checkFlag(MoveFlags.MAKES_CONTACT, attacker, pokemon) && !attacker.status && (this.chance === -1 || pokemon.randSeedInt(100) < this.chance)) {
      const effect = this.effects.length === 1 ? this.effects[0] : this.effects[pokemon.randSeedInt(this.effects.length)];
      return attacker.trySetStatus(effect, true, pokemon);
    }

    return false;
  }
}

export class EffectSporeAbAttr extends PostDefendContactApplyStatusEffectAbAttr {
  constructor() {
    super(10, StatusEffect.POISON, StatusEffect.PARALYSIS, StatusEffect.SLEEP);
  }

  applyPostDefend(pokemon: Pokemon, passive: boolean, attacker: Pokemon, move: PokemonMove, hitResult: HitResult, args: any[]): boolean {
    if (attacker.hasAbility(Abilities.OVERCOAT) || attacker.isOfType(Type.GRASS)) {
      return false;
    }
    return super.applyPostDefend(pokemon, passive, attacker, move, hitResult, args);
  }
}

export class PostDefendContactApplyTagChanceAbAttr extends PostDefendAbAttr {
  private chance: integer;
  private tagType: BattlerTagType;
  private turnCount: integer;

  constructor(chance: integer, tagType: BattlerTagType, turnCount?: integer) {
    super();

    this.tagType = tagType;
    this.chance = chance;
    this.turnCount = turnCount;
  }

  applyPostDefend(pokemon: Pokemon, passive: boolean, attacker: Pokemon, move: PokemonMove, hitResult: HitResult, args: any[]): boolean {
    if (move.getMove().checkFlag(MoveFlags.MAKES_CONTACT, attacker, pokemon) && pokemon.randSeedInt(100) < this.chance)
      return attacker.addTag(this.tagType, this.turnCount, move.moveId, attacker.id);

    return false;
  }
}

export class PostDefendCritStatChangeAbAttr extends PostDefendAbAttr {
  private stat: BattleStat;
  private levels: integer;

  constructor(stat: BattleStat, levels: integer) {
    super();

    this.stat = stat;
    this.levels = levels;
  }

  applyPostDefend(pokemon: Pokemon, passive: boolean, attacker: Pokemon, move: PokemonMove, hitResult: HitResult, args: any[]): boolean {
    pokemon.scene.unshiftPhase(new StatChangePhase(pokemon.scene, pokemon.getBattlerIndex(), true, [ this.stat ], this.levels));
    
    return true;
  }

  getCondition(): AbAttrCondition {
    return (pokemon: Pokemon) => pokemon.turnData.attacksReceived.length && pokemon.turnData.attacksReceived[pokemon.turnData.attacksReceived.length - 1].critical;
  }
}

export class PostDefendContactDamageAbAttr extends PostDefendAbAttr {
  private damageRatio: integer;

  constructor(damageRatio: integer) {
    super();

    this.damageRatio = damageRatio;
  }
  
  applyPostDefend(pokemon: Pokemon, passive: boolean, attacker: Pokemon, move: PokemonMove, hitResult: HitResult, args: any[]): boolean {
    if (move.getMove().checkFlag(MoveFlags.MAKES_CONTACT, attacker, pokemon)) {
      attacker.damageAndUpdate(Math.ceil(attacker.getMaxHp() * (1 / this.damageRatio)), HitResult.OTHER);
      attacker.turnData.damageTaken += Math.ceil(attacker.getMaxHp() * (1 / this.damageRatio));
      return true;
    }
    
    return false;
  }

  getTriggerMessage(pokemon: Pokemon, abilityName: string, ...args: any[]): string {
    return getPokemonMessage(pokemon, `'s ${abilityName}\nhurt its attacker!`);
  }
}

export class PostDefendWeatherChangeAbAttr extends PostDefendAbAttr {
  private weatherType: WeatherType;

  constructor(weatherType: WeatherType) {
    super();

    this.weatherType = weatherType;
  }

  applyPostDefend(pokemon: Pokemon, passive: boolean, attacker: Pokemon, move: PokemonMove, hitResult: HitResult, args: any[]): boolean {
    if (!pokemon.scene.arena.weather?.isImmutable())
      return pokemon.scene.arena.trySetWeather(this.weatherType, true);

    return false;
  }
}

export class PostDefendAbilitySwapAbAttr extends PostDefendAbAttr {
  constructor() {
    super();
  }
  
  applyPostDefend(pokemon: Pokemon, passive: boolean, attacker: Pokemon, move: PokemonMove, hitResult: HitResult, args: any[]): boolean {
    if (move.getMove().checkFlag(MoveFlags.MAKES_CONTACT, attacker, pokemon) && !attacker.getAbility().hasAttr(UnswappableAbilityAbAttr)) {
      const tempAbilityId = attacker.getAbility().id;
      attacker.summonData.ability = pokemon.getAbility().id;
      pokemon.summonData.ability = tempAbilityId;
      return true;
    }
    
    return false;
  }

  getTriggerMessage(pokemon: Pokemon, abilityName: string, ...args: any[]): string {
    return getPokemonMessage(pokemon, ` swapped\nabilities with its target!`);
  }
}

export class PostDefendAbilityGiveAbAttr extends PostDefendAbAttr {
  private ability: Abilities;

  constructor(ability: Abilities) {
    super();
    this.ability = ability;
  }
  
  applyPostDefend(pokemon: Pokemon, passive: boolean, attacker: Pokemon, move: PokemonMove, hitResult: HitResult, args: any[]): boolean {
    if (move.getMove().checkFlag(MoveFlags.MAKES_CONTACT, attacker, pokemon) && !attacker.getAbility().hasAttr(UnsuppressableAbilityAbAttr) && !attacker.getAbility().hasAttr(PostDefendAbilityGiveAbAttr)) {
      attacker.summonData.ability = this.ability;

      return true;
    }
    
    return false;
  }

  getTriggerMessage(pokemon: Pokemon, abilityName: string, ...args: any[]): string {
    return getPokemonMessage(pokemon, ` gave its target\n${abilityName}!`);
  }
}

export class PostDefendMoveDisableAbAttr extends PostDefendAbAttr {
  private chance: integer;
  private attacker: Pokemon;
  private move: PokemonMove;

  constructor(chance: integer) {
    super();

    this.chance = chance;
  }
  
  applyPostDefend(pokemon: Pokemon, passive: boolean, attacker: Pokemon, move: PokemonMove, hitResult: HitResult, args: any[]): boolean {
    if (!attacker.summonData.disabledMove) {
      if (move.getMove().checkFlag(MoveFlags.MAKES_CONTACT, attacker, pokemon) && (this.chance === -1 || pokemon.randSeedInt(100) < this.chance) && !attacker.isMax()) {
        this.attacker = attacker;
        this.move = move;

        attacker.summonData.disabledMove = move.moveId;
        attacker.summonData.disabledTurns = 4;
        return true;
      }
    }
    return false;
  }

  getTriggerMessage(pokemon: Pokemon, abilityName: string, ...args: any[]): string {
    return getPokemonMessage(this.attacker, `'s ${this.move.getName()}\nwas disabled!`);
  }
}

export class PostStatChangeStatChangeAbAttr extends PostStatChangeAbAttr {
  private condition: PokemonStatChangeCondition;
  private statsToChange: BattleStat[];
  private levels: integer;

  constructor(condition: PokemonStatChangeCondition, statsToChange: BattleStat[], levels: integer) {
    super(true);

    this.condition = condition;
    this.statsToChange = statsToChange;
    this.levels = levels;
  }

  applyPostStatChange(pokemon: Pokemon, statsChanged: BattleStat[], levelsChanged: integer, selfTarget: boolean, args: any[]): boolean {
    if (this.condition(pokemon, statsChanged, levelsChanged) && !selfTarget) {
      pokemon.scene.unshiftPhase(new StatChangePhase(pokemon.scene, (pokemon).getBattlerIndex(), true, this.statsToChange, this.levels));
      return true;
    }

    return false;
  }
}

export class PreAttackAbAttr extends AbAttr {
  applyPreAttack(pokemon: Pokemon, passive: boolean, defender: Pokemon, move: PokemonMove, args: any[]): boolean | Promise<boolean> {
    return false;
  }
}

export class VariableMovePowerAbAttr extends PreAttackAbAttr {
  applyPreAttack(pokemon: Pokemon, passive: boolean, defender: Pokemon, move: PokemonMove, args: any[]): boolean {
    //const power = args[0] as Utils.NumberHolder;
    return false;
  }
}

export class VariableMoveTypeAbAttr extends AbAttr {
  apply(pokemon: Pokemon, passive: boolean, cancelled: Utils.BooleanHolder, args: any[]): boolean {
    //const power = args[0] as Utils.IntegerHolder;
    return false; 
  }
}

export class MoveTypeChangePowerMultiplierAbAttr extends VariableMoveTypeAbAttr {
  private matchType: Type;
  private newType: Type;
  private powerMultiplier: number;

  constructor(matchType: Type, newType: Type, powerMultiplier: number){
    super(true);
    this.matchType = matchType;
    this.newType = newType;
    this.powerMultiplier = powerMultiplier;
  }

  apply(pokemon: Pokemon, passive: boolean, cancelled: Utils.BooleanHolder, args: any[]): boolean {
    const type = (args[0] as Utils.IntegerHolder);
    if (type.value == this.matchType) {
      type.value = this.newType;
      (args[1] as Utils.NumberHolder).value *= this.powerMultiplier;
      return true;
    }
    
    return false;
  }
}

export class FieldPreventExplosiveMovesAbAttr extends AbAttr {
  apply(pokemon: Pokemon, passive: boolean, cancelled: Utils.BooleanHolder, args: any[]): boolean | Promise<boolean> {
    cancelled.value = true;
    return true;
  }
}

export class MoveTypeChangeAttr extends PreAttackAbAttr {
  private newType: Type;
  private powerMultiplier: number;
  private condition: PokemonAttackCondition;

  constructor(newType: Type, powerMultiplier: number, condition: PokemonAttackCondition){
    super(true);
    this.newType = newType;
    this.powerMultiplier = powerMultiplier;
    this.condition = condition;
  }

  applyPreAttack(pokemon: Pokemon, passive: boolean, defender: Pokemon, move: PokemonMove, args: any[]): boolean {
    if (this.condition(pokemon, defender, move.getMove())) {
      const type = (args[0] as Utils.IntegerHolder);
      type.value = this.newType;
      (args[1] as Utils.NumberHolder).value *= this.powerMultiplier;
      return true;
    }

    return false;
  }
}

/**
 * Class for abilities that boost the damage of moves
 * For abilities that boost the base power of moves, see VariableMovePowerAbAttr
 * @param damageMultiplier the amount to multiply the damage by 
 * @param condition the condition for this ability to be applied 
 */
export class DamageBoostAbAttr extends PreAttackAbAttr {
  private damageMultiplier: number;
  private condition: PokemonAttackCondition;

  constructor(damageMultiplier: number, condition: PokemonAttackCondition){
    super(true);
    this.damageMultiplier = damageMultiplier;
    this.condition = condition;
  }

  /**
   * 
   * @param pokemon the attacker pokemon
   * @param passive N/A
   * @param defender the target pokemon
   * @param move the move used by the attacker pokemon
   * @param args Utils.NumberHolder as damage
   * @returns true if the function succeeds
   */
  applyPreAttack(pokemon: Pokemon, passive: boolean, defender: Pokemon, move: PokemonMove, args: any[]): boolean {
    if (this.condition(pokemon, defender, move.getMove())) {
      const power = args[0] as Utils.NumberHolder;
      power.value = Math.floor(power.value * this.damageMultiplier);
        return true;
      }

      return false;
  }
}

export class MovePowerBoostAbAttr extends VariableMovePowerAbAttr {
  private condition: PokemonAttackCondition;
  private powerMultiplier: number;

  constructor(condition: PokemonAttackCondition, powerMultiplier: number, showAbility: boolean = true) {
    super(showAbility);
    this.condition = condition;
    this.powerMultiplier = powerMultiplier;
  }

  applyPreAttack(pokemon: Pokemon, passive: boolean, defender: Pokemon, move: PokemonMove, args: any[]): boolean {
    if (this.condition(pokemon, defender, move.getMove())) {
      (args[0] as Utils.NumberHolder).value *= this.powerMultiplier;

      return true;
    }

    return false;
  }
}

export class MoveTypePowerBoostAbAttr extends MovePowerBoostAbAttr {
  constructor(boostedType: Type, powerMultiplier?: number) {
    super((pokemon, defender, move) => move.type === boostedType, powerMultiplier || 1.5);
  }
}

export class LowHpMoveTypePowerBoostAbAttr extends MoveTypePowerBoostAbAttr {
  constructor(boostedType: Type) {
    super(boostedType);
  }

  getCondition(): AbAttrCondition {
    return (pokemon) => pokemon.getHpRatio() <= 0.33;
  }
}

export class FieldVariableMovePowerAbAttr extends AbAttr {
  applyPreAttack(pokemon: Pokemon, passive: boolean, defender: Pokemon, move: PokemonMove, args: any[]): boolean {
    //const power = args[0] as Utils.NumberHolder;
    return false; 
  }
}

export class FieldMovePowerBoostAbAttr extends FieldVariableMovePowerAbAttr {
  private condition: PokemonAttackCondition;
  private powerMultiplier: number;

  constructor(condition: PokemonAttackCondition, powerMultiplier: number) {
    super(false);
    this.condition = condition;
    this.powerMultiplier = powerMultiplier;
  }

  applyPreAttack(pokemon: Pokemon, passive: boolean, defender: Pokemon, move: PokemonMove, args: any[]): boolean {
    if (this.condition(pokemon, defender, move.getMove())) {
      (args[0] as Utils.NumberHolder).value *= this.powerMultiplier;

      return true;
    }

    return false;
  }
}

export class FieldMoveTypePowerBoostAbAttr extends FieldMovePowerBoostAbAttr {
  constructor(boostedType: Type, powerMultiplier?: number) {
    super((pokemon, defender, move) => move.type === boostedType, powerMultiplier || 1.5);
  }
}

export class BattleStatMultiplierAbAttr extends AbAttr {
  private battleStat: BattleStat;
  private multiplier: number;
  private condition: PokemonAttackCondition;

  constructor(battleStat: BattleStat, multiplier: number, condition?: PokemonAttackCondition) {
    super(false);

    this.battleStat = battleStat;
    this.multiplier = multiplier;
    this.condition = condition;
  }

  applyBattleStat(pokemon: Pokemon, passive: boolean, battleStat: BattleStat, statValue: Utils.NumberHolder, args: any[]): boolean | Promise<boolean> {
  const move = (args[0] as Move);
    if (battleStat === this.battleStat && (!this.condition || this.condition(pokemon, null, move))) {
      statValue.value *= this.multiplier;
      return true;
    }

    return false;
  }
}

export class PostAttackAbAttr extends AbAttr {
  applyPostAttack(pokemon: Pokemon, passive: boolean, defender: Pokemon, move: PokemonMove, hitResult: HitResult, args: any[]): boolean | Promise<boolean> {
    return false;
  }
}

export class PostAttackStealHeldItemAbAttr extends PostAttackAbAttr {
  private condition: PokemonAttackCondition;

  constructor(condition?: PokemonAttackCondition) {
    super();

    this.condition = condition;
  }

  applyPostAttack(pokemon: Pokemon, passive: boolean, defender: Pokemon, move: PokemonMove, hitResult: HitResult, args: any[]): Promise<boolean> {
    return new Promise<boolean>(resolve => {
      if (hitResult < HitResult.NO_EFFECT && (!this.condition || this.condition(pokemon, defender, move.getMove()))) {
        const heldItems = this.getTargetHeldItems(defender).filter(i => i.getTransferrable(false));
        if (heldItems.length) {
          const stolenItem = heldItems[pokemon.randSeedInt(heldItems.length)];
          pokemon.scene.tryTransferHeldItemModifier(stolenItem, pokemon, false, false).then(success => {
            if (success)
              pokemon.scene.queueMessage(getPokemonMessage(pokemon, ` stole\n${defender.name}'s ${stolenItem.type.name}!`));
            resolve(success);
          });
          return;
        }
      }
      resolve(false);
    });
  }

  getTargetHeldItems(target: Pokemon): PokemonHeldItemModifier[] {
    return target.scene.findModifiers(m => m instanceof PokemonHeldItemModifier
      && (m as PokemonHeldItemModifier).pokemonId === target.id, target.isPlayer()) as PokemonHeldItemModifier[];
  }
}

export class PostAttackApplyStatusEffectAbAttr extends PostAttackAbAttr {
  private contactRequired: boolean;
  private chance: integer;
  private effects: StatusEffect[];

  constructor(contactRequired: boolean, chance: integer, ...effects: StatusEffect[]) {
    super();

    this.contactRequired = contactRequired;
    this.chance = chance;
    this.effects = effects;
  }

  applyPostAttack(pokemon: Pokemon, passive: boolean, attacker: Pokemon, move: PokemonMove, hitResult: HitResult, args: any[]): boolean {
    if (pokemon != attacker && (!this.contactRequired || move.getMove().checkFlag(MoveFlags.MAKES_CONTACT, attacker, pokemon)) && pokemon.randSeedInt(100) < this.chance && !pokemon.status) {
      const effect = this.effects.length === 1 ? this.effects[0] : this.effects[pokemon.randSeedInt(this.effects.length)];
      return attacker.trySetStatus(effect, true, pokemon);
    }

    return false;
  }
}

export class PostAttackContactApplyStatusEffectAbAttr extends PostAttackApplyStatusEffectAbAttr {
  constructor(chance: integer, ...effects: StatusEffect[]) {
    super(true, chance, ...effects);
  }
}

export class PostAttackApplyBattlerTagAbAttr extends PostAttackAbAttr {
  private contactRequired: boolean;
  private chance: (user: Pokemon, target: Pokemon, move: PokemonMove) => integer;
  private effects: BattlerTagType[];

  
  constructor(contactRequired: boolean, chance: (user: Pokemon, target: Pokemon, move: PokemonMove) =>  integer, ...effects: BattlerTagType[]) {
    super();

    this.contactRequired = contactRequired;
    this.chance = chance;
    this.effects = effects;
  }

  applyPostAttack(pokemon: Pokemon, passive: boolean, attacker: Pokemon, move: PokemonMove, hitResult: HitResult, args: any[]): boolean {
    if (pokemon != attacker && (!this.contactRequired || move.getMove().checkFlag(MoveFlags.MAKES_CONTACT, attacker, pokemon)) && pokemon.randSeedInt(100) < this.chance(attacker, pokemon, move) && !pokemon.status) {
      const effect = this.effects.length === 1 ? this.effects[0] : this.effects[pokemon.randSeedInt(this.effects.length)];


      return attacker.addTag(effect);
    }

    return false;
  }
}

export class PostDefendStealHeldItemAbAttr extends PostDefendAbAttr {
  private condition: PokemonDefendCondition;

  constructor(condition?: PokemonDefendCondition) {
    super();

    this.condition = condition;
  }

  applyPostDefend(pokemon: Pokemon, passive: boolean, attacker: Pokemon, move: PokemonMove, hitResult: HitResult, args: any[]): Promise<boolean> {
    return new Promise<boolean>(resolve => {
      if (hitResult < HitResult.NO_EFFECT && (!this.condition || this.condition(pokemon, attacker, move.getMove()))) {
        const heldItems = this.getTargetHeldItems(attacker).filter(i => i.getTransferrable(false));
        if (heldItems.length) {
          const stolenItem = heldItems[pokemon.randSeedInt(heldItems.length)];
          pokemon.scene.tryTransferHeldItemModifier(stolenItem, pokemon, false, false).then(success => {
            if (success)
              pokemon.scene.queueMessage(getPokemonMessage(pokemon, ` stole\n${attacker.name}'s ${stolenItem.type.name}!`));
            resolve(success);
          });
          return;
        }
      }
      resolve(false);
    });
  }

  getTargetHeldItems(target: Pokemon): PokemonHeldItemModifier[] {
    return target.scene.findModifiers(m => m instanceof PokemonHeldItemModifier
      && (m as PokemonHeldItemModifier).pokemonId === target.id, target.isPlayer()) as PokemonHeldItemModifier[];
  }
}

export class PostVictoryAbAttr extends AbAttr {
  applyPostVictory(pokemon: Pokemon, passive: boolean, args: any[]): boolean | Promise<boolean> {
    return false;
  }
}

class PostVictoryStatChangeAbAttr extends PostVictoryAbAttr {
  private stat: BattleStat | ((p: Pokemon) => BattleStat);
  private levels: integer;

  constructor(stat: BattleStat | ((p: Pokemon) => BattleStat), levels: integer) {
    super();

    this.stat = stat;
    this.levels = levels;
  }

  applyPostVictory(pokemon: Pokemon, passive: boolean, args: any[]): boolean | Promise<boolean> {
    const stat = typeof this.stat === 'function'
      ? this.stat(pokemon)
      : this.stat;
    pokemon.scene.unshiftPhase(new StatChangePhase(pokemon.scene, pokemon.getBattlerIndex(), true, [ stat ], this.levels));
    
    return true;
  }
}

export class PostVictoryFormChangeAbAttr extends PostVictoryAbAttr {
  private formFunc: (p: Pokemon) => integer;

  constructor(formFunc: ((p: Pokemon) => integer)) {
    super(true);

    this.formFunc = formFunc;
  }

  applyPostVictory(pokemon: Pokemon, passive: boolean, args: any[]): boolean | Promise<boolean> {
    const formIndex = this.formFunc(pokemon);
    if (formIndex !== pokemon.formIndex) {
      pokemon.scene.triggerPokemonFormChange(pokemon, SpeciesFormChangeManualTrigger, false);
      return true;
    }

    return false;
  }
}

export class PostKnockOutAbAttr extends AbAttr {
  applyPostKnockOut(pokemon: Pokemon, passive: boolean, knockedOut: Pokemon, args: any[]): boolean | Promise<boolean> {
    return false;
  }
}

export class PostKnockOutStatChangeAbAttr extends PostKnockOutAbAttr {
  private stat: BattleStat | ((p: Pokemon) => BattleStat);
  private levels: integer;

  constructor(stat: BattleStat | ((p: Pokemon) => BattleStat), levels: integer) {
    super();

    this.stat = stat;
    this.levels = levels;
  }

  applyPostKnockOut(pokemon: Pokemon, passive: boolean, knockedOut: Pokemon, args: any[]): boolean | Promise<boolean> {
    const stat = typeof this.stat === 'function'
      ? this.stat(pokemon)
      : this.stat;
    pokemon.scene.unshiftPhase(new StatChangePhase(pokemon.scene, pokemon.getBattlerIndex(), true, [ stat ], this.levels));
    
    return true;
  }
}

export class CopyFaintedAllyAbilityAbAttr extends PostKnockOutAbAttr {
  constructor() {
    super();
  }

  applyPostKnockOut(pokemon: Pokemon, passive: boolean, knockedOut: Pokemon, args: any[]): boolean | Promise<boolean> {
    if (pokemon.isPlayer() === knockedOut.isPlayer() && !knockedOut.getAbility().hasAttr(UncopiableAbilityAbAttr)) {
      pokemon.summonData.ability = knockedOut.getAbility().id;
      pokemon.scene.queueMessage(getPokemonMessage(knockedOut, `'s ${allAbilities[knockedOut.getAbility().id].name} was taken over!`));
      return true;
    }
    
    return false;
  }
}

export class IgnoreOpponentStatChangesAbAttr extends AbAttr {
  constructor() {
    super(false);
  }

  apply(pokemon: Pokemon, passive: boolean, cancelled: Utils.BooleanHolder, args: any[]) {
    (args[0] as Utils.IntegerHolder).value = 0;

    return true;
  }
}

export class IntimidateImmunityAbAttr extends AbAttr { 
  constructor() {
    super(false);
  }

  apply(pokemon: Pokemon, passive: boolean, cancelled: Utils.BooleanHolder, args: any[]): boolean {
    cancelled.value = true;
    return true;
  }

  getTriggerMessage(pokemon: Pokemon, abilityName: string, ...args: any[]): string {
    return getPokemonMessage(pokemon, `'s ${abilityName} prevented it from being Intimidated!`);
  }
}

export class PostIntimidateStatChangeAbAttr extends AbAttr { 
  private stats: BattleStat[];
  private levels: integer;
  private overwrites: boolean;

  constructor(stats: BattleStat[], levels: integer, overwrites?: boolean) {
    super(true)
    this.stats = stats
    this.levels = levels
    this.overwrites = !!overwrites
  }

  apply(pokemon: Pokemon, passive: boolean, cancelled: Utils.BooleanHolder, args: any[]): boolean {
    pokemon.scene.pushPhase(new StatChangePhase(pokemon.scene, pokemon.getBattlerIndex(), false, this.stats, this.levels));
    cancelled.value = this.overwrites;
    return true;
  }
}

export class PostSummonAbAttr extends AbAttr {
  applyPostSummon(pokemon: Pokemon, passive: boolean, args: any[]): boolean | Promise<boolean> {
    return false;
  }
}

export class PostSummonMessageAbAttr extends PostSummonAbAttr {
  private messageFunc: (pokemon: Pokemon) => string;

  constructor(messageFunc: (pokemon: Pokemon) => string) {
    super(true);

    this.messageFunc = messageFunc;
  }

  applyPostSummon(pokemon: Pokemon, passive: boolean, args: any[]): boolean {
    pokemon.scene.queueMessage(this.messageFunc(pokemon));

    return true;
  }
}

export class PostSummonUnnamedMessageAbAttr extends PostSummonAbAttr { 
  //Attr doesn't force pokemon name on the message
  private message: string;

  constructor(message: string) {
    super(true);

    this.message = message;
  }

  applyPostSummon(pokemon: Pokemon, passive: boolean, args: any[]): boolean { 
    pokemon.scene.queueMessage(this.message);

    return true;
  }
}

export class PostSummonAddBattlerTagAbAttr extends PostSummonAbAttr {
  private tagType: BattlerTagType;
  private turnCount: integer;

  constructor(tagType: BattlerTagType, turnCount: integer, showAbility?: boolean) {
    super(showAbility);

    this.tagType = tagType;
    this.turnCount = turnCount;
  }

  applyPostSummon(pokemon: Pokemon, passive: boolean, args: any[]): boolean {
    return pokemon.addTag(this.tagType, this.turnCount);
  }
}

export class PostSummonStatChangeAbAttr extends PostSummonAbAttr {
  private stats: BattleStat[];
  private levels: integer;
  private selfTarget: boolean;
  private intimidate: boolean;

  constructor(stats: BattleStat | BattleStat[], levels: integer, selfTarget?: boolean, intimidate?: boolean) {
    super(false);

    this.stats = typeof(stats) === 'number'
      ? [ stats as BattleStat ]
      : stats as BattleStat[];
    this.levels = levels;
    this.selfTarget = !!selfTarget;
    this.intimidate = !!intimidate;
  }

  applyPostSummon(pokemon: Pokemon, passive: boolean, args: any[]): boolean {
    queueShowAbility(pokemon, passive);  // TODO: Better solution than manually showing the ability here
    if (this.selfTarget) {
      pokemon.scene.pushPhase(new StatChangePhase(pokemon.scene, pokemon.getBattlerIndex(), true, this.stats, this.levels));
      return true;
    }
    for (let opponent of pokemon.getOpponents()) {
      const cancelled = new Utils.BooleanHolder(false)
      if (this.intimidate) {
        applyAbAttrs(IntimidateImmunityAbAttr, opponent, cancelled);
        applyAbAttrs(PostIntimidateStatChangeAbAttr, opponent, cancelled);
      }
      if (!cancelled.value) {
        const statChangePhase = new StatChangePhase(pokemon.scene, opponent.getBattlerIndex(), false, this.stats, this.levels);
        pokemon.scene.unshiftPhase(statChangePhase);
      }
    }
    return true;
  }
}

export class PostSummonAllyHealAbAttr extends PostSummonAbAttr {
  private healRatio: number;
  private showAnim: boolean;

  constructor(healRatio: number, showAnim: boolean = false) {
    super();

    this.healRatio = healRatio || 4;
    this.showAnim = showAnim;
  }

  applyPostSummon(pokemon: Pokemon, passive: boolean, args: any[]): boolean {
    const target = pokemon.getAlly();
    if (target?.isActive(true)) {
      target.scene.unshiftPhase(new PokemonHealPhase(target.scene, target.getBattlerIndex(),
        Math.max(Math.floor(pokemon.getMaxHp() / this.healRatio), 1), getPokemonMessage(target, ` drank down all the\nmatcha that ${pokemon.name} made!`), true, !this.showAnim));
      return true;
    }
    
    return false;
  }
}

/**
 * Resets an ally's temporary stat boots to zero with no regard to
 * whether this is a positive or negative change
 * @param pokemon The {@link Pokemon} with this {@link AbAttr}
 * @param passive N/A
 * @param args N/A
 * @returns if the move was successful
 */
export class PostSummonClearAllyStatsAbAttr extends PostSummonAbAttr {
  constructor() {
    super();
  }

  applyPostSummon(pokemon: Pokemon, passive: boolean, args: any[]): boolean {
    const target = pokemon.getAlly();
    if (target?.isActive(true)) {
      for (let s = 0; s < target.summonData.battleStats.length; s++)
        target.summonData.battleStats[s] = 0;

      target.scene.queueMessage(getPokemonMessage(target, `'s stat changes\nwere removed!`));

      return true;
    }
    
    return false;
  }
}

export class DownloadAbAttr extends PostSummonAbAttr {
  private enemyDef: integer;
  private enemySpDef: integer;
  private stats: BattleStat[];

  applyPostSummon(pokemon: Pokemon, passive: boolean, args: any[]): boolean {
    this.enemyDef = 0;
    this.enemySpDef = 0;
	
    for (let opponent of pokemon.getOpponents()) {
      this.enemyDef += opponent.stats[BattleStat.DEF];
      this.enemySpDef += opponent.stats[BattleStat.SPDEF];
    }
	
    if (this.enemyDef < this.enemySpDef)
      this.stats = [BattleStat.ATK];
    else
      this.stats = [BattleStat.SPATK];

    if (this.enemyDef > 0 && this.enemySpDef > 0) { // only activate if there's actually an enemy to download from
      pokemon.scene.unshiftPhase(new StatChangePhase(pokemon.scene, pokemon.getBattlerIndex(), false, this.stats, 1));
      return true;
    }
	
    return false;
  }
}

export class PostSummonWeatherChangeAbAttr extends PostSummonAbAttr {
  private weatherType: WeatherType;

  constructor(weatherType: WeatherType) {
    super();

    this.weatherType = weatherType;
  }

  applyPostSummon(pokemon: Pokemon, passive: boolean, args: any[]): boolean {
    if (!pokemon.scene.arena.weather?.isImmutable())
      return pokemon.scene.arena.trySetWeather(this.weatherType, true);

    return false;
  }
}

export class PostSummonTerrainChangeAbAttr extends PostSummonAbAttr {
  private terrainType: TerrainType;

  constructor(terrainType: TerrainType) {
    super();

    this.terrainType = terrainType;
  }

  applyPostSummon(pokemon: Pokemon, passive: boolean, args: any[]): boolean {
    return pokemon.scene.arena.trySetTerrain(this.terrainType, true);
  }
}

export class PostSummonFormChangeAbAttr extends PostSummonAbAttr {
  private formFunc: (p: Pokemon) => integer;

  constructor(formFunc: ((p: Pokemon) => integer)) {
    super(true);

    this.formFunc = formFunc;
  }

  applyPostSummon(pokemon: Pokemon, passive: boolean, args: any[]): boolean {
    const formIndex = this.formFunc(pokemon);
    if (formIndex !== pokemon.formIndex)
      return pokemon.scene.triggerPokemonFormChange(pokemon, SpeciesFormChangeManualTrigger, false);

    return false;
  }
}

export class TraceAbAttr extends PostSummonAbAttr {
  applyPostSummon(pokemon: Pokemon, passive: boolean, args: any[]): boolean {
    const targets = pokemon.getOpponents();
    if (!targets.length)
      return false;
    
    let target: Pokemon;
    if (targets.length > 1)
      pokemon.scene.executeWithSeedOffset(() => target = Utils.randSeedItem(targets), pokemon.scene.currentBattle.waveIndex);
    else
      target = targets[0];

    // Wonder Guard is normally uncopiable so has the attribute, but trace specifically can copy it
    if (target.getAbility().hasAttr(UncopiableAbilityAbAttr) && target.getAbility().id !== Abilities.WONDER_GUARD)
      return false;

    pokemon.summonData.ability = target.getAbility().id;

    pokemon.scene.queueMessage(getPokemonMessage(pokemon, ` traced ${target.name}'s\n${allAbilities[target.getAbility().id].name}!`));

    return true;
  }
}

export class PostSummonTransformAbAttr extends PostSummonAbAttr {
  constructor() {
    super(true);
  }

  applyPostSummon(pokemon: Pokemon, passive: boolean, args: any[]): boolean {
    const targets = pokemon.getOpponents();
    if (!targets.length)
      return false;

    let target: Pokemon;
    if (targets.length > 1)
      pokemon.scene.executeWithSeedOffset(() => target = Utils.randSeedItem(targets), pokemon.scene.currentBattle.waveIndex);
    else
      target = targets[0];

    pokemon.summonData.speciesForm = target.getSpeciesForm();
    pokemon.summonData.fusionSpeciesForm = target.getFusionSpeciesForm();
    pokemon.summonData.ability = target.getAbility().id;
    pokemon.summonData.gender = target.getGender();
    pokemon.summonData.fusionGender = target.getFusionGender();
    pokemon.summonData.stats = [ pokemon.stats[Stat.HP] ].concat(target.stats.slice(1));
    pokemon.summonData.battleStats = target.summonData.battleStats.slice(0);
    pokemon.summonData.moveset = target.getMoveset().map(m => new PokemonMove(m.moveId, m.ppUsed, m.ppUp));
    pokemon.summonData.types = target.getTypes();
    
    pokemon.scene.playSound('PRSFX- Transform');

    pokemon.loadAssets(false).then(() => pokemon.playAnim());

    pokemon.scene.queueMessage(getPokemonMessage(pokemon, ` transformed\ninto ${target.name}!`));

    return true;
  }
}

export class PreSwitchOutAbAttr extends AbAttr {
  constructor() {
    super(true);
  }

  applyPreSwitchOut(pokemon: Pokemon, passive: boolean, args: any[]): boolean | Promise<boolean> {
    return false;
  }
}

export class PreSwitchOutResetStatusAbAttr extends PreSwitchOutAbAttr {
  applyPreSwitchOut(pokemon: Pokemon, passive: boolean, args: any[]): boolean | Promise<boolean> {
    if (pokemon.status) {
      pokemon.resetStatus();
      pokemon.updateInfo();
      return true;
    }

    return false;
  }
}

export class PreSwitchOutHealAbAttr extends PreSwitchOutAbAttr {
  applyPreSwitchOut(pokemon: Pokemon, passive: boolean, args: any[]): boolean | Promise<boolean> {
    if (pokemon.getHpRatio() < 1 ) {
      const healAmount = Math.floor(pokemon.getMaxHp() * 0.33);
      pokemon.heal(healAmount);
      pokemon.updateInfo();
      return true;
    }

    return false;
  }
}

export class PreStatChangeAbAttr extends AbAttr {
  applyPreStatChange(pokemon: Pokemon, passive: boolean, stat: BattleStat, cancelled: Utils.BooleanHolder, args: any[]): boolean | Promise<boolean> {
    return false;
  }
}

export class ProtectStatAbAttr extends PreStatChangeAbAttr {
  private protectedStat: BattleStat;
  private applyToAlly: boolean;

  constructor(protectedStat?: BattleStat, applyToAlly: boolean = false) {
    super();

    this.protectedStat = protectedStat;
    this.applyToAlly = applyToAlly;
  }

  applyPreStatChange(pokemon: Pokemon, passive: boolean, stat: BattleStat, cancelled: Utils.BooleanHolder, args: any[]): boolean {
    const allyCheck = args[0];
    if ((this.protectedStat === undefined || stat === this.protectedStat) && !allyCheck) {
      cancelled.value = true;
      return true;
    } else if ((this.protectedStat === undefined || stat === this.protectedStat) 
      && allyCheck && this.applyToAlly) {
      cancelled.value = true;
      return true;
    }
    
    return false;
  }

  getTriggerMessage(pokemon: Pokemon, abilityName: string, ...args: any[]): string {
    return getPokemonMessage(pokemon, `'s ${abilityName}\nprevents lowering its ${this.protectedStat !== undefined ? getBattleStatName(this.protectedStat) : 'stats'}!`);
  }
}

export class PreSetStatusAbAttr extends AbAttr {
  applyPreSetStatus(pokemon: Pokemon, passive: boolean, effect: StatusEffect, cancelled: Utils.BooleanHolder, args: any[]): boolean | Promise<boolean> {
    return false;
  }
}

export class StatusEffectImmunityAbAttr extends PreSetStatusAbAttr {
  private applyToAlly: boolean;
  private immuneEffects: StatusEffect[];

  constructor(immuneEffects: StatusEffect[] = [], applyToAlly: boolean = false) {
    super();

    this.immuneEffects = immuneEffects;
    this.applyToAlly = applyToAlly;
  }

  applyPreSetStatus(pokemon: Pokemon, passive: boolean, effect: StatusEffect, cancelled: Utils.BooleanHolder, args: any[]): boolean {
    const allyCheck = args[1];
    if ((!this.immuneEffects.length || this.immuneEffects.indexOf(effect) > -1) && !allyCheck) {
      cancelled.value = true;
      return true;
    }
    else if((!this.immuneEffects.length || this.immuneEffects.indexOf(effect) > -1) 
      && allyCheck && this.applyToAlly) {
      cancelled.value = true;
      return true;
    }

    return false;
  }

  getTriggerMessage(pokemon: Pokemon, abilityName: string, ...args: any[]): string {
    return getPokemonMessage(pokemon, `'s ${abilityName}\nprevents ${this.immuneEffects.length ? getStatusEffectDescriptor(this.immuneEffects[0]) : 'status problems'}!`);
  }
}

export class PreApplyBattlerTagAbAttr extends AbAttr {
  applyPreApplyBattlerTag(pokemon: Pokemon, passive: boolean, tag: BattlerTag, cancelled: Utils.BooleanHolder, args: any[]): boolean | Promise<boolean> {
    return false;
  }
}

export class BattlerTagImmunityAbAttr extends PreApplyBattlerTagAbAttr {
  private immuneTagType: BattlerTagType;
  private applyToAlly: boolean;

  constructor(immuneTagType: BattlerTagType, applyToAlly: boolean = false) {
    super();

    this.immuneTagType = immuneTagType;
    this.applyToAlly = applyToAlly;
  }

  applyPreApplyBattlerTag(pokemon: Pokemon, passive: boolean, tag: BattlerTag, cancelled: Utils.BooleanHolder, args: any[]): boolean {
    const allyCheck = args[0];
    if ((tag.tagType === this.immuneTagType) && !allyCheck) {
      cancelled.value = true;
      return true;
    } else if ((tag.tagType === this.immuneTagType) 
      && allyCheck && this.applyToAlly) {
      cancelled.value = true;
      return true;
    }

    return false;
  }

  getTriggerMessage(pokemon: Pokemon, abilityName: string, ...args: any[]): string {
    return getPokemonMessage(pokemon, `'s ${abilityName}\nprevents ${(args[0] as BattlerTag).getDescriptor()}!`);
  }
}

export class BlockCritAbAttr extends AbAttr {
  apply(pokemon: Pokemon, passive: boolean, cancelled: Utils.BooleanHolder, args: any[]): boolean {
    (args[0] as Utils.BooleanHolder).value = true;
    return true;
  }
}

export class BonusCritAbAttr extends AbAttr {
  apply(pokemon: Pokemon, passive: boolean, cancelled: Utils.BooleanHolder, args: any[]): boolean {
    (args[0] as Utils.BooleanHolder).value = true;
    return true;
  }
}

export class MultCritAbAttr extends AbAttr {
  public multAmount: number;

  constructor(multAmount: number) {
    super(true);

    this.multAmount = multAmount;
  }

  apply(pokemon: Pokemon, passive: boolean, cancelled: Utils.BooleanHolder, args: any[]): boolean {
    const critMult = args[0] as Utils.NumberHolder;
    if (critMult.value > 1){
      critMult.value *= this.multAmount;
      return true;
    }

    return false;
  }
}


export class BlockNonDirectDamageAbAttr extends AbAttr {
  apply(pokemon: Pokemon, passive: boolean, cancelled: Utils.BooleanHolder, args: any[]): boolean {
    cancelled.value = true;
    return true;
  }
}

export class BlockOneHitKOAbAttr extends AbAttr {
  apply(pokemon: Pokemon, passive: boolean, cancelled: Utils.BooleanHolder, args: any[]): boolean {
    cancelled.value = true;
    return true;
  }
}

export class IncrementMovePriorityAbAttr extends AbAttr {
  private moveIncrementFunc: (pokemon: Pokemon, move: Move) => boolean;
  private increaseAmount: integer;

  constructor(moveIncrementFunc: (pokemon: Pokemon, move: Move) => boolean, increaseAmount = 1) {
    super(true);

    this.moveIncrementFunc = moveIncrementFunc;
    this.increaseAmount = increaseAmount;
  }

  apply(pokemon: Pokemon, passive: boolean, cancelled: Utils.BooleanHolder, args: any[]): boolean {
    if (!this.moveIncrementFunc(pokemon, args[0] as Move))
      return false;
      
    (args[1] as Utils.IntegerHolder).value += this.increaseAmount;
    return true;
  }
}

export class IgnoreContactAbAttr extends AbAttr { }

export class PreWeatherEffectAbAttr extends AbAttr {
  applyPreWeatherEffect(pokemon: Pokemon, passive: boolean, weather: Weather, cancelled: Utils.BooleanHolder, args: any[]): boolean | Promise<boolean> {
    return false;
  }
}

export class PreWeatherDamageAbAttr extends PreWeatherEffectAbAttr { }

export class BlockWeatherDamageAttr extends PreWeatherDamageAbAttr {
  private weatherTypes: WeatherType[];

  constructor(...weatherTypes: WeatherType[]) {
    super();

    this.weatherTypes = weatherTypes;
  }

  applyPreWeatherEffect(pokemon: Pokemon, passive: boolean, weather: Weather, cancelled: Utils.BooleanHolder, args: any[]): boolean {
    if (!this.weatherTypes.length || this.weatherTypes.indexOf(weather?.weatherType) > -1)
      cancelled.value = true;

    return true;
  }
}

export class SuppressWeatherEffectAbAttr extends PreWeatherEffectAbAttr {
  public affectsImmutable: boolean;

  constructor(affectsImmutable?: boolean) {
    super();

    this.affectsImmutable = affectsImmutable;
  }

  applyPreWeatherEffect(pokemon: Pokemon, passive: boolean, weather: Weather, cancelled: Utils.BooleanHolder, args: any[]): boolean {
    if (this.affectsImmutable || weather.isImmutable()) {
      cancelled.value = true;
      return true;
    }

    return false;
  }
}

function getWeatherCondition(...weatherTypes: WeatherType[]): AbAttrCondition {
  return (pokemon: Pokemon) => {
    if (pokemon.scene.arena.weather?.isEffectSuppressed(pokemon.scene))
      return false;
    const weatherType = pokemon.scene.arena.weather?.weatherType;
    return weatherType && weatherTypes.indexOf(weatherType) > -1;
  };
}

function getAnticipationCondition(): AbAttrCondition {
  return (pokemon: Pokemon) => {
    for (let opponent of pokemon.getOpponents()) {
        for (let move of opponent.moveset) {
          // move is super effective
          if (move.getMove() instanceof AttackMove && pokemon.getAttackTypeEffectiveness(move.getMove().type, opponent) >= 2) {
            return true;
          }
          // move is a OHKO
          if (move.getMove().findAttr(attr => attr instanceof OneHitKOAttr)) {
            return true;
          }
          // edge case for hidden power, type is computed
          if (move.getMove().id === Moves.HIDDEN_POWER) {
            const iv_val = Math.floor(((opponent.ivs[Stat.HP] & 1)
              +(opponent.ivs[Stat.ATK] & 1) * 2
              +(opponent.ivs[Stat.DEF] & 1) * 4
              +(opponent.ivs[Stat.SPD] & 1) * 8
              +(opponent.ivs[Stat.SPATK] & 1) * 16
              +(opponent.ivs[Stat.SPDEF] & 1) * 32) * 15/63);
            
            const type = [
              Type.FIGHTING, Type.FLYING, Type.POISON, Type.GROUND,
              Type.ROCK, Type.BUG, Type.GHOST, Type.STEEL,
              Type.FIRE, Type.WATER, Type.GRASS, Type.ELECTRIC,
              Type.PSYCHIC, Type.ICE, Type.DRAGON, Type.DARK][iv_val];

            if (pokemon.getAttackTypeEffectiveness(type, opponent) >= 2) {
              return true;
            }
          }
        }
    }
    return false;
  };
}

/**
 * Creates an ability condition that causes the ability to fail if that ability
 * has already been used by that pokemon that battle. It requires an ability to
 * be specified due to current limitations in how conditions on abilities work.
 * @param {Abilities} ability The ability to check if it's already been applied
 * @returns {AbAttrCondition} The condition
 */
function getOncePerBattleCondition(ability: Abilities): AbAttrCondition {
  return (pokemon: Pokemon) => {
    return !pokemon.battleData?.abilitiesApplied.includes(ability);
  }
}

export class ForewarnAbAttr extends PostSummonAbAttr {
  constructor() {
    super(true);
  }

  applyPostSummon(pokemon: Pokemon, passive: boolean, args: any[]): boolean {
    let maxPowerSeen = 0;
    let maxMove = "";
    let movePower = 0;
    for (let opponent of pokemon.getOpponents()) {
      for (let move of opponent.moveset) {
        if (move.getMove() instanceof StatusMove) {
          movePower = 1;
        } else if (move.getMove().findAttr(attr => attr instanceof OneHitKOAttr)) {
          movePower = 150;
        } else if (move.getMove().id === Moves.COUNTER || move.getMove().id === Moves.MIRROR_COAT || move.getMove().id === Moves.METAL_BURST) {
          movePower = 120;
        } else if (move.getMove().power === -1) {
          movePower = 80;
        } else {
          movePower = move.getMove().power;
        }
        
        if (movePower > maxPowerSeen) {
          maxPowerSeen = movePower;
          maxMove = move.getName();          
        }
      }
    }
    pokemon.scene.queueMessage(getPokemonMessage(pokemon, " was forewarned about " + maxMove + "!"));
    return true;
  }
}

export class FriskAbAttr extends PostSummonAbAttr {
  constructor() {
    super(true);
  }

  applyPostSummon(pokemon: Pokemon, passive: boolean, args: any[]): boolean {
    for (let opponent of pokemon.getOpponents()) {
      pokemon.scene.queueMessage(getPokemonMessage(pokemon, " frisked " + opponent.name + "\'s " + opponent.getAbility().name + "!"));
    }
    return true;
  }
}

export class PostWeatherChangeAbAttr extends AbAttr {
  applyPostWeatherChange(pokemon: Pokemon, passive: boolean, weather: WeatherType, args: any[]): boolean {
    return false;
  }
}

export class PostWeatherChangeAddBattlerTagAttr extends PostWeatherChangeAbAttr {
  private tagType: BattlerTagType;
  private turnCount: integer;
  private weatherTypes: WeatherType[];

  constructor(tagType: BattlerTagType, turnCount: integer, ...weatherTypes: WeatherType[]) {
    super();

    this.tagType = tagType;
    this.turnCount = turnCount;
    this.weatherTypes = weatherTypes;
  }

  applyPostWeatherChange(pokemon: Pokemon, passive: boolean, weather: WeatherType, args: any[]): boolean {
    console.log(this.weatherTypes.find(w => weather === w), WeatherType[weather]);
    if (!this.weatherTypes.find(w => weather === w))
      return false;

    return pokemon.addTag(this.tagType, this.turnCount);
  }
}

export class PostWeatherLapseAbAttr extends AbAttr {
  protected weatherTypes: WeatherType[];

  constructor(...weatherTypes: WeatherType[]) {
    super();

    this.weatherTypes = weatherTypes;
  }

  applyPostWeatherLapse(pokemon: Pokemon, passive: boolean, weather: Weather, args: any[]): boolean | Promise<boolean> {
    return false;
  }

  getCondition(): AbAttrCondition {
    return getWeatherCondition(...this.weatherTypes);
  }
}

export class PostWeatherLapseHealAbAttr extends PostWeatherLapseAbAttr {
  private healFactor: integer;

  constructor(healFactor: integer, ...weatherTypes: WeatherType[]) {
    super(...weatherTypes);
    
    this.healFactor = healFactor;
  }

  applyPostWeatherLapse(pokemon: Pokemon, passive: boolean, weather: Weather, args: any[]): boolean {
    if (pokemon.getHpRatio() < 1) {
      const scene = pokemon.scene;
      const abilityName = (!passive ? pokemon.getAbility() : pokemon.getPassiveAbility()).name;
      scene.unshiftPhase(new PokemonHealPhase(scene, pokemon.getBattlerIndex(),
        Math.max(Math.floor(pokemon.getMaxHp() / (16 / this.healFactor)), 1), getPokemonMessage(pokemon, `'s ${abilityName}\nrestored its HP a little!`), true));
      return true;
    }

    return false;
  }
}

export class PostWeatherLapseDamageAbAttr extends PostWeatherLapseAbAttr {
  private damageFactor: integer;

  constructor(damageFactor: integer, ...weatherTypes: WeatherType[]) {
    super(...weatherTypes);
    
    this.damageFactor = damageFactor;
  }

  applyPostWeatherLapse(pokemon: Pokemon, passive: boolean, weather: Weather, args: any[]): boolean {
    if (pokemon.getHpRatio() < 1) {
      const scene = pokemon.scene;
      const abilityName = (!passive ? pokemon.getAbility() : pokemon.getPassiveAbility()).name;
      scene.queueMessage(getPokemonMessage(pokemon, ` is hurt\nby its ${abilityName}!`));
      pokemon.damageAndUpdate(Math.ceil(pokemon.getMaxHp() / (16 / this.damageFactor)), HitResult.OTHER);
      return true;
    }

    return false;
  }
}

export class PostTerrainChangeAbAttr extends AbAttr {
  applyPostTerrainChange(pokemon: Pokemon, passive: boolean, terrain: TerrainType, args: any[]): boolean {
    return false;
  }
}

export class PostTerrainChangeAddBattlerTagAttr extends PostTerrainChangeAbAttr {
  private tagType: BattlerTagType;
  private turnCount: integer;
  private terrainTypes: TerrainType[];

  constructor(tagType: BattlerTagType, turnCount: integer, ...terrainTypes: TerrainType[]) {
    super();

    this.tagType = tagType;
    this.turnCount = turnCount;
    this.terrainTypes = terrainTypes;
  }

  applyPostTerrainChange(pokemon: Pokemon, passive: boolean, terrain: TerrainType, args: any[]): boolean {
    if (!this.terrainTypes.find(t => t === terrain))
      return false;

    return pokemon.addTag(this.tagType, this.turnCount);
  }
}

function getTerrainCondition(...terrainTypes: TerrainType[]): AbAttrCondition {
  return (pokemon: Pokemon) => {
    const terrainType = pokemon.scene.arena.terrain?.terrainType;
    return terrainType && terrainTypes.indexOf(terrainType) > -1;
  };
}

export class PostTurnAbAttr extends AbAttr {
  applyPostTurn(pokemon: Pokemon, passive: boolean, args: any[]): boolean | Promise<boolean> {
    return false;
  }
}

/**
 * After the turn ends, resets the status of either the ability holder or their ally
 * @param {boolean} allyTarget Whether to target ally, defaults to false (self-target)
 */
export class PostTurnResetStatusAbAttr extends PostTurnAbAttr {
  private allyTarget: boolean;
  private target: Pokemon;

  constructor(allyTarget: boolean = false) {
    super(true);
    this.allyTarget = allyTarget;
  }

  applyPostTurn(pokemon: Pokemon, passive: boolean, args: any[]): boolean {
    if (this.allyTarget) {
      this.target = pokemon.getAlly();
    } else {
      this.target = pokemon;
    }
    if (this.target?.status) {
	
      this.target.scene.queueMessage(getPokemonMessage(this.target, getStatusEffectHealText(this.target.status?.effect)));
      this.target.resetStatus(false);
      this.target.updateInfo();
      return true;
    }
	
    return false;
  }
}

export class MoodyAbAttr extends PostTurnAbAttr {
  constructor() {
    super(true);
  }

  applyPostTurn(pokemon: Pokemon, passive: boolean, args: any[]): boolean {
    let selectableStats = [BattleStat.ATK, BattleStat.DEF, BattleStat.SPATK, BattleStat.SPDEF, BattleStat.SPD];
    let increaseStatArray = selectableStats.filter(s => pokemon.summonData.battleStats[s] < 6);
    let decreaseStatArray = selectableStats.filter(s => pokemon.summonData.battleStats[s] > -6);

    if (increaseStatArray.length > 0) {
      let increaseStat = increaseStatArray[Utils.randInt(increaseStatArray.length)];
      decreaseStatArray = decreaseStatArray.filter(s => s !== increaseStat);
      pokemon.scene.unshiftPhase(new StatChangePhase(pokemon.scene, pokemon.getBattlerIndex(), true, [increaseStat], 2));
    }
    if (decreaseStatArray.length > 0) {
      let decreaseStat = selectableStats[Utils.randInt(selectableStats.length)];
      pokemon.scene.unshiftPhase(new StatChangePhase(pokemon.scene, pokemon.getBattlerIndex(), true, [decreaseStat], -1));
    }
    return true;
  }
}

export class PostTurnStatChangeAbAttr extends PostTurnAbAttr {
  private stats: BattleStat[];
  private levels: integer;

  constructor(stats: BattleStat | BattleStat[], levels: integer) {
    super(true);

    this.stats = Array.isArray(stats)
      ? stats
      : [ stats ];
    this.levels = levels;
  }

  applyPostTurn(pokemon: Pokemon, passive: boolean, args: any[]): boolean {
    pokemon.scene.unshiftPhase(new StatChangePhase(pokemon.scene, pokemon.getBattlerIndex(), true, this.stats, this.levels));
    return true;
  }
}

export class PostTurnHealAbAttr extends PostTurnAbAttr {
  applyPostTurn(pokemon: Pokemon, passive: boolean, args: any[]): boolean {
    if (pokemon.getHpRatio() < 1) {
      const scene = pokemon.scene;
      const abilityName = (!passive ? pokemon.getAbility() : pokemon.getPassiveAbility()).name;
      scene.unshiftPhase(new PokemonHealPhase(scene, pokemon.getBattlerIndex(),
        Math.max(Math.floor(pokemon.getMaxHp() / 16), 1), getPokemonMessage(pokemon, `'s ${abilityName}\nrestored its HP a little!`), true));
      return true;
    }

    return false;
  }
}

export class PostTurnFormChangeAbAttr extends PostTurnAbAttr {
  private formFunc: (p: Pokemon) => integer;

  constructor(formFunc: ((p: Pokemon) => integer)) {
    super(true);

    this.formFunc = formFunc;
  }

  applyPostTurn(pokemon: Pokemon, passive: boolean, args: any[]): boolean {
    const formIndex = this.formFunc(pokemon);
    if (formIndex !== pokemon.formIndex) {
      pokemon.scene.triggerPokemonFormChange(pokemon, SpeciesFormChangeManualTrigger, false);
      return true;
    }

    return false;
  }
}

export class PostBiomeChangeAbAttr extends AbAttr { }

export class PostBiomeChangeWeatherChangeAbAttr extends PostBiomeChangeAbAttr {
  private weatherType: WeatherType;

  constructor(weatherType: WeatherType) {
    super();

    this.weatherType = weatherType;
  }

  apply(pokemon: Pokemon, passive: boolean, cancelled: Utils.BooleanHolder, args: any[]): boolean {
    if (!pokemon.scene.arena.weather?.isImmutable())
      return pokemon.scene.arena.trySetWeather(this.weatherType, true);

    return false;
  }
}

export class PostBiomeChangeTerrainChangeAbAttr extends PostBiomeChangeAbAttr {
  private terrainType: TerrainType;

  constructor(terrainType: TerrainType) {
    super();

    this.terrainType = terrainType;
  }

  apply(pokemon: Pokemon, passive: boolean, cancelled: Utils.BooleanHolder, args: any[]): boolean {
    return pokemon.scene.arena.trySetTerrain(this.terrainType, true);
  }
}

export class StatChangeMultiplierAbAttr extends AbAttr {
  private multiplier: integer;

  constructor(multiplier: integer) {
    super(true);

    this.multiplier = multiplier;
  }

  apply(pokemon: Pokemon, passive: boolean, cancelled: Utils.BooleanHolder, args: any[]): boolean {
    (args[0] as Utils.IntegerHolder).value *= this.multiplier;

    return true;
  }
}

export class StatChangeCopyAbAttr extends AbAttr {
  apply(pokemon: Pokemon, passive: boolean, cancelled: Utils.BooleanHolder, args: any[]): boolean | Promise<boolean> {
    pokemon.scene.unshiftPhase(new StatChangePhase(pokemon.scene, pokemon.getBattlerIndex(), true, (args[0] as BattleStat[]), (args[1] as integer), true, false, false));
    return true;
  }
}

export class BypassBurnDamageReductionAbAttr extends AbAttr {
  constructor() {
    super(false);
  }

  apply(pokemon: Pokemon, passive: boolean, cancelled: Utils.BooleanHolder, args: any[]): boolean {
    cancelled.value = true;

    return true;
  }
}

export class DoubleBerryEffectAbAttr extends AbAttr {
  apply(pokemon: Pokemon, passive: boolean, cancelled: Utils.BooleanHolder, args: any[]): boolean {
    (args[0] as Utils.NumberHolder).value *= 2;

    return true;
  }
}

export class PreventBerryUseAbAttr extends AbAttr {
  apply(pokemon: Pokemon, passive: boolean, cancelled: Utils.BooleanHolder, args: any[]): boolean {
    cancelled.value = true;

    return true;
  }
}

export class RunSuccessAbAttr extends AbAttr {
  apply(pokemon: Pokemon, passive: boolean, cancelled: Utils.BooleanHolder, args: any[]): boolean {
    (args[0] as Utils.IntegerHolder).value = 256;

    return true;
  }
}

export class CheckTrappedAbAttr extends AbAttr {
  constructor() {
    super(false);
  }
  
  applyCheckTrapped(pokemon: Pokemon, passive: boolean, trapped: Utils.BooleanHolder, args: any[]): boolean | Promise<boolean> {
    return false;
  }
}

export class ArenaTrapAbAttr extends CheckTrappedAbAttr {
  applyCheckTrapped(pokemon: Pokemon, passive: boolean, trapped: Utils.BooleanHolder, args: any[]): boolean {
    trapped.value = true;
    return true;
  }

  getTriggerMessage(pokemon: Pokemon, abilityName: string, ...args: any[]): string {
    return getPokemonMessage(pokemon, `\'s ${abilityName}\nprevents switching!`);
  }
}

export class MaxMultiHitAbAttr extends AbAttr {
  apply(pokemon: Pokemon, passive: boolean, cancelled: Utils.BooleanHolder, args: any[]): boolean {
    (args[0] as Utils.IntegerHolder).value = 0;

    return true;
  }
}

export class PostBattleAbAttr extends AbAttr {
  constructor() {
    super(true);
  }

  applyPostBattle(pokemon: Pokemon, passive: boolean, args: any[]): boolean {
    return false;
  }
}

export class PostBattleLootAbAttr extends PostBattleAbAttr {
  applyPostBattle(pokemon: Pokemon, passive: boolean, args: any[]): boolean {
    const postBattleLoot = pokemon.scene.currentBattle.postBattleLoot;
    if (postBattleLoot.length) {
      const randItem = Utils.randSeedItem(postBattleLoot);
      if (pokemon.scene.tryTransferHeldItemModifier(randItem, pokemon, false, true, true)) {
        postBattleLoot.splice(postBattleLoot.indexOf(randItem), 1);
        pokemon.scene.queueMessage(getPokemonMessage(pokemon, ` picked up\n${randItem.type.name}!`));
        return true;
      }
    }

    return false;
  }
}

export class PostFaintAbAttr extends AbAttr {
  applyPostFaint(pokemon: Pokemon, passive: boolean, attacker: Pokemon, move: PokemonMove, hitResult: HitResult, args: any[]): boolean {
    return false;
  }
}

export class PostFaintContactDamageAbAttr extends PostFaintAbAttr {
  private damageRatio: integer;
  
  constructor(damageRatio: integer) {
    super();

    this.damageRatio = damageRatio;
  }

  applyPostFaint(pokemon: Pokemon, passive: boolean, attacker: Pokemon, move: PokemonMove, hitResult: HitResult, args: any[]): boolean {
    if (move.getMove().checkFlag(MoveFlags.MAKES_CONTACT, attacker, pokemon)) {
      const cancelled = new Utils.BooleanHolder(false);
      pokemon.scene.getField(true).map(p=>applyAbAttrs(FieldPreventExplosiveMovesAbAttr, p, cancelled))
      if (cancelled) {
        return false;
      }
      attacker.damageAndUpdate(Math.ceil(attacker.getMaxHp() * (1 / this.damageRatio)), HitResult.OTHER);
      attacker.turnData.damageTaken += Math.ceil(attacker.getMaxHp() * (1 / this.damageRatio));
      return true;
    }

    return false;
  }

  getTriggerMessage(pokemon: Pokemon, abilityName: string, ...args: any[]): string {
    return getPokemonMessage(pokemon, `'s ${abilityName} hurt\nits attacker!`);
  }
}

/** 
 * Attribute used for abilities (Innards Out) that damage the opponent based on how much HP the last attack used to knock out the owner of the ability.
 */
export class PostFaintHPDamageAbAttr extends PostFaintAbAttr {
  constructor() {
    super ();
  }

  applyPostFaint(pokemon: Pokemon, passive: boolean, attacker: Pokemon, move: PokemonMove, hitResult: HitResult, args: any[]): boolean {
    const damage = pokemon.turnData.attacksReceived[0].damage;
    attacker.damageAndUpdate((damage), HitResult.OTHER);
    attacker.turnData.damageTaken += damage;
    return true;
  } 

  getTriggerMessage(pokemon: Pokemon, abilityName: string, ...args: any[]): string {
    return getPokemonMessage(pokemon, `'s ${abilityName} hurt\nits attacker!`);
  }
}

export class RedirectMoveAbAttr extends AbAttr {
  apply(pokemon: Pokemon, passive: boolean, cancelled: Utils.BooleanHolder, args: any[]): boolean {
    if (this.canRedirect(args[0] as Moves)) {
      const target = args[1] as Utils.IntegerHolder;
      const newTarget = pokemon.getBattlerIndex();
      if (target.value !== newTarget) {
        target.value = newTarget;
        return true;
      }
    }

    return false;
  }
  
  canRedirect(moveId: Moves): boolean {
    const move = allMoves[moveId];
    return !![ MoveTarget.NEAR_OTHER, MoveTarget.OTHER ].find(t => move.moveTarget === t);
  }
}

export class RedirectTypeMoveAbAttr extends RedirectMoveAbAttr {
  public type: Type;

  constructor(type: Type) {
    super();
    this.type = type;
  }

  canRedirect(moveId: Moves): boolean {
    return super.canRedirect(moveId) && allMoves[moveId].type === this.type;
  }
}

export class BlockRedirectAbAttr extends AbAttr { }

export class ReduceStatusEffectDurationAbAttr extends AbAttr {
  private statusEffect: StatusEffect;

  constructor(statusEffect: StatusEffect) {
    super(true);

    this.statusEffect = statusEffect;
  }

  apply(pokemon: Pokemon, passive: boolean, cancelled: Utils.BooleanHolder, args: any[]): boolean {
    if (args[0] === this.statusEffect) {
      (args[1] as Utils.IntegerHolder).value = Math.floor((args[1] as Utils.IntegerHolder).value / 2);
      return true;
    }

    return false;
  }
}

export class FlinchEffectAbAttr extends AbAttr {
  constructor() {
    super(true);
  }
}

export class FlinchStatChangeAbAttr extends FlinchEffectAbAttr {
  private stats: BattleStat[];
  private levels: integer;

  constructor(stats: BattleStat | BattleStat[], levels: integer) {
    super();

    this.stats = Array.isArray(stats)
      ? stats
      : [ stats ];
    this.levels = levels;
  }

  apply(pokemon: Pokemon, passive: boolean, cancelled: Utils.BooleanHolder, args: any[]): boolean {
    pokemon.scene.unshiftPhase(new StatChangePhase(pokemon.scene, pokemon.getBattlerIndex(), true, this.stats, this.levels));
    return true;
  }
}

export class IncreasePpAbAttr extends AbAttr { }

export class ForceSwitchOutImmunityAbAttr extends AbAttr {
  apply(pokemon: Pokemon, passive: boolean, cancelled: Utils.BooleanHolder, args: any[]): boolean {
    cancelled.value = true;
    return true;
  }
}

export class ReduceBerryUseThresholdAbAttr extends AbAttr {
  constructor() {
    super();
  }

  apply(pokemon: Pokemon, passive: boolean, cancelled: Utils.BooleanHolder, args: any[]): boolean {
    const hpRatio = pokemon.getHpRatio();

    if (args[0].value < hpRatio) {
      args[0].value *= 2;
      return args[0].value >= hpRatio;
    }

    return false;
  }
}

export class WeightMultiplierAbAttr extends AbAttr {
  private multiplier: integer;

  constructor(multiplier: integer) {
    super();

    this.multiplier = multiplier;
  }

  apply(pokemon: Pokemon, passive: boolean, cancelled: Utils.BooleanHolder, args: any[]): boolean {
    (args[0] as Utils.NumberHolder).value *= this.multiplier;

    return true;
  }
}

export class SyncEncounterNatureAbAttr extends AbAttr {
  constructor() {
    super(false);
  }

  apply(pokemon: Pokemon, passive: boolean, cancelled: Utils.BooleanHolder, args: any[]): boolean {
    (args[0] as Pokemon).setNature(pokemon.getNature());

    return true;
  }
}

export class MoveAbilityBypassAbAttr extends AbAttr {
  private moveIgnoreFunc: (pokemon: Pokemon, move: Move) => boolean;

  constructor(moveIgnoreFunc?: (pokemon: Pokemon, move: Move) => boolean) {
    super(false);

    this.moveIgnoreFunc = moveIgnoreFunc || ((pokemon, move) => true);
  }

  apply(pokemon: Pokemon, passive: boolean, cancelled: Utils.BooleanHolder, args: any[]): boolean {
    if (this.moveIgnoreFunc(pokemon, (args[0] as Move))) {
      cancelled.value = true;
      return true;
    }
    return false;
  }
}

export class SuppressFieldAbilitiesAbAttr extends AbAttr {
  constructor() {
    super(false);
  }

  apply(pokemon: Pokemon, passive: boolean, cancelled: Utils.BooleanHolder, args: any[]): boolean {
    const ability = (args[0] as Ability);
    if (!ability.hasAttr(UnsuppressableAbilityAbAttr) && !ability.hasAttr(SuppressFieldAbilitiesAbAttr)) {
      cancelled.value = true;
      return true;
    }
    return false;
  }
}


export class AlwaysHitAbAttr extends AbAttr { }

export class UncopiableAbilityAbAttr extends AbAttr {
  constructor() {
    super(false);
  }
}

export class UnsuppressableAbilityAbAttr extends AbAttr {
  constructor() {
    super(false);
  }
}

export class UnswappableAbilityAbAttr extends AbAttr {
  constructor() {
    super(false);
  }
}

export class NoTransformAbilityAbAttr extends AbAttr {
  constructor() {
    super(false);
  }
}

export class NoFusionAbilityAbAttr extends AbAttr {
  constructor() {
    super(false);
  }
}

export class IgnoreTypeImmunityAbAttr extends AbAttr {
  private defenderType: Type;
  private allowedMoveTypes: Type[];

  constructor(defenderType: Type, allowedMoveTypes: Type[]) {
    super(true);
    this.defenderType = defenderType;
    this.allowedMoveTypes = allowedMoveTypes;
  }

  apply(pokemon: Pokemon, passive: boolean, cancelled: Utils.BooleanHolder, args: any[]): boolean {
    if (this.defenderType === (args[1] as Type) && this.allowedMoveTypes.includes(args[0] as Type)) {
      cancelled.value = true;
      return true;
    }
    return false;
  }
}

/**
 * Ignores the type immunity to Status Effects of the defender if the defender is of a certain type
 */
export class IgnoreTypeStatusEffectImmunityAbAttr extends AbAttr {
  private statusEffect: StatusEffect[];
  private defenderType: Type[];

  constructor(statusEffect: StatusEffect[], defenderType: Type[]) {
    super(true);

    this.statusEffect = statusEffect;
    this.defenderType = defenderType;
  }

  apply(pokemon: Pokemon, passive: boolean, cancelled: Utils.BooleanHolder, args: any[]): boolean {
    if (this.statusEffect.includes(args[0] as StatusEffect) && this.defenderType.includes(args[1] as Type)) {
      cancelled.value = true;
      return true;
    }

    return false;
  }
}

function applyAbAttrsInternal<TAttr extends AbAttr>(attrType: { new(...args: any[]): TAttr },
  pokemon: Pokemon, applyFunc: AbAttrApplyFunc<TAttr>, args: any[], isAsync: boolean = false, showAbilityInstant: boolean = false, quiet: boolean = false, passive: boolean = false): Promise<void> {
  return new Promise(resolve => {
    if (!pokemon.canApplyAbility(passive)) {
      if (!passive)
        return applyAbAttrsInternal(attrType, pokemon, applyFunc, args, isAsync, showAbilityInstant, quiet, true).then(() => resolve());
      else
        return resolve();
    }

    const ability = (!passive ? pokemon.getAbility() : pokemon.getPassiveAbility());
    const attrs = ability.getAttrs(attrType) as TAttr[];

    const clearSpliceQueueAndResolve = () => {
      pokemon.scene.clearPhaseQueueSplice();
      if (!passive)
        return applyAbAttrsInternal(attrType, pokemon, applyFunc, args, isAsync, showAbilityInstant, quiet, true).then(() => resolve());
      else
        return resolve();
    };
    const applyNextAbAttr = () => {
      if (attrs.length)
        applyAbAttr(attrs.shift());
      else
        clearSpliceQueueAndResolve();
    };
    const applyAbAttr = (attr: TAttr) => {
      if (!canApplyAttr(pokemon, attr))
        return applyNextAbAttr();
      pokemon.scene.setPhaseQueueSplice();
      const onApplySuccess = () => {
        if (pokemon.battleData && !pokemon.battleData.abilitiesApplied.includes(ability.id)) {
          pokemon.battleData.abilitiesApplied.push(ability.id);
        }
        if (attr.showAbility && !quiet) {
          if (showAbilityInstant)
            pokemon.scene.abilityBar.showAbility(pokemon, passive);
          else
            queueShowAbility(pokemon, passive);
        }
        if (!quiet) {
          const message = attr.getTriggerMessage(pokemon, (!passive ? pokemon.getAbility() : pokemon.getPassiveAbility()).name, args);
          if (message) {
            if (isAsync)
              pokemon.scene.ui.showText(message, null, () => pokemon.scene.ui.showText(null, 0), null, true);
            else
              pokemon.scene.queueMessage(message);
          }
        }
      };
      const result = applyFunc(attr, passive);
      if (result instanceof Promise) {
        result.then(success => {
          if (success)
            onApplySuccess();
          applyNextAbAttr();
        });
      } else {
        if (result)
          onApplySuccess();
        applyNextAbAttr();
      }
    };
    applyNextAbAttr();
  });
}

export function applyAbAttrs(attrType: { new(...args: any[]): AbAttr }, pokemon: Pokemon, cancelled: Utils.BooleanHolder, ...args: any[]): Promise<void> {
  return applyAbAttrsInternal<AbAttr>(attrType, pokemon, (attr, passive) => attr.apply(pokemon, passive, cancelled, args), args);
}

export function applyPostBattleInitAbAttrs(attrType: { new(...args: any[]): PostBattleInitAbAttr },
  pokemon: Pokemon, ...args: any[]): Promise<void> {
  return applyAbAttrsInternal<PostBattleInitAbAttr>(attrType, pokemon, (attr, passive) => attr.applyPostBattleInit(pokemon, passive, args), args);
}

export function applyPreDefendAbAttrs(attrType: { new(...args: any[]): PreDefendAbAttr },
  pokemon: Pokemon, attacker: Pokemon, move: PokemonMove, cancelled: Utils.BooleanHolder, ...args: any[]): Promise<void> {
  const simulated = args.length > 1 && args[1];
  return applyAbAttrsInternal<PreDefendAbAttr>(attrType, pokemon, (attr, passive) => attr.applyPreDefend(pokemon, passive, attacker, move, cancelled, args), args, false, false, simulated);
}

export function applyPostDefendAbAttrs(attrType: { new(...args: any[]): PostDefendAbAttr },
  pokemon: Pokemon, attacker: Pokemon, move: PokemonMove, hitResult: HitResult, ...args: any[]): Promise<void> {
  return applyAbAttrsInternal<PostDefendAbAttr>(attrType, pokemon, (attr, passive) => attr.applyPostDefend(pokemon, passive, attacker, move, hitResult, args), args);
}

export function applyBattleStatMultiplierAbAttrs(attrType: { new(...args: any[]): BattleStatMultiplierAbAttr },
  pokemon: Pokemon, battleStat: BattleStat, statValue: Utils.NumberHolder, ...args: any[]): Promise<void> {
  return applyAbAttrsInternal<BattleStatMultiplierAbAttr>(attrType, pokemon, (attr, passive) => attr.applyBattleStat(pokemon, passive, battleStat, statValue, args), args);
}

export function applyPreAttackAbAttrs(attrType: { new(...args: any[]): PreAttackAbAttr },
  pokemon: Pokemon, defender: Pokemon, move: PokemonMove, ...args: any[]): Promise<void> {
  return applyAbAttrsInternal<PreAttackAbAttr>(attrType, pokemon, (attr, passive) => attr.applyPreAttack(pokemon, passive, defender, move, args), args);
}

export function applyPostAttackAbAttrs(attrType: { new(...args: any[]): PostAttackAbAttr },
  pokemon: Pokemon, defender: Pokemon, move: PokemonMove, hitResult: HitResult, ...args: any[]): Promise<void> {
  return applyAbAttrsInternal<PostAttackAbAttr>(attrType, pokemon, (attr, passive) => attr.applyPostAttack(pokemon, passive, defender, move, hitResult, args), args);
}

export function applyPostKnockOutAbAttrs(attrType: { new(...args: any[]): PostKnockOutAbAttr },
  pokemon: Pokemon, knockedOut: Pokemon, ...args: any[]): Promise<void> {
  return applyAbAttrsInternal<PostKnockOutAbAttr>(attrType, pokemon, (attr, passive) => attr.applyPostKnockOut(pokemon, passive, knockedOut, args), args);
} 

export function applyPostVictoryAbAttrs(attrType: { new(...args: any[]): PostVictoryAbAttr },
  pokemon: Pokemon, ...args: any[]): Promise<void> {
  return applyAbAttrsInternal<PostVictoryAbAttr>(attrType, pokemon, (attr, passive) => attr.applyPostVictory(pokemon, passive, args), args);
}

export function applyPostSummonAbAttrs(attrType: { new(...args: any[]): PostSummonAbAttr },
  pokemon: Pokemon, ...args: any[]): Promise<void> {
  return applyAbAttrsInternal<PostSummonAbAttr>(attrType, pokemon, (attr, passive) => attr.applyPostSummon(pokemon, passive, args), args);
}

export function applyPreSwitchOutAbAttrs(attrType: { new(...args: any[]): PreSwitchOutAbAttr },
  pokemon: Pokemon, ...args: any[]): Promise<void> {
  return applyAbAttrsInternal<PreSwitchOutAbAttr>(attrType, pokemon, (attr, passive) => attr.applyPreSwitchOut(pokemon, passive, args), args, false, true);
}

export function applyPreStatChangeAbAttrs(attrType: { new(...args: any[]): PreStatChangeAbAttr },
  pokemon: Pokemon, stat: BattleStat, cancelled: Utils.BooleanHolder, ...args: any[]): Promise<void> {
  return applyAbAttrsInternal<PreStatChangeAbAttr>(attrType, pokemon, (attr, passive) => attr.applyPreStatChange(pokemon, passive, stat, cancelled, args), args);
}

export function applyPostStatChangeAbAttrs(attrType: { new(...args: any[]): PostStatChangeAbAttr },
  pokemon: Pokemon, stats: BattleStat[], levels: integer, selfTarget: boolean, ...args: any[]): Promise<void> {
  return applyAbAttrsInternal<PostStatChangeAbAttr>(attrType, pokemon, (attr, passive) => attr.applyPostStatChange(pokemon, stats, levels, selfTarget, args), args);
}

export function applyPreSetStatusAbAttrs(attrType: { new(...args: any[]): PreSetStatusAbAttr },
  pokemon: Pokemon, effect: StatusEffect, cancelled: Utils.BooleanHolder, ...args: any[]): Promise<void> {
<<<<<<< HEAD
  const simulated = args.length > 2 && args[2];
=======
  const simulated = args.length > 1 && args[1];
>>>>>>> 512016fa
  return applyAbAttrsInternal<PreSetStatusAbAttr>(attrType, pokemon, (attr, passive) => attr.applyPreSetStatus(pokemon, passive, effect, cancelled, args), args, false, false, simulated);
}

export function applyPreApplyBattlerTagAbAttrs(attrType: { new(...args: any[]): PreApplyBattlerTagAbAttr },
  pokemon: Pokemon, tag: BattlerTag, cancelled: Utils.BooleanHolder, ...args: any[]): Promise<void> {
  return applyAbAttrsInternal<PreApplyBattlerTagAbAttr>(attrType, pokemon, (attr, passive) => attr.applyPreApplyBattlerTag(pokemon, passive, tag, cancelled, args), args);
}

export function applyPreWeatherEffectAbAttrs(attrType: { new(...args: any[]): PreWeatherEffectAbAttr },
  pokemon: Pokemon, weather: Weather, cancelled: Utils.BooleanHolder, ...args: any[]): Promise<void> {
  return applyAbAttrsInternal<PreWeatherDamageAbAttr>(attrType, pokemon, (attr, passive) => attr.applyPreWeatherEffect(pokemon, passive, weather, cancelled, args), args, false, true);
}

export function applyPostTurnAbAttrs(attrType: { new(...args: any[]): PostTurnAbAttr },
  pokemon: Pokemon, ...args: any[]): Promise<void> {
  return applyAbAttrsInternal<PostTurnAbAttr>(attrType, pokemon, (attr, passive) => attr.applyPostTurn(pokemon, passive, args), args);
}

export function applyPostWeatherChangeAbAttrs(attrType: { new(...args: any[]): PostWeatherChangeAbAttr },
  pokemon: Pokemon, weather: WeatherType, ...args: any[]): Promise<void> {
  return applyAbAttrsInternal<PostWeatherChangeAbAttr>(attrType, pokemon, (attr, passive) => attr.applyPostWeatherChange(pokemon, passive, weather, args), args);
}

export function applyPostWeatherLapseAbAttrs(attrType: { new(...args: any[]): PostWeatherLapseAbAttr },
  pokemon: Pokemon, weather: Weather, ...args: any[]): Promise<void> {
  return applyAbAttrsInternal<PostWeatherLapseAbAttr>(attrType, pokemon, (attr, passive) => attr.applyPostWeatherLapse(pokemon, passive, weather, args), args);
}

export function applyPostTerrainChangeAbAttrs(attrType: { new(...args: any[]): PostTerrainChangeAbAttr },
  pokemon: Pokemon, terrain: TerrainType, ...args: any[]): Promise<void> {
  return applyAbAttrsInternal<PostTerrainChangeAbAttr>(attrType, pokemon, (attr, passive) => attr.applyPostTerrainChange(pokemon, passive, terrain, args), args);
}

export function applyCheckTrappedAbAttrs(attrType: { new(...args: any[]): CheckTrappedAbAttr },
  pokemon: Pokemon, trapped: Utils.BooleanHolder, ...args: any[]): Promise<void> {
  return applyAbAttrsInternal<CheckTrappedAbAttr>(attrType, pokemon, (attr, passive) => attr.applyCheckTrapped(pokemon, passive, trapped, args), args, true);
}

export function applyPostBattleAbAttrs(attrType: { new(...args: any[]): PostBattleAbAttr },
  pokemon: Pokemon, ...args: any[]): Promise<void> {
  return applyAbAttrsInternal<PostBattleAbAttr>(attrType, pokemon, (attr, passive) => attr.applyPostBattle(pokemon, passive, args), args);
}

export function applyPostFaintAbAttrs(attrType: { new(...args: any[]): PostFaintAbAttr },
  pokemon: Pokemon, attacker: Pokemon, move: PokemonMove, hitResult: HitResult, ...args: any[]): Promise<void> {
  return applyAbAttrsInternal<PostFaintAbAttr>(attrType, pokemon, (attr, passive) => attr.applyPostFaint(pokemon, passive, attacker, move, hitResult, args), args);
}

function canApplyAttr(pokemon: Pokemon, attr: AbAttr): boolean {
  const condition = attr.getCondition();
  return !condition || condition(pokemon);
}

function queueShowAbility(pokemon: Pokemon, passive: boolean): void {
  pokemon.scene.unshiftPhase(new ShowAbilityPhase(pokemon.scene, pokemon.id, passive));
  pokemon.scene.clearPhaseQueueSplice();
}

export const allAbilities = [ new Ability(Abilities.NONE, 3) ];

export function initAbilities() {
  allAbilities.push(
    new Ability(Abilities.STENCH, 3)
      .attr(PostAttackApplyBattlerTagAbAttr, false, (user, target, move) => (move.getMove().category !== MoveCategory.STATUS && !move.getMove().findAttr(attr => attr instanceof FlinchAttr)) ? 10 : 0, BattlerTagType.FLINCHED),
    new Ability(Abilities.DRIZZLE, 3)
      .attr(PostSummonWeatherChangeAbAttr, WeatherType.RAIN)
      .attr(PostBiomeChangeWeatherChangeAbAttr, WeatherType.RAIN),
    new Ability(Abilities.SPEED_BOOST, 3)
      .attr(PostTurnStatChangeAbAttr, BattleStat.SPD, 1),
    new Ability(Abilities.BATTLE_ARMOR, 3)
      .attr(BlockCritAbAttr)
      .ignorable(),
    new Ability(Abilities.STURDY, 3)    
      .attr(PreDefendFullHpEndureAbAttr)
      .attr(BlockOneHitKOAbAttr)
      .ignorable(),
    new Ability(Abilities.DAMP, 3)
      .attr(FieldPreventExplosiveMovesAbAttr)
      .ignorable(),
    new Ability(Abilities.LIMBER, 3)
      .attr(StatusEffectImmunityAbAttr, [StatusEffect.PARALYSIS])
      .ignorable(),
    new Ability(Abilities.SAND_VEIL, 3)
      .attr(BattleStatMultiplierAbAttr, BattleStat.EVA, 1.2)
      .attr(BlockWeatherDamageAttr, WeatherType.SANDSTORM)
      .condition(getWeatherCondition(WeatherType.SANDSTORM))
      .ignorable(),
    new Ability(Abilities.STATIC, 3)
      .attr(PostDefendContactApplyStatusEffectAbAttr, 30, StatusEffect.PARALYSIS)
      .bypassFaint(),
    new Ability(Abilities.VOLT_ABSORB, 3)
      .attr(TypeImmunityHealAbAttr, Type.ELECTRIC)
      .ignorable(),
    new Ability(Abilities.WATER_ABSORB, 3)
      .attr(TypeImmunityHealAbAttr, Type.WATER)
      .ignorable(),
    new Ability(Abilities.OBLIVIOUS, 3)
      .attr(BattlerTagImmunityAbAttr, BattlerTagType.INFATUATED)
      .attr(IntimidateImmunityAbAttr)
      .ignorable(),
    new Ability(Abilities.CLOUD_NINE, 3)
      .attr(SuppressWeatherEffectAbAttr, true),
    new Ability(Abilities.COMPOUND_EYES, 3)
      .attr(BattleStatMultiplierAbAttr, BattleStat.ACC, 1.3),
    new Ability(Abilities.INSOMNIA, 3)
      .attr(StatusEffectImmunityAbAttr, [StatusEffect.SLEEP])
      .attr(BattlerTagImmunityAbAttr, BattlerTagType.DROWSY)
      .ignorable(),
    new Ability(Abilities.COLOR_CHANGE, 3)
      .attr(PostDefendTypeChangeAbAttr),
    new Ability(Abilities.IMMUNITY, 3)
      .attr(StatusEffectImmunityAbAttr, [StatusEffect.POISON, StatusEffect.TOXIC])
      .ignorable(),
    new Ability(Abilities.FLASH_FIRE, 3)
      .attr(TypeImmunityAddBattlerTagAbAttr, Type.FIRE, BattlerTagType.FIRE_BOOST, 1, (pokemon: Pokemon) => !pokemon.status || pokemon.status.effect !== StatusEffect.FREEZE)
      .ignorable(),
    new Ability(Abilities.SHIELD_DUST, 3)
      .ignorable()
      .unimplemented(),
    new Ability(Abilities.OWN_TEMPO, 3)
      .attr(BattlerTagImmunityAbAttr, BattlerTagType.CONFUSED)
      .attr(IntimidateImmunityAbAttr)
      .ignorable(),
    new Ability(Abilities.SUCTION_CUPS, 3)
      .attr(ForceSwitchOutImmunityAbAttr)  
      .ignorable(),
    new Ability(Abilities.INTIMIDATE, 3)
      .attr(PostSummonStatChangeAbAttr, BattleStat.ATK, -1, false, true),
    new Ability(Abilities.SHADOW_TAG, 3)
      .attr(ArenaTrapAbAttr),
    new Ability(Abilities.ROUGH_SKIN, 3)
      .attr(PostDefendContactDamageAbAttr, 8)
      .bypassFaint(),
    new Ability(Abilities.WONDER_GUARD, 3)
      .attr(NonSuperEffectiveImmunityAbAttr)
      .attr(UncopiableAbilityAbAttr)
      .attr(UnswappableAbilityAbAttr)
      .ignorable(),
    new Ability(Abilities.LEVITATE, 3)
      .attr(TypeImmunityAbAttr, Type.GROUND, (pokemon: Pokemon) => !pokemon.getTag(BattlerTagType.IGNORE_FLYING) && !pokemon.scene.arena.getTag(ArenaTagType.GRAVITY) && !pokemon.getTag(BattlerTagType.GROUNDED))
      .ignorable(),
    new Ability(Abilities.EFFECT_SPORE, 3)
      .attr(EffectSporeAbAttr),
    new Ability(Abilities.SYNCHRONIZE, 3)
      .attr(SyncEncounterNatureAbAttr)
      .unimplemented(),
    new Ability(Abilities.CLEAR_BODY, 3)
      .attr(ProtectStatAbAttr)
      .ignorable(),
    new Ability(Abilities.NATURAL_CURE, 3)
      .attr(PreSwitchOutResetStatusAbAttr),
    new Ability(Abilities.LIGHTNING_ROD, 3)
      .attr(RedirectTypeMoveAbAttr, Type.ELECTRIC)
      .attr(TypeImmunityStatChangeAbAttr, Type.ELECTRIC, BattleStat.SPATK, 1)
      .ignorable(),
    new Ability(Abilities.SERENE_GRACE, 3)
      .unimplemented(),
    new Ability(Abilities.SWIFT_SWIM, 3)
      .attr(BattleStatMultiplierAbAttr, BattleStat.SPD, 2)
      .condition(getWeatherCondition(WeatherType.RAIN, WeatherType.HEAVY_RAIN)),
    new Ability(Abilities.CHLOROPHYLL, 3)
      .attr(BattleStatMultiplierAbAttr, BattleStat.SPD, 2)
      .condition(getWeatherCondition(WeatherType.SUNNY, WeatherType.HARSH_SUN)),
    new Ability(Abilities.ILLUMINATE, 3)
      .attr(ProtectStatAbAttr, BattleStat.ACC)
      .attr(DoubleBattleChanceAbAttr)
      .ignorable(),
    new Ability(Abilities.TRACE, 3)
      .attr(TraceAbAttr)
      .attr(UncopiableAbilityAbAttr),
    new Ability(Abilities.HUGE_POWER, 3)
      .attr(BattleStatMultiplierAbAttr, BattleStat.ATK, 2),
    new Ability(Abilities.POISON_POINT, 3)
      .attr(PostDefendContactApplyStatusEffectAbAttr, 30, StatusEffect.POISON)
      .bypassFaint(),
    new Ability(Abilities.INNER_FOCUS, 3)
      .attr(BattlerTagImmunityAbAttr, BattlerTagType.FLINCHED)
      .attr(IntimidateImmunityAbAttr)
      .ignorable(),
    new Ability(Abilities.MAGMA_ARMOR, 3)
      .attr(StatusEffectImmunityAbAttr, [StatusEffect.FREEZE])
      .ignorable(),
    new Ability(Abilities.WATER_VEIL, 3)
      .attr(StatusEffectImmunityAbAttr, [StatusEffect.BURN])
      .ignorable(),
    new Ability(Abilities.MAGNET_PULL, 3)
      /*.attr(ArenaTrapAbAttr)
      .condition((pokemon: Pokemon) => pokemon.getOpponent()?.isOfType(Type.STEEL))*/
      .unimplemented(),
    new Ability(Abilities.SOUNDPROOF, 3)
      .attr(MoveImmunityAbAttr, (pokemon, attacker, move) => pokemon !== attacker && move.getMove().hasFlag(MoveFlags.SOUND_BASED))
      .ignorable(),
    new Ability(Abilities.RAIN_DISH, 3)
      .attr(PostWeatherLapseHealAbAttr, 1, WeatherType.RAIN, WeatherType.HEAVY_RAIN),
    new Ability(Abilities.SAND_STREAM, 3)
      .attr(PostSummonWeatherChangeAbAttr, WeatherType.SANDSTORM)
      .attr(PostBiomeChangeWeatherChangeAbAttr, WeatherType.SANDSTORM),
    new Ability(Abilities.PRESSURE, 3)
      .attr(IncreasePpAbAttr)
      .attr(PostSummonMessageAbAttr, (pokemon: Pokemon) => getPokemonMessage(pokemon, ' is exerting its Pressure!')),
    new Ability(Abilities.THICK_FAT, 3)
      .attr(ReceivedTypeDamageMultiplierAbAttr, Type.FIRE, 0.5)
      .attr(ReceivedTypeDamageMultiplierAbAttr, Type.ICE, 0.5)
      .ignorable(),
    new Ability(Abilities.EARLY_BIRD, 3)
      .attr(ReduceStatusEffectDurationAbAttr, StatusEffect.SLEEP),
    new Ability(Abilities.FLAME_BODY, 3)
      .attr(PostDefendContactApplyStatusEffectAbAttr, 30, StatusEffect.BURN)
      .bypassFaint(),
    new Ability(Abilities.RUN_AWAY, 3)
      .attr(RunSuccessAbAttr),
    new Ability(Abilities.KEEN_EYE, 3)
      .attr(ProtectStatAbAttr, BattleStat.ACC)
      .ignorable(),
    new Ability(Abilities.HYPER_CUTTER, 3)
      .attr(ProtectStatAbAttr, BattleStat.ATK)
      .ignorable(),
    new Ability(Abilities.PICKUP, 3)
      .attr(PostBattleLootAbAttr),
    new Ability(Abilities.TRUANT, 3)
      .attr(PostSummonAddBattlerTagAbAttr, BattlerTagType.TRUANT, 1, false),
    new Ability(Abilities.HUSTLE, 3)
      .attr(BattleStatMultiplierAbAttr, BattleStat.ATK, 1.5, (user, target, move) => move.category == MoveCategory.PHYSICAL)
      .attr(BattleStatMultiplierAbAttr, BattleStat.ACC, 0.8, (user, target, move) => move.category == MoveCategory.PHYSICAL),
    new Ability(Abilities.CUTE_CHARM, 3)
      .attr(PostDefendContactApplyTagChanceAbAttr, 30, BattlerTagType.INFATUATED),
    new Ability(Abilities.PLUS, 3)
      .unimplemented(),
    new Ability(Abilities.MINUS, 3)
      .unimplemented(),
    new Ability(Abilities.FORECAST, 3)
      .attr(UncopiableAbilityAbAttr)
      .attr(NoFusionAbilityAbAttr)
      .unimplemented(),
    new Ability(Abilities.STICKY_HOLD, 3)
      .attr(BlockItemTheftAbAttr)
      .bypassFaint()
      .ignorable(),
    new Ability(Abilities.SHED_SKIN, 3)
      .conditionalAttr(pokemon => !Utils.randSeedInt(3), PostTurnResetStatusAbAttr),
    new Ability(Abilities.GUTS, 3)
      .attr(BypassBurnDamageReductionAbAttr)
      .conditionalAttr(pokemon => !!pokemon.status, BattleStatMultiplierAbAttr, BattleStat.ATK, 1.5),
    new Ability(Abilities.MARVEL_SCALE, 3)
      .conditionalAttr(pokemon => !!pokemon.status, BattleStatMultiplierAbAttr, BattleStat.DEF, 1.5)
      .ignorable(),
    new Ability(Abilities.LIQUID_OOZE, 3)
      .attr(ReverseDrainAbAttr),
    new Ability(Abilities.OVERGROW, 3)
      .attr(LowHpMoveTypePowerBoostAbAttr, Type.GRASS),
    new Ability(Abilities.BLAZE, 3)
      .attr(LowHpMoveTypePowerBoostAbAttr, Type.FIRE),
    new Ability(Abilities.TORRENT, 3)
      .attr(LowHpMoveTypePowerBoostAbAttr, Type.WATER),
    new Ability(Abilities.SWARM, 3)
      .attr(LowHpMoveTypePowerBoostAbAttr, Type.BUG),
    new Ability(Abilities.ROCK_HEAD, 3)
      .attr(BlockRecoilDamageAttr),
    new Ability(Abilities.DROUGHT, 3)
      .attr(PostSummonWeatherChangeAbAttr, WeatherType.SUNNY)
      .attr(PostBiomeChangeWeatherChangeAbAttr, WeatherType.SUNNY),
    new Ability(Abilities.ARENA_TRAP, 3)
      .attr(ArenaTrapAbAttr)
      .attr(DoubleBattleChanceAbAttr),
    new Ability(Abilities.VITAL_SPIRIT, 3)
      .attr(StatusEffectImmunityAbAttr, [StatusEffect.SLEEP])
      .attr(BattlerTagImmunityAbAttr, BattlerTagType.DROWSY)
      .ignorable(),
    new Ability(Abilities.WHITE_SMOKE, 3)
      .attr(ProtectStatAbAttr)
      .ignorable(),
    new Ability(Abilities.PURE_POWER, 3)
      .attr(BattleStatMultiplierAbAttr, BattleStat.ATK, 2),
    new Ability(Abilities.SHELL_ARMOR, 3)
      .attr(BlockCritAbAttr)
      .ignorable(),
    new Ability(Abilities.AIR_LOCK, 3)
      .attr(SuppressWeatherEffectAbAttr, true)
      .attr(PostSummonUnnamedMessageAbAttr, "The effects of the weather disappeared."),
    new Ability(Abilities.TANGLED_FEET, 4)
      .conditionalAttr(pokemon => !!pokemon.getTag(BattlerTagType.CONFUSED), BattleStatMultiplierAbAttr, BattleStat.EVA, 2)
      .ignorable(),
    new Ability(Abilities.MOTOR_DRIVE, 4)
      .attr(TypeImmunityStatChangeAbAttr, Type.ELECTRIC, BattleStat.SPD, 1)
      .ignorable(),
    new Ability(Abilities.RIVALRY, 4)
      .attr(MovePowerBoostAbAttr, (user, target, move) => user.gender !== Gender.GENDERLESS && target.gender !== Gender.GENDERLESS && user.gender === target.gender, 1.25, true)
      .attr(MovePowerBoostAbAttr, (user, target, move) => user.gender !== Gender.GENDERLESS && target.gender !== Gender.GENDERLESS && user.gender !== target.gender, 0.75),
    new Ability(Abilities.STEADFAST, 4)
      .attr(FlinchStatChangeAbAttr, BattleStat.SPD, 1),
    new Ability(Abilities.SNOW_CLOAK, 4)
      .attr(BattleStatMultiplierAbAttr, BattleStat.EVA, 1.2)
      .attr(BlockWeatherDamageAttr, WeatherType.HAIL)
      .condition(getWeatherCondition(WeatherType.HAIL, WeatherType.SNOW))
      .ignorable(),
    new Ability(Abilities.GLUTTONY, 4)
      .attr(ReduceBerryUseThresholdAbAttr),
    new Ability(Abilities.ANGER_POINT, 4)
      .attr(PostDefendCritStatChangeAbAttr, BattleStat.ATK, 6),
    new Ability(Abilities.UNBURDEN, 4)
      .unimplemented(),
    new Ability(Abilities.HEATPROOF, 4)
      .attr(ReceivedTypeDamageMultiplierAbAttr, Type.FIRE, 0.5)
      .ignorable(),
    new Ability(Abilities.SIMPLE, 4)
      .attr(StatChangeMultiplierAbAttr, 2)
      .ignorable(),
    new Ability(Abilities.DRY_SKIN, 4)
      .attr(PostWeatherLapseDamageAbAttr, 2, WeatherType.SUNNY, WeatherType.HARSH_SUN)
      .attr(PostWeatherLapseHealAbAttr, 2, WeatherType.RAIN, WeatherType.HEAVY_RAIN)
      .attr(ReceivedTypeDamageMultiplierAbAttr, Type.FIRE, 1.25)
      .attr(TypeImmunityHealAbAttr, Type.WATER)
      .ignorable(),
    new Ability(Abilities.DOWNLOAD, 4)
      .attr(DownloadAbAttr),
    new Ability(Abilities.IRON_FIST, 4)
      .attr(MovePowerBoostAbAttr, (user, target, move) => move.hasFlag(MoveFlags.PUNCHING_MOVE), 1.2),
    new Ability(Abilities.POISON_HEAL, 4)
      .unimplemented(),
    new Ability(Abilities.ADAPTABILITY, 4)
      .attr(StabBoostAbAttr),
    new Ability(Abilities.SKILL_LINK, 4)
      .attr(MaxMultiHitAbAttr),
    new Ability(Abilities.HYDRATION, 4)
      .attr(PostTurnResetStatusAbAttr)
      .condition(getWeatherCondition(WeatherType.RAIN, WeatherType.HEAVY_RAIN)),
    new Ability(Abilities.SOLAR_POWER, 4)
      .attr(PostWeatherLapseDamageAbAttr, 2, WeatherType.SUNNY, WeatherType.HARSH_SUN)
      .attr(BattleStatMultiplierAbAttr, BattleStat.SPATK, 1.5)
      .condition(getWeatherCondition(WeatherType.SUNNY, WeatherType.HARSH_SUN)),
    new Ability(Abilities.QUICK_FEET, 4)
      .conditionalAttr(pokemon => pokemon.status ? pokemon.status.effect === StatusEffect.PARALYSIS : false, BattleStatMultiplierAbAttr, BattleStat.SPD, 2)
      .conditionalAttr(pokemon => !!pokemon.status, BattleStatMultiplierAbAttr, BattleStat.SPD, 1.5),
    new Ability(Abilities.NORMALIZE, 4)
      .attr(MoveTypeChangeAttr, Type.NORMAL, 1.2, (user, target, move) => move.id !== Moves.HIDDEN_POWER && move.id !== Moves.WEATHER_BALL && 
            move.id !== Moves.NATURAL_GIFT && move.id !== Moves.JUDGMENT && move.id !== Moves.TECHNO_BLAST),
    new Ability(Abilities.SNIPER, 4)
      .attr(MultCritAbAttr, 1.5),
    new Ability(Abilities.MAGIC_GUARD, 4)
      .attr(BlockNonDirectDamageAbAttr),
    new Ability(Abilities.NO_GUARD, 4)
      .attr(AlwaysHitAbAttr)
      .attr(DoubleBattleChanceAbAttr),
    new Ability(Abilities.STALL, 4)
      .unimplemented(),
    new Ability(Abilities.TECHNICIAN, 4)
      .attr(MovePowerBoostAbAttr, (user, target, move) => {
        const power = new Utils.NumberHolder(move.power);
        applyMoveAttrs(VariablePowerAttr, user, target, move, power);
        return power.value <= 60
      }, 1.5),
    new Ability(Abilities.LEAF_GUARD, 4)
      .attr(StatusEffectImmunityAbAttr)
      .condition(getWeatherCondition(WeatherType.SUNNY, WeatherType.HARSH_SUN))
      .ignorable(),
    new Ability(Abilities.KLUTZ, 4)
      .unimplemented(),
    new Ability(Abilities.MOLD_BREAKER, 4)
      .attr(PostSummonMessageAbAttr, (pokemon: Pokemon) => getPokemonMessage(pokemon, ' breaks the mold!'))
      .attr(MoveAbilityBypassAbAttr),
    new Ability(Abilities.SUPER_LUCK, 4)
      .attr(BonusCritAbAttr)
      .partial(),
    new Ability(Abilities.AFTERMATH, 4)
      .attr(PostFaintContactDamageAbAttr,4)
      .bypassFaint(),
    new Ability(Abilities.ANTICIPATION, 4)
      .conditionalAttr(getAnticipationCondition(), PostSummonMessageAbAttr, (pokemon: Pokemon) => getPokemonMessage(pokemon, ' shuddered!')),
    new Ability(Abilities.FOREWARN, 4)
      .attr(ForewarnAbAttr),
    new Ability(Abilities.UNAWARE, 4)
      .attr(IgnoreOpponentStatChangesAbAttr)
      .ignorable(),
    new Ability(Abilities.TINTED_LENS, 4)
      .attr(DamageBoostAbAttr, 2, (user, target, move) => target.getAttackTypeEffectiveness(move.type, user) <= 0.5),
    new Ability(Abilities.FILTER, 4)
      .attr(ReceivedMoveDamageMultiplierAbAttr,(target, user, move) => target.getAttackTypeEffectiveness(move.type, user) >= 2, 0.75)
      .ignorable(),
    new Ability(Abilities.SLOW_START, 4)
      .attr(PostSummonAddBattlerTagAbAttr, BattlerTagType.SLOW_START, 5),
    new Ability(Abilities.SCRAPPY, 4)
      .attr(IgnoreTypeImmunityAbAttr, Type.GHOST, [Type.NORMAL, Type.FIGHTING])
      .attr(IntimidateImmunityAbAttr),
    new Ability(Abilities.STORM_DRAIN, 4)
      .attr(RedirectTypeMoveAbAttr, Type.WATER)
      .attr(TypeImmunityStatChangeAbAttr, Type.WATER, BattleStat.SPATK, 1)
      .ignorable(),
    new Ability(Abilities.ICE_BODY, 4)
      .attr(BlockWeatherDamageAttr, WeatherType.HAIL)
      .attr(PostWeatherLapseHealAbAttr, 1, WeatherType.HAIL, WeatherType.SNOW),
    new Ability(Abilities.SOLID_ROCK, 4)
      .attr(ReceivedMoveDamageMultiplierAbAttr,(target, user, move) => target.getAttackTypeEffectiveness(move.type, user) >= 2, 0.75)
      .ignorable(),
    new Ability(Abilities.SNOW_WARNING, 4)
      .attr(PostSummonWeatherChangeAbAttr, WeatherType.SNOW)
      .attr(PostBiomeChangeWeatherChangeAbAttr, WeatherType.SNOW),
    new Ability(Abilities.HONEY_GATHER, 4)
      .unimplemented(),
    new Ability(Abilities.FRISK, 4)
      .attr(FriskAbAttr),
    new Ability(Abilities.RECKLESS, 4)
      .attr(MovePowerBoostAbAttr, (user, target, move) => move.hasFlag(MoveFlags.RECKLESS_MOVE), 1.2),
    new Ability(Abilities.MULTITYPE, 4)
      .attr(UncopiableAbilityAbAttr)
      .attr(UnswappableAbilityAbAttr)
      .attr(UnsuppressableAbilityAbAttr)
      .attr(NoFusionAbilityAbAttr)
      .unimplemented(),
    new Ability(Abilities.FLOWER_GIFT, 4)
      .conditionalAttr(getWeatherCondition(WeatherType.SUNNY || WeatherType.HARSH_SUN), BattleStatMultiplierAbAttr, BattleStat.ATK, 1.5)
      .conditionalAttr(getWeatherCondition(WeatherType.SUNNY || WeatherType.HARSH_SUN), BattleStatMultiplierAbAttr, BattleStat.SPDEF, 1.5)
      .attr(UncopiableAbilityAbAttr)
      .attr(NoFusionAbilityAbAttr)
      .ignorable()
      .partial(),
    new Ability(Abilities.BAD_DREAMS, 4)
      .unimplemented(),
    new Ability(Abilities.PICKPOCKET, 5)
      .attr(PostDefendStealHeldItemAbAttr, (target, user, move) => move.hasFlag(MoveFlags.MAKES_CONTACT)),
    new Ability(Abilities.SHEER_FORCE, 5)
      .unimplemented(),
    new Ability(Abilities.CONTRARY, 5)
      .attr(StatChangeMultiplierAbAttr, -1)
      .ignorable(),
    new Ability(Abilities.UNNERVE, 5)
      .attr(PreventBerryUseAbAttr),
    new Ability(Abilities.DEFIANT, 5)
      .attr(PostStatChangeStatChangeAbAttr, (target, statsChanged, levels) => levels < 0, [BattleStat.ATK], 2),
    new Ability(Abilities.DEFEATIST, 5)
      .attr(BattleStatMultiplierAbAttr, BattleStat.ATK, 0.5)
      .attr(BattleStatMultiplierAbAttr, BattleStat.SPATK, 0.5)
      .condition((pokemon) => pokemon.getHpRatio() <= 0.5),
    new Ability(Abilities.CURSED_BODY, 5)
      .attr(PostDefendMoveDisableAbAttr, 30)
      .bypassFaint(),
    new Ability(Abilities.HEALER, 5)
      .conditionalAttr(pokemon => pokemon.getAlly() && Utils.randSeedInt(10) < 3, PostTurnResetStatusAbAttr, true),
    new Ability(Abilities.FRIEND_GUARD, 5)
      .ignorable()
      .unimplemented(),
    new Ability(Abilities.WEAK_ARMOR, 5)
      .attr(PostDefendStatChangeAbAttr, (target, user, move) => move.category === MoveCategory.PHYSICAL, BattleStat.DEF, -1)
      .attr(PostDefendStatChangeAbAttr, (target, user, move) => move.category === MoveCategory.PHYSICAL, BattleStat.SPD, 2),
    new Ability(Abilities.HEAVY_METAL, 5)
      .attr(WeightMultiplierAbAttr, 2)
      .ignorable(),
    new Ability(Abilities.LIGHT_METAL, 5)
      .attr(WeightMultiplierAbAttr, 0.5)
      .ignorable(),
    new Ability(Abilities.MULTISCALE, 5)
      .attr(ReceivedMoveDamageMultiplierAbAttr,(target, user, move) => target.getHpRatio() === 1, 0.5)
      .ignorable(),
    new Ability(Abilities.TOXIC_BOOST, 5)
      .attr(MovePowerBoostAbAttr, (user, target, move) => move.category === MoveCategory.PHYSICAL && (user.status?.effect === StatusEffect.POISON || user.status?.effect === StatusEffect.TOXIC), 1.5),
    new Ability(Abilities.FLARE_BOOST, 5)
      .attr(MovePowerBoostAbAttr, (user, target, move) => move.category === MoveCategory.SPECIAL && user.status?.effect === StatusEffect.BURN, 1.5),
    new Ability(Abilities.HARVEST, 5)
      .unimplemented(),
    new Ability(Abilities.TELEPATHY, 5)
      .attr(MoveImmunityAbAttr, (pokemon, attacker, move) => pokemon.getAlly() === attacker && move.getMove() instanceof AttackMove)
      .ignorable(),
    new Ability(Abilities.MOODY, 5)
      .attr(MoodyAbAttr),
    new Ability(Abilities.OVERCOAT, 5)
      .attr(BlockWeatherDamageAttr)
      .attr(MoveImmunityAbAttr, (pokemon, attacker, move) => pokemon !== attacker && move.getMove().hasFlag(MoveFlags.POWDER_MOVE))
      .ignorable(),
    new Ability(Abilities.POISON_TOUCH, 5)
      .attr(PostAttackContactApplyStatusEffectAbAttr, 30, StatusEffect.POISON),
    new Ability(Abilities.REGENERATOR, 5)
    .attr(PreSwitchOutHealAbAttr),
    new Ability(Abilities.BIG_PECKS, 5)
      .attr(ProtectStatAbAttr, BattleStat.DEF)
      .ignorable(),
    new Ability(Abilities.SAND_RUSH, 5)
      .attr(BattleStatMultiplierAbAttr, BattleStat.SPD, 2)
      .attr(BlockWeatherDamageAttr, WeatherType.SANDSTORM)
      .condition(getWeatherCondition(WeatherType.SANDSTORM)),
    new Ability(Abilities.WONDER_SKIN, 5)
      .ignorable()
      .unimplemented(),
    new Ability(Abilities.ANALYTIC, 5)
      .attr(MovePowerBoostAbAttr, (user, target, move) => !!target.getLastXMoves(1).find(m => m.turn === target.scene.currentBattle.turn) || user.scene.currentBattle.turnCommands[target.getBattlerIndex()].command !== Command.FIGHT, 1.3),
    new Ability(Abilities.ILLUSION, 5)
      .attr(UncopiableAbilityAbAttr)
      .attr(UnswappableAbilityAbAttr)
      .unimplemented(),
    new Ability(Abilities.IMPOSTER, 5)
      .attr(PostSummonTransformAbAttr)
      .attr(UncopiableAbilityAbAttr),
    new Ability(Abilities.INFILTRATOR, 5)
      .unimplemented(),
    new Ability(Abilities.MUMMY, 5)
      .attr(PostDefendAbilityGiveAbAttr, Abilities.MUMMY)
      .bypassFaint(),
    new Ability(Abilities.MOXIE, 5)
      .attr(PostVictoryStatChangeAbAttr, BattleStat.ATK, 1),
    new Ability(Abilities.JUSTIFIED, 5)
      .attr(PostDefendStatChangeAbAttr, (target, user, move) => move.type === Type.DARK && move.category !== MoveCategory.STATUS, BattleStat.ATK, 1),
    new Ability(Abilities.RATTLED, 5)
      .attr(PostDefendStatChangeAbAttr, (target, user, move) => move.category !== MoveCategory.STATUS && (move.type === Type.DARK || move.type === Type.BUG ||
        move.type === Type.GHOST), BattleStat.SPD, 1)
      .attr(PostIntimidateStatChangeAbAttr, [BattleStat.SPD], 1),
    new Ability(Abilities.MAGIC_BOUNCE, 5)
      .ignorable()
      .unimplemented(),
    new Ability(Abilities.SAP_SIPPER, 5)
      .attr(TypeImmunityStatChangeAbAttr, Type.GRASS, BattleStat.ATK, 1)
      .ignorable(),
    new Ability(Abilities.PRANKSTER, 5)
      .attr(IncrementMovePriorityAbAttr, (pokemon, move: Move) => move.category === MoveCategory.STATUS),
    new Ability(Abilities.SAND_FORCE, 5)
      .attr(MoveTypePowerBoostAbAttr, Type.ROCK, 1.3)
      .attr(MoveTypePowerBoostAbAttr, Type.GROUND, 1.3)
      .attr(MoveTypePowerBoostAbAttr, Type.STEEL, 1.3)
      .attr(BlockWeatherDamageAttr, WeatherType.SANDSTORM)
      .condition(getWeatherCondition(WeatherType.SANDSTORM)),
    new Ability(Abilities.IRON_BARBS, 5)
      .attr(PostDefendContactDamageAbAttr, 8)
      .bypassFaint(),
    new Ability(Abilities.ZEN_MODE, 5)
      .attr(PostBattleInitFormChangeAbAttr, p => p.getHpRatio() <= 0.5 ? 1 : 0)
      .attr(PostSummonFormChangeAbAttr, p => p.getHpRatio() <= 0.5 ? 1 : 0)
      .attr(PostTurnFormChangeAbAttr, p => p.getHpRatio() <= 0.5 ? 1 : 0)
      .attr(UncopiableAbilityAbAttr)
      .attr(UnswappableAbilityAbAttr)
      .attr(UnsuppressableAbilityAbAttr)
      .attr(NoFusionAbilityAbAttr),
    new Ability(Abilities.VICTORY_STAR, 5)
      .attr(BattleStatMultiplierAbAttr, BattleStat.ACC, 1.1)
      .partial(),
    new Ability(Abilities.TURBOBLAZE, 5)
      .attr(PostSummonMessageAbAttr, (pokemon: Pokemon) => getPokemonMessage(pokemon, ' is radiating a blazing aura!'))
      .attr(MoveAbilityBypassAbAttr),
    new Ability(Abilities.TERAVOLT, 5)
      .attr(PostSummonMessageAbAttr, (pokemon: Pokemon) => getPokemonMessage(pokemon, ' is radiating a bursting aura!'))
      .attr(MoveAbilityBypassAbAttr),
    new Ability(Abilities.AROMA_VEIL, 6)
      .ignorable()
      .unimplemented(),
    new Ability(Abilities.FLOWER_VEIL, 6) // TODO: Check against Spectral Thief once implemented, check against Toxic orb and flame orb once implemented.
    // Also needs to not prevent the user from using Rest.
      .conditionalAttr(p => (p.isOfType(Type.GRASS)), ProtectStatAbAttr, undefined, true)
      .conditionalAttr(p => (p.isOfType(Type.GRASS)), StatusEffectImmunityAbAttr, [], true)
      .conditionalAttr(p => (p.isOfType(Type.GRASS)), BattlerTagImmunityAbAttr, BattlerTagType.DROWSY, true)
      .ignorable()
      .partial(), 
    new Ability(Abilities.CHEEK_POUCH, 6)
      .unimplemented(),
    new Ability(Abilities.PROTEAN, 6)
      .unimplemented(),
    new Ability(Abilities.FUR_COAT, 6)
      .attr(ReceivedMoveDamageMultiplierAbAttr, (target, user, move) => move.category === MoveCategory.PHYSICAL, 0.5)
      .ignorable(),
    new Ability(Abilities.MAGICIAN, 6)
      .attr(PostAttackStealHeldItemAbAttr),
    new Ability(Abilities.BULLETPROOF, 6)
      .attr(MoveImmunityAbAttr, (pokemon, attacker, move) => pokemon !== attacker && move.getMove().hasFlag(MoveFlags.BALLBOMB_MOVE))
      .ignorable(),
    new Ability(Abilities.COMPETITIVE, 6)
      .attr(PostStatChangeStatChangeAbAttr, (target, statsChanged, levels) => levels < 0, [BattleStat.SPATK], 2),
    new Ability(Abilities.STRONG_JAW, 6)
      .attr(MovePowerBoostAbAttr, (user, target, move) => move.hasFlag(MoveFlags.BITING_MOVE), 1.5),
    new Ability(Abilities.REFRIGERATE, 6)
      .attr(MoveTypeChangePowerMultiplierAbAttr, Type.NORMAL, Type.ICE, 1.2),
    new Ability(Abilities.SWEET_VEIL, 6)
      .attr(StatusEffectImmunityAbAttr, [StatusEffect.SLEEP], true)
      .attr(BattlerTagImmunityAbAttr, BattlerTagType.DROWSY, true)
      .ignorable(),
    new Ability(Abilities.STANCE_CHANGE, 6)
      .attr(UncopiableAbilityAbAttr)
      .attr(UnswappableAbilityAbAttr)
      .attr(UnsuppressableAbilityAbAttr)
      .attr(NoFusionAbilityAbAttr),
    new Ability(Abilities.GALE_WINGS, 6)
      .attr(IncrementMovePriorityAbAttr, (pokemon, move) => pokemon.getHpRatio() === 1 && move.type === Type.FLYING),
    new Ability(Abilities.MEGA_LAUNCHER, 6)
      .attr(MovePowerBoostAbAttr, (user, target, move) => move.hasFlag(MoveFlags.PULSE_MOVE), 1.5),
    new Ability(Abilities.GRASS_PELT, 6)
      .conditionalAttr(getTerrainCondition(TerrainType.GRASSY), BattleStatMultiplierAbAttr, BattleStat.DEF, 1.5)
      .ignorable(),
    new Ability(Abilities.SYMBIOSIS, 6)
      .unimplemented(),
    new Ability(Abilities.TOUGH_CLAWS, 6)
      .attr(MovePowerBoostAbAttr, (user, target, move) => move.hasFlag(MoveFlags.MAKES_CONTACT), 1.3),
    new Ability(Abilities.PIXILATE, 6)
      .attr(MoveTypeChangePowerMultiplierAbAttr, Type.NORMAL, Type.FAIRY, 1.2),
    new Ability(Abilities.GOOEY, 6)
      .attr(PostDefendStatChangeAbAttr, (target, user, move) => move.hasFlag(MoveFlags.MAKES_CONTACT), BattleStat.SPD, -1, false),
    new Ability(Abilities.AERILATE, 6)
      .attr(MoveTypeChangePowerMultiplierAbAttr, Type.NORMAL, Type.FLYING, 1.2),
    new Ability(Abilities.PARENTAL_BOND, 6)
      .unimplemented(),
    new Ability(Abilities.DARK_AURA, 6)
      .attr(PostSummonMessageAbAttr, (pokemon: Pokemon) => getPokemonMessage(pokemon, ' is radiating a Dark Aura!'))
      .attr(FieldMoveTypePowerBoostAbAttr, Type.DARK, 4 / 3),
    new Ability(Abilities.FAIRY_AURA, 6)
      .attr(PostSummonMessageAbAttr, (pokemon: Pokemon) => getPokemonMessage(pokemon, ' is radiating a Fairy Aura!'))
      .attr(FieldMoveTypePowerBoostAbAttr, Type.FAIRY, 4 / 3),
    new Ability(Abilities.AURA_BREAK, 6)
      .ignorable()
      .unimplemented(),
    new Ability(Abilities.PRIMORDIAL_SEA, 6)
      .attr(PostSummonWeatherChangeAbAttr, WeatherType.HEAVY_RAIN)
      .attr(PostBiomeChangeWeatherChangeAbAttr, WeatherType.HEAVY_RAIN),
    new Ability(Abilities.DESOLATE_LAND, 6)
      .attr(PostSummonWeatherChangeAbAttr, WeatherType.HARSH_SUN)
      .attr(PostBiomeChangeWeatherChangeAbAttr, WeatherType.HARSH_SUN),
    new Ability(Abilities.DELTA_STREAM, 6)
      .attr(PostSummonWeatherChangeAbAttr, WeatherType.STRONG_WINDS)
      .attr(PostBiomeChangeWeatherChangeAbAttr, WeatherType.STRONG_WINDS),
    new Ability(Abilities.STAMINA, 7)
      .attr(PostDefendStatChangeAbAttr, (target, user, move) => move.category !== MoveCategory.STATUS, BattleStat.DEF, 1),
    new Ability(Abilities.WIMP_OUT, 7)
      .unimplemented(),
    new Ability(Abilities.EMERGENCY_EXIT, 7)
      .unimplemented(),
    new Ability(Abilities.WATER_COMPACTION, 7)
      .attr(PostDefendStatChangeAbAttr, (target, user, move) => move.type === Type.WATER && move.category !== MoveCategory.STATUS, BattleStat.DEF, 2),
    new Ability(Abilities.MERCILESS, 7)
      .unimplemented(),
    new Ability(Abilities.SHIELDS_DOWN, 7)
      .attr(PostBattleInitFormChangeAbAttr, p => p.formIndex % 7 + (p.getHpRatio() <= 0.5 ? 7 : 0))
      .attr(PostSummonFormChangeAbAttr, p => p.formIndex % 7 + (p.getHpRatio() <= 0.5 ? 7 : 0))
      .attr(PostTurnFormChangeAbAttr, p => p.formIndex % 7 + (p.getHpRatio() <= 0.5 ? 7 : 0))
      .attr(UncopiableAbilityAbAttr)
      .attr(UnswappableAbilityAbAttr)
      .attr(UnsuppressableAbilityAbAttr)
      .attr(NoFusionAbilityAbAttr)
      .partial(),
    new Ability(Abilities.STAKEOUT, 7)
      .attr(MovePowerBoostAbAttr, (user, target, move) => user.scene.currentBattle.turnCommands[target.getBattlerIndex()].command === Command.POKEMON, 2),
    new Ability(Abilities.WATER_BUBBLE, 7)
      .attr(ReceivedTypeDamageMultiplierAbAttr, Type.FIRE, 0.5)
      .attr(MoveTypePowerBoostAbAttr, Type.WATER, 1)
      .attr(StatusEffectImmunityAbAttr, [StatusEffect.BURN])
      .ignorable(),
    new Ability(Abilities.STEELWORKER, 7)
      .attr(MoveTypePowerBoostAbAttr, Type.STEEL),
    new Ability(Abilities.BERSERK, 7)
      .attr(PostDefendHpGatedStatChangeAbAttr, (target, user, move) => move.category !== MoveCategory.STATUS, 0.5, [BattleStat.SPATK], 1),
    new Ability(Abilities.SLUSH_RUSH, 7)
      .attr(BattleStatMultiplierAbAttr, BattleStat.SPD, 2)
      .condition(getWeatherCondition(WeatherType.HAIL, WeatherType.SNOW)),
    new Ability(Abilities.LONG_REACH, 7)
      .attr(IgnoreContactAbAttr),
    new Ability(Abilities.LIQUID_VOICE, 7)
      .attr(MoveTypeChangeAttr, Type.WATER, 1, (user, target, move) => move.hasFlag(MoveFlags.SOUND_BASED)),
    new Ability(Abilities.TRIAGE, 7)
      .attr(IncrementMovePriorityAbAttr, (pokemon, move) => move.hasFlag(MoveFlags.TRIAGE_MOVE), 3),
    new Ability(Abilities.GALVANIZE, 7)
      .attr(MoveTypeChangePowerMultiplierAbAttr, Type.NORMAL, Type.ELECTRIC, 1.2),
    new Ability(Abilities.SURGE_SURFER, 7)
      .conditionalAttr(getTerrainCondition(TerrainType.ELECTRIC), BattleStatMultiplierAbAttr, BattleStat.SPD, 2),
    new Ability(Abilities.SCHOOLING, 7)
      .attr(PostBattleInitFormChangeAbAttr, p => p.level < 20 || p.getHpRatio() <= 0.25 ? 0 : 1)
      .attr(PostSummonFormChangeAbAttr, p => p.level < 20 || p.getHpRatio() <= 0.25 ? 0 : 1)
      .attr(PostTurnFormChangeAbAttr, p => p.level < 20 || p.getHpRatio() <= 0.25 ? 0 : 1)
      .attr(UncopiableAbilityAbAttr)
      .attr(UnswappableAbilityAbAttr)
      .attr(UnsuppressableAbilityAbAttr)
      .attr(NoFusionAbilityAbAttr),
    new Ability(Abilities.DISGUISE, 7)
      .attr(PreDefendMovePowerToOneAbAttr, (target, user, move) => target.formIndex == 0 && target.getAttackTypeEffectiveness(move.type, user) > 0)
      .attr(PostSummonFormChangeAbAttr, p => p.battleData.hitCount === 0 ? 0 : 1)
      .attr(PostBattleInitFormChangeAbAttr, p => p.battleData.hitCount === 0 ? 0 : 1)
      .attr(PostDefendFormChangeAbAttr, p => p.battleData.hitCount === 0 ? 0 : 1)
      .attr(PreDefendFormChangeAbAttr, p => p.battleData.hitCount === 0 ? 0 : 1)
      .attr(PostDefendDisguiseAbAttr)
      .attr(UncopiableAbilityAbAttr)
      .attr(UnswappableAbilityAbAttr)
      .attr(UnsuppressableAbilityAbAttr)
      .attr(NoTransformAbilityAbAttr)
      .attr(NoFusionAbilityAbAttr)
      .ignorable()
      .partial(),
    new Ability(Abilities.BATTLE_BOND, 7)
      .attr(PostVictoryFormChangeAbAttr, p => p.getFormKey() ? 2 : 1)
      .attr(UncopiableAbilityAbAttr)
      .attr(UnswappableAbilityAbAttr)
      .attr(UnsuppressableAbilityAbAttr)
      .attr(NoFusionAbilityAbAttr),
    new Ability(Abilities.POWER_CONSTRUCT, 7) // TODO: 10% Power Construct Zygarde isn't accounted for yet. If changed, update Zygarde's getSpeciesFormIndex entry accordingly
      .attr(PostBattleInitFormChangeAbAttr, p => p.getHpRatio() <= 0.5 || p.getFormKey() === 'complete' ? 4 : 2)
      .attr(PostSummonFormChangeAbAttr, p => p.getHpRatio() <= 0.5 || p.getFormKey() === 'complete' ? 4 : 2)
      .attr(PostTurnFormChangeAbAttr, p => p.getHpRatio() <= 0.5 || p.getFormKey() === 'complete' ? 4 : 2)
      .attr(UncopiableAbilityAbAttr)
      .attr(UnswappableAbilityAbAttr)
      .attr(UnsuppressableAbilityAbAttr)
      .attr(NoFusionAbilityAbAttr)
      .partial(),
    new Ability(Abilities.CORROSION, 7) // TODO: Test Corrosion against Magic Bounce once it is implemented
      .attr(IgnoreTypeStatusEffectImmunityAbAttr, [StatusEffect.POISON, StatusEffect.TOXIC], [Type.STEEL, Type.POISON])
      .partial(),
    new Ability(Abilities.COMATOSE, 7)
      .attr(UncopiableAbilityAbAttr)
      .attr(UnswappableAbilityAbAttr)
      .attr(UnsuppressableAbilityAbAttr)
      .unimplemented(),
    new Ability(Abilities.QUEENLY_MAJESTY, 7)
      .attr(FieldPriorityMoveImmunityAbAttr)
      .ignorable(),
    new Ability(Abilities.INNARDS_OUT, 7)
      .attr(PostFaintHPDamageAbAttr)
      .bypassFaint(),
    new Ability(Abilities.DANCER, 7)
      .unimplemented(),
    new Ability(Abilities.BATTERY, 7)
      .unimplemented(),
    new Ability(Abilities.FLUFFY, 7)
      .attr(ReceivedMoveDamageMultiplierAbAttr, (target, user, move) => move.hasFlag(MoveFlags.MAKES_CONTACT), 0.5)
      .attr(ReceivedMoveDamageMultiplierAbAttr, (target, user, move) => move.type === Type.FIRE, 2)
      .ignorable(),
    new Ability(Abilities.DAZZLING, 7)
      .attr(FieldPriorityMoveImmunityAbAttr)
      .ignorable(),
    new Ability(Abilities.SOUL_HEART, 7)
      .attr(PostKnockOutStatChangeAbAttr, BattleStat.SPATK, 1),
    new Ability(Abilities.TANGLING_HAIR, 7)
      .attr(PostDefendStatChangeAbAttr, (target, user, move) => move.hasFlag(MoveFlags.MAKES_CONTACT), BattleStat.SPD, -1, false),
    new Ability(Abilities.RECEIVER, 7)
      .attr(CopyFaintedAllyAbilityAbAttr)
      .attr(UncopiableAbilityAbAttr),
    new Ability(Abilities.POWER_OF_ALCHEMY, 7)
      .attr(CopyFaintedAllyAbilityAbAttr)
      .attr(UncopiableAbilityAbAttr),
    new Ability(Abilities.BEAST_BOOST, 7)
      .attr(PostVictoryStatChangeAbAttr, p => {
        const battleStats = Utils.getEnumValues(BattleStat).slice(0, -3).map(s => s as BattleStat);
        let highestBattleStat = 0;
        let highestBattleStatIndex = 0;
        battleStats.map((bs: BattleStat, i: integer) => {
          const stat = p.getStat(bs + 1);
          if (stat > highestBattleStat) {
            highestBattleStatIndex = i;
            highestBattleStat = stat;
          }
        });
        return highestBattleStatIndex;
      }, 1),
    new Ability(Abilities.RKS_SYSTEM, 7)
      .attr(UncopiableAbilityAbAttr)
      .attr(UnswappableAbilityAbAttr)
      .attr(UnsuppressableAbilityAbAttr)
      .attr(NoFusionAbilityAbAttr)
      .unimplemented(),
    new Ability(Abilities.ELECTRIC_SURGE, 7)
      .attr(PostSummonTerrainChangeAbAttr, TerrainType.ELECTRIC)
      .attr(PostBiomeChangeTerrainChangeAbAttr, TerrainType.ELECTRIC),
    new Ability(Abilities.PSYCHIC_SURGE, 7)
      .attr(PostSummonTerrainChangeAbAttr, TerrainType.PSYCHIC)
      .attr(PostBiomeChangeTerrainChangeAbAttr, TerrainType.PSYCHIC),
    new Ability(Abilities.MISTY_SURGE, 7)
      .attr(PostSummonTerrainChangeAbAttr, TerrainType.MISTY)
      .attr(PostBiomeChangeTerrainChangeAbAttr, TerrainType.MISTY),
    new Ability(Abilities.GRASSY_SURGE, 7)
      .attr(PostSummonTerrainChangeAbAttr, TerrainType.GRASSY)
      .attr(PostBiomeChangeTerrainChangeAbAttr, TerrainType.GRASSY),
    new Ability(Abilities.FULL_METAL_BODY, 7)
      .attr(ProtectStatAbAttr),
    new Ability(Abilities.SHADOW_SHIELD, 7)
      .attr(ReceivedMoveDamageMultiplierAbAttr,(target, user, move) => target.getHpRatio() === 1, 0.5),
    new Ability(Abilities.PRISM_ARMOR, 7)
      .attr(ReceivedMoveDamageMultiplierAbAttr,(target, user, move) => target.getAttackTypeEffectiveness(move.type, user) >= 2, 0.75),
    new Ability(Abilities.NEUROFORCE, 7)
      .attr(MovePowerBoostAbAttr, (user, target, move) => target.getAttackTypeEffectiveness(move.type, user) >= 2, 1.25),
    new Ability(Abilities.INTREPID_SWORD, 8)
      .attr(PostSummonStatChangeAbAttr, BattleStat.ATK, 1, true)
      .condition(getOncePerBattleCondition(Abilities.INTREPID_SWORD)),
    new Ability(Abilities.DAUNTLESS_SHIELD, 8)
      .attr(PostSummonStatChangeAbAttr, BattleStat.DEF, 1, true)
      .condition(getOncePerBattleCondition(Abilities.DAUNTLESS_SHIELD)),
    new Ability(Abilities.LIBERO, 8)
      .unimplemented(),
    new Ability(Abilities.BALL_FETCH, 8)
      .unimplemented(),
    new Ability(Abilities.COTTON_DOWN, 8)
      .attr(PostDefendStatChangeAbAttr, (target, user, move) => move.category !== MoveCategory.STATUS, BattleStat.SPD, -1, false, true)
      .bypassFaint(),
    new Ability(Abilities.PROPELLER_TAIL, 8)
      .attr(BlockRedirectAbAttr),
    new Ability(Abilities.MIRROR_ARMOR, 8)
      .ignorable()
      .unimplemented(),
    new Ability(Abilities.GULP_MISSILE, 8)
      .attr(UnsuppressableAbilityAbAttr)
      .attr(NoTransformAbilityAbAttr)
      .attr(NoFusionAbilityAbAttr)
      .unimplemented(),
    new Ability(Abilities.STALWART, 8)
      .attr(BlockRedirectAbAttr),
    new Ability(Abilities.STEAM_ENGINE, 8)
      .attr(PostDefendStatChangeAbAttr, (target, user, move) => (move.type === Type.FIRE || move.type === Type.WATER) && move.category !== MoveCategory.STATUS, BattleStat.SPD, 6),
    new Ability(Abilities.PUNK_ROCK, 8)
      .attr(MovePowerBoostAbAttr, (user, target, move) => move.hasFlag(MoveFlags.SOUND_BASED), 1.3)
      .attr(ReceivedMoveDamageMultiplierAbAttr, (target, user, move) => move.hasFlag(MoveFlags.SOUND_BASED), 0.5)
      .ignorable(),
    new Ability(Abilities.SAND_SPIT, 8)
      .attr(PostDefendWeatherChangeAbAttr, WeatherType.SANDSTORM),
    new Ability(Abilities.ICE_SCALES, 8)
      .attr(ReceivedMoveDamageMultiplierAbAttr, (target, user, move) => move.category === MoveCategory.SPECIAL, 0.5)
      .ignorable(),
    new Ability(Abilities.RIPEN, 8)
      .attr(DoubleBerryEffectAbAttr),
    new Ability(Abilities.ICE_FACE, 8)
      .attr(UncopiableAbilityAbAttr)
      .attr(UnswappableAbilityAbAttr)
      .attr(UnsuppressableAbilityAbAttr)
      .attr(NoTransformAbilityAbAttr)
      .attr(NoFusionAbilityAbAttr)
      .ignorable()
      .unimplemented(),
    new Ability(Abilities.POWER_SPOT, 8)
      .unimplemented(),
    new Ability(Abilities.MIMICRY, 8)
      .unimplemented(),
    new Ability(Abilities.SCREEN_CLEANER, 8)
      .unimplemented(),
    new Ability(Abilities.STEELY_SPIRIT, 8)
      .unimplemented(),
    new Ability(Abilities.PERISH_BODY, 8)
      .unimplemented(),
    new Ability(Abilities.WANDERING_SPIRIT, 8)
      .attr(PostDefendAbilitySwapAbAttr)
      .bypassFaint()
      .partial(),
    new Ability(Abilities.GORILLA_TACTICS, 8)
      .unimplemented(),
    new Ability(Abilities.NEUTRALIZING_GAS, 8)
      .attr(SuppressFieldAbilitiesAbAttr)
      .attr(UncopiableAbilityAbAttr)
      .attr(UnswappableAbilityAbAttr)
      .attr(NoTransformAbilityAbAttr)
      .attr(PostSummonMessageAbAttr, (pokemon: Pokemon) => getPokemonMessage(pokemon, '\'s Neutralizing Gas filled the area!'))
      .partial(),
    new Ability(Abilities.PASTEL_VEIL, 8)
      .attr(StatusEffectImmunityAbAttr, [StatusEffect.POISON, StatusEffect.TOXIC], true)
      .ignorable(),
    new Ability(Abilities.HUNGER_SWITCH, 8)
      .attr(PostTurnFormChangeAbAttr, p => p.getFormKey ? 0 : 1)
      .attr(PostTurnFormChangeAbAttr, p => p.getFormKey ? 1 : 0)
      .attr(UncopiableAbilityAbAttr)
      .attr(UnswappableAbilityAbAttr)
      .attr(NoTransformAbilityAbAttr)
      .attr(NoFusionAbilityAbAttr)
      .condition((pokemon) => !pokemon.isTerastallized()),
    new Ability(Abilities.QUICK_DRAW, 8)
      .unimplemented(),
    new Ability(Abilities.UNSEEN_FIST, 8)
      .unimplemented(),
    new Ability(Abilities.CURIOUS_MEDICINE, 8)
      .attr(PostSummonClearAllyStatsAbAttr),
    new Ability(Abilities.TRANSISTOR, 8)
      .attr(MoveTypePowerBoostAbAttr, Type.ELECTRIC),
    new Ability(Abilities.DRAGONS_MAW, 8)
      .attr(MoveTypePowerBoostAbAttr, Type.DRAGON),
    new Ability(Abilities.CHILLING_NEIGH, 8)
      .attr(PostVictoryStatChangeAbAttr, BattleStat.ATK, 1),
    new Ability(Abilities.GRIM_NEIGH, 8)
      .attr(PostVictoryStatChangeAbAttr, BattleStat.SPATK, 1),
    new Ability(Abilities.AS_ONE_GLASTRIER, 8)
      .attr(PreventBerryUseAbAttr)
      .attr(PostVictoryStatChangeAbAttr, BattleStat.ATK, 1)
      .attr(UncopiableAbilityAbAttr)
      .attr(UnswappableAbilityAbAttr)
      .attr(UnsuppressableAbilityAbAttr),
    new Ability(Abilities.AS_ONE_SPECTRIER, 8)
      .attr(PreventBerryUseAbAttr)
      .attr(PostVictoryStatChangeAbAttr, BattleStat.SPATK, 1)
      .attr(UncopiableAbilityAbAttr)
      .attr(UnswappableAbilityAbAttr)
      .attr(UnsuppressableAbilityAbAttr),
    new Ability(Abilities.LINGERING_AROMA, 9)
      .attr(PostDefendAbilityGiveAbAttr, Abilities.LINGERING_AROMA)
      .bypassFaint(),
    new Ability(Abilities.SEED_SOWER, 9)
      .attr(PostDefendTerrainChangeAbAttr, TerrainType.GRASSY),
    new Ability(Abilities.THERMAL_EXCHANGE, 9)
      .attr(PostDefendStatChangeAbAttr, (target, user, move) => move.type === Type.FIRE && move.category !== MoveCategory.STATUS, BattleStat.ATK, 1)
      .attr(StatusEffectImmunityAbAttr, [StatusEffect.BURN])
      .ignorable(),
    new Ability(Abilities.ANGER_SHELL, 9)
      .attr(PostDefendHpGatedStatChangeAbAttr, (target, user, move) => move.category !== MoveCategory.STATUS, 0.5, [ BattleStat.ATK, BattleStat.SPATK, BattleStat.SPD ], 1)
      .attr(PostDefendHpGatedStatChangeAbAttr, (target, user, move) => move.category !== MoveCategory.STATUS, 0.5, [ BattleStat.DEF, BattleStat.SPDEF ], -1),
    new Ability(Abilities.PURIFYING_SALT, 9)
      .attr(StatusEffectImmunityAbAttr)
      .attr(ReceivedTypeDamageMultiplierAbAttr, Type.GHOST, 0.5)
      .ignorable(),
    new Ability(Abilities.WELL_BAKED_BODY, 9)
      .attr(TypeImmunityStatChangeAbAttr, Type.FIRE, BattleStat.DEF, 2)
      .ignorable(),
    new Ability(Abilities.WIND_RIDER, 9)
      .attr(MoveImmunityStatChangeAbAttr, (pokemon, attacker, move) => pokemon !== attacker && move.getMove().hasFlag(MoveFlags.WIND_MOVE), BattleStat.ATK, 1)
      .ignorable()
      .partial(),
    new Ability(Abilities.GUARD_DOG, 9)
      .attr(PostIntimidateStatChangeAbAttr, [BattleStat.ATK], 1, true)
      .attr(ForceSwitchOutImmunityAbAttr)
      .ignorable(),
    new Ability(Abilities.ROCKY_PAYLOAD, 9)
      .attr(MoveTypePowerBoostAbAttr, Type.ROCK),
    new Ability(Abilities.WIND_POWER, 9)
      .attr(PostDefendApplyBattlerTagAbAttr, (target, user, move) => move.hasFlag(MoveFlags.WIND_MOVE), BattlerTagType.CHARGED)
      .partial(),
    new Ability(Abilities.ZERO_TO_HERO, 9)
      .attr(UncopiableAbilityAbAttr)
      .attr(UnswappableAbilityAbAttr)
      .attr(UnsuppressableAbilityAbAttr)
      .attr(NoTransformAbilityAbAttr)
      .attr(NoFusionAbilityAbAttr)
      .unimplemented(),
    new Ability(Abilities.COMMANDER, 9)
      .attr(UncopiableAbilityAbAttr)
      .attr(UnswappableAbilityAbAttr)
      .unimplemented(),
    new Ability(Abilities.ELECTROMORPHOSIS, 9)
      .attr(PostDefendApplyBattlerTagAbAttr, (target, user, move) => move.category !== MoveCategory.STATUS, BattlerTagType.CHARGED),
    new Ability(Abilities.PROTOSYNTHESIS, 9)
      .conditionalAttr(getWeatherCondition(WeatherType.SUNNY, WeatherType.HARSH_SUN), PostSummonAddBattlerTagAbAttr, BattlerTagType.PROTOSYNTHESIS, 0, true)
      .attr(PostWeatherChangeAddBattlerTagAttr, BattlerTagType.PROTOSYNTHESIS, 0, WeatherType.SUNNY, WeatherType.HARSH_SUN)
      .attr(UncopiableAbilityAbAttr)
      .attr(UnswappableAbilityAbAttr)
      .attr(NoTransformAbilityAbAttr)
      .partial(), // While setting the tag, the getbattlestat should ignore all modifiers to stats except stat stages
    new Ability(Abilities.QUARK_DRIVE, 9)
      .conditionalAttr(getTerrainCondition(TerrainType.ELECTRIC), PostSummonAddBattlerTagAbAttr, BattlerTagType.QUARK_DRIVE, 0, true)
      .attr(PostTerrainChangeAddBattlerTagAttr, BattlerTagType.QUARK_DRIVE, 0, TerrainType.ELECTRIC)
      .attr(UncopiableAbilityAbAttr)
      .attr(UnswappableAbilityAbAttr)
      .attr(NoTransformAbilityAbAttr)
      .partial(), // While setting the tag, the getbattlestat should ignore all modifiers to stats except stat stages
    new Ability(Abilities.GOOD_AS_GOLD, 9)
      .attr(MoveImmunityAbAttr, (pokemon, attacker, move) => pokemon !== attacker && move.getMove().category === MoveCategory.STATUS)
      .ignorable()
      .partial(),
    new Ability(Abilities.VESSEL_OF_RUIN, 9)
      .ignorable()
      .unimplemented(),
    new Ability(Abilities.SWORD_OF_RUIN, 9)
      .ignorable()
      .unimplemented(),
    new Ability(Abilities.TABLETS_OF_RUIN, 9)
      .ignorable()
      .unimplemented(),
    new Ability(Abilities.BEADS_OF_RUIN, 9)
      .ignorable()
      .unimplemented(),
    new Ability(Abilities.ORICHALCUM_PULSE, 9)
      .attr(PostSummonWeatherChangeAbAttr, WeatherType.SUNNY)
      .attr(PostBiomeChangeWeatherChangeAbAttr, WeatherType.SUNNY)
      .conditionalAttr(getWeatherCondition(WeatherType.SUNNY, WeatherType.HARSH_SUN), BattleStatMultiplierAbAttr, BattleStat.ATK, 4 / 3),
    new Ability(Abilities.HADRON_ENGINE, 9)
      .attr(PostSummonTerrainChangeAbAttr, TerrainType.ELECTRIC)
      .attr(PostBiomeChangeTerrainChangeAbAttr, TerrainType.ELECTRIC)
      .conditionalAttr(getTerrainCondition(TerrainType.ELECTRIC), BattleStatMultiplierAbAttr, BattleStat.SPATK, 4 / 3),
    new Ability(Abilities.OPPORTUNIST, 9)
      .attr(StatChangeCopyAbAttr),
    new Ability(Abilities.CUD_CHEW, 9)
      .unimplemented(),
    new Ability(Abilities.SHARPNESS, 9)
      .attr(MovePowerBoostAbAttr, (user, target, move) => move.hasFlag(MoveFlags.SLICING_MOVE), 1.5),
    new Ability(Abilities.SUPREME_OVERLORD, 9)
      .unimplemented(),
    new Ability(Abilities.COSTAR, 9)
      .unimplemented(),
    new Ability(Abilities.TOXIC_DEBRIS, 9)
      .attr(PostDefendApplyArenaTrapTagAbAttr, (target, user, move) => move.category === MoveCategory.PHYSICAL, ArenaTagType.TOXIC_SPIKES)
      .bypassFaint(),
    new Ability(Abilities.ARMOR_TAIL, 9)
      .attr(FieldPriorityMoveImmunityAbAttr)  
      .ignorable(),
    new Ability(Abilities.EARTH_EATER, 9)
      .attr(TypeImmunityHealAbAttr, Type.GROUND)
      .ignorable(),
    new Ability(Abilities.MYCELIUM_MIGHT, 9)
      .attr(MoveAbilityBypassAbAttr, (pokemon, move: Move) => move.category === MoveCategory.STATUS)
      .partial(),
    new Ability(Abilities.MINDS_EYE, 9)
      .attr(IgnoreTypeImmunityAbAttr, Type.GHOST, [Type.NORMAL, Type.FIGHTING])
      .ignorable() // TODO: evasiveness bypass should not be ignored, but accuracy immunity should
      .partial(),
    new Ability(Abilities.SUPERSWEET_SYRUP, 9)
      .attr(PostSummonStatChangeAbAttr, BattleStat.EVA, -1)
      .condition(getOncePerBattleCondition(Abilities.SUPERSWEET_SYRUP)),
    new Ability(Abilities.HOSPITALITY, 9)
      .attr(PostSummonAllyHealAbAttr, 4, true),
    new Ability(Abilities.TOXIC_CHAIN, 9)
      .attr(PostAttackApplyStatusEffectAbAttr, false, 30, StatusEffect.TOXIC),
    new Ability(Abilities.EMBODY_ASPECT_TEAL, 9)
      .attr(PostBattleInitStatChangeAbAttr, BattleStat.SPD, 1, true)
      .attr(UncopiableAbilityAbAttr)
      .attr(UnswappableAbilityAbAttr)
      .attr(NoTransformAbilityAbAttr),
    new Ability(Abilities.EMBODY_ASPECT_WELLSPRING, 9)
      .attr(PostBattleInitStatChangeAbAttr, BattleStat.SPDEF, 1, true)
      .attr(UncopiableAbilityAbAttr)
      .attr(UnswappableAbilityAbAttr)
      .attr(NoTransformAbilityAbAttr),
    new Ability(Abilities.EMBODY_ASPECT_HEARTHFLAME, 9)
      .attr(PostBattleInitStatChangeAbAttr, BattleStat.ATK, 1, true)
      .attr(UncopiableAbilityAbAttr)
      .attr(UnswappableAbilityAbAttr)
      .attr(NoTransformAbilityAbAttr),
    new Ability(Abilities.EMBODY_ASPECT_CORNERSTONE, 9)
      .attr(PostBattleInitStatChangeAbAttr, BattleStat.DEF, 1, true)
      .attr(UncopiableAbilityAbAttr)
      .attr(UnswappableAbilityAbAttr)
      .attr(NoTransformAbilityAbAttr),
    new Ability(Abilities.TERA_SHIFT, 9)
      .attr(PostSummonFormChangeAbAttr, p => p.getFormKey() ? 0 : 1)
      .attr(UncopiableAbilityAbAttr)
      .attr(UnswappableAbilityAbAttr)
      .attr(UnsuppressableAbilityAbAttr)
      .attr(NoTransformAbilityAbAttr)
      .attr(NoFusionAbilityAbAttr),
    new Ability(Abilities.TERA_SHELL, 9)
      .attr(UncopiableAbilityAbAttr)
      .attr(UnswappableAbilityAbAttr)
      .ignorable()
      .unimplemented(),
    new Ability(Abilities.TERAFORM_ZERO, 9)
      .attr(UncopiableAbilityAbAttr)
      .attr(UnswappableAbilityAbAttr)
      .unimplemented(),
    new Ability(Abilities.POISON_PUPPETEER, 9)
      .attr(UncopiableAbilityAbAttr)
      .attr(UnswappableAbilityAbAttr)
      .unimplemented(),
  );
}<|MERGE_RESOLUTION|>--- conflicted
+++ resolved
@@ -2846,11 +2846,7 @@
 
 export function applyPreSetStatusAbAttrs(attrType: { new(...args: any[]): PreSetStatusAbAttr },
   pokemon: Pokemon, effect: StatusEffect, cancelled: Utils.BooleanHolder, ...args: any[]): Promise<void> {
-<<<<<<< HEAD
   const simulated = args.length > 2 && args[2];
-=======
-  const simulated = args.length > 1 && args[1];
->>>>>>> 512016fa
   return applyAbAttrsInternal<PreSetStatusAbAttr>(attrType, pokemon, (attr, passive) => attr.applyPreSetStatus(pokemon, passive, effect, cancelled, args), args, false, false, simulated);
 }
 
