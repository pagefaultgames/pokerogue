--- conflicted
+++ resolved
@@ -1763,7 +1763,7 @@
    */
   applyPostSetStatus(
     pokemon: Pokemon,
-    sourcePokemon: Pokemon = null,
+    sourcePokemon: Pokemon | null = null,
     passive: boolean,
     effect: StatusEffect,
     args: any[]) : boolean | Promise<boolean> {
@@ -1789,7 +1789,7 @@
    */
   applyPostSetStatus(
     pokemon: Pokemon,
-    sourcePokemon: Pokemon = null,
+    sourcePokemon: Pokemon | null = null,
     passive: boolean,
     effect: StatusEffect,
     args: any[]): boolean {
@@ -4668,20 +4668,13 @@
   return applyAbAttrsInternal<PostMoveUsedAbAttr>(attrType, pokemon, (attr, passive) => attr.applyPostMoveUsed(pokemon, move, source, targets, simulated, args), args, false, simulated);
 }
 
-<<<<<<< HEAD
-export function applyPostSetStatusAbAttrs(attrType: Constructor<PostSetStatusAbAttr>,
-  pokemon: Pokemon, effect: StatusEffect, sourcePokemon?: Pokemon, ...args: any[]): Promise<void> {
-  return applyAbAttrsInternal<PostSetStatusAbAttr>(attrType, pokemon, (attr, passive) => attr.applyPostSetStatus(pokemon, sourcePokemon, passive, effect, args), args);
-}
-
-export function applyBattleStatMultiplierAbAttrs(attrType: Constructor<BattleStatMultiplierAbAttr>,
-  pokemon: Pokemon, battleStat: BattleStat, statValue: Utils.NumberHolder, ...args: any[]): Promise<void> {
-  return applyAbAttrsInternal<BattleStatMultiplierAbAttr>(attrType, pokemon, (attr, passive) => attr.applyBattleStat(pokemon, passive, battleStat, statValue, args), args);
-=======
 export function applyStatMultiplierAbAttrs(attrType: Constructor<StatMultiplierAbAttr>,
   pokemon: Pokemon, stat: BattleStat, statValue: Utils.NumberHolder, simulated: boolean = false, ...args: any[]): Promise<void> {
   return applyAbAttrsInternal<StatMultiplierAbAttr>(attrType, pokemon, (attr, passive) => attr.applyStatStage(pokemon, passive, simulated, stat, statValue, args), args);
->>>>>>> df250c8b
+}
+export function applyPostSetStatusAbAttrs(attrType: Constructor<PostSetStatusAbAttr>,
+  pokemon: Pokemon, effect: StatusEffect, sourcePokemon?: Pokemon | null, ...args: any[]): Promise<void> {
+  return applyAbAttrsInternal<PostSetStatusAbAttr>(attrType, pokemon, (attr, passive) => attr.applyPostSetStatus(pokemon, sourcePokemon, passive, effect, args), args);
 }
 
 /**
