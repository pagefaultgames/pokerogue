import Pokemon, { HitResult, PokemonMove } from "../field/pokemon";
import { Type } from "./type";
import * as Utils from "../utils";
import { BattleStat, getBattleStatName } from "./battle-stat";
import { PokemonHealPhase, ShowAbilityPhase, StatChangePhase } from "../phases";
import { getPokemonMessage } from "../messages";
import { Weather, WeatherType } from "./weather";
import { BattlerTag } from "./battler-tags";
import { BattlerTagType } from "./enums/battler-tag-type";
import { StatusEffect, getStatusEffectDescriptor, getStatusEffectHealText } from "./status-effect";
import { Gender } from "./gender";
import Move, { AttackMove, MoveCategory, MoveFlags, MoveTarget, RecoilAttr, StatusMoveTypeImmunityAttr, FlinchAttr, OneHitKOAttr, HitHealAttr, StrengthSapHealAttr, allMoves } from "./move";
import { ArenaTagSide, ArenaTrapTag } from "./arena-tag";
import { ArenaTagType } from "./enums/arena-tag-type";
import { Stat } from "./pokemon-stat";
import { PokemonHeldItemModifier } from "../modifier/modifier";
import { Moves } from "./enums/moves";
import { TerrainType } from "./terrain";
import { SpeciesFormChangeManualTrigger } from "./pokemon-forms";
import { Abilities } from "./enums/abilities";
import i18next, { Localizable } from "#app/plugins/i18n.js";
import { Command } from "../ui/command-ui-handler";

export class Ability implements Localizable {
  public id: Abilities;

  private nameAppend: string;
  public name: string;
  public description: string;
  public generation: integer;
  public isBypassFaint: boolean;
  public isIgnorable: boolean;
  public attrs: AbAttr[];
  public conditions: AbAttrCondition[];

  constructor(id: Abilities, generation: integer) {
    this.id = id;

    this.nameAppend = '';
    this.generation = generation;
    this.attrs = [];
    this.conditions = [];

    this.localize();
  }

  localize(): void {
    const i18nKey = Abilities[this.id].split('_').filter(f => f).map((f, i) => i ? `${f[0]}${f.slice(1).toLowerCase()}` : f.toLowerCase()).join('') as string;

    this.name = this.id ? `${i18next.t(`ability:${i18nKey}.name`) as string}${this.nameAppend}` : '';
    this.description = this.id ? i18next.t(`ability:${i18nKey}.description`) as string : '';
  }

  getAttrs(attrType: { new(...args: any[]): AbAttr }): AbAttr[] {
    return this.attrs.filter(a => a instanceof attrType);
  }

  attr<T extends new (...args: any[]) => AbAttr>(AttrType: T, ...args: ConstructorParameters<T>): Ability {
    const attr = new AttrType(...args);
    this.attrs.push(attr);

    return this;
  }

  conditionalAttr<T extends new (...args: any[]) => AbAttr>(condition: AbAttrCondition, AttrType: T, ...args: ConstructorParameters<T>): Ability {
    const attr = new AttrType(...args);
    attr.addCondition(condition);
    this.attrs.push(attr);
    
    return this;
  }
  
  hasAttr(attrType: { new(...args: any[]): AbAttr }): boolean {
    return !!this.getAttrs(attrType).length;
  }

  bypassFaint(): Ability {
    this.isBypassFaint = true;
    return this;
  }

  ignorable(): Ability {
    this.isIgnorable = true;
    return this;
  }

  condition(condition: AbAttrCondition): Ability {
    this.conditions.push(condition);

    return this;
  }

  partial(): this {
    this.nameAppend += ' (P)';
    return this;
  }

  unimplemented(): this {
    this.nameAppend += ' (N)';
    return this;
  }
}

type AbAttrApplyFunc<TAttr extends AbAttr> = (attr: TAttr, passive: boolean) => boolean | Promise<boolean>;
type AbAttrCondition = (pokemon: Pokemon) => boolean;

type PokemonAttackCondition = (user: Pokemon, target: Pokemon, move: Move) => boolean;
type PokemonDefendCondition = (target: Pokemon, user: Pokemon, move: Move) => boolean;
type PokemonStatChangeCondition = (target: Pokemon, statsChanged: BattleStat[], levels: integer) => boolean;

export abstract class AbAttr {
  public showAbility: boolean;
  private extraCondition: AbAttrCondition;

  constructor(showAbility: boolean = true) {
    this.showAbility = showAbility;
  }
  
  apply(pokemon: Pokemon, passive: boolean, cancelled: Utils.BooleanHolder, args: any[]): boolean | Promise<boolean> {
    return false;
  }

  getTriggerMessage(pokemon: Pokemon, abilityName: string, ...args: any[]): string {
    return null;
  }

  getCondition(): AbAttrCondition {
    return this.extraCondition || null;
  }

  addCondition(condition: AbAttrCondition): AbAttr {
    this.extraCondition = condition;
    return this;
  }
}

export class BlockRecoilDamageAttr extends AbAttr {
  apply(pokemon: Pokemon, passive: boolean, cancelled: Utils.BooleanHolder, args: any[]): boolean {
    cancelled.value = true;

    return true;
  }

  getTriggerMessage(pokemon: Pokemon, abilityName: string, ...args: any[]) {
    return getPokemonMessage(pokemon, `'s ${abilityName}\nprotected it from recoil!`);
  }
}

export class DoubleBattleChanceAbAttr extends AbAttr {
  constructor() {
    super(false);
  }

  apply(pokemon: Pokemon, passive: boolean, cancelled: Utils.BooleanHolder, args: any[]): boolean {
    const doubleChance = (args[0] as Utils.IntegerHolder);
    doubleChance.value = Math.max(doubleChance.value / 2, 1);
    return true;
  }
}

export class PostBattleInitAbAttr extends AbAttr {
  applyPostBattleInit(pokemon: Pokemon, passive: boolean, args: any[]): boolean | Promise<boolean> {
    return false;
  }
}

export class PostBattleInitFormChangeAbAttr extends PostBattleInitAbAttr {
  private formFunc: (p: Pokemon) => integer;

  constructor(formFunc: ((p: Pokemon) => integer)) {
    super(true);

    this.formFunc = formFunc;
  }

  applyPostBattleInit(pokemon: Pokemon, passive: boolean, args: any[]): boolean {
    const formIndex = this.formFunc(pokemon);
    if (formIndex !== pokemon.formIndex)
      return pokemon.scene.triggerPokemonFormChange(pokemon, SpeciesFormChangeManualTrigger, false);

    return false;
  }
}

export class PostBattleInitStatChangeAbAttr extends PostBattleInitAbAttr {
  private stats: BattleStat[];
  private levels: integer;
  private selfTarget: boolean;

  constructor(stats: BattleStat | BattleStat[], levels: integer, selfTarget?: boolean) {
    super();

    this.stats = typeof(stats) === 'number'
      ? [ stats as BattleStat ]
      : stats as BattleStat[];
    this.levels = levels;
    this.selfTarget = !!selfTarget;
  }

  applyPostBattleInit(pokemon: Pokemon, passive: boolean, args: any[]): boolean {
    const statChangePhases: StatChangePhase[] = [];

    if (this.selfTarget)
      statChangePhases.push(new StatChangePhase(pokemon.scene, pokemon.getBattlerIndex(), true, this.stats, this.levels));
    else {
      for (let opponent of pokemon.getOpponents())
        statChangePhases.push(new StatChangePhase(pokemon.scene, opponent.getBattlerIndex(), false, this.stats, this.levels));
    }

    for (let statChangePhase of statChangePhases) {
      if (!this.selfTarget && !statChangePhase.getPokemon().summonData)
        pokemon.scene.pushPhase(statChangePhase); // TODO: This causes the ability bar to be shown at the wrong time
      else
        pokemon.scene.unshiftPhase(statChangePhase);
    }
   
    return true;
  }
}

type PreDefendAbAttrCondition = (pokemon: Pokemon, attacker: Pokemon, move: PokemonMove) => boolean;

export class PreDefendAbAttr extends AbAttr {
  applyPreDefend(pokemon: Pokemon, passive: boolean, attacker: Pokemon, move: PokemonMove, cancelled: Utils.BooleanHolder, args: any[]): boolean | Promise<boolean> {
    return false;
  }
}

export class PreDefendFormChangeAbAttr extends PreDefendAbAttr {
  private formFunc: (p: Pokemon) => integer;

  constructor(formFunc: ((p: Pokemon) => integer)) {
    super(true);

    this.formFunc = formFunc;
  }

  applyPreDefend(pokemon: Pokemon, passive: boolean, attacker: Pokemon, move: PokemonMove, cancelled: Utils.BooleanHolder, args: any[]): boolean {
    const formIndex = this.formFunc(pokemon);
    if (formIndex !== pokemon.formIndex) {
      pokemon.scene.triggerPokemonFormChange(pokemon, SpeciesFormChangeManualTrigger, false);
      return true;
    }

    return false;
  }
}
export class PreDefendFullHpEndureAbAttr extends PreDefendAbAttr {
  applyPreDefend(pokemon: Pokemon, passive: boolean, attacker: Pokemon, move: PokemonMove, cancelled: Utils.BooleanHolder, args: any[]): boolean {
    if (pokemon.getHpRatio() < 1 || (args[0] as Utils.NumberHolder).value < pokemon.hp)
      return false;

    return pokemon.addTag(BattlerTagType.STURDY, 1);
  }
}

export class BlockItemTheftAbAttr extends AbAttr {
  apply(pokemon: Pokemon, passive: boolean, cancelled: Utils.BooleanHolder, args: any[]): boolean {
    cancelled.value = true;
    
    return true;
  }

  getTriggerMessage(pokemon: Pokemon, abilityName: string, ...args: any[]) {
    return getPokemonMessage(pokemon, `'s ${abilityName}\nprevents item theft!`);
  }
}

export class StabBoostAbAttr extends AbAttr {
  apply(pokemon: Pokemon, passive: boolean, cancelled: Utils.BooleanHolder, args: any[]): boolean {
    if ((args[0] as Utils.NumberHolder).value > 1) {
      (args[0] as Utils.NumberHolder).value += 0.5;
      return true;
    }
    
    return false;
  }
}

export class ReceivedMoveDamageMultiplierAbAttr extends PreDefendAbAttr {
  protected condition: PokemonDefendCondition;
  private powerMultiplier: number;

  constructor(condition: PokemonDefendCondition, powerMultiplier: number) {
    super();

    this.condition = condition;
    this.powerMultiplier = powerMultiplier;
  }

  applyPreDefend(pokemon: Pokemon, passive: boolean, attacker: Pokemon, move: PokemonMove, cancelled: Utils.BooleanHolder, args: any[]): boolean {
    if (this.condition(pokemon, attacker, move.getMove())) {
      (args[0] as Utils.NumberHolder).value *= this.powerMultiplier;
      return true;
    }

    return false;
  }
}

export class ReceivedTypeDamageMultiplierAbAttr extends ReceivedMoveDamageMultiplierAbAttr {
  constructor(moveType: Type, powerMultiplier: number) {
    super((user, target, move) => move.type === moveType, powerMultiplier);
  }
}

export class PreDefendMovePowerToOneAbAttr extends ReceivedMoveDamageMultiplierAbAttr {
  constructor(condition: PokemonDefendCondition) {
    super(condition, 1);
  }

  applyPreDefend(pokemon: Pokemon, passive: boolean, attacker: Pokemon, move: PokemonMove, cancelled: Utils.BooleanHolder, args: any[]): boolean {
    if (this.condition(pokemon, attacker, move.getMove())) {
      (args[0] as Utils.NumberHolder).value = 1;
      return true;
    }

    return false;
  }
}

export class TypeImmunityAbAttr extends PreDefendAbAttr {
  private immuneType: Type;
  private condition: AbAttrCondition;

  constructor(immuneType: Type, condition?: AbAttrCondition) {
    super();

    this.immuneType = immuneType;
    this.condition = condition;
  }

  applyPreDefend(pokemon: Pokemon, passive: boolean, attacker: Pokemon, move: PokemonMove, cancelled: Utils.BooleanHolder, args: any[]): boolean {
    if ((move.getMove() instanceof AttackMove || move.getMove().getAttrs(StatusMoveTypeImmunityAttr).find(attr => (attr as StatusMoveTypeImmunityAttr).immuneType === this.immuneType)) && move.getMove().type === this.immuneType) {
      (args[0] as Utils.NumberHolder).value = 0;
      return true;
    }

    return false;
  }

  getCondition(): AbAttrCondition {
    return this.condition;
  }
}

export class TypeImmunityHealAbAttr extends TypeImmunityAbAttr {
  constructor(immuneType: Type) {
    super(immuneType);
  }

  applyPreDefend(pokemon: Pokemon, passive: boolean, attacker: Pokemon, move: PokemonMove, cancelled: Utils.BooleanHolder, args: any[]): boolean {
    const ret = super.applyPreDefend(pokemon, passive, attacker, move, cancelled, args);

    if (ret) {
      if (pokemon.getHpRatio() < 1) {
        const simulated = args.length > 1 && args[1];
        if (!simulated) {
          const abilityName = (!passive ? pokemon.getAbility() : pokemon.getPassiveAbility()).name;
          pokemon.scene.unshiftPhase(new PokemonHealPhase(pokemon.scene, pokemon.getBattlerIndex(),
            Math.max(Math.floor(pokemon.getMaxHp() / 4), 1), getPokemonMessage(pokemon, `'s ${abilityName}\nrestored its HP a little!`), true));
        }
      }
      return true;
    }
    
    return false;
  }
}

class TypeImmunityStatChangeAbAttr extends TypeImmunityAbAttr {
  private stat: BattleStat;
  private levels: integer;

  constructor(immuneType: Type, stat: BattleStat, levels: integer, condition?: AbAttrCondition) {
    super(immuneType, condition);

    this.stat = stat;
    this.levels = levels;
  }

  applyPreDefend(pokemon: Pokemon, passive: boolean, attacker: Pokemon, move: PokemonMove, cancelled: Utils.BooleanHolder, args: any[]): boolean {
    const ret = super.applyPreDefend(pokemon, passive, attacker, move, cancelled, args);

    if (ret) {
      cancelled.value = true;
      const simulated = args.length > 1 && args[1];
      if (!simulated)
        pokemon.scene.unshiftPhase(new StatChangePhase(pokemon.scene, pokemon.getBattlerIndex(), true, [ this.stat ], this.levels));
    }
    
    return ret;
  }
}

class TypeImmunityAddBattlerTagAbAttr extends TypeImmunityAbAttr {
  private tagType: BattlerTagType;
  private turnCount: integer;

  constructor(immuneType: Type, tagType: BattlerTagType, turnCount: integer, condition?: AbAttrCondition) {
    super(immuneType, condition);

    this.tagType = tagType;
    this.turnCount = turnCount;
  }

  applyPreDefend(pokemon: Pokemon, passive: boolean, attacker: Pokemon, move: PokemonMove, cancelled: Utils.BooleanHolder, args: any[]): boolean {
    const ret = super.applyPreDefend(pokemon, passive, attacker, move, cancelled, args);

    if (ret) {
      cancelled.value = true;
      const simulated = args.length > 1 && args[1];
      if (!simulated)
        pokemon.addTag(this.tagType, this.turnCount, undefined, pokemon.id);
    }
    
    return ret;
  }
}

export class NonSuperEffectiveImmunityAbAttr extends TypeImmunityAbAttr {
  constructor(condition?: AbAttrCondition) {
    super(null, condition);
  }

  applyPreDefend(pokemon: Pokemon, passive: boolean, attacker: Pokemon, move: PokemonMove, cancelled: Utils.BooleanHolder, args: any[]): boolean {
    if (move.getMove() instanceof AttackMove && pokemon.getAttackTypeEffectiveness(move.getMove().type) < 2) {
      cancelled.value = true;
      (args[0] as Utils.NumberHolder).value = 0;
      return true;
    }

    return false;
  }

  getTriggerMessage(pokemon: Pokemon, abilityName: string, ...args: any[]): string {
    return getPokemonMessage(pokemon, ` avoided damage\nwith ${abilityName}!`);
  }
}

export class PostDefendAbAttr extends AbAttr {
  applyPostDefend(pokemon: Pokemon, passive: boolean, attacker: Pokemon, move: PokemonMove, hitResult: HitResult, args: any[]): boolean | Promise<boolean> {
    return false;
  }
}

export class PostDefendDisguiseAbAttr extends PostDefendAbAttr {

  applyPostDefend(pokemon: Pokemon, passive: boolean, attacker: Pokemon, move: PokemonMove, hitResult: HitResult, args: any[]): boolean {
    if (pokemon.formIndex == 0 && pokemon.battleData.hitCount != 0 && (move.getMove().category == MoveCategory.SPECIAL || move.getMove().category == MoveCategory.PHYSICAL)) {
      
      const recoilDamage = Math.ceil((pokemon.getMaxHp() / 8) - attacker.turnData.damageDealt);
      if (!recoilDamage)
        return false;
      pokemon.damageAndUpdate(recoilDamage, HitResult.OTHER);
      pokemon.turnData.damageTaken += recoilDamage;
      pokemon.scene.queueMessage(getPokemonMessage(pokemon, '\'s disguise was busted!'));
      return true;
    }

    return false;
  }
}

export class PostDefendFormChangeAbAttr extends PostDefendAbAttr {
  private formFunc: (p: Pokemon) => integer;

  constructor(formFunc: ((p: Pokemon) => integer)) {
    super(true);

    this.formFunc = formFunc;
  }

  applyPostDefend(pokemon: Pokemon, passive: boolean, attacker: Pokemon, move: PokemonMove, hitResult: HitResult, args: any[]): boolean {
    const formIndex = this.formFunc(pokemon);
    if (formIndex !== pokemon.formIndex) {
      pokemon.scene.triggerPokemonFormChange(pokemon, SpeciesFormChangeManualTrigger, false);
      return true;
    }

    return false;
  }
}

export class FieldPriorityMoveImmunityAbAttr extends PreDefendAbAttr {
  applyPreDefend(pokemon: Pokemon, passive: boolean, attacker: Pokemon, move: PokemonMove, cancelled: Utils.BooleanHolder, args: any[]): boolean {
      const attackPriority = new Utils.IntegerHolder(move.getMove().priority);
      applyAbAttrs(IncrementMovePriorityAbAttr, attacker, null, move.getMove(), attackPriority);
  
      if(attackPriority.value > 0 && !move.getMove().isMultiTarget()) {
        cancelled.value = true;
        return true;
      }
    
    return false;
  }
}

export class PostStatChangeAbAttr extends AbAttr {
  applyPostStatChange(pokemon: Pokemon, statsChanged: BattleStat[], levelChanged: integer, selfTarget: boolean, args: any[]): boolean | Promise<boolean> {
    return false;
  }
}

export class MoveImmunityAbAttr extends PreDefendAbAttr {
  private immuneCondition: PreDefendAbAttrCondition;

  constructor(immuneCondition: PreDefendAbAttrCondition) {
    super(true);

    this.immuneCondition = immuneCondition;
  }

  applyPreDefend(pokemon: Pokemon, passive: boolean, attacker: Pokemon, move: PokemonMove, cancelled: Utils.BooleanHolder, args: any[]): boolean {
    if (this.immuneCondition(pokemon, attacker, move)) {
      cancelled.value = true;
      return true;
    }

    return false;
  }

  getTriggerMessage(pokemon: Pokemon, abilityName: string, ...args: any[]): string {
    return `It doesn\'t affect ${pokemon.name}!`;
  }
}

export class MoveImmunityStatChangeAbAttr extends MoveImmunityAbAttr {
  private stat: BattleStat;
  private levels: integer;

  constructor(immuneCondition: PreDefendAbAttrCondition, stat: BattleStat, levels: integer) {
    super(immuneCondition);
    this.stat = stat;
    this.levels = levels;
  }

  applyPreDefend(pokemon: Pokemon, passive: boolean, attacker: Pokemon, move: PokemonMove, cancelled: Utils.BooleanHolder, args: any[]): boolean {
    const ret = super.applyPreDefend(pokemon, passive, attacker, move, cancelled, args)
    if (ret) {
      pokemon.scene.unshiftPhase(new StatChangePhase(pokemon.scene, pokemon.getBattlerIndex(), true, [ this.stat ], this.levels));
    }

    return ret;
  }
}

export class ReverseDrainAbAttr extends PostDefendAbAttr {
  applyPostDefend(pokemon: Pokemon, passive: boolean, attacker: Pokemon, move: PokemonMove, hitResult: HitResult, args: any[]): boolean {
    if (!!move.getMove().getAttrs(HitHealAttr).length || !!move.getMove().getAttrs(StrengthSapHealAttr).length ) {
      pokemon.scene.queueMessage(getPokemonMessage(attacker, ` sucked up the liquid ooze!`));
      return true;
    }
    return false;
  }
}

export class PostDefendStatChangeAbAttr extends PostDefendAbAttr {
  private condition: PokemonDefendCondition;
  private stat: BattleStat;
  private levels: integer;
  private selfTarget: boolean;

  constructor(condition: PokemonDefendCondition, stat: BattleStat, levels: integer, selfTarget: boolean = true) {
    super(true);

    this.condition = condition;
    this.stat = stat;
    this.levels = levels;
    this.selfTarget = selfTarget;
  }

  applyPostDefend(pokemon: Pokemon, passive: boolean, attacker: Pokemon, move: PokemonMove, hitResult: HitResult, args: any[]): boolean {
    if (this.condition(pokemon, attacker, move.getMove())) {
      pokemon.scene.unshiftPhase(new StatChangePhase(pokemon.scene, (this.selfTarget ? pokemon : attacker).getBattlerIndex(), true, [ this.stat ], this.levels));
      return true;
    }

    return false;
  }
}

export class PostDefendApplyArenaTrapTagAbAttr extends PostDefendAbAttr {
  private condition: PokemonDefendCondition;
  private tagType: ArenaTagType;

  constructor(condition: PokemonDefendCondition, tagType: ArenaTagType) {
    super(true);

    this.condition = condition;
    this.tagType = tagType;
  }

  applyPostDefend(pokemon: Pokemon, passive: boolean, attacker: Pokemon, move: PokemonMove, hitResult: HitResult, args: any[]): boolean {
    if (this.condition(pokemon, attacker, move.getMove())) {
      const tag = pokemon.scene.arena.getTag(this.tagType) as ArenaTrapTag;
      if (!pokemon.scene.arena.getTag(this.tagType) || tag.layers < tag.maxLayers) {
        pokemon.scene.arena.addTag(this.tagType, 0, undefined, pokemon.id, pokemon.isPlayer() ? ArenaTagSide.ENEMY : ArenaTagSide.PLAYER);
        return true;
      }
    }
    return false;
  }
}

export class PostDefendApplyBattlerTagAbAttr extends PostDefendAbAttr {
  private condition: PokemonDefendCondition;
  private tagType: BattlerTagType;
  constructor(condition: PokemonDefendCondition, tagType: BattlerTagType) {
    super(true);

    this.condition = condition;
    this.tagType = tagType;
  }

  applyPostDefend(pokemon: Pokemon, passive: boolean, attacker: Pokemon, move: PokemonMove, hitResult: HitResult, args: any[]): boolean {
    if (this.condition(pokemon, attacker, move.getMove())) {
      pokemon.addTag(this.tagType, undefined, undefined, pokemon.id);
      return true;
    }
    return false;
  }
}

export class PostDefendTypeChangeAbAttr extends PostDefendAbAttr {
  applyPostDefend(pokemon: Pokemon, passive: boolean, attacker: Pokemon, move: PokemonMove, hitResult: HitResult, args: any[]): boolean {
    if (hitResult < HitResult.NO_EFFECT) {
      const type = move.getMove().type;
      const pokemonTypes = pokemon.getTypes(true);
      if (pokemonTypes.length !== 1 || pokemonTypes[0] !== type) {
        pokemon.summonData.types = [ type ];
        return true;
      }
    }

    return false;
  }

  getTriggerMessage(pokemon: Pokemon, abilityName: string, ...args: any[]): string {
    return getPokemonMessage(pokemon, `'s ${abilityName}\nmade it the ${Utils.toReadableString(Type[pokemon.getTypes(true)[0]])} type!`);
  }
}

export class PostDefendTerrainChangeAbAttr extends PostDefendAbAttr {
  private terrainType: TerrainType;

  constructor(terrainType: TerrainType) {
    super();

    this.terrainType = terrainType;
  }

  applyPostDefend(pokemon: Pokemon, passive: boolean, attacker: Pokemon, move: PokemonMove, hitResult: HitResult, args: any[]): boolean {
    if (hitResult < HitResult.NO_EFFECT)
      return pokemon.scene.arena.trySetTerrain(this.terrainType, true);

    return false;
  }
}

export class PostDefendContactApplyStatusEffectAbAttr extends PostDefendAbAttr {
  private chance: integer;
  private effects: StatusEffect[];

  constructor(chance: integer, ...effects: StatusEffect[]) {
    super();

    this.chance = chance;
    this.effects = effects;
  }

  applyPostDefend(pokemon: Pokemon, passive: boolean, attacker: Pokemon, move: PokemonMove, hitResult: HitResult, args: any[]): boolean {
    if (move.getMove().checkFlag(MoveFlags.MAKES_CONTACT, attacker, pokemon) && !attacker.status && (this.chance === -1 || pokemon.randSeedInt(100) < this.chance)) {
      const effect = this.effects.length === 1 ? this.effects[0] : this.effects[pokemon.randSeedInt(this.effects.length)];
      return attacker.trySetStatus(effect, true);
    }

    return false;
  }
}

export class PostDefendContactApplyTagChanceAbAttr extends PostDefendAbAttr {
  private chance: integer;
  private tagType: BattlerTagType;
  private turnCount: integer;

  constructor(chance: integer, tagType: BattlerTagType, turnCount?: integer) {
    super();

    this.tagType = tagType;
    this.chance = chance;
    this.turnCount = turnCount;
  }

  applyPostDefend(pokemon: Pokemon, passive: boolean, attacker: Pokemon, move: PokemonMove, hitResult: HitResult, args: any[]): boolean {
    if (move.getMove().checkFlag(MoveFlags.MAKES_CONTACT, attacker, pokemon) && pokemon.randSeedInt(100) < this.chance)
      return attacker.addTag(this.tagType, this.turnCount, move.moveId, attacker.id);

    return false;
  }
}

export class PostDefendCritStatChangeAbAttr extends PostDefendAbAttr {
  private stat: BattleStat;
  private levels: integer;

  constructor(stat: BattleStat, levels: integer) {
    super();

    this.stat = stat;
    this.levels = levels;
  }

  applyPostDefend(pokemon: Pokemon, passive: boolean, attacker: Pokemon, move: PokemonMove, hitResult: HitResult, args: any[]): boolean {
    pokemon.scene.unshiftPhase(new StatChangePhase(pokemon.scene, pokemon.getBattlerIndex(), true, [ this.stat ], this.levels));
    
    return true;
  }

  getCondition(): AbAttrCondition {
    return (pokemon: Pokemon) => pokemon.turnData.attacksReceived.length && pokemon.turnData.attacksReceived[pokemon.turnData.attacksReceived.length - 1].critical;
  }
}

export class PostDefendContactDamageAbAttr extends PostDefendAbAttr {
  private damageRatio: integer;

  constructor(damageRatio: integer) {
    super();

    this.damageRatio = damageRatio;
  }
  
  applyPostDefend(pokemon: Pokemon, passive: boolean, attacker: Pokemon, move: PokemonMove, hitResult: HitResult, args: any[]): boolean {
    if (move.getMove().checkFlag(MoveFlags.MAKES_CONTACT, attacker, pokemon)) {
      attacker.damageAndUpdate(Math.ceil(attacker.getMaxHp() * (1 / this.damageRatio)), HitResult.OTHER);
      attacker.turnData.damageTaken += Math.ceil(attacker.getMaxHp() * (1 / this.damageRatio));
      return true;
    }
    
    return false;
  }

  getTriggerMessage(pokemon: Pokemon, abilityName: string, ...args: any[]): string {
    return getPokemonMessage(pokemon, `'s ${abilityName}\nhurt its attacker!`);
  }
}

export class PostDefendWeatherChangeAbAttr extends PostDefendAbAttr {
  private weatherType: WeatherType;

  constructor(weatherType: WeatherType) {
    super();

    this.weatherType = weatherType;
  }

  applyPostDefend(pokemon: Pokemon, passive: boolean, attacker: Pokemon, move: PokemonMove, hitResult: HitResult, args: any[]): boolean {
    if (!pokemon.scene.arena.weather?.isImmutable())
      return pokemon.scene.arena.trySetWeather(this.weatherType, true);

    return false;
  }
}

export class PostDefendAbilitySwapAbAttr extends PostDefendAbAttr {
  constructor() {
    super();
  }
  
  applyPostDefend(pokemon: Pokemon, passive: boolean, attacker: Pokemon, move: PokemonMove, hitResult: HitResult, args: any[]): boolean {
    if (move.getMove().checkFlag(MoveFlags.MAKES_CONTACT, attacker, pokemon) && !attacker.getAbility().hasAttr(UnswappableAbilityAbAttr)) {
      const tempAbilityId = attacker.getAbility().id;
      attacker.summonData.ability = pokemon.getAbility().id;
      pokemon.summonData.ability = tempAbilityId;
      return true;
    }
    
    return false;
  }

  getTriggerMessage(pokemon: Pokemon, abilityName: string, ...args: any[]): string {
    return getPokemonMessage(pokemon, ` swapped\nabilities with its target!`);
  }
}

export class PostDefendAbilityGiveAbAttr extends PostDefendAbAttr {
  constructor() {
    super();
  }
  
  applyPostDefend(pokemon: Pokemon, passive: boolean, attacker: Pokemon, move: PokemonMove, hitResult: HitResult, args: any[]): boolean {
    if (move.getMove().checkFlag(MoveFlags.MAKES_CONTACT, attacker, pokemon) && !attacker.getAbility().hasAttr(UnsuppressableAbilityAbAttr) && !attacker.getAbility().hasAttr(PostDefendAbilityGiveAbAttr)) {
      attacker.summonData.ability = pokemon.getAbility().id;

      return true;
    }
    
    return false;
  }

  getTriggerMessage(pokemon: Pokemon, abilityName: string, ...args: any[]): string {
    return getPokemonMessage(pokemon, ` gave its target\n${abilityName}!`);
  }
}

export class PostDefendMoveDisableAbAttr extends PostDefendAbAttr {
  private chance: integer;
  private attacker: Pokemon;
  private move: PokemonMove;

  constructor(chance: integer) {
    super();

    this.chance = chance;
  }
  
  applyPostDefend(pokemon: Pokemon, passive: boolean, attacker: Pokemon, move: PokemonMove, hitResult: HitResult, args: any[]): boolean {
    if (!attacker.summonData.disabledMove) {
      if (move.getMove().checkFlag(MoveFlags.MAKES_CONTACT, attacker, pokemon) && (this.chance === -1 || pokemon.randSeedInt(100) < this.chance)) {
        this.attacker = attacker;
        this.move = move;

        attacker.summonData.disabledMove = move.moveId;
        attacker.summonData.disabledTurns = 4;
        return true;
      }
    }
    return false;
  }

  getTriggerMessage(pokemon: Pokemon, abilityName: string, ...args: any[]): string {
    return getPokemonMessage(this.attacker, `'s ${this.move.getName()}\nwas disabled!`);
  }
}

export class PostStatChangeStatChangeAbAttr extends PostStatChangeAbAttr {
  private condition: PokemonStatChangeCondition;
  private statsToChange: BattleStat[];
  private levels: integer;

  constructor(condition: PokemonStatChangeCondition, statsToChange: BattleStat[], levels: integer) {
    super(true);

    this.condition = condition;
    this.statsToChange = statsToChange;
    this.levels = levels;
  }

  applyPostStatChange(pokemon: Pokemon, statsChanged: BattleStat[], levelsChanged: integer, selfTarget: boolean, args: any[]): boolean {
    if (this.condition(pokemon, statsChanged, levelsChanged) && !selfTarget) {
      pokemon.scene.unshiftPhase(new StatChangePhase(pokemon.scene, (pokemon).getBattlerIndex(), true, this.statsToChange, this.levels));
      return true;
    }

    return false;
  }
}

export class PreAttackAbAttr extends AbAttr {
  applyPreAttack(pokemon: Pokemon, passive: boolean, defender: Pokemon, move: PokemonMove, args: any[]): boolean | Promise<boolean> {
    return false;
  }
}

export class VariableMovePowerAbAttr extends PreAttackAbAttr {
  applyPreAttack(pokemon: Pokemon, passive: boolean, defender: Pokemon, move: PokemonMove, args: any[]): boolean {
    //const power = args[0] as Utils.NumberHolder;
    return false;
  }
}

export class VariableMoveTypeAbAttr extends AbAttr {
  apply(pokemon: Pokemon, passive: boolean, cancelled: Utils.BooleanHolder, args: any[]): boolean {
    //const power = args[0] as Utils.IntegerHolder;
    return false; 
  }
}

export class MoveTypeChangePowerMultiplierAbAttr extends VariableMoveTypeAbAttr {
  private matchType: Type;
  private newType: Type;
  private powerMultiplier: number;

  constructor(matchType: Type, newType: Type, powerMultiplier: number){
    super(true);
    this.matchType = matchType;
    this.newType = newType;
    this.powerMultiplier = powerMultiplier;
  }

  apply(pokemon: Pokemon, passive: boolean, cancelled: Utils.BooleanHolder, args: any[]): boolean {
    const type = (args[0] as Utils.IntegerHolder);
    if (type.value == this.matchType) {
      type.value = this.newType;
      (args[1] as Utils.NumberHolder).value *= this.powerMultiplier;
      return true;
    }
    
    return false;
  }
}

export class FieldPreventExplosiveMovesAbAttr extends AbAttr {
  apply(pokemon: Pokemon, passive: boolean, cancelled: Utils.BooleanHolder, args: any[]): boolean | Promise<boolean> {
    cancelled.value = true;
    return true;
  }
}

export class MoveTypeChangeAttr extends PreAttackAbAttr {
  private newType: Type;
  private powerMultiplier: number;
  private condition: PokemonAttackCondition;

  constructor(newType: Type, powerMultiplier: number, condition: PokemonAttackCondition){
    super(true);
    this.newType = newType;
    this.powerMultiplier = powerMultiplier;
    this.condition = condition;
  }

  applyPreAttack(pokemon: Pokemon, passive: boolean, defender: Pokemon, move: PokemonMove, args: any[]): boolean {
    if (this.condition(pokemon, defender, move.getMove())) {
      const type = (args[0] as Utils.IntegerHolder);
      type.value = this.newType;
      (args[1] as Utils.NumberHolder).value *= this.powerMultiplier;
      return true;
    }

    return false;
  }
}

export class MovePowerBoostAbAttr extends VariableMovePowerAbAttr {
  private condition: PokemonAttackCondition;
  private powerMultiplier: number;

  constructor(condition: PokemonAttackCondition, powerMultiplier: number) {
    super(true);
    this.condition = condition;
    this.powerMultiplier = powerMultiplier;
  }

  applyPreAttack(pokemon: Pokemon, passive: boolean, defender: Pokemon, move: PokemonMove, args: any[]): boolean {
    if (this.condition(pokemon, defender, move.getMove())) {
      (args[0] as Utils.NumberHolder).value *= this.powerMultiplier;

      return true;
    }

    return false;
  }
}

export class MoveTypePowerBoostAbAttr extends MovePowerBoostAbAttr {
  constructor(boostedType: Type, powerMultiplier?: number) {
    super((pokemon, defender, move) => move.type === boostedType, powerMultiplier || 1.5);
  }
}

export class LowHpMoveTypePowerBoostAbAttr extends MoveTypePowerBoostAbAttr {
  constructor(boostedType: Type) {
    super(boostedType);
  }

  getCondition(): AbAttrCondition {
    return (pokemon) => pokemon.getHpRatio() <= 0.33;
  }
}

export class FieldVariableMovePowerAbAttr extends AbAttr {
  applyPreAttack(pokemon: Pokemon, passive: boolean, defender: Pokemon, move: PokemonMove, args: any[]): boolean {
    //const power = args[0] as Utils.NumberHolder;
    return false; 
  }
}

export class FieldMovePowerBoostAbAttr extends FieldVariableMovePowerAbAttr {
  private condition: PokemonAttackCondition;
  private powerMultiplier: number;

  constructor(condition: PokemonAttackCondition, powerMultiplier: number) {
    super(false);
    this.condition = condition;
    this.powerMultiplier = powerMultiplier;
  }

  applyPreAttack(pokemon: Pokemon, passive: boolean, defender: Pokemon, move: PokemonMove, args: any[]): boolean {
    if (this.condition(pokemon, defender, move.getMove())) {
      (args[0] as Utils.NumberHolder).value *= this.powerMultiplier;

      return true;
    }

    return false;
  }
}

export class FieldMoveTypePowerBoostAbAttr extends FieldMovePowerBoostAbAttr {
  constructor(boostedType: Type, powerMultiplier?: number) {
    super((pokemon, defender, move) => move.type === boostedType, powerMultiplier || 1.5);
  }
}

export class BattleStatMultiplierAbAttr extends AbAttr {
  private battleStat: BattleStat;
  private multiplier: number;

  constructor(battleStat: BattleStat, multiplier: number) {
    super(false);

    this.battleStat = battleStat;
    this.multiplier = multiplier;
  }

  applyBattleStat(pokemon: Pokemon, passive: boolean, battleStat: BattleStat, statValue: Utils.NumberHolder, args: any[]): boolean | Promise<boolean> {
    if (battleStat === this.battleStat) {
      statValue.value *= this.multiplier;
      return true;
    }

    return false;
  }
}

export class PostAttackAbAttr extends AbAttr {
  applyPostAttack(pokemon: Pokemon, passive: boolean, defender: Pokemon, move: PokemonMove, hitResult: HitResult, args: any[]): boolean | Promise<boolean> {
    return false;
  }
}

export class PostAttackStealHeldItemAbAttr extends PostAttackAbAttr {
  private condition: PokemonAttackCondition;

  constructor(condition?: PokemonAttackCondition) {
    super();

    this.condition = condition;
  }

  applyPostAttack(pokemon: Pokemon, passive: boolean, defender: Pokemon, move: PokemonMove, hitResult: HitResult, args: any[]): Promise<boolean> {
    return new Promise<boolean>(resolve => {
      if (hitResult < HitResult.NO_EFFECT && (!this.condition || this.condition(pokemon, defender, move.getMove()))) {
        const heldItems = this.getTargetHeldItems(defender).filter(i => i.getTransferrable(false));
        if (heldItems.length) {
          const stolenItem = heldItems[pokemon.randSeedInt(heldItems.length)];
          pokemon.scene.tryTransferHeldItemModifier(stolenItem, pokemon, false, false).then(success => {
            if (success)
              pokemon.scene.queueMessage(getPokemonMessage(pokemon, ` stole\n${defender.name}'s ${stolenItem.type.name}!`));
            resolve(success);
          });
          return;
        }
      }
      resolve(false);
    });
  }

  getTargetHeldItems(target: Pokemon): PokemonHeldItemModifier[] {
    return target.scene.findModifiers(m => m instanceof PokemonHeldItemModifier
      && (m as PokemonHeldItemModifier).pokemonId === target.id, target.isPlayer()) as PokemonHeldItemModifier[];
  }
}

export class PostAttackApplyStatusEffectAbAttr extends PostAttackAbAttr {
  private contactRequired: boolean;
  private chance: integer;
  private effects: StatusEffect[];

  constructor(contactRequired: boolean, chance: integer, ...effects: StatusEffect[]) {
    super();

    this.contactRequired = contactRequired;
    this.chance = chance;
    this.effects = effects;
  }

  applyPostAttack(pokemon: Pokemon, passive: boolean, attacker: Pokemon, move: PokemonMove, hitResult: HitResult, args: any[]): boolean {
    if (pokemon != attacker && (!this.contactRequired || move.getMove().checkFlag(MoveFlags.MAKES_CONTACT, attacker, pokemon)) && pokemon.randSeedInt(100) < this.chance && !pokemon.status) {
      const effect = this.effects.length === 1 ? this.effects[0] : this.effects[pokemon.randSeedInt(this.effects.length)];
      return attacker.trySetStatus(effect, true);
    }

    return false;
  }
}

export class PostAttackContactApplyStatusEffectAbAttr extends PostAttackApplyStatusEffectAbAttr {
  constructor(chance: integer, ...effects: StatusEffect[]) {
    super(true, chance, ...effects);
  }
}

export class PostAttackApplyBattlerTagAbAttr extends PostAttackAbAttr {
  private contactRequired: boolean;
  private chance: (user: Pokemon, target: Pokemon, move: PokemonMove) => integer;
  private effects: BattlerTagType[];

  
  constructor(contactRequired: boolean, chance: (user: Pokemon, target: Pokemon, move: PokemonMove) =>  integer, ...effects: BattlerTagType[]) {
    super();

    this.contactRequired = contactRequired;
    this.chance = chance;
    this.effects = effects;
  }

  applyPostAttack(pokemon: Pokemon, passive: boolean, attacker: Pokemon, move: PokemonMove, hitResult: HitResult, args: any[]): boolean {
    if (pokemon != attacker && (!this.contactRequired || move.getMove().checkFlag(MoveFlags.MAKES_CONTACT, attacker, pokemon)) && pokemon.randSeedInt(100) < this.chance(attacker, pokemon, move) && !pokemon.status) {
      const effect = this.effects.length === 1 ? this.effects[0] : this.effects[pokemon.randSeedInt(this.effects.length)];


      return attacker.addTag(effect);
    }

    return false;
  }
}

export class PostDefendStealHeldItemAbAttr extends PostDefendAbAttr {
  private condition: PokemonDefendCondition;

  constructor(condition?: PokemonDefendCondition) {
    super();

    this.condition = condition;
  }

  applyPostDefend(pokemon: Pokemon, passive: boolean, attacker: Pokemon, move: PokemonMove, hitResult: HitResult, args: any[]): Promise<boolean> {
    return new Promise<boolean>(resolve => {
      if (hitResult < HitResult.NO_EFFECT && (!this.condition || this.condition(pokemon, attacker, move.getMove()))) {
        const heldItems = this.getTargetHeldItems(attacker).filter(i => i.getTransferrable(false));
        if (heldItems.length) {
          const stolenItem = heldItems[pokemon.randSeedInt(heldItems.length)];
          pokemon.scene.tryTransferHeldItemModifier(stolenItem, pokemon, false, false).then(success => {
            if (success)
              pokemon.scene.queueMessage(getPokemonMessage(pokemon, ` stole\n${attacker.name}'s ${stolenItem.type.name}!`));
            resolve(success);
          });
          return;
        }
      }
      resolve(false);
    });
  }

  getTargetHeldItems(target: Pokemon): PokemonHeldItemModifier[] {
    return target.scene.findModifiers(m => m instanceof PokemonHeldItemModifier
      && (m as PokemonHeldItemModifier).pokemonId === target.id, target.isPlayer()) as PokemonHeldItemModifier[];
  }
}

export class PostVictoryAbAttr extends AbAttr {
  applyPostVictory(pokemon: Pokemon, passive: boolean, args: any[]): boolean | Promise<boolean> {
    return false;
  }
}

class PostVictoryStatChangeAbAttr extends PostVictoryAbAttr {
  private stat: BattleStat | ((p: Pokemon) => BattleStat);
  private levels: integer;

  constructor(stat: BattleStat | ((p: Pokemon) => BattleStat), levels: integer) {
    super();

    this.stat = stat;
    this.levels = levels;
  }

  applyPostVictory(pokemon: Pokemon, passive: boolean, args: any[]): boolean | Promise<boolean> {
    const stat = typeof this.stat === 'function'
      ? this.stat(pokemon)
      : this.stat;
    pokemon.scene.unshiftPhase(new StatChangePhase(pokemon.scene, pokemon.getBattlerIndex(), true, [ stat ], this.levels));
    
    return true;
  }
}

export class PostKnockOutAbAttr extends AbAttr {
  applyPostKnockOut(pokemon: Pokemon, passive: boolean, knockedOut: Pokemon, args: any[]): boolean | Promise<boolean> {
    return false;
  }
}

export class PostKnockOutStatChangeAbAttr extends PostKnockOutAbAttr {
  private stat: BattleStat | ((p: Pokemon) => BattleStat);
  private levels: integer;

  constructor(stat: BattleStat | ((p: Pokemon) => BattleStat), levels: integer) {
    super();

    this.stat = stat;
    this.levels = levels;
  }

  applyPostKnockOut(pokemon: Pokemon, passive: boolean, knockedOut: Pokemon, args: any[]): boolean | Promise<boolean> {
    const stat = typeof this.stat === 'function'
      ? this.stat(pokemon)
      : this.stat;
    pokemon.scene.unshiftPhase(new StatChangePhase(pokemon.scene, pokemon.getBattlerIndex(), true, [ stat ], this.levels));
    
    return true;
  }
}

export class CopyFaintedAllyAbilityAbAttr extends PostKnockOutAbAttr {
  constructor() {
    super();
  }

  applyPostKnockOut(pokemon: Pokemon, passive: boolean, knockedOut: Pokemon, args: any[]): boolean | Promise<boolean> {
    if (pokemon.isPlayer() === knockedOut.isPlayer() && !knockedOut.getAbility().hasAttr(UncopiableAbilityAbAttr)) {
      pokemon.summonData.ability = knockedOut.getAbility().id;
      pokemon.scene.queueMessage(getPokemonMessage(knockedOut, `'s ${allAbilities[knockedOut.getAbility().id].name} was taken over!`));
      return true;
    }
    
    return false;
  }
}

export class IgnoreOpponentStatChangesAbAttr extends AbAttr {
  constructor() {
    super(false);
  }

  apply(pokemon: Pokemon, passive: boolean, cancelled: Utils.BooleanHolder, args: any[]) {
    (args[0] as Utils.IntegerHolder).value = 0;

    return true;
  }
}

export class PostSummonAbAttr extends AbAttr {
  applyPostSummon(pokemon: Pokemon, passive: boolean, args: any[]): boolean | Promise<boolean> {
    return false;
  }
}

export class PostSummonMessageAbAttr extends PostSummonAbAttr {
  private messageFunc: (pokemon: Pokemon) => string;

  constructor(messageFunc: (pokemon: Pokemon) => string) {
    super(true);

    this.messageFunc = messageFunc;
  }

  applyPostSummon(pokemon: Pokemon, passive: boolean, args: any[]): boolean {
    pokemon.scene.queueMessage(this.messageFunc(pokemon));

    return true;
  }
}

export class PostSummonAddBattlerTagAbAttr extends PostSummonAbAttr {
  private tagType: BattlerTagType;
  private turnCount: integer;

  constructor(tagType: BattlerTagType, turnCount: integer, showAbility?: boolean) {
    super(showAbility);

    this.tagType = tagType;
    this.turnCount = turnCount;
  }

  applyPostSummon(pokemon: Pokemon, passive: boolean, args: any[]): boolean {
    return pokemon.addTag(this.tagType, this.turnCount);
  }
}

export class PostSummonStatChangeAbAttr extends PostSummonAbAttr {
  private stats: BattleStat[];
  private levels: integer;
  private selfTarget: boolean;

  constructor(stats: BattleStat | BattleStat[], levels: integer, selfTarget?: boolean) {
    super();

    this.stats = typeof(stats) === 'number'
      ? [ stats as BattleStat ]
      : stats as BattleStat[];
    this.levels = levels;
    this.selfTarget = !!selfTarget;
  }

  applyPostSummon(pokemon: Pokemon, passive: boolean, args: any[]): boolean {
    const statChangePhases: StatChangePhase[] = [];

    if (this.selfTarget)
      statChangePhases.push(new StatChangePhase(pokemon.scene, pokemon.getBattlerIndex(), true, this.stats, this.levels));
    else {
      for (let opponent of pokemon.getOpponents())
        statChangePhases.push(new StatChangePhase(pokemon.scene, opponent.getBattlerIndex(), false, this.stats, this.levels));
    }

    for (let statChangePhase of statChangePhases) {
      if (!this.selfTarget && !statChangePhase.getPokemon().summonData)
        pokemon.scene.pushPhase(statChangePhase); // TODO: This causes the ability bar to be shown at the wrong time
      else
        pokemon.scene.unshiftPhase(statChangePhase);
    }
   
    return true;
  }
}

export class PostSummonAllyHealAbAttr extends PostSummonAbAttr {
  private healRatio: number;
  private showAnim: boolean;

  constructor(healRatio: number, showAnim: boolean = false) {
    super();

    this.healRatio = healRatio || 4;
    this.showAnim = showAnim;
  }

  applyPostSummon(pokemon: Pokemon, passive: boolean, args: any[]): boolean {
    const target = pokemon.getAlly();
    if (target?.isActive(true)) {
      target.scene.unshiftPhase(new PokemonHealPhase(target.scene, target.getBattlerIndex(),
        Math.max(Math.floor(pokemon.getMaxHp() / this.healRatio), 1), getPokemonMessage(target, ` drank down all the\nmatcha that ${pokemon.name} made!`), true, !this.showAnim));
      return true;
    }
    
    return false;
  }
}

export class DownloadAbAttr extends PostSummonAbAttr {
  private enemyDef: integer;
  private enemySpDef: integer;
  private stats: BattleStat[];

  applyPostSummon(pokemon: Pokemon, passive: boolean, args: any[]): boolean {
    this.enemyDef = 0;
    this.enemySpDef = 0;
	
    for (let opponent of pokemon.getOpponents()) {
      this.enemyDef += opponent.stats[BattleStat.DEF];
      this.enemySpDef += opponent.stats[BattleStat.SPDEF];
    }
	
    if (this.enemyDef < this.enemySpDef)
      this.stats = [BattleStat.ATK];
    else
      this.stats = [BattleStat.SPATK];

    if (this.enemyDef > 0 && this.enemySpDef > 0) { // only activate if there's actually an enemy to download from
      pokemon.scene.unshiftPhase(new StatChangePhase(pokemon.scene, pokemon.getBattlerIndex(), false, this.stats, 1));
      return true;
    }
	
    return false;
  }
}

export class PostSummonWeatherChangeAbAttr extends PostSummonAbAttr {
  private weatherType: WeatherType;

  constructor(weatherType: WeatherType) {
    super();

    this.weatherType = weatherType;
  }

  applyPostSummon(pokemon: Pokemon, passive: boolean, args: any[]): boolean {
    if (!pokemon.scene.arena.weather?.isImmutable())
      return pokemon.scene.arena.trySetWeather(this.weatherType, true);

    return false;
  }
}

export class PostSummonTerrainChangeAbAttr extends PostSummonAbAttr {
  private terrainType: TerrainType;

  constructor(terrainType: TerrainType) {
    super();

    this.terrainType = terrainType;
  }

  applyPostSummon(pokemon: Pokemon, passive: boolean, args: any[]): boolean {
    return pokemon.scene.arena.trySetTerrain(this.terrainType, true);
  }
}

export class PostSummonFormChangeAbAttr extends PostSummonAbAttr {
  private formFunc: (p: Pokemon) => integer;

  constructor(formFunc: ((p: Pokemon) => integer)) {
    super(true);

    this.formFunc = formFunc;
  }

  applyPostSummon(pokemon: Pokemon, passive: boolean, args: any[]): boolean {
    const formIndex = this.formFunc(pokemon);
    if (formIndex !== pokemon.formIndex)
      return pokemon.scene.triggerPokemonFormChange(pokemon, SpeciesFormChangeManualTrigger, false);

    return false;
  }
}

export class TraceAbAttr extends PostSummonAbAttr {
  applyPostSummon(pokemon: Pokemon, passive: boolean, args: any[]): boolean {
    const targets = pokemon.getOpponents();
    if (!targets.length)
      return false;
    let target: Pokemon;
    if (targets.length > 1)
      pokemon.scene.executeWithSeedOffset(() => target = Utils.randSeedItem(targets), pokemon.scene.currentBattle.waveIndex);
    else
      target = targets[0];

    // Wonder Guard is normally uncopiable so has the attribute, but trace specifically can copy it
    if (target.getAbility().hasAttr(UncopiableAbilityAbAttr) && target.getAbility().id !== Abilities.WONDER_GUARD)
      return false;

    pokemon.summonData.ability = target.getAbility().id;

    pokemon.scene.queueMessage(getPokemonMessage(pokemon, ` traced ${target.name}'s\n${allAbilities[target.getAbility().id].name}!`));

    return true;
  }
}

export class PostSummonTransformAbAttr extends PostSummonAbAttr {
  constructor() {
    super(true);
  }

  applyPostSummon(pokemon: Pokemon, passive: boolean, args: any[]): boolean {
    const targets = pokemon.getOpponents();
    let target: Pokemon;
    if (targets.length > 1)
      pokemon.scene.executeWithSeedOffset(() => target = Utils.randSeedItem(targets), pokemon.scene.currentBattle.waveIndex);
    else
      target = targets[0];

    pokemon.summonData.speciesForm = target.getSpeciesForm();
    pokemon.summonData.fusionSpeciesForm = target.getFusionSpeciesForm();
    pokemon.summonData.ability = target.getAbility().id;
    pokemon.summonData.gender = target.getGender();
    pokemon.summonData.fusionGender = target.getFusionGender();
    pokemon.summonData.stats = [ pokemon.stats[Stat.HP] ].concat(target.stats.slice(1));
    pokemon.summonData.battleStats = target.summonData.battleStats.slice(0);
    pokemon.summonData.moveset = target.getMoveset().map(m => new PokemonMove(m.moveId, m.ppUsed, m.ppUp));
    pokemon.summonData.types = target.getTypes();
    
    pokemon.scene.playSound('PRSFX- Transform');

    pokemon.loadAssets(false).then(() => pokemon.playAnim());

    pokemon.scene.queueMessage(getPokemonMessage(pokemon, ` transformed\ninto ${target.name}!`));

    return true;
  }
}

export class PreSwitchOutAbAttr extends AbAttr {
  constructor() {
    super(true);
  }

  applyPreSwitchOut(pokemon: Pokemon, passive: boolean, args: any[]): boolean | Promise<boolean> {
    return false;
  }
}

export class PreSwitchOutResetStatusAbAttr extends PreSwitchOutAbAttr {
  applyPreSwitchOut(pokemon: Pokemon, passive: boolean, args: any[]): boolean | Promise<boolean> {
    if (pokemon.status) {
      pokemon.resetStatus();
      pokemon.updateInfo();
      return true;
    }

    return false;
  }
}

export class PreSwitchOutHealAbAttr extends PreSwitchOutAbAttr {
  applyPreSwitchOut(pokemon: Pokemon, passive: boolean, args: any[]): boolean | Promise<boolean> {
    if (pokemon.getHpRatio() < 1 ) {
      const healAmount = Math.floor(pokemon.getMaxHp() * 0.33);
      pokemon.heal(healAmount);
      pokemon.updateInfo();
      return true;
    }

    return false;
  }
}

export class PreStatChangeAbAttr extends AbAttr {
  applyPreStatChange(pokemon: Pokemon, passive: boolean, stat: BattleStat, cancelled: Utils.BooleanHolder, args: any[]): boolean | Promise<boolean> {
    return false;
  }
}

export class ProtectStatAbAttr extends PreStatChangeAbAttr {
  private protectedStat: BattleStat;

  constructor(protectedStat?: BattleStat) {
    super();

    this.protectedStat = protectedStat;
  }

  applyPreStatChange(pokemon: Pokemon, passive: boolean, stat: BattleStat, cancelled: Utils.BooleanHolder, args: any[]): boolean {
    if (this.protectedStat === undefined || stat === this.protectedStat) {
      cancelled.value = true;
      return true;
    }
    
    return false;
  }

  getTriggerMessage(pokemon: Pokemon, abilityName: string, ...args: any[]): string {
    return getPokemonMessage(pokemon, `'s ${abilityName}\nprevents lowering its ${this.protectedStat !== undefined ? getBattleStatName(this.protectedStat) : 'stats'}!`);
  }
}

export class PreSetStatusAbAttr extends AbAttr {
  applyPreSetStatus(pokemon: Pokemon, passive: boolean, effect: StatusEffect, cancelled: Utils.BooleanHolder, args: any[]): boolean | Promise<boolean> {
    return false;
  }
}

export class StatusEffectImmunityAbAttr extends PreSetStatusAbAttr {
  private immuneEffects: StatusEffect[];

  constructor(...immuneEffects: StatusEffect[]) {
    super();

    this.immuneEffects = immuneEffects;
  }

  applyPreSetStatus(pokemon: Pokemon, passive: boolean, effect: StatusEffect, cancelled: Utils.BooleanHolder, args: any[]): boolean {
    if (!this.immuneEffects.length || this.immuneEffects.indexOf(effect) > -1) {
      cancelled.value = true;
      return true;
    }

    return false;
  }

  getTriggerMessage(pokemon: Pokemon, abilityName: string, ...args: any[]): string {
    return getPokemonMessage(pokemon, `'s ${abilityName}\nprevents ${this.immuneEffects.length ? getStatusEffectDescriptor(args[0] as StatusEffect) : 'status problems'}!`);
  }
}

export class PreApplyBattlerTagAbAttr extends AbAttr {
  applyPreApplyBattlerTag(pokemon: Pokemon, passive: boolean, tag: BattlerTag, cancelled: Utils.BooleanHolder, args: any[]): boolean | Promise<boolean> {
    return false;
  }
}

export class BattlerTagImmunityAbAttr extends PreApplyBattlerTagAbAttr {
  private immuneTagType: BattlerTagType;

  constructor(immuneTagType: BattlerTagType) {
    super();

    this.immuneTagType = immuneTagType;
  }

  applyPreApplyBattlerTag(pokemon: Pokemon, passive: boolean, tag: BattlerTag, cancelled: Utils.BooleanHolder, args: any[]): boolean {
    if (tag.tagType === this.immuneTagType) {
      cancelled.value = true;
      return true;
    }

    return false;
  }

  getTriggerMessage(pokemon: Pokemon, abilityName: string, ...args: any[]): string {
    return getPokemonMessage(pokemon, `'s ${abilityName}\nprevents ${(args[0] as BattlerTag).getDescriptor()}!`);
  }
}

export class BlockCritAbAttr extends AbAttr {
  apply(pokemon: Pokemon, passive: boolean, cancelled: Utils.BooleanHolder, args: any[]): boolean {
    (args[0] as Utils.BooleanHolder).value = true;
    return true;
  }
}

export class BonusCritAbAttr extends AbAttr {
  apply(pokemon: Pokemon, passive: boolean, cancelled: Utils.BooleanHolder, args: any[]): boolean {
    (args[0] as Utils.BooleanHolder).value = true;
    return true;
  }
}

export class BlockNonDirectDamageAbAttr extends AbAttr {
  apply(pokemon: Pokemon, passive: boolean, cancelled: Utils.BooleanHolder, args: any[]): boolean {
    cancelled.value = true;
    return true;
  }
}

export class BlockOneHitKOAbAttr extends AbAttr {
  apply(pokemon: Pokemon, passive: boolean, cancelled: Utils.BooleanHolder, args: any[]): boolean {
    cancelled.value = true;
    return true;
  }
}

export class IncrementMovePriorityAbAttr extends AbAttr {
  private moveIncrementFunc: (pokemon: Pokemon, move: Move) => boolean;
  private increaseAmount: integer;

  constructor(moveIncrementFunc: (pokemon: Pokemon, move: Move) => boolean, increaseAmount = 1) {
    super(true);

    this.moveIncrementFunc = moveIncrementFunc;
    this.increaseAmount = increaseAmount;
  }

  apply(pokemon: Pokemon, passive: boolean, cancelled: Utils.BooleanHolder, args: any[]): boolean {
    if (!this.moveIncrementFunc(pokemon, args[0] as Move))
      return false;
      
    (args[1] as Utils.IntegerHolder).value += this.increaseAmount;
    return true;
  }
}

export class IgnoreContactAbAttr extends AbAttr { }

export class PreWeatherEffectAbAttr extends AbAttr {
  applyPreWeatherEffect(pokemon: Pokemon, passive: boolean, weather: Weather, cancelled: Utils.BooleanHolder, args: any[]): boolean | Promise<boolean> {
    return false;
  }
}

export class PreWeatherDamageAbAttr extends PreWeatherEffectAbAttr { }

export class BlockWeatherDamageAttr extends PreWeatherDamageAbAttr {
  private weatherTypes: WeatherType[];

  constructor(...weatherTypes: WeatherType[]) {
    super();

    this.weatherTypes = weatherTypes;
  }

  applyPreWeatherEffect(pokemon: Pokemon, passive: boolean, weather: Weather, cancelled: Utils.BooleanHolder, args: any[]): boolean {
    if (!this.weatherTypes.length || this.weatherTypes.indexOf(weather?.weatherType) > -1)
      cancelled.value = true;

    return true;
  }
}

export class SuppressWeatherEffectAbAttr extends PreWeatherEffectAbAttr {
  public affectsImmutable: boolean;

  constructor(affectsImmutable?: boolean) {
    super();

    this.affectsImmutable = affectsImmutable;
  }

  applyPreWeatherEffect(pokemon: Pokemon, passive: boolean, weather: Weather, cancelled: Utils.BooleanHolder, args: any[]): boolean {
    if (this.affectsImmutable || weather.isImmutable()) {
      cancelled.value = true;
      return true;
    }

    return false;
  }
}

function getWeatherCondition(...weatherTypes: WeatherType[]): AbAttrCondition {
  return (pokemon: Pokemon) => {
    if (pokemon.scene.arena.weather?.isEffectSuppressed(pokemon.scene))
      return false;
    const weatherType = pokemon.scene.arena.weather?.weatherType;
    return weatherType && weatherTypes.indexOf(weatherType) > -1;
  };
}

function getAnticipationCondition(): AbAttrCondition {
  return (pokemon: Pokemon) => {
    for (let opponent of pokemon.getOpponents()) {
        for (let move of opponent.moveset) {
          // move is super effective
          if (move.getMove() instanceof AttackMove && pokemon.getAttackTypeEffectiveness(move.getMove().type) >= 2) {
            return true;
          }
          // move is a OHKO
          if (move.getMove().findAttr(attr => attr instanceof OneHitKOAttr)) {
            return true;
          }
          // edge case for hidden power, type is computed
          if (move.getMove().id === Moves.HIDDEN_POWER) {
            const iv_val = Math.floor(((opponent.ivs[Stat.HP] & 1)
              +(opponent.ivs[Stat.ATK] & 1) * 2
              +(opponent.ivs[Stat.DEF] & 1) * 4
              +(opponent.ivs[Stat.SPD] & 1) * 8
              +(opponent.ivs[Stat.SPATK] & 1) * 16
              +(opponent.ivs[Stat.SPDEF] & 1) * 32) * 15/63);
            
            const type = [
              Type.FIGHTING, Type.FLYING, Type.POISON, Type.GROUND,
              Type.ROCK, Type.BUG, Type.GHOST, Type.STEEL,
              Type.FIRE, Type.WATER, Type.GRASS, Type.ELECTRIC,
              Type.PSYCHIC, Type.ICE, Type.DRAGON, Type.DARK][iv_val];

            if (pokemon.getAttackTypeEffectiveness(type) >= 2) {
              return true;
            }
          }
        }
    }
    return false;
  };
}

export class PostWeatherChangeAbAttr extends AbAttr {
  applyPostWeatherChange(pokemon: Pokemon, passive: boolean, weather: WeatherType, args: any[]): boolean {
    return false;
  }
}

export class PostWeatherChangeAddBattlerTagAttr extends PostWeatherChangeAbAttr {
  private tagType: BattlerTagType;
  private turnCount: integer;
  private weatherTypes: WeatherType[];

  constructor(tagType: BattlerTagType, turnCount: integer, ...weatherTypes: WeatherType[]) {
    super();

    this.tagType = tagType;
    this.turnCount = turnCount;
    this.weatherTypes = weatherTypes;
  }

  applyPostWeatherChange(pokemon: Pokemon, passive: boolean, weather: WeatherType, args: any[]): boolean {
    console.log(this.weatherTypes.find(w => weather === w), WeatherType[weather]);
    if (!this.weatherTypes.find(w => weather === w))
      return false;

    return pokemon.addTag(this.tagType, this.turnCount);
  }
}

export class PostWeatherLapseAbAttr extends AbAttr {
  protected weatherTypes: WeatherType[];

  constructor(...weatherTypes: WeatherType[]) {
    super();

    this.weatherTypes = weatherTypes;
  }

  applyPostWeatherLapse(pokemon: Pokemon, passive: boolean, weather: Weather, args: any[]): boolean | Promise<boolean> {
    return false;
  }

  getCondition(): AbAttrCondition {
    return getWeatherCondition(...this.weatherTypes);
  }
}

export class PostWeatherLapseHealAbAttr extends PostWeatherLapseAbAttr {
  private healFactor: integer;

  constructor(healFactor: integer, ...weatherTypes: WeatherType[]) {
    super(...weatherTypes);
    
    this.healFactor = healFactor;
  }

  applyPostWeatherLapse(pokemon: Pokemon, passive: boolean, weather: Weather, args: any[]): boolean {
    if (pokemon.getHpRatio() < 1) {
      const scene = pokemon.scene;
      const abilityName = (!passive ? pokemon.getAbility() : pokemon.getPassiveAbility()).name;
      scene.unshiftPhase(new PokemonHealPhase(scene, pokemon.getBattlerIndex(),
        Math.max(Math.floor(pokemon.getMaxHp() / (16 / this.healFactor)), 1), getPokemonMessage(pokemon, `'s ${abilityName}\nrestored its HP a little!`), true));
      return true;
    }

    return false;
  }
}

export class PostWeatherLapseDamageAbAttr extends PostWeatherLapseAbAttr {
  private damageFactor: integer;

  constructor(damageFactor: integer, ...weatherTypes: WeatherType[]) {
    super(...weatherTypes);
    
    this.damageFactor = damageFactor;
  }

  applyPostWeatherLapse(pokemon: Pokemon, passive: boolean, weather: Weather, args: any[]): boolean {
    if (pokemon.getHpRatio() < 1) {
      const scene = pokemon.scene;
      const abilityName = (!passive ? pokemon.getAbility() : pokemon.getPassiveAbility()).name;
      scene.queueMessage(getPokemonMessage(pokemon, ` is hurt\nby its ${abilityName}!`));
      pokemon.damageAndUpdate(Math.ceil(pokemon.getMaxHp() / (16 / this.damageFactor)), HitResult.OTHER);
      return true;
    }

    return false;
  }
}

export class PostTerrainChangeAbAttr extends AbAttr {
  applyPostTerrainChange(pokemon: Pokemon, passive: boolean, terrain: TerrainType, args: any[]): boolean {
    return false;
  }
}

export class PostTerrainChangeAddBattlerTagAttr extends PostTerrainChangeAbAttr {
  private tagType: BattlerTagType;
  private turnCount: integer;
  private terrainTypes: TerrainType[];

  constructor(tagType: BattlerTagType, turnCount: integer, ...terrainTypes: TerrainType[]) {
    super();

    this.tagType = tagType;
    this.turnCount = turnCount;
    this.terrainTypes = terrainTypes;
  }

  applyPostTerrainChange(pokemon: Pokemon, passive: boolean, terrain: TerrainType, args: any[]): boolean {
    if (!this.terrainTypes.find(t => t === terrain))
      return false;

    return pokemon.addTag(this.tagType, this.turnCount);
  }
}

function getTerrainCondition(...terrainTypes: TerrainType[]): AbAttrCondition {
  return (pokemon: Pokemon) => {
    const terrainType = pokemon.scene.arena.terrain?.terrainType;
    return terrainType && terrainTypes.indexOf(terrainType) > -1;
  };
}

export class PostTurnAbAttr extends AbAttr {
  applyPostTurn(pokemon: Pokemon, passive: boolean, args: any[]): boolean | Promise<boolean> {
    return false;
  }
}

export class PostTurnResetStatusAbAttr extends PostTurnAbAttr {
  applyPostTurn(pokemon: Pokemon, passive: boolean, args: any[]): boolean {
    if (pokemon.status) {
	
      pokemon.scene.queueMessage(getPokemonMessage(pokemon, getStatusEffectHealText(pokemon.status?.effect)));
      pokemon.resetStatus();
      pokemon.updateInfo();
      return true;
    }
	
    return false;
  }
}

export class MoodyAbAttr extends PostTurnAbAttr {
  constructor() {
    super(true);
  }

  applyPostTurn(pokemon: Pokemon, passive: boolean, args: any[]): boolean {
    // TODO: Edge case of not choosing to buff or debuff a stat that's already maxed
    let selectableStats = [BattleStat.ATK, BattleStat.DEF, BattleStat.SPATK, BattleStat.SPDEF, BattleStat.SPD];
    let increaseStat = selectableStats[Utils.randInt(selectableStats.length)];
    selectableStats = selectableStats.filter(s => s !== increaseStat);
    let decreaseStat = selectableStats[Utils.randInt(selectableStats.length)];
    pokemon.scene.unshiftPhase(new StatChangePhase(pokemon.scene, pokemon.getBattlerIndex(), true, [increaseStat], 2));
    pokemon.scene.unshiftPhase(new StatChangePhase(pokemon.scene, pokemon.getBattlerIndex(), true, [decreaseStat], -1));
    return true;
  }
}

export class PostTurnStatChangeAbAttr extends PostTurnAbAttr {
  private stats: BattleStat[];
  private levels: integer;

  constructor(stats: BattleStat | BattleStat[], levels: integer) {
    super(true);

    this.stats = Array.isArray(stats)
      ? stats
      : [ stats ];
    this.levels = levels;
  }

  applyPostTurn(pokemon: Pokemon, passive: boolean, args: any[]): boolean {
    pokemon.scene.unshiftPhase(new StatChangePhase(pokemon.scene, pokemon.getBattlerIndex(), true, this.stats, this.levels));
    return true;
  }
}

export class PostTurnHealAbAttr extends PostTurnAbAttr {
  applyPostTurn(pokemon: Pokemon, passive: boolean, args: any[]): boolean {
    if (pokemon.getHpRatio() < 1) {
      const scene = pokemon.scene;
      const abilityName = (!passive ? pokemon.getAbility() : pokemon.getPassiveAbility()).name;
      scene.unshiftPhase(new PokemonHealPhase(scene, pokemon.getBattlerIndex(),
        Math.max(Math.floor(pokemon.getMaxHp() / 16), 1), getPokemonMessage(pokemon, `'s ${abilityName}\nrestored its HP a little!`), true));
      return true;
    }

    return false;
  }
}

export class PostTurnFormChangeAbAttr extends PostTurnAbAttr {
  private formFunc: (p: Pokemon) => integer;

  constructor(formFunc: ((p: Pokemon) => integer)) {
    super(true);

    this.formFunc = formFunc;
  }

  applyPostTurn(pokemon: Pokemon, passive: boolean, args: any[]): boolean {
    const formIndex = this.formFunc(pokemon);
    if (formIndex !== pokemon.formIndex) {
      pokemon.scene.triggerPokemonFormChange(pokemon, SpeciesFormChangeManualTrigger, false);
      return true;
    }

    return false;
  }
}

export class PostBiomeChangeAbAttr extends AbAttr { }

export class PostBiomeChangeWeatherChangeAbAttr extends PostBiomeChangeAbAttr {
  private weatherType: WeatherType;

  constructor(weatherType: WeatherType) {
    super();

    this.weatherType = weatherType;
  }

  apply(pokemon: Pokemon, passive: boolean, cancelled: Utils.BooleanHolder, args: any[]): boolean {
    if (!pokemon.scene.arena.weather?.isImmutable())
      return pokemon.scene.arena.trySetWeather(this.weatherType, true);

    return false;
  }
}

export class PostBiomeChangeTerrainChangeAbAttr extends PostBiomeChangeAbAttr {
  private terrainType: TerrainType;

  constructor(terrainType: TerrainType) {
    super();

    this.terrainType = terrainType;
  }

  apply(pokemon: Pokemon, passive: boolean, cancelled: Utils.BooleanHolder, args: any[]): boolean {
    return pokemon.scene.arena.trySetTerrain(this.terrainType, true);
  }
}

export class StatChangeMultiplierAbAttr extends AbAttr {
  private multiplier: integer;

  constructor(multiplier: integer) {
    super(true);

    this.multiplier = multiplier;
  }

  apply(pokemon: Pokemon, passive: boolean, cancelled: Utils.BooleanHolder, args: any[]): boolean {
    (args[0] as Utils.IntegerHolder).value *= this.multiplier;

    return true;
  }
}

export class BypassBurnDamageReductionAbAttr extends AbAttr {
  constructor() {
    super(false);
  }

  apply(pokemon: Pokemon, passive: boolean, cancelled: Utils.BooleanHolder, args: any[]): boolean {
    cancelled.value = true;

    return true;
  }
}

export class DoubleBerryEffectAbAttr extends AbAttr {
  apply(pokemon: Pokemon, passive: boolean, cancelled: Utils.BooleanHolder, args: any[]): boolean {
    (args[0] as Utils.NumberHolder).value *= 2;

    return true;
  }
}

export class PreventBerryUseAbAttr extends AbAttr {
  apply(pokemon: Pokemon, passive: boolean, cancelled: Utils.BooleanHolder, args: any[]): boolean {
    cancelled.value = true;

    return true;
  }
}

export class RunSuccessAbAttr extends AbAttr {
  apply(pokemon: Pokemon, passive: boolean, cancelled: Utils.BooleanHolder, args: any[]): boolean {
    (args[0] as Utils.IntegerHolder).value = 256;

    return true;
  }
}

export class CheckTrappedAbAttr extends AbAttr {
  constructor() {
    super(false);
  }
  
  applyCheckTrapped(pokemon: Pokemon, passive: boolean, trapped: Utils.BooleanHolder, args: any[]): boolean | Promise<boolean> {
    return false;
  }
}

export class ArenaTrapAbAttr extends CheckTrappedAbAttr {
  applyCheckTrapped(pokemon: Pokemon, passive: boolean, trapped: Utils.BooleanHolder, args: any[]): boolean {
    trapped.value = true;
    return true;
  }

  getTriggerMessage(pokemon: Pokemon, abilityName: string, ...args: any[]): string {
    return getPokemonMessage(pokemon, `\'s ${abilityName}\nprevents switching!`);
  }
}

export class MaxMultiHitAbAttr extends AbAttr {
  apply(pokemon: Pokemon, passive: boolean, cancelled: Utils.BooleanHolder, args: any[]): boolean {
    (args[0] as Utils.IntegerHolder).value = 0;

    return true;
  }
}

export class PostBattleAbAttr extends AbAttr {
  constructor() {
    super(true);
  }

  applyPostBattle(pokemon: Pokemon, passive: boolean, args: any[]): boolean {
    return false;
  }
}

export class PostBattleLootAbAttr extends PostBattleAbAttr {
  applyPostBattle(pokemon: Pokemon, passive: boolean, args: any[]): boolean {
    const postBattleLoot = pokemon.scene.currentBattle.postBattleLoot;
    if (postBattleLoot.length) {
      const randItem = Utils.randSeedItem(postBattleLoot);
      if (pokemon.scene.tryTransferHeldItemModifier(randItem, pokemon, false, true, true)) {
        postBattleLoot.splice(postBattleLoot.indexOf(randItem), 1);
        pokemon.scene.queueMessage(getPokemonMessage(pokemon, ` picked up\n${randItem.type.name}!`));
        return true;
      }
    }

    return false;
  }
}

export class PostFaintAbAttr extends AbAttr {
  applyPostFaint(pokemon: Pokemon, passive: boolean, attacker: Pokemon, move: PokemonMove, hitResult: HitResult, args: any[]): boolean {
    return false;
  }
}

export class PostFaintContactDamageAbAttr extends PostFaintAbAttr {
  private damageRatio: integer;
  
  constructor(damageRatio: integer) {
    super();

    this.damageRatio = damageRatio;
  }

  applyPostFaint(pokemon: Pokemon, passive: boolean, attacker: Pokemon, move: PokemonMove, hitResult: HitResult, args: any[]): boolean {
    if (move.getMove().checkFlag(MoveFlags.MAKES_CONTACT, attacker, pokemon)) {
      const cancelled = new Utils.BooleanHolder(false);
      pokemon.scene.getField(true).map(p=>applyAbAttrs(FieldPreventExplosiveMovesAbAttr, p, cancelled))
      if (cancelled) {
        return false;
      }
      attacker.damageAndUpdate(Math.ceil(attacker.getMaxHp() * (1 / this.damageRatio)), HitResult.OTHER);
      attacker.turnData.damageTaken += Math.ceil(attacker.getMaxHp() * (1 / this.damageRatio));
      return true;
    }

    return false;
  }

  getTriggerMessage(pokemon: Pokemon, abilityName: string, ...args: any[]): string {
    return getPokemonMessage(pokemon, `'s ${abilityName} hurt\nits attacker!`);
  }
}

export class RedirectMoveAbAttr extends AbAttr {
  apply(pokemon: Pokemon, passive: boolean, cancelled: Utils.BooleanHolder, args: any[]): boolean {
    if (this.canRedirect(args[0] as Moves)) {
      const target = args[1] as Utils.IntegerHolder;
      const newTarget = pokemon.getBattlerIndex();
      if (target.value !== newTarget) {
        target.value = newTarget;
        return true;
      }
    }

    return false;
  }
  
  canRedirect(moveId: Moves): boolean {
    const move = allMoves[moveId];
    return !![ MoveTarget.NEAR_OTHER, MoveTarget.OTHER ].find(t => move.moveTarget === t);
  }
}

export class RedirectTypeMoveAbAttr extends RedirectMoveAbAttr {
  public type: Type;

  constructor(type: Type) {
    super();
    this.type = type;
  }

  canRedirect(moveId: Moves): boolean {
    return super.canRedirect(moveId) && allMoves[moveId].type === this.type;
  }
}

export class ReduceStatusEffectDurationAbAttr extends AbAttr {
  private statusEffect: StatusEffect;

  constructor(statusEffect: StatusEffect) {
    super(true);

    this.statusEffect = statusEffect;
  }

  apply(pokemon: Pokemon, passive: boolean, cancelled: Utils.BooleanHolder, args: any[]): boolean {
    if (args[0] === this.statusEffect) {
      (args[1] as Utils.IntegerHolder).value = Math.floor((args[1] as Utils.IntegerHolder).value / 2);
      return true;
    }

    return false;
  }
}

export class FlinchEffectAbAttr extends AbAttr {
  constructor() {
    super(true);
  }
}

export class FlinchStatChangeAbAttr extends FlinchEffectAbAttr {
  private stats: BattleStat[];
  private levels: integer;

  constructor(stats: BattleStat | BattleStat[], levels: integer) {
    super();

    this.stats = Array.isArray(stats)
      ? stats
      : [ stats ];
    this.levels = levels;
  }

  apply(pokemon: Pokemon, passive: boolean, cancelled: Utils.BooleanHolder, args: any[]): boolean {
    pokemon.scene.unshiftPhase(new StatChangePhase(pokemon.scene, pokemon.getBattlerIndex(), true, this.stats, this.levels));
    return true;
  }
}

export class IncreasePpAbAttr extends AbAttr { }

export class ReduceBerryUseThresholdAbAttr extends AbAttr {
  constructor() {
    super();
  }

  apply(pokemon: Pokemon, passive: boolean, cancelled: Utils.BooleanHolder, args: any[]): boolean {
    const hpRatio = pokemon.getHpRatio();

    if (args[0].value < hpRatio) {
      args[0].value *= 2;
      return args[0].value >= hpRatio;
    }

    return false;
  }
}

export class WeightMultiplierAbAttr extends AbAttr {
  private multiplier: integer;

  constructor(multiplier: integer) {
    super();

    this.multiplier = multiplier;
  }

  apply(pokemon: Pokemon, passive: boolean, cancelled: Utils.BooleanHolder, args: any[]): boolean {
    (args[0] as Utils.NumberHolder).value *= this.multiplier;

    return true;
  }
}

export class SyncEncounterNatureAbAttr extends AbAttr {
  constructor() {
    super(false);
  }

  apply(pokemon: Pokemon, passive: boolean, cancelled: Utils.BooleanHolder, args: any[]): boolean {
    (args[0] as Pokemon).setNature(pokemon.getNature());

    return true;
  }
}

export class MoveAbilityBypassAbAttr extends AbAttr {
  private moveIgnoreFunc: (pokemon: Pokemon, move: Move) => boolean;

  constructor(moveIgnoreFunc?: (pokemon: Pokemon, move: Move) => boolean) {
    super(false);

    this.moveIgnoreFunc = moveIgnoreFunc || ((pokemon, move) => true);
  }

  apply(pokemon: Pokemon, passive: boolean, cancelled: Utils.BooleanHolder, args: any[]): boolean {
    if (this.moveIgnoreFunc(pokemon, (args[0] as Move))) {
      cancelled.value = true;
      return true;
    }
    return false;
  }
}

export class SuppressFieldAbilitiesAbAttr extends AbAttr {
  constructor() {
    super(false);
  }

  apply(pokemon: Pokemon, passive: boolean, cancelled: Utils.BooleanHolder, args: any[]): boolean {
    const ability = (args[0] as Ability);
    if (!ability.hasAttr(UnsuppressableAbilityAbAttr) && !ability.hasAttr(SuppressFieldAbilitiesAbAttr)) {
      cancelled.value = true;
      return true;
    }
    return false;
  }
}


export class AlwaysHitAbAttr extends AbAttr { }

export class UncopiableAbilityAbAttr extends AbAttr {
  constructor() {
    super(false);
  }
}

export class UnsuppressableAbilityAbAttr extends AbAttr {
  constructor() {
    super(false);
  }
}

export class UnswappableAbilityAbAttr extends AbAttr {
  constructor() {
    super(false);
  }
}

export class NoTransformAbilityAbAttr extends AbAttr {
  constructor() {
    super(false);
  }
}

export class NoFusionAbilityAbAttr extends AbAttr {
  constructor() {
    super(false);
  }
}

function applyAbAttrsInternal<TAttr extends AbAttr>(attrType: { new(...args: any[]): TAttr },
  pokemon: Pokemon, applyFunc: AbAttrApplyFunc<TAttr>, args: any[], isAsync: boolean = false, showAbilityInstant: boolean = false, quiet: boolean = false, passive: boolean = false): Promise<void> {
  return new Promise(resolve => {
    if (!pokemon.canApplyAbility(passive)) {
      if (!passive)
        return applyAbAttrsInternal(attrType, pokemon, applyFunc, args, isAsync, showAbilityInstant, quiet, true).then(() => resolve());
      else
        return resolve();
    }

    const ability = (!passive ? pokemon.getAbility() : pokemon.getPassiveAbility());
    const attrs = ability.getAttrs(attrType) as TAttr[];

    const clearSpliceQueueAndResolve = () => {
      pokemon.scene.clearPhaseQueueSplice();
      if (!passive)
        return applyAbAttrsInternal(attrType, pokemon, applyFunc, args, isAsync, showAbilityInstant, quiet, true).then(() => resolve());
      else
        return resolve();
    };
    const applyNextAbAttr = () => {
      if (attrs.length)
        applyAbAttr(attrs.shift());
      else
        clearSpliceQueueAndResolve();
    };
    const applyAbAttr = (attr: TAttr) => {
      if (!canApplyAttr(pokemon, attr))
        return applyNextAbAttr();
      pokemon.scene.setPhaseQueueSplice();
      const onApplySuccess = () => {
        if (attr.showAbility && !quiet) {
          if (showAbilityInstant)
            pokemon.scene.abilityBar.showAbility(pokemon, passive);
          else
            queueShowAbility(pokemon, passive);
        }
        if (!quiet) {
          const message = attr.getTriggerMessage(pokemon, (!passive ? pokemon.getAbility() : pokemon.getPassiveAbility()).name, args);
          if (message) {
            if (isAsync)
              pokemon.scene.ui.showText(message, null, () => pokemon.scene.ui.showText(null, 0), null, true);
            else
              pokemon.scene.queueMessage(message);
          }
        }
      };
      const result = applyFunc(attr, passive);
      if (result instanceof Promise) {
        result.then(success => {
          if (success)
            onApplySuccess();
          applyNextAbAttr();
        });
      } else {
        if (result)
          onApplySuccess();
        applyNextAbAttr();
      }
    };
    applyNextAbAttr();
  });
}

export function applyAbAttrs(attrType: { new(...args: any[]): AbAttr }, pokemon: Pokemon, cancelled: Utils.BooleanHolder, ...args: any[]): Promise<void> {
  return applyAbAttrsInternal<AbAttr>(attrType, pokemon, (attr, passive) => attr.apply(pokemon, passive, cancelled, args), args);
}

export function applyPostBattleInitAbAttrs(attrType: { new(...args: any[]): PostBattleInitAbAttr },
  pokemon: Pokemon, ...args: any[]): Promise<void> {
  return applyAbAttrsInternal<PostBattleInitAbAttr>(attrType, pokemon, (attr, passive) => attr.applyPostBattleInit(pokemon, passive, args), args);
}

export function applyPreDefendAbAttrs(attrType: { new(...args: any[]): PreDefendAbAttr },
  pokemon: Pokemon, attacker: Pokemon, move: PokemonMove, cancelled: Utils.BooleanHolder, ...args: any[]): Promise<void> {
  const simulated = args.length > 1 && args[1];
  return applyAbAttrsInternal<PreDefendAbAttr>(attrType, pokemon, (attr, passive) => attr.applyPreDefend(pokemon, passive, attacker, move, cancelled, args), args, false, false, simulated);
}

export function applyPostDefendAbAttrs(attrType: { new(...args: any[]): PostDefendAbAttr },
  pokemon: Pokemon, attacker: Pokemon, move: PokemonMove, hitResult: HitResult, ...args: any[]): Promise<void> {
  return applyAbAttrsInternal<PostDefendAbAttr>(attrType, pokemon, (attr, passive) => attr.applyPostDefend(pokemon, passive, attacker, move, hitResult, args), args);
}

export function applyBattleStatMultiplierAbAttrs(attrType: { new(...args: any[]): BattleStatMultiplierAbAttr },
  pokemon: Pokemon, battleStat: BattleStat, statValue: Utils.NumberHolder, ...args: any[]): Promise<void> {
  return applyAbAttrsInternal<BattleStatMultiplierAbAttr>(attrType, pokemon, (attr, passive) => attr.applyBattleStat(pokemon, passive, battleStat, statValue, args), args);
}

export function applyPreAttackAbAttrs(attrType: { new(...args: any[]): PreAttackAbAttr },
  pokemon: Pokemon, defender: Pokemon, move: PokemonMove, ...args: any[]): Promise<void> {
  return applyAbAttrsInternal<PreAttackAbAttr>(attrType, pokemon, (attr, passive) => attr.applyPreAttack(pokemon, passive, defender, move, args), args);
}

export function applyPostAttackAbAttrs(attrType: { new(...args: any[]): PostAttackAbAttr },
  pokemon: Pokemon, defender: Pokemon, move: PokemonMove, hitResult: HitResult, ...args: any[]): Promise<void> {
  return applyAbAttrsInternal<PostAttackAbAttr>(attrType, pokemon, (attr, passive) => attr.applyPostAttack(pokemon, passive, defender, move, hitResult, args), args);
}

export function applyPostKnockOutAbAttrs(attrType: { new(...args: any[]): PostKnockOutAbAttr },
  pokemon: Pokemon, knockedOut: Pokemon, ...args: any[]): Promise<void> {
  return applyAbAttrsInternal<PostKnockOutAbAttr>(attrType, pokemon, (attr, passive) => attr.applyPostKnockOut(pokemon, passive, knockedOut, args), args);
} 

export function applyPostVictoryAbAttrs(attrType: { new(...args: any[]): PostVictoryAbAttr },
  pokemon: Pokemon, ...args: any[]): Promise<void> {
  return applyAbAttrsInternal<PostVictoryAbAttr>(attrType, pokemon, (attr, passive) => attr.applyPostVictory(pokemon, passive, args), args);
}

export function applyPostSummonAbAttrs(attrType: { new(...args: any[]): PostSummonAbAttr },
  pokemon: Pokemon, ...args: any[]): Promise<void> {
  return applyAbAttrsInternal<PostSummonAbAttr>(attrType, pokemon, (attr, passive) => attr.applyPostSummon(pokemon, passive, args), args);
}

export function applyPreSwitchOutAbAttrs(attrType: { new(...args: any[]): PreSwitchOutAbAttr },
  pokemon: Pokemon, ...args: any[]): Promise<void> {
  return applyAbAttrsInternal<PreSwitchOutAbAttr>(attrType, pokemon, (attr, passive) => attr.applyPreSwitchOut(pokemon, passive, args), args, false, true);
}

export function applyPreStatChangeAbAttrs(attrType: { new(...args: any[]): PreStatChangeAbAttr },
  pokemon: Pokemon, stat: BattleStat, cancelled: Utils.BooleanHolder, ...args: any[]): Promise<void> {
  return applyAbAttrsInternal<PreStatChangeAbAttr>(attrType, pokemon, (attr, passive) => attr.applyPreStatChange(pokemon, passive, stat, cancelled, args), args);
}

export function applyPostStatChangeAbAttrs(attrType: { new(...args: any[]): PostStatChangeAbAttr },
  pokemon: Pokemon, stats: BattleStat[], levels: integer, selfTarget: boolean, ...args: any[]): Promise<void> {
  return applyAbAttrsInternal<PostStatChangeAbAttr>(attrType, pokemon, (attr, passive) => attr.applyPostStatChange(pokemon, stats, levels, selfTarget, args), args);
}

export function applyPreSetStatusAbAttrs(attrType: { new(...args: any[]): PreSetStatusAbAttr },
  pokemon: Pokemon, effect: StatusEffect, cancelled: Utils.BooleanHolder, ...args: any[]): Promise<void> {
  const simulated = args.length > 1 && args[1];
  return applyAbAttrsInternal<PreSetStatusAbAttr>(attrType, pokemon, (attr, passive) => attr.applyPreSetStatus(pokemon, passive, effect, cancelled, args), args, false, false, !simulated);
}

export function applyPreApplyBattlerTagAbAttrs(attrType: { new(...args: any[]): PreApplyBattlerTagAbAttr },
  pokemon: Pokemon, tag: BattlerTag, cancelled: Utils.BooleanHolder, ...args: any[]): Promise<void> {
  return applyAbAttrsInternal<PreApplyBattlerTagAbAttr>(attrType, pokemon, (attr, passive) => attr.applyPreApplyBattlerTag(pokemon, passive, tag, cancelled, args), args);
}

export function applyPreWeatherEffectAbAttrs(attrType: { new(...args: any[]): PreWeatherEffectAbAttr },
  pokemon: Pokemon, weather: Weather, cancelled: Utils.BooleanHolder, ...args: any[]): Promise<void> {
  return applyAbAttrsInternal<PreWeatherDamageAbAttr>(attrType, pokemon, (attr, passive) => attr.applyPreWeatherEffect(pokemon, passive, weather, cancelled, args), args, false, true);
}

export function applyPostTurnAbAttrs(attrType: { new(...args: any[]): PostTurnAbAttr },
  pokemon: Pokemon, ...args: any[]): Promise<void> {
  return applyAbAttrsInternal<PostTurnAbAttr>(attrType, pokemon, (attr, passive) => attr.applyPostTurn(pokemon, passive, args), args);
}

export function applyPostWeatherChangeAbAttrs(attrType: { new(...args: any[]): PostWeatherChangeAbAttr },
  pokemon: Pokemon, weather: WeatherType, ...args: any[]): Promise<void> {
  return applyAbAttrsInternal<PostWeatherChangeAbAttr>(attrType, pokemon, (attr, passive) => attr.applyPostWeatherChange(pokemon, passive, weather, args), args);
}

export function applyPostWeatherLapseAbAttrs(attrType: { new(...args: any[]): PostWeatherLapseAbAttr },
  pokemon: Pokemon, weather: Weather, ...args: any[]): Promise<void> {
  return applyAbAttrsInternal<PostWeatherLapseAbAttr>(attrType, pokemon, (attr, passive) => attr.applyPostWeatherLapse(pokemon, passive, weather, args), args);
}

export function applyPostTerrainChangeAbAttrs(attrType: { new(...args: any[]): PostTerrainChangeAbAttr },
  pokemon: Pokemon, terrain: TerrainType, ...args: any[]): Promise<void> {
  return applyAbAttrsInternal<PostTerrainChangeAbAttr>(attrType, pokemon, (attr, passive) => attr.applyPostTerrainChange(pokemon, passive, terrain, args), args);
}

export function applyCheckTrappedAbAttrs(attrType: { new(...args: any[]): CheckTrappedAbAttr },
  pokemon: Pokemon, trapped: Utils.BooleanHolder, ...args: any[]): Promise<void> {
  return applyAbAttrsInternal<CheckTrappedAbAttr>(attrType, pokemon, (attr, passive) => attr.applyCheckTrapped(pokemon, passive, trapped, args), args, true);
}

export function applyPostBattleAbAttrs(attrType: { new(...args: any[]): PostBattleAbAttr },
  pokemon: Pokemon, ...args: any[]): Promise<void> {
  return applyAbAttrsInternal<PostBattleAbAttr>(attrType, pokemon, (attr, passive) => attr.applyPostBattle(pokemon, passive, args), args);
}

export function applyPostFaintAbAttrs(attrType: { new(...args: any[]): PostFaintAbAttr },
  pokemon: Pokemon, attacker: Pokemon, move: PokemonMove, hitResult: HitResult, ...args: any[]): Promise<void> {
  return applyAbAttrsInternal<PostFaintAbAttr>(attrType, pokemon, (attr, passive) => attr.applyPostFaint(pokemon, passive, attacker, move, hitResult, args), args);
}

function canApplyAttr(pokemon: Pokemon, attr: AbAttr): boolean {
  const condition = attr.getCondition();
  return !condition || condition(pokemon);
}

function queueShowAbility(pokemon: Pokemon, passive: boolean): void {
  pokemon.scene.unshiftPhase(new ShowAbilityPhase(pokemon.scene, pokemon.id, passive));
  pokemon.scene.clearPhaseQueueSplice();
}

export const allAbilities = [ new Ability(Abilities.NONE, 3) ];

export function initAbilities() {
  allAbilities.push(
    new Ability(Abilities.STENCH, 3)
      .attr(PostAttackApplyBattlerTagAbAttr, false, (user, target, move) => !move.getMove().findAttr(attr => attr instanceof FlinchAttr) ? 10 : 0, BattlerTagType.FLINCHED),
    new Ability(Abilities.DRIZZLE, 3)
      .attr(PostSummonWeatherChangeAbAttr, WeatherType.RAIN)
      .attr(PostBiomeChangeWeatherChangeAbAttr, WeatherType.RAIN),
    new Ability(Abilities.SPEED_BOOST, 3)
      .attr(PostTurnStatChangeAbAttr, BattleStat.SPD, 1),
    new Ability(Abilities.BATTLE_ARMOR, 3)
      .attr(BlockCritAbAttr)
      .ignorable(),
    new Ability(Abilities.STURDY, 3)    
      .attr(PreDefendFullHpEndureAbAttr)
      .attr(BlockOneHitKOAbAttr)
      .ignorable(),
    new Ability(Abilities.DAMP, 3)
      .attr(FieldPreventExplosiveMovesAbAttr)
      .ignorable(),
    new Ability(Abilities.LIMBER, 3)
      .attr(StatusEffectImmunityAbAttr, StatusEffect.PARALYSIS)
      .ignorable(),
    new Ability(Abilities.SAND_VEIL, 3)
      .attr(BattleStatMultiplierAbAttr, BattleStat.EVA, 1.2)
      .attr(BlockWeatherDamageAttr, WeatherType.SANDSTORM)
      .condition(getWeatherCondition(WeatherType.SANDSTORM))
      .ignorable(),
    new Ability(Abilities.STATIC, 3)
      .attr(PostDefendContactApplyStatusEffectAbAttr, 30, StatusEffect.PARALYSIS),
    new Ability(Abilities.VOLT_ABSORB, 3)
      .attr(TypeImmunityHealAbAttr, Type.ELECTRIC)
      .ignorable(),
    new Ability(Abilities.WATER_ABSORB, 3)
      .attr(TypeImmunityHealAbAttr, Type.WATER)
      .ignorable(),
    new Ability(Abilities.OBLIVIOUS, 3)
      .attr(BattlerTagImmunityAbAttr, BattlerTagType.INFATUATED)
      .ignorable(),
    new Ability(Abilities.CLOUD_NINE, 3)
      .attr(SuppressWeatherEffectAbAttr, true),
    new Ability(Abilities.COMPOUND_EYES, 3)
      .attr(BattleStatMultiplierAbAttr, BattleStat.ACC, 1.3),
    new Ability(Abilities.INSOMNIA, 3)
      .attr(StatusEffectImmunityAbAttr, StatusEffect.SLEEP)
      .attr(BattlerTagImmunityAbAttr, BattlerTagType.DROWSY)
      .ignorable(),
    new Ability(Abilities.COLOR_CHANGE, 3)
      .attr(PostDefendTypeChangeAbAttr),
    new Ability(Abilities.IMMUNITY, 3)
      .attr(StatusEffectImmunityAbAttr, StatusEffect.POISON, StatusEffect.TOXIC)
      .ignorable(),
    new Ability(Abilities.FLASH_FIRE, 3)
      .attr(TypeImmunityAddBattlerTagAbAttr, Type.FIRE, BattlerTagType.FIRE_BOOST, 1, (pokemon: Pokemon) => !pokemon.status || pokemon.status.effect !== StatusEffect.FREEZE)
      .ignorable(),
    new Ability(Abilities.SHIELD_DUST, 3)
      .ignorable()
      .unimplemented(),
    new Ability(Abilities.OWN_TEMPO, 3)
      .attr(BattlerTagImmunityAbAttr, BattlerTagType.CONFUSED)
      .ignorable(),
    new Ability(Abilities.SUCTION_CUPS, 3)
      .ignorable()
      .unimplemented(),
    new Ability(Abilities.INTIMIDATE, 3)
      .attr(PostSummonStatChangeAbAttr, BattleStat.ATK, -1),
    new Ability(Abilities.SHADOW_TAG, 3)
      .attr(ArenaTrapAbAttr),
    new Ability(Abilities.ROUGH_SKIN, 3)
      .attr(PostDefendContactDamageAbAttr, 8)
      .bypassFaint(),
    new Ability(Abilities.WONDER_GUARD, 3)
      .attr(NonSuperEffectiveImmunityAbAttr)
      .attr(UncopiableAbilityAbAttr)
      .attr(UnswappableAbilityAbAttr)
      .ignorable(),
    new Ability(Abilities.LEVITATE, 3)
      .attr(TypeImmunityAbAttr, Type.GROUND, (pokemon: Pokemon) => !pokemon.getTag(BattlerTagType.IGNORE_FLYING) && !pokemon.scene.arena.getTag(ArenaTagType.GRAVITY) && !pokemon.getTag(BattlerTagType.GROUNDED))
      .ignorable(),
    new Ability(Abilities.EFFECT_SPORE, 3)
      .attr(PostDefendContactApplyStatusEffectAbAttr, 10, StatusEffect.POISON, StatusEffect.PARALYSIS, StatusEffect.SLEEP),
    new Ability(Abilities.SYNCHRONIZE, 3)
      .attr(SyncEncounterNatureAbAttr)
      .unimplemented(),
    new Ability(Abilities.CLEAR_BODY, 3)
      .attr(ProtectStatAbAttr)
      .ignorable(),
    new Ability(Abilities.NATURAL_CURE, 3)
      .attr(PreSwitchOutResetStatusAbAttr),
    new Ability(Abilities.LIGHTNING_ROD, 3)
      .attr(RedirectTypeMoveAbAttr, Type.ELECTRIC)
      .attr(TypeImmunityStatChangeAbAttr, Type.ELECTRIC, BattleStat.SPATK, 1)
      .ignorable(),
    new Ability(Abilities.SERENE_GRACE, 3)
      .unimplemented(),
    new Ability(Abilities.SWIFT_SWIM, 3)
      .attr(BattleStatMultiplierAbAttr, BattleStat.SPD, 2)
      .condition(getWeatherCondition(WeatherType.RAIN, WeatherType.HEAVY_RAIN)),
    new Ability(Abilities.CHLOROPHYLL, 3)
      .attr(BattleStatMultiplierAbAttr, BattleStat.SPD, 2)
      .condition(getWeatherCondition(WeatherType.SUNNY, WeatherType.HARSH_SUN)),
    new Ability(Abilities.ILLUMINATE, 3)
      .attr(ProtectStatAbAttr, BattleStat.ACC)
      .attr(DoubleBattleChanceAbAttr)
      .ignorable(),
    new Ability(Abilities.TRACE, 3)
      .attr(TraceAbAttr)
      .attr(UncopiableAbilityAbAttr),
    new Ability(Abilities.HUGE_POWER, 3)
      .attr(BattleStatMultiplierAbAttr, BattleStat.ATK, 2),
    new Ability(Abilities.POISON_POINT, 3)
      .attr(PostDefendContactApplyStatusEffectAbAttr, 30, StatusEffect.POISON),
    new Ability(Abilities.INNER_FOCUS, 3)
      .attr(BattlerTagImmunityAbAttr, BattlerTagType.FLINCHED)
      .ignorable(),
    new Ability(Abilities.MAGMA_ARMOR, 3)
      .attr(StatusEffectImmunityAbAttr, StatusEffect.FREEZE)
      .ignorable(),
    new Ability(Abilities.WATER_VEIL, 3)
      .attr(StatusEffectImmunityAbAttr, StatusEffect.BURN)
      .ignorable(),
    new Ability(Abilities.MAGNET_PULL, 3)
      /*.attr(ArenaTrapAbAttr)
      .condition((pokemon: Pokemon) => pokemon.getOpponent()?.isOfType(Type.STEEL))*/
      .unimplemented(),
    new Ability(Abilities.SOUNDPROOF, 3)
      .attr(MoveImmunityAbAttr, (pokemon, attacker, move) => pokemon !== attacker && move.getMove().hasFlag(MoveFlags.SOUND_BASED))
      .ignorable(),
    new Ability(Abilities.RAIN_DISH, 3)
      .attr(PostWeatherLapseHealAbAttr, 1, WeatherType.RAIN, WeatherType.HEAVY_RAIN),
    new Ability(Abilities.SAND_STREAM, 3)
      .attr(PostSummonWeatherChangeAbAttr, WeatherType.SANDSTORM)
      .attr(PostBiomeChangeWeatherChangeAbAttr, WeatherType.SANDSTORM),
    new Ability(Abilities.PRESSURE, 3)
      .attr(IncreasePpAbAttr)
      .attr(PostSummonMessageAbAttr, (pokemon: Pokemon) => getPokemonMessage(pokemon, ' is exerting its Pressure!')),
    new Ability(Abilities.THICK_FAT, 3)
      .attr(ReceivedTypeDamageMultiplierAbAttr, Type.FIRE, 0.5)
      .attr(ReceivedTypeDamageMultiplierAbAttr, Type.ICE, 0.5)
      .ignorable(),
    new Ability(Abilities.EARLY_BIRD, 3)
      .attr(ReduceStatusEffectDurationAbAttr, StatusEffect.SLEEP),
    new Ability(Abilities.FLAME_BODY, 3)
      .attr(PostDefendContactApplyStatusEffectAbAttr, 30, StatusEffect.BURN),
    new Ability(Abilities.RUN_AWAY, 3)
      .attr(RunSuccessAbAttr),
    new Ability(Abilities.KEEN_EYE, 3)
      .attr(ProtectStatAbAttr, BattleStat.ACC)
      .ignorable(),
    new Ability(Abilities.HYPER_CUTTER, 3)
      .attr(ProtectStatAbAttr, BattleStat.ATK)
      .ignorable(),
    new Ability(Abilities.PICKUP, 3)
      .attr(PostBattleLootAbAttr),
    new Ability(Abilities.TRUANT, 3)
      .attr(PostSummonAddBattlerTagAbAttr, BattlerTagType.TRUANT, 1, false),
    new Ability(Abilities.HUSTLE, 3)
      .attr(BattleStatMultiplierAbAttr, BattleStat.ATK, 1.5)
      .attr(BattleStatMultiplierAbAttr, BattleStat.ACC, 0.8),
    new Ability(Abilities.CUTE_CHARM, 3)
      .attr(PostDefendContactApplyTagChanceAbAttr, 30, BattlerTagType.INFATUATED),
    new Ability(Abilities.PLUS, 3)
      .unimplemented(),
    new Ability(Abilities.MINUS, 3)
      .unimplemented(),
    new Ability(Abilities.FORECAST, 3)
      .attr(UncopiableAbilityAbAttr)
      .attr(NoFusionAbilityAbAttr)
      .unimplemented(),
    new Ability(Abilities.STICKY_HOLD, 3)
      .attr(BlockItemTheftAbAttr)
      .bypassFaint()
      .ignorable(),
    new Ability(Abilities.SHED_SKIN, 3)
      .conditionalAttr(pokemon => !Utils.randSeedInt(3), PostTurnResetStatusAbAttr),
    new Ability(Abilities.GUTS, 3)
      .attr(BypassBurnDamageReductionAbAttr)
      .conditionalAttr(pokemon => !!pokemon.status, BattleStatMultiplierAbAttr, BattleStat.ATK, 1.5),
    new Ability(Abilities.MARVEL_SCALE, 3)
      .conditionalAttr(pokemon => !!pokemon.status, BattleStatMultiplierAbAttr, BattleStat.DEF, 1.5)
      .ignorable(),
    new Ability(Abilities.LIQUID_OOZE, 3)
      .attr(ReverseDrainAbAttr),
    new Ability(Abilities.OVERGROW, 3)
      .attr(LowHpMoveTypePowerBoostAbAttr, Type.GRASS),
    new Ability(Abilities.BLAZE, 3)
      .attr(LowHpMoveTypePowerBoostAbAttr, Type.FIRE),
    new Ability(Abilities.TORRENT, 3)
      .attr(LowHpMoveTypePowerBoostAbAttr, Type.WATER),
    new Ability(Abilities.SWARM, 3)
      .attr(LowHpMoveTypePowerBoostAbAttr, Type.BUG),
    new Ability(Abilities.ROCK_HEAD, 3)
      .attr(BlockRecoilDamageAttr),
    new Ability(Abilities.DROUGHT, 3)
      .attr(PostSummonWeatherChangeAbAttr, WeatherType.SUNNY)
      .attr(PostBiomeChangeWeatherChangeAbAttr, WeatherType.SUNNY),
    new Ability(Abilities.ARENA_TRAP, 3)
      .attr(ArenaTrapAbAttr),
    new Ability(Abilities.VITAL_SPIRIT, 3)
      .attr(StatusEffectImmunityAbAttr, StatusEffect.SLEEP)
      .attr(BattlerTagImmunityAbAttr, BattlerTagType.DROWSY)
      .ignorable(),
    new Ability(Abilities.WHITE_SMOKE, 3)
      .attr(ProtectStatAbAttr)
      .ignorable(),
    new Ability(Abilities.PURE_POWER, 3)
      .attr(BattleStatMultiplierAbAttr, BattleStat.ATK, 2),
    new Ability(Abilities.SHELL_ARMOR, 3)
      .attr(BlockCritAbAttr)
      .ignorable(),
    new Ability(Abilities.AIR_LOCK, 3)
      .attr(SuppressWeatherEffectAbAttr, true),
    new Ability(Abilities.TANGLED_FEET, 4)
      .conditionalAttr(pokemon => !!pokemon.getTag(BattlerTagType.CONFUSED), BattleStatMultiplierAbAttr, BattleStat.EVA, 2)
      .ignorable(),
    new Ability(Abilities.MOTOR_DRIVE, 4)
      .attr(TypeImmunityStatChangeAbAttr, Type.ELECTRIC, BattleStat.SPD, 1)
      .ignorable(),
    new Ability(Abilities.RIVALRY, 4)
      .attr(MovePowerBoostAbAttr, (user, target, move) => user.gender !== Gender.GENDERLESS && target.gender !== Gender.GENDERLESS && user.gender === target.gender, 1.25)
      .attr(MovePowerBoostAbAttr, (user, target, move) => user.gender !== Gender.GENDERLESS && target.gender !== Gender.GENDERLESS && user.gender !== target.gender, 0.75),
    new Ability(Abilities.STEADFAST, 4)
      .attr(FlinchStatChangeAbAttr, BattleStat.SPD, 1),
    new Ability(Abilities.SNOW_CLOAK, 4)
      .attr(BattleStatMultiplierAbAttr, BattleStat.EVA, 1.2)
      .attr(BlockWeatherDamageAttr, WeatherType.HAIL)
      .condition(getWeatherCondition(WeatherType.HAIL, WeatherType.SNOW))
      .ignorable(),
    new Ability(Abilities.GLUTTONY, 4)
      .attr(ReduceBerryUseThresholdAbAttr),
    new Ability(Abilities.ANGER_POINT, 4)
      .attr(PostDefendCritStatChangeAbAttr, BattleStat.ATK, 6),
    new Ability(Abilities.UNBURDEN, 4)
      .unimplemented(),
    new Ability(Abilities.HEATPROOF, 4)
      .attr(ReceivedTypeDamageMultiplierAbAttr, Type.FIRE, 0.5)
      .ignorable(),
    new Ability(Abilities.SIMPLE, 4)
      .attr(StatChangeMultiplierAbAttr, 2)
      .ignorable(),
    new Ability(Abilities.DRY_SKIN, 4)
      .attr(PostWeatherLapseDamageAbAttr, 2, WeatherType.SUNNY, WeatherType.HARSH_SUN)
      .attr(PostWeatherLapseHealAbAttr, 2, WeatherType.RAIN, WeatherType.HEAVY_RAIN)
      .attr(ReceivedTypeDamageMultiplierAbAttr, Type.FIRE, 1.25)
      .attr(TypeImmunityHealAbAttr, Type.WATER)
      .ignorable(),
    new Ability(Abilities.DOWNLOAD, 4)
      .attr(DownloadAbAttr),
    new Ability(Abilities.IRON_FIST, 4)
      .attr(MovePowerBoostAbAttr, (user, target, move) => move.hasFlag(MoveFlags.PUNCHING_MOVE), 1.2),
    new Ability(Abilities.POISON_HEAL, 4)
      .unimplemented(),
    new Ability(Abilities.ADAPTABILITY, 4)
      .attr(StabBoostAbAttr),
    new Ability(Abilities.SKILL_LINK, 4)
      .attr(MaxMultiHitAbAttr),
    new Ability(Abilities.HYDRATION, 4)
      .attr(PostTurnResetStatusAbAttr)
      .condition(getWeatherCondition(WeatherType.RAIN, WeatherType.HEAVY_RAIN)),
    new Ability(Abilities.SOLAR_POWER, 4)
      .attr(PostWeatherLapseDamageAbAttr, 2, WeatherType.SUNNY, WeatherType.HARSH_SUN)
      .attr(BattleStatMultiplierAbAttr, BattleStat.SPATK, 1.5)
      .condition(getWeatherCondition(WeatherType.SUNNY, WeatherType.HARSH_SUN)),
    new Ability(Abilities.QUICK_FEET, 4)
      .conditionalAttr(pokemon => pokemon.status ? pokemon.status.effect === StatusEffect.PARALYSIS : false, BattleStatMultiplierAbAttr, BattleStat.SPD, 2)
      .conditionalAttr(pokemon => !!pokemon.status, BattleStatMultiplierAbAttr, BattleStat.SPD, 1.5),
    new Ability(Abilities.NORMALIZE, 4)
      .attr(MoveTypeChangeAttr, Type.NORMAL, 1.2, (user, target, move) => move.id !== Moves.HIDDEN_POWER && move.id !== Moves.WEATHER_BALL && 
            move.id !== Moves.NATURAL_GIFT && move.id !== Moves.JUDGMENT && move.id !== Moves.TECHNO_BLAST),
    new Ability(Abilities.SNIPER, 4)
      .unimplemented(),
    new Ability(Abilities.MAGIC_GUARD, 4)
      .attr(BlockNonDirectDamageAbAttr),
    new Ability(Abilities.NO_GUARD, 4)
      .attr(AlwaysHitAbAttr)
      .attr(DoubleBattleChanceAbAttr),
    new Ability(Abilities.STALL, 4)
      .unimplemented(),
    new Ability(Abilities.TECHNICIAN, 4)
      .attr(MovePowerBoostAbAttr, (user, target, move) => move.power <= 60, 1.5),
    new Ability(Abilities.LEAF_GUARD, 4)
      .attr(StatusEffectImmunityAbAttr)
      .condition(getWeatherCondition(WeatherType.SUNNY, WeatherType.HARSH_SUN))
      .ignorable(),
    new Ability(Abilities.KLUTZ, 4)
      .unimplemented(),
    new Ability(Abilities.MOLD_BREAKER, 4)
      .attr(PostSummonMessageAbAttr, (pokemon: Pokemon) => getPokemonMessage(pokemon, ' breaks the mold!'))
      .attr(MoveAbilityBypassAbAttr),
    new Ability(Abilities.SUPER_LUCK, 4)
      .attr(BonusCritAbAttr)
      .partial(),
    new Ability(Abilities.AFTERMATH, 4)
      .attr(PostFaintContactDamageAbAttr,4)
      .bypassFaint(),
    new Ability(Abilities.ANTICIPATION, 4)
      .conditionalAttr(getAnticipationCondition(), PostSummonMessageAbAttr, (pokemon: Pokemon) => getPokemonMessage(pokemon, ' shuddered!')),
    new Ability(Abilities.FOREWARN, 4)
      .unimplemented(),
    new Ability(Abilities.UNAWARE, 4)
      .attr(IgnoreOpponentStatChangesAbAttr)
      .ignorable(),
    new Ability(Abilities.TINTED_LENS, 4)
      .attr(MovePowerBoostAbAttr, (user, target, move) => target.getAttackTypeEffectiveness(move.type) <= 0.5, 2),
    new Ability(Abilities.FILTER, 4)
      .attr(ReceivedMoveDamageMultiplierAbAttr,(target, user, move) => target.getAttackTypeEffectiveness(move.type) >= 2, 0.75)
      .ignorable(),
    new Ability(Abilities.SLOW_START, 4)
      .attr(PostSummonAddBattlerTagAbAttr, BattlerTagType.SLOW_START, 5),
    new Ability(Abilities.SCRAPPY, 4)
      .unimplemented(),
    new Ability(Abilities.STORM_DRAIN, 4)
      .attr(RedirectTypeMoveAbAttr, Type.WATER)
      .attr(TypeImmunityStatChangeAbAttr, Type.WATER, BattleStat.SPATK, 1)
      .ignorable(),
    new Ability(Abilities.ICE_BODY, 4)
      .attr(BlockWeatherDamageAttr, WeatherType.HAIL)
      .attr(PostWeatherLapseHealAbAttr, 1, WeatherType.HAIL, WeatherType.SNOW),
    new Ability(Abilities.SOLID_ROCK, 4)
      .attr(ReceivedMoveDamageMultiplierAbAttr,(target, user, move) => target.getAttackTypeEffectiveness(move.type) >= 2, 0.75)
      .ignorable(),
    new Ability(Abilities.SNOW_WARNING, 4)
      .attr(PostSummonWeatherChangeAbAttr, WeatherType.SNOW)
      .attr(PostBiomeChangeWeatherChangeAbAttr, WeatherType.SNOW),
    new Ability(Abilities.HONEY_GATHER, 4)
      .unimplemented(),
    new Ability(Abilities.FRISK, 4)
      .unimplemented(),
    new Ability(Abilities.RECKLESS, 4)
      .attr(MovePowerBoostAbAttr, (user, target, move) => move.getAttrs(RecoilAttr).length && move.id !== Moves.STRUGGLE, 1.2),
    new Ability(Abilities.MULTITYPE, 4)
      .attr(UncopiableAbilityAbAttr)
      .attr(UnswappableAbilityAbAttr)
      .attr(UnsuppressableAbilityAbAttr)
      .attr(NoFusionAbilityAbAttr)
      .unimplemented(),
    new Ability(Abilities.FLOWER_GIFT, 4)
      .conditionalAttr(getWeatherCondition(WeatherType.SUNNY || WeatherType.HARSH_SUN), BattleStatMultiplierAbAttr, BattleStat.ATK, 1.5)
      .conditionalAttr(getWeatherCondition(WeatherType.SUNNY || WeatherType.HARSH_SUN), BattleStatMultiplierAbAttr, BattleStat.SPDEF, 1.5)
      .attr(UncopiableAbilityAbAttr)
      .attr(NoFusionAbilityAbAttr)
      .ignorable()
      .partial(),
    new Ability(Abilities.BAD_DREAMS, 4)
      .unimplemented(),
    new Ability(Abilities.PICKPOCKET, 5)
      .attr(PostDefendStealHeldItemAbAttr, (target, user, move) => move.hasFlag(MoveFlags.MAKES_CONTACT)),
    new Ability(Abilities.SHEER_FORCE, 5)
      .unimplemented(),
    new Ability(Abilities.CONTRARY, 5)
      .attr(StatChangeMultiplierAbAttr, -1)
      .ignorable(),
    new Ability(Abilities.UNNERVE, 5)
      .attr(PreventBerryUseAbAttr),
    new Ability(Abilities.DEFIANT, 5)
      .attr(PostStatChangeStatChangeAbAttr, (target, statsChanged, levels) => levels < 0, [BattleStat.ATK], 2),
    new Ability(Abilities.DEFEATIST, 5)
      .attr(BattleStatMultiplierAbAttr, BattleStat.ATK, 0.5)
      .attr(BattleStatMultiplierAbAttr, BattleStat.SPATK, 0.5)
      .condition((pokemon) => pokemon.getHpRatio() <= 0.5),
<<<<<<< HEAD
    new Ability(Abilities.CURSED_BODY, "Cursed Body", "May disable a move used on the Pokémon.", 5)
      .attr(PostDefendMoveDisableAbAttr, 30),
    new Ability(Abilities.HEALER, "Healer (N)", "Sometimes heals an ally's status condition.", 5),
    new Ability(Abilities.FRIEND_GUARD, "Friend Guard (N)", "Reduces damage done to allies.", 5)
      .ignorable(),
    new Ability(Abilities.WEAK_ARMOR, "Weak Armor", "Physical attacks to the Pokémon lower its Defense stat but sharply raise its Speed stat.", 5)
=======
    new Ability(Abilities.CURSED_BODY, 5)
      .unimplemented(),
    new Ability(Abilities.HEALER, 5)
      .unimplemented(),
    new Ability(Abilities.FRIEND_GUARD, 5)
      .ignorable()
      .unimplemented(),
    new Ability(Abilities.WEAK_ARMOR, 5)
>>>>>>> 6603417e
      .attr(PostDefendStatChangeAbAttr, (target, user, move) => move.category === MoveCategory.PHYSICAL, BattleStat.DEF, -1)
      .attr(PostDefendStatChangeAbAttr, (target, user, move) => move.category === MoveCategory.PHYSICAL, BattleStat.SPD, 2),
    new Ability(Abilities.HEAVY_METAL, 5)
      .attr(WeightMultiplierAbAttr, 2)
      .ignorable(),
    new Ability(Abilities.LIGHT_METAL, 5)
      .attr(WeightMultiplierAbAttr, 0.5)
      .ignorable(),
    new Ability(Abilities.MULTISCALE, 5)
      .attr(ReceivedMoveDamageMultiplierAbAttr,(target, user, move) => target.getHpRatio() === 1, 0.5)
      .ignorable(),
    new Ability(Abilities.TOXIC_BOOST, 5)
      .attr(MovePowerBoostAbAttr, (user, target, move) => move.category === MoveCategory.PHYSICAL && (user.status?.effect === StatusEffect.POISON || user.status?.effect === StatusEffect.TOXIC), 1.5),
    new Ability(Abilities.FLARE_BOOST, 5)
      .attr(MovePowerBoostAbAttr, (user, target, move) => move.category === MoveCategory.SPECIAL && user.status?.effect === StatusEffect.BURN, 1.5),
    new Ability(Abilities.HARVEST, 5)
      .unimplemented(),
    new Ability(Abilities.TELEPATHY, 5)
      .ignorable()
      .unimplemented(),
    new Ability(Abilities.MOODY, 5)
      .attr(MoodyAbAttr),
    new Ability(Abilities.OVERCOAT, 5)
      .attr(BlockWeatherDamageAttr)
      .attr(MoveImmunityAbAttr, (pokemon, attacker, move) => pokemon !== attacker && move.getMove().hasFlag(MoveFlags.POWDER_MOVE))
      .ignorable(),
    new Ability(Abilities.POISON_TOUCH, 5)
      .attr(PostAttackContactApplyStatusEffectAbAttr, 30, StatusEffect.POISON),
    new Ability(Abilities.REGENERATOR, 5)
    .attr(PreSwitchOutHealAbAttr),
    new Ability(Abilities.BIG_PECKS, 5)
      .attr(ProtectStatAbAttr, BattleStat.DEF)
      .ignorable(),
    new Ability(Abilities.SAND_RUSH, 5)
      .attr(BattleStatMultiplierAbAttr, BattleStat.SPD, 2)
      .attr(BlockWeatherDamageAttr, WeatherType.SANDSTORM)
      .condition(getWeatherCondition(WeatherType.SANDSTORM)),
    new Ability(Abilities.WONDER_SKIN, 5)
      .ignorable()
      .unimplemented(),
    new Ability(Abilities.ANALYTIC, 5)
      .attr(MovePowerBoostAbAttr, (user, target, move) => !!target.getLastXMoves(1).find(m => m.turn === target.scene.currentBattle.turn) || user.scene.currentBattle.turnCommands[target.getBattlerIndex()].command !== Command.FIGHT, 1.3),
    new Ability(Abilities.ILLUSION, 5)
      .attr(UncopiableAbilityAbAttr)
      .attr(UnswappableAbilityAbAttr)
      .unimplemented(),
    new Ability(Abilities.IMPOSTER, 5)
      .attr(PostSummonTransformAbAttr)
      .attr(UncopiableAbilityAbAttr),
    new Ability(Abilities.INFILTRATOR, 5)
      .unimplemented(),
    new Ability(Abilities.MUMMY, 5)
      .attr(PostDefendAbilityGiveAbAttr)
      .bypassFaint(),
    new Ability(Abilities.MOXIE, 5)
      .attr(PostVictoryStatChangeAbAttr, BattleStat.ATK, 1),
    new Ability(Abilities.JUSTIFIED, 5)
      .attr(PostDefendStatChangeAbAttr, (target, user, move) => move.type === Type.DARK && move.category !== MoveCategory.STATUS, BattleStat.ATK, 1),
    new Ability(Abilities.RATTLED, 5)
      .attr(PostDefendStatChangeAbAttr, (target, user, move) => move.category !== MoveCategory.STATUS && (move.type === Type.DARK || move.type === Type.BUG ||
        move.type === Type.GHOST), BattleStat.SPD, 1)
      .partial(),
    new Ability(Abilities.MAGIC_BOUNCE, 5)
      .ignorable()
      .unimplemented(),
    new Ability(Abilities.SAP_SIPPER, 5)
      .attr(TypeImmunityStatChangeAbAttr, Type.GRASS, BattleStat.ATK, 1)
      .ignorable(),
    new Ability(Abilities.PRANKSTER, 5)
      .attr(IncrementMovePriorityAbAttr, (pokemon, move: Move) => move.category === MoveCategory.STATUS),
    new Ability(Abilities.SAND_FORCE, 5)
      .attr(MoveTypePowerBoostAbAttr, Type.ROCK, 1.3)
      .attr(MoveTypePowerBoostAbAttr, Type.GROUND, 1.3)
      .attr(MoveTypePowerBoostAbAttr, Type.STEEL, 1.3)
      .attr(BlockWeatherDamageAttr, WeatherType.SANDSTORM)
      .condition(getWeatherCondition(WeatherType.SANDSTORM)),
    new Ability(Abilities.IRON_BARBS, 5)
      .attr(PostDefendContactDamageAbAttr, 8)
      .bypassFaint(),
    new Ability(Abilities.ZEN_MODE, 5)
      .attr(PostBattleInitFormChangeAbAttr, p => p.getHpRatio() <= 0.5 ? 1 : 0)
      .attr(PostSummonFormChangeAbAttr, p => p.getHpRatio() <= 0.5 ? 1 : 0)
      .attr(PostTurnFormChangeAbAttr, p => p.getHpRatio() <= 0.5 ? 1 : 0)
      .attr(UncopiableAbilityAbAttr)
      .attr(UnswappableAbilityAbAttr)
      .attr(UnsuppressableAbilityAbAttr)
      .attr(NoFusionAbilityAbAttr),
    new Ability(Abilities.VICTORY_STAR, 5)
      .attr(BattleStatMultiplierAbAttr, BattleStat.ACC, 1.1)
      .partial(),
    new Ability(Abilities.TURBOBLAZE, 5)
      .attr(PostSummonMessageAbAttr, (pokemon: Pokemon) => getPokemonMessage(pokemon, ' is radiating a blazing aura!'))
      .attr(MoveAbilityBypassAbAttr),
    new Ability(Abilities.TERAVOLT, 5)
      .attr(PostSummonMessageAbAttr, (pokemon: Pokemon) => getPokemonMessage(pokemon, ' is radiating a bursting aura!'))
      .attr(MoveAbilityBypassAbAttr),
    new Ability(Abilities.AROMA_VEIL, 6)
      .ignorable()
      .unimplemented(),
    new Ability(Abilities.FLOWER_VEIL, 6)
      .ignorable()
      .unimplemented(),
    new Ability(Abilities.CHEEK_POUCH, 6)
      .unimplemented(),
    new Ability(Abilities.PROTEAN, 6)
      .unimplemented(),
    new Ability(Abilities.FUR_COAT, 6)
      .attr(ReceivedMoveDamageMultiplierAbAttr, (target, user, move) => move.category === MoveCategory.PHYSICAL, 0.5)
      .ignorable(),
    new Ability(Abilities.MAGICIAN, 6)
      .attr(PostAttackStealHeldItemAbAttr),
    new Ability(Abilities.BULLETPROOF, 6)
      .attr(MoveImmunityAbAttr, (pokemon, attacker, move) => pokemon !== attacker && move.getMove().hasFlag(MoveFlags.BALLBOMB_MOVE))
      .ignorable(),
    new Ability(Abilities.COMPETITIVE, 6)
      .attr(PostStatChangeStatChangeAbAttr, (target, statsChanged, levels) => levels < 0, [BattleStat.SPATK], 2),
    new Ability(Abilities.STRONG_JAW, 6)
      .attr(MovePowerBoostAbAttr, (user, target, move) => move.hasFlag(MoveFlags.BITING_MOVE), 1.5),
    new Ability(Abilities.REFRIGERATE, 6)
      .attr(MoveTypeChangePowerMultiplierAbAttr, Type.NORMAL, Type.ICE, 1.2),
    new Ability(Abilities.SWEET_VEIL, 6)
      .attr(StatusEffectImmunityAbAttr, StatusEffect.SLEEP)
      .attr(BattlerTagImmunityAbAttr, BattlerTagType.DROWSY)
      .ignorable()
      .partial(),
    new Ability(Abilities.STANCE_CHANGE, 6)
      .attr(UncopiableAbilityAbAttr)
      .attr(UnswappableAbilityAbAttr)
      .attr(UnsuppressableAbilityAbAttr)
      .attr(NoFusionAbilityAbAttr),
    new Ability(Abilities.GALE_WINGS, 6)
      .attr(IncrementMovePriorityAbAttr, (pokemon, move) => pokemon.getHpRatio() === 1 && move.type === Type.FLYING),
    new Ability(Abilities.MEGA_LAUNCHER, 6)
      .attr(MovePowerBoostAbAttr, (user, target, move) => move.hasFlag(MoveFlags.PULSE_MOVE), 1.5),
    new Ability(Abilities.GRASS_PELT, 6)
      .conditionalAttr(getTerrainCondition(TerrainType.GRASSY), BattleStatMultiplierAbAttr, BattleStat.DEF, 1.5)
      .ignorable(),
    new Ability(Abilities.SYMBIOSIS, 6)
      .unimplemented(),
    new Ability(Abilities.TOUGH_CLAWS, 6)
      .attr(MovePowerBoostAbAttr, (user, target, move) => move.hasFlag(MoveFlags.MAKES_CONTACT), 1.3),
    new Ability(Abilities.PIXILATE, 6)
      .attr(MoveTypeChangePowerMultiplierAbAttr, Type.NORMAL, Type.FAIRY, 1.2),
    new Ability(Abilities.GOOEY, 6)
      .attr(PostDefendStatChangeAbAttr, (target, user, move) => move.hasFlag(MoveFlags.MAKES_CONTACT), BattleStat.SPD, -1, false),
    new Ability(Abilities.AERILATE, 6)
      .attr(MoveTypeChangePowerMultiplierAbAttr, Type.NORMAL, Type.FLYING, 1.2),
    new Ability(Abilities.PARENTAL_BOND, 6)
      .unimplemented(),
    new Ability(Abilities.DARK_AURA, 6)
      .attr(PostSummonMessageAbAttr, (pokemon: Pokemon) => getPokemonMessage(pokemon, ' is radiating a Dark Aura!'))
      .attr(FieldMoveTypePowerBoostAbAttr, Type.DARK, 4 / 3),
    new Ability(Abilities.FAIRY_AURA, 6)
      .attr(PostSummonMessageAbAttr, (pokemon: Pokemon) => getPokemonMessage(pokemon, ' is radiating a Fairy Aura!'))
      .attr(FieldMoveTypePowerBoostAbAttr, Type.FAIRY, 4 / 3),
    new Ability(Abilities.AURA_BREAK, 6)
      .ignorable()
      .unimplemented(),
    new Ability(Abilities.PRIMORDIAL_SEA, 6)
      .attr(PostSummonWeatherChangeAbAttr, WeatherType.HEAVY_RAIN)
      .attr(PostBiomeChangeWeatherChangeAbAttr, WeatherType.HEAVY_RAIN),
    new Ability(Abilities.DESOLATE_LAND, 6)
      .attr(PostSummonWeatherChangeAbAttr, WeatherType.HARSH_SUN)
      .attr(PostBiomeChangeWeatherChangeAbAttr, WeatherType.HARSH_SUN),
    new Ability(Abilities.DELTA_STREAM, 6)
      .attr(PostSummonWeatherChangeAbAttr, WeatherType.STRONG_WINDS)
      .attr(PostBiomeChangeWeatherChangeAbAttr, WeatherType.STRONG_WINDS),
    new Ability(Abilities.STAMINA, 7)
      .attr(PostDefendStatChangeAbAttr, (target, user, move) => move.category !== MoveCategory.STATUS, BattleStat.DEF, 1),
    new Ability(Abilities.WIMP_OUT, 7)
      .unimplemented(),
    new Ability(Abilities.EMERGENCY_EXIT, 7)
      .unimplemented(),
    new Ability(Abilities.WATER_COMPACTION, 7)
      .attr(PostDefendStatChangeAbAttr, (target, user, move) => move.type === Type.WATER, BattleStat.DEF, 2),
    new Ability(Abilities.MERCILESS, 7)
      .unimplemented(),
    new Ability(Abilities.SHIELDS_DOWN, 7)
      .attr(PostBattleInitFormChangeAbAttr, p => p.formIndex % 7 + (p.getHpRatio() <= 0.5 ? 7 : 0))
      .attr(PostSummonFormChangeAbAttr, p => p.formIndex % 7 + (p.getHpRatio() <= 0.5 ? 7 : 0))
      .attr(PostTurnFormChangeAbAttr, p => p.formIndex % 7 + (p.getHpRatio() <= 0.5 ? 7 : 0))
      .attr(UncopiableAbilityAbAttr)
      .attr(UnswappableAbilityAbAttr)
      .attr(UnsuppressableAbilityAbAttr)
      .attr(NoFusionAbilityAbAttr)
      .partial(),
    new Ability(Abilities.STAKEOUT, 7)
      .attr(MovePowerBoostAbAttr, (user, target, move) => user.scene.currentBattle.turnCommands[target.getBattlerIndex()].command === Command.POKEMON, 2),
    new Ability(Abilities.WATER_BUBBLE, 7)
      .attr(ReceivedTypeDamageMultiplierAbAttr, Type.FIRE, 0.5)
      .attr(MoveTypePowerBoostAbAttr, Type.WATER, 1)
      .attr(StatusEffectImmunityAbAttr, StatusEffect.BURN)
      .ignorable(),
    new Ability(Abilities.STEELWORKER, 7)
      .attr(MoveTypePowerBoostAbAttr, Type.STEEL),
    new Ability(Abilities.BERSERK, 7)
      .unimplemented(),
    new Ability(Abilities.SLUSH_RUSH, 7)
      .attr(BattleStatMultiplierAbAttr, BattleStat.SPD, 2)
      .condition(getWeatherCondition(WeatherType.HAIL, WeatherType.SNOW)),
    new Ability(Abilities.LONG_REACH, 7)
      .attr(IgnoreContactAbAttr),
    new Ability(Abilities.LIQUID_VOICE, 7)
      .attr(MoveTypeChangeAttr, Type.WATER, 1, (user, target, move) => move.hasFlag(MoveFlags.SOUND_BASED)),
    new Ability(Abilities.TRIAGE, 7)
      .attr(IncrementMovePriorityAbAttr, (pokemon, move) => move.hasFlag(MoveFlags.TRIAGE_MOVE), 3),
    new Ability(Abilities.GALVANIZE, 7)
      .attr(MoveTypeChangePowerMultiplierAbAttr, Type.NORMAL, Type.ELECTRIC, 1.2),
    new Ability(Abilities.SURGE_SURFER, 7)
      .conditionalAttr(getTerrainCondition(TerrainType.ELECTRIC), BattleStatMultiplierAbAttr, BattleStat.SPD, 2),
    new Ability(Abilities.SCHOOLING, 7)
      .attr(PostBattleInitFormChangeAbAttr, p => p.level < 20 || p.getHpRatio() <= 0.25 ? 0 : 1)
      .attr(PostSummonFormChangeAbAttr, p => p.level < 20 || p.getHpRatio() <= 0.25 ? 0 : 1)
      .attr(PostTurnFormChangeAbAttr, p => p.level < 20 || p.getHpRatio() <= 0.25 ? 0 : 1)
      .attr(UncopiableAbilityAbAttr)
      .attr(UnswappableAbilityAbAttr)
      .attr(UnsuppressableAbilityAbAttr)
      .attr(NoFusionAbilityAbAttr),
    new Ability(Abilities.DISGUISE, 7)
      .attr(PreDefendMovePowerToOneAbAttr, (target, user, move) => target.formIndex == 0 && target.getAttackTypeEffectiveness(move.type) > 0)
      .attr(PostSummonFormChangeAbAttr, p => p.battleData.hitCount === 0 ? 0 : 1)
      .attr(PostBattleInitFormChangeAbAttr, p => p.battleData.hitCount === 0 ? 0 : 1)
      .attr(PostDefendFormChangeAbAttr, p => p.battleData.hitCount === 0 ? 0 : 1)
      .attr(PreDefendFormChangeAbAttr, p => p.battleData.hitCount === 0 ? 0 : 1)
      .attr(PostDefendDisguiseAbAttr)
      .attr(UncopiableAbilityAbAttr)
      .attr(UnswappableAbilityAbAttr)
      .attr(UnsuppressableAbilityAbAttr)
      .attr(NoTransformAbilityAbAttr)
      .attr(NoFusionAbilityAbAttr)
      .ignorable()
      .partial(),
    new Ability(Abilities.BATTLE_BOND, 7)
      .attr(UncopiableAbilityAbAttr)
      .attr(UnswappableAbilityAbAttr)
      .attr(UnsuppressableAbilityAbAttr)
      .attr(NoFusionAbilityAbAttr)
      .unimplemented(),
    new Ability(Abilities.POWER_CONSTRUCT, 7)
      .attr(UncopiableAbilityAbAttr)
      .attr(UnswappableAbilityAbAttr)
      .attr(UnsuppressableAbilityAbAttr)
      .attr(NoFusionAbilityAbAttr)
      .unimplemented(),
    new Ability(Abilities.CORROSION, 7)
      .unimplemented(),
    new Ability(Abilities.COMATOSE, 7)
      .attr(UncopiableAbilityAbAttr)
      .attr(UnswappableAbilityAbAttr)
      .attr(UnsuppressableAbilityAbAttr)
      .unimplemented(),
    new Ability(Abilities.QUEENLY_MAJESTY, 7)
      .attr(FieldPriorityMoveImmunityAbAttr)
      .ignorable(),
    new Ability(Abilities.INNARDS_OUT, 7)
      .unimplemented(),
    new Ability(Abilities.DANCER, 7)
      .unimplemented(),
    new Ability(Abilities.BATTERY, 7)
      .unimplemented(),
    new Ability(Abilities.FLUFFY, 7)
      .attr(ReceivedMoveDamageMultiplierAbAttr, (target, user, move) => move.hasFlag(MoveFlags.MAKES_CONTACT), 0.5)
      .attr(ReceivedMoveDamageMultiplierAbAttr, (target, user, move) => move.type === Type.FIRE, 2)
      .ignorable(),
    new Ability(Abilities.DAZZLING, 7)
      .attr(FieldPriorityMoveImmunityAbAttr)
      .ignorable(),
    new Ability(Abilities.SOUL_HEART, 7)
      .attr(PostKnockOutStatChangeAbAttr, BattleStat.SPATK, 1),
    new Ability(Abilities.TANGLING_HAIR, 7)
      .attr(PostDefendStatChangeAbAttr, (target, user, move) => move.hasFlag(MoveFlags.MAKES_CONTACT), BattleStat.SPD, -1, false),
    new Ability(Abilities.RECEIVER, 7)
      .attr(CopyFaintedAllyAbilityAbAttr)
      .attr(UncopiableAbilityAbAttr),
    new Ability(Abilities.POWER_OF_ALCHEMY, 7)
      .attr(CopyFaintedAllyAbilityAbAttr)
      .attr(UncopiableAbilityAbAttr),
    new Ability(Abilities.BEAST_BOOST, 7)
      .attr(PostVictoryStatChangeAbAttr, p => {
        const battleStats = Utils.getEnumValues(BattleStat).slice(0, -3).map(s => s as BattleStat);
        let highestBattleStat = 0;
        let highestBattleStatIndex = 0;
        battleStats.map((bs: BattleStat, i: integer) => {
          const stat = p.getStat(bs + 1);
          if (stat > highestBattleStat) {
            highestBattleStatIndex = i;
            highestBattleStat = stat;
          }
        });
        return highestBattleStatIndex;
      }, 1),
    new Ability(Abilities.RKS_SYSTEM, 7)
      .attr(UncopiableAbilityAbAttr)
      .attr(UnswappableAbilityAbAttr)
      .attr(UnsuppressableAbilityAbAttr)
      .attr(NoFusionAbilityAbAttr)
      .unimplemented(),
    new Ability(Abilities.ELECTRIC_SURGE, 7)
      .attr(PostSummonTerrainChangeAbAttr, TerrainType.ELECTRIC)
      .attr(PostBiomeChangeTerrainChangeAbAttr, TerrainType.ELECTRIC),
    new Ability(Abilities.PSYCHIC_SURGE, 7)
      .attr(PostSummonTerrainChangeAbAttr, TerrainType.PSYCHIC)
      .attr(PostBiomeChangeTerrainChangeAbAttr, TerrainType.PSYCHIC),
    new Ability(Abilities.MISTY_SURGE, 7)
      .attr(PostSummonTerrainChangeAbAttr, TerrainType.MISTY)
      .attr(PostBiomeChangeTerrainChangeAbAttr, TerrainType.MISTY),
    new Ability(Abilities.GRASSY_SURGE, 7)
      .attr(PostSummonTerrainChangeAbAttr, TerrainType.GRASSY)
      .attr(PostBiomeChangeTerrainChangeAbAttr, TerrainType.GRASSY),
    new Ability(Abilities.FULL_METAL_BODY, 7)
      .attr(ProtectStatAbAttr),
    new Ability(Abilities.SHADOW_SHIELD, 7)
      .attr(ReceivedMoveDamageMultiplierAbAttr,(target, user, move) => target.getHpRatio() === 1, 0.5),
    new Ability(Abilities.PRISM_ARMOR, 7)
      .attr(ReceivedMoveDamageMultiplierAbAttr,(target, user, move) => target.getAttackTypeEffectiveness(move.type) >= 2, 0.75),
    new Ability(Abilities.NEUROFORCE, 7)
      .attr(MovePowerBoostAbAttr, (user, target, move) => target.getAttackTypeEffectiveness(move.type) >= 2, 1.25),
    new Ability(Abilities.INTREPID_SWORD, 8)
      .attr(PostSummonStatChangeAbAttr, BattleStat.ATK, 1, true),
    new Ability(Abilities.DAUNTLESS_SHIELD, 8)
      .attr(PostSummonStatChangeAbAttr, BattleStat.DEF, 1, true),
    new Ability(Abilities.LIBERO, 8)
      .unimplemented(),
    new Ability(Abilities.BALL_FETCH, 8)
      .unimplemented(),
    new Ability(Abilities.COTTON_DOWN, 8)
      .unimplemented(),
    new Ability(Abilities.PROPELLER_TAIL, 8)
      .unimplemented(),
    new Ability(Abilities.MIRROR_ARMOR, 8)
      .ignorable()
      .unimplemented(),
    new Ability(Abilities.GULP_MISSILE, 8)
      .attr(UnsuppressableAbilityAbAttr)
      .attr(NoTransformAbilityAbAttr)
      .attr(NoFusionAbilityAbAttr)
      .unimplemented(),
    new Ability(Abilities.STALWART, 8)
      .unimplemented(),
    new Ability(Abilities.STEAM_ENGINE, 8)
      .attr(PostDefendStatChangeAbAttr, (target, user, move) => (move.type === Type.FIRE || move.type === Type.WATER) && move.category !== MoveCategory.STATUS, BattleStat.SPD, 6),
    new Ability(Abilities.PUNK_ROCK, 8)
      .attr(MovePowerBoostAbAttr, (user, target, move) => move.hasFlag(MoveFlags.SOUND_BASED), 1.3)
      .attr(ReceivedMoveDamageMultiplierAbAttr, (target, user, move) => move.hasFlag(MoveFlags.SOUND_BASED), 0.5)
      .ignorable(),
    new Ability(Abilities.SAND_SPIT, 8)
      .attr(PostDefendWeatherChangeAbAttr, WeatherType.SANDSTORM),
    new Ability(Abilities.ICE_SCALES, 8)
      .attr(ReceivedMoveDamageMultiplierAbAttr, (target, user, move) => move.category === MoveCategory.SPECIAL, 0.5)
      .ignorable(),
    new Ability(Abilities.RIPEN, 8)
      .attr(DoubleBerryEffectAbAttr),
    new Ability(Abilities.ICE_FACE, 8)
      .attr(UncopiableAbilityAbAttr)
      .attr(UnswappableAbilityAbAttr)
      .attr(UnsuppressableAbilityAbAttr)
      .attr(NoTransformAbilityAbAttr)
      .attr(NoFusionAbilityAbAttr)
      .ignorable()
      .unimplemented(),
    new Ability(Abilities.POWER_SPOT, 8)
      .unimplemented(),
    new Ability(Abilities.MIMICRY, 8)
      .unimplemented(),
    new Ability(Abilities.SCREEN_CLEANER, 8)
      .unimplemented(),
    new Ability(Abilities.STEELY_SPIRIT, 8)
      .unimplemented(),
    new Ability(Abilities.PERISH_BODY, 8)
      .unimplemented(),
    new Ability(Abilities.WANDERING_SPIRIT, 8)
      .attr(PostDefendAbilitySwapAbAttr)
      .bypassFaint()
      .partial(),
    new Ability(Abilities.GORILLA_TACTICS, 8)
      .unimplemented(),
    new Ability(Abilities.NEUTRALIZING_GAS, 8)
      .attr(SuppressFieldAbilitiesAbAttr)
      .attr(UncopiableAbilityAbAttr)
      .attr(UnswappableAbilityAbAttr)
      .attr(NoTransformAbilityAbAttr)
      .partial(),
    new Ability(Abilities.PASTEL_VEIL, 8)
      .attr(StatusEffectImmunityAbAttr, StatusEffect.POISON, StatusEffect.TOXIC)
      .ignorable(),
    new Ability(Abilities.HUNGER_SWITCH, 8)
      .attr(PostTurnFormChangeAbAttr, p => p.getFormKey ? 0 : 1)
      .attr(PostTurnFormChangeAbAttr, p => p.getFormKey ? 1 : 0)
      .attr(UncopiableAbilityAbAttr)
      .attr(UnswappableAbilityAbAttr)
      .attr(NoTransformAbilityAbAttr)
      .attr(NoFusionAbilityAbAttr),
    new Ability(Abilities.QUICK_DRAW, 8)
      .unimplemented(),
    new Ability(Abilities.UNSEEN_FIST, 8)
      .unimplemented(),
    new Ability(Abilities.CURIOUS_MEDICINE, 8)
      .unimplemented(),
    new Ability(Abilities.TRANSISTOR, 8)
      .attr(MoveTypePowerBoostAbAttr, Type.ELECTRIC),
    new Ability(Abilities.DRAGONS_MAW, 8)
      .attr(MoveTypePowerBoostAbAttr, Type.DRAGON),
    new Ability(Abilities.CHILLING_NEIGH, 8)
      .attr(PostVictoryStatChangeAbAttr, BattleStat.ATK, 1),
    new Ability(Abilities.GRIM_NEIGH, 8)
      .attr(PostVictoryStatChangeAbAttr, BattleStat.SPATK, 1),
    new Ability(Abilities.AS_ONE_GLASTRIER, 8)
      .attr(PreventBerryUseAbAttr)
      .attr(PostVictoryStatChangeAbAttr, BattleStat.ATK, 1)
      .attr(UncopiableAbilityAbAttr)
      .attr(UnswappableAbilityAbAttr)
      .attr(UnsuppressableAbilityAbAttr),
    new Ability(Abilities.AS_ONE_SPECTRIER, 8)
      .attr(PreventBerryUseAbAttr)
      .attr(PostVictoryStatChangeAbAttr, BattleStat.SPATK, 1)
      .attr(UncopiableAbilityAbAttr)
      .attr(UnswappableAbilityAbAttr)
      .attr(UnsuppressableAbilityAbAttr),
    new Ability(Abilities.LINGERING_AROMA, 9)
      .attr(PostDefendAbilityGiveAbAttr)
      .bypassFaint(),
    new Ability(Abilities.SEED_SOWER, 9)
      .attr(PostDefendTerrainChangeAbAttr, TerrainType.GRASSY),
    new Ability(Abilities.THERMAL_EXCHANGE, 9)
      .attr(PostDefendStatChangeAbAttr, (target, user, move) => move.type === Type.FIRE && move.category !== MoveCategory.STATUS, BattleStat.ATK, 1)
      .attr(StatusEffectImmunityAbAttr, StatusEffect.BURN)
      .ignorable(),
    new Ability(Abilities.ANGER_SHELL, 9)
      .unimplemented(),
    new Ability(Abilities.PURIFYING_SALT, 9)
      .attr(StatusEffectImmunityAbAttr)
      .attr(ReceivedTypeDamageMultiplierAbAttr, Type.GHOST, 0.5)
      .ignorable(),
    new Ability(Abilities.WELL_BAKED_BODY, 9)
      .attr(TypeImmunityStatChangeAbAttr, Type.FIRE, BattleStat.DEF, 2)
      .ignorable(),
    new Ability(Abilities.WIND_RIDER, 9)
      .attr(MoveImmunityStatChangeAbAttr, (pokemon, attacker, move) => pokemon !== attacker && move.getMove().hasFlag(MoveFlags.WIND_MOVE), BattleStat.ATK, 1)
      .ignorable()
      .partial(),
    new Ability(Abilities.GUARD_DOG, 9)
      .ignorable()
      .unimplemented(),
    new Ability(Abilities.ROCKY_PAYLOAD, 9)
      .attr(MoveTypePowerBoostAbAttr, Type.ROCK),
    new Ability(Abilities.WIND_POWER, 9)
      .attr(PostDefendApplyBattlerTagAbAttr, (target, user, move) => move.hasFlag(MoveFlags.WIND_MOVE), BattlerTagType.CHARGED)
      .partial(),
    new Ability(Abilities.ZERO_TO_HERO, 9)
      .attr(UncopiableAbilityAbAttr)
      .attr(UnswappableAbilityAbAttr)
      .attr(UnsuppressableAbilityAbAttr)
      .attr(NoTransformAbilityAbAttr)
      .attr(NoFusionAbilityAbAttr)
      .unimplemented(),
    new Ability(Abilities.COMMANDER, 9)
      .attr(UncopiableAbilityAbAttr)
      .attr(UnswappableAbilityAbAttr)
      .unimplemented(),
    new Ability(Abilities.ELECTROMORPHOSIS, 9)
      .attr(PostDefendApplyBattlerTagAbAttr, (target, user, move) => move.category !== MoveCategory.STATUS, BattlerTagType.CHARGED),
    new Ability(Abilities.PROTOSYNTHESIS, 9)
      .conditionalAttr(getWeatherCondition(WeatherType.SUNNY, WeatherType.HARSH_SUN), PostSummonAddBattlerTagAbAttr, BattlerTagType.PROTOSYNTHESIS, 0, true)
      .attr(PostWeatherChangeAddBattlerTagAttr, BattlerTagType.PROTOSYNTHESIS, 0, WeatherType.SUNNY, WeatherType.HARSH_SUN)
      .attr(UncopiableAbilityAbAttr)
      .attr(UnswappableAbilityAbAttr)
      .attr(NoTransformAbilityAbAttr),
    new Ability(Abilities.QUARK_DRIVE, 9)
      .conditionalAttr(getTerrainCondition(TerrainType.ELECTRIC), PostSummonAddBattlerTagAbAttr, BattlerTagType.QUARK_DRIVE, 0, true)
      .attr(PostTerrainChangeAddBattlerTagAttr, BattlerTagType.QUARK_DRIVE, 0, TerrainType.ELECTRIC)
      .attr(UncopiableAbilityAbAttr)
      .attr(UnswappableAbilityAbAttr)
      .attr(NoTransformAbilityAbAttr),
    new Ability(Abilities.GOOD_AS_GOLD, 9)
      .attr(MoveImmunityAbAttr, (pokemon, attacker, move) => pokemon !== attacker && move.getMove().category === MoveCategory.STATUS)
      .ignorable()
      .partial(),
    new Ability(Abilities.VESSEL_OF_RUIN, 9)
      .ignorable()
      .unimplemented(),
    new Ability(Abilities.SWORD_OF_RUIN, 9)
      .ignorable()
      .unimplemented(),
    new Ability(Abilities.TABLETS_OF_RUIN, 9)
      .ignorable()
      .unimplemented(),
    new Ability(Abilities.BEADS_OF_RUIN, 9)
      .ignorable()
      .unimplemented(),
    new Ability(Abilities.ORICHALCUM_PULSE, 9)
      .attr(PostSummonWeatherChangeAbAttr, WeatherType.SUNNY)
      .attr(PostBiomeChangeWeatherChangeAbAttr, WeatherType.SUNNY)
      .conditionalAttr(getWeatherCondition(WeatherType.SUNNY, WeatherType.HARSH_SUN), BattleStatMultiplierAbAttr, BattleStat.ATK, 4 / 3),
    new Ability(Abilities.HADRON_ENGINE, 9)
      .attr(PostSummonTerrainChangeAbAttr, TerrainType.ELECTRIC)
      .attr(PostBiomeChangeTerrainChangeAbAttr, TerrainType.ELECTRIC)
      .conditionalAttr(getTerrainCondition(TerrainType.ELECTRIC), BattleStatMultiplierAbAttr, BattleStat.SPATK, 4 / 3),
    new Ability(Abilities.OPPORTUNIST, 9)
      .unimplemented(),
    new Ability(Abilities.CUD_CHEW, 9)
      .unimplemented(),
    new Ability(Abilities.SHARPNESS, 9)
      .attr(MovePowerBoostAbAttr, (user, target, move) => move.hasFlag(MoveFlags.SLICING_MOVE), 1.5),
    new Ability(Abilities.SUPREME_OVERLORD, 9)
      .unimplemented(),
    new Ability(Abilities.COSTAR, 9)
      .unimplemented(),
    new Ability(Abilities.TOXIC_DEBRIS, 9)
      .attr(PostDefendApplyArenaTrapTagAbAttr, (target, user, move) => move.category === MoveCategory.PHYSICAL, ArenaTagType.TOXIC_SPIKES)
      .bypassFaint(),
    new Ability(Abilities.ARMOR_TAIL, 9)
      .attr(FieldPriorityMoveImmunityAbAttr)  
      .ignorable(),
    new Ability(Abilities.EARTH_EATER, 9)
      .attr(TypeImmunityHealAbAttr, Type.GROUND)
      .ignorable(),
    new Ability(Abilities.MYCELIUM_MIGHT, 9)
      .attr(MoveAbilityBypassAbAttr, (pokemon, move: Move) => move.category === MoveCategory.STATUS)
      .partial(),
    new Ability(Abilities.MINDS_EYE, 9)
      .ignorable()
      .unimplemented(),
    new Ability(Abilities.SUPERSWEET_SYRUP, 9)
      .unimplemented(),
    new Ability(Abilities.HOSPITALITY, 9)
      .attr(PostSummonAllyHealAbAttr, 4, true),
    new Ability(Abilities.TOXIC_CHAIN, 9)
      .attr(PostAttackApplyStatusEffectAbAttr, false, 30, StatusEffect.TOXIC),
    new Ability(Abilities.EMBODY_ASPECT_TEAL, 9)
      .attr(PostBattleInitStatChangeAbAttr, BattleStat.SPD, 1, true)
      .attr(UncopiableAbilityAbAttr)
      .attr(UnswappableAbilityAbAttr)
      .attr(NoTransformAbilityAbAttr),
    new Ability(Abilities.EMBODY_ASPECT_WELLSPRING, 9)
      .attr(PostBattleInitStatChangeAbAttr, BattleStat.SPDEF, 1, true)
      .attr(UncopiableAbilityAbAttr)
      .attr(UnswappableAbilityAbAttr)
      .attr(NoTransformAbilityAbAttr),
    new Ability(Abilities.EMBODY_ASPECT_HEARTHFLAME, 9)
      .attr(PostBattleInitStatChangeAbAttr, BattleStat.ATK, 1, true)
      .attr(UncopiableAbilityAbAttr)
      .attr(UnswappableAbilityAbAttr)
      .attr(NoTransformAbilityAbAttr),
    new Ability(Abilities.EMBODY_ASPECT_CORNERSTONE, 9)
      .attr(PostBattleInitStatChangeAbAttr, BattleStat.DEF, 1, true)
      .attr(UncopiableAbilityAbAttr)
      .attr(UnswappableAbilityAbAttr)
      .attr(NoTransformAbilityAbAttr),
    new Ability(Abilities.TERA_SHIFT, 9)
      .attr(PostSummonFormChangeAbAttr, p => p.getFormKey() ? 0 : 1)
      .attr(UncopiableAbilityAbAttr)
      .attr(UnswappableAbilityAbAttr)
      .attr(UnsuppressableAbilityAbAttr)
      .attr(NoTransformAbilityAbAttr)
      .attr(NoFusionAbilityAbAttr),
    new Ability(Abilities.TERA_SHELL, 9)
      .attr(UncopiableAbilityAbAttr)
      .attr(UnswappableAbilityAbAttr)
      .ignorable()
      .unimplemented(),
    new Ability(Abilities.TERAFORM_ZERO, 9)
      .attr(UncopiableAbilityAbAttr)
      .attr(UnswappableAbilityAbAttr)
      .unimplemented(),
    new Ability(Abilities.POISON_PUPPETEER, 9)
      .attr(UncopiableAbilityAbAttr)
      .attr(UnswappableAbilityAbAttr)
      .unimplemented(),
  );
}<|MERGE_RESOLUTION|>--- conflicted
+++ resolved
@@ -2855,15 +2855,8 @@
       .attr(BattleStatMultiplierAbAttr, BattleStat.ATK, 0.5)
       .attr(BattleStatMultiplierAbAttr, BattleStat.SPATK, 0.5)
       .condition((pokemon) => pokemon.getHpRatio() <= 0.5),
-<<<<<<< HEAD
-    new Ability(Abilities.CURSED_BODY, "Cursed Body", "May disable a move used on the Pokémon.", 5)
-      .attr(PostDefendMoveDisableAbAttr, 30),
-    new Ability(Abilities.HEALER, "Healer (N)", "Sometimes heals an ally's status condition.", 5),
-    new Ability(Abilities.FRIEND_GUARD, "Friend Guard (N)", "Reduces damage done to allies.", 5)
-      .ignorable(),
-    new Ability(Abilities.WEAK_ARMOR, "Weak Armor", "Physical attacks to the Pokémon lower its Defense stat but sharply raise its Speed stat.", 5)
-=======
     new Ability(Abilities.CURSED_BODY, 5)
+      .attr(PostDefendMoveDisableAbAttr, 30)
       .unimplemented(),
     new Ability(Abilities.HEALER, 5)
       .unimplemented(),
@@ -2871,7 +2864,6 @@
       .ignorable()
       .unimplemented(),
     new Ability(Abilities.WEAK_ARMOR, 5)
->>>>>>> 6603417e
       .attr(PostDefendStatChangeAbAttr, (target, user, move) => move.category === MoveCategory.PHYSICAL, BattleStat.DEF, -1)
       .attr(PostDefendStatChangeAbAttr, (target, user, move) => move.category === MoveCategory.PHYSICAL, BattleStat.SPD, 2),
     new Ability(Abilities.HEAVY_METAL, 5)
