--- conflicted
+++ resolved
@@ -3077,8 +3077,7 @@
       .attr(UnswappableAbilityAbAttr)
       .attr(UnsuppressableAbilityAbAttr)
       .attr(NoFusionAbilityAbAttr),
-<<<<<<< HEAD
-    new Ability(Abilities.DISGUISE, "Disguise (P)", "Once per battle, the shroud that covers the Pokémon can protect it from an attack.", 7)
+    new Ability(Abilities.DISGUISE, 7)
       .attr(DisguiseConfusionDamageInteractionAbAttr)
       .attr(PreDefendReceivedMoveNullifierAbAttr, (target, user, move) => target.battleData.abilityTriggered == false)
       .attr(PostDefendDisguiseAbAttr, (target, user, move) => target.battleData.abilityTriggered == false)
@@ -3086,15 +3085,6 @@
       .attr(PostSummonFormChangeAbAttr, p => p.battleData.abilityTriggered == false ? 0 : 1)
       .attr(PostBattleInitFormChangeAbAttr, p => p.battleData.abilityTriggered == false ? 0 : 1)
       .attr(PostDefendFormChangeAbAttr, p => p.battleData.abilityTriggered == false ? 0 : 1)
-=======
-    new Ability(Abilities.DISGUISE, 7)
-      .attr(PreDefendMovePowerToOneAbAttr, (target, user, move) => target.formIndex == 0 && target.getAttackTypeEffectiveness(move.type) > 0)
-      .attr(PostSummonFormChangeAbAttr, p => p.battleData.hitCount === 0 ? 0 : 1)
-      .attr(PostBattleInitFormChangeAbAttr, p => p.battleData.hitCount === 0 ? 0 : 1)
-      .attr(PostDefendFormChangeAbAttr, p => p.battleData.hitCount === 0 ? 0 : 1)
-      .attr(PreDefendFormChangeAbAttr, p => p.battleData.hitCount === 0 ? 0 : 1)
-      .attr(PostDefendDisguiseAbAttr)
->>>>>>> 7032f383
       .attr(UncopiableAbilityAbAttr)
       .attr(UnswappableAbilityAbAttr)
       .attr(UnsuppressableAbilityAbAttr)
