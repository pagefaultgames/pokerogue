--- conflicted
+++ resolved
@@ -387,20 +387,10 @@
     const ret = super.applyPreDefend(pokemon, passive, simulated, attacker, move, cancelled, args);
 
     if (ret) {
-<<<<<<< HEAD
-      if (!pokemon.isFullHp()) {
-        const simulated = args.length > 1 && args[1];
-        if (!simulated) {
-          const abilityName = (!passive ? pokemon.getAbility() : pokemon.getPassiveAbility()).name;
-          pokemon.scene.unshiftPhase(new PokemonHealPhase(pokemon.scene, pokemon.getBattlerIndex(),
-            Utils.toDmgValue(pokemon.getMaxHp() / 4), i18next.t("abilityTriggers:typeImmunityHeal", { pokemonNameWithAffix: getPokemonNameWithAffix(pokemon), abilityName }), true));
-        }
-=======
       if (!pokemon.isFullHp() && !simulated) {
         const abilityName = (!passive ? pokemon.getAbility() : pokemon.getPassiveAbility()).name;
         pokemon.scene.unshiftPhase(new PokemonHealPhase(pokemon.scene, pokemon.getBattlerIndex(),
-          Math.max(Math.floor(pokemon.getMaxHp() / 4), 1), i18next.t("abilityTriggers:typeImmunityHeal", { pokemonNameWithAffix: getPokemonNameWithAffix(pokemon), abilityName }), true));
->>>>>>> 61d659d8
+          Utils.toDmgValue(pokemon.getMaxHp() / 4), i18next.t("abilityTriggers:typeImmunityHeal", { pokemonNameWithAffix: getPokemonNameWithAffix(pokemon), abilityName }), true));
       }
       return true;
     }
@@ -912,17 +902,10 @@
     this.damageRatio = damageRatio;
   }
 
-<<<<<<< HEAD
-  applyPostDefend(pokemon: Pokemon, passive: boolean, attacker: Pokemon, move: Move, hitResult: HitResult, args: any[]): boolean {
-    if (move.checkFlag(MoveFlags.MAKES_CONTACT, attacker, pokemon) && !attacker.hasAbilityWithAttr(BlockNonDirectDamageAbAttr)) {
+  applyPostDefend(pokemon: Pokemon, passive: boolean, simulated: boolean, attacker: Pokemon, move: Move, hitResult: HitResult, args: any[]): boolean {
+    if (!simulated && move.checkFlag(MoveFlags.MAKES_CONTACT, attacker, pokemon) && !attacker.hasAbilityWithAttr(BlockNonDirectDamageAbAttr)) {
       attacker.damageAndUpdate(Utils.toDmgValue(attacker.getMaxHp() * (1 / this.damageRatio)), HitResult.OTHER);
       attacker.turnData.damageTaken += Utils.toDmgValue(attacker.getMaxHp() * (1 / this.damageRatio));
-=======
-  applyPostDefend(pokemon: Pokemon, passive: boolean, simulated: boolean, attacker: Pokemon, move: Move, hitResult: HitResult, args: any[]): boolean {
-    if (!simulated && move.checkFlag(MoveFlags.MAKES_CONTACT, attacker, pokemon) && !attacker.hasAbilityWithAttr(BlockNonDirectDamageAbAttr)) {
-      attacker.damageAndUpdate(Math.ceil(attacker.getMaxHp() * (1 / this.damageRatio)), HitResult.OTHER);
-      attacker.turnData.damageTaken += Math.ceil(attacker.getMaxHp() * (1 / this.damageRatio));
->>>>>>> 61d659d8
       return true;
     }
 
@@ -2064,16 +2047,11 @@
   applyPostSummon(pokemon: Pokemon, passive: boolean, simulated: boolean, args: any[]): boolean {
     const target = pokemon.getAlly();
     if (target?.isActive(true)) {
-<<<<<<< HEAD
-      target.scene.unshiftPhase(new PokemonHealPhase(target.scene, target.getBattlerIndex(),
-        Utils.toDmgValue(pokemon.getMaxHp() / this.healRatio), i18next.t("abilityTriggers:postSummonAllyHeal", { pokemonNameWithAffix: getPokemonNameWithAffix(target), pokemonName: pokemon.name }), true, !this.showAnim));
-=======
       if (!simulated) {
         target.scene.unshiftPhase(new PokemonHealPhase(target.scene, target.getBattlerIndex(),
-          Math.max(Math.floor(pokemon.getMaxHp() / this.healRatio), 1), i18next.t("abilityTriggers:postSummonAllyHeal", { pokemonNameWithAffix: getPokemonNameWithAffix(target), pokemonName: pokemon.name }), true, !this.showAnim));
-      }
-
->>>>>>> 61d659d8
+          Utils.toDmgValue(pokemon.getMaxHp() / this.healRatio), i18next.t("abilityTriggers:postSummonAllyHeal", { pokemonNameWithAffix: getPokemonNameWithAffix(target), pokemonName: pokemon.name }), true, !this.showAnim));
+      }
+
       return true;
     }
 
@@ -2461,18 +2439,12 @@
 export class PreSwitchOutHealAbAttr extends PreSwitchOutAbAttr {
   applyPreSwitchOut(pokemon: Pokemon, passive: boolean, simulated: boolean, args: any[]): boolean | Promise<boolean> {
     if (!pokemon.isFullHp()) {
-<<<<<<< HEAD
-      const healAmount = Utils.toDmgValue(pokemon.getMaxHp() * 0.33);
-      pokemon.heal(healAmount);
-      pokemon.updateInfo();
-=======
       if (!simulated) {
-        const healAmount = Math.floor(pokemon.getMaxHp() * 0.33);
+        const healAmount = Utils.toDmgValue(pokemon.getMaxHp() * 0.33);
         pokemon.heal(healAmount);
         pokemon.updateInfo();
       }
 
->>>>>>> 61d659d8
       return true;
     }
 
@@ -3100,15 +3072,10 @@
     if (!pokemon.isFullHp()) {
       const scene = pokemon.scene;
       const abilityName = (!passive ? pokemon.getAbility() : pokemon.getPassiveAbility()).name;
-<<<<<<< HEAD
-      scene.unshiftPhase(new PokemonHealPhase(scene, pokemon.getBattlerIndex(),
-        Utils.toDmgValue(pokemon.getMaxHp() / (16 / this.healFactor)), i18next.t("abilityTriggers:postWeatherLapseHeal", { pokemonNameWithAffix: getPokemonNameWithAffix(pokemon), abilityName }), true));
-=======
       if (!simulated) {
         scene.unshiftPhase(new PokemonHealPhase(scene, pokemon.getBattlerIndex(),
-          Math.max(Math.floor(pokemon.getMaxHp() / (16 / this.healFactor)), 1), i18next.t("abilityTriggers:postWeatherLapseHeal", { pokemonNameWithAffix: getPokemonNameWithAffix(pokemon), abilityName }), true));
-      }
->>>>>>> 61d659d8
+          Utils.toDmgValue(pokemon.getMaxHp() / (16 / this.healFactor)), i18next.t("abilityTriggers:postWeatherLapseHeal", { pokemonNameWithAffix: getPokemonNameWithAffix(pokemon), abilityName }), true));
+      }
       return true;
     }
 
@@ -3130,19 +3097,13 @@
     if (pokemon.hasAbilityWithAttr(BlockNonDirectDamageAbAttr)) {
       return false;
     }
-<<<<<<< HEAD
-    const abilityName = (!passive ? pokemon.getAbility() : pokemon.getPassiveAbility()).name;
-    scene.queueMessage(i18next.t("abilityTriggers:postWeatherLapseDamage", { pokemonNameWithAffix: getPokemonNameWithAffix(pokemon), abilityName }));
-    pokemon.damageAndUpdate(Utils.toDmgValue(pokemon.getMaxHp() / (16 / this.damageFactor)), HitResult.OTHER);
-=======
 
     if (!simulated) {
       const abilityName = (!passive ? pokemon.getAbility() : pokemon.getPassiveAbility()).name;
       scene.queueMessage(i18next.t("abilityTriggers:postWeatherLapseDamage", { pokemonNameWithAffix: getPokemonNameWithAffix(pokemon), abilityName }));
-      pokemon.damageAndUpdate(Math.ceil(pokemon.getMaxHp() / (16 / this.damageFactor)), HitResult.OTHER);
-    }
-
->>>>>>> 61d659d8
+      pokemon.damageAndUpdate(Utils.toDmgValue(pokemon.getMaxHp() / (16 / this.damageFactor)), HitResult.OTHER);
+    }
+
     return true;
   }
 }
@@ -3216,19 +3177,12 @@
   applyPostTurn(pokemon: Pokemon, passive: boolean, simulated: boolean, args: any[]): boolean | Promise<boolean> {
     if (pokemon.status && this.effects.includes(pokemon.status.effect)) {
       if (!pokemon.isFullHp()) {
-<<<<<<< HEAD
-        const scene = pokemon.scene;
-        const abilityName = (!passive ? pokemon.getAbility() : pokemon.getPassiveAbility()).name;
-        scene.unshiftPhase(new PokemonHealPhase(scene, pokemon.getBattlerIndex(),
-          Utils.toDmgValue(pokemon.getMaxHp() / 8), i18next.t("abilityTriggers:poisonHeal", { pokemonName: getPokemonNameWithAffix(pokemon), abilityName }), true));
-=======
         if (!simulated) {
           const scene = pokemon.scene;
           const abilityName = (!passive ? pokemon.getAbility() : pokemon.getPassiveAbility()).name;
           scene.unshiftPhase(new PokemonHealPhase(scene, pokemon.getBattlerIndex(),
-            Math.max(Math.floor(pokemon.getMaxHp() / 8), 1), i18next.t("abilityTriggers:poisonHeal", { pokemonName: getPokemonNameWithAffix(pokemon), abilityName }), true));
+            Utils.toDmgValue(pokemon.getMaxHp() / 8), i18next.t("abilityTriggers:poisonHeal", { pokemonName: getPokemonNameWithAffix(pokemon), abilityName }), true));
         }
->>>>>>> 61d659d8
         return true;
       }
     }
@@ -3392,20 +3346,13 @@
 export class PostTurnHealAbAttr extends PostTurnAbAttr {
   applyPostTurn(pokemon: Pokemon, passive: boolean, simulated: boolean, args: any[]): boolean {
     if (!pokemon.isFullHp()) {
-<<<<<<< HEAD
-      const scene = pokemon.scene;
-      const abilityName = (!passive ? pokemon.getAbility() : pokemon.getPassiveAbility()).name;
-      scene.unshiftPhase(new PokemonHealPhase(scene, pokemon.getBattlerIndex(),
-        Utils.toDmgValue(pokemon.getMaxHp() / 16), i18next.t("abilityTriggers:postTurnHeal", { pokemonNameWithAffix: getPokemonNameWithAffix(pokemon), abilityName }), true));
-=======
       if (!simulated) {
         const scene = pokemon.scene;
         const abilityName = (!passive ? pokemon.getAbility() : pokemon.getPassiveAbility()).name;
         scene.unshiftPhase(new PokemonHealPhase(scene, pokemon.getBattlerIndex(),
-          Math.max(Math.floor(pokemon.getMaxHp() / 16), 1), i18next.t("abilityTriggers:postTurnHeal", { pokemonNameWithAffix: getPokemonNameWithAffix(pokemon), abilityName }), true));
-      }
-
->>>>>>> 61d659d8
+          Utils.toDmgValue(pokemon.getMaxHp() / 16), i18next.t("abilityTriggers:postTurnHeal", { pokemonNameWithAffix: getPokemonNameWithAffix(pokemon), abilityName }), true));
+      }
+
       return true;
     }
 
@@ -3454,15 +3401,10 @@
     let hadEffect: boolean = false;
     for (const opp of pokemon.getOpponents()) {
       if ((opp.status?.effect === StatusEffect.SLEEP || opp.hasAbility(Abilities.COMATOSE)) && !opp.hasAbilityWithAttr(BlockNonDirectDamageAbAttr)) {
-<<<<<<< HEAD
-        opp.damageAndUpdate(Utils.toDmgValue(opp.getMaxHp() / 8), HitResult.OTHER);
-        pokemon.scene.queueMessage(i18next.t("abilityTriggers:badDreams", {pokemonName: getPokemonNameWithAffix(opp)}));
-=======
         if (!simulated) {
-          opp.damageAndUpdate(Math.floor(Math.max(1, opp.getMaxHp() / 8)), HitResult.OTHER);
+          opp.damageAndUpdate(Utils.toDmgValue(opp.getMaxHp() / 8), HitResult.OTHER);
           pokemon.scene.queueMessage(i18next.t("abilityTriggers:badDreams", {pokemonName: getPokemonNameWithAffix(opp)}));
         }
->>>>>>> 61d659d8
         hadEffect = true;
       }
 
@@ -3661,13 +3603,8 @@
    * @param args `[0]` {@linkcode Utils.NumberHolder} The damage value being modified
    * @returns `true`
    */
-<<<<<<< HEAD
-  apply(pokemon: Pokemon, passive: boolean, cancelled: Utils.BooleanHolder, args: any[]): boolean {
+  apply(pokemon: Pokemon, passive: boolean, simulated: boolean, cancelled: Utils.BooleanHolder, args: any[]): boolean {
     (args[0] as Utils.NumberHolder).value = Utils.toDmgValue((args[0] as Utils.NumberHolder).value * this.multiplier);
-=======
-  apply(pokemon: Pokemon, passive: boolean, simulated: boolean, cancelled: Utils.BooleanHolder, args: any[]): boolean {
-    (args[0] as Utils.NumberHolder).value = Math.max(Math.floor((args[0] as Utils.NumberHolder).value * this.multiplier), 1);
->>>>>>> 61d659d8
 
     return true;
   }
@@ -3707,30 +3644,17 @@
 
   apply(pokemon: Pokemon, passive: boolean, simulated: boolean, ...args: [Utils.BooleanHolder, any[]]): boolean {
     const { name: abilityName } = passive ? pokemon.getPassiveAbility() : pokemon.getAbility();
-<<<<<<< HEAD
-    pokemon.scene.unshiftPhase(
-      new PokemonHealPhase(
-        pokemon.scene,
-        pokemon.getBattlerIndex(),
-        Utils.toDmgValue(pokemon.getMaxHp() * this.healPercent),
-        i18next.t("abilityTriggers:healFromBerryUse", { pokemonNameWithAffix: getPokemonNameWithAffix(pokemon), abilityName }),
-        true
-      )
-    );
-
-=======
     if (!simulated) {
       pokemon.scene.unshiftPhase(
         new PokemonHealPhase(
           pokemon.scene,
           pokemon.getBattlerIndex(),
-          Math.max(Math.floor(pokemon.getMaxHp() * this.healPercent), 1),
+          Utils.toDmgValue(pokemon.getMaxHp() * this.healPercent),
           i18next.t("abilityTriggers:healFromBerryUse", { pokemonNameWithAffix: getPokemonNameWithAffix(pokemon), abilityName }),
           true
         )
       );
     }
->>>>>>> 61d659d8
     return true;
   }
 }
@@ -3915,15 +3839,10 @@
       if (cancelled.value || attacker.hasAbilityWithAttr(BlockNonDirectDamageAbAttr)) {
         return false;
       }
-<<<<<<< HEAD
-      attacker.damageAndUpdate(Utils.toDmgValue(attacker.getMaxHp() * (1 / this.damageRatio)), HitResult.OTHER);
-      attacker.turnData.damageTaken += Utils.toDmgValue(attacker.getMaxHp() * (1 / this.damageRatio));
-=======
       if (!simulated) {
-        attacker.damageAndUpdate(Math.ceil(attacker.getMaxHp() * (1 / this.damageRatio)), HitResult.OTHER);
-        attacker.turnData.damageTaken += Math.ceil(attacker.getMaxHp() * (1 / this.damageRatio));
-      }
->>>>>>> 61d659d8
+        attacker.damageAndUpdate(Utils.toDmgValue(attacker.getMaxHp() * (1 / this.damageRatio)), HitResult.OTHER);
+        attacker.turnData.damageTaken += Utils.toDmgValue(attacker.getMaxHp() * (1 / this.damageRatio));
+      }
       return true;
     }
 
