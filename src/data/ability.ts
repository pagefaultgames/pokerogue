--- conflicted
+++ resolved
@@ -343,12 +343,7 @@
     if ([ MoveTarget.BOTH_SIDES, MoveTarget.ENEMY_SIDE, MoveTarget.USER_SIDE ].includes(move.moveTarget)) {
       return false;
     }
-<<<<<<< HEAD
-
-    if (attacker !== pokemon && move.type === this.immuneType && move.getFinalType(attacker) === this.immuneType) {
-=======
-    if (attacker !== pokemon && move.type === this.immuneType) {
->>>>>>> d0ed24c2
+    if (attacker !== pokemon && move.getFinalType(attacker) === this.immuneType) {
       (args[0] as Utils.NumberHolder).value = 0;
       return true;
     }
@@ -2819,19 +2814,11 @@
           return true;
         }
         // move is a OHKO
-<<<<<<< HEAD
-        if (move.getMove().hasAttr(OneHitKOAttr)) { // TODO: is this bang correct?
+        if (move.getMove().hasAttr(OneHitKOAttr)) {
           return true;
         }
         // edge case for hidden power, type is computed
-        if (move.getMove().id === Moves.HIDDEN_POWER) { // TODO: is this bang correct?
-=======
-        if (move?.getMove().hasAttr(OneHitKOAttr)) {
-          return true;
-        }
-        // edge case for hidden power, type is computed
-        if (move?.getMove().id === Moves.HIDDEN_POWER) {
->>>>>>> d0ed24c2
+        if (move.getMove().id === Moves.HIDDEN_POWER) {
           const iv_val = Math.floor(((opponent.ivs[Stat.HP] & 1)
               +(opponent.ivs[Stat.ATK] & 1) * 2
               +(opponent.ivs[Stat.DEF] & 1) * 4
