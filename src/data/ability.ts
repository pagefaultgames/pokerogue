--- conflicted
+++ resolved
@@ -1987,11 +1987,7 @@
 
 /** Attempts to copy a pokemon's ability */
 export class PostSummonCopyAbilityAbAttr extends PostSummonAbAttr {
-<<<<<<< HEAD
   private target: Pokemon;
-=======
-  private targetName: string;
->>>>>>> 77d25d18
   private targetAbilityName: string;
 
   applyPostSummon(pokemon: Pokemon, passive: boolean, args: any[]): boolean {
@@ -2015,16 +2011,11 @@
       return false;
     }
 
-<<<<<<< HEAD
     this.target = target;
-=======
-    this.targetName = target.name;
->>>>>>> 77d25d18
     this.targetAbilityName = allAbilities[target.getAbility().id].name;
     pokemon.summonData.ability = target.getAbility().id;
     setAbilityRevealed(target);
     pokemon.updateInfo();
-<<<<<<< HEAD
 
     return true;
   }
@@ -2053,48 +2044,15 @@
 
     pokemon.summonData.battleStats = ally.summonData.battleStats;
     pokemon.updateInfo();
-=======
->>>>>>> 77d25d18
 
     return true;
   }
 
   getTriggerMessage(pokemon: Pokemon, abilityName: string, ...args: any[]): string {
-<<<<<<< HEAD
     return i18next.t("abilityTriggers:costar", {
       pokemonName: getPokemonNameWithAffix(pokemon),
       allyName: getPokemonNameWithAffix(pokemon.getAlly()),
     });
-=======
-    return getPokemonMessage(pokemon, ` copied ${this.targetName}'s\n${this.targetAbilityName}!`);
-  }
-}
-
-
-/** Attempt to copy the stat changes on an ally pokemon */
-export class PostSummonCopyAllyStatsAbAttr extends PostSummonAbAttr {
-  private allyName: string;
-
-  applyPostSummon(pokemon: Pokemon, passive: boolean, args: any[]): boolean {
-    if (!pokemon.scene.currentBattle.double) {
-      return false;
-    }
-
-    const ally = pokemon.getAlly();
-    if (!ally || ally.summonData.battleStats.every((change) => change === 0)) {
-      return false;
-    }
-
-    this.allyName = ally.name;
-    pokemon.summonData.battleStats = ally.summonData.battleStats;
-    pokemon.updateInfo();
-
-    return true;
-  }
-
-  getTriggerMessage(pokemon: Pokemon, abilityName: string, ...args: any[]): string {
-    return getPokemonMessage(pokemon, ` copied ${this.allyName}'s stat changes!`);
->>>>>>> 77d25d18
   }
 }
 
